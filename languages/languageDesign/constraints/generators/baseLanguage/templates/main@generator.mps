<?xml version="1.0" encoding="UTF-8"?>
<model ref="r:00000000-0000-4000-0000-011c8959030e(jetbrains.mps.lang.constraints.generator.baseLanguage.template.main@generator)">
  <persistence version="9" />
  <languages>
    <use id="fd392034-7849-419d-9071-12563d152375" name="jetbrains.mps.baseLanguage.closures" version="-1" />
    <use id="83888646-71ce-4f1c-9c53-c54016f6ad4f" name="jetbrains.mps.baseLanguage.collections" version="-1" />
    <use id="96ee7a94-411d-4cf8-9b94-96cad7e52411" name="jetbrains.mps.baseLanguage.jdk7" version="-1" />
    <use id="df345b11-b8c7-4213-ac66-48d2a9b75d88" name="jetbrains.mps.baseLanguageInternal" version="-1" />
    <use id="b401a680-8325-4110-8fd3-84331ff25bef" name="jetbrains.mps.lang.generator" version="-1" />
    <use id="d7706f63-9be2-479c-a3da-ae92af1e64d5" name="jetbrains.mps.lang.generator.generationContext" version="-1" />
    <use id="3a13115c-633c-4c5c-bbcc-75c4219e9555" name="jetbrains.mps.lang.quotation" version="-1" />
    <use id="7866978e-a0f0-4cc7-81bc-4d213d9375e1" name="jetbrains.mps.lang.smodel" version="-1" />
    <use id="f3061a53-9226-4cc5-a443-f952ceaf5816" name="jetbrains.mps.baseLanguage" version="1" />
  </languages>
  <imports>
    <import index="tpee" ref="r:00000000-0000-4000-0000-011c895902ca(jetbrains.mps.baseLanguage.structure)" />
    <import index="tpe8" ref="r:00000000-0000-4000-0000-011c895902cc(jetbrains.mps.baseLanguage.generator.java.conceptFunctionDefaults@generator)" />
    <import index="tp1t" ref="r:00000000-0000-4000-0000-011c8959030d(jetbrains.mps.lang.constraints.structure)" />
    <import index="tpck" ref="r:00000000-0000-4000-0000-011c89590288(jetbrains.mps.lang.core.structure)" />
    <import index="tp1v" ref="r:00000000-0000-4000-0000-011c8959030f(jetbrains.mps.lang.constraints.generator.baseLanguage.template.util)" />
    <import index="tpce" ref="r:00000000-0000-4000-0000-011c89590292(jetbrains.mps.lang.structure.structure)" />
    <import index="tp22" ref="r:00000000-0000-4000-0000-011c89590306(jetbrains.mps.lang.constraints.behavior)" />
    <import index="tpcu" ref="r:00000000-0000-4000-0000-011c89590282(jetbrains.mps.lang.core.behavior)" />
    <import index="tpcn" ref="r:00000000-0000-4000-0000-011c8959028b(jetbrains.mps.lang.structure.behavior)" />
    <import index="iwwu" ref="r:2c4d9270-b6d6-44af-aecd-e01a223680db(jetbrains.mps.kernel.model)" />
    <import index="1i04" ref="r:3270011d-8b2d-4938-8dff-d256a759e017(jetbrains.mps.lang.behavior.structure)" />
    <import index="k7g3" ref="f:java_stub#6354ebe7-c22a-4a0f-ac54-50b52ab9b065#java.util(JDK/java.util@java_stub)" />
    <import index="53gy" ref="f:java_stub#6354ebe7-c22a-4a0f-ac54-50b52ab9b065#java.util.concurrent(JDK/java.util.concurrent@java_stub)" />
    <import index="cu2c" ref="f:java_stub#6ed54515-acc8-4d1e-a16c-9fd6cfe951ea#jetbrains.mps.smodel(MPS.Core/jetbrains.mps.smodel@java_stub)" />
    <import index="cl8j" ref="f:java_stub#6ed54515-acc8-4d1e-a16c-9fd6cfe951ea#jetbrains.mps.smodel.behaviour(MPS.Core/jetbrains.mps.smodel.behaviour@java_stub)" />
    <import index="fwv2" ref="f:java_stub#6ed54515-acc8-4d1e-a16c-9fd6cfe951ea#jetbrains.mps.smodel.runtime(MPS.Core/jetbrains.mps.smodel.runtime@java_stub)" />
    <import index="msyo" ref="f:java_stub#6ed54515-acc8-4d1e-a16c-9fd6cfe951ea#jetbrains.mps.util(MPS.Core/jetbrains.mps.util@java_stub)" />
    <import index="w0pt" ref="f:java_stub#6ed54515-acc8-4d1e-a16c-9fd6cfe951ea#jetbrains.mps.smodel.runtime.base(MPS.Core/jetbrains.mps.smodel.runtime.base@java_stub)" />
    <import index="ymbg" ref="f:java_stub#6ed54515-acc8-4d1e-a16c-9fd6cfe951ea#jetbrains.mps.smodel.constraints(MPS.Core/jetbrains.mps.smodel.constraints@java_stub)" />
    <import index="y36q" ref="f:java_stub#6ed54515-acc8-4d1e-a16c-9fd6cfe951ea#jetbrains.mps.smodel.search(MPS.Core/jetbrains.mps.smodel.search@java_stub)" />
    <import index="qgg" ref="f:java_stub#6ed54515-acc8-4d1e-a16c-9fd6cfe951ea#jetbrains.mps.smodel.runtime.impl(MPS.Core/jetbrains.mps.smodel.runtime.impl@java_stub)" />
    <import index="o8zo" ref="r:314576fc-3aee-4386-a0a5-a38348ac317d(jetbrains.mps.scope)" />
    <import index="vyt2" ref="f:java_stub#6ed54515-acc8-4d1e-a16c-9fd6cfe951ea#jetbrains.mps.scope(MPS.Core/jetbrains.mps.scope@java_stub)" />
    <import index="i8bi" ref="r:c3548bac-30eb-4a2a-937c-0111d5697309(jetbrains.mps.lang.smodel.generator.smodelAdapter)" />
    <import index="as9o" ref="f:java_stub#3f233e7f-b8a6-46d2-a57f-795d56775243#org.jetbrains.annotations(Annotations/org.jetbrains.annotations@java_stub)" />
    <import index="fxg7" ref="f:java_stub#6354ebe7-c22a-4a0f-ac54-50b52ab9b065#java.io(JDK/java.io@java_stub)" />
    <import index="ec5l" ref="f:java_stub#8865b7a8-5271-43d3-884c-6fd1d9cfdd34#org.jetbrains.mps.openapi.model(MPS.OpenAPI/org.jetbrains.mps.openapi.model@java_stub)" />
    <import index="e2lb" ref="f:java_stub#6354ebe7-c22a-4a0f-ac54-50b52ab9b065#java.lang(JDK/java.lang@java_stub)" />
    <import index="a7z3" ref="6ed54515-acc8-4d1e-a16c-9fd6cfe951ea/f:java_stub#6ed54515-acc8-4d1e-a16c-9fd6cfe951ea#jetbrains.mps.smodel.adapter.ids(MPS.Core/jetbrains.mps.smodel.adapter.ids@java_stub)" />
    <import index="tp27" ref="r:00000000-0000-4000-0000-011c89590303(jetbrains.mps.lang.smodel.generator.baseLanguage.template.main@generator)" />
    <import index="tp25" ref="r:00000000-0000-4000-0000-011c89590301(jetbrains.mps.lang.smodel.structure)" implicit="true" />
    <import index="tpf8" ref="r:00000000-0000-4000-0000-011c895902e8(jetbrains.mps.lang.generator.structure)" implicit="true" />
    <import index="tp3r" ref="r:00000000-0000-4000-0000-011c8959034b(jetbrains.mps.lang.quotation.structure)" implicit="true" />
    <import index="tpf3" ref="r:00000000-0000-4000-0000-011c895902f3(jetbrains.mps.lang.generator.generationContext.structure)" implicit="true" />
    <import index="tp2q" ref="r:00000000-0000-4000-0000-011c8959032e(jetbrains.mps.baseLanguage.collections.structure)" implicit="true" />
    <import index="tp68" ref="r:00000000-0000-4000-0000-011c895903ac(jetbrains.mps.baseLanguageInternal.structure)" implicit="true" />
    <import index="tp2c" ref="r:00000000-0000-4000-0000-011c89590338(jetbrains.mps.baseLanguage.closures.structure)" implicit="true" />
    <import index="rymi" ref="r:64af8966-9a33-4cc7-8f2a-fe243f26c38f(jetbrains.mps.baseLanguage.jdk7.structure)" implicit="true" />
  </imports>
  <registry>
    <language id="f3061a53-9226-4cc5-a443-f952ceaf5816" name="jetbrains.mps.baseLanguage">
      <concept id="1080223426719" name="jetbrains.mps.baseLanguage.structure.OrExpression" flags="nn" index="22lmx$" />
      <concept id="1082485599095" name="jetbrains.mps.baseLanguage.structure.BlockStatement" flags="nn" index="9aQIb">
        <child id="1082485599096" name="statements" index="9aQI4" />
      </concept>
      <concept id="4836112446988635817" name="jetbrains.mps.baseLanguage.structure.UndefinedType" flags="in" index="2jxLKc" />
      <concept id="1202948039474" name="jetbrains.mps.baseLanguage.structure.InstanceMethodCallOperation" flags="nn" index="liA8E" />
      <concept id="1188207840427" name="jetbrains.mps.baseLanguage.structure.AnnotationInstance" flags="nn" index="2AHcQZ">
        <reference id="1188208074048" name="annotation" index="2AI5Lk" />
      </concept>
      <concept id="1188208481402" name="jetbrains.mps.baseLanguage.structure.HasAnnotation" flags="ng" index="2AJDlI">
        <child id="1188208488637" name="annotation" index="2AJF6D" />
      </concept>
      <concept id="1224848483129" name="jetbrains.mps.baseLanguage.structure.IBLDeprecatable" flags="ng" index="IEa8$">
        <property id="1224848525476" name="isDeprecated" index="IEkAT" />
      </concept>
      <concept id="1197027756228" name="jetbrains.mps.baseLanguage.structure.DotExpression" flags="nn" index="2OqwBi">
        <child id="1197027771414" name="operand" index="2Oq$k0" />
        <child id="1197027833540" name="operation" index="2OqNvi" />
      </concept>
      <concept id="1083260308424" name="jetbrains.mps.baseLanguage.structure.EnumConstantReference" flags="nn" index="Rm8GO">
        <reference id="1083260308426" name="enumConstantDeclaration" index="Rm8GQ" />
        <reference id="1144432896254" name="enumClass" index="1Px2BO" />
      </concept>
      <concept id="1145552977093" name="jetbrains.mps.baseLanguage.structure.GenericNewExpression" flags="nn" index="2ShNRf">
        <child id="1145553007750" name="creator" index="2ShVmc" />
      </concept>
      <concept id="1137021947720" name="jetbrains.mps.baseLanguage.structure.ConceptFunction" flags="in" index="2VMwT0">
        <child id="1137022507850" name="body" index="2VODD2" />
      </concept>
      <concept id="1070475354124" name="jetbrains.mps.baseLanguage.structure.ThisExpression" flags="nn" index="Xjq3P" />
      <concept id="1070475587102" name="jetbrains.mps.baseLanguage.structure.SuperConstructorInvocation" flags="nn" index="XkiVB" />
      <concept id="1070475926800" name="jetbrains.mps.baseLanguage.structure.StringLiteral" flags="nn" index="Xl_RD">
        <property id="1070475926801" name="value" index="Xl_RC" />
      </concept>
      <concept id="1182160077978" name="jetbrains.mps.baseLanguage.structure.AnonymousClassCreator" flags="nn" index="YeOm9">
        <child id="1182160096073" name="cls" index="YeSDq" />
      </concept>
      <concept id="1081236700938" name="jetbrains.mps.baseLanguage.structure.StaticMethodDeclaration" flags="ig" index="2YIFZL" />
      <concept id="1081236700937" name="jetbrains.mps.baseLanguage.structure.StaticMethodCall" flags="nn" index="2YIFZM">
        <reference id="1144433194310" name="classConcept" index="1Pybhc" />
      </concept>
      <concept id="1070533707846" name="jetbrains.mps.baseLanguage.structure.StaticFieldReference" flags="nn" index="10M0yZ">
        <reference id="1144433057691" name="classifier" index="1PxDUh" />
      </concept>
      <concept id="1070534058343" name="jetbrains.mps.baseLanguage.structure.NullLiteral" flags="nn" index="10Nm6u" />
      <concept id="1070534644030" name="jetbrains.mps.baseLanguage.structure.BooleanType" flags="in" index="10P_77" />
      <concept id="1070534934090" name="jetbrains.mps.baseLanguage.structure.CastExpression" flags="nn" index="10QFUN">
        <child id="1070534934091" name="type" index="10QFUM" />
        <child id="1070534934092" name="expression" index="10QFUP" />
      </concept>
      <concept id="1068390468198" name="jetbrains.mps.baseLanguage.structure.ClassConcept" flags="ig" index="312cEu">
        <child id="1095933932569" name="implementedInterface" index="EKbjA" />
        <child id="1165602531693" name="superclass" index="1zkMxy" />
      </concept>
      <concept id="1068431474542" name="jetbrains.mps.baseLanguage.structure.VariableDeclaration" flags="ng" index="33uBYm">
        <property id="1176718929932" name="isFinal" index="3TUv4t" />
        <child id="1068431790190" name="initializer" index="33vP2m" />
      </concept>
      <concept id="1068498886296" name="jetbrains.mps.baseLanguage.structure.VariableReference" flags="nn" index="37vLTw">
        <reference id="1068581517664" name="variableDeclaration" index="3cqZAo" />
      </concept>
      <concept id="1068498886292" name="jetbrains.mps.baseLanguage.structure.ParameterDeclaration" flags="ir" index="37vLTG" />
      <concept id="1225271177708" name="jetbrains.mps.baseLanguage.structure.StringType" flags="in" index="17QB3L" />
      <concept id="4972933694980447171" name="jetbrains.mps.baseLanguage.structure.BaseVariableDeclaration" flags="ng" index="19Szcq">
        <child id="5680397130376446158" name="type" index="1tU5fm" />
      </concept>
      <concept id="4269842503726207156" name="jetbrains.mps.baseLanguage.structure.LongLiteral" flags="nn" index="1adDum">
        <property id="4269842503726207157" name="value" index="1adDun" />
      </concept>
      <concept id="1068580123132" name="jetbrains.mps.baseLanguage.structure.BaseMethodDeclaration" flags="ng" index="3clF44">
        <property id="1181808852946" name="isFinal" index="DiZV1" />
        <child id="1068580123133" name="returnType" index="3clF45" />
        <child id="1068580123134" name="parameter" index="3clF46" />
        <child id="1068580123135" name="body" index="3clF47" />
      </concept>
      <concept id="1068580123165" name="jetbrains.mps.baseLanguage.structure.InstanceMethodDeclaration" flags="ig" index="3clFb_">
        <property id="1178608670077" name="isAbstract" index="1EzhhJ" />
      </concept>
      <concept id="1068580123152" name="jetbrains.mps.baseLanguage.structure.EqualsExpression" flags="nn" index="3clFbC" />
      <concept id="1068580123155" name="jetbrains.mps.baseLanguage.structure.ExpressionStatement" flags="nn" index="3clFbF">
        <child id="1068580123156" name="expression" index="3clFbG" />
      </concept>
      <concept id="1068580123157" name="jetbrains.mps.baseLanguage.structure.Statement" flags="nn" index="3clFbH" />
      <concept id="1068580123159" name="jetbrains.mps.baseLanguage.structure.IfStatement" flags="nn" index="3clFbJ">
        <child id="1068580123160" name="condition" index="3clFbw" />
        <child id="1068580123161" name="ifTrue" index="3clFbx" />
      </concept>
      <concept id="1068580123136" name="jetbrains.mps.baseLanguage.structure.StatementList" flags="sn" stub="5293379017992965193" index="3clFbS">
        <child id="1068581517665" name="statement" index="3cqZAp" />
      </concept>
      <concept id="1068580123137" name="jetbrains.mps.baseLanguage.structure.BooleanConstant" flags="nn" index="3clFbT">
        <property id="1068580123138" name="value" index="3clFbU" />
      </concept>
      <concept id="1068580123140" name="jetbrains.mps.baseLanguage.structure.ConstructorDeclaration" flags="ig" index="3clFbW" />
      <concept id="1068580320020" name="jetbrains.mps.baseLanguage.structure.IntegerConstant" flags="nn" index="3cmrfG">
        <property id="1068580320021" name="value" index="3cmrfH" />
      </concept>
      <concept id="1068581242875" name="jetbrains.mps.baseLanguage.structure.PlusExpression" flags="nn" index="3cpWs3" />
      <concept id="1068581242878" name="jetbrains.mps.baseLanguage.structure.ReturnStatement" flags="nn" index="3cpWs6">
        <child id="1068581517676" name="expression" index="3cqZAk" />
      </concept>
      <concept id="1068581242864" name="jetbrains.mps.baseLanguage.structure.LocalVariableDeclarationStatement" flags="nn" index="3cpWs8">
        <child id="1068581242865" name="localVariableDeclaration" index="3cpWs9" />
      </concept>
      <concept id="1068581242867" name="jetbrains.mps.baseLanguage.structure.LongType" flags="in" index="3cpWsb" />
      <concept id="1068581242863" name="jetbrains.mps.baseLanguage.structure.LocalVariableDeclaration" flags="nr" index="3cpWsn" />
      <concept id="1068581517677" name="jetbrains.mps.baseLanguage.structure.VoidType" flags="in" index="3cqZAl" />
      <concept id="1079359253375" name="jetbrains.mps.baseLanguage.structure.ParenthesizedExpression" flags="nn" index="1eOMI4">
        <child id="1079359253376" name="expression" index="1eOMHV" />
      </concept>
      <concept id="1081516740877" name="jetbrains.mps.baseLanguage.structure.NotExpression" flags="nn" index="3fqX7Q">
        <child id="1081516765348" name="expression" index="3fr31v" />
      </concept>
      <concept id="1204053956946" name="jetbrains.mps.baseLanguage.structure.IMethodCall" flags="ng" index="1ndlxa">
        <reference id="1068499141037" name="baseMethodDeclaration" index="37wK5l" />
        <child id="1068499141038" name="actualArgument" index="37wK5m" />
      </concept>
<<<<<<< HEAD
      <concept id="1212685548494" name="jetbrains.mps.baseLanguage.structure.ClassCreator" flags="nn" index="1pGfFk">
        <child id="1212687122400" name="typeParameter" index="1pMfVU" />
      </concept>
=======
      <concept id="1068390468198" name="jetbrains.mps.baseLanguage.structure.ClassConcept" flags="ig" index="312cEu">
        <child id="1095933932569" name="implementedInterface" index="EKbjA" />
        <child id="1165602531693" name="superclass" index="1zkMxy" />
      </concept>
      <concept id="1068580123140" name="jetbrains.mps.baseLanguage.structure.ConstructorDeclaration" flags="ig" index="3clFbW" />
>>>>>>> 7d5561a9
      <concept id="1107461130800" name="jetbrains.mps.baseLanguage.structure.Classifier" flags="ng" index="3pOWGL">
        <property id="521412098689998745" name="nonStatic" index="2bfB8j" />
        <child id="5375687026011219971" name="member" index="jymVt" unordered="true" />
      </concept>
      <concept id="7812454656619025412" name="jetbrains.mps.baseLanguage.structure.LocalMethodCall" flags="nn" index="1rXfSq" />
      <concept id="1107535904670" name="jetbrains.mps.baseLanguage.structure.ClassifierType" flags="in" index="3uibUv">
        <reference id="1107535924139" name="classifier" index="3uigEE" />
        <child id="1109201940907" name="parameter" index="11_B2D" />
      </concept>
<<<<<<< HEAD
      <concept id="1081773326031" name="jetbrains.mps.baseLanguage.structure.BinaryOperation" flags="nn" index="3uHJSO">
        <child id="1081773367579" name="rightExpression" index="3uHU7w" />
        <child id="1081773367580" name="leftExpression" index="3uHU7B" />
      </concept>
      <concept id="1073239437375" name="jetbrains.mps.baseLanguage.structure.NotEqualsExpression" flags="nn" index="3y3z36" />
      <concept id="1178549954367" name="jetbrains.mps.baseLanguage.structure.IVisible" flags="ng" index="1B3ioH">
        <child id="1178549979242" name="visibility" index="1B3o_S" />
      </concept>
      <concept id="1163668896201" name="jetbrains.mps.baseLanguage.structure.TernaryOperatorExpression" flags="nn" index="3K4zz7">
        <child id="1163668914799" name="condition" index="3K4Cdx" />
        <child id="1163668922816" name="ifTrue" index="3K4E3e" />
        <child id="1163668934364" name="ifFalse" index="3K4GZi" />
      </concept>
=======
      <concept id="1224848483129" name="jetbrains.mps.baseLanguage.structure.IBLDeprecatable" flags="ng" index="IEa8$">
        <property id="1224848525476" name="isDeprecated" index="IEkAT" />
      </concept>
      <concept id="1070475587102" name="jetbrains.mps.baseLanguage.structure.SuperConstructorInvocation" flags="nn" index="XkiVB" />
      <concept id="1188207840427" name="jetbrains.mps.baseLanguage.structure.AnnotationInstance" flags="nn" index="2AHcQZ">
        <reference id="1188208074048" name="annotation" index="2AI5Lk" />
      </concept>
      <concept id="1188208481402" name="jetbrains.mps.baseLanguage.structure.HasAnnotation" flags="ng" index="2AJDlI">
        <child id="1188208488637" name="annotation" index="2AJF6D" />
      </concept>
      <concept id="1068580123137" name="jetbrains.mps.baseLanguage.structure.BooleanConstant" flags="nn" index="3clFbT">
        <property id="1068580123138" name="value" index="3clFbU" />
      </concept>
      <concept id="1073239437375" name="jetbrains.mps.baseLanguage.structure.NotEqualsExpression" flags="nn" index="3y3z36" />
      <concept id="1182160077978" name="jetbrains.mps.baseLanguage.structure.AnonymousClassCreator" flags="nn" index="YeOm9">
        <child id="1182160096073" name="cls" index="YeSDq" />
      </concept>
      <concept id="7812454656619025412" name="jetbrains.mps.baseLanguage.structure.LocalMethodCall" flags="nn" index="1rXfSq" />
      <concept id="1170345865475" name="jetbrains.mps.baseLanguage.structure.AnonymousClass" flags="ig" index="1Y3b0j">
        <reference id="1170346070688" name="classifier" index="1Y3XeK" />
      </concept>
      <concept id="1145552977093" name="jetbrains.mps.baseLanguage.structure.GenericNewExpression" flags="nn" index="2ShNRf">
        <child id="1145553007750" name="creator" index="2ShVmc" />
      </concept>
      <concept id="1081236700938" name="jetbrains.mps.baseLanguage.structure.StaticMethodDeclaration" flags="ig" index="2YIFZL" />
      <concept id="1068581242875" name="jetbrains.mps.baseLanguage.structure.PlusExpression" flags="nn" index="3cpWs3" />
      <concept id="1068581242867" name="jetbrains.mps.baseLanguage.structure.LongType" flags="in" index="3cpWsb" />
>>>>>>> 7d5561a9
      <concept id="1163670490218" name="jetbrains.mps.baseLanguage.structure.SwitchStatement" flags="nn" index="3KaCP$">
        <child id="1163670592366" name="defaultBlock" index="3Kb1Dw" />
        <child id="1163670766145" name="expression" index="3KbGdf" />
        <child id="1163670772911" name="case" index="3KbHQx" />
      </concept>
      <concept id="1163670641947" name="jetbrains.mps.baseLanguage.structure.SwitchCase" flags="ng" index="3KbdKl">
        <child id="1163670677455" name="expression" index="3Kbmr1" />
        <child id="1163670683720" name="body" index="3Kbo56" />
      </concept>
      <concept id="6329021646629104957" name="jetbrains.mps.baseLanguage.structure.TextCommentPart" flags="nn" index="3SKdUq">
        <property id="6329021646629104958" name="text" index="3SKdUp" />
      </concept>
<<<<<<< HEAD
      <concept id="6329021646629104954" name="jetbrains.mps.baseLanguage.structure.SingleLineComment" flags="nn" index="3SKdUt">
        <child id="6329021646629175155" name="commentPart" index="3SKWNk" />
      </concept>
      <concept id="1146644602865" name="jetbrains.mps.baseLanguage.structure.PublicVisibility" flags="nn" index="3Tm1VV" />
      <concept id="1146644641414" name="jetbrains.mps.baseLanguage.structure.ProtectedVisibility" flags="nn" index="3Tmbuc" />
      <concept id="1080120340718" name="jetbrains.mps.baseLanguage.structure.AndExpression" flags="nn" index="1Wc70l" />
      <concept id="1170345865475" name="jetbrains.mps.baseLanguage.structure.AnonymousClass" flags="ig" index="1Y3b0j">
        <reference id="1170346070688" name="classifier" index="1Y3XeK" />
      </concept>
    </language>
    <language id="96ee7a94-411d-4cf8-9b94-96cad7e52411" name="jetbrains.mps.baseLanguage.jdk7">
      <concept id="400642802549924137" name="jetbrains.mps.baseLanguage.jdk7.structure.StringSwitchStatement" flags="nn" index="2ignYC" />
    </language>
    <language id="b401a680-8325-4110-8fd3-84331ff25bef" name="jetbrains.mps.lang.generator">
      <concept id="1510949579266781519" name="jetbrains.mps.lang.generator.structure.TemplateCallMacro" flags="ln" index="5jKBG" />
      <concept id="1114706874351" name="jetbrains.mps.lang.generator.structure.CopySrcNodeMacro" flags="ln" index="29HgVG">
        <child id="1168024447342" name="sourceNodeQuery" index="3NFExx" />
      </concept>
      <concept id="1219952072943" name="jetbrains.mps.lang.generator.structure.DropRootRule" flags="lg" index="aNPBN">
        <reference id="1219952338328" name="applicableConcept" index="aOQi4" />
      </concept>
      <concept id="1095416546421" name="jetbrains.mps.lang.generator.structure.MappingConfiguration" flags="ig" index="bUwia">
        <child id="1219952894531" name="dropRootRule" index="aQYdv" />
        <child id="1167088157977" name="createRootRule" index="2VS0gm" />
        <child id="1167328349397" name="reductionMappingRule" index="3acgRq" />
        <child id="1167514678247" name="rootMappingRule" index="3lj3bC" />
      </concept>
      <concept id="1177093525992" name="jetbrains.mps.lang.generator.structure.InlineTemplate_RuleConsequence" flags="lg" index="gft3U">
        <child id="1177093586806" name="templateNode" index="gfFT$" />
      </concept>
      <concept id="1168559333462" name="jetbrains.mps.lang.generator.structure.TemplateDeclarationReference" flags="ln" index="j$656" />
      <concept id="1168619357332" name="jetbrains.mps.lang.generator.structure.RootTemplateAnnotation" flags="lg" index="n94m4">
        <reference id="1168619429071" name="applicableConcept" index="n9lRv" />
      </concept>
      <concept id="1095672379244" name="jetbrains.mps.lang.generator.structure.TemplateFragment" flags="ng" index="raruj" />
      <concept id="1722980698497626400" name="jetbrains.mps.lang.generator.structure.ITemplateCall" flags="ng" index="v9R3L">
        <reference id="1722980698497626483" name="template" index="v9R2y" />
        <child id="1722980698497626405" name="actualArgument" index="v9R3O" />
      </concept>
      <concept id="1194565793557" name="jetbrains.mps.lang.generator.structure.IncludeMacro" flags="ln" index="xERo3">
        <reference id="1194566366375" name="includeTemplate" index="xH3mL" />
        <child id="1194565823413" name="sourceNodeQuery" index="xEYEz" />
      </concept>
      <concept id="1167087469898" name="jetbrains.mps.lang.generator.structure.CreateRootRule" flags="lg" index="2VPoh5">
        <reference id="1167087469901" name="templateNode" index="2VPoh2" />
        <child id="1167087469900" name="conditionFunction" index="2VPoh3" />
      </concept>
      <concept id="1167087518662" name="jetbrains.mps.lang.generator.structure.CreateRootRule_Condition" flags="in" index="2VP$b9" />
      <concept id="1167169188348" name="jetbrains.mps.lang.generator.structure.TemplateFunctionParameter_sourceNode" flags="nn" index="30H73N" />
      <concept id="1167169308231" name="jetbrains.mps.lang.generator.structure.BaseMappingRule" flags="ng" index="30H$t8">
        <reference id="1167169349424" name="applicableConcept" index="30HIoZ" />
      </concept>
      <concept id="1092059087312" name="jetbrains.mps.lang.generator.structure.TemplateDeclaration" flags="ig" index="13MO4I">
        <reference id="1168285871518" name="applicableConcept" index="3gUMe" />
        <child id="1092060348987" name="contentNode" index="13RCb5" />
      </concept>
      <concept id="1087833241328" name="jetbrains.mps.lang.generator.structure.PropertyMacro" flags="ln" index="17Uvod">
        <child id="1167756362303" name="propertyValueFunction" index="3zH0cK" />
      </concept>
      <concept id="1167327847730" name="jetbrains.mps.lang.generator.structure.Reduction_MappingRule" flags="lg" index="3aamgX">
        <child id="1169672767469" name="ruleConsequence" index="1lVwrX" />
      </concept>
      <concept id="1167514355419" name="jetbrains.mps.lang.generator.structure.Root_MappingRule" flags="lg" index="3lhOvk">
        <reference id="1167514355421" name="template" index="3lhOvi" />
      </concept>
      <concept id="982871510064032177" name="jetbrains.mps.lang.generator.structure.IParameterizedTemplate" flags="ng" index="1s_3nv">
        <child id="982871510064032342" name="parameter" index="1s_3oS" />
      </concept>
      <concept id="1167756080639" name="jetbrains.mps.lang.generator.structure.PropertyMacro_GetPropertyValue" flags="in" index="3zFVjK" />
      <concept id="1167770111131" name="jetbrains.mps.lang.generator.structure.ReferenceMacro_GetReferent" flags="in" index="3$xsQk" />
      <concept id="1167945743726" name="jetbrains.mps.lang.generator.structure.IfMacro_Condition" flags="in" index="3IZrLx" />
      <concept id="1167951910403" name="jetbrains.mps.lang.generator.structure.SourceSubstituteMacro_SourceNodesQuery" flags="in" index="3JmXsc" />
      <concept id="1805153994415891174" name="jetbrains.mps.lang.generator.structure.TemplateParameterDeclaration" flags="ng" index="1N15co">
        <child id="1805153994415893199" name="type" index="1N15GL" />
      </concept>
      <concept id="1168024337012" name="jetbrains.mps.lang.generator.structure.SourceSubstituteMacro_SourceNodeQuery" flags="in" index="3NFfHV" />
      <concept id="4035562641222622437" name="jetbrains.mps.lang.generator.structure.TemplateArgumentQuery" flags="in" index="1UU6SM" />
      <concept id="4035562641222585520" name="jetbrains.mps.lang.generator.structure.TemplateArgumentQueryExpression" flags="nn" index="1UUvTB">
        <child id="4035562641222618754" name="query" index="1UU7Ll" />
      </concept>
      <concept id="1118773211870" name="jetbrains.mps.lang.generator.structure.IfMacro" flags="ln" index="1W57fq">
        <child id="1194989344771" name="alternativeConsequence" index="UU_$l" />
        <child id="1167945861827" name="conditionFunction" index="3IZSJc" />
      </concept>
      <concept id="1118786554307" name="jetbrains.mps.lang.generator.structure.LoopMacro" flags="ln" index="1WS0z7">
        <child id="1167952069335" name="sourceNodesQuery" index="3Jn$fo" />
      </concept>
      <concept id="1088761943574" name="jetbrains.mps.lang.generator.structure.ReferenceMacro" flags="ln" index="1ZhdrF">
        <child id="1167770376702" name="referentFunction" index="3$ytzL" />
      </concept>
    </language>
    <language id="fd392034-7849-419d-9071-12563d152375" name="jetbrains.mps.baseLanguage.closures">
      <concept id="1199569711397" name="jetbrains.mps.baseLanguage.closures.structure.ClosureLiteral" flags="nn" index="1bVj0M">
        <child id="1199569906740" name="parameter" index="1bW2Oz" />
        <child id="1199569916463" name="body" index="1bW5cS" />
      </concept>
    </language>
    <language id="d7706f63-9be2-479c-a3da-ae92af1e64d5" name="jetbrains.mps.lang.generator.generationContext">
      <concept id="1229477454423" name="jetbrains.mps.lang.generator.generationContext.structure.GenerationContextOp_GetOriginalCopiedInputByOutput" flags="nn" index="12$id9">
        <child id="1229477520175" name="outputNode" index="12$y8L" />
      </concept>
      <concept id="5190093307972723402" name="jetbrains.mps.lang.generator.generationContext.structure.GenerationContextOp_ParameterRef" flags="nn" index="3cR$yn">
        <reference id="5190093307972736266" name="parameter" index="3cRzXn" />
      </concept>
      <concept id="1216860049635" name="jetbrains.mps.lang.generator.generationContext.structure.TemplateFunctionParameter_generationContext" flags="nn" index="1iwH7S" />
      <concept id="1217026863835" name="jetbrains.mps.lang.generator.generationContext.structure.GenerationContextOp_GetOriginalInputModel" flags="nn" index="1st3f0" />
    </language>
    <language id="3a13115c-633c-4c5c-bbcc-75c4219e9555" name="jetbrains.mps.lang.quotation">
      <concept id="1196350785113" name="jetbrains.mps.lang.quotation.structure.Quotation" flags="nn" index="2c44tf">
        <child id="1196350785114" name="quotedNode" index="2c44tc" />
=======
      <concept id="1146644641414" name="jetbrains.mps.baseLanguage.structure.ProtectedVisibility" flags="nn" index="3Tmbuc" />
      <concept id="1082485599095" name="jetbrains.mps.baseLanguage.structure.BlockStatement" flags="nn" index="9aQIb">
        <child id="1082485599096" name="statements" index="9aQI4" />
      </concept>
      <concept id="1070475354124" name="jetbrains.mps.baseLanguage.structure.ThisExpression" flags="nn" index="Xjq3P" />
      <concept id="1070534934090" name="jetbrains.mps.baseLanguage.structure.CastExpression" flags="nn" index="10QFUN">
        <child id="1070534934091" name="type" index="10QFUM" />
        <child id="1070534934092" name="expression" index="10QFUP" />
      </concept>
      <concept id="4269842503726207156" name="jetbrains.mps.baseLanguage.structure.LongLiteral" flags="nn" index="1adDum">
        <property id="4269842503726207157" name="value" index="1adDun" />
      </concept>
      <concept id="1212685548494" name="jetbrains.mps.baseLanguage.structure.ClassCreator" flags="nn" index="1pGfFk">
        <child id="1212687122400" name="typeParameter" index="1pMfVU" />
      </concept>
      <concept id="1080223426719" name="jetbrains.mps.baseLanguage.structure.OrExpression" flags="nn" index="22lmx$" />
      <concept id="4836112446988635817" name="jetbrains.mps.baseLanguage.structure.UndefinedType" flags="in" index="2jxLKc" />
      <concept id="1163668896201" name="jetbrains.mps.baseLanguage.structure.TernaryOperatorExpression" flags="nn" index="3K4zz7">
        <child id="1163668914799" name="condition" index="3K4Cdx" />
        <child id="1163668922816" name="ifTrue" index="3K4E3e" />
        <child id="1163668934364" name="ifFalse" index="3K4GZi" />
      </concept>
      <concept id="6329021646629104954" name="jetbrains.mps.baseLanguage.structure.SingleLineComment" flags="nn" index="3SKdUt">
        <child id="6329021646629175155" name="commentPart" index="3SKWNk" />
>>>>>>> 7d5561a9
      </concept>
    </language>
    <language id="df345b11-b8c7-4213-ac66-48d2a9b75d88" name="jetbrains.mps.baseLanguageInternal">
      <concept id="1238251434034" name="jetbrains.mps.baseLanguageInternal.structure.ExtractToConstantExpression" flags="ng" index="1dyn4i">
        <property id="1238251449050" name="fieldName" index="1dyqJU" />
        <property id="8835849473318867199" name="makeUnique" index="1zomUR" />
        <child id="1238251454130" name="expression" index="1dyrYi" />
      </concept>
      <concept id="1173996401517" name="jetbrains.mps.baseLanguageInternal.structure.InternalNewExpression" flags="nn" index="1nCR9W">
        <property id="1173996588177" name="fqClassName" index="1nD$Q0" />
        <child id="1179332974947" name="type" index="2lIhxL" />
      </concept>
      <concept id="1174294166120" name="jetbrains.mps.baseLanguageInternal.structure.InternalPartialInstanceMethodCall" flags="nn" index="1DoJHT">
        <property id="1174294288199" name="methodName" index="1Dpdpm" />
        <child id="1174313653259" name="returnType" index="1Ez5kq" />
        <child id="1174317636233" name="instance" index="1EMhIo" />
      </concept>
    </language>
    <language id="7866978e-a0f0-4cc7-81bc-4d213d9375e1" name="jetbrains.mps.lang.smodel">
      <concept id="1177026924588" name="jetbrains.mps.lang.smodel.structure.RefConcept_Reference" flags="nn" index="chp4Y">
        <reference id="1177026940964" name="conceptDeclaration" index="cht4Q" />
      </concept>
      <concept id="1138411891628" name="jetbrains.mps.lang.smodel.structure.SNodeOperation" flags="nn" index="eCIE_">
        <child id="1144104376918" name="parameter" index="1xVPHs" />
      </concept>
      <concept id="1179409122411" name="jetbrains.mps.lang.smodel.structure.Node_ConceptMethodCall" flags="nn" index="2qgKlT" />
      <concept id="1143226024141" name="jetbrains.mps.lang.smodel.structure.SModelType" flags="in" index="H_c77" />
      <concept id="1145404486709" name="jetbrains.mps.lang.smodel.structure.SemanticDowncastExpression" flags="nn" index="2JrnkZ">
        <child id="1145404616321" name="leftExpression" index="2JrQYb" />
      </concept>
      <concept id="1212008292747" name="jetbrains.mps.lang.smodel.structure.Model_GetLongNameOperation" flags="nn" index="LkI2h" />
      <concept id="1171315804604" name="jetbrains.mps.lang.smodel.structure.Model_RootsOperation" flags="nn" index="2RRcyG">
        <reference id="1171315804605" name="concept" index="2RRcyH" />
      </concept>
      <concept id="1171407110247" name="jetbrains.mps.lang.smodel.structure.Node_GetAncestorOperation" flags="nn" index="2Xjw5R" />
      <concept id="597763930871270009" name="jetbrains.mps.lang.smodel.structure.ChildNodeRefExpression" flags="nn" index="3fl2lp">
        <reference id="597763930871272016" name="targetNode" index="3fl3PK" />
        <child id="597763930871272014" name="parent" index="3fl3PI" />
      </concept>
      <concept id="1139621453865" name="jetbrains.mps.lang.smodel.structure.Node_IsInstanceOfOperation" flags="nn" index="1mIQ4w">
        <child id="1177027386292" name="conceptArgument" index="cj9EA" />
      </concept>
      <concept id="1172008320231" name="jetbrains.mps.lang.smodel.structure.Node_IsNotNullOperation" flags="nn" index="3x8VRR" />
      <concept id="1144101972840" name="jetbrains.mps.lang.smodel.structure.OperationParm_Concept" flags="ng" index="1xMEDy">
        <child id="1207343664468" name="conceptArgument" index="ri$Ld" />
      </concept>
      <concept id="1219352745532" name="jetbrains.mps.lang.smodel.structure.NodeRefExpression" flags="nn" index="3B5_sB">
        <reference id="1219352800908" name="referentNode" index="3B5MYn" />
      </concept>
      <concept id="1140137987495" name="jetbrains.mps.lang.smodel.structure.SNodeTypeCastExpression" flags="nn" index="1PxgMI">
        <reference id="1140138128738" name="concept" index="1PxNhF" />
        <child id="1140138123956" name="leftExpression" index="1PxMeX" />
      </concept>
      <concept id="1138055754698" name="jetbrains.mps.lang.smodel.structure.SNodeType" flags="in" index="3Tqbb2">
        <reference id="1138405853777" name="concept" index="ehGHo" />
      </concept>
      <concept id="1138056022639" name="jetbrains.mps.lang.smodel.structure.SPropertyAccess" flags="nn" index="3TrcHB">
        <reference id="1138056395725" name="property" index="3TsBF5" />
      </concept>
      <concept id="1138056143562" name="jetbrains.mps.lang.smodel.structure.SLinkAccess" flags="nn" index="3TrEf2">
        <reference id="1138056516764" name="link" index="3Tt5mk" />
      </concept>
      <concept id="1138056282393" name="jetbrains.mps.lang.smodel.structure.SLinkListAccess" flags="nn" index="3Tsc0h">
        <reference id="1138056546658" name="link" index="3TtcxE" />
      </concept>
      <concept id="1172420572800" name="jetbrains.mps.lang.smodel.structure.SConceptType" flags="in" index="3THzug" />
    </language>
    <language id="ceab5195-25ea-4f22-9b92-103b95ca8c0c" name="jetbrains.mps.lang.core">
      <concept id="1133920641626" name="jetbrains.mps.lang.core.structure.BaseConcept" flags="ng" index="2VYdi">
        <property id="1193676396447" name="virtualPackage" index="3GE5qa" />
        <child id="5169995583184591170" name="smodelAttribute" index="lGtFl" />
      </concept>
      <concept id="3364660638048049750" name="jetbrains.mps.lang.core.structure.PropertyAttribute" flags="ng" index="A9Btg">
        <property id="1757699476691236117" name="propertyName" index="2qtEX9" />
      </concept>
      <concept id="3364660638048049745" name="jetbrains.mps.lang.core.structure.LinkAttribute" flags="ng" index="A9Btn">
        <property id="1757699476691236116" name="linkRole" index="2qtEX8" />
      </concept>
      <concept id="1169194658468" name="jetbrains.mps.lang.core.structure.INamedConcept" flags="ng" index="TrEIO">
        <property id="1169194664001" name="name" index="TrG5h" />
      </concept>
    </language>
    <language id="83888646-71ce-4f1c-9c53-c54016f6ad4f" name="jetbrains.mps.baseLanguage.collections">
      <concept id="1204796164442" name="jetbrains.mps.baseLanguage.collections.structure.InternalSequenceOperation" flags="nn" index="23sCx2">
        <child id="1204796294226" name="closure" index="23t8la" />
      </concept>
      <concept id="1203518072036" name="jetbrains.mps.baseLanguage.collections.structure.SmartClosureParameterDeclaration" flags="ig" index="Rh6nW" />
      <concept id="1165525191778" name="jetbrains.mps.baseLanguage.collections.structure.GetFirstOperation" flags="nn" index="1uHKPH" />
      <concept id="1165530316231" name="jetbrains.mps.baseLanguage.collections.structure.IsEmptyOperation" flags="nn" index="1v1jN8" />
      <concept id="1202120902084" name="jetbrains.mps.baseLanguage.collections.structure.WhereOperation" flags="nn" index="3zZkjj" />
      <concept id="1202128969694" name="jetbrains.mps.baseLanguage.collections.structure.SelectOperation" flags="nn" index="3$u5V9" />
      <concept id="1176501494711" name="jetbrains.mps.baseLanguage.collections.structure.IsNotEmptyOperation" flags="nn" index="3GX2aA" />
    </language>
  </registry>
  <node concept="bUwia" id="gGEWlKw">
    <property role="TrG5h" value="mc_main" />
    <property role="3GE5qa" value="Constraints" />
    <node concept="2VPoh5" id="5Cioe7RLOha" role="2VS0gm">
      <ref role="2VPoh2" node="5Cioe7RLEwT" resolve="ConstraintsAspectDescriptor" />
      <node concept="2VP$b9" id="5Cioe7RLOhc" role="2VPoh3">
        <node concept="3clFbS" id="5Cioe7RLOhd" role="2VODD2">
          <node concept="3cpWs8" id="5Cioe7RLP3y" role="3cqZAp">
            <node concept="3cpWsn" id="5Cioe7RLP3z" role="3cpWs9">
              <property role="TrG5h" value="model" />
              <node concept="H_c77" id="5Cioe7RLP3$" role="1tU5fm" />
              <node concept="2OqwBi" id="5Cioe7RLP3_" role="33vP2m">
                <node concept="1iwH7S" id="5Cioe7RLP3A" role="2Oq$k0" />
                <node concept="1st3f0" id="5Cioe7RLP3B" role="2OqNvi" />
              </node>
            </node>
          </node>
          <node concept="3clFbF" id="40EGsDCsY$4" role="3cqZAp">
            <node concept="1Wc70l" id="40EGsDCsY$5" role="3clFbG">
              <node concept="1eOMI4" id="40EGsDCsY$6" role="3uHU7B">
                <node concept="3clFbC" id="40EGsDCsY$7" role="1eOMHV">
                  <node concept="Rm8GO" id="40EGsDCsY$8" role="3uHU7w">
                    <ref role="1Px2BO" to="cu2c:~LanguageAspect" resolve="LanguageAspect" />
                    <ref role="Rm8GQ" to="cu2c:~LanguageAspect.CONSTRAINTS" resolve="CONSTRAINTS" />
                  </node>
                  <node concept="2YIFZM" id="40EGsDCsY$9" role="3uHU7B">
                    <ref role="1Pybhc" to="cu2c:~Language" resolve="Language" />
                    <ref role="37wK5l" to="cu2c:~Language.getModelAspect(org.jetbrains.mps.openapi.model.SModel):jetbrains.mps.smodel.LanguageAspect" resolve="getModelAspect" />
                    <node concept="2JrnkZ" id="40EGsDCsY$b" role="37wK5m">
                      <node concept="37vLTw" id="3GM_nagTytc" role="2JrQYb">
                        <ref role="3cqZAo" node="5Cioe7RLP3z" resolve="model" />
                      </node>
                    </node>
                  </node>
                </node>
              </node>
              <node concept="3fqX7Q" id="40EGsDCsY$e" role="3uHU7w">
                <node concept="2OqwBi" id="40EGsDCsY$f" role="3fr31v">
                  <node concept="2OqwBi" id="40EGsDCsY$g" role="2Oq$k0">
                    <node concept="37vLTw" id="3GM_nagTwjk" role="2Oq$k0">
                      <ref role="3cqZAo" node="5Cioe7RLP3z" resolve="model" />
                    </node>
                    <node concept="2RRcyG" id="40EGsDCsY$i" role="2OqNvi" />
                  </node>
                  <node concept="1v1jN8" id="40EGsDCsY$j" role="2OqNvi" />
                </node>
              </node>
            </node>
          </node>
          <node concept="3clFbH" id="40EGsDCsY$3" role="3cqZAp" />
        </node>
      </node>
    </node>
    <node concept="3aamgX" id="hfgawce" role="3acgRq">
      <ref role="30HIoZ" to="tp1t:gGEsrNs" resolve="ConstraintsFunctionParameter_node" />
      <node concept="j$656" id="hfgaX80" role="1lVwrX">
        <ref role="v9R2y" to="tpe8:gCCYkhx" resolve="reduce_ConceptFunctionParameter_default" />
      </node>
    </node>
    <node concept="3aamgX" id="5Q8xummBO8F" role="3acgRq">
      <ref role="30HIoZ" to="tp1t:5Q2IUnK$7k9" resolve="ConstraintFunctionParameter_childNode" />
      <node concept="j$656" id="5Q8xummBO8H" role="1lVwrX">
        <ref role="v9R2y" to="tpe8:gCCYkhx" resolve="reduce_ConceptFunctionParameter_default" />
      </node>
    </node>
    <node concept="3aamgX" id="hfgaJde" role="3acgRq">
      <ref role="30HIoZ" to="tp1t:gLWqvmI" resolve="ConstraintsFunctionParameter_propertyValue" />
      <node concept="j$656" id="hssSKK_" role="1lVwrX">
        <ref role="v9R2y" node="hshgjlV" resolve="reduce_PropertyValueParameter_to_MethodParameterReference_by_Alias_old" />
      </node>
    </node>
    <node concept="3aamgX" id="hfgaL4p" role="3acgRq">
      <ref role="30HIoZ" to="tp1t:gVkakXD" resolve="ConstraintFunctionParameter_referenceNode" />
      <node concept="j$656" id="hfgb0cl" role="1lVwrX">
        <ref role="v9R2y" to="tpe8:gCCYkhx" resolve="reduce_ConceptFunctionParameter_default" />
      </node>
    </node>
    <node concept="3aamgX" id="42wXlt$t88w" role="3acgRq">
      <ref role="30HIoZ" to="tp1t:7LJrcbBIRrK" resolve="ConstraintFunctionParameter_contextNode" />
      <node concept="j$656" id="5rVfazo6z$h" role="1lVwrX">
        <ref role="v9R2y" to="tpe8:gCCYkhx" resolve="reduce_ConceptFunctionParameter_default" />
      </node>
    </node>
    <node concept="3aamgX" id="5rVfazo6z$i" role="3acgRq">
      <ref role="30HIoZ" to="tp1t:42wXlt$sC5U" resolve="ConstraintFunctionParameter_contextRole" />
      <node concept="j$656" id="5rVfazo6z$j" role="1lVwrX">
        <ref role="v9R2y" to="tpe8:gCCYkhx" resolve="reduce_ConceptFunctionParameter_default" />
      </node>
    </node>
    <node concept="3aamgX" id="5rVfazo6z$m" role="3acgRq">
      <ref role="30HIoZ" to="tp1t:42wXlt$sC68" resolve="ConstraintFunctionParameter_position" />
      <node concept="j$656" id="5rVfazo6z$n" role="1lVwrX">
        <ref role="v9R2y" to="tpe8:gCCYkhx" resolve="reduce_ConceptFunctionParameter_default" />
      </node>
    </node>
    <node concept="3aamgX" id="5rVfazo6z$k" role="3acgRq">
      <ref role="30HIoZ" to="tp1t:42wXlt$sC61" resolve="ConstraintFunctionParameter_exists" />
      <node concept="gft3U" id="e2N9peCWx4" role="1lVwrX">
        <node concept="1DoJHT" id="htupesf" role="gfFT$">
          <property role="1Dpdpm" value="isExists" />
          <node concept="10P_77" id="e2N9peDd9U" role="1Ez5kq" />
          <node concept="37vLTw" id="2BHiRxgsAW0" role="1EMhIo">
            <ref role="3cqZAo" to="tpe8:gCCYkhD" resolve="_parameter_" />
            <node concept="1ZhdrF" id="htzT244" role="lGtFl">
              <property role="2qtEX8" value="variableDeclaration" />
              <node concept="3$xsQk" id="htzT245" role="3$ytzL">
                <node concept="3clFbS" id="htzT246" role="2VODD2">
                  <node concept="3clFbF" id="htzT5lm" role="3cqZAp">
                    <node concept="Xl_RD" id="htzT5ln" role="3clFbG">
                      <property role="Xl_RC" value="_context" />
                    </node>
                  </node>
                </node>
              </node>
            </node>
          </node>
        </node>
      </node>
    </node>
    <node concept="3aamgX" id="hfgaMYJ" role="3acgRq">
      <ref role="30HIoZ" to="tp1t:gVkhV$q" resolve="ConstraintFunctionParameter_newReferentNode" />
      <node concept="j$656" id="hfgb14K" role="1lVwrX">
        <ref role="v9R2y" to="tpe8:gCCYkhx" resolve="reduce_ConceptFunctionParameter_default" />
      </node>
    </node>
    <node concept="3aamgX" id="hfgaQoj" role="3acgRq">
      <ref role="30HIoZ" to="tp1t:gVki8JJ" resolve="ConstraintFunctionParameter_oldReferentNode" />
      <node concept="j$656" id="hfgb2uB" role="1lVwrX">
        <ref role="v9R2y" to="tpe8:gCCYkhx" resolve="reduce_ConceptFunctionParameter_default" />
      </node>
    </node>
    <node concept="3aamgX" id="hwnORAl" role="3acgRq">
      <ref role="30HIoZ" to="tp1t:hwnLn5r" resolve="ConstraintFunctionParameter_parentNode" />
      <node concept="j$656" id="hwnOXEr" role="1lVwrX">
        <ref role="v9R2y" to="tpe8:gCCYkhx" resolve="reduce_ConceptFunctionParameter_default" />
      </node>
    </node>
    <node concept="3aamgX" id="hwoPDoO" role="3acgRq">
      <ref role="30HIoZ" to="tp1t:hwotxKp" resolve="ConstraintFunctionParameter_childConcept" />
      <node concept="j$656" id="hwoPGtI" role="1lVwrX">
        <ref role="v9R2y" to="tpe8:gCCYkhx" resolve="reduce_ConceptFunctionParameter_default" />
      </node>
    </node>
    <node concept="3aamgX" id="hwoZ1IR" role="3acgRq">
      <ref role="30HIoZ" to="tp1t:hwoXsFk" resolve="ConstraintFunctionParameter_link" />
      <node concept="j$656" id="hwoZ4IT" role="1lVwrX">
        <ref role="v9R2y" to="tpe8:gCCYkhx" resolve="reduce_ConceptFunctionParameter_default" />
      </node>
    </node>
    <node concept="3aamgX" id="2_nwIgTMn_F" role="3acgRq">
      <ref role="30HIoZ" to="tp1t:2_nwIgTMkmr" resolve="ConstraintFunctionParameter_containingLink" />
      <node concept="j$656" id="2_nwIgTMn_H" role="1lVwrX">
        <ref role="v9R2y" to="tpe8:gCCYkhx" resolve="reduce_ConceptFunctionParameter_default" />
      </node>
    </node>
    <node concept="3aamgX" id="hyWVdYb" role="3acgRq">
      <ref role="30HIoZ" to="tp1t:gI1POib" resolve="ConceptParameter_ReferentSearchScope_enclosingNode" />
      <node concept="j$656" id="hyWVt3_" role="1lVwrX">
        <ref role="v9R2y" to="tpe8:gCCYkhx" resolve="reduce_ConceptFunctionParameter_default" />
      </node>
    </node>
    <node concept="3aamgX" id="hyXazzI" role="3acgRq">
      <ref role="30HIoZ" to="tp1t:hyXa2tv" resolve="ConstraintFunctionParameter_linkTarget" />
      <node concept="j$656" id="hyXaA$N" role="1lVwrX">
        <ref role="v9R2y" to="tpe8:gCCYkhx" resolve="reduce_ConceptFunctionParameter_default" />
      </node>
    </node>
    <node concept="3aamgX" id="6SyLvG4HzJA" role="3acgRq">
      <ref role="30HIoZ" to="tp1t:3oQug8hqyBc" resolve="ConstraintFunctionParameter_parameterNode" />
      <node concept="j$656" id="6SyLvG4H$tl" role="1lVwrX">
        <ref role="v9R2y" to="tpe8:gCCYkhx" resolve="reduce_ConceptFunctionParameter_default" />
      </node>
    </node>
    <node concept="3aamgX" id="5RKjesl2qS6" role="3acgRq">
      <ref role="30HIoZ" to="tp1t:5RKjesl2qRO" resolve="ConstraintFunctionParameter_visible" />
      <node concept="j$656" id="5RKjesl2ryY" role="1lVwrX">
        <ref role="v9R2y" to="tpe8:gCCYkhx" resolve="reduce_ConceptFunctionParameter_default" />
      </node>
    </node>
    <node concept="3aamgX" id="5RKjesl2ryZ" role="3acgRq">
      <ref role="30HIoZ" to="tp1t:5RKjesl2qRX" resolve="ConstraintFunctionParameter_smartReference" />
      <node concept="j$656" id="5RKjesl2rz1" role="1lVwrX">
        <ref role="v9R2y" to="tpe8:gCCYkhx" resolve="reduce_ConceptFunctionParameter_default" />
      </node>
    </node>
    <node concept="3aamgX" id="3YPB4zZj0sO" role="3acgRq">
      <ref role="30HIoZ" to="tp1t:3YPB4zZiSNX" resolve="ConstraintFunctionParameter_inEditor" />
      <node concept="j$656" id="3YPB4zZj1Am" role="1lVwrX">
        <ref role="v9R2y" to="tpe8:gCCYkhx" resolve="reduce_ConceptFunctionParameter_default" />
      </node>
    </node>
    <node concept="3lhOvk" id="hDML89y" role="3lj3bC">
      <ref role="30HIoZ" to="tp1t:hDM2fEI" resolve="ConceptConstraints" />
      <ref role="3lhOvi" node="hDMKY8E" resolve="ConstraintsClass" />
    </node>
    <node concept="aNPBN" id="hKbrECo" role="aQYdv">
      <ref role="aOQi4" to="tp1t:hDM2fEI" resolve="ConceptConstraints" />
    </node>
  </node>
  <node concept="13MO4I" id="hshgjlV">
    <property role="TrG5h" value="reduce_PropertyValueParameter_to_MethodParameterReference_by_Alias_old" />
    <property role="3GE5qa" value="Constraints" />
    <ref role="3gUMe" to="tpee:g76ryKb" resolve="ConceptFunctionParameter" />
    <node concept="3clFb_" id="hshgjlW" role="13RCb5">
      <property role="TrG5h" value="execPropertySet" />
      <node concept="3cqZAl" id="hshgjlX" role="3clF45" />
      <node concept="3clFbS" id="hshgjlY" role="3clF47">
        <node concept="3clFbF" id="7KMCQ$NGLos" role="3cqZAp">
          <node concept="2OqwBi" id="7KMCQ$NGLou" role="3clFbG">
            <node concept="10M0yZ" id="7KMCQ$NGLot" role="2Oq$k0">
              <ref role="1PxDUh" to="e2lb:~System" resolve="System" />
              <ref role="3cqZAo" to="e2lb:~System.out" resolve="out" />
            </node>
            <node concept="liA8E" id="7KMCQ$NGLoy" role="2OqNvi">
              <ref role="37wK5l" to="fxg7:~PrintStream.println(java.lang.String):void" resolve="println" />
              <node concept="1eOMI4" id="hshiHT1" role="37wK5m">
                <node concept="2YIFZM" id="hshj0XV" role="1eOMHV">
                  <ref role="1Pybhc" to="i8bi:5IkW5anFfnn" resolve="SPropertyOperations" />
                  <ref role="37wK5l" to="i8bi:5IkW5anFfon" resolve="getString" />
                  <node concept="37vLTw" id="2BHiRxglGVf" role="37wK5m">
                    <ref role="3cqZAo" node="hshjhbj" resolve="propertyValue" />
                  </node>
                  <node concept="1ZhdrF" id="hshjtB$" role="lGtFl">
                    <property role="2qtEX8" value="baseMethodDeclaration" />
                    <node concept="3$xsQk" id="hshjtB_" role="3$ytzL">
                      <node concept="3clFbS" id="hshjtBA" role="2VODD2">
                        <node concept="3cpWs8" id="hshj$p0" role="3cqZAp">
                          <node concept="3cpWsn" id="hshj$p1" role="3cpWs9">
                            <property role="TrG5h" value="propertyConstraint" />
                            <node concept="3Tqbb2" id="hshj$p2" role="1tU5fm">
                              <ref role="ehGHo" to="tp1t:gGEnED8" resolve="NodePropertyConstraint" />
                            </node>
                            <node concept="2OqwBi" id="hxx$ODP" role="33vP2m">
                              <node concept="30H73N" id="hshjABD" role="2Oq$k0" />
                              <node concept="2Xjw5R" id="hshj$p4" role="2OqNvi">
                                <node concept="1xMEDy" id="hshj$p5" role="1xVPHs">
                                  <node concept="chp4Y" id="h_Yk1wm" role="ri$Ld">
                                    <ref role="cht4Q" to="tp1t:gGEnED8" resolve="NodePropertyConstraint" />
                                  </node>
                                </node>
                              </node>
                            </node>
                          </node>
                        </node>
                        <node concept="3cpWs8" id="hshj$p7" role="3cqZAp">
                          <node concept="3cpWsn" id="hshj$p8" role="3cpWs9">
                            <property role="TrG5h" value="property" />
                            <node concept="3Tqbb2" id="hshj$p9" role="1tU5fm">
                              <ref role="ehGHo" to="tpce:f_TJgxF" resolve="PropertyDeclaration" />
                            </node>
                            <node concept="2OqwBi" id="hxx$V8_" role="33vP2m">
                              <node concept="37vLTw" id="3GM_nagTryC" role="2Oq$k0">
                                <ref role="3cqZAo" node="hshj$p1" resolve="propertyConstraint" />
                              </node>
                              <node concept="3TrEf2" id="hshj$pb" role="2OqNvi">
                                <ref role="3Tt5mk" to="tp1t:gGEom_V" />
                              </node>
                            </node>
                          </node>
                        </node>
                        <node concept="3cpWs8" id="hshj$pd" role="3cqZAp">
                          <node concept="3cpWsn" id="hshj$pe" role="3cpWs9">
                            <property role="TrG5h" value="dataType" />
                            <node concept="3Tqbb2" id="hshj$pf" role="1tU5fm">
                              <ref role="ehGHo" to="tpce:fKAxPRU" resolve="DataTypeDeclaration" />
                            </node>
                            <node concept="2OqwBi" id="hxx$NoS" role="33vP2m">
                              <node concept="37vLTw" id="3GM_nagT$To" role="2Oq$k0">
                                <ref role="3cqZAo" node="hshj$p8" resolve="property" />
                              </node>
                              <node concept="3TrEf2" id="hshj$ph" role="2OqNvi">
                                <ref role="3Tt5mk" to="tpce:fKAX2Z_" />
                              </node>
                            </node>
                          </node>
                        </node>
                        <node concept="3clFbJ" id="hshjE_6" role="3cqZAp">
                          <node concept="3clFbS" id="hshjE_7" role="3clFbx">
                            <node concept="3cpWs6" id="hshjG6b" role="3cqZAp">
                              <node concept="10Nm6u" id="hshjGCo" role="3cqZAk" />
                            </node>
                          </node>
                          <node concept="3clFbC" id="hshjFtl" role="3clFbw">
                            <node concept="10Nm6u" id="hshjFLD" role="3uHU7w" />
                            <node concept="37vLTw" id="3GM_nagT$LU" role="3uHU7B">
                              <ref role="3cqZAo" node="hshj$pe" resolve="dataType" />
                            </node>
                          </node>
                        </node>
                        <node concept="3cpWs8" id="hshjRcM" role="3cqZAp">
                          <node concept="3cpWsn" id="hshjRcN" role="3cpWs9">
                            <property role="TrG5h" value="bltype" />
                            <node concept="3Tqbb2" id="hshjVsN" role="1tU5fm" />
                            <node concept="2OqwBi" id="hxx$OO_" role="33vP2m">
                              <node concept="37vLTw" id="3GM_nagTxpX" role="2Oq$k0">
                                <ref role="3cqZAo" node="hshj$pe" resolve="dataType" />
                              </node>
                              <node concept="2qgKlT" id="hshjOA1" role="2OqNvi">
                                <ref role="37wK5l" to="tpcn:hEwI9ym" resolve="toBaseLanguageType" />
                              </node>
                            </node>
                          </node>
                        </node>
                        <node concept="3clFbJ" id="hshjXxE" role="3cqZAp">
                          <node concept="3clFbS" id="hshjXxF" role="3clFbx">
                            <node concept="3cpWs6" id="5DcBNiM9P25" role="3cqZAp">
                              <node concept="3fl2lp" id="5DcBNiM9P26" role="3cqZAk">
                                <ref role="3fl3PK" to="i8bi:5IkW5anFfp2" resolve="getInteger" />
                                <node concept="3B5_sB" id="5DcBNiM9P27" role="3fl3PI">
                                  <ref role="3B5MYn" to="i8bi:5IkW5anFfnn" resolve="SPropertyOperations" />
                                </node>
                              </node>
                            </node>
                          </node>
                          <node concept="2OqwBi" id="hxx$V0s" role="3clFbw">
                            <node concept="37vLTw" id="3GM_nagTwXv" role="2Oq$k0">
                              <ref role="3cqZAo" node="hshjRcN" resolve="bltype" />
                            </node>
                            <node concept="1mIQ4w" id="hshk1oa" role="2OqNvi">
                              <node concept="chp4Y" id="hshk49d" role="cj9EA">
                                <ref role="cht4Q" to="tpee:f_0OyhT" resolve="IntegerType" />
                              </node>
                            </node>
                          </node>
                        </node>
                        <node concept="3clFbJ" id="hshku10" role="3cqZAp">
                          <node concept="3clFbS" id="hshku11" role="3clFbx">
                            <node concept="3cpWs6" id="5DcBNiM9Kxd" role="3cqZAp">
                              <node concept="3fl2lp" id="5DcBNiM9Kxe" role="3cqZAk">
                                <ref role="3fl3PK" to="i8bi:5IkW5anFfpG" resolve="getBoolean" />
                                <node concept="3B5_sB" id="5DcBNiM9Kxf" role="3fl3PI">
                                  <ref role="3B5MYn" to="i8bi:5IkW5anFfnn" resolve="SPropertyOperations" />
                                </node>
                              </node>
                            </node>
                          </node>
                          <node concept="2OqwBi" id="hxx$NvV" role="3clFbw">
                            <node concept="37vLTw" id="3GM_nagT$mk" role="2Oq$k0">
                              <ref role="3cqZAo" node="hshjRcN" resolve="bltype" />
                            </node>
                            <node concept="1mIQ4w" id="hshkvbA" role="2OqNvi">
                              <node concept="chp4Y" id="hshkvU1" role="cj9EA">
                                <ref role="cht4Q" to="tpee:f_0P_4Y" resolve="BooleanType" />
                              </node>
                            </node>
                          </node>
                        </node>
                        <node concept="3cpWs6" id="5DcBNiM9FZS" role="3cqZAp">
                          <node concept="3fl2lp" id="5DcBNiM9J4P" role="3cqZAk">
                            <ref role="3fl3PK" to="i8bi:5IkW5anFfon" resolve="getString" />
                            <node concept="3B5_sB" id="5DcBNiM9GqV" role="3fl3PI">
                              <ref role="3B5MYn" to="i8bi:5IkW5anFfnn" resolve="SPropertyOperations" />
                            </node>
                          </node>
                        </node>
                      </node>
                    </node>
                  </node>
                </node>
                <node concept="raruj" id="hshiJeo" role="lGtFl" />
              </node>
            </node>
          </node>
        </node>
      </node>
      <node concept="37vLTG" id="hshjccT" role="3clF46">
        <property role="TrG5h" value="node" />
        <node concept="3Tqbb2" id="i2nPOsM" role="1tU5fm" />
      </node>
      <node concept="37vLTG" id="hshgjmo" role="3clF46">
        <property role="TrG5h" value="propertyName" />
        <node concept="17QB3L" id="hP3mwOd" role="1tU5fm" />
      </node>
      <node concept="37vLTG" id="hshjhbj" role="3clF46">
        <property role="TrG5h" value="propertyValue" />
        <node concept="17QB3L" id="hP3mwVn" role="1tU5fm" />
      </node>
      <node concept="3Tm1VV" id="hshgjmq" role="1B3o_S" />
    </node>
  </node>
  <node concept="13MO4I" id="hss3eab">
    <property role="TrG5h" value="reduce_PropertyValueParameter_to_MethodParameterReference_by_Alias" />
    <property role="3GE5qa" value="Constraints" />
    <ref role="3gUMe" to="tpee:g76ryKb" resolve="ConceptFunctionParameter" />
    <node concept="3clFb_" id="hss3eac" role="13RCb5">
      <property role="TrG5h" value="execPropertySet" />
      <node concept="3cqZAl" id="hss3ead" role="3clF45" />
      <node concept="3clFbS" id="hss3eae" role="3clF47">
        <node concept="3clFbF" id="7KMCQ$NGL8X" role="3cqZAp">
          <node concept="2OqwBi" id="7KMCQ$NGLom" role="3clFbG">
            <node concept="10M0yZ" id="7KMCQ$NGL8Y" role="2Oq$k0">
              <ref role="1PxDUh" to="e2lb:~System" resolve="System" />
              <ref role="3cqZAo" to="e2lb:~System.out" resolve="out" />
            </node>
            <node concept="liA8E" id="7KMCQ$NGLoq" role="2OqNvi">
              <ref role="37wK5l" to="fxg7:~PrintStream.println(java.lang.String):void" resolve="println" />
              <node concept="37vLTw" id="2BHiRxgmlpL" role="37wK5m">
                <ref role="3cqZAo" node="hss3ebH" resolve="propertyValue" />
                <node concept="raruj" id="hss3ks$" role="lGtFl" />
              </node>
            </node>
          </node>
        </node>
      </node>
      <node concept="37vLTG" id="hss3ebD" role="3clF46">
        <property role="TrG5h" value="node" />
        <node concept="3Tqbb2" id="i2nPODn" role="1tU5fm" />
      </node>
      <node concept="37vLTG" id="hss3ebF" role="3clF46">
        <property role="TrG5h" value="propertyName" />
        <node concept="17QB3L" id="hP3mwST" role="1tU5fm" />
      </node>
      <node concept="37vLTG" id="hss3ebH" role="3clF46">
        <property role="TrG5h" value="propertyValue" />
        <node concept="17QB3L" id="hP3mwPV" role="1tU5fm" />
      </node>
      <node concept="3Tm1VV" id="hss3ebL" role="1B3o_S" />
    </node>
  </node>
  <node concept="312cEu" id="hDMKY8E">
    <property role="TrG5h" value="ConstraintsClass" />
    <property role="3GE5qa" value="Constraints" />
    <node concept="3Tm1VV" id="hDMKY8F" role="1B3o_S" />
    <node concept="n94m4" id="hDMKY8G" role="lGtFl">
      <ref role="n9lRv" to="tp1t:hDM2fEI" resolve="ConceptConstraints" />
    </node>
    <node concept="17Uvod" id="hDML4jH" role="lGtFl">
      <property role="2qtEX9" value="name" />
      <node concept="3zFVjK" id="hDML4jI" role="3zH0cK">
        <node concept="3clFbS" id="hDML4jJ" role="2VODD2">
          <node concept="3clFbF" id="hDML6ji" role="3cqZAp">
            <node concept="2OqwBi" id="hDML6ky" role="3clFbG">
              <node concept="30H73N" id="hDML6jj" role="2Oq$k0" />
              <node concept="3TrcHB" id="hDML6BC" role="2OqNvi">
                <ref role="3TsBF5" to="tpck:h0TrG11" resolve="name" />
              </node>
            </node>
          </node>
        </node>
      </node>
    </node>
    <node concept="3uibUv" id="6s7bPiw2uRl" role="1zkMxy">
      <ref role="3uigEE" to="w0pt:~BaseConstraintsDescriptor" resolve="BaseConstraintsDescriptor" />
    </node>
    <node concept="3clFbW" id="1UB_YWUhqYx" role="jymVt">
      <node concept="3cqZAl" id="1UB_YWUhqYy" role="3clF45" />
      <node concept="3clFbS" id="1UB_YWUhqYz" role="3clF47">
        <node concept="XkiVB" id="3g99cIN5jgI" role="3cqZAp">
          <ref role="37wK5l" to="w0pt:~BaseConstraintsDescriptor.&lt;init&gt;(jetbrains.mps.smodel.adapter.ids.SConceptId)" resolve="BaseConstraintsDescriptor" />
          <node concept="10Nm6u" id="23CHI7KI1sl" role="37wK5m">
            <node concept="xERo3" id="23CHI7KI21U" role="lGtFl">
              <ref role="xH3mL" to="tp27:1TWFJuLByfo" resolve="reduce_ConDecl2Id" />
              <node concept="3NFfHV" id="23CHI7KI22f" role="xEYEz">
                <node concept="3clFbS" id="23CHI7KI22g" role="2VODD2">
                  <node concept="3clFbF" id="23CHI7KI23$" role="3cqZAp">
                    <node concept="2OqwBi" id="23CHI7KI2om" role="3clFbG">
                      <node concept="30H73N" id="23CHI7KI23z" role="2Oq$k0" />
                      <node concept="3TrEf2" id="23CHI7KIcwn" role="2OqNvi">
                        <ref role="3Tt5mk" to="tp1t:hDM2mAQ" />
                      </node>
                    </node>
                  </node>
                </node>
              </node>
            </node>
          </node>
        </node>
      </node>
      <node concept="3Tm1VV" id="1UB_YWUhqY$" role="1B3o_S" />
    </node>
    <node concept="3clFb_" id="2CXp3xFXm4x" role="jymVt">
      <property role="IEkAT" value="false" />
      <property role="1EzhhJ" value="false" />
      <property role="TrG5h" value="getAlternativeIcon" />
      <property role="DiZV1" value="false" />
      <node concept="3Tm1VV" id="2CXp3xFXm4y" role="1B3o_S" />
      <node concept="3uibUv" id="2CXp3xFXm4z" role="3clF45">
        <ref role="3uigEE" to="e2lb:~String" resolve="String" />
      </node>
      <node concept="37vLTG" id="2CXp3xFXm4$" role="3clF46">
        <property role="TrG5h" value="node" />
        <node concept="3uibUv" id="2CXp3xFXm4_" role="1tU5fm">
          <ref role="3uigEE" to="ec5l:~SNode" resolve="SNode" />
        </node>
      </node>
      <node concept="3clFbS" id="2CXp3xFXm4A" role="3clF47">
        <node concept="3clFbF" id="2CXp3xFXm4F" role="3cqZAp">
          <node concept="10Nm6u" id="2CXp3xFXm4G" role="3clFbG" />
        </node>
        <node concept="29HgVG" id="2CXp3xFXu5o" role="lGtFl">
          <node concept="3NFfHV" id="2CXp3xFXu5p" role="3NFExx">
            <node concept="3clFbS" id="2CXp3xFXu5q" role="2VODD2">
              <node concept="3clFbF" id="6kUvSzd_mbY" role="3cqZAp">
                <node concept="2OqwBi" id="6kUvSzd_mbZ" role="3clFbG">
                  <node concept="2OqwBi" id="6kUvSzd_mc0" role="2Oq$k0">
                    <node concept="30H73N" id="6kUvSzd_mc1" role="2Oq$k0" />
                    <node concept="3TrEf2" id="6kUvSzd_mc2" role="2OqNvi">
                      <ref role="3Tt5mk" to="tp1t:3gr0SYj1Yno" />
                    </node>
                  </node>
                  <node concept="3TrEf2" id="6kUvSzd_mc3" role="2OqNvi">
                    <ref role="3Tt5mk" to="tpee:gyVODHa" />
                  </node>
                </node>
              </node>
            </node>
          </node>
        </node>
      </node>
      <node concept="1W57fq" id="6kUvSzd_mbM" role="lGtFl">
        <node concept="3IZrLx" id="6kUvSzd_mbN" role="3IZSJc">
          <node concept="3clFbS" id="6kUvSzd_mbO" role="2VODD2">
            <node concept="3clFbF" id="6kUvSzd_mbP" role="3cqZAp">
              <node concept="3y3z36" id="6kUvSzd_mbQ" role="3clFbG">
                <node concept="10Nm6u" id="6kUvSzd_mbR" role="3uHU7w" />
                <node concept="2OqwBi" id="6kUvSzd_mbS" role="3uHU7B">
                  <node concept="30H73N" id="6kUvSzd_mbT" role="2Oq$k0" />
                  <node concept="3TrEf2" id="6kUvSzd_mbU" role="2OqNvi">
                    <ref role="3Tt5mk" to="tp1t:3gr0SYj1Yno" />
                  </node>
                </node>
              </node>
            </node>
          </node>
        </node>
      </node>
    </node>
    <node concept="3clFb_" id="2CXp3xFXEjg" role="jymVt">
      <property role="IEkAT" value="false" />
      <property role="1EzhhJ" value="false" />
      <property role="TrG5h" value="getDefaultConcreteConceptId" />
      <property role="DiZV1" value="false" />
      <node concept="3Tm1VV" id="2CXp3xFXEjh" role="1B3o_S" />
      <node concept="3uibUv" id="1TWFJuLCjer" role="3clF45">
        <ref role="3uigEE" to="a7z3:~SConceptId" resolve="SConceptId" />
      </node>
      <node concept="3clFbS" id="2CXp3xFXEjj" role="3clF47">
        <node concept="3clFbF" id="2CXp3xFXEjk" role="3cqZAp">
          <node concept="10Nm6u" id="23CHI7KIcK4" role="3clFbG">
            <node concept="xERo3" id="23CHI7KIcK5" role="lGtFl">
              <ref role="xH3mL" to="tp27:1TWFJuLByfo" resolve="reduce_ConDecl2Id" />
              <node concept="3NFfHV" id="23CHI7KIcK6" role="xEYEz">
                <node concept="3clFbS" id="23CHI7KIcK7" role="2VODD2">
                  <node concept="3clFbF" id="23CHI7KIcK8" role="3cqZAp">
                    <node concept="2OqwBi" id="23CHI7KIcK9" role="3clFbG">
                      <node concept="30H73N" id="23CHI7KIcKa" role="2Oq$k0" />
                      <node concept="3TrEf2" id="23CHI7KIcYi" role="2OqNvi">
                        <ref role="3Tt5mk" to="tp1t:hDMND0R" />
                      </node>
                    </node>
                  </node>
                </node>
              </node>
            </node>
          </node>
        </node>
      </node>
      <node concept="1W57fq" id="6kUvSzd_mch" role="lGtFl">
        <node concept="3IZrLx" id="6kUvSzd_mci" role="3IZSJc">
          <node concept="3clFbS" id="6kUvSzd_mcj" role="2VODD2">
            <node concept="3clFbF" id="6kUvSzd_mck" role="3cqZAp">
              <node concept="2OqwBi" id="6kUvSzd_mcl" role="3clFbG">
                <node concept="2OqwBi" id="6kUvSzd_mcm" role="2Oq$k0">
                  <node concept="30H73N" id="6kUvSzd_mcn" role="2Oq$k0" />
                  <node concept="3TrEf2" id="6kUvSzd_mco" role="2OqNvi">
                    <ref role="3Tt5mk" to="tp1t:hDMND0R" />
                  </node>
                </node>
                <node concept="3x8VRR" id="6kUvSzd_mcp" role="2OqNvi" />
              </node>
            </node>
          </node>
        </node>
      </node>
    </node>
    <node concept="3clFb_" id="6s7bPiw2VEE" role="jymVt">
      <property role="IEkAT" value="false" />
      <property role="1EzhhJ" value="false" />
      <property role="TrG5h" value="hasOwnDefaultScopeProvider" />
      <property role="DiZV1" value="false" />
      <node concept="3Tm1VV" id="6s7bPiw2VEF" role="1B3o_S" />
      <node concept="10P_77" id="6s7bPiw2VEG" role="3clF45" />
      <node concept="3clFbS" id="6s7bPiw2VEH" role="3clF47">
        <node concept="3clFbF" id="6s7bPiw2VFb" role="3cqZAp">
          <node concept="3clFbT" id="6s7bPiw2VFc" role="3clFbG">
            <property role="3clFbU" value="true" />
          </node>
        </node>
      </node>
      <node concept="2AHcQZ" id="6s7bPiw2VEI" role="2AJF6D">
        <ref role="2AI5Lk" to="e2lb:~Override" resolve="Override" />
      </node>
      <node concept="1W57fq" id="6s7bPiw2VFe" role="lGtFl">
        <node concept="3IZrLx" id="6s7bPiw2VFf" role="3IZSJc">
          <node concept="3clFbS" id="6s7bPiw2VFg" role="2VODD2">
            <node concept="3clFbF" id="6s7bPiw2VFh" role="3cqZAp">
              <node concept="2OqwBi" id="6s7bPiw2VFo" role="3clFbG">
                <node concept="2OqwBi" id="6s7bPiw2VFj" role="2Oq$k0">
                  <node concept="30H73N" id="6s7bPiw2VFi" role="2Oq$k0" />
                  <node concept="3TrEf2" id="6s7bPiw2VFn" role="2OqNvi">
                    <ref role="3Tt5mk" to="tp1t:hDMtivQ" />
                  </node>
                </node>
                <node concept="3x8VRR" id="6s7bPiw2VFs" role="2OqNvi" />
              </node>
            </node>
          </node>
        </node>
      </node>
    </node>
    <node concept="3clFb_" id="6s7bPiw2VFt" role="jymVt">
      <property role="IEkAT" value="false" />
      <property role="1EzhhJ" value="false" />
      <property role="TrG5h" value="getDefaultScopeProvider" />
      <property role="DiZV1" value="false" />
      <node concept="3Tm1VV" id="6s7bPiw2VFu" role="1B3o_S" />
      <node concept="3uibUv" id="6s7bPiw2VFv" role="3clF45">
        <ref role="3uigEE" to="fwv2:~ReferenceScopeProvider" resolve="ReferenceScopeProvider" />
      </node>
      <node concept="3clFbS" id="6s7bPiw2VFw" role="3clF47">
        <node concept="3cpWs6" id="6s7bPiw2VGd" role="3cqZAp">
          <node concept="2ShNRf" id="6s7bPiw2VGe" role="3cqZAk">
            <node concept="YeOm9" id="6s7bPiw2VGf" role="2ShVmc">
              <node concept="1Y3b0j" id="6s7bPiw2VGg" role="YeSDq">
                <property role="2bfB8j" value="true" />
                <ref role="1Y3XeK" to="w0pt:~BaseReferenceScopeProvider" resolve="BaseReferenceScopeProvider" />
                <ref role="37wK5l" to="w0pt:~BaseReferenceScopeProvider.&lt;init&gt;()" resolve="BaseReferenceScopeProvider" />
                <node concept="3Tm1VV" id="6s7bPiw2VGh" role="1B3o_S" />
                <node concept="5jKBG" id="6s7bPiw2VGi" role="lGtFl">
                  <ref role="v9R2y" node="5bWjEPUqZyA" resolve="BaseReferenceScopeProvider" />
                  <node concept="1UUvTB" id="6s7bPiw2VGj" role="v9R3O">
                    <node concept="1UU6SM" id="6s7bPiw2VGk" role="1UU7Ll">
                      <node concept="3clFbS" id="6s7bPiw2VGl" role="2VODD2">
                        <node concept="3clFbF" id="6s7bPiw2VGm" role="3cqZAp">
                          <node concept="2OqwBi" id="6s7bPiw2VGn" role="3clFbG">
                            <node concept="2OqwBi" id="6s7bPiw2VGo" role="2Oq$k0">
                              <node concept="30H73N" id="6s7bPiw2VGp" role="2Oq$k0" />
                              <node concept="3TrEf2" id="6s7bPiw2VGq" role="2OqNvi">
                                <ref role="3Tt5mk" to="tp1t:hDMtivQ" />
                              </node>
                            </node>
                            <node concept="3TrEf2" id="6s7bPiw2VGr" role="2OqNvi">
                              <ref role="3Tt5mk" to="tp1t:gREP$uN" />
                            </node>
                          </node>
                        </node>
                      </node>
                    </node>
                  </node>
                  <node concept="1UUvTB" id="6s7bPiw2VGs" role="v9R3O">
                    <node concept="1UU6SM" id="6s7bPiw2VGt" role="1UU7Ll">
                      <node concept="3clFbS" id="6s7bPiw2VGu" role="2VODD2">
                        <node concept="3clFbF" id="6s7bPiw2VGv" role="3cqZAp">
                          <node concept="2OqwBi" id="6s7bPiw2VGw" role="3clFbG">
                            <node concept="2OqwBi" id="6s7bPiw2VGx" role="2Oq$k0">
                              <node concept="30H73N" id="6s7bPiw2VGy" role="2Oq$k0" />
                              <node concept="3TrEf2" id="6s7bPiw2VGz" role="2OqNvi">
                                <ref role="3Tt5mk" to="tp1t:hDMtivQ" />
                              </node>
                            </node>
                            <node concept="3TrEf2" id="6s7bPiw2VG$" role="2OqNvi">
                              <ref role="3Tt5mk" to="tp1t:3oQug8hqPWy" />
                            </node>
                          </node>
                        </node>
                      </node>
                    </node>
                  </node>
                </node>
              </node>
            </node>
            <node concept="1W57fq" id="59r$iG97Xvq" role="lGtFl">
              <node concept="3IZrLx" id="59r$iG97Xvr" role="3IZSJc">
                <node concept="3clFbS" id="59r$iG97Xvs" role="2VODD2">
                  <node concept="3clFbF" id="59r$iG97Xxw" role="3cqZAp">
                    <node concept="2OqwBi" id="59r$iG97XxG" role="3clFbG">
                      <node concept="2OqwBi" id="59r$iG97XxB" role="2Oq$k0">
                        <node concept="2OqwBi" id="59r$iG97Xxy" role="2Oq$k0">
                          <node concept="30H73N" id="59r$iG97Xxx" role="2Oq$k0" />
                          <node concept="3TrEf2" id="59r$iG97XxA" role="2OqNvi">
                            <ref role="3Tt5mk" to="tp1t:hDMtivQ" />
                          </node>
                        </node>
                        <node concept="3TrEf2" id="59r$iG97XxF" role="2OqNvi">
                          <ref role="3Tt5mk" to="tp1t:gREP$uN" />
                        </node>
                      </node>
                      <node concept="1mIQ4w" id="59r$iG97XxK" role="2OqNvi">
                        <node concept="chp4Y" id="59r$iG97XxM" role="cj9EA">
                          <ref role="cht4Q" to="tp1t:gHMUpHN" resolve="ConstraintFunction_ReferentSearchScope_Factory" />
                        </node>
                      </node>
                    </node>
                  </node>
                </node>
              </node>
              <node concept="gft3U" id="59r$iG97XvT" role="UU_$l">
                <node concept="2ShNRf" id="59r$iG97XvV" role="gfFT$">
                  <node concept="YeOm9" id="59r$iG97XvX" role="2ShVmc">
                    <node concept="1Y3b0j" id="59r$iG97XvY" role="YeSDq">
                      <property role="2bfB8j" value="true" />
                      <ref role="1Y3XeK" to="w0pt:~BaseScopeProvider" resolve="BaseScopeProvider" />
                      <ref role="37wK5l" to="w0pt:~BaseScopeProvider.&lt;init&gt;()" resolve="BaseScopeProvider" />
                      <node concept="3Tm1VV" id="59r$iG97XvZ" role="1B3o_S" />
                      <node concept="3clFb_" id="59r$iG97Xw0" role="jymVt">
                        <property role="IEkAT" value="false" />
                        <property role="1EzhhJ" value="false" />
                        <property role="TrG5h" value="createScope" />
                        <property role="DiZV1" value="false" />
                        <node concept="3Tm1VV" id="59r$iG97Xw1" role="1B3o_S" />
                        <node concept="3uibUv" id="59r$iG97Xx3" role="3clF45">
                          <ref role="3uigEE" to="o8zo:3fifI_xCtN$" resolve="Scope" />
                        </node>
                        <node concept="37vLTG" id="59r$iG97Xw3" role="3clF46">
                          <property role="TrG5h" value="p0" />
                          <node concept="3uibUv" id="59r$iG97Xw4" role="1tU5fm">
                            <ref role="3uigEE" to="cu2c:~IOperationContext" resolve="IOperationContext" />
                          </node>
                        </node>
                        <node concept="37vLTG" id="59r$iG97Xw5" role="3clF46">
                          <property role="TrG5h" value="p1" />
                          <node concept="3uibUv" id="59r$iG97Xw6" role="1tU5fm">
                            <ref role="3uigEE" to="fwv2:~ReferenceConstraintsContext" resolve="ReferenceConstraintsContext" />
                          </node>
                        </node>
                        <node concept="3clFbS" id="59r$iG97Xw7" role="3clF47">
                          <node concept="3clFbF" id="59r$iG97Xw8" role="3cqZAp">
                            <node concept="10Nm6u" id="59r$iG97Xw9" role="3clFbG" />
                          </node>
                        </node>
                      </node>
                    </node>
                    <node concept="5jKBG" id="59r$iG97XwB" role="lGtFl">
                      <ref role="v9R2y" node="59r$iG97Ntk" resolve="BaseScopeProvider" />
                      <node concept="1UUvTB" id="59r$iG97XwC" role="v9R3O">
                        <node concept="1UU6SM" id="59r$iG97XwD" role="1UU7Ll">
                          <node concept="3clFbS" id="59r$iG97XwE" role="2VODD2">
                            <node concept="3clFbF" id="59r$iG97XwF" role="3cqZAp">
                              <node concept="2OqwBi" id="59r$iG97XwS" role="3clFbG">
                                <node concept="2OqwBi" id="59r$iG97XwG" role="2Oq$k0">
                                  <node concept="30H73N" id="59r$iG97XwH" role="2Oq$k0" />
                                  <node concept="3TrEf2" id="59r$iG97XwR" role="2OqNvi">
                                    <ref role="3Tt5mk" to="tp1t:hDMtivQ" />
                                  </node>
                                </node>
                                <node concept="3TrEf2" id="59r$iG97XwW" role="2OqNvi">
                                  <ref role="3Tt5mk" to="tp1t:gREP$uN" />
                                </node>
                              </node>
                            </node>
                          </node>
                        </node>
                      </node>
                      <node concept="1UUvTB" id="59r$iG97XwJ" role="v9R3O">
                        <node concept="1UU6SM" id="59r$iG97XwK" role="1UU7Ll">
                          <node concept="3clFbS" id="59r$iG97XwL" role="2VODD2">
                            <node concept="3clFbF" id="59r$iG97XwM" role="3cqZAp">
                              <node concept="2OqwBi" id="59r$iG97XwY" role="3clFbG">
                                <node concept="2OqwBi" id="59r$iG97XwN" role="2Oq$k0">
                                  <node concept="30H73N" id="59r$iG97XwO" role="2Oq$k0" />
                                  <node concept="3TrEf2" id="59r$iG97XwX" role="2OqNvi">
                                    <ref role="3Tt5mk" to="tp1t:hDMtivQ" />
                                  </node>
                                </node>
                                <node concept="3TrEf2" id="59r$iG97Xx2" role="2OqNvi">
                                  <ref role="3Tt5mk" to="tp1t:3oQug8hqPWy" />
                                </node>
                              </node>
                            </node>
                          </node>
                        </node>
                      </node>
                    </node>
                  </node>
                </node>
              </node>
            </node>
          </node>
        </node>
      </node>
      <node concept="2AHcQZ" id="6s7bPiw2VFx" role="2AJF6D">
        <ref role="2AI5Lk" to="e2lb:~Override" resolve="Override" />
      </node>
      <node concept="1W57fq" id="6s7bPiw2VFY" role="lGtFl">
        <node concept="3IZrLx" id="6s7bPiw2VFZ" role="3IZSJc">
          <node concept="3clFbS" id="6s7bPiw2VG0" role="2VODD2">
            <node concept="3clFbF" id="6s7bPiw2VG1" role="3cqZAp">
              <node concept="2OqwBi" id="6s7bPiw2VG8" role="3clFbG">
                <node concept="2OqwBi" id="6s7bPiw2VG3" role="2Oq$k0">
                  <node concept="30H73N" id="6s7bPiw2VG2" role="2Oq$k0" />
                  <node concept="3TrEf2" id="6s7bPiw2VG7" role="2OqNvi">
                    <ref role="3Tt5mk" to="tp1t:hDMtivQ" />
                  </node>
                </node>
                <node concept="3x8VRR" id="6s7bPiw2VGc" role="2OqNvi" />
              </node>
            </node>
          </node>
        </node>
      </node>
    </node>
    <node concept="3clFb_" id="6s7bPiw2N6Y" role="jymVt">
      <property role="IEkAT" value="false" />
      <property role="1EzhhJ" value="false" />
      <property role="TrG5h" value="hasOwnCanBeChildMethod" />
      <property role="DiZV1" value="false" />
      <node concept="3Tm1VV" id="6s7bPiw2N6Z" role="1B3o_S" />
      <node concept="10P_77" id="6s7bPiw2N70" role="3clF45" />
      <node concept="3clFbS" id="6s7bPiw2N71" role="3clF47">
        <node concept="3clFbF" id="6s7bPiw2N72" role="3cqZAp">
          <node concept="3clFbT" id="6s7bPiw2N73" role="3clFbG">
            <property role="3clFbU" value="true" />
          </node>
        </node>
      </node>
      <node concept="2AHcQZ" id="6s7bPiw2N74" role="2AJF6D">
        <ref role="2AI5Lk" to="e2lb:~Override" resolve="Override" />
      </node>
      <node concept="1W57fq" id="6s7bPiw2N75" role="lGtFl">
        <node concept="3IZrLx" id="6s7bPiw2N76" role="3IZSJc">
          <node concept="3clFbS" id="6s7bPiw2N77" role="2VODD2">
            <node concept="3clFbF" id="6s7bPiw2N78" role="3cqZAp">
              <node concept="3y3z36" id="6s7bPiw2N79" role="3clFbG">
                <node concept="10Nm6u" id="6s7bPiw2N7a" role="3uHU7w" />
                <node concept="2OqwBi" id="6s7bPiw2N7b" role="3uHU7B">
                  <node concept="30H73N" id="6s7bPiw2N7c" role="2Oq$k0" />
                  <node concept="3TrEf2" id="6s7bPiw2N7d" role="2OqNvi">
                    <ref role="3Tt5mk" to="tp1t:hDMLUfL" />
                  </node>
                </node>
              </node>
            </node>
          </node>
        </node>
      </node>
    </node>
    <node concept="3clFb_" id="6s7bPiw2uSk" role="jymVt">
      <property role="IEkAT" value="false" />
      <property role="1EzhhJ" value="false" />
      <property role="TrG5h" value="canBeChild" />
      <property role="DiZV1" value="false" />
      <node concept="3Tm1VV" id="6s7bPiw2uSl" role="1B3o_S" />
      <node concept="10P_77" id="6s7bPiw2uSm" role="3clF45" />
      <node concept="37vLTG" id="7QCjWMI9FIq" role="3clF46">
        <property role="TrG5h" value="node" />
        <node concept="3uibUv" id="7QCjWMI9FIU" role="1tU5fm">
          <ref role="3uigEE" to="ec5l:~SNode" resolve="SNode" />
        </node>
        <node concept="2AHcQZ" id="7QCjWMI9FRn" role="2AJF6D">
          <ref role="2AI5Lk" to="as9o:~Nullable" resolve="Nullable" />
        </node>
      </node>
      <node concept="37vLTG" id="7QCjWMI9FIV" role="3clF46">
        <property role="TrG5h" value="parentNode" />
        <node concept="3uibUv" id="7QCjWMI9FJr" role="1tU5fm">
          <ref role="3uigEE" to="ec5l:~SNode" resolve="SNode" />
        </node>
      </node>
      <node concept="37vLTG" id="7QCjWMI9FJs" role="3clF46">
        <property role="TrG5h" value="link" />
        <node concept="3uibUv" id="7QCjWMI9FJW" role="1tU5fm">
          <ref role="3uigEE" to="ec5l:~SNode" resolve="SNode" />
        </node>
      </node>
      <node concept="37vLTG" id="7QCjWMI9FJX" role="3clF46">
        <property role="TrG5h" value="childConcept" />
        <node concept="3uibUv" id="7QCjWMI9FKt" role="1tU5fm">
          <ref role="3uigEE" to="ec5l:~SNode" resolve="SNode" />
        </node>
      </node>
      <node concept="37vLTG" id="6s7bPiw2uSn" role="3clF46">
        <property role="TrG5h" value="operationContext" />
        <property role="3TUv4t" value="true" />
        <node concept="3uibUv" id="6s7bPiw2uSo" role="1tU5fm">
          <ref role="3uigEE" to="cu2c:~IOperationContext" resolve="IOperationContext" />
        </node>
      </node>
      <node concept="37vLTG" id="6s7bPiw2uSv" role="3clF46">
        <property role="TrG5h" value="checkingNodeContext" />
        <property role="3TUv4t" value="true" />
        <node concept="3uibUv" id="6s7bPiw2uSw" role="1tU5fm">
          <ref role="3uigEE" to="fwv2:~CheckingNodeContext" resolve="CheckingNodeContext" />
        </node>
        <node concept="2AHcQZ" id="6s7bPiw2uSx" role="2AJF6D">
          <ref role="2AI5Lk" to="as9o:~Nullable" resolve="Nullable" />
        </node>
      </node>
      <node concept="3clFbS" id="6s7bPiw2uSy" role="3clF47">
        <node concept="3cpWs8" id="6s7bPiw2v4y" role="3cqZAp">
          <node concept="3cpWsn" id="6s7bPiw2v4z" role="3cpWs9">
            <property role="TrG5h" value="result" />
            <node concept="10P_77" id="6s7bPiw2v4$" role="1tU5fm" />
            <node concept="1rXfSq" id="4hiugqysgxe" role="33vP2m">
              <ref role="37wK5l" node="hDMN3R8" resolve="staticCanBeAChild" />
              <node concept="37vLTw" id="2BHiRxgm7Vu" role="37wK5m">
                <ref role="3cqZAo" node="7QCjWMI9FIq" resolve="node" />
              </node>
              <node concept="37vLTw" id="2BHiRxglJXp" role="37wK5m">
                <ref role="3cqZAo" node="7QCjWMI9FIV" resolve="parentNode" />
              </node>
              <node concept="37vLTw" id="2BHiRxglK_z" role="37wK5m">
                <ref role="3cqZAo" node="7QCjWMI9FJs" resolve="link" />
              </node>
              <node concept="37vLTw" id="2BHiRxgm8F3" role="37wK5m">
                <ref role="3cqZAo" node="7QCjWMI9FJX" resolve="childConcept" />
              </node>
              <node concept="37vLTw" id="2BHiRxgl_s7" role="37wK5m">
                <ref role="3cqZAo" node="6s7bPiw2uSn" resolve="operationContext" />
              </node>
            </node>
          </node>
        </node>
        <node concept="3clFbH" id="6s7bPiw2v4L" role="3cqZAp" />
        <node concept="3clFbJ" id="6s7bPiw2v4O" role="3cqZAp">
          <node concept="3clFbS" id="6s7bPiw2v4P" role="3clFbx">
            <node concept="3clFbF" id="6s7bPiw2v53" role="3cqZAp">
              <node concept="2OqwBi" id="6s7bPiw2v55" role="3clFbG">
                <node concept="37vLTw" id="2BHiRxgmaY2" role="2Oq$k0">
                  <ref role="3cqZAo" node="6s7bPiw2uSv" resolve="checkingNodeContext" />
                </node>
                <node concept="liA8E" id="6s7bPiw2v59" role="2OqNvi">
                  <ref role="37wK5l" to="fwv2:~CheckingNodeContext.setBreakingNode(org.jetbrains.mps.openapi.model.SNodeReference):void" resolve="setBreakingNode" />
                  <node concept="1dyn4i" id="6s7bPiw2wEM" role="37wK5m">
                    <property role="1dyqJU" value="canBeChildBreakingPoint" />
                    <node concept="2ShNRf" id="6s7bPiw2wEO" role="1dyrYi">
                      <node concept="1pGfFk" id="6s7bPiw2wEP" role="2ShVmc">
                        <ref role="37wK5l" to="cu2c:~SNodePointer.&lt;init&gt;(java.lang.String,java.lang.String)" resolve="SNodePointer" />
                        <node concept="Xl_RD" id="6s7bPiw2wEQ" role="37wK5m">
                          <property role="Xl_RC" value="model" />
                          <node concept="17Uvod" id="6s7bPiw2wER" role="lGtFl">
                            <property role="2qtEX9" value="value" />
                            <node concept="3zFVjK" id="6s7bPiw2wES" role="3zH0cK">
                              <node concept="3clFbS" id="6s7bPiw2wET" role="2VODD2">
                                <node concept="3clFbF" id="6s7bPiw2wEU" role="3cqZAp">
                                  <node concept="2OqwBi" id="6s7bPiw2wEV" role="3clFbG">
                                    <node concept="2OqwBi" id="2n9zn0CqNhO" role="2Oq$k0">
                                      <node concept="liA8E" id="2n9zn0CqNhP" role="2OqNvi">
                                        <ref role="37wK5l" to="ec5l:~SModel.getReference():org.jetbrains.mps.openapi.model.SModelReference" resolve="getReference" />
                                      </node>
                                      <node concept="2JrnkZ" id="2n9zn0CqNhQ" role="2Oq$k0">
                                        <node concept="2OqwBi" id="2n9zn0CqNhR" role="2JrQYb">
                                          <node concept="1iwH7S" id="2n9zn0CqNhS" role="2Oq$k0" />
                                          <node concept="1st3f0" id="2n9zn0CqNhT" role="2OqNvi" />
                                        </node>
                                      </node>
                                    </node>
                                    <node concept="liA8E" id="6s7bPiw2wF2" role="2OqNvi">
                                      <ref role="37wK5l" to="e2lb:~Object.toString():java.lang.String" resolve="toString" />
                                    </node>
                                  </node>
                                </node>
                              </node>
                            </node>
                          </node>
                        </node>
                        <node concept="Xl_RD" id="6s7bPiw2wF3" role="37wK5m">
                          <property role="Xl_RC" value="node_id" />
                          <node concept="17Uvod" id="6s7bPiw2wF4" role="lGtFl">
                            <property role="2qtEX9" value="value" />
                            <node concept="3zFVjK" id="6s7bPiw2wF5" role="3zH0cK">
                              <node concept="3clFbS" id="6s7bPiw2wF6" role="2VODD2">
                                <node concept="3clFbF" id="6s7bPiw2wF7" role="3cqZAp">
                                  <node concept="2OqwBi" id="1R1KclLA19$" role="3clFbG">
                                    <node concept="2OqwBi" id="1R1KclLA19_" role="2Oq$k0">
                                      <node concept="liA8E" id="24cAaiVCamB" role="2OqNvi">
                                        <ref role="37wK5l" to="ec5l:~SNode.getNodeId():org.jetbrains.mps.openapi.model.SNodeId" resolve="getNodeId" />
                                      </node>
                                      <node concept="2JrnkZ" id="1R1KclLA19A" role="2Oq$k0">
                                        <node concept="2OqwBi" id="1R1KclLA19B" role="2JrQYb">
                                          <node concept="30H73N" id="1R1KclLA19C" role="2Oq$k0" />
                                          <node concept="3TrEf2" id="1R1KclLA19D" role="2OqNvi">
                                            <ref role="3Tt5mk" to="tp1t:hDMLUfL" />
                                          </node>
                                        </node>
                                      </node>
                                    </node>
                                    <node concept="liA8E" id="1R1KclLA19F" role="2OqNvi">
                                      <ref role="37wK5l" to="e2lb:~Object.toString():java.lang.String" resolve="toString" />
                                    </node>
                                  </node>
                                </node>
                              </node>
                            </node>
                          </node>
                        </node>
                      </node>
                    </node>
                  </node>
                </node>
              </node>
            </node>
          </node>
          <node concept="1Wc70l" id="6s7bPiw2v4V" role="3clFbw">
            <node concept="3y3z36" id="6s7bPiw2v4Z" role="3uHU7w">
              <node concept="10Nm6u" id="6s7bPiw2v52" role="3uHU7w" />
              <node concept="37vLTw" id="2BHiRxgm9c$" role="3uHU7B">
                <ref role="3cqZAo" node="6s7bPiw2uSv" resolve="checkingNodeContext" />
              </node>
            </node>
            <node concept="3fqX7Q" id="6s7bPiw2v4S" role="3uHU7B">
              <node concept="37vLTw" id="3GM_nagTzk_" role="3fr31v">
                <ref role="3cqZAo" node="6s7bPiw2v4z" resolve="result" />
              </node>
            </node>
          </node>
        </node>
        <node concept="3clFbH" id="6s7bPiw2v4N" role="3cqZAp" />
        <node concept="3clFbF" id="6s7bPiw2v5_" role="3cqZAp">
          <node concept="37vLTw" id="3GM_nagTAU1" role="3clFbG">
            <ref role="3cqZAo" node="6s7bPiw2v4z" resolve="result" />
          </node>
        </node>
      </node>
      <node concept="2AHcQZ" id="6s7bPiw2uSB" role="2AJF6D">
        <ref role="2AI5Lk" to="e2lb:~Override" resolve="Override" />
      </node>
      <node concept="1W57fq" id="6s7bPiw2uTi" role="lGtFl">
        <node concept="3IZrLx" id="6s7bPiw2uTj" role="3IZSJc">
          <node concept="3clFbS" id="6s7bPiw2uTk" role="2VODD2">
            <node concept="3clFbF" id="6s7bPiw2uTl" role="3cqZAp">
              <node concept="3y3z36" id="6s7bPiw2uTm" role="3clFbG">
                <node concept="10Nm6u" id="6s7bPiw2uTn" role="3uHU7w" />
                <node concept="2OqwBi" id="6s7bPiw2uTo" role="3uHU7B">
                  <node concept="30H73N" id="6s7bPiw2uTp" role="2Oq$k0" />
                  <node concept="3TrEf2" id="6s7bPiw2uTq" role="2OqNvi">
                    <ref role="3Tt5mk" to="tp1t:hDMLUfL" />
                  </node>
                </node>
              </node>
            </node>
          </node>
        </node>
      </node>
    </node>
    <node concept="3clFb_" id="6s7bPiw2xqB" role="jymVt">
      <property role="IEkAT" value="false" />
      <property role="1EzhhJ" value="false" />
      <property role="TrG5h" value="hasOwnCanBeParentMethod" />
      <property role="DiZV1" value="false" />
      <node concept="3Tm1VV" id="6s7bPiw2xqC" role="1B3o_S" />
      <node concept="10P_77" id="6s7bPiw2xqD" role="3clF45" />
      <node concept="3clFbS" id="6s7bPiw2xqE" role="3clF47">
        <node concept="3clFbF" id="6s7bPiw2xqO" role="3cqZAp">
          <node concept="3clFbT" id="6s7bPiw2DoM" role="3clFbG">
            <property role="3clFbU" value="true" />
          </node>
        </node>
      </node>
      <node concept="2AHcQZ" id="6s7bPiw2xqN" role="2AJF6D">
        <ref role="2AI5Lk" to="e2lb:~Override" resolve="Override" />
      </node>
      <node concept="1W57fq" id="6s7bPiw2xr9" role="lGtFl">
        <node concept="3IZrLx" id="6s7bPiw2xra" role="3IZSJc">
          <node concept="3clFbS" id="6s7bPiw2xrb" role="2VODD2">
            <node concept="3clFbF" id="6s7bPiw2xrc" role="3cqZAp">
              <node concept="3y3z36" id="6s7bPiw2DoH" role="3clFbG">
                <node concept="10Nm6u" id="6s7bPiw2DoK" role="3uHU7w" />
                <node concept="2OqwBi" id="6s7bPiw2xre" role="3uHU7B">
                  <node concept="30H73N" id="6s7bPiw2xrd" role="2Oq$k0" />
                  <node concept="3TrEf2" id="6s7bPiw2DoG" role="2OqNvi">
                    <ref role="3Tt5mk" to="tp1t:hDMLXKE" />
                  </node>
                </node>
              </node>
            </node>
          </node>
        </node>
      </node>
    </node>
    <node concept="3clFb_" id="6s7bPiw2xqo" role="jymVt">
      <property role="IEkAT" value="false" />
      <property role="1EzhhJ" value="false" />
      <property role="TrG5h" value="canBeParent" />
      <property role="DiZV1" value="false" />
      <node concept="3Tm1VV" id="6s7bPiw2xqp" role="1B3o_S" />
      <node concept="10P_77" id="6s7bPiw2xqq" role="3clF45" />
      <node concept="37vLTG" id="6s7bPiw2xqt" role="3clF46">
        <property role="TrG5h" value="node" />
        <node concept="3uibUv" id="6s7bPiw2xqu" role="1tU5fm">
          <ref role="3uigEE" to="ec5l:~SNode" resolve="SNode" />
        </node>
      </node>
      <node concept="37vLTG" id="6s7bPiw2xqv" role="3clF46">
        <property role="TrG5h" value="childNode" />
        <node concept="3uibUv" id="6s7bPiw2xqw" role="1tU5fm">
          <ref role="3uigEE" to="ec5l:~SNode" resolve="SNode" />
        </node>
        <node concept="2AHcQZ" id="7QCjWMIaKB4" role="2AJF6D">
          <ref role="2AI5Lk" to="as9o:~Nullable" resolve="Nullable" />
        </node>
      </node>
      <node concept="37vLTG" id="6s7bPiw2xqx" role="3clF46">
        <property role="TrG5h" value="childConcept" />
        <node concept="3uibUv" id="6s7bPiw2xqy" role="1tU5fm">
          <ref role="3uigEE" to="ec5l:~SNode" resolve="SNode" />
        </node>
      </node>
      <node concept="37vLTG" id="7QCjWMIaK_B" role="3clF46">
        <property role="TrG5h" value="link" />
        <node concept="3uibUv" id="7QCjWMIaKA7" role="1tU5fm">
          <ref role="3uigEE" to="ec5l:~SNode" resolve="SNode" />
        </node>
      </node>
      <node concept="37vLTG" id="6s7bPiw2xqr" role="3clF46">
        <property role="TrG5h" value="operationContext" />
        <node concept="3uibUv" id="6s7bPiw2xqs" role="1tU5fm">
          <ref role="3uigEE" to="cu2c:~IOperationContext" resolve="IOperationContext" />
        </node>
      </node>
      <node concept="37vLTG" id="6s7bPiw2xqz" role="3clF46">
        <property role="TrG5h" value="checkingNodeContext" />
        <node concept="3uibUv" id="6s7bPiw2xq$" role="1tU5fm">
          <ref role="3uigEE" to="fwv2:~CheckingNodeContext" resolve="CheckingNodeContext" />
        </node>
        <node concept="2AHcQZ" id="6s7bPiw2xq_" role="2AJF6D">
          <ref role="2AI5Lk" to="as9o:~Nullable" resolve="Nullable" />
        </node>
      </node>
      <node concept="3clFbS" id="6s7bPiw2xqA" role="3clF47">
        <node concept="3cpWs8" id="6s7bPiw2DoU" role="3cqZAp">
          <node concept="3cpWsn" id="6s7bPiw2DoV" role="3cpWs9">
            <property role="TrG5h" value="result" />
            <node concept="10P_77" id="6s7bPiw2DoW" role="1tU5fm" />
            <node concept="1rXfSq" id="4hiugqystTq" role="33vP2m">
              <ref role="37wK5l" node="hDMN3RB" resolve="staticCanBeAParent" />
              <node concept="37vLTw" id="2BHiRxgmuXI" role="37wK5m">
                <ref role="3cqZAo" node="6s7bPiw2xqt" resolve="node" />
              </node>
              <node concept="37vLTw" id="2BHiRxglmfr" role="37wK5m">
                <ref role="3cqZAo" node="6s7bPiw2xqv" resolve="childNode" />
              </node>
              <node concept="37vLTw" id="2BHiRxgm6TN" role="37wK5m">
                <ref role="3cqZAo" node="6s7bPiw2xqx" resolve="childConcept" />
              </node>
              <node concept="37vLTw" id="2BHiRxglley" role="37wK5m">
                <ref role="3cqZAo" node="7QCjWMIaK_B" resolve="link" />
              </node>
              <node concept="37vLTw" id="2BHiRxgmHxQ" role="37wK5m">
                <ref role="3cqZAo" node="6s7bPiw2xqr" resolve="operationContext" />
              </node>
            </node>
          </node>
        </node>
        <node concept="3clFbH" id="6s7bPiw2Dp9" role="3cqZAp" />
        <node concept="3clFbJ" id="6s7bPiw2Dpb" role="3cqZAp">
          <node concept="3clFbS" id="6s7bPiw2Dpc" role="3clFbx">
            <node concept="3clFbF" id="6s7bPiw2Dpq" role="3cqZAp">
              <node concept="2OqwBi" id="6s7bPiw2Dps" role="3clFbG">
                <node concept="37vLTw" id="2BHiRxgmagV" role="2Oq$k0">
                  <ref role="3cqZAo" node="6s7bPiw2xqz" resolve="checkingNodeContext" />
                </node>
                <node concept="liA8E" id="6s7bPiw2Dpw" role="2OqNvi">
                  <ref role="37wK5l" to="fwv2:~CheckingNodeContext.setBreakingNode(org.jetbrains.mps.openapi.model.SNodeReference):void" resolve="setBreakingNode" />
                  <node concept="1dyn4i" id="6s7bPiw2Dpy" role="37wK5m">
                    <property role="1dyqJU" value="canBeParentBreakingPoint" />
                    <node concept="2ShNRf" id="6s7bPiw2Dp$" role="1dyrYi">
                      <node concept="1pGfFk" id="6s7bPiw2Dp_" role="2ShVmc">
                        <ref role="37wK5l" to="cu2c:~SNodePointer.&lt;init&gt;(java.lang.String,java.lang.String)" resolve="SNodePointer" />
                        <node concept="Xl_RD" id="6s7bPiw2DpA" role="37wK5m">
                          <property role="Xl_RC" value="model" />
                          <node concept="17Uvod" id="6s7bPiw2DpB" role="lGtFl">
                            <property role="2qtEX9" value="value" />
                            <node concept="3zFVjK" id="6s7bPiw2DpC" role="3zH0cK">
                              <node concept="3clFbS" id="6s7bPiw2DpD" role="2VODD2">
                                <node concept="3clFbF" id="6s7bPiw2DpE" role="3cqZAp">
                                  <node concept="2OqwBi" id="6s7bPiw2DpF" role="3clFbG">
                                    <node concept="2OqwBi" id="2n9zn0CqN4p" role="2Oq$k0">
                                      <node concept="liA8E" id="2n9zn0CqN4q" role="2OqNvi">
                                        <ref role="37wK5l" to="ec5l:~SModel.getReference():org.jetbrains.mps.openapi.model.SModelReference" resolve="getReference" />
                                      </node>
                                      <node concept="2JrnkZ" id="2n9zn0CqN4r" role="2Oq$k0">
                                        <node concept="2OqwBi" id="2n9zn0CqN4s" role="2JrQYb">
                                          <node concept="1iwH7S" id="2n9zn0CqN4t" role="2Oq$k0" />
                                          <node concept="1st3f0" id="2n9zn0CqN4u" role="2OqNvi" />
                                        </node>
                                      </node>
                                    </node>
                                    <node concept="liA8E" id="6s7bPiw2DpM" role="2OqNvi">
                                      <ref role="37wK5l" to="e2lb:~Object.toString():java.lang.String" resolve="toString" />
                                    </node>
                                  </node>
                                </node>
                              </node>
                            </node>
                          </node>
                        </node>
                        <node concept="Xl_RD" id="6s7bPiw2DpN" role="37wK5m">
                          <property role="Xl_RC" value="node_id" />
                          <node concept="17Uvod" id="6s7bPiw2DpO" role="lGtFl">
                            <property role="2qtEX9" value="value" />
                            <node concept="3zFVjK" id="6s7bPiw2DpP" role="3zH0cK">
                              <node concept="3clFbS" id="6s7bPiw2DpQ" role="2VODD2">
                                <node concept="3clFbF" id="6s7bPiw2DpR" role="3cqZAp">
                                  <node concept="2OqwBi" id="1R1KclLA1hy" role="3clFbG">
                                    <node concept="2OqwBi" id="1R1KclLA1hz" role="2Oq$k0">
                                      <node concept="liA8E" id="24cAaiVCanb" role="2OqNvi">
                                        <ref role="37wK5l" to="ec5l:~SNode.getNodeId():org.jetbrains.mps.openapi.model.SNodeId" resolve="getNodeId" />
                                      </node>
                                      <node concept="2JrnkZ" id="1R1KclLA1h$" role="2Oq$k0">
                                        <node concept="2OqwBi" id="1R1KclLA1h_" role="2JrQYb">
                                          <node concept="30H73N" id="1R1KclLA1hA" role="2Oq$k0" />
                                          <node concept="3TrEf2" id="1R1KclLA1hB" role="2OqNvi">
                                            <ref role="3Tt5mk" to="tp1t:hDMLXKE" />
                                          </node>
                                        </node>
                                      </node>
                                    </node>
                                    <node concept="liA8E" id="1R1KclLA1hD" role="2OqNvi">
                                      <ref role="37wK5l" to="e2lb:~Object.toString():java.lang.String" resolve="toString" />
                                    </node>
                                  </node>
                                </node>
                              </node>
                            </node>
                          </node>
                        </node>
                      </node>
                    </node>
                  </node>
                </node>
              </node>
            </node>
          </node>
          <node concept="1Wc70l" id="6s7bPiw2Dpi" role="3clFbw">
            <node concept="3y3z36" id="6s7bPiw2Dpm" role="3uHU7w">
              <node concept="10Nm6u" id="6s7bPiw2Dpp" role="3uHU7w" />
              <node concept="37vLTw" id="2BHiRxgmHxp" role="3uHU7B">
                <ref role="3cqZAo" node="6s7bPiw2xqz" resolve="checkingNodeContext" />
              </node>
            </node>
            <node concept="3fqX7Q" id="6s7bPiw2Dpf" role="3uHU7B">
              <node concept="37vLTw" id="3GM_nagTtez" role="3fr31v">
                <ref role="3cqZAo" node="6s7bPiw2DoV" resolve="result" />
              </node>
            </node>
          </node>
        </node>
        <node concept="3clFbH" id="6s7bPiw2DpY" role="3cqZAp" />
        <node concept="3clFbF" id="6s7bPiw2Dq0" role="3cqZAp">
          <node concept="37vLTw" id="3GM_nagTr2p" role="3clFbG">
            <ref role="3cqZAo" node="6s7bPiw2DoV" resolve="result" />
          </node>
        </node>
      </node>
      <node concept="2AHcQZ" id="6s7bPiw2xqF" role="2AJF6D">
        <ref role="2AI5Lk" to="e2lb:~Override" resolve="Override" />
      </node>
      <node concept="1W57fq" id="6s7bPiw2Dql" role="lGtFl">
        <node concept="3IZrLx" id="6s7bPiw2Dqm" role="3IZSJc">
          <node concept="3clFbS" id="6s7bPiw2Dqn" role="2VODD2">
            <node concept="3clFbF" id="6s7bPiw2Dqo" role="3cqZAp">
              <node concept="3y3z36" id="6s7bPiw2Dqp" role="3clFbG">
                <node concept="10Nm6u" id="6s7bPiw2Dqq" role="3uHU7w" />
                <node concept="2OqwBi" id="6s7bPiw2Dqr" role="3uHU7B">
                  <node concept="30H73N" id="6s7bPiw2Dqs" role="2Oq$k0" />
                  <node concept="3TrEf2" id="6s7bPiw2Dqt" role="2OqNvi">
                    <ref role="3Tt5mk" to="tp1t:hDMLXKE" />
                  </node>
                </node>
              </node>
            </node>
          </node>
        </node>
      </node>
    </node>
    <node concept="3clFb_" id="6s7bPiw2Dr6" role="jymVt">
      <property role="IEkAT" value="false" />
      <property role="1EzhhJ" value="false" />
      <property role="TrG5h" value="hasOwnCanBeRootMethod" />
      <property role="DiZV1" value="false" />
      <node concept="3Tm1VV" id="6s7bPiw2Dr7" role="1B3o_S" />
      <node concept="10P_77" id="6s7bPiw2Dr8" role="3clF45" />
      <node concept="3clFbS" id="6s7bPiw2Dr9" role="3clF47">
        <node concept="3clFbF" id="6s7bPiw2Ds3" role="3cqZAp">
          <node concept="3clFbT" id="6s7bPiw2Ds4" role="3clFbG">
            <property role="3clFbU" value="true" />
          </node>
        </node>
      </node>
      <node concept="2AHcQZ" id="6s7bPiw2Dra" role="2AJF6D">
        <ref role="2AI5Lk" to="e2lb:~Override" resolve="Override" />
      </node>
      <node concept="1W57fq" id="6s7bPiw2Ds6" role="lGtFl">
        <node concept="3IZrLx" id="6s7bPiw2Ds7" role="3IZSJc">
          <node concept="3clFbS" id="6s7bPiw2Ds8" role="2VODD2">
            <node concept="3clFbF" id="6s7bPiw2Ds9" role="3cqZAp">
              <node concept="3y3z36" id="6s7bPiw2Dsg" role="3clFbG">
                <node concept="10Nm6u" id="6s7bPiw2Dsj" role="3uHU7w" />
                <node concept="2OqwBi" id="6s7bPiw2Dsb" role="3uHU7B">
                  <node concept="30H73N" id="6s7bPiw2Dsa" role="2Oq$k0" />
                  <node concept="3TrEf2" id="6s7bPiw2Dsf" role="2OqNvi">
                    <ref role="3Tt5mk" to="tp1t:hQNY24t" />
                  </node>
                </node>
              </node>
            </node>
          </node>
        </node>
      </node>
    </node>
    <node concept="3clFb_" id="6s7bPiw2Drv" role="jymVt">
      <property role="IEkAT" value="false" />
      <property role="1EzhhJ" value="false" />
      <property role="TrG5h" value="canBeRoot" />
      <property role="DiZV1" value="false" />
      <node concept="3Tm1VV" id="6s7bPiw2Drw" role="1B3o_S" />
      <node concept="10P_77" id="6s7bPiw2Drx" role="3clF45" />
      <node concept="37vLTG" id="6s7bPiw2Dry" role="3clF46">
        <property role="TrG5h" value="context" />
        <node concept="3uibUv" id="6s7bPiw2Drz" role="1tU5fm">
          <ref role="3uigEE" to="cu2c:~IOperationContext" resolve="IOperationContext" />
        </node>
      </node>
      <node concept="37vLTG" id="6s7bPiw2Dr$" role="3clF46">
        <property role="TrG5h" value="model" />
        <node concept="3uibUv" id="6s7bPiw2Dr_" role="1tU5fm">
          <ref role="3uigEE" to="ec5l:~SModel" resolve="SModel" />
        </node>
      </node>
      <node concept="37vLTG" id="6s7bPiw2DrA" role="3clF46">
        <property role="TrG5h" value="checkingNodeContext" />
        <node concept="3uibUv" id="6s7bPiw2DrB" role="1tU5fm">
          <ref role="3uigEE" to="fwv2:~CheckingNodeContext" resolve="CheckingNodeContext" />
        </node>
        <node concept="2AHcQZ" id="6s7bPiw2DrC" role="2AJF6D">
          <ref role="2AI5Lk" to="as9o:~Nullable" resolve="Nullable" />
        </node>
      </node>
      <node concept="3clFbS" id="6s7bPiw2DrD" role="3clF47">
        <node concept="3cpWs8" id="6s7bPiw2Ds_" role="3cqZAp">
          <node concept="3cpWsn" id="6s7bPiw2DsA" role="3cpWs9">
            <property role="TrG5h" value="result" />
            <node concept="10P_77" id="6s7bPiw2DsB" role="1tU5fm" />
            <node concept="1rXfSq" id="4hiugqysrlj" role="33vP2m">
              <ref role="37wK5l" node="hQO13s8" resolve="staticCanBeARoot" />
              <node concept="37vLTw" id="2BHiRxgl1Nt" role="37wK5m">
                <ref role="3cqZAo" node="6s7bPiw2Dr$" resolve="model" />
              </node>
              <node concept="37vLTw" id="2BHiRxglMGJ" role="37wK5m">
                <ref role="3cqZAo" node="6s7bPiw2Dry" resolve="context" />
              </node>
            </node>
          </node>
        </node>
        <node concept="3clFbH" id="6s7bPiw2DsR" role="3cqZAp" />
        <node concept="3clFbJ" id="6s7bPiw2DsT" role="3cqZAp">
          <node concept="3clFbS" id="6s7bPiw2DsU" role="3clFbx">
            <node concept="3clFbF" id="6s7bPiw2Dt9" role="3cqZAp">
              <node concept="2OqwBi" id="6s7bPiw2Dtb" role="3clFbG">
                <node concept="37vLTw" id="2BHiRxgmeqp" role="2Oq$k0">
                  <ref role="3cqZAo" node="6s7bPiw2DrA" resolve="checkingNodeContext" />
                </node>
                <node concept="liA8E" id="6s7bPiw2Dtf" role="2OqNvi">
                  <ref role="37wK5l" to="fwv2:~CheckingNodeContext.setBreakingNode(org.jetbrains.mps.openapi.model.SNodeReference):void" resolve="setBreakingNode" />
                  <node concept="1dyn4i" id="6s7bPiw2Dth" role="37wK5m">
                    <property role="1dyqJU" value="canBeRootBreakingPoint" />
                    <node concept="2ShNRf" id="6s7bPiw2Dtj" role="1dyrYi">
                      <node concept="1pGfFk" id="6s7bPiw2Dtk" role="2ShVmc">
                        <ref role="37wK5l" to="cu2c:~SNodePointer.&lt;init&gt;(java.lang.String,java.lang.String)" resolve="SNodePointer" />
                        <node concept="Xl_RD" id="6s7bPiw2Dtl" role="37wK5m">
                          <property role="Xl_RC" value="model" />
                          <node concept="17Uvod" id="6s7bPiw2Dtm" role="lGtFl">
                            <property role="2qtEX9" value="value" />
                            <node concept="3zFVjK" id="6s7bPiw2Dtn" role="3zH0cK">
                              <node concept="3clFbS" id="6s7bPiw2Dto" role="2VODD2">
                                <node concept="3clFbF" id="6s7bPiw2Dtp" role="3cqZAp">
                                  <node concept="2OqwBi" id="6s7bPiw2Dtq" role="3clFbG">
                                    <node concept="2OqwBi" id="2n9zn0CqNid" role="2Oq$k0">
                                      <node concept="liA8E" id="2n9zn0CqNie" role="2OqNvi">
                                        <ref role="37wK5l" to="ec5l:~SModel.getReference():org.jetbrains.mps.openapi.model.SModelReference" resolve="getReference" />
                                      </node>
                                      <node concept="2JrnkZ" id="2n9zn0CqNif" role="2Oq$k0">
                                        <node concept="2OqwBi" id="2n9zn0CqNig" role="2JrQYb">
                                          <node concept="1iwH7S" id="2n9zn0CqNih" role="2Oq$k0" />
                                          <node concept="1st3f0" id="2n9zn0CqNii" role="2OqNvi" />
                                        </node>
                                      </node>
                                    </node>
                                    <node concept="liA8E" id="6s7bPiw2Dtx" role="2OqNvi">
                                      <ref role="37wK5l" to="e2lb:~Object.toString():java.lang.String" resolve="toString" />
                                    </node>
                                  </node>
                                </node>
                              </node>
                            </node>
                          </node>
                        </node>
                        <node concept="Xl_RD" id="6s7bPiw2Dty" role="37wK5m">
                          <property role="Xl_RC" value="node_id" />
                          <node concept="17Uvod" id="6s7bPiw2Dtz" role="lGtFl">
                            <property role="2qtEX9" value="value" />
                            <node concept="3zFVjK" id="6s7bPiw2Dt$" role="3zH0cK">
                              <node concept="3clFbS" id="6s7bPiw2Dt_" role="2VODD2">
                                <node concept="3clFbF" id="6s7bPiw2DtA" role="3cqZAp">
                                  <node concept="2OqwBi" id="1R1KclLA1b7" role="3clFbG">
                                    <node concept="2OqwBi" id="1R1KclLA1b8" role="2Oq$k0">
                                      <node concept="liA8E" id="24cAaiVCakR" role="2OqNvi">
                                        <ref role="37wK5l" to="ec5l:~SNode.getNodeId():org.jetbrains.mps.openapi.model.SNodeId" resolve="getNodeId" />
                                      </node>
                                      <node concept="2JrnkZ" id="1R1KclLA1b9" role="2Oq$k0">
                                        <node concept="2OqwBi" id="1R1KclLA1ba" role="2JrQYb">
                                          <node concept="30H73N" id="1R1KclLA1bb" role="2Oq$k0" />
                                          <node concept="3TrEf2" id="1R1KclLA1bc" role="2OqNvi">
                                            <ref role="3Tt5mk" to="tp1t:hQNY24t" />
                                          </node>
                                        </node>
                                      </node>
                                    </node>
                                    <node concept="liA8E" id="1R1KclLA1be" role="2OqNvi">
                                      <ref role="37wK5l" to="e2lb:~Object.toString():java.lang.String" resolve="toString" />
                                    </node>
                                  </node>
                                </node>
                              </node>
                            </node>
                          </node>
                        </node>
                      </node>
                    </node>
                  </node>
                </node>
              </node>
            </node>
          </node>
          <node concept="1Wc70l" id="6s7bPiw2Dt1" role="3clFbw">
            <node concept="3y3z36" id="6s7bPiw2Dt5" role="3uHU7w">
              <node concept="10Nm6u" id="6s7bPiw2Dt8" role="3uHU7w" />
              <node concept="37vLTw" id="2BHiRxgm87o" role="3uHU7B">
                <ref role="3cqZAo" node="6s7bPiw2DrA" resolve="checkingNodeContext" />
              </node>
            </node>
            <node concept="3fqX7Q" id="6s7bPiw2DsY" role="3uHU7B">
              <node concept="37vLTw" id="3GM_nagTAtq" role="3fr31v">
                <ref role="3cqZAo" node="6s7bPiw2DsA" resolve="result" />
              </node>
            </node>
          </node>
        </node>
        <node concept="3clFbH" id="6s7bPiw2DsQ" role="3cqZAp" />
        <node concept="3clFbF" id="6s7bPiw2DtI" role="3cqZAp">
          <node concept="37vLTw" id="3GM_nagTvoI" role="3clFbG">
            <ref role="3cqZAo" node="6s7bPiw2DsA" resolve="result" />
          </node>
        </node>
      </node>
      <node concept="2AHcQZ" id="6s7bPiw2DrE" role="2AJF6D">
        <ref role="2AI5Lk" to="e2lb:~Override" resolve="Override" />
      </node>
      <node concept="1W57fq" id="6s7bPiw2Dsl" role="lGtFl">
        <node concept="3IZrLx" id="6s7bPiw2Dsm" role="3IZSJc">
          <node concept="3clFbS" id="6s7bPiw2Dsn" role="2VODD2">
            <node concept="3clFbF" id="6s7bPiw2Dso" role="3cqZAp">
              <node concept="3y3z36" id="6s7bPiw2Dsv" role="3clFbG">
                <node concept="10Nm6u" id="6s7bPiw2Dsy" role="3uHU7w" />
                <node concept="2OqwBi" id="6s7bPiw2Dsq" role="3uHU7B">
                  <node concept="30H73N" id="6s7bPiw2Dsp" role="2Oq$k0" />
                  <node concept="3TrEf2" id="6s7bPiw2Dsu" role="2OqNvi">
                    <ref role="3Tt5mk" to="tp1t:hQNY24t" />
                  </node>
                </node>
              </node>
            </node>
          </node>
        </node>
      </node>
    </node>
    <node concept="3clFb_" id="6s7bPiw2Duk" role="jymVt">
      <property role="IEkAT" value="false" />
      <property role="1EzhhJ" value="false" />
      <property role="TrG5h" value="hasOwnCanBeAncestorMethod" />
      <property role="DiZV1" value="false" />
      <node concept="3Tm1VV" id="6s7bPiw2Dul" role="1B3o_S" />
      <node concept="10P_77" id="6s7bPiw2Dum" role="3clF45" />
      <node concept="3clFbS" id="6s7bPiw2Dun" role="3clF47">
        <node concept="3clFbF" id="6s7bPiw2DuI" role="3cqZAp">
          <node concept="3clFbT" id="6s7bPiw2DuJ" role="3clFbG">
            <property role="3clFbU" value="true" />
          </node>
        </node>
      </node>
      <node concept="2AHcQZ" id="6s7bPiw2Duo" role="2AJF6D">
        <ref role="2AI5Lk" to="e2lb:~Override" resolve="Override" />
      </node>
      <node concept="1W57fq" id="6s7bPiw2DuL" role="lGtFl">
        <node concept="3IZrLx" id="6s7bPiw2DuM" role="3IZSJc">
          <node concept="3clFbS" id="6s7bPiw2DuN" role="2VODD2">
            <node concept="3clFbF" id="6s7bPiw2DuO" role="3cqZAp">
              <node concept="3y3z36" id="6s7bPiw2DuV" role="3clFbG">
                <node concept="10Nm6u" id="6s7bPiw2DuY" role="3uHU7w" />
                <node concept="2OqwBi" id="6s7bPiw2DuQ" role="3uHU7B">
                  <node concept="30H73N" id="6s7bPiw2DuP" role="2Oq$k0" />
                  <node concept="3TrEf2" id="6s7bPiw2DuU" role="2OqNvi">
                    <ref role="3Tt5mk" to="tp1t:6NUs9sSEnlw" />
                  </node>
                </node>
              </node>
            </node>
          </node>
        </node>
      </node>
    </node>
    <node concept="3clFb_" id="6s7bPiw2DvB" role="jymVt">
      <property role="IEkAT" value="false" />
      <property role="1EzhhJ" value="false" />
      <property role="TrG5h" value="canBeAncestor" />
      <property role="DiZV1" value="false" />
      <node concept="3Tm1VV" id="6s7bPiw2DvC" role="1B3o_S" />
      <node concept="10P_77" id="6s7bPiw2DvD" role="3clF45" />
      <node concept="37vLTG" id="7QCjWMIaL2u" role="3clF46">
        <property role="TrG5h" value="node" />
        <node concept="3uibUv" id="7QCjWMIaL2Y" role="1tU5fm">
          <ref role="3uigEE" to="ec5l:~SNode" resolve="SNode" />
        </node>
      </node>
      <node concept="37vLTG" id="56YpObMjp8z" role="3clF46">
        <property role="TrG5h" value="childNode" />
        <node concept="3uibUv" id="56YpObMjp91" role="1tU5fm">
          <ref role="3uigEE" to="ec5l:~SNode" resolve="SNode" />
        </node>
        <node concept="2AHcQZ" id="56YpObMjp92" role="2AJF6D">
          <ref role="2AI5Lk" to="as9o:~Nullable" resolve="Nullable" />
        </node>
      </node>
      <node concept="37vLTG" id="7QCjWMIaL2Z" role="3clF46">
        <property role="TrG5h" value="childConcept" />
        <node concept="3uibUv" id="7QCjWMIaL3v" role="1tU5fm">
          <ref role="3uigEE" to="ec5l:~SNode" resolve="SNode" />
        </node>
      </node>
      <node concept="37vLTG" id="6s7bPiw2DvE" role="3clF46">
        <property role="TrG5h" value="context" />
        <node concept="3uibUv" id="6s7bPiw2DvF" role="1tU5fm">
          <ref role="3uigEE" to="cu2c:~IOperationContext" resolve="IOperationContext" />
        </node>
      </node>
      <node concept="37vLTG" id="6s7bPiw2DvK" role="3clF46">
        <property role="TrG5h" value="checkingNodeContext" />
        <node concept="3uibUv" id="6s7bPiw2DvL" role="1tU5fm">
          <ref role="3uigEE" to="fwv2:~CheckingNodeContext" resolve="CheckingNodeContext" />
        </node>
        <node concept="2AHcQZ" id="6s7bPiw2DvM" role="2AJF6D">
          <ref role="2AI5Lk" to="as9o:~Nullable" resolve="Nullable" />
        </node>
      </node>
      <node concept="3clFbS" id="6s7bPiw2DvN" role="3clF47">
        <node concept="3cpWs8" id="6s7bPiw2N56" role="3cqZAp">
          <node concept="3cpWsn" id="6s7bPiw2N57" role="3cpWs9">
            <property role="TrG5h" value="result" />
            <node concept="10P_77" id="6s7bPiw2N58" role="1tU5fm" />
            <node concept="1rXfSq" id="4hiugqysw9J" role="33vP2m">
              <ref role="37wK5l" node="6NUs9sSEEP1" resolve="staticCanBeAnAncestor" />
              <node concept="37vLTw" id="2BHiRxghiD_" role="37wK5m">
                <ref role="3cqZAo" node="7QCjWMIaL2u" resolve="node" />
              </node>
              <node concept="37vLTw" id="2BHiRxgm8xc" role="37wK5m">
                <ref role="3cqZAo" node="56YpObMjp8z" resolve="childNode" />
              </node>
              <node concept="37vLTw" id="2BHiRxgmP3o" role="37wK5m">
                <ref role="3cqZAo" node="7QCjWMIaL2Z" resolve="childConcept" />
              </node>
              <node concept="37vLTw" id="2BHiRxgm9FE" role="37wK5m">
                <ref role="3cqZAo" node="6s7bPiw2DvE" resolve="context" />
              </node>
            </node>
          </node>
        </node>
        <node concept="3clFbH" id="6s7bPiw2N5v" role="3cqZAp" />
        <node concept="3clFbJ" id="6s7bPiw2N5x" role="3cqZAp">
          <node concept="3clFbS" id="6s7bPiw2N5y" role="3clFbx">
            <node concept="3clFbF" id="6s7bPiw2N5K" role="3cqZAp">
              <node concept="2OqwBi" id="6s7bPiw2N5M" role="3clFbG">
                <node concept="37vLTw" id="2BHiRxgmepT" role="2Oq$k0">
                  <ref role="3cqZAo" node="6s7bPiw2DvK" resolve="checkingNodeContext" />
                </node>
                <node concept="liA8E" id="6s7bPiw2N5Q" role="2OqNvi">
                  <ref role="37wK5l" to="fwv2:~CheckingNodeContext.setBreakingNode(org.jetbrains.mps.openapi.model.SNodeReference):void" resolve="setBreakingNode" />
                  <node concept="1dyn4i" id="6s7bPiw2N5R" role="37wK5m">
                    <property role="1dyqJU" value="canBeAncesctorBreakingPoint" />
                    <node concept="2ShNRf" id="6s7bPiw2N5T" role="1dyrYi">
                      <node concept="1pGfFk" id="6s7bPiw2N5U" role="2ShVmc">
                        <ref role="37wK5l" to="cu2c:~SNodePointer.&lt;init&gt;(java.lang.String,java.lang.String)" resolve="SNodePointer" />
                        <node concept="Xl_RD" id="6s7bPiw2N5V" role="37wK5m">
                          <property role="Xl_RC" value="model" />
                          <node concept="17Uvod" id="6s7bPiw2N5W" role="lGtFl">
                            <property role="2qtEX9" value="value" />
                            <node concept="3zFVjK" id="6s7bPiw2N5X" role="3zH0cK">
                              <node concept="3clFbS" id="6s7bPiw2N5Y" role="2VODD2">
                                <node concept="3clFbF" id="6s7bPiw2N5Z" role="3cqZAp">
                                  <node concept="2OqwBi" id="6s7bPiw2N60" role="3clFbG">
                                    <node concept="2OqwBi" id="2n9zn0CqNfC" role="2Oq$k0">
                                      <node concept="liA8E" id="2n9zn0CqNfD" role="2OqNvi">
                                        <ref role="37wK5l" to="ec5l:~SModel.getReference():org.jetbrains.mps.openapi.model.SModelReference" resolve="getReference" />
                                      </node>
                                      <node concept="2JrnkZ" id="2n9zn0CqNfE" role="2Oq$k0">
                                        <node concept="2OqwBi" id="2n9zn0CqNfF" role="2JrQYb">
                                          <node concept="1iwH7S" id="2n9zn0CqNfG" role="2Oq$k0" />
                                          <node concept="1st3f0" id="2n9zn0CqNfH" role="2OqNvi" />
                                        </node>
                                      </node>
                                    </node>
                                    <node concept="liA8E" id="6s7bPiw2N67" role="2OqNvi">
                                      <ref role="37wK5l" to="e2lb:~Object.toString():java.lang.String" resolve="toString" />
                                    </node>
                                  </node>
                                </node>
                              </node>
                            </node>
                          </node>
                        </node>
                        <node concept="Xl_RD" id="6s7bPiw2N68" role="37wK5m">
                          <property role="Xl_RC" value="node_id" />
                          <node concept="17Uvod" id="6s7bPiw2N69" role="lGtFl">
                            <property role="2qtEX9" value="value" />
                            <node concept="3zFVjK" id="6s7bPiw2N6a" role="3zH0cK">
                              <node concept="3clFbS" id="6s7bPiw2N6b" role="2VODD2">
                                <node concept="3clFbF" id="6s7bPiw2N6c" role="3cqZAp">
                                  <node concept="2OqwBi" id="1R1KclLA1gg" role="3clFbG">
                                    <node concept="2OqwBi" id="1R1KclLA1gh" role="2Oq$k0">
                                      <node concept="liA8E" id="24cAaiVCao7" role="2OqNvi">
                                        <ref role="37wK5l" to="ec5l:~SNode.getNodeId():org.jetbrains.mps.openapi.model.SNodeId" resolve="getNodeId" />
                                      </node>
                                      <node concept="2JrnkZ" id="1R1KclLA1gi" role="2Oq$k0">
                                        <node concept="2OqwBi" id="1R1KclLA1gj" role="2JrQYb">
                                          <node concept="30H73N" id="1R1KclLA1gk" role="2Oq$k0" />
                                          <node concept="3TrEf2" id="1R1KclLA1gl" role="2OqNvi">
                                            <ref role="3Tt5mk" to="tp1t:6NUs9sSEnlw" />
                                          </node>
                                        </node>
                                      </node>
                                    </node>
                                    <node concept="liA8E" id="1R1KclLA1gn" role="2OqNvi">
                                      <ref role="37wK5l" to="e2lb:~Object.toString():java.lang.String" resolve="toString" />
                                    </node>
                                  </node>
                                </node>
                              </node>
                            </node>
                          </node>
                        </node>
                      </node>
                    </node>
                  </node>
                </node>
              </node>
            </node>
          </node>
          <node concept="1Wc70l" id="6s7bPiw2N5C" role="3clFbw">
            <node concept="3y3z36" id="6s7bPiw2N5G" role="3uHU7w">
              <node concept="10Nm6u" id="6s7bPiw2N5J" role="3uHU7w" />
              <node concept="37vLTw" id="2BHiRxgmo42" role="3uHU7B">
                <ref role="3cqZAo" node="6s7bPiw2DvK" resolve="checkingNodeContext" />
              </node>
            </node>
            <node concept="3fqX7Q" id="6s7bPiw2N5_" role="3uHU7B">
              <node concept="37vLTw" id="3GM_nagTwc0" role="3fr31v">
                <ref role="3cqZAo" node="6s7bPiw2N57" resolve="result" />
              </node>
            </node>
          </node>
        </node>
        <node concept="3clFbH" id="6s7bPiw2N6C" role="3cqZAp" />
        <node concept="3clFbF" id="6s7bPiw2N6E" role="3cqZAp">
          <node concept="37vLTw" id="3GM_nagTvs4" role="3clFbG">
            <ref role="3cqZAo" node="6s7bPiw2N57" resolve="result" />
          </node>
        </node>
      </node>
      <node concept="2AHcQZ" id="6s7bPiw2DvO" role="2AJF6D">
        <ref role="2AI5Lk" to="e2lb:~Override" resolve="Override" />
      </node>
      <node concept="1W57fq" id="6s7bPiw2Dwj" role="lGtFl">
        <node concept="3IZrLx" id="6s7bPiw2Dwk" role="3IZSJc">
          <node concept="3clFbS" id="6s7bPiw2Dwl" role="2VODD2">
            <node concept="3clFbF" id="6s7bPiw2N4Q" role="3cqZAp">
              <node concept="3y3z36" id="6s7bPiw2N52" role="3clFbG">
                <node concept="10Nm6u" id="6s7bPiw2N55" role="3uHU7w" />
                <node concept="2OqwBi" id="6s7bPiw2N4X" role="3uHU7B">
                  <node concept="30H73N" id="6s7bPiw2N4W" role="2Oq$k0" />
                  <node concept="3TrEf2" id="6s7bPiw2N51" role="2OqNvi">
                    <ref role="3Tt5mk" to="tp1t:6NUs9sSEnlw" />
                  </node>
                </node>
              </node>
            </node>
          </node>
        </node>
      </node>
    </node>
    <node concept="3clFb_" id="3g99cIN5ji3" role="jymVt">
      <property role="IEkAT" value="false" />
      <property role="1EzhhJ" value="false" />
      <property role="TrG5h" value="getNotDefaultSProperties" />
      <property role="DiZV1" value="false" />
      <node concept="3Tmbuc" id="3g99cIN5ji4" role="1B3o_S" />
      <node concept="3uibUv" id="3g99cIN5ji5" role="3clF45">
        <ref role="3uigEE" to="k7g3:~Map" resolve="Map" />
        <node concept="3uibUv" id="1TWFJuLC$4k" role="11_B2D">
          <ref role="3uigEE" to="a7z3:~SPropertyId" resolve="SPropertyId" />
        </node>
        <node concept="3uibUv" id="3g99cIN5ji7" role="11_B2D">
          <ref role="3uigEE" to="fwv2:~PropertyConstraintsDescriptor" resolve="PropertyConstraintsDescriptor" />
        </node>
      </node>
      <node concept="3clFbS" id="3g99cIN5ji8" role="3clF47">
        <node concept="3cpWs8" id="3g99cIN5jiM" role="3cqZAp">
          <node concept="3cpWsn" id="3g99cIN5jiN" role="3cpWs9">
            <property role="TrG5h" value="properties" />
            <node concept="3uibUv" id="3g99cIN5jiO" role="1tU5fm">
              <ref role="3uigEE" to="k7g3:~Map" resolve="Map" />
              <node concept="3uibUv" id="1TWFJuLCRiN" role="11_B2D">
                <ref role="3uigEE" to="a7z3:~SPropertyId" resolve="SPropertyId" />
              </node>
              <node concept="3uibUv" id="3g99cIN5jiQ" role="11_B2D">
                <ref role="3uigEE" to="fwv2:~PropertyConstraintsDescriptor" resolve="PropertyConstraintsDescriptor" />
              </node>
            </node>
            <node concept="2ShNRf" id="3g99cIN5jiR" role="33vP2m">
              <node concept="1pGfFk" id="3g99cIN5jiS" role="2ShVmc">
                <ref role="37wK5l" to="k7g3:~HashMap.&lt;init&gt;()" resolve="HashMap" />
                <node concept="3uibUv" id="1TWFJuLCUn5" role="1pMfVU">
                  <ref role="3uigEE" to="a7z3:~SPropertyId" resolve="SPropertyId" />
                </node>
                <node concept="3uibUv" id="1TWFJuLCWPa" role="1pMfVU">
                  <ref role="3uigEE" to="fwv2:~PropertyConstraintsDescriptor" resolve="PropertyConstraintsDescriptor" />
                </node>
              </node>
            </node>
          </node>
        </node>
        <node concept="3clFbF" id="3g99cIN5jiT" role="3cqZAp">
          <node concept="2OqwBi" id="3g99cIN5jiU" role="3clFbG">
            <node concept="37vLTw" id="3GM_nagTr7O" role="2Oq$k0">
              <ref role="3cqZAo" node="3g99cIN5jiN" resolve="properties" />
            </node>
            <node concept="liA8E" id="3g99cIN5jiW" role="2OqNvi">
              <ref role="37wK5l" to="k7g3:~Map.put(java.lang.Object,java.lang.Object):java.lang.Object" resolve="put" />
              <node concept="10Nm6u" id="23CHI7KNh94" role="37wK5m">
                <node concept="xERo3" id="23CHI7KNjmV" role="lGtFl">
                  <ref role="xH3mL" to="tp27:1TWFJuLBK2f" resolve="reduce_Property2Id" />
                  <node concept="3NFfHV" id="23CHI7KNkua" role="xEYEz">
                    <node concept="3clFbS" id="23CHI7KNkub" role="2VODD2">
                      <node concept="3clFbF" id="23CHI7KNkw1" role="3cqZAp">
                        <node concept="2OqwBi" id="23CHI7KNkym" role="3clFbG">
                          <node concept="30H73N" id="23CHI7KNkw0" role="2Oq$k0" />
                          <node concept="3TrEf2" id="23CHI7KNl_c" role="2OqNvi">
                            <ref role="3Tt5mk" to="tp1t:gGEom_V" />
                          </node>
                        </node>
                      </node>
                    </node>
                  </node>
                </node>
              </node>
              <node concept="2ShNRf" id="3g99cIN5jj7" role="37wK5m">
                <node concept="YeOm9" id="3g99cIN5jj8" role="2ShVmc">
                  <node concept="1Y3b0j" id="3g99cIN5jj9" role="YeSDq">
                    <property role="2bfB8j" value="true" />
                    <ref role="1Y3XeK" to="w0pt:~BasePropertyConstraintsDescriptor" resolve="BasePropertyConstraintsDescriptor" />
                    <ref role="37wK5l" to="w0pt:~BasePropertyConstraintsDescriptor.&lt;init&gt;(jetbrains.mps.smodel.adapter.ids.SPropertyId,jetbrains.mps.smodel.runtime.ConstraintsDescriptor)" resolve="BasePropertyConstraintsDescriptor" />
                    <node concept="10Nm6u" id="23CHI7KNqJs" role="37wK5m">
                      <node concept="xERo3" id="23CHI7KNqJt" role="lGtFl">
                        <ref role="xH3mL" to="tp27:1TWFJuLBK2f" resolve="reduce_Property2Id" />
                        <node concept="3NFfHV" id="23CHI7KNqJu" role="xEYEz">
                          <node concept="3clFbS" id="23CHI7KNqJv" role="2VODD2">
                            <node concept="3clFbF" id="23CHI7KNqJw" role="3cqZAp">
                              <node concept="2OqwBi" id="23CHI7KNqJx" role="3clFbG">
                                <node concept="30H73N" id="23CHI7KNqJy" role="2Oq$k0" />
                                <node concept="3TrEf2" id="23CHI7KNqJz" role="2OqNvi">
                                  <ref role="3Tt5mk" to="tp1t:gGEom_V" />
                                </node>
                              </node>
                            </node>
                          </node>
                        </node>
                      </node>
                    </node>
                    <node concept="Xjq3P" id="3g99cIN5jjk" role="37wK5m" />
                    <node concept="3Tm1VV" id="3g99cIN5jjl" role="1B3o_S" />
                    <node concept="3clFb_" id="3g99cIN5jjm" role="jymVt">
                      <property role="IEkAT" value="false" />
                      <property role="1EzhhJ" value="false" />
                      <property role="TrG5h" value="hasOwnGetter" />
                      <property role="DiZV1" value="false" />
                      <node concept="3Tm1VV" id="3g99cIN5jjn" role="1B3o_S" />
                      <node concept="10P_77" id="3g99cIN5jjo" role="3clF45" />
                      <node concept="3clFbS" id="3g99cIN5jjp" role="3clF47">
                        <node concept="3clFbF" id="3g99cIN5jjq" role="3cqZAp">
                          <node concept="3clFbT" id="3g99cIN5jjr" role="3clFbG">
                            <property role="3clFbU" value="true" />
                          </node>
                        </node>
                      </node>
                      <node concept="2AHcQZ" id="3g99cIN5jjs" role="2AJF6D">
                        <ref role="2AI5Lk" to="e2lb:~Override" resolve="Override" />
                      </node>
                      <node concept="1W57fq" id="3g99cIN5jjt" role="lGtFl">
                        <node concept="3IZrLx" id="3g99cIN5jju" role="3IZSJc">
                          <node concept="3clFbS" id="3g99cIN5jjv" role="2VODD2">
                            <node concept="3clFbF" id="3g99cIN5jjw" role="3cqZAp">
                              <node concept="2OqwBi" id="3g99cIN5jjx" role="3clFbG">
                                <node concept="2OqwBi" id="3g99cIN5jjy" role="2Oq$k0">
                                  <node concept="30H73N" id="3g99cIN5jjz" role="2Oq$k0" />
                                  <node concept="3TrEf2" id="3g99cIN5jj$" role="2OqNvi">
                                    <ref role="3Tt5mk" to="tp1t:gGEtszc" />
                                  </node>
                                </node>
                                <node concept="3x8VRR" id="3g99cIN5jj_" role="2OqNvi" />
                              </node>
                            </node>
                          </node>
                        </node>
                      </node>
                    </node>
                    <node concept="3clFb_" id="3g99cIN5jjA" role="jymVt">
                      <property role="IEkAT" value="false" />
                      <property role="1EzhhJ" value="false" />
                      <property role="TrG5h" value="getValue" />
                      <property role="DiZV1" value="false" />
                      <node concept="3Tm1VV" id="3g99cIN5jjB" role="1B3o_S" />
                      <node concept="3uibUv" id="3g99cIN5jjC" role="3clF45">
                        <ref role="3uigEE" to="e2lb:~Object" resolve="Object" />
                      </node>
                      <node concept="37vLTG" id="3g99cIN5jjD" role="3clF46">
                        <property role="TrG5h" value="node" />
                        <node concept="3Tqbb2" id="3g99cIN5jjE" role="1tU5fm" />
                      </node>
                      <node concept="3clFbS" id="3g99cIN5jjH" role="3clF47">
                        <node concept="3cpWs8" id="3g99cIN5jjI" role="3cqZAp">
                          <node concept="3cpWsn" id="3g99cIN5jjJ" role="3cpWs9">
                            <property role="TrG5h" value="propertyName" />
                            <node concept="17QB3L" id="3g99cIN5jjK" role="1tU5fm" />
                            <node concept="Xl_RD" id="3g99cIN5jjL" role="33vP2m">
                              <property role="Xl_RC" value="name" />
                              <node concept="17Uvod" id="3g99cIN5jjM" role="lGtFl">
                                <property role="2qtEX9" value="value" />
                                <node concept="3zFVjK" id="3g99cIN5jjN" role="3zH0cK">
                                  <node concept="3clFbS" id="3g99cIN5jjO" role="2VODD2">
                                    <node concept="3clFbF" id="3g99cIN5jjP" role="3cqZAp">
                                      <node concept="2OqwBi" id="3g99cIN5jjQ" role="3clFbG">
                                        <node concept="2OqwBi" id="3g99cIN5jjR" role="2Oq$k0">
                                          <node concept="30H73N" id="3g99cIN5jjS" role="2Oq$k0" />
                                          <node concept="3TrEf2" id="3g99cIN5jjT" role="2OqNvi">
                                            <ref role="3Tt5mk" to="tp1t:gGEom_V" />
                                          </node>
                                        </node>
                                        <node concept="3TrcHB" id="3g99cIN5jjU" role="2OqNvi">
                                          <ref role="3TsBF5" to="tpck:h0TrG11" resolve="name" />
                                        </node>
                                      </node>
                                    </node>
                                  </node>
                                </node>
                              </node>
                            </node>
                          </node>
                        </node>
                        <node concept="9aQIb" id="3g99cIN5jjV" role="3cqZAp">
                          <node concept="3clFbS" id="3g99cIN5jjW" role="9aQI4">
                            <node concept="3clFbF" id="3g99cIN5jjX" role="3cqZAp">
                              <node concept="10Nm6u" id="3g99cIN5jjY" role="3clFbG" />
                            </node>
                            <node concept="29HgVG" id="3g99cIN5jjZ" role="lGtFl">
                              <node concept="3NFfHV" id="3g99cIN5jk0" role="3NFExx">
                                <node concept="3clFbS" id="3g99cIN5jk1" role="2VODD2">
                                  <node concept="3clFbF" id="3g99cIN5jk2" role="3cqZAp">
                                    <node concept="2OqwBi" id="3g99cIN5jk3" role="3clFbG">
                                      <node concept="2OqwBi" id="3g99cIN5jk4" role="2Oq$k0">
                                        <node concept="30H73N" id="3g99cIN5jk5" role="2Oq$k0" />
                                        <node concept="3TrEf2" id="3g99cIN5jk6" role="2OqNvi">
                                          <ref role="3Tt5mk" to="tp1t:gGEtszc" />
                                        </node>
                                      </node>
                                      <node concept="3TrEf2" id="3g99cIN5jk7" role="2OqNvi">
                                        <ref role="3Tt5mk" to="tpee:gyVODHa" />
                                      </node>
                                    </node>
                                  </node>
                                </node>
                              </node>
                            </node>
                          </node>
                        </node>
                      </node>
                      <node concept="2AHcQZ" id="3g99cIN5jk8" role="2AJF6D">
                        <ref role="2AI5Lk" to="e2lb:~Override" resolve="Override" />
                      </node>
                      <node concept="1W57fq" id="3g99cIN5jk9" role="lGtFl">
                        <node concept="3IZrLx" id="3g99cIN5jka" role="3IZSJc">
                          <node concept="3clFbS" id="3g99cIN5jkb" role="2VODD2">
                            <node concept="3clFbF" id="3g99cIN5jkc" role="3cqZAp">
                              <node concept="2OqwBi" id="3g99cIN5jkd" role="3clFbG">
                                <node concept="2OqwBi" id="3g99cIN5jke" role="2Oq$k0">
                                  <node concept="30H73N" id="3g99cIN5jkf" role="2Oq$k0" />
                                  <node concept="3TrEf2" id="3g99cIN5jkg" role="2OqNvi">
                                    <ref role="3Tt5mk" to="tp1t:gGEtszc" />
                                  </node>
                                </node>
                                <node concept="3x8VRR" id="3g99cIN5jkh" role="2OqNvi" />
                              </node>
                            </node>
                          </node>
                        </node>
                      </node>
                    </node>
                    <node concept="3clFb_" id="3g99cIN5jki" role="jymVt">
                      <property role="IEkAT" value="false" />
                      <property role="1EzhhJ" value="false" />
                      <property role="TrG5h" value="hasOwnSetter" />
                      <property role="DiZV1" value="false" />
                      <node concept="3Tm1VV" id="3g99cIN5jkj" role="1B3o_S" />
                      <node concept="10P_77" id="3g99cIN5jkk" role="3clF45" />
                      <node concept="3clFbS" id="3g99cIN5jkl" role="3clF47">
                        <node concept="3clFbF" id="3g99cIN5jkm" role="3cqZAp">
                          <node concept="3clFbT" id="3g99cIN5jkn" role="3clFbG">
                            <property role="3clFbU" value="true" />
                          </node>
                        </node>
                      </node>
                      <node concept="2AHcQZ" id="3g99cIN5jko" role="2AJF6D">
                        <ref role="2AI5Lk" to="e2lb:~Override" resolve="Override" />
                      </node>
                      <node concept="1W57fq" id="3g99cIN5jkp" role="lGtFl">
                        <node concept="3IZrLx" id="3g99cIN5jkq" role="3IZSJc">
                          <node concept="3clFbS" id="3g99cIN5jkr" role="2VODD2">
                            <node concept="3clFbF" id="3g99cIN5jks" role="3cqZAp">
                              <node concept="2OqwBi" id="3g99cIN5jkt" role="3clFbG">
                                <node concept="2OqwBi" id="3g99cIN5jku" role="2Oq$k0">
                                  <node concept="30H73N" id="3g99cIN5jkv" role="2Oq$k0" />
                                  <node concept="3TrEf2" id="3g99cIN5jkw" role="2OqNvi">
                                    <ref role="3Tt5mk" to="tp1t:gLLXaMP" />
                                  </node>
                                </node>
                                <node concept="3x8VRR" id="3g99cIN5jkx" role="2OqNvi" />
                              </node>
                            </node>
                          </node>
                        </node>
                      </node>
                    </node>
                    <node concept="3clFb_" id="3g99cIN5jky" role="jymVt">
                      <property role="IEkAT" value="false" />
                      <property role="1EzhhJ" value="false" />
                      <property role="TrG5h" value="setValue" />
                      <property role="DiZV1" value="false" />
                      <node concept="3Tm1VV" id="3g99cIN5jkz" role="1B3o_S" />
                      <node concept="3cqZAl" id="3g99cIN5jk$" role="3clF45" />
                      <node concept="37vLTG" id="3g99cIN5jk_" role="3clF46">
                        <property role="TrG5h" value="node" />
                        <node concept="3Tqbb2" id="3g99cIN5jkA" role="1tU5fm" />
                      </node>
                      <node concept="37vLTG" id="3g99cIN5jkB" role="3clF46">
                        <property role="TrG5h" value="propertyValue" />
                        <node concept="17QB3L" id="3g99cIN5jkC" role="1tU5fm" />
                      </node>
                      <node concept="3clFbS" id="3g99cIN5jkF" role="3clF47">
                        <node concept="3cpWs8" id="3g99cIN5jkG" role="3cqZAp">
                          <node concept="3cpWsn" id="3g99cIN5jkH" role="3cpWs9">
                            <property role="TrG5h" value="propertyName" />
                            <node concept="17QB3L" id="3g99cIN5jkI" role="1tU5fm" />
                            <node concept="Xl_RD" id="3g99cIN5jkJ" role="33vP2m">
                              <property role="Xl_RC" value="name" />
                              <node concept="17Uvod" id="3g99cIN5jkK" role="lGtFl">
                                <property role="2qtEX9" value="value" />
                                <node concept="3zFVjK" id="3g99cIN5jkL" role="3zH0cK">
                                  <node concept="3clFbS" id="3g99cIN5jkM" role="2VODD2">
                                    <node concept="3clFbF" id="3g99cIN5jkN" role="3cqZAp">
                                      <node concept="2OqwBi" id="3g99cIN5jkO" role="3clFbG">
                                        <node concept="2OqwBi" id="3g99cIN5jkP" role="2Oq$k0">
                                          <node concept="30H73N" id="3g99cIN5jkQ" role="2Oq$k0" />
                                          <node concept="3TrEf2" id="3g99cIN5jkR" role="2OqNvi">
                                            <ref role="3Tt5mk" to="tp1t:gGEom_V" />
                                          </node>
                                        </node>
                                        <node concept="3TrcHB" id="3g99cIN5jkS" role="2OqNvi">
                                          <ref role="3TsBF5" to="tpck:h0TrG11" resolve="name" />
                                        </node>
                                      </node>
                                    </node>
                                  </node>
                                </node>
                              </node>
                            </node>
                          </node>
                        </node>
                        <node concept="9aQIb" id="3g99cIN5jkT" role="3cqZAp">
                          <node concept="3clFbS" id="3g99cIN5jkU" role="9aQI4">
                            <node concept="29HgVG" id="3g99cIN5jkV" role="lGtFl">
                              <node concept="3NFfHV" id="3g99cIN5jkW" role="3NFExx">
                                <node concept="3clFbS" id="3g99cIN5jkX" role="2VODD2">
                                  <node concept="3clFbF" id="3g99cIN5jkY" role="3cqZAp">
                                    <node concept="2OqwBi" id="3g99cIN5jkZ" role="3clFbG">
                                      <node concept="2OqwBi" id="3g99cIN5jl0" role="2Oq$k0">
                                        <node concept="30H73N" id="3g99cIN5jl1" role="2Oq$k0" />
                                        <node concept="3TrEf2" id="3g99cIN5jl2" role="2OqNvi">
                                          <ref role="3Tt5mk" to="tp1t:gLLXaMP" />
                                        </node>
                                      </node>
                                      <node concept="3TrEf2" id="3g99cIN5jl3" role="2OqNvi">
                                        <ref role="3Tt5mk" to="tpee:gyVODHa" />
                                      </node>
                                    </node>
                                  </node>
                                </node>
                              </node>
                            </node>
                          </node>
                        </node>
                      </node>
                      <node concept="2AHcQZ" id="3g99cIN5jl4" role="2AJF6D">
                        <ref role="2AI5Lk" to="e2lb:~Override" resolve="Override" />
                      </node>
                      <node concept="1W57fq" id="3g99cIN5jl5" role="lGtFl">
                        <node concept="3IZrLx" id="3g99cIN5jl6" role="3IZSJc">
                          <node concept="3clFbS" id="3g99cIN5jl7" role="2VODD2">
                            <node concept="3clFbF" id="3g99cIN5jl8" role="3cqZAp">
                              <node concept="2OqwBi" id="3g99cIN5jl9" role="3clFbG">
                                <node concept="2OqwBi" id="3g99cIN5jla" role="2Oq$k0">
                                  <node concept="30H73N" id="3g99cIN5jlb" role="2Oq$k0" />
                                  <node concept="3TrEf2" id="3g99cIN5jlc" role="2OqNvi">
                                    <ref role="3Tt5mk" to="tp1t:gLLXaMP" />
                                  </node>
                                </node>
                                <node concept="3x8VRR" id="3g99cIN5jld" role="2OqNvi" />
                              </node>
                            </node>
                          </node>
                        </node>
                      </node>
                    </node>
                    <node concept="3clFb_" id="3g99cIN5jle" role="jymVt">
                      <property role="IEkAT" value="false" />
                      <property role="1EzhhJ" value="false" />
                      <property role="TrG5h" value="hasOwnValidator" />
                      <property role="DiZV1" value="false" />
                      <node concept="3Tm1VV" id="3g99cIN5jlf" role="1B3o_S" />
                      <node concept="10P_77" id="3g99cIN5jlg" role="3clF45" />
                      <node concept="3clFbS" id="3g99cIN5jlh" role="3clF47">
                        <node concept="3clFbF" id="3g99cIN5jli" role="3cqZAp">
                          <node concept="3clFbT" id="3g99cIN5jlj" role="3clFbG">
                            <property role="3clFbU" value="true" />
                          </node>
                        </node>
                      </node>
                      <node concept="2AHcQZ" id="3g99cIN5jlk" role="2AJF6D">
                        <ref role="2AI5Lk" to="e2lb:~Override" resolve="Override" />
                      </node>
                      <node concept="1W57fq" id="3g99cIN5jll" role="lGtFl">
                        <node concept="3IZrLx" id="3g99cIN5jlm" role="3IZSJc">
                          <node concept="3clFbS" id="3g99cIN5jln" role="2VODD2">
                            <node concept="3clFbF" id="3g99cIN5jlo" role="3cqZAp">
                              <node concept="2OqwBi" id="3g99cIN5jlp" role="3clFbG">
                                <node concept="2OqwBi" id="3g99cIN5jlq" role="2Oq$k0">
                                  <node concept="30H73N" id="3g99cIN5jlr" role="2Oq$k0" />
                                  <node concept="3TrEf2" id="3g99cIN5jls" role="2OqNvi">
                                    <ref role="3Tt5mk" to="tp1t:hCQCWDj" />
                                  </node>
                                </node>
                                <node concept="3x8VRR" id="3g99cIN5jlt" role="2OqNvi" />
                              </node>
                            </node>
                          </node>
                        </node>
                      </node>
                    </node>
                    <node concept="3clFb_" id="3g99cIN5jlu" role="jymVt">
                      <property role="IEkAT" value="false" />
                      <property role="1EzhhJ" value="false" />
                      <property role="TrG5h" value="validateValue" />
                      <property role="DiZV1" value="false" />
                      <node concept="3Tm1VV" id="3g99cIN5jlv" role="1B3o_S" />
                      <node concept="10P_77" id="3g99cIN5jlw" role="3clF45" />
                      <node concept="37vLTG" id="3g99cIN5jlx" role="3clF46">
                        <property role="TrG5h" value="node" />
                        <node concept="3Tqbb2" id="3g99cIN5jly" role="1tU5fm" />
                      </node>
                      <node concept="37vLTG" id="3g99cIN5jlz" role="3clF46">
                        <property role="TrG5h" value="propertyValue" />
                        <node concept="17QB3L" id="3g99cIN5jl$" role="1tU5fm" />
                      </node>
                      <node concept="3clFbS" id="3g99cIN5jlB" role="3clF47">
                        <node concept="3cpWs8" id="3g99cIN5jlC" role="3cqZAp">
                          <node concept="3cpWsn" id="3g99cIN5jlD" role="3cpWs9">
                            <property role="TrG5h" value="propertyName" />
                            <node concept="17QB3L" id="3g99cIN5jlE" role="1tU5fm" />
                            <node concept="Xl_RD" id="3g99cIN5jlF" role="33vP2m">
                              <property role="Xl_RC" value="name" />
                              <node concept="17Uvod" id="3g99cIN5jlG" role="lGtFl">
                                <property role="2qtEX9" value="value" />
                                <node concept="3zFVjK" id="3g99cIN5jlH" role="3zH0cK">
                                  <node concept="3clFbS" id="3g99cIN5jlI" role="2VODD2">
                                    <node concept="3clFbF" id="3g99cIN5jlJ" role="3cqZAp">
                                      <node concept="2OqwBi" id="3g99cIN5jlK" role="3clFbG">
                                        <node concept="2OqwBi" id="3g99cIN5jlL" role="2Oq$k0">
                                          <node concept="30H73N" id="3g99cIN5jlM" role="2Oq$k0" />
                                          <node concept="3TrEf2" id="3g99cIN5jlN" role="2OqNvi">
                                            <ref role="3Tt5mk" to="tp1t:gGEom_V" />
                                          </node>
                                        </node>
                                        <node concept="3TrcHB" id="3g99cIN5jlO" role="2OqNvi">
                                          <ref role="3TsBF5" to="tpck:h0TrG11" resolve="name" />
                                        </node>
                                      </node>
                                    </node>
                                  </node>
                                </node>
                              </node>
                            </node>
                          </node>
                        </node>
                        <node concept="9aQIb" id="3g99cIN5jlP" role="3cqZAp">
                          <node concept="3clFbS" id="3g99cIN5jlQ" role="9aQI4">
                            <node concept="3clFbF" id="3g99cIN5jlR" role="3cqZAp">
                              <node concept="3clFbT" id="3g99cIN5jlS" role="3clFbG">
                                <property role="3clFbU" value="true" />
                              </node>
                            </node>
                            <node concept="29HgVG" id="3g99cIN5jlT" role="lGtFl">
                              <node concept="3NFfHV" id="3g99cIN5jlU" role="3NFExx">
                                <node concept="3clFbS" id="3g99cIN5jlV" role="2VODD2">
                                  <node concept="3clFbF" id="3g99cIN5jlW" role="3cqZAp">
                                    <node concept="2OqwBi" id="3g99cIN5jlX" role="3clFbG">
                                      <node concept="2OqwBi" id="3g99cIN5jlY" role="2Oq$k0">
                                        <node concept="30H73N" id="3g99cIN5jlZ" role="2Oq$k0" />
                                        <node concept="3TrEf2" id="3g99cIN5jm0" role="2OqNvi">
                                          <ref role="3Tt5mk" to="tp1t:hCQCWDj" />
                                        </node>
                                      </node>
                                      <node concept="3TrEf2" id="3g99cIN5jm1" role="2OqNvi">
                                        <ref role="3Tt5mk" to="tpee:gyVODHa" />
                                      </node>
                                    </node>
                                  </node>
                                </node>
                              </node>
                            </node>
                          </node>
                        </node>
                      </node>
                      <node concept="2AHcQZ" id="3g99cIN5jm2" role="2AJF6D">
                        <ref role="2AI5Lk" to="e2lb:~Override" resolve="Override" />
                      </node>
                      <node concept="1W57fq" id="3g99cIN5jm3" role="lGtFl">
                        <node concept="3IZrLx" id="3g99cIN5jm4" role="3IZSJc">
                          <node concept="3clFbS" id="3g99cIN5jm5" role="2VODD2">
                            <node concept="3clFbF" id="3g99cIN5jm6" role="3cqZAp">
                              <node concept="2OqwBi" id="3g99cIN5jm7" role="3clFbG">
                                <node concept="2OqwBi" id="3g99cIN5jm8" role="2Oq$k0">
                                  <node concept="30H73N" id="3g99cIN5jm9" role="2Oq$k0" />
                                  <node concept="3TrEf2" id="3g99cIN5jma" role="2OqNvi">
                                    <ref role="3Tt5mk" to="tp1t:hCQCWDj" />
                                  </node>
                                </node>
                                <node concept="3x8VRR" id="3g99cIN5jmb" role="2OqNvi" />
                              </node>
                            </node>
                          </node>
                        </node>
                      </node>
                    </node>
                  </node>
                </node>
              </node>
            </node>
          </node>
          <node concept="1WS0z7" id="3g99cIN5jmc" role="lGtFl">
            <node concept="3JmXsc" id="3g99cIN5jmd" role="3Jn$fo">
              <node concept="3clFbS" id="3g99cIN5jme" role="2VODD2">
                <node concept="3clFbF" id="3g99cIN5jmf" role="3cqZAp">
                  <node concept="2OqwBi" id="3g99cIN5jmg" role="3clFbG">
                    <node concept="2OqwBi" id="3g99cIN5jmh" role="2Oq$k0">
                      <node concept="30H73N" id="3g99cIN5jmi" role="2Oq$k0" />
                      <node concept="3Tsc0h" id="3g99cIN5jmj" role="2OqNvi">
                        <ref role="3TtcxE" to="tp1t:hDMhHKX" />
                      </node>
                    </node>
                    <node concept="3zZkjj" id="3g99cIN5jmk" role="2OqNvi">
                      <node concept="1bVj0M" id="3g99cIN5jml" role="23t8la">
                        <node concept="3clFbS" id="3g99cIN5jmm" role="1bW5cS">
                          <node concept="3clFbF" id="3g99cIN5jmn" role="3cqZAp">
                            <node concept="22lmx$" id="3g99cIN5jmo" role="3clFbG">
                              <node concept="2OqwBi" id="3g99cIN5jmp" role="3uHU7w">
                                <node concept="2OqwBi" id="3g99cIN5jmq" role="2Oq$k0">
                                  <node concept="37vLTw" id="2BHiRxgmiyO" role="2Oq$k0">
                                    <ref role="3cqZAo" node="3g99cIN5jmD" resolve="it" />
                                  </node>
                                  <node concept="3TrEf2" id="3g99cIN5jms" role="2OqNvi">
                                    <ref role="3Tt5mk" to="tp1t:hCQCWDj" />
                                  </node>
                                </node>
                                <node concept="3x8VRR" id="3g99cIN5jmt" role="2OqNvi" />
                              </node>
                              <node concept="22lmx$" id="3g99cIN5jmu" role="3uHU7B">
                                <node concept="2OqwBi" id="3g99cIN5jmv" role="3uHU7B">
                                  <node concept="2OqwBi" id="3g99cIN5jmw" role="2Oq$k0">
                                    <node concept="37vLTw" id="2BHiRxgmPaq" role="2Oq$k0">
                                      <ref role="3cqZAo" node="3g99cIN5jmD" resolve="it" />
                                    </node>
                                    <node concept="3TrEf2" id="3g99cIN5jmy" role="2OqNvi">
                                      <ref role="3Tt5mk" to="tp1t:gGEtszc" />
                                    </node>
                                  </node>
                                  <node concept="3x8VRR" id="3g99cIN5jmz" role="2OqNvi" />
                                </node>
                                <node concept="2OqwBi" id="3g99cIN5jm$" role="3uHU7w">
                                  <node concept="2OqwBi" id="3g99cIN5jm_" role="2Oq$k0">
                                    <node concept="37vLTw" id="2BHiRxghiTq" role="2Oq$k0">
                                      <ref role="3cqZAo" node="3g99cIN5jmD" resolve="it" />
                                    </node>
                                    <node concept="3TrEf2" id="3g99cIN5jmB" role="2OqNvi">
                                      <ref role="3Tt5mk" to="tp1t:gLLXaMP" />
                                    </node>
                                  </node>
                                  <node concept="3x8VRR" id="3g99cIN5jmC" role="2OqNvi" />
                                </node>
                              </node>
                            </node>
                          </node>
                        </node>
                        <node concept="Rh6nW" id="3g99cIN5jmD" role="1bW2Oz">
                          <property role="TrG5h" value="it" />
                          <node concept="2jxLKc" id="3g99cIN5jmE" role="1tU5fm" />
                        </node>
                      </node>
                    </node>
                  </node>
                </node>
              </node>
            </node>
          </node>
        </node>
        <node concept="3clFbF" id="3g99cIN5jnN" role="3cqZAp">
          <node concept="37vLTw" id="3GM_nagTA2C" role="3clFbG">
            <ref role="3cqZAo" node="3g99cIN5jiN" resolve="properties" />
          </node>
        </node>
      </node>
      <node concept="2AHcQZ" id="3g99cIN5ji9" role="2AJF6D">
        <ref role="2AI5Lk" to="e2lb:~Override" resolve="Override" />
      </node>
      <node concept="1W57fq" id="3g99cIN5rqa" role="lGtFl">
        <node concept="3IZrLx" id="3g99cIN5rqb" role="3IZSJc">
          <node concept="3clFbS" id="3g99cIN5rqc" role="2VODD2">
            <node concept="3clFbF" id="3g99cIN5rqr" role="3cqZAp">
              <node concept="2OqwBi" id="3g99cIN5rqB" role="3clFbG">
                <node concept="2OqwBi" id="3g99cIN5rqt" role="2Oq$k0">
                  <node concept="30H73N" id="3g99cIN5rqs" role="2Oq$k0" />
                  <node concept="3Tsc0h" id="3g99cIN5rqA" role="2OqNvi">
                    <ref role="3TtcxE" to="tp1t:hDMhHKX" />
                  </node>
                </node>
                <node concept="3GX2aA" id="3g99cIN5rqF" role="2OqNvi" />
              </node>
            </node>
          </node>
        </node>
      </node>
    </node>
    <node concept="3clFb_" id="3g99cIN5jo4" role="jymVt">
      <property role="IEkAT" value="false" />
      <property role="1EzhhJ" value="false" />
      <property role="TrG5h" value="getNotDefaultSReferenceLinks" />
      <property role="DiZV1" value="false" />
      <node concept="3Tmbuc" id="3g99cIN5jo5" role="1B3o_S" />
      <node concept="3uibUv" id="3g99cIN5jo6" role="3clF45">
        <ref role="3uigEE" to="k7g3:~Map" resolve="Map" />
        <node concept="3uibUv" id="1TWFJuLDGos" role="11_B2D">
          <ref role="3uigEE" to="a7z3:~SReferenceLinkId" resolve="SReferenceLinkId" />
        </node>
        <node concept="3uibUv" id="3g99cIN5jo8" role="11_B2D">
          <ref role="3uigEE" to="fwv2:~ReferenceConstraintsDescriptor" resolve="ReferenceConstraintsDescriptor" />
        </node>
      </node>
      <node concept="3clFbS" id="3g99cIN5jo9" role="3clF47">
        <node concept="3cpWs8" id="3g99cIN5jor" role="3cqZAp">
          <node concept="3cpWsn" id="3g99cIN5jos" role="3cpWs9">
            <property role="TrG5h" value="references" />
            <node concept="3uibUv" id="3g99cIN5jot" role="1tU5fm">
              <ref role="3uigEE" to="k7g3:~Map" resolve="Map" />
              <node concept="3uibUv" id="1TWFJuLDQN1" role="11_B2D">
                <ref role="3uigEE" to="a7z3:~SReferenceLinkId" resolve="SReferenceLinkId" />
              </node>
              <node concept="3uibUv" id="3g99cIN5jov" role="11_B2D">
                <ref role="3uigEE" to="fwv2:~ReferenceConstraintsDescriptor" resolve="ReferenceConstraintsDescriptor" />
              </node>
            </node>
            <node concept="2ShNRf" id="3g99cIN5jow" role="33vP2m">
              <node concept="1pGfFk" id="3g99cIN5jox" role="2ShVmc">
                <ref role="37wK5l" to="k7g3:~HashMap.&lt;init&gt;()" resolve="HashMap" />
                <node concept="3uibUv" id="1TWFJuLDTJ_" role="1pMfVU">
                  <ref role="3uigEE" to="a7z3:~SReferenceLinkId" resolve="SReferenceLinkId" />
                </node>
                <node concept="3uibUv" id="1TWFJuLDX3J" role="1pMfVU">
                  <ref role="3uigEE" to="fwv2:~ReferenceConstraintsDescriptor" resolve="ReferenceConstraintsDescriptor" />
                </node>
              </node>
            </node>
          </node>
        </node>
        <node concept="3clFbF" id="3g99cIN5joy" role="3cqZAp">
          <node concept="2OqwBi" id="3g99cIN5joz" role="3clFbG">
            <node concept="37vLTw" id="3GM_nagTyEO" role="2Oq$k0">
              <ref role="3cqZAo" node="3g99cIN5jos" resolve="references" />
            </node>
            <node concept="liA8E" id="3g99cIN5jo_" role="2OqNvi">
              <ref role="37wK5l" to="k7g3:~Map.put(java.lang.Object,java.lang.Object):java.lang.Object" resolve="put" />
              <node concept="10Nm6u" id="23CHI7KNLM$" role="37wK5m">
                <node concept="xERo3" id="23CHI7KNO5f" role="lGtFl">
                  <ref role="xH3mL" to="tp27:1TWFJuLBP0u" resolve="reduce_Link2Id" />
                  <node concept="3NFfHV" id="23CHI7KNPcP" role="xEYEz">
                    <node concept="3clFbS" id="23CHI7KNPcQ" role="2VODD2">
                      <node concept="3clFbF" id="1TWFJuLEg19" role="3cqZAp">
                        <node concept="2YIFZM" id="1TWFJuLEg1a" role="3clFbG">
                          <ref role="37wK5l" to="iwwu:i0YipjE" resolve="getGenuineLinkDeclaration" />
                          <ref role="1Pybhc" to="iwwu:i0YipgJ" resolve="SModelUtil" />
                          <node concept="2OqwBi" id="1TWFJuLEg1b" role="37wK5m">
                            <node concept="30H73N" id="1TWFJuLEg1c" role="2Oq$k0" />
                            <node concept="3TrEf2" id="1TWFJuLEg1d" role="2OqNvi">
                              <ref role="3Tt5mk" to="tp1t:gHN5VAa" />
                            </node>
                          </node>
                        </node>
                      </node>
                    </node>
                  </node>
                </node>
              </node>
              <node concept="2ShNRf" id="3g99cIN5joJ" role="37wK5m">
                <node concept="YeOm9" id="3g99cIN5joK" role="2ShVmc">
                  <node concept="1Y3b0j" id="3g99cIN5joL" role="YeSDq">
                    <property role="2bfB8j" value="true" />
                    <ref role="1Y3XeK" to="w0pt:~BaseReferenceConstraintsDescriptor" resolve="BaseReferenceConstraintsDescriptor" />
                    <ref role="37wK5l" to="w0pt:~BaseReferenceConstraintsDescriptor.&lt;init&gt;(jetbrains.mps.smodel.adapter.ids.SReferenceLinkId,jetbrains.mps.smodel.runtime.ConstraintsDescriptor)" resolve="BaseReferenceConstraintsDescriptor" />
                    <node concept="3Tm1VV" id="3g99cIN5joM" role="1B3o_S" />
                    <node concept="10Nm6u" id="23CHI7KNRy7" role="37wK5m">
                      <node concept="xERo3" id="23CHI7KNRy8" role="lGtFl">
                        <ref role="xH3mL" to="tp27:1TWFJuLBP0u" resolve="reduce_Link2Id" />
                        <node concept="3NFfHV" id="23CHI7KNRy9" role="xEYEz">
                          <node concept="3clFbS" id="23CHI7KNRya" role="2VODD2">
                            <node concept="3clFbF" id="23CHI7KNRyb" role="3cqZAp">
                              <node concept="2YIFZM" id="23CHI7KNRyc" role="3clFbG">
                                <ref role="37wK5l" to="iwwu:i0YipjE" resolve="getGenuineLinkDeclaration" />
                                <ref role="1Pybhc" to="iwwu:i0YipgJ" resolve="SModelUtil" />
                                <node concept="2OqwBi" id="23CHI7KNRyd" role="37wK5m">
                                  <node concept="30H73N" id="23CHI7KNRye" role="2Oq$k0" />
                                  <node concept="3TrEf2" id="23CHI7KNRyf" role="2OqNvi">
                                    <ref role="3Tt5mk" to="tp1t:gHN5VAa" />
                                  </node>
                                </node>
                              </node>
                            </node>
                          </node>
                        </node>
                      </node>
                    </node>
                    <node concept="Xjq3P" id="3g99cIN5joW" role="37wK5m" />
                    <node concept="3clFb_" id="3g99cIN5joX" role="jymVt">
                      <property role="IEkAT" value="false" />
                      <property role="1EzhhJ" value="false" />
                      <property role="TrG5h" value="hasOwnOnReferenceSetHandler" />
                      <property role="DiZV1" value="false" />
                      <node concept="3Tm1VV" id="3g99cIN5joY" role="1B3o_S" />
                      <node concept="10P_77" id="3g99cIN5joZ" role="3clF45" />
                      <node concept="3clFbS" id="3g99cIN5jp0" role="3clF47">
                        <node concept="3clFbF" id="3g99cIN5jp1" role="3cqZAp">
                          <node concept="3clFbT" id="3g99cIN5jp2" role="3clFbG">
                            <property role="3clFbU" value="true" />
                          </node>
                        </node>
                      </node>
                      <node concept="2AHcQZ" id="3g99cIN5jp3" role="2AJF6D">
                        <ref role="2AI5Lk" to="e2lb:~Override" resolve="Override" />
                      </node>
                      <node concept="1W57fq" id="3g99cIN5jp4" role="lGtFl">
                        <node concept="3IZrLx" id="3g99cIN5jp5" role="3IZSJc">
                          <node concept="3clFbS" id="3g99cIN5jp6" role="2VODD2">
                            <node concept="3clFbF" id="3g99cIN5jp7" role="3cqZAp">
                              <node concept="2OqwBi" id="3g99cIN5jp8" role="3clFbG">
                                <node concept="2OqwBi" id="3g99cIN5jp9" role="2Oq$k0">
                                  <node concept="30H73N" id="3g99cIN5jpa" role="2Oq$k0" />
                                  <node concept="3TrEf2" id="3g99cIN5jpb" role="2OqNvi">
                                    <ref role="3Tt5mk" to="tp1t:gVkmjE9" />
                                  </node>
                                </node>
                                <node concept="3x8VRR" id="3g99cIN5jpc" role="2OqNvi" />
                              </node>
                            </node>
                          </node>
                        </node>
                      </node>
                    </node>
                    <node concept="3clFb_" id="3g99cIN5jpd" role="jymVt">
                      <property role="IEkAT" value="false" />
                      <property role="1EzhhJ" value="false" />
                      <property role="TrG5h" value="validate" />
                      <property role="DiZV1" value="false" />
                      <node concept="3Tm1VV" id="3g99cIN5jpe" role="1B3o_S" />
                      <node concept="10P_77" id="3g99cIN5jpf" role="3clF45" />
                      <node concept="37vLTG" id="3g99cIN5jpg" role="3clF46">
                        <property role="TrG5h" value="referenceNode" />
                        <property role="3TUv4t" value="true" />
                        <node concept="3Tqbb2" id="3g99cIN5jph" role="1tU5fm" />
                      </node>
                      <node concept="37vLTG" id="3g99cIN5jpi" role="3clF46">
                        <property role="TrG5h" value="oldReferentNode" />
                        <property role="3TUv4t" value="true" />
                        <node concept="3Tqbb2" id="3g99cIN5jpj" role="1tU5fm" />
                      </node>
                      <node concept="37vLTG" id="3g99cIN5jpk" role="3clF46">
                        <property role="TrG5h" value="newReferentNode" />
                        <property role="3TUv4t" value="true" />
                        <node concept="3Tqbb2" id="3g99cIN5jpl" role="1tU5fm" />
                      </node>
                      <node concept="3clFbS" id="3g99cIN5jpo" role="3clF47">
                        <node concept="3clFbF" id="3g99cIN5jpp" role="3cqZAp">
                          <node concept="3clFbT" id="3g99cIN5jpq" role="3clFbG">
                            <property role="3clFbU" value="true" />
                          </node>
                        </node>
                        <node concept="29HgVG" id="3g99cIN5jpr" role="lGtFl">
                          <node concept="3NFfHV" id="3g99cIN5jps" role="3NFExx">
                            <node concept="3clFbS" id="3g99cIN5jpt" role="2VODD2">
                              <node concept="3clFbF" id="3g99cIN5jpu" role="3cqZAp">
                                <node concept="3K4zz7" id="3g99cIN5jpv" role="3clFbG">
                                  <node concept="2c44tf" id="3g99cIN5jpw" role="3K4GZi">
                                    <node concept="3clFbS" id="3g99cIN5jpx" role="2c44tc">
                                      <node concept="3cpWs6" id="3g99cIN5jpy" role="3cqZAp">
                                        <node concept="3clFbT" id="3g99cIN5jpz" role="3cqZAk">
                                          <property role="3clFbU" value="true" />
                                        </node>
                                      </node>
                                    </node>
                                  </node>
                                  <node concept="2OqwBi" id="3g99cIN5jp$" role="3K4Cdx">
                                    <node concept="2OqwBi" id="3g99cIN5jp_" role="2Oq$k0">
                                      <node concept="2OqwBi" id="3g99cIN5jpA" role="2Oq$k0">
                                        <node concept="30H73N" id="3g99cIN5jpB" role="2Oq$k0" />
                                        <node concept="3TrEf2" id="3g99cIN5jpC" role="2OqNvi">
                                          <ref role="3Tt5mk" to="tp1t:7Eb_WW4dicv" />
                                        </node>
                                      </node>
                                      <node concept="3TrEf2" id="3g99cIN5jpD" role="2OqNvi">
                                        <ref role="3Tt5mk" to="tpee:gyVODHa" />
                                      </node>
                                    </node>
                                    <node concept="3x8VRR" id="3g99cIN5jpE" role="2OqNvi" />
                                  </node>
                                  <node concept="2OqwBi" id="3g99cIN5jpF" role="3K4E3e">
                                    <node concept="2OqwBi" id="3g99cIN5jpG" role="2Oq$k0">
                                      <node concept="30H73N" id="3g99cIN5jpH" role="2Oq$k0" />
                                      <node concept="3TrEf2" id="3g99cIN5jpI" role="2OqNvi">
                                        <ref role="3Tt5mk" to="tp1t:7Eb_WW4dicv" />
                                      </node>
                                    </node>
                                    <node concept="3TrEf2" id="3g99cIN5jpJ" role="2OqNvi">
                                      <ref role="3Tt5mk" to="tpee:gyVODHa" />
                                    </node>
                                  </node>
                                </node>
                              </node>
                            </node>
                          </node>
                        </node>
                      </node>
                      <node concept="2AHcQZ" id="3g99cIN5jpK" role="2AJF6D">
                        <ref role="2AI5Lk" to="e2lb:~Override" resolve="Override" />
                      </node>
                      <node concept="1W57fq" id="3g99cIN5jpL" role="lGtFl">
                        <node concept="3IZrLx" id="3g99cIN5jpM" role="3IZSJc">
                          <node concept="3clFbS" id="3g99cIN5jpN" role="2VODD2">
                            <node concept="3clFbF" id="3g99cIN5jpO" role="3cqZAp">
                              <node concept="2OqwBi" id="3g99cIN5jpP" role="3clFbG">
                                <node concept="2OqwBi" id="3g99cIN5jpQ" role="2Oq$k0">
                                  <node concept="30H73N" id="3g99cIN5jpR" role="2Oq$k0" />
                                  <node concept="3TrEf2" id="3g99cIN5jpS" role="2OqNvi">
                                    <ref role="3Tt5mk" to="tp1t:gVkmjE9" />
                                  </node>
                                </node>
                                <node concept="3x8VRR" id="3g99cIN5jpT" role="2OqNvi" />
                              </node>
                            </node>
                          </node>
                        </node>
                      </node>
                    </node>
                    <node concept="3clFb_" id="3g99cIN5jpU" role="jymVt">
                      <property role="IEkAT" value="false" />
                      <property role="1EzhhJ" value="false" />
                      <property role="TrG5h" value="onReferenceSet" />
                      <property role="DiZV1" value="false" />
                      <node concept="3Tm1VV" id="3g99cIN5jpV" role="1B3o_S" />
                      <node concept="3cqZAl" id="3g99cIN5jpW" role="3clF45" />
                      <node concept="37vLTG" id="3g99cIN5jpX" role="3clF46">
                        <property role="TrG5h" value="referenceNode" />
                        <property role="3TUv4t" value="true" />
                        <node concept="3Tqbb2" id="3g99cIN5jpY" role="1tU5fm" />
                      </node>
                      <node concept="37vLTG" id="3g99cIN5jpZ" role="3clF46">
                        <property role="TrG5h" value="oldReferentNode" />
                        <property role="3TUv4t" value="true" />
                        <node concept="3Tqbb2" id="3g99cIN5jq0" role="1tU5fm" />
                      </node>
                      <node concept="37vLTG" id="3g99cIN5jq1" role="3clF46">
                        <property role="TrG5h" value="newReferentNode" />
                        <property role="3TUv4t" value="true" />
                        <node concept="3Tqbb2" id="3g99cIN5jq2" role="1tU5fm" />
                      </node>
                      <node concept="3clFbS" id="3g99cIN5jq5" role="3clF47">
                        <node concept="29HgVG" id="3g99cIN5jq6" role="lGtFl">
                          <node concept="3NFfHV" id="3g99cIN5jq7" role="3NFExx">
                            <node concept="3clFbS" id="3g99cIN5jq8" role="2VODD2">
                              <node concept="3clFbF" id="3g99cIN5jq9" role="3cqZAp">
                                <node concept="2OqwBi" id="3g99cIN5jqa" role="3clFbG">
                                  <node concept="2OqwBi" id="3g99cIN5jqb" role="2Oq$k0">
                                    <node concept="30H73N" id="3g99cIN5jqc" role="2Oq$k0" />
                                    <node concept="3TrEf2" id="3g99cIN5jqd" role="2OqNvi">
                                      <ref role="3Tt5mk" to="tp1t:gVkmjE9" />
                                    </node>
                                  </node>
                                  <node concept="3TrEf2" id="3g99cIN5jqe" role="2OqNvi">
                                    <ref role="3Tt5mk" to="tpee:gyVODHa" />
                                  </node>
                                </node>
                              </node>
                            </node>
                          </node>
                        </node>
                      </node>
                      <node concept="2AHcQZ" id="3g99cIN5jqf" role="2AJF6D">
                        <ref role="2AI5Lk" to="e2lb:~Override" resolve="Override" />
                      </node>
                      <node concept="1W57fq" id="3g99cIN5jqg" role="lGtFl">
                        <node concept="3IZrLx" id="3g99cIN5jqh" role="3IZSJc">
                          <node concept="3clFbS" id="3g99cIN5jqi" role="2VODD2">
                            <node concept="3clFbF" id="3g99cIN5jqj" role="3cqZAp">
                              <node concept="2OqwBi" id="3g99cIN5jqk" role="3clFbG">
                                <node concept="2OqwBi" id="3g99cIN5jql" role="2Oq$k0">
                                  <node concept="30H73N" id="3g99cIN5jqm" role="2Oq$k0" />
                                  <node concept="3TrEf2" id="3g99cIN5jqn" role="2OqNvi">
                                    <ref role="3Tt5mk" to="tp1t:gVkmjE9" />
                                  </node>
                                </node>
                                <node concept="3x8VRR" id="3g99cIN5jqo" role="2OqNvi" />
                              </node>
                            </node>
                          </node>
                        </node>
                      </node>
                    </node>
                    <node concept="3clFb_" id="3g99cIN5jqp" role="jymVt">
                      <property role="IEkAT" value="false" />
                      <property role="1EzhhJ" value="false" />
                      <property role="TrG5h" value="hasOwnScopeProvider" />
                      <property role="DiZV1" value="false" />
                      <node concept="3Tm1VV" id="3g99cIN5jqq" role="1B3o_S" />
                      <node concept="10P_77" id="3g99cIN5jqr" role="3clF45" />
                      <node concept="3clFbS" id="3g99cIN5jqs" role="3clF47">
                        <node concept="3clFbF" id="3g99cIN5jqt" role="3cqZAp">
                          <node concept="3clFbT" id="3g99cIN5jqu" role="3clFbG">
                            <property role="3clFbU" value="true" />
                          </node>
                        </node>
                      </node>
                      <node concept="2AHcQZ" id="3g99cIN5jqv" role="2AJF6D">
                        <ref role="2AI5Lk" to="e2lb:~Override" resolve="Override" />
                      </node>
                      <node concept="1W57fq" id="3g99cIN5jqw" role="lGtFl">
                        <node concept="3IZrLx" id="3g99cIN5jqx" role="3IZSJc">
                          <node concept="3clFbS" id="3g99cIN5jqy" role="2VODD2">
                            <node concept="3SKdUt" id="3g99cIN5jqz" role="3cqZAp">
                              <node concept="3SKdUq" id="3g99cIN5jq$" role="3SKWNk">
                                <property role="3SKdUp" value="todo: ?" />
                              </node>
                            </node>
                            <node concept="3clFbF" id="3g99cIN5jq_" role="3cqZAp">
                              <node concept="2OqwBi" id="3g99cIN5jqA" role="3clFbG">
                                <node concept="2OqwBi" id="3g99cIN5jqB" role="2Oq$k0">
                                  <node concept="30H73N" id="3g99cIN5jqC" role="2Oq$k0" />
                                  <node concept="3TrEf2" id="3g99cIN5jqD" role="2OqNvi">
                                    <ref role="3Tt5mk" to="tp1t:gHN6uun" />
                                  </node>
                                </node>
                                <node concept="3x8VRR" id="3g99cIN5jqE" role="2OqNvi" />
                              </node>
                            </node>
                          </node>
                        </node>
                      </node>
                    </node>
                    <node concept="3clFb_" id="3g99cIN5jqF" role="jymVt">
                      <property role="IEkAT" value="false" />
                      <property role="1EzhhJ" value="false" />
                      <property role="TrG5h" value="getScopeProvider" />
                      <property role="DiZV1" value="false" />
                      <node concept="3Tm1VV" id="3g99cIN5jqG" role="1B3o_S" />
                      <node concept="3uibUv" id="3g99cIN5jqH" role="3clF45">
                        <ref role="3uigEE" to="fwv2:~ReferenceScopeProvider" resolve="ReferenceScopeProvider" />
                      </node>
                      <node concept="2AHcQZ" id="3g99cIN5jqI" role="2AJF6D">
                        <ref role="2AI5Lk" to="as9o:~Nullable" resolve="Nullable" />
                      </node>
                      <node concept="3clFbS" id="3g99cIN5jqJ" role="3clF47">
                        <node concept="3cpWs6" id="3g99cIN5jqK" role="3cqZAp">
                          <node concept="2ShNRf" id="3g99cIN5jqL" role="3cqZAk">
                            <node concept="YeOm9" id="3g99cIN5jqM" role="2ShVmc">
                              <node concept="1Y3b0j" id="3g99cIN5jqN" role="YeSDq">
                                <property role="2bfB8j" value="true" />
                                <ref role="37wK5l" to="w0pt:~BaseReferenceScopeProvider.&lt;init&gt;()" resolve="BaseReferenceScopeProvider" />
                                <ref role="1Y3XeK" to="w0pt:~BaseReferenceScopeProvider" resolve="BaseReferenceScopeProvider" />
                                <node concept="3Tm1VV" id="3g99cIN5jqO" role="1B3o_S" />
                                <node concept="5jKBG" id="3g99cIN5jqP" role="lGtFl">
                                  <ref role="v9R2y" node="5bWjEPUqZyA" resolve="BaseReferenceScopeProvider" />
                                  <node concept="1UUvTB" id="3g99cIN5jqQ" role="v9R3O">
                                    <node concept="1UU6SM" id="3g99cIN5jqR" role="1UU7Ll">
                                      <node concept="3clFbS" id="3g99cIN5jqS" role="2VODD2">
                                        <node concept="3clFbF" id="3g99cIN5jqT" role="3cqZAp">
                                          <node concept="2OqwBi" id="3g99cIN5jqU" role="3clFbG">
                                            <node concept="30H73N" id="3g99cIN5jqV" role="2Oq$k0" />
                                            <node concept="3TrEf2" id="3g99cIN5jqW" role="2OqNvi">
                                              <ref role="3Tt5mk" to="tp1t:gHN6uun" />
                                            </node>
                                          </node>
                                        </node>
                                      </node>
                                    </node>
                                  </node>
                                  <node concept="1UUvTB" id="3g99cIN5jqX" role="v9R3O">
                                    <node concept="1UU6SM" id="3g99cIN5jqY" role="1UU7Ll">
                                      <node concept="3clFbS" id="3g99cIN5jqZ" role="2VODD2">
                                        <node concept="3clFbF" id="3g99cIN5jr0" role="3cqZAp">
                                          <node concept="2OqwBi" id="3g99cIN5jr1" role="3clFbG">
                                            <node concept="30H73N" id="3g99cIN5jr2" role="2Oq$k0" />
                                            <node concept="3TrEf2" id="3g99cIN5jr3" role="2OqNvi">
                                              <ref role="3Tt5mk" to="tp1t:3oQug8hq$j4" />
                                            </node>
                                          </node>
                                        </node>
                                      </node>
                                    </node>
                                  </node>
                                </node>
                              </node>
                            </node>
                            <node concept="1W57fq" id="59r$iG97Xr_" role="lGtFl">
                              <node concept="3IZrLx" id="59r$iG97XrA" role="3IZSJc">
                                <node concept="3clFbS" id="59r$iG97XrB" role="2VODD2">
                                  <node concept="3clFbF" id="59r$iG97Xs1" role="3cqZAp">
                                    <node concept="2OqwBi" id="59r$iG97Xse" role="3clFbG">
                                      <node concept="2OqwBi" id="59r$iG97Xs5" role="2Oq$k0">
                                        <node concept="30H73N" id="59r$iG97Xs2" role="2Oq$k0" />
                                        <node concept="3TrEf2" id="59r$iG97Xsc" role="2OqNvi">
                                          <ref role="3Tt5mk" to="tp1t:gHN6uun" />
                                        </node>
                                      </node>
                                      <node concept="1mIQ4w" id="59r$iG97Xsj" role="2OqNvi">
                                        <node concept="chp4Y" id="59r$iG97Xsl" role="cj9EA">
                                          <ref role="cht4Q" to="tp1t:gHMUpHN" resolve="ConstraintFunction_ReferentSearchScope_Factory" />
                                        </node>
                                      </node>
                                    </node>
                                  </node>
                                </node>
                              </node>
                              <node concept="gft3U" id="59r$iG97Xsm" role="UU_$l">
                                <node concept="2ShNRf" id="59r$iG97Xsr" role="gfFT$">
                                  <node concept="YeOm9" id="59r$iG97Xst" role="2ShVmc">
                                    <node concept="1Y3b0j" id="59r$iG97Xsu" role="YeSDq">
                                      <property role="2bfB8j" value="true" />
                                      <ref role="1Y3XeK" to="w0pt:~BaseScopeProvider" resolve="BaseScopeProvider" />
                                      <ref role="37wK5l" to="w0pt:~BaseScopeProvider.&lt;init&gt;()" resolve="BaseScopeProvider" />
                                      <node concept="3Tm1VV" id="59r$iG97Xsv" role="1B3o_S" />
                                      <node concept="3clFb_" id="59r$iG97Xsw" role="jymVt">
                                        <property role="IEkAT" value="false" />
                                        <property role="1EzhhJ" value="false" />
                                        <property role="TrG5h" value="createScope" />
                                        <property role="DiZV1" value="false" />
                                        <node concept="3Tm1VV" id="59r$iG97Xsx" role="1B3o_S" />
                                        <node concept="3uibUv" id="59r$iG97Xts" role="3clF45">
                                          <ref role="3uigEE" to="o8zo:3fifI_xCtN$" resolve="Scope" />
                                        </node>
                                        <node concept="37vLTG" id="59r$iG97Xsz" role="3clF46">
                                          <property role="TrG5h" value="p0" />
                                          <node concept="3uibUv" id="59r$iG97Xs$" role="1tU5fm">
                                            <ref role="3uigEE" to="cu2c:~IOperationContext" resolve="IOperationContext" />
                                          </node>
                                        </node>
                                        <node concept="37vLTG" id="59r$iG97Xs_" role="3clF46">
                                          <property role="TrG5h" value="p1" />
                                          <node concept="3uibUv" id="59r$iG97XsA" role="1tU5fm">
                                            <ref role="3uigEE" to="fwv2:~ReferenceConstraintsContext" resolve="ReferenceConstraintsContext" />
                                          </node>
                                        </node>
                                        <node concept="3clFbS" id="59r$iG97XsB" role="3clF47">
                                          <node concept="3clFbF" id="59r$iG97XtR" role="3cqZAp">
                                            <node concept="10Nm6u" id="59r$iG97XtS" role="3clFbG" />
                                          </node>
                                        </node>
                                      </node>
                                    </node>
                                    <node concept="5jKBG" id="59r$iG97Xul" role="lGtFl">
                                      <ref role="v9R2y" node="59r$iG97Ntk" resolve="BaseScopeProvider" />
                                      <node concept="1UUvTB" id="59r$iG97Xun" role="v9R3O">
                                        <node concept="1UU6SM" id="59r$iG97Xuo" role="1UU7Ll">
                                          <node concept="3clFbS" id="59r$iG97Xup" role="2VODD2">
                                            <node concept="3clFbF" id="59r$iG97Xux" role="3cqZAp">
                                              <node concept="2OqwBi" id="59r$iG97XuA" role="3clFbG">
                                                <node concept="30H73N" id="59r$iG97Xuy" role="2Oq$k0" />
                                                <node concept="3TrEf2" id="59r$iG97XuJ" role="2OqNvi">
                                                  <ref role="3Tt5mk" to="tp1t:gHN6uun" />
                                                </node>
                                              </node>
                                            </node>
                                          </node>
                                        </node>
                                      </node>
                                      <node concept="1UUvTB" id="59r$iG97Xur" role="v9R3O">
                                        <node concept="1UU6SM" id="59r$iG97Xus" role="1UU7Ll">
                                          <node concept="3clFbS" id="59r$iG97Xut" role="2VODD2">
                                            <node concept="3clFbF" id="59r$iG97XuL" role="3cqZAp">
                                              <node concept="2OqwBi" id="59r$iG97XuP" role="3clFbG">
                                                <node concept="30H73N" id="59r$iG97XuM" role="2Oq$k0" />
                                                <node concept="3TrEf2" id="59r$iG97XuW" role="2OqNvi">
                                                  <ref role="3Tt5mk" to="tp1t:3oQug8hq$j4" />
                                                </node>
                                              </node>
                                            </node>
                                          </node>
                                        </node>
                                      </node>
                                    </node>
                                  </node>
                                </node>
                              </node>
                            </node>
                          </node>
                        </node>
                      </node>
                      <node concept="2AHcQZ" id="3g99cIN5jr4" role="2AJF6D">
                        <ref role="2AI5Lk" to="e2lb:~Override" resolve="Override" />
                      </node>
                    </node>
                  </node>
                </node>
              </node>
            </node>
          </node>
          <node concept="1WS0z7" id="3g99cIN5jr5" role="lGtFl">
            <node concept="3JmXsc" id="3g99cIN5jr6" role="3Jn$fo">
              <node concept="3clFbS" id="3g99cIN5jr7" role="2VODD2">
                <node concept="3clFbF" id="3g99cIN5jr8" role="3cqZAp">
                  <node concept="2OqwBi" id="3g99cIN5jr9" role="3clFbG">
                    <node concept="30H73N" id="3g99cIN5jra" role="2Oq$k0" />
                    <node concept="3Tsc0h" id="3g99cIN5jrb" role="2OqNvi">
                      <ref role="3TtcxE" to="tp1t:hDMr90r" />
                    </node>
                  </node>
                </node>
              </node>
            </node>
          </node>
        </node>
        <node concept="3clFbF" id="3g99cIN5jrI" role="3cqZAp">
          <node concept="37vLTw" id="3GM_nagTwHb" role="3clFbG">
            <ref role="3cqZAo" node="3g99cIN5jos" resolve="references" />
          </node>
        </node>
      </node>
      <node concept="2AHcQZ" id="3g99cIN5joa" role="2AJF6D">
        <ref role="2AI5Lk" to="e2lb:~Override" resolve="Override" />
      </node>
      <node concept="1W57fq" id="3g99cIN5js7" role="lGtFl">
        <node concept="3IZrLx" id="3g99cIN5js8" role="3IZSJc">
          <node concept="3clFbS" id="3g99cIN5js9" role="2VODD2">
            <node concept="3clFbF" id="3g99cIN5jsl" role="3cqZAp">
              <node concept="2OqwBi" id="3g99cIN5rpQ" role="3clFbG">
                <node concept="2OqwBi" id="3g99cIN5jsn" role="2Oq$k0">
                  <node concept="30H73N" id="3g99cIN5jsm" role="2Oq$k0" />
                  <node concept="3Tsc0h" id="3g99cIN5rpP" role="2OqNvi">
                    <ref role="3TtcxE" to="tp1t:hDMr90r" />
                  </node>
                </node>
                <node concept="3GX2aA" id="3g99cIN5rpU" role="2OqNvi" />
              </node>
            </node>
          </node>
        </node>
      </node>
    </node>
    <node concept="2YIFZL" id="hDMN3R8" role="jymVt">
      <property role="TrG5h" value="staticCanBeAChild" />
      <node concept="10P_77" id="hDMN3R9" role="3clF45" />
      <node concept="3Tm1VV" id="hDMN3Ra" role="1B3o_S" />
      <node concept="3clFbS" id="hDMN3Rb" role="3clF47">
        <node concept="29HgVG" id="hDMN3Rc" role="lGtFl">
          <node concept="3NFfHV" id="hDMN3Rd" role="3NFExx">
            <node concept="3clFbS" id="hDMN3Re" role="2VODD2">
              <node concept="3clFbF" id="hDMN3Rf" role="3cqZAp">
                <node concept="2OqwBi" id="hDMN3Rg" role="3clFbG">
                  <node concept="2OqwBi" id="hDMN3Rh" role="2Oq$k0">
                    <node concept="30H73N" id="hDMN3Ri" role="2Oq$k0" />
                    <node concept="3TrEf2" id="hDMN7qT" role="2OqNvi">
                      <ref role="3Tt5mk" to="tp1t:hDMLUfL" />
                    </node>
                  </node>
                  <node concept="3TrEf2" id="hDMN3Rk" role="2OqNvi">
                    <ref role="3Tt5mk" to="tpee:gyVODHa" />
                  </node>
                </node>
              </node>
            </node>
          </node>
        </node>
        <node concept="3cpWs6" id="23jYhlbQ9f0" role="3cqZAp">
          <node concept="3clFbT" id="23jYhlbQ9f2" role="3cqZAk">
            <property role="3clFbU" value="true" />
          </node>
        </node>
      </node>
      <node concept="37vLTG" id="7QCjWMI9G1S" role="3clF46">
        <property role="TrG5h" value="node" />
        <node concept="3uibUv" id="7QCjWMI9G2M" role="1tU5fm">
          <ref role="3uigEE" to="ec5l:~SNode" resolve="SNode" />
        </node>
      </node>
      <node concept="37vLTG" id="7QCjWMI9G3F" role="3clF46">
        <property role="TrG5h" value="parentNode" />
        <node concept="3uibUv" id="7QCjWMI9G49" role="1tU5fm">
          <ref role="3uigEE" to="ec5l:~SNode" resolve="SNode" />
        </node>
      </node>
      <node concept="37vLTG" id="7QCjWMI9G5u" role="3clF46">
        <property role="TrG5h" value="link" />
        <node concept="3uibUv" id="7QCjWMI9G5W" role="1tU5fm">
          <ref role="3uigEE" to="ec5l:~SNode" resolve="SNode" />
        </node>
      </node>
      <node concept="37vLTG" id="7QCjWMI9G6P" role="3clF46">
        <property role="TrG5h" value="childConcept" />
        <node concept="3uibUv" id="7QCjWMI9G7j" role="1tU5fm">
          <ref role="3uigEE" to="ec5l:~SNode" resolve="SNode" />
        </node>
      </node>
      <node concept="37vLTG" id="hDMN3Rl" role="3clF46">
        <property role="TrG5h" value="operationContext" />
        <property role="3TUv4t" value="true" />
        <node concept="3uibUv" id="hDMN3Rm" role="1tU5fm">
          <ref role="3uigEE" to="cu2c:~IOperationContext" resolve="IOperationContext" />
        </node>
      </node>
      <node concept="1W57fq" id="hDMN3Rp" role="lGtFl">
        <node concept="3IZrLx" id="hDMN3Rq" role="3IZSJc">
          <node concept="3clFbS" id="hDMN3Rr" role="2VODD2">
            <node concept="3clFbF" id="hDMN3Rs" role="3cqZAp">
              <node concept="3y3z36" id="hDMN3Rt" role="3clFbG">
                <node concept="10Nm6u" id="hDMN3Ru" role="3uHU7w" />
                <node concept="2OqwBi" id="hDMN3Rv" role="3uHU7B">
                  <node concept="30H73N" id="hDMN3Rw" role="2Oq$k0" />
                  <node concept="3TrEf2" id="hDMN6AS" role="2OqNvi">
                    <ref role="3Tt5mk" to="tp1t:hDMLUfL" />
                  </node>
                </node>
              </node>
            </node>
          </node>
        </node>
      </node>
      <node concept="17Uvod" id="hDMN3Ry" role="lGtFl">
        <property role="2qtEX9" value="name" />
        <node concept="3zFVjK" id="hDMN3Rz" role="3zH0cK">
          <node concept="3clFbS" id="hDMN3R$" role="2VODD2">
            <node concept="3clFbF" id="hDMN3R_" role="3cqZAp">
              <node concept="3cpWs3" id="6s7bPiw2v3M" role="3clFbG">
                <node concept="Xl_RD" id="6s7bPiw2v3P" role="3uHU7B">
                  <property role="Xl_RC" value="static_" />
                </node>
                <node concept="10M0yZ" id="hDMN3RA" role="3uHU7w">
                  <ref role="1PxDUh" to="cl8j:~BehaviorConstants" resolve="BehaviorConstants" />
                  <ref role="3cqZAo" to="cl8j:~BehaviorConstants.CAN_BE_A_CHILD_METHOD_NAME" resolve="CAN_BE_A_CHILD_METHOD_NAME" />
                </node>
              </node>
            </node>
          </node>
        </node>
      </node>
    </node>
    <node concept="2YIFZL" id="hDMN3RB" role="jymVt">
      <property role="TrG5h" value="staticCanBeAParent" />
      <node concept="10P_77" id="hDMN3RC" role="3clF45" />
      <node concept="3Tm1VV" id="hDMN3RD" role="1B3o_S" />
      <node concept="3clFbS" id="hDMN3RE" role="3clF47">
        <node concept="29HgVG" id="hDMN3RF" role="lGtFl">
          <node concept="3NFfHV" id="hDMN3RG" role="3NFExx">
            <node concept="3clFbS" id="hDMN3RH" role="2VODD2">
              <node concept="3clFbF" id="hDMN3RI" role="3cqZAp">
                <node concept="2OqwBi" id="hDMN3RJ" role="3clFbG">
                  <node concept="2OqwBi" id="hDMN3RK" role="2Oq$k0">
                    <node concept="30H73N" id="hDMN3RL" role="2Oq$k0" />
                    <node concept="3TrEf2" id="hDMNb1T" role="2OqNvi">
                      <ref role="3Tt5mk" to="tp1t:hDMLXKE" />
                    </node>
                  </node>
                  <node concept="3TrEf2" id="hDMN3RN" role="2OqNvi">
                    <ref role="3Tt5mk" to="tpee:gyVODHa" />
                  </node>
                </node>
              </node>
            </node>
          </node>
        </node>
        <node concept="3cpWs6" id="23jYhlbQ9f3" role="3cqZAp">
          <node concept="3clFbT" id="23jYhlbQ9f5" role="3cqZAk">
            <property role="3clFbU" value="true" />
          </node>
        </node>
      </node>
      <node concept="37vLTG" id="7QCjWMIaKL_" role="3clF46">
        <property role="TrG5h" value="node" />
        <node concept="3uibUv" id="7QCjWMIaKM3" role="1tU5fm">
          <ref role="3uigEE" to="ec5l:~SNode" resolve="SNode" />
        </node>
      </node>
      <node concept="37vLTG" id="7QCjWMIaKMw" role="3clF46">
        <property role="TrG5h" value="childNode" />
        <node concept="3uibUv" id="7QCjWMIaKMY" role="1tU5fm">
          <ref role="3uigEE" to="ec5l:~SNode" resolve="SNode" />
        </node>
      </node>
      <node concept="37vLTG" id="7QCjWMIaKQV" role="3clF46">
        <property role="TrG5h" value="childConcept" />
        <node concept="3uibUv" id="7QCjWMIaKRp" role="1tU5fm">
          <ref role="3uigEE" to="ec5l:~SNode" resolve="SNode" />
        </node>
      </node>
      <node concept="37vLTG" id="7QCjWMIaKTa" role="3clF46">
        <property role="TrG5h" value="link" />
        <node concept="3uibUv" id="7QCjWMIaKTC" role="1tU5fm">
          <ref role="3uigEE" to="ec5l:~SNode" resolve="SNode" />
        </node>
      </node>
      <node concept="37vLTG" id="hDMN3RO" role="3clF46">
        <property role="TrG5h" value="operationContext" />
        <property role="3TUv4t" value="true" />
        <node concept="3uibUv" id="hDMN3RP" role="1tU5fm">
          <ref role="3uigEE" to="cu2c:~IOperationContext" resolve="IOperationContext" />
        </node>
      </node>
      <node concept="1W57fq" id="hDMN3RS" role="lGtFl">
        <node concept="3IZrLx" id="hDMN3RT" role="3IZSJc">
          <node concept="3clFbS" id="hDMN3RU" role="2VODD2">
            <node concept="3clFbF" id="hDMN3RV" role="3cqZAp">
              <node concept="3y3z36" id="hDMN3RW" role="3clFbG">
                <node concept="10Nm6u" id="hDMN3RX" role="3uHU7w" />
                <node concept="2OqwBi" id="hDMN3RY" role="3uHU7B">
                  <node concept="30H73N" id="hDMN3RZ" role="2Oq$k0" />
                  <node concept="3TrEf2" id="hDMN9L4" role="2OqNvi">
                    <ref role="3Tt5mk" to="tp1t:hDMLXKE" />
                  </node>
                </node>
              </node>
            </node>
          </node>
        </node>
      </node>
      <node concept="17Uvod" id="hDMN3S1" role="lGtFl">
        <property role="2qtEX9" value="name" />
        <node concept="3zFVjK" id="hDMN3S2" role="3zH0cK">
          <node concept="3clFbS" id="hDMN3S3" role="2VODD2">
            <node concept="3clFbF" id="hDMN3S4" role="3cqZAp">
              <node concept="3cpWs3" id="6s7bPiw2DoN" role="3clFbG">
                <node concept="Xl_RD" id="6s7bPiw2DoQ" role="3uHU7B">
                  <property role="Xl_RC" value="static_" />
                </node>
                <node concept="10M0yZ" id="hDMN3S5" role="3uHU7w">
                  <ref role="1PxDUh" to="cl8j:~BehaviorConstants" resolve="BehaviorConstants" />
                  <ref role="3cqZAo" to="cl8j:~BehaviorConstants.CAN_BE_A_PARENT_METHOD_NAME" resolve="CAN_BE_A_PARENT_METHOD_NAME" />
                </node>
              </node>
            </node>
          </node>
        </node>
      </node>
    </node>
    <node concept="2YIFZL" id="hQO13s8" role="jymVt">
      <property role="TrG5h" value="staticCanBeARoot" />
      <node concept="10P_77" id="hQO15CK" role="3clF45" />
      <node concept="3Tm1VV" id="hQO13sa" role="1B3o_S" />
      <node concept="3clFbS" id="hQO13sb" role="3clF47">
        <node concept="29HgVG" id="hQO1nTD" role="lGtFl">
          <node concept="3NFfHV" id="hQO1nTE" role="3NFExx">
            <node concept="3clFbS" id="hQO1nTF" role="2VODD2">
              <node concept="3clFbF" id="hQO1ol2" role="3cqZAp">
                <node concept="2OqwBi" id="hQO1q4u" role="3clFbG">
                  <node concept="2OqwBi" id="hQO1osa" role="2Oq$k0">
                    <node concept="30H73N" id="hQO1ol3" role="2Oq$k0" />
                    <node concept="3TrEf2" id="hQO1pSJ" role="2OqNvi">
                      <ref role="3Tt5mk" to="tp1t:hQNY24t" />
                    </node>
                  </node>
                  <node concept="3TrEf2" id="hQO1qeL" role="2OqNvi">
                    <ref role="3Tt5mk" to="tpee:gyVODHa" />
                  </node>
                </node>
              </node>
            </node>
          </node>
        </node>
        <node concept="3cpWs6" id="23jYhlbQ9f6" role="3cqZAp">
          <node concept="3clFbT" id="23jYhlbQ9f8" role="3cqZAk">
            <property role="3clFbU" value="true" />
          </node>
        </node>
      </node>
      <node concept="37vLTG" id="7QCjWMIaL0f" role="3clF46">
        <property role="TrG5h" value="model" />
        <node concept="3uibUv" id="7QCjWMIaL0H" role="1tU5fm">
          <ref role="3uigEE" to="ec5l:~SModel" resolve="SModel" />
        </node>
      </node>
      <node concept="37vLTG" id="hQO17sg" role="3clF46">
        <property role="TrG5h" value="operationContext" />
        <property role="3TUv4t" value="true" />
        <node concept="3uibUv" id="hQO17sh" role="1tU5fm">
          <ref role="3uigEE" to="cu2c:~IOperationContext" resolve="IOperationContext" />
        </node>
      </node>
      <node concept="1W57fq" id="hQO0NOG" role="lGtFl">
        <node concept="3IZrLx" id="hQO0NOH" role="3IZSJc">
          <node concept="3clFbS" id="hQO0NOI" role="2VODD2">
            <node concept="3clFbF" id="hQO0OqO" role="3cqZAp">
              <node concept="2OqwBi" id="hQO0REs" role="3clFbG">
                <node concept="2OqwBi" id="hQO0Oyb" role="2Oq$k0">
                  <node concept="30H73N" id="hQO0OqP" role="2Oq$k0" />
                  <node concept="3TrEf2" id="hQO0Rut" role="2OqNvi">
                    <ref role="3Tt5mk" to="tp1t:hQNY24t" />
                  </node>
                </node>
                <node concept="3x8VRR" id="hQO0Si2" role="2OqNvi" />
              </node>
            </node>
          </node>
        </node>
      </node>
      <node concept="17Uvod" id="hQO1hHg" role="lGtFl">
        <property role="2qtEX9" value="name" />
        <node concept="3zFVjK" id="hQO1hHh" role="3zH0cK">
          <node concept="3clFbS" id="hQO1hHi" role="2VODD2">
            <node concept="3clFbF" id="hQO1lcZ" role="3cqZAp">
              <node concept="3cpWs3" id="6s7bPiw2DsD" role="3clFbG">
                <node concept="Xl_RD" id="6s7bPiw2DsG" role="3uHU7B">
                  <property role="Xl_RC" value="static_" />
                </node>
                <node concept="10M0yZ" id="hQO1ld0" role="3uHU7w">
                  <ref role="1PxDUh" to="cl8j:~BehaviorConstants" resolve="BehaviorConstants" />
                  <ref role="3cqZAo" to="cl8j:~BehaviorConstants.CAN_BE_A_ROOT_METHOD_NAME" resolve="CAN_BE_A_ROOT_METHOD_NAME" />
                </node>
              </node>
            </node>
          </node>
        </node>
      </node>
    </node>
    <node concept="2YIFZL" id="6NUs9sSEEP1" role="jymVt">
      <property role="TrG5h" value="staticCanBeAnAncestor" />
      <node concept="37vLTG" id="7QCjWMIaL7A" role="3clF46">
        <property role="TrG5h" value="node" />
        <node concept="3uibUv" id="7QCjWMIaL84" role="1tU5fm">
          <ref role="3uigEE" to="ec5l:~SNode" resolve="SNode" />
        </node>
      </node>
      <node concept="37vLTG" id="56YpObMjp93" role="3clF46">
        <property role="TrG5h" value="childNode" />
        <node concept="3uibUv" id="56YpObMjp9x" role="1tU5fm">
          <ref role="3uigEE" to="ec5l:~SNode" resolve="SNode" />
        </node>
      </node>
      <node concept="37vLTG" id="7QCjWMIaL8x" role="3clF46">
        <property role="TrG5h" value="childConcept" />
        <node concept="3uibUv" id="7QCjWMIaL8Z" role="1tU5fm">
          <ref role="3uigEE" to="ec5l:~SNode" resolve="SNode" />
        </node>
      </node>
      <node concept="37vLTG" id="6w3hRI7QAfR" role="3clF46">
        <property role="TrG5h" value="operationContext" />
        <property role="3TUv4t" value="true" />
        <node concept="3uibUv" id="6w3hRI7QAfS" role="1tU5fm">
          <ref role="3uigEE" to="cu2c:~IOperationContext" resolve="IOperationContext" />
        </node>
      </node>
      <node concept="10P_77" id="6NUs9sSEEP5" role="3clF45" />
      <node concept="3Tm1VV" id="6NUs9sSEEP3" role="1B3o_S" />
      <node concept="1W57fq" id="6NUs9sSEEP7" role="lGtFl">
        <node concept="3IZrLx" id="6NUs9sSEEP8" role="3IZSJc">
          <node concept="3clFbS" id="6NUs9sSEEP9" role="2VODD2">
            <node concept="3clFbF" id="6NUs9sSEEPa" role="3cqZAp">
              <node concept="2OqwBi" id="6NUs9sSEEPl" role="3clFbG">
                <node concept="2OqwBi" id="6NUs9sSEEPc" role="2Oq$k0">
                  <node concept="30H73N" id="6NUs9sSEEPb" role="2Oq$k0" />
                  <node concept="3TrEf2" id="6NUs9sSEEPg" role="2OqNvi">
                    <ref role="3Tt5mk" to="tp1t:6NUs9sSEnlw" />
                  </node>
                </node>
                <node concept="3x8VRR" id="6NUs9sSEEPp" role="2OqNvi" />
              </node>
            </node>
          </node>
        </node>
      </node>
      <node concept="17Uvod" id="6O3HjXnmFXR" role="lGtFl">
        <property role="2qtEX9" value="name" />
        <node concept="3zFVjK" id="6O3HjXnmFXS" role="3zH0cK">
          <node concept="3clFbS" id="6O3HjXnmFXT" role="2VODD2">
            <node concept="3clFbF" id="6O3HjXnmFXV" role="3cqZAp">
              <node concept="3cpWs3" id="6s7bPiw2Dwe" role="3clFbG">
                <node concept="Xl_RD" id="6s7bPiw2Dwh" role="3uHU7B">
                  <property role="Xl_RC" value="static_" />
                </node>
                <node concept="10M0yZ" id="6O3HjXnmFXW" role="3uHU7w">
                  <ref role="1PxDUh" to="cl8j:~BehaviorConstants" resolve="BehaviorConstants" />
                  <ref role="3cqZAo" to="cl8j:~BehaviorConstants.CAN_BE_AN_ANCESTOR_METHOD_NAME" resolve="CAN_BE_AN_ANCESTOR_METHOD_NAME" />
                </node>
              </node>
            </node>
          </node>
        </node>
      </node>
      <node concept="3clFbS" id="3Yj5yIFWrB3" role="3clF47">
        <node concept="29HgVG" id="3Yj5yIFWrB5" role="lGtFl">
          <node concept="3NFfHV" id="3Yj5yIFWrB6" role="3NFExx">
            <node concept="3clFbS" id="3Yj5yIFWrB7" role="2VODD2">
              <node concept="3clFbF" id="3Yj5yIFWrB8" role="3cqZAp">
                <node concept="2OqwBi" id="3Yj5yIFWrBf" role="3clFbG">
                  <node concept="2OqwBi" id="3Yj5yIFWrBa" role="2Oq$k0">
                    <node concept="30H73N" id="3Yj5yIFWrB9" role="2Oq$k0" />
                    <node concept="3TrEf2" id="3Yj5yIFWrBe" role="2OqNvi">
                      <ref role="3Tt5mk" to="tp1t:6NUs9sSEnlw" />
                    </node>
                  </node>
                  <node concept="3TrEf2" id="3Yj5yIFWrBj" role="2OqNvi">
                    <ref role="3Tt5mk" to="tpee:gyVODHa" />
                  </node>
                </node>
              </node>
            </node>
          </node>
        </node>
        <node concept="3cpWs6" id="VRQOUtqqY6" role="3cqZAp">
          <node concept="3clFbT" id="VRQOUtqqY8" role="3cqZAk">
            <property role="3clFbU" value="true" />
          </node>
        </node>
      </node>
    </node>
  </node>
  <node concept="13MO4I" id="5bWjEPUqZyA">
    <property role="TrG5h" value="BaseReferenceScopeProvider" />
    <property role="3GE5qa" value="Constraints" />
    <node concept="1N15co" id="5bWjEPUr3_1" role="1s_3oS">
      <property role="TrG5h" value="factory" />
      <node concept="3Tqbb2" id="5bWjEPUr9EZ" role="1N15GL">
        <ref role="ehGHo" to="tp1t:gHMUpHN" resolve="ConstraintFunction_ReferentSearchScope_Factory" />
      </node>
    </node>
    <node concept="1N15co" id="5bWjEPUr9EX" role="1s_3oS">
      <property role="TrG5h" value="presentation" />
      <node concept="3Tqbb2" id="5bWjEPUr9F0" role="1N15GL">
        <ref role="ehGHo" to="tp1t:3oQug8hq$j1" resolve="ConstraintFunction_ReferentSearchScope_Presentation" />
      </node>
    </node>
    <node concept="YeOm9" id="5bWjEPUr3$Y" role="13RCb5">
      <node concept="1Y3b0j" id="5bWjEPUr3$Z" role="YeSDq">
        <property role="2bfB8j" value="true" />
        <ref role="1Y3XeK" to="w0pt:~BaseReferenceScopeProvider" resolve="BaseReferenceScopeProvider" />
        <ref role="37wK5l" to="w0pt:~BaseReferenceScopeProvider.&lt;init&gt;()" resolve="BaseReferenceScopeProvider" />
        <node concept="3Tm1VV" id="5bWjEPUr3_0" role="1B3o_S" />
        <node concept="raruj" id="5bWjEPUrmFI" role="lGtFl" />
        <node concept="3clFb_" id="5bWjEPUr9F7" role="jymVt">
          <property role="TrG5h" value="hasPresentation" />
          <node concept="3Tm1VV" id="5bWjEPUr9F8" role="1B3o_S" />
          <node concept="10P_77" id="5bWjEPUr9F9" role="3clF45" />
          <node concept="3clFbS" id="5bWjEPUr9Fa" role="3clF47">
            <node concept="3clFbF" id="6s7bPiw2VUa" role="3cqZAp">
              <node concept="3clFbT" id="6s7bPiw2VUb" role="3clFbG">
                <property role="3clFbU" value="true" />
              </node>
            </node>
          </node>
          <node concept="1W57fq" id="5bWjEPUrmFK" role="lGtFl">
            <node concept="3IZrLx" id="5bWjEPUrmFL" role="3IZSJc">
              <node concept="3clFbS" id="5bWjEPUrmFM" role="2VODD2">
                <node concept="3clFbF" id="5bWjEPUrmFN" role="3cqZAp">
                  <node concept="2OqwBi" id="5bWjEPUrmFU" role="3clFbG">
                    <node concept="2OqwBi" id="5bWjEPUrmFP" role="2Oq$k0">
                      <node concept="1iwH7S" id="5bWjEPUrmFO" role="2Oq$k0" />
                      <node concept="3cR$yn" id="5bWjEPUrmFT" role="2OqNvi">
                        <ref role="3cRzXn" node="5bWjEPUr9EX" resolve="presentation" />
                      </node>
                    </node>
                    <node concept="3x8VRR" id="5bWjEPUrmIX" role="2OqNvi" />
                  </node>
                </node>
              </node>
            </node>
          </node>
          <node concept="2AHcQZ" id="5w08X8POfuZ" role="2AJF6D">
            <ref role="2AI5Lk" to="e2lb:~Override" resolve="Override" />
          </node>
        </node>
        <node concept="3clFb_" id="5bWjEPUr9Fe" role="jymVt">
          <property role="TrG5h" value="getPresentation" />
          <node concept="3Tm1VV" id="5bWjEPUr9Ff" role="1B3o_S" />
          <node concept="3uibUv" id="5bWjEPUr9Fg" role="3clF45">
            <ref role="3uigEE" to="e2lb:~String" resolve="String" />
          </node>
          <node concept="37vLTG" id="5bWjEPUr9Fh" role="3clF46">
            <property role="TrG5h" value="operationContext" />
            <property role="3TUv4t" value="true" />
            <node concept="3uibUv" id="5bWjEPUr9Fi" role="1tU5fm">
              <ref role="3uigEE" to="cu2c:~IOperationContext" resolve="IOperationContext" />
            </node>
          </node>
          <node concept="37vLTG" id="5bWjEPUr9Fj" role="3clF46">
            <property role="TrG5h" value="_context" />
            <property role="3TUv4t" value="true" />
            <node concept="3uibUv" id="5w08X8POgHU" role="1tU5fm">
              <ref role="3uigEE" to="fwv2:~ReferencePresentationContext" resolve="ReferencePresentationContext" />
            </node>
          </node>
          <node concept="3clFbS" id="5bWjEPUr9Fl" role="3clF47">
            <node concept="29HgVG" id="5bWjEPUr9Fm" role="lGtFl">
              <node concept="3NFfHV" id="5bWjEPUr9Fn" role="3NFExx">
                <node concept="3clFbS" id="5bWjEPUr9Fo" role="2VODD2">
                  <node concept="3clFbF" id="5bWjEPUr9FA" role="3cqZAp">
                    <node concept="2OqwBi" id="5bWjEPUreId" role="3clFbG">
                      <node concept="2OqwBi" id="5bWjEPUreI8" role="2Oq$k0">
                        <node concept="1iwH7S" id="5bWjEPUreI7" role="2Oq$k0" />
                        <node concept="3cR$yn" id="5bWjEPUreIc" role="2OqNvi">
                          <ref role="3cRzXn" node="5bWjEPUr9EX" resolve="presentation" />
                        </node>
                      </node>
                      <node concept="3TrEf2" id="5bWjEPUrmFF" role="2OqNvi">
                        <ref role="3Tt5mk" to="tpee:gyVODHa" />
                      </node>
                    </node>
                  </node>
                </node>
              </node>
            </node>
            <node concept="3cpWs6" id="5bWjEPUr9Ft" role="3cqZAp">
              <node concept="10Nm6u" id="5bWjEPUr9Fu" role="3cqZAk" />
            </node>
          </node>
          <node concept="1W57fq" id="5bWjEPUrmG0" role="lGtFl">
            <node concept="3IZrLx" id="5bWjEPUrmG1" role="3IZSJc">
              <node concept="3clFbS" id="5bWjEPUrmG2" role="2VODD2">
                <node concept="3clFbF" id="5bWjEPUrmG3" role="3cqZAp">
                  <node concept="2OqwBi" id="5bWjEPUrmGf" role="3clFbG">
                    <node concept="2OqwBi" id="5bWjEPUrmGa" role="2Oq$k0">
                      <node concept="1iwH7S" id="5bWjEPUrmG9" role="2Oq$k0" />
                      <node concept="3cR$yn" id="5bWjEPUrmGe" role="2OqNvi">
                        <ref role="3cRzXn" node="5bWjEPUr9EX" resolve="presentation" />
                      </node>
                    </node>
                    <node concept="3x8VRR" id="5bWjEPUrmGj" role="2OqNvi" />
                  </node>
                </node>
              </node>
            </node>
          </node>
          <node concept="2AHcQZ" id="5w08X8POfv0" role="2AJF6D">
            <ref role="2AI5Lk" to="e2lb:~Override" resolve="Override" />
          </node>
        </node>
        <node concept="3clFb_" id="5bWjEPUrmGw" role="jymVt">
          <property role="TrG5h" value="createSearchScopeOrListOfNodes" />
          <node concept="37vLTG" id="5bWjEPUrmGx" role="3clF46">
            <property role="TrG5h" value="operationContext" />
            <property role="3TUv4t" value="true" />
            <node concept="3uibUv" id="5bWjEPUrmGy" role="1tU5fm">
              <ref role="3uigEE" to="cu2c:~IOperationContext" resolve="IOperationContext" />
            </node>
          </node>
          <node concept="37vLTG" id="5bWjEPUrmGz" role="3clF46">
            <property role="TrG5h" value="_context" />
            <property role="3TUv4t" value="true" />
            <node concept="3uibUv" id="6s7bPiw2VVO" role="1tU5fm">
              <ref role="3uigEE" to="fwv2:~ReferenceConstraintsContext" resolve="ReferenceConstraintsContext" />
            </node>
          </node>
          <node concept="3uibUv" id="5bWjEPUrmG_" role="3clF45">
            <ref role="3uigEE" to="e2lb:~Object" resolve="Object" />
          </node>
          <node concept="3Tm1VV" id="5bWjEPUrmGA" role="1B3o_S" />
          <node concept="3clFbS" id="5bWjEPUrmGC" role="3clF47">
            <node concept="29HgVG" id="5bWjEPUrmGD" role="lGtFl">
              <node concept="3NFfHV" id="5bWjEPUrmGE" role="3NFExx">
                <node concept="3clFbS" id="5bWjEPUrmGF" role="2VODD2">
                  <node concept="3clFbF" id="5bWjEPUrmGG" role="3cqZAp">
                    <node concept="2OqwBi" id="5bWjEPUrmGH" role="3clFbG">
                      <node concept="2OqwBi" id="5bWjEPUrmGN" role="2Oq$k0">
                        <node concept="1iwH7S" id="5bWjEPUrmGM" role="2Oq$k0" />
                        <node concept="3cR$yn" id="5bWjEPUrmGR" role="2OqNvi">
                          <ref role="3cRzXn" node="5bWjEPUr3_1" resolve="factory" />
                        </node>
                      </node>
                      <node concept="3TrEf2" id="5bWjEPUrmGS" role="2OqNvi">
                        <ref role="3Tt5mk" to="tpee:gyVODHa" />
                      </node>
                    </node>
                  </node>
                </node>
              </node>
            </node>
            <node concept="3cpWs6" id="5bWjEPUrmGK" role="3cqZAp">
              <node concept="10Nm6u" id="5bWjEPUrmGL" role="3cqZAk" />
            </node>
          </node>
          <node concept="2AHcQZ" id="5w08X8POfv1" role="2AJF6D">
            <ref role="2AI5Lk" to="e2lb:~Override" resolve="Override" />
          </node>
        </node>
        <node concept="3clFb_" id="5bWjEPUrmHd" role="jymVt">
          <property role="TrG5h" value="createSearchScope" />
          <node concept="37vLTG" id="5bWjEPUrmHe" role="3clF46">
            <property role="TrG5h" value="operationContext" />
            <property role="3TUv4t" value="true" />
            <node concept="3uibUv" id="5bWjEPUrmHf" role="1tU5fm">
              <ref role="3uigEE" to="cu2c:~IOperationContext" resolve="IOperationContext" />
            </node>
          </node>
          <node concept="37vLTG" id="5bWjEPUrmHg" role="3clF46">
            <property role="TrG5h" value="_context" />
            <property role="3TUv4t" value="true" />
            <node concept="3uibUv" id="7mttUqlAJOQ" role="1tU5fm">
              <ref role="3uigEE" to="fwv2:~ReferenceConstraintsContext" resolve="ReferenceConstraintsContext" />
            </node>
          </node>
          <node concept="3uibUv" id="5bWjEPUrmHi" role="3clF45">
            <ref role="3uigEE" to="y36q:~ISearchScope" resolve="ISearchScope" />
          </node>
          <node concept="3Tm1VV" id="5bWjEPUrmHj" role="1B3o_S" />
          <node concept="3clFbS" id="5bWjEPUrmHk" role="3clF47">
            <node concept="3cpWs6" id="5bWjEPUrmHl" role="3cqZAp">
              <node concept="2ShNRf" id="5bWjEPUrmHm" role="3cqZAk">
                <node concept="YeOm9" id="5bWjEPUrmHn" role="2ShVmc">
                  <node concept="1Y3b0j" id="5bWjEPUrmHo" role="YeSDq">
                    <property role="2bfB8j" value="true" />
                    <ref role="1Y3XeK" to="qgg:~ProviderGeneratedSearchScope" resolve="ProviderGeneratedSearchScope" />
                    <ref role="37wK5l" to="qgg:~ProviderGeneratedSearchScope.&lt;init&gt;(jetbrains.mps.smodel.runtime.base.BaseReferenceScopeProvider,jetbrains.mps.smodel.IOperationContext,jetbrains.mps.smodel.runtime.ReferenceConstraintsContext)" resolve="ProviderGeneratedSearchScope" />
                    <node concept="3Tm1VV" id="5bWjEPUrmHp" role="1B3o_S" />
                    <node concept="Xjq3P" id="7mttUqlAJOP" role="37wK5m" />
                    <node concept="37vLTw" id="2BHiRxglGWQ" role="37wK5m">
                      <ref role="3cqZAo" node="5bWjEPUrmHe" resolve="operationContext" />
                    </node>
                    <node concept="37vLTw" id="2BHiRxglEr0" role="37wK5m">
                      <ref role="3cqZAo" node="5bWjEPUrmHg" resolve="_context" />
                    </node>
                    <node concept="3clFb_" id="5bWjEPUrmHq" role="jymVt">
                      <property role="TrG5h" value="isInScope" />
                      <node concept="10P_77" id="5bWjEPUrmHr" role="3clF45" />
                      <node concept="3Tm1VV" id="5bWjEPUrmHs" role="1B3o_S" />
                      <node concept="3clFbS" id="5bWjEPUrmHt" role="3clF47">
                        <node concept="29HgVG" id="5bWjEPUrmHu" role="lGtFl">
                          <node concept="3NFfHV" id="5bWjEPUrmHv" role="3NFExx">
                            <node concept="3clFbS" id="5bWjEPUrmHw" role="2VODD2">
                              <node concept="3clFbF" id="5bWjEPUrmHx" role="3cqZAp">
                                <node concept="2OqwBi" id="5bWjEPUrmHy" role="3clFbG">
                                  <node concept="2OqwBi" id="5bWjEPUrmHz" role="2Oq$k0">
                                    <node concept="2qgKlT" id="5bWjEPUrmH$" role="2OqNvi">
                                      <ref role="37wK5l" to="tp22:2_ZlElkqg42" resolve="getValidator" />
                                    </node>
                                    <node concept="2OqwBi" id="5bWjEPUrmHX" role="2Oq$k0">
                                      <node concept="1iwH7S" id="5bWjEPUrmHW" role="2Oq$k0" />
                                      <node concept="3cR$yn" id="5bWjEPUrmI2" role="2OqNvi">
                                        <ref role="3cRzXn" node="5bWjEPUr3_1" resolve="factory" />
                                      </node>
                                    </node>
                                  </node>
                                  <node concept="3TrEf2" id="5bWjEPUrmHA" role="2OqNvi">
                                    <ref role="3Tt5mk" to="tpee:gyVODHa" />
                                  </node>
                                </node>
                              </node>
                            </node>
                          </node>
                        </node>
                        <node concept="3cpWs6" id="5bWjEPUrmHB" role="3cqZAp">
                          <node concept="3clFbT" id="5bWjEPUrmHC" role="3cqZAk">
                            <property role="3clFbU" value="true" />
                          </node>
                        </node>
                      </node>
                      <node concept="37vLTG" id="5bWjEPUrmHD" role="3clF46">
                        <property role="TrG5h" value="checkedNode" />
                        <node concept="3uibUv" id="5bWjEPUrmHE" role="1tU5fm">
                          <ref role="3uigEE" to="ec5l:~SNode" resolve="SNode" />
                        </node>
                      </node>
                    </node>
                  </node>
                </node>
              </node>
            </node>
          </node>
          <node concept="1W57fq" id="5bWjEPUrmHJ" role="lGtFl">
            <node concept="3IZrLx" id="5bWjEPUrmHK" role="3IZSJc">
              <node concept="3clFbS" id="5bWjEPUrmHL" role="2VODD2">
                <node concept="3clFbF" id="5bWjEPUrmHM" role="3cqZAp">
                  <node concept="2OqwBi" id="5bWjEPUrmHN" role="3clFbG">
                    <node concept="2OqwBi" id="5bWjEPUrmHR" role="2Oq$k0">
                      <node concept="1iwH7S" id="5bWjEPUrmHQ" role="2Oq$k0" />
                      <node concept="3cR$yn" id="5bWjEPUrmHV" role="2OqNvi">
                        <ref role="3cRzXn" node="5bWjEPUr3_1" resolve="factory" />
                      </node>
                    </node>
                    <node concept="2qgKlT" id="5bWjEPUrmHP" role="2OqNvi">
                      <ref role="37wK5l" to="tp22:sZm2ZQHsri" resolve="isValidatorGenerated" />
                    </node>
                  </node>
                </node>
              </node>
            </node>
          </node>
          <node concept="2AHcQZ" id="5w08X8POfv2" role="2AJF6D">
            <ref role="2AI5Lk" to="e2lb:~Override" resolve="Override" />
          </node>
        </node>
        <node concept="3clFb_" id="5bWjEPUrmI3" role="jymVt">
          <property role="TrG5h" value="getSearchScopeValidatorNode" />
          <node concept="3Tm1VV" id="5bWjEPUrmI4" role="1B3o_S" />
          <node concept="3clFbS" id="5bWjEPUrmI5" role="3clF47">
            <node concept="3cpWs6" id="6s7bPiw2VVA" role="3cqZAp">
              <node concept="1dyn4i" id="6s7bPiw2VUX" role="3cqZAk">
                <property role="1zomUR" value="true" />
                <property role="1dyqJU" value="breakingNode" />
                <node concept="2ShNRf" id="6s7bPiw2VUY" role="1dyrYi">
                  <node concept="1pGfFk" id="6s7bPiw2VUZ" role="2ShVmc">
                    <ref role="37wK5l" to="cu2c:~SNodePointer.&lt;init&gt;(java.lang.String,java.lang.String)" resolve="SNodePointer" />
                    <node concept="Xl_RD" id="6s7bPiw2VV0" role="37wK5m">
                      <property role="Xl_RC" value="model" />
                      <node concept="17Uvod" id="6s7bPiw2VV1" role="lGtFl">
                        <property role="2qtEX9" value="value" />
                        <node concept="3zFVjK" id="6s7bPiw2VV2" role="3zH0cK">
                          <node concept="3clFbS" id="6s7bPiw2VV3" role="2VODD2">
                            <node concept="3clFbF" id="6s7bPiw2VV4" role="3cqZAp">
                              <node concept="2OqwBi" id="6s7bPiw2VV5" role="3clFbG">
                                <node concept="2OqwBi" id="2n9zn0CqNis" role="2Oq$k0">
                                  <node concept="liA8E" id="2n9zn0CqNit" role="2OqNvi">
                                    <ref role="37wK5l" to="ec5l:~SModel.getReference():org.jetbrains.mps.openapi.model.SModelReference" resolve="getReference" />
                                  </node>
                                  <node concept="2JrnkZ" id="2n9zn0CqNiu" role="2Oq$k0">
                                    <node concept="2OqwBi" id="2n9zn0CqNiv" role="2JrQYb">
                                      <node concept="1iwH7S" id="2n9zn0CqNiw" role="2Oq$k0" />
                                      <node concept="1st3f0" id="2n9zn0CqNix" role="2OqNvi" />
                                    </node>
                                  </node>
                                </node>
                                <node concept="liA8E" id="6s7bPiw2VVc" role="2OqNvi">
                                  <ref role="37wK5l" to="e2lb:~Object.toString():java.lang.String" resolve="toString" />
                                </node>
                              </node>
                            </node>
                          </node>
                        </node>
                      </node>
                    </node>
                    <node concept="Xl_RD" id="6s7bPiw2VVd" role="37wK5m">
                      <property role="Xl_RC" value="node_id" />
                      <node concept="17Uvod" id="6s7bPiw2VVe" role="lGtFl">
                        <property role="2qtEX9" value="value" />
                        <node concept="3zFVjK" id="6s7bPiw2VVf" role="3zH0cK">
                          <node concept="3clFbS" id="6s7bPiw2VVg" role="2VODD2">
                            <node concept="3clFbF" id="6s7bPiw2VVh" role="3cqZAp">
                              <node concept="2OqwBi" id="1R1KclLA1eA" role="3clFbG">
                                <node concept="2OqwBi" id="1R1KclLA1eB" role="2Oq$k0">
                                  <node concept="liA8E" id="24cAaiVCalJ" role="2OqNvi">
                                    <ref role="37wK5l" to="ec5l:~SNode.getNodeId():org.jetbrains.mps.openapi.model.SNodeId" resolve="getNodeId" />
                                  </node>
                                  <node concept="2JrnkZ" id="1R1KclLA1eC" role="2Oq$k0">
                                    <node concept="2OqwBi" id="1R1KclLA1eD" role="2JrQYb">
                                      <node concept="1iwH7S" id="1R1KclLA1eE" role="2Oq$k0" />
                                      <node concept="12$id9" id="1R1KclLA1eF" role="2OqNvi">
                                        <node concept="3K4zz7" id="1R1KclLA1eG" role="12$y8L">
                                          <node concept="2OqwBi" id="1R1KclLA1eH" role="3K4E3e">
                                            <node concept="2OqwBi" id="1R1KclLA1eI" role="2Oq$k0">
                                              <node concept="1iwH7S" id="1R1KclLA1eJ" role="2Oq$k0" />
                                              <node concept="3cR$yn" id="1R1KclLA1eK" role="2OqNvi">
                                                <ref role="3cRzXn" node="5bWjEPUr3_1" resolve="factory" />
                                              </node>
                                            </node>
                                            <node concept="2qgKlT" id="1R1KclLA1eL" role="2OqNvi">
                                              <ref role="37wK5l" to="tp22:2_ZlElkqg42" resolve="getValidator" />
                                            </node>
                                          </node>
                                          <node concept="2OqwBi" id="1R1KclLA1eM" role="3K4GZi">
                                            <node concept="1iwH7S" id="1R1KclLA1eN" role="2Oq$k0" />
                                            <node concept="3cR$yn" id="1R1KclLA1eO" role="2OqNvi">
                                              <ref role="3cRzXn" node="5bWjEPUr3_1" resolve="factory" />
                                            </node>
                                          </node>
                                          <node concept="2OqwBi" id="1R1KclLA1eP" role="3K4Cdx">
                                            <node concept="2OqwBi" id="1R1KclLA1eQ" role="2Oq$k0">
                                              <node concept="1iwH7S" id="1R1KclLA1eR" role="2Oq$k0" />
                                              <node concept="3cR$yn" id="1R1KclLA1eS" role="2OqNvi">
                                                <ref role="3cRzXn" node="5bWjEPUr3_1" resolve="factory" />
                                              </node>
                                            </node>
                                            <node concept="2qgKlT" id="1R1KclLA1eT" role="2OqNvi">
                                              <ref role="37wK5l" to="tp22:sZm2ZQHsri" resolve="isValidatorGenerated" />
                                            </node>
                                          </node>
                                        </node>
                                      </node>
                                    </node>
                                  </node>
                                </node>
                                <node concept="liA8E" id="1R1KclLA1eV" role="2OqNvi">
                                  <ref role="37wK5l" to="e2lb:~Object.toString():java.lang.String" resolve="toString" />
                                </node>
                              </node>
                            </node>
                          </node>
                        </node>
                      </node>
                    </node>
                  </node>
                </node>
              </node>
            </node>
          </node>
          <node concept="3uibUv" id="5bWjEPUrmID" role="3clF45">
            <ref role="3uigEE" to="ec5l:~SNodeReference" resolve="SNodeReference" />
          </node>
          <node concept="2AHcQZ" id="5w08X8POfv3" role="2AJF6D">
            <ref role="2AI5Lk" to="e2lb:~Override" resolve="Override" />
          </node>
        </node>
      </node>
    </node>
  </node>
  <node concept="312cEu" id="5Cioe7RLEwT">
    <property role="TrG5h" value="ConstraintsAspectDescriptor" />
    <property role="3GE5qa" value="Constraints" />
    <node concept="3Tm1VV" id="5Cioe7RLEwU" role="1B3o_S" />
    <node concept="n94m4" id="5Cioe7RLEwZ" role="lGtFl" />
    <node concept="3uibUv" id="40EGsDCsKJu" role="EKbjA">
      <ref role="3uigEE" to="fwv2:~ConstraintsAspectDescriptor" resolve="ConstraintsAspectDescriptor" />
    </node>
    <node concept="3clFbW" id="5Cioe7RLEwV" role="jymVt">
      <node concept="3cqZAl" id="5Cioe7RLEwW" role="3clF45" />
      <node concept="3Tm1VV" id="5Cioe7RLEwX" role="1B3o_S" />
      <node concept="3clFbS" id="5Cioe7RLEwY" role="3clF47" />
    </node>
    <node concept="3clFb_" id="52OmOLu67Qi" role="jymVt">
      <property role="IEkAT" value="false" />
      <property role="1EzhhJ" value="false" />
      <property role="TrG5h" value="getDescriptor" />
      <property role="DiZV1" value="false" />
      <node concept="3Tm1VV" id="52OmOLu67Qj" role="1B3o_S" />
      <node concept="3uibUv" id="40EGsDCsKJv" role="3clF45">
        <ref role="3uigEE" to="fwv2:~ConstraintsDescriptor" resolve="ConstraintsDescriptor" />
      </node>
      <node concept="37vLTG" id="52OmOLu67Ql" role="3clF46">
        <property role="TrG5h" value="fqName" />
        <node concept="3uibUv" id="52OmOLu67Qm" role="1tU5fm">
          <ref role="3uigEE" to="e2lb:~String" resolve="String" />
        </node>
      </node>
      <node concept="3clFbS" id="52OmOLu67Qn" role="3clF47">
        <node concept="2ignYC" id="69MnW3iT1HX" role="3cqZAp">
          <node concept="3KbdKl" id="69MnW3iT1Io" role="3KbHQx">
            <node concept="Xl_RD" id="69MnW3iT1Iv" role="3Kbmr1">
              <property role="Xl_RC" value="fqName" />
              <node concept="17Uvod" id="69MnW3iT1Kw" role="lGtFl">
                <property role="2qtEX9" value="value" />
                <node concept="3zFVjK" id="69MnW3iT1Kx" role="3zH0cK">
                  <node concept="3clFbS" id="69MnW3iT1Ky" role="2VODD2">
                    <node concept="3clFbF" id="69MnW3iT1KB" role="3cqZAp">
                      <node concept="2YIFZM" id="69MnW3iT1KC" role="3clFbG">
                        <ref role="1Pybhc" to="msyo:~NameUtil" resolve="NameUtil" />
                        <ref role="37wK5l" to="msyo:~NameUtil.nodeFQName(org.jetbrains.mps.openapi.model.SNode):java.lang.String" resolve="nodeFQName" />
                        <node concept="2OqwBi" id="JrVlF5rFIl" role="37wK5m">
                          <node concept="30H73N" id="69MnW3iT1KD" role="2Oq$k0" />
                          <node concept="3TrEf2" id="JrVlF5rQFU" role="2OqNvi">
                            <ref role="3Tt5mk" to="tp1t:hDM2mAQ" />
                          </node>
                        </node>
                      </node>
                    </node>
                  </node>
                </node>
              </node>
            </node>
            <node concept="3clFbS" id="69MnW3iT1Iq" role="3Kbo56">
              <node concept="3cpWs6" id="69MnW3iT1N$" role="3cqZAp">
                <node concept="1nCR9W" id="40EGsDCsKLy" role="3cqZAk">
                  <property role="1nD$Q0" value="ConstraintsDescriptor" />
                  <node concept="3uibUv" id="40EGsDCsKMj" role="2lIhxL">
                    <ref role="3uigEE" to="fwv2:~ConstraintsDescriptor" resolve="ConstraintsDescriptor" />
                  </node>
                  <node concept="17Uvod" id="40EGsDCsKL$" role="lGtFl">
                    <property role="2qtEX9" value="fqClassName" />
                    <node concept="3zFVjK" id="40EGsDCsKL_" role="3zH0cK">
                      <node concept="3clFbS" id="40EGsDCsKLA" role="2VODD2">
                        <node concept="3clFbF" id="40EGsDCsKM3" role="3cqZAp">
                          <node concept="3cpWs3" id="40EGsDCsKM4" role="3clFbG">
                            <node concept="2OqwBi" id="40EGsDCsKM5" role="3uHU7w">
                              <node concept="30H73N" id="JrVlF5rSgz" role="2Oq$k0" />
                              <node concept="3TrcHB" id="40EGsDCsKM8" role="2OqNvi">
                                <ref role="3TsBF5" to="tpck:h0TrG11" resolve="name" />
                              </node>
                            </node>
                            <node concept="3cpWs3" id="40EGsDCsKM9" role="3uHU7B">
                              <node concept="2OqwBi" id="40EGsDCsKMa" role="3uHU7B">
                                <node concept="2OqwBi" id="40EGsDCsKMb" role="2Oq$k0">
                                  <node concept="1iwH7S" id="40EGsDCsKMc" role="2Oq$k0" />
                                  <node concept="1st3f0" id="40EGsDCsKMd" role="2OqNvi" />
                                </node>
                                <node concept="LkI2h" id="40EGsDCsKMe" role="2OqNvi" />
                              </node>
                              <node concept="Xl_RD" id="40EGsDCsKMf" role="3uHU7w">
                                <property role="Xl_RC" value="." />
                              </node>
                            </node>
                          </node>
                        </node>
                      </node>
                    </node>
                  </node>
                </node>
              </node>
            </node>
            <node concept="1WS0z7" id="69MnW3iT1IT" role="lGtFl">
              <node concept="3JmXsc" id="69MnW3iT1IU" role="3Jn$fo">
                <node concept="3clFbS" id="69MnW3iT1IV" role="2VODD2">
                  <node concept="3clFbF" id="3g99cIN5uxk" role="3cqZAp">
                    <node concept="2OqwBi" id="3g99cIN5uxx" role="3clFbG">
                      <node concept="2OqwBi" id="3g99cIN5u_r" role="2Oq$k0">
                        <node concept="1iwH7S" id="3g99cIN5u_m" role="2Oq$k0" />
                        <node concept="1st3f0" id="3g99cIN5u_z" role="2OqNvi" />
                      </node>
                      <node concept="2RRcyG" id="JrVlF5rxjL" role="2OqNvi">
                        <ref role="2RRcyH" to="tp1t:hDM2fEI" resolve="ConceptConstraints" />
                      </node>
                    </node>
                  </node>
                </node>
              </node>
            </node>
          </node>
          <node concept="37vLTw" id="2BHiRxgma3P" role="3KbGdf">
            <ref role="3cqZAo" node="52OmOLu67Ql" resolve="fqName" />
          </node>
          <node concept="3clFbS" id="69MnW3iT1HZ" role="3Kb1Dw">
            <node concept="3cpWs6" id="40EGsDCsKJL" role="3cqZAp">
              <node concept="2ShNRf" id="40EGsDCsKJM" role="3cqZAk">
                <node concept="1pGfFk" id="40EGsDCsKJN" role="2ShVmc">
                  <ref role="37wK5l" to="w0pt:~BaseConstraintsDescriptor.&lt;init&gt;(java.lang.String)" resolve="BaseConstraintsDescriptor" />
                  <node concept="37vLTw" id="2BHiRxgld6r" role="37wK5m">
                    <ref role="3cqZAo" node="52OmOLu67Ql" resolve="fqName" />
                  </node>
                </node>
              </node>
            </node>
          </node>
        </node>
      </node>
    </node>
    <node concept="3clFb_" id="1TWFJuL$UeL" role="jymVt">
      <property role="IEkAT" value="false" />
      <property role="1EzhhJ" value="false" />
      <property role="TrG5h" value="getDescriptor" />
      <property role="DiZV1" value="false" />
      <node concept="3Tm1VV" id="1TWFJuL$UeM" role="1B3o_S" />
      <node concept="3uibUv" id="1TWFJuL$UeN" role="3clF45">
        <ref role="3uigEE" to="fwv2:~ConstraintsDescriptor" resolve="ConstraintsDescriptor" />
      </node>
      <node concept="37vLTG" id="1TWFJuL$UeO" role="3clF46">
        <property role="TrG5h" value="conceptId" />
        <node concept="3uibUv" id="1TWFJuL_h_z" role="1tU5fm">
          <ref role="3uigEE" to="a7z3:~SConceptId" resolve="SConceptId" />
        </node>
      </node>
      <node concept="3clFbS" id="1TWFJuL$UeQ" role="3clF47">
        <node concept="3cpWs8" id="1TWFJuLAg$U" role="3cqZAp">
          <node concept="3cpWsn" id="1TWFJuLAg$V" role="3cpWs9">
            <property role="TrG5h" value="id" />
            <node concept="3cpWsb" id="1TWFJuLAg$R" role="1tU5fm" />
            <node concept="2OqwBi" id="1TWFJuLAg$W" role="33vP2m">
              <node concept="37vLTw" id="1TWFJuLAkSl" role="2Oq$k0">
                <ref role="3cqZAo" node="1TWFJuL$UeO" resolve="conceptId" />
              </node>
              <node concept="liA8E" id="1TWFJuLAg$Y" role="2OqNvi">
                <ref role="37wK5l" to="a7z3:~SConceptId.getIdValue():long" resolve="getIdValue" />
              </node>
            </node>
          </node>
        </node>
        <node concept="3clFbJ" id="1TWFJuLAbTl" role="3cqZAp">
          <node concept="3clFbS" id="1TWFJuLAbTo" role="3clFbx">
            <node concept="3cpWs6" id="1TWFJuLACwL" role="3cqZAp">
              <node concept="1nCR9W" id="1TWFJuLACxf" role="3cqZAk">
                <property role="1nD$Q0" value="ConstraintsDescriptor" />
                <node concept="3uibUv" id="1TWFJuLACxg" role="2lIhxL">
                  <ref role="3uigEE" to="fwv2:~ConstraintsDescriptor" resolve="ConstraintsDescriptor" />
                </node>
                <node concept="17Uvod" id="1TWFJuLACxh" role="lGtFl">
                  <property role="2qtEX9" value="fqClassName" />
                  <node concept="3zFVjK" id="1TWFJuLACxi" role="3zH0cK">
                    <node concept="3clFbS" id="1TWFJuLACxj" role="2VODD2">
                      <node concept="3cpWs8" id="1TWFJuLACxk" role="3cqZAp">
                        <node concept="3cpWsn" id="1TWFJuLACxl" role="3cpWs9">
                          <property role="TrG5h" value="constraints" />
                          <node concept="3Tqbb2" id="1TWFJuLACxm" role="1tU5fm" />
                          <node concept="2OqwBi" id="1TWFJuLACxn" role="33vP2m">
                            <node concept="2OqwBi" id="1TWFJuLACxo" role="2Oq$k0">
                              <node concept="2OqwBi" id="1TWFJuLACxp" role="2Oq$k0">
                                <node concept="2OqwBi" id="1TWFJuLACxq" role="2Oq$k0">
                                  <node concept="1iwH7S" id="1TWFJuLACxr" role="2Oq$k0" />
                                  <node concept="1st3f0" id="1TWFJuLACxs" role="2OqNvi" />
                                </node>
                                <node concept="2RRcyG" id="1TWFJuLACxt" role="2OqNvi" />
                              </node>
                              <node concept="3zZkjj" id="1TWFJuLACxu" role="2OqNvi">
                                <node concept="1bVj0M" id="1TWFJuLACxv" role="23t8la">
                                  <node concept="3clFbS" id="1TWFJuLACxw" role="1bW5cS">
                                    <node concept="3clFbF" id="1TWFJuLACxx" role="3cqZAp">
                                      <node concept="1Wc70l" id="1TWFJuLACxy" role="3clFbG">
                                        <node concept="3clFbC" id="1TWFJuLACxz" role="3uHU7w">
                                          <node concept="30H73N" id="1TWFJuLACx$" role="3uHU7w" />
                                          <node concept="2OqwBi" id="1TWFJuLACx_" role="3uHU7B">
                                            <node concept="1PxgMI" id="1TWFJuLACxA" role="2Oq$k0">
                                              <ref role="1PxNhF" to="tp1t:hDM2fEI" resolve="ConceptConstraints" />
                                              <node concept="37vLTw" id="1TWFJuLACxB" role="1PxMeX">
                                                <ref role="3cqZAo" node="1TWFJuLACxH" resolve="it" />
                                              </node>
                                            </node>
                                            <node concept="3TrEf2" id="1TWFJuLACxC" role="2OqNvi">
                                              <ref role="3Tt5mk" to="tp1t:hDM2mAQ" />
                                            </node>
                                          </node>
                                        </node>
                                        <node concept="2OqwBi" id="1TWFJuLACxD" role="3uHU7B">
                                          <node concept="37vLTw" id="1TWFJuLACxE" role="2Oq$k0">
                                            <ref role="3cqZAo" node="1TWFJuLACxH" resolve="it" />
                                          </node>
                                          <node concept="1mIQ4w" id="1TWFJuLACxF" role="2OqNvi">
                                            <node concept="chp4Y" id="1TWFJuLACxG" role="cj9EA">
                                              <ref role="cht4Q" to="tp1t:hDM2fEI" resolve="ConceptConstraints" />
                                            </node>
                                          </node>
                                        </node>
                                      </node>
                                    </node>
                                  </node>
                                  <node concept="Rh6nW" id="1TWFJuLACxH" role="1bW2Oz">
                                    <property role="TrG5h" value="it" />
                                    <node concept="2jxLKc" id="1TWFJuLACxI" role="1tU5fm" />
                                  </node>
                                </node>
                              </node>
                            </node>
                            <node concept="1uHKPH" id="1TWFJuLACxJ" role="2OqNvi" />
                          </node>
                        </node>
                      </node>
                      <node concept="3clFbF" id="1TWFJuLACxK" role="3cqZAp">
                        <node concept="3cpWs3" id="1TWFJuLACxL" role="3clFbG">
                          <node concept="2OqwBi" id="1TWFJuLACxM" role="3uHU7w">
                            <node concept="1PxgMI" id="1TWFJuLACxN" role="2Oq$k0">
                              <ref role="1PxNhF" to="tp1t:hDM2fEI" resolve="ConceptConstraints" />
                              <node concept="37vLTw" id="1TWFJuLACxO" role="1PxMeX">
                                <ref role="3cqZAo" node="1TWFJuLACxl" resolve="constraints" />
                              </node>
                            </node>
                            <node concept="3TrcHB" id="1TWFJuLACxP" role="2OqNvi">
                              <ref role="3TsBF5" to="tpck:h0TrG11" resolve="name" />
                            </node>
                          </node>
                          <node concept="3cpWs3" id="1TWFJuLACxQ" role="3uHU7B">
                            <node concept="2OqwBi" id="1TWFJuLACxR" role="3uHU7B">
                              <node concept="2OqwBi" id="1TWFJuLACxS" role="2Oq$k0">
                                <node concept="1iwH7S" id="1TWFJuLACxT" role="2Oq$k0" />
                                <node concept="1st3f0" id="1TWFJuLACxU" role="2OqNvi" />
                              </node>
                              <node concept="LkI2h" id="1TWFJuLACxV" role="2OqNvi" />
                            </node>
                            <node concept="Xl_RD" id="1TWFJuLACxW" role="3uHU7w">
                              <property role="Xl_RC" value="." />
                            </node>
                          </node>
                        </node>
                      </node>
                    </node>
                  </node>
                </node>
              </node>
            </node>
          </node>
          <node concept="3clFbC" id="1TWFJuLAfvt" role="3clFbw">
            <node concept="1adDum" id="1TWFJuLAnDN" role="3uHU7w">
              <property role="1adDun" value="0l" />
              <node concept="17Uvod" id="1TWFJuLAnFR" role="lGtFl">
                <property role="2qtEX9" value="value" />
                <node concept="3zFVjK" id="1TWFJuLAnFS" role="3zH0cK">
                  <node concept="3clFbS" id="1TWFJuLAnFT" role="2VODD2">
                    <node concept="3cpWs8" id="23CHI7KLveH" role="3cqZAp">
                      <node concept="3cpWsn" id="23CHI7KLveI" role="3cpWs9">
                        <property role="TrG5h" value="id" />
                        <node concept="3cpWsb" id="23CHI7KLvec" role="1tU5fm" />
                        <node concept="2OqwBi" id="23CHI7KLveJ" role="33vP2m">
                          <node concept="2YIFZM" id="23CHI7KLveK" role="2Oq$k0">
                            <ref role="37wK5l" to="a7z3:~MetaIdByDeclaration.getConceptId(jetbrains.mps.smodel.SNode):jetbrains.mps.smodel.adapter.ids.SConceptId" resolve="getConceptId" />
                            <ref role="1Pybhc" to="a7z3:~MetaIdByDeclaration" resolve="MetaIdByDeclaration" />
                            <node concept="10QFUN" id="23CHI7KLveL" role="37wK5m">
                              <node concept="30H73N" id="23CHI7KLveM" role="10QFUP" />
                              <node concept="3uibUv" id="23CHI7KLveN" role="10QFUM">
                                <ref role="3uigEE" to="cu2c:~SNode" resolve="SNode" />
                              </node>
                            </node>
                          </node>
                          <node concept="liA8E" id="23CHI7KLveO" role="2OqNvi">
                            <ref role="37wK5l" to="a7z3:~SConceptId.getIdValue():long" resolve="getIdValue" />
                          </node>
                        </node>
                      </node>
                    </node>
                    <node concept="3clFbF" id="23CHI7KKRO9" role="3cqZAp">
                      <node concept="3cpWs3" id="23CHI7KKTMe" role="3clFbG">
                        <node concept="Xl_RD" id="23CHI7KKTMj" role="3uHU7w">
                          <property role="Xl_RC" value="L" />
                        </node>
                        <node concept="3cpWs3" id="23CHI7KQ$lH" role="3uHU7B">
                          <node concept="2YIFZM" id="23CHI7KKSsY" role="3uHU7w">
                            <ref role="37wK5l" to="e2lb:~Long.toHexString(long):java.lang.String" resolve="toHexString" />
                            <ref role="1Pybhc" to="e2lb:~Long" resolve="Long" />
                            <node concept="37vLTw" id="23CHI7KLy4s" role="37wK5m">
                              <ref role="3cqZAo" node="23CHI7KLveI" resolve="id" />
                            </node>
                          </node>
                          <node concept="Xl_RD" id="23CHI7KQqW4" role="3uHU7B">
                            <property role="Xl_RC" value="0x" />
                          </node>
                        </node>
                      </node>
                    </node>
                  </node>
                </node>
              </node>
            </node>
            <node concept="37vLTw" id="1TWFJuLAg$Z" role="3uHU7B">
              <ref role="3cqZAo" node="1TWFJuLAg$V" resolve="id" />
            </node>
          </node>
          <node concept="1WS0z7" id="1TWFJuLAkY_" role="lGtFl">
            <node concept="3JmXsc" id="1TWFJuLAkYB" role="3Jn$fo">
              <node concept="3clFbS" id="1TWFJuLAkYD" role="2VODD2">
                <node concept="3clFbF" id="1TWFJuLAldd" role="3cqZAp">
                  <node concept="2OqwBi" id="1TWFJuLAlde" role="3clFbG">
                    <node concept="2OqwBi" id="1TWFJuLAldg" role="2Oq$k0">
                      <node concept="2OqwBi" id="1TWFJuLAldh" role="2Oq$k0">
                        <node concept="1iwH7S" id="1TWFJuLAldi" role="2Oq$k0" />
                        <node concept="1st3f0" id="1TWFJuLAldj" role="2OqNvi" />
                      </node>
                      <node concept="2RRcyG" id="1TWFJuLAPOO" role="2OqNvi">
                        <ref role="2RRcyH" to="tp1t:hDM2fEI" resolve="ConceptConstraints" />
                      </node>
                    </node>
                    <node concept="3$u5V9" id="1TWFJuLAldv" role="2OqNvi">
                      <node concept="1bVj0M" id="1TWFJuLAldw" role="23t8la">
                        <node concept="3clFbS" id="1TWFJuLAldx" role="1bW5cS">
                          <node concept="3clFbF" id="1TWFJuLAldy" role="3cqZAp">
                            <node concept="2OqwBi" id="1TWFJuLAldz" role="3clFbG">
                              <node concept="37vLTw" id="1TWFJuLAld_" role="2Oq$k0">
                                <ref role="3cqZAo" node="1TWFJuLAldB" resolve="it" />
                              </node>
                              <node concept="3TrEf2" id="1TWFJuLAldA" role="2OqNvi">
                                <ref role="3Tt5mk" to="tp1t:hDM2mAQ" />
                              </node>
                            </node>
                          </node>
                        </node>
                        <node concept="Rh6nW" id="1TWFJuLAldB" role="1bW2Oz">
                          <property role="TrG5h" value="it" />
                          <node concept="2jxLKc" id="1TWFJuLAldC" role="1tU5fm" />
                        </node>
                      </node>
                    </node>
                  </node>
                </node>
              </node>
            </node>
          </node>
        </node>
        <node concept="3cpWs6" id="1TWFJuLAF3M" role="3cqZAp">
          <node concept="2ShNRf" id="1TWFJuLAF3N" role="3cqZAk">
            <node concept="1pGfFk" id="1TWFJuLAF3O" role="2ShVmc">
              <ref role="37wK5l" to="w0pt:~BaseConstraintsDescriptor.&lt;init&gt;(jetbrains.mps.smodel.adapter.ids.SConceptId)" resolve="BaseConstraintsDescriptor" />
              <node concept="37vLTw" id="1TWFJuLAF3P" role="37wK5m">
                <ref role="3cqZAo" node="1TWFJuL$UeO" resolve="conceptId" />
              </node>
            </node>
          </node>
        </node>
      </node>
    </node>
  </node>
  <node concept="13MO4I" id="59r$iG97Ntk">
    <property role="TrG5h" value="BaseScopeProvider" />
    <property role="3GE5qa" value="Constraints" />
    <node concept="1N15co" id="59r$iG97Ntm" role="1s_3oS">
      <property role="TrG5h" value="factory" />
      <node concept="3Tqbb2" id="59r$iG97Ntn" role="1N15GL">
        <ref role="ehGHo" to="tp1t:7ipADkTf7eE" resolve="NodeScopeFactory" />
      </node>
    </node>
    <node concept="1N15co" id="59r$iG97Nto" role="1s_3oS">
      <property role="TrG5h" value="presentation" />
      <node concept="3Tqbb2" id="59r$iG97Ntp" role="1N15GL">
        <ref role="ehGHo" to="tp1t:3oQug8hq$j1" resolve="ConstraintFunction_ReferentSearchScope_Presentation" />
      </node>
    </node>
    <node concept="YeOm9" id="59r$iG97Ntq" role="13RCb5">
      <node concept="1Y3b0j" id="59r$iG97Ntr" role="YeSDq">
        <property role="2bfB8j" value="true" />
        <ref role="1Y3XeK" to="w0pt:~BaseScopeProvider" resolve="BaseScopeProvider" />
        <ref role="37wK5l" to="w0pt:~BaseScopeProvider.&lt;init&gt;()" resolve="BaseScopeProvider" />
        <node concept="3Tm1VV" id="59r$iG97Nts" role="1B3o_S" />
        <node concept="3clFb_" id="59r$iG97Ntt" role="jymVt">
          <property role="TrG5h" value="hasPresentation" />
          <node concept="3Tm1VV" id="59r$iG97Ntu" role="1B3o_S" />
          <node concept="10P_77" id="59r$iG97Ntv" role="3clF45" />
          <node concept="3clFbS" id="59r$iG97Ntw" role="3clF47">
            <node concept="3clFbF" id="59r$iG97Ntx" role="3cqZAp">
              <node concept="3clFbT" id="59r$iG97Nty" role="3clFbG">
                <property role="3clFbU" value="true" />
              </node>
            </node>
          </node>
          <node concept="1W57fq" id="59r$iG97Ntz" role="lGtFl">
            <node concept="3IZrLx" id="59r$iG97Nt$" role="3IZSJc">
              <node concept="3clFbS" id="59r$iG97Nt_" role="2VODD2">
                <node concept="3clFbF" id="59r$iG97NtA" role="3cqZAp">
                  <node concept="2OqwBi" id="59r$iG97NtB" role="3clFbG">
                    <node concept="2OqwBi" id="59r$iG97NtC" role="2Oq$k0">
                      <node concept="1iwH7S" id="59r$iG97NtD" role="2Oq$k0" />
                      <node concept="3cR$yn" id="59r$iG97NtE" role="2OqNvi">
                        <ref role="3cRzXn" node="59r$iG97Nto" resolve="presentation" />
                      </node>
                    </node>
                    <node concept="3x8VRR" id="59r$iG97NtF" role="2OqNvi" />
                  </node>
                </node>
              </node>
            </node>
          </node>
          <node concept="2AHcQZ" id="59r$iG97NtG" role="2AJF6D">
            <ref role="2AI5Lk" to="e2lb:~Override" resolve="Override" />
          </node>
        </node>
        <node concept="3clFb_" id="59r$iG97NtH" role="jymVt">
          <property role="TrG5h" value="getPresentation" />
          <node concept="3Tm1VV" id="59r$iG97NtI" role="1B3o_S" />
          <node concept="3uibUv" id="59r$iG97NtJ" role="3clF45">
            <ref role="3uigEE" to="e2lb:~String" resolve="String" />
          </node>
          <node concept="37vLTG" id="59r$iG97NtK" role="3clF46">
            <property role="TrG5h" value="operationContext" />
            <property role="3TUv4t" value="true" />
            <node concept="3uibUv" id="59r$iG97NtL" role="1tU5fm">
              <ref role="3uigEE" to="cu2c:~IOperationContext" resolve="IOperationContext" />
            </node>
          </node>
          <node concept="37vLTG" id="59r$iG97NtM" role="3clF46">
            <property role="TrG5h" value="_context" />
            <property role="3TUv4t" value="true" />
            <node concept="3uibUv" id="59r$iG97NtN" role="1tU5fm">
              <ref role="3uigEE" to="fwv2:~ReferencePresentationContext" resolve="ReferencePresentationContext" />
            </node>
          </node>
          <node concept="3clFbS" id="59r$iG97NtO" role="3clF47">
            <node concept="29HgVG" id="59r$iG97NtP" role="lGtFl">
              <node concept="3NFfHV" id="59r$iG97NtQ" role="3NFExx">
                <node concept="3clFbS" id="59r$iG97NtR" role="2VODD2">
                  <node concept="3clFbF" id="59r$iG97NtS" role="3cqZAp">
                    <node concept="2OqwBi" id="59r$iG97NtT" role="3clFbG">
                      <node concept="2OqwBi" id="59r$iG97NtU" role="2Oq$k0">
                        <node concept="1iwH7S" id="59r$iG97NtV" role="2Oq$k0" />
                        <node concept="3cR$yn" id="59r$iG97NtW" role="2OqNvi">
                          <ref role="3cRzXn" node="59r$iG97Nto" resolve="presentation" />
                        </node>
                      </node>
                      <node concept="3TrEf2" id="59r$iG97NtX" role="2OqNvi">
                        <ref role="3Tt5mk" to="tpee:gyVODHa" />
                      </node>
                    </node>
                  </node>
                </node>
              </node>
            </node>
            <node concept="3cpWs6" id="59r$iG97NtY" role="3cqZAp">
              <node concept="10Nm6u" id="59r$iG97NtZ" role="3cqZAk" />
            </node>
          </node>
          <node concept="1W57fq" id="59r$iG97Nu0" role="lGtFl">
            <node concept="3IZrLx" id="59r$iG97Nu1" role="3IZSJc">
              <node concept="3clFbS" id="59r$iG97Nu2" role="2VODD2">
                <node concept="3clFbF" id="59r$iG97Nu3" role="3cqZAp">
                  <node concept="2OqwBi" id="59r$iG97Nu4" role="3clFbG">
                    <node concept="2OqwBi" id="59r$iG97Nu5" role="2Oq$k0">
                      <node concept="1iwH7S" id="59r$iG97Nu6" role="2Oq$k0" />
                      <node concept="3cR$yn" id="59r$iG97Nu7" role="2OqNvi">
                        <ref role="3cRzXn" node="59r$iG97Nto" resolve="presentation" />
                      </node>
                    </node>
                    <node concept="3x8VRR" id="59r$iG97Nu8" role="2OqNvi" />
                  </node>
                </node>
              </node>
            </node>
          </node>
          <node concept="2AHcQZ" id="59r$iG97Nu9" role="2AJF6D">
            <ref role="2AI5Lk" to="e2lb:~Override" resolve="Override" />
          </node>
        </node>
        <node concept="3clFb_" id="59r$iG97Nvv" role="jymVt">
          <property role="TrG5h" value="getSearchScopeValidatorNode" />
          <node concept="3Tm1VV" id="59r$iG97Nvw" role="1B3o_S" />
          <node concept="3clFbS" id="59r$iG97Nvx" role="3clF47">
            <node concept="3cpWs6" id="59r$iG97Nvy" role="3cqZAp">
              <node concept="1dyn4i" id="59r$iG97Nvz" role="3cqZAk">
                <property role="1zomUR" value="true" />
                <property role="1dyqJU" value="breakingNode" />
                <node concept="2ShNRf" id="59r$iG97Nv$" role="1dyrYi">
                  <node concept="1pGfFk" id="59r$iG97Nv_" role="2ShVmc">
                    <ref role="37wK5l" to="cu2c:~SNodePointer.&lt;init&gt;(java.lang.String,java.lang.String)" resolve="SNodePointer" />
                    <node concept="Xl_RD" id="59r$iG97NvA" role="37wK5m">
                      <property role="Xl_RC" value="model" />
                      <node concept="17Uvod" id="59r$iG97NvB" role="lGtFl">
                        <property role="2qtEX9" value="value" />
                        <node concept="3zFVjK" id="59r$iG97NvC" role="3zH0cK">
                          <node concept="3clFbS" id="59r$iG97NvD" role="2VODD2">
                            <node concept="3clFbF" id="59r$iG97NvE" role="3cqZAp">
                              <node concept="2OqwBi" id="59r$iG97NvF" role="3clFbG">
                                <node concept="2OqwBi" id="2n9zn0CqNfO" role="2Oq$k0">
                                  <node concept="liA8E" id="2n9zn0CqNfP" role="2OqNvi">
                                    <ref role="37wK5l" to="ec5l:~SModel.getReference():org.jetbrains.mps.openapi.model.SModelReference" resolve="getReference" />
                                  </node>
                                  <node concept="2JrnkZ" id="2n9zn0CqNfQ" role="2Oq$k0">
                                    <node concept="2OqwBi" id="2n9zn0CqNfR" role="2JrQYb">
                                      <node concept="1iwH7S" id="2n9zn0CqNfS" role="2Oq$k0" />
                                      <node concept="1st3f0" id="2n9zn0CqNfT" role="2OqNvi" />
                                    </node>
                                  </node>
                                </node>
                                <node concept="liA8E" id="59r$iG97NvM" role="2OqNvi">
                                  <ref role="37wK5l" to="e2lb:~Object.toString():java.lang.String" resolve="toString" />
                                </node>
                              </node>
                            </node>
                          </node>
                        </node>
                      </node>
                    </node>
                    <node concept="Xl_RD" id="59r$iG97NvN" role="37wK5m">
                      <property role="Xl_RC" value="node_id" />
                      <node concept="17Uvod" id="59r$iG97NvO" role="lGtFl">
                        <property role="2qtEX9" value="value" />
                        <node concept="3zFVjK" id="59r$iG97NvP" role="3zH0cK">
                          <node concept="3clFbS" id="59r$iG97NvQ" role="2VODD2">
                            <node concept="3clFbF" id="59r$iG97NvR" role="3cqZAp">
                              <node concept="2OqwBi" id="1R1KclLA1aQ" role="3clFbG">
                                <node concept="2OqwBi" id="1R1KclLA1aR" role="2Oq$k0">
                                  <node concept="liA8E" id="24cAaiVCanB" role="2OqNvi">
                                    <ref role="37wK5l" to="ec5l:~SNode.getNodeId():org.jetbrains.mps.openapi.model.SNodeId" resolve="getNodeId" />
                                  </node>
                                  <node concept="2JrnkZ" id="1R1KclLA1aS" role="2Oq$k0">
                                    <node concept="2OqwBi" id="1R1KclLA1aT" role="2JrQYb">
                                      <node concept="1iwH7S" id="1R1KclLA1aU" role="2Oq$k0" />
                                      <node concept="12$id9" id="1R1KclLA1aV" role="2OqNvi">
                                        <node concept="2OqwBi" id="1R1KclLA1aW" role="12$y8L">
                                          <node concept="1iwH7S" id="1R1KclLA1aX" role="2Oq$k0" />
                                          <node concept="3cR$yn" id="1R1KclLA1aY" role="2OqNvi">
                                            <ref role="3cRzXn" node="59r$iG97Ntm" resolve="factory" />
                                          </node>
                                        </node>
                                      </node>
                                    </node>
                                  </node>
                                </node>
                                <node concept="liA8E" id="1R1KclLA1b0" role="2OqNvi">
                                  <ref role="37wK5l" to="e2lb:~Object.toString():java.lang.String" resolve="toString" />
                                </node>
                              </node>
                            </node>
                          </node>
                        </node>
                      </node>
                    </node>
                  </node>
                </node>
              </node>
            </node>
          </node>
          <node concept="3uibUv" id="59r$iG97Nwe" role="3clF45">
            <ref role="3uigEE" to="ec5l:~SNodeReference" resolve="SNodeReference" />
          </node>
          <node concept="2AHcQZ" id="59r$iG97Nwp" role="2AJF6D">
            <ref role="2AI5Lk" to="e2lb:~Override" resolve="Override" />
          </node>
          <node concept="1W57fq" id="2dplJPW0jIl" role="lGtFl">
            <node concept="3IZrLx" id="2dplJPW0jIm" role="3IZSJc">
              <node concept="3clFbS" id="2dplJPW0jIn" role="2VODD2">
                <node concept="3clFbF" id="2dplJPW0jIo" role="3cqZAp">
                  <node concept="2OqwBi" id="2dplJPW0jIx" role="3clFbG">
                    <node concept="2OqwBi" id="2dplJPW0jIq" role="2Oq$k0">
                      <node concept="1iwH7S" id="2dplJPW0jIp" role="2Oq$k0" />
                      <node concept="3cR$yn" id="2dplJPW0jIw" role="2OqNvi">
                        <ref role="3cRzXn" node="59r$iG97Ntm" resolve="factory" />
                      </node>
                    </node>
                    <node concept="3x8VRR" id="2dplJPW0jI_" role="2OqNvi" />
                  </node>
                </node>
              </node>
            </node>
          </node>
        </node>
        <node concept="3clFb_" id="59r$iG97NUx" role="jymVt">
          <property role="IEkAT" value="false" />
          <property role="1EzhhJ" value="false" />
          <property role="TrG5h" value="createScope" />
          <property role="DiZV1" value="false" />
          <node concept="37vLTG" id="59r$iG97NUJ" role="3clF46">
            <property role="TrG5h" value="operationContext" />
            <property role="3TUv4t" value="true" />
            <node concept="3uibUv" id="59r$iG97NUK" role="1tU5fm">
              <ref role="3uigEE" to="cu2c:~IOperationContext" resolve="IOperationContext" />
            </node>
          </node>
          <node concept="37vLTG" id="59r$iG97NUL" role="3clF46">
            <property role="TrG5h" value="_context" />
            <property role="3TUv4t" value="true" />
            <node concept="3uibUv" id="59r$iG97NUM" role="1tU5fm">
              <ref role="3uigEE" to="fwv2:~ReferenceConstraintsContext" resolve="ReferenceConstraintsContext" />
            </node>
          </node>
          <node concept="3Tm1VV" id="59r$iG97NUy" role="1B3o_S" />
          <node concept="3uibUv" id="4hUHrpln79v" role="3clF45">
            <ref role="3uigEE" to="vyt2:~Scope" resolve="Scope" />
          </node>
          <node concept="3clFbS" id="59r$iG97NUC" role="3clF47">
            <node concept="9aQIb" id="4hUHrpln230" role="3cqZAp">
              <node concept="3clFbS" id="4hUHrpln231" role="9aQI4">
                <node concept="3clFbF" id="4hUHrpln24N" role="3cqZAp">
                  <node concept="10Nm6u" id="4hUHrpln23e" role="3clFbG" />
                </node>
                <node concept="29HgVG" id="4hUHrpln235" role="lGtFl">
                  <node concept="3NFfHV" id="4hUHrpln236" role="3NFExx">
                    <node concept="3clFbS" id="4hUHrpln237" role="2VODD2">
                      <node concept="3clFbF" id="4hUHrpln23m" role="3cqZAp">
                        <node concept="2OqwBi" id="4hUHrpln23n" role="3clFbG">
                          <node concept="1PxgMI" id="4hUHrpln23o" role="2Oq$k0">
                            <ref role="1PxNhF" to="tp1t:4V7sGwd7bdb" resolve="ConstraintFunction_ReferentSearchScope_Scope" />
                            <node concept="2OqwBi" id="4hUHrpln23p" role="1PxMeX">
                              <node concept="1iwH7S" id="4hUHrpln23q" role="2Oq$k0" />
                              <node concept="3cR$yn" id="4hUHrpln23r" role="2OqNvi">
                                <ref role="3cRzXn" node="59r$iG97Ntm" resolve="factory" />
                              </node>
                            </node>
                          </node>
                          <node concept="3TrEf2" id="4hUHrpln23s" role="2OqNvi">
                            <ref role="3Tt5mk" to="tpee:gyVODHa" />
                          </node>
                        </node>
                      </node>
                    </node>
                  </node>
                </node>
              </node>
              <node concept="1W57fq" id="4hUHrpln239" role="lGtFl">
                <node concept="3IZrLx" id="4hUHrpln23a" role="3IZSJc">
                  <node concept="3clFbS" id="4hUHrpln23b" role="2VODD2">
                    <node concept="3clFbF" id="4hUHrpln23f" role="3cqZAp">
                      <node concept="2OqwBi" id="4hUHrpln23g" role="3clFbG">
                        <node concept="2OqwBi" id="4hUHrpln23h" role="2Oq$k0">
                          <node concept="1iwH7S" id="4hUHrpln23i" role="2Oq$k0" />
                          <node concept="3cR$yn" id="4hUHrpln23j" role="2OqNvi">
                            <ref role="3cRzXn" node="59r$iG97Ntm" resolve="factory" />
                          </node>
                        </node>
                        <node concept="1mIQ4w" id="4hUHrpln23k" role="2OqNvi">
                          <node concept="chp4Y" id="4hUHrpln23l" role="cj9EA">
                            <ref role="cht4Q" to="tp1t:4V7sGwd7bdb" resolve="ConstraintFunction_ReferentSearchScope_Scope" />
                          </node>
                        </node>
                      </node>
                    </node>
                  </node>
                </node>
              </node>
            </node>
            <node concept="9aQIb" id="37YPOYhWSKd" role="3cqZAp">
              <node concept="3clFbS" id="37YPOYhWSKe" role="9aQI4">
                <node concept="3cpWs8" id="37YPOYhWSUC" role="3cqZAp">
                  <node concept="3cpWsn" id="37YPOYhWSUD" role="3cpWs9">
                    <property role="TrG5h" value="scope" />
                    <node concept="3uibUv" id="37YPOYhWSXj" role="1tU5fm">
                      <ref role="3uigEE" to="vyt2:~Scope" resolve="Scope" />
                    </node>
                    <node concept="2YIFZM" id="37YPOYhWSUG" role="33vP2m">
                      <ref role="1Pybhc" to="vyt2:~Scope" resolve="Scope" />
                      <ref role="37wK5l" to="vyt2:~Scope.getScope(org.jetbrains.mps.openapi.model.SNode,java.lang.String,int,org.jetbrains.mps.openapi.model.SNode):jetbrains.mps.scope.Scope" resolve="getScope" />
                      <node concept="2OqwBi" id="37YPOYhWSUH" role="37wK5m">
                        <node concept="37vLTw" id="2BHiRxghg_6" role="2Oq$k0">
                          <ref role="3cqZAo" node="59r$iG97NUL" resolve="_context" />
                        </node>
                        <node concept="liA8E" id="37YPOYhWSUJ" role="2OqNvi">
                          <ref role="37wK5l" to="fwv2:~ReferenceConstraintsContext.getContextNode():org.jetbrains.mps.openapi.model.SNode" resolve="getContextNode" />
                        </node>
                      </node>
                      <node concept="2OqwBi" id="37YPOYhWSUK" role="37wK5m">
                        <node concept="37vLTw" id="2BHiRxgm$O2" role="2Oq$k0">
                          <ref role="3cqZAo" node="59r$iG97NUL" resolve="_context" />
                        </node>
                        <node concept="liA8E" id="37YPOYhWSUM" role="2OqNvi">
                          <ref role="37wK5l" to="fwv2:~ReferenceConstraintsContext.getContextRole():java.lang.String" resolve="getContextRole" />
                        </node>
                      </node>
                      <node concept="2OqwBi" id="37YPOYhWSUN" role="37wK5m">
                        <node concept="37vLTw" id="2BHiRxghf1a" role="2Oq$k0">
                          <ref role="3cqZAo" node="59r$iG97NUL" resolve="_context" />
                        </node>
                        <node concept="liA8E" id="37YPOYhWSUP" role="2OqNvi">
                          <ref role="37wK5l" to="fwv2:~ReferenceConstraintsContext.getPosition():int" resolve="getPosition" />
                        </node>
                      </node>
                      <node concept="10QFUN" id="37YPOYhWSUQ" role="37wK5m">
                        <node concept="3THzug" id="37YPOYhWSUR" role="10QFUM" />
                        <node concept="2YIFZM" id="37YPOYhWSUS" role="10QFUP">
                          <ref role="1Pybhc" to="i8bi:5IkW5anF8_6" resolve="SConceptOperations" />
                          <ref role="37wK5l" to="i8bi:5IkW5anF8AE" resolve="findConceptDeclaration" />
                          <node concept="Xl_RD" id="37YPOYhWSUT" role="37wK5m">
                            <property role="Xl_RC" value="conceptFqName" />
                            <node concept="17Uvod" id="37YPOYhWSUU" role="lGtFl">
                              <property role="2qtEX9" value="value" />
                              <node concept="3zFVjK" id="37YPOYhWSUV" role="3zH0cK">
                                <node concept="3clFbS" id="37YPOYhWSUW" role="2VODD2">
                                  <node concept="3clFbF" id="37YPOYhWSUX" role="3cqZAp">
                                    <node concept="2YIFZM" id="37YPOYhWSUY" role="3clFbG">
                                      <ref role="1Pybhc" to="msyo:~NameUtil" resolve="NameUtil" />
                                      <ref role="37wK5l" to="msyo:~NameUtil.nodeFQName(org.jetbrains.mps.openapi.model.SNode):java.lang.String" resolve="nodeFQName" />
                                      <node concept="2OqwBi" id="37YPOYhWSUZ" role="37wK5m">
                                        <node concept="1PxgMI" id="37YPOYhWSV0" role="2Oq$k0">
                                          <ref role="1PxNhF" to="tp1t:7ipADkTf7eM" resolve="InheritedNodeScopeFactory" />
                                          <node concept="2OqwBi" id="37YPOYhWSV1" role="1PxMeX">
                                            <node concept="1iwH7S" id="37YPOYhWSV2" role="2Oq$k0" />
                                            <node concept="3cR$yn" id="37YPOYhWSV3" role="2OqNvi">
                                              <ref role="3cRzXn" node="59r$iG97Ntm" resolve="factory" />
                                            </node>
                                          </node>
                                        </node>
                                        <node concept="3TrEf2" id="37YPOYhWSV4" role="2OqNvi">
                                          <ref role="3Tt5mk" to="tp1t:7ipADkTf7eN" />
                                        </node>
                                      </node>
                                    </node>
                                  </node>
                                </node>
                              </node>
                            </node>
                          </node>
                        </node>
                      </node>
                    </node>
                  </node>
                </node>
                <node concept="3cpWs6" id="37YPOYhWSWi" role="3cqZAp">
                  <node concept="3K4zz7" id="37YPOYhWSX0" role="3cqZAk">
                    <node concept="2ShNRf" id="37YPOYhWSX5" role="3K4E3e">
                      <node concept="1pGfFk" id="37YPOYhWSX8" role="2ShVmc">
                        <ref role="37wK5l" to="vyt2:~EmptyScope.&lt;init&gt;()" resolve="EmptyScope" />
                      </node>
                    </node>
                    <node concept="37vLTw" id="3GM_nagTuk4" role="3K4GZi">
                      <ref role="3cqZAo" node="37YPOYhWSUD" resolve="scope" />
                    </node>
                    <node concept="3clFbC" id="37YPOYhWSWC" role="3K4Cdx">
                      <node concept="10Nm6u" id="37YPOYhWSWG" role="3uHU7w" />
                      <node concept="37vLTw" id="3GM_nagTsFK" role="3uHU7B">
                        <ref role="3cqZAo" node="37YPOYhWSUD" resolve="scope" />
                      </node>
                    </node>
                  </node>
                </node>
              </node>
              <node concept="1W57fq" id="37YPOYhWSUq" role="lGtFl">
                <node concept="3IZrLx" id="37YPOYhWSUr" role="3IZSJc">
                  <node concept="3clFbS" id="37YPOYhWSUs" role="2VODD2">
                    <node concept="3clFbF" id="37YPOYhWSUt" role="3cqZAp">
                      <node concept="2OqwBi" id="37YPOYhWSUu" role="3clFbG">
                        <node concept="2OqwBi" id="37YPOYhWSUv" role="2Oq$k0">
                          <node concept="1iwH7S" id="37YPOYhWSUw" role="2Oq$k0" />
                          <node concept="3cR$yn" id="37YPOYhWSUx" role="2OqNvi">
                            <ref role="3cRzXn" node="59r$iG97Ntm" resolve="factory" />
                          </node>
                        </node>
                        <node concept="1mIQ4w" id="37YPOYhWSUy" role="2OqNvi">
                          <node concept="chp4Y" id="37YPOYhWSUz" role="cj9EA">
                            <ref role="cht4Q" to="tp1t:7ipADkTf7eM" resolve="InheritedNodeScopeFactory" />
                          </node>
                        </node>
                      </node>
                    </node>
                  </node>
                </node>
              </node>
            </node>
          </node>
          <node concept="2AHcQZ" id="59r$iG97NUD" role="2AJF6D">
            <ref role="2AI5Lk" to="e2lb:~Override" resolve="Override" />
          </node>
          <node concept="1W57fq" id="2dplJPW0bqx" role="lGtFl">
            <node concept="3IZrLx" id="2dplJPW0bqy" role="3IZSJc">
              <node concept="3clFbS" id="2dplJPW0bqz" role="2VODD2">
                <node concept="3clFbF" id="2dplJPW0b$O" role="3cqZAp">
                  <node concept="2OqwBi" id="2dplJPW0bU7" role="3clFbG">
                    <node concept="2OqwBi" id="2dplJPW0bU2" role="2Oq$k0">
                      <node concept="1iwH7S" id="2dplJPW0b$P" role="2Oq$k0" />
                      <node concept="3cR$yn" id="2dplJPW0bU6" role="2OqNvi">
                        <ref role="3cRzXn" node="59r$iG97Ntm" resolve="factory" />
                      </node>
                    </node>
                    <node concept="3x8VRR" id="2dplJPW0jIj" role="2OqNvi" />
                  </node>
                </node>
              </node>
            </node>
          </node>
        </node>
      </node>
      <node concept="raruj" id="59r$iG980bB" role="lGtFl" />
    </node>
  </node>
</model>
<|MERGE_RESOLUTION|>--- conflicted
+++ resolved
@@ -2,6 +2,7 @@
 <model ref="r:00000000-0000-4000-0000-011c8959030e(jetbrains.mps.lang.constraints.generator.baseLanguage.template.main@generator)">
   <persistence version="9" />
   <languages>
+    <use id="f3061a53-9226-4cc5-a443-f952ceaf5816" name="jetbrains.mps.baseLanguage" version="-1" />
     <use id="fd392034-7849-419d-9071-12563d152375" name="jetbrains.mps.baseLanguage.closures" version="-1" />
     <use id="83888646-71ce-4f1c-9c53-c54016f6ad4f" name="jetbrains.mps.baseLanguage.collections" version="-1" />
     <use id="96ee7a94-411d-4cf8-9b94-96cad7e52411" name="jetbrains.mps.baseLanguage.jdk7" version="-1" />
@@ -10,7 +11,6 @@
     <use id="d7706f63-9be2-479c-a3da-ae92af1e64d5" name="jetbrains.mps.lang.generator.generationContext" version="-1" />
     <use id="3a13115c-633c-4c5c-bbcc-75c4219e9555" name="jetbrains.mps.lang.quotation" version="-1" />
     <use id="7866978e-a0f0-4cc7-81bc-4d213d9375e1" name="jetbrains.mps.lang.smodel" version="-1" />
-    <use id="f3061a53-9226-4cc5-a443-f952ceaf5816" name="jetbrains.mps.baseLanguage" version="1" />
   </languages>
   <imports>
     <import index="tpee" ref="r:00000000-0000-4000-0000-011c895902ca(jetbrains.mps.baseLanguage.structure)" />
@@ -141,16 +141,13 @@
         <child id="1068580123160" name="condition" index="3clFbw" />
         <child id="1068580123161" name="ifTrue" index="3clFbx" />
       </concept>
-      <concept id="1068580123136" name="jetbrains.mps.baseLanguage.structure.StatementList" flags="sn" stub="5293379017992965193" index="3clFbS">
+      <concept id="1068580123136" name="jetbrains.mps.baseLanguage.structure.StatementList" flags="sn" index="3clFbS">
         <child id="1068581517665" name="statement" index="3cqZAp" />
       </concept>
       <concept id="1068580123137" name="jetbrains.mps.baseLanguage.structure.BooleanConstant" flags="nn" index="3clFbT">
         <property id="1068580123138" name="value" index="3clFbU" />
       </concept>
       <concept id="1068580123140" name="jetbrains.mps.baseLanguage.structure.ConstructorDeclaration" flags="ig" index="3clFbW" />
-      <concept id="1068580320020" name="jetbrains.mps.baseLanguage.structure.IntegerConstant" flags="nn" index="3cmrfG">
-        <property id="1068580320021" name="value" index="3cmrfH" />
-      </concept>
       <concept id="1068581242875" name="jetbrains.mps.baseLanguage.structure.PlusExpression" flags="nn" index="3cpWs3" />
       <concept id="1068581242878" name="jetbrains.mps.baseLanguage.structure.ReturnStatement" flags="nn" index="3cpWs6">
         <child id="1068581517676" name="expression" index="3cqZAk" />
@@ -171,17 +168,9 @@
         <reference id="1068499141037" name="baseMethodDeclaration" index="37wK5l" />
         <child id="1068499141038" name="actualArgument" index="37wK5m" />
       </concept>
-<<<<<<< HEAD
       <concept id="1212685548494" name="jetbrains.mps.baseLanguage.structure.ClassCreator" flags="nn" index="1pGfFk">
         <child id="1212687122400" name="typeParameter" index="1pMfVU" />
       </concept>
-=======
-      <concept id="1068390468198" name="jetbrains.mps.baseLanguage.structure.ClassConcept" flags="ig" index="312cEu">
-        <child id="1095933932569" name="implementedInterface" index="EKbjA" />
-        <child id="1165602531693" name="superclass" index="1zkMxy" />
-      </concept>
-      <concept id="1068580123140" name="jetbrains.mps.baseLanguage.structure.ConstructorDeclaration" flags="ig" index="3clFbW" />
->>>>>>> 7d5561a9
       <concept id="1107461130800" name="jetbrains.mps.baseLanguage.structure.Classifier" flags="ng" index="3pOWGL">
         <property id="521412098689998745" name="nonStatic" index="2bfB8j" />
         <child id="5375687026011219971" name="member" index="jymVt" unordered="true" />
@@ -191,7 +180,6 @@
         <reference id="1107535924139" name="classifier" index="3uigEE" />
         <child id="1109201940907" name="parameter" index="11_B2D" />
       </concept>
-<<<<<<< HEAD
       <concept id="1081773326031" name="jetbrains.mps.baseLanguage.structure.BinaryOperation" flags="nn" index="3uHJSO">
         <child id="1081773367579" name="rightExpression" index="3uHU7w" />
         <child id="1081773367580" name="leftExpression" index="3uHU7B" />
@@ -205,35 +193,6 @@
         <child id="1163668922816" name="ifTrue" index="3K4E3e" />
         <child id="1163668934364" name="ifFalse" index="3K4GZi" />
       </concept>
-=======
-      <concept id="1224848483129" name="jetbrains.mps.baseLanguage.structure.IBLDeprecatable" flags="ng" index="IEa8$">
-        <property id="1224848525476" name="isDeprecated" index="IEkAT" />
-      </concept>
-      <concept id="1070475587102" name="jetbrains.mps.baseLanguage.structure.SuperConstructorInvocation" flags="nn" index="XkiVB" />
-      <concept id="1188207840427" name="jetbrains.mps.baseLanguage.structure.AnnotationInstance" flags="nn" index="2AHcQZ">
-        <reference id="1188208074048" name="annotation" index="2AI5Lk" />
-      </concept>
-      <concept id="1188208481402" name="jetbrains.mps.baseLanguage.structure.HasAnnotation" flags="ng" index="2AJDlI">
-        <child id="1188208488637" name="annotation" index="2AJF6D" />
-      </concept>
-      <concept id="1068580123137" name="jetbrains.mps.baseLanguage.structure.BooleanConstant" flags="nn" index="3clFbT">
-        <property id="1068580123138" name="value" index="3clFbU" />
-      </concept>
-      <concept id="1073239437375" name="jetbrains.mps.baseLanguage.structure.NotEqualsExpression" flags="nn" index="3y3z36" />
-      <concept id="1182160077978" name="jetbrains.mps.baseLanguage.structure.AnonymousClassCreator" flags="nn" index="YeOm9">
-        <child id="1182160096073" name="cls" index="YeSDq" />
-      </concept>
-      <concept id="7812454656619025412" name="jetbrains.mps.baseLanguage.structure.LocalMethodCall" flags="nn" index="1rXfSq" />
-      <concept id="1170345865475" name="jetbrains.mps.baseLanguage.structure.AnonymousClass" flags="ig" index="1Y3b0j">
-        <reference id="1170346070688" name="classifier" index="1Y3XeK" />
-      </concept>
-      <concept id="1145552977093" name="jetbrains.mps.baseLanguage.structure.GenericNewExpression" flags="nn" index="2ShNRf">
-        <child id="1145553007750" name="creator" index="2ShVmc" />
-      </concept>
-      <concept id="1081236700938" name="jetbrains.mps.baseLanguage.structure.StaticMethodDeclaration" flags="ig" index="2YIFZL" />
-      <concept id="1068581242875" name="jetbrains.mps.baseLanguage.structure.PlusExpression" flags="nn" index="3cpWs3" />
-      <concept id="1068581242867" name="jetbrains.mps.baseLanguage.structure.LongType" flags="in" index="3cpWsb" />
->>>>>>> 7d5561a9
       <concept id="1163670490218" name="jetbrains.mps.baseLanguage.structure.SwitchStatement" flags="nn" index="3KaCP$">
         <child id="1163670592366" name="defaultBlock" index="3Kb1Dw" />
         <child id="1163670766145" name="expression" index="3KbGdf" />
@@ -246,7 +205,6 @@
       <concept id="6329021646629104957" name="jetbrains.mps.baseLanguage.structure.TextCommentPart" flags="nn" index="3SKdUq">
         <property id="6329021646629104958" name="text" index="3SKdUp" />
       </concept>
-<<<<<<< HEAD
       <concept id="6329021646629104954" name="jetbrains.mps.baseLanguage.structure.SingleLineComment" flags="nn" index="3SKdUt">
         <child id="6329021646629175155" name="commentPart" index="3SKWNk" />
       </concept>
@@ -357,32 +315,6 @@
     <language id="3a13115c-633c-4c5c-bbcc-75c4219e9555" name="jetbrains.mps.lang.quotation">
       <concept id="1196350785113" name="jetbrains.mps.lang.quotation.structure.Quotation" flags="nn" index="2c44tf">
         <child id="1196350785114" name="quotedNode" index="2c44tc" />
-=======
-      <concept id="1146644641414" name="jetbrains.mps.baseLanguage.structure.ProtectedVisibility" flags="nn" index="3Tmbuc" />
-      <concept id="1082485599095" name="jetbrains.mps.baseLanguage.structure.BlockStatement" flags="nn" index="9aQIb">
-        <child id="1082485599096" name="statements" index="9aQI4" />
-      </concept>
-      <concept id="1070475354124" name="jetbrains.mps.baseLanguage.structure.ThisExpression" flags="nn" index="Xjq3P" />
-      <concept id="1070534934090" name="jetbrains.mps.baseLanguage.structure.CastExpression" flags="nn" index="10QFUN">
-        <child id="1070534934091" name="type" index="10QFUM" />
-        <child id="1070534934092" name="expression" index="10QFUP" />
-      </concept>
-      <concept id="4269842503726207156" name="jetbrains.mps.baseLanguage.structure.LongLiteral" flags="nn" index="1adDum">
-        <property id="4269842503726207157" name="value" index="1adDun" />
-      </concept>
-      <concept id="1212685548494" name="jetbrains.mps.baseLanguage.structure.ClassCreator" flags="nn" index="1pGfFk">
-        <child id="1212687122400" name="typeParameter" index="1pMfVU" />
-      </concept>
-      <concept id="1080223426719" name="jetbrains.mps.baseLanguage.structure.OrExpression" flags="nn" index="22lmx$" />
-      <concept id="4836112446988635817" name="jetbrains.mps.baseLanguage.structure.UndefinedType" flags="in" index="2jxLKc" />
-      <concept id="1163668896201" name="jetbrains.mps.baseLanguage.structure.TernaryOperatorExpression" flags="nn" index="3K4zz7">
-        <child id="1163668914799" name="condition" index="3K4Cdx" />
-        <child id="1163668922816" name="ifTrue" index="3K4E3e" />
-        <child id="1163668934364" name="ifFalse" index="3K4GZi" />
-      </concept>
-      <concept id="6329021646629104954" name="jetbrains.mps.baseLanguage.structure.SingleLineComment" flags="nn" index="3SKdUt">
-        <child id="6329021646629175155" name="commentPart" index="3SKWNk" />
->>>>>>> 7d5561a9
       </concept>
     </language>
     <language id="df345b11-b8c7-4213-ac66-48d2a9b75d88" name="jetbrains.mps.baseLanguageInternal">
@@ -2809,7 +2741,6 @@
                     <property role="2bfB8j" value="true" />
                     <ref role="1Y3XeK" to="w0pt:~BaseReferenceConstraintsDescriptor" resolve="BaseReferenceConstraintsDescriptor" />
                     <ref role="37wK5l" to="w0pt:~BaseReferenceConstraintsDescriptor.&lt;init&gt;(jetbrains.mps.smodel.adapter.ids.SReferenceLinkId,jetbrains.mps.smodel.runtime.ConstraintsDescriptor)" resolve="BaseReferenceConstraintsDescriptor" />
-                    <node concept="3Tm1VV" id="3g99cIN5joM" role="1B3o_S" />
                     <node concept="10Nm6u" id="23CHI7KNRy7" role="37wK5m">
                       <node concept="xERo3" id="23CHI7KNRy8" role="lGtFl">
                         <ref role="xH3mL" to="tp27:1TWFJuLBP0u" resolve="reduce_Link2Id" />
@@ -2831,6 +2762,7 @@
                         </node>
                       </node>
                     </node>
+                    <node concept="3Tm1VV" id="3g99cIN5joM" role="1B3o_S" />
                     <node concept="Xjq3P" id="3g99cIN5joW" role="37wK5m" />
                     <node concept="3clFb_" id="3g99cIN5joX" role="jymVt">
                       <property role="IEkAT" value="false" />
