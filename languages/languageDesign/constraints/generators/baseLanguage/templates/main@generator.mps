<?xml version="1.0" encoding="UTF-8"?>
<model ref="r:00000000-0000-4000-0000-011c8959030e(jetbrains.mps.lang.constraints.generator.baseLanguage.template.main@generator)">
  <persistence version="9" />
  <languages>
    <use id="fd392034-7849-419d-9071-12563d152375" name="jetbrains.mps.baseLanguage.closures" version="0" />
    <use id="83888646-71ce-4f1c-9c53-c54016f6ad4f" name="jetbrains.mps.baseLanguage.collections" version="0" />
    <use id="96ee7a94-411d-4cf8-9b94-96cad7e52411" name="jetbrains.mps.baseLanguage.jdk7" version="0" />
    <use id="df345b11-b8c7-4213-ac66-48d2a9b75d88" name="jetbrains.mps.baseLanguageInternal" version="0" />
    <use id="b401a680-8325-4110-8fd3-84331ff25bef" name="jetbrains.mps.lang.generator" version="0" />
    <use id="d7706f63-9be2-479c-a3da-ae92af1e64d5" name="jetbrains.mps.lang.generator.generationContext" version="0" />
    <use id="3a13115c-633c-4c5c-bbcc-75c4219e9555" name="jetbrains.mps.lang.quotation" version="0" />
    <use id="7866978e-a0f0-4cc7-81bc-4d213d9375e1" name="jetbrains.mps.lang.smodel" version="4" />
    <use id="f3061a53-9226-4cc5-a443-f952ceaf5816" name="jetbrains.mps.baseLanguage" version="4" />
    <use id="69b8a993-9b87-4d96-bf0c-3559f4bb0c63" name="jetbrains.mps.lang.slanguage" version="0" />
  </languages>
  <imports>
    <import index="tpee" ref="r:00000000-0000-4000-0000-011c895902ca(jetbrains.mps.baseLanguage.structure)" />
    <import index="tpe8" ref="r:00000000-0000-4000-0000-011c895902cc(jetbrains.mps.baseLanguage.generator.java.conceptFunctionDefaults@generator)" />
    <import index="tp1t" ref="r:00000000-0000-4000-0000-011c8959030d(jetbrains.mps.lang.constraints.structure)" />
    <import index="tpck" ref="r:00000000-0000-4000-0000-011c89590288(jetbrains.mps.lang.core.structure)" />
    <import index="tp1v" ref="r:00000000-0000-4000-0000-011c8959030f(jetbrains.mps.lang.constraints.generator.baseLanguage.template.util)" />
    <import index="tpce" ref="r:00000000-0000-4000-0000-011c89590292(jetbrains.mps.lang.structure.structure)" />
    <import index="tp22" ref="r:00000000-0000-4000-0000-011c89590306(jetbrains.mps.lang.constraints.behavior)" />
    <import index="tpcu" ref="r:00000000-0000-4000-0000-011c89590282(jetbrains.mps.lang.core.behavior)" />
    <import index="tpcn" ref="r:00000000-0000-4000-0000-011c8959028b(jetbrains.mps.lang.structure.behavior)" />
    <import index="iwwu" ref="r:2c4d9270-b6d6-44af-aecd-e01a223680db(jetbrains.mps.kernel.model)" />
    <import index="1i04" ref="r:3270011d-8b2d-4938-8dff-d256a759e017(jetbrains.mps.lang.behavior.structure)" />
    <import index="33ny" ref="6354ebe7-c22a-4a0f-ac54-50b52ab9b065/java:java.util(JDK/)" />
    <import index="5zyv" ref="6354ebe7-c22a-4a0f-ac54-50b52ab9b065/java:java.util.concurrent(JDK/)" />
    <import index="w1kc" ref="6ed54515-acc8-4d1e-a16c-9fd6cfe951ea/java:jetbrains.mps.smodel(MPS.Core/)" />
    <import index="cm63" ref="6ed54515-acc8-4d1e-a16c-9fd6cfe951ea/java:jetbrains.mps.smodel.behaviour(MPS.Core/)" />
    <import index="ze1i" ref="6ed54515-acc8-4d1e-a16c-9fd6cfe951ea/java:jetbrains.mps.smodel.runtime(MPS.Core/)" />
    <import index="18ew" ref="6ed54515-acc8-4d1e-a16c-9fd6cfe951ea/java:jetbrains.mps.util(MPS.Core/)" />
    <import index="79pl" ref="6ed54515-acc8-4d1e-a16c-9fd6cfe951ea/java:jetbrains.mps.smodel.runtime.base(MPS.Core/)" />
    <import index="ykok" ref="6ed54515-acc8-4d1e-a16c-9fd6cfe951ea/java:jetbrains.mps.smodel.constraints(MPS.Core/)" />
    <import index="k6ay" ref="6ed54515-acc8-4d1e-a16c-9fd6cfe951ea/java:jetbrains.mps.smodel.search(MPS.Core/)" />
    <import index="bzg8" ref="6ed54515-acc8-4d1e-a16c-9fd6cfe951ea/java:jetbrains.mps.smodel.runtime.impl(MPS.Core/)" />
    <import index="o8zo" ref="r:314576fc-3aee-4386-a0a5-a38348ac317d(jetbrains.mps.scope)" />
    <import index="35tq" ref="6ed54515-acc8-4d1e-a16c-9fd6cfe951ea/java:jetbrains.mps.scope(MPS.Core/)" />
    <import index="i8bi" ref="r:c3548bac-30eb-4a2a-937c-0111d5697309(jetbrains.mps.lang.smodel.generator.smodelAdapter)" />
    <import index="mhfm" ref="3f233e7f-b8a6-46d2-a57f-795d56775243/java:org.jetbrains.annotations(Annotations/)" />
    <import index="guwi" ref="6354ebe7-c22a-4a0f-ac54-50b52ab9b065/java:java.io(JDK/)" />
    <import index="mhbf" ref="8865b7a8-5271-43d3-884c-6fd1d9cfdd34/java:org.jetbrains.mps.openapi.model(MPS.OpenAPI/)" />
    <import index="wyt6" ref="6354ebe7-c22a-4a0f-ac54-50b52ab9b065/java:java.lang(JDK/)" />
    <import index="e8bb" ref="6ed54515-acc8-4d1e-a16c-9fd6cfe951ea/java:jetbrains.mps.smodel.adapter.ids(MPS.Core/)" />
    <import index="tp27" ref="r:00000000-0000-4000-0000-011c89590303(jetbrains.mps.lang.smodel.generator.baseLanguage.template.main@generator)" />
<<<<<<< HEAD
    <import index="c17a" ref="8865b7a8-5271-43d3-884c-6fd1d9cfdd34/java:org.jetbrains.mps.openapi.language(MPS.OpenAPI/)" />
    <import index="dxuu" ref="6354ebe7-c22a-4a0f-ac54-50b52ab9b065/java:javax.swing(JDK/)" />
=======
    <import index="zq1i" ref="r:db5137e2-4fb5-4a7c-926a-237f59e67877(jetbrains.mps.lang.descriptor.generator.template.utils)" />
    <import index="hypd" ref="r:aa31e43e-9240-4f4d-b6db-5c1c9a86c59e(jetbrains.mps.lang.project.structure)" />
    <import index="ba7m" ref="r:4c5ac278-3ad7-4902-ab86-6c60b350f168(jetbrains.mps.lang.aspect.generator.template.main@generator)" />
    <import index="ucur" ref="r:1dfaf07d-c77a-451e-91d3-b6f80f0f8508(jetbrains.mps.lang.descriptor.generator.template.main@generator)" />
    <import index="beg" ref="r:09811e4e-aa47-4ea2-ad3d-57b7b9ffc7e3(jetbrains.mps.lang.constraints.plugin)" />
    <import index="sla8" ref="r:e9b03271-b52a-47ee-a82c-3d061109bb59(jetbrains.mps.lang.actions.plugin)" />
>>>>>>> d968de6b
  </imports>
  <registry>
    <language id="f3061a53-9226-4cc5-a443-f952ceaf5816" name="jetbrains.mps.baseLanguage">
      <concept id="1080223426719" name="jetbrains.mps.baseLanguage.structure.OrExpression" flags="nn" index="22lmx$" />
      <concept id="1082485599095" name="jetbrains.mps.baseLanguage.structure.BlockStatement" flags="nn" index="9aQIb">
        <child id="1082485599096" name="statements" index="9aQI4" />
      </concept>
      <concept id="4836112446988635817" name="jetbrains.mps.baseLanguage.structure.UndefinedType" flags="in" index="2jxLKc" />
      <concept id="1202948039474" name="jetbrains.mps.baseLanguage.structure.InstanceMethodCallOperation" flags="nn" index="liA8E" />
      <concept id="1465982738277781862" name="jetbrains.mps.baseLanguage.structure.PlaceholderMember" flags="ng" index="2tJIrI" />
      <concept id="1188207840427" name="jetbrains.mps.baseLanguage.structure.AnnotationInstance" flags="nn" index="2AHcQZ">
        <reference id="1188208074048" name="annotation" index="2AI5Lk" />
      </concept>
      <concept id="1188208481402" name="jetbrains.mps.baseLanguage.structure.HasAnnotation" flags="ng" index="2AJDlI">
        <child id="1188208488637" name="annotation" index="2AJF6D" />
      </concept>
      <concept id="1224848483129" name="jetbrains.mps.baseLanguage.structure.IBLDeprecatable" flags="ng" index="IEa8$">
        <property id="1224848525476" name="isDeprecated" index="IEkAT" />
      </concept>
      <concept id="1197027756228" name="jetbrains.mps.baseLanguage.structure.DotExpression" flags="nn" index="2OqwBi">
        <child id="1197027771414" name="operand" index="2Oq$k0" />
        <child id="1197027833540" name="operation" index="2OqNvi" />
      </concept>
      <concept id="1145552977093" name="jetbrains.mps.baseLanguage.structure.GenericNewExpression" flags="nn" index="2ShNRf">
        <child id="1145553007750" name="creator" index="2ShVmc" />
      </concept>
      <concept id="1137021947720" name="jetbrains.mps.baseLanguage.structure.ConceptFunction" flags="in" index="2VMwT0">
        <child id="1137022507850" name="body" index="2VODD2" />
      </concept>
      <concept id="1070475354124" name="jetbrains.mps.baseLanguage.structure.ThisExpression" flags="nn" index="Xjq3P" />
      <concept id="1070475587102" name="jetbrains.mps.baseLanguage.structure.SuperConstructorInvocation" flags="nn" index="XkiVB" />
      <concept id="1070475926800" name="jetbrains.mps.baseLanguage.structure.StringLiteral" flags="nn" index="Xl_RD">
        <property id="1070475926801" name="value" index="Xl_RC" />
      </concept>
      <concept id="1182160077978" name="jetbrains.mps.baseLanguage.structure.AnonymousClassCreator" flags="nn" index="YeOm9">
        <child id="1182160096073" name="cls" index="YeSDq" />
      </concept>
      <concept id="1081236700938" name="jetbrains.mps.baseLanguage.structure.StaticMethodDeclaration" flags="ig" index="2YIFZL" />
      <concept id="1081236700937" name="jetbrains.mps.baseLanguage.structure.StaticMethodCall" flags="nn" index="2YIFZM">
        <reference id="1144433194310" name="classConcept" index="1Pybhc" />
      </concept>
      <concept id="1070533707846" name="jetbrains.mps.baseLanguage.structure.StaticFieldReference" flags="nn" index="10M0yZ">
        <reference id="1144433057691" name="classifier" index="1PxDUh" />
      </concept>
      <concept id="1070534058343" name="jetbrains.mps.baseLanguage.structure.NullLiteral" flags="nn" index="10Nm6u" />
      <concept id="1070534644030" name="jetbrains.mps.baseLanguage.structure.BooleanType" flags="in" index="10P_77" />
      <concept id="1068390468198" name="jetbrains.mps.baseLanguage.structure.ClassConcept" flags="ig" index="312cEu">
        <child id="1165602531693" name="superclass" index="1zkMxy" />
      </concept>
      <concept id="1068431474542" name="jetbrains.mps.baseLanguage.structure.VariableDeclaration" flags="ng" index="33uBYm">
        <property id="1176718929932" name="isFinal" index="3TUv4t" />
        <child id="1068431790190" name="initializer" index="33vP2m" />
      </concept>
      <concept id="1068498886296" name="jetbrains.mps.baseLanguage.structure.VariableReference" flags="nn" index="37vLTw">
        <reference id="1068581517664" name="variableDeclaration" index="3cqZAo" />
      </concept>
      <concept id="1068498886292" name="jetbrains.mps.baseLanguage.structure.ParameterDeclaration" flags="ir" index="37vLTG" />
      <concept id="1225271177708" name="jetbrains.mps.baseLanguage.structure.StringType" flags="in" index="17QB3L" />
      <concept id="4972933694980447171" name="jetbrains.mps.baseLanguage.structure.BaseVariableDeclaration" flags="ng" index="19Szcq">
        <child id="5680397130376446158" name="type" index="1tU5fm" />
      </concept>
      <concept id="1068580123132" name="jetbrains.mps.baseLanguage.structure.BaseMethodDeclaration" flags="ng" index="3clF44">
        <property id="1181808852946" name="isFinal" index="DiZV1" />
        <child id="1068580123133" name="returnType" index="3clF45" />
        <child id="1068580123134" name="parameter" index="3clF46" />
        <child id="1068580123135" name="body" index="3clF47" />
      </concept>
      <concept id="1068580123165" name="jetbrains.mps.baseLanguage.structure.InstanceMethodDeclaration" flags="ig" index="3clFb_">
        <property id="1178608670077" name="isAbstract" index="1EzhhJ" />
      </concept>
      <concept id="1068580123152" name="jetbrains.mps.baseLanguage.structure.EqualsExpression" flags="nn" index="3clFbC" />
      <concept id="1068580123155" name="jetbrains.mps.baseLanguage.structure.ExpressionStatement" flags="nn" index="3clFbF">
        <child id="1068580123156" name="expression" index="3clFbG" />
      </concept>
      <concept id="1068580123157" name="jetbrains.mps.baseLanguage.structure.Statement" flags="nn" index="3clFbH" />
      <concept id="1068580123159" name="jetbrains.mps.baseLanguage.structure.IfStatement" flags="nn" index="3clFbJ">
        <child id="1068580123160" name="condition" index="3clFbw" />
        <child id="1068580123161" name="ifTrue" index="3clFbx" />
      </concept>
      <concept id="1068580123136" name="jetbrains.mps.baseLanguage.structure.StatementList" flags="sn" stub="5293379017992965193" index="3clFbS">
        <child id="1068581517665" name="statement" index="3cqZAp" />
      </concept>
      <concept id="1068580123137" name="jetbrains.mps.baseLanguage.structure.BooleanConstant" flags="nn" index="3clFbT">
        <property id="1068580123138" name="value" index="3clFbU" />
      </concept>
      <concept id="1068580123140" name="jetbrains.mps.baseLanguage.structure.ConstructorDeclaration" flags="ig" index="3clFbW" />
      <concept id="1068581242875" name="jetbrains.mps.baseLanguage.structure.PlusExpression" flags="nn" index="3cpWs3" />
      <concept id="1068581242878" name="jetbrains.mps.baseLanguage.structure.ReturnStatement" flags="nn" index="3cpWs6">
        <child id="1068581517676" name="expression" index="3cqZAk" />
      </concept>
      <concept id="1068581242864" name="jetbrains.mps.baseLanguage.structure.LocalVariableDeclarationStatement" flags="nn" index="3cpWs8">
        <child id="1068581242865" name="localVariableDeclaration" index="3cpWs9" />
      </concept>
      <concept id="1068581242863" name="jetbrains.mps.baseLanguage.structure.LocalVariableDeclaration" flags="nr" index="3cpWsn" />
      <concept id="1068581517677" name="jetbrains.mps.baseLanguage.structure.VoidType" flags="in" index="3cqZAl" />
      <concept id="1079359253375" name="jetbrains.mps.baseLanguage.structure.ParenthesizedExpression" flags="nn" index="1eOMI4">
        <child id="1079359253376" name="expression" index="1eOMHV" />
      </concept>
      <concept id="1081516740877" name="jetbrains.mps.baseLanguage.structure.NotExpression" flags="nn" index="3fqX7Q">
        <child id="1081516765348" name="expression" index="3fr31v" />
      </concept>
      <concept id="1204053956946" name="jetbrains.mps.baseLanguage.structure.IMethodCall" flags="ng" index="1ndlxa">
        <reference id="1068499141037" name="baseMethodDeclaration" index="37wK5l" />
        <child id="1068499141038" name="actualArgument" index="37wK5m" />
      </concept>
      <concept id="1212685548494" name="jetbrains.mps.baseLanguage.structure.ClassCreator" flags="nn" index="1pGfFk">
        <child id="1212687122400" name="typeParameter" index="1pMfVU" />
      </concept>
      <concept id="1107461130800" name="jetbrains.mps.baseLanguage.structure.Classifier" flags="ng" index="3pOWGL">
        <property id="521412098689998745" name="nonStatic" index="2bfB8j" />
        <child id="5375687026011219971" name="member" index="jymVt" unordered="true" />
      </concept>
      <concept id="7812454656619025412" name="jetbrains.mps.baseLanguage.structure.LocalMethodCall" flags="nn" index="1rXfSq" />
      <concept id="1107535904670" name="jetbrains.mps.baseLanguage.structure.ClassifierType" flags="in" index="3uibUv">
        <reference id="1107535924139" name="classifier" index="3uigEE" />
        <child id="1109201940907" name="parameter" index="11_B2D" />
      </concept>
      <concept id="1081773326031" name="jetbrains.mps.baseLanguage.structure.BinaryOperation" flags="nn" index="3uHJSO">
        <child id="1081773367579" name="rightExpression" index="3uHU7w" />
        <child id="1081773367580" name="leftExpression" index="3uHU7B" />
      </concept>
      <concept id="1073239437375" name="jetbrains.mps.baseLanguage.structure.NotEqualsExpression" flags="nn" index="3y3z36" />
      <concept id="1178549954367" name="jetbrains.mps.baseLanguage.structure.IVisible" flags="ng" index="1B3ioH">
        <child id="1178549979242" name="visibility" index="1B3o_S" />
      </concept>
      <concept id="1163668896201" name="jetbrains.mps.baseLanguage.structure.TernaryOperatorExpression" flags="nn" index="3K4zz7">
        <child id="1163668914799" name="condition" index="3K4Cdx" />
        <child id="1163668922816" name="ifTrue" index="3K4E3e" />
        <child id="1163668934364" name="ifFalse" index="3K4GZi" />
      </concept>
      <concept id="6329021646629104957" name="jetbrains.mps.baseLanguage.structure.TextCommentPart" flags="nn" index="3SKdUq">
        <property id="6329021646629104958" name="text" index="3SKdUp" />
      </concept>
      <concept id="6329021646629104954" name="jetbrains.mps.baseLanguage.structure.SingleLineComment" flags="nn" index="3SKdUt">
        <child id="6329021646629175155" name="commentPart" index="3SKWNk" />
      </concept>
      <concept id="1146644602865" name="jetbrains.mps.baseLanguage.structure.PublicVisibility" flags="nn" index="3Tm1VV" />
      <concept id="1146644641414" name="jetbrains.mps.baseLanguage.structure.ProtectedVisibility" flags="nn" index="3Tmbuc" />
      <concept id="1080120340718" name="jetbrains.mps.baseLanguage.structure.AndExpression" flags="nn" index="1Wc70l" />
      <concept id="1170345865475" name="jetbrains.mps.baseLanguage.structure.AnonymousClass" flags="ig" index="1Y3b0j">
        <reference id="1170346070688" name="classifier" index="1Y3XeK" />
      </concept>
    </language>
    <language id="b401a680-8325-4110-8fd3-84331ff25bef" name="jetbrains.mps.lang.generator">
      <concept id="1510949579266781519" name="jetbrains.mps.lang.generator.structure.TemplateCallMacro" flags="ln" index="5jKBG" />
      <concept id="1114706874351" name="jetbrains.mps.lang.generator.structure.CopySrcNodeMacro" flags="ln" index="29HgVG">
        <child id="1168024447342" name="sourceNodeQuery" index="3NFExx" />
      </concept>
      <concept id="1219952072943" name="jetbrains.mps.lang.generator.structure.DropRootRule" flags="lg" index="aNPBN">
        <reference id="1219952338328" name="applicableConcept" index="aOQi4" />
      </concept>
      <concept id="1095416546421" name="jetbrains.mps.lang.generator.structure.MappingConfiguration" flags="ig" index="bUwia">
        <child id="1219952894531" name="dropRootRule" index="aQYdv" />
        <child id="1167088157977" name="createRootRule" index="2VS0gm" />
        <child id="1167328349397" name="reductionMappingRule" index="3acgRq" />
        <child id="1167514678247" name="rootMappingRule" index="3lj3bC" />
      </concept>
      <concept id="1177093525992" name="jetbrains.mps.lang.generator.structure.InlineTemplate_RuleConsequence" flags="lg" index="gft3U">
        <child id="1177093586806" name="templateNode" index="gfFT$" />
      </concept>
      <concept id="1168559333462" name="jetbrains.mps.lang.generator.structure.TemplateDeclarationReference" flags="ln" index="j$656" />
      <concept id="1112730859144" name="jetbrains.mps.lang.generator.structure.TemplateSwitch" flags="ig" index="jVnub">
        <reference id="1112820671508" name="modifiedSwitch" index="phYkn" />
        <child id="1167340453568" name="reductionMappingRule" index="3aUrZf" />
      </concept>
      <concept id="1168619357332" name="jetbrains.mps.lang.generator.structure.RootTemplateAnnotation" flags="lg" index="n94m4">
        <reference id="1168619429071" name="applicableConcept" index="n9lRv" />
      </concept>
      <concept id="1095672379244" name="jetbrains.mps.lang.generator.structure.TemplateFragment" flags="ng" index="raruj" />
      <concept id="5005282049925926521" name="jetbrains.mps.lang.generator.structure.TemplateArgumentParameterExpression" flags="nn" index="v3LJS">
        <reference id="5005282049925926522" name="parameter" index="v3LJV" />
      </concept>
      <concept id="1722980698497626400" name="jetbrains.mps.lang.generator.structure.ITemplateCall" flags="ng" index="v9R3L">
        <reference id="1722980698497626483" name="template" index="v9R2y" />
        <child id="1722980698497626405" name="actualArgument" index="v9R3O" />
      </concept>
      <concept id="1194565793557" name="jetbrains.mps.lang.generator.structure.IncludeMacro" flags="ln" index="xERo3">
        <reference id="1194566366375" name="includeTemplate" index="xH3mL" />
        <child id="1194565823413" name="sourceNodeQuery" index="xEYEz" />
      </concept>
      <concept id="1167087469898" name="jetbrains.mps.lang.generator.structure.CreateRootRule" flags="lg" index="2VPoh5">
        <reference id="1167087469901" name="templateNode" index="2VPoh2" />
        <child id="1167087469900" name="conditionFunction" index="2VPoh3" />
      </concept>
      <concept id="1167087518662" name="jetbrains.mps.lang.generator.structure.CreateRootRule_Condition" flags="in" index="2VP$b9" />
      <concept id="1167168920554" name="jetbrains.mps.lang.generator.structure.BaseMappingRule_Condition" flags="in" index="30G5F_" />
      <concept id="1167169188348" name="jetbrains.mps.lang.generator.structure.TemplateFunctionParameter_sourceNode" flags="nn" index="30H73N" />
      <concept id="1167169308231" name="jetbrains.mps.lang.generator.structure.BaseMappingRule" flags="ng" index="30H$t8">
        <reference id="1167169349424" name="applicableConcept" index="30HIoZ" />
        <child id="1167169362365" name="conditionFunction" index="30HLyM" />
      </concept>
      <concept id="1092059087312" name="jetbrains.mps.lang.generator.structure.TemplateDeclaration" flags="ig" index="13MO4I">
        <reference id="1168285871518" name="applicableConcept" index="3gUMe" />
        <child id="1092060348987" name="contentNode" index="13RCb5" />
      </concept>
      <concept id="1087833241328" name="jetbrains.mps.lang.generator.structure.PropertyMacro" flags="ln" index="17Uvod">
        <child id="1167756362303" name="propertyValueFunction" index="3zH0cK" />
      </concept>
      <concept id="1167327847730" name="jetbrains.mps.lang.generator.structure.Reduction_MappingRule" flags="lg" index="3aamgX">
        <child id="1169672767469" name="ruleConsequence" index="1lVwrX" />
      </concept>
      <concept id="1167514355419" name="jetbrains.mps.lang.generator.structure.Root_MappingRule" flags="lg" index="3lhOvk">
        <reference id="1167514355421" name="template" index="3lhOvi" />
      </concept>
      <concept id="982871510064032177" name="jetbrains.mps.lang.generator.structure.IParameterizedTemplate" flags="ng" index="1s_3nv">
        <child id="982871510064032342" name="parameter" index="1s_3oS" />
      </concept>
      <concept id="1167756080639" name="jetbrains.mps.lang.generator.structure.PropertyMacro_GetPropertyValue" flags="in" index="3zFVjK" />
      <concept id="1167770111131" name="jetbrains.mps.lang.generator.structure.ReferenceMacro_GetReferent" flags="in" index="3$xsQk" />
      <concept id="1167945743726" name="jetbrains.mps.lang.generator.structure.IfMacro_Condition" flags="in" index="3IZrLx" />
      <concept id="1167951910403" name="jetbrains.mps.lang.generator.structure.SourceSubstituteMacro_SourceNodesQuery" flags="in" index="3JmXsc" />
      <concept id="1805153994415891174" name="jetbrains.mps.lang.generator.structure.TemplateParameterDeclaration" flags="ng" index="1N15co">
        <child id="1805153994415893199" name="type" index="1N15GL" />
      </concept>
      <concept id="1168024337012" name="jetbrains.mps.lang.generator.structure.SourceSubstituteMacro_SourceNodeQuery" flags="in" index="3NFfHV" />
      <concept id="4035562641222622437" name="jetbrains.mps.lang.generator.structure.TemplateArgumentQuery" flags="in" index="1UU6SM" />
      <concept id="4035562641222585520" name="jetbrains.mps.lang.generator.structure.TemplateArgumentQueryExpression" flags="nn" index="1UUvTB">
        <child id="4035562641222618754" name="query" index="1UU7Ll" />
      </concept>
      <concept id="1118773211870" name="jetbrains.mps.lang.generator.structure.IfMacro" flags="ln" index="1W57fq">
        <child id="1194989344771" name="alternativeConsequence" index="UU_$l" />
        <child id="1167945861827" name="conditionFunction" index="3IZSJc" />
      </concept>
      <concept id="1118786554307" name="jetbrains.mps.lang.generator.structure.LoopMacro" flags="ln" index="1WS0z7">
        <child id="1167952069335" name="sourceNodesQuery" index="3Jn$fo" />
      </concept>
      <concept id="1088761943574" name="jetbrains.mps.lang.generator.structure.ReferenceMacro" flags="ln" index="1ZhdrF">
        <child id="1167770376702" name="referentFunction" index="3$ytzL" />
      </concept>
    </language>
    <language id="fd392034-7849-419d-9071-12563d152375" name="jetbrains.mps.baseLanguage.closures">
      <concept id="1199569711397" name="jetbrains.mps.baseLanguage.closures.structure.ClosureLiteral" flags="nn" index="1bVj0M">
        <child id="1199569906740" name="parameter" index="1bW2Oz" />
        <child id="1199569916463" name="body" index="1bW5cS" />
      </concept>
    </language>
    <language id="69b8a993-9b87-4d96-bf0c-3559f4bb0c63" name="jetbrains.mps.lang.slanguage">
      <concept id="2030416617761226491" name="jetbrains.mps.lang.slanguage.structure.Model_IsAspectOperation" flags="nn" index="3zA4fs">
        <reference id="2030416617761226680" name="aspect" index="3zA4av" />
      </concept>
    </language>
    <language id="d7706f63-9be2-479c-a3da-ae92af1e64d5" name="jetbrains.mps.lang.generator.generationContext">
      <concept id="1229477454423" name="jetbrains.mps.lang.generator.generationContext.structure.GenerationContextOp_GetOriginalCopiedInputByOutput" flags="nn" index="12$id9">
        <child id="1229477520175" name="outputNode" index="12$y8L" />
      </concept>
      <concept id="5190093307972723402" name="jetbrains.mps.lang.generator.generationContext.structure.GenerationContextOp_ParameterRef" flags="nn" index="3cR$yn">
        <reference id="5190093307972736266" name="parameter" index="3cRzXn" />
      </concept>
      <concept id="1216860049635" name="jetbrains.mps.lang.generator.generationContext.structure.TemplateFunctionParameter_generationContext" flags="nn" index="1iwH7S" />
      <concept id="1217026863835" name="jetbrains.mps.lang.generator.generationContext.structure.GenerationContextOp_GetOriginalInputModel" flags="nn" index="1st3f0" />
    </language>
    <language id="3a13115c-633c-4c5c-bbcc-75c4219e9555" name="jetbrains.mps.lang.quotation">
      <concept id="1196350785113" name="jetbrains.mps.lang.quotation.structure.Quotation" flags="nn" index="2c44tf">
        <child id="1196350785114" name="quotedNode" index="2c44tc" />
      </concept>
    </language>
    <language id="df345b11-b8c7-4213-ac66-48d2a9b75d88" name="jetbrains.mps.baseLanguageInternal">
      <concept id="1238251434034" name="jetbrains.mps.baseLanguageInternal.structure.ExtractToConstantExpression" flags="ng" index="1dyn4i">
        <property id="1238251449050" name="fieldName" index="1dyqJU" />
        <property id="8835849473318867199" name="makeUnique" index="1zomUR" />
        <child id="1238251454130" name="expression" index="1dyrYi" />
      </concept>
      <concept id="1173996401517" name="jetbrains.mps.baseLanguageInternal.structure.InternalNewExpression" flags="nn" index="1nCR9W">
        <property id="1173996588177" name="fqClassName" index="1nD$Q0" />
        <child id="1179332974947" name="type" index="2lIhxL" />
      </concept>
      <concept id="1174294166120" name="jetbrains.mps.baseLanguageInternal.structure.InternalPartialInstanceMethodCall" flags="nn" index="1DoJHT">
        <property id="1174294288199" name="methodName" index="1Dpdpm" />
        <child id="1174313653259" name="returnType" index="1Ez5kq" />
        <child id="1174317636233" name="instance" index="1EMhIo" />
      </concept>
    </language>
    <language id="7866978e-a0f0-4cc7-81bc-4d213d9375e1" name="jetbrains.mps.lang.smodel">
      <concept id="1177026924588" name="jetbrains.mps.lang.smodel.structure.RefConcept_Reference" flags="nn" index="chp4Y">
        <reference id="1177026940964" name="conceptDeclaration" index="cht4Q" />
      </concept>
      <concept id="1138411891628" name="jetbrains.mps.lang.smodel.structure.SNodeOperation" flags="nn" index="eCIE_">
        <child id="1144104376918" name="parameter" index="1xVPHs" />
      </concept>
      <concept id="1179409122411" name="jetbrains.mps.lang.smodel.structure.Node_ConceptMethodCall" flags="nn" index="2qgKlT" />
      <concept id="2396822768958367367" name="jetbrains.mps.lang.smodel.structure.AbstractTypeCastExpression" flags="nn" index="$5XWr">
        <reference id="6733348108486823428" name="concept" index="1m5ApE" />
        <child id="6733348108486823193" name="leftExpression" index="1m5AlR" />
      </concept>
      <concept id="1143226024141" name="jetbrains.mps.lang.smodel.structure.SModelType" flags="in" index="H_c77" />
      <concept id="1145404486709" name="jetbrains.mps.lang.smodel.structure.SemanticDowncastExpression" flags="nn" index="2JrnkZ">
        <child id="1145404616321" name="leftExpression" index="2JrQYb" />
      </concept>
      <concept id="1212008292747" name="jetbrains.mps.lang.smodel.structure.Model_GetLongNameOperation" flags="nn" index="LkI2h" />
      <concept id="1171315804604" name="jetbrains.mps.lang.smodel.structure.Model_RootsOperation" flags="nn" index="2RRcyG">
        <reference id="1171315804605" name="concept" index="2RRcyH" />
      </concept>
      <concept id="1171407110247" name="jetbrains.mps.lang.smodel.structure.Node_GetAncestorOperation" flags="nn" index="2Xjw5R" />
      <concept id="6677504323281689838" name="jetbrains.mps.lang.smodel.structure.SConceptType" flags="in" index="3bZ5Sz" />
      <concept id="597763930871270009" name="jetbrains.mps.lang.smodel.structure.ChildNodeRefExpression" flags="nn" index="3fl2lp">
        <reference id="597763930871272016" name="targetNode" index="3fl3PK" />
        <child id="597763930871272014" name="parent" index="3fl3PI" />
      </concept>
      <concept id="1154546950173" name="jetbrains.mps.lang.smodel.structure.ConceptReference" flags="ng" index="3gn64h">
        <reference id="1154546997487" name="concept" index="3gnhBz" />
      </concept>
      <concept id="1139621453865" name="jetbrains.mps.lang.smodel.structure.Node_IsInstanceOfOperation" flags="nn" index="1mIQ4w">
        <child id="1177027386292" name="conceptArgument" index="cj9EA" />
      </concept>
      <concept id="6039268229364358244" name="jetbrains.mps.lang.smodel.structure.ExactConceptCase" flags="ng" index="1pnPoh">
        <child id="6039268229364358388" name="body" index="1pnPq1" />
        <child id="6039268229364358387" name="concept" index="1pnPq6" />
      </concept>
      <concept id="1172008320231" name="jetbrains.mps.lang.smodel.structure.Node_IsNotNullOperation" flags="nn" index="3x8VRR" />
      <concept id="1144101972840" name="jetbrains.mps.lang.smodel.structure.OperationParm_Concept" flags="ng" index="1xMEDy">
        <child id="1207343664468" name="conceptArgument" index="ri$Ld" />
      </concept>
      <concept id="5944356402132808749" name="jetbrains.mps.lang.smodel.structure.ConceptSwitchStatement" flags="nn" index="1_3QMa">
        <child id="6039268229365417680" name="defaultBlock" index="1prKM_" />
        <child id="5944356402132808753" name="case" index="1_3QMm" />
        <child id="5944356402132808752" name="expression" index="1_3QMn" />
      </concept>
      <concept id="1219352745532" name="jetbrains.mps.lang.smodel.structure.NodeRefExpression" flags="nn" index="3B5_sB">
        <reference id="1219352800908" name="referentNode" index="3B5MYn" />
      </concept>
      <concept id="1140137987495" name="jetbrains.mps.lang.smodel.structure.SNodeTypeCastExpression" flags="nn" index="1PxgMI" />
      <concept id="1138055754698" name="jetbrains.mps.lang.smodel.structure.SNodeType" flags="in" index="3Tqbb2">
        <reference id="1138405853777" name="concept" index="ehGHo" />
      </concept>
      <concept id="1138056022639" name="jetbrains.mps.lang.smodel.structure.SPropertyAccess" flags="nn" index="3TrcHB">
        <reference id="1138056395725" name="property" index="3TsBF5" />
      </concept>
      <concept id="1138056143562" name="jetbrains.mps.lang.smodel.structure.SLinkAccess" flags="nn" index="3TrEf2">
        <reference id="1138056516764" name="link" index="3Tt5mk" />
      </concept>
      <concept id="1138056282393" name="jetbrains.mps.lang.smodel.structure.SLinkListAccess" flags="nn" index="3Tsc0h">
        <reference id="1138056546658" name="link" index="3TtcxE" />
      </concept>
    </language>
    <language id="ceab5195-25ea-4f22-9b92-103b95ca8c0c" name="jetbrains.mps.lang.core">
      <concept id="1133920641626" name="jetbrains.mps.lang.core.structure.BaseConcept" flags="ng" index="2VYdi">
        <property id="1193676396447" name="virtualPackage" index="3GE5qa" />
        <child id="5169995583184591170" name="smodelAttribute" index="lGtFl" />
      </concept>
      <concept id="3364660638048049750" name="jetbrains.mps.lang.core.structure.PropertyAttribute" flags="ng" index="A9Btg">
        <property id="1757699476691236117" name="propertyName" index="2qtEX9" />
        <property id="1341860900487648621" name="propertyId" index="P4ACc" />
      </concept>
      <concept id="3364660638048049745" name="jetbrains.mps.lang.core.structure.LinkAttribute" flags="ng" index="A9Btn">
        <property id="1757699476691236116" name="linkRole" index="2qtEX8" />
        <property id="1341860900488019036" name="linkId" index="P3scX" />
      </concept>
      <concept id="1169194658468" name="jetbrains.mps.lang.core.structure.INamedConcept" flags="ng" index="TrEIO">
        <property id="1169194664001" name="name" index="TrG5h" />
      </concept>
    </language>
    <language id="83888646-71ce-4f1c-9c53-c54016f6ad4f" name="jetbrains.mps.baseLanguage.collections">
      <concept id="1204796164442" name="jetbrains.mps.baseLanguage.collections.structure.InternalSequenceOperation" flags="nn" index="23sCx2">
        <child id="1204796294226" name="closure" index="23t8la" />
      </concept>
      <concept id="1203518072036" name="jetbrains.mps.baseLanguage.collections.structure.SmartClosureParameterDeclaration" flags="ig" index="Rh6nW" />
      <concept id="1165525191778" name="jetbrains.mps.baseLanguage.collections.structure.GetFirstOperation" flags="nn" index="1uHKPH" />
      <concept id="1165530316231" name="jetbrains.mps.baseLanguage.collections.structure.IsEmptyOperation" flags="nn" index="1v1jN8" />
      <concept id="1202120902084" name="jetbrains.mps.baseLanguage.collections.structure.WhereOperation" flags="nn" index="3zZkjj" />
      <concept id="1202128969694" name="jetbrains.mps.baseLanguage.collections.structure.SelectOperation" flags="nn" index="3$u5V9" />
      <concept id="1176501494711" name="jetbrains.mps.baseLanguage.collections.structure.IsNotEmptyOperation" flags="nn" index="3GX2aA" />
    </language>
  </registry>
  <node concept="bUwia" id="gGEWlKw">
    <property role="TrG5h" value="mc_main" />
    <property role="3GE5qa" value="Constraints" />
    <node concept="2VPoh5" id="5Cioe7RLOha" role="2VS0gm">
      <ref role="2VPoh2" node="5Cioe7RLEwT" resolve="ConstraintsAspectDescriptor" />
      <node concept="2VP$b9" id="5Cioe7RLOhc" role="2VPoh3">
        <node concept="3clFbS" id="5Cioe7RLOhd" role="2VODD2">
          <node concept="3cpWs8" id="5Cioe7RLP3y" role="3cqZAp">
            <node concept="3cpWsn" id="5Cioe7RLP3z" role="3cpWs9">
              <property role="TrG5h" value="model" />
              <node concept="H_c77" id="5Cioe7RLP3$" role="1tU5fm" />
              <node concept="2OqwBi" id="5Cioe7RLP3_" role="33vP2m">
                <node concept="1iwH7S" id="5Cioe7RLP3A" role="2Oq$k0" />
                <node concept="1st3f0" id="5Cioe7RLP3B" role="2OqNvi" />
              </node>
            </node>
          </node>
          <node concept="3clFbF" id="40EGsDCsY$4" role="3cqZAp">
            <node concept="1Wc70l" id="40EGsDCsY$5" role="3clFbG">
              <node concept="3fqX7Q" id="40EGsDCsY$e" role="3uHU7w">
                <node concept="2OqwBi" id="40EGsDCsY$f" role="3fr31v">
                  <node concept="2OqwBi" id="40EGsDCsY$g" role="2Oq$k0">
                    <node concept="37vLTw" id="3GM_nagTwjk" role="2Oq$k0">
                      <ref role="3cqZAo" node="5Cioe7RLP3z" resolve="model" />
                    </node>
                    <node concept="2RRcyG" id="40EGsDCsY$i" role="2OqNvi" />
                  </node>
                  <node concept="1v1jN8" id="40EGsDCsY$j" role="2OqNvi" />
                </node>
              </node>
              <node concept="2OqwBi" id="qmfyRQRhFJ" role="3uHU7B">
                <node concept="37vLTw" id="qmfyRQRhEe" role="2Oq$k0">
                  <ref role="3cqZAo" node="5Cioe7RLP3z" resolve="model" />
                </node>
                <node concept="3zA4fs" id="qmfyRQRhHO" role="2OqNvi">
                  <ref role="3zA4av" to="beg:2LiUEk8oQ$g" resolve="constraints" />
                </node>
              </node>
            </node>
          </node>
        </node>
      </node>
    </node>
    <node concept="3aamgX" id="hfgawce" role="3acgRq">
      <ref role="30HIoZ" to="tp1t:gGEsrNs" resolve="ConstraintsFunctionParameter_node" />
      <node concept="j$656" id="hfgaX80" role="1lVwrX">
        <ref role="v9R2y" to="tpe8:gCCYkhx" resolve="reduce_ConceptFunctionParameter_default" />
      </node>
    </node>
    <node concept="3aamgX" id="5Q8xummBO8F" role="3acgRq">
      <ref role="30HIoZ" to="tp1t:5Q2IUnK$7k9" resolve="ConstraintFunctionParameter_childNode" />
      <node concept="j$656" id="5Q8xummBO8H" role="1lVwrX">
        <ref role="v9R2y" to="tpe8:gCCYkhx" resolve="reduce_ConceptFunctionParameter_default" />
      </node>
    </node>
    <node concept="3aamgX" id="hfgaJde" role="3acgRq">
      <ref role="30HIoZ" to="tp1t:gLWqvmI" resolve="ConstraintsFunctionParameter_propertyValue" />
      <node concept="j$656" id="hssSKK_" role="1lVwrX">
        <ref role="v9R2y" node="hshgjlV" resolve="reduce_PropertyValueParameter_to_MethodParameterReference_by_Alias_old" />
      </node>
    </node>
    <node concept="3aamgX" id="hfgaL4p" role="3acgRq">
      <ref role="30HIoZ" to="tp1t:gVkakXD" resolve="ConstraintFunctionParameter_referenceNode" />
      <node concept="j$656" id="hfgb0cl" role="1lVwrX">
        <ref role="v9R2y" to="tpe8:gCCYkhx" resolve="reduce_ConceptFunctionParameter_default" />
      </node>
    </node>
    <node concept="3aamgX" id="42wXlt$t88w" role="3acgRq">
      <ref role="30HIoZ" to="tp1t:7LJrcbBIRrK" resolve="ConstraintFunctionParameter_contextNode" />
      <node concept="j$656" id="5rVfazo6z$h" role="1lVwrX">
        <ref role="v9R2y" to="tpe8:gCCYkhx" resolve="reduce_ConceptFunctionParameter_default" />
      </node>
    </node>
    <node concept="3aamgX" id="5rVfazo6z$i" role="3acgRq">
      <ref role="30HIoZ" to="tp1t:42wXlt$sC5U" resolve="ConstraintFunctionParameter_contextRole" />
      <node concept="j$656" id="5rVfazo6z$j" role="1lVwrX">
        <ref role="v9R2y" to="tpe8:gCCYkhx" resolve="reduce_ConceptFunctionParameter_default" />
      </node>
    </node>
    <node concept="3aamgX" id="5rVfazo6z$m" role="3acgRq">
      <ref role="30HIoZ" to="tp1t:42wXlt$sC68" resolve="ConstraintFunctionParameter_position" />
      <node concept="j$656" id="5rVfazo6z$n" role="1lVwrX">
        <ref role="v9R2y" to="tpe8:gCCYkhx" resolve="reduce_ConceptFunctionParameter_default" />
      </node>
    </node>
    <node concept="3aamgX" id="5rVfazo6z$k" role="3acgRq">
      <ref role="30HIoZ" to="tp1t:42wXlt$sC61" resolve="ConstraintFunctionParameter_exists" />
      <node concept="gft3U" id="e2N9peCWx4" role="1lVwrX">
        <node concept="1DoJHT" id="htupesf" role="gfFT$">
          <property role="1Dpdpm" value="isExists" />
          <node concept="10P_77" id="e2N9peDd9U" role="1Ez5kq" />
          <node concept="37vLTw" id="2BHiRxgsAW0" role="1EMhIo">
            <ref role="3cqZAo" to="tpe8:gCCYkhD" resolve="_parameter_" />
            <node concept="1ZhdrF" id="htzT244" role="lGtFl">
              <property role="2qtEX8" value="variableDeclaration" />
              <property role="P3scX" value="f3061a53-9226-4cc5-a443-f952ceaf5816/1068498886296/1068581517664" />
              <node concept="3$xsQk" id="htzT245" role="3$ytzL">
                <node concept="3clFbS" id="htzT246" role="2VODD2">
                  <node concept="3clFbF" id="htzT5lm" role="3cqZAp">
                    <node concept="Xl_RD" id="htzT5ln" role="3clFbG">
                      <property role="Xl_RC" value="_context" />
                    </node>
                  </node>
                </node>
              </node>
            </node>
          </node>
        </node>
      </node>
    </node>
    <node concept="3aamgX" id="hfgaMYJ" role="3acgRq">
      <ref role="30HIoZ" to="tp1t:gVkhV$q" resolve="ConstraintFunctionParameter_newReferentNode" />
      <node concept="j$656" id="hfgb14K" role="1lVwrX">
        <ref role="v9R2y" to="tpe8:gCCYkhx" resolve="reduce_ConceptFunctionParameter_default" />
      </node>
    </node>
    <node concept="3aamgX" id="hfgaQoj" role="3acgRq">
      <ref role="30HIoZ" to="tp1t:gVki8JJ" resolve="ConstraintFunctionParameter_oldReferentNode" />
      <node concept="j$656" id="hfgb2uB" role="1lVwrX">
        <ref role="v9R2y" to="tpe8:gCCYkhx" resolve="reduce_ConceptFunctionParameter_default" />
      </node>
    </node>
    <node concept="3aamgX" id="hwnORAl" role="3acgRq">
      <ref role="30HIoZ" to="tp1t:hwnLn5r" resolve="ConstraintFunctionParameter_parentNode" />
      <node concept="j$656" id="hwnOXEr" role="1lVwrX">
        <ref role="v9R2y" to="tpe8:gCCYkhx" resolve="reduce_ConceptFunctionParameter_default" />
      </node>
    </node>
    <node concept="3aamgX" id="hwoPDoO" role="3acgRq">
      <ref role="30HIoZ" to="tp1t:hwotxKp" resolve="ConstraintFunctionParameter_childConcept" />
      <node concept="j$656" id="hwoPGtI" role="1lVwrX">
        <ref role="v9R2y" to="tpe8:gCCYkhx" resolve="reduce_ConceptFunctionParameter_default" />
      </node>
    </node>
    <node concept="3aamgX" id="hwoZ1IR" role="3acgRq">
      <ref role="30HIoZ" to="tp1t:hwoXsFk" resolve="ConstraintFunctionParameter_link" />
      <node concept="j$656" id="hwoZ4IT" role="1lVwrX">
        <ref role="v9R2y" to="tpe8:gCCYkhx" resolve="reduce_ConceptFunctionParameter_default" />
      </node>
    </node>
    <node concept="3aamgX" id="2_nwIgTMn_F" role="3acgRq">
      <ref role="30HIoZ" to="tp1t:2_nwIgTMkmr" resolve="ConstraintFunctionParameter_containingLink" />
      <node concept="j$656" id="2_nwIgTMn_H" role="1lVwrX">
        <ref role="v9R2y" to="tpe8:gCCYkhx" resolve="reduce_ConceptFunctionParameter_default" />
      </node>
    </node>
    <node concept="3aamgX" id="hyWVdYb" role="3acgRq">
      <ref role="30HIoZ" to="tp1t:gI1POib" resolve="ConceptParameter_ReferentSearchScope_enclosingNode" />
      <node concept="j$656" id="hyWVt3_" role="1lVwrX">
        <ref role="v9R2y" to="tpe8:gCCYkhx" resolve="reduce_ConceptFunctionParameter_default" />
      </node>
    </node>
    <node concept="3aamgX" id="hyXazzI" role="3acgRq">
      <ref role="30HIoZ" to="tp1t:hyXa2tv" resolve="ConstraintFunctionParameter_linkTarget" />
      <node concept="j$656" id="hyXaA$N" role="1lVwrX">
        <ref role="v9R2y" to="tpe8:gCCYkhx" resolve="reduce_ConceptFunctionParameter_default" />
      </node>
    </node>
    <node concept="3aamgX" id="6SyLvG4HzJA" role="3acgRq">
      <ref role="30HIoZ" to="tp1t:3oQug8hqyBc" resolve="ConstraintFunctionParameter_parameterNode" />
      <node concept="j$656" id="6SyLvG4H$tl" role="1lVwrX">
        <ref role="v9R2y" to="tpe8:gCCYkhx" resolve="reduce_ConceptFunctionParameter_default" />
      </node>
    </node>
    <node concept="3aamgX" id="5RKjesl2qS6" role="3acgRq">
      <ref role="30HIoZ" to="tp1t:5RKjesl2qRO" resolve="ConstraintFunctionParameter_visible" />
      <node concept="j$656" id="5RKjesl2ryY" role="1lVwrX">
        <ref role="v9R2y" to="tpe8:gCCYkhx" resolve="reduce_ConceptFunctionParameter_default" />
      </node>
    </node>
    <node concept="3aamgX" id="5RKjesl2ryZ" role="3acgRq">
      <ref role="30HIoZ" to="tp1t:5RKjesl2qRX" resolve="ConstraintFunctionParameter_smartReference" />
      <node concept="j$656" id="5RKjesl2rz1" role="1lVwrX">
        <ref role="v9R2y" to="tpe8:gCCYkhx" resolve="reduce_ConceptFunctionParameter_default" />
      </node>
    </node>
    <node concept="3aamgX" id="3YPB4zZj0sO" role="3acgRq">
      <ref role="30HIoZ" to="tp1t:3YPB4zZiSNX" resolve="ConstraintFunctionParameter_inEditor" />
      <node concept="j$656" id="3YPB4zZj1Am" role="1lVwrX">
        <ref role="v9R2y" to="tpe8:gCCYkhx" resolve="reduce_ConceptFunctionParameter_default" />
      </node>
    </node>
    <node concept="3lhOvk" id="hDML89y" role="3lj3bC">
      <ref role="30HIoZ" to="tp1t:hDM2fEI" resolve="ConceptConstraints" />
      <ref role="3lhOvi" node="hDMKY8E" resolve="ConstraintsClass" />
    </node>
    <node concept="aNPBN" id="hKbrECo" role="aQYdv">
      <ref role="aOQi4" to="tp1t:hDM2fEI" resolve="ConceptConstraints" />
    </node>
  </node>
  <node concept="13MO4I" id="hshgjlV">
    <property role="TrG5h" value="reduce_PropertyValueParameter_to_MethodParameterReference_by_Alias_old" />
    <property role="3GE5qa" value="Constraints" />
    <ref role="3gUMe" to="tpee:g76ryKb" resolve="ConceptFunctionParameter" />
    <node concept="3clFb_" id="hshgjlW" role="13RCb5">
      <property role="TrG5h" value="execPropertySet" />
      <node concept="3cqZAl" id="hshgjlX" role="3clF45" />
      <node concept="3clFbS" id="hshgjlY" role="3clF47">
        <node concept="3clFbF" id="7KMCQ$NGLos" role="3cqZAp">
          <node concept="2OqwBi" id="7KMCQ$NGLou" role="3clFbG">
            <node concept="10M0yZ" id="7KMCQ$NGLot" role="2Oq$k0">
              <ref role="1PxDUh" to="wyt6:~System" resolve="System" />
              <ref role="3cqZAo" to="wyt6:~System.out" resolve="out" />
            </node>
            <node concept="liA8E" id="7KMCQ$NGLoy" role="2OqNvi">
              <ref role="37wK5l" to="guwi:~PrintStream.println(java.lang.String):void" resolve="println" />
              <node concept="1eOMI4" id="hshiHT1" role="37wK5m">
                <node concept="2YIFZM" id="hshj0XV" role="1eOMHV">
                  <ref role="1Pybhc" to="i8bi:5IkW5anFfnn" resolve="SPropertyOperations" />
                  <ref role="37wK5l" to="i8bi:5IkW5anFfon" resolve="getString" />
                  <node concept="37vLTw" id="2BHiRxglGVf" role="37wK5m">
                    <ref role="3cqZAo" node="hshjhbj" resolve="propertyValue" />
                  </node>
                  <node concept="1ZhdrF" id="hshjtB$" role="lGtFl">
                    <property role="2qtEX8" value="baseMethodDeclaration" />
                    <property role="P3scX" value="f3061a53-9226-4cc5-a443-f952ceaf5816/1204053956946/1068499141037" />
                    <node concept="3$xsQk" id="hshjtB_" role="3$ytzL">
                      <node concept="3clFbS" id="hshjtBA" role="2VODD2">
                        <node concept="3cpWs8" id="hshj$p0" role="3cqZAp">
                          <node concept="3cpWsn" id="hshj$p1" role="3cpWs9">
                            <property role="TrG5h" value="propertyConstraint" />
                            <node concept="3Tqbb2" id="hshj$p2" role="1tU5fm">
                              <ref role="ehGHo" to="tp1t:gGEnED8" resolve="NodePropertyConstraint" />
                            </node>
                            <node concept="2OqwBi" id="hxx$ODP" role="33vP2m">
                              <node concept="30H73N" id="hshjABD" role="2Oq$k0" />
                              <node concept="2Xjw5R" id="hshj$p4" role="2OqNvi">
                                <node concept="1xMEDy" id="hshj$p5" role="1xVPHs">
                                  <node concept="chp4Y" id="h_Yk1wm" role="ri$Ld">
                                    <ref role="cht4Q" to="tp1t:gGEnED8" resolve="NodePropertyConstraint" />
                                  </node>
                                </node>
                              </node>
                            </node>
                          </node>
                        </node>
                        <node concept="3cpWs8" id="hshj$p7" role="3cqZAp">
                          <node concept="3cpWsn" id="hshj$p8" role="3cpWs9">
                            <property role="TrG5h" value="property" />
                            <node concept="3Tqbb2" id="hshj$p9" role="1tU5fm">
                              <ref role="ehGHo" to="tpce:f_TJgxF" resolve="PropertyDeclaration" />
                            </node>
                            <node concept="2OqwBi" id="hxx$V8_" role="33vP2m">
                              <node concept="37vLTw" id="3GM_nagTryC" role="2Oq$k0">
                                <ref role="3cqZAo" node="hshj$p1" resolve="propertyConstraint" />
                              </node>
                              <node concept="3TrEf2" id="hshj$pb" role="2OqNvi">
                                <ref role="3Tt5mk" to="tp1t:gGEom_V" />
                              </node>
                            </node>
                          </node>
                        </node>
                        <node concept="3cpWs8" id="hshj$pd" role="3cqZAp">
                          <node concept="3cpWsn" id="hshj$pe" role="3cpWs9">
                            <property role="TrG5h" value="dataType" />
                            <node concept="3Tqbb2" id="hshj$pf" role="1tU5fm">
                              <ref role="ehGHo" to="tpce:fKAxPRU" resolve="DataTypeDeclaration" />
                            </node>
                            <node concept="2OqwBi" id="hxx$NoS" role="33vP2m">
                              <node concept="37vLTw" id="3GM_nagT$To" role="2Oq$k0">
                                <ref role="3cqZAo" node="hshj$p8" resolve="property" />
                              </node>
                              <node concept="3TrEf2" id="hshj$ph" role="2OqNvi">
                                <ref role="3Tt5mk" to="tpce:fKAX2Z_" />
                              </node>
                            </node>
                          </node>
                        </node>
                        <node concept="3clFbJ" id="hshjE_6" role="3cqZAp">
                          <node concept="3clFbS" id="hshjE_7" role="3clFbx">
                            <node concept="3cpWs6" id="hshjG6b" role="3cqZAp">
                              <node concept="10Nm6u" id="hshjGCo" role="3cqZAk" />
                            </node>
                          </node>
                          <node concept="3clFbC" id="hshjFtl" role="3clFbw">
                            <node concept="10Nm6u" id="hshjFLD" role="3uHU7w" />
                            <node concept="37vLTw" id="3GM_nagT$LU" role="3uHU7B">
                              <ref role="3cqZAo" node="hshj$pe" resolve="dataType" />
                            </node>
                          </node>
                        </node>
                        <node concept="3cpWs8" id="hshjRcM" role="3cqZAp">
                          <node concept="3cpWsn" id="hshjRcN" role="3cpWs9">
                            <property role="TrG5h" value="bltype" />
                            <node concept="3Tqbb2" id="hshjVsN" role="1tU5fm" />
                            <node concept="2OqwBi" id="hxx$OO_" role="33vP2m">
                              <node concept="37vLTw" id="3GM_nagTxpX" role="2Oq$k0">
                                <ref role="3cqZAo" node="hshj$pe" resolve="dataType" />
                              </node>
                              <node concept="2qgKlT" id="hshjOA1" role="2OqNvi">
                                <ref role="37wK5l" to="tpcn:hEwI9ym" resolve="toBaseLanguageType" />
                              </node>
                            </node>
                          </node>
                        </node>
                        <node concept="3clFbJ" id="hshjXxE" role="3cqZAp">
                          <node concept="3clFbS" id="hshjXxF" role="3clFbx">
                            <node concept="3cpWs6" id="5DcBNiM9P25" role="3cqZAp">
                              <node concept="3fl2lp" id="5DcBNiM9P26" role="3cqZAk">
                                <ref role="3fl3PK" to="i8bi:5IkW5anFfp2" resolve="getInteger" />
                                <node concept="3B5_sB" id="5DcBNiM9P27" role="3fl3PI">
                                  <ref role="3B5MYn" to="i8bi:5IkW5anFfnn" resolve="SPropertyOperations" />
                                </node>
                              </node>
                            </node>
                          </node>
                          <node concept="2OqwBi" id="hxx$V0s" role="3clFbw">
                            <node concept="37vLTw" id="3GM_nagTwXv" role="2Oq$k0">
                              <ref role="3cqZAo" node="hshjRcN" resolve="bltype" />
                            </node>
                            <node concept="1mIQ4w" id="hshk1oa" role="2OqNvi">
                              <node concept="chp4Y" id="hshk49d" role="cj9EA">
                                <ref role="cht4Q" to="tpee:f_0OyhT" resolve="IntegerType" />
                              </node>
                            </node>
                          </node>
                        </node>
                        <node concept="3clFbJ" id="hshku10" role="3cqZAp">
                          <node concept="3clFbS" id="hshku11" role="3clFbx">
                            <node concept="3cpWs6" id="5DcBNiM9Kxd" role="3cqZAp">
                              <node concept="3fl2lp" id="5DcBNiM9Kxe" role="3cqZAk">
                                <ref role="3fl3PK" to="i8bi:5IkW5anFfpG" resolve="getBoolean" />
                                <node concept="3B5_sB" id="5DcBNiM9Kxf" role="3fl3PI">
                                  <ref role="3B5MYn" to="i8bi:5IkW5anFfnn" resolve="SPropertyOperations" />
                                </node>
                              </node>
                            </node>
                          </node>
                          <node concept="2OqwBi" id="hxx$NvV" role="3clFbw">
                            <node concept="37vLTw" id="3GM_nagT$mk" role="2Oq$k0">
                              <ref role="3cqZAo" node="hshjRcN" resolve="bltype" />
                            </node>
                            <node concept="1mIQ4w" id="hshkvbA" role="2OqNvi">
                              <node concept="chp4Y" id="hshkvU1" role="cj9EA">
                                <ref role="cht4Q" to="tpee:f_0P_4Y" resolve="BooleanType" />
                              </node>
                            </node>
                          </node>
                        </node>
                        <node concept="3cpWs6" id="5DcBNiM9FZS" role="3cqZAp">
                          <node concept="3fl2lp" id="5DcBNiM9J4P" role="3cqZAk">
                            <ref role="3fl3PK" to="i8bi:5IkW5anFfon" resolve="getString" />
                            <node concept="3B5_sB" id="5DcBNiM9GqV" role="3fl3PI">
                              <ref role="3B5MYn" to="i8bi:5IkW5anFfnn" resolve="SPropertyOperations" />
                            </node>
                          </node>
                        </node>
                      </node>
                    </node>
                  </node>
                </node>
                <node concept="raruj" id="hshiJeo" role="lGtFl" />
              </node>
            </node>
          </node>
        </node>
      </node>
      <node concept="37vLTG" id="hshjccT" role="3clF46">
        <property role="TrG5h" value="node" />
        <node concept="3Tqbb2" id="i2nPOsM" role="1tU5fm" />
      </node>
      <node concept="37vLTG" id="hshgjmo" role="3clF46">
        <property role="TrG5h" value="propertyName" />
        <node concept="17QB3L" id="hP3mwOd" role="1tU5fm" />
      </node>
      <node concept="37vLTG" id="hshjhbj" role="3clF46">
        <property role="TrG5h" value="propertyValue" />
        <node concept="17QB3L" id="hP3mwVn" role="1tU5fm" />
      </node>
      <node concept="3Tm1VV" id="hshgjmq" role="1B3o_S" />
    </node>
  </node>
  <node concept="13MO4I" id="hss3eab">
    <property role="TrG5h" value="reduce_PropertyValueParameter_to_MethodParameterReference_by_Alias" />
    <property role="3GE5qa" value="Constraints" />
    <ref role="3gUMe" to="tpee:g76ryKb" resolve="ConceptFunctionParameter" />
    <node concept="3clFb_" id="hss3eac" role="13RCb5">
      <property role="TrG5h" value="execPropertySet" />
      <node concept="3cqZAl" id="hss3ead" role="3clF45" />
      <node concept="3clFbS" id="hss3eae" role="3clF47">
        <node concept="3clFbF" id="7KMCQ$NGL8X" role="3cqZAp">
          <node concept="2OqwBi" id="7KMCQ$NGLom" role="3clFbG">
            <node concept="10M0yZ" id="7KMCQ$NGL8Y" role="2Oq$k0">
              <ref role="1PxDUh" to="wyt6:~System" resolve="System" />
              <ref role="3cqZAo" to="wyt6:~System.out" resolve="out" />
            </node>
            <node concept="liA8E" id="7KMCQ$NGLoq" role="2OqNvi">
              <ref role="37wK5l" to="guwi:~PrintStream.println(java.lang.String):void" resolve="println" />
              <node concept="37vLTw" id="2BHiRxgmlpL" role="37wK5m">
                <ref role="3cqZAo" node="hss3ebH" resolve="propertyValue" />
                <node concept="raruj" id="hss3ks$" role="lGtFl" />
              </node>
            </node>
          </node>
        </node>
      </node>
      <node concept="37vLTG" id="hss3ebD" role="3clF46">
        <property role="TrG5h" value="node" />
        <node concept="3Tqbb2" id="i2nPODn" role="1tU5fm" />
      </node>
      <node concept="37vLTG" id="hss3ebF" role="3clF46">
        <property role="TrG5h" value="propertyName" />
        <node concept="17QB3L" id="hP3mwST" role="1tU5fm" />
      </node>
      <node concept="37vLTG" id="hss3ebH" role="3clF46">
        <property role="TrG5h" value="propertyValue" />
        <node concept="17QB3L" id="hP3mwPV" role="1tU5fm" />
      </node>
      <node concept="3Tm1VV" id="hss3ebL" role="1B3o_S" />
    </node>
  </node>
  <node concept="312cEu" id="hDMKY8E">
    <property role="TrG5h" value="ConstraintsClass" />
    <property role="3GE5qa" value="Constraints" />
    <node concept="3Tm1VV" id="hDMKY8F" role="1B3o_S" />
    <node concept="n94m4" id="hDMKY8G" role="lGtFl">
      <ref role="n9lRv" to="tp1t:hDM2fEI" resolve="ConceptConstraints" />
    </node>
    <node concept="17Uvod" id="hDML4jH" role="lGtFl">
      <property role="2qtEX9" value="name" />
      <property role="P4ACc" value="ceab5195-25ea-4f22-9b92-103b95ca8c0c/1169194658468/1169194664001" />
      <node concept="3zFVjK" id="hDML4jI" role="3zH0cK">
        <node concept="3clFbS" id="hDML4jJ" role="2VODD2">
          <node concept="3clFbF" id="hDML6ji" role="3cqZAp">
            <node concept="2OqwBi" id="hDML6ky" role="3clFbG">
              <node concept="30H73N" id="hDML6jj" role="2Oq$k0" />
              <node concept="3TrcHB" id="hDML6BC" role="2OqNvi">
                <ref role="3TsBF5" to="tpck:h0TrG11" resolve="name" />
              </node>
            </node>
          </node>
        </node>
      </node>
    </node>
    <node concept="3uibUv" id="6s7bPiw2uRl" role="1zkMxy">
      <ref role="3uigEE" to="79pl:~BaseConstraintsDescriptor" resolve="BaseConstraintsDescriptor" />
    </node>
    <node concept="3clFbW" id="1UB_YWUhqYx" role="jymVt">
      <node concept="3cqZAl" id="1UB_YWUhqYy" role="3clF45" />
      <node concept="3clFbS" id="1UB_YWUhqYz" role="3clF47">
        <node concept="XkiVB" id="3g99cIN5jgI" role="3cqZAp">
          <ref role="37wK5l" to="79pl:~BaseConstraintsDescriptor.&lt;init&gt;(jetbrains.mps.smodel.adapter.ids.SConceptId)" resolve="BaseConstraintsDescriptor" />
          <node concept="10Nm6u" id="23CHI7KI1sl" role="37wK5m">
            <node concept="xERo3" id="23CHI7KI21U" role="lGtFl">
              <ref role="xH3mL" to="tp27:5DcBNiM8Rtt" resolve="reduce_ConceptDeclaration2SAbstractConcept" />
              <node concept="3NFfHV" id="23CHI7KI22f" role="xEYEz">
                <node concept="3clFbS" id="23CHI7KI22g" role="2VODD2">
                  <node concept="3clFbF" id="23CHI7KI23$" role="3cqZAp">
                    <node concept="2OqwBi" id="23CHI7KI2om" role="3clFbG">
                      <node concept="30H73N" id="23CHI7KI23z" role="2Oq$k0" />
                      <node concept="3TrEf2" id="23CHI7KIcwn" role="2OqNvi">
                        <ref role="3Tt5mk" to="tp1t:hDM2mAQ" />
                      </node>
                    </node>
                  </node>
                </node>
              </node>
            </node>
          </node>
        </node>
      </node>
      <node concept="3Tm1VV" id="1UB_YWUhqY$" role="1B3o_S" />
    </node>
    <node concept="3clFb_" id="2CXp3xFXm4x" role="jymVt">
      <property role="IEkAT" value="false" />
      <property role="1EzhhJ" value="false" />
      <property role="TrG5h" value="getAlternativeIcon" />
      <property role="DiZV1" value="false" />
      <node concept="3Tm1VV" id="2CXp3xFXm4y" role="1B3o_S" />
      <node concept="3uibUv" id="2CXp3xFXm4z" role="3clF45">
        <ref role="3uigEE" to="wyt6:~String" resolve="String" />
      </node>
      <node concept="37vLTG" id="2CXp3xFXm4$" role="3clF46">
        <property role="TrG5h" value="node" />
        <node concept="3uibUv" id="2CXp3xFXm4_" role="1tU5fm">
          <ref role="3uigEE" to="mhbf:~SNode" resolve="SNode" />
        </node>
      </node>
      <node concept="3clFbS" id="2CXp3xFXm4A" role="3clF47">
        <node concept="3clFbF" id="2CXp3xFXm4F" role="3cqZAp">
          <node concept="10Nm6u" id="2CXp3xFXm4G" role="3clFbG" />
        </node>
        <node concept="29HgVG" id="2CXp3xFXu5o" role="lGtFl">
          <node concept="3NFfHV" id="2CXp3xFXu5p" role="3NFExx">
            <node concept="3clFbS" id="2CXp3xFXu5q" role="2VODD2">
              <node concept="3clFbF" id="6kUvSzd_mbY" role="3cqZAp">
                <node concept="2OqwBi" id="6kUvSzd_mbZ" role="3clFbG">
                  <node concept="2OqwBi" id="6kUvSzd_mc0" role="2Oq$k0">
                    <node concept="30H73N" id="6kUvSzd_mc1" role="2Oq$k0" />
                    <node concept="3TrEf2" id="6kUvSzd_mc2" role="2OqNvi">
                      <ref role="3Tt5mk" to="tp1t:3gr0SYj1Yno" />
                    </node>
                  </node>
                  <node concept="3TrEf2" id="6kUvSzd_mc3" role="2OqNvi">
                    <ref role="3Tt5mk" to="tpee:gyVODHa" />
                  </node>
                </node>
              </node>
            </node>
          </node>
        </node>
      </node>
      <node concept="1W57fq" id="6kUvSzd_mbM" role="lGtFl">
        <node concept="3IZrLx" id="6kUvSzd_mbN" role="3IZSJc">
          <node concept="3clFbS" id="6kUvSzd_mbO" role="2VODD2">
            <node concept="3clFbF" id="6kUvSzd_mbP" role="3cqZAp">
              <node concept="3y3z36" id="6kUvSzd_mbQ" role="3clFbG">
                <node concept="10Nm6u" id="6kUvSzd_mbR" role="3uHU7w" />
                <node concept="2OqwBi" id="6kUvSzd_mbS" role="3uHU7B">
                  <node concept="30H73N" id="6kUvSzd_mbT" role="2Oq$k0" />
                  <node concept="3TrEf2" id="6kUvSzd_mbU" role="2OqNvi">
                    <ref role="3Tt5mk" to="tp1t:3gr0SYj1Yno" />
                  </node>
                </node>
              </node>
            </node>
          </node>
        </node>
      </node>
    </node>
    <node concept="3clFb_" id="1fdcuoIZuqU" role="jymVt">
      <property role="IEkAT" value="false" />
      <property role="1EzhhJ" value="false" />
      <property role="TrG5h" value="getInstanceIcon" />
      <property role="DiZV1" value="false" />
      <node concept="3Tm1VV" id="1fdcuoIZuqV" role="1B3o_S" />
      <node concept="3uibUv" id="14excHa3ZVk" role="3clF45">
        <ref role="3uigEE" to="ze1i:~IconResource" resolve="IconResource" />
      </node>
      <node concept="37vLTG" id="1fdcuoIZuqX" role="3clF46">
        <property role="TrG5h" value="node" />
        <node concept="3uibUv" id="1fdcuoIZuqY" role="1tU5fm">
          <ref role="3uigEE" to="mhbf:~SNode" resolve="SNode" />
        </node>
      </node>
      <node concept="3clFbS" id="1fdcuoIZuqZ" role="3clF47">
        <node concept="3clFbF" id="1fdcuoIZur0" role="3cqZAp">
          <node concept="10Nm6u" id="1fdcuoIZur1" role="3clFbG" />
        </node>
        <node concept="29HgVG" id="1fdcuoIZur2" role="lGtFl">
          <node concept="3NFfHV" id="1fdcuoIZur3" role="3NFExx">
            <node concept="3clFbS" id="1fdcuoIZur4" role="2VODD2">
              <node concept="3clFbF" id="1fdcuoIZur5" role="3cqZAp">
                <node concept="2OqwBi" id="1fdcuoIZur6" role="3clFbG">
                  <node concept="2OqwBi" id="1fdcuoIZur7" role="2Oq$k0">
                    <node concept="30H73N" id="1fdcuoIZur8" role="2Oq$k0" />
                    <node concept="3TrEf2" id="1fdcuoIZP94" role="2OqNvi">
                      <ref role="3Tt5mk" to="tp1t:1fdcuoIXGgW" />
                    </node>
                  </node>
                  <node concept="3TrEf2" id="1fdcuoIZura" role="2OqNvi">
                    <ref role="3Tt5mk" to="tpee:gyVODHa" />
                  </node>
                </node>
              </node>
            </node>
          </node>
        </node>
      </node>
      <node concept="1W57fq" id="1fdcuoIZurb" role="lGtFl">
        <node concept="3IZrLx" id="1fdcuoIZurc" role="3IZSJc">
          <node concept="3clFbS" id="1fdcuoIZurd" role="2VODD2">
            <node concept="3clFbF" id="1fdcuoIZure" role="3cqZAp">
              <node concept="3y3z36" id="1fdcuoIZurf" role="3clFbG">
                <node concept="10Nm6u" id="1fdcuoIZurg" role="3uHU7w" />
                <node concept="2OqwBi" id="1fdcuoIZurh" role="3uHU7B">
                  <node concept="30H73N" id="1fdcuoIZuri" role="2Oq$k0" />
                  <node concept="3TrEf2" id="1fdcuoIZOnr" role="2OqNvi">
                    <ref role="3Tt5mk" to="tp1t:1fdcuoIXGgW" />
                  </node>
                </node>
              </node>
            </node>
          </node>
        </node>
      </node>
    </node>
    <node concept="2tJIrI" id="5vfjF5ceujH" role="jymVt" />
    <node concept="3clFb_" id="7V0VIKu6wNh" role="jymVt">
      <property role="IEkAT" value="false" />
      <property role="1EzhhJ" value="false" />
      <property role="TrG5h" value="getDefaultConcreteConcept" />
      <property role="DiZV1" value="false" />
      <node concept="3Tm1VV" id="7V0VIKu6wNi" role="1B3o_S" />
      <node concept="3uibUv" id="7V0VIKu6Ad7" role="3clF45">
        <ref role="3uigEE" to="c17a:~SAbstractConcept" resolve="SAbstractConcept" />
      </node>
      <node concept="3clFbS" id="7V0VIKu6wNk" role="3clF47">
        <node concept="3clFbF" id="7V0VIKu6wNl" role="3cqZAp">
          <node concept="10Nm6u" id="7V0VIKu6wNm" role="3clFbG">
            <node concept="xERo3" id="7V0VIKu6wNn" role="lGtFl">
              <ref role="xH3mL" to="tp27:5DcBNiM8Rtt" resolve="reduce_ConceptDeclaration2SAbstractConcept" />
              <node concept="3NFfHV" id="7V0VIKu6wNo" role="xEYEz">
                <node concept="3clFbS" id="7V0VIKu6wNp" role="2VODD2">
                  <node concept="3clFbF" id="7V0VIKu6wNq" role="3cqZAp">
                    <node concept="2OqwBi" id="7V0VIKu6wNr" role="3clFbG">
                      <node concept="30H73N" id="7V0VIKu6wNs" role="2Oq$k0" />
                      <node concept="3TrEf2" id="7V0VIKu6wNt" role="2OqNvi">
                        <ref role="3Tt5mk" to="tp1t:hDMND0R" />
                      </node>
                    </node>
                  </node>
                </node>
              </node>
            </node>
          </node>
        </node>
      </node>
      <node concept="1W57fq" id="7V0VIKu6wNu" role="lGtFl">
        <node concept="3IZrLx" id="7V0VIKu6wNv" role="3IZSJc">
          <node concept="3clFbS" id="7V0VIKu6wNw" role="2VODD2">
            <node concept="3clFbF" id="7V0VIKu6wNx" role="3cqZAp">
              <node concept="2OqwBi" id="7V0VIKu6wNy" role="3clFbG">
                <node concept="2OqwBi" id="7V0VIKu6wNz" role="2Oq$k0">
                  <node concept="30H73N" id="7V0VIKu6wN$" role="2Oq$k0" />
                  <node concept="3TrEf2" id="7V0VIKu6wN_" role="2OqNvi">
                    <ref role="3Tt5mk" to="tp1t:hDMND0R" />
                  </node>
                </node>
                <node concept="3x8VRR" id="7V0VIKu6wNA" role="2OqNvi" />
              </node>
            </node>
          </node>
        </node>
      </node>
    </node>
    <node concept="3clFb_" id="6s7bPiw2VEE" role="jymVt">
      <property role="IEkAT" value="false" />
      <property role="1EzhhJ" value="false" />
      <property role="TrG5h" value="hasOwnDefaultScopeProvider" />
      <property role="DiZV1" value="false" />
      <node concept="3Tm1VV" id="6s7bPiw2VEF" role="1B3o_S" />
      <node concept="10P_77" id="6s7bPiw2VEG" role="3clF45" />
      <node concept="3clFbS" id="6s7bPiw2VEH" role="3clF47">
        <node concept="3clFbF" id="6s7bPiw2VFb" role="3cqZAp">
          <node concept="3clFbT" id="6s7bPiw2VFc" role="3clFbG">
            <property role="3clFbU" value="true" />
          </node>
        </node>
      </node>
      <node concept="2AHcQZ" id="6s7bPiw2VEI" role="2AJF6D">
        <ref role="2AI5Lk" to="wyt6:~Override" resolve="Override" />
      </node>
      <node concept="1W57fq" id="6s7bPiw2VFe" role="lGtFl">
        <node concept="3IZrLx" id="6s7bPiw2VFf" role="3IZSJc">
          <node concept="3clFbS" id="6s7bPiw2VFg" role="2VODD2">
            <node concept="3clFbF" id="6s7bPiw2VFh" role="3cqZAp">
              <node concept="2OqwBi" id="6s7bPiw2VFo" role="3clFbG">
                <node concept="2OqwBi" id="6s7bPiw2VFj" role="2Oq$k0">
                  <node concept="30H73N" id="6s7bPiw2VFi" role="2Oq$k0" />
                  <node concept="3TrEf2" id="6s7bPiw2VFn" role="2OqNvi">
                    <ref role="3Tt5mk" to="tp1t:hDMtivQ" />
                  </node>
                </node>
                <node concept="3x8VRR" id="6s7bPiw2VFs" role="2OqNvi" />
              </node>
            </node>
          </node>
        </node>
      </node>
    </node>
    <node concept="3clFb_" id="6s7bPiw2VFt" role="jymVt">
      <property role="IEkAT" value="false" />
      <property role="1EzhhJ" value="false" />
      <property role="TrG5h" value="getDefaultScopeProvider" />
      <property role="DiZV1" value="false" />
      <node concept="3Tm1VV" id="6s7bPiw2VFu" role="1B3o_S" />
      <node concept="3uibUv" id="6s7bPiw2VFv" role="3clF45">
        <ref role="3uigEE" to="ze1i:~ReferenceScopeProvider" resolve="ReferenceScopeProvider" />
      </node>
      <node concept="3clFbS" id="6s7bPiw2VFw" role="3clF47">
        <node concept="3cpWs6" id="6s7bPiw2VGd" role="3cqZAp">
          <node concept="2ShNRf" id="6s7bPiw2VGe" role="3cqZAk">
            <node concept="YeOm9" id="6s7bPiw2VGf" role="2ShVmc">
              <node concept="1Y3b0j" id="6s7bPiw2VGg" role="YeSDq">
                <property role="2bfB8j" value="true" />
                <ref role="1Y3XeK" to="79pl:~BaseReferenceScopeProvider" resolve="BaseReferenceScopeProvider" />
                <ref role="37wK5l" to="79pl:~BaseReferenceScopeProvider.&lt;init&gt;()" resolve="BaseReferenceScopeProvider" />
                <node concept="3Tm1VV" id="6s7bPiw2VGh" role="1B3o_S" />
                <node concept="5jKBG" id="6s7bPiw2VGi" role="lGtFl">
                  <ref role="v9R2y" node="5bWjEPUqZyA" resolve="BaseReferenceScopeProvider" />
                  <node concept="1UUvTB" id="6s7bPiw2VGj" role="v9R3O">
                    <node concept="1UU6SM" id="6s7bPiw2VGk" role="1UU7Ll">
                      <node concept="3clFbS" id="6s7bPiw2VGl" role="2VODD2">
                        <node concept="3clFbF" id="6s7bPiw2VGm" role="3cqZAp">
                          <node concept="2OqwBi" id="6s7bPiw2VGn" role="3clFbG">
                            <node concept="2OqwBi" id="6s7bPiw2VGo" role="2Oq$k0">
                              <node concept="30H73N" id="6s7bPiw2VGp" role="2Oq$k0" />
                              <node concept="3TrEf2" id="6s7bPiw2VGq" role="2OqNvi">
                                <ref role="3Tt5mk" to="tp1t:hDMtivQ" />
                              </node>
                            </node>
                            <node concept="3TrEf2" id="6s7bPiw2VGr" role="2OqNvi">
                              <ref role="3Tt5mk" to="tp1t:gREP$uN" />
                            </node>
                          </node>
                        </node>
                      </node>
                    </node>
                  </node>
                  <node concept="1UUvTB" id="6s7bPiw2VGs" role="v9R3O">
                    <node concept="1UU6SM" id="6s7bPiw2VGt" role="1UU7Ll">
                      <node concept="3clFbS" id="6s7bPiw2VGu" role="2VODD2">
                        <node concept="3clFbF" id="6s7bPiw2VGv" role="3cqZAp">
                          <node concept="2OqwBi" id="6s7bPiw2VGw" role="3clFbG">
                            <node concept="2OqwBi" id="6s7bPiw2VGx" role="2Oq$k0">
                              <node concept="30H73N" id="6s7bPiw2VGy" role="2Oq$k0" />
                              <node concept="3TrEf2" id="6s7bPiw2VGz" role="2OqNvi">
                                <ref role="3Tt5mk" to="tp1t:hDMtivQ" />
                              </node>
                            </node>
                            <node concept="3TrEf2" id="6s7bPiw2VG$" role="2OqNvi">
                              <ref role="3Tt5mk" to="tp1t:3oQug8hqPWy" />
                            </node>
                          </node>
                        </node>
                      </node>
                    </node>
                  </node>
                </node>
              </node>
            </node>
            <node concept="1W57fq" id="59r$iG97Xvq" role="lGtFl">
              <node concept="3IZrLx" id="59r$iG97Xvr" role="3IZSJc">
                <node concept="3clFbS" id="59r$iG97Xvs" role="2VODD2">
                  <node concept="3clFbF" id="59r$iG97Xxw" role="3cqZAp">
                    <node concept="2OqwBi" id="59r$iG97XxG" role="3clFbG">
                      <node concept="2OqwBi" id="59r$iG97XxB" role="2Oq$k0">
                        <node concept="2OqwBi" id="59r$iG97Xxy" role="2Oq$k0">
                          <node concept="30H73N" id="59r$iG97Xxx" role="2Oq$k0" />
                          <node concept="3TrEf2" id="59r$iG97XxA" role="2OqNvi">
                            <ref role="3Tt5mk" to="tp1t:hDMtivQ" />
                          </node>
                        </node>
                        <node concept="3TrEf2" id="59r$iG97XxF" role="2OqNvi">
                          <ref role="3Tt5mk" to="tp1t:gREP$uN" />
                        </node>
                      </node>
                      <node concept="1mIQ4w" id="59r$iG97XxK" role="2OqNvi">
                        <node concept="chp4Y" id="59r$iG97XxM" role="cj9EA">
                          <ref role="cht4Q" to="tp1t:gHMUpHN" resolve="ConstraintFunction_ReferentSearchScope_Factory" />
                        </node>
                      </node>
                    </node>
                  </node>
                </node>
              </node>
              <node concept="gft3U" id="59r$iG97XvT" role="UU_$l">
                <node concept="2ShNRf" id="59r$iG97XvV" role="gfFT$">
                  <node concept="YeOm9" id="59r$iG97XvX" role="2ShVmc">
                    <node concept="1Y3b0j" id="59r$iG97XvY" role="YeSDq">
                      <property role="2bfB8j" value="true" />
                      <ref role="1Y3XeK" to="79pl:~BaseScopeProvider" resolve="BaseScopeProvider" />
                      <ref role="37wK5l" to="79pl:~BaseScopeProvider.&lt;init&gt;()" resolve="BaseScopeProvider" />
                      <node concept="3Tm1VV" id="59r$iG97XvZ" role="1B3o_S" />
                      <node concept="3clFb_" id="59r$iG97Xw0" role="jymVt">
                        <property role="IEkAT" value="false" />
                        <property role="1EzhhJ" value="false" />
                        <property role="TrG5h" value="createScope" />
                        <property role="DiZV1" value="false" />
                        <node concept="3Tm1VV" id="59r$iG97Xw1" role="1B3o_S" />
                        <node concept="3uibUv" id="59r$iG97Xx3" role="3clF45">
                          <ref role="3uigEE" to="o8zo:3fifI_xCtN$" resolve="Scope" />
                        </node>
                        <node concept="37vLTG" id="59r$iG97Xw3" role="3clF46">
                          <property role="TrG5h" value="p0" />
                          <node concept="3uibUv" id="59r$iG97Xw4" role="1tU5fm">
                            <ref role="3uigEE" to="w1kc:~IOperationContext" resolve="IOperationContext" />
                          </node>
                        </node>
                        <node concept="37vLTG" id="59r$iG97Xw5" role="3clF46">
                          <property role="TrG5h" value="p1" />
                          <node concept="3uibUv" id="59r$iG97Xw6" role="1tU5fm">
                            <ref role="3uigEE" to="ze1i:~ReferenceConstraintsContext" resolve="ReferenceConstraintsContext" />
                          </node>
                        </node>
                        <node concept="3clFbS" id="59r$iG97Xw7" role="3clF47">
                          <node concept="3clFbF" id="59r$iG97Xw8" role="3cqZAp">
                            <node concept="10Nm6u" id="59r$iG97Xw9" role="3clFbG" />
                          </node>
                        </node>
                      </node>
                    </node>
                    <node concept="5jKBG" id="59r$iG97XwB" role="lGtFl">
                      <ref role="v9R2y" node="59r$iG97Ntk" resolve="BaseScopeProvider" />
                      <node concept="1UUvTB" id="59r$iG97XwC" role="v9R3O">
                        <node concept="1UU6SM" id="59r$iG97XwD" role="1UU7Ll">
                          <node concept="3clFbS" id="59r$iG97XwE" role="2VODD2">
                            <node concept="3clFbF" id="59r$iG97XwF" role="3cqZAp">
                              <node concept="2OqwBi" id="59r$iG97XwS" role="3clFbG">
                                <node concept="2OqwBi" id="59r$iG97XwG" role="2Oq$k0">
                                  <node concept="30H73N" id="59r$iG97XwH" role="2Oq$k0" />
                                  <node concept="3TrEf2" id="59r$iG97XwR" role="2OqNvi">
                                    <ref role="3Tt5mk" to="tp1t:hDMtivQ" />
                                  </node>
                                </node>
                                <node concept="3TrEf2" id="59r$iG97XwW" role="2OqNvi">
                                  <ref role="3Tt5mk" to="tp1t:gREP$uN" />
                                </node>
                              </node>
                            </node>
                          </node>
                        </node>
                      </node>
                      <node concept="1UUvTB" id="59r$iG97XwJ" role="v9R3O">
                        <node concept="1UU6SM" id="59r$iG97XwK" role="1UU7Ll">
                          <node concept="3clFbS" id="59r$iG97XwL" role="2VODD2">
                            <node concept="3clFbF" id="59r$iG97XwM" role="3cqZAp">
                              <node concept="2OqwBi" id="59r$iG97XwY" role="3clFbG">
                                <node concept="2OqwBi" id="59r$iG97XwN" role="2Oq$k0">
                                  <node concept="30H73N" id="59r$iG97XwO" role="2Oq$k0" />
                                  <node concept="3TrEf2" id="59r$iG97XwX" role="2OqNvi">
                                    <ref role="3Tt5mk" to="tp1t:hDMtivQ" />
                                  </node>
                                </node>
                                <node concept="3TrEf2" id="59r$iG97Xx2" role="2OqNvi">
                                  <ref role="3Tt5mk" to="tp1t:3oQug8hqPWy" />
                                </node>
                              </node>
                            </node>
                          </node>
                        </node>
                      </node>
                    </node>
                  </node>
                </node>
              </node>
            </node>
          </node>
        </node>
      </node>
      <node concept="2AHcQZ" id="6s7bPiw2VFx" role="2AJF6D">
        <ref role="2AI5Lk" to="wyt6:~Override" resolve="Override" />
      </node>
      <node concept="1W57fq" id="6s7bPiw2VFY" role="lGtFl">
        <node concept="3IZrLx" id="6s7bPiw2VFZ" role="3IZSJc">
          <node concept="3clFbS" id="6s7bPiw2VG0" role="2VODD2">
            <node concept="3clFbF" id="6s7bPiw2VG1" role="3cqZAp">
              <node concept="2OqwBi" id="6s7bPiw2VG8" role="3clFbG">
                <node concept="2OqwBi" id="6s7bPiw2VG3" role="2Oq$k0">
                  <node concept="30H73N" id="6s7bPiw2VG2" role="2Oq$k0" />
                  <node concept="3TrEf2" id="6s7bPiw2VG7" role="2OqNvi">
                    <ref role="3Tt5mk" to="tp1t:hDMtivQ" />
                  </node>
                </node>
                <node concept="3x8VRR" id="6s7bPiw2VGc" role="2OqNvi" />
              </node>
            </node>
          </node>
        </node>
      </node>
    </node>
    <node concept="3clFb_" id="6s7bPiw2N6Y" role="jymVt">
      <property role="IEkAT" value="false" />
      <property role="1EzhhJ" value="false" />
      <property role="TrG5h" value="hasOwnCanBeChildMethod" />
      <property role="DiZV1" value="false" />
      <node concept="3Tm1VV" id="6s7bPiw2N6Z" role="1B3o_S" />
      <node concept="10P_77" id="6s7bPiw2N70" role="3clF45" />
      <node concept="3clFbS" id="6s7bPiw2N71" role="3clF47">
        <node concept="3clFbF" id="6s7bPiw2N72" role="3cqZAp">
          <node concept="3clFbT" id="6s7bPiw2N73" role="3clFbG">
            <property role="3clFbU" value="true" />
          </node>
        </node>
      </node>
      <node concept="2AHcQZ" id="6s7bPiw2N74" role="2AJF6D">
        <ref role="2AI5Lk" to="wyt6:~Override" resolve="Override" />
      </node>
      <node concept="1W57fq" id="6s7bPiw2N75" role="lGtFl">
        <node concept="3IZrLx" id="6s7bPiw2N76" role="3IZSJc">
          <node concept="3clFbS" id="6s7bPiw2N77" role="2VODD2">
            <node concept="3clFbF" id="6s7bPiw2N78" role="3cqZAp">
              <node concept="3y3z36" id="6s7bPiw2N79" role="3clFbG">
                <node concept="10Nm6u" id="6s7bPiw2N7a" role="3uHU7w" />
                <node concept="2OqwBi" id="6s7bPiw2N7b" role="3uHU7B">
                  <node concept="30H73N" id="6s7bPiw2N7c" role="2Oq$k0" />
                  <node concept="3TrEf2" id="6s7bPiw2N7d" role="2OqNvi">
                    <ref role="3Tt5mk" to="tp1t:hDMLUfL" />
                  </node>
                </node>
              </node>
            </node>
          </node>
        </node>
      </node>
    </node>
    <node concept="3clFb_" id="6s7bPiw2uSk" role="jymVt">
      <property role="IEkAT" value="false" />
      <property role="1EzhhJ" value="false" />
      <property role="TrG5h" value="canBeChild" />
      <property role="DiZV1" value="false" />
      <node concept="3Tm1VV" id="6s7bPiw2uSl" role="1B3o_S" />
      <node concept="10P_77" id="6s7bPiw2uSm" role="3clF45" />
      <node concept="37vLTG" id="7QCjWMI9FIq" role="3clF46">
        <property role="TrG5h" value="node" />
        <node concept="3uibUv" id="7QCjWMI9FIU" role="1tU5fm">
          <ref role="3uigEE" to="mhbf:~SNode" resolve="SNode" />
        </node>
        <node concept="2AHcQZ" id="7QCjWMI9FRn" role="2AJF6D">
          <ref role="2AI5Lk" to="mhfm:~Nullable" resolve="Nullable" />
        </node>
      </node>
      <node concept="37vLTG" id="7QCjWMI9FIV" role="3clF46">
        <property role="TrG5h" value="parentNode" />
        <node concept="3uibUv" id="7QCjWMI9FJr" role="1tU5fm">
          <ref role="3uigEE" to="mhbf:~SNode" resolve="SNode" />
        </node>
      </node>
      <node concept="37vLTG" id="7QCjWMI9FJs" role="3clF46">
        <property role="TrG5h" value="link" />
        <node concept="3uibUv" id="7QCjWMI9FJW" role="1tU5fm">
          <ref role="3uigEE" to="mhbf:~SNode" resolve="SNode" />
        </node>
      </node>
      <node concept="37vLTG" id="7QCjWMI9FJX" role="3clF46">
        <property role="TrG5h" value="childConcept" />
        <node concept="3uibUv" id="7QCjWMI9FKt" role="1tU5fm">
          <ref role="3uigEE" to="mhbf:~SNode" resolve="SNode" />
        </node>
      </node>
      <node concept="37vLTG" id="6s7bPiw2uSn" role="3clF46">
        <property role="TrG5h" value="operationContext" />
        <property role="3TUv4t" value="true" />
        <node concept="3uibUv" id="6s7bPiw2uSo" role="1tU5fm">
          <ref role="3uigEE" to="w1kc:~IOperationContext" resolve="IOperationContext" />
        </node>
      </node>
      <node concept="37vLTG" id="6s7bPiw2uSv" role="3clF46">
        <property role="TrG5h" value="checkingNodeContext" />
        <property role="3TUv4t" value="true" />
        <node concept="3uibUv" id="6s7bPiw2uSw" role="1tU5fm">
          <ref role="3uigEE" to="ze1i:~CheckingNodeContext" resolve="CheckingNodeContext" />
        </node>
        <node concept="2AHcQZ" id="6s7bPiw2uSx" role="2AJF6D">
          <ref role="2AI5Lk" to="mhfm:~Nullable" resolve="Nullable" />
        </node>
      </node>
      <node concept="3clFbS" id="6s7bPiw2uSy" role="3clF47">
        <node concept="3cpWs8" id="6s7bPiw2v4y" role="3cqZAp">
          <node concept="3cpWsn" id="6s7bPiw2v4z" role="3cpWs9">
            <property role="TrG5h" value="result" />
            <node concept="10P_77" id="6s7bPiw2v4$" role="1tU5fm" />
            <node concept="1rXfSq" id="4hiugqysgxe" role="33vP2m">
              <ref role="37wK5l" node="hDMN3R8" resolve="staticCanBeAChild" />
              <node concept="37vLTw" id="2BHiRxgm7Vu" role="37wK5m">
                <ref role="3cqZAo" node="7QCjWMI9FIq" resolve="node" />
              </node>
              <node concept="37vLTw" id="2BHiRxglJXp" role="37wK5m">
                <ref role="3cqZAo" node="7QCjWMI9FIV" resolve="parentNode" />
              </node>
              <node concept="37vLTw" id="2BHiRxglK_z" role="37wK5m">
                <ref role="3cqZAo" node="7QCjWMI9FJs" resolve="link" />
              </node>
              <node concept="37vLTw" id="2BHiRxgm8F3" role="37wK5m">
                <ref role="3cqZAo" node="7QCjWMI9FJX" resolve="childConcept" />
              </node>
              <node concept="37vLTw" id="2BHiRxgl_s7" role="37wK5m">
                <ref role="3cqZAo" node="6s7bPiw2uSn" resolve="operationContext" />
              </node>
            </node>
          </node>
        </node>
        <node concept="3clFbH" id="6s7bPiw2v4L" role="3cqZAp" />
        <node concept="3clFbJ" id="6s7bPiw2v4O" role="3cqZAp">
          <node concept="3clFbS" id="6s7bPiw2v4P" role="3clFbx">
            <node concept="3clFbF" id="6s7bPiw2v53" role="3cqZAp">
              <node concept="2OqwBi" id="6s7bPiw2v55" role="3clFbG">
                <node concept="37vLTw" id="2BHiRxgmaY2" role="2Oq$k0">
                  <ref role="3cqZAo" node="6s7bPiw2uSv" resolve="checkingNodeContext" />
                </node>
                <node concept="liA8E" id="6s7bPiw2v59" role="2OqNvi">
                  <ref role="37wK5l" to="ze1i:~CheckingNodeContext.setBreakingNode(org.jetbrains.mps.openapi.model.SNodeReference):void" resolve="setBreakingNode" />
                  <node concept="1dyn4i" id="6s7bPiw2wEM" role="37wK5m">
                    <property role="1dyqJU" value="canBeChildBreakingPoint" />
                    <node concept="2ShNRf" id="6s7bPiw2wEO" role="1dyrYi">
                      <node concept="1pGfFk" id="6s7bPiw2wEP" role="2ShVmc">
                        <ref role="37wK5l" to="w1kc:~SNodePointer.&lt;init&gt;(java.lang.String,java.lang.String)" resolve="SNodePointer" />
                        <node concept="Xl_RD" id="6s7bPiw2wEQ" role="37wK5m">
                          <property role="Xl_RC" value="model" />
                          <node concept="17Uvod" id="6s7bPiw2wER" role="lGtFl">
                            <property role="2qtEX9" value="value" />
                            <property role="P4ACc" value="f3061a53-9226-4cc5-a443-f952ceaf5816/1070475926800/1070475926801" />
                            <node concept="3zFVjK" id="6s7bPiw2wES" role="3zH0cK">
                              <node concept="3clFbS" id="6s7bPiw2wET" role="2VODD2">
                                <node concept="3clFbF" id="6s7bPiw2wEU" role="3cqZAp">
                                  <node concept="2OqwBi" id="6s7bPiw2wEV" role="3clFbG">
                                    <node concept="2OqwBi" id="2n9zn0CqNhO" role="2Oq$k0">
                                      <node concept="liA8E" id="2n9zn0CqNhP" role="2OqNvi">
                                        <ref role="37wK5l" to="mhbf:~SModel.getReference():org.jetbrains.mps.openapi.model.SModelReference" resolve="getReference" />
                                      </node>
                                      <node concept="2JrnkZ" id="2n9zn0CqNhQ" role="2Oq$k0">
                                        <node concept="2OqwBi" id="2n9zn0CqNhR" role="2JrQYb">
                                          <node concept="1iwH7S" id="2n9zn0CqNhS" role="2Oq$k0" />
                                          <node concept="1st3f0" id="2n9zn0CqNhT" role="2OqNvi" />
                                        </node>
                                      </node>
                                    </node>
                                    <node concept="liA8E" id="6s7bPiw2wF2" role="2OqNvi">
                                      <ref role="37wK5l" to="wyt6:~Object.toString():java.lang.String" resolve="toString" />
                                    </node>
                                  </node>
                                </node>
                              </node>
                            </node>
                          </node>
                        </node>
                        <node concept="Xl_RD" id="6s7bPiw2wF3" role="37wK5m">
                          <property role="Xl_RC" value="node_id" />
                          <node concept="17Uvod" id="6s7bPiw2wF4" role="lGtFl">
                            <property role="2qtEX9" value="value" />
                            <property role="P4ACc" value="f3061a53-9226-4cc5-a443-f952ceaf5816/1070475926800/1070475926801" />
                            <node concept="3zFVjK" id="6s7bPiw2wF5" role="3zH0cK">
                              <node concept="3clFbS" id="6s7bPiw2wF6" role="2VODD2">
                                <node concept="3clFbF" id="6s7bPiw2wF7" role="3cqZAp">
                                  <node concept="2OqwBi" id="1R1KclLA19$" role="3clFbG">
                                    <node concept="2OqwBi" id="1R1KclLA19_" role="2Oq$k0">
                                      <node concept="liA8E" id="24cAaiVCamB" role="2OqNvi">
                                        <ref role="37wK5l" to="mhbf:~SNode.getNodeId():org.jetbrains.mps.openapi.model.SNodeId" resolve="getNodeId" />
                                      </node>
                                      <node concept="2JrnkZ" id="1R1KclLA19A" role="2Oq$k0">
                                        <node concept="2OqwBi" id="1R1KclLA19B" role="2JrQYb">
                                          <node concept="30H73N" id="1R1KclLA19C" role="2Oq$k0" />
                                          <node concept="3TrEf2" id="1R1KclLA19D" role="2OqNvi">
                                            <ref role="3Tt5mk" to="tp1t:hDMLUfL" />
                                          </node>
                                        </node>
                                      </node>
                                    </node>
                                    <node concept="liA8E" id="1R1KclLA19F" role="2OqNvi">
                                      <ref role="37wK5l" to="wyt6:~Object.toString():java.lang.String" resolve="toString" />
                                    </node>
                                  </node>
                                </node>
                              </node>
                            </node>
                          </node>
                        </node>
                      </node>
                    </node>
                  </node>
                </node>
              </node>
            </node>
          </node>
          <node concept="1Wc70l" id="6s7bPiw2v4V" role="3clFbw">
            <node concept="3y3z36" id="6s7bPiw2v4Z" role="3uHU7w">
              <node concept="10Nm6u" id="6s7bPiw2v52" role="3uHU7w" />
              <node concept="37vLTw" id="2BHiRxgm9c$" role="3uHU7B">
                <ref role="3cqZAo" node="6s7bPiw2uSv" resolve="checkingNodeContext" />
              </node>
            </node>
            <node concept="3fqX7Q" id="6s7bPiw2v4S" role="3uHU7B">
              <node concept="37vLTw" id="3GM_nagTzk_" role="3fr31v">
                <ref role="3cqZAo" node="6s7bPiw2v4z" resolve="result" />
              </node>
            </node>
          </node>
        </node>
        <node concept="3clFbH" id="6s7bPiw2v4N" role="3cqZAp" />
        <node concept="3clFbF" id="6s7bPiw2v5_" role="3cqZAp">
          <node concept="37vLTw" id="3GM_nagTAU1" role="3clFbG">
            <ref role="3cqZAo" node="6s7bPiw2v4z" resolve="result" />
          </node>
        </node>
      </node>
      <node concept="2AHcQZ" id="6s7bPiw2uSB" role="2AJF6D">
        <ref role="2AI5Lk" to="wyt6:~Override" resolve="Override" />
      </node>
      <node concept="1W57fq" id="6s7bPiw2uTi" role="lGtFl">
        <node concept="3IZrLx" id="6s7bPiw2uTj" role="3IZSJc">
          <node concept="3clFbS" id="6s7bPiw2uTk" role="2VODD2">
            <node concept="3clFbF" id="6s7bPiw2uTl" role="3cqZAp">
              <node concept="3y3z36" id="6s7bPiw2uTm" role="3clFbG">
                <node concept="10Nm6u" id="6s7bPiw2uTn" role="3uHU7w" />
                <node concept="2OqwBi" id="6s7bPiw2uTo" role="3uHU7B">
                  <node concept="30H73N" id="6s7bPiw2uTp" role="2Oq$k0" />
                  <node concept="3TrEf2" id="6s7bPiw2uTq" role="2OqNvi">
                    <ref role="3Tt5mk" to="tp1t:hDMLUfL" />
                  </node>
                </node>
              </node>
            </node>
          </node>
        </node>
      </node>
    </node>
    <node concept="3clFb_" id="6s7bPiw2xqB" role="jymVt">
      <property role="IEkAT" value="false" />
      <property role="1EzhhJ" value="false" />
      <property role="TrG5h" value="hasOwnCanBeParentMethod" />
      <property role="DiZV1" value="false" />
      <node concept="3Tm1VV" id="6s7bPiw2xqC" role="1B3o_S" />
      <node concept="10P_77" id="6s7bPiw2xqD" role="3clF45" />
      <node concept="3clFbS" id="6s7bPiw2xqE" role="3clF47">
        <node concept="3clFbF" id="6s7bPiw2xqO" role="3cqZAp">
          <node concept="3clFbT" id="6s7bPiw2DoM" role="3clFbG">
            <property role="3clFbU" value="true" />
          </node>
        </node>
      </node>
      <node concept="2AHcQZ" id="6s7bPiw2xqN" role="2AJF6D">
        <ref role="2AI5Lk" to="wyt6:~Override" resolve="Override" />
      </node>
      <node concept="1W57fq" id="6s7bPiw2xr9" role="lGtFl">
        <node concept="3IZrLx" id="6s7bPiw2xra" role="3IZSJc">
          <node concept="3clFbS" id="6s7bPiw2xrb" role="2VODD2">
            <node concept="3clFbF" id="6s7bPiw2xrc" role="3cqZAp">
              <node concept="3y3z36" id="6s7bPiw2DoH" role="3clFbG">
                <node concept="10Nm6u" id="6s7bPiw2DoK" role="3uHU7w" />
                <node concept="2OqwBi" id="6s7bPiw2xre" role="3uHU7B">
                  <node concept="30H73N" id="6s7bPiw2xrd" role="2Oq$k0" />
                  <node concept="3TrEf2" id="6s7bPiw2DoG" role="2OqNvi">
                    <ref role="3Tt5mk" to="tp1t:hDMLXKE" />
                  </node>
                </node>
              </node>
            </node>
          </node>
        </node>
      </node>
    </node>
    <node concept="3clFb_" id="6s7bPiw2xqo" role="jymVt">
      <property role="IEkAT" value="false" />
      <property role="1EzhhJ" value="false" />
      <property role="TrG5h" value="canBeParent" />
      <property role="DiZV1" value="false" />
      <node concept="3Tm1VV" id="6s7bPiw2xqp" role="1B3o_S" />
      <node concept="10P_77" id="6s7bPiw2xqq" role="3clF45" />
      <node concept="37vLTG" id="6s7bPiw2xqt" role="3clF46">
        <property role="TrG5h" value="node" />
        <node concept="3uibUv" id="6s7bPiw2xqu" role="1tU5fm">
          <ref role="3uigEE" to="mhbf:~SNode" resolve="SNode" />
        </node>
      </node>
      <node concept="37vLTG" id="6s7bPiw2xqv" role="3clF46">
        <property role="TrG5h" value="childNode" />
        <node concept="3uibUv" id="6s7bPiw2xqw" role="1tU5fm">
          <ref role="3uigEE" to="mhbf:~SNode" resolve="SNode" />
        </node>
        <node concept="2AHcQZ" id="7QCjWMIaKB4" role="2AJF6D">
          <ref role="2AI5Lk" to="mhfm:~Nullable" resolve="Nullable" />
        </node>
      </node>
      <node concept="37vLTG" id="6s7bPiw2xqx" role="3clF46">
        <property role="TrG5h" value="childConcept" />
        <node concept="3uibUv" id="6s7bPiw2xqy" role="1tU5fm">
          <ref role="3uigEE" to="mhbf:~SNode" resolve="SNode" />
        </node>
      </node>
      <node concept="37vLTG" id="7QCjWMIaK_B" role="3clF46">
        <property role="TrG5h" value="link" />
        <node concept="3uibUv" id="7QCjWMIaKA7" role="1tU5fm">
          <ref role="3uigEE" to="mhbf:~SNode" resolve="SNode" />
        </node>
      </node>
      <node concept="37vLTG" id="6s7bPiw2xqr" role="3clF46">
        <property role="TrG5h" value="operationContext" />
        <node concept="3uibUv" id="6s7bPiw2xqs" role="1tU5fm">
          <ref role="3uigEE" to="w1kc:~IOperationContext" resolve="IOperationContext" />
        </node>
      </node>
      <node concept="37vLTG" id="6s7bPiw2xqz" role="3clF46">
        <property role="TrG5h" value="checkingNodeContext" />
        <node concept="3uibUv" id="6s7bPiw2xq$" role="1tU5fm">
          <ref role="3uigEE" to="ze1i:~CheckingNodeContext" resolve="CheckingNodeContext" />
        </node>
        <node concept="2AHcQZ" id="6s7bPiw2xq_" role="2AJF6D">
          <ref role="2AI5Lk" to="mhfm:~Nullable" resolve="Nullable" />
        </node>
      </node>
      <node concept="3clFbS" id="6s7bPiw2xqA" role="3clF47">
        <node concept="3cpWs8" id="6s7bPiw2DoU" role="3cqZAp">
          <node concept="3cpWsn" id="6s7bPiw2DoV" role="3cpWs9">
            <property role="TrG5h" value="result" />
            <node concept="10P_77" id="6s7bPiw2DoW" role="1tU5fm" />
            <node concept="1rXfSq" id="4hiugqystTq" role="33vP2m">
              <ref role="37wK5l" node="hDMN3RB" resolve="staticCanBeAParent" />
              <node concept="37vLTw" id="2BHiRxgmuXI" role="37wK5m">
                <ref role="3cqZAo" node="6s7bPiw2xqt" resolve="node" />
              </node>
              <node concept="37vLTw" id="2BHiRxglmfr" role="37wK5m">
                <ref role="3cqZAo" node="6s7bPiw2xqv" resolve="childNode" />
              </node>
              <node concept="37vLTw" id="2BHiRxgm6TN" role="37wK5m">
                <ref role="3cqZAo" node="6s7bPiw2xqx" resolve="childConcept" />
              </node>
              <node concept="37vLTw" id="2BHiRxglley" role="37wK5m">
                <ref role="3cqZAo" node="7QCjWMIaK_B" resolve="link" />
              </node>
              <node concept="37vLTw" id="2BHiRxgmHxQ" role="37wK5m">
                <ref role="3cqZAo" node="6s7bPiw2xqr" resolve="operationContext" />
              </node>
            </node>
          </node>
        </node>
        <node concept="3clFbH" id="6s7bPiw2Dp9" role="3cqZAp" />
        <node concept="3clFbJ" id="6s7bPiw2Dpb" role="3cqZAp">
          <node concept="3clFbS" id="6s7bPiw2Dpc" role="3clFbx">
            <node concept="3clFbF" id="6s7bPiw2Dpq" role="3cqZAp">
              <node concept="2OqwBi" id="6s7bPiw2Dps" role="3clFbG">
                <node concept="37vLTw" id="2BHiRxgmagV" role="2Oq$k0">
                  <ref role="3cqZAo" node="6s7bPiw2xqz" resolve="checkingNodeContext" />
                </node>
                <node concept="liA8E" id="6s7bPiw2Dpw" role="2OqNvi">
                  <ref role="37wK5l" to="ze1i:~CheckingNodeContext.setBreakingNode(org.jetbrains.mps.openapi.model.SNodeReference):void" resolve="setBreakingNode" />
                  <node concept="1dyn4i" id="6s7bPiw2Dpy" role="37wK5m">
                    <property role="1dyqJU" value="canBeParentBreakingPoint" />
                    <node concept="2ShNRf" id="6s7bPiw2Dp$" role="1dyrYi">
                      <node concept="1pGfFk" id="6s7bPiw2Dp_" role="2ShVmc">
                        <ref role="37wK5l" to="w1kc:~SNodePointer.&lt;init&gt;(java.lang.String,java.lang.String)" resolve="SNodePointer" />
                        <node concept="Xl_RD" id="6s7bPiw2DpA" role="37wK5m">
                          <property role="Xl_RC" value="model" />
                          <node concept="17Uvod" id="6s7bPiw2DpB" role="lGtFl">
                            <property role="2qtEX9" value="value" />
                            <property role="P4ACc" value="f3061a53-9226-4cc5-a443-f952ceaf5816/1070475926800/1070475926801" />
                            <node concept="3zFVjK" id="6s7bPiw2DpC" role="3zH0cK">
                              <node concept="3clFbS" id="6s7bPiw2DpD" role="2VODD2">
                                <node concept="3clFbF" id="6s7bPiw2DpE" role="3cqZAp">
                                  <node concept="2OqwBi" id="6s7bPiw2DpF" role="3clFbG">
                                    <node concept="2OqwBi" id="2n9zn0CqN4p" role="2Oq$k0">
                                      <node concept="liA8E" id="2n9zn0CqN4q" role="2OqNvi">
                                        <ref role="37wK5l" to="mhbf:~SModel.getReference():org.jetbrains.mps.openapi.model.SModelReference" resolve="getReference" />
                                      </node>
                                      <node concept="2JrnkZ" id="2n9zn0CqN4r" role="2Oq$k0">
                                        <node concept="2OqwBi" id="2n9zn0CqN4s" role="2JrQYb">
                                          <node concept="1iwH7S" id="2n9zn0CqN4t" role="2Oq$k0" />
                                          <node concept="1st3f0" id="2n9zn0CqN4u" role="2OqNvi" />
                                        </node>
                                      </node>
                                    </node>
                                    <node concept="liA8E" id="6s7bPiw2DpM" role="2OqNvi">
                                      <ref role="37wK5l" to="wyt6:~Object.toString():java.lang.String" resolve="toString" />
                                    </node>
                                  </node>
                                </node>
                              </node>
                            </node>
                          </node>
                        </node>
                        <node concept="Xl_RD" id="6s7bPiw2DpN" role="37wK5m">
                          <property role="Xl_RC" value="node_id" />
                          <node concept="17Uvod" id="6s7bPiw2DpO" role="lGtFl">
                            <property role="2qtEX9" value="value" />
                            <property role="P4ACc" value="f3061a53-9226-4cc5-a443-f952ceaf5816/1070475926800/1070475926801" />
                            <node concept="3zFVjK" id="6s7bPiw2DpP" role="3zH0cK">
                              <node concept="3clFbS" id="6s7bPiw2DpQ" role="2VODD2">
                                <node concept="3clFbF" id="6s7bPiw2DpR" role="3cqZAp">
                                  <node concept="2OqwBi" id="1R1KclLA1hy" role="3clFbG">
                                    <node concept="2OqwBi" id="1R1KclLA1hz" role="2Oq$k0">
                                      <node concept="liA8E" id="24cAaiVCanb" role="2OqNvi">
                                        <ref role="37wK5l" to="mhbf:~SNode.getNodeId():org.jetbrains.mps.openapi.model.SNodeId" resolve="getNodeId" />
                                      </node>
                                      <node concept="2JrnkZ" id="1R1KclLA1h$" role="2Oq$k0">
                                        <node concept="2OqwBi" id="1R1KclLA1h_" role="2JrQYb">
                                          <node concept="30H73N" id="1R1KclLA1hA" role="2Oq$k0" />
                                          <node concept="3TrEf2" id="1R1KclLA1hB" role="2OqNvi">
                                            <ref role="3Tt5mk" to="tp1t:hDMLXKE" />
                                          </node>
                                        </node>
                                      </node>
                                    </node>
                                    <node concept="liA8E" id="1R1KclLA1hD" role="2OqNvi">
                                      <ref role="37wK5l" to="wyt6:~Object.toString():java.lang.String" resolve="toString" />
                                    </node>
                                  </node>
                                </node>
                              </node>
                            </node>
                          </node>
                        </node>
                      </node>
                    </node>
                  </node>
                </node>
              </node>
            </node>
          </node>
          <node concept="1Wc70l" id="6s7bPiw2Dpi" role="3clFbw">
            <node concept="3y3z36" id="6s7bPiw2Dpm" role="3uHU7w">
              <node concept="10Nm6u" id="6s7bPiw2Dpp" role="3uHU7w" />
              <node concept="37vLTw" id="2BHiRxgmHxp" role="3uHU7B">
                <ref role="3cqZAo" node="6s7bPiw2xqz" resolve="checkingNodeContext" />
              </node>
            </node>
            <node concept="3fqX7Q" id="6s7bPiw2Dpf" role="3uHU7B">
              <node concept="37vLTw" id="3GM_nagTtez" role="3fr31v">
                <ref role="3cqZAo" node="6s7bPiw2DoV" resolve="result" />
              </node>
            </node>
          </node>
        </node>
        <node concept="3clFbH" id="6s7bPiw2DpY" role="3cqZAp" />
        <node concept="3clFbF" id="6s7bPiw2Dq0" role="3cqZAp">
          <node concept="37vLTw" id="3GM_nagTr2p" role="3clFbG">
            <ref role="3cqZAo" node="6s7bPiw2DoV" resolve="result" />
          </node>
        </node>
      </node>
      <node concept="2AHcQZ" id="6s7bPiw2xqF" role="2AJF6D">
        <ref role="2AI5Lk" to="wyt6:~Override" resolve="Override" />
      </node>
      <node concept="1W57fq" id="6s7bPiw2Dql" role="lGtFl">
        <node concept="3IZrLx" id="6s7bPiw2Dqm" role="3IZSJc">
          <node concept="3clFbS" id="6s7bPiw2Dqn" role="2VODD2">
            <node concept="3clFbF" id="6s7bPiw2Dqo" role="3cqZAp">
              <node concept="3y3z36" id="6s7bPiw2Dqp" role="3clFbG">
                <node concept="10Nm6u" id="6s7bPiw2Dqq" role="3uHU7w" />
                <node concept="2OqwBi" id="6s7bPiw2Dqr" role="3uHU7B">
                  <node concept="30H73N" id="6s7bPiw2Dqs" role="2Oq$k0" />
                  <node concept="3TrEf2" id="6s7bPiw2Dqt" role="2OqNvi">
                    <ref role="3Tt5mk" to="tp1t:hDMLXKE" />
                  </node>
                </node>
              </node>
            </node>
          </node>
        </node>
      </node>
    </node>
    <node concept="3clFb_" id="6s7bPiw2Dr6" role="jymVt">
      <property role="IEkAT" value="false" />
      <property role="1EzhhJ" value="false" />
      <property role="TrG5h" value="hasOwnCanBeRootMethod" />
      <property role="DiZV1" value="false" />
      <node concept="3Tm1VV" id="6s7bPiw2Dr7" role="1B3o_S" />
      <node concept="10P_77" id="6s7bPiw2Dr8" role="3clF45" />
      <node concept="3clFbS" id="6s7bPiw2Dr9" role="3clF47">
        <node concept="3clFbF" id="6s7bPiw2Ds3" role="3cqZAp">
          <node concept="3clFbT" id="6s7bPiw2Ds4" role="3clFbG">
            <property role="3clFbU" value="true" />
          </node>
        </node>
      </node>
      <node concept="2AHcQZ" id="6s7bPiw2Dra" role="2AJF6D">
        <ref role="2AI5Lk" to="wyt6:~Override" resolve="Override" />
      </node>
      <node concept="1W57fq" id="6s7bPiw2Ds6" role="lGtFl">
        <node concept="3IZrLx" id="6s7bPiw2Ds7" role="3IZSJc">
          <node concept="3clFbS" id="6s7bPiw2Ds8" role="2VODD2">
            <node concept="3clFbF" id="6s7bPiw2Ds9" role="3cqZAp">
              <node concept="3y3z36" id="6s7bPiw2Dsg" role="3clFbG">
                <node concept="10Nm6u" id="6s7bPiw2Dsj" role="3uHU7w" />
                <node concept="2OqwBi" id="6s7bPiw2Dsb" role="3uHU7B">
                  <node concept="30H73N" id="6s7bPiw2Dsa" role="2Oq$k0" />
                  <node concept="3TrEf2" id="6s7bPiw2Dsf" role="2OqNvi">
                    <ref role="3Tt5mk" to="tp1t:hQNY24t" />
                  </node>
                </node>
              </node>
            </node>
          </node>
        </node>
      </node>
    </node>
    <node concept="3clFb_" id="6s7bPiw2Drv" role="jymVt">
      <property role="IEkAT" value="false" />
      <property role="1EzhhJ" value="false" />
      <property role="TrG5h" value="canBeRoot" />
      <property role="DiZV1" value="false" />
      <node concept="3Tm1VV" id="6s7bPiw2Drw" role="1B3o_S" />
      <node concept="10P_77" id="6s7bPiw2Drx" role="3clF45" />
      <node concept="37vLTG" id="6s7bPiw2Dry" role="3clF46">
        <property role="TrG5h" value="context" />
        <node concept="3uibUv" id="6s7bPiw2Drz" role="1tU5fm">
          <ref role="3uigEE" to="w1kc:~IOperationContext" resolve="IOperationContext" />
        </node>
      </node>
      <node concept="37vLTG" id="6s7bPiw2Dr$" role="3clF46">
        <property role="TrG5h" value="model" />
        <node concept="3uibUv" id="6s7bPiw2Dr_" role="1tU5fm">
          <ref role="3uigEE" to="mhbf:~SModel" resolve="SModel" />
        </node>
      </node>
      <node concept="37vLTG" id="6s7bPiw2DrA" role="3clF46">
        <property role="TrG5h" value="checkingNodeContext" />
        <node concept="3uibUv" id="6s7bPiw2DrB" role="1tU5fm">
          <ref role="3uigEE" to="ze1i:~CheckingNodeContext" resolve="CheckingNodeContext" />
        </node>
        <node concept="2AHcQZ" id="6s7bPiw2DrC" role="2AJF6D">
          <ref role="2AI5Lk" to="mhfm:~Nullable" resolve="Nullable" />
        </node>
      </node>
      <node concept="3clFbS" id="6s7bPiw2DrD" role="3clF47">
        <node concept="3cpWs8" id="6s7bPiw2Ds_" role="3cqZAp">
          <node concept="3cpWsn" id="6s7bPiw2DsA" role="3cpWs9">
            <property role="TrG5h" value="result" />
            <node concept="10P_77" id="6s7bPiw2DsB" role="1tU5fm" />
            <node concept="1rXfSq" id="4hiugqysrlj" role="33vP2m">
              <ref role="37wK5l" node="hQO13s8" resolve="staticCanBeARoot" />
              <node concept="37vLTw" id="2BHiRxgl1Nt" role="37wK5m">
                <ref role="3cqZAo" node="6s7bPiw2Dr$" resolve="model" />
              </node>
              <node concept="37vLTw" id="2BHiRxglMGJ" role="37wK5m">
                <ref role="3cqZAo" node="6s7bPiw2Dry" resolve="context" />
              </node>
            </node>
          </node>
        </node>
        <node concept="3clFbH" id="6s7bPiw2DsR" role="3cqZAp" />
        <node concept="3clFbJ" id="6s7bPiw2DsT" role="3cqZAp">
          <node concept="3clFbS" id="6s7bPiw2DsU" role="3clFbx">
            <node concept="3clFbF" id="6s7bPiw2Dt9" role="3cqZAp">
              <node concept="2OqwBi" id="6s7bPiw2Dtb" role="3clFbG">
                <node concept="37vLTw" id="2BHiRxgmeqp" role="2Oq$k0">
                  <ref role="3cqZAo" node="6s7bPiw2DrA" resolve="checkingNodeContext" />
                </node>
                <node concept="liA8E" id="6s7bPiw2Dtf" role="2OqNvi">
                  <ref role="37wK5l" to="ze1i:~CheckingNodeContext.setBreakingNode(org.jetbrains.mps.openapi.model.SNodeReference):void" resolve="setBreakingNode" />
                  <node concept="1dyn4i" id="6s7bPiw2Dth" role="37wK5m">
                    <property role="1dyqJU" value="canBeRootBreakingPoint" />
                    <node concept="2ShNRf" id="6s7bPiw2Dtj" role="1dyrYi">
                      <node concept="1pGfFk" id="6s7bPiw2Dtk" role="2ShVmc">
                        <ref role="37wK5l" to="w1kc:~SNodePointer.&lt;init&gt;(java.lang.String,java.lang.String)" resolve="SNodePointer" />
                        <node concept="Xl_RD" id="6s7bPiw2Dtl" role="37wK5m">
                          <property role="Xl_RC" value="model" />
                          <node concept="17Uvod" id="6s7bPiw2Dtm" role="lGtFl">
                            <property role="2qtEX9" value="value" />
                            <property role="P4ACc" value="f3061a53-9226-4cc5-a443-f952ceaf5816/1070475926800/1070475926801" />
                            <node concept="3zFVjK" id="6s7bPiw2Dtn" role="3zH0cK">
                              <node concept="3clFbS" id="6s7bPiw2Dto" role="2VODD2">
                                <node concept="3clFbF" id="6s7bPiw2Dtp" role="3cqZAp">
                                  <node concept="2OqwBi" id="6s7bPiw2Dtq" role="3clFbG">
                                    <node concept="2OqwBi" id="2n9zn0CqNid" role="2Oq$k0">
                                      <node concept="liA8E" id="2n9zn0CqNie" role="2OqNvi">
                                        <ref role="37wK5l" to="mhbf:~SModel.getReference():org.jetbrains.mps.openapi.model.SModelReference" resolve="getReference" />
                                      </node>
                                      <node concept="2JrnkZ" id="2n9zn0CqNif" role="2Oq$k0">
                                        <node concept="2OqwBi" id="2n9zn0CqNig" role="2JrQYb">
                                          <node concept="1iwH7S" id="2n9zn0CqNih" role="2Oq$k0" />
                                          <node concept="1st3f0" id="2n9zn0CqNii" role="2OqNvi" />
                                        </node>
                                      </node>
                                    </node>
                                    <node concept="liA8E" id="6s7bPiw2Dtx" role="2OqNvi">
                                      <ref role="37wK5l" to="wyt6:~Object.toString():java.lang.String" resolve="toString" />
                                    </node>
                                  </node>
                                </node>
                              </node>
                            </node>
                          </node>
                        </node>
                        <node concept="Xl_RD" id="6s7bPiw2Dty" role="37wK5m">
                          <property role="Xl_RC" value="node_id" />
                          <node concept="17Uvod" id="6s7bPiw2Dtz" role="lGtFl">
                            <property role="2qtEX9" value="value" />
                            <property role="P4ACc" value="f3061a53-9226-4cc5-a443-f952ceaf5816/1070475926800/1070475926801" />
                            <node concept="3zFVjK" id="6s7bPiw2Dt$" role="3zH0cK">
                              <node concept="3clFbS" id="6s7bPiw2Dt_" role="2VODD2">
                                <node concept="3clFbF" id="6s7bPiw2DtA" role="3cqZAp">
                                  <node concept="2OqwBi" id="1R1KclLA1b7" role="3clFbG">
                                    <node concept="2OqwBi" id="1R1KclLA1b8" role="2Oq$k0">
                                      <node concept="liA8E" id="24cAaiVCakR" role="2OqNvi">
                                        <ref role="37wK5l" to="mhbf:~SNode.getNodeId():org.jetbrains.mps.openapi.model.SNodeId" resolve="getNodeId" />
                                      </node>
                                      <node concept="2JrnkZ" id="1R1KclLA1b9" role="2Oq$k0">
                                        <node concept="2OqwBi" id="1R1KclLA1ba" role="2JrQYb">
                                          <node concept="30H73N" id="1R1KclLA1bb" role="2Oq$k0" />
                                          <node concept="3TrEf2" id="1R1KclLA1bc" role="2OqNvi">
                                            <ref role="3Tt5mk" to="tp1t:hQNY24t" />
                                          </node>
                                        </node>
                                      </node>
                                    </node>
                                    <node concept="liA8E" id="1R1KclLA1be" role="2OqNvi">
                                      <ref role="37wK5l" to="wyt6:~Object.toString():java.lang.String" resolve="toString" />
                                    </node>
                                  </node>
                                </node>
                              </node>
                            </node>
                          </node>
                        </node>
                      </node>
                    </node>
                  </node>
                </node>
              </node>
            </node>
          </node>
          <node concept="1Wc70l" id="6s7bPiw2Dt1" role="3clFbw">
            <node concept="3y3z36" id="6s7bPiw2Dt5" role="3uHU7w">
              <node concept="10Nm6u" id="6s7bPiw2Dt8" role="3uHU7w" />
              <node concept="37vLTw" id="2BHiRxgm87o" role="3uHU7B">
                <ref role="3cqZAo" node="6s7bPiw2DrA" resolve="checkingNodeContext" />
              </node>
            </node>
            <node concept="3fqX7Q" id="6s7bPiw2DsY" role="3uHU7B">
              <node concept="37vLTw" id="3GM_nagTAtq" role="3fr31v">
                <ref role="3cqZAo" node="6s7bPiw2DsA" resolve="result" />
              </node>
            </node>
          </node>
        </node>
        <node concept="3clFbH" id="6s7bPiw2DsQ" role="3cqZAp" />
        <node concept="3clFbF" id="6s7bPiw2DtI" role="3cqZAp">
          <node concept="37vLTw" id="3GM_nagTvoI" role="3clFbG">
            <ref role="3cqZAo" node="6s7bPiw2DsA" resolve="result" />
          </node>
        </node>
      </node>
      <node concept="2AHcQZ" id="6s7bPiw2DrE" role="2AJF6D">
        <ref role="2AI5Lk" to="wyt6:~Override" resolve="Override" />
      </node>
      <node concept="1W57fq" id="6s7bPiw2Dsl" role="lGtFl">
        <node concept="3IZrLx" id="6s7bPiw2Dsm" role="3IZSJc">
          <node concept="3clFbS" id="6s7bPiw2Dsn" role="2VODD2">
            <node concept="3clFbF" id="6s7bPiw2Dso" role="3cqZAp">
              <node concept="3y3z36" id="6s7bPiw2Dsv" role="3clFbG">
                <node concept="10Nm6u" id="6s7bPiw2Dsy" role="3uHU7w" />
                <node concept="2OqwBi" id="6s7bPiw2Dsq" role="3uHU7B">
                  <node concept="30H73N" id="6s7bPiw2Dsp" role="2Oq$k0" />
                  <node concept="3TrEf2" id="6s7bPiw2Dsu" role="2OqNvi">
                    <ref role="3Tt5mk" to="tp1t:hQNY24t" />
                  </node>
                </node>
              </node>
            </node>
          </node>
        </node>
      </node>
    </node>
    <node concept="3clFb_" id="6s7bPiw2Duk" role="jymVt">
      <property role="IEkAT" value="false" />
      <property role="1EzhhJ" value="false" />
      <property role="TrG5h" value="hasOwnCanBeAncestorMethod" />
      <property role="DiZV1" value="false" />
      <node concept="3Tm1VV" id="6s7bPiw2Dul" role="1B3o_S" />
      <node concept="10P_77" id="6s7bPiw2Dum" role="3clF45" />
      <node concept="3clFbS" id="6s7bPiw2Dun" role="3clF47">
        <node concept="3clFbF" id="6s7bPiw2DuI" role="3cqZAp">
          <node concept="3clFbT" id="6s7bPiw2DuJ" role="3clFbG">
            <property role="3clFbU" value="true" />
          </node>
        </node>
      </node>
      <node concept="2AHcQZ" id="6s7bPiw2Duo" role="2AJF6D">
        <ref role="2AI5Lk" to="wyt6:~Override" resolve="Override" />
      </node>
      <node concept="1W57fq" id="6s7bPiw2DuL" role="lGtFl">
        <node concept="3IZrLx" id="6s7bPiw2DuM" role="3IZSJc">
          <node concept="3clFbS" id="6s7bPiw2DuN" role="2VODD2">
            <node concept="3clFbF" id="6s7bPiw2DuO" role="3cqZAp">
              <node concept="3y3z36" id="6s7bPiw2DuV" role="3clFbG">
                <node concept="10Nm6u" id="6s7bPiw2DuY" role="3uHU7w" />
                <node concept="2OqwBi" id="6s7bPiw2DuQ" role="3uHU7B">
                  <node concept="30H73N" id="6s7bPiw2DuP" role="2Oq$k0" />
                  <node concept="3TrEf2" id="6s7bPiw2DuU" role="2OqNvi">
                    <ref role="3Tt5mk" to="tp1t:6NUs9sSEnlw" />
                  </node>
                </node>
              </node>
            </node>
          </node>
        </node>
      </node>
    </node>
    <node concept="3clFb_" id="6s7bPiw2DvB" role="jymVt">
      <property role="IEkAT" value="false" />
      <property role="1EzhhJ" value="false" />
      <property role="TrG5h" value="canBeAncestor" />
      <property role="DiZV1" value="false" />
      <node concept="3Tm1VV" id="6s7bPiw2DvC" role="1B3o_S" />
      <node concept="10P_77" id="6s7bPiw2DvD" role="3clF45" />
      <node concept="37vLTG" id="7QCjWMIaL2u" role="3clF46">
        <property role="TrG5h" value="node" />
        <node concept="3uibUv" id="7QCjWMIaL2Y" role="1tU5fm">
          <ref role="3uigEE" to="mhbf:~SNode" resolve="SNode" />
        </node>
      </node>
      <node concept="37vLTG" id="56YpObMjp8z" role="3clF46">
        <property role="TrG5h" value="childNode" />
        <node concept="3uibUv" id="56YpObMjp91" role="1tU5fm">
          <ref role="3uigEE" to="mhbf:~SNode" resolve="SNode" />
        </node>
        <node concept="2AHcQZ" id="56YpObMjp92" role="2AJF6D">
          <ref role="2AI5Lk" to="mhfm:~Nullable" resolve="Nullable" />
        </node>
      </node>
      <node concept="37vLTG" id="7QCjWMIaL2Z" role="3clF46">
        <property role="TrG5h" value="childConcept" />
        <node concept="3uibUv" id="7QCjWMIaL3v" role="1tU5fm">
          <ref role="3uigEE" to="mhbf:~SNode" resolve="SNode" />
        </node>
      </node>
      <node concept="37vLTG" id="6s7bPiw2DvE" role="3clF46">
        <property role="TrG5h" value="context" />
        <node concept="3uibUv" id="6s7bPiw2DvF" role="1tU5fm">
          <ref role="3uigEE" to="w1kc:~IOperationContext" resolve="IOperationContext" />
        </node>
      </node>
      <node concept="37vLTG" id="6s7bPiw2DvK" role="3clF46">
        <property role="TrG5h" value="checkingNodeContext" />
        <node concept="3uibUv" id="6s7bPiw2DvL" role="1tU5fm">
          <ref role="3uigEE" to="ze1i:~CheckingNodeContext" resolve="CheckingNodeContext" />
        </node>
        <node concept="2AHcQZ" id="6s7bPiw2DvM" role="2AJF6D">
          <ref role="2AI5Lk" to="mhfm:~Nullable" resolve="Nullable" />
        </node>
      </node>
      <node concept="3clFbS" id="6s7bPiw2DvN" role="3clF47">
        <node concept="3cpWs8" id="6s7bPiw2N56" role="3cqZAp">
          <node concept="3cpWsn" id="6s7bPiw2N57" role="3cpWs9">
            <property role="TrG5h" value="result" />
            <node concept="10P_77" id="6s7bPiw2N58" role="1tU5fm" />
            <node concept="1rXfSq" id="4hiugqysw9J" role="33vP2m">
              <ref role="37wK5l" node="6NUs9sSEEP1" resolve="staticCanBeAnAncestor" />
              <node concept="37vLTw" id="2BHiRxghiD_" role="37wK5m">
                <ref role="3cqZAo" node="7QCjWMIaL2u" resolve="node" />
              </node>
              <node concept="37vLTw" id="2BHiRxgm8xc" role="37wK5m">
                <ref role="3cqZAo" node="56YpObMjp8z" resolve="childNode" />
              </node>
              <node concept="37vLTw" id="2BHiRxgmP3o" role="37wK5m">
                <ref role="3cqZAo" node="7QCjWMIaL2Z" resolve="childConcept" />
              </node>
              <node concept="37vLTw" id="2BHiRxgm9FE" role="37wK5m">
                <ref role="3cqZAo" node="6s7bPiw2DvE" resolve="context" />
              </node>
            </node>
          </node>
        </node>
        <node concept="3clFbH" id="6s7bPiw2N5v" role="3cqZAp" />
        <node concept="3clFbJ" id="6s7bPiw2N5x" role="3cqZAp">
          <node concept="3clFbS" id="6s7bPiw2N5y" role="3clFbx">
            <node concept="3clFbF" id="6s7bPiw2N5K" role="3cqZAp">
              <node concept="2OqwBi" id="6s7bPiw2N5M" role="3clFbG">
                <node concept="37vLTw" id="2BHiRxgmepT" role="2Oq$k0">
                  <ref role="3cqZAo" node="6s7bPiw2DvK" resolve="checkingNodeContext" />
                </node>
                <node concept="liA8E" id="6s7bPiw2N5Q" role="2OqNvi">
                  <ref role="37wK5l" to="ze1i:~CheckingNodeContext.setBreakingNode(org.jetbrains.mps.openapi.model.SNodeReference):void" resolve="setBreakingNode" />
                  <node concept="1dyn4i" id="6s7bPiw2N5R" role="37wK5m">
                    <property role="1dyqJU" value="canBeAncesctorBreakingPoint" />
                    <node concept="2ShNRf" id="6s7bPiw2N5T" role="1dyrYi">
                      <node concept="1pGfFk" id="6s7bPiw2N5U" role="2ShVmc">
                        <ref role="37wK5l" to="w1kc:~SNodePointer.&lt;init&gt;(java.lang.String,java.lang.String)" resolve="SNodePointer" />
                        <node concept="Xl_RD" id="6s7bPiw2N5V" role="37wK5m">
                          <property role="Xl_RC" value="model" />
                          <node concept="17Uvod" id="6s7bPiw2N5W" role="lGtFl">
                            <property role="2qtEX9" value="value" />
                            <property role="P4ACc" value="f3061a53-9226-4cc5-a443-f952ceaf5816/1070475926800/1070475926801" />
                            <node concept="3zFVjK" id="6s7bPiw2N5X" role="3zH0cK">
                              <node concept="3clFbS" id="6s7bPiw2N5Y" role="2VODD2">
                                <node concept="3clFbF" id="6s7bPiw2N5Z" role="3cqZAp">
                                  <node concept="2OqwBi" id="6s7bPiw2N60" role="3clFbG">
                                    <node concept="2OqwBi" id="2n9zn0CqNfC" role="2Oq$k0">
                                      <node concept="liA8E" id="2n9zn0CqNfD" role="2OqNvi">
                                        <ref role="37wK5l" to="mhbf:~SModel.getReference():org.jetbrains.mps.openapi.model.SModelReference" resolve="getReference" />
                                      </node>
                                      <node concept="2JrnkZ" id="2n9zn0CqNfE" role="2Oq$k0">
                                        <node concept="2OqwBi" id="2n9zn0CqNfF" role="2JrQYb">
                                          <node concept="1iwH7S" id="2n9zn0CqNfG" role="2Oq$k0" />
                                          <node concept="1st3f0" id="2n9zn0CqNfH" role="2OqNvi" />
                                        </node>
                                      </node>
                                    </node>
                                    <node concept="liA8E" id="6s7bPiw2N67" role="2OqNvi">
                                      <ref role="37wK5l" to="wyt6:~Object.toString():java.lang.String" resolve="toString" />
                                    </node>
                                  </node>
                                </node>
                              </node>
                            </node>
                          </node>
                        </node>
                        <node concept="Xl_RD" id="6s7bPiw2N68" role="37wK5m">
                          <property role="Xl_RC" value="node_id" />
                          <node concept="17Uvod" id="6s7bPiw2N69" role="lGtFl">
                            <property role="2qtEX9" value="value" />
                            <property role="P4ACc" value="f3061a53-9226-4cc5-a443-f952ceaf5816/1070475926800/1070475926801" />
                            <node concept="3zFVjK" id="6s7bPiw2N6a" role="3zH0cK">
                              <node concept="3clFbS" id="6s7bPiw2N6b" role="2VODD2">
                                <node concept="3clFbF" id="6s7bPiw2N6c" role="3cqZAp">
                                  <node concept="2OqwBi" id="1R1KclLA1gg" role="3clFbG">
                                    <node concept="2OqwBi" id="1R1KclLA1gh" role="2Oq$k0">
                                      <node concept="liA8E" id="24cAaiVCao7" role="2OqNvi">
                                        <ref role="37wK5l" to="mhbf:~SNode.getNodeId():org.jetbrains.mps.openapi.model.SNodeId" resolve="getNodeId" />
                                      </node>
                                      <node concept="2JrnkZ" id="1R1KclLA1gi" role="2Oq$k0">
                                        <node concept="2OqwBi" id="1R1KclLA1gj" role="2JrQYb">
                                          <node concept="30H73N" id="1R1KclLA1gk" role="2Oq$k0" />
                                          <node concept="3TrEf2" id="1R1KclLA1gl" role="2OqNvi">
                                            <ref role="3Tt5mk" to="tp1t:6NUs9sSEnlw" />
                                          </node>
                                        </node>
                                      </node>
                                    </node>
                                    <node concept="liA8E" id="1R1KclLA1gn" role="2OqNvi">
                                      <ref role="37wK5l" to="wyt6:~Object.toString():java.lang.String" resolve="toString" />
                                    </node>
                                  </node>
                                </node>
                              </node>
                            </node>
                          </node>
                        </node>
                      </node>
                    </node>
                  </node>
                </node>
              </node>
            </node>
          </node>
          <node concept="1Wc70l" id="6s7bPiw2N5C" role="3clFbw">
            <node concept="3y3z36" id="6s7bPiw2N5G" role="3uHU7w">
              <node concept="10Nm6u" id="6s7bPiw2N5J" role="3uHU7w" />
              <node concept="37vLTw" id="2BHiRxgmo42" role="3uHU7B">
                <ref role="3cqZAo" node="6s7bPiw2DvK" resolve="checkingNodeContext" />
              </node>
            </node>
            <node concept="3fqX7Q" id="6s7bPiw2N5_" role="3uHU7B">
              <node concept="37vLTw" id="3GM_nagTwc0" role="3fr31v">
                <ref role="3cqZAo" node="6s7bPiw2N57" resolve="result" />
              </node>
            </node>
          </node>
        </node>
        <node concept="3clFbH" id="6s7bPiw2N6C" role="3cqZAp" />
        <node concept="3clFbF" id="6s7bPiw2N6E" role="3cqZAp">
          <node concept="37vLTw" id="3GM_nagTvs4" role="3clFbG">
            <ref role="3cqZAo" node="6s7bPiw2N57" resolve="result" />
          </node>
        </node>
      </node>
      <node concept="2AHcQZ" id="6s7bPiw2DvO" role="2AJF6D">
        <ref role="2AI5Lk" to="wyt6:~Override" resolve="Override" />
      </node>
      <node concept="1W57fq" id="6s7bPiw2Dwj" role="lGtFl">
        <node concept="3IZrLx" id="6s7bPiw2Dwk" role="3IZSJc">
          <node concept="3clFbS" id="6s7bPiw2Dwl" role="2VODD2">
            <node concept="3clFbF" id="6s7bPiw2N4Q" role="3cqZAp">
              <node concept="3y3z36" id="6s7bPiw2N52" role="3clFbG">
                <node concept="10Nm6u" id="6s7bPiw2N55" role="3uHU7w" />
                <node concept="2OqwBi" id="6s7bPiw2N4X" role="3uHU7B">
                  <node concept="30H73N" id="6s7bPiw2N4W" role="2Oq$k0" />
                  <node concept="3TrEf2" id="6s7bPiw2N51" role="2OqNvi">
                    <ref role="3Tt5mk" to="tp1t:6NUs9sSEnlw" />
                  </node>
                </node>
              </node>
            </node>
          </node>
        </node>
      </node>
    </node>
    <node concept="3clFb_" id="3g99cIN5ji3" role="jymVt">
      <property role="IEkAT" value="false" />
      <property role="1EzhhJ" value="false" />
      <property role="TrG5h" value="getSpecifiedProperties" />
      <property role="DiZV1" value="false" />
      <node concept="3Tmbuc" id="3g99cIN5ji4" role="1B3o_S" />
      <node concept="3uibUv" id="3g99cIN5ji5" role="3clF45">
        <ref role="3uigEE" to="33ny:~Map" resolve="Map" />
        <node concept="3uibUv" id="2u22WRjqdL3" role="11_B2D">
          <ref role="3uigEE" to="c17a:~SProperty" resolve="SProperty" />
        </node>
        <node concept="3uibUv" id="3g99cIN5ji7" role="11_B2D">
          <ref role="3uigEE" to="ze1i:~PropertyConstraintsDescriptor" resolve="PropertyConstraintsDescriptor" />
        </node>
      </node>
      <node concept="3clFbS" id="3g99cIN5ji8" role="3clF47">
        <node concept="3cpWs8" id="3g99cIN5jiM" role="3cqZAp">
          <node concept="3cpWsn" id="3g99cIN5jiN" role="3cpWs9">
            <property role="TrG5h" value="properties" />
            <node concept="3uibUv" id="3g99cIN5jiO" role="1tU5fm">
              <ref role="3uigEE" to="33ny:~Map" resolve="Map" />
              <node concept="3uibUv" id="2u22WRjqdK_" role="11_B2D">
                <ref role="3uigEE" to="c17a:~SProperty" resolve="SProperty" />
              </node>
              <node concept="3uibUv" id="3g99cIN5jiQ" role="11_B2D">
                <ref role="3uigEE" to="ze1i:~PropertyConstraintsDescriptor" resolve="PropertyConstraintsDescriptor" />
              </node>
            </node>
            <node concept="2ShNRf" id="3g99cIN5jiR" role="33vP2m">
              <node concept="1pGfFk" id="3g99cIN5jiS" role="2ShVmc">
                <ref role="37wK5l" to="33ny:~HashMap.&lt;init&gt;()" resolve="HashMap" />
                <node concept="3uibUv" id="2u22WRjqdKF" role="1pMfVU">
                  <ref role="3uigEE" to="c17a:~SProperty" resolve="SProperty" />
                </node>
                <node concept="3uibUv" id="1TWFJuLCWPa" role="1pMfVU">
                  <ref role="3uigEE" to="ze1i:~PropertyConstraintsDescriptor" resolve="PropertyConstraintsDescriptor" />
                </node>
              </node>
            </node>
          </node>
        </node>
        <node concept="3clFbF" id="3g99cIN5jiT" role="3cqZAp">
          <node concept="2OqwBi" id="3g99cIN5jiU" role="3clFbG">
            <node concept="37vLTw" id="3GM_nagTr7O" role="2Oq$k0">
              <ref role="3cqZAo" node="3g99cIN5jiN" resolve="properties" />
            </node>
            <node concept="liA8E" id="3g99cIN5jiW" role="2OqNvi">
              <ref role="37wK5l" to="33ny:~Map.put(java.lang.Object,java.lang.Object):java.lang.Object" resolve="put" />
              <node concept="10Nm6u" id="23CHI7KNh94" role="37wK5m">
                <node concept="xERo3" id="23CHI7KNjmV" role="lGtFl">
                  <ref role="xH3mL" to="tp27:5DcBNiM88Ty" resolve="reduce_PropertyDeclaration_SProperty" />
                  <node concept="3NFfHV" id="23CHI7KNkua" role="xEYEz">
                    <node concept="3clFbS" id="23CHI7KNkub" role="2VODD2">
                      <node concept="3clFbF" id="23CHI7KNkw1" role="3cqZAp">
                        <node concept="2OqwBi" id="23CHI7KNkym" role="3clFbG">
                          <node concept="30H73N" id="23CHI7KNkw0" role="2Oq$k0" />
                          <node concept="3TrEf2" id="23CHI7KNl_c" role="2OqNvi">
                            <ref role="3Tt5mk" to="tp1t:gGEom_V" />
                          </node>
                        </node>
                      </node>
                    </node>
                  </node>
                </node>
              </node>
              <node concept="2ShNRf" id="3g99cIN5jj7" role="37wK5m">
                <node concept="YeOm9" id="3g99cIN5jj8" role="2ShVmc">
                  <node concept="1Y3b0j" id="3g99cIN5jj9" role="YeSDq">
                    <property role="2bfB8j" value="true" />
                    <ref role="1Y3XeK" to="79pl:~BasePropertyConstraintsDescriptor" resolve="BasePropertyConstraintsDescriptor" />
                    <ref role="37wK5l" to="79pl:~BasePropertyConstraintsDescriptor.&lt;init&gt;(jetbrains.mps.smodel.adapter.ids.SPropertyId,jetbrains.mps.smodel.runtime.ConstraintsDescriptor)" resolve="BasePropertyConstraintsDescriptor" />
                    <node concept="10Nm6u" id="23CHI7KNqJs" role="37wK5m">
                      <node concept="xERo3" id="23CHI7KNqJt" role="lGtFl">
                        <ref role="xH3mL" to="tp27:1TWFJuLBK2f" resolve="reduce_Property2Id" />
                        <node concept="3NFfHV" id="23CHI7KNqJu" role="xEYEz">
                          <node concept="3clFbS" id="23CHI7KNqJv" role="2VODD2">
                            <node concept="3clFbF" id="23CHI7KNqJw" role="3cqZAp">
                              <node concept="2OqwBi" id="23CHI7KNqJx" role="3clFbG">
                                <node concept="30H73N" id="23CHI7KNqJy" role="2Oq$k0" />
                                <node concept="3TrEf2" id="23CHI7KNqJz" role="2OqNvi">
                                  <ref role="3Tt5mk" to="tp1t:gGEom_V" />
                                </node>
                              </node>
                            </node>
                          </node>
                        </node>
                      </node>
                    </node>
                    <node concept="Xjq3P" id="3g99cIN5jjk" role="37wK5m" />
                    <node concept="3Tm1VV" id="3g99cIN5jjl" role="1B3o_S" />
                    <node concept="3clFb_" id="3g99cIN5jjm" role="jymVt">
                      <property role="IEkAT" value="false" />
                      <property role="1EzhhJ" value="false" />
                      <property role="TrG5h" value="hasOwnGetter" />
                      <property role="DiZV1" value="false" />
                      <node concept="3Tm1VV" id="3g99cIN5jjn" role="1B3o_S" />
                      <node concept="10P_77" id="3g99cIN5jjo" role="3clF45" />
                      <node concept="3clFbS" id="3g99cIN5jjp" role="3clF47">
                        <node concept="3clFbF" id="3g99cIN5jjq" role="3cqZAp">
                          <node concept="3clFbT" id="3g99cIN5jjr" role="3clFbG">
                            <property role="3clFbU" value="true" />
                          </node>
                        </node>
                      </node>
                      <node concept="2AHcQZ" id="3g99cIN5jjs" role="2AJF6D">
                        <ref role="2AI5Lk" to="wyt6:~Override" resolve="Override" />
                      </node>
                      <node concept="1W57fq" id="3g99cIN5jjt" role="lGtFl">
                        <node concept="3IZrLx" id="3g99cIN5jju" role="3IZSJc">
                          <node concept="3clFbS" id="3g99cIN5jjv" role="2VODD2">
                            <node concept="3clFbF" id="3g99cIN5jjw" role="3cqZAp">
                              <node concept="2OqwBi" id="3g99cIN5jjx" role="3clFbG">
                                <node concept="2OqwBi" id="3g99cIN5jjy" role="2Oq$k0">
                                  <node concept="30H73N" id="3g99cIN5jjz" role="2Oq$k0" />
                                  <node concept="3TrEf2" id="3g99cIN5jj$" role="2OqNvi">
                                    <ref role="3Tt5mk" to="tp1t:gGEtszc" />
                                  </node>
                                </node>
                                <node concept="3x8VRR" id="3g99cIN5jj_" role="2OqNvi" />
                              </node>
                            </node>
                          </node>
                        </node>
                      </node>
                    </node>
                    <node concept="3clFb_" id="3g99cIN5jjA" role="jymVt">
                      <property role="IEkAT" value="false" />
                      <property role="1EzhhJ" value="false" />
                      <property role="TrG5h" value="getValue" />
                      <property role="DiZV1" value="false" />
                      <node concept="3Tm1VV" id="3g99cIN5jjB" role="1B3o_S" />
                      <node concept="3uibUv" id="3g99cIN5jjC" role="3clF45">
                        <ref role="3uigEE" to="wyt6:~Object" resolve="Object" />
                      </node>
                      <node concept="37vLTG" id="3g99cIN5jjD" role="3clF46">
                        <property role="TrG5h" value="node" />
                        <node concept="3Tqbb2" id="3g99cIN5jjE" role="1tU5fm" />
                      </node>
                      <node concept="3clFbS" id="3g99cIN5jjH" role="3clF47">
                        <node concept="3cpWs8" id="3g99cIN5jjI" role="3cqZAp">
                          <node concept="3cpWsn" id="3g99cIN5jjJ" role="3cpWs9">
                            <property role="TrG5h" value="propertyName" />
                            <node concept="17QB3L" id="3g99cIN5jjK" role="1tU5fm" />
                            <node concept="Xl_RD" id="3g99cIN5jjL" role="33vP2m">
                              <property role="Xl_RC" value="name" />
                              <node concept="17Uvod" id="3g99cIN5jjM" role="lGtFl">
                                <property role="2qtEX9" value="value" />
                                <property role="P4ACc" value="f3061a53-9226-4cc5-a443-f952ceaf5816/1070475926800/1070475926801" />
                                <node concept="3zFVjK" id="3g99cIN5jjN" role="3zH0cK">
                                  <node concept="3clFbS" id="3g99cIN5jjO" role="2VODD2">
                                    <node concept="3clFbF" id="3g99cIN5jjP" role="3cqZAp">
                                      <node concept="2OqwBi" id="3g99cIN5jjQ" role="3clFbG">
                                        <node concept="2OqwBi" id="3g99cIN5jjR" role="2Oq$k0">
                                          <node concept="30H73N" id="3g99cIN5jjS" role="2Oq$k0" />
                                          <node concept="3TrEf2" id="3g99cIN5jjT" role="2OqNvi">
                                            <ref role="3Tt5mk" to="tp1t:gGEom_V" />
                                          </node>
                                        </node>
                                        <node concept="3TrcHB" id="3g99cIN5jjU" role="2OqNvi">
                                          <ref role="3TsBF5" to="tpck:h0TrG11" resolve="name" />
                                        </node>
                                      </node>
                                    </node>
                                  </node>
                                </node>
                              </node>
                            </node>
                          </node>
                        </node>
                        <node concept="9aQIb" id="3g99cIN5jjV" role="3cqZAp">
                          <node concept="3clFbS" id="3g99cIN5jjW" role="9aQI4">
                            <node concept="3clFbF" id="3g99cIN5jjX" role="3cqZAp">
                              <node concept="10Nm6u" id="3g99cIN5jjY" role="3clFbG" />
                            </node>
                            <node concept="29HgVG" id="3g99cIN5jjZ" role="lGtFl">
                              <node concept="3NFfHV" id="3g99cIN5jk0" role="3NFExx">
                                <node concept="3clFbS" id="3g99cIN5jk1" role="2VODD2">
                                  <node concept="3clFbF" id="3g99cIN5jk2" role="3cqZAp">
                                    <node concept="2OqwBi" id="3g99cIN5jk3" role="3clFbG">
                                      <node concept="2OqwBi" id="3g99cIN5jk4" role="2Oq$k0">
                                        <node concept="30H73N" id="3g99cIN5jk5" role="2Oq$k0" />
                                        <node concept="3TrEf2" id="3g99cIN5jk6" role="2OqNvi">
                                          <ref role="3Tt5mk" to="tp1t:gGEtszc" />
                                        </node>
                                      </node>
                                      <node concept="3TrEf2" id="3g99cIN5jk7" role="2OqNvi">
                                        <ref role="3Tt5mk" to="tpee:gyVODHa" />
                                      </node>
                                    </node>
                                  </node>
                                </node>
                              </node>
                            </node>
                          </node>
                        </node>
                      </node>
                      <node concept="2AHcQZ" id="3g99cIN5jk8" role="2AJF6D">
                        <ref role="2AI5Lk" to="wyt6:~Override" resolve="Override" />
                      </node>
                      <node concept="1W57fq" id="3g99cIN5jk9" role="lGtFl">
                        <node concept="3IZrLx" id="3g99cIN5jka" role="3IZSJc">
                          <node concept="3clFbS" id="3g99cIN5jkb" role="2VODD2">
                            <node concept="3clFbF" id="3g99cIN5jkc" role="3cqZAp">
                              <node concept="2OqwBi" id="3g99cIN5jkd" role="3clFbG">
                                <node concept="2OqwBi" id="3g99cIN5jke" role="2Oq$k0">
                                  <node concept="30H73N" id="3g99cIN5jkf" role="2Oq$k0" />
                                  <node concept="3TrEf2" id="3g99cIN5jkg" role="2OqNvi">
                                    <ref role="3Tt5mk" to="tp1t:gGEtszc" />
                                  </node>
                                </node>
                                <node concept="3x8VRR" id="3g99cIN5jkh" role="2OqNvi" />
                              </node>
                            </node>
                          </node>
                        </node>
                      </node>
                    </node>
                    <node concept="3clFb_" id="3g99cIN5jki" role="jymVt">
                      <property role="IEkAT" value="false" />
                      <property role="1EzhhJ" value="false" />
                      <property role="TrG5h" value="hasOwnSetter" />
                      <property role="DiZV1" value="false" />
                      <node concept="3Tm1VV" id="3g99cIN5jkj" role="1B3o_S" />
                      <node concept="10P_77" id="3g99cIN5jkk" role="3clF45" />
                      <node concept="3clFbS" id="3g99cIN5jkl" role="3clF47">
                        <node concept="3clFbF" id="3g99cIN5jkm" role="3cqZAp">
                          <node concept="3clFbT" id="3g99cIN5jkn" role="3clFbG">
                            <property role="3clFbU" value="true" />
                          </node>
                        </node>
                      </node>
                      <node concept="2AHcQZ" id="3g99cIN5jko" role="2AJF6D">
                        <ref role="2AI5Lk" to="wyt6:~Override" resolve="Override" />
                      </node>
                      <node concept="1W57fq" id="3g99cIN5jkp" role="lGtFl">
                        <node concept="3IZrLx" id="3g99cIN5jkq" role="3IZSJc">
                          <node concept="3clFbS" id="3g99cIN5jkr" role="2VODD2">
                            <node concept="3clFbF" id="3g99cIN5jks" role="3cqZAp">
                              <node concept="2OqwBi" id="3g99cIN5jkt" role="3clFbG">
                                <node concept="2OqwBi" id="3g99cIN5jku" role="2Oq$k0">
                                  <node concept="30H73N" id="3g99cIN5jkv" role="2Oq$k0" />
                                  <node concept="3TrEf2" id="3g99cIN5jkw" role="2OqNvi">
                                    <ref role="3Tt5mk" to="tp1t:gLLXaMP" />
                                  </node>
                                </node>
                                <node concept="3x8VRR" id="3g99cIN5jkx" role="2OqNvi" />
                              </node>
                            </node>
                          </node>
                        </node>
                      </node>
                    </node>
                    <node concept="3clFb_" id="3g99cIN5jky" role="jymVt">
                      <property role="IEkAT" value="false" />
                      <property role="1EzhhJ" value="false" />
                      <property role="TrG5h" value="setValue" />
                      <property role="DiZV1" value="false" />
                      <node concept="3Tm1VV" id="3g99cIN5jkz" role="1B3o_S" />
                      <node concept="3cqZAl" id="3g99cIN5jk$" role="3clF45" />
                      <node concept="37vLTG" id="3g99cIN5jk_" role="3clF46">
                        <property role="TrG5h" value="node" />
                        <node concept="3Tqbb2" id="3g99cIN5jkA" role="1tU5fm" />
                      </node>
                      <node concept="37vLTG" id="3g99cIN5jkB" role="3clF46">
                        <property role="TrG5h" value="propertyValue" />
                        <node concept="17QB3L" id="3g99cIN5jkC" role="1tU5fm" />
                      </node>
                      <node concept="3clFbS" id="3g99cIN5jkF" role="3clF47">
                        <node concept="3cpWs8" id="3g99cIN5jkG" role="3cqZAp">
                          <node concept="3cpWsn" id="3g99cIN5jkH" role="3cpWs9">
                            <property role="TrG5h" value="propertyName" />
                            <node concept="17QB3L" id="3g99cIN5jkI" role="1tU5fm" />
                            <node concept="Xl_RD" id="3g99cIN5jkJ" role="33vP2m">
                              <property role="Xl_RC" value="name" />
                              <node concept="17Uvod" id="3g99cIN5jkK" role="lGtFl">
                                <property role="2qtEX9" value="value" />
                                <property role="P4ACc" value="f3061a53-9226-4cc5-a443-f952ceaf5816/1070475926800/1070475926801" />
                                <node concept="3zFVjK" id="3g99cIN5jkL" role="3zH0cK">
                                  <node concept="3clFbS" id="3g99cIN5jkM" role="2VODD2">
                                    <node concept="3clFbF" id="3g99cIN5jkN" role="3cqZAp">
                                      <node concept="2OqwBi" id="3g99cIN5jkO" role="3clFbG">
                                        <node concept="2OqwBi" id="3g99cIN5jkP" role="2Oq$k0">
                                          <node concept="30H73N" id="3g99cIN5jkQ" role="2Oq$k0" />
                                          <node concept="3TrEf2" id="3g99cIN5jkR" role="2OqNvi">
                                            <ref role="3Tt5mk" to="tp1t:gGEom_V" />
                                          </node>
                                        </node>
                                        <node concept="3TrcHB" id="3g99cIN5jkS" role="2OqNvi">
                                          <ref role="3TsBF5" to="tpck:h0TrG11" resolve="name" />
                                        </node>
                                      </node>
                                    </node>
                                  </node>
                                </node>
                              </node>
                            </node>
                          </node>
                        </node>
                        <node concept="9aQIb" id="3g99cIN5jkT" role="3cqZAp">
                          <node concept="3clFbS" id="3g99cIN5jkU" role="9aQI4">
                            <node concept="29HgVG" id="3g99cIN5jkV" role="lGtFl">
                              <node concept="3NFfHV" id="3g99cIN5jkW" role="3NFExx">
                                <node concept="3clFbS" id="3g99cIN5jkX" role="2VODD2">
                                  <node concept="3clFbF" id="3g99cIN5jkY" role="3cqZAp">
                                    <node concept="2OqwBi" id="3g99cIN5jkZ" role="3clFbG">
                                      <node concept="2OqwBi" id="3g99cIN5jl0" role="2Oq$k0">
                                        <node concept="30H73N" id="3g99cIN5jl1" role="2Oq$k0" />
                                        <node concept="3TrEf2" id="3g99cIN5jl2" role="2OqNvi">
                                          <ref role="3Tt5mk" to="tp1t:gLLXaMP" />
                                        </node>
                                      </node>
                                      <node concept="3TrEf2" id="3g99cIN5jl3" role="2OqNvi">
                                        <ref role="3Tt5mk" to="tpee:gyVODHa" />
                                      </node>
                                    </node>
                                  </node>
                                </node>
                              </node>
                            </node>
                          </node>
                        </node>
                      </node>
                      <node concept="2AHcQZ" id="3g99cIN5jl4" role="2AJF6D">
                        <ref role="2AI5Lk" to="wyt6:~Override" resolve="Override" />
                      </node>
                      <node concept="1W57fq" id="3g99cIN5jl5" role="lGtFl">
                        <node concept="3IZrLx" id="3g99cIN5jl6" role="3IZSJc">
                          <node concept="3clFbS" id="3g99cIN5jl7" role="2VODD2">
                            <node concept="3clFbF" id="3g99cIN5jl8" role="3cqZAp">
                              <node concept="2OqwBi" id="3g99cIN5jl9" role="3clFbG">
                                <node concept="2OqwBi" id="3g99cIN5jla" role="2Oq$k0">
                                  <node concept="30H73N" id="3g99cIN5jlb" role="2Oq$k0" />
                                  <node concept="3TrEf2" id="3g99cIN5jlc" role="2OqNvi">
                                    <ref role="3Tt5mk" to="tp1t:gLLXaMP" />
                                  </node>
                                </node>
                                <node concept="3x8VRR" id="3g99cIN5jld" role="2OqNvi" />
                              </node>
                            </node>
                          </node>
                        </node>
                      </node>
                    </node>
                    <node concept="3clFb_" id="3g99cIN5jle" role="jymVt">
                      <property role="IEkAT" value="false" />
                      <property role="1EzhhJ" value="false" />
                      <property role="TrG5h" value="hasOwnValidator" />
                      <property role="DiZV1" value="false" />
                      <node concept="3Tm1VV" id="3g99cIN5jlf" role="1B3o_S" />
                      <node concept="10P_77" id="3g99cIN5jlg" role="3clF45" />
                      <node concept="3clFbS" id="3g99cIN5jlh" role="3clF47">
                        <node concept="3clFbF" id="3g99cIN5jli" role="3cqZAp">
                          <node concept="3clFbT" id="3g99cIN5jlj" role="3clFbG">
                            <property role="3clFbU" value="true" />
                          </node>
                        </node>
                      </node>
                      <node concept="2AHcQZ" id="3g99cIN5jlk" role="2AJF6D">
                        <ref role="2AI5Lk" to="wyt6:~Override" resolve="Override" />
                      </node>
                      <node concept="1W57fq" id="3g99cIN5jll" role="lGtFl">
                        <node concept="3IZrLx" id="3g99cIN5jlm" role="3IZSJc">
                          <node concept="3clFbS" id="3g99cIN5jln" role="2VODD2">
                            <node concept="3clFbF" id="3g99cIN5jlo" role="3cqZAp">
                              <node concept="2OqwBi" id="3g99cIN5jlp" role="3clFbG">
                                <node concept="2OqwBi" id="3g99cIN5jlq" role="2Oq$k0">
                                  <node concept="30H73N" id="3g99cIN5jlr" role="2Oq$k0" />
                                  <node concept="3TrEf2" id="3g99cIN5jls" role="2OqNvi">
                                    <ref role="3Tt5mk" to="tp1t:hCQCWDj" />
                                  </node>
                                </node>
                                <node concept="3x8VRR" id="3g99cIN5jlt" role="2OqNvi" />
                              </node>
                            </node>
                          </node>
                        </node>
                      </node>
                    </node>
                    <node concept="3clFb_" id="3g99cIN5jlu" role="jymVt">
                      <property role="IEkAT" value="false" />
                      <property role="1EzhhJ" value="false" />
                      <property role="TrG5h" value="validateValue" />
                      <property role="DiZV1" value="false" />
                      <node concept="3Tm1VV" id="3g99cIN5jlv" role="1B3o_S" />
                      <node concept="10P_77" id="3g99cIN5jlw" role="3clF45" />
                      <node concept="37vLTG" id="3g99cIN5jlx" role="3clF46">
                        <property role="TrG5h" value="node" />
                        <node concept="3Tqbb2" id="3g99cIN5jly" role="1tU5fm" />
                      </node>
                      <node concept="37vLTG" id="3g99cIN5jlz" role="3clF46">
                        <property role="TrG5h" value="propertyValue" />
                        <node concept="17QB3L" id="3g99cIN5jl$" role="1tU5fm" />
                      </node>
                      <node concept="3clFbS" id="3g99cIN5jlB" role="3clF47">
                        <node concept="3cpWs8" id="3g99cIN5jlC" role="3cqZAp">
                          <node concept="3cpWsn" id="3g99cIN5jlD" role="3cpWs9">
                            <property role="TrG5h" value="propertyName" />
                            <node concept="17QB3L" id="3g99cIN5jlE" role="1tU5fm" />
                            <node concept="Xl_RD" id="3g99cIN5jlF" role="33vP2m">
                              <property role="Xl_RC" value="name" />
                              <node concept="17Uvod" id="3g99cIN5jlG" role="lGtFl">
                                <property role="2qtEX9" value="value" />
                                <property role="P4ACc" value="f3061a53-9226-4cc5-a443-f952ceaf5816/1070475926800/1070475926801" />
                                <node concept="3zFVjK" id="3g99cIN5jlH" role="3zH0cK">
                                  <node concept="3clFbS" id="3g99cIN5jlI" role="2VODD2">
                                    <node concept="3clFbF" id="3g99cIN5jlJ" role="3cqZAp">
                                      <node concept="2OqwBi" id="3g99cIN5jlK" role="3clFbG">
                                        <node concept="2OqwBi" id="3g99cIN5jlL" role="2Oq$k0">
                                          <node concept="30H73N" id="3g99cIN5jlM" role="2Oq$k0" />
                                          <node concept="3TrEf2" id="3g99cIN5jlN" role="2OqNvi">
                                            <ref role="3Tt5mk" to="tp1t:gGEom_V" />
                                          </node>
                                        </node>
                                        <node concept="3TrcHB" id="3g99cIN5jlO" role="2OqNvi">
                                          <ref role="3TsBF5" to="tpck:h0TrG11" resolve="name" />
                                        </node>
                                      </node>
                                    </node>
                                  </node>
                                </node>
                              </node>
                            </node>
                          </node>
                        </node>
                        <node concept="9aQIb" id="3g99cIN5jlP" role="3cqZAp">
                          <node concept="3clFbS" id="3g99cIN5jlQ" role="9aQI4">
                            <node concept="3clFbF" id="3g99cIN5jlR" role="3cqZAp">
                              <node concept="3clFbT" id="3g99cIN5jlS" role="3clFbG">
                                <property role="3clFbU" value="true" />
                              </node>
                            </node>
                            <node concept="29HgVG" id="3g99cIN5jlT" role="lGtFl">
                              <node concept="3NFfHV" id="3g99cIN5jlU" role="3NFExx">
                                <node concept="3clFbS" id="3g99cIN5jlV" role="2VODD2">
                                  <node concept="3clFbF" id="3g99cIN5jlW" role="3cqZAp">
                                    <node concept="2OqwBi" id="3g99cIN5jlX" role="3clFbG">
                                      <node concept="2OqwBi" id="3g99cIN5jlY" role="2Oq$k0">
                                        <node concept="30H73N" id="3g99cIN5jlZ" role="2Oq$k0" />
                                        <node concept="3TrEf2" id="3g99cIN5jm0" role="2OqNvi">
                                          <ref role="3Tt5mk" to="tp1t:hCQCWDj" />
                                        </node>
                                      </node>
                                      <node concept="3TrEf2" id="3g99cIN5jm1" role="2OqNvi">
                                        <ref role="3Tt5mk" to="tpee:gyVODHa" />
                                      </node>
                                    </node>
                                  </node>
                                </node>
                              </node>
                            </node>
                          </node>
                        </node>
                      </node>
                      <node concept="2AHcQZ" id="3g99cIN5jm2" role="2AJF6D">
                        <ref role="2AI5Lk" to="wyt6:~Override" resolve="Override" />
                      </node>
                      <node concept="1W57fq" id="3g99cIN5jm3" role="lGtFl">
                        <node concept="3IZrLx" id="3g99cIN5jm4" role="3IZSJc">
                          <node concept="3clFbS" id="3g99cIN5jm5" role="2VODD2">
                            <node concept="3clFbF" id="3g99cIN5jm6" role="3cqZAp">
                              <node concept="2OqwBi" id="3g99cIN5jm7" role="3clFbG">
                                <node concept="2OqwBi" id="3g99cIN5jm8" role="2Oq$k0">
                                  <node concept="30H73N" id="3g99cIN5jm9" role="2Oq$k0" />
                                  <node concept="3TrEf2" id="3g99cIN5jma" role="2OqNvi">
                                    <ref role="3Tt5mk" to="tp1t:hCQCWDj" />
                                  </node>
                                </node>
                                <node concept="3x8VRR" id="3g99cIN5jmb" role="2OqNvi" />
                              </node>
                            </node>
                          </node>
                        </node>
                      </node>
                    </node>
                  </node>
                </node>
              </node>
            </node>
          </node>
          <node concept="1WS0z7" id="3g99cIN5jmc" role="lGtFl">
            <node concept="3JmXsc" id="3g99cIN5jmd" role="3Jn$fo">
              <node concept="3clFbS" id="3g99cIN5jme" role="2VODD2">
                <node concept="3clFbF" id="3g99cIN5jmf" role="3cqZAp">
                  <node concept="2OqwBi" id="3g99cIN5jmg" role="3clFbG">
                    <node concept="2OqwBi" id="3g99cIN5jmh" role="2Oq$k0">
                      <node concept="30H73N" id="3g99cIN5jmi" role="2Oq$k0" />
                      <node concept="3Tsc0h" id="3g99cIN5jmj" role="2OqNvi">
                        <ref role="3TtcxE" to="tp1t:hDMhHKX" />
                      </node>
                    </node>
                    <node concept="3zZkjj" id="3g99cIN5jmk" role="2OqNvi">
                      <node concept="1bVj0M" id="3g99cIN5jml" role="23t8la">
                        <node concept="3clFbS" id="3g99cIN5jmm" role="1bW5cS">
                          <node concept="3clFbF" id="3g99cIN5jmn" role="3cqZAp">
                            <node concept="22lmx$" id="3g99cIN5jmo" role="3clFbG">
                              <node concept="2OqwBi" id="3g99cIN5jmp" role="3uHU7w">
                                <node concept="2OqwBi" id="3g99cIN5jmq" role="2Oq$k0">
                                  <node concept="37vLTw" id="2BHiRxgmiyO" role="2Oq$k0">
                                    <ref role="3cqZAo" node="3g99cIN5jmD" resolve="it" />
                                  </node>
                                  <node concept="3TrEf2" id="3g99cIN5jms" role="2OqNvi">
                                    <ref role="3Tt5mk" to="tp1t:hCQCWDj" />
                                  </node>
                                </node>
                                <node concept="3x8VRR" id="3g99cIN5jmt" role="2OqNvi" />
                              </node>
                              <node concept="22lmx$" id="3g99cIN5jmu" role="3uHU7B">
                                <node concept="2OqwBi" id="3g99cIN5jmv" role="3uHU7B">
                                  <node concept="2OqwBi" id="3g99cIN5jmw" role="2Oq$k0">
                                    <node concept="37vLTw" id="2BHiRxgmPaq" role="2Oq$k0">
                                      <ref role="3cqZAo" node="3g99cIN5jmD" resolve="it" />
                                    </node>
                                    <node concept="3TrEf2" id="3g99cIN5jmy" role="2OqNvi">
                                      <ref role="3Tt5mk" to="tp1t:gGEtszc" />
                                    </node>
                                  </node>
                                  <node concept="3x8VRR" id="3g99cIN5jmz" role="2OqNvi" />
                                </node>
                                <node concept="2OqwBi" id="3g99cIN5jm$" role="3uHU7w">
                                  <node concept="2OqwBi" id="3g99cIN5jm_" role="2Oq$k0">
                                    <node concept="37vLTw" id="2BHiRxghiTq" role="2Oq$k0">
                                      <ref role="3cqZAo" node="3g99cIN5jmD" resolve="it" />
                                    </node>
                                    <node concept="3TrEf2" id="3g99cIN5jmB" role="2OqNvi">
                                      <ref role="3Tt5mk" to="tp1t:gLLXaMP" />
                                    </node>
                                  </node>
                                  <node concept="3x8VRR" id="3g99cIN5jmC" role="2OqNvi" />
                                </node>
                              </node>
                            </node>
                          </node>
                        </node>
                        <node concept="Rh6nW" id="3g99cIN5jmD" role="1bW2Oz">
                          <property role="TrG5h" value="it" />
                          <node concept="2jxLKc" id="3g99cIN5jmE" role="1tU5fm" />
                        </node>
                      </node>
                    </node>
                  </node>
                </node>
              </node>
            </node>
          </node>
        </node>
        <node concept="3clFbF" id="3g99cIN5jnN" role="3cqZAp">
          <node concept="37vLTw" id="3GM_nagTA2C" role="3clFbG">
            <ref role="3cqZAo" node="3g99cIN5jiN" resolve="properties" />
          </node>
        </node>
      </node>
      <node concept="2AHcQZ" id="3g99cIN5ji9" role="2AJF6D">
        <ref role="2AI5Lk" to="wyt6:~Override" resolve="Override" />
      </node>
      <node concept="1W57fq" id="3g99cIN5rqa" role="lGtFl">
        <node concept="3IZrLx" id="3g99cIN5rqb" role="3IZSJc">
          <node concept="3clFbS" id="3g99cIN5rqc" role="2VODD2">
            <node concept="3clFbF" id="3g99cIN5rqr" role="3cqZAp">
              <node concept="2OqwBi" id="3g99cIN5rqB" role="3clFbG">
                <node concept="2OqwBi" id="3g99cIN5rqt" role="2Oq$k0">
                  <node concept="30H73N" id="3g99cIN5rqs" role="2Oq$k0" />
                  <node concept="3Tsc0h" id="3g99cIN5rqA" role="2OqNvi">
                    <ref role="3TtcxE" to="tp1t:hDMhHKX" />
                  </node>
                </node>
                <node concept="3GX2aA" id="3g99cIN5rqF" role="2OqNvi" />
              </node>
            </node>
          </node>
        </node>
      </node>
    </node>
    <node concept="3clFb_" id="3g99cIN5jo4" role="jymVt">
      <property role="IEkAT" value="false" />
      <property role="1EzhhJ" value="false" />
      <property role="TrG5h" value="getSpecifiedReferences" />
      <property role="DiZV1" value="false" />
      <node concept="3Tmbuc" id="3g99cIN5jo5" role="1B3o_S" />
      <node concept="3uibUv" id="3g99cIN5jo6" role="3clF45">
        <ref role="3uigEE" to="33ny:~Map" resolve="Map" />
        <node concept="3uibUv" id="2u22WRjqdKL" role="11_B2D">
          <ref role="3uigEE" to="c17a:~SReferenceLink" resolve="SReferenceLink" />
        </node>
        <node concept="3uibUv" id="3g99cIN5jo8" role="11_B2D">
          <ref role="3uigEE" to="ze1i:~ReferenceConstraintsDescriptor" resolve="ReferenceConstraintsDescriptor" />
        </node>
      </node>
      <node concept="3clFbS" id="3g99cIN5jo9" role="3clF47">
        <node concept="3cpWs8" id="3g99cIN5jor" role="3cqZAp">
          <node concept="3cpWsn" id="3g99cIN5jos" role="3cpWs9">
            <property role="TrG5h" value="references" />
            <node concept="3uibUv" id="3g99cIN5jot" role="1tU5fm">
              <ref role="3uigEE" to="33ny:~Map" resolve="Map" />
              <node concept="3uibUv" id="2u22WRjqdKX" role="11_B2D">
                <ref role="3uigEE" to="c17a:~SReferenceLink" resolve="SReferenceLink" />
              </node>
              <node concept="3uibUv" id="3g99cIN5jov" role="11_B2D">
                <ref role="3uigEE" to="ze1i:~ReferenceConstraintsDescriptor" resolve="ReferenceConstraintsDescriptor" />
              </node>
            </node>
            <node concept="2ShNRf" id="3g99cIN5jow" role="33vP2m">
              <node concept="1pGfFk" id="3g99cIN5jox" role="2ShVmc">
                <ref role="37wK5l" to="33ny:~HashMap.&lt;init&gt;()" resolve="HashMap" />
                <node concept="3uibUv" id="2u22WRjqdKR" role="1pMfVU">
                  <ref role="3uigEE" to="c17a:~SReferenceLink" resolve="SReferenceLink" />
                </node>
                <node concept="3uibUv" id="1TWFJuLDX3J" role="1pMfVU">
                  <ref role="3uigEE" to="ze1i:~ReferenceConstraintsDescriptor" resolve="ReferenceConstraintsDescriptor" />
                </node>
              </node>
            </node>
          </node>
        </node>
        <node concept="3clFbF" id="3g99cIN5joy" role="3cqZAp">
          <node concept="2OqwBi" id="3g99cIN5joz" role="3clFbG">
            <node concept="37vLTw" id="3GM_nagTyEO" role="2Oq$k0">
              <ref role="3cqZAo" node="3g99cIN5jos" resolve="references" />
            </node>
            <node concept="liA8E" id="3g99cIN5jo_" role="2OqNvi">
              <ref role="37wK5l" to="33ny:~Map.put(java.lang.Object,java.lang.Object):java.lang.Object" resolve="put" />
              <node concept="10Nm6u" id="23CHI7KNLM$" role="37wK5m">
                <node concept="xERo3" id="23CHI7KNO5f" role="lGtFl">
                  <ref role="xH3mL" to="tp27:5DcBNiM8ykU" resolve="reduce_LinkDeclaration_SLink" />
                  <node concept="3NFfHV" id="23CHI7KNPcP" role="xEYEz">
                    <node concept="3clFbS" id="23CHI7KNPcQ" role="2VODD2">
                      <node concept="3clFbF" id="1TWFJuLEg19" role="3cqZAp">
                        <node concept="2YIFZM" id="1TWFJuLEg1a" role="3clFbG">
                          <ref role="37wK5l" to="iwwu:i0YipjE" resolve="getGenuineLinkDeclaration" />
                          <ref role="1Pybhc" to="iwwu:i0YipgJ" resolve="SModelUtil" />
                          <node concept="2OqwBi" id="1TWFJuLEg1b" role="37wK5m">
                            <node concept="30H73N" id="1TWFJuLEg1c" role="2Oq$k0" />
                            <node concept="3TrEf2" id="1TWFJuLEg1d" role="2OqNvi">
                              <ref role="3Tt5mk" to="tp1t:gHN5VAa" />
                            </node>
                          </node>
                        </node>
                      </node>
                    </node>
                  </node>
                </node>
              </node>
              <node concept="2ShNRf" id="3g99cIN5joJ" role="37wK5m">
                <node concept="YeOm9" id="3g99cIN5joK" role="2ShVmc">
                  <node concept="1Y3b0j" id="3g99cIN5joL" role="YeSDq">
                    <property role="2bfB8j" value="true" />
                    <ref role="1Y3XeK" to="79pl:~BaseReferenceConstraintsDescriptor" resolve="BaseReferenceConstraintsDescriptor" />
                    <ref role="37wK5l" to="79pl:~BaseReferenceConstraintsDescriptor.&lt;init&gt;(jetbrains.mps.smodel.adapter.ids.SReferenceLinkId,jetbrains.mps.smodel.runtime.ConstraintsDescriptor)" resolve="BaseReferenceConstraintsDescriptor" />
                    <node concept="10Nm6u" id="23CHI7KNRy7" role="37wK5m">
                      <node concept="xERo3" id="23CHI7KNRy8" role="lGtFl">
                        <ref role="xH3mL" to="tp27:1TWFJuLBP0u" resolve="reduce_Link2Id" />
                        <node concept="3NFfHV" id="23CHI7KNRy9" role="xEYEz">
                          <node concept="3clFbS" id="23CHI7KNRya" role="2VODD2">
                            <node concept="3clFbF" id="23CHI7KNRyb" role="3cqZAp">
                              <node concept="2YIFZM" id="23CHI7KNRyc" role="3clFbG">
                                <ref role="37wK5l" to="iwwu:i0YipjE" resolve="getGenuineLinkDeclaration" />
                                <ref role="1Pybhc" to="iwwu:i0YipgJ" resolve="SModelUtil" />
                                <node concept="2OqwBi" id="23CHI7KNRyd" role="37wK5m">
                                  <node concept="30H73N" id="23CHI7KNRye" role="2Oq$k0" />
                                  <node concept="3TrEf2" id="23CHI7KNRyf" role="2OqNvi">
                                    <ref role="3Tt5mk" to="tp1t:gHN5VAa" />
                                  </node>
                                </node>
                              </node>
                            </node>
                          </node>
                        </node>
                      </node>
                    </node>
                    <node concept="3Tm1VV" id="3g99cIN5joM" role="1B3o_S" />
                    <node concept="Xjq3P" id="3g99cIN5joW" role="37wK5m" />
                    <node concept="3clFb_" id="3g99cIN5joX" role="jymVt">
                      <property role="IEkAT" value="false" />
                      <property role="1EzhhJ" value="false" />
                      <property role="TrG5h" value="hasOwnOnReferenceSetHandler" />
                      <property role="DiZV1" value="false" />
                      <node concept="3Tm1VV" id="3g99cIN5joY" role="1B3o_S" />
                      <node concept="10P_77" id="3g99cIN5joZ" role="3clF45" />
                      <node concept="3clFbS" id="3g99cIN5jp0" role="3clF47">
                        <node concept="3clFbF" id="3g99cIN5jp1" role="3cqZAp">
                          <node concept="3clFbT" id="3g99cIN5jp2" role="3clFbG">
                            <property role="3clFbU" value="true" />
                          </node>
                        </node>
                      </node>
                      <node concept="2AHcQZ" id="3g99cIN5jp3" role="2AJF6D">
                        <ref role="2AI5Lk" to="wyt6:~Override" resolve="Override" />
                      </node>
                      <node concept="1W57fq" id="3g99cIN5jp4" role="lGtFl">
                        <node concept="3IZrLx" id="3g99cIN5jp5" role="3IZSJc">
                          <node concept="3clFbS" id="3g99cIN5jp6" role="2VODD2">
                            <node concept="3clFbF" id="3g99cIN5jp7" role="3cqZAp">
                              <node concept="2OqwBi" id="3g99cIN5jp8" role="3clFbG">
                                <node concept="2OqwBi" id="3g99cIN5jp9" role="2Oq$k0">
                                  <node concept="30H73N" id="3g99cIN5jpa" role="2Oq$k0" />
                                  <node concept="3TrEf2" id="3g99cIN5jpb" role="2OqNvi">
                                    <ref role="3Tt5mk" to="tp1t:gVkmjE9" />
                                  </node>
                                </node>
                                <node concept="3x8VRR" id="3g99cIN5jpc" role="2OqNvi" />
                              </node>
                            </node>
                          </node>
                        </node>
                      </node>
                    </node>
                    <node concept="3clFb_" id="3g99cIN5jpd" role="jymVt">
                      <property role="IEkAT" value="false" />
                      <property role="1EzhhJ" value="false" />
                      <property role="TrG5h" value="validate" />
                      <property role="DiZV1" value="false" />
                      <node concept="3Tm1VV" id="3g99cIN5jpe" role="1B3o_S" />
                      <node concept="10P_77" id="3g99cIN5jpf" role="3clF45" />
                      <node concept="37vLTG" id="3g99cIN5jpg" role="3clF46">
                        <property role="TrG5h" value="referenceNode" />
                        <property role="3TUv4t" value="true" />
                        <node concept="3Tqbb2" id="3g99cIN5jph" role="1tU5fm" />
                      </node>
                      <node concept="37vLTG" id="3g99cIN5jpi" role="3clF46">
                        <property role="TrG5h" value="oldReferentNode" />
                        <property role="3TUv4t" value="true" />
                        <node concept="3Tqbb2" id="3g99cIN5jpj" role="1tU5fm" />
                      </node>
                      <node concept="37vLTG" id="3g99cIN5jpk" role="3clF46">
                        <property role="TrG5h" value="newReferentNode" />
                        <property role="3TUv4t" value="true" />
                        <node concept="3Tqbb2" id="3g99cIN5jpl" role="1tU5fm" />
                      </node>
                      <node concept="3clFbS" id="3g99cIN5jpo" role="3clF47">
                        <node concept="3clFbF" id="3g99cIN5jpp" role="3cqZAp">
                          <node concept="3clFbT" id="3g99cIN5jpq" role="3clFbG">
                            <property role="3clFbU" value="true" />
                          </node>
                        </node>
                        <node concept="29HgVG" id="3g99cIN5jpr" role="lGtFl">
                          <node concept="3NFfHV" id="3g99cIN5jps" role="3NFExx">
                            <node concept="3clFbS" id="3g99cIN5jpt" role="2VODD2">
                              <node concept="3clFbF" id="3g99cIN5jpu" role="3cqZAp">
                                <node concept="3K4zz7" id="3g99cIN5jpv" role="3clFbG">
                                  <node concept="2c44tf" id="3g99cIN5jpw" role="3K4GZi">
                                    <node concept="3clFbS" id="3g99cIN5jpx" role="2c44tc">
                                      <node concept="3cpWs6" id="3g99cIN5jpy" role="3cqZAp">
                                        <node concept="3clFbT" id="3g99cIN5jpz" role="3cqZAk">
                                          <property role="3clFbU" value="true" />
                                        </node>
                                      </node>
                                    </node>
                                  </node>
                                  <node concept="2OqwBi" id="3g99cIN5jp$" role="3K4Cdx">
                                    <node concept="2OqwBi" id="3g99cIN5jp_" role="2Oq$k0">
                                      <node concept="2OqwBi" id="3g99cIN5jpA" role="2Oq$k0">
                                        <node concept="30H73N" id="3g99cIN5jpB" role="2Oq$k0" />
                                        <node concept="3TrEf2" id="3g99cIN5jpC" role="2OqNvi">
                                          <ref role="3Tt5mk" to="tp1t:7Eb_WW4dicv" />
                                        </node>
                                      </node>
                                      <node concept="3TrEf2" id="3g99cIN5jpD" role="2OqNvi">
                                        <ref role="3Tt5mk" to="tpee:gyVODHa" />
                                      </node>
                                    </node>
                                    <node concept="3x8VRR" id="3g99cIN5jpE" role="2OqNvi" />
                                  </node>
                                  <node concept="2OqwBi" id="3g99cIN5jpF" role="3K4E3e">
                                    <node concept="2OqwBi" id="3g99cIN5jpG" role="2Oq$k0">
                                      <node concept="30H73N" id="3g99cIN5jpH" role="2Oq$k0" />
                                      <node concept="3TrEf2" id="3g99cIN5jpI" role="2OqNvi">
                                        <ref role="3Tt5mk" to="tp1t:7Eb_WW4dicv" />
                                      </node>
                                    </node>
                                    <node concept="3TrEf2" id="3g99cIN5jpJ" role="2OqNvi">
                                      <ref role="3Tt5mk" to="tpee:gyVODHa" />
                                    </node>
                                  </node>
                                </node>
                              </node>
                            </node>
                          </node>
                        </node>
                      </node>
                      <node concept="2AHcQZ" id="3g99cIN5jpK" role="2AJF6D">
                        <ref role="2AI5Lk" to="wyt6:~Override" resolve="Override" />
                      </node>
                      <node concept="1W57fq" id="3g99cIN5jpL" role="lGtFl">
                        <node concept="3IZrLx" id="3g99cIN5jpM" role="3IZSJc">
                          <node concept="3clFbS" id="3g99cIN5jpN" role="2VODD2">
                            <node concept="3clFbF" id="3g99cIN5jpO" role="3cqZAp">
                              <node concept="2OqwBi" id="3g99cIN5jpP" role="3clFbG">
                                <node concept="2OqwBi" id="3g99cIN5jpQ" role="2Oq$k0">
                                  <node concept="30H73N" id="3g99cIN5jpR" role="2Oq$k0" />
                                  <node concept="3TrEf2" id="3g99cIN5jpS" role="2OqNvi">
                                    <ref role="3Tt5mk" to="tp1t:gVkmjE9" />
                                  </node>
                                </node>
                                <node concept="3x8VRR" id="3g99cIN5jpT" role="2OqNvi" />
                              </node>
                            </node>
                          </node>
                        </node>
                      </node>
                    </node>
                    <node concept="3clFb_" id="3g99cIN5jpU" role="jymVt">
                      <property role="IEkAT" value="false" />
                      <property role="1EzhhJ" value="false" />
                      <property role="TrG5h" value="onReferenceSet" />
                      <property role="DiZV1" value="false" />
                      <node concept="3Tm1VV" id="3g99cIN5jpV" role="1B3o_S" />
                      <node concept="3cqZAl" id="3g99cIN5jpW" role="3clF45" />
                      <node concept="37vLTG" id="3g99cIN5jpX" role="3clF46">
                        <property role="TrG5h" value="referenceNode" />
                        <property role="3TUv4t" value="true" />
                        <node concept="3Tqbb2" id="3g99cIN5jpY" role="1tU5fm" />
                      </node>
                      <node concept="37vLTG" id="3g99cIN5jpZ" role="3clF46">
                        <property role="TrG5h" value="oldReferentNode" />
                        <property role="3TUv4t" value="true" />
                        <node concept="3Tqbb2" id="3g99cIN5jq0" role="1tU5fm" />
                      </node>
                      <node concept="37vLTG" id="3g99cIN5jq1" role="3clF46">
                        <property role="TrG5h" value="newReferentNode" />
                        <property role="3TUv4t" value="true" />
                        <node concept="3Tqbb2" id="3g99cIN5jq2" role="1tU5fm" />
                      </node>
                      <node concept="3clFbS" id="3g99cIN5jq5" role="3clF47">
                        <node concept="29HgVG" id="3g99cIN5jq6" role="lGtFl">
                          <node concept="3NFfHV" id="3g99cIN5jq7" role="3NFExx">
                            <node concept="3clFbS" id="3g99cIN5jq8" role="2VODD2">
                              <node concept="3clFbF" id="3g99cIN5jq9" role="3cqZAp">
                                <node concept="2OqwBi" id="3g99cIN5jqa" role="3clFbG">
                                  <node concept="2OqwBi" id="3g99cIN5jqb" role="2Oq$k0">
                                    <node concept="30H73N" id="3g99cIN5jqc" role="2Oq$k0" />
                                    <node concept="3TrEf2" id="3g99cIN5jqd" role="2OqNvi">
                                      <ref role="3Tt5mk" to="tp1t:gVkmjE9" />
                                    </node>
                                  </node>
                                  <node concept="3TrEf2" id="3g99cIN5jqe" role="2OqNvi">
                                    <ref role="3Tt5mk" to="tpee:gyVODHa" />
                                  </node>
                                </node>
                              </node>
                            </node>
                          </node>
                        </node>
                      </node>
                      <node concept="2AHcQZ" id="3g99cIN5jqf" role="2AJF6D">
                        <ref role="2AI5Lk" to="wyt6:~Override" resolve="Override" />
                      </node>
                      <node concept="1W57fq" id="3g99cIN5jqg" role="lGtFl">
                        <node concept="3IZrLx" id="3g99cIN5jqh" role="3IZSJc">
                          <node concept="3clFbS" id="3g99cIN5jqi" role="2VODD2">
                            <node concept="3clFbF" id="3g99cIN5jqj" role="3cqZAp">
                              <node concept="2OqwBi" id="3g99cIN5jqk" role="3clFbG">
                                <node concept="2OqwBi" id="3g99cIN5jql" role="2Oq$k0">
                                  <node concept="30H73N" id="3g99cIN5jqm" role="2Oq$k0" />
                                  <node concept="3TrEf2" id="3g99cIN5jqn" role="2OqNvi">
                                    <ref role="3Tt5mk" to="tp1t:gVkmjE9" />
                                  </node>
                                </node>
                                <node concept="3x8VRR" id="3g99cIN5jqo" role="2OqNvi" />
                              </node>
                            </node>
                          </node>
                        </node>
                      </node>
                    </node>
                    <node concept="3clFb_" id="3g99cIN5jqp" role="jymVt">
                      <property role="IEkAT" value="false" />
                      <property role="1EzhhJ" value="false" />
                      <property role="TrG5h" value="hasOwnScopeProvider" />
                      <property role="DiZV1" value="false" />
                      <node concept="3Tm1VV" id="3g99cIN5jqq" role="1B3o_S" />
                      <node concept="10P_77" id="3g99cIN5jqr" role="3clF45" />
                      <node concept="3clFbS" id="3g99cIN5jqs" role="3clF47">
                        <node concept="3clFbF" id="3g99cIN5jqt" role="3cqZAp">
                          <node concept="3clFbT" id="3g99cIN5jqu" role="3clFbG">
                            <property role="3clFbU" value="true" />
                          </node>
                        </node>
                      </node>
                      <node concept="2AHcQZ" id="3g99cIN5jqv" role="2AJF6D">
                        <ref role="2AI5Lk" to="wyt6:~Override" resolve="Override" />
                      </node>
                      <node concept="1W57fq" id="3g99cIN5jqw" role="lGtFl">
                        <node concept="3IZrLx" id="3g99cIN5jqx" role="3IZSJc">
                          <node concept="3clFbS" id="3g99cIN5jqy" role="2VODD2">
                            <node concept="3SKdUt" id="3g99cIN5jqz" role="3cqZAp">
                              <node concept="3SKdUq" id="3g99cIN5jq$" role="3SKWNk">
                                <property role="3SKdUp" value="todo: ?" />
                              </node>
                            </node>
                            <node concept="3clFbF" id="3g99cIN5jq_" role="3cqZAp">
                              <node concept="2OqwBi" id="3g99cIN5jqA" role="3clFbG">
                                <node concept="2OqwBi" id="3g99cIN5jqB" role="2Oq$k0">
                                  <node concept="30H73N" id="3g99cIN5jqC" role="2Oq$k0" />
                                  <node concept="3TrEf2" id="3g99cIN5jqD" role="2OqNvi">
                                    <ref role="3Tt5mk" to="tp1t:gHN6uun" />
                                  </node>
                                </node>
                                <node concept="3x8VRR" id="3g99cIN5jqE" role="2OqNvi" />
                              </node>
                            </node>
                          </node>
                        </node>
                      </node>
                    </node>
                    <node concept="3clFb_" id="3g99cIN5jqF" role="jymVt">
                      <property role="IEkAT" value="false" />
                      <property role="1EzhhJ" value="false" />
                      <property role="TrG5h" value="getScopeProvider" />
                      <property role="DiZV1" value="false" />
                      <node concept="3Tm1VV" id="3g99cIN5jqG" role="1B3o_S" />
                      <node concept="3uibUv" id="3g99cIN5jqH" role="3clF45">
                        <ref role="3uigEE" to="ze1i:~ReferenceScopeProvider" resolve="ReferenceScopeProvider" />
                      </node>
                      <node concept="2AHcQZ" id="3g99cIN5jqI" role="2AJF6D">
                        <ref role="2AI5Lk" to="mhfm:~Nullable" resolve="Nullable" />
                      </node>
                      <node concept="3clFbS" id="3g99cIN5jqJ" role="3clF47">
                        <node concept="3cpWs6" id="3g99cIN5jqK" role="3cqZAp">
                          <node concept="2ShNRf" id="3g99cIN5jqL" role="3cqZAk">
                            <node concept="YeOm9" id="3g99cIN5jqM" role="2ShVmc">
                              <node concept="1Y3b0j" id="3g99cIN5jqN" role="YeSDq">
                                <property role="2bfB8j" value="true" />
                                <ref role="37wK5l" to="79pl:~BaseReferenceScopeProvider.&lt;init&gt;()" resolve="BaseReferenceScopeProvider" />
                                <ref role="1Y3XeK" to="79pl:~BaseReferenceScopeProvider" resolve="BaseReferenceScopeProvider" />
                                <node concept="3Tm1VV" id="3g99cIN5jqO" role="1B3o_S" />
                                <node concept="5jKBG" id="3g99cIN5jqP" role="lGtFl">
                                  <ref role="v9R2y" node="5bWjEPUqZyA" resolve="BaseReferenceScopeProvider" />
                                  <node concept="1UUvTB" id="3g99cIN5jqQ" role="v9R3O">
                                    <node concept="1UU6SM" id="3g99cIN5jqR" role="1UU7Ll">
                                      <node concept="3clFbS" id="3g99cIN5jqS" role="2VODD2">
                                        <node concept="3clFbF" id="3g99cIN5jqT" role="3cqZAp">
                                          <node concept="2OqwBi" id="3g99cIN5jqU" role="3clFbG">
                                            <node concept="30H73N" id="3g99cIN5jqV" role="2Oq$k0" />
                                            <node concept="3TrEf2" id="3g99cIN5jqW" role="2OqNvi">
                                              <ref role="3Tt5mk" to="tp1t:gHN6uun" />
                                            </node>
                                          </node>
                                        </node>
                                      </node>
                                    </node>
                                  </node>
                                  <node concept="1UUvTB" id="3g99cIN5jqX" role="v9R3O">
                                    <node concept="1UU6SM" id="3g99cIN5jqY" role="1UU7Ll">
                                      <node concept="3clFbS" id="3g99cIN5jqZ" role="2VODD2">
                                        <node concept="3clFbF" id="3g99cIN5jr0" role="3cqZAp">
                                          <node concept="2OqwBi" id="3g99cIN5jr1" role="3clFbG">
                                            <node concept="30H73N" id="3g99cIN5jr2" role="2Oq$k0" />
                                            <node concept="3TrEf2" id="3g99cIN5jr3" role="2OqNvi">
                                              <ref role="3Tt5mk" to="tp1t:3oQug8hq$j4" />
                                            </node>
                                          </node>
                                        </node>
                                      </node>
                                    </node>
                                  </node>
                                </node>
                              </node>
                            </node>
                            <node concept="1W57fq" id="59r$iG97Xr_" role="lGtFl">
                              <node concept="3IZrLx" id="59r$iG97XrA" role="3IZSJc">
                                <node concept="3clFbS" id="59r$iG97XrB" role="2VODD2">
                                  <node concept="3clFbF" id="59r$iG97Xs1" role="3cqZAp">
                                    <node concept="2OqwBi" id="59r$iG97Xse" role="3clFbG">
                                      <node concept="2OqwBi" id="59r$iG97Xs5" role="2Oq$k0">
                                        <node concept="30H73N" id="59r$iG97Xs2" role="2Oq$k0" />
                                        <node concept="3TrEf2" id="59r$iG97Xsc" role="2OqNvi">
                                          <ref role="3Tt5mk" to="tp1t:gHN6uun" />
                                        </node>
                                      </node>
                                      <node concept="1mIQ4w" id="59r$iG97Xsj" role="2OqNvi">
                                        <node concept="chp4Y" id="59r$iG97Xsl" role="cj9EA">
                                          <ref role="cht4Q" to="tp1t:gHMUpHN" resolve="ConstraintFunction_ReferentSearchScope_Factory" />
                                        </node>
                                      </node>
                                    </node>
                                  </node>
                                </node>
                              </node>
                              <node concept="gft3U" id="59r$iG97Xsm" role="UU_$l">
                                <node concept="2ShNRf" id="59r$iG97Xsr" role="gfFT$">
                                  <node concept="YeOm9" id="59r$iG97Xst" role="2ShVmc">
                                    <node concept="1Y3b0j" id="59r$iG97Xsu" role="YeSDq">
                                      <property role="2bfB8j" value="true" />
                                      <ref role="1Y3XeK" to="79pl:~BaseScopeProvider" resolve="BaseScopeProvider" />
                                      <ref role="37wK5l" to="79pl:~BaseScopeProvider.&lt;init&gt;()" resolve="BaseScopeProvider" />
                                      <node concept="3Tm1VV" id="59r$iG97Xsv" role="1B3o_S" />
                                      <node concept="3clFb_" id="59r$iG97Xsw" role="jymVt">
                                        <property role="IEkAT" value="false" />
                                        <property role="1EzhhJ" value="false" />
                                        <property role="TrG5h" value="createScope" />
                                        <property role="DiZV1" value="false" />
                                        <node concept="3Tm1VV" id="59r$iG97Xsx" role="1B3o_S" />
                                        <node concept="3uibUv" id="59r$iG97Xts" role="3clF45">
                                          <ref role="3uigEE" to="o8zo:3fifI_xCtN$" resolve="Scope" />
                                        </node>
                                        <node concept="37vLTG" id="59r$iG97Xsz" role="3clF46">
                                          <property role="TrG5h" value="p0" />
                                          <node concept="3uibUv" id="59r$iG97Xs$" role="1tU5fm">
                                            <ref role="3uigEE" to="w1kc:~IOperationContext" resolve="IOperationContext" />
                                          </node>
                                        </node>
                                        <node concept="37vLTG" id="59r$iG97Xs_" role="3clF46">
                                          <property role="TrG5h" value="p1" />
                                          <node concept="3uibUv" id="59r$iG97XsA" role="1tU5fm">
                                            <ref role="3uigEE" to="ze1i:~ReferenceConstraintsContext" resolve="ReferenceConstraintsContext" />
                                          </node>
                                        </node>
                                        <node concept="3clFbS" id="59r$iG97XsB" role="3clF47">
                                          <node concept="3clFbF" id="59r$iG97XtR" role="3cqZAp">
                                            <node concept="10Nm6u" id="59r$iG97XtS" role="3clFbG" />
                                          </node>
                                        </node>
                                      </node>
                                    </node>
                                    <node concept="5jKBG" id="59r$iG97Xul" role="lGtFl">
                                      <ref role="v9R2y" node="59r$iG97Ntk" resolve="BaseScopeProvider" />
                                      <node concept="1UUvTB" id="59r$iG97Xun" role="v9R3O">
                                        <node concept="1UU6SM" id="59r$iG97Xuo" role="1UU7Ll">
                                          <node concept="3clFbS" id="59r$iG97Xup" role="2VODD2">
                                            <node concept="3clFbF" id="59r$iG97Xux" role="3cqZAp">
                                              <node concept="2OqwBi" id="59r$iG97XuA" role="3clFbG">
                                                <node concept="30H73N" id="59r$iG97Xuy" role="2Oq$k0" />
                                                <node concept="3TrEf2" id="59r$iG97XuJ" role="2OqNvi">
                                                  <ref role="3Tt5mk" to="tp1t:gHN6uun" />
                                                </node>
                                              </node>
                                            </node>
                                          </node>
                                        </node>
                                      </node>
                                      <node concept="1UUvTB" id="59r$iG97Xur" role="v9R3O">
                                        <node concept="1UU6SM" id="59r$iG97Xus" role="1UU7Ll">
                                          <node concept="3clFbS" id="59r$iG97Xut" role="2VODD2">
                                            <node concept="3clFbF" id="59r$iG97XuL" role="3cqZAp">
                                              <node concept="2OqwBi" id="59r$iG97XuP" role="3clFbG">
                                                <node concept="30H73N" id="59r$iG97XuM" role="2Oq$k0" />
                                                <node concept="3TrEf2" id="59r$iG97XuW" role="2OqNvi">
                                                  <ref role="3Tt5mk" to="tp1t:3oQug8hq$j4" />
                                                </node>
                                              </node>
                                            </node>
                                          </node>
                                        </node>
                                      </node>
                                    </node>
                                  </node>
                                </node>
                              </node>
                            </node>
                          </node>
                        </node>
                      </node>
                      <node concept="2AHcQZ" id="3g99cIN5jr4" role="2AJF6D">
                        <ref role="2AI5Lk" to="wyt6:~Override" resolve="Override" />
                      </node>
                    </node>
                  </node>
                </node>
              </node>
            </node>
          </node>
          <node concept="1WS0z7" id="3g99cIN5jr5" role="lGtFl">
            <node concept="3JmXsc" id="3g99cIN5jr6" role="3Jn$fo">
              <node concept="3clFbS" id="3g99cIN5jr7" role="2VODD2">
                <node concept="3clFbF" id="3g99cIN5jr8" role="3cqZAp">
                  <node concept="2OqwBi" id="3g99cIN5jr9" role="3clFbG">
                    <node concept="30H73N" id="3g99cIN5jra" role="2Oq$k0" />
                    <node concept="3Tsc0h" id="3g99cIN5jrb" role="2OqNvi">
                      <ref role="3TtcxE" to="tp1t:hDMr90r" />
                    </node>
                  </node>
                </node>
              </node>
            </node>
          </node>
        </node>
        <node concept="3clFbF" id="3g99cIN5jrI" role="3cqZAp">
          <node concept="37vLTw" id="3GM_nagTwHb" role="3clFbG">
            <ref role="3cqZAo" node="3g99cIN5jos" resolve="references" />
          </node>
        </node>
      </node>
      <node concept="2AHcQZ" id="3g99cIN5joa" role="2AJF6D">
        <ref role="2AI5Lk" to="wyt6:~Override" resolve="Override" />
      </node>
      <node concept="1W57fq" id="3g99cIN5js7" role="lGtFl">
        <node concept="3IZrLx" id="3g99cIN5js8" role="3IZSJc">
          <node concept="3clFbS" id="3g99cIN5js9" role="2VODD2">
            <node concept="3clFbF" id="3g99cIN5jsl" role="3cqZAp">
              <node concept="2OqwBi" id="3g99cIN5rpQ" role="3clFbG">
                <node concept="2OqwBi" id="3g99cIN5jsn" role="2Oq$k0">
                  <node concept="30H73N" id="3g99cIN5jsm" role="2Oq$k0" />
                  <node concept="3Tsc0h" id="3g99cIN5rpP" role="2OqNvi">
                    <ref role="3TtcxE" to="tp1t:hDMr90r" />
                  </node>
                </node>
                <node concept="3GX2aA" id="3g99cIN5rpU" role="2OqNvi" />
              </node>
            </node>
          </node>
        </node>
      </node>
    </node>
    <node concept="2YIFZL" id="hDMN3R8" role="jymVt">
      <property role="TrG5h" value="staticCanBeAChild" />
      <node concept="10P_77" id="hDMN3R9" role="3clF45" />
      <node concept="3Tm1VV" id="hDMN3Ra" role="1B3o_S" />
      <node concept="3clFbS" id="hDMN3Rb" role="3clF47">
        <node concept="29HgVG" id="hDMN3Rc" role="lGtFl">
          <node concept="3NFfHV" id="hDMN3Rd" role="3NFExx">
            <node concept="3clFbS" id="hDMN3Re" role="2VODD2">
              <node concept="3clFbF" id="hDMN3Rf" role="3cqZAp">
                <node concept="2OqwBi" id="hDMN3Rg" role="3clFbG">
                  <node concept="2OqwBi" id="hDMN3Rh" role="2Oq$k0">
                    <node concept="30H73N" id="hDMN3Ri" role="2Oq$k0" />
                    <node concept="3TrEf2" id="hDMN7qT" role="2OqNvi">
                      <ref role="3Tt5mk" to="tp1t:hDMLUfL" />
                    </node>
                  </node>
                  <node concept="3TrEf2" id="hDMN3Rk" role="2OqNvi">
                    <ref role="3Tt5mk" to="tpee:gyVODHa" />
                  </node>
                </node>
              </node>
            </node>
          </node>
        </node>
        <node concept="3cpWs6" id="23jYhlbQ9f0" role="3cqZAp">
          <node concept="3clFbT" id="23jYhlbQ9f2" role="3cqZAk">
            <property role="3clFbU" value="true" />
          </node>
        </node>
      </node>
      <node concept="37vLTG" id="7QCjWMI9G1S" role="3clF46">
        <property role="TrG5h" value="node" />
        <node concept="3uibUv" id="7QCjWMI9G2M" role="1tU5fm">
          <ref role="3uigEE" to="mhbf:~SNode" resolve="SNode" />
        </node>
      </node>
      <node concept="37vLTG" id="7QCjWMI9G3F" role="3clF46">
        <property role="TrG5h" value="parentNode" />
        <node concept="3uibUv" id="7QCjWMI9G49" role="1tU5fm">
          <ref role="3uigEE" to="mhbf:~SNode" resolve="SNode" />
        </node>
      </node>
      <node concept="37vLTG" id="7QCjWMI9G5u" role="3clF46">
        <property role="TrG5h" value="link" />
        <node concept="3uibUv" id="7QCjWMI9G5W" role="1tU5fm">
          <ref role="3uigEE" to="mhbf:~SNode" resolve="SNode" />
        </node>
      </node>
      <node concept="37vLTG" id="7QCjWMI9G6P" role="3clF46">
        <property role="TrG5h" value="childConcept" />
        <node concept="3uibUv" id="7QCjWMI9G7j" role="1tU5fm">
          <ref role="3uigEE" to="mhbf:~SNode" resolve="SNode" />
        </node>
      </node>
      <node concept="37vLTG" id="hDMN3Rl" role="3clF46">
        <property role="TrG5h" value="operationContext" />
        <property role="3TUv4t" value="true" />
        <node concept="3uibUv" id="hDMN3Rm" role="1tU5fm">
          <ref role="3uigEE" to="w1kc:~IOperationContext" resolve="IOperationContext" />
        </node>
      </node>
      <node concept="1W57fq" id="hDMN3Rp" role="lGtFl">
        <node concept="3IZrLx" id="hDMN3Rq" role="3IZSJc">
          <node concept="3clFbS" id="hDMN3Rr" role="2VODD2">
            <node concept="3clFbF" id="hDMN3Rs" role="3cqZAp">
              <node concept="3y3z36" id="hDMN3Rt" role="3clFbG">
                <node concept="10Nm6u" id="hDMN3Ru" role="3uHU7w" />
                <node concept="2OqwBi" id="hDMN3Rv" role="3uHU7B">
                  <node concept="30H73N" id="hDMN3Rw" role="2Oq$k0" />
                  <node concept="3TrEf2" id="hDMN6AS" role="2OqNvi">
                    <ref role="3Tt5mk" to="tp1t:hDMLUfL" />
                  </node>
                </node>
              </node>
            </node>
          </node>
        </node>
      </node>
      <node concept="17Uvod" id="hDMN3Ry" role="lGtFl">
        <property role="2qtEX9" value="name" />
        <property role="P4ACc" value="ceab5195-25ea-4f22-9b92-103b95ca8c0c/1169194658468/1169194664001" />
        <node concept="3zFVjK" id="hDMN3Rz" role="3zH0cK">
          <node concept="3clFbS" id="hDMN3R$" role="2VODD2">
            <node concept="3clFbF" id="hDMN3R_" role="3cqZAp">
              <node concept="3cpWs3" id="6s7bPiw2v3M" role="3clFbG">
                <node concept="Xl_RD" id="6s7bPiw2v3P" role="3uHU7B">
                  <property role="Xl_RC" value="static_" />
                </node>
                <node concept="10M0yZ" id="hDMN3RA" role="3uHU7w">
                  <ref role="1PxDUh" to="cm63:~BehaviorConstants" resolve="BehaviorConstants" />
                  <ref role="3cqZAo" to="cm63:~BehaviorConstants.CAN_BE_A_CHILD_METHOD_NAME" resolve="CAN_BE_A_CHILD_METHOD_NAME" />
                </node>
              </node>
            </node>
          </node>
        </node>
      </node>
    </node>
    <node concept="2YIFZL" id="hDMN3RB" role="jymVt">
      <property role="TrG5h" value="staticCanBeAParent" />
      <node concept="10P_77" id="hDMN3RC" role="3clF45" />
      <node concept="3Tm1VV" id="hDMN3RD" role="1B3o_S" />
      <node concept="3clFbS" id="hDMN3RE" role="3clF47">
        <node concept="29HgVG" id="hDMN3RF" role="lGtFl">
          <node concept="3NFfHV" id="hDMN3RG" role="3NFExx">
            <node concept="3clFbS" id="hDMN3RH" role="2VODD2">
              <node concept="3clFbF" id="hDMN3RI" role="3cqZAp">
                <node concept="2OqwBi" id="hDMN3RJ" role="3clFbG">
                  <node concept="2OqwBi" id="hDMN3RK" role="2Oq$k0">
                    <node concept="30H73N" id="hDMN3RL" role="2Oq$k0" />
                    <node concept="3TrEf2" id="hDMNb1T" role="2OqNvi">
                      <ref role="3Tt5mk" to="tp1t:hDMLXKE" />
                    </node>
                  </node>
                  <node concept="3TrEf2" id="hDMN3RN" role="2OqNvi">
                    <ref role="3Tt5mk" to="tpee:gyVODHa" />
                  </node>
                </node>
              </node>
            </node>
          </node>
        </node>
        <node concept="3cpWs6" id="23jYhlbQ9f3" role="3cqZAp">
          <node concept="3clFbT" id="23jYhlbQ9f5" role="3cqZAk">
            <property role="3clFbU" value="true" />
          </node>
        </node>
      </node>
      <node concept="37vLTG" id="7QCjWMIaKL_" role="3clF46">
        <property role="TrG5h" value="node" />
        <node concept="3uibUv" id="7QCjWMIaKM3" role="1tU5fm">
          <ref role="3uigEE" to="mhbf:~SNode" resolve="SNode" />
        </node>
      </node>
      <node concept="37vLTG" id="7QCjWMIaKMw" role="3clF46">
        <property role="TrG5h" value="childNode" />
        <node concept="3uibUv" id="7QCjWMIaKMY" role="1tU5fm">
          <ref role="3uigEE" to="mhbf:~SNode" resolve="SNode" />
        </node>
      </node>
      <node concept="37vLTG" id="7QCjWMIaKQV" role="3clF46">
        <property role="TrG5h" value="childConcept" />
        <node concept="3uibUv" id="7QCjWMIaKRp" role="1tU5fm">
          <ref role="3uigEE" to="mhbf:~SNode" resolve="SNode" />
        </node>
      </node>
      <node concept="37vLTG" id="7QCjWMIaKTa" role="3clF46">
        <property role="TrG5h" value="link" />
        <node concept="3uibUv" id="7QCjWMIaKTC" role="1tU5fm">
          <ref role="3uigEE" to="mhbf:~SNode" resolve="SNode" />
        </node>
      </node>
      <node concept="37vLTG" id="hDMN3RO" role="3clF46">
        <property role="TrG5h" value="operationContext" />
        <property role="3TUv4t" value="true" />
        <node concept="3uibUv" id="hDMN3RP" role="1tU5fm">
          <ref role="3uigEE" to="w1kc:~IOperationContext" resolve="IOperationContext" />
        </node>
      </node>
      <node concept="1W57fq" id="hDMN3RS" role="lGtFl">
        <node concept="3IZrLx" id="hDMN3RT" role="3IZSJc">
          <node concept="3clFbS" id="hDMN3RU" role="2VODD2">
            <node concept="3clFbF" id="hDMN3RV" role="3cqZAp">
              <node concept="3y3z36" id="hDMN3RW" role="3clFbG">
                <node concept="10Nm6u" id="hDMN3RX" role="3uHU7w" />
                <node concept="2OqwBi" id="hDMN3RY" role="3uHU7B">
                  <node concept="30H73N" id="hDMN3RZ" role="2Oq$k0" />
                  <node concept="3TrEf2" id="hDMN9L4" role="2OqNvi">
                    <ref role="3Tt5mk" to="tp1t:hDMLXKE" />
                  </node>
                </node>
              </node>
            </node>
          </node>
        </node>
      </node>
      <node concept="17Uvod" id="hDMN3S1" role="lGtFl">
        <property role="2qtEX9" value="name" />
        <property role="P4ACc" value="ceab5195-25ea-4f22-9b92-103b95ca8c0c/1169194658468/1169194664001" />
        <node concept="3zFVjK" id="hDMN3S2" role="3zH0cK">
          <node concept="3clFbS" id="hDMN3S3" role="2VODD2">
            <node concept="3clFbF" id="hDMN3S4" role="3cqZAp">
              <node concept="3cpWs3" id="6s7bPiw2DoN" role="3clFbG">
                <node concept="Xl_RD" id="6s7bPiw2DoQ" role="3uHU7B">
                  <property role="Xl_RC" value="static_" />
                </node>
                <node concept="10M0yZ" id="hDMN3S5" role="3uHU7w">
                  <ref role="1PxDUh" to="cm63:~BehaviorConstants" resolve="BehaviorConstants" />
                  <ref role="3cqZAo" to="cm63:~BehaviorConstants.CAN_BE_A_PARENT_METHOD_NAME" resolve="CAN_BE_A_PARENT_METHOD_NAME" />
                </node>
              </node>
            </node>
          </node>
        </node>
      </node>
    </node>
    <node concept="2YIFZL" id="hQO13s8" role="jymVt">
      <property role="TrG5h" value="staticCanBeARoot" />
      <node concept="10P_77" id="hQO15CK" role="3clF45" />
      <node concept="3Tm1VV" id="hQO13sa" role="1B3o_S" />
      <node concept="3clFbS" id="hQO13sb" role="3clF47">
        <node concept="29HgVG" id="hQO1nTD" role="lGtFl">
          <node concept="3NFfHV" id="hQO1nTE" role="3NFExx">
            <node concept="3clFbS" id="hQO1nTF" role="2VODD2">
              <node concept="3clFbF" id="hQO1ol2" role="3cqZAp">
                <node concept="2OqwBi" id="hQO1q4u" role="3clFbG">
                  <node concept="2OqwBi" id="hQO1osa" role="2Oq$k0">
                    <node concept="30H73N" id="hQO1ol3" role="2Oq$k0" />
                    <node concept="3TrEf2" id="hQO1pSJ" role="2OqNvi">
                      <ref role="3Tt5mk" to="tp1t:hQNY24t" />
                    </node>
                  </node>
                  <node concept="3TrEf2" id="hQO1qeL" role="2OqNvi">
                    <ref role="3Tt5mk" to="tpee:gyVODHa" />
                  </node>
                </node>
              </node>
            </node>
          </node>
        </node>
        <node concept="3cpWs6" id="23jYhlbQ9f6" role="3cqZAp">
          <node concept="3clFbT" id="23jYhlbQ9f8" role="3cqZAk">
            <property role="3clFbU" value="true" />
          </node>
        </node>
      </node>
      <node concept="37vLTG" id="7QCjWMIaL0f" role="3clF46">
        <property role="TrG5h" value="model" />
        <node concept="3uibUv" id="7QCjWMIaL0H" role="1tU5fm">
          <ref role="3uigEE" to="mhbf:~SModel" resolve="SModel" />
        </node>
      </node>
      <node concept="37vLTG" id="hQO17sg" role="3clF46">
        <property role="TrG5h" value="operationContext" />
        <property role="3TUv4t" value="true" />
        <node concept="3uibUv" id="hQO17sh" role="1tU5fm">
          <ref role="3uigEE" to="w1kc:~IOperationContext" resolve="IOperationContext" />
        </node>
      </node>
      <node concept="1W57fq" id="hQO0NOG" role="lGtFl">
        <node concept="3IZrLx" id="hQO0NOH" role="3IZSJc">
          <node concept="3clFbS" id="hQO0NOI" role="2VODD2">
            <node concept="3clFbF" id="hQO0OqO" role="3cqZAp">
              <node concept="2OqwBi" id="hQO0REs" role="3clFbG">
                <node concept="2OqwBi" id="hQO0Oyb" role="2Oq$k0">
                  <node concept="30H73N" id="hQO0OqP" role="2Oq$k0" />
                  <node concept="3TrEf2" id="hQO0Rut" role="2OqNvi">
                    <ref role="3Tt5mk" to="tp1t:hQNY24t" />
                  </node>
                </node>
                <node concept="3x8VRR" id="hQO0Si2" role="2OqNvi" />
              </node>
            </node>
          </node>
        </node>
      </node>
      <node concept="17Uvod" id="hQO1hHg" role="lGtFl">
        <property role="2qtEX9" value="name" />
        <property role="P4ACc" value="ceab5195-25ea-4f22-9b92-103b95ca8c0c/1169194658468/1169194664001" />
        <node concept="3zFVjK" id="hQO1hHh" role="3zH0cK">
          <node concept="3clFbS" id="hQO1hHi" role="2VODD2">
            <node concept="3clFbF" id="hQO1lcZ" role="3cqZAp">
              <node concept="3cpWs3" id="6s7bPiw2DsD" role="3clFbG">
                <node concept="Xl_RD" id="6s7bPiw2DsG" role="3uHU7B">
                  <property role="Xl_RC" value="static_" />
                </node>
                <node concept="10M0yZ" id="hQO1ld0" role="3uHU7w">
                  <ref role="1PxDUh" to="cm63:~BehaviorConstants" resolve="BehaviorConstants" />
                  <ref role="3cqZAo" to="cm63:~BehaviorConstants.CAN_BE_A_ROOT_METHOD_NAME" resolve="CAN_BE_A_ROOT_METHOD_NAME" />
                </node>
              </node>
            </node>
          </node>
        </node>
      </node>
    </node>
    <node concept="2YIFZL" id="6NUs9sSEEP1" role="jymVt">
      <property role="TrG5h" value="staticCanBeAnAncestor" />
      <node concept="37vLTG" id="7QCjWMIaL7A" role="3clF46">
        <property role="TrG5h" value="node" />
        <node concept="3uibUv" id="7QCjWMIaL84" role="1tU5fm">
          <ref role="3uigEE" to="mhbf:~SNode" resolve="SNode" />
        </node>
      </node>
      <node concept="37vLTG" id="56YpObMjp93" role="3clF46">
        <property role="TrG5h" value="childNode" />
        <node concept="3uibUv" id="56YpObMjp9x" role="1tU5fm">
          <ref role="3uigEE" to="mhbf:~SNode" resolve="SNode" />
        </node>
      </node>
      <node concept="37vLTG" id="7QCjWMIaL8x" role="3clF46">
        <property role="TrG5h" value="childConcept" />
        <node concept="3uibUv" id="7QCjWMIaL8Z" role="1tU5fm">
          <ref role="3uigEE" to="mhbf:~SNode" resolve="SNode" />
        </node>
      </node>
      <node concept="37vLTG" id="6w3hRI7QAfR" role="3clF46">
        <property role="TrG5h" value="operationContext" />
        <property role="3TUv4t" value="true" />
        <node concept="3uibUv" id="6w3hRI7QAfS" role="1tU5fm">
          <ref role="3uigEE" to="w1kc:~IOperationContext" resolve="IOperationContext" />
        </node>
      </node>
      <node concept="10P_77" id="6NUs9sSEEP5" role="3clF45" />
      <node concept="3Tm1VV" id="6NUs9sSEEP3" role="1B3o_S" />
      <node concept="1W57fq" id="6NUs9sSEEP7" role="lGtFl">
        <node concept="3IZrLx" id="6NUs9sSEEP8" role="3IZSJc">
          <node concept="3clFbS" id="6NUs9sSEEP9" role="2VODD2">
            <node concept="3clFbF" id="6NUs9sSEEPa" role="3cqZAp">
              <node concept="2OqwBi" id="6NUs9sSEEPl" role="3clFbG">
                <node concept="2OqwBi" id="6NUs9sSEEPc" role="2Oq$k0">
                  <node concept="30H73N" id="6NUs9sSEEPb" role="2Oq$k0" />
                  <node concept="3TrEf2" id="6NUs9sSEEPg" role="2OqNvi">
                    <ref role="3Tt5mk" to="tp1t:6NUs9sSEnlw" />
                  </node>
                </node>
                <node concept="3x8VRR" id="6NUs9sSEEPp" role="2OqNvi" />
              </node>
            </node>
          </node>
        </node>
      </node>
      <node concept="17Uvod" id="6O3HjXnmFXR" role="lGtFl">
        <property role="2qtEX9" value="name" />
        <property role="P4ACc" value="ceab5195-25ea-4f22-9b92-103b95ca8c0c/1169194658468/1169194664001" />
        <node concept="3zFVjK" id="6O3HjXnmFXS" role="3zH0cK">
          <node concept="3clFbS" id="6O3HjXnmFXT" role="2VODD2">
            <node concept="3clFbF" id="6O3HjXnmFXV" role="3cqZAp">
              <node concept="3cpWs3" id="6s7bPiw2Dwe" role="3clFbG">
                <node concept="Xl_RD" id="6s7bPiw2Dwh" role="3uHU7B">
                  <property role="Xl_RC" value="static_" />
                </node>
                <node concept="10M0yZ" id="6O3HjXnmFXW" role="3uHU7w">
                  <ref role="1PxDUh" to="cm63:~BehaviorConstants" resolve="BehaviorConstants" />
                  <ref role="3cqZAo" to="cm63:~BehaviorConstants.CAN_BE_AN_ANCESTOR_METHOD_NAME" resolve="CAN_BE_AN_ANCESTOR_METHOD_NAME" />
                </node>
              </node>
            </node>
          </node>
        </node>
      </node>
      <node concept="3clFbS" id="3Yj5yIFWrB3" role="3clF47">
        <node concept="29HgVG" id="3Yj5yIFWrB5" role="lGtFl">
          <node concept="3NFfHV" id="3Yj5yIFWrB6" role="3NFExx">
            <node concept="3clFbS" id="3Yj5yIFWrB7" role="2VODD2">
              <node concept="3clFbF" id="3Yj5yIFWrB8" role="3cqZAp">
                <node concept="2OqwBi" id="3Yj5yIFWrBf" role="3clFbG">
                  <node concept="2OqwBi" id="3Yj5yIFWrBa" role="2Oq$k0">
                    <node concept="30H73N" id="3Yj5yIFWrB9" role="2Oq$k0" />
                    <node concept="3TrEf2" id="3Yj5yIFWrBe" role="2OqNvi">
                      <ref role="3Tt5mk" to="tp1t:6NUs9sSEnlw" />
                    </node>
                  </node>
                  <node concept="3TrEf2" id="3Yj5yIFWrBj" role="2OqNvi">
                    <ref role="3Tt5mk" to="tpee:gyVODHa" />
                  </node>
                </node>
              </node>
            </node>
          </node>
        </node>
        <node concept="3cpWs6" id="VRQOUtqqY6" role="3cqZAp">
          <node concept="3clFbT" id="VRQOUtqqY8" role="3cqZAk">
            <property role="3clFbU" value="true" />
          </node>
        </node>
      </node>
    </node>
  </node>
  <node concept="13MO4I" id="5bWjEPUqZyA">
    <property role="TrG5h" value="BaseReferenceScopeProvider" />
    <property role="3GE5qa" value="Constraints" />
    <node concept="1N15co" id="5bWjEPUr3_1" role="1s_3oS">
      <property role="TrG5h" value="factory" />
      <node concept="3Tqbb2" id="5bWjEPUr9EZ" role="1N15GL">
        <ref role="ehGHo" to="tp1t:gHMUpHN" resolve="ConstraintFunction_ReferentSearchScope_Factory" />
      </node>
    </node>
    <node concept="1N15co" id="5bWjEPUr9EX" role="1s_3oS">
      <property role="TrG5h" value="presentation" />
      <node concept="3Tqbb2" id="5bWjEPUr9F0" role="1N15GL">
        <ref role="ehGHo" to="tp1t:3oQug8hq$j1" resolve="ConstraintFunction_ReferentSearchScope_Presentation" />
      </node>
    </node>
    <node concept="YeOm9" id="5bWjEPUr3$Y" role="13RCb5">
      <node concept="1Y3b0j" id="5bWjEPUr3$Z" role="YeSDq">
        <property role="2bfB8j" value="true" />
        <ref role="1Y3XeK" to="79pl:~BaseReferenceScopeProvider" resolve="BaseReferenceScopeProvider" />
        <ref role="37wK5l" to="79pl:~BaseReferenceScopeProvider.&lt;init&gt;()" resolve="BaseReferenceScopeProvider" />
        <node concept="3Tm1VV" id="5bWjEPUr3_0" role="1B3o_S" />
        <node concept="raruj" id="5bWjEPUrmFI" role="lGtFl" />
        <node concept="3clFb_" id="5bWjEPUr9F7" role="jymVt">
          <property role="TrG5h" value="hasPresentation" />
          <node concept="3Tm1VV" id="5bWjEPUr9F8" role="1B3o_S" />
          <node concept="10P_77" id="5bWjEPUr9F9" role="3clF45" />
          <node concept="3clFbS" id="5bWjEPUr9Fa" role="3clF47">
            <node concept="3clFbF" id="6s7bPiw2VUa" role="3cqZAp">
              <node concept="3clFbT" id="6s7bPiw2VUb" role="3clFbG">
                <property role="3clFbU" value="true" />
              </node>
            </node>
          </node>
          <node concept="1W57fq" id="5bWjEPUrmFK" role="lGtFl">
            <node concept="3IZrLx" id="5bWjEPUrmFL" role="3IZSJc">
              <node concept="3clFbS" id="5bWjEPUrmFM" role="2VODD2">
                <node concept="3clFbF" id="5bWjEPUrmFN" role="3cqZAp">
                  <node concept="2OqwBi" id="5bWjEPUrmFU" role="3clFbG">
                    <node concept="2OqwBi" id="5bWjEPUrmFP" role="2Oq$k0">
                      <node concept="1iwH7S" id="5bWjEPUrmFO" role="2Oq$k0" />
                      <node concept="3cR$yn" id="5bWjEPUrmFT" role="2OqNvi">
                        <ref role="3cRzXn" node="5bWjEPUr9EX" resolve="presentation" />
                      </node>
                    </node>
                    <node concept="3x8VRR" id="5bWjEPUrmIX" role="2OqNvi" />
                  </node>
                </node>
              </node>
            </node>
          </node>
          <node concept="2AHcQZ" id="5w08X8POfuZ" role="2AJF6D">
            <ref role="2AI5Lk" to="wyt6:~Override" resolve="Override" />
          </node>
        </node>
        <node concept="3clFb_" id="5bWjEPUr9Fe" role="jymVt">
          <property role="TrG5h" value="getPresentation" />
          <node concept="3Tm1VV" id="5bWjEPUr9Ff" role="1B3o_S" />
          <node concept="3uibUv" id="5bWjEPUr9Fg" role="3clF45">
            <ref role="3uigEE" to="wyt6:~String" resolve="String" />
          </node>
          <node concept="37vLTG" id="5bWjEPUr9Fh" role="3clF46">
            <property role="TrG5h" value="operationContext" />
            <property role="3TUv4t" value="true" />
            <node concept="3uibUv" id="5bWjEPUr9Fi" role="1tU5fm">
              <ref role="3uigEE" to="w1kc:~IOperationContext" resolve="IOperationContext" />
            </node>
          </node>
          <node concept="37vLTG" id="5bWjEPUr9Fj" role="3clF46">
            <property role="TrG5h" value="_context" />
            <property role="3TUv4t" value="true" />
            <node concept="3uibUv" id="5w08X8POgHU" role="1tU5fm">
              <ref role="3uigEE" to="ze1i:~ReferencePresentationContext" resolve="ReferencePresentationContext" />
            </node>
          </node>
          <node concept="3clFbS" id="5bWjEPUr9Fl" role="3clF47">
            <node concept="29HgVG" id="5bWjEPUr9Fm" role="lGtFl">
              <node concept="3NFfHV" id="5bWjEPUr9Fn" role="3NFExx">
                <node concept="3clFbS" id="5bWjEPUr9Fo" role="2VODD2">
                  <node concept="3clFbF" id="5bWjEPUr9FA" role="3cqZAp">
                    <node concept="2OqwBi" id="5bWjEPUreId" role="3clFbG">
                      <node concept="2OqwBi" id="5bWjEPUreI8" role="2Oq$k0">
                        <node concept="1iwH7S" id="5bWjEPUreI7" role="2Oq$k0" />
                        <node concept="3cR$yn" id="5bWjEPUreIc" role="2OqNvi">
                          <ref role="3cRzXn" node="5bWjEPUr9EX" resolve="presentation" />
                        </node>
                      </node>
                      <node concept="3TrEf2" id="5bWjEPUrmFF" role="2OqNvi">
                        <ref role="3Tt5mk" to="tpee:gyVODHa" />
                      </node>
                    </node>
                  </node>
                </node>
              </node>
            </node>
            <node concept="3cpWs6" id="5bWjEPUr9Ft" role="3cqZAp">
              <node concept="10Nm6u" id="5bWjEPUr9Fu" role="3cqZAk" />
            </node>
          </node>
          <node concept="1W57fq" id="5bWjEPUrmG0" role="lGtFl">
            <node concept="3IZrLx" id="5bWjEPUrmG1" role="3IZSJc">
              <node concept="3clFbS" id="5bWjEPUrmG2" role="2VODD2">
                <node concept="3clFbF" id="5bWjEPUrmG3" role="3cqZAp">
                  <node concept="2OqwBi" id="5bWjEPUrmGf" role="3clFbG">
                    <node concept="2OqwBi" id="5bWjEPUrmGa" role="2Oq$k0">
                      <node concept="1iwH7S" id="5bWjEPUrmG9" role="2Oq$k0" />
                      <node concept="3cR$yn" id="5bWjEPUrmGe" role="2OqNvi">
                        <ref role="3cRzXn" node="5bWjEPUr9EX" resolve="presentation" />
                      </node>
                    </node>
                    <node concept="3x8VRR" id="5bWjEPUrmGj" role="2OqNvi" />
                  </node>
                </node>
              </node>
            </node>
          </node>
          <node concept="2AHcQZ" id="5w08X8POfv0" role="2AJF6D">
            <ref role="2AI5Lk" to="wyt6:~Override" resolve="Override" />
          </node>
        </node>
        <node concept="3clFb_" id="5bWjEPUrmGw" role="jymVt">
          <property role="TrG5h" value="createSearchScopeOrListOfNodes" />
          <node concept="37vLTG" id="5bWjEPUrmGx" role="3clF46">
            <property role="TrG5h" value="operationContext" />
            <property role="3TUv4t" value="true" />
            <node concept="3uibUv" id="5bWjEPUrmGy" role="1tU5fm">
              <ref role="3uigEE" to="w1kc:~IOperationContext" resolve="IOperationContext" />
            </node>
          </node>
          <node concept="37vLTG" id="5bWjEPUrmGz" role="3clF46">
            <property role="TrG5h" value="_context" />
            <property role="3TUv4t" value="true" />
            <node concept="3uibUv" id="6s7bPiw2VVO" role="1tU5fm">
              <ref role="3uigEE" to="ze1i:~ReferenceConstraintsContext" resolve="ReferenceConstraintsContext" />
            </node>
          </node>
          <node concept="3uibUv" id="5bWjEPUrmG_" role="3clF45">
            <ref role="3uigEE" to="wyt6:~Object" resolve="Object" />
          </node>
          <node concept="3Tm1VV" id="5bWjEPUrmGA" role="1B3o_S" />
          <node concept="3clFbS" id="5bWjEPUrmGC" role="3clF47">
            <node concept="29HgVG" id="5bWjEPUrmGD" role="lGtFl">
              <node concept="3NFfHV" id="5bWjEPUrmGE" role="3NFExx">
                <node concept="3clFbS" id="5bWjEPUrmGF" role="2VODD2">
                  <node concept="3clFbF" id="5bWjEPUrmGG" role="3cqZAp">
                    <node concept="2OqwBi" id="5bWjEPUrmGH" role="3clFbG">
                      <node concept="2OqwBi" id="5bWjEPUrmGN" role="2Oq$k0">
                        <node concept="1iwH7S" id="5bWjEPUrmGM" role="2Oq$k0" />
                        <node concept="3cR$yn" id="5bWjEPUrmGR" role="2OqNvi">
                          <ref role="3cRzXn" node="5bWjEPUr3_1" resolve="factory" />
                        </node>
                      </node>
                      <node concept="3TrEf2" id="5bWjEPUrmGS" role="2OqNvi">
                        <ref role="3Tt5mk" to="tpee:gyVODHa" />
                      </node>
                    </node>
                  </node>
                </node>
              </node>
            </node>
            <node concept="3cpWs6" id="5bWjEPUrmGK" role="3cqZAp">
              <node concept="10Nm6u" id="5bWjEPUrmGL" role="3cqZAk" />
            </node>
          </node>
          <node concept="2AHcQZ" id="5w08X8POfv1" role="2AJF6D">
            <ref role="2AI5Lk" to="wyt6:~Override" resolve="Override" />
          </node>
        </node>
        <node concept="3clFb_" id="5bWjEPUrmHd" role="jymVt">
          <property role="TrG5h" value="createSearchScope" />
          <node concept="37vLTG" id="5bWjEPUrmHe" role="3clF46">
            <property role="TrG5h" value="operationContext" />
            <property role="3TUv4t" value="true" />
            <node concept="3uibUv" id="5bWjEPUrmHf" role="1tU5fm">
              <ref role="3uigEE" to="w1kc:~IOperationContext" resolve="IOperationContext" />
            </node>
          </node>
          <node concept="37vLTG" id="5bWjEPUrmHg" role="3clF46">
            <property role="TrG5h" value="_context" />
            <property role="3TUv4t" value="true" />
            <node concept="3uibUv" id="7mttUqlAJOQ" role="1tU5fm">
              <ref role="3uigEE" to="ze1i:~ReferenceConstraintsContext" resolve="ReferenceConstraintsContext" />
            </node>
          </node>
          <node concept="3uibUv" id="5bWjEPUrmHi" role="3clF45">
            <ref role="3uigEE" to="k6ay:~ISearchScope" resolve="ISearchScope" />
          </node>
          <node concept="3Tm1VV" id="5bWjEPUrmHj" role="1B3o_S" />
          <node concept="3clFbS" id="5bWjEPUrmHk" role="3clF47">
            <node concept="3cpWs6" id="5bWjEPUrmHl" role="3cqZAp">
              <node concept="2ShNRf" id="5bWjEPUrmHm" role="3cqZAk">
                <node concept="YeOm9" id="5bWjEPUrmHn" role="2ShVmc">
                  <node concept="1Y3b0j" id="5bWjEPUrmHo" role="YeSDq">
                    <property role="2bfB8j" value="true" />
                    <ref role="1Y3XeK" to="bzg8:~ProviderGeneratedSearchScope" resolve="ProviderGeneratedSearchScope" />
                    <ref role="37wK5l" to="bzg8:~ProviderGeneratedSearchScope.&lt;init&gt;(jetbrains.mps.smodel.runtime.base.BaseReferenceScopeProvider,jetbrains.mps.smodel.IOperationContext,jetbrains.mps.smodel.runtime.ReferenceConstraintsContext)" resolve="ProviderGeneratedSearchScope" />
                    <node concept="3Tm1VV" id="5bWjEPUrmHp" role="1B3o_S" />
                    <node concept="Xjq3P" id="7mttUqlAJOP" role="37wK5m" />
                    <node concept="37vLTw" id="2BHiRxglGWQ" role="37wK5m">
                      <ref role="3cqZAo" node="5bWjEPUrmHe" resolve="operationContext" />
                    </node>
                    <node concept="37vLTw" id="2BHiRxglEr0" role="37wK5m">
                      <ref role="3cqZAo" node="5bWjEPUrmHg" resolve="_context" />
                    </node>
                    <node concept="3clFb_" id="5bWjEPUrmHq" role="jymVt">
                      <property role="TrG5h" value="isInScope" />
                      <node concept="10P_77" id="5bWjEPUrmHr" role="3clF45" />
                      <node concept="3Tm1VV" id="5bWjEPUrmHs" role="1B3o_S" />
                      <node concept="3clFbS" id="5bWjEPUrmHt" role="3clF47">
                        <node concept="29HgVG" id="5bWjEPUrmHu" role="lGtFl">
                          <node concept="3NFfHV" id="5bWjEPUrmHv" role="3NFExx">
                            <node concept="3clFbS" id="5bWjEPUrmHw" role="2VODD2">
                              <node concept="3clFbF" id="5bWjEPUrmHx" role="3cqZAp">
                                <node concept="2OqwBi" id="5bWjEPUrmHy" role="3clFbG">
                                  <node concept="2OqwBi" id="5bWjEPUrmHz" role="2Oq$k0">
                                    <node concept="2qgKlT" id="5bWjEPUrmH$" role="2OqNvi">
                                      <ref role="37wK5l" to="tp22:2_ZlElkqg42" resolve="getValidator" />
                                    </node>
                                    <node concept="2OqwBi" id="5bWjEPUrmHX" role="2Oq$k0">
                                      <node concept="1iwH7S" id="5bWjEPUrmHW" role="2Oq$k0" />
                                      <node concept="3cR$yn" id="5bWjEPUrmI2" role="2OqNvi">
                                        <ref role="3cRzXn" node="5bWjEPUr3_1" resolve="factory" />
                                      </node>
                                    </node>
                                  </node>
                                  <node concept="3TrEf2" id="5bWjEPUrmHA" role="2OqNvi">
                                    <ref role="3Tt5mk" to="tpee:gyVODHa" />
                                  </node>
                                </node>
                              </node>
                            </node>
                          </node>
                        </node>
                        <node concept="3cpWs6" id="5bWjEPUrmHB" role="3cqZAp">
                          <node concept="3clFbT" id="5bWjEPUrmHC" role="3cqZAk">
                            <property role="3clFbU" value="true" />
                          </node>
                        </node>
                      </node>
                      <node concept="37vLTG" id="5bWjEPUrmHD" role="3clF46">
                        <property role="TrG5h" value="checkedNode" />
                        <node concept="3uibUv" id="5bWjEPUrmHE" role="1tU5fm">
                          <ref role="3uigEE" to="mhbf:~SNode" resolve="SNode" />
                        </node>
                      </node>
                    </node>
                  </node>
                </node>
              </node>
            </node>
          </node>
          <node concept="1W57fq" id="5bWjEPUrmHJ" role="lGtFl">
            <node concept="3IZrLx" id="5bWjEPUrmHK" role="3IZSJc">
              <node concept="3clFbS" id="5bWjEPUrmHL" role="2VODD2">
                <node concept="3clFbF" id="5bWjEPUrmHM" role="3cqZAp">
                  <node concept="2OqwBi" id="5bWjEPUrmHN" role="3clFbG">
                    <node concept="2OqwBi" id="5bWjEPUrmHR" role="2Oq$k0">
                      <node concept="1iwH7S" id="5bWjEPUrmHQ" role="2Oq$k0" />
                      <node concept="3cR$yn" id="5bWjEPUrmHV" role="2OqNvi">
                        <ref role="3cRzXn" node="5bWjEPUr3_1" resolve="factory" />
                      </node>
                    </node>
                    <node concept="2qgKlT" id="5bWjEPUrmHP" role="2OqNvi">
                      <ref role="37wK5l" to="tp22:sZm2ZQHsri" resolve="isValidatorGenerated" />
                    </node>
                  </node>
                </node>
              </node>
            </node>
          </node>
          <node concept="2AHcQZ" id="5w08X8POfv2" role="2AJF6D">
            <ref role="2AI5Lk" to="wyt6:~Override" resolve="Override" />
          </node>
        </node>
        <node concept="3clFb_" id="5bWjEPUrmI3" role="jymVt">
          <property role="TrG5h" value="getSearchScopeValidatorNode" />
          <node concept="3Tm1VV" id="5bWjEPUrmI4" role="1B3o_S" />
          <node concept="3clFbS" id="5bWjEPUrmI5" role="3clF47">
            <node concept="3cpWs6" id="6s7bPiw2VVA" role="3cqZAp">
              <node concept="1dyn4i" id="6s7bPiw2VUX" role="3cqZAk">
                <property role="1zomUR" value="true" />
                <property role="1dyqJU" value="breakingNode" />
                <node concept="2ShNRf" id="6s7bPiw2VUY" role="1dyrYi">
                  <node concept="1pGfFk" id="6s7bPiw2VUZ" role="2ShVmc">
                    <ref role="37wK5l" to="w1kc:~SNodePointer.&lt;init&gt;(java.lang.String,java.lang.String)" resolve="SNodePointer" />
                    <node concept="Xl_RD" id="6s7bPiw2VV0" role="37wK5m">
                      <property role="Xl_RC" value="model" />
                      <node concept="17Uvod" id="6s7bPiw2VV1" role="lGtFl">
                        <property role="2qtEX9" value="value" />
                        <property role="P4ACc" value="f3061a53-9226-4cc5-a443-f952ceaf5816/1070475926800/1070475926801" />
                        <node concept="3zFVjK" id="6s7bPiw2VV2" role="3zH0cK">
                          <node concept="3clFbS" id="6s7bPiw2VV3" role="2VODD2">
                            <node concept="3clFbF" id="6s7bPiw2VV4" role="3cqZAp">
                              <node concept="2OqwBi" id="6s7bPiw2VV5" role="3clFbG">
                                <node concept="2OqwBi" id="2n9zn0CqNis" role="2Oq$k0">
                                  <node concept="liA8E" id="2n9zn0CqNit" role="2OqNvi">
                                    <ref role="37wK5l" to="mhbf:~SModel.getReference():org.jetbrains.mps.openapi.model.SModelReference" resolve="getReference" />
                                  </node>
                                  <node concept="2JrnkZ" id="2n9zn0CqNiu" role="2Oq$k0">
                                    <node concept="2OqwBi" id="2n9zn0CqNiv" role="2JrQYb">
                                      <node concept="1iwH7S" id="2n9zn0CqNiw" role="2Oq$k0" />
                                      <node concept="1st3f0" id="2n9zn0CqNix" role="2OqNvi" />
                                    </node>
                                  </node>
                                </node>
                                <node concept="liA8E" id="6s7bPiw2VVc" role="2OqNvi">
                                  <ref role="37wK5l" to="wyt6:~Object.toString():java.lang.String" resolve="toString" />
                                </node>
                              </node>
                            </node>
                          </node>
                        </node>
                      </node>
                    </node>
                    <node concept="Xl_RD" id="6s7bPiw2VVd" role="37wK5m">
                      <property role="Xl_RC" value="node_id" />
                      <node concept="17Uvod" id="6s7bPiw2VVe" role="lGtFl">
                        <property role="2qtEX9" value="value" />
                        <property role="P4ACc" value="f3061a53-9226-4cc5-a443-f952ceaf5816/1070475926800/1070475926801" />
                        <node concept="3zFVjK" id="6s7bPiw2VVf" role="3zH0cK">
                          <node concept="3clFbS" id="6s7bPiw2VVg" role="2VODD2">
                            <node concept="3clFbF" id="6s7bPiw2VVh" role="3cqZAp">
                              <node concept="2OqwBi" id="1R1KclLA1eA" role="3clFbG">
                                <node concept="2OqwBi" id="1R1KclLA1eB" role="2Oq$k0">
                                  <node concept="liA8E" id="24cAaiVCalJ" role="2OqNvi">
                                    <ref role="37wK5l" to="mhbf:~SNode.getNodeId():org.jetbrains.mps.openapi.model.SNodeId" resolve="getNodeId" />
                                  </node>
                                  <node concept="2JrnkZ" id="1R1KclLA1eC" role="2Oq$k0">
                                    <node concept="2OqwBi" id="1R1KclLA1eD" role="2JrQYb">
                                      <node concept="1iwH7S" id="1R1KclLA1eE" role="2Oq$k0" />
                                      <node concept="12$id9" id="1R1KclLA1eF" role="2OqNvi">
                                        <node concept="3K4zz7" id="1R1KclLA1eG" role="12$y8L">
                                          <node concept="2OqwBi" id="1R1KclLA1eH" role="3K4E3e">
                                            <node concept="2OqwBi" id="1R1KclLA1eI" role="2Oq$k0">
                                              <node concept="1iwH7S" id="1R1KclLA1eJ" role="2Oq$k0" />
                                              <node concept="3cR$yn" id="1R1KclLA1eK" role="2OqNvi">
                                                <ref role="3cRzXn" node="5bWjEPUr3_1" resolve="factory" />
                                              </node>
                                            </node>
                                            <node concept="2qgKlT" id="1R1KclLA1eL" role="2OqNvi">
                                              <ref role="37wK5l" to="tp22:2_ZlElkqg42" resolve="getValidator" />
                                            </node>
                                          </node>
                                          <node concept="2OqwBi" id="1R1KclLA1eM" role="3K4GZi">
                                            <node concept="1iwH7S" id="1R1KclLA1eN" role="2Oq$k0" />
                                            <node concept="3cR$yn" id="1R1KclLA1eO" role="2OqNvi">
                                              <ref role="3cRzXn" node="5bWjEPUr3_1" resolve="factory" />
                                            </node>
                                          </node>
                                          <node concept="2OqwBi" id="1R1KclLA1eP" role="3K4Cdx">
                                            <node concept="2OqwBi" id="1R1KclLA1eQ" role="2Oq$k0">
                                              <node concept="1iwH7S" id="1R1KclLA1eR" role="2Oq$k0" />
                                              <node concept="3cR$yn" id="1R1KclLA1eS" role="2OqNvi">
                                                <ref role="3cRzXn" node="5bWjEPUr3_1" resolve="factory" />
                                              </node>
                                            </node>
                                            <node concept="2qgKlT" id="1R1KclLA1eT" role="2OqNvi">
                                              <ref role="37wK5l" to="tp22:sZm2ZQHsri" resolve="isValidatorGenerated" />
                                            </node>
                                          </node>
                                        </node>
                                      </node>
                                    </node>
                                  </node>
                                </node>
                                <node concept="liA8E" id="1R1KclLA1eV" role="2OqNvi">
                                  <ref role="37wK5l" to="wyt6:~Object.toString():java.lang.String" resolve="toString" />
                                </node>
                              </node>
                            </node>
                          </node>
                        </node>
                      </node>
                    </node>
                  </node>
                </node>
              </node>
            </node>
          </node>
          <node concept="3uibUv" id="5bWjEPUrmID" role="3clF45">
            <ref role="3uigEE" to="mhbf:~SNodeReference" resolve="SNodeReference" />
          </node>
          <node concept="2AHcQZ" id="5w08X8POfv3" role="2AJF6D">
            <ref role="2AI5Lk" to="wyt6:~Override" resolve="Override" />
          </node>
        </node>
      </node>
    </node>
  </node>
  <node concept="312cEu" id="5Cioe7RLEwT">
    <property role="TrG5h" value="ConstraintsAspectDescriptor" />
    <property role="3GE5qa" value="Constraints" />
    <node concept="3Tm1VV" id="5Cioe7RLEwU" role="1B3o_S" />
    <node concept="n94m4" id="5Cioe7RLEwZ" role="lGtFl" />
    <node concept="3clFbW" id="5Cioe7RLEwV" role="jymVt">
      <node concept="3cqZAl" id="5Cioe7RLEwW" role="3clF45" />
      <node concept="3Tm1VV" id="5Cioe7RLEwX" role="1B3o_S" />
      <node concept="3clFbS" id="5Cioe7RLEwY" role="3clF47" />
    </node>
    <node concept="2tJIrI" id="5FFmclY22zx" role="jymVt" />
    <node concept="3clFb_" id="1TWFJuL$UeL" role="jymVt">
      <property role="IEkAT" value="false" />
      <property role="1EzhhJ" value="false" />
      <property role="TrG5h" value="getConstraints" />
      <property role="DiZV1" value="false" />
      <node concept="3Tm1VV" id="1TWFJuL$UeM" role="1B3o_S" />
      <node concept="3uibUv" id="1TWFJuL$UeN" role="3clF45">
        <ref role="3uigEE" to="ze1i:~ConstraintsDescriptor" resolve="ConstraintsDescriptor" />
      </node>
      <node concept="37vLTG" id="1TWFJuL$UeO" role="3clF46">
        <property role="TrG5h" value="concept" />
        <node concept="3bZ5Sz" id="5FFmclY22yF" role="1tU5fm" />
      </node>
      <node concept="3clFbS" id="1TWFJuL$UeQ" role="3clF47">
        <node concept="1_3QMa" id="1CTTqHRaKYf" role="3cqZAp">
          <node concept="37vLTw" id="1CTTqHRaL1C" role="1_3QMn">
            <ref role="3cqZAo" node="1TWFJuL$UeO" resolve="concept" />
          </node>
          <node concept="1pnPoh" id="1CTTqHRaL1F" role="1_3QMm">
            <node concept="3clFbS" id="1CTTqHRaL1G" role="1pnPq1">
              <node concept="3cpWs6" id="5FFmclY2on3" role="3cqZAp">
                <node concept="1nCR9W" id="5FFmclY2q2N" role="3cqZAk">
                  <property role="1nD$Q0" value="ConstraintsDescriptor" />
                  <node concept="3uibUv" id="5FFmclY2q2O" role="2lIhxL">
                    <ref role="3uigEE" to="ze1i:~ConstraintsDescriptor" resolve="ConstraintsDescriptor" />
                  </node>
                  <node concept="17Uvod" id="5FFmclY2q2P" role="lGtFl">
                    <property role="2qtEX9" value="fqClassName" />
                    <property role="P4ACc" value="df345b11-b8c7-4213-ac66-48d2a9b75d88/1173996401517/1173996588177" />
                    <node concept="3zFVjK" id="5FFmclY2q2Q" role="3zH0cK">
                      <node concept="3clFbS" id="5FFmclY2q2R" role="2VODD2">
                        <node concept="3cpWs8" id="5FFmclY2q2S" role="3cqZAp">
                          <node concept="3cpWsn" id="5FFmclY2q2T" role="3cpWs9">
                            <property role="TrG5h" value="constraints" />
                            <node concept="3Tqbb2" id="5FFmclY2q2U" role="1tU5fm" />
                            <node concept="2OqwBi" id="5FFmclY2q2V" role="33vP2m">
                              <node concept="2OqwBi" id="5FFmclY2q2W" role="2Oq$k0">
                                <node concept="2OqwBi" id="5FFmclY2q2X" role="2Oq$k0">
                                  <node concept="2OqwBi" id="5FFmclY2q2Y" role="2Oq$k0">
                                    <node concept="1iwH7S" id="5FFmclY2q2Z" role="2Oq$k0" />
                                    <node concept="1st3f0" id="5FFmclY2q30" role="2OqNvi" />
                                  </node>
                                  <node concept="2RRcyG" id="5FFmclY2q31" role="2OqNvi" />
                                </node>
                                <node concept="3zZkjj" id="5FFmclY2q32" role="2OqNvi">
                                  <node concept="1bVj0M" id="5FFmclY2q33" role="23t8la">
                                    <node concept="3clFbS" id="5FFmclY2q34" role="1bW5cS">
                                      <node concept="3clFbF" id="5FFmclY2q35" role="3cqZAp">
                                        <node concept="1Wc70l" id="5FFmclY2q36" role="3clFbG">
                                          <node concept="3clFbC" id="5FFmclY2q37" role="3uHU7w">
                                            <node concept="30H73N" id="5FFmclY2q38" role="3uHU7w" />
                                            <node concept="2OqwBi" id="5FFmclY2q39" role="3uHU7B">
                                              <node concept="1PxgMI" id="5FFmclY2q3a" role="2Oq$k0">
                                                <ref role="1m5ApE" to="tp1t:hDM2fEI" resolve="ConceptConstraints" />
                                                <node concept="37vLTw" id="5FFmclY2q3b" role="1m5AlR">
                                                  <ref role="3cqZAo" node="5FFmclY2q3h" resolve="it" />
                                                </node>
                                              </node>
                                              <node concept="3TrEf2" id="5FFmclY2q3c" role="2OqNvi">
                                                <ref role="3Tt5mk" to="tp1t:hDM2mAQ" />
                                              </node>
                                            </node>
                                          </node>
                                          <node concept="2OqwBi" id="5FFmclY2q3d" role="3uHU7B">
                                            <node concept="37vLTw" id="5FFmclY2q3e" role="2Oq$k0">
                                              <ref role="3cqZAo" node="5FFmclY2q3h" resolve="it" />
                                            </node>
                                            <node concept="1mIQ4w" id="5FFmclY2q3f" role="2OqNvi">
                                              <node concept="chp4Y" id="5FFmclY2q3g" role="cj9EA">
                                                <ref role="cht4Q" to="tp1t:hDM2fEI" resolve="ConceptConstraints" />
                                              </node>
                                            </node>
                                          </node>
                                        </node>
                                      </node>
                                    </node>
                                    <node concept="Rh6nW" id="5FFmclY2q3h" role="1bW2Oz">
                                      <property role="TrG5h" value="it" />
                                      <node concept="2jxLKc" id="5FFmclY2q3i" role="1tU5fm" />
                                    </node>
                                  </node>
                                </node>
                              </node>
                              <node concept="1uHKPH" id="5FFmclY2q3j" role="2OqNvi" />
                            </node>
                          </node>
                        </node>
                        <node concept="3clFbF" id="5FFmclY2q3k" role="3cqZAp">
                          <node concept="3cpWs3" id="5FFmclY2q3l" role="3clFbG">
                            <node concept="2OqwBi" id="5FFmclY2q3m" role="3uHU7w">
                              <node concept="1PxgMI" id="5FFmclY2q3n" role="2Oq$k0">
                                <ref role="1m5ApE" to="tp1t:hDM2fEI" resolve="ConceptConstraints" />
                                <node concept="37vLTw" id="5FFmclY2q3o" role="1m5AlR">
                                  <ref role="3cqZAo" node="5FFmclY2q2T" resolve="constraints" />
                                </node>
                              </node>
                              <node concept="3TrcHB" id="5FFmclY2q3p" role="2OqNvi">
                                <ref role="3TsBF5" to="tpck:h0TrG11" resolve="name" />
                              </node>
                            </node>
                            <node concept="3cpWs3" id="5FFmclY2q3q" role="3uHU7B">
                              <node concept="2OqwBi" id="5FFmclY2q3r" role="3uHU7B">
                                <node concept="2OqwBi" id="5FFmclY2q3s" role="2Oq$k0">
                                  <node concept="1iwH7S" id="5FFmclY2q3t" role="2Oq$k0" />
                                  <node concept="1st3f0" id="5FFmclY2q3u" role="2OqNvi" />
                                </node>
                                <node concept="LkI2h" id="5FFmclY2q3v" role="2OqNvi" />
                              </node>
                              <node concept="Xl_RD" id="5FFmclY2q3w" role="3uHU7w">
                                <property role="Xl_RC" value="." />
                              </node>
                            </node>
                          </node>
                        </node>
                      </node>
                    </node>
                  </node>
                </node>
              </node>
            </node>
            <node concept="3gn64h" id="1CTTqHRaL1L" role="1pnPq6">
              <ref role="3gnhBz" to="tpck:gw2VY9q" resolve="BaseConcept" />
              <node concept="1ZhdrF" id="5FFmclXZSOA" role="lGtFl">
                <property role="P3scX" value="7866978e-a0f0-4cc7-81bc-4d213d9375e1/1154546950173/1154546997487" />
                <property role="2qtEX8" value="concept" />
                <node concept="3$xsQk" id="5FFmclXZSOB" role="3$ytzL">
                  <node concept="3clFbS" id="5FFmclXZSOC" role="2VODD2">
                    <node concept="3clFbF" id="5FFmclXZTEs" role="3cqZAp">
                      <node concept="30H73N" id="5FFmclXZTEr" role="3clFbG" />
                    </node>
                  </node>
                </node>
              </node>
            </node>
            <node concept="1WS0z7" id="1CTTqHRaPbz" role="lGtFl">
              <node concept="3JmXsc" id="1CTTqHRaPbT" role="3Jn$fo">
                <node concept="3clFbS" id="1CTTqHRaPcf" role="2VODD2">
                  <node concept="3clFbF" id="5FFmclY2lMJ" role="3cqZAp">
                    <node concept="2OqwBi" id="5FFmclY2lMK" role="3clFbG">
                      <node concept="2OqwBi" id="5FFmclY2lML" role="2Oq$k0">
                        <node concept="2OqwBi" id="5FFmclY2lMM" role="2Oq$k0">
                          <node concept="1iwH7S" id="5FFmclY2lMN" role="2Oq$k0" />
                          <node concept="1st3f0" id="5FFmclY2lMO" role="2OqNvi" />
                        </node>
                        <node concept="2RRcyG" id="5FFmclY2lMP" role="2OqNvi">
                          <ref role="2RRcyH" to="tp1t:hDM2fEI" resolve="ConceptConstraints" />
                        </node>
                      </node>
                      <node concept="3$u5V9" id="5FFmclY2lMQ" role="2OqNvi">
                        <node concept="1bVj0M" id="5FFmclY2lMR" role="23t8la">
                          <node concept="3clFbS" id="5FFmclY2lMS" role="1bW5cS">
                            <node concept="3clFbF" id="5FFmclY2lMT" role="3cqZAp">
                              <node concept="2OqwBi" id="5FFmclY2lMU" role="3clFbG">
                                <node concept="37vLTw" id="5FFmclY2lMV" role="2Oq$k0">
                                  <ref role="3cqZAo" node="5FFmclY2lMX" resolve="it" />
                                </node>
                                <node concept="3TrEf2" id="5FFmclY2lMW" role="2OqNvi">
                                  <ref role="3Tt5mk" to="tp1t:hDM2mAQ" />
                                </node>
                              </node>
                            </node>
                          </node>
                          <node concept="Rh6nW" id="5FFmclY2lMX" role="1bW2Oz">
                            <property role="TrG5h" value="it" />
                            <node concept="2jxLKc" id="5FFmclY2lMY" role="1tU5fm" />
                          </node>
                        </node>
                      </node>
                    </node>
                  </node>
                </node>
              </node>
            </node>
          </node>
          <node concept="3clFbS" id="1CTTqHRaL2v" role="1prKM_" />
        </node>
        <node concept="3cpWs6" id="1TWFJuLAF3M" role="3cqZAp">
          <node concept="2ShNRf" id="1TWFJuLAF3N" role="3cqZAk">
            <node concept="1pGfFk" id="1TWFJuLAF3O" role="2ShVmc">
              <ref role="37wK5l" to="79pl:~BaseConstraintsDescriptor.&lt;init&gt;(org.jetbrains.mps.openapi.language.SAbstractConcept)" resolve="BaseConstraintsDescriptor" />
              <node concept="37vLTw" id="1TWFJuLAF3P" role="37wK5m">
                <ref role="3cqZAo" node="1TWFJuL$UeO" resolve="concept" />
              </node>
            </node>
          </node>
        </node>
      </node>
      <node concept="2AHcQZ" id="5FFmclY22zv" role="2AJF6D">
        <ref role="2AI5Lk" to="wyt6:~Override" resolve="Override" />
      </node>
    </node>
    <node concept="3uibUv" id="5FFmclY22y_" role="1zkMxy">
      <ref role="3uigEE" to="ze1i:~BaseConstraintsAspectDescriptor" resolve="BaseConstraintsAspectDescriptor" />
    </node>
  </node>
  <node concept="13MO4I" id="59r$iG97Ntk">
    <property role="TrG5h" value="BaseScopeProvider" />
    <property role="3GE5qa" value="Constraints" />
    <node concept="1N15co" id="59r$iG97Ntm" role="1s_3oS">
      <property role="TrG5h" value="factory" />
      <node concept="3Tqbb2" id="59r$iG97Ntn" role="1N15GL">
        <ref role="ehGHo" to="tp1t:7ipADkTf7eE" resolve="NodeScopeFactory" />
      </node>
    </node>
    <node concept="1N15co" id="59r$iG97Nto" role="1s_3oS">
      <property role="TrG5h" value="presentation" />
      <node concept="3Tqbb2" id="59r$iG97Ntp" role="1N15GL">
        <ref role="ehGHo" to="tp1t:3oQug8hq$j1" resolve="ConstraintFunction_ReferentSearchScope_Presentation" />
      </node>
    </node>
    <node concept="YeOm9" id="59r$iG97Ntq" role="13RCb5">
      <node concept="1Y3b0j" id="59r$iG97Ntr" role="YeSDq">
        <property role="2bfB8j" value="true" />
        <ref role="1Y3XeK" to="79pl:~BaseScopeProvider" resolve="BaseScopeProvider" />
        <ref role="37wK5l" to="79pl:~BaseScopeProvider.&lt;init&gt;()" resolve="BaseScopeProvider" />
        <node concept="3Tm1VV" id="59r$iG97Nts" role="1B3o_S" />
        <node concept="3clFb_" id="59r$iG97Ntt" role="jymVt">
          <property role="TrG5h" value="hasPresentation" />
          <node concept="3Tm1VV" id="59r$iG97Ntu" role="1B3o_S" />
          <node concept="10P_77" id="59r$iG97Ntv" role="3clF45" />
          <node concept="3clFbS" id="59r$iG97Ntw" role="3clF47">
            <node concept="3clFbF" id="59r$iG97Ntx" role="3cqZAp">
              <node concept="3clFbT" id="59r$iG97Nty" role="3clFbG">
                <property role="3clFbU" value="true" />
              </node>
            </node>
          </node>
          <node concept="1W57fq" id="59r$iG97Ntz" role="lGtFl">
            <node concept="3IZrLx" id="59r$iG97Nt$" role="3IZSJc">
              <node concept="3clFbS" id="59r$iG97Nt_" role="2VODD2">
                <node concept="3clFbF" id="59r$iG97NtA" role="3cqZAp">
                  <node concept="2OqwBi" id="59r$iG97NtB" role="3clFbG">
                    <node concept="2OqwBi" id="59r$iG97NtC" role="2Oq$k0">
                      <node concept="1iwH7S" id="59r$iG97NtD" role="2Oq$k0" />
                      <node concept="3cR$yn" id="59r$iG97NtE" role="2OqNvi">
                        <ref role="3cRzXn" node="59r$iG97Nto" resolve="presentation" />
                      </node>
                    </node>
                    <node concept="3x8VRR" id="59r$iG97NtF" role="2OqNvi" />
                  </node>
                </node>
              </node>
            </node>
          </node>
          <node concept="2AHcQZ" id="59r$iG97NtG" role="2AJF6D">
            <ref role="2AI5Lk" to="wyt6:~Override" resolve="Override" />
          </node>
        </node>
        <node concept="3clFb_" id="59r$iG97NtH" role="jymVt">
          <property role="TrG5h" value="getPresentation" />
          <node concept="3Tm1VV" id="59r$iG97NtI" role="1B3o_S" />
          <node concept="3uibUv" id="59r$iG97NtJ" role="3clF45">
            <ref role="3uigEE" to="wyt6:~String" resolve="String" />
          </node>
          <node concept="37vLTG" id="59r$iG97NtK" role="3clF46">
            <property role="TrG5h" value="operationContext" />
            <property role="3TUv4t" value="true" />
            <node concept="3uibUv" id="59r$iG97NtL" role="1tU5fm">
              <ref role="3uigEE" to="w1kc:~IOperationContext" resolve="IOperationContext" />
            </node>
          </node>
          <node concept="37vLTG" id="59r$iG97NtM" role="3clF46">
            <property role="TrG5h" value="_context" />
            <property role="3TUv4t" value="true" />
            <node concept="3uibUv" id="59r$iG97NtN" role="1tU5fm">
              <ref role="3uigEE" to="ze1i:~ReferencePresentationContext" resolve="ReferencePresentationContext" />
            </node>
          </node>
          <node concept="3clFbS" id="59r$iG97NtO" role="3clF47">
            <node concept="29HgVG" id="59r$iG97NtP" role="lGtFl">
              <node concept="3NFfHV" id="59r$iG97NtQ" role="3NFExx">
                <node concept="3clFbS" id="59r$iG97NtR" role="2VODD2">
                  <node concept="3clFbF" id="59r$iG97NtS" role="3cqZAp">
                    <node concept="2OqwBi" id="59r$iG97NtT" role="3clFbG">
                      <node concept="2OqwBi" id="59r$iG97NtU" role="2Oq$k0">
                        <node concept="1iwH7S" id="59r$iG97NtV" role="2Oq$k0" />
                        <node concept="3cR$yn" id="59r$iG97NtW" role="2OqNvi">
                          <ref role="3cRzXn" node="59r$iG97Nto" resolve="presentation" />
                        </node>
                      </node>
                      <node concept="3TrEf2" id="59r$iG97NtX" role="2OqNvi">
                        <ref role="3Tt5mk" to="tpee:gyVODHa" />
                      </node>
                    </node>
                  </node>
                </node>
              </node>
            </node>
            <node concept="3cpWs6" id="59r$iG97NtY" role="3cqZAp">
              <node concept="10Nm6u" id="59r$iG97NtZ" role="3cqZAk" />
            </node>
          </node>
          <node concept="1W57fq" id="59r$iG97Nu0" role="lGtFl">
            <node concept="3IZrLx" id="59r$iG97Nu1" role="3IZSJc">
              <node concept="3clFbS" id="59r$iG97Nu2" role="2VODD2">
                <node concept="3clFbF" id="59r$iG97Nu3" role="3cqZAp">
                  <node concept="2OqwBi" id="59r$iG97Nu4" role="3clFbG">
                    <node concept="2OqwBi" id="59r$iG97Nu5" role="2Oq$k0">
                      <node concept="1iwH7S" id="59r$iG97Nu6" role="2Oq$k0" />
                      <node concept="3cR$yn" id="59r$iG97Nu7" role="2OqNvi">
                        <ref role="3cRzXn" node="59r$iG97Nto" resolve="presentation" />
                      </node>
                    </node>
                    <node concept="3x8VRR" id="59r$iG97Nu8" role="2OqNvi" />
                  </node>
                </node>
              </node>
            </node>
          </node>
          <node concept="2AHcQZ" id="59r$iG97Nu9" role="2AJF6D">
            <ref role="2AI5Lk" to="wyt6:~Override" resolve="Override" />
          </node>
        </node>
        <node concept="3clFb_" id="59r$iG97Nvv" role="jymVt">
          <property role="TrG5h" value="getSearchScopeValidatorNode" />
          <node concept="3Tm1VV" id="59r$iG97Nvw" role="1B3o_S" />
          <node concept="3clFbS" id="59r$iG97Nvx" role="3clF47">
            <node concept="3cpWs6" id="59r$iG97Nvy" role="3cqZAp">
              <node concept="1dyn4i" id="59r$iG97Nvz" role="3cqZAk">
                <property role="1zomUR" value="true" />
                <property role="1dyqJU" value="breakingNode" />
                <node concept="2ShNRf" id="59r$iG97Nv$" role="1dyrYi">
                  <node concept="1pGfFk" id="59r$iG97Nv_" role="2ShVmc">
                    <ref role="37wK5l" to="w1kc:~SNodePointer.&lt;init&gt;(java.lang.String,java.lang.String)" resolve="SNodePointer" />
                    <node concept="Xl_RD" id="59r$iG97NvA" role="37wK5m">
                      <property role="Xl_RC" value="model" />
                      <node concept="17Uvod" id="59r$iG97NvB" role="lGtFl">
                        <property role="2qtEX9" value="value" />
                        <property role="P4ACc" value="f3061a53-9226-4cc5-a443-f952ceaf5816/1070475926800/1070475926801" />
                        <node concept="3zFVjK" id="59r$iG97NvC" role="3zH0cK">
                          <node concept="3clFbS" id="59r$iG97NvD" role="2VODD2">
                            <node concept="3clFbF" id="59r$iG97NvE" role="3cqZAp">
                              <node concept="2OqwBi" id="59r$iG97NvF" role="3clFbG">
                                <node concept="2OqwBi" id="2n9zn0CqNfO" role="2Oq$k0">
                                  <node concept="liA8E" id="2n9zn0CqNfP" role="2OqNvi">
                                    <ref role="37wK5l" to="mhbf:~SModel.getReference():org.jetbrains.mps.openapi.model.SModelReference" resolve="getReference" />
                                  </node>
                                  <node concept="2JrnkZ" id="2n9zn0CqNfQ" role="2Oq$k0">
                                    <node concept="2OqwBi" id="2n9zn0CqNfR" role="2JrQYb">
                                      <node concept="1iwH7S" id="2n9zn0CqNfS" role="2Oq$k0" />
                                      <node concept="1st3f0" id="2n9zn0CqNfT" role="2OqNvi" />
                                    </node>
                                  </node>
                                </node>
                                <node concept="liA8E" id="59r$iG97NvM" role="2OqNvi">
                                  <ref role="37wK5l" to="wyt6:~Object.toString():java.lang.String" resolve="toString" />
                                </node>
                              </node>
                            </node>
                          </node>
                        </node>
                      </node>
                    </node>
                    <node concept="Xl_RD" id="59r$iG97NvN" role="37wK5m">
                      <property role="Xl_RC" value="node_id" />
                      <node concept="17Uvod" id="59r$iG97NvO" role="lGtFl">
                        <property role="2qtEX9" value="value" />
                        <property role="P4ACc" value="f3061a53-9226-4cc5-a443-f952ceaf5816/1070475926800/1070475926801" />
                        <node concept="3zFVjK" id="59r$iG97NvP" role="3zH0cK">
                          <node concept="3clFbS" id="59r$iG97NvQ" role="2VODD2">
                            <node concept="3clFbF" id="59r$iG97NvR" role="3cqZAp">
                              <node concept="2OqwBi" id="1R1KclLA1aQ" role="3clFbG">
                                <node concept="2OqwBi" id="1R1KclLA1aR" role="2Oq$k0">
                                  <node concept="liA8E" id="24cAaiVCanB" role="2OqNvi">
                                    <ref role="37wK5l" to="mhbf:~SNode.getNodeId():org.jetbrains.mps.openapi.model.SNodeId" resolve="getNodeId" />
                                  </node>
                                  <node concept="2JrnkZ" id="1R1KclLA1aS" role="2Oq$k0">
                                    <node concept="2OqwBi" id="1R1KclLA1aT" role="2JrQYb">
                                      <node concept="1iwH7S" id="1R1KclLA1aU" role="2Oq$k0" />
                                      <node concept="12$id9" id="1R1KclLA1aV" role="2OqNvi">
                                        <node concept="2OqwBi" id="1R1KclLA1aW" role="12$y8L">
                                          <node concept="1iwH7S" id="1R1KclLA1aX" role="2Oq$k0" />
                                          <node concept="3cR$yn" id="1R1KclLA1aY" role="2OqNvi">
                                            <ref role="3cRzXn" node="59r$iG97Ntm" resolve="factory" />
                                          </node>
                                        </node>
                                      </node>
                                    </node>
                                  </node>
                                </node>
                                <node concept="liA8E" id="1R1KclLA1b0" role="2OqNvi">
                                  <ref role="37wK5l" to="wyt6:~Object.toString():java.lang.String" resolve="toString" />
                                </node>
                              </node>
                            </node>
                          </node>
                        </node>
                      </node>
                    </node>
                  </node>
                </node>
              </node>
            </node>
          </node>
          <node concept="3uibUv" id="59r$iG97Nwe" role="3clF45">
            <ref role="3uigEE" to="mhbf:~SNodeReference" resolve="SNodeReference" />
          </node>
          <node concept="2AHcQZ" id="59r$iG97Nwp" role="2AJF6D">
            <ref role="2AI5Lk" to="wyt6:~Override" resolve="Override" />
          </node>
          <node concept="1W57fq" id="2dplJPW0jIl" role="lGtFl">
            <node concept="3IZrLx" id="2dplJPW0jIm" role="3IZSJc">
              <node concept="3clFbS" id="2dplJPW0jIn" role="2VODD2">
                <node concept="3clFbF" id="2dplJPW0jIo" role="3cqZAp">
                  <node concept="2OqwBi" id="2dplJPW0jIx" role="3clFbG">
                    <node concept="2OqwBi" id="2dplJPW0jIq" role="2Oq$k0">
                      <node concept="1iwH7S" id="2dplJPW0jIp" role="2Oq$k0" />
                      <node concept="3cR$yn" id="2dplJPW0jIw" role="2OqNvi">
                        <ref role="3cRzXn" node="59r$iG97Ntm" resolve="factory" />
                      </node>
                    </node>
                    <node concept="3x8VRR" id="2dplJPW0jI_" role="2OqNvi" />
                  </node>
                </node>
              </node>
            </node>
          </node>
        </node>
        <node concept="3clFb_" id="59r$iG97NUx" role="jymVt">
          <property role="IEkAT" value="false" />
          <property role="1EzhhJ" value="false" />
          <property role="TrG5h" value="createScope" />
          <property role="DiZV1" value="false" />
          <node concept="37vLTG" id="59r$iG97NUJ" role="3clF46">
            <property role="TrG5h" value="operationContext" />
            <property role="3TUv4t" value="true" />
            <node concept="3uibUv" id="59r$iG97NUK" role="1tU5fm">
              <ref role="3uigEE" to="w1kc:~IOperationContext" resolve="IOperationContext" />
            </node>
          </node>
          <node concept="37vLTG" id="59r$iG97NUL" role="3clF46">
            <property role="TrG5h" value="_context" />
            <property role="3TUv4t" value="true" />
            <node concept="3uibUv" id="59r$iG97NUM" role="1tU5fm">
              <ref role="3uigEE" to="ze1i:~ReferenceConstraintsContext" resolve="ReferenceConstraintsContext" />
            </node>
          </node>
          <node concept="3Tm1VV" id="59r$iG97NUy" role="1B3o_S" />
          <node concept="3uibUv" id="4hUHrpln79v" role="3clF45">
            <ref role="3uigEE" to="35tq:~Scope" resolve="Scope" />
          </node>
          <node concept="3clFbS" id="59r$iG97NUC" role="3clF47">
            <node concept="9aQIb" id="4hUHrpln230" role="3cqZAp">
              <node concept="3clFbS" id="4hUHrpln231" role="9aQI4">
                <node concept="3clFbF" id="4hUHrpln24N" role="3cqZAp">
                  <node concept="10Nm6u" id="4hUHrpln23e" role="3clFbG" />
                </node>
                <node concept="29HgVG" id="4hUHrpln235" role="lGtFl">
                  <node concept="3NFfHV" id="4hUHrpln236" role="3NFExx">
                    <node concept="3clFbS" id="4hUHrpln237" role="2VODD2">
                      <node concept="3clFbF" id="4hUHrpln23m" role="3cqZAp">
                        <node concept="2OqwBi" id="4hUHrpln23n" role="3clFbG">
                          <node concept="1PxgMI" id="4hUHrpln23o" role="2Oq$k0">
                            <ref role="1m5ApE" to="tp1t:4V7sGwd7bdb" resolve="ConstraintFunction_ReferentSearchScope_Scope" />
                            <node concept="2OqwBi" id="4hUHrpln23p" role="1m5AlR">
                              <node concept="1iwH7S" id="4hUHrpln23q" role="2Oq$k0" />
                              <node concept="3cR$yn" id="4hUHrpln23r" role="2OqNvi">
                                <ref role="3cRzXn" node="59r$iG97Ntm" resolve="factory" />
                              </node>
                            </node>
                          </node>
                          <node concept="3TrEf2" id="4hUHrpln23s" role="2OqNvi">
                            <ref role="3Tt5mk" to="tpee:gyVODHa" />
                          </node>
                        </node>
                      </node>
                    </node>
                  </node>
                </node>
              </node>
              <node concept="1W57fq" id="4hUHrpln239" role="lGtFl">
                <node concept="3IZrLx" id="4hUHrpln23a" role="3IZSJc">
                  <node concept="3clFbS" id="4hUHrpln23b" role="2VODD2">
                    <node concept="3clFbF" id="4hUHrpln23f" role="3cqZAp">
                      <node concept="2OqwBi" id="4hUHrpln23g" role="3clFbG">
                        <node concept="2OqwBi" id="4hUHrpln23h" role="2Oq$k0">
                          <node concept="1iwH7S" id="4hUHrpln23i" role="2Oq$k0" />
                          <node concept="3cR$yn" id="4hUHrpln23j" role="2OqNvi">
                            <ref role="3cRzXn" node="59r$iG97Ntm" resolve="factory" />
                          </node>
                        </node>
                        <node concept="1mIQ4w" id="4hUHrpln23k" role="2OqNvi">
                          <node concept="chp4Y" id="4hUHrpln23l" role="cj9EA">
                            <ref role="cht4Q" to="tp1t:4V7sGwd7bdb" resolve="ConstraintFunction_ReferentSearchScope_Scope" />
                          </node>
                        </node>
                      </node>
                    </node>
                  </node>
                </node>
              </node>
            </node>
            <node concept="9aQIb" id="37YPOYhWSKd" role="3cqZAp">
              <node concept="3clFbS" id="37YPOYhWSKe" role="9aQI4">
                <node concept="3cpWs8" id="37YPOYhWSUC" role="3cqZAp">
                  <node concept="3cpWsn" id="37YPOYhWSUD" role="3cpWs9">
                    <property role="TrG5h" value="scope" />
                    <node concept="3uibUv" id="37YPOYhWSXj" role="1tU5fm">
                      <ref role="3uigEE" to="35tq:~Scope" resolve="Scope" />
                    </node>
                    <node concept="2YIFZM" id="37YPOYhWSUG" role="33vP2m">
                      <ref role="1Pybhc" to="35tq:~Scope" resolve="Scope" />
                      <ref role="37wK5l" to="35tq:~Scope.getScope(org.jetbrains.mps.openapi.model.SNode,java.lang.String,int,org.jetbrains.mps.openapi.model.SNode):jetbrains.mps.scope.Scope" resolve="getScope" />
                      <node concept="2OqwBi" id="37YPOYhWSUH" role="37wK5m">
                        <node concept="37vLTw" id="2BHiRxghg_6" role="2Oq$k0">
                          <ref role="3cqZAo" node="59r$iG97NUL" resolve="_context" />
                        </node>
                        <node concept="liA8E" id="37YPOYhWSUJ" role="2OqNvi">
                          <ref role="37wK5l" to="ze1i:~ReferenceConstraintsContext.getContextNode():org.jetbrains.mps.openapi.model.SNode" resolve="getContextNode" />
                        </node>
                      </node>
                      <node concept="2OqwBi" id="37YPOYhWSUK" role="37wK5m">
                        <node concept="37vLTw" id="2BHiRxgm$O2" role="2Oq$k0">
                          <ref role="3cqZAo" node="59r$iG97NUL" resolve="_context" />
                        </node>
                        <node concept="liA8E" id="37YPOYhWSUM" role="2OqNvi">
                          <ref role="37wK5l" to="ze1i:~ReferenceConstraintsContext.getContextRole():java.lang.String" resolve="getContextRole" />
                        </node>
                      </node>
                      <node concept="2OqwBi" id="37YPOYhWSUN" role="37wK5m">
                        <node concept="37vLTw" id="2BHiRxghf1a" role="2Oq$k0">
                          <ref role="3cqZAo" node="59r$iG97NUL" resolve="_context" />
                        </node>
                        <node concept="liA8E" id="37YPOYhWSUP" role="2OqNvi">
                          <ref role="37wK5l" to="ze1i:~ReferenceConstraintsContext.getPosition():int" resolve="getPosition" />
                        </node>
                      </node>
                      <node concept="3B5_sB" id="5VcKDTTjEFK" role="37wK5m">
                        <ref role="3B5MYn" to="tpck:gw2VY9q" resolve="BaseConcept" />
                        <node concept="1ZhdrF" id="5VcKDTTjETI" role="lGtFl">
                          <property role="P3scX" value="7866978e-a0f0-4cc7-81bc-4d213d9375e1/1219352745532/1219352800908" />
                          <property role="2qtEX8" value="referentNode" />
                          <node concept="3$xsQk" id="5VcKDTTjETJ" role="3$ytzL">
                            <node concept="3clFbS" id="5VcKDTTjETK" role="2VODD2">
                              <node concept="3clFbF" id="5VcKDTTjEW1" role="3cqZAp">
                                <node concept="2OqwBi" id="37YPOYhWSUZ" role="3clFbG">
                                  <node concept="1PxgMI" id="37YPOYhWSV0" role="2Oq$k0">
                                    <ref role="1m5ApE" to="tp1t:7ipADkTf7eM" resolve="InheritedNodeScopeFactory" />
                                    <node concept="2OqwBi" id="37YPOYhWSV1" role="1m5AlR">
                                      <node concept="1iwH7S" id="37YPOYhWSV2" role="2Oq$k0" />
                                      <node concept="3cR$yn" id="37YPOYhWSV3" role="2OqNvi">
                                        <ref role="3cRzXn" node="59r$iG97Ntm" resolve="factory" />
                                      </node>
                                    </node>
                                  </node>
                                  <node concept="3TrEf2" id="37YPOYhWSV4" role="2OqNvi">
                                    <ref role="3Tt5mk" to="tp1t:7ipADkTf7eN" />
                                  </node>
                                </node>
                              </node>
                            </node>
                          </node>
                        </node>
                      </node>
                    </node>
                  </node>
                </node>
                <node concept="3cpWs6" id="37YPOYhWSWi" role="3cqZAp">
                  <node concept="3K4zz7" id="37YPOYhWSX0" role="3cqZAk">
                    <node concept="2ShNRf" id="37YPOYhWSX5" role="3K4E3e">
                      <node concept="1pGfFk" id="37YPOYhWSX8" role="2ShVmc">
                        <ref role="37wK5l" to="35tq:~EmptyScope.&lt;init&gt;()" resolve="EmptyScope" />
                      </node>
                    </node>
                    <node concept="37vLTw" id="3GM_nagTuk4" role="3K4GZi">
                      <ref role="3cqZAo" node="37YPOYhWSUD" resolve="scope" />
                    </node>
                    <node concept="3clFbC" id="37YPOYhWSWC" role="3K4Cdx">
                      <node concept="10Nm6u" id="37YPOYhWSWG" role="3uHU7w" />
                      <node concept="37vLTw" id="3GM_nagTsFK" role="3uHU7B">
                        <ref role="3cqZAo" node="37YPOYhWSUD" resolve="scope" />
                      </node>
                    </node>
                  </node>
                </node>
              </node>
              <node concept="1W57fq" id="37YPOYhWSUq" role="lGtFl">
                <node concept="3IZrLx" id="37YPOYhWSUr" role="3IZSJc">
                  <node concept="3clFbS" id="37YPOYhWSUs" role="2VODD2">
                    <node concept="3clFbF" id="37YPOYhWSUt" role="3cqZAp">
                      <node concept="2OqwBi" id="37YPOYhWSUu" role="3clFbG">
                        <node concept="2OqwBi" id="37YPOYhWSUv" role="2Oq$k0">
                          <node concept="1iwH7S" id="37YPOYhWSUw" role="2Oq$k0" />
                          <node concept="3cR$yn" id="37YPOYhWSUx" role="2OqNvi">
                            <ref role="3cRzXn" node="59r$iG97Ntm" resolve="factory" />
                          </node>
                        </node>
                        <node concept="1mIQ4w" id="37YPOYhWSUy" role="2OqNvi">
                          <node concept="chp4Y" id="37YPOYhWSUz" role="cj9EA">
                            <ref role="cht4Q" to="tp1t:7ipADkTf7eM" resolve="InheritedNodeScopeFactory" />
                          </node>
                        </node>
                      </node>
                    </node>
                  </node>
                </node>
              </node>
            </node>
          </node>
          <node concept="2AHcQZ" id="59r$iG97NUD" role="2AJF6D">
            <ref role="2AI5Lk" to="wyt6:~Override" resolve="Override" />
          </node>
          <node concept="1W57fq" id="2dplJPW0bqx" role="lGtFl">
            <node concept="3IZrLx" id="2dplJPW0bqy" role="3IZSJc">
              <node concept="3clFbS" id="2dplJPW0bqz" role="2VODD2">
                <node concept="3clFbF" id="2dplJPW0b$O" role="3cqZAp">
                  <node concept="2OqwBi" id="2dplJPW0bU7" role="3clFbG">
                    <node concept="2OqwBi" id="2dplJPW0bU2" role="2Oq$k0">
                      <node concept="1iwH7S" id="2dplJPW0b$P" role="2Oq$k0" />
                      <node concept="3cR$yn" id="2dplJPW0bU6" role="2OqNvi">
                        <ref role="3cRzXn" node="59r$iG97Ntm" resolve="factory" />
                      </node>
                    </node>
                    <node concept="3x8VRR" id="2dplJPW0jIj" role="2OqNvi" />
                  </node>
                </node>
              </node>
            </node>
          </node>
        </node>
      </node>
      <node concept="raruj" id="59r$iG980bB" role="lGtFl" />
    </node>
  </node>
  <node concept="jVnub" id="2wQ3F8Gfby3">
    <property role="TrG5h" value="ConstraintsDescriptor" />
    <ref role="phYkn" to="ucur:1KHvivZJsL7" resolve="InstantiateAspectDescriptor" />
    <node concept="3aamgX" id="qmfyRQRmQj" role="3aUrZf">
      <ref role="30HIoZ" to="hypd:5xDtKQA7vSB" resolve="ModelReference" />
      <node concept="30G5F_" id="qmfyRQRmQk" role="30HLyM">
        <node concept="3clFbS" id="qmfyRQRmQl" role="2VODD2">
          <node concept="3clFbF" id="qmfyRQRmQm" role="3cqZAp">
            <node concept="1Wc70l" id="qmfyRQRmQn" role="3clFbG">
              <node concept="2OqwBi" id="qmfyRQRmQo" role="3uHU7B">
                <node concept="v3LJS" id="qmfyRQRmQp" role="2Oq$k0">
                  <ref role="v3LJV" node="1KHvivZKB2j" resolve="model" />
                </node>
                <node concept="3zA4fs" id="qmfyRQRmQq" role="2OqNvi">
                  <ref role="3zA4av" to="beg:2LiUEk8oQ$g" resolve="constraints" />
                </node>
              </node>
              <node concept="2OqwBi" id="qmfyRQQK3t" role="3uHU7w">
                <node concept="2OqwBi" id="qmfyRQQJGr" role="2Oq$k0">
                  <node concept="v3LJS" id="qmfyRQQJCw" role="2Oq$k0">
                    <ref role="v3LJV" node="1KHvivZKB2j" resolve="model" />
                  </node>
                  <node concept="2RRcyG" id="qmfyRQQJKO" role="2OqNvi" />
                </node>
                <node concept="3GX2aA" id="qmfyRQQL3D" role="2OqNvi" />
              </node>
            </node>
          </node>
        </node>
      </node>
      <node concept="j$656" id="qmfyRQRmQr" role="1lVwrX">
        <ref role="v9R2y" to="ba7m:4WrOGsLZ$AX" resolve="GeneratedClassInstantiation" />
        <node concept="3cpWs3" id="qmfyRQRmQs" role="v9R3O">
          <node concept="Xl_RD" id="qmfyRQRmQt" role="3uHU7w">
            <property role="Xl_RC" value=".ConstraintsAspectDescriptor" />
          </node>
          <node concept="2OqwBi" id="qmfyRQRmQu" role="3uHU7B">
            <node concept="v3LJS" id="qmfyRQRmQv" role="2Oq$k0">
              <ref role="v3LJV" node="1KHvivZKB2j" resolve="model" />
            </node>
            <node concept="LkI2h" id="qmfyRQRmQw" role="2OqNvi" />
          </node>
        </node>
        <node concept="3B5_sB" id="qmfyRQRmQx" role="v9R3O">
          <ref role="3B5MYn" node="5Cioe7RLEwT" resolve="ConstraintsAspectDescriptor" />
        </node>
      </node>
    </node>
    <node concept="1N15co" id="1KHvivZKB2j" role="1s_3oS">
      <property role="TrG5h" value="model" />
      <node concept="H_c77" id="1KHvivZKB2k" role="1N15GL" />
    </node>
  </node>
</model>
<|MERGE_RESOLUTION|>--- conflicted
+++ resolved
@@ -2,16 +2,15 @@
 <model ref="r:00000000-0000-4000-0000-011c8959030e(jetbrains.mps.lang.constraints.generator.baseLanguage.template.main@generator)">
   <persistence version="9" />
   <languages>
-    <use id="fd392034-7849-419d-9071-12563d152375" name="jetbrains.mps.baseLanguage.closures" version="0" />
-    <use id="83888646-71ce-4f1c-9c53-c54016f6ad4f" name="jetbrains.mps.baseLanguage.collections" version="0" />
-    <use id="96ee7a94-411d-4cf8-9b94-96cad7e52411" name="jetbrains.mps.baseLanguage.jdk7" version="0" />
-    <use id="df345b11-b8c7-4213-ac66-48d2a9b75d88" name="jetbrains.mps.baseLanguageInternal" version="0" />
-    <use id="b401a680-8325-4110-8fd3-84331ff25bef" name="jetbrains.mps.lang.generator" version="0" />
-    <use id="d7706f63-9be2-479c-a3da-ae92af1e64d5" name="jetbrains.mps.lang.generator.generationContext" version="0" />
-    <use id="3a13115c-633c-4c5c-bbcc-75c4219e9555" name="jetbrains.mps.lang.quotation" version="0" />
-    <use id="7866978e-a0f0-4cc7-81bc-4d213d9375e1" name="jetbrains.mps.lang.smodel" version="4" />
-    <use id="f3061a53-9226-4cc5-a443-f952ceaf5816" name="jetbrains.mps.baseLanguage" version="4" />
-    <use id="69b8a993-9b87-4d96-bf0c-3559f4bb0c63" name="jetbrains.mps.lang.slanguage" version="0" />
+    <use id="fd392034-7849-419d-9071-12563d152375" name="jetbrains.mps.baseLanguage.closures" version="-1" />
+    <use id="83888646-71ce-4f1c-9c53-c54016f6ad4f" name="jetbrains.mps.baseLanguage.collections" version="-1" />
+    <use id="96ee7a94-411d-4cf8-9b94-96cad7e52411" name="jetbrains.mps.baseLanguage.jdk7" version="-1" />
+    <use id="df345b11-b8c7-4213-ac66-48d2a9b75d88" name="jetbrains.mps.baseLanguageInternal" version="-1" />
+    <use id="b401a680-8325-4110-8fd3-84331ff25bef" name="jetbrains.mps.lang.generator" version="-1" />
+    <use id="d7706f63-9be2-479c-a3da-ae92af1e64d5" name="jetbrains.mps.lang.generator.generationContext" version="-1" />
+    <use id="3a13115c-633c-4c5c-bbcc-75c4219e9555" name="jetbrains.mps.lang.quotation" version="-1" />
+    <use id="7866978e-a0f0-4cc7-81bc-4d213d9375e1" name="jetbrains.mps.lang.smodel" version="-1" />
+    <use id="f3061a53-9226-4cc5-a443-f952ceaf5816" name="jetbrains.mps.baseLanguage" version="-1" />
   </languages>
   <imports>
     <import index="tpee" ref="r:00000000-0000-4000-0000-011c895902ca(jetbrains.mps.baseLanguage.structure)" />
@@ -44,17 +43,14 @@
     <import index="wyt6" ref="6354ebe7-c22a-4a0f-ac54-50b52ab9b065/java:java.lang(JDK/)" />
     <import index="e8bb" ref="6ed54515-acc8-4d1e-a16c-9fd6cfe951ea/java:jetbrains.mps.smodel.adapter.ids(MPS.Core/)" />
     <import index="tp27" ref="r:00000000-0000-4000-0000-011c89590303(jetbrains.mps.lang.smodel.generator.baseLanguage.template.main@generator)" />
-<<<<<<< HEAD
     <import index="c17a" ref="8865b7a8-5271-43d3-884c-6fd1d9cfdd34/java:org.jetbrains.mps.openapi.language(MPS.OpenAPI/)" />
     <import index="dxuu" ref="6354ebe7-c22a-4a0f-ac54-50b52ab9b065/java:javax.swing(JDK/)" />
-=======
+    <import index="ba7m" ref="r:4c5ac278-3ad7-4902-ab86-6c60b350f168(jetbrains.mps.lang.aspect.generator.template.main@generator)" />
+    <import index="beg" ref="r:09811e4e-aa47-4ea2-ad3d-57b7b9ffc7e3(jetbrains.mps.lang.constraints.plugin)" />
+    <import index="hypd" ref="r:aa31e43e-9240-4f4d-b6db-5c1c9a86c59e(jetbrains.mps.lang.project.structure)" />
     <import index="zq1i" ref="r:db5137e2-4fb5-4a7c-926a-237f59e67877(jetbrains.mps.lang.descriptor.generator.template.utils)" />
-    <import index="hypd" ref="r:aa31e43e-9240-4f4d-b6db-5c1c9a86c59e(jetbrains.mps.lang.project.structure)" />
-    <import index="ba7m" ref="r:4c5ac278-3ad7-4902-ab86-6c60b350f168(jetbrains.mps.lang.aspect.generator.template.main@generator)" />
     <import index="ucur" ref="r:1dfaf07d-c77a-451e-91d3-b6f80f0f8508(jetbrains.mps.lang.descriptor.generator.template.main@generator)" />
-    <import index="beg" ref="r:09811e4e-aa47-4ea2-ad3d-57b7b9ffc7e3(jetbrains.mps.lang.constraints.plugin)" />
     <import index="sla8" ref="r:e9b03271-b52a-47ee-a82c-3d061109bb59(jetbrains.mps.lang.actions.plugin)" />
->>>>>>> d968de6b
   </imports>
   <registry>
     <language id="f3061a53-9226-4cc5-a443-f952ceaf5816" name="jetbrains.mps.baseLanguage">
@@ -134,7 +130,7 @@
         <child id="1068580123160" name="condition" index="3clFbw" />
         <child id="1068580123161" name="ifTrue" index="3clFbx" />
       </concept>
-      <concept id="1068580123136" name="jetbrains.mps.baseLanguage.structure.StatementList" flags="sn" stub="5293379017992965193" index="3clFbS">
+      <concept id="1068580123136" name="jetbrains.mps.baseLanguage.structure.StatementList" flags="sn" index="3clFbS">
         <child id="1068581517665" name="statement" index="3cqZAp" />
       </concept>
       <concept id="1068580123137" name="jetbrains.mps.baseLanguage.structure.BooleanConstant" flags="nn" index="3clFbT">
@@ -437,6 +433,14 @@
           </node>
           <node concept="3clFbF" id="40EGsDCsY$4" role="3cqZAp">
             <node concept="1Wc70l" id="40EGsDCsY$5" role="3clFbG">
+              <node concept="2OqwBi" id="qmfyRQRhFJ" role="3uHU7B">
+                <node concept="37vLTw" id="qmfyRQRhEe" role="2Oq$k0">
+                  <ref role="3cqZAo" node="5Cioe7RLP3z" resolve="model" />
+                </node>
+                <node concept="3zA4fs" id="qmfyRQRhHO" role="2OqNvi">
+                  <ref role="3zA4av" to="beg:2LiUEk8oQ$g" resolve="constraints" />
+                </node>
+              </node>
               <node concept="3fqX7Q" id="40EGsDCsY$e" role="3uHU7w">
                 <node concept="2OqwBi" id="40EGsDCsY$f" role="3fr31v">
                   <node concept="2OqwBi" id="40EGsDCsY$g" role="2Oq$k0">
@@ -446,14 +450,6 @@
                     <node concept="2RRcyG" id="40EGsDCsY$i" role="2OqNvi" />
                   </node>
                   <node concept="1v1jN8" id="40EGsDCsY$j" role="2OqNvi" />
-                </node>
-              </node>
-              <node concept="2OqwBi" id="qmfyRQRhFJ" role="3uHU7B">
-                <node concept="37vLTw" id="qmfyRQRhEe" role="2Oq$k0">
-                  <ref role="3cqZAo" node="5Cioe7RLP3z" resolve="model" />
-                </node>
-                <node concept="3zA4fs" id="qmfyRQRhHO" role="2OqNvi">
-                  <ref role="3zA4av" to="beg:2LiUEk8oQ$g" resolve="constraints" />
                 </node>
               </node>
             </node>
@@ -4027,6 +4023,9 @@
   <node concept="312cEu" id="5Cioe7RLEwT">
     <property role="TrG5h" value="ConstraintsAspectDescriptor" />
     <property role="3GE5qa" value="Constraints" />
+    <node concept="3uibUv" id="5FFmclY22y_" role="1zkMxy">
+      <ref role="3uigEE" to="ze1i:~BaseConstraintsAspectDescriptor" resolve="BaseConstraintsAspectDescriptor" />
+    </node>
     <node concept="3Tm1VV" id="5Cioe7RLEwU" role="1B3o_S" />
     <node concept="n94m4" id="5Cioe7RLEwZ" role="lGtFl" />
     <node concept="3clFbW" id="5Cioe7RLEwV" role="jymVt">
@@ -4040,6 +4039,9 @@
       <property role="1EzhhJ" value="false" />
       <property role="TrG5h" value="getConstraints" />
       <property role="DiZV1" value="false" />
+      <node concept="2AHcQZ" id="5FFmclY22zv" role="2AJF6D">
+        <ref role="2AI5Lk" to="wyt6:~Override" resolve="Override" />
+      </node>
       <node concept="3Tm1VV" id="1TWFJuL$UeM" role="1B3o_S" />
       <node concept="3uibUv" id="1TWFJuL$UeN" role="3clF45">
         <ref role="3uigEE" to="ze1i:~ConstraintsDescriptor" resolve="ConstraintsDescriptor" />
@@ -4222,12 +4224,6 @@
           </node>
         </node>
       </node>
-      <node concept="2AHcQZ" id="5FFmclY22zv" role="2AJF6D">
-        <ref role="2AI5Lk" to="wyt6:~Override" resolve="Override" />
-      </node>
-    </node>
-    <node concept="3uibUv" id="5FFmclY22y_" role="1zkMxy">
-      <ref role="3uigEE" to="ze1i:~BaseConstraintsAspectDescriptor" resolve="BaseConstraintsAspectDescriptor" />
     </node>
   </node>
   <node concept="13MO4I" id="59r$iG97Ntk">
