<?xml version="1.0" encoding="UTF-8"?>
<model ref="r:00000000-0000-4000-0000-011c89590308(jetbrains.mps.lang.constraints.editor)">
  <persistence version="9" />
  <languages>
<<<<<<< HEAD
    <use id="7866978e-a0f0-4cc7-81bc-4d213d9375e1" name="jetbrains.mps.lang.smodel" version="3" />
    <use id="18bc6592-03a6-4e29-a83a-7ff23bde13ba" name="jetbrains.mps.lang.editor" version="2" />
=======
    <use id="7866978e-a0f0-4cc7-81bc-4d213d9375e1" name="jetbrains.mps.lang.smodel" version="2" />
    <use id="18bc6592-03a6-4e29-a83a-7ff23bde13ba" name="jetbrains.mps.lang.editor" version="3" />
>>>>>>> 8605555f
    <use id="f3061a53-9226-4cc5-a443-f952ceaf5816" name="jetbrains.mps.baseLanguage" version="4" />
  </languages>
  <imports>
    <import index="tp1t" ref="r:00000000-0000-4000-0000-011c8959030d(jetbrains.mps.lang.constraints.structure)" />
    <import index="tpck" ref="r:00000000-0000-4000-0000-011c89590288(jetbrains.mps.lang.core.structure)" />
    <import index="tpce" ref="r:00000000-0000-4000-0000-011c89590292(jetbrains.mps.lang.structure.structure)" />
    <import index="tpen" ref="r:00000000-0000-4000-0000-011c895902c3(jetbrains.mps.baseLanguage.editor)" />
    <import index="tpco" ref="r:00000000-0000-4000-0000-011c89590284(jetbrains.mps.lang.core.editor)" />
  </imports>
  <registry>
    <language id="18bc6592-03a6-4e29-a83a-7ff23bde13ba" name="jetbrains.mps.lang.editor">
      <concept id="1071666914219" name="jetbrains.mps.lang.editor.structure.ConceptEditorDeclaration" flags="ig" index="24kQdi">
        <child id="1078153129734" name="inspectedCellModel" index="6VMZX" />
      </concept>
      <concept id="1140524381322" name="jetbrains.mps.lang.editor.structure.CellModel_ListWithRole" flags="ng" index="2czfm3">
        <property id="1140524450554" name="vertical" index="2czwfN" />
        <child id="1140524464360" name="cellLayout" index="2czzBx" />
        <child id="1140524464359" name="emptyCellModel" index="2czzBI" />
      </concept>
      <concept id="1106270549637" name="jetbrains.mps.lang.editor.structure.CellLayout_Horizontal" flags="nn" index="2iRfu4" />
      <concept id="1106270571710" name="jetbrains.mps.lang.editor.structure.CellLayout_Vertical" flags="nn" index="2iRkQZ" />
      <concept id="1237303669825" name="jetbrains.mps.lang.editor.structure.CellLayout_Indent" flags="nn" index="l2Vlx" />
      <concept id="1237307900041" name="jetbrains.mps.lang.editor.structure.IndentLayoutIndentStyleClassItem" flags="ln" index="lj46D" />
      <concept id="1237308012275" name="jetbrains.mps.lang.editor.structure.IndentLayoutNewLineStyleClassItem" flags="ln" index="ljvvj" />
      <concept id="1237375020029" name="jetbrains.mps.lang.editor.structure.IndentLayoutNewLineChildrenStyleClassItem" flags="ln" index="pj6Ft" />
      <concept id="1142886221719" name="jetbrains.mps.lang.editor.structure.QueryFunction_NodeCondition" flags="in" index="pkWqt" />
      <concept id="1142886811589" name="jetbrains.mps.lang.editor.structure.ConceptFunctionParameter_node" flags="nn" index="pncrf" />
      <concept id="1237385578942" name="jetbrains.mps.lang.editor.structure.IndentLayoutOnNewLineStyleClassItem" flags="ln" index="pVoyu" />
      <concept id="1080736578640" name="jetbrains.mps.lang.editor.structure.BaseEditorComponent" flags="ig" index="2wURMF">
        <child id="1080736633877" name="cellModel" index="2wV5jI" />
      </concept>
      <concept id="1239814640496" name="jetbrains.mps.lang.editor.structure.CellLayout_VerticalGrid" flags="nn" index="2EHx9g" />
      <concept id="1078939183254" name="jetbrains.mps.lang.editor.structure.CellModel_Component" flags="sg" stub="3162947552742194261" index="PMmxH">
        <reference id="1078939183255" name="editorComponent" index="PMmxG" />
      </concept>
      <concept id="1186403694788" name="jetbrains.mps.lang.editor.structure.ColorStyleClassItem" flags="ln" index="VaVBg">
        <property id="1186403713874" name="color" index="Vb096" />
      </concept>
      <concept id="1186403751766" name="jetbrains.mps.lang.editor.structure.FontStyleStyleClassItem" flags="ln" index="Vb9p2">
        <property id="1186403771423" name="style" index="Vbekb" />
      </concept>
      <concept id="1186404549998" name="jetbrains.mps.lang.editor.structure.ForegroundColorStyleClassItem" flags="ln" index="VechU" />
      <concept id="1186414536763" name="jetbrains.mps.lang.editor.structure.BooleanStyleSheetItem" flags="ln" index="VOi$J">
        <property id="1186414551515" name="flag" index="VOm3f" />
      </concept>
      <concept id="1186414928363" name="jetbrains.mps.lang.editor.structure.SelectableStyleSheetItem" flags="ln" index="VPM3Z" />
      <concept id="1214406454886" name="jetbrains.mps.lang.editor.structure.TextBackgroundColorStyleClassItem" flags="ln" index="30gYXW" />
      <concept id="1233758997495" name="jetbrains.mps.lang.editor.structure.PunctuationLeftStyleClassItem" flags="ln" index="11L4FC" />
      <concept id="1233759184865" name="jetbrains.mps.lang.editor.structure.PunctuationRightStyleClassItem" flags="ln" index="11LMrY" />
      <concept id="1088013125922" name="jetbrains.mps.lang.editor.structure.CellModel_RefCell" flags="sg" stub="730538219795941030" index="1iCGBv">
        <child id="1088186146602" name="editorComponent" index="1sWHZn" />
      </concept>
      <concept id="1381004262292414836" name="jetbrains.mps.lang.editor.structure.ICellStyle" flags="ng" index="1k5N5V">
        <reference id="1381004262292426837" name="parentStyleClass" index="1k5W1q" />
      </concept>
      <concept id="1088185857835" name="jetbrains.mps.lang.editor.structure.InlineEditorComponent" flags="ig" index="1sVBvm" />
      <concept id="1215007762405" name="jetbrains.mps.lang.editor.structure.FloatStyleClassItem" flags="ln" index="3$6MrZ">
        <property id="1215007802031" name="value" index="3$6WeP" />
      </concept>
      <concept id="1215007897487" name="jetbrains.mps.lang.editor.structure.PaddingRightStyleClassItem" flags="ln" index="3$7jql" />
      <concept id="1139848536355" name="jetbrains.mps.lang.editor.structure.CellModel_WithRole" flags="ng" index="1$h60E">
        <property id="1139852716018" name="noTargetText" index="1$x2rV" />
        <property id="1140017977771" name="readOnly" index="1Intyy" />
        <reference id="1140103550593" name="relationDeclaration" index="1NtTu8" />
      </concept>
      <concept id="1073389214265" name="jetbrains.mps.lang.editor.structure.EditorCellModel" flags="ng" index="3EYTF0">
        <property id="1130859485024" name="attractsFocus" index="1cu_pB" />
        <child id="1142887637401" name="renderingCondition" index="pqm2j" />
      </concept>
      <concept id="1073389446423" name="jetbrains.mps.lang.editor.structure.CellModel_Collection" flags="sn" stub="3013115976261988961" index="3EZMnI">
        <property id="1139416841293" name="usesBraces" index="1ayjP4" />
        <property id="1073389446425" name="vertical" index="3EZMnw" />
        <property id="1073389446426" name="gridLayout" index="3EZMnz" />
        <child id="1106270802874" name="cellLayout" index="2iSdaV" />
        <child id="1073389446424" name="childCellModel" index="3EZMnx" />
      </concept>
      <concept id="1073389577006" name="jetbrains.mps.lang.editor.structure.CellModel_Constant" flags="sn" stub="3610246225209162225" index="3F0ifn">
        <property id="1073389577007" name="text" index="3F0ifm" />
      </concept>
      <concept id="1073389658414" name="jetbrains.mps.lang.editor.structure.CellModel_Property" flags="sg" stub="730538219796134133" index="3F0A7n" />
      <concept id="1219418625346" name="jetbrains.mps.lang.editor.structure.IStyleContainer" flags="ng" index="3F0Thp">
        <child id="1219418656006" name="styleItem" index="3F10Kt" />
      </concept>
      <concept id="1073389882823" name="jetbrains.mps.lang.editor.structure.CellModel_RefNode" flags="sg" stub="730538219795960754" index="3F1sOY">
        <property id="16410578721444372" name="customizeEmptyCell" index="2ru_X1" />
        <child id="16410578721629643" name="emptyCellModel" index="2ruayu" />
      </concept>
      <concept id="1073390211982" name="jetbrains.mps.lang.editor.structure.CellModel_RefNodeList" flags="sg" stub="2794558372793454595" index="3F2HdR" />
      <concept id="1166049232041" name="jetbrains.mps.lang.editor.structure.AbstractComponent" flags="ng" index="1XWOmA">
        <reference id="1166049300910" name="conceptDeclaration" index="1XX52x" />
      </concept>
    </language>
    <language id="f3061a53-9226-4cc5-a443-f952ceaf5816" name="jetbrains.mps.baseLanguage">
      <concept id="1197027756228" name="jetbrains.mps.baseLanguage.structure.DotExpression" flags="nn" index="2OqwBi">
        <child id="1197027771414" name="operand" index="2Oq$k0" />
        <child id="1197027833540" name="operation" index="2OqNvi" />
      </concept>
      <concept id="1137021947720" name="jetbrains.mps.baseLanguage.structure.ConceptFunction" flags="in" index="2VMwT0">
        <child id="1137022507850" name="body" index="2VODD2" />
      </concept>
      <concept id="1070534058343" name="jetbrains.mps.baseLanguage.structure.NullLiteral" flags="nn" index="10Nm6u" />
      <concept id="1070534934090" name="jetbrains.mps.baseLanguage.structure.CastExpression" flags="nn" index="10QFUN">
        <child id="1070534934091" name="type" index="10QFUM" />
        <child id="1070534934092" name="expression" index="10QFUP" />
      </concept>
      <concept id="1225271408483" name="jetbrains.mps.baseLanguage.structure.IsNotEmptyOperation" flags="nn" index="17RvpY" />
      <concept id="1068580123152" name="jetbrains.mps.baseLanguage.structure.EqualsExpression" flags="nn" index="3clFbC" />
      <concept id="1068580123155" name="jetbrains.mps.baseLanguage.structure.ExpressionStatement" flags="nn" index="3clFbF">
        <child id="1068580123156" name="expression" index="3clFbG" />
      </concept>
      <concept id="1068580123136" name="jetbrains.mps.baseLanguage.structure.StatementList" flags="sn" stub="5293379017992965193" index="3clFbS">
        <child id="1068581517665" name="statement" index="3cqZAp" />
      </concept>
      <concept id="1079359253375" name="jetbrains.mps.baseLanguage.structure.ParenthesizedExpression" flags="nn" index="1eOMI4">
        <child id="1079359253376" name="expression" index="1eOMHV" />
      </concept>
      <concept id="1081773326031" name="jetbrains.mps.baseLanguage.structure.BinaryOperation" flags="nn" index="3uHJSO">
        <child id="1081773367579" name="rightExpression" index="3uHU7w" />
        <child id="1081773367580" name="leftExpression" index="3uHU7B" />
      </concept>
      <concept id="1080120340718" name="jetbrains.mps.baseLanguage.structure.AndExpression" flags="nn" index="1Wc70l" />
    </language>
    <language id="7866978e-a0f0-4cc7-81bc-4d213d9375e1" name="jetbrains.mps.lang.smodel">
      <concept id="1204851882688" name="jetbrains.mps.lang.smodel.structure.LinkRefQualifier" flags="ng" index="26LbJo">
        <reference id="1204851882689" name="link" index="26LbJp" />
      </concept>
      <concept id="1177026924588" name="jetbrains.mps.lang.smodel.structure.RefConcept_Reference" flags="nn" index="chp4Y">
        <reference id="1177026940964" name="conceptDeclaration" index="cht4Q" />
      </concept>
      <concept id="1138411891628" name="jetbrains.mps.lang.smodel.structure.SNodeOperation" flags="nn" index="eCIE_">
        <child id="1144104376918" name="parameter" index="1xVPHs" />
      </concept>
      <concept id="7835263205327057228" name="jetbrains.mps.lang.smodel.structure.Node_GetChildrenAndChildAttributesOperation" flags="ng" index="Bykcj" />
      <concept id="5168775467716640652" name="jetbrains.mps.lang.smodel.structure.OperationParm_LinkQualifier" flags="ng" index="1aIX9F">
        <child id="5168775467716640653" name="linkQualifier" index="1aIX9E" />
      </concept>
      <concept id="1139621453865" name="jetbrains.mps.lang.smodel.structure.Node_IsInstanceOfOperation" flags="nn" index="1mIQ4w">
        <child id="1177027386292" name="conceptArgument" index="cj9EA" />
      </concept>
      <concept id="1171999116870" name="jetbrains.mps.lang.smodel.structure.Node_IsNullOperation" flags="nn" index="3w_OXm" />
      <concept id="1172008320231" name="jetbrains.mps.lang.smodel.structure.Node_IsNotNullOperation" flags="nn" index="3x8VRR" />
      <concept id="1138055754698" name="jetbrains.mps.lang.smodel.structure.SNodeType" flags="in" index="3Tqbb2">
        <reference id="1138405853777" name="concept" index="ehGHo" />
      </concept>
      <concept id="1138056022639" name="jetbrains.mps.lang.smodel.structure.SPropertyAccess" flags="nn" index="3TrcHB">
        <reference id="1138056395725" name="property" index="3TsBF5" />
      </concept>
      <concept id="1138056143562" name="jetbrains.mps.lang.smodel.structure.SLinkAccess" flags="nn" index="3TrEf2">
        <reference id="1138056516764" name="link" index="3Tt5mk" />
      </concept>
    </language>
    <language id="ceab5195-25ea-4f22-9b92-103b95ca8c0c" name="jetbrains.mps.lang.core">
      <concept id="1133920641626" name="jetbrains.mps.lang.core.structure.BaseConcept" flags="ng" index="2VYdi">
        <property id="1193676396447" name="virtualPackage" index="3GE5qa" />
      </concept>
    </language>
    <language id="83888646-71ce-4f1c-9c53-c54016f6ad4f" name="jetbrains.mps.baseLanguage.collections">
      <concept id="1176501494711" name="jetbrains.mps.baseLanguage.collections.structure.IsNotEmptyOperation" flags="nn" index="3GX2aA" />
    </language>
  </registry>
  <node concept="24kQdi" id="gGEunNZ">
    <ref role="1XX52x" to="tp1t:gGEnED8" resolve="NodePropertyConstraint" />
    <node concept="3EZMnI" id="gGEuop7" role="2wV5jI">
      <property role="3EZMnw" value="true" />
      <node concept="3F0ifn" id="gI6ogRU" role="3EZMnx">
        <property role="3F0ifm" value="property" />
      </node>
      <node concept="3F0ifn" id="gI6ogRV" role="3EZMnx">
        <property role="3F0ifm" value="{" />
        <ref role="1k5W1q" to="tpen:i177PM9" resolve="Matching" />
        <node concept="VPM3Z" id="hEU$Q1N" role="3F10Kt">
          <property role="VOm3f" value="false" />
        </node>
        <node concept="VechU" id="hEZR8rS" role="3F10Kt">
          <property role="Vb096" value="DARK_MAGENTA" />
        </node>
        <node concept="11LMrY" id="hX77qbV" role="3F10Kt">
          <property role="VOm3f" value="true" />
        </node>
      </node>
      <node concept="1iCGBv" id="gI6ogS0" role="3EZMnx">
        <property role="1$x2rV" value="&lt;choose property&gt;" />
        <ref role="1NtTu8" to="tp1t:gGEom_V" />
        <node concept="1sVBvm" id="gI6ogS1" role="1sWHZn">
          <node concept="3F0A7n" id="gI6ogS2" role="2wV5jI">
            <property role="1Intyy" value="true" />
            <property role="1$x2rV" value="&lt;no name&gt;" />
            <ref role="1NtTu8" to="tpck:h0TrG11" resolve="name" />
            <node concept="VechU" id="hEZR8Cj" role="3F10Kt">
              <property role="Vb096" value="DARK_MAGENTA" />
            </node>
            <node concept="3$7jql" id="hOIeUQ2" role="3F10Kt">
              <property role="3$6WeP" value="0.0" />
            </node>
          </node>
        </node>
      </node>
      <node concept="3F0ifn" id="gI6ogS3" role="3EZMnx">
        <property role="3F0ifm" value="}" />
        <ref role="1k5W1q" to="tpen:i177PM9" resolve="Matching" />
        <node concept="VPM3Z" id="hEU$PbT" role="3F10Kt">
          <property role="VOm3f" value="false" />
        </node>
        <node concept="VechU" id="hEZR8BC" role="3F10Kt">
          <property role="Vb096" value="DARK_MAGENTA" />
        </node>
        <node concept="11L4FC" id="hX77sz0" role="3F10Kt">
          <property role="VOm3f" value="true" />
        </node>
        <node concept="ljvvj" id="1P_b4lPTC6X" role="3F10Kt">
          <property role="VOm3f" value="true" />
        </node>
      </node>
      <node concept="3EZMnI" id="1P_b4lPTC6x" role="3EZMnx">
        <property role="3EZMnw" value="true" />
        <property role="3EZMnz" value="true" />
        <node concept="lj46D" id="1P_b4lPTC6y" role="3F10Kt">
          <property role="VOm3f" value="true" />
        </node>
        <node concept="VPM3Z" id="1P_b4lPTC6z" role="3F10Kt">
          <property role="VOm3f" value="false" />
        </node>
        <node concept="3F0ifn" id="1P_b4lPTC6$" role="3EZMnx">
          <property role="3F0ifm" value="get" />
          <ref role="1k5W1q" to="tpen:5Rb$VBtciRq" resolve="FirstLevel" />
        </node>
        <node concept="3F0ifn" id="1P_b4lPTC6A" role="3EZMnx">
          <property role="3F0ifm" value=":" />
          <node concept="11L4FC" id="1P_b4lPTC6B" role="3F10Kt">
            <property role="VOm3f" value="true" />
          </node>
          <node concept="11LMrY" id="1P_b4lPTC6C" role="3F10Kt">
            <property role="VOm3f" value="true" />
          </node>
        </node>
        <node concept="3F1sOY" id="1P_b4lPTC6D" role="3EZMnx">
          <property role="1$x2rV" value="&lt;default&gt;" />
          <ref role="1NtTu8" to="tp1t:gGEtszc" />
          <node concept="ljvvj" id="1P_b4lPTC6E" role="3F10Kt">
            <property role="VOm3f" value="true" />
          </node>
        </node>
        <node concept="3F0ifn" id="1P_b4lPTC6F" role="3EZMnx">
          <property role="3F0ifm" value="set" />
          <ref role="1k5W1q" to="tpen:5Rb$VBtciRq" resolve="FirstLevel" />
        </node>
        <node concept="3F0ifn" id="1P_b4lPTC6H" role="3EZMnx">
          <property role="3F0ifm" value=":" />
          <node concept="VPM3Z" id="1P_b4lPTC6I" role="3F10Kt">
            <property role="VOm3f" value="false" />
          </node>
          <node concept="11L4FC" id="1P_b4lPTC6J" role="3F10Kt">
            <property role="VOm3f" value="true" />
          </node>
          <node concept="11LMrY" id="1P_b4lPTC6K" role="3F10Kt">
            <property role="VOm3f" value="true" />
          </node>
        </node>
        <node concept="3F1sOY" id="1P_b4lPTC6L" role="3EZMnx">
          <property role="1$x2rV" value="&lt;default&gt;" />
          <ref role="1NtTu8" to="tp1t:gLLXaMP" />
          <node concept="ljvvj" id="1P_b4lPTC6M" role="3F10Kt">
            <property role="VOm3f" value="true" />
          </node>
        </node>
        <node concept="3F0ifn" id="1P_b4lPTC6N" role="3EZMnx">
          <property role="3F0ifm" value="is valid" />
          <ref role="1k5W1q" to="tpen:5Rb$VBtciRq" resolve="FirstLevel" />
        </node>
        <node concept="3F0ifn" id="1P_b4lPTC6P" role="3EZMnx">
          <property role="3F0ifm" value=":" />
          <node concept="VPM3Z" id="1P_b4lPTC6Q" role="3F10Kt">
            <property role="VOm3f" value="false" />
          </node>
          <node concept="11L4FC" id="1P_b4lPTC6R" role="3F10Kt">
            <property role="VOm3f" value="true" />
          </node>
          <node concept="11LMrY" id="1P_b4lPTC6S" role="3F10Kt">
            <property role="VOm3f" value="true" />
          </node>
        </node>
        <node concept="3F1sOY" id="1P_b4lPTC6T" role="3EZMnx">
          <property role="1$x2rV" value="&lt;default&gt;" />
          <ref role="1NtTu8" to="tp1t:hCQCWDj" />
          <node concept="ljvvj" id="1P_b4lPTC6U" role="3F10Kt">
            <property role="VOm3f" value="true" />
          </node>
        </node>
        <node concept="l2Vlx" id="1P_b4lPTC6V" role="2iSdaV" />
        <node concept="ljvvj" id="1P_b4lPTC6Y" role="3F10Kt">
          <property role="VOm3f" value="true" />
        </node>
      </node>
      <node concept="3F0ifn" id="gI6p7cV" role="3EZMnx">
        <node concept="ljvvj" id="1P_b4lPTC6Z" role="3F10Kt">
          <property role="VOm3f" value="true" />
        </node>
      </node>
      <node concept="l2Vlx" id="1P_b4lPTC70" role="2iSdaV" />
    </node>
  </node>
  <node concept="24kQdi" id="gHN7BIz">
    <ref role="1XX52x" to="tp1t:gHN5Pbq" resolve="NodeReferentConstraint" />
    <node concept="3EZMnI" id="gI1yF8B" role="2wV5jI">
      <property role="3EZMnw" value="true" />
      <node concept="3F0ifn" id="gI1yMpI" role="3EZMnx">
        <property role="3F0ifm" value="link" />
      </node>
      <node concept="3F0ifn" id="gI6mrcR" role="3EZMnx">
        <property role="3F0ifm" value="{" />
        <ref role="1k5W1q" to="tpen:hFCSAw$" resolve="LeftParen" />
        <node concept="VPM3Z" id="hEU$P5w" role="3F10Kt">
          <property role="VOm3f" value="false" />
        </node>
        <node concept="VechU" id="hEZR8tO" role="3F10Kt">
          <property role="Vb096" value="DARK_MAGENTA" />
        </node>
        <node concept="Vb9p2" id="hX78Zyp" role="3F10Kt">
          <property role="Vbekb" value="BOLD" />
        </node>
      </node>
      <node concept="1iCGBv" id="gI1yXcX" role="3EZMnx">
        <property role="1$x2rV" value="&lt;choose reference&gt;" />
        <ref role="1NtTu8" to="tp1t:gHN5VAa" />
        <node concept="1sVBvm" id="gI1yXcY" role="1sWHZn">
          <node concept="3F0A7n" id="gI1yXcZ" role="2wV5jI">
            <property role="1Intyy" value="true" />
            <property role="1$x2rV" value="&lt;no name&gt;" />
            <ref role="1NtTu8" to="tpce:fA0kJcN" resolve="role" />
            <node concept="VechU" id="hEZR8yz" role="3F10Kt">
              <property role="Vb096" value="DARK_MAGENTA" />
            </node>
            <node concept="3$7jql" id="hOIe$QP" role="3F10Kt">
              <property role="3$6WeP" value="0.0" />
            </node>
          </node>
        </node>
      </node>
      <node concept="3F0ifn" id="gI6m_IL" role="3EZMnx">
        <property role="3F0ifm" value="}" />
        <ref role="1k5W1q" to="tpen:hFCSUmN" resolve="RightParen" />
        <node concept="VPM3Z" id="hEU$PbZ" role="3F10Kt">
          <property role="VOm3f" value="false" />
        </node>
        <node concept="VechU" id="hEZR8q$" role="3F10Kt">
          <property role="Vb096" value="DARK_MAGENTA" />
        </node>
        <node concept="Vb9p2" id="hX792Fg" role="3F10Kt">
          <property role="Vbekb" value="BOLD" />
        </node>
        <node concept="ljvvj" id="1P_b4lPRu37" role="3F10Kt">
          <property role="VOm3f" value="true" />
        </node>
      </node>
      <node concept="3EZMnI" id="1P_b4lPQxkF" role="3EZMnx">
        <property role="3EZMnw" value="true" />
        <property role="3EZMnz" value="true" />
        <node concept="VPM3Z" id="1P_b4lPQxkG" role="3F10Kt">
          <property role="VOm3f" value="false" />
        </node>
        <node concept="lj46D" id="1P_b4lPQxkH" role="3F10Kt">
          <property role="VOm3f" value="true" />
        </node>
        <node concept="3F0ifn" id="1P_b4lPQxkI" role="3EZMnx">
          <property role="3F0ifm" value="referent set handler" />
          <ref role="1k5W1q" to="tpen:5Rb$VBtciRq" resolve="FirstLevel" />
          <node concept="VPM3Z" id="1P_b4lPQxkJ" role="3F10Kt">
            <property role="VOm3f" value="false" />
          </node>
        </node>
        <node concept="3F0ifn" id="1P_b4lPQxkL" role="3EZMnx">
          <property role="3F0ifm" value=":" />
          <node concept="VPM3Z" id="1P_b4lPQxkM" role="3F10Kt">
            <property role="VOm3f" value="false" />
          </node>
          <node concept="11L4FC" id="1P_b4lPQxkN" role="3F10Kt">
            <property role="VOm3f" value="true" />
          </node>
          <node concept="11LMrY" id="1P_b4lPQxkO" role="3F10Kt">
            <property role="VOm3f" value="true" />
          </node>
        </node>
        <node concept="3F1sOY" id="1P_b4lPQxkP" role="3EZMnx">
          <property role="1$x2rV" value="&lt;none&gt;" />
          <ref role="1NtTu8" to="tp1t:gVkmjE9" />
          <node concept="ljvvj" id="1P_b4lPQxkQ" role="3F10Kt">
            <property role="VOm3f" value="true" />
          </node>
        </node>
        <node concept="3EZMnI" id="7Eb_WW4dicE" role="3EZMnx">
          <node concept="VPM3Z" id="7Eb_WW4dicF" role="3F10Kt">
            <property role="VOm3f" value="false" />
          </node>
          <node concept="3F0ifn" id="7Eb_WW4dicG" role="3EZMnx">
            <property role="3F0ifm" value="keeps original reference" />
            <ref role="1k5W1q" to="tpen:5Rb$VBtciRq" resolve="FirstLevel" />
            <node concept="VPM3Z" id="7Eb_WW4dicH" role="3F10Kt">
              <property role="VOm3f" value="false" />
            </node>
          </node>
          <node concept="l2Vlx" id="7Eb_WW4dicJ" role="2iSdaV" />
          <node concept="3F0ifn" id="7Eb_WW4dic$" role="3EZMnx">
            <property role="3F0ifm" value=":" />
            <node concept="VPM3Z" id="7Eb_WW4dic_" role="3F10Kt">
              <property role="VOm3f" value="false" />
            </node>
            <node concept="11L4FC" id="7Eb_WW4dicA" role="3F10Kt">
              <property role="VOm3f" value="true" />
            </node>
            <node concept="11LMrY" id="7Eb_WW4dicB" role="3F10Kt">
              <property role="VOm3f" value="true" />
            </node>
          </node>
          <node concept="3F1sOY" id="7Eb_WW4dicC" role="3EZMnx">
            <property role="1$x2rV" value="&lt;true&gt;" />
            <ref role="1NtTu8" to="tp1t:7Eb_WW4dicv" />
            <node concept="ljvvj" id="7Eb_WW4dicD" role="3F10Kt">
              <property role="VOm3f" value="true" />
            </node>
          </node>
          <node concept="3F0ifn" id="7Eb_WW4dLag" role="3EZMnx">
            <property role="3F0ifm" value="" />
            <node concept="ljvvj" id="7Eb_WW4dLah" role="3F10Kt">
              <property role="VOm3f" value="true" />
            </node>
          </node>
          <node concept="pkWqt" id="7Eb_WW4dicK" role="pqm2j">
            <node concept="3clFbS" id="7Eb_WW4dicL" role="2VODD2">
              <node concept="3clFbF" id="7Eb_WW4dkrK" role="3cqZAp">
                <node concept="2OqwBi" id="7Eb_WW4dsno" role="3clFbG">
                  <node concept="2OqwBi" id="7Eb_WW4dkrM" role="2Oq$k0">
                    <node concept="pncrf" id="7Eb_WW4dkrL" role="2Oq$k0" />
                    <node concept="3TrEf2" id="7Eb_WW4dsnn" role="2OqNvi">
                      <ref role="3Tt5mk" to="tp1t:gVkmjE9" />
                    </node>
                  </node>
                  <node concept="3x8VRR" id="7Eb_WW4dsns" role="2OqNvi" />
                </node>
              </node>
            </node>
          </node>
        </node>
        <node concept="3F0ifn" id="1P_b4lPQxkR" role="3EZMnx">
          <property role="3F0ifm" value="scope" />
          <ref role="1k5W1q" to="tpen:5Rb$VBtciRq" resolve="FirstLevel" />
          <node concept="VPM3Z" id="1P_b4lPQxkS" role="3F10Kt">
            <property role="VOm3f" value="false" />
          </node>
        </node>
        <node concept="3F0ifn" id="1P_b4lPQxkU" role="3EZMnx">
          <property role="3F0ifm" value=":" />
          <node concept="VPM3Z" id="1P_b4lPQxkV" role="3F10Kt">
            <property role="VOm3f" value="false" />
          </node>
          <node concept="11L4FC" id="1P_b4lPQxkW" role="3F10Kt">
            <property role="VOm3f" value="true" />
          </node>
          <node concept="11LMrY" id="1P_b4lPQxkX" role="3F10Kt">
            <property role="VOm3f" value="true" />
          </node>
          <node concept="ljvvj" id="1P_b4lPQxkY" role="3F10Kt">
            <property role="VOm3f" value="true" />
          </node>
        </node>
        <node concept="3F1sOY" id="1P_b4lPQxkZ" role="3EZMnx">
          <property role="1$x2rV" value="&lt;default&gt;" />
          <ref role="1NtTu8" to="tp1t:gHN6uun" />
          <node concept="ljvvj" id="1P_b4lPQxl0" role="3F10Kt">
            <property role="VOm3f" value="true" />
          </node>
          <node concept="lj46D" id="1P_b4lPQTem" role="3F10Kt">
            <property role="VOm3f" value="true" />
          </node>
        </node>
        <node concept="3EZMnI" id="7ipADkTfk0D" role="3EZMnx">
          <node concept="l2Vlx" id="7ipADkTfk0E" role="2iSdaV" />
          <node concept="3F0ifn" id="31gaXo4HvT6" role="3EZMnx">
            <property role="3F0ifm" value="validator" />
            <ref role="1k5W1q" to="tpen:5Rb$VBtciRq" resolve="FirstLevel" />
            <node concept="VPM3Z" id="31gaXo4HvT7" role="3F10Kt">
              <property role="VOm3f" value="false" />
            </node>
          </node>
          <node concept="3F0ifn" id="31gaXo4HvT9" role="3EZMnx">
            <property role="3F0ifm" value=":" />
            <node concept="VPM3Z" id="31gaXo4HvTa" role="3F10Kt">
              <property role="VOm3f" value="false" />
            </node>
            <node concept="11L4FC" id="31gaXo4HvTb" role="3F10Kt">
              <property role="VOm3f" value="true" />
            </node>
            <node concept="11LMrY" id="31gaXo4HvTc" role="3F10Kt">
              <property role="VOm3f" value="true" />
            </node>
            <node concept="ljvvj" id="31gaXo4HvTd" role="3F10Kt">
              <property role="VOm3f" value="true" />
            </node>
          </node>
          <node concept="3F1sOY" id="31gaXo4HvTe" role="3EZMnx">
            <property role="1$x2rV" value="&lt;default&gt;" />
            <ref role="1NtTu8" to="tp1t:31gaXo4HvT5" />
            <node concept="ljvvj" id="31gaXo4HvTf" role="3F10Kt">
              <property role="VOm3f" value="true" />
            </node>
            <node concept="lj46D" id="31gaXo4HvTg" role="3F10Kt">
              <property role="VOm3f" value="true" />
            </node>
          </node>
          <node concept="pkWqt" id="39bN8sdNiKU" role="pqm2j">
            <node concept="3clFbS" id="39bN8sdNiKV" role="2VODD2">
              <node concept="3clFbF" id="39bN8sdNiKW" role="3cqZAp">
                <node concept="2OqwBi" id="39bN8sdNiL3" role="3clFbG">
                  <node concept="2OqwBi" id="39bN8sdNiKY" role="2Oq$k0">
                    <node concept="pncrf" id="39bN8sdNiKX" role="2Oq$k0" />
                    <node concept="3TrEf2" id="39bN8sdNiL2" role="2OqNvi">
                      <ref role="3Tt5mk" to="tp1t:gHN6uun" />
                    </node>
                  </node>
                  <node concept="1mIQ4w" id="7ipADkTf7_m" role="2OqNvi">
                    <node concept="chp4Y" id="7ipADkTf7_o" role="cj9EA">
                      <ref role="cht4Q" to="tp1t:gHMUpHN" resolve="ConstraintFunction_ReferentSearchScope_Factory" />
                    </node>
                  </node>
                </node>
              </node>
            </node>
          </node>
        </node>
        <node concept="3F0ifn" id="3oQug8hq$j6" role="3EZMnx">
          <property role="3F0ifm" value="presentation" />
          <ref role="1k5W1q" to="tpen:5Rb$VBtciRq" resolve="FirstLevel" />
        </node>
        <node concept="3F0ifn" id="3oQug8hq$j8" role="3EZMnx">
          <property role="3F0ifm" value=":" />
        </node>
        <node concept="3F1sOY" id="3oQug8hq$ja" role="3EZMnx">
          <ref role="1NtTu8" to="tp1t:3oQug8hq$j4" />
          <node concept="pVoyu" id="3oQug8hq$jb" role="3F10Kt">
            <property role="VOm3f" value="true" />
          </node>
          <node concept="lj46D" id="3oQug8hq$jc" role="3F10Kt">
            <property role="VOm3f" value="true" />
          </node>
          <node concept="ljvvj" id="3oQug8hq$jd" role="3F10Kt">
            <property role="VOm3f" value="true" />
          </node>
        </node>
        <node concept="l2Vlx" id="1P_b4lPQxl1" role="2iSdaV" />
        <node concept="ljvvj" id="1P_b4lPRu38" role="3F10Kt">
          <property role="VOm3f" value="true" />
        </node>
      </node>
      <node concept="3F0ifn" id="gI21PvU" role="3EZMnx">
        <property role="3F0ifm" value=";" />
        <node concept="ljvvj" id="1P_b4lPRu39" role="3F10Kt">
          <property role="VOm3f" value="true" />
        </node>
      </node>
      <node concept="l2Vlx" id="1P_b4lPRu3a" role="2iSdaV" />
    </node>
  </node>
  <node concept="24kQdi" id="gRF3EO7">
    <ref role="1XX52x" to="tp1t:gREP7xi" resolve="NodeDefaultSearchScope" />
    <node concept="3EZMnI" id="gRF3KFd" role="2wV5jI">
      <property role="3EZMnw" value="true" />
      <property role="1ayjP4" value="false" />
      <node concept="3F0ifn" id="1P_b4lPS3u5" role="3EZMnx">
        <property role="3F0ifm" value="scope" />
        <ref role="1k5W1q" to="tpen:5Rb$VBtciRq" resolve="FirstLevel" />
        <node concept="VPM3Z" id="1P_b4lPS3u6" role="3F10Kt">
          <property role="VOm3f" value="false" />
        </node>
      </node>
      <node concept="3F0ifn" id="1P_b4lPS3u8" role="3EZMnx">
        <property role="3F0ifm" value=":" />
        <node concept="11L4FC" id="1P_b4lPS3u9" role="3F10Kt">
          <property role="VOm3f" value="true" />
        </node>
        <node concept="11LMrY" id="1P_b4lPS3ua" role="3F10Kt">
          <property role="VOm3f" value="true" />
        </node>
        <node concept="ljvvj" id="1P_b4lPSn2P" role="3F10Kt">
          <property role="VOm3f" value="true" />
        </node>
      </node>
      <node concept="3F1sOY" id="1P_b4lPS3ub" role="3EZMnx">
        <property role="1$x2rV" value="&lt;none&gt;" />
        <ref role="1NtTu8" to="tp1t:gREP$uN" />
        <node concept="lj46D" id="1P_b4lPSn2R" role="3F10Kt">
          <property role="VOm3f" value="true" />
        </node>
        <node concept="ljvvj" id="1P_b4lPS3ue" role="3F10Kt">
          <property role="VOm3f" value="true" />
        </node>
      </node>
      <node concept="3F0ifn" id="31gaXo4G_vb" role="3EZMnx">
        <property role="3F0ifm" value="validator" />
        <ref role="1k5W1q" to="tpen:5Rb$VBtciRq" resolve="FirstLevel" />
        <node concept="VPM3Z" id="31gaXo4G_vc" role="3F10Kt">
          <property role="VOm3f" value="false" />
        </node>
      </node>
      <node concept="3F0ifn" id="31gaXo4G_ve" role="3EZMnx">
        <property role="3F0ifm" value=":" />
        <node concept="11L4FC" id="31gaXo4G_vf" role="3F10Kt">
          <property role="VOm3f" value="true" />
        </node>
        <node concept="11LMrY" id="31gaXo4G_vg" role="3F10Kt">
          <property role="VOm3f" value="true" />
        </node>
        <node concept="ljvvj" id="31gaXo4G_vh" role="3F10Kt">
          <property role="VOm3f" value="true" />
        </node>
      </node>
      <node concept="3F1sOY" id="31gaXo4G_vi" role="3EZMnx">
        <property role="1$x2rV" value="&lt;none&gt;" />
        <ref role="1NtTu8" to="tp1t:31gaXo4G_v2" />
        <node concept="lj46D" id="31gaXo4G_vj" role="3F10Kt">
          <property role="VOm3f" value="true" />
        </node>
        <node concept="ljvvj" id="31gaXo4G_vk" role="3F10Kt">
          <property role="VOm3f" value="true" />
        </node>
      </node>
      <node concept="3F0ifn" id="3oQug8hqPW$" role="3EZMnx">
        <property role="3F0ifm" value="presentation" />
        <ref role="1k5W1q" to="tpen:5Rb$VBtciRq" resolve="FirstLevel" />
      </node>
      <node concept="3F0ifn" id="3oQug8hqPWA" role="3EZMnx">
        <property role="3F0ifm" value=":" />
        <node concept="ljvvj" id="3oQug8hqPWE" role="3F10Kt">
          <property role="VOm3f" value="true" />
        </node>
      </node>
      <node concept="3F1sOY" id="3oQug8hqPWC" role="3EZMnx">
        <ref role="1NtTu8" to="tp1t:3oQug8hqPWy" />
        <node concept="lj46D" id="3oQug8hqPWF" role="3F10Kt">
          <property role="VOm3f" value="true" />
        </node>
      </node>
      <node concept="l2Vlx" id="1P_b4lPS3ug" role="2iSdaV" />
    </node>
  </node>
  <node concept="24kQdi" id="hDM2$HX">
    <ref role="1XX52x" to="tp1t:hDM2fEI" resolve="ConceptConstraints" />
    <node concept="3EZMnI" id="hDM2_cK" role="2wV5jI">
      <property role="3EZMnw" value="true" />
      <node concept="3F0ifn" id="hDM2GLm" role="3EZMnx">
        <property role="3F0ifm" value="concepts constraints" />
      </node>
      <node concept="1iCGBv" id="hDM2IlI" role="3EZMnx">
        <ref role="1NtTu8" to="tp1t:hDM2mAQ" />
        <node concept="1sVBvm" id="hDM2IlJ" role="1sWHZn">
          <node concept="3F0A7n" id="hDM2IzV" role="2wV5jI">
            <property role="1Intyy" value="true" />
            <ref role="1NtTu8" to="tpck:h0TrG11" resolve="name" />
          </node>
        </node>
      </node>
      <node concept="3F0ifn" id="hDM2JFJ" role="3EZMnx">
        <property role="3F0ifm" value="{" />
        <ref role="1k5W1q" to="tpen:hFD5onb" resolve="LeftBrace" />
        <node concept="ljvvj" id="1P_b4lPRMjE" role="3F10Kt">
          <property role="VOm3f" value="true" />
        </node>
      </node>
      <node concept="3EZMnI" id="1P_b4lPRMhc" role="3EZMnx">
        <property role="3EZMnw" value="true" />
        <node concept="lj46D" id="1P_b4lPRMhd" role="3F10Kt">
          <property role="VOm3f" value="true" />
        </node>
        <node concept="VPM3Z" id="1P_b4lPRMhe" role="3F10Kt">
          <property role="VOm3f" value="false" />
        </node>
        <node concept="3EZMnI" id="1P_b4lPRMhf" role="3EZMnx">
          <property role="3EZMnw" value="true" />
          <node concept="pkWqt" id="1P_b4lPRMhg" role="pqm2j">
            <node concept="3clFbS" id="1P_b4lPRMhh" role="2VODD2">
              <node concept="3clFbF" id="1P_b4lPRMhi" role="3cqZAp">
                <node concept="2OqwBi" id="2wdLO7Kh4ET" role="3clFbG">
                  <node concept="3TrcHB" id="2wdLO7Kh4EU" role="2OqNvi">
                    <ref role="3TsBF5" to="tpce:40UcGlRb7V2" resolve="abstract" />
                  </node>
                  <node concept="2OqwBi" id="2wdLO7Kh4EV" role="2Oq$k0">
                    <node concept="pncrf" id="2wdLO7Kh4EW" role="2Oq$k0" />
                    <node concept="3TrEf2" id="2wdLO7Kh4EX" role="2OqNvi">
                      <ref role="3Tt5mk" to="tp1t:hDM2mAQ" />
                    </node>
                  </node>
                </node>
              </node>
            </node>
          </node>
          <node concept="VPM3Z" id="1P_b4lPRMho" role="3F10Kt">
            <property role="VOm3f" value="false" />
          </node>
          <node concept="3F0ifn" id="1P_b4lPRMhp" role="3EZMnx">
            <property role="3F0ifm" value="default concrete concept:" />
          </node>
          <node concept="1iCGBv" id="1P_b4lPRMhr" role="3EZMnx">
            <ref role="1NtTu8" to="tp1t:hDMND0R" />
            <node concept="1sVBvm" id="1P_b4lPRMhs" role="1sWHZn">
              <node concept="3F0A7n" id="1P_b4lPRMht" role="2wV5jI">
                <property role="1Intyy" value="true" />
                <ref role="1NtTu8" to="tpck:h0TrG11" resolve="name" />
              </node>
            </node>
            <node concept="ljvvj" id="1P_b4lPRMhu" role="3F10Kt">
              <property role="VOm3f" value="true" />
            </node>
          </node>
          <node concept="3F0ifn" id="1P_b4lPRMhv" role="3EZMnx">
            <node concept="VPM3Z" id="1P_b4lPRMhw" role="3F10Kt">
              <property role="VOm3f" value="false" />
            </node>
            <node concept="ljvvj" id="1P_b4lPRMhx" role="3F10Kt">
              <property role="VOm3f" value="true" />
            </node>
          </node>
          <node concept="l2Vlx" id="1P_b4lPRMhy" role="2iSdaV" />
          <node concept="ljvvj" id="1P_b4lPRMhz" role="3F10Kt">
            <property role="VOm3f" value="true" />
          </node>
        </node>
        <node concept="3EZMnI" id="1P_b4lPRMh$" role="3EZMnx">
          <property role="3EZMnw" value="false" />
          <node concept="VPM3Z" id="1P_b4lPRMh_" role="3F10Kt">
            <property role="VOm3f" value="false" />
          </node>
          <node concept="3F0ifn" id="1P_b4lPRMhA" role="3EZMnx">
            <property role="3F0ifm" value="can be child" />
          </node>
          <node concept="3F1sOY" id="1P_b4lPRMhB" role="3EZMnx">
            <property role="1$x2rV" value="&lt;none&gt;" />
            <ref role="1NtTu8" to="tp1t:hDMLUfL" />
            <node concept="pkWqt" id="1P_b4lPRMhC" role="pqm2j">
              <node concept="3clFbS" id="1P_b4lPRMhD" role="2VODD2">
                <node concept="3clFbF" id="1P_b4lPRMhE" role="3cqZAp">
                  <node concept="3clFbC" id="1P_b4lPRMhF" role="3clFbG">
                    <node concept="10Nm6u" id="1P_b4lPRMhG" role="3uHU7w" />
                    <node concept="2OqwBi" id="1P_b4lPRMhH" role="3uHU7B">
                      <node concept="pncrf" id="1P_b4lPRMhI" role="2Oq$k0" />
                      <node concept="3TrEf2" id="1P_b4lPRMhJ" role="2OqNvi">
                        <ref role="3Tt5mk" to="tp1t:hDMLUfL" />
                      </node>
                    </node>
                  </node>
                </node>
              </node>
            </node>
          </node>
          <node concept="l2Vlx" id="1P_b4lPRMhK" role="2iSdaV" />
          <node concept="ljvvj" id="1P_b4lPRMhL" role="3F10Kt">
            <property role="VOm3f" value="true" />
          </node>
        </node>
        <node concept="3F1sOY" id="1P_b4lPRMhM" role="3EZMnx">
          <property role="1$x2rV" value="&lt;none&gt;" />
          <ref role="1NtTu8" to="tp1t:hDMLUfL" />
          <node concept="pkWqt" id="1P_b4lPRMhN" role="pqm2j">
            <node concept="3clFbS" id="1P_b4lPRMhO" role="2VODD2">
              <node concept="3clFbF" id="1P_b4lPRMhP" role="3cqZAp">
                <node concept="2OqwBi" id="2_1mL0eogcZ" role="3clFbG">
                  <node concept="2OqwBi" id="1P_b4lPRMhS" role="2Oq$k0">
                    <node concept="pncrf" id="1P_b4lPRMhT" role="2Oq$k0" />
                    <node concept="Bykcj" id="2_1mL0eogcW" role="2OqNvi">
                      <node concept="1aIX9F" id="2_1mL0eogcX" role="1xVPHs">
                        <node concept="26LbJo" id="2_1mL0eogcY" role="1aIX9E">
                          <ref role="26LbJp" to="tp1t:hDMLUfL" />
                        </node>
                      </node>
                    </node>
                  </node>
                  <node concept="3GX2aA" id="2_1mL0eogd0" role="2OqNvi" />
                </node>
              </node>
            </node>
          </node>
          <node concept="ljvvj" id="1P_b4lPRMhV" role="3F10Kt">
            <property role="VOm3f" value="true" />
          </node>
          <node concept="lj46D" id="1P_b4lPTeiT" role="3F10Kt">
            <property role="VOm3f" value="true" />
          </node>
        </node>
        <node concept="3F0ifn" id="1P_b4lPRMhW" role="3EZMnx">
          <node concept="VPM3Z" id="1P_b4lPRMhX" role="3F10Kt">
            <property role="VOm3f" value="false" />
          </node>
          <node concept="ljvvj" id="1P_b4lPRMhY" role="3F10Kt">
            <property role="VOm3f" value="true" />
          </node>
        </node>
        <node concept="3EZMnI" id="1P_b4lPRMhZ" role="3EZMnx">
          <property role="3EZMnw" value="true" />
          <node concept="VPM3Z" id="1P_b4lPRMi0" role="3F10Kt">
            <property role="VOm3f" value="false" />
          </node>
          <node concept="VPM3Z" id="1P_b4lPRMi1" role="3F10Kt">
            <property role="VOm3f" value="false" />
          </node>
          <node concept="pkWqt" id="1P_b4lPRMi2" role="pqm2j">
            <node concept="3clFbS" id="1P_b4lPRMi3" role="2VODD2">
              <node concept="3clFbF" id="1P_b4lPRMi4" role="3cqZAp">
                <node concept="1Wc70l" id="1P_b4lPRMi5" role="3clFbG">
                  <node concept="2OqwBi" id="1P_b4lPRMi6" role="3uHU7w">
                    <node concept="1eOMI4" id="1P_b4lPRMi7" role="2Oq$k0">
                      <node concept="10QFUN" id="1P_b4lPRMi8" role="1eOMHV">
                        <node concept="2OqwBi" id="1P_b4lPRMi9" role="10QFUP">
                          <node concept="pncrf" id="1P_b4lPRMia" role="2Oq$k0" />
                          <node concept="3TrEf2" id="1P_b4lPRMib" role="2OqNvi">
                            <ref role="3Tt5mk" to="tp1t:hDM2mAQ" />
                          </node>
                        </node>
                        <node concept="3Tqbb2" id="1P_b4lPRMic" role="10QFUM">
                          <ref role="ehGHo" to="tpce:f_TIwhg" resolve="ConceptDeclaration" />
                        </node>
                      </node>
                    </node>
                    <node concept="3TrcHB" id="1P_b4lPRMid" role="2OqNvi">
                      <ref role="3TsBF5" to="tpce:fX9Ktp8" resolve="rootable" />
                    </node>
                  </node>
                  <node concept="2OqwBi" id="1P_b4lPRMie" role="3uHU7B">
                    <node concept="2OqwBi" id="1P_b4lPRMif" role="2Oq$k0">
                      <node concept="pncrf" id="1P_b4lPRMig" role="2Oq$k0" />
                      <node concept="3TrEf2" id="1P_b4lPRMih" role="2OqNvi">
                        <ref role="3Tt5mk" to="tp1t:hDM2mAQ" />
                      </node>
                    </node>
                    <node concept="1mIQ4w" id="1P_b4lPRMii" role="2OqNvi">
                      <node concept="chp4Y" id="1P_b4lPRMij" role="cj9EA">
                        <ref role="cht4Q" to="tpce:f_TIwhg" resolve="ConceptDeclaration" />
                      </node>
                    </node>
                  </node>
                </node>
              </node>
            </node>
          </node>
          <node concept="3EZMnI" id="1P_b4lPRMik" role="3EZMnx">
            <property role="3EZMnw" value="false" />
            <node concept="VPM3Z" id="1P_b4lPRMil" role="3F10Kt">
              <property role="VOm3f" value="false" />
            </node>
            <node concept="VPM3Z" id="1P_b4lPRMim" role="3F10Kt">
              <property role="VOm3f" value="false" />
            </node>
            <node concept="3F0ifn" id="1P_b4lPRMin" role="3EZMnx">
              <property role="3F0ifm" value="can be root" />
            </node>
            <node concept="3F1sOY" id="1P_b4lPRMio" role="3EZMnx">
              <property role="1$x2rV" value="&lt;none&gt;" />
              <ref role="1NtTu8" to="tp1t:hQNY24t" />
              <node concept="pkWqt" id="1P_b4lPRMip" role="pqm2j">
                <node concept="3clFbS" id="1P_b4lPRMiq" role="2VODD2">
                  <node concept="3clFbF" id="1P_b4lPRMir" role="3cqZAp">
                    <node concept="2OqwBi" id="1P_b4lPRMis" role="3clFbG">
                      <node concept="2OqwBi" id="1P_b4lPRMit" role="2Oq$k0">
                        <node concept="pncrf" id="1P_b4lPRMiu" role="2Oq$k0" />
                        <node concept="3TrEf2" id="1P_b4lPRMiv" role="2OqNvi">
                          <ref role="3Tt5mk" to="tp1t:hQNY24t" />
                        </node>
                      </node>
                      <node concept="3w_OXm" id="1P_b4lPRMiw" role="2OqNvi" />
                    </node>
                  </node>
                </node>
              </node>
            </node>
            <node concept="l2Vlx" id="1P_b4lPRMix" role="2iSdaV" />
            <node concept="ljvvj" id="1P_b4lPRMiy" role="3F10Kt">
              <property role="VOm3f" value="true" />
            </node>
          </node>
          <node concept="3F1sOY" id="1P_b4lPRMiz" role="3EZMnx">
            <property role="2ru_X1" value="true" />
            <ref role="1NtTu8" to="tp1t:hQNY24t" />
            <node concept="ljvvj" id="1P_b4lPRMiG" role="3F10Kt">
              <property role="VOm3f" value="true" />
            </node>
            <node concept="lj46D" id="1P_b4lPTeiU" role="3F10Kt">
              <property role="VOm3f" value="true" />
            </node>
            <node concept="3EZMnI" id="7VkeY3lFk_k" role="2ruayu">
              <node concept="VPM3Z" id="7VkeY3lFk_l" role="3F10Kt">
                <property role="VOm3f" value="false" />
              </node>
              <node concept="l2Vlx" id="7VkeY3lFk_m" role="2iSdaV" />
            </node>
          </node>
          <node concept="3F0ifn" id="1P_b4lPRMiH" role="3EZMnx">
            <node concept="ljvvj" id="1P_b4lPRMiI" role="3F10Kt">
              <property role="VOm3f" value="true" />
            </node>
          </node>
          <node concept="l2Vlx" id="1P_b4lPRMiJ" role="2iSdaV" />
          <node concept="ljvvj" id="1P_b4lPRMiK" role="3F10Kt">
            <property role="VOm3f" value="true" />
          </node>
        </node>
        <node concept="3EZMnI" id="1P_b4lPRMiL" role="3EZMnx">
          <property role="3EZMnw" value="false" />
          <node concept="VPM3Z" id="1P_b4lPRMiM" role="3F10Kt">
            <property role="VOm3f" value="false" />
          </node>
          <node concept="3F0ifn" id="1P_b4lPRMiN" role="3EZMnx">
            <property role="3F0ifm" value="can be parent" />
          </node>
          <node concept="3F1sOY" id="1P_b4lPRMiO" role="3EZMnx">
            <property role="1$x2rV" value="&lt;none&gt;" />
            <ref role="1NtTu8" to="tp1t:hDMLXKE" />
            <node concept="pkWqt" id="1P_b4lPRMiP" role="pqm2j">
              <node concept="3clFbS" id="1P_b4lPRMiQ" role="2VODD2">
                <node concept="3clFbF" id="1P_b4lPRMiR" role="3cqZAp">
                  <node concept="3clFbC" id="1P_b4lPRMiS" role="3clFbG">
                    <node concept="10Nm6u" id="1P_b4lPRMiT" role="3uHU7w" />
                    <node concept="2OqwBi" id="1P_b4lPRMiU" role="3uHU7B">
                      <node concept="pncrf" id="1P_b4lPRMiV" role="2Oq$k0" />
                      <node concept="3TrEf2" id="1P_b4lPRMiW" role="2OqNvi">
                        <ref role="3Tt5mk" to="tp1t:hDMLXKE" />
                      </node>
                    </node>
                  </node>
                </node>
              </node>
            </node>
          </node>
          <node concept="l2Vlx" id="1P_b4lPRMiX" role="2iSdaV" />
          <node concept="ljvvj" id="1P_b4lPRMiY" role="3F10Kt">
            <property role="VOm3f" value="true" />
          </node>
        </node>
        <node concept="3F1sOY" id="1P_b4lPRMiZ" role="3EZMnx">
          <property role="1$x2rV" value="&lt;none&gt;" />
          <ref role="1NtTu8" to="tp1t:hDMLXKE" />
          <node concept="pkWqt" id="1P_b4lPRMj0" role="pqm2j">
            <node concept="3clFbS" id="1P_b4lPRMj1" role="2VODD2">
              <node concept="3clFbF" id="1P_b4lPRMj2" role="3cqZAp">
                <node concept="2OqwBi" id="2_1mL0eogd4" role="3clFbG">
                  <node concept="2OqwBi" id="1P_b4lPRMj5" role="2Oq$k0">
                    <node concept="pncrf" id="1P_b4lPRMj6" role="2Oq$k0" />
                    <node concept="Bykcj" id="2_1mL0eogd1" role="2OqNvi">
                      <node concept="1aIX9F" id="2_1mL0eogd2" role="1xVPHs">
                        <node concept="26LbJo" id="2_1mL0eogd3" role="1aIX9E">
                          <ref role="26LbJp" to="tp1t:hDMLXKE" />
                        </node>
                      </node>
                    </node>
                  </node>
                  <node concept="3GX2aA" id="2_1mL0eogd5" role="2OqNvi" />
                </node>
              </node>
            </node>
          </node>
          <node concept="ljvvj" id="1P_b4lPRMj8" role="3F10Kt">
            <property role="VOm3f" value="true" />
          </node>
          <node concept="lj46D" id="1P_b4lPTeiV" role="3F10Kt">
            <property role="VOm3f" value="true" />
          </node>
        </node>
        <node concept="3F0ifn" id="1P_b4lPRMj9" role="3EZMnx">
          <node concept="VPM3Z" id="1P_b4lPRMja" role="3F10Kt">
            <property role="VOm3f" value="false" />
          </node>
          <node concept="ljvvj" id="1P_b4lPRMjb" role="3F10Kt">
            <property role="VOm3f" value="true" />
          </node>
        </node>
        <node concept="3F0ifn" id="6NUs9sSEnly" role="3EZMnx">
          <property role="3F0ifm" value="can be ancestor" />
        </node>
        <node concept="3F1sOY" id="6NUs9sSEnl$" role="3EZMnx">
          <property role="1$x2rV" value="&lt;none&gt;" />
          <ref role="1NtTu8" to="tp1t:6NUs9sSEnlw" />
          <node concept="pkWqt" id="6NUs9sSEnl_" role="pqm2j">
            <node concept="3clFbS" id="6NUs9sSEnlA" role="2VODD2">
              <node concept="3clFbF" id="6NUs9sSEopL" role="3cqZAp">
                <node concept="3clFbC" id="6NUs9sSEtBb" role="3clFbG">
                  <node concept="10Nm6u" id="6NUs9sSEtBe" role="3uHU7w" />
                  <node concept="2OqwBi" id="6NUs9sSEopN" role="3uHU7B">
                    <node concept="pncrf" id="6NUs9sSEopM" role="2Oq$k0" />
                    <node concept="3TrEf2" id="6NUs9sSEtBa" role="2OqNvi">
                      <ref role="3Tt5mk" to="tp1t:6NUs9sSEnlw" />
                    </node>
                  </node>
                </node>
              </node>
            </node>
          </node>
          <node concept="ljvvj" id="6NUs9sSEtGy" role="3F10Kt">
            <property role="VOm3f" value="true" />
          </node>
        </node>
        <node concept="3F1sOY" id="6NUs9sSEtG$" role="3EZMnx">
          <property role="2ru_X1" value="true" />
          <ref role="1NtTu8" to="tp1t:6NUs9sSEnlw" />
          <node concept="ljvvj" id="6NUs9sSEtGM" role="3F10Kt">
            <property role="VOm3f" value="true" />
          </node>
          <node concept="pVoyu" id="6NUs9sSEtGO" role="3F10Kt">
            <property role="VOm3f" value="true" />
          </node>
          <node concept="lj46D" id="6NUs9sSEtGQ" role="3F10Kt">
            <property role="VOm3f" value="true" />
          </node>
          <node concept="3EZMnI" id="7VkeY3lFk_n" role="2ruayu">
            <node concept="VPM3Z" id="7VkeY3lFk_o" role="3F10Kt">
              <property role="VOm3f" value="false" />
            </node>
            <node concept="l2Vlx" id="7VkeY3lFk_p" role="2iSdaV" />
          </node>
        </node>
        <node concept="3F0ifn" id="6NUs9sSEtGS" role="3EZMnx">
          <node concept="VPM3Z" id="6NUs9sSEtGV" role="3F10Kt">
            <property role="VOm3f" value="false" />
          </node>
          <node concept="ljvvj" id="6NUs9sSEtGT" role="3F10Kt">
            <property role="VOm3f" value="true" />
          </node>
        </node>
        <node concept="3EZMnI" id="3gr0SYj1Ymo" role="3EZMnx">
          <property role="3EZMnw" value="true" />
          <node concept="VPM3Z" id="3gr0SYj1Ymp" role="3F10Kt">
            <property role="VOm3f" value="false" />
          </node>
          <node concept="VPM3Z" id="3gr0SYj1Ymq" role="3F10Kt">
            <property role="VOm3f" value="false" />
          </node>
          <node concept="pkWqt" id="3gr0SYj1Ymr" role="pqm2j">
            <node concept="3clFbS" id="3gr0SYj1Yms" role="2VODD2">
              <node concept="3clFbF" id="3gr0SYj1Ymt" role="3cqZAp">
                <node concept="1Wc70l" id="3gr0SYj1Ymu" role="3clFbG">
                  <node concept="2OqwBi" id="3gr0SYj2kHV" role="3uHU7w">
                    <node concept="2OqwBi" id="3gr0SYj1Ymv" role="2Oq$k0">
                      <node concept="1eOMI4" id="3gr0SYj1Ymw" role="2Oq$k0">
                        <node concept="10QFUN" id="3gr0SYj1Ymx" role="1eOMHV">
                          <node concept="2OqwBi" id="3gr0SYj1Ymy" role="10QFUP">
                            <node concept="pncrf" id="3gr0SYj1Ymz" role="2Oq$k0" />
                            <node concept="3TrEf2" id="3gr0SYj1Ym$" role="2OqNvi">
                              <ref role="3Tt5mk" to="tp1t:hDM2mAQ" />
                            </node>
                          </node>
                          <node concept="3Tqbb2" id="3gr0SYj1Ym_" role="10QFUM">
                            <ref role="ehGHo" to="tpce:f_TIwhg" resolve="ConceptDeclaration" />
                          </node>
                        </node>
                      </node>
                      <node concept="3TrcHB" id="3gr0SYj3aNA" role="2OqNvi">
                        <ref role="3TsBF5" to="tpce:gSMwhzt" resolve="iconPath" />
                      </node>
                    </node>
                    <node concept="17RvpY" id="3gr0SYj2kN$" role="2OqNvi" />
                  </node>
                  <node concept="2OqwBi" id="3gr0SYj1YmB" role="3uHU7B">
                    <node concept="2OqwBi" id="3gr0SYj1YmC" role="2Oq$k0">
                      <node concept="pncrf" id="3gr0SYj1YmD" role="2Oq$k0" />
                      <node concept="3TrEf2" id="3gr0SYj1YmE" role="2OqNvi">
                        <ref role="3Tt5mk" to="tp1t:hDM2mAQ" />
                      </node>
                    </node>
                    <node concept="1mIQ4w" id="3gr0SYj1YmF" role="2OqNvi">
                      <node concept="chp4Y" id="3gr0SYj1YmG" role="cj9EA">
                        <ref role="cht4Q" to="tpce:f_TIwhg" resolve="ConceptDeclaration" />
                      </node>
                    </node>
                  </node>
                </node>
              </node>
            </node>
          </node>
          <node concept="3EZMnI" id="3gr0SYj1YmH" role="3EZMnx">
            <property role="3EZMnw" value="false" />
            <node concept="VPM3Z" id="3gr0SYj1YmI" role="3F10Kt">
              <property role="VOm3f" value="false" />
            </node>
            <node concept="VPM3Z" id="3gr0SYj1YmJ" role="3F10Kt">
              <property role="VOm3f" value="false" />
            </node>
            <node concept="3F0ifn" id="3gr0SYj1YmK" role="3EZMnx">
              <property role="3F0ifm" value="alternative icon" />
            </node>
            <node concept="3F1sOY" id="3gr0SYj1YmL" role="3EZMnx">
              <property role="1$x2rV" value="&lt;none&gt;" />
              <ref role="1NtTu8" to="tp1t:3gr0SYj1Yno" />
              <node concept="pkWqt" id="3gr0SYj1YmM" role="pqm2j">
                <node concept="3clFbS" id="3gr0SYj1YmN" role="2VODD2">
                  <node concept="3clFbF" id="3gr0SYj1YmO" role="3cqZAp">
                    <node concept="2OqwBi" id="3gr0SYj1YmP" role="3clFbG">
                      <node concept="2OqwBi" id="3gr0SYj1YmQ" role="2Oq$k0">
                        <node concept="pncrf" id="3gr0SYj1YmR" role="2Oq$k0" />
                        <node concept="3TrEf2" id="3gr0SYj1YmS" role="2OqNvi">
                          <ref role="3Tt5mk" to="tp1t:hQNY24t" />
                        </node>
                      </node>
                      <node concept="3w_OXm" id="3gr0SYj1YmT" role="2OqNvi" />
                    </node>
                  </node>
                </node>
              </node>
            </node>
            <node concept="l2Vlx" id="3gr0SYj1YmU" role="2iSdaV" />
            <node concept="ljvvj" id="3gr0SYj1YmV" role="3F10Kt">
              <property role="VOm3f" value="true" />
            </node>
          </node>
          <node concept="3F1sOY" id="3gr0SYj1YmW" role="3EZMnx">
            <ref role="1NtTu8" to="tp1t:3gr0SYj1Yno" />
            <node concept="pkWqt" id="3gr0SYj1YmX" role="pqm2j">
              <node concept="3clFbS" id="3gr0SYj1YmY" role="2VODD2">
                <node concept="3clFbF" id="3gr0SYj1YmZ" role="3cqZAp">
                  <node concept="2OqwBi" id="3gr0SYj1Yn0" role="3clFbG">
                    <node concept="2OqwBi" id="3gr0SYj1Yn1" role="2Oq$k0">
                      <node concept="pncrf" id="3gr0SYj1Yn2" role="2Oq$k0" />
                      <node concept="3TrEf2" id="3gr0SYj1Yn3" role="2OqNvi">
                        <ref role="3Tt5mk" to="tp1t:hQNY24t" />
                      </node>
                    </node>
                    <node concept="3x8VRR" id="3gr0SYj1Yn4" role="2OqNvi" />
                  </node>
                </node>
              </node>
            </node>
            <node concept="ljvvj" id="3gr0SYj1Yn5" role="3F10Kt">
              <property role="VOm3f" value="true" />
            </node>
            <node concept="lj46D" id="3gr0SYj1Yn6" role="3F10Kt">
              <property role="VOm3f" value="true" />
            </node>
          </node>
          <node concept="3F0ifn" id="3gr0SYj1Yn7" role="3EZMnx">
            <node concept="ljvvj" id="3gr0SYj1Yn8" role="3F10Kt">
              <property role="VOm3f" value="true" />
            </node>
          </node>
          <node concept="l2Vlx" id="3gr0SYj1Yn9" role="2iSdaV" />
          <node concept="ljvvj" id="3gr0SYj1Yna" role="3F10Kt">
            <property role="VOm3f" value="true" />
          </node>
        </node>
        <node concept="3F0ifn" id="3gr0SYj1Ymk" role="3EZMnx">
          <node concept="VPM3Z" id="3gr0SYj1Yml" role="3F10Kt">
            <property role="VOm3f" value="false" />
          </node>
          <node concept="ljvvj" id="3gr0SYj1Ymm" role="3F10Kt">
            <property role="VOm3f" value="true" />
          </node>
        </node>
        <node concept="3F2HdR" id="1P_b4lPRMjc" role="3EZMnx">
          <property role="2czwfN" value="true" />
          <ref role="1NtTu8" to="tp1t:hDMhHKX" />
          <node concept="3F0ifn" id="1P_b4lPRMjd" role="2czzBI">
            <property role="3F0ifm" value="&lt;&lt;property constraints&gt;&gt;" />
            <node concept="VechU" id="1P_b4lPRMje" role="3F10Kt">
              <property role="Vb096" value="lightGray" />
            </node>
          </node>
          <node concept="pj6Ft" id="1P_b4lPRMjf" role="3F10Kt">
            <property role="VOm3f" value="true" />
          </node>
          <node concept="l2Vlx" id="1P_b4lPRMjg" role="2czzBx" />
          <node concept="ljvvj" id="1P_b4lPRMjh" role="3F10Kt">
            <property role="VOm3f" value="true" />
          </node>
        </node>
        <node concept="3F0ifn" id="1P_b4lPRMji" role="3EZMnx">
          <node concept="VPM3Z" id="1P_b4lPRMjj" role="3F10Kt">
            <property role="VOm3f" value="false" />
          </node>
          <node concept="ljvvj" id="1P_b4lPRMjk" role="3F10Kt">
            <property role="VOm3f" value="true" />
          </node>
        </node>
        <node concept="3F2HdR" id="1P_b4lPRMjl" role="3EZMnx">
          <property role="2czwfN" value="true" />
          <ref role="1NtTu8" to="tp1t:hDMr90r" />
          <node concept="3F0ifn" id="1P_b4lPRMjm" role="2czzBI">
            <property role="3F0ifm" value="&lt;&lt;referent constraints&gt;&gt;" />
            <node concept="VechU" id="1P_b4lPRMjn" role="3F10Kt">
              <property role="Vb096" value="lightGray" />
            </node>
          </node>
          <node concept="pj6Ft" id="1P_b4lPRMjo" role="3F10Kt">
            <property role="VOm3f" value="true" />
          </node>
          <node concept="l2Vlx" id="1P_b4lPRMjp" role="2czzBx" />
          <node concept="ljvvj" id="1P_b4lPRMjq" role="3F10Kt">
            <property role="VOm3f" value="true" />
          </node>
        </node>
        <node concept="3F0ifn" id="1P_b4lPRMjr" role="3EZMnx">
          <node concept="VPM3Z" id="1P_b4lPRMjs" role="3F10Kt">
            <property role="VOm3f" value="false" />
          </node>
          <node concept="ljvvj" id="1P_b4lPRMjt" role="3F10Kt">
            <property role="VOm3f" value="true" />
          </node>
        </node>
        <node concept="3F0ifn" id="1P_b4lPRMju" role="3EZMnx">
          <property role="3F0ifm" value="default scope" />
          <node concept="ljvvj" id="1P_b4lPRMjw" role="3F10Kt">
            <property role="VOm3f" value="true" />
          </node>
        </node>
        <node concept="3EZMnI" id="1P_b4lPTUCn" role="3EZMnx">
          <node concept="VPM3Z" id="1P_b4lPTUCo" role="3F10Kt">
            <property role="VOm3f" value="false" />
          </node>
          <node concept="ljvvj" id="1P_b4lPTUCv" role="3F10Kt">
            <property role="VOm3f" value="true" />
          </node>
          <node concept="lj46D" id="1P_b4lPTUCx" role="3F10Kt">
            <property role="VOm3f" value="true" />
          </node>
          <node concept="3F1sOY" id="1P_b4lPTUCr" role="3EZMnx">
            <property role="1$x2rV" value="&lt;no default scope&gt;" />
            <ref role="1NtTu8" to="tp1t:hDMtivQ" />
          </node>
          <node concept="l2Vlx" id="1P_b4lPTUCq" role="2iSdaV" />
        </node>
        <node concept="3F0ifn" id="1P_b4lPRMjz" role="3EZMnx">
          <node concept="VPM3Z" id="1P_b4lPRMj$" role="3F10Kt">
            <property role="VOm3f" value="false" />
          </node>
          <node concept="ljvvj" id="1P_b4lPRMj_" role="3F10Kt">
            <property role="VOm3f" value="true" />
          </node>
        </node>
        <node concept="l2Vlx" id="1P_b4lPRMjA" role="2iSdaV" />
        <node concept="ljvvj" id="1P_b4lPRMjF" role="3F10Kt">
          <property role="VOm3f" value="true" />
        </node>
      </node>
      <node concept="3F0ifn" id="1P_b4lPRMjC" role="3EZMnx">
        <property role="3F0ifm" value="}" />
        <ref role="1k5W1q" to="tpen:hFD5_7H" resolve="RightBrace" />
        <node concept="ljvvj" id="1P_b4lPRMjG" role="3F10Kt">
          <property role="VOm3f" value="true" />
        </node>
      </node>
      <node concept="l2Vlx" id="1P_b4lPRMjH" role="2iSdaV" />
    </node>
  </node>
  <node concept="24kQdi" id="2a3L36d$3Vs">
    <property role="3GE5qa" value="Functions" />
    <ref role="1XX52x" to="tp1t:gI1PhqO" resolve="ConstraintFunction_ReferentSearchScope_AbstractBase" />
    <node concept="PMmxH" id="2a3L36d$3Vu" role="2wV5jI">
      <ref role="PMmxG" to="tpen:hqLiD8Q" resolve="ConceptFunction_Component" />
    </node>
    <node concept="3EZMnI" id="2a3L36d$3Vv" role="6VMZX">
      <property role="3EZMnw" value="true" />
      <node concept="3EZMnI" id="5rVfazo6Sf3" role="3EZMnx">
        <node concept="PMmxH" id="2wdLO7KhYb6" role="3EZMnx">
          <property role="1cu_pB" value="0" />
          <ref role="PMmxG" to="tpco:2wZex4PafBj" resolve="alias" />
          <node concept="VechU" id="2wdLO7KhYb7" role="3F10Kt">
            <property role="Vb096" value="blue" />
          </node>
          <node concept="30gYXW" id="2wdLO7KhYb8" role="3F10Kt">
            <property role="Vb096" value="lightGray" />
          </node>
        </node>
        <node concept="VPM3Z" id="5rVfazo6Sf4" role="3F10Kt">
          <property role="VOm3f" value="false" />
        </node>
        <node concept="l2Vlx" id="5rVfazo6Sf6" role="2iSdaV" />
        <node concept="3F0ifn" id="4V7sGwd72gd" role="3EZMnx">
          <property role="3F0ifm" value="provider" />
          <node concept="VechU" id="4V7sGwd72ge" role="3F10Kt">
            <property role="Vb096" value="blue" />
          </node>
          <node concept="30gYXW" id="4V7sGwd72gf" role="3F10Kt">
            <property role="Vb096" value="lightGray" />
          </node>
        </node>
      </node>
      <node concept="3F0ifn" id="2a3L36d$3Vz" role="3EZMnx">
        <node concept="VPM3Z" id="2a3L36d$3V$" role="3F10Kt">
          <property role="VOm3f" value="false" />
        </node>
      </node>
      <node concept="PMmxH" id="2wdLO7KhY9t" role="3EZMnx">
        <property role="1cu_pB" value="0" />
        <ref role="PMmxG" to="tpco:5K$8XMPc9pW" resolve="ShortDescriptionEditorComponent" />
        <node concept="Vb9p2" id="2wdLO7KhY9u" role="3F10Kt" />
      </node>
      <node concept="3F0ifn" id="2a3L36d$3VD" role="3EZMnx">
        <node concept="VPM3Z" id="2a3L36d$3VE" role="3F10Kt">
          <property role="VOm3f" value="false" />
        </node>
      </node>
      <node concept="3F0ifn" id="2a3L36d$3VF" role="3EZMnx">
        <property role="3F0ifm" value="macros:" />
        <node concept="Vb9p2" id="2a3L36d$3VG" role="3F10Kt">
          <property role="Vbekb" value="PLAIN" />
        </node>
      </node>
      <node concept="3EZMnI" id="2a3L36d$3VH" role="3EZMnx">
        <property role="3EZMnw" value="true" />
        <property role="3EZMnz" value="true" />
        <node concept="3EZMnI" id="2a3L36d$3VI" role="3EZMnx">
          <node concept="3F0ifn" id="2a3L36d$3VJ" role="3EZMnx">
            <property role="3F0ifm" value="model" />
          </node>
          <node concept="3F0ifn" id="2a3L36d$3VK" role="3EZMnx">
            <property role="3F0ifm" value="model of node containing reference" />
            <node concept="Vb9p2" id="2a3L36d$3VL" role="3F10Kt">
              <property role="Vbekb" value="PLAIN" />
            </node>
          </node>
          <node concept="VPM3Z" id="2a3L36d$3VM" role="3F10Kt">
            <property role="VOm3f" value="false" />
          </node>
          <node concept="2iRfu4" id="2a3L36d$3VN" role="2iSdaV" />
        </node>
        <node concept="3EZMnI" id="5rVfazo6Aun" role="3EZMnx">
          <node concept="3F0ifn" id="5rVfazo6Auo" role="3EZMnx">
            <property role="3F0ifm" value="exists" />
          </node>
          <node concept="3F0ifn" id="5rVfazo6Aup" role="3EZMnx">
            <property role="3F0ifm" value="false when reference is being created" />
            <node concept="Vb9p2" id="5rVfazo6Auq" role="3F10Kt">
              <property role="Vbekb" value="PLAIN" />
            </node>
          </node>
          <node concept="VPM3Z" id="5rVfazo6Aur" role="3F10Kt">
            <property role="VOm3f" value="false" />
          </node>
          <node concept="2iRfu4" id="5rVfazo6Aus" role="2iSdaV" />
        </node>
        <node concept="3EZMnI" id="5rVfazo6AuK" role="3EZMnx">
          <node concept="3F0ifn" id="5rVfazo6AuL" role="3EZMnx">
            <property role="3F0ifm" value="contextNode" />
          </node>
          <node concept="3F0ifn" id="5rVfazo6AuM" role="3EZMnx">
            <property role="3F0ifm" value="node with the reference, or closest not-null context node" />
            <node concept="Vb9p2" id="5rVfazo6AuN" role="3F10Kt">
              <property role="Vbekb" value="PLAIN" />
            </node>
          </node>
          <node concept="VPM3Z" id="5rVfazo6AuO" role="3F10Kt">
            <property role="VOm3f" value="false" />
          </node>
          <node concept="2iRfu4" id="5rVfazo6AuP" role="2iSdaV" />
        </node>
        <node concept="3EZMnI" id="5rVfazo6AuR" role="3EZMnx">
          <node concept="3F0ifn" id="5rVfazo6AuS" role="3EZMnx">
            <property role="3F0ifm" value="contextRole" />
          </node>
          <node concept="3F0ifn" id="5rVfazo6AuT" role="3EZMnx">
            <property role="3F0ifm" value="target role in contextNode" />
            <node concept="Vb9p2" id="5rVfazo6AuU" role="3F10Kt">
              <property role="Vbekb" value="PLAIN" />
            </node>
          </node>
          <node concept="VPM3Z" id="5rVfazo6AuV" role="3F10Kt">
            <property role="VOm3f" value="false" />
          </node>
          <node concept="2iRfu4" id="5rVfazo6AuW" role="2iSdaV" />
        </node>
        <node concept="3EZMnI" id="5rVfazo6AuY" role="3EZMnx">
          <node concept="3F0ifn" id="5rVfazo6AuZ" role="3EZMnx">
            <property role="3F0ifm" value="position" />
          </node>
          <node concept="3F0ifn" id="5rVfazo6Av0" role="3EZMnx">
            <property role="3F0ifm" value="target index in contextRole" />
            <node concept="Vb9p2" id="5rVfazo6Av1" role="3F10Kt">
              <property role="Vbekb" value="PLAIN" />
            </node>
          </node>
          <node concept="VPM3Z" id="5rVfazo6Av2" role="3F10Kt">
            <property role="VOm3f" value="false" />
          </node>
          <node concept="2iRfu4" id="5rVfazo6Av3" role="2iSdaV" />
        </node>
        <node concept="3EZMnI" id="e2N9peEN6B" role="3EZMnx">
          <node concept="3F0ifn" id="e2N9peEN6C" role="3EZMnx">
            <property role="3F0ifm" value="parameterNode" />
          </node>
          <node concept="3F0ifn" id="e2N9peEN6D" role="3EZMnx">
            <property role="3F0ifm" value="node to present (target of the referenceNode's reference)" />
            <node concept="Vb9p2" id="e2N9peEN6E" role="3F10Kt">
              <property role="Vbekb" value="PLAIN" />
            </node>
          </node>
          <node concept="VPM3Z" id="e2N9peEN6F" role="3F10Kt">
            <property role="VOm3f" value="false" />
          </node>
          <node concept="2iRfu4" id="e2N9peEN6G" role="2iSdaV" />
          <node concept="pkWqt" id="e2N9peEOyB" role="pqm2j">
            <node concept="3clFbS" id="e2N9peEOyC" role="2VODD2">
              <node concept="3clFbF" id="e2N9peEOyO" role="3cqZAp">
                <node concept="2OqwBi" id="e2N9peEOGi" role="3clFbG">
                  <node concept="pncrf" id="e2N9peEOyN" role="2Oq$k0" />
                  <node concept="1mIQ4w" id="e2N9peF1$O" role="2OqNvi">
                    <node concept="chp4Y" id="e2N9peF1HA" role="cj9EA">
                      <ref role="cht4Q" to="tp1t:3oQug8hq$j1" resolve="ConstraintFunction_ReferentSearchScope_Presentation" />
                    </node>
                  </node>
                </node>
              </node>
            </node>
          </node>
        </node>
        <node concept="3EZMnI" id="5rVfazo6Av5" role="3EZMnx">
          <node concept="VPM3Z" id="5rVfazo6Av6" role="3F10Kt">
            <property role="VOm3f" value="false" />
          </node>
          <node concept="3F0ifn" id="5rVfazo6Av9" role="3EZMnx">
            <property role="3F0ifm" value="" />
          </node>
          <node concept="2iRfu4" id="5rVfazo6Av8" role="2iSdaV" />
        </node>
        <node concept="3EZMnI" id="5rVfazo6Ava" role="3EZMnx">
          <node concept="VPM3Z" id="5rVfazo6Avb" role="3F10Kt">
            <property role="VOm3f" value="false" />
          </node>
          <node concept="3F0ifn" id="5rVfazo6Avc" role="3EZMnx">
            <property role="3F0ifm" value="Deprecated:" />
            <node concept="Vb9p2" id="5rVfazo6Sf0" role="3F10Kt">
              <property role="Vbekb" value="ITALIC" />
            </node>
          </node>
          <node concept="2iRfu4" id="5rVfazo6Avd" role="2iSdaV" />
        </node>
        <node concept="3EZMnI" id="2a3L36d$3VU" role="3EZMnx">
          <node concept="3F0ifn" id="2a3L36d$3VV" role="3EZMnx">
            <property role="3F0ifm" value="referenceNode" />
            <node concept="Vb9p2" id="5rVfazo6SeW" role="3F10Kt">
              <property role="Vbekb" value="ITALIC" />
            </node>
          </node>
          <node concept="3EZMnI" id="2a3L36d$3VW" role="3EZMnx">
            <property role="3EZMnw" value="true" />
            <node concept="3F0ifn" id="2a3L36d$3VX" role="3EZMnx">
              <property role="3F0ifm" value="node that contains reference link" />
              <node concept="Vb9p2" id="2a3L36d$3VY" role="3F10Kt">
                <property role="Vbekb" value="PLAIN" />
              </node>
            </node>
            <node concept="3F0ifn" id="2a3L36d$3VZ" role="3EZMnx">
              <property role="3F0ifm" value="(optional - may not exist yet)" />
              <node concept="Vb9p2" id="2a3L36d$3W0" role="3F10Kt">
                <property role="Vbekb" value="PLAIN" />
              </node>
              <node concept="30gYXW" id="2a3L36d$3W1" role="3F10Kt">
                <property role="Vb096" value="pink" />
              </node>
            </node>
            <node concept="VPM3Z" id="2a3L36d$3W2" role="3F10Kt">
              <property role="VOm3f" value="false" />
            </node>
            <node concept="2iRkQZ" id="2a3L36d$3W3" role="2iSdaV" />
          </node>
          <node concept="VPM3Z" id="2a3L36d$3W4" role="3F10Kt">
            <property role="VOm3f" value="false" />
          </node>
          <node concept="2iRfu4" id="2a3L36d$3W5" role="2iSdaV" />
        </node>
        <node concept="3EZMnI" id="2a3L36d$3W6" role="3EZMnx">
          <node concept="VPM3Z" id="2a3L36d$3W7" role="3F10Kt">
            <property role="VOm3f" value="false" />
          </node>
          <node concept="3F0ifn" id="2a3L36d$3W8" role="3EZMnx">
            <property role="3F0ifm" value="linkTarget" />
            <node concept="Vb9p2" id="5rVfazo6SeX" role="3F10Kt">
              <property role="Vbekb" value="ITALIC" />
            </node>
          </node>
          <node concept="3F0ifn" id="2a3L36d$3W9" role="3EZMnx">
            <property role="3F0ifm" value="concept where link can refer to (for specialized links)" />
            <node concept="Vb9p2" id="2a3L36d$3Wa" role="3F10Kt">
              <property role="Vbekb" value="PLAIN" />
            </node>
          </node>
          <node concept="2iRfu4" id="2a3L36d$3Wb" role="2iSdaV" />
        </node>
        <node concept="3EZMnI" id="2a3L36d$3Wc" role="3EZMnx">
          <node concept="3F0ifn" id="2a3L36d$3Wd" role="3EZMnx">
            <property role="3F0ifm" value="enclosingNode" />
            <node concept="Vb9p2" id="5rVfazo6SeY" role="3F10Kt">
              <property role="Vbekb" value="ITALIC" />
            </node>
          </node>
          <node concept="3EZMnI" id="2a3L36d$3We" role="3EZMnx">
            <node concept="VPM3Z" id="2a3L36d$3Wf" role="3F10Kt">
              <property role="VOm3f" value="false" />
            </node>
            <node concept="3F0ifn" id="2a3L36d$3Wg" role="3EZMnx">
              <property role="3F0ifm" value="parent of referenceNode, null for root nodes" />
              <node concept="Vb9p2" id="2a3L36d$3Wh" role="3F10Kt" />
            </node>
            <node concept="3F0ifn" id="2a3L36d$3Wi" role="3EZMnx">
              <property role="3F0ifm" value="referenceNode and ecnlosingNode cannot be null both at the same time" />
              <node concept="Vb9p2" id="2a3L36d$3Wj" role="3F10Kt" />
            </node>
            <node concept="2iRkQZ" id="2a3L36d$3Wk" role="2iSdaV" />
          </node>
          <node concept="VPM3Z" id="2a3L36d$3Wl" role="3F10Kt">
            <property role="VOm3f" value="false" />
          </node>
          <node concept="2iRfu4" id="2a3L36d$3Wm" role="2iSdaV" />
        </node>
        <node concept="3EZMnI" id="2a3L36d$3Wn" role="3EZMnx">
          <node concept="VPM3Z" id="2a3L36d$3Wo" role="3F10Kt">
            <property role="VOm3f" value="false" />
          </node>
          <node concept="3F0ifn" id="2a3L36d$3Wp" role="3EZMnx">
            <property role="3F0ifm" value="containingLink" />
            <node concept="Vb9p2" id="5rVfazo6SeZ" role="3F10Kt">
              <property role="Vbekb" value="ITALIC" />
            </node>
          </node>
          <node concept="2iRfu4" id="2a3L36d$3Wq" role="2iSdaV" />
          <node concept="3EZMnI" id="2a3L36d$3Wr" role="3EZMnx">
            <node concept="VPM3Z" id="2a3L36d$3Ws" role="3F10Kt">
              <property role="VOm3f" value="false" />
            </node>
            <node concept="3F0ifn" id="2a3L36d$3Wt" role="3EZMnx">
              <property role="3F0ifm" value="LinkDeclaration describing parent-child relationship between" />
              <node concept="Vb9p2" id="2a3L36d$3Wu" role="3F10Kt" />
            </node>
            <node concept="3F0ifn" id="2a3L36d$3Wv" role="3EZMnx">
              <property role="3F0ifm" value="enclosingNode and referenceNode" />
              <node concept="Vb9p2" id="2a3L36d$3Ww" role="3F10Kt" />
            </node>
            <node concept="2iRkQZ" id="2a3L36d$3Wx" role="2iSdaV" />
          </node>
        </node>
        <node concept="VPM3Z" id="2a3L36d$3Wy" role="3F10Kt">
          <property role="VOm3f" value="false" />
        </node>
        <node concept="2EHx9g" id="2a3L36d$3Wz" role="2iSdaV" />
      </node>
      <node concept="VPM3Z" id="2a3L36d$3W$" role="3F10Kt">
        <property role="VOm3f" value="false" />
      </node>
      <node concept="2iRkQZ" id="2a3L36d$3W_" role="2iSdaV" />
    </node>
  </node>
  <node concept="24kQdi" id="7ipADkTf7eO">
    <ref role="1XX52x" to="tp1t:7ipADkTf7eM" resolve="InheritedNodeScopeFactory" />
    <node concept="3EZMnI" id="7ipADkTf7eQ" role="2wV5jI">
      <node concept="3F0ifn" id="2PcInqtiwYT" role="3EZMnx">
        <property role="3F0ifm" value="inherited" />
      </node>
      <node concept="3F0ifn" id="7ipADkTf7eT" role="3EZMnx">
        <property role="3F0ifm" value="for" />
        <node concept="VechU" id="7ipADkTfhte" role="3F10Kt">
          <property role="Vb096" value="DARK_BLUE" />
        </node>
      </node>
      <node concept="1iCGBv" id="7ipADkTf7eV" role="3EZMnx">
        <ref role="1NtTu8" to="tp1t:7ipADkTf7eN" />
        <node concept="1sVBvm" id="7ipADkTf7eW" role="1sWHZn">
          <node concept="3F0A7n" id="7ipADkTf7eY" role="2wV5jI">
            <property role="1Intyy" value="true" />
            <ref role="1NtTu8" to="tpck:h0TrG11" resolve="name" />
          </node>
        </node>
      </node>
      <node concept="l2Vlx" id="7ipADkTf7eS" role="2iSdaV" />
    </node>
  </node>
</model>
<|MERGE_RESOLUTION|>--- conflicted
+++ resolved
@@ -2,13 +2,8 @@
 <model ref="r:00000000-0000-4000-0000-011c89590308(jetbrains.mps.lang.constraints.editor)">
   <persistence version="9" />
   <languages>
-<<<<<<< HEAD
-    <use id="7866978e-a0f0-4cc7-81bc-4d213d9375e1" name="jetbrains.mps.lang.smodel" version="3" />
+    <use id="7866978e-a0f0-4cc7-81bc-4d213d9375e1" name="jetbrains.mps.lang.smodel" version="2" />
     <use id="18bc6592-03a6-4e29-a83a-7ff23bde13ba" name="jetbrains.mps.lang.editor" version="2" />
-=======
-    <use id="7866978e-a0f0-4cc7-81bc-4d213d9375e1" name="jetbrains.mps.lang.smodel" version="2" />
-    <use id="18bc6592-03a6-4e29-a83a-7ff23bde13ba" name="jetbrains.mps.lang.editor" version="3" />
->>>>>>> 8605555f
     <use id="f3061a53-9226-4cc5-a443-f952ceaf5816" name="jetbrains.mps.baseLanguage" version="4" />
   </languages>
   <imports>
@@ -41,7 +36,7 @@
         <child id="1080736633877" name="cellModel" index="2wV5jI" />
       </concept>
       <concept id="1239814640496" name="jetbrains.mps.lang.editor.structure.CellLayout_VerticalGrid" flags="nn" index="2EHx9g" />
-      <concept id="1078939183254" name="jetbrains.mps.lang.editor.structure.CellModel_Component" flags="sg" stub="3162947552742194261" index="PMmxH">
+      <concept id="1078939183254" name="jetbrains.mps.lang.editor.structure.CellModel_Component" flags="sg" index="PMmxH">
         <reference id="1078939183255" name="editorComponent" index="PMmxG" />
       </concept>
       <concept id="1186403694788" name="jetbrains.mps.lang.editor.structure.ColorStyleClassItem" flags="ln" index="VaVBg">
@@ -58,7 +53,7 @@
       <concept id="1214406454886" name="jetbrains.mps.lang.editor.structure.TextBackgroundColorStyleClassItem" flags="ln" index="30gYXW" />
       <concept id="1233758997495" name="jetbrains.mps.lang.editor.structure.PunctuationLeftStyleClassItem" flags="ln" index="11L4FC" />
       <concept id="1233759184865" name="jetbrains.mps.lang.editor.structure.PunctuationRightStyleClassItem" flags="ln" index="11LMrY" />
-      <concept id="1088013125922" name="jetbrains.mps.lang.editor.structure.CellModel_RefCell" flags="sg" stub="730538219795941030" index="1iCGBv">
+      <concept id="1088013125922" name="jetbrains.mps.lang.editor.structure.CellModel_RefCell" flags="sg" index="1iCGBv">
         <child id="1088186146602" name="editorComponent" index="1sWHZn" />
       </concept>
       <concept id="1381004262292414836" name="jetbrains.mps.lang.editor.structure.ICellStyle" flags="ng" index="1k5N5V">
@@ -78,25 +73,25 @@
         <property id="1130859485024" name="attractsFocus" index="1cu_pB" />
         <child id="1142887637401" name="renderingCondition" index="pqm2j" />
       </concept>
-      <concept id="1073389446423" name="jetbrains.mps.lang.editor.structure.CellModel_Collection" flags="sn" stub="3013115976261988961" index="3EZMnI">
+      <concept id="1073389446423" name="jetbrains.mps.lang.editor.structure.CellModel_Collection" flags="sn" index="3EZMnI">
         <property id="1139416841293" name="usesBraces" index="1ayjP4" />
         <property id="1073389446425" name="vertical" index="3EZMnw" />
         <property id="1073389446426" name="gridLayout" index="3EZMnz" />
         <child id="1106270802874" name="cellLayout" index="2iSdaV" />
         <child id="1073389446424" name="childCellModel" index="3EZMnx" />
       </concept>
-      <concept id="1073389577006" name="jetbrains.mps.lang.editor.structure.CellModel_Constant" flags="sn" stub="3610246225209162225" index="3F0ifn">
+      <concept id="1073389577006" name="jetbrains.mps.lang.editor.structure.CellModel_Constant" flags="sn" index="3F0ifn">
         <property id="1073389577007" name="text" index="3F0ifm" />
       </concept>
-      <concept id="1073389658414" name="jetbrains.mps.lang.editor.structure.CellModel_Property" flags="sg" stub="730538219796134133" index="3F0A7n" />
+      <concept id="1073389658414" name="jetbrains.mps.lang.editor.structure.CellModel_Property" flags="sg" index="3F0A7n" />
       <concept id="1219418625346" name="jetbrains.mps.lang.editor.structure.IStyleContainer" flags="ng" index="3F0Thp">
         <child id="1219418656006" name="styleItem" index="3F10Kt" />
       </concept>
-      <concept id="1073389882823" name="jetbrains.mps.lang.editor.structure.CellModel_RefNode" flags="sg" stub="730538219795960754" index="3F1sOY">
+      <concept id="1073389882823" name="jetbrains.mps.lang.editor.structure.CellModel_RefNode" flags="sg" index="3F1sOY">
         <property id="16410578721444372" name="customizeEmptyCell" index="2ru_X1" />
         <child id="16410578721629643" name="emptyCellModel" index="2ruayu" />
       </concept>
-      <concept id="1073390211982" name="jetbrains.mps.lang.editor.structure.CellModel_RefNodeList" flags="sg" stub="2794558372793454595" index="3F2HdR" />
+      <concept id="1073390211982" name="jetbrains.mps.lang.editor.structure.CellModel_RefNodeList" flags="sg" index="3F2HdR" />
       <concept id="1166049232041" name="jetbrains.mps.lang.editor.structure.AbstractComponent" flags="ng" index="1XWOmA">
         <reference id="1166049300910" name="conceptDeclaration" index="1XX52x" />
       </concept>
@@ -119,7 +114,7 @@
       <concept id="1068580123155" name="jetbrains.mps.baseLanguage.structure.ExpressionStatement" flags="nn" index="3clFbF">
         <child id="1068580123156" name="expression" index="3clFbG" />
       </concept>
-      <concept id="1068580123136" name="jetbrains.mps.baseLanguage.structure.StatementList" flags="sn" stub="5293379017992965193" index="3clFbS">
+      <concept id="1068580123136" name="jetbrains.mps.baseLanguage.structure.StatementList" flags="sn" index="3clFbS">
         <child id="1068581517665" name="statement" index="3cqZAp" />
       </concept>
       <concept id="1079359253375" name="jetbrains.mps.baseLanguage.structure.ParenthesizedExpression" flags="nn" index="1eOMI4">
