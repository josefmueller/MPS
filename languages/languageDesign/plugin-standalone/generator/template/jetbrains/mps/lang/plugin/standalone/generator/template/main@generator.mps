--- conflicted
+++ resolved
@@ -2708,20 +2708,6 @@
       <node role="visibility" roleId="tpee.1178549979242" type="tpee.PublicVisibility" typeId="tpee.1146644602865" id="3005430634737882405" />
       <node role="returnType" roleId="tpee.1068580123133" type="tpee.VoidType" typeId="tpee.1068581517677" id="3005430634737882406" />
       <node role="body" roleId="tpee.1068580123135" type="tpee.StatementList" typeId="tpee.1068580123136" id="3005430634737882407">
-<<<<<<< HEAD
-        <node role="smodelAttribute" roleId="tpck.5169995583184591170" type="tpf8.CopySrcNodeMacro" typeId="tpf8.1114706874351" id="3386199702747860030">
-          <node role="sourceNodeQuery" roleId="tpf8.1168024447342" type="tpf8.SourceSubstituteMacro_SourceNodeQuery" typeId="tpf8.1168024337012" id="3386199702747860033">
-            <node role="body" roleId="tpee.1137022507850" type="tpee.StatementList" typeId="tpee.1068580123136" id="3386199702747860034">
-              <node role="statement" roleId="tpee.1068581517665" type="tpee.ExpressionStatement" typeId="tpee.1068580123155" id="3386199702747860035">
-                <node role="expression" roleId="tpee.1068580123156" type="tpee.DotExpression" typeId="tpee.1197027756228" id="3386199702747860060">
-                  <node role="operand" roleId="tpee.1197027771414" type="tpee.DotExpression" typeId="tpee.1197027756228" id="3386199702747860036">
-                    <node role="operation" roleId="tpee.1197027833540" type="tp25.SLinkAccess" typeId="tp25.1138056143562" id="3386199702747860037">
-                      <link role="link" roleId="tp25.1138056516764" targetNodeId="tp4k.3386199702747797720" />
-                    </node>
-                    <node role="operand" roleId="tpee.1197027771414" type="tpf8.TemplateFunctionParameter_sourceNode" typeId="tpf8.1167169188348" id="3386199702747860038" />
-                  </node>
-                  <node role="operation" roleId="tpee.1197027833540" type="tp25.SLinkAccess" typeId="tp25.1138056143562" id="3386199702747860066">
-=======
         <node role="smodelAttribute" roleId="tpck.5169995583184591170" type="tpf8.IfMacro" typeId="tpf8.1118773211870" id="6996282843575694856">
           <node role="conditionFunction" roleId="tpf8.1167945861827" type="tpf8.IfMacro_Condition" typeId="tpf8.1167945743726" id="6996282843575694857">
             <node role="body" roleId="tpee.1137022507850" type="tpee.StatementList" typeId="tpee.1068580123136" id="6996282843575694858">
@@ -2751,7 +2737,6 @@
                     </node>
                   </node>
                   <node role="operation" roleId="tpee.1197027833540" type="tp25.SLinkAccess" typeId="tp25.1138056143562" id="6996282843575694999">
->>>>>>> 92980ae9
                     <link role="link" roleId="tp25.1138056516764" targetNodeId="tpee.1137022507850" />
                   </node>
                 </node>
@@ -2766,20 +2751,6 @@
       <node role="visibility" roleId="tpee.1178549979242" type="tpee.PublicVisibility" typeId="tpee.1146644602865" id="3005430634737882409" />
       <node role="returnType" roleId="tpee.1068580123133" type="tpee.VoidType" typeId="tpee.1068581517677" id="3005430634737882410" />
       <node role="body" roleId="tpee.1068580123135" type="tpee.StatementList" typeId="tpee.1068580123136" id="3005430634737882411">
-<<<<<<< HEAD
-        <node role="smodelAttribute" roleId="tpck.5169995583184591170" type="tpf8.CopySrcNodeMacro" typeId="tpf8.1114706874351" id="3386199702747860082">
-          <node role="sourceNodeQuery" roleId="tpf8.1168024447342" type="tpf8.SourceSubstituteMacro_SourceNodeQuery" typeId="tpf8.1168024337012" id="3386199702747860085">
-            <node role="body" roleId="tpee.1137022507850" type="tpee.StatementList" typeId="tpee.1068580123136" id="3386199702747860086">
-              <node role="statement" roleId="tpee.1068581517665" type="tpee.ExpressionStatement" typeId="tpee.1068580123155" id="3386199702747860087">
-                <node role="expression" roleId="tpee.1068580123156" type="tpee.DotExpression" typeId="tpee.1197027756228" id="3386199702747860112">
-                  <node role="operand" roleId="tpee.1197027771414" type="tpee.DotExpression" typeId="tpee.1197027756228" id="3386199702747860088">
-                    <node role="operation" roleId="tpee.1197027833540" type="tp25.SLinkAccess" typeId="tp25.1138056143562" id="3386199702747860089">
-                      <link role="link" roleId="tp25.1138056516764" targetNodeId="tp4k.3386199702747860073" />
-                    </node>
-                    <node role="operand" roleId="tpee.1197027771414" type="tpf8.TemplateFunctionParameter_sourceNode" typeId="tpf8.1167169188348" id="3386199702747860090" />
-                  </node>
-                  <node role="operation" roleId="tpee.1197027833540" type="tp25.SLinkAccess" typeId="tp25.1138056143562" id="3386199702747860117">
-=======
         <node role="smodelAttribute" roleId="tpck.5169995583184591170" type="tpf8.IfMacro" typeId="tpf8.1118773211870" id="6996282843575694853">
           <node role="conditionFunction" roleId="tpf8.1167945861827" type="tpf8.IfMacro_Condition" typeId="tpf8.1167945743726" id="6996282843575694854">
             <node role="body" roleId="tpee.1137022507850" type="tpee.StatementList" typeId="tpee.1068580123136" id="6996282843575694855">
@@ -2809,7 +2780,6 @@
                     <node role="operand" roleId="tpee.1197027771414" type="tpf8.TemplateFunctionParameter_sourceNode" typeId="tpf8.1167169188348" id="6996282843575694850" />
                   </node>
                   <node role="operation" roleId="tpee.1197027833540" type="tp25.SLinkAccess" typeId="tp25.1138056143562" id="6996282843575694851">
->>>>>>> 92980ae9
                     <link role="link" roleId="tp25.1138056516764" targetNodeId="tpee.1137022507850" />
                   </node>
                 </node>
