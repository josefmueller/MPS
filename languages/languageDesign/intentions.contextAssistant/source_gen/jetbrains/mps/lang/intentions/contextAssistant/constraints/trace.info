<?xml version="1.0" encoding="UTF-8"?>
<<<<<<< HEAD
<debug-info>
  <concept fqn="jetbrains.mps.baseLanguage.structure.BlockStatement" />
  <concept fqn="jetbrains.mps.baseLanguage.structure.ConstructorDeclaration" />
  <concept fqn="jetbrains.mps.baseLanguage.structure.ExpressionStatement" />
  <concept fqn="jetbrains.mps.baseLanguage.structure.IfStatement" />
  <concept fqn="jetbrains.mps.baseLanguage.structure.InstanceMethodDeclaration" />
  <concept fqn="jetbrains.mps.baseLanguage.structure.LocalVariableDeclarationStatement" />
  <concept fqn="jetbrains.mps.baseLanguage.structure.ReturnStatement" />
  <concept fqn="jetbrains.mps.baseLanguage.structure.Statement" />
  <concept fqn="jetbrains.mps.baseLanguage.structure.StaticFieldDeclaration" />
  <concept fqn="jetbrains.mps.baseLanguage.structure.StaticMethodDeclaration" />
  <concept fqn="jetbrains.mps.baseLanguage.structure.SuperConstructorInvocation" />
  <root>
    <file name="ConstraintsAspectDescriptor.java">
      <unit at="13,0,50,0" name="jetbrains.mps.lang.intentions.contextAssistant.constraints.ConstraintsAspectDescriptor" />
    </file>
  </root>
  <root nodeRef="r:bb97162f-2dcb-4ef8-802a-23987a8537bd(jetbrains.mps.lang.intentions.contextAssistant.constraints)/4736696158596338898">
    <file name="TransformationMenuPart_Intention_Constraints.java">
      <node id="4736696158596338898" at="30,57,31,197" concept="10" />
      <node id="4736696158596338898" at="34,90,35,131" concept="5" />
      <node id="4736696158596338898" at="38,44,39,20" concept="6" />
      <node id="4736696158596338898" at="46,63,47,58" concept="6" />
      <node id="4736696158596378151" at="53,53,54,392" concept="5" />
      <node id="4736696158596638252" at="55,49,56,30" concept="6" />
      <node id="4736696158596639712" at="57,17,58,0" concept="7" />
      <node id="4736696158596410577" at="58,0,59,264" concept="5" />
      <node id="4736696158596455592" at="59,264,60,134" concept="6" />
      <node id="4736696158596338898" at="66,7,67,22" concept="6" />
      <node id="4736696158596622335" at="70,36,71,143" concept="6" />
      <node id="4736696158596622335" at="72,5,73,17" concept="6" />
      <node id="4736696158596643450" at="76,36,77,114" concept="6" />
      <node id="4736696158596643450" at="78,5,79,16" concept="6" />
      <node id="4736696158596338898" at="81,0,82,0" concept="8" trace="breakingNode_qffvkf_a0a0a0a0a1a0b0a1a1" />
      <node id="4736696158596338898" at="30,0,33,0" concept="1" trace="TransformationMenuPart_Intention_Constraints#()V" />
      <node id="4736696158596633221" at="54,392,57,17" concept="3" />
      <node id="4736696158596622335" at="69,116,72,5" concept="3" />
      <node id="4736696158596643450" at="75,91,78,5" concept="3" />
      <node id="4736696158596338898" at="37,0,41,0" concept="4" trace="hasOwnScopeProvider#()Z" />
      <node id="4736696158596338898" at="45,0,49,0" concept="4" trace="getSearchScopeValidatorNode#()Lorg/jetbrains/mps/openapi/model/SNodeReference;" />
      <node id="4736696158596622335" at="69,0,75,0" concept="9" trace="check_qffvkf_a0e0a0a0a0a0b0a0a0b0a1a0b0b#(Lorg/jetbrains/mps/openapi/model/SNode;Lorg/jetbrains/mps/openapi/model/SNode;)Z" />
      <node id="4736696158596643450" at="75,0,81,0" concept="9" trace="check_qffvkf_a0a4a0a0a0a0a1a0a0a1a0b0a1a1#(Lorg/jetbrains/mps/openapi/model/SNode;)Lorg/jetbrains/mps/openapi/model/SNode;" />
      <node id="4736696158596369925" at="52,0,62,0" concept="4" trace="isExcluded#(Lorg/jetbrains/mps/openapi/model/SNode;)Z" />
      <node id="4736696158596338898" at="50,122,62,14" concept="0" />
      <node id="4736696158596361183" at="50,122,62,14" concept="6" />
      <node id="4736696158596338898" at="49,0,64,0" concept="4" trace="createScope#(Ljetbrains/mps/smodel/IOperationContext;Ljetbrains/mps/smodel/runtime/ReferenceConstraintsContext;)Ljetbrains/mps/scope/Scope;" />
      <node id="4736696158596338898" at="43,56,64,10" concept="6" />
      <node id="4736696158596338898" at="41,0,66,0" concept="4" trace="getScopeProvider#()Ljetbrains/mps/smodel/runtime/ReferenceScopeProvider;" />
      <node id="4736696158596338898" at="35,131,66,7" concept="2" />
      <node id="4736696158596338898" at="33,0,69,0" concept="4" trace="getSpecifiedReferences#()Ljava/util/Map;" />
      <scope id="4736696158596338898" at="30,57,31,197" />
      <scope id="4736696158596338898" at="38,44,39,20" />
      <scope id="4736696158596338898" at="46,63,47,58" />
      <scope id="4736696158596633223" at="55,49,56,30" />
      <scope id="4736696158596622335" at="70,36,71,143" />
      <scope id="4736696158596643450" at="76,36,77,114" />
      <scope id="4736696158596338898" at="30,0,33,0" />
      <scope id="4736696158596338898" at="37,0,41,0" />
      <scope id="4736696158596338898" at="45,0,49,0" />
      <scope id="4736696158596622335" at="69,116,73,17" />
      <scope id="4736696158596643450" at="75,91,79,16" />
      <scope id="4736696158596622335" at="69,0,75,0">
        <var name="checkedDotOperand" id="4736696158596622335" />
        <var name="intentionConcept" id="4736696158596622335" />
      </scope>
      <scope id="4736696158596643450" at="75,0,81,0">
        <var name="checkedDotOperand" id="4736696158596643450" />
      </scope>
      <scope id="4736696158596369934" at="53,53,60,134">
        <var name="intentionConcept" id="4736696158596378152" />
        <var name="menu" id="4736696158596410578" />
      </scope>
      <scope id="4736696158596369925" at="52,0,62,0">
        <var name="node" id="4736696158596369931" />
      </scope>
      <scope id="4736696158596338898" at="50,122,62,14" />
      <scope id="4736696158596338906" at="50,122,62,14" />
      <scope id="4736696158596338898" at="49,0,64,0">
        <var name="_context" id="4736696158596338898" />
        <var name="operationContext" id="4736696158596338898" />
      </scope>
      <scope id="4736696158596338898" at="43,56,64,10" />
      <scope id="4736696158596338898" at="41,0,66,0" />
      <scope id="4736696158596338898" at="34,90,67,22">
        <var name="references" id="4736696158596338898" />
      </scope>
      <scope id="4736696158596338898" at="33,0,69,0" />
      <unit id="4736696158596368399" at="51,23,62,13" name="jetbrains.mps.lang.intentions.contextAssistant.constraints.TransformationMenuPart_Intention_Constraints$3" />
      <unit id="4736696158596338898" at="44,19,64,9" name="jetbrains.mps.lang.intentions.contextAssistant.constraints.TransformationMenuPart_Intention_Constraints$2" />
      <unit id="4736696158596338898" at="36,157,66,5" name="jetbrains.mps.lang.intentions.contextAssistant.constraints.TransformationMenuPart_Intention_Constraints$1" />
      <unit id="4736696158596338898" at="29,0,83,0" name="jetbrains.mps.lang.intentions.contextAssistant.constraints.TransformationMenuPart_Intention_Constraints" />
    </file>
  </root>
  <root nodeRef="r:bb97162f-2dcb-4ef8-802a-23987a8537bd(jetbrains.mps.lang.intentions.contextAssistant.constraints)/4736696158596470769">
    <file name="TransformationMenuPart_Refactoring_Constraints.java">
      <node id="4736696158596470769" at="30,59,31,199" concept="10" />
      <node id="4736696158596470769" at="34,90,35,131" concept="5" />
      <node id="4736696158596470769" at="38,44,39,20" concept="6" />
      <node id="4736696158596470769" at="46,63,47,57" concept="6" />
      <node id="4736696158596471281" at="53,53,54,590" concept="5" />
      <node id="4736696158596550906" at="55,51,56,30" concept="6" />
      <node id="4736696158596552519" at="57,17,58,0" concept="7" />
      <node id="4736696158596471288" at="58,0,59,264" concept="5" />
      <node id="4736696158596595616" at="59,264,60,134" concept="6" />
      <node id="4736696158596470769" at="66,7,67,22" concept="6" />
      <node id="4736696158596653836" at="70,36,71,190" concept="6" />
      <node id="4736696158596653836" at="72,5,73,16" concept="6" />
      <node id="4736696158596614964" at="76,36,77,145" concept="6" />
      <node id="4736696158596614964" at="78,5,79,17" concept="6" />
      <node id="4736696158596614965" at="82,36,83,114" concept="6" />
      <node id="4736696158596614965" at="84,5,85,16" concept="6" />
      <node id="4736696158596470769" at="87,0,88,0" concept="8" trace="breakingNode_w30ll_a0a0a0a0a1a0b0a1a1" />
      <node id="4736696158596470769" at="30,0,33,0" concept="1" trace="TransformationMenuPart_Refactoring_Constraints#()V" />
      <node id="4736696158596544465" at="54,590,57,17" concept="3" />
      <node id="4736696158596653836" at="69,89,72,5" concept="3" />
      <node id="4736696158596614964" at="75,117,78,5" concept="3" />
      <node id="4736696158596614965" at="81,90,84,5" concept="3" />
      <node id="4736696158596470769" at="37,0,41,0" concept="4" trace="hasOwnScopeProvider#()Z" />
      <node id="4736696158596470769" at="45,0,49,0" concept="4" trace="getSearchScopeValidatorNode#()Lorg/jetbrains/mps/openapi/model/SNodeReference;" />
      <node id="4736696158596653836" at="69,0,75,0" concept="9" trace="check_w30ll_a0a0a0a0a0a0b0a0a0b0a1a0b0b#(Lorg/jetbrains/mps/openapi/model/SNode;)Lorg/jetbrains/mps/openapi/model/SNode;" />
      <node id="4736696158596614964" at="75,0,81,0" concept="9" trace="check_w30ll_a0e0a0a0a0a0b0a0a0b0a1a0b0b#(Lorg/jetbrains/mps/openapi/model/SNode;Lorg/jetbrains/mps/openapi/model/SNode;)Z" />
      <node id="4736696158596614965" at="81,0,87,0" concept="9" trace="check_w30ll_a0a4a0a0a0a0a1a0a0a1a0b0a1a1#(Lorg/jetbrains/mps/openapi/model/SNode;)Lorg/jetbrains/mps/openapi/model/SNode;" />
      <node id="4736696158596471275" at="52,0,62,0" concept="4" trace="isExcluded#(Lorg/jetbrains/mps/openapi/model/SNode;)Z" />
      <node id="4736696158596470769" at="50,122,62,14" concept="0" />
      <node id="4736696158596471265" at="50,122,62,14" concept="6" />
      <node id="4736696158596470769" at="49,0,64,0" concept="4" trace="createScope#(Ljetbrains/mps/smodel/IOperationContext;Ljetbrains/mps/smodel/runtime/ReferenceConstraintsContext;)Ljetbrains/mps/scope/Scope;" />
      <node id="4736696158596470769" at="43,56,64,10" concept="6" />
      <node id="4736696158596470769" at="41,0,66,0" concept="4" trace="getScopeProvider#()Ljetbrains/mps/smodel/runtime/ReferenceScopeProvider;" />
      <node id="4736696158596470769" at="35,131,66,7" concept="2" />
      <node id="4736696158596470769" at="33,0,69,0" concept="4" trace="getSpecifiedReferences#()Ljava/util/Map;" />
      <scope id="4736696158596470769" at="30,59,31,199" />
      <scope id="4736696158596470769" at="38,44,39,20" />
      <scope id="4736696158596470769" at="46,63,47,57" />
      <scope id="4736696158596544467" at="55,51,56,30" />
      <scope id="4736696158596653836" at="70,36,71,190" />
      <scope id="4736696158596614964" at="76,36,77,145" />
      <scope id="4736696158596614965" at="82,36,83,114" />
      <scope id="4736696158596470769" at="30,0,33,0" />
      <scope id="4736696158596470769" at="37,0,41,0" />
      <scope id="4736696158596470769" at="45,0,49,0" />
      <scope id="4736696158596653836" at="69,89,73,16" />
      <scope id="4736696158596614964" at="75,117,79,17" />
      <scope id="4736696158596614965" at="81,90,85,16" />
      <scope id="4736696158596653836" at="69,0,75,0">
        <var name="checkedDotOperand" id="4736696158596653836" />
      </scope>
      <scope id="4736696158596614964" at="75,0,81,0">
        <var name="checkedDotOperand" id="4736696158596614964" />
        <var name="refactoringConcept" id="4736696158596614964" />
      </scope>
      <scope id="4736696158596614965" at="81,0,87,0">
        <var name="checkedDotOperand" id="4736696158596614965" />
      </scope>
      <scope id="4736696158596471280" at="53,53,60,134">
        <var name="menu" id="4736696158596471289" />
        <var name="refactoringConcept" id="4736696158596471282" />
      </scope>
      <scope id="4736696158596471275" at="52,0,62,0">
        <var name="node" id="4736696158596471278" />
      </scope>
      <scope id="4736696158596470769" at="50,122,62,14" />
      <scope id="4736696158596470773" at="50,122,62,14" />
      <scope id="4736696158596470769" at="49,0,64,0">
        <var name="_context" id="4736696158596470769" />
        <var name="operationContext" id="4736696158596470769" />
      </scope>
      <scope id="4736696158596470769" at="43,56,64,10" />
      <scope id="4736696158596470769" at="41,0,66,0" />
      <scope id="4736696158596470769" at="34,90,67,22">
        <var name="references" id="4736696158596470769" />
      </scope>
      <scope id="4736696158596470769" at="33,0,69,0" />
      <unit id="4736696158596471268" at="51,23,62,13" name="jetbrains.mps.lang.intentions.contextAssistant.constraints.TransformationMenuPart_Refactoring_Constraints$3" />
      <unit id="4736696158596470769" at="44,19,64,9" name="jetbrains.mps.lang.intentions.contextAssistant.constraints.TransformationMenuPart_Refactoring_Constraints$2" />
      <unit id="4736696158596470769" at="36,159,66,5" name="jetbrains.mps.lang.intentions.contextAssistant.constraints.TransformationMenuPart_Refactoring_Constraints$1" />
      <unit id="4736696158596470769" at="29,0,89,0" name="jetbrains.mps.lang.intentions.contextAssistant.constraints.TransformationMenuPart_Refactoring_Constraints" />
    </file>
  </root>
</debug-info>
=======
<debug-info-v2 />
>>>>>>> e512801e
<|MERGE_RESOLUTION|>--- conflicted
+++ resolved
@@ -1,17 +1,16 @@
 <?xml version="1.0" encoding="UTF-8"?>
-<<<<<<< HEAD
-<debug-info>
-  <concept fqn="jetbrains.mps.baseLanguage.structure.BlockStatement" />
-  <concept fqn="jetbrains.mps.baseLanguage.structure.ConstructorDeclaration" />
-  <concept fqn="jetbrains.mps.baseLanguage.structure.ExpressionStatement" />
-  <concept fqn="jetbrains.mps.baseLanguage.structure.IfStatement" />
-  <concept fqn="jetbrains.mps.baseLanguage.structure.InstanceMethodDeclaration" />
-  <concept fqn="jetbrains.mps.baseLanguage.structure.LocalVariableDeclarationStatement" />
-  <concept fqn="jetbrains.mps.baseLanguage.structure.ReturnStatement" />
-  <concept fqn="jetbrains.mps.baseLanguage.structure.Statement" />
-  <concept fqn="jetbrains.mps.baseLanguage.structure.StaticFieldDeclaration" />
-  <concept fqn="jetbrains.mps.baseLanguage.structure.StaticMethodDeclaration" />
-  <concept fqn="jetbrains.mps.baseLanguage.structure.SuperConstructorInvocation" />
+<debug-info-v2>
+  <concept fqn="c:f3061a53-9226-4cc5-a443-f952ceaf5816/1082485599095:jetbrains.mps.baseLanguage.structure.BlockStatement" />
+  <concept fqn="c:f3061a53-9226-4cc5-a443-f952ceaf5816/1068580123140:jetbrains.mps.baseLanguage.structure.ConstructorDeclaration" />
+  <concept fqn="c:f3061a53-9226-4cc5-a443-f952ceaf5816/1068580123155:jetbrains.mps.baseLanguage.structure.ExpressionStatement" />
+  <concept fqn="c:f3061a53-9226-4cc5-a443-f952ceaf5816/1068580123159:jetbrains.mps.baseLanguage.structure.IfStatement" />
+  <concept fqn="c:f3061a53-9226-4cc5-a443-f952ceaf5816/1068580123165:jetbrains.mps.baseLanguage.structure.InstanceMethodDeclaration" />
+  <concept fqn="c:f3061a53-9226-4cc5-a443-f952ceaf5816/1068581242864:jetbrains.mps.baseLanguage.structure.LocalVariableDeclarationStatement" />
+  <concept fqn="c:f3061a53-9226-4cc5-a443-f952ceaf5816/1068581242878:jetbrains.mps.baseLanguage.structure.ReturnStatement" />
+  <concept fqn="c:f3061a53-9226-4cc5-a443-f952ceaf5816/1068580123157:jetbrains.mps.baseLanguage.structure.Statement" />
+  <concept fqn="c:f3061a53-9226-4cc5-a443-f952ceaf5816/1070462154015:jetbrains.mps.baseLanguage.structure.StaticFieldDeclaration" />
+  <concept fqn="c:f3061a53-9226-4cc5-a443-f952ceaf5816/1081236700938:jetbrains.mps.baseLanguage.structure.StaticMethodDeclaration" />
+  <concept fqn="c:f3061a53-9226-4cc5-a443-f952ceaf5816/1070475587102:jetbrains.mps.baseLanguage.structure.SuperConstructorInvocation" />
   <root>
     <file name="ConstraintsAspectDescriptor.java">
       <unit at="13,0,50,0" name="jetbrains.mps.lang.intentions.contextAssistant.constraints.ConstraintsAspectDescriptor" />
@@ -20,165 +19,162 @@
   <root nodeRef="r:bb97162f-2dcb-4ef8-802a-23987a8537bd(jetbrains.mps.lang.intentions.contextAssistant.constraints)/4736696158596338898">
     <file name="TransformationMenuPart_Intention_Constraints.java">
       <node id="4736696158596338898" at="30,57,31,197" concept="10" />
-      <node id="4736696158596338898" at="34,90,35,131" concept="5" />
-      <node id="4736696158596338898" at="38,44,39,20" concept="6" />
-      <node id="4736696158596338898" at="46,63,47,58" concept="6" />
-      <node id="4736696158596378151" at="53,53,54,392" concept="5" />
-      <node id="4736696158596638252" at="55,49,56,30" concept="6" />
-      <node id="4736696158596639712" at="57,17,58,0" concept="7" />
-      <node id="4736696158596410577" at="58,0,59,264" concept="5" />
-      <node id="4736696158596455592" at="59,264,60,134" concept="6" />
-      <node id="4736696158596338898" at="66,7,67,22" concept="6" />
-      <node id="4736696158596622335" at="70,36,71,143" concept="6" />
-      <node id="4736696158596622335" at="72,5,73,17" concept="6" />
-      <node id="4736696158596643450" at="76,36,77,114" concept="6" />
-      <node id="4736696158596643450" at="78,5,79,16" concept="6" />
-      <node id="4736696158596338898" at="81,0,82,0" concept="8" trace="breakingNode_qffvkf_a0a0a0a0a1a0b0a1a1" />
+      <node id="4736696158596338898" at="35,90,36,131" concept="5" />
+      <node id="4736696158596338898" at="39,44,40,20" concept="6" />
+      <node id="4736696158596338898" at="47,63,48,58" concept="6" />
+      <node id="4736696158596378151" at="54,53,55,392" concept="5" />
+      <node id="4736696158596638252" at="56,49,57,30" concept="6" />
+      <node id="4736696158596639712" at="58,17,59,0" concept="7" />
+      <node id="4736696158596410577" at="59,0,60,264" concept="5" />
+      <node id="4736696158596455592" at="60,264,61,134" concept="6" />
+      <node id="4736696158596338898" at="67,7,68,22" concept="6" />
+      <node id="4736696158596622335" at="71,36,72,143" concept="6" />
+      <node id="4736696158596622335" at="73,5,74,17" concept="6" />
+      <node id="4736696158596643450" at="77,36,78,114" concept="6" />
+      <node id="4736696158596643450" at="79,5,80,16" concept="6" />
+      <node id="4736696158596338898" at="82,0,83,0" concept="8" trace="breakingNode_qffvkf_a0a0a0a0a1a0b0a1a2" />
       <node id="4736696158596338898" at="30,0,33,0" concept="1" trace="TransformationMenuPart_Intention_Constraints#()V" />
-      <node id="4736696158596633221" at="54,392,57,17" concept="3" />
-      <node id="4736696158596622335" at="69,116,72,5" concept="3" />
-      <node id="4736696158596643450" at="75,91,78,5" concept="3" />
-      <node id="4736696158596338898" at="37,0,41,0" concept="4" trace="hasOwnScopeProvider#()Z" />
-      <node id="4736696158596338898" at="45,0,49,0" concept="4" trace="getSearchScopeValidatorNode#()Lorg/jetbrains/mps/openapi/model/SNodeReference;" />
-      <node id="4736696158596622335" at="69,0,75,0" concept="9" trace="check_qffvkf_a0e0a0a0a0a0b0a0a0b0a1a0b0b#(Lorg/jetbrains/mps/openapi/model/SNode;Lorg/jetbrains/mps/openapi/model/SNode;)Z" />
-      <node id="4736696158596643450" at="75,0,81,0" concept="9" trace="check_qffvkf_a0a4a0a0a0a0a1a0a0a1a0b0a1a1#(Lorg/jetbrains/mps/openapi/model/SNode;)Lorg/jetbrains/mps/openapi/model/SNode;" />
-      <node id="4736696158596369925" at="52,0,62,0" concept="4" trace="isExcluded#(Lorg/jetbrains/mps/openapi/model/SNode;)Z" />
-      <node id="4736696158596338898" at="50,122,62,14" concept="0" />
-      <node id="4736696158596361183" at="50,122,62,14" concept="6" />
-      <node id="4736696158596338898" at="49,0,64,0" concept="4" trace="createScope#(Ljetbrains/mps/smodel/IOperationContext;Ljetbrains/mps/smodel/runtime/ReferenceConstraintsContext;)Ljetbrains/mps/scope/Scope;" />
-      <node id="4736696158596338898" at="43,56,64,10" concept="6" />
-      <node id="4736696158596338898" at="41,0,66,0" concept="4" trace="getScopeProvider#()Ljetbrains/mps/smodel/runtime/ReferenceScopeProvider;" />
-      <node id="4736696158596338898" at="35,131,66,7" concept="2" />
-      <node id="4736696158596338898" at="33,0,69,0" concept="4" trace="getSpecifiedReferences#()Ljava/util/Map;" />
+      <node id="4736696158596633221" at="55,392,58,17" concept="3" />
+      <node id="4736696158596622335" at="70,116,73,5" concept="3" />
+      <node id="4736696158596643450" at="76,91,79,5" concept="3" />
+      <node id="4736696158596338898" at="38,0,42,0" concept="4" trace="hasOwnScopeProvider#()Z" />
+      <node id="4736696158596338898" at="46,0,50,0" concept="4" trace="getSearchScopeValidatorNode#()Lorg/jetbrains/mps/openapi/model/SNodeReference;" />
+      <node id="4736696158596622335" at="70,0,76,0" concept="9" trace="check_qffvkf_a0e0a0a0a0a0b0a0a0b0a1a0b0c#(Lorg/jetbrains/mps/openapi/model/SNode;Lorg/jetbrains/mps/openapi/model/SNode;)Z" />
+      <node id="4736696158596643450" at="76,0,82,0" concept="9" trace="check_qffvkf_a0a4a0a0a0a0a1a0a0a1a0b0a1a2#(Lorg/jetbrains/mps/openapi/model/SNode;)Lorg/jetbrains/mps/openapi/model/SNode;" />
+      <node id="4736696158596369925" at="53,0,63,0" concept="4" trace="isExcluded#(Lorg/jetbrains/mps/openapi/model/SNode;)Z" />
+      <node id="4736696158596338898" at="51,122,63,14" concept="0" />
+      <node id="4736696158596361183" at="51,122,63,14" concept="6" />
+      <node id="4736696158596338898" at="50,0,65,0" concept="4" trace="createScope#(Ljetbrains/mps/smodel/IOperationContext;Ljetbrains/mps/smodel/runtime/ReferenceConstraintsContext;)Ljetbrains/mps/scope/Scope;" />
+      <node id="4736696158596338898" at="44,56,65,10" concept="6" />
+      <node id="4736696158596338898" at="42,0,67,0" concept="4" trace="getScopeProvider#()Ljetbrains/mps/smodel/runtime/ReferenceScopeProvider;" />
+      <node id="4736696158596338898" at="36,131,67,7" concept="2" />
+      <node id="4736696158596338898" at="34,0,70,0" concept="4" trace="getSpecifiedReferences#()Ljava/util/Map;" />
       <scope id="4736696158596338898" at="30,57,31,197" />
-      <scope id="4736696158596338898" at="38,44,39,20" />
-      <scope id="4736696158596338898" at="46,63,47,58" />
-      <scope id="4736696158596633223" at="55,49,56,30" />
-      <scope id="4736696158596622335" at="70,36,71,143" />
-      <scope id="4736696158596643450" at="76,36,77,114" />
+      <scope id="4736696158596338898" at="39,44,40,20" />
+      <scope id="4736696158596338898" at="47,63,48,58" />
+      <scope id="4736696158596633223" at="56,49,57,30" />
+      <scope id="4736696158596622335" at="71,36,72,143" />
+      <scope id="4736696158596643450" at="77,36,78,114" />
       <scope id="4736696158596338898" at="30,0,33,0" />
-      <scope id="4736696158596338898" at="37,0,41,0" />
-      <scope id="4736696158596338898" at="45,0,49,0" />
-      <scope id="4736696158596622335" at="69,116,73,17" />
-      <scope id="4736696158596643450" at="75,91,79,16" />
-      <scope id="4736696158596622335" at="69,0,75,0">
+      <scope id="4736696158596338898" at="38,0,42,0" />
+      <scope id="4736696158596338898" at="46,0,50,0" />
+      <scope id="4736696158596622335" at="70,116,74,17" />
+      <scope id="4736696158596643450" at="76,91,80,16" />
+      <scope id="4736696158596622335" at="70,0,76,0">
         <var name="checkedDotOperand" id="4736696158596622335" />
         <var name="intentionConcept" id="4736696158596622335" />
       </scope>
-      <scope id="4736696158596643450" at="75,0,81,0">
+      <scope id="4736696158596643450" at="76,0,82,0">
         <var name="checkedDotOperand" id="4736696158596643450" />
       </scope>
-      <scope id="4736696158596369934" at="53,53,60,134">
+      <scope id="4736696158596369934" at="54,53,61,134">
         <var name="intentionConcept" id="4736696158596378152" />
         <var name="menu" id="4736696158596410578" />
       </scope>
-      <scope id="4736696158596369925" at="52,0,62,0">
+      <scope id="4736696158596369925" at="53,0,63,0">
         <var name="node" id="4736696158596369931" />
       </scope>
-      <scope id="4736696158596338898" at="50,122,62,14" />
-      <scope id="4736696158596338906" at="50,122,62,14" />
-      <scope id="4736696158596338898" at="49,0,64,0">
+      <scope id="4736696158596338898" at="51,122,63,14" />
+      <scope id="4736696158596338906" at="51,122,63,14" />
+      <scope id="4736696158596338898" at="50,0,65,0">
         <var name="_context" id="4736696158596338898" />
         <var name="operationContext" id="4736696158596338898" />
       </scope>
-      <scope id="4736696158596338898" at="43,56,64,10" />
-      <scope id="4736696158596338898" at="41,0,66,0" />
-      <scope id="4736696158596338898" at="34,90,67,22">
+      <scope id="4736696158596338898" at="44,56,65,10" />
+      <scope id="4736696158596338898" at="42,0,67,0" />
+      <scope id="4736696158596338898" at="35,90,68,22">
         <var name="references" id="4736696158596338898" />
       </scope>
-      <scope id="4736696158596338898" at="33,0,69,0" />
-      <unit id="4736696158596368399" at="51,23,62,13" name="jetbrains.mps.lang.intentions.contextAssistant.constraints.TransformationMenuPart_Intention_Constraints$3" />
-      <unit id="4736696158596338898" at="44,19,64,9" name="jetbrains.mps.lang.intentions.contextAssistant.constraints.TransformationMenuPart_Intention_Constraints$2" />
-      <unit id="4736696158596338898" at="36,157,66,5" name="jetbrains.mps.lang.intentions.contextAssistant.constraints.TransformationMenuPart_Intention_Constraints$1" />
-      <unit id="4736696158596338898" at="29,0,83,0" name="jetbrains.mps.lang.intentions.contextAssistant.constraints.TransformationMenuPart_Intention_Constraints" />
+      <scope id="4736696158596338898" at="34,0,70,0" />
+      <unit id="4736696158596368399" at="52,23,63,13" name="jetbrains.mps.lang.intentions.contextAssistant.constraints.TransformationMenuPart_Intention_Constraints$3" />
+      <unit id="4736696158596338898" at="45,19,65,9" name="jetbrains.mps.lang.intentions.contextAssistant.constraints.TransformationMenuPart_Intention_Constraints$2" />
+      <unit id="4736696158596338898" at="37,157,67,5" name="jetbrains.mps.lang.intentions.contextAssistant.constraints.TransformationMenuPart_Intention_Constraints$1" />
+      <unit id="4736696158596338898" at="29,0,84,0" name="jetbrains.mps.lang.intentions.contextAssistant.constraints.TransformationMenuPart_Intention_Constraints" />
     </file>
   </root>
   <root nodeRef="r:bb97162f-2dcb-4ef8-802a-23987a8537bd(jetbrains.mps.lang.intentions.contextAssistant.constraints)/4736696158596470769">
     <file name="TransformationMenuPart_Refactoring_Constraints.java">
       <node id="4736696158596470769" at="30,59,31,199" concept="10" />
-      <node id="4736696158596470769" at="34,90,35,131" concept="5" />
-      <node id="4736696158596470769" at="38,44,39,20" concept="6" />
-      <node id="4736696158596470769" at="46,63,47,57" concept="6" />
-      <node id="4736696158596471281" at="53,53,54,590" concept="5" />
-      <node id="4736696158596550906" at="55,51,56,30" concept="6" />
-      <node id="4736696158596552519" at="57,17,58,0" concept="7" />
-      <node id="4736696158596471288" at="58,0,59,264" concept="5" />
-      <node id="4736696158596595616" at="59,264,60,134" concept="6" />
-      <node id="4736696158596470769" at="66,7,67,22" concept="6" />
-      <node id="4736696158596653836" at="70,36,71,190" concept="6" />
-      <node id="4736696158596653836" at="72,5,73,16" concept="6" />
-      <node id="4736696158596614964" at="76,36,77,145" concept="6" />
-      <node id="4736696158596614964" at="78,5,79,17" concept="6" />
-      <node id="4736696158596614965" at="82,36,83,114" concept="6" />
-      <node id="4736696158596614965" at="84,5,85,16" concept="6" />
-      <node id="4736696158596470769" at="87,0,88,0" concept="8" trace="breakingNode_w30ll_a0a0a0a0a1a0b0a1a1" />
+      <node id="4736696158596470769" at="35,90,36,131" concept="5" />
+      <node id="4736696158596470769" at="39,44,40,20" concept="6" />
+      <node id="4736696158596470769" at="47,63,48,57" concept="6" />
+      <node id="4736696158596471281" at="54,53,55,590" concept="5" />
+      <node id="4736696158596550906" at="56,51,57,30" concept="6" />
+      <node id="4736696158596552519" at="58,17,59,0" concept="7" />
+      <node id="4736696158596471288" at="59,0,60,264" concept="5" />
+      <node id="4736696158596595616" at="60,264,61,134" concept="6" />
+      <node id="4736696158596470769" at="67,7,68,22" concept="6" />
+      <node id="4736696158596653836" at="71,36,72,190" concept="6" />
+      <node id="4736696158596653836" at="73,5,74,16" concept="6" />
+      <node id="4736696158596614964" at="77,36,78,145" concept="6" />
+      <node id="4736696158596614964" at="79,5,80,17" concept="6" />
+      <node id="4736696158596614965" at="83,36,84,114" concept="6" />
+      <node id="4736696158596614965" at="85,5,86,16" concept="6" />
+      <node id="4736696158596470769" at="88,0,89,0" concept="8" trace="breakingNode_w30ll_a0a0a0a0a1a0b0a1a2" />
       <node id="4736696158596470769" at="30,0,33,0" concept="1" trace="TransformationMenuPart_Refactoring_Constraints#()V" />
-      <node id="4736696158596544465" at="54,590,57,17" concept="3" />
-      <node id="4736696158596653836" at="69,89,72,5" concept="3" />
-      <node id="4736696158596614964" at="75,117,78,5" concept="3" />
-      <node id="4736696158596614965" at="81,90,84,5" concept="3" />
-      <node id="4736696158596470769" at="37,0,41,0" concept="4" trace="hasOwnScopeProvider#()Z" />
-      <node id="4736696158596470769" at="45,0,49,0" concept="4" trace="getSearchScopeValidatorNode#()Lorg/jetbrains/mps/openapi/model/SNodeReference;" />
-      <node id="4736696158596653836" at="69,0,75,0" concept="9" trace="check_w30ll_a0a0a0a0a0a0b0a0a0b0a1a0b0b#(Lorg/jetbrains/mps/openapi/model/SNode;)Lorg/jetbrains/mps/openapi/model/SNode;" />
-      <node id="4736696158596614964" at="75,0,81,0" concept="9" trace="check_w30ll_a0e0a0a0a0a0b0a0a0b0a1a0b0b#(Lorg/jetbrains/mps/openapi/model/SNode;Lorg/jetbrains/mps/openapi/model/SNode;)Z" />
-      <node id="4736696158596614965" at="81,0,87,0" concept="9" trace="check_w30ll_a0a4a0a0a0a0a1a0a0a1a0b0a1a1#(Lorg/jetbrains/mps/openapi/model/SNode;)Lorg/jetbrains/mps/openapi/model/SNode;" />
-      <node id="4736696158596471275" at="52,0,62,0" concept="4" trace="isExcluded#(Lorg/jetbrains/mps/openapi/model/SNode;)Z" />
-      <node id="4736696158596470769" at="50,122,62,14" concept="0" />
-      <node id="4736696158596471265" at="50,122,62,14" concept="6" />
-      <node id="4736696158596470769" at="49,0,64,0" concept="4" trace="createScope#(Ljetbrains/mps/smodel/IOperationContext;Ljetbrains/mps/smodel/runtime/ReferenceConstraintsContext;)Ljetbrains/mps/scope/Scope;" />
-      <node id="4736696158596470769" at="43,56,64,10" concept="6" />
-      <node id="4736696158596470769" at="41,0,66,0" concept="4" trace="getScopeProvider#()Ljetbrains/mps/smodel/runtime/ReferenceScopeProvider;" />
-      <node id="4736696158596470769" at="35,131,66,7" concept="2" />
-      <node id="4736696158596470769" at="33,0,69,0" concept="4" trace="getSpecifiedReferences#()Ljava/util/Map;" />
+      <node id="4736696158596544465" at="55,590,58,17" concept="3" />
+      <node id="4736696158596653836" at="70,89,73,5" concept="3" />
+      <node id="4736696158596614964" at="76,117,79,5" concept="3" />
+      <node id="4736696158596614965" at="82,90,85,5" concept="3" />
+      <node id="4736696158596470769" at="38,0,42,0" concept="4" trace="hasOwnScopeProvider#()Z" />
+      <node id="4736696158596470769" at="46,0,50,0" concept="4" trace="getSearchScopeValidatorNode#()Lorg/jetbrains/mps/openapi/model/SNodeReference;" />
+      <node id="4736696158596653836" at="70,0,76,0" concept="9" trace="check_w30ll_a0a0a0a0a0a0b0a0a0b0a1a0b0c#(Lorg/jetbrains/mps/openapi/model/SNode;)Lorg/jetbrains/mps/openapi/model/SNode;" />
+      <node id="4736696158596614964" at="76,0,82,0" concept="9" trace="check_w30ll_a0e0a0a0a0a0b0a0a0b0a1a0b0c#(Lorg/jetbrains/mps/openapi/model/SNode;Lorg/jetbrains/mps/openapi/model/SNode;)Z" />
+      <node id="4736696158596614965" at="82,0,88,0" concept="9" trace="check_w30ll_a0a4a0a0a0a0a1a0a0a1a0b0a1a2#(Lorg/jetbrains/mps/openapi/model/SNode;)Lorg/jetbrains/mps/openapi/model/SNode;" />
+      <node id="4736696158596471275" at="53,0,63,0" concept="4" trace="isExcluded#(Lorg/jetbrains/mps/openapi/model/SNode;)Z" />
+      <node id="4736696158596470769" at="51,122,63,14" concept="0" />
+      <node id="4736696158596471265" at="51,122,63,14" concept="6" />
+      <node id="4736696158596470769" at="50,0,65,0" concept="4" trace="createScope#(Ljetbrains/mps/smodel/IOperationContext;Ljetbrains/mps/smodel/runtime/ReferenceConstraintsContext;)Ljetbrains/mps/scope/Scope;" />
+      <node id="4736696158596470769" at="44,56,65,10" concept="6" />
+      <node id="4736696158596470769" at="42,0,67,0" concept="4" trace="getScopeProvider#()Ljetbrains/mps/smodel/runtime/ReferenceScopeProvider;" />
+      <node id="4736696158596470769" at="36,131,67,7" concept="2" />
+      <node id="4736696158596470769" at="34,0,70,0" concept="4" trace="getSpecifiedReferences#()Ljava/util/Map;" />
       <scope id="4736696158596470769" at="30,59,31,199" />
-      <scope id="4736696158596470769" at="38,44,39,20" />
-      <scope id="4736696158596470769" at="46,63,47,57" />
-      <scope id="4736696158596544467" at="55,51,56,30" />
-      <scope id="4736696158596653836" at="70,36,71,190" />
-      <scope id="4736696158596614964" at="76,36,77,145" />
-      <scope id="4736696158596614965" at="82,36,83,114" />
+      <scope id="4736696158596470769" at="39,44,40,20" />
+      <scope id="4736696158596470769" at="47,63,48,57" />
+      <scope id="4736696158596544467" at="56,51,57,30" />
+      <scope id="4736696158596653836" at="71,36,72,190" />
+      <scope id="4736696158596614964" at="77,36,78,145" />
+      <scope id="4736696158596614965" at="83,36,84,114" />
       <scope id="4736696158596470769" at="30,0,33,0" />
-      <scope id="4736696158596470769" at="37,0,41,0" />
-      <scope id="4736696158596470769" at="45,0,49,0" />
-      <scope id="4736696158596653836" at="69,89,73,16" />
-      <scope id="4736696158596614964" at="75,117,79,17" />
-      <scope id="4736696158596614965" at="81,90,85,16" />
-      <scope id="4736696158596653836" at="69,0,75,0">
+      <scope id="4736696158596470769" at="38,0,42,0" />
+      <scope id="4736696158596470769" at="46,0,50,0" />
+      <scope id="4736696158596653836" at="70,89,74,16" />
+      <scope id="4736696158596614964" at="76,117,80,17" />
+      <scope id="4736696158596614965" at="82,90,86,16" />
+      <scope id="4736696158596653836" at="70,0,76,0">
         <var name="checkedDotOperand" id="4736696158596653836" />
       </scope>
-      <scope id="4736696158596614964" at="75,0,81,0">
+      <scope id="4736696158596614964" at="76,0,82,0">
         <var name="checkedDotOperand" id="4736696158596614964" />
         <var name="refactoringConcept" id="4736696158596614964" />
       </scope>
-      <scope id="4736696158596614965" at="81,0,87,0">
+      <scope id="4736696158596614965" at="82,0,88,0">
         <var name="checkedDotOperand" id="4736696158596614965" />
       </scope>
-      <scope id="4736696158596471280" at="53,53,60,134">
+      <scope id="4736696158596471280" at="54,53,61,134">
         <var name="menu" id="4736696158596471289" />
         <var name="refactoringConcept" id="4736696158596471282" />
       </scope>
-      <scope id="4736696158596471275" at="52,0,62,0">
+      <scope id="4736696158596471275" at="53,0,63,0">
         <var name="node" id="4736696158596471278" />
       </scope>
-      <scope id="4736696158596470769" at="50,122,62,14" />
-      <scope id="4736696158596470773" at="50,122,62,14" />
-      <scope id="4736696158596470769" at="49,0,64,0">
+      <scope id="4736696158596470769" at="51,122,63,14" />
+      <scope id="4736696158596470773" at="51,122,63,14" />
+      <scope id="4736696158596470769" at="50,0,65,0">
         <var name="_context" id="4736696158596470769" />
         <var name="operationContext" id="4736696158596470769" />
       </scope>
-      <scope id="4736696158596470769" at="43,56,64,10" />
-      <scope id="4736696158596470769" at="41,0,66,0" />
-      <scope id="4736696158596470769" at="34,90,67,22">
+      <scope id="4736696158596470769" at="44,56,65,10" />
+      <scope id="4736696158596470769" at="42,0,67,0" />
+      <scope id="4736696158596470769" at="35,90,68,22">
         <var name="references" id="4736696158596470769" />
       </scope>
-      <scope id="4736696158596470769" at="33,0,69,0" />
-      <unit id="4736696158596471268" at="51,23,62,13" name="jetbrains.mps.lang.intentions.contextAssistant.constraints.TransformationMenuPart_Refactoring_Constraints$3" />
-      <unit id="4736696158596470769" at="44,19,64,9" name="jetbrains.mps.lang.intentions.contextAssistant.constraints.TransformationMenuPart_Refactoring_Constraints$2" />
-      <unit id="4736696158596470769" at="36,159,66,5" name="jetbrains.mps.lang.intentions.contextAssistant.constraints.TransformationMenuPart_Refactoring_Constraints$1" />
-      <unit id="4736696158596470769" at="29,0,89,0" name="jetbrains.mps.lang.intentions.contextAssistant.constraints.TransformationMenuPart_Refactoring_Constraints" />
+      <scope id="4736696158596470769" at="34,0,70,0" />
+      <unit id="4736696158596471268" at="52,23,63,13" name="jetbrains.mps.lang.intentions.contextAssistant.constraints.TransformationMenuPart_Refactoring_Constraints$3" />
+      <unit id="4736696158596470769" at="45,19,65,9" name="jetbrains.mps.lang.intentions.contextAssistant.constraints.TransformationMenuPart_Refactoring_Constraints$2" />
+      <unit id="4736696158596470769" at="37,159,67,5" name="jetbrains.mps.lang.intentions.contextAssistant.constraints.TransformationMenuPart_Refactoring_Constraints$1" />
+      <unit id="4736696158596470769" at="29,0,90,0" name="jetbrains.mps.lang.intentions.contextAssistant.constraints.TransformationMenuPart_Refactoring_Constraints" />
     </file>
   </root>
-</debug-info>
-=======
-<debug-info-v2 />
->>>>>>> e512801e
+</debug-info-v2>
