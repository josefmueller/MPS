--- conflicted
+++ resolved
@@ -146,19 +146,8 @@
     propertes.addAll(SNodeOperations.getProperties(a).keySet());
     propertes.addAll(SNodeOperations.getProperties(b).keySet());
     for (String key : propertes) {
-<<<<<<< HEAD
-      String p1 = a.getProperties().get(key);
-      String p2 = b.getProperties().get(key);
-      if (p1 == null && "false".equals(p2)) {
-        continue;
-      }
-      if (p2 == null && "false".equals(p1)) {
-        continue;
-      }
-=======
       String p1 = SNodeOperations.getProperties(a).get(key);
       String p2 = SNodeOperations.getProperties(b).get(key);
->>>>>>> 534a7cd8
       if (p1 == null || p2 == null || !(p1.equals(p2))) {
         difference.add(new PropertyDifferense(key));
       }
