<?xml version="1.0" encoding="UTF-8"?>
<model modelUID="r:dc79d042-ba38-4e91-9392-42f38106ae44(jetbrains.mps.lang.behavior.editor)">
  <persistence version="8" />
  <language namespace="18bc6592-03a6-4e29-a83a-7ff23bde13ba(jetbrains.mps.lang.editor)" />
  <language namespace="f3061a53-9226-4cc5-a443-f952ceaf5816(jetbrains.mps.baseLanguage)" />
  <language namespace="83888646-71ce-4f1c-9c53-c54016f6ad4f(jetbrains.mps.baseLanguage.collections)" />
  <language namespace="13744753-c81f-424a-9c1b-cf8943bf4e86(jetbrains.mps.lang.sharedConcepts)" />
  <language namespace="7866978e-a0f0-4cc7-81bc-4d213d9375e1(jetbrains.mps.lang.smodel)" />
  <devkit namespace="fbc25dd2-5da4-483a-8b19-70928e1b62d7(jetbrains.mps.devkit.general-purpose)" />
  <import index="1i04" modelUID="r:3270011d-8b2d-4938-8dff-d256a759e017(jetbrains.mps.lang.behavior.structure)" version="-1" />
  <import index="tpen" modelUID="r:00000000-0000-4000-0000-011c895902c3(jetbrains.mps.baseLanguage.editor)" version="-1" />
  <import index="tpd3" modelUID="r:00000000-0000-4000-0000-011c895902bb(jetbrains.mps.lang.sharedConcepts.editor)" version="-1" />
  <import index="tpee" modelUID="r:00000000-0000-4000-0000-011c895902ca(jetbrains.mps.baseLanguage.structure)" version="5" />
  <import index="tpcn" modelUID="r:00000000-0000-4000-0000-011c8959028b(jetbrains.mps.lang.structure.behavior)" version="-1" />
  <import index="csvn" modelUID="r:a91e42c5-728b-4866-86c4-d97454f4aee4(jetbrains.mps.lang.behavior.behavior)" version="-1" />
  <import index="tpck" modelUID="r:00000000-0000-4000-0000-011c89590288(jetbrains.mps.lang.core.structure)" version="0" implicit="yes" />
  <import index="tp25" modelUID="r:00000000-0000-4000-0000-011c89590301(jetbrains.mps.lang.smodel.structure)" version="16" implicit="yes" />
  <import index="tpc2" modelUID="r:00000000-0000-4000-0000-011c8959029e(jetbrains.mps.lang.editor.structure)" version="35" implicit="yes" />
  <import index="tp2q" modelUID="r:00000000-0000-4000-0000-011c8959032e(jetbrains.mps.baseLanguage.collections.structure)" version="7" implicit="yes" />
  <root type="tpc2.ConceptEditorDeclaration" typeId="tpc2.1071666914219" id="1225194241668" nodeInfo="ng">
    <link role="conceptDeclaration" roleId="tpc2.1166049300910" targetNodeId="1i04.1225194240794" resolveInfo="ConceptBehavior" />
    <node role="cellModel" roleId="tpc2.1080736633877" type="tpc2.CellModel_Collection" typeId="tpc2.1073389446423" id="1225194241669" nodeInfo="nn">
      <property name="vertical" nameId="tpc2.1073389446425" value="true" />
      <node role="childCellModel" roleId="tpc2.1073389446424" type="tpc2.CellModel_Collection" typeId="tpc2.1073389446423" id="1225194241670" nodeInfo="nn">
        <property name="vertical" nameId="tpc2.1073389446425" value="false" />
        <node role="childCellModel" roleId="tpc2.1073389446424" type="tpc2.CellModel_Constant" typeId="tpc2.1073389577006" id="1225194241671" nodeInfo="nn">
          <property name="text" nameId="tpc2.1073389577007" value="concept behavior" />
        </node>
        <node role="childCellModel" roleId="tpc2.1073389446424" type="tpc2.CellModel_RefCell" typeId="tpc2.1088013125922" id="1225194241672" nodeInfo="ng">
          <link role="relationDeclaration" roleId="tpc2.1140103550593" targetNodeId="1i04.1225194240799" />
          <node role="editorComponent" roleId="tpc2.1088186146602" type="tpc2.InlineEditorComponent" typeId="tpc2.1088185857835" id="1225194241673" nodeInfo="ng">
            <node role="cellModel" roleId="tpc2.1080736633877" type="tpc2.CellModel_Property" typeId="tpc2.1073389658414" id="1225194241674" nodeInfo="ng">
              <property name="readOnly" nameId="tpc2.1140017977771" value="true" />
              <link role="relationDeclaration" roleId="tpc2.1140103550593" targetNodeId="tpck.1169194664001" resolveInfo="name" />
<<<<<<< HEAD
              <link role="parentStyleClass" roleId="tpc2.1186406756722" targetNodeId="tpd3.1203541385314" resolveInfo="ReferenceOnConcept" />
=======
              <link role="parentStyleClass" roleId="tpc2.1381004262292426837" targetNodeId="tpd3.1203541385314" resolveInfo="ReferenceOnConcept" />
>>>>>>> f41488bc
            </node>
          </node>
        </node>
        <node role="childCellModel" roleId="tpc2.1073389446424" type="tpc2.CellModel_Constant" typeId="tpc2.1073389577006" id="1225194241675" nodeInfo="nn">
          <property name="text" nameId="tpc2.1073389577007" value="{" />
<<<<<<< HEAD
          <link role="parentStyleClass" roleId="tpc2.1186406756722" targetNodeId="tpen.1215091279307" resolveInfo="LeftBrace" />
=======
          <link role="parentStyleClass" roleId="tpc2.1381004262292426837" targetNodeId="tpen.1215091279307" resolveInfo="LeftBrace" />
>>>>>>> f41488bc
        </node>
        <node role="cellLayout" roleId="tpc2.1106270802874" type="tpc2.CellLayout_Horizontal" typeId="tpc2.1106270549637" id="1239880264605" nodeInfo="nn" />
      </node>
      <node role="childCellModel" roleId="tpc2.1073389446424" type="tpc2.CellModel_Collection" typeId="tpc2.1073389446423" id="1225194241677" nodeInfo="nn">
        <property name="vertical" nameId="tpc2.1073389446425" value="false" />
        <node role="childCellModel" roleId="tpc2.1073389446424" type="tpc2.CellModel_Indent" typeId="tpc2.1198256887712" id="1225194241678" nodeInfo="ng" />
        <node role="childCellModel" roleId="tpc2.1073389446424" type="tpc2.CellModel_Collection" typeId="tpc2.1073389446423" id="1225194241679" nodeInfo="nn">
          <property name="vertical" nameId="tpc2.1073389446425" value="true" />
          <node role="childCellModel" roleId="tpc2.1073389446424" type="tpc2.CellModel_Constant" typeId="tpc2.1073389577006" id="1225194241680" nodeInfo="nn">
            <node role="styleItem" roleId="tpc2.1219418656006" type="tpc2.SelectableStyleSheetItem" typeId="tpc2.1186414928363" id="1225194241681" nodeInfo="nn">
              <property name="flag" nameId="tpc2.1186414551515" value="false" />
            </node>
          </node>
          <node role="childCellModel" roleId="tpc2.1073389446424" type="tpc2.CellModel_RefNode" typeId="tpc2.1073389882823" id="1225194241766" nodeInfo="ng">
            <link role="relationDeclaration" roleId="tpc2.1140103550593" targetNodeId="1i04.1225194240801" />
          </node>
          <node role="childCellModel" roleId="tpc2.1073389446424" type="tpc2.CellModel_Constant" typeId="tpc2.1073389577006" id="1225194241767" nodeInfo="nn">
            <node role="styleItem" roleId="tpc2.1219418656006" type="tpc2.SelectableStyleSheetItem" typeId="tpc2.1186414928363" id="1225194241768" nodeInfo="nn">
              <property name="flag" nameId="tpc2.1186414551515" value="false" />
            </node>
          </node>
          <node role="childCellModel" roleId="tpc2.1073389446424" type="tpc2.CellModel_RefNodeList" typeId="tpc2.1073390211982" id="1225194241813" nodeInfo="ng">
            <property name="vertical" nameId="tpc2.1140524450554" value="true" />
            <link role="relationDeclaration" roleId="tpc2.1140103550593" targetNodeId="1i04.1225194240805" />
            <node role="emptyCellModel" roleId="tpc2.1140524464359" type="tpc2.CellModel_Constant" typeId="tpc2.1073389577006" id="1225194241814" nodeInfo="nn">
              <property name="text" nameId="tpc2.1073389577007" value="&lt;&lt;concept methods&gt;&gt;" />
              <node role="styleItem" roleId="tpc2.1219418656006" type="tpc2.ForegroundColorStyleClassItem" typeId="tpc2.1186404549998" id="1225194241815" nodeInfo="nn">
                <property name="color" nameId="tpc2.1186403713874" value="lightGray" />
              </node>
            </node>
            <node role="cellLayout" roleId="tpc2.1140524464360" type="tpc2.CellLayout_Vertical" typeId="tpc2.1106270571710" id="1239880264608" nodeInfo="nn" />
          </node>
          <node role="childCellModel" roleId="tpc2.1073389446424" type="tpc2.CellModel_RefNodeList" typeId="tpc2.1073390211982" id="1225194241816" nodeInfo="ng">
            <property name="vertical" nameId="tpc2.1140524450554" value="true" />
            <link role="relationDeclaration" roleId="tpc2.1140103550593" targetNodeId="1i04.1225194240806" />
            <node role="emptyCellModel" roleId="tpc2.1140524464359" type="tpc2.CellModel_Constant" typeId="tpc2.1073389577006" id="1225194241817" nodeInfo="nn">
              <property name="text" nameId="tpc2.1073389577007" value="&lt;&lt;static concept methods&gt;&gt;" />
              <node role="styleItem" roleId="tpc2.1219418656006" type="tpc2.ForegroundColorStyleClassItem" typeId="tpc2.1186404549998" id="1225194241818" nodeInfo="nn">
                <property name="color" nameId="tpc2.1186403713874" value="lightGray" />
              </node>
            </node>
            <node role="cellLayout" roleId="tpc2.1140524464360" type="tpc2.CellLayout_Vertical" typeId="tpc2.1106270571710" id="1239880264606" nodeInfo="nn" />
            <node role="renderingCondition" roleId="tpc2.1142887637401" type="tpc2.QueryFunction_NodeCondition" typeId="tpc2.1142886221719" id="5375283867047229130" nodeInfo="nn">
              <node role="body" roleId="tpee.1137022507850" type="tpee.StatementList" typeId="tpee.1068580123136" id="5375283867047229131" nodeInfo="sn">
                <node role="statement" roleId="tpee.1068581517665" type="tpee.ExpressionStatement" typeId="tpee.1068580123155" id="5375283867047229635" nodeInfo="nn">
                  <node role="expression" roleId="tpee.1068580123156" type="tpee.DotExpression" typeId="tpee.1197027756228" id="5375283867047268249" nodeInfo="nn">
                    <node role="operand" roleId="tpee.1197027771414" type="tpee.DotExpression" typeId="tpee.1197027756228" id="5375283867047230241" nodeInfo="nn">
                      <node role="operand" roleId="tpee.1197027771414" type="tpc2.ConceptFunctionParameter_node" typeId="tpc2.1142886811589" id="5375283867047229634" nodeInfo="nn" />
                      <node role="operation" roleId="tpee.1197027833540" type="tp25.SLinkListAccess" typeId="tp25.1138056282393" id="5375283867047236937" nodeInfo="nn">
                        <link role="link" roleId="tp25.1138056546658" targetNodeId="1i04.1225194240806" />
                      </node>
                    </node>
                    <node role="operation" roleId="tpee.1197027833540" type="tp2q.IsNotEmptyOperation" typeId="tp2q.1176501494711" id="5375283867047369656" nodeInfo="nn" />
                  </node>
                </node>
              </node>
            </node>
          </node>
          <node role="cellLayout" roleId="tpc2.1106270802874" type="tpc2.CellLayout_Vertical" typeId="tpc2.1106270571710" id="1239880264595" nodeInfo="nn" />
        </node>
        <node role="cellLayout" roleId="tpc2.1106270802874" type="tpc2.CellLayout_Horizontal" typeId="tpc2.1106270549637" id="1239880264572" nodeInfo="nn" />
      </node>
      <node role="childCellModel" roleId="tpc2.1073389446424" type="tpc2.CellModel_Constant" typeId="tpc2.1073389577006" id="1225194241819" nodeInfo="nn">
        <property name="text" nameId="tpc2.1073389577007" value="}" />
<<<<<<< HEAD
        <link role="parentStyleClass" roleId="tpc2.1186406756722" targetNodeId="tpen.1215091331565" resolveInfo="RightBrace" />
=======
        <link role="parentStyleClass" roleId="tpc2.1381004262292426837" targetNodeId="tpen.1215091331565" resolveInfo="RightBrace" />
>>>>>>> f41488bc
      </node>
      <node role="cellLayout" roleId="tpc2.1106270802874" type="tpc2.CellLayout_Vertical" typeId="tpc2.1106270571710" id="1239880264584" nodeInfo="nn" />
    </node>
  </root>
  <root type="tpc2.ConceptEditorDeclaration" typeId="tpc2.1071666914219" id="1225194413947" nodeInfo="ng">
    <property name="virtualPackage" nameId="tpck.1193676396447" value="Behavior" />
    <link role="conceptDeclaration" roleId="tpc2.1166049300910" targetNodeId="1i04.1225194413805" resolveInfo="ConceptConstructorDeclaration" />
    <node role="cellModel" roleId="tpc2.1080736633877" type="tpc2.CellModel_Collection" typeId="tpc2.1073389446423" id="1225194413948" nodeInfo="nn">
      <property name="vertical" nameId="tpc2.1073389446425" value="true" />
      <node role="childCellModel" roleId="tpc2.1073389446424" type="tpc2.CellModel_Constant" typeId="tpc2.1073389577006" id="1225194413950" nodeInfo="nn">
        <property name="text" nameId="tpc2.1073389577007" value="constructor" />
<<<<<<< HEAD
        <link role="parentStyleClass" roleId="tpc2.1186406756722" targetNodeId="tpen.1186415544875" resolveInfo="KeyWord" />
=======
        <link role="parentStyleClass" roleId="tpc2.1381004262292426837" targetNodeId="tpen.1186415544875" resolveInfo="KeyWord" />
>>>>>>> f41488bc
        <node role="styleItem" roleId="tpc2.1219418656006" type="tpc2.PaddingRightStyleClassItem" typeId="tpc2.1215007897487" id="1225194413951" nodeInfo="nn">
          <property name="value" nameId="tpc2.1215007802031" value="0.0" />
        </node>
      </node>
      <node role="childCellModel" roleId="tpc2.1073389446424" type="tpc2.CellModel_Collection" typeId="tpc2.1073389446423" id="916904233595886818" nodeInfo="nn">
        <property name="usesFolding" nameId="tpc2.1160590353935" value="true" />
        <node role="styleItem" roleId="tpc2.1219418656006" type="tpc2.IndentLayoutNewLineStyleClassItem" typeId="tpc2.1237308012275" id="916904233595886820" nodeInfo="nn">
          <property name="flag" nameId="tpc2.1186414551515" value="true" />
        </node>
        <node role="cellLayout" roleId="tpc2.1106270802874" type="tpc2.CellLayout_Indent" typeId="tpc2.1237303669825" id="916904233595886819" nodeInfo="nn" />
        <node role="childCellModel" roleId="tpc2.1073389446424" type="tpc2.CellModel_Constant" typeId="tpc2.1073389577006" id="1225194413952" nodeInfo="nn">
          <property name="text" nameId="tpc2.1073389577007" value="{" />
<<<<<<< HEAD
          <link role="parentStyleClass" roleId="tpc2.1186406756722" targetNodeId="tpen.1215091279307" resolveInfo="LeftBrace" />
=======
          <link role="parentStyleClass" roleId="tpc2.1381004262292426837" targetNodeId="tpen.1215091279307" resolveInfo="LeftBrace" />
>>>>>>> f41488bc
          <node role="styleItem" roleId="tpc2.1219418656006" type="tpc2.IndentLayoutNewLineStyleClassItem" typeId="tpc2.1237308012275" id="1237809437150" nodeInfo="nn">
            <property name="flag" nameId="tpc2.1186414551515" value="true" />
          </node>
        </node>
        <node role="childCellModel" roleId="tpc2.1073389446424" type="tpc2.CellModel_RefNode" typeId="tpc2.1073389882823" id="1225194413955" nodeInfo="ng">
          <link role="relationDeclaration" roleId="tpc2.1140103550593" targetNodeId="tpee.1137022507850" />
          <node role="styleItem" roleId="tpc2.1219418656006" type="tpc2.IndentLayoutIndentStyleClassItem" typeId="tpc2.1237307900041" id="1237809437184" nodeInfo="nn">
            <property name="flag" nameId="tpc2.1186414551515" value="true" />
          </node>
          <node role="styleItem" roleId="tpc2.1219418656006" type="tpc2.IndentLayoutNewLineStyleClassItem" typeId="tpc2.1237308012275" id="1237809437186" nodeInfo="nn">
            <property name="flag" nameId="tpc2.1186414551515" value="true" />
          </node>
        </node>
        <node role="childCellModel" roleId="tpc2.1073389446424" type="tpc2.CellModel_Constant" typeId="tpc2.1073389577006" id="1225194413956" nodeInfo="nn">
          <property name="text" nameId="tpc2.1073389577007" value="}" />
<<<<<<< HEAD
          <link role="parentStyleClass" roleId="tpc2.1186406756722" targetNodeId="tpen.1215091331565" resolveInfo="RightBrace" />
=======
          <link role="parentStyleClass" roleId="tpc2.1381004262292426837" targetNodeId="tpen.1215091331565" resolveInfo="RightBrace" />
>>>>>>> f41488bc
        </node>
        <node role="foldedCellModel" roleId="tpc2.7723470090030138869" type="tpc2.CellModel_Component" typeId="tpc2.1078939183254" id="916904233595886825" nodeInfo="ng">
          <link role="editorComponent" roleId="tpc2.1078939183255" targetNodeId="tpen.916904233595886821" resolveInfo="ConceptFunction_Folded_Component" />
        </node>
      </node>
      <node role="cellLayout" roleId="tpc2.1106270802874" type="tpc2.CellLayout_Indent" typeId="tpc2.1237303669825" id="1237809437226" nodeInfo="nn" />
    </node>
  </root>
  <root type="tpc2.ConceptEditorDeclaration" typeId="tpc2.1071666914219" id="1225194473508" nodeInfo="ng">
    <property name="virtualPackage" nameId="tpck.1193676396447" value="Behavior" />
    <link role="conceptDeclaration" roleId="tpc2.1166049300910" targetNodeId="1i04.1225194472830" resolveInfo="ConceptMethodDeclaration" />
    <node role="cellModel" roleId="tpc2.1080736633877" type="tpc2.CellModel_Collection" typeId="tpc2.1073389446423" id="1225194473509" nodeInfo="nn">
      <property name="vertical" nameId="tpc2.1073389446425" value="true" />
      <node role="childCellModel" roleId="tpc2.1073389446424" type="tpc2.CellModel_Component" typeId="tpc2.1078939183254" id="1233068386480" nodeInfo="ng">
        <link role="editorComponent" roleId="tpc2.1078939183255" targetNodeId="tpen.1223637210494" resolveInfo="_DeprecatedPart" />
      </node>
      <node role="childCellModel" roleId="tpc2.1073389446424" type="tpc2.CellModel_Component" typeId="tpc2.1078939183254" id="8856861289653390733" nodeInfo="ng">
        <link role="editorComponent" roleId="tpc2.1078939183255" targetNodeId="tpen.7113443356592971504" resolveInfo="HasAnnotation_AnnotationComponent" />
      </node>
      <node role="childCellModel" roleId="tpc2.1073389446424" type="tpc2.CellModel_Collection" typeId="tpc2.1073389446423" id="313898386613796518" nodeInfo="nn">
        <node role="childCellModel" roleId="tpc2.1073389446424" type="tpc2.CellModel_RefNode" typeId="tpc2.1073389882823" id="313898386614417789" nodeInfo="ng">
          <property name="noTargetText" nameId="tpc2.1139852716018" value="/*package*/" />
          <link role="relationDeclaration" roleId="tpc2.1140103550593" targetNodeId="tpee.1178549979242" />
        </node>
        <node role="childCellModel" roleId="tpc2.1073389446424" type="tpc2.CellModel_Constant" typeId="tpc2.1073389577006" id="4748945189161160045" nodeInfo="nn">
          <property name="text" nameId="tpc2.1073389577007" value="static" />
<<<<<<< HEAD
          <link role="parentStyleClass" roleId="tpc2.1186406756722" targetNodeId="tpen.1186415544875" resolveInfo="KeyWord" />
=======
          <link role="parentStyleClass" roleId="tpc2.1381004262292426837" targetNodeId="tpen.1186415544875" resolveInfo="KeyWord" />
>>>>>>> f41488bc
          <node role="renderingCondition" roleId="tpc2.1142887637401" type="tpc2.QueryFunction_NodeCondition" typeId="tpc2.1142886221719" id="4748945189161160046" nodeInfo="nn">
            <node role="body" roleId="tpee.1137022507850" type="tpee.StatementList" typeId="tpee.1068580123136" id="4748945189161160047" nodeInfo="sn">
              <node role="statement" roleId="tpee.1068581517665" type="tpee.ReturnStatement" typeId="tpee.1068581242878" id="4748945189161160048" nodeInfo="nn">
                <node role="expression" roleId="tpee.1068581517676" type="tpee.DotExpression" typeId="tpee.1197027756228" id="4748945189161160049" nodeInfo="nn">
                  <node role="operation" roleId="tpee.1197027833540" type="tp25.SPropertyAccess" typeId="tp25.1138056022639" id="4748945189161168065" nodeInfo="nn">
                    <link role="property" roleId="tp25.1138056395725" targetNodeId="1i04.5864038008284099149" resolveInfo="isStatic" />
                  </node>
                  <node role="operand" roleId="tpee.1197027771414" type="tpc2.ConceptFunctionParameter_node" typeId="tpc2.1142886811589" id="4748945189161160050" nodeInfo="nn" />
                </node>
              </node>
            </node>
          </node>
        </node>
        <node role="childCellModel" roleId="tpc2.1073389446424" type="tpc2.CellModel_Constant" typeId="tpc2.1073389577006" id="313898386614417790" nodeInfo="nn">
          <property name="text" nameId="tpc2.1073389577007" value="virtual" />
<<<<<<< HEAD
          <link role="parentStyleClass" roleId="tpc2.1186406756722" targetNodeId="tpen.1186415544875" resolveInfo="KeyWord" />
=======
          <link role="parentStyleClass" roleId="tpc2.1381004262292426837" targetNodeId="tpen.1186415544875" resolveInfo="KeyWord" />
>>>>>>> f41488bc
          <node role="renderingCondition" roleId="tpc2.1142887637401" type="tpc2.QueryFunction_NodeCondition" typeId="tpc2.1142886221719" id="313898386614417791" nodeInfo="nn">
            <node role="body" roleId="tpee.1137022507850" type="tpee.StatementList" typeId="tpee.1068580123136" id="313898386614417792" nodeInfo="sn">
              <node role="statement" roleId="tpee.1068581517665" type="tpee.ReturnStatement" typeId="tpee.1068581242878" id="313898386614417793" nodeInfo="nn">
                <node role="expression" roleId="tpee.1068581517676" type="tpee.DotExpression" typeId="tpee.1197027756228" id="313898386614417794" nodeInfo="nn">
                  <node role="operand" roleId="tpee.1197027771414" type="tpc2.ConceptFunctionParameter_node" typeId="tpc2.1142886811589" id="313898386614417795" nodeInfo="nn" />
                  <node role="operation" roleId="tpee.1197027833540" type="tp25.SPropertyAccess" typeId="tp25.1138056022639" id="313898386614417796" nodeInfo="nn">
                    <link role="property" roleId="tp25.1138056395725" targetNodeId="1i04.1225194472832" resolveInfo="isVirtual" />
                  </node>
                </node>
              </node>
            </node>
          </node>
        </node>
        <node role="childCellModel" roleId="tpc2.1073389446424" type="tpc2.CellModel_Constant" typeId="tpc2.1073389577006" id="313898386614417797" nodeInfo="nn">
          <property name="text" nameId="tpc2.1073389577007" value="abstract" />
<<<<<<< HEAD
          <link role="parentStyleClass" roleId="tpc2.1186406756722" targetNodeId="tpen.1186415544875" resolveInfo="KeyWord" />
=======
          <link role="parentStyleClass" roleId="tpc2.1381004262292426837" targetNodeId="tpen.1186415544875" resolveInfo="KeyWord" />
>>>>>>> f41488bc
          <node role="renderingCondition" roleId="tpc2.1142887637401" type="tpc2.QueryFunction_NodeCondition" typeId="tpc2.1142886221719" id="313898386614417798" nodeInfo="nn">
            <node role="body" roleId="tpee.1137022507850" type="tpee.StatementList" typeId="tpee.1068580123136" id="313898386614417799" nodeInfo="sn">
              <node role="statement" roleId="tpee.1068581517665" type="tpee.ReturnStatement" typeId="tpee.1068581242878" id="313898386614417800" nodeInfo="nn">
                <node role="expression" roleId="tpee.1068581517676" type="tpee.DotExpression" typeId="tpee.1197027756228" id="313898386614417801" nodeInfo="nn">
                  <node role="operand" roleId="tpee.1197027771414" type="tpc2.ConceptFunctionParameter_node" typeId="tpc2.1142886811589" id="313898386614417802" nodeInfo="nn" />
                  <node role="operation" roleId="tpee.1197027833540" type="tp25.SPropertyAccess" typeId="tp25.1138056022639" id="313898386614417803" nodeInfo="nn">
                    <link role="property" roleId="tp25.1138056395725" targetNodeId="1i04.1225194472834" resolveInfo="isAbstract" />
                  </node>
                </node>
              </node>
            </node>
          </node>
        </node>
        <node role="childCellModel" roleId="tpc2.1073389446424" type="tpc2.CellModel_RefNode" typeId="tpc2.1073389882823" id="313898386614417804" nodeInfo="ng">
          <link role="relationDeclaration" roleId="tpc2.1140103550593" targetNodeId="tpee.1068580123133" />
        </node>
        <node role="childCellModel" roleId="tpc2.1073389446424" type="tpc2.CellModel_Property" typeId="tpc2.1073389658414" id="313898386614417805" nodeInfo="ng">
<<<<<<< HEAD
          <link role="parentStyleClass" roleId="tpc2.1186406756722" targetNodeId="tpen.1215090647074" resolveInfo="MethodName" />
=======
          <link role="parentStyleClass" roleId="tpc2.1381004262292426837" targetNodeId="tpen.1215090647074" resolveInfo="MethodName" />
>>>>>>> f41488bc
          <link role="relationDeclaration" roleId="tpc2.1140103550593" targetNodeId="tpck.1169194664001" resolveInfo="name" />
          <node role="menuDescriptor" roleId="tpc2.1164826688380" type="tpc2.CellMenuDescriptor" typeId="tpc2.1164824717996" id="313898386614417806" nodeInfo="ng">
            <node role="cellMenuPart" roleId="tpc2.1164824815888" type="tpc2.CellMenuPart_CellMenuComponent" typeId="tpc2.1166059625718" id="313898386614417807" nodeInfo="ng">
              <link role="cellMenuComponent" roleId="tpc2.1166059677893" targetNodeId="1225202142298" resolveInfo="ConceptMethodDeclaration_Menu" />
            </node>
          </node>
        </node>
        <node role="childCellModel" roleId="tpc2.1073389446424" type="tpc2.CellModel_Constant" typeId="tpc2.1073389577006" id="313898386614417808" nodeInfo="nn">
          <property name="text" nameId="tpc2.1073389577007" value="(" />
<<<<<<< HEAD
          <link role="parentStyleClass" roleId="tpc2.1186406756722" targetNodeId="tpen.1234958090348" resolveInfo="LeftParenAfterName" />
=======
          <link role="parentStyleClass" roleId="tpc2.1381004262292426837" targetNodeId="tpen.1234958090348" resolveInfo="LeftParenAfterName" />
>>>>>>> f41488bc
        </node>
        <node role="childCellModel" roleId="tpc2.1073389446424" type="tpc2.CellModel_RefNodeList" typeId="tpc2.1073390211982" id="313898386614417809" nodeInfo="ng">
          <property name="vertical" nameId="tpc2.1140524450554" value="false" />
          <property name="separatorText" nameId="tpc2.1140524450557" value="," />
          <link role="relationDeclaration" roleId="tpc2.1140103550593" targetNodeId="tpee.1068580123134" />
          <node role="emptyCellModel" roleId="tpc2.1140524464359" type="tpc2.CellModel_Constant" typeId="tpc2.1073389577006" id="313898386614417810" nodeInfo="nn">
            <node role="styleItem" roleId="tpc2.1219418656006" type="tpc2.EditableStyleClassItem" typeId="tpc2.1186414860679" id="313898386614417811" nodeInfo="nn">
              <property name="flag" nameId="tpc2.1186414551515" value="true" />
            </node>
          </node>
          <node role="cellLayout" roleId="tpc2.1140524464360" type="tpc2.CellLayout_Indent" typeId="tpc2.1237303669825" id="313898386614417812" nodeInfo="nn" />
        </node>
        <node role="childCellModel" roleId="tpc2.1073389446424" type="tpc2.CellModel_Constant" typeId="tpc2.1073389577006" id="313898386614417813" nodeInfo="nn">
          <property name="text" nameId="tpc2.1073389577007" value=")" />
<<<<<<< HEAD
          <link role="parentStyleClass" roleId="tpc2.1186406756722" targetNodeId="tpen.1215088010675" resolveInfo="RightParen" />
=======
          <link role="parentStyleClass" roleId="tpc2.1381004262292426837" targetNodeId="tpen.1215088010675" resolveInfo="RightParen" />
>>>>>>> f41488bc
        </node>
        <node role="styleItem" roleId="tpc2.1219418656006" type="tpc2.SelectableStyleSheetItem" typeId="tpc2.1186414928363" id="313898386613796519" nodeInfo="nn">
          <property name="flag" nameId="tpc2.1186414551515" value="false" />
        </node>
        <node role="cellLayout" roleId="tpc2.1106270802874" type="tpc2.CellLayout_Indent" typeId="tpc2.1237303669825" id="313898386613796521" nodeInfo="nn" />
        <node role="childCellModel" roleId="tpc2.1073389446424" type="tpc2.CellModel_Collection" typeId="tpc2.1073389446423" id="313898386613796551" nodeInfo="nn">
          <property name="vertical" nameId="tpc2.1073389446425" value="false" />
          <node role="childCellModel" roleId="tpc2.1073389446424" type="tpc2.CellModel_Indent" typeId="tpc2.1198256887712" id="313898386613796552" nodeInfo="ng" />
          <node role="childCellModel" roleId="tpc2.1073389446424" type="tpc2.CellModel_Constant" typeId="tpc2.1073389577006" id="313898386613796553" nodeInfo="nn">
            <property name="text" nameId="tpc2.1073389577007" value="overrides" />
<<<<<<< HEAD
            <link role="parentStyleClass" roleId="tpc2.1186406756722" targetNodeId="tpen.1186415544875" resolveInfo="KeyWord" />
=======
            <link role="parentStyleClass" roleId="tpc2.1381004262292426837" targetNodeId="tpen.1186415544875" resolveInfo="KeyWord" />
>>>>>>> f41488bc
          </node>
          <node role="childCellModel" roleId="tpc2.1073389446424" type="tpc2.CellModel_ReadOnlyModelAccessor" typeId="tpc2.1225900081164" id="313898386613796554" nodeInfo="ng">
            <node role="modelAccessor" roleId="tpc2.1225900141900" type="tpc2.ReadOnlyModelAccessor" typeId="tpc2.1225898583838" id="313898386613796555" nodeInfo="ng">
              <node role="getter" roleId="tpc2.1225898971709" type="tpc2.QueryFunction_ModelAccess_Getter" typeId="tpc2.1176717841777" id="313898386613796556" nodeInfo="nn">
                <node role="body" roleId="tpee.1137022507850" type="tpee.StatementList" typeId="tpee.1068580123136" id="313898386613796557" nodeInfo="sn">
                  <node role="statement" roleId="tpee.1068581517665" type="tpee.ExpressionStatement" typeId="tpee.1068580123155" id="313898386613796558" nodeInfo="nn">
                    <node role="expression" roleId="tpee.1068580123156" type="tpee.DotExpression" typeId="tpee.1197027756228" id="313898386613796559" nodeInfo="nn">
                      <node role="operand" roleId="tpee.1197027771414" type="tpc2.ConceptFunctionParameter_node" typeId="tpc2.1142886811589" id="313898386613796560" nodeInfo="nn" />
                      <node role="operation" roleId="tpee.1197027833540" type="tp25.Node_ConceptMethodCall" typeId="tp25.1179409122411" id="313898386613796561" nodeInfo="nn">
                        <link role="baseMethodDeclaration" roleId="tpee.1068499141037" targetNodeId="csvn.1225196403980" resolveInfo="getOverridenMethodConceptName" />
                      </node>
                    </node>
                  </node>
                </node>
              </node>
            </node>
          </node>
          <node role="childCellModel" roleId="tpc2.1073389446424" type="tpc2.CellModel_Constant" typeId="tpc2.1073389577006" id="313898386613796569" nodeInfo="nn">
            <property name="text" nameId="tpc2.1073389577007" value="." />
<<<<<<< HEAD
            <link role="parentStyleClass" roleId="tpc2.1186406756722" targetNodeId="tpen.1215096040201" resolveInfo="Dot" />
=======
            <link role="parentStyleClass" roleId="tpc2.1381004262292426837" targetNodeId="tpen.1215096040201" resolveInfo="Dot" />
>>>>>>> f41488bc
          </node>
          <node role="childCellModel" roleId="tpc2.1073389446424" type="tpc2.CellModel_RefCell" typeId="tpc2.1088013125922" id="313898386613796570" nodeInfo="ng">
            <link role="relationDeclaration" roleId="tpc2.1140103550593" targetNodeId="1i04.1225194472831" />
            <node role="editorComponent" roleId="tpc2.1088186146602" type="tpc2.InlineEditorComponent" typeId="tpc2.1088185857835" id="313898386613796571" nodeInfo="ng">
              <node role="cellModel" roleId="tpc2.1080736633877" type="tpc2.CellModel_Property" typeId="tpc2.1073389658414" id="313898386613796572" nodeInfo="ng">
                <property name="readOnly" nameId="tpc2.1140017977771" value="true" />
                <link role="relationDeclaration" roleId="tpc2.1140103550593" targetNodeId="tpck.1169194664001" resolveInfo="name" />
              </node>
            </node>
          </node>
          <node role="renderingCondition" roleId="tpc2.1142887637401" type="tpc2.QueryFunction_NodeCondition" typeId="tpc2.1142886221719" id="313898386613796573" nodeInfo="nn">
            <node role="body" roleId="tpee.1137022507850" type="tpee.StatementList" typeId="tpee.1068580123136" id="313898386613796574" nodeInfo="sn">
              <node role="statement" roleId="tpee.1068581517665" type="tpee.ReturnStatement" typeId="tpee.1068581242878" id="313898386613796575" nodeInfo="nn">
                <node role="expression" roleId="tpee.1068581517676" type="tpee.NotEqualsExpression" typeId="tpee.1073239437375" id="313898386613796576" nodeInfo="nn">
                  <node role="rightExpression" roleId="tpee.1081773367579" type="tpee.NullLiteral" typeId="tpee.1070534058343" id="313898386613796577" nodeInfo="nn" />
                  <node role="leftExpression" roleId="tpee.1081773367580" type="tpee.DotExpression" typeId="tpee.1197027756228" id="313898386613796578" nodeInfo="nn">
                    <node role="operand" roleId="tpee.1197027771414" type="tpc2.ConceptFunctionParameter_node" typeId="tpc2.1142886811589" id="313898386613796579" nodeInfo="nn" />
                    <node role="operation" roleId="tpee.1197027833540" type="tp25.SLinkAccess" typeId="tp25.1138056143562" id="313898386613796580" nodeInfo="nn">
                      <link role="link" roleId="tp25.1138056516764" targetNodeId="1i04.1225194472831" />
                    </node>
                  </node>
                </node>
              </node>
            </node>
          </node>
          <node role="styleItem" roleId="tpc2.1219418656006" type="tpc2.SelectableStyleSheetItem" typeId="tpc2.1186414928363" id="313898386613796581" nodeInfo="nn">
            <property name="flag" nameId="tpc2.1186414551515" value="false" />
          </node>
          <node role="styleItem" roleId="tpc2.1219418656006" type="tpc2.IndentLayoutOnNewLineStyleClassItem" typeId="tpc2.1237385578942" id="313898386613796923" nodeInfo="nn">
            <property name="flag" nameId="tpc2.1186414551515" value="true" />
          </node>
          <node role="cellLayout" roleId="tpc2.1106270802874" type="tpc2.CellLayout_Indent" typeId="tpc2.1237303669825" id="313898386613796582" nodeInfo="nn" />
        </node>
        <node role="childCellModel" roleId="tpc2.1073389446424" type="tpc2.CellModel_Alternation" typeId="tpc2.1088612959204" id="3059910031789039763" nodeInfo="ng">
          <property name="vertical" nameId="tpc2.1088613081987" value="true" />
          <node role="alternationCondition" roleId="tpc2.1145918517974" type="tpc2.QueryFunction_NodeCondition" typeId="tpc2.1142886221719" id="3059910031789039765" nodeInfo="nn">
            <node role="body" roleId="tpee.1137022507850" type="tpee.StatementList" typeId="tpee.1068580123136" id="3059910031789039766" nodeInfo="sn">
              <node role="statement" roleId="tpee.1068581517665" type="tpee.ExpressionStatement" typeId="tpee.1068580123155" id="3059910031789039768" nodeInfo="nn">
                <node role="expression" roleId="tpee.1068580123156" type="tpee.DotExpression" typeId="tpee.1197027756228" id="3059910031789039770" nodeInfo="nn">
                  <node role="operand" roleId="tpee.1197027771414" type="tpc2.ConceptFunctionParameter_node" typeId="tpc2.1142886811589" id="3059910031789039769" nodeInfo="nn" />
                  <node role="operation" roleId="tpee.1197027833540" type="tp25.SPropertyAccess" typeId="tp25.1138056022639" id="3059910031789039774" nodeInfo="nn">
                    <link role="property" roleId="tp25.1138056395725" targetNodeId="1i04.1225194472834" resolveInfo="isAbstract" />
                  </node>
                </node>
              </node>
            </node>
          </node>
          <node role="ifFalseCellModel" roleId="tpc2.1088612973955" type="tpc2.CellModel_Component" typeId="tpc2.1078939183254" id="3059910031789039782" nodeInfo="ng">
            <link role="editorComponent" roleId="tpc2.1078939183255" targetNodeId="tpen.6827006320070687174" resolveInfo="BaseMethodDeclaration_BodyComponent" />
          </node>
          <node role="ifTrueCellModel" roleId="tpc2.1088612958265" type="tpc2.CellModel_Constant" typeId="tpc2.1073389577006" id="3059910031789039775" nodeInfo="nn">
            <property name="text" nameId="tpc2.1073389577007" value=";" />
<<<<<<< HEAD
            <link role="parentStyleClass" roleId="tpc2.1186406756722" targetNodeId="tpen.1215094139260" resolveInfo="Semicolon" />
=======
            <link role="parentStyleClass" roleId="tpc2.1381004262292426837" targetNodeId="tpen.1215094139260" resolveInfo="Semicolon" />
>>>>>>> f41488bc
          </node>
        </node>
      </node>
      <node role="childCellModel" roleId="tpc2.1073389446424" type="tpc2.CellModel_Constant" typeId="tpc2.1073389577006" id="1225194473612" nodeInfo="nn">
        <node role="styleItem" roleId="tpc2.1219418656006" type="tpc2.SelectableStyleSheetItem" typeId="tpc2.1186414928363" id="1225194473613" nodeInfo="nn">
          <property name="flag" nameId="tpc2.1186414551515" value="false" />
        </node>
      </node>
      <node role="cellLayout" roleId="tpc2.1106270802874" type="tpc2.CellLayout_Vertical" typeId="tpc2.1106270571710" id="1239880264592" nodeInfo="nn" />
    </node>
    <node role="inspectedCellModel" roleId="tpc2.1078153129734" type="tpc2.CellModel_Collection" typeId="tpc2.1073389446423" id="1225194473614" nodeInfo="nn">
      <property name="vertical" nameId="tpc2.1073389446425" value="true" />
      <property name="gridLayout" nameId="tpc2.1073389446426" value="true" />
      <node role="childCellModel" roleId="tpc2.1073389446424" type="tpc2.CellModel_Collection" typeId="tpc2.1073389446423" id="5864038008284430649" nodeInfo="nn">
        <property name="vertical" nameId="tpc2.1073389446425" value="false" />
        <node role="styleItem" roleId="tpc2.1219418656006" type="tpc2.SelectableStyleSheetItem" typeId="tpc2.1186414928363" id="5864038008284430668" nodeInfo="nn">
          <property name="flag" nameId="tpc2.1186414551515" value="false" />
        </node>
        <node role="childCellModel" roleId="tpc2.1073389446424" type="tpc2.CellModel_Constant" typeId="tpc2.1073389577006" id="5864038008284430669" nodeInfo="nn">
          <property name="text" nameId="tpc2.1073389577007" value="static" />
        </node>
        <node role="childCellModel" roleId="tpc2.1073389446424" type="tpc2.CellModel_Property" typeId="tpc2.1073389658414" id="5864038008284430670" nodeInfo="ng">
          <link role="relationDeclaration" roleId="tpc2.1140103550593" targetNodeId="1i04.5864038008284099149" resolveInfo="isStatic" />
        </node>
        <node role="cellLayout" roleId="tpc2.1106270802874" type="tpc2.CellLayout_Indent" typeId="tpc2.1237303669825" id="5864038008284430671" nodeInfo="nn" />
        <node role="styleItem" roleId="tpc2.1219418656006" type="tpc2.IndentLayoutNewLineStyleClassItem" typeId="tpc2.1237308012275" id="5864038008284430672" nodeInfo="nn">
          <property name="flag" nameId="tpc2.1186414551515" value="true" />
        </node>
      </node>
      <node role="childCellModel" roleId="tpc2.1073389446424" type="tpc2.CellModel_Collection" typeId="tpc2.1073389446423" id="1225194473615" nodeInfo="nn">
        <property name="vertical" nameId="tpc2.1073389446425" value="false" />
        <node role="renderingCondition" roleId="tpc2.1142887637401" type="tpc2.QueryFunction_NodeCondition" typeId="tpc2.1142886221719" id="1225194473618" nodeInfo="nn">
          <node role="body" roleId="tpee.1137022507850" type="tpee.StatementList" typeId="tpee.1068580123136" id="1225194473619" nodeInfo="sn">
            <node role="statement" roleId="tpee.1068581517665" type="tpee.ReturnStatement" typeId="tpee.1068581242878" id="1225194473620" nodeInfo="nn">
              <node role="expression" roleId="tpee.1068581517676" type="tpee.AndExpression" typeId="tpee.1080120340718" id="3566429363058886431" nodeInfo="nn">
                <node role="rightExpression" roleId="tpee.1081773367579" type="tpee.NotExpression" typeId="tpee.1081516740877" id="3566429363058886434" nodeInfo="nn">
                  <node role="expression" roleId="tpee.1081516765348" type="tpee.DotExpression" typeId="tpee.1197027756228" id="3566429363058886437" nodeInfo="nn">
                    <node role="operand" roleId="tpee.1197027771414" type="tpc2.ConceptFunctionParameter_node" typeId="tpc2.1142886811589" id="3566429363058886436" nodeInfo="nn" />
                    <node role="operation" roleId="tpee.1197027833540" type="tp25.SPropertyAccess" typeId="tp25.1138056022639" id="3566429363058886441" nodeInfo="nn">
                      <link role="property" roleId="tp25.1138056395725" targetNodeId="1i04.1225194472834" resolveInfo="isAbstract" />
                    </node>
                  </node>
                </node>
                <node role="leftExpression" roleId="tpee.1081773367580" type="tpee.AndExpression" typeId="tpee.1080120340718" id="1225194473621" nodeInfo="nn">
                  <node role="leftExpression" roleId="tpee.1081773367580" type="tpee.NotExpression" typeId="tpee.1081516740877" id="1225194473627" nodeInfo="nn">
                    <node role="expression" roleId="tpee.1081516765348" type="tpee.DotExpression" typeId="tpee.1197027756228" id="1225194473628" nodeInfo="nn">
                      <node role="operand" roleId="tpee.1197027771414" type="tpc2.ConceptFunctionParameter_node" typeId="tpc2.1142886811589" id="1225194473629" nodeInfo="nn" />
                      <node role="operation" roleId="tpee.1197027833540" type="tp25.SPropertyAccess" typeId="tp25.1138056022639" id="1225194473630" nodeInfo="nn">
                        <link role="property" roleId="tp25.1138056395725" targetNodeId="1i04.1225194472833" resolveInfo="isPrivate" />
                      </node>
                    </node>
                  </node>
                  <node role="rightExpression" roleId="tpee.1081773367579" type="tpee.EqualsExpression" typeId="tpee.1068580123152" id="1225194473622" nodeInfo="nn">
                    <node role="leftExpression" roleId="tpee.1081773367580" type="tpee.DotExpression" typeId="tpee.1197027756228" id="1225194473624" nodeInfo="nn">
                      <node role="operand" roleId="tpee.1197027771414" type="tpc2.ConceptFunctionParameter_node" typeId="tpc2.1142886811589" id="1225194473625" nodeInfo="nn" />
                      <node role="operation" roleId="tpee.1197027833540" type="tp25.SLinkAccess" typeId="tp25.1138056143562" id="1225194473626" nodeInfo="nn">
                        <link role="link" roleId="tp25.1138056516764" targetNodeId="1i04.1225194472831" />
                      </node>
                    </node>
                    <node role="rightExpression" roleId="tpee.1081773367579" type="tpee.NullLiteral" typeId="tpee.1070534058343" id="1225194473623" nodeInfo="nn" />
                  </node>
                </node>
              </node>
            </node>
          </node>
        </node>
        <node role="styleItem" roleId="tpc2.1219418656006" type="tpc2.SelectableStyleSheetItem" typeId="tpc2.1186414928363" id="1225194473631" nodeInfo="nn">
          <property name="flag" nameId="tpc2.1186414551515" value="false" />
        </node>
        <node role="childCellModel" roleId="tpc2.1073389446424" type="tpc2.CellModel_Constant" typeId="tpc2.1073389577006" id="1225194473616" nodeInfo="nn">
          <property name="text" nameId="tpc2.1073389577007" value="virtual" />
        </node>
        <node role="childCellModel" roleId="tpc2.1073389446424" type="tpc2.CellModel_Property" typeId="tpc2.1073389658414" id="1225194473617" nodeInfo="ng">
          <link role="relationDeclaration" roleId="tpc2.1140103550593" targetNodeId="1i04.1225194472832" resolveInfo="isVirtual" />
        </node>
        <node role="cellLayout" roleId="tpc2.1106270802874" type="tpc2.CellLayout_Indent" typeId="tpc2.1237303669825" id="1237809501502" nodeInfo="nn" />
        <node role="styleItem" roleId="tpc2.1219418656006" type="tpc2.IndentLayoutNewLineStyleClassItem" typeId="tpc2.1237308012275" id="1237809501503" nodeInfo="nn">
          <property name="flag" nameId="tpc2.1186414551515" value="true" />
        </node>
      </node>
      <node role="childCellModel" roleId="tpc2.1073389446424" type="tpc2.CellModel_Collection" typeId="tpc2.1073389446423" id="1225194473632" nodeInfo="nn">
        <property name="vertical" nameId="tpc2.1073389446425" value="false" />
        <node role="renderingCondition" roleId="tpc2.1142887637401" type="tpc2.QueryFunction_NodeCondition" typeId="tpc2.1142886221719" id="1225194473635" nodeInfo="nn">
          <node role="body" roleId="tpee.1137022507850" type="tpee.StatementList" typeId="tpee.1068580123136" id="1225194473636" nodeInfo="sn">
            <node role="statement" roleId="tpee.1068581517665" type="tpee.ReturnStatement" typeId="tpee.1068581242878" id="1225194473637" nodeInfo="nn">
              <node role="expression" roleId="tpee.1068581517676" type="tpee.AndExpression" typeId="tpee.1080120340718" id="1225194473638" nodeInfo="nn">
                <node role="rightExpression" roleId="tpee.1081773367579" type="tpee.ParenthesizedExpression" typeId="tpee.1079359253375" id="1225194473639" nodeInfo="nn">
                  <node role="expression" roleId="tpee.1079359253376" type="tpee.EqualsExpression" typeId="tpee.1068580123152" id="1225194473640" nodeInfo="nn">
                    <node role="leftExpression" roleId="tpee.1081773367580" type="tpee.DotExpression" typeId="tpee.1197027756228" id="1225194473641" nodeInfo="nn">
                      <node role="operand" roleId="tpee.1197027771414" type="tpc2.ConceptFunctionParameter_node" typeId="tpc2.1142886811589" id="1225194473642" nodeInfo="nn" />
                      <node role="operation" roleId="tpee.1197027833540" type="tp25.SLinkAccess" typeId="tp25.1138056143562" id="1225194473643" nodeInfo="nn">
                        <link role="link" roleId="tp25.1138056516764" targetNodeId="1i04.1225194472831" />
                      </node>
                    </node>
                    <node role="rightExpression" roleId="tpee.1081773367579" type="tpee.NullLiteral" typeId="tpee.1070534058343" id="1225194473644" nodeInfo="nn" />
                  </node>
                </node>
                <node role="leftExpression" roleId="tpee.1081773367580" type="tpee.NotExpression" typeId="tpee.1081516740877" id="1225194473645" nodeInfo="nn">
                  <node role="expression" roleId="tpee.1081516765348" type="tpee.DotExpression" typeId="tpee.1197027756228" id="1225194473646" nodeInfo="nn">
                    <node role="operand" roleId="tpee.1197027771414" type="tpc2.ConceptFunctionParameter_node" typeId="tpc2.1142886811589" id="1225194473647" nodeInfo="nn" />
                    <node role="operation" roleId="tpee.1197027833540" type="tp25.SPropertyAccess" typeId="tp25.1138056022639" id="1225194473648" nodeInfo="nn">
                      <link role="property" roleId="tp25.1138056395725" targetNodeId="1i04.1225194472832" resolveInfo="isVirtual" />
                    </node>
                  </node>
                </node>
              </node>
            </node>
          </node>
        </node>
        <node role="styleItem" roleId="tpc2.1219418656006" type="tpc2.SelectableStyleSheetItem" typeId="tpc2.1186414928363" id="1225194473649" nodeInfo="nn">
          <property name="flag" nameId="tpc2.1186414551515" value="false" />
        </node>
        <node role="childCellModel" roleId="tpc2.1073389446424" type="tpc2.CellModel_Constant" typeId="tpc2.1073389577006" id="1225194473633" nodeInfo="nn">
          <property name="text" nameId="tpc2.1073389577007" value="private" />
        </node>
        <node role="childCellModel" roleId="tpc2.1073389446424" type="tpc2.CellModel_Property" typeId="tpc2.1073389658414" id="1225194473634" nodeInfo="ng">
          <link role="relationDeclaration" roleId="tpc2.1140103550593" targetNodeId="1i04.1225194472833" resolveInfo="isPrivate" />
        </node>
        <node role="cellLayout" roleId="tpc2.1106270802874" type="tpc2.CellLayout_Indent" typeId="tpc2.1237303669825" id="1237809501504" nodeInfo="nn" />
        <node role="styleItem" roleId="tpc2.1219418656006" type="tpc2.IndentLayoutNewLineStyleClassItem" typeId="tpc2.1237308012275" id="1237809501506" nodeInfo="nn">
          <property name="flag" nameId="tpc2.1186414551515" value="true" />
        </node>
      </node>
      <node role="childCellModel" roleId="tpc2.1073389446424" type="tpc2.CellModel_Collection" typeId="tpc2.1073389446423" id="1225194473650" nodeInfo="nn">
        <property name="vertical" nameId="tpc2.1073389446425" value="false" />
        <node role="renderingCondition" roleId="tpc2.1142887637401" type="tpc2.QueryFunction_NodeCondition" typeId="tpc2.1142886221719" id="1225194473653" nodeInfo="nn">
          <node role="body" roleId="tpee.1137022507850" type="tpee.StatementList" typeId="tpee.1068580123136" id="1225194473654" nodeInfo="sn">
            <node role="statement" roleId="tpee.1068581517665" type="tpee.ReturnStatement" typeId="tpee.1068581242878" id="1225194473655" nodeInfo="nn">
              <node role="expression" roleId="tpee.1068581517676" type="tpee.DotExpression" typeId="tpee.1197027756228" id="1225194473656" nodeInfo="nn">
                <node role="operand" roleId="tpee.1197027771414" type="tpc2.ConceptFunctionParameter_node" typeId="tpc2.1142886811589" id="1225194473657" nodeInfo="nn" />
                <node role="operation" roleId="tpee.1197027833540" type="tp25.SPropertyAccess" typeId="tp25.1138056022639" id="1225194473658" nodeInfo="nn">
                  <link role="property" roleId="tp25.1138056395725" targetNodeId="1i04.1225194472832" resolveInfo="isVirtual" />
                </node>
              </node>
            </node>
          </node>
        </node>
        <node role="styleItem" roleId="tpc2.1219418656006" type="tpc2.SelectableStyleSheetItem" typeId="tpc2.1186414928363" id="1225194473659" nodeInfo="nn">
          <property name="flag" nameId="tpc2.1186414551515" value="false" />
        </node>
        <node role="childCellModel" roleId="tpc2.1073389446424" type="tpc2.CellModel_Constant" typeId="tpc2.1073389577006" id="1225194473651" nodeInfo="nn">
          <property name="text" nameId="tpc2.1073389577007" value="abstract" />
        </node>
        <node role="childCellModel" roleId="tpc2.1073389446424" type="tpc2.CellModel_Property" typeId="tpc2.1073389658414" id="1225194473652" nodeInfo="ng">
          <link role="relationDeclaration" roleId="tpc2.1140103550593" targetNodeId="1i04.1225194472834" resolveInfo="isAbstract" />
        </node>
        <node role="cellLayout" roleId="tpc2.1106270802874" type="tpc2.CellLayout_Indent" typeId="tpc2.1237303669825" id="1237809501507" nodeInfo="nn" />
        <node role="styleItem" roleId="tpc2.1219418656006" type="tpc2.IndentLayoutNewLineStyleClassItem" typeId="tpc2.1237308012275" id="1237809501508" nodeInfo="nn">
          <property name="flag" nameId="tpc2.1186414551515" value="true" />
        </node>
      </node>
      <node role="childCellModel" roleId="tpc2.1073389446424" type="tpc2.CellModel_Collection" typeId="tpc2.1073389446423" id="1225194473660" nodeInfo="nn">
        <property name="vertical" nameId="tpc2.1073389446425" value="false" />
        <node role="renderingCondition" roleId="tpc2.1142887637401" type="tpc2.QueryFunction_NodeCondition" typeId="tpc2.1142886221719" id="1225194473665" nodeInfo="nn">
          <node role="body" roleId="tpee.1137022507850" type="tpee.StatementList" typeId="tpee.1068580123136" id="1225194473666" nodeInfo="sn">
            <node role="statement" roleId="tpee.1068581517665" type="tpee.ReturnStatement" typeId="tpee.1068581242878" id="1225194473667" nodeInfo="nn">
              <node role="expression" roleId="tpee.1068581517676" type="tpee.AndExpression" typeId="tpee.1080120340718" id="1225194473668" nodeInfo="nn">
                <node role="rightExpression" roleId="tpee.1081773367579" type="tpee.NotExpression" typeId="tpee.1081516740877" id="1225194473669" nodeInfo="nn">
                  <node role="expression" roleId="tpee.1081516765348" type="tpee.DotExpression" typeId="tpee.1197027756228" id="1225194473670" nodeInfo="nn">
                    <node role="operand" roleId="tpee.1197027771414" type="tpc2.ConceptFunctionParameter_node" typeId="tpc2.1142886811589" id="1225194473671" nodeInfo="nn" />
                    <node role="operation" roleId="tpee.1197027833540" type="tp25.SPropertyAccess" typeId="tp25.1138056022639" id="1225194473672" nodeInfo="nn">
                      <link role="property" roleId="tp25.1138056395725" targetNodeId="1i04.1225194472833" resolveInfo="isPrivate" />
                    </node>
                  </node>
                </node>
                <node role="leftExpression" roleId="tpee.1081773367580" type="tpee.NotExpression" typeId="tpee.1081516740877" id="1225194473673" nodeInfo="nn">
                  <node role="expression" roleId="tpee.1081516765348" type="tpee.DotExpression" typeId="tpee.1197027756228" id="1225194473674" nodeInfo="nn">
                    <node role="operand" roleId="tpee.1197027771414" type="tpc2.ConceptFunctionParameter_node" typeId="tpc2.1142886811589" id="1225194473675" nodeInfo="nn" />
                    <node role="operation" roleId="tpee.1197027833540" type="tp25.SPropertyAccess" typeId="tp25.1138056022639" id="1225194473676" nodeInfo="nn">
                      <link role="property" roleId="tp25.1138056395725" targetNodeId="1i04.1225194472832" resolveInfo="isVirtual" />
                    </node>
                  </node>
                </node>
              </node>
            </node>
          </node>
        </node>
        <node role="styleItem" roleId="tpc2.1219418656006" type="tpc2.SelectableStyleSheetItem" typeId="tpc2.1186414928363" id="1225194473677" nodeInfo="nn">
          <property name="flag" nameId="tpc2.1186414551515" value="false" />
        </node>
        <node role="childCellModel" roleId="tpc2.1073389446424" type="tpc2.CellModel_Constant" typeId="tpc2.1073389577006" id="1225194473661" nodeInfo="nn">
          <property name="text" nameId="tpc2.1073389577007" value="overrides" />
        </node>
        <node role="childCellModel" roleId="tpc2.1073389446424" type="tpc2.CellModel_RefCell" typeId="tpc2.1088013125922" id="1225194473662" nodeInfo="ng">
          <property name="noTargetText" nameId="tpc2.1139852716018" value="&lt;no overriden method&gt;" />
          <link role="relationDeclaration" roleId="tpc2.1140103550593" targetNodeId="1i04.1225194472831" />
          <node role="editorComponent" roleId="tpc2.1088186146602" type="tpc2.InlineEditorComponent" typeId="tpc2.1088185857835" id="1225194473663" nodeInfo="ng">
            <node role="cellModel" roleId="tpc2.1080736633877" type="tpc2.CellModel_Property" typeId="tpc2.1073389658414" id="1225194473664" nodeInfo="ng">
              <property name="readOnly" nameId="tpc2.1140017977771" value="true" />
              <link role="relationDeclaration" roleId="tpc2.1140103550593" targetNodeId="tpck.1169194664001" resolveInfo="name" />
            </node>
          </node>
        </node>
        <node role="cellLayout" roleId="tpc2.1106270802874" type="tpc2.CellLayout_Indent" typeId="tpc2.1237303669825" id="1237809501510" nodeInfo="nn" />
        <node role="styleItem" roleId="tpc2.1219418656006" type="tpc2.IndentLayoutNewLineStyleClassItem" typeId="tpc2.1237308012275" id="1237809501511" nodeInfo="nn">
          <property name="flag" nameId="tpc2.1186414551515" value="true" />
        </node>
      </node>
      <node role="childCellModel" roleId="tpc2.1073389446424" type="tpc2.CellModel_Constant" typeId="tpc2.1073389577006" id="1233077388226" nodeInfo="nn">
        <property name="text" nameId="tpc2.1073389577007" value="annotations:" />
        <node role="styleItem" roleId="tpc2.1219418656006" type="tpc2.IndentLayoutNewLineStyleClassItem" typeId="tpc2.1237308012275" id="1237809501512" nodeInfo="nn">
          <property name="flag" nameId="tpc2.1186414551515" value="true" />
        </node>
      </node>
      <node role="childCellModel" roleId="tpc2.1073389446424" type="tpc2.CellModel_RefNodeList" typeId="tpc2.1073390211982" id="1233077388228" nodeInfo="ng">
        <property name="vertical" nameId="tpc2.1140524450554" value="false" />
        <link role="relationDeclaration" roleId="tpc2.1140103550593" targetNodeId="tpee.1188208488637" />
        <node role="styleItem" roleId="tpc2.1219418656006" type="tpc2.IndentLayoutNewLineStyleClassItem" typeId="tpc2.1237308012275" id="1237809501513" nodeInfo="nn">
          <property name="flag" nameId="tpc2.1186414551515" value="true" />
        </node>
        <node role="cellLayout" roleId="tpc2.1140524464360" type="tpc2.CellLayout_Indent" typeId="tpc2.1237303669825" id="1238690626668" nodeInfo="nn" />
        <node role="styleItem" roleId="tpc2.1219418656006" type="tpc2.IndentLayoutNewLineChildrenStyleClassItem" typeId="tpc2.1237375020029" id="1238690626669" nodeInfo="nn">
          <property name="flag" nameId="tpc2.1186414551515" value="true" />
        </node>
      </node>
      <node role="cellLayout" roleId="tpc2.1106270802874" type="tpc2.CellLayout_Indent" typeId="tpc2.1237303669825" id="1237809501516" nodeInfo="nn" />
    </node>
  </root>
  <root type="tpc2.ConceptEditorDeclaration" typeId="tpc2.1071666914219" id="1225194588660" nodeInfo="ng">
    <property name="virtualPackage" nameId="tpck.1193676396447" value="Behavior" />
    <link role="conceptDeclaration" roleId="tpc2.1166049300910" targetNodeId="1i04.1225194588610" resolveInfo="StaticConceptMethodDeclaration" />
    <node role="cellModel" roleId="tpc2.1080736633877" type="tpc2.CellModel_Collection" typeId="tpc2.1073389446423" id="1225194588661" nodeInfo="nn">
      <property name="vertical" nameId="tpc2.1073389446425" value="true" />
      <node role="childCellModel" roleId="tpc2.1073389446424" type="tpc2.CellModel_Component" typeId="tpc2.1078939183254" id="1233068446707" nodeInfo="ng">
        <link role="editorComponent" roleId="tpc2.1078939183255" targetNodeId="tpen.1223637210494" resolveInfo="_DeprecatedPart" />
      </node>
      <node role="childCellModel" roleId="tpc2.1073389446424" type="tpc2.CellModel_Component" typeId="tpc2.1078939183254" id="8856861289653810230" nodeInfo="ng">
        <link role="editorComponent" roleId="tpc2.1078939183255" targetNodeId="tpen.7113443356592971504" resolveInfo="HasAnnotation_AnnotationComponent" />
      </node>
      <node role="childCellModel" roleId="tpc2.1073389446424" type="tpc2.CellModel_Collection" typeId="tpc2.1073389446423" id="1225194588662" nodeInfo="nn">
        <property name="vertical" nameId="tpc2.1073389446425" value="false" />
        <node role="childCellModel" roleId="tpc2.1073389446424" type="tpc2.CellModel_RefNode" typeId="tpc2.1073389882823" id="1225194588663" nodeInfo="ng">
          <property name="noTargetText" nameId="tpc2.1139852716018" value="/*package*/" />
          <link role="relationDeclaration" roleId="tpc2.1140103550593" targetNodeId="tpee.1178549979242" />
        </node>
        <node role="childCellModel" roleId="tpc2.1073389446424" type="tpc2.CellModel_Constant" typeId="tpc2.1073389577006" id="1225194588664" nodeInfo="nn">
          <property name="text" nameId="tpc2.1073389577007" value="static" />
<<<<<<< HEAD
          <link role="parentStyleClass" roleId="tpc2.1186406756722" targetNodeId="tpen.1186415544875" resolveInfo="KeyWord" />
=======
          <link role="parentStyleClass" roleId="tpc2.1381004262292426837" targetNodeId="tpen.1186415544875" resolveInfo="KeyWord" />
>>>>>>> f41488bc
        </node>
        <node role="childCellModel" roleId="tpc2.1073389446424" type="tpc2.CellModel_RefNode" typeId="tpc2.1073389882823" id="1225194588665" nodeInfo="ng">
          <link role="relationDeclaration" roleId="tpc2.1140103550593" targetNodeId="tpee.1068580123133" />
        </node>
        <node role="childCellModel" roleId="tpc2.1073389446424" type="tpc2.CellModel_Property" typeId="tpc2.1073389658414" id="1225194588666" nodeInfo="ng">
          <link role="relationDeclaration" roleId="tpc2.1140103550593" targetNodeId="tpck.1169194664001" resolveInfo="name" />
          <node role="menuDescriptor" roleId="tpc2.1164826688380" type="tpc2.CellMenuDescriptor" typeId="tpc2.1164824717996" id="1225194588667" nodeInfo="ng">
            <node role="cellMenuPart" roleId="tpc2.1164824815888" type="tpc2.CellMenuPart_CellMenuComponent" typeId="tpc2.1166059625718" id="1225194588668" nodeInfo="ng">
              <link role="cellMenuComponent" roleId="tpc2.1166059677893" targetNodeId="1225202142298" resolveInfo="ConceptMethodDeclaration_Menu" />
            </node>
          </node>
        </node>
        <node role="childCellModel" roleId="tpc2.1073389446424" type="tpc2.CellModel_Constant" typeId="tpc2.1073389577006" id="1225194588671" nodeInfo="nn">
          <property name="text" nameId="tpc2.1073389577007" value="(" />
<<<<<<< HEAD
          <link role="parentStyleClass" roleId="tpc2.1186406756722" targetNodeId="tpen.1234958090348" resolveInfo="LeftParenAfterName" />
=======
          <link role="parentStyleClass" roleId="tpc2.1381004262292426837" targetNodeId="tpen.1234958090348" resolveInfo="LeftParenAfterName" />
>>>>>>> f41488bc
        </node>
        <node role="childCellModel" roleId="tpc2.1073389446424" type="tpc2.CellModel_RefNodeList" typeId="tpc2.1073390211982" id="1225194588673" nodeInfo="ng">
          <property name="vertical" nameId="tpc2.1140524450554" value="false" />
          <property name="attractsFocus" nameId="tpc2.1130859485024" value="2" />
          <property name="separatorText" nameId="tpc2.1140524450557" value="," />
          <link role="relationDeclaration" roleId="tpc2.1140103550593" targetNodeId="tpee.1068580123134" />
          <node role="emptyCellModel" roleId="tpc2.1140524464359" type="tpc2.CellModel_Constant" typeId="tpc2.1073389577006" id="1225194588674" nodeInfo="nn" />
          <node role="focusPolicyApplicable" roleId="tpc2.1198512004906" type="tpc2.QueryFunction_NodeCondition" typeId="tpc2.1142886221719" id="1225528252817" nodeInfo="nn">
            <node role="body" roleId="tpee.1137022507850" type="tpee.StatementList" typeId="tpee.1068580123136" id="1225528252818" nodeInfo="sn">
              <node role="statement" roleId="tpee.1068581517665" type="tpee.ExpressionStatement" typeId="tpee.1068580123155" id="1225528259194" nodeInfo="nn">
                <node role="expression" roleId="tpee.1068580123156" type="tpee.DotExpression" typeId="tpee.1197027756228" id="1225528357227" nodeInfo="nn">
                  <node role="operand" roleId="tpee.1197027771414" type="tpee.DotExpression" typeId="tpee.1197027756228" id="1225528259368" nodeInfo="nn">
                    <node role="operand" roleId="tpee.1197027771414" type="tpc2.ConceptFunctionParameter_node" typeId="tpc2.1142886811589" id="1225528259195" nodeInfo="nn" />
                    <node role="operation" roleId="tpee.1197027833540" type="tp25.SLinkListAccess" typeId="tp25.1138056282393" id="1225528354291" nodeInfo="nn">
                      <link role="link" roleId="tp25.1138056546658" targetNodeId="tpee.1068580123134" />
                    </node>
                  </node>
                  <node role="operation" roleId="tpee.1197027833540" type="tp2q.IsNotEmptyOperation" typeId="tp2q.1176501494711" id="1225528363803" nodeInfo="nn" />
                </node>
              </node>
            </node>
          </node>
          <node role="cellLayout" roleId="tpc2.1140524464360" type="tpc2.CellLayout_Indent" typeId="tpc2.1237303669825" id="1238690626665" nodeInfo="nn" />
        </node>
        <node role="childCellModel" roleId="tpc2.1073389446424" type="tpc2.CellModel_Constant" typeId="tpc2.1073389577006" id="1225194588675" nodeInfo="nn">
          <property name="text" nameId="tpc2.1073389577007" value=")" />
          <property name="attractsFocus" nameId="tpc2.1130859485024" value="1" />
<<<<<<< HEAD
          <link role="parentStyleClass" roleId="tpc2.1186406756722" targetNodeId="tpen.1215088010675" resolveInfo="RightParen" />
=======
          <link role="parentStyleClass" roleId="tpc2.1381004262292426837" targetNodeId="tpen.1215088010675" resolveInfo="RightParen" />
>>>>>>> f41488bc
          <node role="focusPolicyApplicable" roleId="tpc2.1198512004906" type="tpc2.QueryFunction_NodeCondition" typeId="tpc2.1142886221719" id="1225528229059" nodeInfo="nn">
            <node role="body" roleId="tpee.1137022507850" type="tpee.StatementList" typeId="tpee.1068580123136" id="1225528229060" nodeInfo="sn">
              <node role="statement" roleId="tpee.1068581517665" type="tpee.ExpressionStatement" typeId="tpee.1068580123155" id="1225528231889" nodeInfo="nn">
                <node role="expression" roleId="tpee.1068580123156" type="tpee.DotExpression" typeId="tpee.1197027756228" id="1225528239469" nodeInfo="nn">
                  <node role="operand" roleId="tpee.1197027771414" type="tpee.DotExpression" typeId="tpee.1197027756228" id="1225528232110" nodeInfo="nn">
                    <node role="operand" roleId="tpee.1197027771414" type="tpc2.ConceptFunctionParameter_node" typeId="tpc2.1142886811589" id="1225528231890" nodeInfo="nn" />
                    <node role="operation" roleId="tpee.1197027833540" type="tp25.SLinkListAccess" typeId="tp25.1138056282393" id="1225528235280" nodeInfo="nn">
                      <link role="link" roleId="tp25.1138056546658" targetNodeId="tpee.1068580123134" />
                    </node>
                  </node>
                  <node role="operation" roleId="tpee.1197027833540" type="tp2q.IsEmptyOperation" typeId="tp2q.1165530316231" id="1225528241737" nodeInfo="nn" />
                </node>
              </node>
            </node>
          </node>
        </node>
        <node role="childCellModel" roleId="tpc2.1073389446424" type="tpc2.CellModel_Component" typeId="tpc2.1078939183254" id="4139785272311661204" nodeInfo="ng">
          <link role="editorComponent" roleId="tpc2.1078939183255" targetNodeId="tpen.6827006320070687174" resolveInfo="BaseMethodDeclaration_BodyComponent" />
        </node>
        <node role="styleItem" roleId="tpc2.1219418656006" type="tpc2.SelectableStyleSheetItem" typeId="tpc2.1186414928363" id="1225194588677" nodeInfo="nn">
          <property name="flag" nameId="tpc2.1186414551515" value="false" />
        </node>
        <node role="cellLayout" roleId="tpc2.1106270802874" type="tpc2.CellLayout_Indent" typeId="tpc2.1237303669825" id="4139785272311656800" nodeInfo="nn" />
      </node>
      <node role="childCellModel" roleId="tpc2.1073389446424" type="tpc2.CellModel_Constant" typeId="tpc2.1073389577006" id="1225194588683" nodeInfo="nn">
        <node role="styleItem" roleId="tpc2.1219418656006" type="tpc2.SelectableStyleSheetItem" typeId="tpc2.1186414928363" id="1225194588684" nodeInfo="nn" />
      </node>
      <node role="cellLayout" roleId="tpc2.1106270802874" type="tpc2.CellLayout_Vertical" typeId="tpc2.1106270571710" id="1239880264576" nodeInfo="nn" />
    </node>
    <node role="inspectedCellModel" roleId="tpc2.1078153129734" type="tpc2.CellModel_Collection" typeId="tpc2.1073389446423" id="1225194588685" nodeInfo="nn">
      <property name="vertical" nameId="tpc2.1073389446425" value="true" />
      <node role="childCellModel" roleId="tpc2.1073389446424" type="tpc2.CellModel_Constant" typeId="tpc2.1073389577006" id="1225194588687" nodeInfo="nn">
        <property name="text" nameId="tpc2.1073389577007" value="private" />
      </node>
      <node role="childCellModel" roleId="tpc2.1073389446424" type="tpc2.CellModel_Property" typeId="tpc2.1073389658414" id="1225194588688" nodeInfo="ng">
        <link role="relationDeclaration" roleId="tpc2.1140103550593" targetNodeId="1i04.1225194588611" resolveInfo="isPrivate" />
        <node role="styleItem" roleId="tpc2.1219418656006" type="tpc2.IndentLayoutNewLineStyleClassItem" typeId="tpc2.1237308012275" id="1237809532012" nodeInfo="nn">
          <property name="flag" nameId="tpc2.1186414551515" value="true" />
        </node>
      </node>
      <node role="childCellModel" roleId="tpc2.1073389446424" type="tpc2.CellModel_Constant" typeId="tpc2.1073389577006" id="1233076624740" nodeInfo="nn">
        <property name="text" nameId="tpc2.1073389577007" value="annotations:" />
        <node role="styleItem" roleId="tpc2.1219418656006" type="tpc2.IndentLayoutNewLineStyleClassItem" typeId="tpc2.1237308012275" id="1237809532013" nodeInfo="nn">
          <property name="flag" nameId="tpc2.1186414551515" value="true" />
        </node>
      </node>
      <node role="childCellModel" roleId="tpc2.1073389446424" type="tpc2.CellModel_RefNodeList" typeId="tpc2.1073390211982" id="1233076624742" nodeInfo="ng">
        <property name="vertical" nameId="tpc2.1140524450554" value="false" />
        <link role="relationDeclaration" roleId="tpc2.1140103550593" targetNodeId="tpee.1188208488637" />
        <node role="styleItem" roleId="tpc2.1219418656006" type="tpc2.IndentLayoutNewLineStyleClassItem" typeId="tpc2.1237308012275" id="1237809532014" nodeInfo="nn">
          <property name="flag" nameId="tpc2.1186414551515" value="true" />
        </node>
        <node role="cellLayout" roleId="tpc2.1140524464360" type="tpc2.CellLayout_Indent" typeId="tpc2.1237303669825" id="1238690626600" nodeInfo="nn" />
        <node role="styleItem" roleId="tpc2.1219418656006" type="tpc2.IndentLayoutNewLineChildrenStyleClassItem" typeId="tpc2.1237375020029" id="1238690626660" nodeInfo="nn">
          <property name="flag" nameId="tpc2.1186414551515" value="true" />
        </node>
      </node>
      <node role="cellLayout" roleId="tpc2.1106270802874" type="tpc2.CellLayout_Indent" typeId="tpc2.1237303669825" id="1237809532016" nodeInfo="nn" />
    </node>
  </root>
  <root type="tpc2.ConceptEditorDeclaration" typeId="tpc2.1071666914219" id="1225194628491" nodeInfo="ng">
    <property name="virtualPackage" nameId="tpck.1193676396447" value="Behavior" />
    <link role="conceptDeclaration" roleId="tpc2.1166049300910" targetNodeId="1i04.1225194628440" resolveInfo="SuperNodeExpression" />
    <node role="cellModel" roleId="tpc2.1080736633877" type="tpc2.CellModel_Collection" typeId="tpc2.1073389446423" id="1225194628492" nodeInfo="nn">
      <property name="vertical" nameId="tpc2.1073389446425" value="false" />
      <node role="childCellModel" roleId="tpc2.1073389446424" type="tpc2.CellModel_Constant" typeId="tpc2.1073389577006" id="1225194628493" nodeInfo="nn">
        <property name="text" nameId="tpc2.1073389577007" value="super" />
        <node role="styleItem" roleId="tpc2.1219418656006" type="tpc2.ForegroundColorStyleClassItem" typeId="tpc2.1186404549998" id="1225194628494" nodeInfo="nn">
          <property name="color" nameId="tpc2.1186403713874" value="DARK_BLUE" />
        </node>
        <node role="styleItem" roleId="tpc2.1219418656006" type="tpc2.PaddingRightStyleClassItem" typeId="tpc2.1215007897487" id="1225194628495" nodeInfo="nn">
          <property name="value" nameId="tpc2.1215007802031" value="0.0" />
        </node>
      </node>
      <node role="childCellModel" roleId="tpc2.1073389446424" type="tpc2.CellModel_Collection" typeId="tpc2.1073389446423" id="5299096511375900585" nodeInfo="nn">
        <node role="childCellModel" roleId="tpc2.1073389446424" type="tpc2.CellModel_Constant" typeId="tpc2.1073389577006" id="5299096511375900592" nodeInfo="nn">
          <property name="text" nameId="tpc2.1073389577007" value="&lt;" />
<<<<<<< HEAD
          <link role="parentStyleClass" roleId="tpc2.1186406756722" targetNodeId="tpen.1234958090348" resolveInfo="LeftParenAfterName" />
=======
          <link role="parentStyleClass" roleId="tpc2.1381004262292426837" targetNodeId="tpen.1234958090348" resolveInfo="LeftParenAfterName" />
>>>>>>> f41488bc
        </node>
        <node role="childCellModel" roleId="tpc2.1073389446424" type="tpc2.CellModel_RefCell" typeId="tpc2.1088013125922" id="5299096511375900594" nodeInfo="ng">
          <link role="relationDeclaration" roleId="tpc2.1140103550593" targetNodeId="1i04.5299096511375896640" />
          <node role="editorComponent" roleId="tpc2.1088186146602" type="tpc2.InlineEditorComponent" typeId="tpc2.1088185857835" id="5299096511375900595" nodeInfo="ng">
            <node role="cellModel" roleId="tpc2.1080736633877" type="tpc2.CellModel_Property" typeId="tpc2.1073389658414" id="5299096511375900597" nodeInfo="ng">
              <property name="readOnly" nameId="tpc2.1140017977771" value="true" />
              <link role="relationDeclaration" roleId="tpc2.1140103550593" targetNodeId="tpck.1169194664001" resolveInfo="name" />
            </node>
          </node>
        </node>
        <node role="childCellModel" roleId="tpc2.1073389446424" type="tpc2.CellModel_Constant" typeId="tpc2.1073389577006" id="5299096511375900600" nodeInfo="nn">
          <property name="text" nameId="tpc2.1073389577007" value="&gt;" />
<<<<<<< HEAD
          <link role="parentStyleClass" roleId="tpc2.1186406756722" targetNodeId="tpen.1215088010675" resolveInfo="RightParen" />
=======
          <link role="parentStyleClass" roleId="tpc2.1381004262292426837" targetNodeId="tpen.1215088010675" resolveInfo="RightParen" />
>>>>>>> f41488bc
        </node>
        <node role="styleItem" roleId="tpc2.1219418656006" type="tpc2.SelectableStyleSheetItem" typeId="tpc2.1186414928363" id="5299096511375900586" nodeInfo="nn">
          <property name="flag" nameId="tpc2.1186414551515" value="false" />
        </node>
        <node role="cellLayout" roleId="tpc2.1106270802874" type="tpc2.CellLayout_Indent" typeId="tpc2.1237303669825" id="5299096511375900588" nodeInfo="nn" />
        <node role="renderingCondition" roleId="tpc2.1142887637401" type="tpc2.QueryFunction_NodeCondition" typeId="tpc2.1142886221719" id="5299096511375900601" nodeInfo="nn">
          <node role="body" roleId="tpee.1137022507850" type="tpee.StatementList" typeId="tpee.1068580123136" id="5299096511375900602" nodeInfo="sn">
            <node role="statement" roleId="tpee.1068581517665" type="tpee.ExpressionStatement" typeId="tpee.1068580123155" id="5299096511375909171" nodeInfo="nn">
              <node role="expression" roleId="tpee.1068580123156" type="tpee.DotExpression" typeId="tpee.1197027756228" id="5299096511375909178" nodeInfo="nn">
                <node role="operand" roleId="tpee.1197027771414" type="tpee.DotExpression" typeId="tpee.1197027756228" id="5299096511375909173" nodeInfo="nn">
                  <node role="operand" roleId="tpee.1197027771414" type="tpc2.ConceptFunctionParameter_node" typeId="tpc2.1142886811589" id="5299096511375909172" nodeInfo="nn" />
                  <node role="operation" roleId="tpee.1197027833540" type="tp25.SLinkAccess" typeId="tp25.1138056143562" id="5299096511375909177" nodeInfo="nn">
                    <link role="link" roleId="tp25.1138056516764" targetNodeId="1i04.5299096511375896640" />
                  </node>
                </node>
                <node role="operation" roleId="tpee.1197027833540" type="tp25.Node_IsNotNullOperation" typeId="tp25.1172008320231" id="5299096511375909182" nodeInfo="nn" />
              </node>
            </node>
          </node>
        </node>
      </node>
      <node role="cellLayout" roleId="tpc2.1106270802874" type="tpc2.CellLayout_Indent" typeId="tpc2.1237303669825" id="1237809542896" nodeInfo="nn" />
    </node>
    <node role="inspectedCellModel" roleId="tpc2.1078153129734" type="tpc2.CellModel_Collection" typeId="tpc2.1073389446423" id="5299096511375909184" nodeInfo="nn">
      <node role="childCellModel" roleId="tpc2.1073389446424" type="tpc2.CellModel_Constant" typeId="tpc2.1073389577006" id="5299096511375909187" nodeInfo="nn">
        <property name="text" nameId="tpc2.1073389577007" value="super concept:" />
      </node>
      <node role="childCellModel" roleId="tpc2.1073389446424" type="tpc2.CellModel_RefCell" typeId="tpc2.1088013125922" id="5299096511375909189" nodeInfo="ng">
        <link role="relationDeclaration" roleId="tpc2.1140103550593" targetNodeId="1i04.5299096511375896640" />
        <node role="editorComponent" roleId="tpc2.1088186146602" type="tpc2.InlineEditorComponent" typeId="tpc2.1088185857835" id="5299096511375909190" nodeInfo="ng">
          <node role="cellModel" roleId="tpc2.1080736633877" type="tpc2.CellModel_Property" typeId="tpc2.1073389658414" id="5299096511375909192" nodeInfo="ng">
            <property name="readOnly" nameId="tpc2.1140017977771" value="true" />
            <link role="relationDeclaration" roleId="tpc2.1140103550593" targetNodeId="tpck.1169194664001" resolveInfo="name" />
          </node>
        </node>
      </node>
      <node role="cellLayout" roleId="tpc2.1106270802874" type="tpc2.CellLayout_Indent" typeId="tpc2.1237303669825" id="5299096511375909186" nodeInfo="nn" />
    </node>
  </root>
  <root type="tpc2.ConceptEditorDeclaration" typeId="tpc2.1071666914219" id="1225194692027" nodeInfo="ng">
    <property name="virtualPackage" nameId="tpck.1193676396447" value="Behavior" />
    <link role="conceptDeclaration" roleId="tpc2.1166049300910" targetNodeId="1i04.1225194691553" resolveInfo="ThisNodeExpression" />
    <node role="cellModel" roleId="tpc2.1080736633877" type="tpc2.CellModel_Collection" typeId="tpc2.1073389446423" id="1225194692028" nodeInfo="nn">
      <property name="vertical" nameId="tpc2.1073389446425" value="false" />
      <node role="childCellModel" roleId="tpc2.1073389446424" type="tpc2.CellModel_Constant" typeId="tpc2.1073389577006" id="1225194692029" nodeInfo="nn">
        <property name="text" nameId="tpc2.1073389577007" value="this" />
<<<<<<< HEAD
        <link role="parentStyleClass" roleId="tpc2.1186406756722" targetNodeId="tpen.1186415544875" resolveInfo="KeyWord" />
=======
        <link role="parentStyleClass" roleId="tpc2.1381004262292426837" targetNodeId="tpen.1186415544875" resolveInfo="KeyWord" />
>>>>>>> f41488bc
        <node role="styleItem" roleId="tpc2.1219418656006" type="tpc2.EditableStyleClassItem" typeId="tpc2.1186414860679" id="1228124144580" nodeInfo="nn">
          <property name="flag" nameId="tpc2.1186414551515" value="true" />
        </node>
      </node>
      <node role="cellLayout" roleId="tpc2.1106270802874" type="tpc2.CellLayout_Indent" typeId="tpc2.1237303669825" id="1237809547401" nodeInfo="nn" />
    </node>
  </root>
  <root type="tpc2.CellMenuComponent" typeId="tpc2.1166040637528" id="1225202142298" nodeInfo="ng">
    <property name="name" nameId="tpck.1169194664001" value="ConceptMethodDeclaration_Menu" />
    <property name="virtualPackage" nameId="tpck.1193676396447" value="Behavior" />
    <link role="conceptDeclaration" roleId="tpc2.1166049300910" targetNodeId="1i04.1225194472830" resolveInfo="ConceptMethodDeclaration" />
    <node role="menuDescriptor" roleId="tpc2.1166041505377" type="tpc2.CellMenuDescriptor" typeId="tpc2.1164824717996" id="1225202142299" nodeInfo="ng">
      <node role="cellMenuPart" roleId="tpc2.1164824815888" type="tpc2.CellMenuPart_Generic_Group" typeId="tpc2.1165420413719" id="1225202142300" nodeInfo="ng">
        <node role="parametersFunction" roleId="tpc2.1165420413720" type="tpc2.CellMenuPart_AbstractGroup_Query" typeId="tpc2.1163613035599" id="1225202142301" nodeInfo="nn">
          <node role="body" roleId="tpee.1137022507850" type="tpee.StatementList" typeId="tpee.1068580123136" id="1225202142302" nodeInfo="sn">
            <node role="statement" roleId="tpee.1068581517665" type="tpee.ExpressionStatement" typeId="tpee.1068580123155" id="1225202142303" nodeInfo="nn">
              <node role="expression" roleId="tpee.1068580123156" type="tpee.DotExpression" typeId="tpee.1197027756228" id="1225202142304" nodeInfo="nn">
                <node role="operand" roleId="tpee.1197027771414" type="tpee.DotExpression" typeId="tpee.1197027756228" id="1225202142305" nodeInfo="nn">
                  <node role="operand" roleId="tpee.1197027771414" type="tpee.DotExpression" typeId="tpee.1197027756228" id="1225202142306" nodeInfo="nn">
                    <node role="operand" roleId="tpee.1197027771414" type="tpc2.CellMenuPart_Abstract_editedNode" typeId="tpc2.1163613822479" id="1225202142307" nodeInfo="nn" />
                    <node role="operation" roleId="tpee.1197027833540" type="tp25.Node_GetAncestorOperation" typeId="tp25.1171407110247" id="1225202142308" nodeInfo="nn">
                      <node role="parameter" roleId="tp25.1144104376918" type="tp25.OperationParm_Concept" typeId="tp25.1144101972840" id="1225202142309" nodeInfo="ng">
                        <node role="conceptArgument" roleId="tp25.1207343664468" type="tp25.RefConcept_Reference" typeId="tp25.1177026924588" id="1225202142310" nodeInfo="nn">
                          <link role="conceptDeclaration" roleId="tp25.1177026940964" targetNodeId="1i04.1225194240794" resolveInfo="ConceptBehavior" />
                        </node>
                      </node>
                    </node>
                  </node>
                  <node role="operation" roleId="tpee.1197027833540" type="tp25.SLinkAccess" typeId="tp25.1138056143562" id="1225202142311" nodeInfo="nn">
                    <link role="link" roleId="tp25.1138056516764" targetNodeId="1i04.1225194240799" />
                  </node>
                </node>
                <node role="operation" roleId="tpee.1197027833540" type="tp25.Node_ConceptMethodCall" typeId="tp25.1179409122411" id="1225202142312" nodeInfo="nn">
                  <link role="baseMethodDeclaration" roleId="tpee.1068499141037" targetNodeId="tpcn.1213877394290" resolveInfo="getVirtualConceptMethods" />
                </node>
              </node>
            </node>
          </node>
        </node>
        <node role="handlerFunction" roleId="tpc2.1165420413721" type="tpc2.CellMenuPart_Generic_Group_Handler" typeId="tpc2.1165420626554" id="1225202142314" nodeInfo="nn">
          <node role="body" roleId="tpee.1137022507850" type="tpee.StatementList" typeId="tpee.1068580123136" id="1225202142315" nodeInfo="sn">
            <node role="statement" roleId="tpee.1068581517665" type="tpee.ExpressionStatement" typeId="tpee.1068580123155" id="1225202142316" nodeInfo="nn">
              <node role="expression" roleId="tpee.1068580123156" type="tpee.DotExpression" typeId="tpee.1197027756228" id="1225202142317" nodeInfo="nn">
                <node role="operand" roleId="tpee.1197027771414" type="tpee.DotExpression" typeId="tpee.1197027756228" id="1225202142318" nodeInfo="nn">
                  <node role="operand" roleId="tpee.1197027771414" type="tpc2.CellMenuPart_Abstract_editedNode" typeId="tpc2.1163613822479" id="1225202142319" nodeInfo="nn" />
                  <node role="operation" roleId="tpee.1197027833540" type="tp25.SLinkAccess" typeId="tp25.1138056143562" id="1225202142320" nodeInfo="nn">
                    <link role="link" roleId="tp25.1138056516764" targetNodeId="1i04.1225194472831" />
                  </node>
                </node>
                <node role="operation" roleId="tpee.1197027833540" type="tp25.Link_SetTargetOperation" typeId="tp25.1140725362528" id="1225202142321" nodeInfo="nn">
                  <node role="linkTarget" roleId="tp25.1140725362529" type="tpc2.CellMenuPart_AbstractGroup_parameterObject" typeId="tpc2.1163613549566" id="1225202142322" nodeInfo="nn" />
                </node>
              </node>
            </node>
            <node role="statement" roleId="tpee.1068581517665" type="tpee.ExpressionStatement" typeId="tpee.1068580123155" id="1225202142323" nodeInfo="nn">
              <node role="expression" roleId="tpee.1068580123156" type="tpee.DotExpression" typeId="tpee.1197027756228" id="1225202142324" nodeInfo="nn">
                <node role="operand" roleId="tpee.1197027771414" type="tpee.DotExpression" typeId="tpee.1197027756228" id="1225202142325" nodeInfo="nn">
                  <node role="operand" roleId="tpee.1197027771414" type="tpc2.CellMenuPart_Abstract_editedNode" typeId="tpc2.1163613822479" id="1225202142326" nodeInfo="nn" />
                  <node role="operation" roleId="tpee.1197027833540" type="tp25.SLinkAccess" typeId="tp25.1138056143562" id="1225202142327" nodeInfo="nn">
                    <link role="link" roleId="tp25.1138056516764" targetNodeId="tpee.1178549979242" />
                  </node>
                </node>
                <node role="operation" roleId="tpee.1197027833540" type="tp25.Link_SetTargetOperation" typeId="tp25.1140725362528" id="1225202142328" nodeInfo="nn">
                  <node role="linkTarget" roleId="tp25.1140725362529" type="tpee.DotExpression" typeId="tpee.1197027756228" id="1225202142329" nodeInfo="nn">
                    <node role="operand" roleId="tpee.1197027771414" type="tpee.DotExpression" typeId="tpee.1197027756228" id="1225202142330" nodeInfo="nn">
                      <node role="operand" roleId="tpee.1197027771414" type="tpc2.CellMenuPart_AbstractGroup_parameterObject" typeId="tpc2.1163613549566" id="1225202142331" nodeInfo="nn" />
                      <node role="operation" roleId="tpee.1197027833540" type="tp25.SLinkAccess" typeId="tp25.1138056143562" id="1225202142332" nodeInfo="nn">
                        <link role="link" roleId="tp25.1138056516764" targetNodeId="tpee.1178549979242" />
                      </node>
                    </node>
                    <node role="operation" roleId="tpee.1197027833540" type="tp25.Node_CopyOperation" typeId="tp25.1144146199828" id="1225202142333" nodeInfo="nn" />
                  </node>
                </node>
              </node>
            </node>
          </node>
        </node>
        <node role="parameterObjectType" roleId="tpc2.1165253890469" type="tp25.SNodeType" typeId="tp25.1138055754698" id="1225202142334" nodeInfo="in">
          <link role="concept" roleId="tp25.1138405853777" targetNodeId="1i04.1225194472830" resolveInfo="ConceptMethodDeclaration" />
        </node>
      </node>
    </node>
  </root>
  <root type="tpc2.CellMenuComponent" typeId="tpc2.1166040637528" id="1225202142335" nodeInfo="ng">
    <property name="name" nameId="tpck.1169194664001" value="ConceptMethodDeclaration_Visibility" />
    <property name="virtualPackage" nameId="tpck.1193676396447" value="Behavior" />
    <link role="conceptDeclaration" roleId="tpc2.1166049300910" targetNodeId="1i04.1225194472830" resolveInfo="ConceptMethodDeclaration" />
    <node role="menuDescriptor" roleId="tpc2.1166041505377" type="tpc2.CellMenuDescriptor" typeId="tpc2.1164824717996" id="1225202142336" nodeInfo="ng">
      <node role="cellMenuPart" roleId="tpc2.1164824815888" type="tpc2.CellMenuPart_Generic_Item" typeId="tpc2.1165424453110" id="1225202142337" nodeInfo="ng">
        <property name="matchingText" nameId="tpc2.1165424453111" value="private" />
        <node role="handlerFunction" roleId="tpc2.1165424453112" type="tpc2.CellMenuPart_Generic_Item_Handler" typeId="tpc2.1165424657443" id="1225202142338" nodeInfo="nn">
          <node role="body" roleId="tpee.1137022507850" type="tpee.StatementList" typeId="tpee.1068580123136" id="1225202142339" nodeInfo="sn">
            <node role="statement" roleId="tpee.1068581517665" type="tpee.ExpressionStatement" typeId="tpee.1068580123155" id="1225202142340" nodeInfo="nn">
              <node role="expression" roleId="tpee.1068580123156" type="tpee.DotExpression" typeId="tpee.1197027756228" id="1225202142341" nodeInfo="nn">
                <node role="operand" roleId="tpee.1197027771414" type="tpee.DotExpression" typeId="tpee.1197027756228" id="1225202142342" nodeInfo="nn">
                  <node role="operand" roleId="tpee.1197027771414" type="tpc2.CellMenuPart_Abstract_editedNode" typeId="tpc2.1163613822479" id="1225202142343" nodeInfo="nn" />
                  <node role="operation" roleId="tpee.1197027833540" type="tp25.SPropertyAccess" typeId="tp25.1138056022639" id="1225202142344" nodeInfo="nn">
                    <link role="property" roleId="tp25.1138056395725" targetNodeId="1i04.1225194472833" resolveInfo="isPrivate" />
                  </node>
                </node>
                <node role="operation" roleId="tpee.1197027833540" type="tp25.Property_SetOperation" typeId="tp25.1138661924179" id="1225202142345" nodeInfo="nn">
                  <node role="value" roleId="tp25.1138662048170" type="tpee.BooleanConstant" typeId="tpee.1068580123137" id="1225202142346" nodeInfo="nn">
                    <property name="value" nameId="tpee.1068580123138" value="true" />
                  </node>
                </node>
              </node>
            </node>
          </node>
        </node>
      </node>
      <node role="cellMenuPart" roleId="tpc2.1164824815888" type="tpc2.CellMenuPart_Generic_Item" typeId="tpc2.1165424453110" id="1225202142347" nodeInfo="ng">
        <property name="matchingText" nameId="tpc2.1165424453111" value="public" />
        <node role="handlerFunction" roleId="tpc2.1165424453112" type="tpc2.CellMenuPart_Generic_Item_Handler" typeId="tpc2.1165424657443" id="1225202142348" nodeInfo="nn">
          <node role="body" roleId="tpee.1137022507850" type="tpee.StatementList" typeId="tpee.1068580123136" id="1225202142349" nodeInfo="sn">
            <node role="statement" roleId="tpee.1068581517665" type="tpee.ExpressionStatement" typeId="tpee.1068580123155" id="1225202142350" nodeInfo="nn">
              <node role="expression" roleId="tpee.1068580123156" type="tpee.DotExpression" typeId="tpee.1197027756228" id="1225202142351" nodeInfo="nn">
                <node role="operand" roleId="tpee.1197027771414" type="tpee.DotExpression" typeId="tpee.1197027756228" id="1225202142352" nodeInfo="nn">
                  <node role="operand" roleId="tpee.1197027771414" type="tpc2.CellMenuPart_Abstract_editedNode" typeId="tpc2.1163613822479" id="1225202142353" nodeInfo="nn" />
                  <node role="operation" roleId="tpee.1197027833540" type="tp25.SPropertyAccess" typeId="tp25.1138056022639" id="1225202142354" nodeInfo="nn">
                    <link role="property" roleId="tp25.1138056395725" targetNodeId="1i04.1225194472833" resolveInfo="isPrivate" />
                  </node>
                </node>
                <node role="operation" roleId="tpee.1197027833540" type="tp25.Property_SetOperation" typeId="tp25.1138661924179" id="1225202142355" nodeInfo="nn">
                  <node role="value" roleId="tp25.1138662048170" type="tpee.BooleanConstant" typeId="tpee.1068580123137" id="1225202142356" nodeInfo="nn">
                    <property name="value" nameId="tpee.1068580123138" value="false" />
                  </node>
                </node>
              </node>
            </node>
          </node>
        </node>
      </node>
    </node>
  </root>
  <root type="tpc2.ConceptEditorDeclaration" typeId="tpc2.1071666914219" id="6496299201655529024" nodeInfo="ng">
    <property name="virtualPackage" nameId="tpck.1193676396447" value="Behavior" />
    <link role="conceptDeclaration" roleId="tpc2.1166049300910" targetNodeId="1i04.6496299201655527393" resolveInfo="LocalBehaviorMethodCall" />
    <node role="cellModel" roleId="tpc2.1080736633877" type="tpc2.CellModel_Collection" typeId="tpc2.1073389446423" id="6496299201655529026" nodeInfo="nn">
      <property name="vertical" nameId="tpc2.1073389446425" value="false" />
      <node role="childCellModel" roleId="tpc2.1073389446424" type="tpc2.CellModel_RefCell" typeId="tpc2.1088013125922" id="6496299201655529027" nodeInfo="ng">
        <link role="relationDeclaration" roleId="tpc2.1140103550593" targetNodeId="1i04.6496299201655527394" />
        <node role="editorComponent" roleId="tpc2.1088186146602" type="tpc2.InlineEditorComponent" typeId="tpc2.1088185857835" id="6496299201655529028" nodeInfo="ng">
          <node role="cellModel" roleId="tpc2.1080736633877" type="tpc2.CellModel_Property" typeId="tpc2.1073389658414" id="6496299201655529029" nodeInfo="ng">
            <property name="readOnly" nameId="tpc2.1140017977771" value="true" />
            <link role="relationDeclaration" roleId="tpc2.1140103550593" targetNodeId="tpck.1169194664001" resolveInfo="name" />
<<<<<<< HEAD
            <link role="parentStyleClass" roleId="tpc2.1186406756722" targetNodeId="tpen.7730231143345707542" resolveInfo="MPSMethodCall" />
=======
            <link role="parentStyleClass" roleId="tpc2.1381004262292426837" targetNodeId="tpen.7730231143345707542" resolveInfo="MPSMethodCall" />
>>>>>>> f41488bc
            <node role="styleItem" roleId="tpc2.1219418656006" type="tpc2.PaddingRightStyleClassItem" typeId="tpc2.1215007897487" id="6496299201655529030" nodeInfo="nn">
              <property name="value" nameId="tpc2.1215007802031" value="0.0" />
            </node>
          </node>
        </node>
      </node>
      <node role="childCellModel" roleId="tpc2.1073389446424" type="tpc2.CellModel_Component" typeId="tpc2.1078939183254" id="6496299201655529031" nodeInfo="ng">
        <link role="editorComponent" roleId="tpc2.1078939183255" targetNodeId="tpen.1173990860683" resolveInfo="IMethodCall_actualArguments" />
        <node role="styleItem" roleId="tpc2.1219418656006" type="tpc2.PunctuationLeftStyleClassItem" typeId="tpc2.1233758997495" id="6496299201655529032" nodeInfo="nn">
          <property name="flag" nameId="tpc2.1186414551515" value="true" />
        </node>
      </node>
      <node role="cellLayout" roleId="tpc2.1106270802874" type="tpc2.CellLayout_Indent" typeId="tpc2.1237303669825" id="6496299201655529033" nodeInfo="nn" />
      <node role="styleItem" roleId="tpc2.1219418656006" type="tpc2.ParametersInformationStyleClassItem" typeId="tpc2.7667276221847570194" id="6496299201655529034" nodeInfo="nn">
        <link role="parametersInformation" roleId="tpc2.8863456892852949148" targetNodeId="tpen.4755152624708725521" resolveInfo="BaseMethodParameterInformationQuery" />
      </node>
    </node>
  </root>
  <root type="tpc2.ConceptEditorDeclaration" typeId="tpc2.1071666914219" id="646895014681118237" nodeInfo="ng">
    <link role="conceptDeclaration" roleId="tpc2.1166049300910" targetNodeId="1i04.646895014681116171" resolveInfo="InternalConceptDeclarationsHolder" />
    <node role="cellModel" roleId="tpc2.1080736633877" type="tpc2.CellModel_Collection" typeId="tpc2.1073389446423" id="646895014681131521" nodeInfo="nn">
      <node role="childCellModel" roleId="tpc2.1073389446424" type="tpc2.CellModel_Collection" typeId="tpc2.1073389446423" id="646895014681131525" nodeInfo="nn">
        <node role="styleItem" roleId="tpc2.1219418656006" type="tpc2.SelectableStyleSheetItem" typeId="tpc2.1186414928363" id="646895014681131526" nodeInfo="nn">
          <property name="flag" nameId="tpc2.1186414551515" value="false" />
        </node>
        <node role="childCellModel" roleId="tpc2.1073389446424" type="tpc2.CellModel_Constant" typeId="tpc2.1073389577006" id="646895014681131530" nodeInfo="nn">
          <property name="text" nameId="tpc2.1073389577007" value="name" />
        </node>
        <node role="childCellModel" roleId="tpc2.1073389446424" type="tpc2.CellModel_Property" typeId="tpc2.1073389658414" id="646895014681131531" nodeInfo="ng">
          <link role="relationDeclaration" roleId="tpc2.1140103550593" targetNodeId="tpck.1169194664001" resolveInfo="name" />
        </node>
        <node role="cellLayout" roleId="tpc2.1106270802874" type="tpc2.CellLayout_Horizontal" typeId="tpc2.1106270549637" id="646895014681131528" nodeInfo="nn" />
      </node>
      <node role="childCellModel" roleId="tpc2.1073389446424" type="tpc2.CellModel_RefNodeList" typeId="tpc2.1073390211982" id="646895014681131533" nodeInfo="ng">
        <link role="relationDeclaration" roleId="tpc2.1140103550593" targetNodeId="1i04.646895014681116172" />
        <node role="cellLayout" roleId="tpc2.1140524464360" type="tpc2.CellLayout_Vertical" typeId="tpc2.1106270571710" id="646895014681131534" nodeInfo="nn" />
        <node role="styleItem" roleId="tpc2.1219418656006" type="tpc2.SelectableStyleSheetItem" typeId="tpc2.1186414928363" id="646895014681131535" nodeInfo="nn">
          <property name="flag" nameId="tpc2.1186414551515" value="false" />
        </node>
      </node>
      <node role="cellLayout" roleId="tpc2.1106270802874" type="tpc2.CellLayout_Vertical" typeId="tpc2.1106270571710" id="646895014681131522" nodeInfo="nn" />
    </node>
  </root>
  <root type="tpc2.ConceptEditorDeclaration" typeId="tpc2.1071666914219" id="646895014681131491" nodeInfo="ng">
    <link role="conceptDeclaration" roleId="tpc2.1166049300910" targetNodeId="1i04.646895014681116169" resolveInfo="InternalConceptDeclarationReference" />
    <node role="cellModel" roleId="tpc2.1080736633877" type="tpc2.CellModel_Collection" typeId="tpc2.1073389446423" id="646895014681131509" nodeInfo="nn">
      <node role="childCellModel" roleId="tpc2.1073389446424" type="tpc2.CellModel_Constant" typeId="tpc2.1073389577006" id="646895014681131513" nodeInfo="nn">
        <property name="text" nameId="tpc2.1073389577007" value="Concept" />
      </node>
      <node role="childCellModel" roleId="tpc2.1073389446424" type="tpc2.CellModel_RefCell" typeId="tpc2.1088013125922" id="646895014681131514" nodeInfo="ng">
        <link role="relationDeclaration" roleId="tpc2.1140103550593" targetNodeId="1i04.646895014681116170" />
        <node role="editorComponent" roleId="tpc2.1088186146602" type="tpc2.InlineEditorComponent" typeId="tpc2.1088185857835" id="646895014681131515" nodeInfo="ng">
          <node role="cellModel" roleId="tpc2.1080736633877" type="tpc2.CellModel_Property" typeId="tpc2.1073389658414" id="646895014681131517" nodeInfo="ng">
            <property name="readOnly" nameId="tpc2.1140017977771" value="true" />
            <link role="relationDeclaration" roleId="tpc2.1140103550593" targetNodeId="tpck.1169194664001" resolveInfo="name" />
          </node>
        </node>
      </node>
      <node role="cellLayout" roleId="tpc2.1106270802874" type="tpc2.CellLayout_Horizontal" typeId="tpc2.1106270549637" id="646895014681131511" nodeInfo="nn" />
    </node>
  </root>
</model>
<|MERGE_RESOLUTION|>--- conflicted
+++ resolved
@@ -32,21 +32,13 @@
             <node role="cellModel" roleId="tpc2.1080736633877" type="tpc2.CellModel_Property" typeId="tpc2.1073389658414" id="1225194241674" nodeInfo="ng">
               <property name="readOnly" nameId="tpc2.1140017977771" value="true" />
               <link role="relationDeclaration" roleId="tpc2.1140103550593" targetNodeId="tpck.1169194664001" resolveInfo="name" />
-<<<<<<< HEAD
-              <link role="parentStyleClass" roleId="tpc2.1186406756722" targetNodeId="tpd3.1203541385314" resolveInfo="ReferenceOnConcept" />
-=======
               <link role="parentStyleClass" roleId="tpc2.1381004262292426837" targetNodeId="tpd3.1203541385314" resolveInfo="ReferenceOnConcept" />
->>>>>>> f41488bc
             </node>
           </node>
         </node>
         <node role="childCellModel" roleId="tpc2.1073389446424" type="tpc2.CellModel_Constant" typeId="tpc2.1073389577006" id="1225194241675" nodeInfo="nn">
           <property name="text" nameId="tpc2.1073389577007" value="{" />
-<<<<<<< HEAD
-          <link role="parentStyleClass" roleId="tpc2.1186406756722" targetNodeId="tpen.1215091279307" resolveInfo="LeftBrace" />
-=======
           <link role="parentStyleClass" roleId="tpc2.1381004262292426837" targetNodeId="tpen.1215091279307" resolveInfo="LeftBrace" />
->>>>>>> f41488bc
         </node>
         <node role="cellLayout" roleId="tpc2.1106270802874" type="tpc2.CellLayout_Horizontal" typeId="tpc2.1106270549637" id="1239880264605" nodeInfo="nn" />
       </node>
@@ -111,11 +103,7 @@
       </node>
       <node role="childCellModel" roleId="tpc2.1073389446424" type="tpc2.CellModel_Constant" typeId="tpc2.1073389577006" id="1225194241819" nodeInfo="nn">
         <property name="text" nameId="tpc2.1073389577007" value="}" />
-<<<<<<< HEAD
-        <link role="parentStyleClass" roleId="tpc2.1186406756722" targetNodeId="tpen.1215091331565" resolveInfo="RightBrace" />
-=======
         <link role="parentStyleClass" roleId="tpc2.1381004262292426837" targetNodeId="tpen.1215091331565" resolveInfo="RightBrace" />
->>>>>>> f41488bc
       </node>
       <node role="cellLayout" roleId="tpc2.1106270802874" type="tpc2.CellLayout_Vertical" typeId="tpc2.1106270571710" id="1239880264584" nodeInfo="nn" />
     </node>
@@ -127,11 +115,7 @@
       <property name="vertical" nameId="tpc2.1073389446425" value="true" />
       <node role="childCellModel" roleId="tpc2.1073389446424" type="tpc2.CellModel_Constant" typeId="tpc2.1073389577006" id="1225194413950" nodeInfo="nn">
         <property name="text" nameId="tpc2.1073389577007" value="constructor" />
-<<<<<<< HEAD
-        <link role="parentStyleClass" roleId="tpc2.1186406756722" targetNodeId="tpen.1186415544875" resolveInfo="KeyWord" />
-=======
         <link role="parentStyleClass" roleId="tpc2.1381004262292426837" targetNodeId="tpen.1186415544875" resolveInfo="KeyWord" />
->>>>>>> f41488bc
         <node role="styleItem" roleId="tpc2.1219418656006" type="tpc2.PaddingRightStyleClassItem" typeId="tpc2.1215007897487" id="1225194413951" nodeInfo="nn">
           <property name="value" nameId="tpc2.1215007802031" value="0.0" />
         </node>
@@ -144,11 +128,7 @@
         <node role="cellLayout" roleId="tpc2.1106270802874" type="tpc2.CellLayout_Indent" typeId="tpc2.1237303669825" id="916904233595886819" nodeInfo="nn" />
         <node role="childCellModel" roleId="tpc2.1073389446424" type="tpc2.CellModel_Constant" typeId="tpc2.1073389577006" id="1225194413952" nodeInfo="nn">
           <property name="text" nameId="tpc2.1073389577007" value="{" />
-<<<<<<< HEAD
-          <link role="parentStyleClass" roleId="tpc2.1186406756722" targetNodeId="tpen.1215091279307" resolveInfo="LeftBrace" />
-=======
           <link role="parentStyleClass" roleId="tpc2.1381004262292426837" targetNodeId="tpen.1215091279307" resolveInfo="LeftBrace" />
->>>>>>> f41488bc
           <node role="styleItem" roleId="tpc2.1219418656006" type="tpc2.IndentLayoutNewLineStyleClassItem" typeId="tpc2.1237308012275" id="1237809437150" nodeInfo="nn">
             <property name="flag" nameId="tpc2.1186414551515" value="true" />
           </node>
@@ -164,11 +144,7 @@
         </node>
         <node role="childCellModel" roleId="tpc2.1073389446424" type="tpc2.CellModel_Constant" typeId="tpc2.1073389577006" id="1225194413956" nodeInfo="nn">
           <property name="text" nameId="tpc2.1073389577007" value="}" />
-<<<<<<< HEAD
-          <link role="parentStyleClass" roleId="tpc2.1186406756722" targetNodeId="tpen.1215091331565" resolveInfo="RightBrace" />
-=======
           <link role="parentStyleClass" roleId="tpc2.1381004262292426837" targetNodeId="tpen.1215091331565" resolveInfo="RightBrace" />
->>>>>>> f41488bc
         </node>
         <node role="foldedCellModel" roleId="tpc2.7723470090030138869" type="tpc2.CellModel_Component" typeId="tpc2.1078939183254" id="916904233595886825" nodeInfo="ng">
           <link role="editorComponent" roleId="tpc2.1078939183255" targetNodeId="tpen.916904233595886821" resolveInfo="ConceptFunction_Folded_Component" />
@@ -195,11 +171,7 @@
         </node>
         <node role="childCellModel" roleId="tpc2.1073389446424" type="tpc2.CellModel_Constant" typeId="tpc2.1073389577006" id="4748945189161160045" nodeInfo="nn">
           <property name="text" nameId="tpc2.1073389577007" value="static" />
-<<<<<<< HEAD
-          <link role="parentStyleClass" roleId="tpc2.1186406756722" targetNodeId="tpen.1186415544875" resolveInfo="KeyWord" />
-=======
           <link role="parentStyleClass" roleId="tpc2.1381004262292426837" targetNodeId="tpen.1186415544875" resolveInfo="KeyWord" />
->>>>>>> f41488bc
           <node role="renderingCondition" roleId="tpc2.1142887637401" type="tpc2.QueryFunction_NodeCondition" typeId="tpc2.1142886221719" id="4748945189161160046" nodeInfo="nn">
             <node role="body" roleId="tpee.1137022507850" type="tpee.StatementList" typeId="tpee.1068580123136" id="4748945189161160047" nodeInfo="sn">
               <node role="statement" roleId="tpee.1068581517665" type="tpee.ReturnStatement" typeId="tpee.1068581242878" id="4748945189161160048" nodeInfo="nn">
@@ -215,11 +187,7 @@
         </node>
         <node role="childCellModel" roleId="tpc2.1073389446424" type="tpc2.CellModel_Constant" typeId="tpc2.1073389577006" id="313898386614417790" nodeInfo="nn">
           <property name="text" nameId="tpc2.1073389577007" value="virtual" />
-<<<<<<< HEAD
-          <link role="parentStyleClass" roleId="tpc2.1186406756722" targetNodeId="tpen.1186415544875" resolveInfo="KeyWord" />
-=======
           <link role="parentStyleClass" roleId="tpc2.1381004262292426837" targetNodeId="tpen.1186415544875" resolveInfo="KeyWord" />
->>>>>>> f41488bc
           <node role="renderingCondition" roleId="tpc2.1142887637401" type="tpc2.QueryFunction_NodeCondition" typeId="tpc2.1142886221719" id="313898386614417791" nodeInfo="nn">
             <node role="body" roleId="tpee.1137022507850" type="tpee.StatementList" typeId="tpee.1068580123136" id="313898386614417792" nodeInfo="sn">
               <node role="statement" roleId="tpee.1068581517665" type="tpee.ReturnStatement" typeId="tpee.1068581242878" id="313898386614417793" nodeInfo="nn">
@@ -235,11 +203,7 @@
         </node>
         <node role="childCellModel" roleId="tpc2.1073389446424" type="tpc2.CellModel_Constant" typeId="tpc2.1073389577006" id="313898386614417797" nodeInfo="nn">
           <property name="text" nameId="tpc2.1073389577007" value="abstract" />
-<<<<<<< HEAD
-          <link role="parentStyleClass" roleId="tpc2.1186406756722" targetNodeId="tpen.1186415544875" resolveInfo="KeyWord" />
-=======
           <link role="parentStyleClass" roleId="tpc2.1381004262292426837" targetNodeId="tpen.1186415544875" resolveInfo="KeyWord" />
->>>>>>> f41488bc
           <node role="renderingCondition" roleId="tpc2.1142887637401" type="tpc2.QueryFunction_NodeCondition" typeId="tpc2.1142886221719" id="313898386614417798" nodeInfo="nn">
             <node role="body" roleId="tpee.1137022507850" type="tpee.StatementList" typeId="tpee.1068580123136" id="313898386614417799" nodeInfo="sn">
               <node role="statement" roleId="tpee.1068581517665" type="tpee.ReturnStatement" typeId="tpee.1068581242878" id="313898386614417800" nodeInfo="nn">
@@ -257,11 +221,7 @@
           <link role="relationDeclaration" roleId="tpc2.1140103550593" targetNodeId="tpee.1068580123133" />
         </node>
         <node role="childCellModel" roleId="tpc2.1073389446424" type="tpc2.CellModel_Property" typeId="tpc2.1073389658414" id="313898386614417805" nodeInfo="ng">
-<<<<<<< HEAD
-          <link role="parentStyleClass" roleId="tpc2.1186406756722" targetNodeId="tpen.1215090647074" resolveInfo="MethodName" />
-=======
           <link role="parentStyleClass" roleId="tpc2.1381004262292426837" targetNodeId="tpen.1215090647074" resolveInfo="MethodName" />
->>>>>>> f41488bc
           <link role="relationDeclaration" roleId="tpc2.1140103550593" targetNodeId="tpck.1169194664001" resolveInfo="name" />
           <node role="menuDescriptor" roleId="tpc2.1164826688380" type="tpc2.CellMenuDescriptor" typeId="tpc2.1164824717996" id="313898386614417806" nodeInfo="ng">
             <node role="cellMenuPart" roleId="tpc2.1164824815888" type="tpc2.CellMenuPart_CellMenuComponent" typeId="tpc2.1166059625718" id="313898386614417807" nodeInfo="ng">
@@ -271,11 +231,7 @@
         </node>
         <node role="childCellModel" roleId="tpc2.1073389446424" type="tpc2.CellModel_Constant" typeId="tpc2.1073389577006" id="313898386614417808" nodeInfo="nn">
           <property name="text" nameId="tpc2.1073389577007" value="(" />
-<<<<<<< HEAD
-          <link role="parentStyleClass" roleId="tpc2.1186406756722" targetNodeId="tpen.1234958090348" resolveInfo="LeftParenAfterName" />
-=======
           <link role="parentStyleClass" roleId="tpc2.1381004262292426837" targetNodeId="tpen.1234958090348" resolveInfo="LeftParenAfterName" />
->>>>>>> f41488bc
         </node>
         <node role="childCellModel" roleId="tpc2.1073389446424" type="tpc2.CellModel_RefNodeList" typeId="tpc2.1073390211982" id="313898386614417809" nodeInfo="ng">
           <property name="vertical" nameId="tpc2.1140524450554" value="false" />
@@ -290,11 +246,7 @@
         </node>
         <node role="childCellModel" roleId="tpc2.1073389446424" type="tpc2.CellModel_Constant" typeId="tpc2.1073389577006" id="313898386614417813" nodeInfo="nn">
           <property name="text" nameId="tpc2.1073389577007" value=")" />
-<<<<<<< HEAD
-          <link role="parentStyleClass" roleId="tpc2.1186406756722" targetNodeId="tpen.1215088010675" resolveInfo="RightParen" />
-=======
           <link role="parentStyleClass" roleId="tpc2.1381004262292426837" targetNodeId="tpen.1215088010675" resolveInfo="RightParen" />
->>>>>>> f41488bc
         </node>
         <node role="styleItem" roleId="tpc2.1219418656006" type="tpc2.SelectableStyleSheetItem" typeId="tpc2.1186414928363" id="313898386613796519" nodeInfo="nn">
           <property name="flag" nameId="tpc2.1186414551515" value="false" />
@@ -305,11 +257,7 @@
           <node role="childCellModel" roleId="tpc2.1073389446424" type="tpc2.CellModel_Indent" typeId="tpc2.1198256887712" id="313898386613796552" nodeInfo="ng" />
           <node role="childCellModel" roleId="tpc2.1073389446424" type="tpc2.CellModel_Constant" typeId="tpc2.1073389577006" id="313898386613796553" nodeInfo="nn">
             <property name="text" nameId="tpc2.1073389577007" value="overrides" />
-<<<<<<< HEAD
-            <link role="parentStyleClass" roleId="tpc2.1186406756722" targetNodeId="tpen.1186415544875" resolveInfo="KeyWord" />
-=======
             <link role="parentStyleClass" roleId="tpc2.1381004262292426837" targetNodeId="tpen.1186415544875" resolveInfo="KeyWord" />
->>>>>>> f41488bc
           </node>
           <node role="childCellModel" roleId="tpc2.1073389446424" type="tpc2.CellModel_ReadOnlyModelAccessor" typeId="tpc2.1225900081164" id="313898386613796554" nodeInfo="ng">
             <node role="modelAccessor" roleId="tpc2.1225900141900" type="tpc2.ReadOnlyModelAccessor" typeId="tpc2.1225898583838" id="313898386613796555" nodeInfo="ng">
@@ -329,11 +277,7 @@
           </node>
           <node role="childCellModel" roleId="tpc2.1073389446424" type="tpc2.CellModel_Constant" typeId="tpc2.1073389577006" id="313898386613796569" nodeInfo="nn">
             <property name="text" nameId="tpc2.1073389577007" value="." />
-<<<<<<< HEAD
-            <link role="parentStyleClass" roleId="tpc2.1186406756722" targetNodeId="tpen.1215096040201" resolveInfo="Dot" />
-=======
             <link role="parentStyleClass" roleId="tpc2.1381004262292426837" targetNodeId="tpen.1215096040201" resolveInfo="Dot" />
->>>>>>> f41488bc
           </node>
           <node role="childCellModel" roleId="tpc2.1073389446424" type="tpc2.CellModel_RefCell" typeId="tpc2.1088013125922" id="313898386613796570" nodeInfo="ng">
             <link role="relationDeclaration" roleId="tpc2.1140103550593" targetNodeId="1i04.1225194472831" />
@@ -386,11 +330,7 @@
           </node>
           <node role="ifTrueCellModel" roleId="tpc2.1088612958265" type="tpc2.CellModel_Constant" typeId="tpc2.1073389577006" id="3059910031789039775" nodeInfo="nn">
             <property name="text" nameId="tpc2.1073389577007" value=";" />
-<<<<<<< HEAD
-            <link role="parentStyleClass" roleId="tpc2.1186406756722" targetNodeId="tpen.1215094139260" resolveInfo="Semicolon" />
-=======
             <link role="parentStyleClass" roleId="tpc2.1381004262292426837" targetNodeId="tpen.1215094139260" resolveInfo="Semicolon" />
->>>>>>> f41488bc
           </node>
         </node>
       </node>
@@ -628,11 +568,7 @@
         </node>
         <node role="childCellModel" roleId="tpc2.1073389446424" type="tpc2.CellModel_Constant" typeId="tpc2.1073389577006" id="1225194588664" nodeInfo="nn">
           <property name="text" nameId="tpc2.1073389577007" value="static" />
-<<<<<<< HEAD
-          <link role="parentStyleClass" roleId="tpc2.1186406756722" targetNodeId="tpen.1186415544875" resolveInfo="KeyWord" />
-=======
           <link role="parentStyleClass" roleId="tpc2.1381004262292426837" targetNodeId="tpen.1186415544875" resolveInfo="KeyWord" />
->>>>>>> f41488bc
         </node>
         <node role="childCellModel" roleId="tpc2.1073389446424" type="tpc2.CellModel_RefNode" typeId="tpc2.1073389882823" id="1225194588665" nodeInfo="ng">
           <link role="relationDeclaration" roleId="tpc2.1140103550593" targetNodeId="tpee.1068580123133" />
@@ -647,11 +583,7 @@
         </node>
         <node role="childCellModel" roleId="tpc2.1073389446424" type="tpc2.CellModel_Constant" typeId="tpc2.1073389577006" id="1225194588671" nodeInfo="nn">
           <property name="text" nameId="tpc2.1073389577007" value="(" />
-<<<<<<< HEAD
-          <link role="parentStyleClass" roleId="tpc2.1186406756722" targetNodeId="tpen.1234958090348" resolveInfo="LeftParenAfterName" />
-=======
           <link role="parentStyleClass" roleId="tpc2.1381004262292426837" targetNodeId="tpen.1234958090348" resolveInfo="LeftParenAfterName" />
->>>>>>> f41488bc
         </node>
         <node role="childCellModel" roleId="tpc2.1073389446424" type="tpc2.CellModel_RefNodeList" typeId="tpc2.1073390211982" id="1225194588673" nodeInfo="ng">
           <property name="vertical" nameId="tpc2.1140524450554" value="false" />
@@ -679,11 +611,7 @@
         <node role="childCellModel" roleId="tpc2.1073389446424" type="tpc2.CellModel_Constant" typeId="tpc2.1073389577006" id="1225194588675" nodeInfo="nn">
           <property name="text" nameId="tpc2.1073389577007" value=")" />
           <property name="attractsFocus" nameId="tpc2.1130859485024" value="1" />
-<<<<<<< HEAD
-          <link role="parentStyleClass" roleId="tpc2.1186406756722" targetNodeId="tpen.1215088010675" resolveInfo="RightParen" />
-=======
           <link role="parentStyleClass" roleId="tpc2.1381004262292426837" targetNodeId="tpen.1215088010675" resolveInfo="RightParen" />
->>>>>>> f41488bc
           <node role="focusPolicyApplicable" roleId="tpc2.1198512004906" type="tpc2.QueryFunction_NodeCondition" typeId="tpc2.1142886221719" id="1225528229059" nodeInfo="nn">
             <node role="body" roleId="tpee.1137022507850" type="tpee.StatementList" typeId="tpee.1068580123136" id="1225528229060" nodeInfo="sn">
               <node role="statement" roleId="tpee.1068581517665" type="tpee.ExpressionStatement" typeId="tpee.1068580123155" id="1225528231889" nodeInfo="nn">
@@ -761,11 +689,7 @@
       <node role="childCellModel" roleId="tpc2.1073389446424" type="tpc2.CellModel_Collection" typeId="tpc2.1073389446423" id="5299096511375900585" nodeInfo="nn">
         <node role="childCellModel" roleId="tpc2.1073389446424" type="tpc2.CellModel_Constant" typeId="tpc2.1073389577006" id="5299096511375900592" nodeInfo="nn">
           <property name="text" nameId="tpc2.1073389577007" value="&lt;" />
-<<<<<<< HEAD
-          <link role="parentStyleClass" roleId="tpc2.1186406756722" targetNodeId="tpen.1234958090348" resolveInfo="LeftParenAfterName" />
-=======
           <link role="parentStyleClass" roleId="tpc2.1381004262292426837" targetNodeId="tpen.1234958090348" resolveInfo="LeftParenAfterName" />
->>>>>>> f41488bc
         </node>
         <node role="childCellModel" roleId="tpc2.1073389446424" type="tpc2.CellModel_RefCell" typeId="tpc2.1088013125922" id="5299096511375900594" nodeInfo="ng">
           <link role="relationDeclaration" roleId="tpc2.1140103550593" targetNodeId="1i04.5299096511375896640" />
@@ -778,11 +702,7 @@
         </node>
         <node role="childCellModel" roleId="tpc2.1073389446424" type="tpc2.CellModel_Constant" typeId="tpc2.1073389577006" id="5299096511375900600" nodeInfo="nn">
           <property name="text" nameId="tpc2.1073389577007" value="&gt;" />
-<<<<<<< HEAD
-          <link role="parentStyleClass" roleId="tpc2.1186406756722" targetNodeId="tpen.1215088010675" resolveInfo="RightParen" />
-=======
           <link role="parentStyleClass" roleId="tpc2.1381004262292426837" targetNodeId="tpen.1215088010675" resolveInfo="RightParen" />
->>>>>>> f41488bc
         </node>
         <node role="styleItem" roleId="tpc2.1219418656006" type="tpc2.SelectableStyleSheetItem" typeId="tpc2.1186414928363" id="5299096511375900586" nodeInfo="nn">
           <property name="flag" nameId="tpc2.1186414551515" value="false" />
@@ -829,11 +749,7 @@
       <property name="vertical" nameId="tpc2.1073389446425" value="false" />
       <node role="childCellModel" roleId="tpc2.1073389446424" type="tpc2.CellModel_Constant" typeId="tpc2.1073389577006" id="1225194692029" nodeInfo="nn">
         <property name="text" nameId="tpc2.1073389577007" value="this" />
-<<<<<<< HEAD
-        <link role="parentStyleClass" roleId="tpc2.1186406756722" targetNodeId="tpen.1186415544875" resolveInfo="KeyWord" />
-=======
         <link role="parentStyleClass" roleId="tpc2.1381004262292426837" targetNodeId="tpen.1186415544875" resolveInfo="KeyWord" />
->>>>>>> f41488bc
         <node role="styleItem" roleId="tpc2.1219418656006" type="tpc2.EditableStyleClassItem" typeId="tpc2.1186414860679" id="1228124144580" nodeInfo="nn">
           <property name="flag" nameId="tpc2.1186414551515" value="true" />
         </node>
@@ -979,11 +895,7 @@
           <node role="cellModel" roleId="tpc2.1080736633877" type="tpc2.CellModel_Property" typeId="tpc2.1073389658414" id="6496299201655529029" nodeInfo="ng">
             <property name="readOnly" nameId="tpc2.1140017977771" value="true" />
             <link role="relationDeclaration" roleId="tpc2.1140103550593" targetNodeId="tpck.1169194664001" resolveInfo="name" />
-<<<<<<< HEAD
-            <link role="parentStyleClass" roleId="tpc2.1186406756722" targetNodeId="tpen.7730231143345707542" resolveInfo="MPSMethodCall" />
-=======
             <link role="parentStyleClass" roleId="tpc2.1381004262292426837" targetNodeId="tpen.7730231143345707542" resolveInfo="MPSMethodCall" />
->>>>>>> f41488bc
             <node role="styleItem" roleId="tpc2.1219418656006" type="tpc2.PaddingRightStyleClassItem" typeId="tpc2.1215007897487" id="6496299201655529030" nodeInfo="nn">
               <property name="value" nameId="tpc2.1215007802031" value="0.0" />
             </node>
