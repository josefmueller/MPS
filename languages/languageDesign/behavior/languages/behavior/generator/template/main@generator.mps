<?xml version="1.0" encoding="UTF-8"?>
<model modelUID="r:229ce18d-2bb0-4d5b-a7cd-cec65841e459(jetbrains.mps.lang.behavior.generator.template.main@generator)">
  <persistence version="7" />
  <language namespace="b401a680-8325-4110-8fd3-84331ff25bef(jetbrains.mps.lang.generator)" />
  <language namespace="d7706f63-9be2-479c-a3da-ae92af1e64d5(jetbrains.mps.lang.generator.generationContext)" />
  <language namespace="f3061a53-9226-4cc5-a443-f952ceaf5816(jetbrains.mps.baseLanguage)" />
  <language namespace="7866978e-a0f0-4cc7-81bc-4d213d9375e1(jetbrains.mps.lang.smodel)" />
  <language namespace="83888646-71ce-4f1c-9c53-c54016f6ad4f(jetbrains.mps.baseLanguage.collections)" />
  <language namespace="df345b11-b8c7-4213-ac66-48d2a9b75d88(jetbrains.mps.baseLanguageInternal)" />
  <language namespace="3a13115c-633c-4c5c-bbcc-75c4219e9555(jetbrains.mps.lang.quotation)" />
  <language namespace="fd392034-7849-419d-9071-12563d152375(jetbrains.mps.baseLanguage.closures)" />
  <language namespace="af65afd8-f0dd-4942-87d9-63a55f2a9db1(jetbrains.mps.lang.behavior)" />
  <language namespace="96ee7a94-411d-4cf8-9b94-96cad7e52411(jetbrains.mps.baseLanguage.jdk7)" />
  <devkit namespace="fbc25dd2-5da4-483a-8b19-70928e1b62d7(jetbrains.mps.devkit.general-purpose)" />
  <import index="1i04" modelUID="r:3270011d-8b2d-4938-8dff-d256a759e017(jetbrains.mps.lang.behavior.structure)" version="-1" />
  <import index="tpek" modelUID="r:00000000-0000-4000-0000-011c895902c0(jetbrains.mps.baseLanguage.behavior)" version="-1" />
  <import index="tpck" modelUID="r:00000000-0000-4000-0000-011c89590288(jetbrains.mps.lang.core.structure)" version="0" />
  <import index="tpee" modelUID="r:00000000-0000-4000-0000-011c895902ca(jetbrains.mps.baseLanguage.structure)" version="3" />
  <import index="tp1u" modelUID="r:00000000-0000-4000-0000-011c8959030e(jetbrains.mps.lang.constraints.generator.baseLanguage.template.main@generator)" version="-1" />
  <import index="csvn" modelUID="r:a91e42c5-728b-4866-86c4-d97454f4aee4(jetbrains.mps.lang.behavior.behavior)" version="-1" />
  <import index="e2lb" modelUID="f:java_stub#6354ebe7-c22a-4a0f-ac54-50b52ab9b065#java.lang(java.lang@java_stub)" version="-1" />
  <import index="tpcn" modelUID="r:00000000-0000-4000-0000-011c8959028b(jetbrains.mps.lang.structure.behavior)" version="-1" />
  <import index="cu2c" modelUID="f:java_stub#6ed54515-acc8-4d1e-a16c-9fd6cfe951ea#jetbrains.mps.smodel(MPS.Core/jetbrains.mps.smodel@java_stub)" version="-1" />
  <import index="cl8j" modelUID="f:java_stub#6ed54515-acc8-4d1e-a16c-9fd6cfe951ea#jetbrains.mps.smodel.behaviour(MPS.Core/jetbrains.mps.smodel.behaviour@java_stub)" version="-1" />
  <import index="msyo" modelUID="f:java_stub#6ed54515-acc8-4d1e-a16c-9fd6cfe951ea#jetbrains.mps.util(MPS.Core/jetbrains.mps.util@java_stub)" version="-1" />
  <import index="fwv2" modelUID="f:java_stub#6ed54515-acc8-4d1e-a16c-9fd6cfe951ea#jetbrains.mps.smodel.runtime(MPS.Core/jetbrains.mps.smodel.runtime@java_stub)" version="-1" />
  <import index="vwd8" modelUID="f:java_stub#6ed54515-acc8-4d1e-a16c-9fd6cfe951ea#jetbrains.mps.smodel.runtime.interpreted(MPS.Core/jetbrains.mps.smodel.runtime.interpreted@java_stub)" version="-1" />
  <import index="qgg" modelUID="f:java_stub#6ed54515-acc8-4d1e-a16c-9fd6cfe951ea#jetbrains.mps.smodel.runtime.impl(MPS.Core/jetbrains.mps.smodel.runtime.impl@java_stub)" version="-1" />
  <import index="n55e" modelUID="f:java_stub#6ed54515-acc8-4d1e-a16c-9fd6cfe951ea#jetbrains.mps.smodel.language(MPS.Core/jetbrains.mps.smodel.language@java_stub)" version="-1" />
  <import index="t3eg" modelUID="f:java_stub#8865b7a8-5271-43d3-884c-6fd1d9cfdd34#org.jetbrains.mps.openapi.language(MPS.OpenAPI/org.jetbrains.mps.openapi.language@java_stub)" version="-1" />
  <import index="tpf3" modelUID="r:00000000-0000-4000-0000-011c895902f3(jetbrains.mps.lang.generator.generationContext.structure)" version="0" implicit="yes" />
  <import index="tpf8" modelUID="r:00000000-0000-4000-0000-011c895902e8(jetbrains.mps.lang.generator.structure)" version="2" implicit="yes" />
  <import index="tp25" modelUID="r:00000000-0000-4000-0000-011c89590301(jetbrains.mps.lang.smodel.structure)" version="16" implicit="yes" />
  <import index="tp2c" modelUID="r:00000000-0000-4000-0000-011c89590338(jetbrains.mps.baseLanguage.closures.structure)" version="3" implicit="yes" />
  <import index="tp2q" modelUID="r:00000000-0000-4000-0000-011c8959032e(jetbrains.mps.baseLanguage.collections.structure)" version="7" implicit="yes" />
  <import index="tp68" modelUID="r:00000000-0000-4000-0000-011c895903ac(jetbrains.mps.baseLanguageInternal.structure)" version="1" implicit="yes" />
  <import index="tp3r" modelUID="r:00000000-0000-4000-0000-011c8959034b(jetbrains.mps.lang.quotation.structure)" version="0" implicit="yes" />
  <import index="tpce" modelUID="r:00000000-0000-4000-0000-011c89590292(jetbrains.mps.lang.structure.structure)" version="0" implicit="yes" />
  <import index="rymi" modelUID="r:64af8966-9a33-4cc7-8f2a-fe243f26c38f(jetbrains.mps.baseLanguage.jdk7.structure)" version="-1" implicit="yes" />
  <roots>
    <node type="tpee.ClassConcept" typeId="tpee.1068390468198" id="1225195370212">
      <property name="name" nameId="tpck.1169194664001" value="BehaviorClass" />
    </node>
    <node type="tpf8.TemplateSwitch" typeId="tpf8.1112730859144" id="1225195370921">
      <property name="name" nameId="tpck.1169194664001" value="Types" />
    </node>
    <node type="tpf8.MappingConfiguration" typeId="tpf8.1095416546421" id="1225195370950">
      <property name="name" nameId="tpck.1169194664001" value="mc_behaviour" />
    </node>
    <node type="tpf8.TemplateDeclaration" typeId="tpf8.1092059087312" id="1225195370956">
      <property name="name" nameId="tpck.1169194664001" value="reduce_SuperNodeExpression_default" />
      <link role="applicableConcept" roleId="tpf8.1168285871518" targetNodeId="1i04.1225194628440" resolveInfo="SuperNodeExpression" />
    </node>
    <node type="tpf8.TemplateDeclaration" typeId="tpf8.1092059087312" id="1225195370966">
      <property name="name" nameId="tpck.1169194664001" value="reduce_ThisNodeExpression" />
      <link role="applicableConcept" roleId="tpf8.1168285871518" targetNodeId="1i04.1225194691553" resolveInfo="ThisNodeExpression" />
    </node>
    <node type="tpf8.TemplateDeclaration" typeId="tpf8.1092059087312" id="257065298285569774">
      <property name="name" nameId="tpck.1169194664001" value="reduce_LocalBehaviorMethodCall" />
      <property name="virtualPackage" nameId="tpck.1193676396447" value="Behavior" />
      <link role="applicableConcept" roleId="tpf8.1168285871518" targetNodeId="1i04.6496299201655527393" resolveInfo="LocalBehaviorMethodCall" />
    </node>
    <node type="tpee.ClassConcept" typeId="tpee.1068390468198" id="7923290658387314297">
      <property name="name" nameId="tpck.1169194664001" value="BehaviorDescriptor" />
      <property name="abstractClass" nameId="tpee.1075300953594" value="true" />
    </node>
    <node type="1i04.InternalConceptDeclarationsHolder" typeId="1i04.646895014681116171" id="7923290658387314669">
      <property name="name" nameId="tpck.1169194664001" value="CurrentConceptDeclarations" />
    </node>
    <node type="tpf8.MappingConfiguration" typeId="tpf8.1095416546421" id="7923290658387314698">
      <property name="name" nameId="tpck.1169194664001" value="mc_pre" />
    </node>
    <node type="tpee.Interface" typeId="tpee.1107796713796" id="1144956008583654942">
      <property name="name" nameId="tpck.1169194664001" value="InterfaceBehaviorDescriptor" />
    </node>
    <node type="tpee.ClassConcept" typeId="tpee.1068390468198" id="2056529430201890935">
      <property name="name" nameId="tpck.1169194664001" value="BehaviorAspectDescriptor" />
    </node>
    <node type="tpf8.MappingConfiguration" typeId="tpf8.1095416546421" id="2644693874449963587">
      <property name="name" nameId="tpck.1169194664001" value="mc_create_holder" />
    </node>
  </roots>
  <root id="1225195370212">
    <node role="staticMethod" roleId="tpee.1070462273904" type="tpee.StaticMethodDeclaration" typeId="tpee.1081236700938" id="1225195370359">
      <property name="name" nameId="tpck.1169194664001" value="init" />
      <node role="parameter" roleId="tpee.1068580123134" type="tpee.ParameterDeclaration" typeId="tpee.1068498886292" id="1225195370360">
        <property name="name" nameId="tpck.1169194664001" value="thisNode" />
        <node role="type" roleId="tpee.5680397130376446158" type="tp25.SNodeType" typeId="tp25.1138055754698" id="1239498049220" />
      </node>
      <node role="returnType" roleId="tpee.1068580123133" type="tpee.VoidType" typeId="tpee.1068581517677" id="1225195370362" />
      <node role="body" roleId="tpee.1068580123135" type="tpee.StatementList" typeId="tpee.1068580123136" id="1225195370363">
        <node role="smodelAttribute" roleId="tpck.5169995583184591170" type="tpf8.CopySrcNodeMacro" typeId="tpf8.1114706874351" id="1225195370364">
          <node role="sourceNodeQuery" roleId="tpf8.1168024447342" type="tpf8.SourceSubstituteMacro_SourceNodeQuery" typeId="tpf8.1168024337012" id="1225195370365">
            <node role="body" roleId="tpee.1137022507850" type="tpee.StatementList" typeId="tpee.1068580123136" id="1225195370366">
              <node role="statement" roleId="tpee.1068581517665" type="tpee.ReturnStatement" typeId="tpee.1068581242878" id="1225195370367">
                <node role="expression" roleId="tpee.1068581517676" type="tpee.DotExpression" typeId="tpee.1197027756228" id="1225195370368">
                  <node role="operand" roleId="tpee.1197027771414" type="tpee.DotExpression" typeId="tpee.1197027756228" id="1225195370369">
                    <node role="operand" roleId="tpee.1197027771414" type="tpf8.TemplateFunctionParameter_sourceNode" typeId="tpf8.1167169188348" id="1225195370370" />
                    <node role="operation" roleId="tpee.1197027833540" type="tp25.SLinkAccess" typeId="tp25.1138056143562" id="1225195370371">
                      <link role="link" roleId="tp25.1138056516764" targetNodeId="1i04.1225194240801" />
                    </node>
                  </node>
                  <node role="operation" roleId="tpee.1197027833540" type="tp25.SLinkAccess" typeId="tp25.1138056143562" id="1225195370372">
                    <link role="link" roleId="tp25.1138056516764" targetNodeId="tpee.1137022507850" />
                  </node>
                </node>
              </node>
            </node>
          </node>
        </node>
      </node>
      <node role="visibility" roleId="tpee.1178549979242" type="tpee.PublicVisibility" typeId="tpee.1146644602865" id="1225195370373" />
    </node>
    <node role="staticMethod" roleId="tpee.1070462273904" type="tpee.StaticMethodDeclaration" typeId="tpee.1081236700938" id="1225195370374">
      <property name="name" nameId="tpck.1169194664001" value="conceptMethod_code" />
      <node role="parameter" roleId="tpee.1068580123134" type="tpee.ParameterDeclaration" typeId="tpee.1068498886292" id="1225195370375">
        <property name="name" nameId="tpck.1169194664001" value="thisNode" />
        <node role="smodelAttribute" roleId="tpck.5169995583184591170" type="tpf8.IfMacro" typeId="tpf8.1118773211870" id="5570334447680402996">
          <node role="alternativeConsequence" roleId="tpf8.1194989344771" type="tpf8.InlineTemplate_RuleConsequence" typeId="tpf8.1177093525992" id="5570334447680424217">
            <node role="templateNode" roleId="tpf8.1177093586806" type="tpee.ParameterDeclaration" typeId="tpee.1068498886292" id="5570334447680426591">
              <property name="name" nameId="tpck.1169194664001" value="thisConcept" />
              <node role="type" roleId="tpee.5680397130376446158" type="tpee.ClassifierType" typeId="tpee.1107535904670" id="2061371070686300021">
                <link role="classifier" roleId="tpee.1107535924139" targetNodeId="t3eg.~SConcept" resolveInfo="SConcept" />
              </node>
            </node>
          </node>
          <node role="conditionFunction" roleId="tpf8.1167945861827" type="tpf8.IfMacro_Condition" typeId="tpf8.1167945743726" id="5570334447680403000">
            <node role="body" roleId="tpee.1137022507850" type="tpee.StatementList" typeId="tpee.1068580123136" id="5570334447680403004">
              <node role="statement" roleId="tpee.1068581517665" type="tpee.ExpressionStatement" typeId="tpee.1068580123155" id="5570334447680403198">
                <node role="expression" roleId="tpee.1068580123156" type="tpee.NotExpression" typeId="tpee.1081516740877" id="5570334447680421379">
                  <node role="expression" roleId="tpee.1081516765348" type="tpee.DotExpression" typeId="tpee.1197027756228" id="5570334447680421381">
                    <node role="operation" roleId="tpee.1197027833540" type="tp25.SPropertyAccess" typeId="tp25.1138056022639" id="5570334447680421382">
                      <link role="property" roleId="tp25.1138056395725" targetNodeId="1i04.5864038008284099149" resolveInfo="isStatic" />
                    </node>
                    <node role="operand" roleId="tpee.1197027771414" type="tpf8.TemplateFunctionParameter_sourceNode" typeId="tpf8.1167169188348" id="5570334447680421383" />
                  </node>
                </node>
              </node>
            </node>
          </node>
        </node>
        <node role="type" roleId="tpee.5680397130376446158" type="tp25.SNodeType" typeId="tp25.1138055754698" id="1239498049179" />
      </node>
      <node role="parameter" roleId="tpee.1068580123134" type="tpee.ParameterDeclaration" typeId="tpee.1068498886292" id="1225195370377">
        <property name="name" nameId="tpck.1169194664001" value="object" />
        <node role="type" roleId="tpee.5680397130376446158" type="tpee.ClassifierType" typeId="tpee.1107535904670" id="1225195370378">
          <link role="classifier" roleId="tpee.1107535924139" targetNodeId="e2lb.~Object" resolveInfo="Object" />
        </node>
        <node role="smodelAttribute" roleId="tpck.5169995583184591170" type="tpf8.LoopMacro" typeId="tpf8.1118786554307" id="1225195370379">
          <node role="sourceNodesQuery" roleId="tpf8.1167952069335" type="tpf8.SourceSubstituteMacro_SourceNodesQuery" typeId="tpf8.1167951910403" id="1225195370380">
            <node role="body" roleId="tpee.1137022507850" type="tpee.StatementList" typeId="tpee.1068580123136" id="1225195370381">
              <node role="statement" roleId="tpee.1068581517665" type="tpee.ReturnStatement" typeId="tpee.1068581242878" id="1225195370382">
                <node role="expression" roleId="tpee.1068581517676" type="tpee.DotExpression" typeId="tpee.1197027756228" id="1225195370383">
                  <node role="operand" roleId="tpee.1197027771414" type="tpf8.TemplateFunctionParameter_sourceNode" typeId="tpf8.1167169188348" id="1225195370385" />
                  <node role="operation" roleId="tpee.1197027833540" type="tp25.SLinkListAccess" typeId="tp25.1138056282393" id="1225195370386">
                    <link role="link" roleId="tp25.1138056546658" targetNodeId="tpee.1068580123134" />
                  </node>
                </node>
              </node>
            </node>
          </node>
        </node>
        <node role="smodelAttribute" roleId="tpck.5169995583184591170" type="tpf8.CopySrcNodeMacro" typeId="tpf8.1114706874351" id="1225195370387">
          <node role="sourceNodeQuery" roleId="tpf8.1168024447342" type="tpf8.SourceSubstituteMacro_SourceNodeQuery" typeId="tpf8.1168024337012" id="1225195370388">
            <node role="body" roleId="tpee.1137022507850" type="tpee.StatementList" typeId="tpee.1068580123136" id="1225195370389">
              <node role="statement" roleId="tpee.1068581517665" type="tpee.ReturnStatement" typeId="tpee.1068581242878" id="1225195370390">
                <node role="expression" roleId="tpee.1068581517676" type="tp25.SNodeTypeCastExpression" typeId="tp25.1140137987495" id="1225195370391">
                  <link role="concept" roleId="tp25.1140138128738" targetNodeId="tpee.1068498886292" resolveInfo="ParameterDeclaration" />
                  <node role="leftExpression" roleId="tp25.1140138123956" type="tpf8.TemplateFunctionParameter_sourceNode" typeId="tpf8.1167169188348" id="1225195370392" />
                </node>
              </node>
            </node>
          </node>
        </node>
      </node>
      <node role="returnType" roleId="tpee.1068580123133" type="tpee.ClassifierType" typeId="tpee.1107535904670" id="1225195370393">
        <link role="classifier" roleId="tpee.1107535924139" targetNodeId="e2lb.~Object" resolveInfo="Object" />
        <node role="smodelAttribute" roleId="tpck.5169995583184591170" type="tpf8.CopySrcNodeMacro" typeId="tpf8.1114706874351" id="1225195370394">
          <node role="sourceNodeQuery" roleId="tpf8.1168024447342" type="tpf8.SourceSubstituteMacro_SourceNodeQuery" typeId="tpf8.1168024337012" id="1225195370395">
            <node role="body" roleId="tpee.1137022507850" type="tpee.StatementList" typeId="tpee.1068580123136" id="1225195370396">
              <node role="statement" roleId="tpee.1068581517665" type="tpee.ReturnStatement" typeId="tpee.1068581242878" id="1225195370397">
                <node role="expression" roleId="tpee.1068581517676" type="tpee.DotExpression" typeId="tpee.1197027756228" id="1225195370398">
                  <node role="operand" roleId="tpee.1197027771414" type="tp25.SNodeTypeCastExpression" typeId="tp25.1140137987495" id="1225195370399">
                    <link role="concept" roleId="tp25.1140138128738" targetNodeId="1i04.1225194472830" resolveInfo="ConceptMethodDeclaration" />
                    <node role="leftExpression" roleId="tp25.1140138123956" type="tpf8.TemplateFunctionParameter_sourceNode" typeId="tpf8.1167169188348" id="1225195370400" />
                  </node>
                  <node role="operation" roleId="tpee.1197027833540" type="tp25.SLinkAccess" typeId="tp25.1138056143562" id="1225195370401">
                    <link role="link" roleId="tp25.1138056516764" targetNodeId="tpee.1068580123133" />
                  </node>
                </node>
              </node>
            </node>
          </node>
        </node>
      </node>
      <node role="body" roleId="tpee.1068580123135" type="tpee.StatementList" typeId="tpee.1068580123136" id="1225195370418">
        <node role="smodelAttribute" roleId="tpck.5169995583184591170" type="tpf8.CopySrcNodeMacro" typeId="tpf8.1114706874351" id="1225195370419">
          <node role="sourceNodeQuery" roleId="tpf8.1168024447342" type="tpf8.SourceSubstituteMacro_SourceNodeQuery" typeId="tpf8.1168024337012" id="1225195370420">
            <node role="body" roleId="tpee.1137022507850" type="tpee.StatementList" typeId="tpee.1068580123136" id="1225195370421">
              <node role="statement" roleId="tpee.1068581517665" type="tpee.ReturnStatement" typeId="tpee.1068581242878" id="1225195370422">
                <node role="expression" roleId="tpee.1068581517676" type="tpee.DotExpression" typeId="tpee.1197027756228" id="1225195370423">
                  <node role="operand" roleId="tpee.1197027771414" type="tpf8.TemplateFunctionParameter_sourceNode" typeId="tpf8.1167169188348" id="1225195370425" />
                  <node role="operation" roleId="tpee.1197027833540" type="tp25.SLinkAccess" typeId="tp25.1138056143562" id="1225195370426">
                    <link role="link" roleId="tp25.1138056516764" targetNodeId="tpee.1068580123135" />
                  </node>
                </node>
              </node>
            </node>
          </node>
        </node>
      </node>
      <node role="smodelAttribute" roleId="tpck.5169995583184591170" type="tpf8.LoopMacro" typeId="tpf8.1118786554307" id="1225195370427">
        <node role="sourceNodesQuery" roleId="tpf8.1167952069335" type="tpf8.SourceSubstituteMacro_SourceNodesQuery" typeId="tpf8.1167951910403" id="1225195370428">
          <node role="body" roleId="tpee.1137022507850" type="tpee.StatementList" typeId="tpee.1068580123136" id="1225195370429">
            <node role="statement" roleId="tpee.1068581517665" type="tpee.ReturnStatement" typeId="tpee.1068581242878" id="1225195370430">
              <node role="expression" roleId="tpee.1068581517676" type="tpee.DotExpression" typeId="tpee.1197027756228" id="1225195370431">
                <node role="operand" roleId="tpee.1197027771414" type="tpf8.TemplateFunctionParameter_sourceNode" typeId="tpf8.1167169188348" id="1225195370432" />
                <node role="operation" roleId="tpee.1197027833540" type="tp25.SLinkListAccess" typeId="tp25.1138056282393" id="1225195370433">
                  <link role="link" roleId="tp25.1138056546658" targetNodeId="1i04.1225194240805" />
                </node>
              </node>
            </node>
          </node>
        </node>
      </node>
      <node role="smodelAttribute" roleId="tpck.5169995583184591170" type="tpf8.PropertyMacro" typeId="tpf8.1087833241328" id="1225195370434">
        <property name="propertyName" nameId="tpck.1757699476691236117" value="name" />
        <node role="propertyValueFunction" roleId="tpf8.1167756362303" type="tpf8.PropertyMacro_GetPropertyValue" typeId="tpf8.1167756080639" id="1225195370435">
          <node role="body" roleId="tpee.1137022507850" type="tpee.StatementList" typeId="tpee.1068580123136" id="1225195370436">
            <node role="statement" roleId="tpee.1068581517665" type="tpee.ExpressionStatement" typeId="tpee.1068580123155" id="5570334447679319453">
              <node role="expression" roleId="tpee.1068580123156" type="tpee.StaticMethodCall" typeId="tpee.1081236700937" id="5570334447679320078">
                <link role="baseMethodDeclaration" roleId="tpee.1068499141037" targetNodeId="csvn.4748945189161476534" resolveInfo="getDeclarationName" />
                <link role="classConcept" roleId="tpee.1144433194310" targetNodeId="csvn.4748945189161473165" resolveInfo="BehaviorMethodNames" />
                <node role="actualArgument" roleId="tpee.1068499141038" type="tpf8.TemplateFunctionParameter_sourceNode" typeId="tpf8.1167169188348" id="5570334447679320697" />
              </node>
            </node>
          </node>
        </node>
      </node>
      <node role="smodelAttribute" roleId="tpck.5169995583184591170" type="tpf8.IfMacro" typeId="tpf8.1118773211870" id="1225195370441">
        <node role="conditionFunction" roleId="tpf8.1167945861827" type="tpf8.IfMacro_Condition" typeId="tpf8.1167945743726" id="1225195370442">
          <node role="body" roleId="tpee.1137022507850" type="tpee.StatementList" typeId="tpee.1068580123136" id="1225195370443">
            <node role="statement" roleId="tpee.1068581517665" type="tpee.ReturnStatement" typeId="tpee.1068581242878" id="1225195370444">
              <node role="expression" roleId="tpee.1068581517676" type="tpee.NotExpression" typeId="tpee.1081516740877" id="1225195370445">
                <node role="expression" roleId="tpee.1081516765348" type="tpee.DotExpression" typeId="tpee.1197027756228" id="1225195370446">
                  <node role="operand" roleId="tpee.1197027771414" type="tp25.SNodeTypeCastExpression" typeId="tp25.1140137987495" id="1225195370447">
                    <link role="concept" roleId="tp25.1140138128738" targetNodeId="1i04.1225194472830" resolveInfo="ConceptMethodDeclaration" />
                    <node role="leftExpression" roleId="tp25.1140138123956" type="tpf8.TemplateFunctionParameter_sourceNode" typeId="tpf8.1167169188348" id="1225195370448" />
                  </node>
                  <node role="operation" roleId="tpee.1197027833540" type="tp25.SPropertyAccess" typeId="tp25.1138056022639" id="1225195370449">
                    <link role="property" roleId="tp25.1138056395725" targetNodeId="1i04.1225194472834" resolveInfo="isAbstract" />
                  </node>
                </node>
              </node>
            </node>
          </node>
        </node>
      </node>
      <node role="visibility" roleId="tpee.1178549979242" type="tpee.PublicVisibility" typeId="tpee.1146644602865" id="1225195370450" />
      <node role="annotation" roleId="tpee.1188208488637" type="tpee.AnnotationInstance" typeId="tpee.1188207840427" id="3317934321613716213">
        <link role="annotation" roleId="tpee.1188208074048" targetNodeId="e2lb.~Override" resolveInfo="Override" />
        <node role="smodelAttribute" roleId="tpck.5169995583184591170" type="tpf8.CopySrcListMacro" typeId="tpf8.1114729360583" id="3317934321613716218">
          <node role="sourceNodesQuery" roleId="tpf8.1168278589236" type="tpf8.SourceSubstituteMacro_SourceNodesQuery" typeId="tpf8.1167951910403" id="3317934321613716219">
            <node role="body" roleId="tpee.1137022507850" type="tpee.StatementList" typeId="tpee.1068580123136" id="3317934321613716220">
              <node role="statement" roleId="tpee.1068581517665" type="tpee.ExpressionStatement" typeId="tpee.1068580123155" id="3317934321613716221">
                <node role="expression" roleId="tpee.1068580123156" type="tpee.DotExpression" typeId="tpee.1197027756228" id="3317934321613716226">
                  <node role="operand" roleId="tpee.1197027771414" type="tpf8.TemplateFunctionParameter_sourceNode" typeId="tpf8.1167169188348" id="3317934321613716222" />
                  <node role="operation" roleId="tpee.1197027833540" type="tp25.SLinkListAccess" typeId="tp25.1138056282393" id="3317934321613716233">
                    <link role="link" roleId="tp25.1138056546658" targetNodeId="tpee.1188208488637" />
                  </node>
                </node>
              </node>
            </node>
          </node>
        </node>
      </node>
    </node>
    <node role="staticMethod" roleId="tpee.1070462273904" type="tpee.StaticMethodDeclaration" typeId="tpee.1081236700938" id="1225195370857">
      <property name="name" nameId="tpck.1169194664001" value="abc" />
      <node role="parameter" roleId="tpee.1068580123134" type="tpee.ParameterDeclaration" typeId="tpee.1068498886292" id="1232967377699">
        <property name="name" nameId="tpck.1169194664001" value="a" />
        <node role="type" roleId="tpee.5680397130376446158" type="tpee.IntegerType" typeId="tpee.1070534370425" id="1232967379795" />
        <node role="smodelAttribute" roleId="tpck.5169995583184591170" type="tpf8.CopySrcListMacro" typeId="tpf8.1114729360583" id="1232967387672">
          <node role="sourceNodesQuery" roleId="tpf8.1168278589236" type="tpf8.SourceSubstituteMacro_SourceNodesQuery" typeId="tpf8.1167951910403" id="1232967387673">
            <node role="body" roleId="tpee.1137022507850" type="tpee.StatementList" typeId="tpee.1068580123136" id="1232967387674">
              <node role="statement" roleId="tpee.1068581517665" type="tpee.ExpressionStatement" typeId="tpee.1068580123155" id="1232967400488">
                <node role="expression" roleId="tpee.1068580123156" type="tpee.DotExpression" typeId="tpee.1197027756228" id="1232967402365">
                  <node role="operand" roleId="tpee.1197027771414" type="tpf8.TemplateFunctionParameter_sourceNode" typeId="tpf8.1167169188348" id="1232967400489" />
                  <node role="operation" roleId="tpee.1197027833540" type="tp25.SLinkListAccess" typeId="tp25.1138056282393" id="1232967404542">
                    <link role="link" roleId="tp25.1138056546658" targetNodeId="tpee.1068580123134" />
                  </node>
                </node>
              </node>
            </node>
          </node>
        </node>
      </node>
      <node role="returnType" roleId="tpee.1068580123133" type="tpee.VoidType" typeId="tpee.1068581517677" id="1225195370858">
        <node role="smodelAttribute" roleId="tpck.5169995583184591170" type="tpf8.CopySrcNodeMacro" typeId="tpf8.1114706874351" id="1225195370859">
          <node role="sourceNodeQuery" roleId="tpf8.1168024447342" type="tpf8.SourceSubstituteMacro_SourceNodeQuery" typeId="tpf8.1168024337012" id="1225195370860">
            <node role="body" roleId="tpee.1137022507850" type="tpee.StatementList" typeId="tpee.1068580123136" id="1225195370861">
              <node role="statement" roleId="tpee.1068581517665" type="tpee.ExpressionStatement" typeId="tpee.1068580123155" id="1225195370862">
                <node role="expression" roleId="tpee.1068580123156" type="tpee.DotExpression" typeId="tpee.1197027756228" id="1225195370863">
                  <node role="operand" roleId="tpee.1197027771414" type="tpf8.TemplateFunctionParameter_sourceNode" typeId="tpf8.1167169188348" id="1225195370864" />
                  <node role="operation" roleId="tpee.1197027833540" type="tp25.SLinkAccess" typeId="tp25.1138056143562" id="1225195370865">
                    <link role="link" roleId="tp25.1138056516764" targetNodeId="tpee.1068580123133" />
                  </node>
                </node>
              </node>
            </node>
          </node>
        </node>
      </node>
      <node role="visibility" roleId="tpee.1178549979242" type="tpee.PublicVisibility" typeId="tpee.1146644602865" id="1225195370866" />
      <node role="body" roleId="tpee.1068580123135" type="tpee.StatementList" typeId="tpee.1068580123136" id="1225195370867">
        <node role="smodelAttribute" roleId="tpck.5169995583184591170" type="tpf8.CopySrcNodeMacro" typeId="tpf8.1114706874351" id="1225195370868">
          <node role="sourceNodeQuery" roleId="tpf8.1168024447342" type="tpf8.SourceSubstituteMacro_SourceNodeQuery" typeId="tpf8.1168024337012" id="1225195370869">
            <node role="body" roleId="tpee.1137022507850" type="tpee.StatementList" typeId="tpee.1068580123136" id="1225195370870">
              <node role="statement" roleId="tpee.1068581517665" type="tpee.ExpressionStatement" typeId="tpee.1068580123155" id="1225195370871">
                <node role="expression" roleId="tpee.1068580123156" type="tpee.DotExpression" typeId="tpee.1197027756228" id="1225195370872">
                  <node role="operand" roleId="tpee.1197027771414" type="tpf8.TemplateFunctionParameter_sourceNode" typeId="tpf8.1167169188348" id="1225195370873" />
                  <node role="operation" roleId="tpee.1197027833540" type="tp25.SLinkAccess" typeId="tp25.1138056143562" id="1225195370874">
                    <link role="link" roleId="tp25.1138056516764" targetNodeId="tpee.1068580123135" />
                  </node>
                </node>
              </node>
            </node>
          </node>
        </node>
      </node>
      <node role="smodelAttribute" roleId="tpck.5169995583184591170" type="tpf8.LoopMacro" typeId="tpf8.1118786554307" id="1225195370875">
        <node role="sourceNodesQuery" roleId="tpf8.1167952069335" type="tpf8.SourceSubstituteMacro_SourceNodesQuery" typeId="tpf8.1167951910403" id="1225195370876">
          <node role="body" roleId="tpee.1137022507850" type="tpee.StatementList" typeId="tpee.1068580123136" id="1225195370877">
            <node role="statement" roleId="tpee.1068581517665" type="tpee.ExpressionStatement" typeId="tpee.1068580123155" id="1225195370878">
              <node role="expression" roleId="tpee.1068580123156" type="tpee.DotExpression" typeId="tpee.1197027756228" id="1225195370879">
                <node role="operand" roleId="tpee.1197027771414" type="tpf8.TemplateFunctionParameter_sourceNode" typeId="tpf8.1167169188348" id="1225195370880" />
                <node role="operation" roleId="tpee.1197027833540" type="tp25.SLinkListAccess" typeId="tp25.1138056282393" id="1225195370881">
                  <link role="link" roleId="tp25.1138056546658" targetNodeId="1i04.1225194240806" />
                </node>
              </node>
            </node>
          </node>
        </node>
      </node>
      <node role="smodelAttribute" roleId="tpck.5169995583184591170" type="tpf8.PropertyMacro" typeId="tpf8.1087833241328" id="1225195370905">
        <property name="propertyName" nameId="tpck.1757699476691236117" value="name" />
        <node role="propertyValueFunction" roleId="tpf8.1167756362303" type="tpf8.PropertyMacro_GetPropertyValue" typeId="tpf8.1167756080639" id="1225195370906">
          <node role="body" roleId="tpee.1137022507850" type="tpee.StatementList" typeId="tpee.1068580123136" id="1225195370907">
            <node role="statement" roleId="tpee.1068581517665" type="tpee.ExpressionStatement" typeId="tpee.1068580123155" id="1225195370908">
              <node role="expression" roleId="tpee.1068580123156" type="tpee.DotExpression" typeId="tpee.1197027756228" id="1225195370909">
                <node role="operand" roleId="tpee.1197027771414" type="tpf8.TemplateFunctionParameter_sourceNode" typeId="tpf8.1167169188348" id="1225195370910" />
                <node role="operation" roleId="tpee.1197027833540" type="tp25.Node_ConceptMethodCall" typeId="tp25.1179409122411" id="1225195370911">
                  <link role="baseMethodDeclaration" roleId="tpee.1068499141037" targetNodeId="csvn.1225196403920" resolveInfo="getGeneratedName" />
                </node>
              </node>
            </node>
          </node>
        </node>
      </node>
      <node role="annotation" roleId="tpee.1188208488637" type="tpee.AnnotationInstance" typeId="tpee.1188207840427" id="3317934321613707900">
        <link role="annotation" roleId="tpee.1188208074048" targetNodeId="e2lb.~Override" resolveInfo="Override" />
        <node role="smodelAttribute" roleId="tpck.5169995583184591170" type="tpf8.CopySrcListMacro" typeId="tpf8.1114729360583" id="3317934321613707902">
          <node role="sourceNodesQuery" roleId="tpf8.1168278589236" type="tpf8.SourceSubstituteMacro_SourceNodesQuery" typeId="tpf8.1167951910403" id="3317934321613707903">
            <node role="body" roleId="tpee.1137022507850" type="tpee.StatementList" typeId="tpee.1068580123136" id="3317934321613707904">
              <node role="statement" roleId="tpee.1068581517665" type="tpee.ExpressionStatement" typeId="tpee.1068580123155" id="3317934321613716199">
                <node role="expression" roleId="tpee.1068580123156" type="tpee.DotExpression" typeId="tpee.1197027756228" id="3317934321613716204">
                  <node role="operand" roleId="tpee.1197027771414" type="tpf8.TemplateFunctionParameter_sourceNode" typeId="tpf8.1167169188348" id="3317934321613716200" />
                  <node role="operation" roleId="tpee.1197027833540" type="tp25.SLinkListAccess" typeId="tp25.1138056282393" id="3317934321613716211">
                    <link role="link" roleId="tp25.1138056546658" targetNodeId="tpee.1188208488637" />
                  </node>
                </node>
              </node>
            </node>
          </node>
        </node>
      </node>
    </node>
    <node role="staticMethod" roleId="tpee.1070462273904" type="tpee.StaticMethodDeclaration" typeId="tpee.1081236700938" id="1225195370451">
      <property name="name" nameId="tpck.1169194664001" value="conceptMethod_call" />
      <node role="parameter" roleId="tpee.1068580123134" type="tpee.ParameterDeclaration" typeId="tpee.1068498886292" id="1225195370452">
        <property name="name" nameId="tpck.1169194664001" value="thisNode" />
        <node role="type" roleId="tpee.5680397130376446158" type="tp25.SNodeType" typeId="tp25.1138055754698" id="1239498049137" />
      </node>
      <node role="parameter" roleId="tpee.1068580123134" type="tpee.ParameterDeclaration" typeId="tpee.1068498886292" id="1225195370454">
        <property name="name" nameId="tpck.1169194664001" value="object" />
        <node role="type" roleId="tpee.5680397130376446158" type="tpee.ClassifierType" typeId="tpee.1107535904670" id="1225195370455">
          <link role="classifier" roleId="tpee.1107535924139" targetNodeId="e2lb.~Object" resolveInfo="Object" />
        </node>
        <node role="smodelAttribute" roleId="tpck.5169995583184591170" type="tpf8.LoopMacro" typeId="tpf8.1118786554307" id="1225195370456">
          <node role="sourceNodesQuery" roleId="tpf8.1167952069335" type="tpf8.SourceSubstituteMacro_SourceNodesQuery" typeId="tpf8.1167951910403" id="1225195370457">
            <node role="body" roleId="tpee.1137022507850" type="tpee.StatementList" typeId="tpee.1068580123136" id="1225195370458">
              <node role="statement" roleId="tpee.1068581517665" type="tpee.ReturnStatement" typeId="tpee.1068581242878" id="1225195370459">
                <node role="expression" roleId="tpee.1068581517676" type="tpee.DotExpression" typeId="tpee.1197027756228" id="1225195370460">
                  <node role="operand" roleId="tpee.1197027771414" type="tp25.SNodeTypeCastExpression" typeId="tp25.1140137987495" id="1225195370461">
                    <link role="concept" roleId="tp25.1140138128738" targetNodeId="1i04.1225194472830" resolveInfo="ConceptMethodDeclaration" />
                    <node role="leftExpression" roleId="tp25.1140138123956" type="tpf8.TemplateFunctionParameter_sourceNode" typeId="tpf8.1167169188348" id="1225195370462" />
                  </node>
                  <node role="operation" roleId="tpee.1197027833540" type="tp25.SLinkListAccess" typeId="tp25.1138056282393" id="1225195370463">
                    <link role="link" roleId="tp25.1138056546658" targetNodeId="tpee.1068580123134" />
                  </node>
                </node>
              </node>
            </node>
          </node>
        </node>
        <node role="smodelAttribute" roleId="tpck.5169995583184591170" type="tpf8.CopySrcNodeMacro" typeId="tpf8.1114706874351" id="1225195370464">
          <node role="sourceNodeQuery" roleId="tpf8.1168024447342" type="tpf8.SourceSubstituteMacro_SourceNodeQuery" typeId="tpf8.1168024337012" id="1225195370465">
            <node role="body" roleId="tpee.1137022507850" type="tpee.StatementList" typeId="tpee.1068580123136" id="1225195370466">
              <node role="statement" roleId="tpee.1068581517665" type="tpee.ReturnStatement" typeId="tpee.1068581242878" id="1225195370467">
                <node role="expression" roleId="tpee.1068581517676" type="tp25.SNodeTypeCastExpression" typeId="tp25.1140137987495" id="1225195370468">
                  <link role="concept" roleId="tp25.1140138128738" targetNodeId="tpee.1068498886292" resolveInfo="ParameterDeclaration" />
                  <node role="leftExpression" roleId="tp25.1140138123956" type="tpf8.TemplateFunctionParameter_sourceNode" typeId="tpf8.1167169188348" id="1225195370469" />
                </node>
              </node>
            </node>
          </node>
        </node>
      </node>
      <node role="returnType" roleId="tpee.1068580123133" type="tpee.ClassifierType" typeId="tpee.1107535904670" id="1225195370470">
        <link role="classifier" roleId="tpee.1107535924139" targetNodeId="e2lb.~Object" resolveInfo="Object" />
        <node role="smodelAttribute" roleId="tpck.5169995583184591170" type="tpf8.CopySrcNodeMacro" typeId="tpf8.1114706874351" id="1225195370471">
          <node role="sourceNodeQuery" roleId="tpf8.1168024447342" type="tpf8.SourceSubstituteMacro_SourceNodeQuery" typeId="tpf8.1168024337012" id="1225195370472">
            <node role="body" roleId="tpee.1137022507850" type="tpee.StatementList" typeId="tpee.1068580123136" id="1225195370473">
              <node role="statement" roleId="tpee.1068581517665" type="tpee.ReturnStatement" typeId="tpee.1068581242878" id="1225195370474">
                <node role="expression" roleId="tpee.1068581517676" type="tpee.DotExpression" typeId="tpee.1197027756228" id="1225195370475">
                  <node role="operand" roleId="tpee.1197027771414" type="tp25.SNodeTypeCastExpression" typeId="tp25.1140137987495" id="1225195370476">
                    <link role="concept" roleId="tp25.1140138128738" targetNodeId="1i04.1225194472830" resolveInfo="ConceptMethodDeclaration" />
                    <node role="leftExpression" roleId="tp25.1140138123956" type="tpf8.TemplateFunctionParameter_sourceNode" typeId="tpf8.1167169188348" id="1225195370477" />
                  </node>
                  <node role="operation" roleId="tpee.1197027833540" type="tp25.SLinkAccess" typeId="tp25.1138056143562" id="1225195370478">
                    <link role="link" roleId="tp25.1138056516764" targetNodeId="tpee.1068580123133" />
                  </node>
                </node>
              </node>
            </node>
          </node>
        </node>
      </node>
      <node role="smodelAttribute" roleId="tpck.5169995583184591170" type="tpf8.LoopMacro" typeId="tpf8.1118786554307" id="1225195370479">
        <node role="sourceNodesQuery" roleId="tpf8.1167952069335" type="tpf8.SourceSubstituteMacro_SourceNodesQuery" typeId="tpf8.1167951910403" id="1225195370480">
          <node role="body" roleId="tpee.1137022507850" type="tpee.StatementList" typeId="tpee.1068580123136" id="1225195370481">
            <node role="statement" roleId="tpee.1068581517665" type="tpee.ReturnStatement" typeId="tpee.1068581242878" id="1225195370482">
              <node role="expression" roleId="tpee.1068581517676" type="tpee.DotExpression" typeId="tpee.1197027756228" id="1225195370483">
                <node role="operand" roleId="tpee.1197027771414" type="tpf8.TemplateFunctionParameter_sourceNode" typeId="tpf8.1167169188348" id="1225195370484" />
                <node role="operation" roleId="tpee.1197027833540" type="tp25.SLinkListAccess" typeId="tp25.1138056282393" id="1225195370485">
                  <link role="link" roleId="tp25.1138056546658" targetNodeId="1i04.1225194240805" />
                </node>
              </node>
            </node>
          </node>
        </node>
      </node>
      <node role="smodelAttribute" roleId="tpck.5169995583184591170" type="tpf8.PropertyMacro" typeId="tpf8.1087833241328" id="1225195370486">
        <property name="propertyName" nameId="tpck.1757699476691236117" value="name" />
        <node role="propertyValueFunction" roleId="tpf8.1167756362303" type="tpf8.PropertyMacro_GetPropertyValue" typeId="tpf8.1167756080639" id="1225195370487">
          <node role="body" roleId="tpee.1137022507850" type="tpee.StatementList" typeId="tpee.1068580123136" id="1225195370488">
            <node role="statement" roleId="tpee.1068581517665" type="tpee.ExpressionStatement" typeId="tpee.1068580123155" id="5570334447679327245">
              <node role="expression" roleId="tpee.1068580123156" type="tpee.StaticMethodCall" typeId="tpee.1081236700937" id="5570334447679327870">
                <link role="baseMethodDeclaration" roleId="tpee.1068499141037" targetNodeId="csvn.4748945189161484934" resolveInfo="getCallerMethodName" />
                <link role="classConcept" roleId="tpee.1144433194310" targetNodeId="csvn.4748945189161473165" resolveInfo="BehaviorMethodNames" />
                <node role="actualArgument" roleId="tpee.1068499141038" type="tpf8.TemplateFunctionParameter_sourceNode" typeId="tpf8.1167169188348" id="5570334447679328489" />
              </node>
            </node>
          </node>
        </node>
      </node>
      <node role="smodelAttribute" roleId="tpck.5169995583184591170" type="tpf8.IfMacro" typeId="tpf8.1118773211870" id="1225195370493">
        <node role="conditionFunction" roleId="tpf8.1167945861827" type="tpf8.IfMacro_Condition" typeId="tpf8.1167945743726" id="1225195370494">
          <node role="body" roleId="tpee.1137022507850" type="tpee.StatementList" typeId="tpee.1068580123136" id="1225195370495">
            <node role="statement" roleId="tpee.1068581517665" type="tpee.ReturnStatement" typeId="tpee.1068581242878" id="1225195370496">
              <node role="expression" roleId="tpee.1068581517676" type="tpee.AndExpression" typeId="tpee.1080120340718" id="5570334447679345798">
                <node role="rightExpression" roleId="tpee.1081773367579" type="tpee.NotExpression" typeId="tpee.1081516740877" id="5570334447679364260">
                  <node role="expression" roleId="tpee.1081516765348" type="tpee.DotExpression" typeId="tpee.1197027756228" id="5570334447679364262">
                    <node role="operation" roleId="tpee.1197027833540" type="tp25.SPropertyAccess" typeId="tp25.1138056022639" id="5570334447679364263">
                      <link role="property" roleId="tp25.1138056395725" targetNodeId="1i04.5864038008284099149" resolveInfo="isStatic" />
                    </node>
                    <node role="operand" roleId="tpee.1197027771414" type="tpf8.TemplateFunctionParameter_sourceNode" typeId="tpf8.1167169188348" id="5570334447679364264" />
                  </node>
                </node>
                <node role="leftExpression" roleId="tpee.1081773367580" type="tpee.DotExpression" typeId="tpee.1197027756228" id="1225195370497">
                  <node role="operand" roleId="tpee.1197027771414" type="tpf8.TemplateFunctionParameter_sourceNode" typeId="tpf8.1167169188348" id="1225195370499" />
                  <node role="operation" roleId="tpee.1197027833540" type="tp25.SPropertyAccess" typeId="tp25.1138056022639" id="1225195370500">
                    <link role="property" roleId="tp25.1138056395725" targetNodeId="1i04.1225194472832" resolveInfo="isVirtual" />
                  </node>
                </node>
              </node>
            </node>
          </node>
        </node>
      </node>
      <node role="visibility" roleId="tpee.1178549979242" type="tpee.PublicVisibility" typeId="tpee.1146644602865" id="1225195370501" />
      <node role="body" roleId="tpee.1068580123135" type="tpee.StatementList" typeId="tpee.1068580123136" id="1225195370502">
        <node role="statement" roleId="tpee.1068581517665" type="tpee.ExpressionStatement" typeId="tpee.1068580123155" id="2605042688082990073">
          <node role="expression" roleId="tpee.1068580123156" type="tpee.StaticMethodCall" typeId="tpee.1081236700937" id="2605042688083017187">
            <link role="baseMethodDeclaration" roleId="tpee.1068499141037" targetNodeId="cl8j.~BehaviorReflection%dinvokeVirtual(java%dlang%dClass,jetbrains%dmps%dsmodel%dSNode,java%dlang%dString,java%dlang%dObject[])%cjava%dlang%dObject" resolveInfo="invokeVirtual" />
            <link role="classConcept" roleId="tpee.1144433194310" targetNodeId="cl8j.~BehaviorReflection" resolveInfo="BehaviorReflection" />
            <node role="actualArgument" roleId="tpee.1068499141038" type="tpee.ClassifierClassExpression" typeId="tpee.1116615150612" id="2605042688083017188">
              <link role="classifier" roleId="tpee.1116615189566" targetNodeId="e2lb.~Object" resolveInfo="Object" />
              <node role="smodelAttribute" roleId="tpck.5169995583184591170" type="tpf8.CopySrcNodeMacro" typeId="tpf8.1114706874351" id="2605042688083017189">
                <node role="sourceNodeQuery" roleId="tpf8.1168024447342" type="tpf8.SourceSubstituteMacro_SourceNodeQuery" typeId="tpf8.1168024337012" id="2605042688083017190">
                  <node role="body" roleId="tpee.1137022507850" type="tpee.StatementList" typeId="tpee.1068580123136" id="2605042688083017191">
                    <node role="statement" roleId="tpee.1068581517665" type="tpee.LocalVariableDeclarationStatement" typeId="tpee.1068581242864" id="2605042688083017192">
                      <node role="localVariableDeclaration" roleId="tpee.1068581242865" type="tpee.LocalVariableDeclaration" typeId="tpee.1068581242863" id="2605042688083017193">
                        <property name="name" nameId="tpck.1169194664001" value="returnType" />
                        <node role="initializer" roleId="tpee.1068431790190" type="tpee.DotExpression" typeId="tpee.1197027756228" id="2605042688083017194">
                          <node role="operand" roleId="tpee.1197027771414" type="tpf8.TemplateFunctionParameter_sourceNode" typeId="tpf8.1167169188348" id="2605042688083028586" />
                          <node role="operation" roleId="tpee.1197027833540" type="tp25.SLinkAccess" typeId="tp25.1138056143562" id="2605042688083017195">
                            <link role="link" roleId="tp25.1138056516764" targetNodeId="tpee.1068580123133" />
                          </node>
                        </node>
                        <node role="type" roleId="tpee.5680397130376446158" type="tp25.SNodeType" typeId="tp25.1138055754698" id="2605042688083017199">
                          <link role="concept" roleId="tp25.1138405853777" targetNodeId="tpee.1068431790189" resolveInfo="Type" />
                        </node>
                      </node>
                    </node>
                    <node role="statement" roleId="tpee.1068581517665" type="tpee.SingleLineComment" typeId="tpee.6329021646629104954" id="2605042688083017200">
                      <node role="commentPart" roleId="tpee.6329021646629175155" type="tpee.TextCommentPart" typeId="tpee.6329021646629104957" id="2605042688083017201">
                        <property name="text" nameId="tpee.6329021646629104958" value="use smart construction not generated before all types from bl" />
                      </node>
                    </node>
                    <node role="statement" roleId="tpee.1068581517665" type="tpee.IfStatement" typeId="tpee.1068580123159" id="2605042688083017202">
                      <node role="condition" roleId="tpee.1068580123160" type="tpee.OrExpression" typeId="tpee.1080223426719" id="2605042688083017203">
                        <node role="rightExpression" roleId="tpee.1081773367579" type="tpee.DotExpression" typeId="tpee.1197027756228" id="2605042688083017204">
                          <node role="operation" roleId="tpee.1197027833540" type="tp25.Node_IsInstanceOfOperation" typeId="tp25.1139621453865" id="2605042688083017205">
                            <node role="conceptArgument" roleId="tp25.1177027386292" type="tp25.RefConcept_Reference" typeId="tp25.1177026924588" id="2605042688083017206">
                              <link role="conceptDeclaration" roleId="tp25.1177026940964" targetNodeId="tpee.1225271177708" resolveInfo="StringType" />
                            </node>
                          </node>
                          <node role="operand" roleId="tpee.1197027771414" type="tpee.VariableReference" typeId="tpee.1068498886296" id="2605042688083017207">
                            <link role="variableDeclaration" roleId="tpee.1068581517664" targetNodeId="2605042688083017193" resolveInfo="returnType" />
                          </node>
                        </node>
                        <node role="leftExpression" roleId="tpee.1081773367580" type="tpee.OrExpression" typeId="tpee.1080223426719" id="2605042688083017208">
                          <node role="leftExpression" roleId="tpee.1081773367580" type="tpee.DotExpression" typeId="tpee.1197027756228" id="2605042688083017209">
                            <node role="operand" roleId="tpee.1197027771414" type="tpee.VariableReference" typeId="tpee.1068498886296" id="2605042688083017210">
                              <link role="variableDeclaration" roleId="tpee.1068581517664" targetNodeId="2605042688083017193" resolveInfo="returnType" />
                            </node>
                            <node role="operation" roleId="tpee.1197027833540" type="tp25.Node_IsInstanceOfOperation" typeId="tp25.1139621453865" id="2605042688083017211">
                              <node role="conceptArgument" roleId="tp25.1177027386292" type="tp25.RefConcept_Reference" typeId="tp25.1177026924588" id="2605042688083017212">
                                <link role="conceptDeclaration" roleId="tp25.1177026940964" targetNodeId="tpee.1164118113764" resolveInfo="PrimitiveType" />
                              </node>
                            </node>
                          </node>
                          <node role="rightExpression" roleId="tpee.1081773367579" type="tpee.ParenthesizedExpression" typeId="tpee.1079359253375" id="2605042688083017213">
                            <node role="expression" roleId="tpee.1079359253376" type="tpee.AndExpression" typeId="tpee.1080120340718" id="2605042688083017214">
                              <node role="rightExpression" roleId="tpee.1081773367579" type="tpee.DotExpression" typeId="tpee.1197027756228" id="2605042688083017215">
                                <node role="operation" roleId="tpee.1197027833540" type="tp2q.IsEmptyOperation" typeId="tp2q.1165530316231" id="2605042688083017216" />
                                <node role="operand" roleId="tpee.1197027771414" type="tpee.DotExpression" typeId="tpee.1197027756228" id="2605042688083017217">
                                  <node role="operation" roleId="tpee.1197027833540" type="tp25.SLinkListAccess" typeId="tp25.1138056282393" id="2605042688083017218">
                                    <link role="link" roleId="tp25.1138056546658" targetNodeId="tpee.1109201940907" />
                                  </node>
                                  <node role="operand" roleId="tpee.1197027771414" type="tp25.SNodeTypeCastExpression" typeId="tp25.1140137987495" id="2605042688083017219">
                                    <link role="concept" roleId="tp25.1140138128738" targetNodeId="tpee.1107535904670" resolveInfo="ClassifierType" />
                                    <node role="leftExpression" roleId="tp25.1140138123956" type="tpee.VariableReference" typeId="tpee.1068498886296" id="2605042688083017220">
                                      <link role="variableDeclaration" roleId="tpee.1068581517664" targetNodeId="2605042688083017193" resolveInfo="returnType" />
                                    </node>
                                  </node>
                                </node>
                              </node>
                              <node role="leftExpression" roleId="tpee.1081773367580" type="tpee.DotExpression" typeId="tpee.1197027756228" id="2605042688083017221">
                                <node role="operation" roleId="tpee.1197027833540" type="tp25.Node_IsInstanceOfOperation" typeId="tp25.1139621453865" id="2605042688083017222">
                                  <node role="conceptArgument" roleId="tp25.1177027386292" type="tp25.RefConcept_Reference" typeId="tp25.1177026924588" id="2605042688083017223">
                                    <link role="conceptDeclaration" roleId="tp25.1177026940964" targetNodeId="tpee.1107535904670" resolveInfo="ClassifierType" />
                                  </node>
                                </node>
                                <node role="operand" roleId="tpee.1197027771414" type="tpee.VariableReference" typeId="tpee.1068498886296" id="2605042688083017224">
                                  <link role="variableDeclaration" roleId="tpee.1068581517664" targetNodeId="2605042688083017193" resolveInfo="returnType" />
                                </node>
                              </node>
                            </node>
                          </node>
                        </node>
                      </node>
                      <node role="ifTrue" roleId="tpee.1068580123161" type="tpee.StatementList" typeId="tpee.1068580123136" id="2605042688083017225">
                        <node role="statement" roleId="tpee.1068581517665" type="tpee.SingleLineComment" typeId="tpee.6329021646629104954" id="2605042688083017226">
                          <node role="commentPart" roleId="tpee.6329021646629175155" type="tpee.TextCommentPart" typeId="tpee.6329021646629104957" id="2605042688083017227">
                            <property name="text" nameId="tpee.6329021646629104958" value="todo: remove getClassExpression here" />
                          </node>
                        </node>
                        <node role="statement" roleId="tpee.1068581517665" type="tpee.ReturnStatement" typeId="tpee.1068581242878" id="2605042688083017228">
                          <node role="expression" roleId="tpee.1068581517676" type="tpee.DotExpression" typeId="tpee.1197027756228" id="2605042688083017229">
                            <node role="operation" roleId="tpee.1197027833540" type="tp25.Node_ConceptMethodCall" typeId="tp25.1179409122411" id="2605042688083017230">
                              <link role="baseMethodDeclaration" roleId="tpee.1068499141037" targetNodeId="tpek.1213877337357" resolveInfo="getClassExpression" />
                            </node>
                            <node role="operand" roleId="tpee.1197027771414" type="tpee.VariableReference" typeId="tpee.1068498886296" id="2605042688083017231">
                              <link role="variableDeclaration" roleId="tpee.1068581517664" targetNodeId="2605042688083017193" resolveInfo="returnType" />
                            </node>
                          </node>
                        </node>
                      </node>
                      <node role="ifFalseStatement" roleId="tpee.1082485599094" type="tpee.BlockStatement" typeId="tpee.1082485599095" id="2605042688083017232">
                        <node role="statements" roleId="tpee.1082485599096" type="tpee.StatementList" typeId="tpee.1068580123136" id="2605042688083017233">
                          <node role="statement" roleId="tpee.1068581517665" type="tpee.ReturnStatement" typeId="tpee.1068581242878" id="2605042688083017234">
                            <node role="expression" roleId="tpee.1068581517676" type="tp3r.Quotation" typeId="tp3r.1196350785113" id="2605042688083017235">
                              <node role="quotedNode" roleId="tp3r.1196350785114" type="tpee.CastExpression" typeId="tpee.1070534934090" id="2605042688083017236">
                                <node role="expression" roleId="tpee.1070534934092" type="tpee.ParenthesizedExpression" typeId="tpee.1079359253375" id="2605042688083017237">
                                  <node role="expression" roleId="tpee.1079359253376" type="tpee.CastExpression" typeId="tpee.1070534934090" id="2605042688083017238">
                                    <node role="expression" roleId="tpee.1070534934092" type="tpee.ClassifierClassExpression" typeId="tpee.1116615150612" id="2605042688083017239">
                                      <link role="classifier" roleId="tpee.1116615189566" targetNodeId="e2lb.~Object" resolveInfo="Object" />
                                    </node>
                                    <node role="type" roleId="tpee.1070534934091" type="tpee.ClassifierType" typeId="tpee.1107535904670" id="2605042688083017240">
                                      <link role="classifier" roleId="tpee.1107535924139" targetNodeId="e2lb.~Class" resolveInfo="Class" />
                                    </node>
                                  </node>
                                </node>
                                <node role="type" roleId="tpee.1070534934091" type="tpee.ClassifierType" typeId="tpee.1107535904670" id="2605042688083017241">
                                  <link role="classifier" roleId="tpee.1107535924139" targetNodeId="e2lb.~Class" resolveInfo="Class" />
                                  <node role="parameter" roleId="tpee.1109201940907" type="tpee.Type" typeId="tpee.1068431790189" id="2605042688083017242">
                                    <node role="smodelAttribute" roleId="tpck.5169995583184591170" type="tp3r.Antiquotation" typeId="tp3r.1196350785112" id="2605042688083017243">
                                      <node role="expression" roleId="tp3r.1196350785111" type="tpee.VariableReference" typeId="tpee.1068498886296" id="2605042688083017244">
                                        <link role="variableDeclaration" roleId="tpee.1068581517664" targetNodeId="2605042688083017193" resolveInfo="returnType" />
                                      </node>
                                    </node>
                                  </node>
                                </node>
                              </node>
                            </node>
                          </node>
                        </node>
                      </node>
                    </node>
                  </node>
                </node>
              </node>
            </node>
            <node role="actualArgument" roleId="tpee.1068499141038" type="tpee.VariableReference" typeId="tpee.1068498886296" id="2605042688083056454">
              <link role="variableDeclaration" roleId="tpee.1068581517664" targetNodeId="1225195370452" resolveInfo="thisNode" />
            </node>
            <node role="actualArgument" roleId="tpee.1068499141038" type="tpee.StringLiteral" typeId="tpee.1070475926800" id="2605042688083017303">
              <property name="value" nameId="tpee.1070475926801" value="methodName" />
              <node role="smodelAttribute" roleId="tpck.5169995583184591170" type="tpf8.PropertyMacro" typeId="tpf8.1087833241328" id="2605042688083017304">
                <property name="propertyName" nameId="tpck.1757699476691236117" value="value" />
                <node role="propertyValueFunction" roleId="tpf8.1167756362303" type="tpf8.PropertyMacro_GetPropertyValue" typeId="tpf8.1167756080639" id="2605042688083017305">
                  <node role="body" roleId="tpee.1137022507850" type="tpee.StatementList" typeId="tpee.1068580123136" id="2605042688083017306">
                    <node role="statement" roleId="tpee.1068581517665" type="tpee.ExpressionStatement" typeId="tpee.1068580123155" id="5570334447679429276">
                      <node role="expression" roleId="tpee.1068580123156" type="tpee.StaticMethodCall" typeId="tpee.1081236700937" id="5570334447679432557">
                        <link role="baseMethodDeclaration" roleId="tpee.1068499141037" targetNodeId="csvn.4748945189161476534" resolveInfo="getDeclarationName" />
                        <link role="classConcept" roleId="tpee.1144433194310" targetNodeId="csvn.4748945189161473165" resolveInfo="BehaviorMethodNames" />
                        <node role="actualArgument" roleId="tpee.1068499141038" type="tpf8.TemplateFunctionParameter_sourceNode" typeId="tpf8.1167169188348" id="5570334447679435840" />
                      </node>
                    </node>
                  </node>
                </node>
              </node>
            </node>
            <node role="actualArgument" roleId="tpee.1068499141038" type="tpee.GenericNewExpression" typeId="tpee.1145552977093" id="2605042688083017313">
              <node role="creator" roleId="tpee.1145553007750" type="tpee.ArrayCreatorWithInitializer" typeId="tpee.1154542696413" id="2605042688083017314">
                <node role="initValue" roleId="tpee.1154542803372" type="tpee.VariableReference" typeId="tpee.1068498886296" id="2605042688083077074">
                  <link role="variableDeclaration" roleId="tpee.1068581517664" targetNodeId="1225195370454" resolveInfo="object" />
                  <node role="smodelAttribute" roleId="tpck.5169995583184591170" type="tpf8.LoopMacro" typeId="tpf8.1118786554307" id="2605042688083077075">
                    <node role="sourceNodesQuery" roleId="tpf8.1167952069335" type="tpf8.SourceSubstituteMacro_SourceNodesQuery" typeId="tpf8.1167951910403" id="2605042688083077076">
                      <node role="body" roleId="tpee.1137022507850" type="tpee.StatementList" typeId="tpee.1068580123136" id="2605042688083077077">
                        <node role="statement" roleId="tpee.1068581517665" type="tpee.ExpressionStatement" typeId="tpee.1068580123155" id="2605042688083077078">
                          <node role="expression" roleId="tpee.1068580123156" type="tpee.DotExpression" typeId="tpee.1197027756228" id="2605042688083077079">
                            <node role="operation" roleId="tpee.1197027833540" type="tp25.SLinkListAccess" typeId="tp25.1138056282393" id="2605042688083077080">
                              <link role="link" roleId="tp25.1138056546658" targetNodeId="tpee.1068580123134" />
                            </node>
                            <node role="operand" roleId="tpee.1197027771414" type="tpf8.TemplateFunctionParameter_sourceNode" typeId="tpf8.1167169188348" id="2605042688083077081" />
                          </node>
                        </node>
                      </node>
                    </node>
                  </node>
                  <node role="smodelAttribute" roleId="tpck.5169995583184591170" type="tpf8.ReferenceMacro" typeId="tpf8.1088761943574" id="2605042688083077082">
                    <property name="linkRole" nameId="tpck.1757699476691236116" value="variableDeclaration" />
                    <node role="referentFunction" roleId="tpf8.1167770376702" type="tpf8.ReferenceMacro_GetReferent" typeId="tpf8.1167770111131" id="2605042688083077083">
                      <node role="body" roleId="tpee.1137022507850" type="tpee.StatementList" typeId="tpee.1068580123136" id="2605042688083077084">
                        <node role="statement" roleId="tpee.1068581517665" type="tpee.ExpressionStatement" typeId="tpee.1068580123155" id="2605042688083077085">
                          <node role="expression" roleId="tpee.1068580123156" type="tpee.DotExpression" typeId="tpee.1197027756228" id="2605042688083077086">
                            <node role="operation" roleId="tpee.1197027833540" type="tp25.SPropertyAccess" typeId="tp25.1138056022639" id="2605042688083077087">
                              <link role="property" roleId="tp25.1138056395725" targetNodeId="tpck.1169194664001" resolveInfo="name" />
                            </node>
                            <node role="operand" roleId="tpee.1197027771414" type="tpf8.TemplateFunctionParameter_sourceNode" typeId="tpf8.1167169188348" id="2605042688083077088" />
                          </node>
                        </node>
                      </node>
                    </node>
                  </node>
                </node>
                <node role="componentType" roleId="tpee.1154542793668" type="tpee.ClassifierType" typeId="tpee.1107535904670" id="2605042688083017323">
                  <link role="classifier" roleId="tpee.1107535924139" targetNodeId="e2lb.~Object" resolveInfo="Object" />
                </node>
              </node>
            </node>
          </node>
        </node>
      </node>
      <node role="annotation" roleId="tpee.1188208488637" type="tpee.AnnotationInstance" typeId="tpee.1188207840427" id="1902094167080671985">
        <link role="annotation" roleId="tpee.1188208074048" targetNodeId="e2lb.~Deprecated" resolveInfo="Deprecated" />
      </node>
    </node>
    <node role="staticMethod" roleId="tpee.1070462273904" type="tpee.StaticMethodDeclaration" typeId="tpee.1081236700938" id="5914983970298771312">
      <property name="name" nameId="tpck.1169194664001" value="conceptMethod_super" />
      <node role="parameter" roleId="tpee.1068580123134" type="tpee.ParameterDeclaration" typeId="tpee.1068498886292" id="5914983970298771313">
        <property name="name" nameId="tpck.1169194664001" value="thisNode" />
        <node role="type" roleId="tpee.5680397130376446158" type="tp25.SNodeType" typeId="tp25.1138055754698" id="5914983970298771314" />
      </node>
      <node role="parameter" roleId="tpee.1068580123134" type="tpee.ParameterDeclaration" typeId="tpee.1068498886292" id="5914983970298771315">
        <property name="name" nameId="tpck.1169194664001" value="callerConceptFqName" />
        <node role="type" roleId="tpee.5680397130376446158" type="tpee.StringType" typeId="tpee.1225271177708" id="5914983970298771316" />
      </node>
      <node role="parameter" roleId="tpee.1068580123134" type="tpee.ParameterDeclaration" typeId="tpee.1068498886292" id="5914983970298771317">
        <property name="name" nameId="tpck.1169194664001" value="object" />
        <node role="type" roleId="tpee.5680397130376446158" type="tpee.ClassifierType" typeId="tpee.1107535904670" id="5914983970298771318">
          <link role="classifier" roleId="tpee.1107535924139" targetNodeId="e2lb.~Object" resolveInfo="Object" />
        </node>
        <node role="smodelAttribute" roleId="tpck.5169995583184591170" type="tpf8.LoopMacro" typeId="tpf8.1118786554307" id="5914983970298771319">
          <node role="sourceNodesQuery" roleId="tpf8.1167952069335" type="tpf8.SourceSubstituteMacro_SourceNodesQuery" typeId="tpf8.1167951910403" id="5914983970298771320">
            <node role="body" roleId="tpee.1137022507850" type="tpee.StatementList" typeId="tpee.1068580123136" id="5914983970298771321">
              <node role="statement" roleId="tpee.1068581517665" type="tpee.ReturnStatement" typeId="tpee.1068581242878" id="5914983970298771322">
                <node role="expression" roleId="tpee.1068581517676" type="tpee.DotExpression" typeId="tpee.1197027756228" id="5914983970298771323">
                  <node role="operand" roleId="tpee.1197027771414" type="tp25.SNodeTypeCastExpression" typeId="tp25.1140137987495" id="5914983970298771324">
                    <link role="concept" roleId="tp25.1140138128738" targetNodeId="1i04.1225194472830" resolveInfo="ConceptMethodDeclaration" />
                    <node role="leftExpression" roleId="tp25.1140138123956" type="tpf8.TemplateFunctionParameter_sourceNode" typeId="tpf8.1167169188348" id="5914983970298771325" />
                  </node>
                  <node role="operation" roleId="tpee.1197027833540" type="tp25.SLinkListAccess" typeId="tp25.1138056282393" id="5914983970298771326">
                    <link role="link" roleId="tp25.1138056546658" targetNodeId="tpee.1068580123134" />
                  </node>
                </node>
              </node>
            </node>
          </node>
        </node>
        <node role="smodelAttribute" roleId="tpck.5169995583184591170" type="tpf8.CopySrcNodeMacro" typeId="tpf8.1114706874351" id="5914983970298771327">
          <node role="sourceNodeQuery" roleId="tpf8.1168024447342" type="tpf8.SourceSubstituteMacro_SourceNodeQuery" typeId="tpf8.1168024337012" id="5914983970298771328">
            <node role="body" roleId="tpee.1137022507850" type="tpee.StatementList" typeId="tpee.1068580123136" id="5914983970298771329">
              <node role="statement" roleId="tpee.1068581517665" type="tpee.ReturnStatement" typeId="tpee.1068581242878" id="5914983970298771330">
                <node role="expression" roleId="tpee.1068581517676" type="tp25.SNodeTypeCastExpression" typeId="tp25.1140137987495" id="5914983970298771331">
                  <link role="concept" roleId="tp25.1140138128738" targetNodeId="tpee.1068498886292" resolveInfo="ParameterDeclaration" />
                  <node role="leftExpression" roleId="tp25.1140138123956" type="tpf8.TemplateFunctionParameter_sourceNode" typeId="tpf8.1167169188348" id="5914983970298771332" />
                </node>
              </node>
            </node>
          </node>
        </node>
      </node>
      <node role="returnType" roleId="tpee.1068580123133" type="tpee.ClassifierType" typeId="tpee.1107535904670" id="5914983970298771333">
        <link role="classifier" roleId="tpee.1107535924139" targetNodeId="e2lb.~Object" resolveInfo="Object" />
        <node role="smodelAttribute" roleId="tpck.5169995583184591170" type="tpf8.CopySrcNodeMacro" typeId="tpf8.1114706874351" id="5914983970298771334">
          <node role="sourceNodeQuery" roleId="tpf8.1168024447342" type="tpf8.SourceSubstituteMacro_SourceNodeQuery" typeId="tpf8.1168024337012" id="5914983970298771335">
            <node role="body" roleId="tpee.1137022507850" type="tpee.StatementList" typeId="tpee.1068580123136" id="5914983970298771336">
              <node role="statement" roleId="tpee.1068581517665" type="tpee.ReturnStatement" typeId="tpee.1068581242878" id="5914983970298771337">
                <node role="expression" roleId="tpee.1068581517676" type="tpee.DotExpression" typeId="tpee.1197027756228" id="5914983970298771338">
                  <node role="operand" roleId="tpee.1197027771414" type="tp25.SNodeTypeCastExpression" typeId="tp25.1140137987495" id="5914983970298771339">
                    <link role="concept" roleId="tp25.1140138128738" targetNodeId="1i04.1225194472830" resolveInfo="ConceptMethodDeclaration" />
                    <node role="leftExpression" roleId="tp25.1140138123956" type="tpf8.TemplateFunctionParameter_sourceNode" typeId="tpf8.1167169188348" id="5914983970298771340" />
                  </node>
                  <node role="operation" roleId="tpee.1197027833540" type="tp25.SLinkAccess" typeId="tp25.1138056143562" id="5914983970298771341">
                    <link role="link" roleId="tp25.1138056516764" targetNodeId="tpee.1068580123133" />
                  </node>
                </node>
              </node>
            </node>
          </node>
        </node>
      </node>
      <node role="smodelAttribute" roleId="tpck.5169995583184591170" type="tpf8.LoopMacro" typeId="tpf8.1118786554307" id="5914983970298771342">
        <node role="sourceNodesQuery" roleId="tpf8.1167952069335" type="tpf8.SourceSubstituteMacro_SourceNodesQuery" typeId="tpf8.1167951910403" id="5914983970298771343">
          <node role="body" roleId="tpee.1137022507850" type="tpee.StatementList" typeId="tpee.1068580123136" id="5914983970298771344">
            <node role="statement" roleId="tpee.1068581517665" type="tpee.ReturnStatement" typeId="tpee.1068581242878" id="5914983970298771345">
              <node role="expression" roleId="tpee.1068581517676" type="tpee.DotExpression" typeId="tpee.1197027756228" id="5914983970298771346">
                <node role="operand" roleId="tpee.1197027771414" type="tpf8.TemplateFunctionParameter_sourceNode" typeId="tpf8.1167169188348" id="5914983970298771347" />
                <node role="operation" roleId="tpee.1197027833540" type="tp25.SLinkListAccess" typeId="tp25.1138056282393" id="5914983970298771348">
                  <link role="link" roleId="tp25.1138056546658" targetNodeId="1i04.1225194240805" />
                </node>
              </node>
            </node>
          </node>
        </node>
      </node>
      <node role="smodelAttribute" roleId="tpck.5169995583184591170" type="tpf8.PropertyMacro" typeId="tpf8.1087833241328" id="5914983970298771349">
        <property name="propertyName" nameId="tpck.1757699476691236117" value="name" />
        <node role="propertyValueFunction" roleId="tpf8.1167756362303" type="tpf8.PropertyMacro_GetPropertyValue" typeId="tpf8.1167756080639" id="5914983970298771350">
          <node role="body" roleId="tpee.1137022507850" type="tpee.StatementList" typeId="tpee.1068580123136" id="5914983970298771351">
            <node role="statement" roleId="tpee.1068581517665" type="tpee.ExpressionStatement" typeId="tpee.1068580123155" id="5570334447679397791">
              <node role="expression" roleId="tpee.1068580123156" type="tpee.StaticMethodCall" typeId="tpee.1081236700937" id="5570334447679398416">
                <link role="baseMethodDeclaration" roleId="tpee.1068499141037" targetNodeId="csvn.4748945189161488873" resolveInfo="getSuperCallerMethodName" />
                <link role="classConcept" roleId="tpee.1144433194310" targetNodeId="csvn.4748945189161473165" resolveInfo="BehaviorMethodNames" />
                <node role="actualArgument" roleId="tpee.1068499141038" type="tpf8.TemplateFunctionParameter_sourceNode" typeId="tpf8.1167169188348" id="5570334447679399035" />
              </node>
            </node>
          </node>
        </node>
      </node>
      <node role="smodelAttribute" roleId="tpck.5169995583184591170" type="tpf8.IfMacro" typeId="tpf8.1118773211870" id="5914983970298771356">
        <node role="conditionFunction" roleId="tpf8.1167945861827" type="tpf8.IfMacro_Condition" typeId="tpf8.1167945743726" id="5914983970298771357">
          <node role="body" roleId="tpee.1137022507850" type="tpee.StatementList" typeId="tpee.1068580123136" id="5914983970298771358">
            <node role="statement" roleId="tpee.1068581517665" type="tpee.ReturnStatement" typeId="tpee.1068581242878" id="5914983970298771359">
              <node role="expression" roleId="tpee.1068581517676" type="tpee.AndExpression" typeId="tpee.1080120340718" id="5570334447679370587">
                <node role="rightExpression" roleId="tpee.1081773367579" type="tpee.NotExpression" typeId="tpee.1081516740877" id="5570334447679389530">
                  <node role="expression" roleId="tpee.1081516765348" type="tpee.DotExpression" typeId="tpee.1197027756228" id="5570334447679389532">
                    <node role="operation" roleId="tpee.1197027833540" type="tp25.SPropertyAccess" typeId="tp25.1138056022639" id="5570334447679389533">
                      <link role="property" roleId="tp25.1138056395725" targetNodeId="1i04.5864038008284099149" resolveInfo="isStatic" />
                    </node>
                    <node role="operand" roleId="tpee.1197027771414" type="tpf8.TemplateFunctionParameter_sourceNode" typeId="tpf8.1167169188348" id="5570334447679389534" />
                  </node>
                </node>
                <node role="leftExpression" roleId="tpee.1081773367580" type="tpee.DotExpression" typeId="tpee.1197027756228" id="5914983970298771360">
                  <node role="operand" roleId="tpee.1197027771414" type="tpf8.TemplateFunctionParameter_sourceNode" typeId="tpf8.1167169188348" id="5914983970298771362" />
                  <node role="operation" roleId="tpee.1197027833540" type="tp25.SPropertyAccess" typeId="tp25.1138056022639" id="5914983970298771363">
                    <link role="property" roleId="tp25.1138056395725" targetNodeId="1i04.1225194472832" resolveInfo="isVirtual" />
                  </node>
                </node>
              </node>
            </node>
          </node>
        </node>
      </node>
      <node role="visibility" roleId="tpee.1178549979242" type="tpee.PublicVisibility" typeId="tpee.1146644602865" id="5914983970298771364" />
      <node role="body" roleId="tpee.1068580123135" type="tpee.StatementList" typeId="tpee.1068580123136" id="5914983970298771365">
        <node role="statement" roleId="tpee.1068581517665" type="tpee.ExpressionStatement" typeId="tpee.1068580123155" id="1902094167073769057">
          <node role="expression" roleId="tpee.1068580123156" type="tpee.DotExpression" typeId="tpee.1197027756228" id="1902094167073769059">
            <node role="operand" roleId="tpee.1197027771414" type="tpee.StaticMethodCall" typeId="tpee.1081236700937" id="1902094167073769060">
              <link role="baseMethodDeclaration" roleId="tpee.1068499141037" targetNodeId="cl8j.~BehaviorManager%dgetInstance()%cjetbrains%dmps%dsmodel%dbehaviour%dBehaviorManager" resolveInfo="getInstance" />
              <link role="classConcept" roleId="tpee.1144433194310" targetNodeId="cl8j.~BehaviorManager" resolveInfo="BehaviorManager" />
            </node>
            <node role="operation" roleId="tpee.1197027833540" type="tpee.InstanceMethodCallOperation" typeId="tpee.1202948039474" id="1902094167073769061">
              <link role="baseMethodDeclaration" roleId="tpee.1068499141037" targetNodeId="cl8j.~BehaviorManager%dinvokeSuper(java%dlang%dClass,jetbrains%dmps%dsmodel%dSNode,java%dlang%dString,java%dlang%dString,java%dlang%dClass[],java%dlang%dObject%d%d%d)%cjava%dlang%dObject" resolveInfo="invokeSuper" />
              <node role="actualArgument" roleId="tpee.1068499141038" type="tpee.ClassifierClassExpression" typeId="tpee.1116615150612" id="1902094167073769062">
                <link role="classifier" roleId="tpee.1116615189566" targetNodeId="e2lb.~Object" resolveInfo="Object" />
                <node role="smodelAttribute" roleId="tpck.5169995583184591170" type="tpf8.CopySrcNodeMacro" typeId="tpf8.1114706874351" id="1902094167073793559">
                  <node role="sourceNodeQuery" roleId="tpf8.1168024447342" type="tpf8.SourceSubstituteMacro_SourceNodeQuery" typeId="tpf8.1168024337012" id="1902094167073793561">
                    <node role="body" roleId="tpee.1137022507850" type="tpee.StatementList" typeId="tpee.1068580123136" id="1902094167073793563">
                      <node role="statement" roleId="tpee.1068581517665" type="tpee.SingleLineComment" typeId="tpee.6329021646629104954" id="1902094167073881213">
                        <node role="commentPart" roleId="tpee.6329021646629175155" type="tpee.TextCommentPart" typeId="tpee.6329021646629104957" id="1902094167073881263">
                          <property name="text" nameId="tpee.6329021646629104958" value="remove this method at all" />
                        </node>
                      </node>
                      <node role="statement" roleId="tpee.1068581517665" type="tpee.LocalVariableDeclarationStatement" typeId="tpee.1068581242864" id="1423329322227367786">
                        <node role="localVariableDeclaration" roleId="tpee.1068581242865" type="tpee.LocalVariableDeclaration" typeId="tpee.1068581242863" id="1423329322227367787">
                          <property name="name" nameId="tpck.1169194664001" value="returnType" />
                          <node role="initializer" roleId="tpee.1068431790190" type="tpee.DotExpression" typeId="tpee.1197027756228" id="1902094167073830154">
                            <node role="operation" roleId="tpee.1197027833540" type="tp25.SLinkAccess" typeId="tp25.1138056143562" id="1902094167073843870">
                              <link role="link" roleId="tp25.1138056516764" targetNodeId="tpee.1068580123133" />
                            </node>
                            <node role="operand" roleId="tpee.1197027771414" type="tpf8.TemplateFunctionParameter_sourceNode" typeId="tpf8.1167169188348" id="1902094167073820106" />
                          </node>
                          <node role="type" roleId="tpee.5680397130376446158" type="tp25.SNodeType" typeId="tp25.1138055754698" id="1423329322227367793">
                            <link role="concept" roleId="tp25.1138405853777" targetNodeId="tpee.1068431790189" resolveInfo="Type" />
                          </node>
                        </node>
                      </node>
                      <node role="statement" roleId="tpee.1068581517665" type="tpee.IfStatement" typeId="tpee.1068580123159" id="1423329322227367794">
                        <node role="condition" roleId="tpee.1068580123160" type="tpee.OrExpression" typeId="tpee.1080223426719" id="6072276859090206389">
                          <node role="rightExpression" roleId="tpee.1081773367579" type="tpee.DotExpression" typeId="tpee.1197027756228" id="6072276859090211924">
                            <node role="operation" roleId="tpee.1197027833540" type="tp25.Node_IsInstanceOfOperation" typeId="tp25.1139621453865" id="6072276859090215334">
                              <node role="conceptArgument" roleId="tp25.1177027386292" type="tp25.RefConcept_Reference" typeId="tp25.1177026924588" id="6072276859090219793">
                                <link role="conceptDeclaration" roleId="tp25.1177026940964" targetNodeId="tpee.1225271177708" resolveInfo="StringType" />
                              </node>
                            </node>
                            <node role="operand" roleId="tpee.1197027771414" type="tpee.VariableReference" typeId="tpee.1068498886296" id="6072276859090209150">
                              <link role="variableDeclaration" roleId="tpee.1068581517664" targetNodeId="1423329322227367787" resolveInfo="returnType" />
                            </node>
                          </node>
                          <node role="leftExpression" roleId="tpee.1081773367580" type="tpee.OrExpression" typeId="tpee.1080223426719" id="6072276859079950211">
                            <node role="leftExpression" roleId="tpee.1081773367580" type="tpee.DotExpression" typeId="tpee.1197027756228" id="1423329322231438482">
                              <node role="operand" roleId="tpee.1197027771414" type="tpee.VariableReference" typeId="tpee.1068498886296" id="1423329322231436060">
                                <link role="variableDeclaration" roleId="tpee.1068581517664" targetNodeId="1423329322227367787" resolveInfo="returnType" />
                              </node>
                              <node role="operation" roleId="tpee.1197027833540" type="tp25.Node_IsInstanceOfOperation" typeId="tp25.1139621453865" id="6072276859079668057">
                                <node role="conceptArgument" roleId="tp25.1177027386292" type="tp25.RefConcept_Reference" typeId="tp25.1177026924588" id="6072276859079946654">
                                  <link role="conceptDeclaration" roleId="tp25.1177026940964" targetNodeId="tpee.1164118113764" resolveInfo="PrimitiveType" />
                                </node>
                              </node>
                            </node>
                            <node role="rightExpression" roleId="tpee.1081773367579" type="tpee.ParenthesizedExpression" typeId="tpee.1079359253375" id="6072276859079955268">
                              <node role="expression" roleId="tpee.1079359253376" type="tpee.AndExpression" typeId="tpee.1080120340718" id="6072276859079967891">
                                <node role="rightExpression" roleId="tpee.1081773367579" type="tpee.DotExpression" typeId="tpee.1197027756228" id="6072276859079999532">
                                  <node role="operation" roleId="tpee.1197027833540" type="tp2q.IsEmptyOperation" typeId="tp2q.1165530316231" id="6072276859080017868" />
                                  <node role="operand" roleId="tpee.1197027771414" type="tpee.DotExpression" typeId="tpee.1197027756228" id="6072276859079985937">
                                    <node role="operation" roleId="tpee.1197027833540" type="tp25.SLinkListAccess" typeId="tp25.1138056282393" id="6072276859079990244">
                                      <link role="link" roleId="tp25.1138056546658" targetNodeId="tpee.1109201940907" />
                                    </node>
                                    <node role="operand" roleId="tpee.1197027771414" type="tp25.SNodeTypeCastExpression" typeId="tp25.1140137987495" id="6072276859079980279">
                                      <link role="concept" roleId="tp25.1140138128738" targetNodeId="tpee.1107535904670" resolveInfo="ClassifierType" />
                                      <node role="leftExpression" roleId="tp25.1140138123956" type="tpee.VariableReference" typeId="tpee.1068498886296" id="6072276859079970499">
                                        <link role="variableDeclaration" roleId="tpee.1068581517664" targetNodeId="1423329322227367787" resolveInfo="returnType" />
                                      </node>
                                    </node>
                                  </node>
                                </node>
                                <node role="leftExpression" roleId="tpee.1081773367580" type="tpee.DotExpression" typeId="tpee.1197027756228" id="6072276859079960270">
                                  <node role="operation" roleId="tpee.1197027833540" type="tp25.Node_IsInstanceOfOperation" typeId="tp25.1139621453865" id="6072276859079962096">
                                    <node role="conceptArgument" roleId="tp25.1177027386292" type="tp25.RefConcept_Reference" typeId="tp25.1177026924588" id="6072276859079964255">
                                      <link role="conceptDeclaration" roleId="tp25.1177026940964" targetNodeId="tpee.1107535904670" resolveInfo="ClassifierType" />
                                    </node>
                                  </node>
                                  <node role="operand" roleId="tpee.1197027771414" type="tpee.VariableReference" typeId="tpee.1068498886296" id="6072276859079957798">
                                    <link role="variableDeclaration" roleId="tpee.1068581517664" targetNodeId="1423329322227367787" resolveInfo="returnType" />
                                  </node>
                                </node>
                              </node>
                            </node>
                          </node>
                        </node>
                        <node role="ifTrue" roleId="tpee.1068580123161" type="tpee.StatementList" typeId="tpee.1068580123136" id="1423329322227367840">
                          <node role="statement" roleId="tpee.1068581517665" type="tpee.ReturnStatement" typeId="tpee.1068581242878" id="1423329322227367843">
                            <node role="expression" roleId="tpee.1068581517676" type="tpee.DotExpression" typeId="tpee.1197027756228" id="1423329322227367844">
                              <node role="operation" roleId="tpee.1197027833540" type="tp25.Node_ConceptMethodCall" typeId="tp25.1179409122411" id="1423329322227367845">
                                <link role="baseMethodDeclaration" roleId="tpee.1068499141037" targetNodeId="tpek.1213877337357" resolveInfo="getClassExpression" />
                              </node>
                              <node role="operand" roleId="tpee.1197027771414" type="tpee.VariableReference" typeId="tpee.1068498886296" id="1423329322227367846">
                                <link role="variableDeclaration" roleId="tpee.1068581517664" targetNodeId="1423329322227367787" resolveInfo="returnType" />
                              </node>
                            </node>
                          </node>
                        </node>
                        <node role="ifFalseStatement" roleId="tpee.1082485599094" type="tpee.BlockStatement" typeId="tpee.1082485599095" id="1423329322231425358">
                          <node role="statements" roleId="tpee.1082485599096" type="tpee.StatementList" typeId="tpee.1068580123136" id="1423329322227367799">
                            <node role="statement" roleId="tpee.1068581517665" type="tpee.ReturnStatement" typeId="tpee.1068581242878" id="1423329322227367828">
                              <node role="expression" roleId="tpee.1068581517676" type="tp3r.Quotation" typeId="tp3r.1196350785113" id="1423329322227367829">
                                <node role="quotedNode" roleId="tp3r.1196350785114" type="tpee.CastExpression" typeId="tpee.1070534934090" id="1423329322227367830">
                                  <node role="expression" roleId="tpee.1070534934092" type="tpee.ParenthesizedExpression" typeId="tpee.1079359253375" id="1423329322227367831">
                                    <node role="expression" roleId="tpee.1079359253376" type="tpee.CastExpression" typeId="tpee.1070534934090" id="1423329322227367832">
                                      <node role="expression" roleId="tpee.1070534934092" type="tpee.ClassifierClassExpression" typeId="tpee.1116615150612" id="1423329322227367833">
                                        <link role="classifier" roleId="tpee.1116615189566" targetNodeId="e2lb.~Object" resolveInfo="Object" />
                                      </node>
                                      <node role="type" roleId="tpee.1070534934091" type="tpee.ClassifierType" typeId="tpee.1107535904670" id="1423329322227367834">
                                        <link role="classifier" roleId="tpee.1107535924139" targetNodeId="e2lb.~Class" resolveInfo="Class" />
                                      </node>
                                    </node>
                                  </node>
                                  <node role="type" roleId="tpee.1070534934091" type="tpee.ClassifierType" typeId="tpee.1107535904670" id="1423329322227367835">
                                    <link role="classifier" roleId="tpee.1107535924139" targetNodeId="e2lb.~Class" resolveInfo="Class" />
                                    <node role="parameter" roleId="tpee.1109201940907" type="tpee.Type" typeId="tpee.1068431790189" id="1423329322227367836">
                                      <node role="smodelAttribute" roleId="tpck.5169995583184591170" type="tp3r.Antiquotation" typeId="tp3r.1196350785112" id="1423329322227367837">
                                        <node role="expression" roleId="tp3r.1196350785111" type="tpee.VariableReference" typeId="tpee.1068498886296" id="1423329322227367838">
                                          <link role="variableDeclaration" roleId="tpee.1068581517664" targetNodeId="1423329322227367787" resolveInfo="returnType" />
                                        </node>
                                      </node>
                                    </node>
                                  </node>
                                </node>
                              </node>
                            </node>
                          </node>
                        </node>
                      </node>
                    </node>
                  </node>
                </node>
              </node>
              <node role="actualArgument" roleId="tpee.1068499141038" type="tp25.SNodeTypeCastExpression" typeId="tp25.1140137987495" id="1902094167073769063">
                <link role="concept" roleId="tp25.1140138128738" targetNodeId="tpck.1133920641626" resolveInfo="BaseConcept" />
                <node role="leftExpression" roleId="tp25.1140138123956" type="tpee.ParameterReference" typeId="tpee.1068581242874" id="1902094167073769064">
                  <link role="variableDeclaration" roleId="tpee.1068581517664" targetNodeId="5914983970298771313" resolveInfo="thisNode" />
                </node>
                <node role="smodelAttribute" roleId="tpck.5169995583184591170" type="tpf8.ReferenceMacro" typeId="tpf8.1088761943574" id="1902094167073769065">
                  <property name="linkRole" nameId="tpck.1757699476691236116" value="concept" />
                  <node role="referentFunction" roleId="tpf8.1167770376702" type="tpf8.ReferenceMacro_GetReferent" typeId="tpf8.1167770111131" id="1902094167073769066">
                    <node role="body" roleId="tpee.1137022507850" type="tpee.StatementList" typeId="tpee.1068580123136" id="1902094167073769067">
                      <node role="statement" roleId="tpee.1068581517665" type="tpee.ExpressionStatement" typeId="tpee.1068580123155" id="1902094167073769068">
                        <node role="expression" roleId="tpee.1068580123156" type="tpee.DotExpression" typeId="tpee.1197027756228" id="1902094167073769069">
                          <node role="operand" roleId="tpee.1197027771414" type="tpf8.TemplateFunctionParameter_sourceNode" typeId="tpf8.1167169188348" id="1902094167073769070" />
                          <node role="operation" roleId="tpee.1197027833540" type="tp25.Node_ConceptMethodCall" typeId="tp25.1179409122411" id="1902094167073769071">
                            <link role="baseMethodDeclaration" roleId="tpee.1068499141037" targetNodeId="csvn.1241074789565" resolveInfo="getContainingConcept" />
                          </node>
                        </node>
                      </node>
                    </node>
                  </node>
                </node>
              </node>
              <node role="actualArgument" roleId="tpee.1068499141038" type="tpee.ParameterReference" typeId="tpee.1068581242874" id="1902094167073769072">
                <link role="variableDeclaration" roleId="tpee.1068581517664" targetNodeId="5914983970298771315" resolveInfo="callerConceptFqName" />
              </node>
              <node role="actualArgument" roleId="tpee.1068499141038" type="tpee.StringLiteral" typeId="tpee.1070475926800" id="1902094167073769073">
                <property name="value" nameId="tpee.1070475926801" value="methodName" />
                <node role="smodelAttribute" roleId="tpck.5169995583184591170" type="tpf8.PropertyMacro" typeId="tpf8.1087833241328" id="1902094167073769074">
                  <property name="propertyName" nameId="tpck.1757699476691236117" value="value" />
                  <node role="propertyValueFunction" roleId="tpf8.1167756362303" type="tpf8.PropertyMacro_GetPropertyValue" typeId="tpf8.1167756080639" id="1902094167073769075">
                    <node role="body" roleId="tpee.1137022507850" type="tpee.StatementList" typeId="tpee.1068580123136" id="1902094167073769076">
                      <node role="statement" roleId="tpee.1068581517665" type="tpee.ExpressionStatement" typeId="tpee.1068580123155" id="5570334447679406694">
                        <node role="expression" roleId="tpee.1068580123156" type="tpee.StaticMethodCall" typeId="tpee.1081236700937" id="5570334447679411098">
                          <link role="baseMethodDeclaration" roleId="tpee.1068499141037" targetNodeId="csvn.4748945189161476534" resolveInfo="getDeclarationName" />
                          <link role="classConcept" roleId="tpee.1144433194310" targetNodeId="csvn.4748945189161473165" resolveInfo="BehaviorMethodNames" />
                          <node role="actualArgument" roleId="tpee.1068499141038" type="tpf8.TemplateFunctionParameter_sourceNode" typeId="tpf8.1167169188348" id="5570334447679415480" />
                        </node>
                      </node>
                    </node>
                  </node>
                </node>
              </node>
              <node role="actualArgument" roleId="tpee.1068499141038" type="tpee.GenericNewExpression" typeId="tpee.1145552977093" id="1902094167074040222">
                <node role="creator" roleId="tpee.1145553007750" type="tpee.ArrayCreatorWithInitializer" typeId="tpee.1154542696413" id="1902094167074130530">
                  <node role="initValue" roleId="tpee.1154542803372" type="tpee.ClassifierClassExpression" typeId="tpee.1116615150612" id="1902094167074138280">
                    <link role="classifier" roleId="tpee.1116615189566" targetNodeId="cu2c.~SNode" resolveInfo="SNode" />
                  </node>
                  <node role="initValue" roleId="tpee.1154542803372" type="tpee.NullLiteral" typeId="tpee.1070534058343" id="1902094167074144905">
                    <node role="smodelAttribute" roleId="tpck.5169995583184591170" type="tpf8.LoopMacro" typeId="tpf8.1118786554307" id="1902094167074144906">
                      <node role="sourceNodesQuery" roleId="tpf8.1167952069335" type="tpf8.SourceSubstituteMacro_SourceNodesQuery" typeId="tpf8.1167951910403" id="1902094167074144907">
                        <node role="body" roleId="tpee.1137022507850" type="tpee.StatementList" typeId="tpee.1068580123136" id="1902094167074144908">
                          <node role="statement" roleId="tpee.1068581517665" type="tpee.LocalVariableDeclarationStatement" typeId="tpee.1068581242864" id="1902094167074144909">
                            <node role="localVariableDeclaration" roleId="tpee.1068581242865" type="tpee.LocalVariableDeclaration" typeId="tpee.1068581242863" id="1902094167074144910">
                              <property name="name" nameId="tpck.1169194664001" value="n" />
                              <node role="type" roleId="tpee.5680397130376446158" type="tp25.SNodeType" typeId="tp25.1138055754698" id="1902094167074144911">
                                <link role="concept" roleId="tp25.1138405853777" targetNodeId="1i04.1225194472830" resolveInfo="ConceptMethodDeclaration" />
                              </node>
                              <node role="initializer" roleId="tpee.1068431790190" type="tpf8.TemplateFunctionParameter_sourceNode" typeId="tpf8.1167169188348" id="1902094167074144912" />
                            </node>
                          </node>
                          <node role="statement" roleId="tpee.1068581517665" type="tpee.ExpressionStatement" typeId="tpee.1068580123155" id="1902094167074144913">
                            <node role="expression" roleId="tpee.1068580123156" type="tpee.DotExpression" typeId="tpee.1197027756228" id="1902094167074144914">
                              <node role="operand" roleId="tpee.1197027771414" type="tpee.LocalVariableReference" typeId="tpee.1068581242866" id="1902094167074144915">
                                <link role="variableDeclaration" roleId="tpee.1068581517664" targetNodeId="1902094167074144910" resolveInfo="n" />
                              </node>
                              <node role="operation" roleId="tpee.1197027833540" type="tp25.SLinkListAccess" typeId="tp25.1138056282393" id="1902094167074144916">
                                <link role="link" roleId="tp25.1138056546658" targetNodeId="tpee.1068580123134" />
                              </node>
                            </node>
                          </node>
                        </node>
                      </node>
                    </node>
                    <node role="smodelAttribute" roleId="tpck.5169995583184591170" type="tpf8.CopySrcNodeMacro" typeId="tpf8.1114706874351" id="1902094167074144917">
                      <node role="sourceNodeQuery" roleId="tpf8.1168024447342" type="tpf8.SourceSubstituteMacro_SourceNodeQuery" typeId="tpf8.1168024337012" id="1902094167074144918">
                        <node role="body" roleId="tpee.1137022507850" type="tpee.StatementList" typeId="tpee.1068580123136" id="1902094167074144919">
                          <node role="statement" roleId="tpee.1068581517665" type="tpee.TryCatchStatement" typeId="tpee.1164879751025" id="1902094167074144920">
                            <node role="body" roleId="tpee.1164879758292" type="tpee.StatementList" typeId="tpee.1068580123136" id="1902094167074144921">
                              <node role="statement" roleId="tpee.1068581517665" type="tpee.ReturnStatement" typeId="tpee.1068581242878" id="1902094167074144922">
                                <node role="expression" roleId="tpee.1068581517676" type="tpee.DotExpression" typeId="tpee.1197027756228" id="1902094167074144923">
                                  <node role="operand" roleId="tpee.1197027771414" type="tpee.DotExpression" typeId="tpee.1197027756228" id="1902094167074144924">
                                    <node role="operand" roleId="tpee.1197027771414" type="tpf8.TemplateFunctionParameter_sourceNode" typeId="tpf8.1167169188348" id="1902094167074144925" />
                                    <node role="operation" roleId="tpee.1197027833540" type="tp25.SLinkAccess" typeId="tp25.1138056143562" id="1902094167074144926">
                                      <link role="link" roleId="tp25.1138056516764" targetNodeId="tpee.5680397130376446158" />
                                    </node>
                                  </node>
                                  <node role="operation" roleId="tpee.1197027833540" type="tp25.Node_ConceptMethodCall" typeId="tp25.1179409122411" id="1902094167074144927">
                                    <link role="baseMethodDeclaration" roleId="tpee.1068499141037" targetNodeId="tpek.1213877337357" resolveInfo="getClassExpression" />
                                  </node>
                                </node>
                              </node>
                            </node>
                            <node role="catchClause" roleId="tpee.1164903496223" type="tpee.CatchClause" typeId="tpee.1164903280175" id="1902094167074144928">
                              <node role="throwable" roleId="tpee.1164903359217" type="tpee.LocalVariableDeclaration" typeId="tpee.1068581242863" id="1902094167074144929">
                                <property name="name" nameId="tpck.1169194664001" value="e" />
                                <node role="type" roleId="tpee.5680397130376446158" type="tpee.ClassifierType" typeId="tpee.1107535904670" id="1902094167074144930">
                                  <link role="classifier" roleId="tpee.1107535924139" targetNodeId="e2lb.~Exception" resolveInfo="Exception" />
                                </node>
                              </node>
                              <node role="catchBody" roleId="tpee.1164903359218" type="tpee.StatementList" typeId="tpee.1068580123136" id="1902094167074144931">
                                <node role="statement" roleId="tpee.1068581517665" type="tpee.ReturnStatement" typeId="tpee.1068581242878" id="1902094167074144932">
                                  <node role="expression" roleId="tpee.1068581517676" type="tp3r.Quotation" typeId="tp3r.1196350785113" id="1902094167074144933">
                                    <node role="quotedNode" roleId="tp3r.1196350785114" type="tpee.ClassifierClassExpression" typeId="tpee.1116615150612" id="1902094167074144934">
                                      <link role="classifier" roleId="tpee.1116615189566" targetNodeId="e2lb.~Object" resolveInfo="Object" />
                                    </node>
                                  </node>
                                </node>
                              </node>
                            </node>
                          </node>
                        </node>
                      </node>
                    </node>
                  </node>
                  <node role="componentType" roleId="tpee.1154542793668" type="tpee.ClassifierType" typeId="tpee.1107535904670" id="1902094167074123085">
                    <link role="classifier" roleId="tpee.1107535924139" targetNodeId="e2lb.~Class" resolveInfo="Class" />
                  </node>
                </node>
              </node>
              <node role="actualArgument" roleId="tpee.1068499141038" type="tpee.GenericNewExpression" typeId="tpee.1145552977093" id="1902094167073769081">
                <node role="creator" roleId="tpee.1145553007750" type="tpee.ArrayCreatorWithInitializer" typeId="tpee.1154542696413" id="1902094167073769082">
                  <node role="initValue" roleId="tpee.1154542803372" type="tp68.InternalVariableReference" typeId="tp68.1176743162354" id="1902094167073769083">
                    <property name="name" nameId="tp68.1176743296073" value="name" />
                    <node role="type" roleId="tp68.1176743202636" type="tpee.ClassifierType" typeId="tpee.1107535904670" id="1902094167073769084">
                      <link role="classifier" roleId="tpee.1107535924139" targetNodeId="e2lb.~Object" resolveInfo="Object" />
                      <node role="smodelAttribute" roleId="tpck.5169995583184591170" type="tpf8.CopySrcNodeMacro" typeId="tpf8.1114706874351" id="1902094167073769085">
                        <node role="sourceNodeQuery" roleId="tpf8.1168024447342" type="tpf8.SourceSubstituteMacro_SourceNodeQuery" typeId="tpf8.1168024337012" id="1902094167073769086">
                          <node role="body" roleId="tpee.1137022507850" type="tpee.StatementList" typeId="tpee.1068580123136" id="1902094167073769087">
                            <node role="statement" roleId="tpee.1068581517665" type="tpee.ReturnStatement" typeId="tpee.1068581242878" id="1902094167073769088">
                              <node role="expression" roleId="tpee.1068581517676" type="tpee.DotExpression" typeId="tpee.1197027756228" id="1902094167073769089">
                                <node role="operand" roleId="tpee.1197027771414" type="tpf8.TemplateFunctionParameter_sourceNode" typeId="tpf8.1167169188348" id="1902094167073769090" />
                                <node role="operation" roleId="tpee.1197027833540" type="tp25.SLinkAccess" typeId="tp25.1138056143562" id="1902094167073769091">
                                  <link role="link" roleId="tp25.1138056516764" targetNodeId="tpee.5680397130376446158" />
                                </node>
                              </node>
                            </node>
                          </node>
                        </node>
                      </node>
                    </node>
                    <node role="smodelAttribute" roleId="tpck.5169995583184591170" type="tpf8.LoopMacro" typeId="tpf8.1118786554307" id="1902094167073769092">
                      <node role="sourceNodesQuery" roleId="tpf8.1167952069335" type="tpf8.SourceSubstituteMacro_SourceNodesQuery" typeId="tpf8.1167951910403" id="1902094167073769093">
                        <node role="body" roleId="tpee.1137022507850" type="tpee.StatementList" typeId="tpee.1068580123136" id="1902094167073769094">
                          <node role="statement" roleId="tpee.1068581517665" type="tpee.ReturnStatement" typeId="tpee.1068581242878" id="1902094167073769095">
                            <node role="expression" roleId="tpee.1068581517676" type="tpee.DotExpression" typeId="tpee.1197027756228" id="1902094167073769096">
                              <node role="operand" roleId="tpee.1197027771414" type="tpf8.TemplateFunctionParameter_sourceNode" typeId="tpf8.1167169188348" id="1902094167073769097" />
                              <node role="operation" roleId="tpee.1197027833540" type="tp25.SLinkListAccess" typeId="tp25.1138056282393" id="1902094167073769098">
                                <link role="link" roleId="tp25.1138056546658" targetNodeId="tpee.1068580123134" />
                              </node>
                            </node>
                          </node>
                        </node>
                      </node>
                    </node>
                    <node role="smodelAttribute" roleId="tpck.5169995583184591170" type="tpf8.PropertyMacro" typeId="tpf8.1087833241328" id="1902094167073769099">
                      <property name="propertyName" nameId="tpck.1757699476691236117" value="name" />
                      <node role="propertyValueFunction" roleId="tpf8.1167756362303" type="tpf8.PropertyMacro_GetPropertyValue" typeId="tpf8.1167756080639" id="1902094167073769100">
                        <node role="body" roleId="tpee.1137022507850" type="tpee.StatementList" typeId="tpee.1068580123136" id="1902094167073769101">
                          <node role="statement" roleId="tpee.1068581517665" type="tpee.ReturnStatement" typeId="tpee.1068581242878" id="1902094167073769102">
                            <node role="expression" roleId="tpee.1068581517676" type="tpee.DotExpression" typeId="tpee.1197027756228" id="1902094167073769103">
                              <node role="operand" roleId="tpee.1197027771414" type="tpf8.TemplateFunctionParameter_sourceNode" typeId="tpf8.1167169188348" id="1902094167073769104" />
                              <node role="operation" roleId="tpee.1197027833540" type="tp25.SPropertyAccess" typeId="tp25.1138056022639" id="1902094167073769105">
                                <link role="property" roleId="tp25.1138056395725" targetNodeId="tpck.1169194664001" resolveInfo="name" />
                              </node>
                            </node>
                          </node>
                        </node>
                      </node>
                    </node>
                  </node>
                  <node role="componentType" roleId="tpee.1154542793668" type="tpee.ClassifierType" typeId="tpee.1107535904670" id="1902094167073769106">
                    <link role="classifier" roleId="tpee.1107535924139" targetNodeId="e2lb.~Object" resolveInfo="Object" />
                  </node>
                </node>
              </node>
            </node>
          </node>
        </node>
      </node>
      <node role="annotation" roleId="tpee.1188208488637" type="tpee.AnnotationInstance" typeId="tpee.1188207840427" id="5914983970298771521">
        <link role="annotation" roleId="tpee.1188208074048" targetNodeId="e2lb.~Deprecated" resolveInfo="Deprecated" />
      </node>
    </node>
    <node role="smodelAttribute" roleId="tpck.5169995583184591170" type="tpf8.RootTemplateAnnotation" typeId="tpf8.1168619357332" id="1225195370912">
      <link role="applicableConcept" roleId="tpf8.1168619429071" targetNodeId="1i04.1225194240794" resolveInfo="ConceptBehavior" />
    </node>
    <node role="smodelAttribute" roleId="tpck.5169995583184591170" type="tpf8.PropertyMacro" typeId="tpf8.1087833241328" id="1225195370913">
      <property name="propertyName" nameId="tpck.1757699476691236117" value="name" />
      <node role="propertyValueFunction" roleId="tpf8.1167756362303" type="tpf8.PropertyMacro_GetPropertyValue" typeId="tpf8.1167756080639" id="1225195370914">
        <node role="body" roleId="tpee.1137022507850" type="tpee.StatementList" typeId="tpee.1068580123136" id="1225195370915">
          <node role="statement" roleId="tpee.1068581517665" type="tpee.ReturnStatement" typeId="tpee.1068581242878" id="1225195370916">
            <node role="expression" roleId="tpee.1068581517676" type="tpee.DotExpression" typeId="tpee.1197027756228" id="1225195370917">
              <node role="operand" roleId="tpee.1197027771414" type="tpf8.TemplateFunctionParameter_sourceNode" typeId="tpf8.1167169188348" id="1225195370918" />
              <node role="operation" roleId="tpee.1197027833540" type="tp25.SPropertyAccess" typeId="tp25.1138056022639" id="1225195370919">
                <link role="property" roleId="tp25.1138056395725" targetNodeId="tpck.1169194664001" resolveInfo="name" />
              </node>
            </node>
          </node>
        </node>
      </node>
    </node>
    <node role="visibility" roleId="tpee.1178549979242" type="tpee.PublicVisibility" typeId="tpee.1146644602865" id="1225195370920" />
  </root>
  <root id="1225195370921">
    <node role="reductionMappingRule" roleId="tpf8.1167340453568" type="tpf8.Reduction_MappingRule" typeId="tpf8.1167327847730" id="1225195370922">
      <link role="applicableConcept" roleId="tpf8.1167169349424" targetNodeId="tpee.1070534555686" resolveInfo="CharType" />
      <node role="ruleConsequence" roleId="tpf8.1169672767469" type="tpf8.InlineTemplate_RuleConsequence" typeId="tpf8.1177093525992" id="1225195370923">
        <node role="templateNode" roleId="tpf8.1177093586806" type="tpee.ClassifierType" typeId="tpee.1107535904670" id="1225195370924">
          <link role="classifier" roleId="tpee.1107535924139" targetNodeId="e2lb.~Character" resolveInfo="Character" />
        </node>
      </node>
    </node>
    <node role="reductionMappingRule" roleId="tpf8.1167340453568" type="tpf8.Reduction_MappingRule" typeId="tpf8.1167327847730" id="1225195370925">
      <link role="applicableConcept" roleId="tpf8.1167169349424" targetNodeId="tpee.1070534604311" resolveInfo="ByteType" />
      <node role="ruleConsequence" roleId="tpf8.1169672767469" type="tpf8.InlineTemplate_RuleConsequence" typeId="tpf8.1177093525992" id="1225195370926">
        <node role="templateNode" roleId="tpf8.1177093586806" type="tpee.ClassifierType" typeId="tpee.1107535904670" id="1225195370927">
          <link role="classifier" roleId="tpee.1107535924139" targetNodeId="e2lb.~Byte" resolveInfo="Byte" />
        </node>
      </node>
    </node>
    <node role="reductionMappingRule" roleId="tpf8.1167340453568" type="tpf8.Reduction_MappingRule" typeId="tpf8.1167327847730" id="1225195370928">
      <link role="applicableConcept" roleId="tpf8.1167169349424" targetNodeId="tpee.1070534370425" resolveInfo="IntegerType" />
      <node role="ruleConsequence" roleId="tpf8.1169672767469" type="tpf8.InlineTemplate_RuleConsequence" typeId="tpf8.1177093525992" id="1225195370929">
        <node role="templateNode" roleId="tpf8.1177093586806" type="tpee.ClassifierType" typeId="tpee.1107535904670" id="1225195370930">
          <link role="classifier" roleId="tpee.1107535924139" targetNodeId="e2lb.~Integer" resolveInfo="Integer" />
        </node>
      </node>
    </node>
    <node role="reductionMappingRule" roleId="tpf8.1167340453568" type="tpf8.Reduction_MappingRule" typeId="tpf8.1167327847730" id="1225195370931">
      <link role="applicableConcept" roleId="tpf8.1167169349424" targetNodeId="tpee.1068581242867" resolveInfo="LongType" />
      <node role="ruleConsequence" roleId="tpf8.1169672767469" type="tpf8.InlineTemplate_RuleConsequence" typeId="tpf8.1177093525992" id="1225195370932">
        <node role="templateNode" roleId="tpf8.1177093586806" type="tpee.ClassifierType" typeId="tpee.1107535904670" id="1225195370933">
          <link role="classifier" roleId="tpee.1107535924139" targetNodeId="e2lb.~Long" resolveInfo="Long" />
        </node>
      </node>
    </node>
    <node role="reductionMappingRule" roleId="tpf8.1167340453568" type="tpf8.Reduction_MappingRule" typeId="tpf8.1167327847730" id="1225195370934">
      <link role="applicableConcept" roleId="tpf8.1167169349424" targetNodeId="tpee.1070534436861" resolveInfo="FloatType" />
      <node role="ruleConsequence" roleId="tpf8.1169672767469" type="tpf8.InlineTemplate_RuleConsequence" typeId="tpf8.1177093525992" id="1225195370935">
        <node role="templateNode" roleId="tpf8.1177093586806" type="tpee.ClassifierType" typeId="tpee.1107535904670" id="1225195370936">
          <link role="classifier" roleId="tpee.1107535924139" targetNodeId="e2lb.~Float" resolveInfo="Float" />
        </node>
      </node>
    </node>
    <node role="reductionMappingRule" roleId="tpf8.1167340453568" type="tpf8.Reduction_MappingRule" typeId="tpf8.1167327847730" id="1225195370937">
      <link role="applicableConcept" roleId="tpf8.1167169349424" targetNodeId="tpee.1070534513062" resolveInfo="DoubleType" />
      <node role="ruleConsequence" roleId="tpf8.1169672767469" type="tpf8.InlineTemplate_RuleConsequence" typeId="tpf8.1177093525992" id="1225195370938">
        <node role="templateNode" roleId="tpf8.1177093586806" type="tpee.ClassifierType" typeId="tpee.1107535904670" id="1225195370939">
          <link role="classifier" roleId="tpee.1107535924139" targetNodeId="e2lb.~Double" resolveInfo="Double" />
        </node>
      </node>
    </node>
    <node role="reductionMappingRule" roleId="tpf8.1167340453568" type="tpf8.Reduction_MappingRule" typeId="tpf8.1167327847730" id="1225195370940">
      <link role="applicableConcept" roleId="tpf8.1167169349424" targetNodeId="tpee.1068581517677" resolveInfo="VoidType" />
      <node role="ruleConsequence" roleId="tpf8.1169672767469" type="tpf8.InlineTemplate_RuleConsequence" typeId="tpf8.1177093525992" id="1225195370941">
        <node role="templateNode" roleId="tpf8.1177093586806" type="tpee.ClassifierType" typeId="tpee.1107535904670" id="1225195370942">
          <link role="classifier" roleId="tpee.1107535924139" targetNodeId="e2lb.~Object" resolveInfo="Object" />
        </node>
      </node>
    </node>
    <node role="defaultConsequence" roleId="tpf8.1168558750579" type="tpf8.InlineTemplate_RuleConsequence" typeId="tpf8.1177093525992" id="1225195370943">
      <node role="templateNode" roleId="tpf8.1177093586806" type="tpee.Type" typeId="tpee.1068431790189" id="1225195370944">
        <node role="smodelAttribute" roleId="tpck.5169995583184591170" type="tpf8.CopySrcNodeMacro" typeId="tpf8.1114706874351" id="1225195370945">
          <node role="sourceNodeQuery" roleId="tpf8.1168024447342" type="tpf8.SourceSubstituteMacro_SourceNodeQuery" typeId="tpf8.1168024337012" id="1225195370946">
            <node role="body" roleId="tpee.1137022507850" type="tpee.StatementList" typeId="tpee.1068580123136" id="1225195370947">
              <node role="statement" roleId="tpee.1068581517665" type="tpee.ReturnStatement" typeId="tpee.1068581242878" id="1225195370948">
                <node role="expression" roleId="tpee.1068581517676" type="tpf8.TemplateFunctionParameter_sourceNode" typeId="tpf8.1167169188348" id="1225195370949" />
              </node>
            </node>
          </node>
        </node>
      </node>
    </node>
  </root>
  <root id="1225195370950">
    <node role="reductionMappingRule" roleId="tpf8.1167328349397" type="tpf8.Reduction_MappingRule" typeId="tpf8.1167327847730" id="1225195370951">
      <link role="applicableConcept" roleId="tpf8.1167169349424" targetNodeId="1i04.1225194691553" resolveInfo="ThisNodeExpression" />
      <node role="ruleConsequence" roleId="tpf8.1169672767469" type="tpf8.TemplateDeclarationReference" typeId="tpf8.1168559333462" id="1225195370952">
        <link role="template" roleId="tpf8.1722980698497626483" targetNodeId="1225195370966" resolveInfo="reduce_ThisNodeExpression" />
      </node>
    </node>
    <node role="reductionMappingRule" roleId="tpf8.1167328349397" type="tpf8.Reduction_MappingRule" typeId="tpf8.1167327847730" id="1225195370953">
      <link role="applicableConcept" roleId="tpf8.1167169349424" targetNodeId="1i04.1225194628440" resolveInfo="SuperNodeExpression" />
      <node role="ruleConsequence" roleId="tpf8.1169672767469" type="tpf8.TemplateDeclarationReference" typeId="tpf8.1168559333462" id="1225195370954">
        <link role="template" roleId="tpf8.1722980698497626483" targetNodeId="1225195370956" resolveInfo="reduce_SuperNodeExpression_default" />
      </node>
    </node>
    <node role="rootMappingRule" roleId="tpf8.1167514678247" type="tpf8.Root_MappingRule" typeId="tpf8.1167514355419" id="1225195370955">
      <link role="template" roleId="tpf8.1167514355421" targetNodeId="1225195370212" resolveInfo="BehaviorClass" />
      <link role="applicableConcept" roleId="tpf8.1167169349424" targetNodeId="1i04.1225194240794" resolveInfo="ConceptBehavior" />
    </node>
    <node role="reductionMappingRule" roleId="tpf8.1167328349397" type="tpf8.Reduction_MappingRule" typeId="tpf8.1167327847730" id="257065298285569776">
      <link role="applicableConcept" roleId="tpf8.1167169349424" targetNodeId="1i04.6496299201655527393" resolveInfo="LocalBehaviorMethodCall" />
      <node role="ruleConsequence" roleId="tpf8.1169672767469" type="tpf8.TemplateDeclarationReference" typeId="tpf8.1168559333462" id="257065298285569778">
        <link role="template" roleId="tpf8.1722980698497626483" targetNodeId="257065298285569774" resolveInfo="reduce_LocalBehaviorMethodCall" />
      </node>
    </node>
  </root>
  <root id="1225195370956">
    <node role="contentNode" roleId="tpf8.1092060348987" type="tpee.StaticMethodDeclaration" typeId="tpee.1081236700938" id="1225195370957">
      <property name="name" nameId="tpck.1169194664001" value="_method" />
      <node role="parameter" roleId="tpee.1068580123134" type="tpee.ParameterDeclaration" typeId="tpee.1068498886292" id="1225195370958">
        <property name="name" nameId="tpck.1169194664001" value="thisNode" />
        <node role="type" roleId="tpee.5680397130376446158" type="tp25.SNodeType" typeId="tp25.1138055754698" id="1239498049324" />
      </node>
      <node role="returnType" roleId="tpee.1068580123133" type="tpee.ClassifierType" typeId="tpee.1107535904670" id="1225195370960">
        <link role="classifier" roleId="tpee.1107535924139" targetNodeId="e2lb.~Object" resolveInfo="Object" />
      </node>
      <node role="body" roleId="tpee.1068580123135" type="tpee.StatementList" typeId="tpee.1068580123136" id="1225195370961">
        <node role="statement" roleId="tpee.1068581517665" type="tpee.ReturnStatement" typeId="tpee.1068581242878" id="1225195370962">
          <node role="expression" roleId="tpee.1068581517676" type="tpee.ParameterReference" typeId="tpee.1068581242874" id="1225195370963">
            <link role="variableDeclaration" roleId="tpee.1068581517664" targetNodeId="1225195370958" resolveInfo="thisNode" />
            <node role="smodelAttribute" roleId="tpck.5169995583184591170" type="tpf8.TemplateFragment" typeId="tpf8.1095672379244" id="1225195370964" />
          </node>
        </node>
      </node>
      <node role="visibility" roleId="tpee.1178549979242" type="tpee.PublicVisibility" typeId="tpee.1146644602865" id="1225195370965" />
    </node>
  </root>
  <root id="1225195370966">
    <node role="contentNode" roleId="tpf8.1092060348987" type="tpee.StaticMethodDeclaration" typeId="tpee.1081236700938" id="1225195370967">
      <property name="name" nameId="tpck.1169194664001" value="_method" />
      <node role="parameter" roleId="tpee.1068580123134" type="tpee.ParameterDeclaration" typeId="tpee.1068498886292" id="1225195370968">
        <property name="name" nameId="tpck.1169194664001" value="thisNode" />
        <node role="type" roleId="tpee.5680397130376446158" type="tp25.SNodeType" typeId="tp25.1138055754698" id="1239498050264" />
      </node>
      <node role="returnType" roleId="tpee.1068580123133" type="tpee.VoidType" typeId="tpee.1068581517677" id="1225195370970" />
      <node role="body" roleId="tpee.1068580123135" type="tpee.StatementList" typeId="tpee.1068580123136" id="1225195370971">
        <node role="statement" roleId="tpee.1068581517665" type="tpee.ExpressionStatement" typeId="tpee.1068580123155" id="1225195370972">
          <node role="expression" roleId="tpee.1068580123156" type="tpee.ParameterReference" typeId="tpee.1068581242874" id="1225195370973">
            <link role="variableDeclaration" roleId="tpee.1068581517664" targetNodeId="1225195370968" resolveInfo="thisNode" />
            <node role="smodelAttribute" roleId="tpck.5169995583184591170" type="tpf8.TemplateFragment" typeId="tpf8.1095672379244" id="1225195370974" />
            <node role="smodelAttribute" roleId="tpck.5169995583184591170" type="tpf8.ReferenceMacro" typeId="tpf8.1088761943574" id="5570334447680928665">
              <property name="linkRole" nameId="tpck.1757699476691236116" value="variableDeclaration" />
              <node role="referentFunction" roleId="tpf8.1167770376702" type="tpf8.ReferenceMacro_GetReferent" typeId="tpf8.1167770111131" id="5570334447680928666">
                <node role="body" roleId="tpee.1137022507850" type="tpee.StatementList" typeId="tpee.1068580123136" id="5570334447680928667">
                  <node role="statement" roleId="tpee.1068581517665" type="tpee.LocalVariableDeclarationStatement" typeId="tpee.1068581242864" id="5570334447680940175">
                    <node role="localVariableDeclaration" roleId="tpee.1068581242865" type="tpee.LocalVariableDeclaration" typeId="tpee.1068581242863" id="5570334447680940178">
                      <property name="name" nameId="tpck.1169194664001" value="enclosingMethod" />
                      <node role="initializer" roleId="tpee.1068431790190" type="tpee.DotExpression" typeId="tpee.1197027756228" id="5570334447680944822">
                        <node role="operation" roleId="tpee.1197027833540" type="tp25.Node_GetAncestorOperation" typeId="tp25.1171407110247" id="5570334447680946117">
                          <node role="parameter" roleId="tp25.1144104376918" type="tp25.OperationParm_Concept" typeId="tp25.1144101972840" id="5570334447680946119">
                            <node role="conceptArgument" roleId="tp25.1207343664468" type="tp25.RefConcept_Reference" typeId="tp25.1177026924588" id="5570334447680946204">
                              <link role="conceptDeclaration" roleId="tp25.1177026940964" targetNodeId="1i04.1225194472830" resolveInfo="ConceptMethodDeclaration" />
                            </node>
                          </node>
                        </node>
                        <node role="operand" roleId="tpee.1197027771414" type="tpf8.TemplateFunctionParameter_sourceNode" typeId="tpf8.1167169188348" id="5570334447680944241" />
                      </node>
                      <node role="type" roleId="tpee.5680397130376446158" type="tp25.SNodeType" typeId="tp25.1138055754698" id="5570334447680940174">
                        <link role="concept" roleId="tp25.1138405853777" targetNodeId="1i04.1225194472830" resolveInfo="ConceptMethodDeclaration" />
                      </node>
                    </node>
                  </node>
                  <node role="statement" roleId="tpee.1068581517665" type="tpee.ReturnStatement" typeId="tpee.1068581242878" id="5570334447680958847">
                    <node role="expression" roleId="tpee.1068581517676" type="tpee.TernaryOperatorExpression" typeId="tpee.1163668896201" id="5570334447680969911">
                      <node role="condition" roleId="tpee.1163668914799" type="tpee.ParenthesizedExpression" typeId="tpee.1079359253375" id="8866923313517374556">
                        <node role="expression" roleId="tpee.1079359253376" type="tpee.AndExpression" typeId="tpee.1080120340718" id="8866923313517364238">
                          <node role="leftExpression" roleId="tpee.1081773367580" type="tpee.DotExpression" typeId="tpee.1197027756228" id="8866923313517366164">
                            <node role="operation" roleId="tpee.1197027833540" type="tp25.Node_IsNotNullOperation" typeId="tp25.1172008320231" id="8866923313517368816" />
                            <node role="operand" roleId="tpee.1197027771414" type="tpee.VariableReference" typeId="tpee.1068498886296" id="8866923313517364511">
                              <link role="variableDeclaration" roleId="tpee.1068581517664" targetNodeId="5570334447680940178" resolveInfo="enclosingMethod" />
                            </node>
                          </node>
                          <node role="rightExpression" roleId="tpee.1081773367579" type="tpee.DotExpression" typeId="tpee.1197027756228" id="5570334447680960408">
                            <node role="operand" roleId="tpee.1197027771414" type="tpee.VariableReference" typeId="tpee.1068498886296" id="8866923313517346012">
                              <link role="variableDeclaration" roleId="tpee.1068581517664" targetNodeId="5570334447680940178" resolveInfo="enclosingMethod" />
                            </node>
                            <node role="operation" roleId="tpee.1197027833540" type="tp25.SPropertyAccess" typeId="tp25.1138056022639" id="5570334447680965449">
                              <link role="property" roleId="tp25.1138056395725" targetNodeId="1i04.5864038008284099149" resolveInfo="isStatic" />
                            </node>
                          </node>
                        </node>
                      </node>
                      <node role="ifFalse" roleId="tpee.1163668934364" type="tpee.StringLiteral" typeId="tpee.1070475926800" id="5570334447680970952">
                        <property name="value" nameId="tpee.1070475926801" value="thisNode" />
                      </node>
                      <node role="ifTrue" roleId="tpee.1163668922816" type="tpee.StringLiteral" typeId="tpee.1070475926800" id="5570334447680970258">
                        <property name="value" nameId="tpee.1070475926801" value="thisConcept" />
                      </node>
                    </node>
                  </node>
                </node>
              </node>
            </node>
          </node>
        </node>
      </node>
      <node role="visibility" roleId="tpee.1178549979242" type="tpee.PublicVisibility" typeId="tpee.1146644602865" id="1225195370975" />
    </node>
  </root>
  <root id="257065298285569774">
    <node role="contentNode" roleId="tpf8.1092060348987" type="tpee.InstanceMethodDeclaration" typeId="tpee.1068580123165" id="257065298285659925">
      <property name="name" nameId="tpck.1169194664001" value="t" />
      <node role="returnType" roleId="tpee.1068580123133" type="tpee.VoidType" typeId="tpee.1068581517677" id="257065298285659926" />
      <node role="visibility" roleId="tpee.1178549979242" type="tpee.PublicVisibility" typeId="tpee.1146644602865" id="257065298285659927" />
      <node role="body" roleId="tpee.1068580123135" type="tpee.StatementList" typeId="tpee.1068580123136" id="257065298285659928">
        <node role="statement" roleId="tpee.1068581517665" type="tpee.ExpressionStatement" typeId="tpee.1068580123155" id="257065298285659931">
          <node role="expression" roleId="tpee.1068580123156" type="tp68.InternalStaticMethodCall" typeId="tp68.1173990517731" id="257065298285659932">
            <property name="fqClassName" nameId="tp68.1173992483054" value="ConceptName_Behavior" />
            <property name="methodName" nameId="tp68.1173992444083" value="methodName" />
            <node role="actualArgument" roleId="tp68.319021450862604085" type="tpee.ParameterReference" typeId="tpee.1068581242874" id="257065298285659977">
              <link role="variableDeclaration" roleId="tpee.1068581517664" targetNodeId="257065298285659929" resolveInfo="thisNode" />
            </node>
            <node role="actualArgument" roleId="tp68.319021450862604085" type="tpee.StringLiteral" typeId="tpee.1070475926800" id="257065298285659934">
              <property name="value" nameId="tpee.1070475926801" value="parameters" />
              <node role="smodelAttribute" roleId="tpck.5169995583184591170" type="tpf8.CopySrcListMacro" typeId="tpf8.1114729360583" id="257065298285659935">
                <node role="sourceNodesQuery" roleId="tpf8.1168278589236" type="tpf8.SourceSubstituteMacro_SourceNodesQuery" typeId="tpf8.1167951910403" id="257065298285659936">
                  <node role="body" roleId="tpee.1137022507850" type="tpee.StatementList" typeId="tpee.1068580123136" id="257065298285659937">
                    <node role="statement" roleId="tpee.1068581517665" type="tpee.ExpressionStatement" typeId="tpee.1068580123155" id="257065298285659938">
                      <node role="expression" roleId="tpee.1068580123156" type="tpee.DotExpression" typeId="tpee.1197027756228" id="257065298285659939">
                        <node role="operand" roleId="tpee.1197027771414" type="tpf8.TemplateFunctionParameter_sourceNode" typeId="tpf8.1167169188348" id="257065298285659940" />
                        <node role="operation" roleId="tpee.1197027833540" type="tp25.SLinkListAccess" typeId="tp25.1138056282393" id="257065298285659941">
                          <link role="link" roleId="tp25.1138056546658" targetNodeId="tpee.1068499141038" />
                        </node>
                      </node>
                    </node>
                  </node>
                </node>
              </node>
            </node>
            <node role="returnType" roleId="tp68.1175794062018" type="tpee.ClassifierType" typeId="tpee.1107535904670" id="257065298285659942">
              <link role="classifier" roleId="tpee.1107535924139" targetNodeId="e2lb.~Object" resolveInfo="Object" />
              <node role="smodelAttribute" roleId="tpck.5169995583184591170" type="tpf8.CopySrcNodeMacro" typeId="tpf8.1114706874351" id="257065298285659943">
                <node role="sourceNodeQuery" roleId="tpf8.1168024447342" type="tpf8.SourceSubstituteMacro_SourceNodeQuery" typeId="tpf8.1168024337012" id="257065298285659944">
                  <node role="body" roleId="tpee.1137022507850" type="tpee.StatementList" typeId="tpee.1068580123136" id="257065298285659945">
                    <node role="statement" roleId="tpee.1068581517665" type="tpee.ExpressionStatement" typeId="tpee.1068580123155" id="257065298285659946">
                      <node role="expression" roleId="tpee.1068580123156" type="tpee.DotExpression" typeId="tpee.1197027756228" id="257065298285659947">
                        <node role="operand" roleId="tpee.1197027771414" type="tpee.DotExpression" typeId="tpee.1197027756228" id="257065298285659948">
                          <node role="operand" roleId="tpee.1197027771414" type="tpf8.TemplateFunctionParameter_sourceNode" typeId="tpf8.1167169188348" id="257065298285659949" />
                          <node role="operation" roleId="tpee.1197027833540" type="tp25.SLinkAccess" typeId="tp25.1138056143562" id="257065298285659950">
                            <link role="link" roleId="tp25.1138056516764" targetNodeId="1i04.6496299201655527394" />
                          </node>
                        </node>
                        <node role="operation" roleId="tpee.1197027833540" type="tp25.SLinkAccess" typeId="tp25.1138056143562" id="257065298285659951">
                          <link role="link" roleId="tp25.1138056516764" targetNodeId="tpee.1068580123133" />
                        </node>
                      </node>
                    </node>
                  </node>
                </node>
              </node>
            </node>
            <node role="smodelAttribute" roleId="tpck.5169995583184591170" type="tpf8.TemplateFragment" typeId="tpf8.1095672379244" id="257065298285659952" />
            <node role="smodelAttribute" roleId="tpck.5169995583184591170" type="tpf8.PropertyMacro" typeId="tpf8.1087833241328" id="257065298285659953">
              <property name="propertyName" nameId="tpck.1757699476691236117" value="fqClassName" />
              <node role="propertyValueFunction" roleId="tpf8.1167756362303" type="tpf8.PropertyMacro_GetPropertyValue" typeId="tpf8.1167756080639" id="257065298285659954">
                <node role="body" roleId="tpee.1137022507850" type="tpee.StatementList" typeId="tpee.1068580123136" id="257065298285659955">
                  <node role="statement" roleId="tpee.1068581517665" type="tpee.LocalVariableDeclarationStatement" typeId="tpee.1068581242864" id="257065298285659956">
                    <node role="localVariableDeclaration" roleId="tpee.1068581242865" type="tpee.LocalVariableDeclaration" typeId="tpee.1068581242863" id="257065298285659957">
                      <property name="name" nameId="tpck.1169194664001" value="behavior" />
                      <node role="type" roleId="tpee.5680397130376446158" type="tp25.SNodeType" typeId="tp25.1138055754698" id="257065298285659958">
                        <link role="concept" roleId="tp25.1138405853777" targetNodeId="1i04.1225194240794" resolveInfo="ConceptBehavior" />
                      </node>
                      <node role="initializer" roleId="tpee.1068431790190" type="tp25.SNodeTypeCastExpression" typeId="tp25.1140137987495" id="257065298285659959">
                        <link role="concept" roleId="tp25.1140138128738" targetNodeId="1i04.1225194240794" resolveInfo="ConceptBehavior" />
                        <node role="leftExpression" roleId="tp25.1140138123956" type="tpee.DotExpression" typeId="tpee.1197027756228" id="257065298285659960">
                          <node role="operand" roleId="tpee.1197027771414" type="tpee.DotExpression" typeId="tpee.1197027756228" id="257065298285659961">
                            <node role="operand" roleId="tpee.1197027771414" type="tpf8.TemplateFunctionParameter_sourceNode" typeId="tpf8.1167169188348" id="257065298285659962" />
                            <node role="operation" roleId="tpee.1197027833540" type="tp25.SLinkAccess" typeId="tp25.1138056143562" id="257065298285659963">
                              <link role="link" roleId="tp25.1138056516764" targetNodeId="1i04.6496299201655527394" />
                            </node>
                          </node>
                          <node role="operation" roleId="tpee.1197027833540" type="tp25.Node_GetContainingRootOperation" typeId="tp25.1171310072040" id="257065298285659964" />
                        </node>
                      </node>
                    </node>
                  </node>
                  <node role="statement" roleId="tpee.1068581517665" type="tpee.ExpressionStatement" typeId="tpee.1068580123155" id="257065298285659965">
                    <node role="expression" roleId="tpee.1068580123156" type="tpee.StaticMethodCall" typeId="tpee.1081236700937" id="257065298285659966">
                      <link role="baseMethodDeclaration" roleId="tpee.1068499141037" targetNodeId="msyo.~NameUtil%dnodeFQName(jetbrains%dmps%dsmodel%dSNode)%cjava%dlang%dString" resolveInfo="nodeFQName" />
                      <link role="classConcept" roleId="tpee.1144433194310" targetNodeId="msyo.~NameUtil" resolveInfo="NameUtil" />
                      <node role="actualArgument" roleId="tpee.1068499141038" type="tpee.LocalVariableReference" typeId="tpee.1068581242866" id="257065298285659967">
                        <link role="variableDeclaration" roleId="tpee.1068581517664" targetNodeId="257065298285659957" resolveInfo="behavior" />
                      </node>
                    </node>
                  </node>
                </node>
              </node>
            </node>
            <node role="smodelAttribute" roleId="tpck.5169995583184591170" type="tpf8.PropertyMacro" typeId="tpf8.1087833241328" id="257065298285659968">
              <property name="propertyName" nameId="tpck.1757699476691236117" value="methodName" />
              <node role="propertyValueFunction" roleId="tpf8.1167756362303" type="tpf8.PropertyMacro_GetPropertyValue" typeId="tpf8.1167756080639" id="257065298285659969">
                <node role="body" roleId="tpee.1137022507850" type="tpee.StatementList" typeId="tpee.1068580123136" id="257065298285659970">
                  <node role="statement" roleId="tpee.1068581517665" type="tpee.IfStatement" typeId="tpee.1068580123159" id="7148319044498537786">
                    <node role="ifTrue" roleId="tpee.1068580123161" type="tpee.StatementList" typeId="tpee.1068580123136" id="7148319044498537787">
                      <node role="statement" roleId="tpee.1068581517665" type="tpee.ReturnStatement" typeId="tpee.1068581242878" id="7148319044498537796">
                        <node role="expression" roleId="tpee.1068581517676" type="tpee.DotExpression" typeId="tpee.1197027756228" id="7148319044498537804">
                          <node role="operand" roleId="tpee.1197027771414" type="tpee.DotExpression" typeId="tpee.1197027756228" id="7148319044498537799">
                            <node role="operand" roleId="tpee.1197027771414" type="tpf8.TemplateFunctionParameter_sourceNode" typeId="tpf8.1167169188348" id="7148319044498537798" />
                            <node role="operation" roleId="tpee.1197027833540" type="tp25.SLinkAccess" typeId="tp25.1138056143562" id="7148319044498537803">
                              <link role="link" roleId="tp25.1138056516764" targetNodeId="1i04.6496299201655527394" />
                            </node>
                          </node>
                          <node role="operation" roleId="tpee.1197027833540" type="tp25.Node_ConceptMethodCall" typeId="tp25.1179409122411" id="7148319044498585915">
                            <link role="baseMethodDeclaration" roleId="tpee.1068499141037" targetNodeId="csvn.1225196404032" resolveInfo="getCallerMethodName" />
                          </node>
                        </node>
                      </node>
                    </node>
                    <node role="condition" roleId="tpee.1068580123160" type="tpee.DotExpression" typeId="tpee.1197027756228" id="7148319044498537791">
                      <node role="operand" roleId="tpee.1197027771414" type="tpf8.TemplateFunctionParameter_sourceNode" typeId="tpf8.1167169188348" id="7148319044498537790" />
                      <node role="operation" roleId="tpee.1197027833540" type="tp25.Node_ConceptMethodCall" typeId="tp25.1179409122411" id="7148319044498537795">
                        <link role="baseMethodDeclaration" roleId="tpee.1068499141037" targetNodeId="csvn.7148319044498537586" resolveInfo="isVirtualMethodCall" />
                      </node>
                    </node>
                    <node role="ifFalseStatement" roleId="tpee.1082485599094" type="tpee.BlockStatement" typeId="tpee.1082485599095" id="7148319044498537809">
                      <node role="statements" roleId="tpee.1082485599096" type="tpee.StatementList" typeId="tpee.1068580123136" id="7148319044498537810">
                        <node role="statement" roleId="tpee.1068581517665" type="tpee.ReturnStatement" typeId="tpee.1068581242878" id="7148319044498537818">
                          <node role="expression" roleId="tpee.1068581517676" type="tpee.DotExpression" typeId="tpee.1197027756228" id="7148319044498537820">
                            <node role="operand" roleId="tpee.1197027771414" type="tpee.DotExpression" typeId="tpee.1197027756228" id="7148319044498537821">
                              <node role="operand" roleId="tpee.1197027771414" type="tpf8.TemplateFunctionParameter_sourceNode" typeId="tpf8.1167169188348" id="7148319044498537822" />
                              <node role="operation" roleId="tpee.1197027833540" type="tp25.SLinkAccess" typeId="tp25.1138056143562" id="7148319044498537823">
                                <link role="link" roleId="tp25.1138056516764" targetNodeId="1i04.6496299201655527394" />
                              </node>
                            </node>
                            <node role="operation" roleId="tpee.1197027833540" type="tp25.Node_ConceptMethodCall" typeId="tp25.1179409122411" id="7148319044498537824">
                              <link role="baseMethodDeclaration" roleId="tpee.1068499141037" targetNodeId="csvn.1225196404000" resolveInfo="getGeneratedName" />
                            </node>
                          </node>
                        </node>
                      </node>
                    </node>
                  </node>
                </node>
              </node>
            </node>
          </node>
        </node>
      </node>
      <node role="parameter" roleId="tpee.1068580123134" type="tpee.ParameterDeclaration" typeId="tpee.1068498886292" id="257065298285659929">
        <property name="name" nameId="tpck.1169194664001" value="thisNode" />
        <node role="type" roleId="tpee.5680397130376446158" type="tp25.SNodeType" typeId="tp25.1138055754698" id="257065298285659930" />
      </node>
    </node>
  </root>
  <root id="7923290658387314297">
    <node role="constructor" roleId="tpee.1068390468201" type="tpee.ConstructorDeclaration" typeId="tpee.1068580123140" id="2056529430201968424">
      <node role="returnType" roleId="tpee.1068580123133" type="tpee.VoidType" typeId="tpee.1068581517677" id="2056529430201968425" />
      <node role="visibility" roleId="tpee.1178549979242" type="tpee.PublicVisibility" typeId="tpee.1146644602865" id="2056529430201968426" />
      <node role="body" roleId="tpee.1068580123135" type="tpee.StatementList" typeId="tpee.1068580123136" id="2056529430201968427" />
    </node>
    <node role="implementedInterface" roleId="tpee.1095933932569" type="tp68.InternalClassifierType" typeId="tp68.1174914042989" id="1144956008583745032">
      <property name="fqClassName" nameId="tp68.1174914081067" value="implementedConcept" />
      <link role="classifier" roleId="tpee.1107535924139" targetNodeId="e2lb.~Cloneable" resolveInfo="Cloneable" />
      <node role="smodelAttribute" roleId="tpck.5169995583184591170" type="tpf8.LoopMacro" typeId="tpf8.1118786554307" id="1144956008583745033">
        <node role="sourceNodesQuery" roleId="tpf8.1167952069335" type="tpf8.SourceSubstituteMacro_SourceNodesQuery" typeId="tpf8.1167951910403" id="1144956008583745034">
          <node role="body" roleId="tpee.1137022507850" type="tpee.StatementList" typeId="tpee.1068580123136" id="1144956008583745035">
            <node role="statement" roleId="tpee.1068581517665" type="tpee.LocalVariableDeclarationStatement" typeId="tpee.1068581242864" id="3248195274271151058">
              <node role="localVariableDeclaration" roleId="tpee.1068581242865" type="tpee.LocalVariableDeclaration" typeId="tpee.1068581242863" id="3248195274271151059">
                <property name="name" nameId="tpck.1169194664001" value="concept" />
                <node role="type" roleId="tpee.5680397130376446158" type="tp25.SNodeType" typeId="tp25.1138055754698" id="3248195274271151060">
                  <link role="concept" roleId="tp25.1138405853777" targetNodeId="tpce.1071489090640" resolveInfo="ConceptDeclaration" />
                </node>
                <node role="initializer" roleId="tpee.1068431790190" type="tp25.SNodeTypeCastExpression" typeId="tp25.1140137987495" id="3248195274271182497">
                  <link role="concept" roleId="tp25.1140138128738" targetNodeId="tpce.1071489090640" resolveInfo="ConceptDeclaration" />
                  <node role="leftExpression" roleId="tp25.1140138123956" type="tpee.DotExpression" typeId="tpee.1197027756228" id="3248195274271151069">
                    <node role="operand" roleId="tpee.1197027771414" type="tpf8.TemplateFunctionParameter_sourceNode" typeId="tpf8.1167169188348" id="3248195274271151068" />
                    <node role="operation" roleId="tpee.1197027833540" type="tp25.SLinkAccess" typeId="tp25.1138056143562" id="3248195274271182494">
                      <link role="link" roleId="tp25.1138056516764" targetNodeId="1i04.646895014681116170" />
                    </node>
                  </node>
                </node>
              </node>
            </node>
            <node role="statement" roleId="tpee.1068581517665" type="tpee.ExpressionStatement" typeId="tpee.1068580123155" id="1144956008583745036">
              <node role="expression" roleId="tpee.1068580123156" type="tpee.DotExpression" typeId="tpee.1197027756228" id="1144956008583745037">
                <node role="operand" roleId="tpee.1197027771414" type="tpee.DotExpression" typeId="tpee.1197027756228" id="1144956008583745038">
                  <node role="operand" roleId="tpee.1197027771414" type="tpee.DotExpression" typeId="tpee.1197027756228" id="1144956008583745039">
                    <node role="operation" roleId="tpee.1197027833540" type="tp25.SLinkListAccess" typeId="tp25.1138056282393" id="1144956008583745103">
                      <link role="link" roleId="tp25.1138056546658" targetNodeId="tpce.1169129564478" />
                    </node>
                    <node role="operand" roleId="tpee.1197027771414" type="tpee.LocalVariableReference" typeId="tpee.1068581242866" id="3248195274271182509">
                      <link role="variableDeclaration" roleId="tpee.1068581517664" targetNodeId="3248195274271151059" resolveInfo="concept" />
                    </node>
                  </node>
                  <node role="operation" roleId="tpee.1197027833540" type="tp25.SLinkImplicitSelect" typeId="tp25.3562215692195599741" id="1144956008583745045">
                    <link role="link" roleId="tp25.3562215692195600259" targetNodeId="tpce.1169127628841" />
                  </node>
                </node>
                <node role="operation" roleId="tpee.1197027833540" type="tp2q.WhereOperation" typeId="tp2q.1202120902084" id="1144956008583745046">
                  <node role="closure" roleId="tp2q.1204796294226" type="tp2c.ClosureLiteral" typeId="tp2c.1199569711397" id="1144956008583745047">
                    <node role="body" roleId="tp2c.1199569916463" type="tpee.StatementList" typeId="tpee.1068580123136" id="1144956008583745048">
                      <node role="statement" roleId="tpee.1068581517665" type="tpee.ExpressionStatement" typeId="tpee.1068580123155" id="1144956008583745049">
                        <node role="expression" roleId="tpee.1068580123156" type="tpee.DotExpression" typeId="tpee.1197027756228" id="1144956008583745050">
                          <node role="operation" roleId="tpee.1197027833540" type="tp25.Node_IsNotNullOperation" typeId="tp25.1172008320231" id="1144956008583745051" />
                          <node role="operand" roleId="tpee.1197027771414" type="tpee.ParameterReference" typeId="tpee.1068581242874" id="1144956008583745052">
                            <link role="variableDeclaration" roleId="tpee.1068581517664" targetNodeId="1144956008583745053" resolveInfo="it" />
                          </node>
                        </node>
                      </node>
                    </node>
                    <node role="parameter" roleId="tp2c.1199569906740" type="tp2q.SmartClosureParameterDeclaration" typeId="tp2q.1203518072036" id="1144956008583745053">
                      <property name="name" nameId="tpck.1169194664001" value="it" />
                      <node role="type" roleId="tpee.5680397130376446158" type="tpee.UndefinedType" typeId="tpee.4836112446988635817" id="1144956008583745054" />
                    </node>
                  </node>
                </node>
              </node>
            </node>
          </node>
        </node>
      </node>
      <node role="smodelAttribute" roleId="tpck.5169995583184591170" type="tpf8.PropertyMacro" typeId="tpf8.1087833241328" id="1144956008583745104">
        <property name="propertyName" nameId="tpck.1757699476691236117" value="fqClassName" />
        <node role="propertyValueFunction" roleId="tpf8.1167756362303" type="tpf8.PropertyMacro_GetPropertyValue" typeId="tpf8.1167756080639" id="1144956008583745105">
          <node role="body" roleId="tpee.1137022507850" type="tpee.StatementList" typeId="tpee.1068580123136" id="1144956008583745106">
            <node role="statement" roleId="tpee.1068581517665" type="tpee.LocalVariableDeclarationStatement" typeId="tpee.1068581242864" id="1144956008583745214">
              <node role="localVariableDeclaration" roleId="tpee.1068581242865" type="tpee.LocalVariableDeclaration" typeId="tpee.1068581242863" id="1144956008583745215">
                <property name="name" nameId="tpck.1169194664001" value="behaviorModel" />
                <node role="type" roleId="tpee.5680397130376446158" type="tpee.StringType" typeId="tpee.1225271177708" id="1144956008583745216" />
                <node role="initializer" roleId="tpee.1068431790190" type="tpee.DotExpression" typeId="tpee.1197027756228" id="1144956008583745217">
                  <node role="operand" roleId="tpee.1197027771414" type="tp25.SemanticDowncastExpression" typeId="tp25.1145404486709" id="1144956008583745218">
                    <node role="leftExpression" roleId="tp25.1145404616321" type="tpee.DotExpression" typeId="tpee.1197027756228" id="1144956008583745219">
                      <node role="operand" roleId="tpee.1197027771414" type="tpf8.TemplateFunctionParameter_sourceNode" typeId="tpf8.1167169188348" id="1144956008583745220" />
                      <node role="operation" roleId="tpee.1197027833540" type="tp25.Node_GetModelOperation" typeId="tp25.1143234257716" id="1144956008583745221" />
                    </node>
                  </node>
                  <node role="operation" roleId="tpee.1197027833540" type="tpee.InstanceMethodCallOperation" typeId="tpee.1202948039474" id="1144956008583745222">
                    <link role="baseMethodDeclaration" roleId="tpee.1068499141037" targetNodeId="cu2c.~SModel%dgetLongName()%cjava%dlang%dString" resolveInfo="getLongName" />
                  </node>
                </node>
              </node>
            </node>
            <node role="statement" roleId="tpee.1068581517665" type="tpee.ExpressionStatement" typeId="tpee.1068580123155" id="1144956008583745223">
              <node role="expression" roleId="tpee.1068580123156" type="tpee.AssignmentExpression" typeId="tpee.1068498886294" id="1144956008583745224">
                <node role="rValue" roleId="tpee.1068498886297" type="tpee.PlusExpression" typeId="tpee.1068581242875" id="1144956008583745225">
                  <node role="rightExpression" roleId="tpee.1081773367579" type="tpee.StringLiteral" typeId="tpee.1070475926800" id="1144956008583745226">
                    <property name="value" nameId="tpee.1070475926801" value="behavior" />
                  </node>
                  <node role="leftExpression" roleId="tpee.1081773367580" type="tpee.DotExpression" typeId="tpee.1197027756228" id="1144956008583745227">
                    <node role="operand" roleId="tpee.1197027771414" type="tpee.LocalVariableReference" typeId="tpee.1068581242866" id="1144956008583745228">
                      <link role="variableDeclaration" roleId="tpee.1068581517664" targetNodeId="1144956008583745215" resolveInfo="behaviorModel" />
                    </node>
                    <node role="operation" roleId="tpee.1197027833540" type="tpee.InstanceMethodCallOperation" typeId="tpee.1202948039474" id="1144956008583745229">
                      <link role="baseMethodDeclaration" roleId="tpee.1068499141037" targetNodeId="e2lb.~String%dsubstring(int,int)%cjava%dlang%dString" resolveInfo="substring" />
                      <node role="actualArgument" roleId="tpee.1068499141038" type="tpee.IntegerConstant" typeId="tpee.1068580320020" id="1144956008583745230">
                        <property name="value" nameId="tpee.1068580320021" value="0" />
                      </node>
                      <node role="actualArgument" roleId="tpee.1068499141038" type="tpee.MinusExpression" typeId="tpee.1068581242869" id="1144956008583745231">
                        <node role="leftExpression" roleId="tpee.1081773367580" type="tpee.DotExpression" typeId="tpee.1197027756228" id="1144956008583745232">
                          <node role="operand" roleId="tpee.1197027771414" type="tpee.LocalVariableReference" typeId="tpee.1068581242866" id="1144956008583745233">
                            <link role="variableDeclaration" roleId="tpee.1068581517664" targetNodeId="1144956008583745215" resolveInfo="behaviorModel" />
                          </node>
                          <node role="operation" roleId="tpee.1197027833540" type="tpee.InstanceMethodCallOperation" typeId="tpee.1202948039474" id="1144956008583745234">
                            <link role="baseMethodDeclaration" roleId="tpee.1068499141037" targetNodeId="e2lb.~String%dlength()%cint" resolveInfo="length" />
                          </node>
                        </node>
                        <node role="rightExpression" roleId="tpee.1081773367579" type="tpee.DotExpression" typeId="tpee.1197027756228" id="1144956008583745235">
                          <node role="operand" roleId="tpee.1197027771414" type="tpee.StringLiteral" typeId="tpee.1070475926800" id="1144956008583745236">
                            <property name="value" nameId="tpee.1070475926801" value="structure" />
                          </node>
                          <node role="operation" roleId="tpee.1197027833540" type="tpee.InstanceMethodCallOperation" typeId="tpee.1202948039474" id="1144956008583745237">
                            <link role="baseMethodDeclaration" roleId="tpee.1068499141037" targetNodeId="e2lb.~String%dlength()%cint" resolveInfo="length" />
                          </node>
                        </node>
                      </node>
                    </node>
                  </node>
                </node>
                <node role="lValue" roleId="tpee.1068498886295" type="tpee.LocalVariableReference" typeId="tpee.1068581242866" id="1144956008583745238">
                  <link role="variableDeclaration" roleId="tpee.1068581517664" targetNodeId="1144956008583745215" resolveInfo="behaviorModel" />
                </node>
              </node>
            </node>
            <node role="statement" roleId="tpee.1068581517665" type="tpee.ExpressionStatement" typeId="tpee.1068580123155" id="1144956008583745239">
              <node role="expression" roleId="tpee.1068580123156" type="tpee.PlusExpression" typeId="tpee.1068581242875" id="1144956008583745240">
                <node role="rightExpression" roleId="tpee.1081773367579" type="tpee.StringLiteral" typeId="tpee.1070475926800" id="1144956008583745241">
                  <property name="value" nameId="tpee.1070475926801" value="_BehaviorDescriptor" />
                </node>
                <node role="leftExpression" roleId="tpee.1081773367580" type="tpee.PlusExpression" typeId="tpee.1068581242875" id="1144956008583745242">
                  <node role="leftExpression" roleId="tpee.1081773367580" type="tpee.PlusExpression" typeId="tpee.1068581242875" id="1144956008583745243">
                    <node role="leftExpression" roleId="tpee.1081773367580" type="tpee.LocalVariableReference" typeId="tpee.1068581242866" id="1144956008583745244">
                      <link role="variableDeclaration" roleId="tpee.1068581517664" targetNodeId="1144956008583745215" resolveInfo="behaviorModel" />
                    </node>
                    <node role="rightExpression" roleId="tpee.1081773367579" type="tpee.StringLiteral" typeId="tpee.1070475926800" id="1144956008583745245">
                      <property name="value" nameId="tpee.1070475926801" value="." />
                    </node>
                  </node>
                  <node role="rightExpression" roleId="tpee.1081773367579" type="tpee.DotExpression" typeId="tpee.1197027756228" id="1144956008583745246">
                    <node role="operation" roleId="tpee.1197027833540" type="tp25.SPropertyAccess" typeId="tp25.1138056022639" id="1144956008583745247">
                      <link role="property" roleId="tp25.1138056395725" targetNodeId="tpck.1169194664001" resolveInfo="name" />
                    </node>
                    <node role="operand" roleId="tpee.1197027771414" type="tpf8.TemplateFunctionParameter_sourceNode" typeId="tpf8.1167169188348" id="1144956008583745248" />
                  </node>
                </node>
              </node>
            </node>
          </node>
        </node>
      </node>
    </node>
    <node role="visibility" roleId="tpee.1178549979242" type="tpee.PublicVisibility" typeId="tpee.1146644602865" id="7923290658387314303" />
    <node role="smodelAttribute" roleId="tpck.5169995583184591170" type="tpf8.RootTemplateAnnotation" typeId="tpf8.1168619357332" id="7923290658387314308">
      <link role="applicableConcept" roleId="tpf8.1168619429071" targetNodeId="1i04.646895014681116169" resolveInfo="InternalConceptDeclarationReference" />
    </node>
    <node role="smodelAttribute" roleId="tpck.5169995583184591170" type="tpf8.PropertyMacro" typeId="tpf8.1087833241328" id="7923290658387314309">
      <property name="propertyName" nameId="tpck.1757699476691236117" value="name" />
      <node role="propertyValueFunction" roleId="tpf8.1167756362303" type="tpf8.PropertyMacro_GetPropertyValue" typeId="tpf8.1167756080639" id="7923290658387314310">
        <node role="body" roleId="tpee.1137022507850" type="tpee.StatementList" typeId="tpee.1068580123136" id="7923290658387314311">
          <node role="statement" roleId="tpee.1068581517665" type="tpee.ExpressionStatement" typeId="tpee.1068580123155" id="7923290658387314312">
            <node role="expression" roleId="tpee.1068580123156" type="tpee.PlusExpression" typeId="tpee.1068581242875" id="7923290658387314313">
              <node role="rightExpression" roleId="tpee.1081773367579" type="tpee.StringLiteral" typeId="tpee.1070475926800" id="7923290658387314314">
                <property name="value" nameId="tpee.1070475926801" value="_BehaviorDescriptor" />
              </node>
              <node role="leftExpression" roleId="tpee.1081773367580" type="tpee.DotExpression" typeId="tpee.1197027756228" id="7923290658387314315">
                <node role="operand" roleId="tpee.1197027771414" type="tpee.DotExpression" typeId="tpee.1197027756228" id="7923290658387314316">
                  <node role="operand" roleId="tpee.1197027771414" type="tpf8.TemplateFunctionParameter_sourceNode" typeId="tpf8.1167169188348" id="7923290658387314317" />
                  <node role="operation" roleId="tpee.1197027833540" type="tp25.SLinkAccess" typeId="tp25.1138056143562" id="7923290658387314318">
                    <link role="link" roleId="tp25.1138056516764" targetNodeId="1i04.646895014681116170" />
                  </node>
                </node>
                <node role="operation" roleId="tpee.1197027833540" type="tp25.SPropertyAccess" typeId="tp25.1138056022639" id="7923290658387314319">
                  <link role="property" roleId="tp25.1138056395725" targetNodeId="tpck.1169194664001" resolveInfo="name" />
                </node>
              </node>
            </node>
          </node>
        </node>
      </node>
    </node>
    <node role="superclass" roleId="tpee.1165602531693" type="tp68.InternalClassifierType" typeId="tp68.1174914042989" id="7923290658387314320">
      <property name="fqClassName" nameId="tp68.1174914081067" value="extendedConcept" />
      <link role="classifier" roleId="tpee.1107535924139" targetNodeId="qgg.~CompiledBehaviorDescriptor" resolveInfo="CompiledBehaviorDescriptor" />
      <node role="smodelAttribute" roleId="tpck.5169995583184591170" type="tpf8.PropertyMacro" typeId="tpf8.1087833241328" id="7923290658387314321">
        <property name="propertyName" nameId="tpck.1757699476691236117" value="fqClassName" />
        <node role="propertyValueFunction" roleId="tpf8.1167756362303" type="tpf8.PropertyMacro_GetPropertyValue" typeId="tpf8.1167756080639" id="7923290658387314322">
          <node role="body" roleId="tpee.1137022507850" type="tpee.StatementList" typeId="tpee.1068580123136" id="7923290658387314323">
            <node role="statement" roleId="tpee.1068581517665" type="tpee.LocalVariableDeclarationStatement" typeId="tpee.1068581242864" id="7923290658387314324">
              <node role="localVariableDeclaration" roleId="tpee.1068581242865" type="tpee.LocalVariableDeclaration" typeId="tpee.1068581242863" id="7923290658387314325">
                <property name="name" nameId="tpck.1169194664001" value="extendsNode" />
                <node role="type" roleId="tpee.5680397130376446158" type="tp25.SNodeType" typeId="tp25.1138055754698" id="7923290658387314326">
                  <link role="concept" roleId="tp25.1138405853777" targetNodeId="tpce.1071489090640" resolveInfo="ConceptDeclaration" />
                </node>
                <node role="initializer" roleId="tpee.1068431790190" type="tpee.DotExpression" typeId="tpee.1197027756228" id="7923290658387314327">
                  <node role="operand" roleId="tpee.1197027771414" type="tp25.SNodeTypeCastExpression" typeId="tp25.1140137987495" id="1144956008583649272">
                    <link role="concept" roleId="tp25.1140138128738" targetNodeId="tpce.1071489090640" resolveInfo="ConceptDeclaration" />
                    <node role="leftExpression" roleId="tp25.1140138123956" type="tpee.DotExpression" typeId="tpee.1197027756228" id="7923290658387314328">
                      <node role="operand" roleId="tpee.1197027771414" type="tpf8.TemplateFunctionParameter_sourceNode" typeId="tpf8.1167169188348" id="7923290658387314329" />
                      <node role="operation" roleId="tpee.1197027833540" type="tp25.SLinkAccess" typeId="tp25.1138056143562" id="7923290658387314330">
                        <link role="link" roleId="tp25.1138056516764" targetNodeId="1i04.646895014681116170" />
                      </node>
                    </node>
                  </node>
                  <node role="operation" roleId="tpee.1197027833540" type="tp25.SLinkAccess" typeId="tp25.1138056143562" id="1478886713363347365">
                    <link role="link" roleId="tp25.1138056516764" targetNodeId="tpce.1071489389519" />
                  </node>
                </node>
              </node>
            </node>
            <node role="statement" roleId="tpee.1068581517665" type="tpee.Statement" typeId="tpee.1068580123157" id="7923290658387314332" />
            <node role="statement" roleId="tpee.1068581517665" type="tpee.IfStatement" typeId="tpee.1068580123159" id="7923290658387314333">
              <node role="ifTrue" roleId="tpee.1068580123161" type="tpee.StatementList" typeId="tpee.1068580123136" id="7923290658387314334">
                <node role="statement" roleId="tpee.1068581517665" type="tpee.ReturnStatement" typeId="tpee.1068581242878" id="7923290658387314335">
                  <node role="expression" roleId="tpee.1068581517676" type="tpee.StringLiteral" typeId="tpee.1070475926800" id="5553523630497679564">
                    <property name="value" nameId="tpee.1070475926801" value="jetbrains.mps.smodel.runtime.impl.CompiledBehaviorDescriptor" />
                  </node>
                </node>
              </node>
              <node role="condition" roleId="tpee.1068580123160" type="tpee.DotExpression" typeId="tpee.1197027756228" id="7923290658387314337">
                <node role="operation" roleId="tpee.1197027833540" type="tp25.Concept_IsExactlyOperation" typeId="tp25.1172326502327" id="7923290658387314338">
                  <node role="conceptArgument" roleId="tp25.1206733650006" type="tp25.RefConcept_Reference" typeId="tp25.1177026924588" id="7923290658387314339">
                    <link role="conceptDeclaration" roleId="tp25.1177026940964" targetNodeId="tpck.1133920641626" resolveInfo="BaseConcept" />
                  </node>
                </node>
                <node role="operand" roleId="tpee.1197027771414" type="tpee.DotExpression" typeId="tpee.1197027756228" id="7923290658387314340">
                  <node role="operand" roleId="tpee.1197027771414" type="tpf8.TemplateFunctionParameter_sourceNode" typeId="tpf8.1167169188348" id="7923290658387314341" />
                  <node role="operation" roleId="tpee.1197027833540" type="tp25.SLinkAccess" typeId="tp25.1138056143562" id="7923290658387314342">
                    <link role="link" roleId="tp25.1138056516764" targetNodeId="1i04.646895014681116170" />
                  </node>
                </node>
              </node>
            </node>
            <node role="statement" roleId="tpee.1068581517665" type="tpee.IfStatement" typeId="tpee.1068580123159" id="7923290658387314343">
              <node role="ifTrue" roleId="tpee.1068580123161" type="tpee.StatementList" typeId="tpee.1068580123136" id="7923290658387314344">
                <node role="statement" roleId="tpee.1068581517665" type="tpee.ExpressionStatement" typeId="tpee.1068580123155" id="7923290658387314345">
                  <node role="expression" roleId="tpee.1068580123156" type="tpee.AssignmentExpression" typeId="tpee.1068498886294" id="7923290658387314346">
                    <node role="rValue" roleId="tpee.1068498886297" type="tp25.NodeRefExpression" typeId="tp25.1219352745532" id="7923290658387314347">
                      <link role="referentNode" roleId="tp25.1219352800908" targetNodeId="tpck.1133920641626" resolveInfo="BaseConcept" />
                    </node>
                    <node role="lValue" roleId="tpee.1068498886295" type="tpee.LocalVariableReference" typeId="tpee.1068581242866" id="7923290658387314348">
                      <link role="variableDeclaration" roleId="tpee.1068581517664" targetNodeId="7923290658387314325" resolveInfo="extendsNode" />
                    </node>
                  </node>
                </node>
              </node>
              <node role="condition" roleId="tpee.1068580123160" type="tpee.DotExpression" typeId="tpee.1197027756228" id="7923290658387314349">
                <node role="operand" roleId="tpee.1197027771414" type="tpee.LocalVariableReference" typeId="tpee.1068581242866" id="7923290658387314350">
                  <link role="variableDeclaration" roleId="tpee.1068581517664" targetNodeId="7923290658387314325" resolveInfo="extendsNode" />
                </node>
                <node role="operation" roleId="tpee.1197027833540" type="tp25.Node_IsNullOperation" typeId="tp25.1171999116870" id="7923290658387314351" />
              </node>
            </node>
            <node role="statement" roleId="tpee.1068581517665" type="tpee.Statement" typeId="tpee.1068580123157" id="7923290658387314352" />
            <node role="statement" roleId="tpee.1068581517665" type="tpee.LocalVariableDeclarationStatement" typeId="tpee.1068581242864" id="7923290658387314353">
              <node role="localVariableDeclaration" roleId="tpee.1068581242865" type="tpee.LocalVariableDeclaration" typeId="tpee.1068581242863" id="7923290658387314354">
                <property name="name" nameId="tpck.1169194664001" value="behaviorModel" />
                <node role="type" roleId="tpee.5680397130376446158" type="tpee.StringType" typeId="tpee.1225271177708" id="7923290658387314355" />
                <node role="initializer" roleId="tpee.1068431790190" type="tpee.DotExpression" typeId="tpee.1197027756228" id="7923290658387314356">
                  <node role="operand" roleId="tpee.1197027771414" type="tp25.SemanticDowncastExpression" typeId="tp25.1145404486709" id="7923290658387314357">
                    <node role="leftExpression" roleId="tp25.1145404616321" type="tpee.DotExpression" typeId="tpee.1197027756228" id="7923290658387314358">
                      <node role="operand" roleId="tpee.1197027771414" type="tpee.LocalVariableReference" typeId="tpee.1068581242866" id="7923290658387314359">
                        <link role="variableDeclaration" roleId="tpee.1068581517664" targetNodeId="7923290658387314325" resolveInfo="extendsNode" />
                      </node>
                      <node role="operation" roleId="tpee.1197027833540" type="tp25.Node_GetModelOperation" typeId="tp25.1143234257716" id="7923290658387314360" />
                    </node>
                  </node>
                  <node role="operation" roleId="tpee.1197027833540" type="tpee.InstanceMethodCallOperation" typeId="tpee.1202948039474" id="7923290658387314361">
                    <link role="baseMethodDeclaration" roleId="tpee.1068499141037" targetNodeId="cu2c.~SModel%dgetLongName()%cjava%dlang%dString" resolveInfo="getLongName" />
                  </node>
                </node>
              </node>
            </node>
            <node role="statement" roleId="tpee.1068581517665" type="tpee.ExpressionStatement" typeId="tpee.1068580123155" id="7923290658387314362">
              <node role="expression" roleId="tpee.1068580123156" type="tpee.AssignmentExpression" typeId="tpee.1068498886294" id="7923290658387314363">
                <node role="rValue" roleId="tpee.1068498886297" type="tpee.PlusExpression" typeId="tpee.1068581242875" id="7923290658387314364">
                  <node role="rightExpression" roleId="tpee.1081773367579" type="tpee.StringLiteral" typeId="tpee.1070475926800" id="7923290658387314365">
                    <property name="value" nameId="tpee.1070475926801" value="behavior" />
                  </node>
                  <node role="leftExpression" roleId="tpee.1081773367580" type="tpee.DotExpression" typeId="tpee.1197027756228" id="7923290658387314366">
                    <node role="operand" roleId="tpee.1197027771414" type="tpee.LocalVariableReference" typeId="tpee.1068581242866" id="7923290658387314367">
                      <link role="variableDeclaration" roleId="tpee.1068581517664" targetNodeId="7923290658387314354" resolveInfo="behaviorModel" />
                    </node>
                    <node role="operation" roleId="tpee.1197027833540" type="tpee.InstanceMethodCallOperation" typeId="tpee.1202948039474" id="7923290658387314368">
                      <link role="baseMethodDeclaration" roleId="tpee.1068499141037" targetNodeId="e2lb.~String%dsubstring(int,int)%cjava%dlang%dString" resolveInfo="substring" />
                      <node role="actualArgument" roleId="tpee.1068499141038" type="tpee.IntegerConstant" typeId="tpee.1068580320020" id="7923290658387314369">
                        <property name="value" nameId="tpee.1068580320021" value="0" />
                      </node>
                      <node role="actualArgument" roleId="tpee.1068499141038" type="tpee.MinusExpression" typeId="tpee.1068581242869" id="7923290658387314370">
                        <node role="leftExpression" roleId="tpee.1081773367580" type="tpee.DotExpression" typeId="tpee.1197027756228" id="7923290658387314371">
                          <node role="operand" roleId="tpee.1197027771414" type="tpee.LocalVariableReference" typeId="tpee.1068581242866" id="7923290658387314372">
                            <link role="variableDeclaration" roleId="tpee.1068581517664" targetNodeId="7923290658387314354" resolveInfo="behaviorModel" />
                          </node>
                          <node role="operation" roleId="tpee.1197027833540" type="tpee.InstanceMethodCallOperation" typeId="tpee.1202948039474" id="7923290658387314373">
                            <link role="baseMethodDeclaration" roleId="tpee.1068499141037" targetNodeId="e2lb.~String%dlength()%cint" resolveInfo="length" />
                          </node>
                        </node>
                        <node role="rightExpression" roleId="tpee.1081773367579" type="tpee.DotExpression" typeId="tpee.1197027756228" id="7923290658387314374">
                          <node role="operand" roleId="tpee.1197027771414" type="tpee.StringLiteral" typeId="tpee.1070475926800" id="7923290658387314375">
                            <property name="value" nameId="tpee.1070475926801" value="structure" />
                          </node>
                          <node role="operation" roleId="tpee.1197027833540" type="tpee.InstanceMethodCallOperation" typeId="tpee.1202948039474" id="7923290658387314376">
                            <link role="baseMethodDeclaration" roleId="tpee.1068499141037" targetNodeId="e2lb.~String%dlength()%cint" resolveInfo="length" />
                          </node>
                        </node>
                      </node>
                    </node>
                  </node>
                </node>
                <node role="lValue" roleId="tpee.1068498886295" type="tpee.LocalVariableReference" typeId="tpee.1068581242866" id="7923290658387314377">
                  <link role="variableDeclaration" roleId="tpee.1068581517664" targetNodeId="7923290658387314354" resolveInfo="behaviorModel" />
                </node>
              </node>
            </node>
            <node role="statement" roleId="tpee.1068581517665" type="tpee.ExpressionStatement" typeId="tpee.1068580123155" id="7923290658387314378">
              <node role="expression" roleId="tpee.1068580123156" type="tpee.PlusExpression" typeId="tpee.1068581242875" id="7923290658387314379">
                <node role="rightExpression" roleId="tpee.1081773367579" type="tpee.StringLiteral" typeId="tpee.1070475926800" id="7923290658387314380">
                  <property name="value" nameId="tpee.1070475926801" value="_BehaviorDescriptor" />
                </node>
                <node role="leftExpression" roleId="tpee.1081773367580" type="tpee.PlusExpression" typeId="tpee.1068581242875" id="7923290658387314381">
                  <node role="leftExpression" roleId="tpee.1081773367580" type="tpee.PlusExpression" typeId="tpee.1068581242875" id="7923290658387314382">
                    <node role="leftExpression" roleId="tpee.1081773367580" type="tpee.LocalVariableReference" typeId="tpee.1068581242866" id="7923290658387314383">
                      <link role="variableDeclaration" roleId="tpee.1068581517664" targetNodeId="7923290658387314354" resolveInfo="behaviorModel" />
                    </node>
                    <node role="rightExpression" roleId="tpee.1081773367579" type="tpee.StringLiteral" typeId="tpee.1070475926800" id="7923290658387314384">
                      <property name="value" nameId="tpee.1070475926801" value="." />
                    </node>
                  </node>
                  <node role="rightExpression" roleId="tpee.1081773367579" type="tpee.DotExpression" typeId="tpee.1197027756228" id="7923290658387314385">
                    <node role="operation" roleId="tpee.1197027833540" type="tp25.SPropertyAccess" typeId="tp25.1138056022639" id="7923290658387314386">
                      <link role="property" roleId="tp25.1138056395725" targetNodeId="tpck.1169194664001" resolveInfo="name" />
                    </node>
                    <node role="operand" roleId="tpee.1197027771414" type="tpee.LocalVariableReference" typeId="tpee.1068581242866" id="7923290658387314387">
                      <link role="variableDeclaration" roleId="tpee.1068581517664" targetNodeId="7923290658387314325" resolveInfo="extendsNode" />
                    </node>
                  </node>
                </node>
              </node>
            </node>
          </node>
        </node>
      </node>
    </node>
    <node role="method" roleId="tpee.1107880067339" type="tpee.InstanceMethodDeclaration" typeId="tpee.1068580123165" id="7923290658387314388">
      <property name="name" nameId="tpck.1169194664001" value="nonAbstractVirtualMethod" />
      <property name="isFinal" nameId="tpee.1181808852946" value="false" />
      <node role="returnType" roleId="tpee.1068580123133" type="tpee.ClassifierType" typeId="tpee.1107535904670" id="7923290658387314389">
        <link role="classifier" roleId="tpee.1107535924139" targetNodeId="e2lb.~Object" resolveInfo="Object" />
        <node role="smodelAttribute" roleId="tpck.5169995583184591170" type="tpf8.CopySrcNodeMacro" typeId="tpf8.1114706874351" id="7923290658387314390">
          <node role="sourceNodeQuery" roleId="tpf8.1168024447342" type="tpf8.SourceSubstituteMacro_SourceNodeQuery" typeId="tpf8.1168024337012" id="7923290658387314391">
            <node role="body" roleId="tpee.1137022507850" type="tpee.StatementList" typeId="tpee.1068580123136" id="7923290658387314392">
              <node role="statement" roleId="tpee.1068581517665" type="tpee.IfStatement" typeId="tpee.1068580123159" id="3288512235108299296">
                <node role="ifTrue" roleId="tpee.1068580123161" type="tpee.StatementList" typeId="tpee.1068580123136" id="3288512235108299297">
                  <node role="statement" roleId="tpee.1068581517665" type="tpee.ExpressionStatement" typeId="tpee.1068580123155" id="3288512235108299298">
                    <node role="expression" roleId="tpee.1068580123156" type="tpee.DotExpression" typeId="tpee.1197027756228" id="3288512235108299299">
                      <node role="operand" roleId="tpee.1197027771414" type="tpf3.TemplateFunctionParameter_generationContext" typeId="tpf3.1216860049635" id="3288512235108299300" />
                      <node role="operation" roleId="tpee.1197027833540" type="tpf3.GenerationContextOp_ShowErrorMessage" typeId="tpf3.1217960179967" id="3288512235108299301">
                        <node role="messageText" roleId="tpf3.1217960314448" type="tpee.StringLiteral" typeId="tpee.1070475926800" id="3288512235108299302">
                          <property name="value" nameId="tpee.1070475926801" value="Behavior method is not correctly overriden" />
                        </node>
                        <node role="referenceNode" roleId="tpf3.1217960407512" type="tpf8.TemplateFunctionParameter_sourceNode" typeId="tpf8.1167169188348" id="3288512235108299303" />
                      </node>
                    </node>
                  </node>
                </node>
                <node role="condition" roleId="tpee.1068580123160" type="tpee.NotExpression" typeId="tpee.1081516740877" id="3288512235108299304">
                  <node role="expression" roleId="tpee.1081516765348" type="tpee.DotExpression" typeId="tpee.1197027756228" id="3288512235108299305">
                    <node role="operand" roleId="tpee.1197027771414" type="tpf8.TemplateFunctionParameter_sourceNode" typeId="tpf8.1167169188348" id="3288512235108299306" />
                    <node role="operation" roleId="tpee.1197027833540" type="tp25.Node_ConceptMethodCall" typeId="tp25.1179409122411" id="3288512235108299307">
                      <link role="baseMethodDeclaration" roleId="tpee.1068499141037" targetNodeId="csvn.1227262347923" resolveInfo="isCorrectlyOverriden" />
                    </node>
                  </node>
                </node>
              </node>
              <node role="statement" roleId="tpee.1068581517665" type="tpee.Statement" typeId="tpee.1068580123157" id="3288512235108299280" />
              <node role="statement" roleId="tpee.1068581517665" type="tpee.ReturnStatement" typeId="tpee.1068581242878" id="7923290658387314393">
                <node role="expression" roleId="tpee.1068581517676" type="tpee.DotExpression" typeId="tpee.1197027756228" id="7923290658387314394">
                  <node role="operand" roleId="tpee.1197027771414" type="tp25.SNodeTypeCastExpression" typeId="tp25.1140137987495" id="7923290658387314395">
                    <link role="concept" roleId="tp25.1140138128738" targetNodeId="1i04.1225194472830" resolveInfo="ConceptMethodDeclaration" />
                    <node role="leftExpression" roleId="tp25.1140138123956" type="tpf8.TemplateFunctionParameter_sourceNode" typeId="tpf8.1167169188348" id="7923290658387314396" />
                  </node>
                  <node role="operation" roleId="tpee.1197027833540" type="tp25.SLinkAccess" typeId="tp25.1138056143562" id="7923290658387314397">
                    <link role="link" roleId="tp25.1138056516764" targetNodeId="tpee.1068580123133" />
                  </node>
                </node>
              </node>
            </node>
          </node>
        </node>
      </node>
      <node role="parameter" roleId="tpee.1068580123134" type="tpee.ParameterDeclaration" typeId="tpee.1068498886292" id="2061371070686302340">
        <property name="name" nameId="tpck.1169194664001" value="thisNode" />
        <node role="smodelAttribute" roleId="tpck.5169995583184591170" type="tpf8.IfMacro" typeId="tpf8.1118773211870" id="2061371070686302341">
          <node role="alternativeConsequence" roleId="tpf8.1194989344771" type="tpf8.InlineTemplate_RuleConsequence" typeId="tpf8.1177093525992" id="2061371070686302342">
            <node role="templateNode" roleId="tpf8.1177093586806" type="tpee.ParameterDeclaration" typeId="tpee.1068498886292" id="2061371070686302343">
              <property name="name" nameId="tpck.1169194664001" value="thisConcept" />
              <node role="type" roleId="tpee.5680397130376446158" type="tpee.ClassifierType" typeId="tpee.1107535904670" id="2061371070686302344">
                <link role="classifier" roleId="tpee.1107535924139" targetNodeId="t3eg.~SConcept" resolveInfo="SConcept" />
              </node>
            </node>
          </node>
          <node role="conditionFunction" roleId="tpf8.1167945861827" type="tpf8.IfMacro_Condition" typeId="tpf8.1167945743726" id="2061371070686302345">
            <node role="body" roleId="tpee.1137022507850" type="tpee.StatementList" typeId="tpee.1068580123136" id="2061371070686302346">
              <node role="statement" roleId="tpee.1068581517665" type="tpee.ExpressionStatement" typeId="tpee.1068580123155" id="2061371070686302347">
                <node role="expression" roleId="tpee.1068580123156" type="tpee.NotExpression" typeId="tpee.1081516740877" id="2061371070686302348">
                  <node role="expression" roleId="tpee.1081516765348" type="tpee.DotExpression" typeId="tpee.1197027756228" id="2061371070686302349">
                    <node role="operation" roleId="tpee.1197027833540" type="tp25.SPropertyAccess" typeId="tp25.1138056022639" id="2061371070686302350">
                      <link role="property" roleId="tp25.1138056395725" targetNodeId="1i04.5864038008284099149" resolveInfo="isStatic" />
                    </node>
                    <node role="operand" roleId="tpee.1197027771414" type="tpf8.TemplateFunctionParameter_sourceNode" typeId="tpf8.1167169188348" id="2061371070686302351" />
                  </node>
                </node>
              </node>
            </node>
          </node>
        </node>
        <node role="type" roleId="tpee.5680397130376446158" type="tp25.SNodeType" typeId="tp25.1138055754698" id="2061371070686302352" />
      </node>
      <node role="parameter" roleId="tpee.1068580123134" type="tpee.ParameterDeclaration" typeId="tpee.1068498886292" id="7923290658387314400">
        <property name="name" nameId="tpck.1169194664001" value="object" />
        <node role="type" roleId="tpee.5680397130376446158" type="tpee.ClassifierType" typeId="tpee.1107535904670" id="7923290658387314401">
          <link role="classifier" roleId="tpee.1107535924139" targetNodeId="e2lb.~Object" resolveInfo="Object" />
        </node>
        <node role="smodelAttribute" roleId="tpck.5169995583184591170" type="tpf8.LoopMacro" typeId="tpf8.1118786554307" id="7923290658387314402">
          <node role="sourceNodesQuery" roleId="tpf8.1167952069335" type="tpf8.SourceSubstituteMacro_SourceNodesQuery" typeId="tpf8.1167951910403" id="7923290658387314403">
            <node role="body" roleId="tpee.1137022507850" type="tpee.StatementList" typeId="tpee.1068580123136" id="7923290658387314404">
              <node role="statement" roleId="tpee.1068581517665" type="tpee.ReturnStatement" typeId="tpee.1068581242878" id="7923290658387314405">
                <node role="expression" roleId="tpee.1068581517676" type="tpee.DotExpression" typeId="tpee.1197027756228" id="7923290658387314406">
                  <node role="operand" roleId="tpee.1197027771414" type="tpf8.TemplateFunctionParameter_sourceNode" typeId="tpf8.1167169188348" id="7923290658387314408" />
                  <node role="operation" roleId="tpee.1197027833540" type="tp25.SLinkListAccess" typeId="tp25.1138056282393" id="7923290658387314409">
                    <link role="link" roleId="tp25.1138056546658" targetNodeId="tpee.1068580123134" />
                  </node>
                </node>
              </node>
            </node>
          </node>
        </node>
        <node role="smodelAttribute" roleId="tpck.5169995583184591170" type="tpf8.CopySrcNodeMacro" typeId="tpf8.1114706874351" id="7923290658387314410">
          <node role="sourceNodeQuery" roleId="tpf8.1168024447342" type="tpf8.SourceSubstituteMacro_SourceNodeQuery" typeId="tpf8.1168024337012" id="7923290658387314411">
            <node role="body" roleId="tpee.1137022507850" type="tpee.StatementList" typeId="tpee.1068580123136" id="7923290658387314412">
              <node role="statement" roleId="tpee.1068581517665" type="tpee.ReturnStatement" typeId="tpee.1068581242878" id="7923290658387314413">
                <node role="expression" roleId="tpee.1068581517676" type="tp25.SNodeTypeCastExpression" typeId="tp25.1140137987495" id="7923290658387314414">
                  <link role="concept" roleId="tp25.1140138128738" targetNodeId="tpee.1068498886292" resolveInfo="ParameterDeclaration" />
                  <node role="leftExpression" roleId="tp25.1140138123956" type="tpf8.TemplateFunctionParameter_sourceNode" typeId="tpf8.1167169188348" id="7923290658387314415" />
                </node>
              </node>
            </node>
          </node>
        </node>
      </node>
      <node role="visibility" roleId="tpee.1178549979242" type="tpee.PublicVisibility" typeId="tpee.1146644602865" id="7923290658387314416" />
      <node role="annotation" roleId="tpee.1188208488637" type="tpee.AnnotationInstance" typeId="tpee.1188207840427" id="7923290658387314417">
        <node role="smodelAttribute" roleId="tpck.5169995583184591170" type="tpf8.CopySrcListMacro" typeId="tpf8.1114729360583" id="7923290658387314418">
          <node role="sourceNodesQuery" roleId="tpf8.1168278589236" type="tpf8.SourceSubstituteMacro_SourceNodesQuery" typeId="tpf8.1167951910403" id="7923290658387314419">
            <node role="body" roleId="tpee.1137022507850" type="tpee.StatementList" typeId="tpee.1068580123136" id="7923290658387314420">
              <node role="statement" roleId="tpee.1068581517665" type="tpee.ExpressionStatement" typeId="tpee.1068580123155" id="7923290658387314421">
                <node role="expression" roleId="tpee.1068580123156" type="tpee.DotExpression" typeId="tpee.1197027756228" id="7923290658387314422">
                  <node role="operand" roleId="tpee.1197027771414" type="tpf8.TemplateFunctionParameter_sourceNode" typeId="tpf8.1167169188348" id="7923290658387314423" />
                  <node role="operation" roleId="tpee.1197027833540" type="tp25.SLinkListAccess" typeId="tp25.1138056282393" id="7923290658387314424">
                    <link role="link" roleId="tp25.1138056546658" targetNodeId="tpee.1188208488637" />
                  </node>
                </node>
              </node>
            </node>
          </node>
        </node>
      </node>
      <node role="smodelAttribute" roleId="tpck.5169995583184591170" type="tpf8.LoopMacro" typeId="tpf8.1118786554307" id="7923290658387314425">
        <node role="sourceNodesQuery" roleId="tpf8.1167952069335" type="tpf8.SourceSubstituteMacro_SourceNodesQuery" typeId="tpf8.1167951910403" id="7923290658387314426">
          <node role="body" roleId="tpee.1137022507850" type="tpee.StatementList" typeId="tpee.1068580123136" id="7923290658387314427">
            <node role="statement" roleId="tpee.1068581517665" type="tpee.LocalVariableDeclarationStatement" typeId="tpee.1068581242864" id="7923290658387314428">
              <node role="localVariableDeclaration" roleId="tpee.1068581242865" type="tpee.LocalVariableDeclaration" typeId="tpee.1068581242863" id="7923290658387314429">
                <property name="name" nameId="tpck.1169194664001" value="generatedNameToConceptMethodDeclaration" />
                <node role="type" roleId="tpee.5680397130376446158" type="tp2q.MapType" typeId="tp2q.1197683403723" id="7923290658387314430">
                  <node role="keyType" roleId="tp2q.1197683466920" type="tpee.StringType" typeId="tpee.1225271177708" id="7923290658387314431" />
                  <node role="valueType" roleId="tp2q.1197683475734" type="tp25.SNodeType" typeId="tp25.1138055754698" id="7923290658387314432">
                    <link role="concept" roleId="tp25.1138405853777" targetNodeId="1i04.1225194472830" resolveInfo="ConceptMethodDeclaration" />
                  </node>
                </node>
                <node role="initializer" roleId="tpee.1068431790190" type="tpee.GenericNewExpression" typeId="tpee.1145552977093" id="7923290658387314433">
                  <node role="creator" roleId="tpee.1145553007750" type="tp2q.HashMapCreator" typeId="tp2q.1197686869805" id="7923290658387314434">
                    <node role="keyType" roleId="tp2q.1197687026896" type="tpee.StringType" typeId="tpee.1225271177708" id="7923290658387314435" />
                    <node role="valueType" roleId="tp2q.1197687035757" type="tp25.SNodeType" typeId="tp25.1138055754698" id="7923290658387314436">
                      <link role="concept" roleId="tp25.1138405853777" targetNodeId="1i04.1225194472830" resolveInfo="ConceptMethodDeclaration" />
                    </node>
                  </node>
                </node>
              </node>
            </node>
            <node role="statement" roleId="tpee.1068581517665" type="tpee.Statement" typeId="tpee.1068580123157" id="7923290658387314437" />
            <node role="statement" roleId="tpee.1068581517665" type="tpee.LocalVariableDeclarationStatement" typeId="tpee.1068581242864" id="7923290658387314438">
              <node role="localVariableDeclaration" roleId="tpee.1068581242865" type="tpee.LocalVariableDeclaration" typeId="tpee.1068581242863" id="7923290658387314439">
                <property name="name" nameId="tpck.1169194664001" value="methods" />
                <node role="type" roleId="tpee.5680397130376446158" type="tp2q.ListType" typeId="tp2q.1151688443754" id="7923290658387314440">
                  <node role="elementType" roleId="tp2q.1151688676805" type="tp25.SNodeType" typeId="tp25.1138055754698" id="7923290658387314441">
                    <link role="concept" roleId="tp25.1138405853777" targetNodeId="1i04.1225194472830" resolveInfo="ConceptMethodDeclaration" />
                  </node>
                </node>
                <node role="initializer" roleId="tpee.1068431790190" type="tpee.DotExpression" typeId="tpee.1197027756228" id="7923290658387314442">
                  <node role="operand" roleId="tpee.1197027771414" type="tp25.SNodeTypeCastExpression" typeId="tp25.1140137987495" id="1144956008583649274">
                    <link role="concept" roleId="tp25.1140138128738" targetNodeId="tpce.1071489090640" resolveInfo="ConceptDeclaration" />
                    <node role="leftExpression" roleId="tp25.1140138123956" type="tpee.DotExpression" typeId="tpee.1197027756228" id="7923290658387314443">
                      <node role="operand" roleId="tpee.1197027771414" type="tpf8.TemplateFunctionParameter_sourceNode" typeId="tpf8.1167169188348" id="7923290658387314444" />
                      <node role="operation" roleId="tpee.1197027833540" type="tp25.SLinkAccess" typeId="tp25.1138056143562" id="7923290658387314445">
                        <link role="link" roleId="tp25.1138056516764" targetNodeId="1i04.646895014681116170" />
                      </node>
                    </node>
                  </node>
                  <node role="operation" roleId="tpee.1197027833540" type="tp25.Node_ConceptMethodCall" typeId="tp25.1179409122411" id="7923290658387314446">
                    <link role="baseMethodDeclaration" roleId="tpee.1068499141037" targetNodeId="tpcn.9106339407519386338" resolveInfo="getAllMethodsInPriorityOrder" />
                  </node>
                </node>
              </node>
            </node>
            <node role="statement" roleId="tpee.1068581517665" type="tpee.LocalVariableDeclarationStatement" typeId="tpee.1068581242864" id="7923290658387314447">
              <node role="localVariableDeclaration" roleId="tpee.1068581242865" type="tpee.LocalVariableDeclaration" typeId="tpee.1068581242863" id="7923290658387314448">
                <property name="name" nameId="tpck.1169194664001" value="extendsNode" />
                <node role="type" roleId="tpee.5680397130376446158" type="tp25.SNodeType" typeId="tp25.1138055754698" id="7923290658387314449">
                  <link role="concept" roleId="tp25.1138405853777" targetNodeId="tpce.1071489090640" resolveInfo="ConceptDeclaration" />
                </node>
                <node role="initializer" roleId="tpee.1068431790190" type="tpee.DotExpression" typeId="tpee.1197027756228" id="7923290658387314450">
                  <node role="operand" roleId="tpee.1197027771414" type="tp25.SNodeTypeCastExpression" typeId="tp25.1140137987495" id="1144956008583649292">
                    <link role="concept" roleId="tp25.1140138128738" targetNodeId="tpce.1071489090640" resolveInfo="ConceptDeclaration" />
                    <node role="leftExpression" roleId="tp25.1140138123956" type="tpee.DotExpression" typeId="tpee.1197027756228" id="7923290658387314451">
                      <node role="operand" roleId="tpee.1197027771414" type="tpf8.TemplateFunctionParameter_sourceNode" typeId="tpf8.1167169188348" id="7923290658387314452" />
                      <node role="operation" roleId="tpee.1197027833540" type="tp25.SLinkAccess" typeId="tp25.1138056143562" id="7923290658387314453">
                        <link role="link" roleId="tp25.1138056516764" targetNodeId="1i04.646895014681116170" />
                      </node>
                    </node>
                  </node>
                  <node role="operation" roleId="tpee.1197027833540" type="tp25.SLinkAccess" typeId="tp25.1138056143562" id="7923290658387314454">
                    <link role="link" roleId="tp25.1138056516764" targetNodeId="tpce.1071489389519" />
                  </node>
                </node>
              </node>
            </node>
            <node role="statement" roleId="tpee.1068581517665" type="tpee.ExpressionStatement" typeId="tpee.1068580123155" id="7923290658387314455">
              <node role="expression" roleId="tpee.1068580123156" type="tpee.AssignmentExpression" typeId="tpee.1068498886294" id="7923290658387314456">
                <node role="rValue" roleId="tpee.1068498886297" type="tpee.TernaryOperatorExpression" typeId="tpee.1163668896201" id="7923290658387314457">
                  <node role="ifTrue" roleId="tpee.1163668922816" type="tpee.LocalVariableReference" typeId="tpee.1068581242866" id="7923290658387314458">
                    <link role="variableDeclaration" roleId="tpee.1068581517664" targetNodeId="7923290658387314448" resolveInfo="extendsNode" />
                  </node>
                  <node role="condition" roleId="tpee.1163668914799" type="tpee.DotExpression" typeId="tpee.1197027756228" id="7923290658387314459">
                    <node role="operand" roleId="tpee.1197027771414" type="tpee.LocalVariableReference" typeId="tpee.1068581242866" id="7923290658387314460">
                      <link role="variableDeclaration" roleId="tpee.1068581517664" targetNodeId="7923290658387314448" resolveInfo="extendsNode" />
                    </node>
                    <node role="operation" roleId="tpee.1197027833540" type="tp25.Node_IsNotNullOperation" typeId="tp25.1172008320231" id="7923290658387314461" />
                  </node>
                  <node role="ifFalse" roleId="tpee.1163668934364" type="tp25.NodeRefExpression" typeId="tp25.1219352745532" id="7923290658387314462">
                    <link role="referentNode" roleId="tp25.1219352800908" targetNodeId="tpck.1133920641626" resolveInfo="BaseConcept" />
                  </node>
                </node>
                <node role="lValue" roleId="tpee.1068498886295" type="tpee.LocalVariableReference" typeId="tpee.1068581242866" id="7923290658387314463">
                  <link role="variableDeclaration" roleId="tpee.1068581517664" targetNodeId="7923290658387314448" resolveInfo="extendsNode" />
                </node>
              </node>
            </node>
            <node role="statement" roleId="tpee.1068581517665" type="tpee.Statement" typeId="tpee.1068580123157" id="7923290658387314464" />
            <node role="statement" roleId="tpee.1068581517665" type="tpee.IfStatement" typeId="tpee.1068580123159" id="7923290658387314465">
              <node role="ifTrue" roleId="tpee.1068580123161" type="tpee.StatementList" typeId="tpee.1068580123136" id="7923290658387314466">
                <node role="statement" roleId="tpee.1068581517665" type="tpee.ExpressionStatement" typeId="tpee.1068580123155" id="7923290658387314467">
                  <node role="expression" roleId="tpee.1068580123156" type="tpee.DotExpression" typeId="tpee.1197027756228" id="7923290658387314468">
                    <node role="operand" roleId="tpee.1197027771414" type="tpee.LocalVariableReference" typeId="tpee.1068581242866" id="7923290658387314469">
                      <link role="variableDeclaration" roleId="tpee.1068581517664" targetNodeId="7923290658387314439" resolveInfo="methods" />
                    </node>
                    <node role="operation" roleId="tpee.1197027833540" type="tp2q.RemoveAllElementsOperation" typeId="tp2q.1173946412755" id="7923290658387314470">
                      <node role="argument" roleId="tp2q.1173946412756" type="tpee.DotExpression" typeId="tpee.1197027756228" id="7923290658387314471">
                        <node role="operand" roleId="tpee.1197027771414" type="tpee.LocalVariableReference" typeId="tpee.1068581242866" id="7923290658387314472">
                          <link role="variableDeclaration" roleId="tpee.1068581517664" targetNodeId="7923290658387314448" resolveInfo="extendsNode" />
                        </node>
                        <node role="operation" roleId="tpee.1197027833540" type="tp25.Node_ConceptMethodCall" typeId="tp25.1179409122411" id="7923290658387314473">
                          <link role="baseMethodDeclaration" roleId="tpee.1068499141037" targetNodeId="tpcn.9106339407519386338" resolveInfo="getAllMethodsInPriorityOrder" />
                        </node>
                      </node>
                    </node>
                  </node>
                </node>
              </node>
              <node role="condition" roleId="tpee.1068580123160" type="tpee.NotEqualsExpression" typeId="tpee.1073239437375" id="7923290658387314474">
                <node role="leftExpression" roleId="tpee.1081773367580" type="tpee.LocalVariableReference" typeId="tpee.1068581242866" id="7923290658387314475">
                  <link role="variableDeclaration" roleId="tpee.1068581517664" targetNodeId="7923290658387314448" resolveInfo="extendsNode" />
                </node>
                <node role="rightExpression" roleId="tpee.1081773367579" type="tpee.DotExpression" typeId="tpee.1197027756228" id="7923290658387314476">
                  <node role="operand" roleId="tpee.1197027771414" type="tpf8.TemplateFunctionParameter_sourceNode" typeId="tpf8.1167169188348" id="7923290658387314477" />
                  <node role="operation" roleId="tpee.1197027833540" type="tp25.SLinkAccess" typeId="tp25.1138056143562" id="7923290658387314478">
                    <link role="link" roleId="tp25.1138056516764" targetNodeId="1i04.646895014681116170" />
                  </node>
                </node>
              </node>
            </node>
            <node role="statement" roleId="tpee.1068581517665" type="tpee.Statement" typeId="tpee.1068580123157" id="7923290658387314479" />
            <node role="statement" roleId="tpee.1068581517665" type="tpee.SingleLineComment" typeId="tpee.6329021646629104954" id="9160358483033012703">
              <node role="commentPart" roleId="tpee.6329021646629175155" type="tpee.StatementCommentPart" typeId="tpee.6329021646629175143" id="9160358483033012704">
                <node role="commentedStatement" roleId="tpee.6329021646629175144" type="tpee.IfStatement" typeId="tpee.1068580123159" id="9160358483032894716">
                  <node role="ifTrue" roleId="tpee.1068580123161" type="tpee.StatementList" typeId="tpee.1068580123136" id="9160358483032894717">
                    <node role="statement" roleId="tpee.1068581517665" type="tpee.ExpressionStatement" typeId="tpee.1068580123155" id="9160358483032894797">
                      <node role="expression" roleId="tpee.1068580123156" type="tpee.DotExpression" typeId="tpee.1197027756228" id="9160358483032894807">
                        <node role="operand" roleId="tpee.1197027771414" type="tpf3.TemplateFunctionParameter_generationContext" typeId="tpf3.1216860049635" id="9160358483032894798" />
                        <node role="operation" roleId="tpee.1197027833540" type="tpf3.GenerationContextOp_ShowWarningMessage" typeId="tpf3.1217969995796" id="9160358483032894819">
                          <node role="messageText" roleId="tpf3.1217960314448" type="tpee.StringLiteral" typeId="tpee.1070475926800" id="9160358483032894829">
                            <property name="value" nameId="tpee.1070475926801" value="message" />
                          </node>
                          <node role="referenceNode" roleId="tpf3.1217960407512" type="tpf8.TemplateFunctionParameter_sourceNode" typeId="tpf8.1167169188348" id="9160358483032894838" />
                        </node>
                      </node>
                    </node>
                    <node role="statement" roleId="tpee.1068581517665" type="tpee.ForeachStatement" typeId="tpee.1144226303539" id="9160358483032965266">
                      <node role="body" roleId="tpee.1154032183016" type="tpee.StatementList" typeId="tpee.1068580123136" id="9160358483032965267">
                        <node role="statement" roleId="tpee.1068581517665" type="tpee.ExpressionStatement" typeId="tpee.1068580123155" id="9160358483033002515">
                          <node role="expression" roleId="tpee.1068580123156" type="tpee.DotExpression" typeId="tpee.1197027756228" id="9160358483033002525">
                            <node role="operand" roleId="tpee.1197027771414" type="tpf3.TemplateFunctionParameter_generationContext" typeId="tpf3.1216860049635" id="9160358483033002516" />
                            <node role="operation" roleId="tpee.1197027833540" type="tpf3.GenerationContextOp_ShowWarningMessage" typeId="tpf3.1217969995796" id="9160358483033002537">
                              <node role="messageText" roleId="tpf3.1217960314448" type="tpee.PlusExpression" typeId="tpee.1068581242875" id="9160358483033002556">
                                <node role="rightExpression" roleId="tpee.1081773367579" type="tpee.LocalVariableReference" typeId="tpee.1068581242866" id="9160358483033002567">
                                  <link role="variableDeclaration" roleId="tpee.1068581517664" targetNodeId="9160358483032965269" resolveInfo="method" />
                                </node>
                                <node role="leftExpression" roleId="tpee.1081773367580" type="tpee.StringLiteral" typeId="tpee.1070475926800" id="9160358483033002547">
                                  <property name="value" nameId="tpee.1070475926801" value="result method " />
                                </node>
                              </node>
                              <node role="referenceNode" roleId="tpf3.1217960407512" type="tpee.LocalVariableReference" typeId="tpee.1068581242866" id="9160358483033002576">
                                <link role="variableDeclaration" roleId="tpee.1068581517664" targetNodeId="9160358483032965269" resolveInfo="method" />
                              </node>
                            </node>
                          </node>
                        </node>
                      </node>
                      <node role="variable" roleId="tpee.1144230900587" type="tpee.LocalVariableDeclaration" typeId="tpee.1068581242863" id="9160358483032965269">
                        <property name="name" nameId="tpck.1169194664001" value="method" />
                        <node role="type" roleId="tpee.5680397130376446158" type="tp25.SNodeType" typeId="tp25.1138055754698" id="9160358483033002489">
                          <link role="concept" roleId="tp25.1138405853777" targetNodeId="1i04.1225194472830" resolveInfo="ConceptMethodDeclaration" />
                        </node>
                      </node>
                      <node role="iterable" roleId="tpee.1144226360166" type="tpee.LocalVariableReference" typeId="tpee.1068581242866" id="9160358483033002506">
                        <link role="variableDeclaration" roleId="tpee.1068581517664" targetNodeId="7923290658387314439" resolveInfo="methods" />
                      </node>
                    </node>
                  </node>
                  <node role="condition" roleId="tpee.1068580123160" type="tpee.DotExpression" typeId="tpee.1197027756228" id="9160358483032894758">
                    <node role="operand" roleId="tpee.1197027771414" type="tpee.DotExpression" typeId="tpee.1197027756228" id="9160358483032894737">
                      <node role="operand" roleId="tpee.1197027771414" type="tpf8.TemplateFunctionParameter_sourceNode" typeId="tpf8.1167169188348" id="9160358483032894736" />
                      <node role="operation" roleId="tpee.1197027833540" type="tp25.SLinkAccess" typeId="tp25.1138056143562" id="9160358483032894749">
                        <link role="link" roleId="tp25.1138056516764" targetNodeId="1i04.646895014681116170" />
                      </node>
                    </node>
                    <node role="operation" roleId="tpee.1197027833540" type="tp25.Concept_IsExactlyOperation" typeId="tp25.1172326502327" id="9160358483032894770">
                      <node role="conceptArgument" roleId="tp25.1206733650006" type="tp25.RefConcept_Reference" typeId="tp25.1177026924588" id="9160358483032894788">
                        <link role="conceptDeclaration" roleId="tp25.1177026940964" targetNodeId="tpee.1137021947720" resolveInfo="ConceptFunction" />
                      </node>
                    </node>
                  </node>
                </node>
              </node>
            </node>
            <node role="statement" roleId="tpee.1068581517665" type="tpee.Statement" typeId="tpee.1068580123157" id="9160358483032894698" />
            <node role="statement" roleId="tpee.1068581517665" type="tpee.ForeachStatement" typeId="tpee.1144226303539" id="7923290658387314480">
              <node role="body" roleId="tpee.1154032183016" type="tpee.StatementList" typeId="tpee.1068580123136" id="7923290658387314481">
                <node role="statement" roleId="tpee.1068581517665" type="tpee.IfStatement" typeId="tpee.1068580123159" id="7923290658387314482">
                  <node role="ifTrue" roleId="tpee.1068580123161" type="tpee.StatementList" typeId="tpee.1068580123136" id="7923290658387314483">
                    <node role="statement" roleId="tpee.1068581517665" type="tpee.ExpressionStatement" typeId="tpee.1068580123155" id="7923290658387314484">
                      <node role="expression" roleId="tpee.1068580123156" type="tpee.AssignmentExpression" typeId="tpee.1068498886294" id="7923290658387314485">
                        <node role="rValue" roleId="tpee.1068498886297" type="tpee.LocalVariableReference" typeId="tpee.1068581242866" id="7923290658387314486">
                          <link role="variableDeclaration" roleId="tpee.1068581517664" targetNodeId="7923290658387314499" resolveInfo="method" />
                        </node>
                        <node role="lValue" roleId="tpee.1068498886295" type="tp2q.MapElement" typeId="tp2q.1197932370469" id="7923290658387314487">
                          <node role="map" roleId="tp2q.1197932505799" type="tpee.LocalVariableReference" typeId="tpee.1068581242866" id="7923290658387314491">
                            <link role="variableDeclaration" roleId="tpee.1068581517664" targetNodeId="7923290658387314429" resolveInfo="generatedNameToConceptMethodDeclaration" />
                          </node>
                          <node role="key" roleId="tp2q.1197932525128" type="tpee.StaticMethodCall" typeId="tpee.1081236700937" id="5570334447680009647">
                            <link role="baseMethodDeclaration" roleId="tpee.1068499141037" targetNodeId="csvn.4748945189161476534" resolveInfo="getDeclarationName" />
                            <link role="classConcept" roleId="tpee.1144433194310" targetNodeId="csvn.4748945189161473165" resolveInfo="BehaviorMethodNames" />
                            <node role="actualArgument" roleId="tpee.1068499141038" type="tpee.VariableReference" typeId="tpee.1068498886296" id="5570334447680009648">
                              <link role="variableDeclaration" roleId="tpee.1068581517664" targetNodeId="7923290658387314499" resolveInfo="method" />
                            </node>
                          </node>
                        </node>
                      </node>
                    </node>
                  </node>
                  <node role="condition" roleId="tpee.1068580123160" type="tpee.NotExpression" typeId="tpee.1081516740877" id="7923290658387314492">
                    <node role="expression" roleId="tpee.1081516765348" type="tpee.DotExpression" typeId="tpee.1197027756228" id="7923290658387314493">
                      <node role="operand" roleId="tpee.1197027771414" type="tpee.LocalVariableReference" typeId="tpee.1068581242866" id="7923290658387314494">
                        <link role="variableDeclaration" roleId="tpee.1068581517664" targetNodeId="7923290658387314429" resolveInfo="generatedNameToConceptMethodDeclaration" />
                      </node>
                      <node role="operation" roleId="tpee.1197027833540" type="tp2q.ContainsKeyOperation" typeId="tp2q.1201306600024" id="7923290658387314495">
                        <node role="key" roleId="tp2q.1201654602639" type="tpee.StaticMethodCall" typeId="tpee.1081236700937" id="5570334447679993712">
                          <link role="baseMethodDeclaration" roleId="tpee.1068499141037" targetNodeId="csvn.4748945189161476534" resolveInfo="getDeclarationName" />
                          <link role="classConcept" roleId="tpee.1144433194310" targetNodeId="csvn.4748945189161473165" resolveInfo="BehaviorMethodNames" />
                          <node role="actualArgument" roleId="tpee.1068499141038" type="tpee.VariableReference" typeId="tpee.1068498886296" id="5570334447680002230">
                            <link role="variableDeclaration" roleId="tpee.1068581517664" targetNodeId="7923290658387314499" resolveInfo="method" />
                          </node>
                        </node>
                      </node>
                    </node>
                  </node>
                </node>
              </node>
              <node role="variable" roleId="tpee.1144230900587" type="tpee.LocalVariableDeclaration" typeId="tpee.1068581242863" id="7923290658387314499">
                <property name="name" nameId="tpck.1169194664001" value="method" />
                <node role="type" roleId="tpee.5680397130376446158" type="tp25.SNodeType" typeId="tp25.1138055754698" id="7923290658387314500">
                  <link role="concept" roleId="tp25.1138405853777" targetNodeId="1i04.1225194472830" resolveInfo="ConceptMethodDeclaration" />
                </node>
              </node>
              <node role="iterable" roleId="tpee.1144226360166" type="tpee.LocalVariableReference" typeId="tpee.1068581242866" id="7923290658387314501">
                <link role="variableDeclaration" roleId="tpee.1068581517664" targetNodeId="7923290658387314439" resolveInfo="methods" />
              </node>
            </node>
            <node role="statement" roleId="tpee.1068581517665" type="tpee.Statement" typeId="tpee.1068580123157" id="7923290658387314502" />
            <node role="statement" roleId="tpee.1068581517665" type="tpee.ForeachStatement" typeId="tpee.1144226303539" id="7923290658387314503">
              <node role="body" roleId="tpee.1154032183016" type="tpee.StatementList" typeId="tpee.1068580123136" id="7923290658387314504">
                <node role="statement" roleId="tpee.1068581517665" type="tpee.SingleLineComment" typeId="tpee.6329021646629104954" id="7923290658387314505">
                  <node role="commentPart" roleId="tpee.6329021646629175155" type="tpee.TextCommentPart" typeId="tpee.6329021646629104957" id="7923290658387314506">
                    <property name="text" nameId="tpee.6329021646629104958" value="todo: and extends and implements node in priority order!" />
                  </node>
                </node>
                <node role="statement" roleId="tpee.1068581517665" type="tpee.IfStatement" typeId="tpee.1068580123159" id="7923290658387314507">
                  <node role="ifTrue" roleId="tpee.1068580123161" type="tpee.StatementList" typeId="tpee.1068580123136" id="7923290658387314508">
                    <node role="statement" roleId="tpee.1068581517665" type="tpee.ForeachStatement" typeId="tpee.1144226303539" id="7923290658387314509">
                      <node role="body" roleId="tpee.1154032183016" type="tpee.StatementList" typeId="tpee.1068580123136" id="7923290658387314510">
                        <node role="statement" roleId="tpee.1068581517665" type="tpee.IfStatement" typeId="tpee.1068580123159" id="7923290658387314511">
                          <node role="ifTrue" roleId="tpee.1068580123161" type="tpee.StatementList" typeId="tpee.1068580123136" id="7923290658387314512">
                            <node role="statement" roleId="tpee.1068581517665" type="tpee.ExpressionStatement" typeId="tpee.1068580123155" id="7923290658387314513">
                              <node role="expression" roleId="tpee.1068580123156" type="tpee.AssignmentExpression" typeId="tpee.1068498886294" id="7923290658387314514">
                                <node role="rValue" roleId="tpee.1068498886297" type="tpee.LocalVariableReference" typeId="tpee.1068581242866" id="7923290658387314515">
                                  <link role="variableDeclaration" roleId="tpee.1068581517664" targetNodeId="7923290658387314527" resolveInfo="method" />
                                </node>
                                <node role="lValue" roleId="tpee.1068498886295" type="tp2q.MapElement" typeId="tp2q.1197932370469" id="7923290658387314516">
                                  <node role="map" roleId="tp2q.1197932505799" type="tpee.LocalVariableReference" typeId="tpee.1068581242866" id="7923290658387314520">
                                    <link role="variableDeclaration" roleId="tpee.1068581517664" targetNodeId="7923290658387314429" resolveInfo="generatedNameToConceptMethodDeclaration" />
                                  </node>
                                  <node role="key" roleId="tp2q.1197932525128" type="tpee.StaticMethodCall" typeId="tpee.1081236700937" id="5570334447680027911">
                                    <link role="baseMethodDeclaration" roleId="tpee.1068499141037" targetNodeId="csvn.4748945189161476534" resolveInfo="getDeclarationName" />
                                    <link role="classConcept" roleId="tpee.1144433194310" targetNodeId="csvn.4748945189161473165" resolveInfo="BehaviorMethodNames" />
                                    <node role="actualArgument" roleId="tpee.1068499141038" type="tpee.VariableReference" typeId="tpee.1068498886296" id="5570334447680027912">
                                      <link role="variableDeclaration" roleId="tpee.1068581517664" targetNodeId="7923290658387314527" resolveInfo="method" />
                                    </node>
                                  </node>
                                </node>
                              </node>
                            </node>
                          </node>
                          <node role="condition" roleId="tpee.1068580123160" type="tpee.DotExpression" typeId="tpee.1197027756228" id="7923290658387314521">
                            <node role="operand" roleId="tpee.1197027771414" type="tpee.LocalVariableReference" typeId="tpee.1068581242866" id="7923290658387314522">
                              <link role="variableDeclaration" roleId="tpee.1068581517664" targetNodeId="7923290658387314429" resolveInfo="generatedNameToConceptMethodDeclaration" />
                            </node>
                            <node role="operation" roleId="tpee.1197027833540" type="tp2q.ContainsKeyOperation" typeId="tp2q.1201306600024" id="7923290658387314523">
                              <node role="key" roleId="tp2q.1201654602639" type="tpee.StaticMethodCall" typeId="tpee.1081236700937" id="5570334447680018779">
                                <link role="baseMethodDeclaration" roleId="tpee.1068499141037" targetNodeId="csvn.4748945189161476534" resolveInfo="getDeclarationName" />
                                <link role="classConcept" roleId="tpee.1144433194310" targetNodeId="csvn.4748945189161473165" resolveInfo="BehaviorMethodNames" />
                                <node role="actualArgument" roleId="tpee.1068499141038" type="tpee.VariableReference" typeId="tpee.1068498886296" id="5570334447680018780">
                                  <link role="variableDeclaration" roleId="tpee.1068581517664" targetNodeId="7923290658387314527" resolveInfo="method" />
                                </node>
                              </node>
                            </node>
                          </node>
                        </node>
                      </node>
                      <node role="variable" roleId="tpee.1144230900587" type="tpee.LocalVariableDeclaration" typeId="tpee.1068581242863" id="7923290658387314527">
                        <property name="name" nameId="tpck.1169194664001" value="method" />
                        <node role="type" roleId="tpee.5680397130376446158" type="tp25.SNodeType" typeId="tp25.1138055754698" id="7923290658387314528">
                          <link role="concept" roleId="tp25.1138405853777" targetNodeId="1i04.1225194472830" resolveInfo="ConceptMethodDeclaration" />
                        </node>
                      </node>
                      <node role="iterable" roleId="tpee.1144226360166" type="tpee.DotExpression" typeId="tpee.1197027756228" id="7923290658387314529">
                        <node role="operand" roleId="tpee.1197027771414" type="tp25.SNodeTypeCastExpression" typeId="tp25.1140137987495" id="7923290658387314530">
                          <link role="concept" roleId="tp25.1140138128738" targetNodeId="1i04.1225194240794" resolveInfo="ConceptBehavior" />
                          <node role="leftExpression" roleId="tp25.1140138123956" type="tpee.LocalVariableReference" typeId="tpee.1068581242866" id="7923290658387314531">
                            <link role="variableDeclaration" roleId="tpee.1068581517664" targetNodeId="7923290658387314541" resolveInfo="behavior" />
                          </node>
                        </node>
                        <node role="operation" roleId="tpee.1197027833540" type="tp25.SLinkListAccess" typeId="tp25.1138056282393" id="7923290658387314532">
                          <link role="link" roleId="tp25.1138056546658" targetNodeId="1i04.1225194240805" />
                        </node>
                      </node>
                    </node>
                  </node>
                  <node role="condition" roleId="tpee.1068580123160" type="tpee.EqualsExpression" typeId="tpee.1068580123152" id="7923290658387314533">
                    <node role="rightExpression" roleId="tpee.1081773367579" type="tpee.DotExpression" typeId="tpee.1197027756228" id="7923290658387314534">
                      <node role="operand" roleId="tpee.1197027771414" type="tpf8.TemplateFunctionParameter_sourceNode" typeId="tpf8.1167169188348" id="7923290658387314535" />
                      <node role="operation" roleId="tpee.1197027833540" type="tp25.SLinkAccess" typeId="tp25.1138056143562" id="7923290658387314536">
                        <link role="link" roleId="tp25.1138056516764" targetNodeId="1i04.646895014681116170" />
                      </node>
                    </node>
                    <node role="leftExpression" roleId="tpee.1081773367580" type="tpee.DotExpression" typeId="tpee.1197027756228" id="7923290658387314537">
                      <node role="operand" roleId="tpee.1197027771414" type="tp25.SNodeTypeCastExpression" typeId="tp25.1140137987495" id="7923290658387314538">
                        <link role="concept" roleId="tp25.1140138128738" targetNodeId="1i04.1225194240794" resolveInfo="ConceptBehavior" />
                        <node role="leftExpression" roleId="tp25.1140138123956" type="tpee.LocalVariableReference" typeId="tpee.1068581242866" id="7923290658387314539">
                          <link role="variableDeclaration" roleId="tpee.1068581517664" targetNodeId="7923290658387314541" resolveInfo="behavior" />
                        </node>
                      </node>
                      <node role="operation" roleId="tpee.1197027833540" type="tp25.SLinkAccess" typeId="tp25.1138056143562" id="7923290658387314540">
                        <link role="link" roleId="tp25.1138056516764" targetNodeId="1i04.1225194240799" />
                      </node>
                    </node>
                  </node>
                </node>
              </node>
              <node role="variable" roleId="tpee.1144230900587" type="tpee.LocalVariableDeclaration" typeId="tpee.1068581242863" id="7923290658387314541">
                <property name="name" nameId="tpck.1169194664001" value="behavior" />
                <node role="type" roleId="tpee.5680397130376446158" type="tp25.SNodeType" typeId="tp25.1138055754698" id="7923290658387314542" />
              </node>
              <node role="iterable" roleId="tpee.1144226360166" type="tpee.DotExpression" typeId="tpee.1197027756228" id="7923290658387314543">
                <node role="operand" roleId="tpee.1197027771414" type="tpee.DotExpression" typeId="tpee.1197027756228" id="7923290658387314544">
                  <node role="operand" roleId="tpee.1197027771414" type="tpee.DotExpression" typeId="tpee.1197027756228" id="7923290658387314545">
                    <node role="operand" roleId="tpee.1197027771414" type="tpf3.TemplateFunctionParameter_generationContext" typeId="tpf3.1216860049635" id="7923290658387314546" />
                    <node role="operation" roleId="tpee.1197027833540" type="tpf3.GenerationContextOp_GetInputModel" typeId="tpf3.1217004708011" id="7923290658387314547" />
                  </node>
                  <node role="operation" roleId="tpee.1197027833540" type="tp25.Model_NodesOperation" typeId="tp25.1171323947159" id="7923290658387314548" />
                </node>
                <node role="operation" roleId="tpee.1197027833540" type="tp2q.WhereOperation" typeId="tp2q.1202120902084" id="7923290658387314549">
                  <node role="closure" roleId="tp2q.1204796294226" type="tp2c.ClosureLiteral" typeId="tp2c.1199569711397" id="7923290658387314550">
                    <node role="body" roleId="tp2c.1199569916463" type="tpee.StatementList" typeId="tpee.1068580123136" id="7923290658387314551">
                      <node role="statement" roleId="tpee.1068581517665" type="tpee.ExpressionStatement" typeId="tpee.1068580123155" id="7923290658387314552">
                        <node role="expression" roleId="tpee.1068580123156" type="tpee.DotExpression" typeId="tpee.1197027756228" id="7923290658387314553">
                          <node role="operand" roleId="tpee.1197027771414" type="tpee.ParameterReference" typeId="tpee.1068581242874" id="7923290658387314554">
                            <link role="variableDeclaration" roleId="tpee.1068581517664" targetNodeId="7923290658387314557" resolveInfo="it" />
                          </node>
                          <node role="operation" roleId="tpee.1197027833540" type="tp25.Node_IsInstanceOfOperation" typeId="tp25.1139621453865" id="7923290658387314555">
                            <node role="conceptArgument" roleId="tp25.1177027386292" type="tp25.RefConcept_Reference" typeId="tp25.1177026924588" id="7923290658387314556">
                              <link role="conceptDeclaration" roleId="tp25.1177026940964" targetNodeId="1i04.1225194240794" resolveInfo="ConceptBehavior" />
                            </node>
                          </node>
                        </node>
                      </node>
                    </node>
                    <node role="parameter" roleId="tp2c.1199569906740" type="tp2q.SmartClosureParameterDeclaration" typeId="tp2q.1203518072036" id="7923290658387314557">
                      <property name="name" nameId="tpck.1169194664001" value="it" />
                      <node role="type" roleId="tpee.5680397130376446158" type="tpee.UndefinedType" typeId="tpee.4836112446988635817" id="7923290658387314558" />
                    </node>
                  </node>
                </node>
              </node>
            </node>
            <node role="statement" roleId="tpee.1068581517665" type="tpee.Statement" typeId="tpee.1068580123157" id="7923290658387314559" />
            <node role="statement" roleId="tpee.1068581517665" type="tpee.SingleLineComment" typeId="tpee.6329021646629104954" id="7923290658387314560">
              <node role="commentPart" roleId="tpee.6329021646629175155" type="tpee.StatementCommentPart" typeId="tpee.6329021646629175143" id="7923290658387314561">
                <node role="commentedStatement" roleId="tpee.6329021646629175144" type="tpee.LocalVariableDeclarationStatement" typeId="tpee.1068581242864" id="7923290658387314562">
                  <node role="localVariableDeclaration" roleId="tpee.1068581242865" type="tpee.LocalVariableDeclaration" typeId="tpee.1068581242863" id="7923290658387314563">
                    <property name="name" nameId="tpck.1169194664001" value="behavior" />
                    <node role="initializer" roleId="tpee.1068431790190" type="tp25.SNodeTypeCastExpression" typeId="tp25.1140137987495" id="7923290658387314564">
                      <link role="concept" roleId="tp25.1140138128738" targetNodeId="1i04.1225194240794" resolveInfo="ConceptBehavior" />
                      <node role="leftExpression" roleId="tp25.1140138123956" type="tpee.DotExpression" typeId="tpee.1197027756228" id="7923290658387314565">
                        <node role="operand" roleId="tpee.1197027771414" type="tpee.DotExpression" typeId="tpee.1197027756228" id="7923290658387314566">
                          <node role="operand" roleId="tpee.1197027771414" type="tpee.DotExpression" typeId="tpee.1197027756228" id="7923290658387314567">
                            <node role="operand" roleId="tpee.1197027771414" type="tpee.DotExpression" typeId="tpee.1197027756228" id="7923290658387314568">
                              <node role="operand" roleId="tpee.1197027771414" type="tpee.DotExpression" typeId="tpee.1197027756228" id="7923290658387314569">
                                <node role="operand" roleId="tpee.1197027771414" type="tpf3.TemplateFunctionParameter_generationContext" typeId="tpf3.1216860049635" id="7923290658387314570" />
                                <node role="operation" roleId="tpee.1197027833540" type="tpf3.GenerationContextOp_GetInputModel" typeId="tpf3.1217004708011" id="7923290658387314571" />
                              </node>
                              <node role="operation" roleId="tpee.1197027833540" type="tp25.Model_NodesOperation" typeId="tp25.1171323947159" id="7923290658387314572" />
                            </node>
                            <node role="operation" roleId="tpee.1197027833540" type="tp2q.WhereOperation" typeId="tp2q.1202120902084" id="7923290658387314573">
                              <node role="closure" roleId="tp2q.1204796294226" type="tp2c.ClosureLiteral" typeId="tp2c.1199569711397" id="7923290658387314574">
                                <node role="body" roleId="tp2c.1199569916463" type="tpee.StatementList" typeId="tpee.1068580123136" id="7923290658387314575">
                                  <node role="statement" roleId="tpee.1068581517665" type="tpee.ExpressionStatement" typeId="tpee.1068580123155" id="7923290658387314576">
                                    <node role="expression" roleId="tpee.1068580123156" type="tpee.DotExpression" typeId="tpee.1197027756228" id="7923290658387314577">
                                      <node role="operand" roleId="tpee.1197027771414" type="tpee.ParameterReference" typeId="tpee.1068581242874" id="7923290658387314578">
                                        <link role="variableDeclaration" roleId="tpee.1068581517664" targetNodeId="7923290658387314581" resolveInfo="it" />
                                      </node>
                                      <node role="operation" roleId="tpee.1197027833540" type="tp25.Node_IsInstanceOfOperation" typeId="tp25.1139621453865" id="7923290658387314579">
                                        <node role="conceptArgument" roleId="tp25.1177027386292" type="tp25.RefConcept_Reference" typeId="tp25.1177026924588" id="7923290658387314580">
                                          <link role="conceptDeclaration" roleId="tp25.1177026940964" targetNodeId="1i04.1225194240794" resolveInfo="ConceptBehavior" />
                                        </node>
                                      </node>
                                    </node>
                                  </node>
                                </node>
                                <node role="parameter" roleId="tp2c.1199569906740" type="tp2q.SmartClosureParameterDeclaration" typeId="tp2q.1203518072036" id="7923290658387314581">
                                  <property name="name" nameId="tpck.1169194664001" value="it" />
                                  <node role="type" roleId="tpee.5680397130376446158" type="tpee.UndefinedType" typeId="tpee.4836112446988635817" id="7923290658387314582" />
                                </node>
                              </node>
                            </node>
                          </node>
                          <node role="operation" roleId="tpee.1197027833540" type="tp2q.WhereOperation" typeId="tp2q.1202120902084" id="7923290658387314583">
                            <node role="closure" roleId="tp2q.1204796294226" type="tp2c.ClosureLiteral" typeId="tp2c.1199569711397" id="7923290658387314584">
                              <node role="body" roleId="tp2c.1199569916463" type="tpee.StatementList" typeId="tpee.1068580123136" id="7923290658387314585">
                                <node role="statement" roleId="tpee.1068581517665" type="tpee.ExpressionStatement" typeId="tpee.1068580123155" id="7923290658387314586">
                                  <node role="expression" roleId="tpee.1068580123156" type="tpee.EqualsExpression" typeId="tpee.1068580123152" id="7923290658387314587">
                                    <node role="rightExpression" roleId="tpee.1081773367579" type="tpee.DotExpression" typeId="tpee.1197027756228" id="7923290658387314588">
                                      <node role="operand" roleId="tpee.1197027771414" type="tpf8.TemplateFunctionParameter_sourceNode" typeId="tpf8.1167169188348" id="7923290658387314589" />
                                      <node role="operation" roleId="tpee.1197027833540" type="tp25.SLinkAccess" typeId="tp25.1138056143562" id="7923290658387314590">
                                        <link role="link" roleId="tp25.1138056516764" targetNodeId="1i04.646895014681116170" />
                                      </node>
                                    </node>
                                    <node role="leftExpression" roleId="tpee.1081773367580" type="tpee.DotExpression" typeId="tpee.1197027756228" id="7923290658387314591">
                                      <node role="operand" roleId="tpee.1197027771414" type="tp25.SNodeTypeCastExpression" typeId="tp25.1140137987495" id="7923290658387314592">
                                        <link role="concept" roleId="tp25.1140138128738" targetNodeId="1i04.1225194240794" resolveInfo="ConceptBehavior" />
                                        <node role="leftExpression" roleId="tp25.1140138123956" type="tpee.ParameterReference" typeId="tpee.1068581242874" id="7923290658387314593">
                                          <link role="variableDeclaration" roleId="tpee.1068581517664" targetNodeId="7923290658387314595" resolveInfo="it" />
                                        </node>
                                      </node>
                                      <node role="operation" roleId="tpee.1197027833540" type="tp25.SLinkAccess" typeId="tp25.1138056143562" id="7923290658387314594">
                                        <link role="link" roleId="tp25.1138056516764" targetNodeId="1i04.1225194240799" />
                                      </node>
                                    </node>
                                  </node>
                                </node>
                              </node>
                              <node role="parameter" roleId="tp2c.1199569906740" type="tp2q.SmartClosureParameterDeclaration" typeId="tp2q.1203518072036" id="7923290658387314595">
                                <property name="name" nameId="tpck.1169194664001" value="it" />
                                <node role="type" roleId="tpee.5680397130376446158" type="tpee.UndefinedType" typeId="tpee.4836112446988635817" id="7923290658387314596" />
                              </node>
                            </node>
                          </node>
                        </node>
                        <node role="operation" roleId="tpee.1197027833540" type="tp2q.GetFirstOperation" typeId="tp2q.1165525191778" id="7923290658387314597" />
                      </node>
                    </node>
                    <node role="type" roleId="tpee.5680397130376446158" type="tp25.SNodeType" typeId="tp25.1138055754698" id="7923290658387314598">
                      <link role="concept" roleId="tp25.1138405853777" targetNodeId="1i04.1225194240794" resolveInfo="ConceptBehavior" />
                    </node>
                  </node>
                </node>
              </node>
            </node>
            <node role="statement" roleId="tpee.1068581517665" type="tpee.Statement" typeId="tpee.1068580123157" id="7923290658387314599" />
            <node role="statement" roleId="tpee.1068581517665" type="tpee.ExpressionStatement" typeId="tpee.1068580123155" id="7923290658387314600">
              <node role="expression" roleId="tpee.1068580123156" type="tpee.DotExpression" typeId="tpee.1197027756228" id="6066855126825549405">
                <node role="operand" roleId="tpee.1197027771414" type="tpee.DotExpression" typeId="tpee.1197027756228" id="7923290658387314601">
                  <node role="operand" roleId="tpee.1197027771414" type="tpee.DotExpression" typeId="tpee.1197027756228" id="7923290658387314602">
                    <node role="operand" roleId="tpee.1197027771414" type="tpee.LocalVariableReference" typeId="tpee.1068581242866" id="7923290658387314603">
                      <link role="variableDeclaration" roleId="tpee.1068581517664" targetNodeId="7923290658387314429" resolveInfo="generatedNameToConceptMethodDeclaration" />
                    </node>
                    <node role="operation" roleId="tpee.1197027833540" type="tp2q.GetValuesOperation" typeId="tp2q.1237909114519" id="7923290658387314604" />
                  </node>
                  <node role="operation" roleId="tpee.1197027833540" type="tp2q.WhereOperation" typeId="tp2q.1202120902084" id="7923290658387314605">
                    <node role="closure" roleId="tp2q.1204796294226" type="tp2c.ClosureLiteral" typeId="tp2c.1199569711397" id="7923290658387314606">
                      <node role="body" roleId="tp2c.1199569916463" type="tpee.StatementList" typeId="tpee.1068580123136" id="7923290658387314607">
                        <node role="statement" roleId="tpee.1068581517665" type="tpee.ExpressionStatement" typeId="tpee.1068580123155" id="7923290658387314608">
                          <node role="expression" roleId="tpee.1068580123156" type="tpee.AndExpression" typeId="tpee.1080120340718" id="1144956008583623827">
                            <node role="rightExpression" roleId="tpee.1081773367579" type="tpee.DotExpression" typeId="tpee.1197027756228" id="9160358483033012637">
                              <node role="operand" roleId="tpee.1197027771414" type="tpee.StaticMethodCall" typeId="tpee.1081236700937" id="5570334447680037043">
                                <link role="baseMethodDeclaration" roleId="tpee.1068499141037" targetNodeId="csvn.4748945189161476534" resolveInfo="getDeclarationName" />
                                <link role="classConcept" roleId="tpee.1144433194310" targetNodeId="csvn.4748945189161473165" resolveInfo="BehaviorMethodNames" />
                                <node role="actualArgument" roleId="tpee.1068499141038" type="tpee.VariableReference" typeId="tpee.1068498886296" id="5570334447680044806">
                                  <link role="variableDeclaration" roleId="tpee.1068581517664" targetNodeId="7923290658387314613" resolveInfo="it" />
                                </node>
                              </node>
                              <node role="operation" roleId="tpee.1197027833540" type="tpee.InstanceMethodCallOperation" typeId="tpee.1202948039474" id="9160358483033012649">
                                <link role="baseMethodDeclaration" roleId="tpee.1068499141037" targetNodeId="e2lb.~String%dstartsWith(java%dlang%dString)%cboolean" resolveInfo="startsWith" />
                                <node role="actualArgument" roleId="tpee.1068499141038" type="tpee.StringLiteral" typeId="tpee.1070475926800" id="9160358483033012658">
                                  <property name="value" nameId="tpee.1070475926801" value="virtual" />
                                </node>
                              </node>
                            </node>
                            <node role="leftExpression" roleId="tpee.1081773367580" type="tpee.NotExpression" typeId="tpee.1081516740877" id="7923290658387314609">
                              <node role="expression" roleId="tpee.1081516765348" type="tpee.DotExpression" typeId="tpee.1197027756228" id="7923290658387314610">
                                <node role="operand" roleId="tpee.1197027771414" type="tpee.ParameterReference" typeId="tpee.1068581242874" id="7923290658387314611">
                                  <link role="variableDeclaration" roleId="tpee.1068581517664" targetNodeId="7923290658387314613" resolveInfo="it" />
                                </node>
                                <node role="operation" roleId="tpee.1197027833540" type="tp25.SPropertyAccess" typeId="tp25.1138056022639" id="7923290658387314612">
                                  <link role="property" roleId="tp25.1138056395725" targetNodeId="1i04.1225194472834" resolveInfo="isAbstract" />
                                </node>
                              </node>
                            </node>
                          </node>
                        </node>
                      </node>
                      <node role="parameter" roleId="tp2c.1199569906740" type="tp2q.SmartClosureParameterDeclaration" typeId="tp2q.1203518072036" id="7923290658387314613">
                        <property name="name" nameId="tpck.1169194664001" value="it" />
                        <node role="type" roleId="tpee.5680397130376446158" type="tpee.UndefinedType" typeId="tpee.4836112446988635817" id="7923290658387314614" />
                      </node>
                    </node>
                  </node>
                </node>
                <node role="operation" roleId="tpee.1197027833540" type="tp2q.SortOperation" typeId="tp2q.1205679737078" id="6066855126825549433">
                  <node role="closure" roleId="tp2q.1204796294226" type="tp2c.ClosureLiteral" typeId="tp2c.1199569711397" id="6066855126825549434">
                    <node role="body" roleId="tp2c.1199569916463" type="tpee.StatementList" typeId="tpee.1068580123136" id="6066855126825549435">
                      <node role="statement" roleId="tpee.1068581517665" type="tpee.ExpressionStatement" typeId="tpee.1068580123155" id="6066855126825549461">
                        <node role="expression" roleId="tpee.1068580123156" type="tpee.StaticMethodCall" typeId="tpee.1081236700937" id="5570334447680071763">
                          <link role="baseMethodDeclaration" roleId="tpee.1068499141037" targetNodeId="csvn.4748945189161476534" resolveInfo="getDeclarationName" />
                          <link role="classConcept" roleId="tpee.1144433194310" targetNodeId="csvn.4748945189161473165" resolveInfo="BehaviorMethodNames" />
                          <node role="actualArgument" roleId="tpee.1068499141038" type="tpee.VariableReference" typeId="tpee.1068498886296" id="5570334447680079182">
                            <link role="variableDeclaration" roleId="tpee.1068581517664" targetNodeId="6066855126825549436" resolveInfo="it" />
                          </node>
                        </node>
                      </node>
                    </node>
                    <node role="parameter" roleId="tp2c.1199569906740" type="tp2q.SmartClosureParameterDeclaration" typeId="tp2q.1203518072036" id="6066855126825549436">
                      <property name="name" nameId="tpck.1169194664001" value="it" />
                      <node role="type" roleId="tpee.5680397130376446158" type="tpee.UndefinedType" typeId="tpee.4836112446988635817" id="6066855126825549437" />
                    </node>
                  </node>
                  <node role="ascending" roleId="tp2q.1205679832066" type="tp2q.SortDirection" typeId="tp2q.1178286324487" id="6066855126825549438">
                    <property name="value" nameId="tpee.1068580123138" value="true" />
                  </node>
                </node>
              </node>
            </node>
          </node>
        </node>
      </node>
      <node role="smodelAttribute" roleId="tpck.5169995583184591170" type="tpf8.PropertyMacro" typeId="tpf8.1087833241328" id="7923290658387314615">
        <property name="propertyName" nameId="tpck.1757699476691236117" value="name" />
        <node role="propertyValueFunction" roleId="tpf8.1167756362303" type="tpf8.PropertyMacro_GetPropertyValue" typeId="tpf8.1167756080639" id="7923290658387314616">
          <node role="body" roleId="tpee.1137022507850" type="tpee.StatementList" typeId="tpee.1068580123136" id="7923290658387314617">
            <node role="statement" roleId="tpee.1068581517665" type="tpee.ExpressionStatement" typeId="tpee.1068580123155" id="5570334447679768347">
              <node role="expression" roleId="tpee.1068580123156" type="tpee.StaticMethodCall" typeId="tpee.1081236700937" id="5570334447679768745">
                <link role="baseMethodDeclaration" roleId="tpee.1068499141037" targetNodeId="csvn.4748945189161476534" resolveInfo="getDeclarationName" />
                <link role="classConcept" roleId="tpee.1144433194310" targetNodeId="csvn.4748945189161473165" resolveInfo="BehaviorMethodNames" />
                <node role="actualArgument" roleId="tpee.1068499141038" type="tpf8.TemplateFunctionParameter_sourceNode" typeId="tpf8.1167169188348" id="5570334447679769137" />
              </node>
            </node>
          </node>
        </node>
      </node>
      <node role="body" roleId="tpee.1068580123135" type="tpee.StatementList" typeId="tpee.1068580123136" id="7923290658387314622">
        <node role="statement" roleId="tpee.1068581517665" type="tpee.ExpressionStatement" typeId="tpee.1068580123155" id="7923290658387314623">
          <node role="expression" roleId="tpee.1068580123156" type="tp68.InternalStaticMethodCall" typeId="tp68.1173990517731" id="7923290658387314624">
            <property name="fqClassName" nameId="tp68.1173992483054" value="fqClassName" />
            <property name="methodName" nameId="tp68.1173992444083" value="methodName" />
            <node role="returnType" roleId="tp68.1175794062018" type="tpee.ClassifierType" typeId="tpee.1107535904670" id="7923290658387314625">
              <link role="classifier" roleId="tpee.1107535924139" targetNodeId="e2lb.~Object" resolveInfo="Object" />
            </node>
            <node role="actualArgument" roleId="tp68.319021450862604085" type="tpee.ParameterReference" typeId="tpee.1068581242874" id="7923290658387314626">
              <link role="variableDeclaration" roleId="tpee.1068581517664" targetNodeId="2061371070686302340" resolveInfo="thisNode" />
              <node role="smodelAttribute" roleId="tpck.5169995583184591170" type="tpf8.ReferenceMacro" typeId="tpf8.1088761943574" id="2061371070686517039">
                <property name="linkRole" nameId="tpck.1757699476691236116" value="variableDeclaration" />
                <node role="referentFunction" roleId="tpf8.1167770376702" type="tpf8.ReferenceMacro_GetReferent" typeId="tpf8.1167770111131" id="2061371070686517040">
                  <node role="body" roleId="tpee.1137022507850" type="tpee.StatementList" typeId="tpee.1068580123136" id="2061371070686517041">
                    <node role="statement" roleId="tpee.1068581517665" type="tpee.ExpressionStatement" typeId="tpee.1068580123155" id="2061371070686528771">
                      <node role="expression" roleId="tpee.1068580123156" type="tpee.TernaryOperatorExpression" typeId="tpee.1163668896201" id="2061371070686558920">
                        <node role="ifFalse" roleId="tpee.1163668934364" type="tpee.StringLiteral" typeId="tpee.1070475926800" id="2061371070686614769">
                          <property name="value" nameId="tpee.1070475926801" value="thisNode" />
                        </node>
                        <node role="ifTrue" roleId="tpee.1163668922816" type="tpee.StringLiteral" typeId="tpee.1070475926800" id="2061371070686565812">
                          <property name="value" nameId="tpee.1070475926801" value="thisConcept" />
                        </node>
                        <node role="condition" roleId="tpee.1163668914799" type="tpee.DotExpression" typeId="tpee.1197027756228" id="2061371070686536171">
                          <node role="operation" roleId="tpee.1197027833540" type="tp25.SPropertyAccess" typeId="tp25.1138056022639" id="2061371070686548006">
                            <link role="property" roleId="tp25.1138056395725" targetNodeId="1i04.5864038008284099149" resolveInfo="isStatic" />
                          </node>
                          <node role="operand" roleId="tpee.1197027771414" type="tpf8.TemplateFunctionParameter_sourceNode" typeId="tpf8.1167169188348" id="2061371070686528770" />
                        </node>
                      </node>
                    </node>
                  </node>
                </node>
              </node>
            </node>
            <node role="actualArgument" roleId="tp68.319021450862604085" type="tpee.ParameterReference" typeId="tpee.1068581242874" id="7923290658387314627">
              <link role="variableDeclaration" roleId="tpee.1068581517664" targetNodeId="7923290658387314400" resolveInfo="object" />
              <node role="smodelAttribute" roleId="tpck.5169995583184591170" type="tpf8.LoopMacro" typeId="tpf8.1118786554307" id="7923290658387314628">
                <node role="sourceNodesQuery" roleId="tpf8.1167952069335" type="tpf8.SourceSubstituteMacro_SourceNodesQuery" typeId="tpf8.1167951910403" id="7923290658387314629">
                  <node role="body" roleId="tpee.1137022507850" type="tpee.StatementList" typeId="tpee.1068580123136" id="7923290658387314630">
                    <node role="statement" roleId="tpee.1068581517665" type="tpee.ExpressionStatement" typeId="tpee.1068580123155" id="7923290658387314631">
                      <node role="expression" roleId="tpee.1068580123156" type="tpee.DotExpression" typeId="tpee.1197027756228" id="3195286431456909362">
                        <node role="operand" roleId="tpee.1197027771414" type="tpf8.TemplateFunctionParameter_sourceNode" typeId="tpf8.1167169188348" id="7923290658387314634" />
                        <node role="operation" roleId="tpee.1197027833540" type="tp25.SLinkListAccess" typeId="tp25.1138056282393" id="3195286431456909372">
                          <link role="link" roleId="tp25.1138056546658" targetNodeId="tpee.1068580123134" />
                        </node>
                      </node>
                    </node>
                  </node>
                </node>
              </node>
              <node role="smodelAttribute" roleId="tpck.5169995583184591170" type="tpf8.ReferenceMacro" typeId="tpf8.1088761943574" id="7923290658387314635">
                <property name="linkRole" nameId="tpck.1757699476691236116" value="variableDeclaration" />
                <node role="referentFunction" roleId="tpf8.1167770376702" type="tpf8.ReferenceMacro_GetReferent" typeId="tpf8.1167770111131" id="7923290658387314636">
                  <node role="body" roleId="tpee.1137022507850" type="tpee.StatementList" typeId="tpee.1068580123136" id="7923290658387314637">
                    <node role="statement" roleId="tpee.1068581517665" type="tpee.ExpressionStatement" typeId="tpee.1068580123155" id="7923290658387314638">
                      <node role="expression" roleId="tpee.1068580123156" type="tpee.DotExpression" typeId="tpee.1197027756228" id="3195286431457215667">
                        <node role="operand" roleId="tpee.1197027771414" type="tp25.SNodeTypeCastExpression" typeId="tp25.1140137987495" id="3195286431456909403">
                          <link role="concept" roleId="tp25.1140138128738" targetNodeId="tpee.1068498886292" resolveInfo="ParameterDeclaration" />
                          <node role="leftExpression" roleId="tp25.1140138123956" type="tpf8.TemplateFunctionParameter_sourceNode" typeId="tpf8.1167169188348" id="7923290658387314639" />
                        </node>
                        <node role="operation" roleId="tpee.1197027833540" type="tp25.SPropertyAccess" typeId="tp25.1138056022639" id="3195286431457215674">
                          <link role="property" roleId="tp25.1138056395725" targetNodeId="tpck.1169194664001" resolveInfo="name" />
                        </node>
                      </node>
                    </node>
                  </node>
                </node>
              </node>
            </node>
            <node role="smodelAttribute" roleId="tpck.5169995583184591170" type="tpf8.PropertyMacro" typeId="tpf8.1087833241328" id="7923290658387314640">
              <property name="propertyName" nameId="tpck.1757699476691236117" value="fqClassName" />
              <node role="propertyValueFunction" roleId="tpf8.1167756362303" type="tpf8.PropertyMacro_GetPropertyValue" typeId="tpf8.1167756080639" id="7923290658387314641">
                <node role="body" roleId="tpee.1137022507850" type="tpee.StatementList" typeId="tpee.1068580123136" id="7923290658387314642">
                  <node role="statement" roleId="tpee.1068581517665" type="tpee.LocalVariableDeclarationStatement" typeId="tpee.1068581242864" id="7923290658387314643">
                    <node role="localVariableDeclaration" roleId="tpee.1068581242865" type="tpee.LocalVariableDeclaration" typeId="tpee.1068581242863" id="7923290658387314644">
                      <property name="name" nameId="tpck.1169194664001" value="behavior" />
                      <node role="type" roleId="tpee.5680397130376446158" type="tp25.SNodeType" typeId="tp25.1138055754698" id="7923290658387314645">
                        <link role="concept" roleId="tp25.1138405853777" targetNodeId="1i04.1225194240794" resolveInfo="ConceptBehavior" />
                      </node>
                      <node role="initializer" roleId="tpee.1068431790190" type="tpee.DotExpression" typeId="tpee.1197027756228" id="7923290658387314646">
                        <node role="operand" roleId="tpee.1197027771414" type="tpf8.TemplateFunctionParameter_sourceNode" typeId="tpf8.1167169188348" id="7923290658387314647" />
                        <node role="operation" roleId="tpee.1197027833540" type="tp25.Node_ConceptMethodCall" typeId="tp25.1179409122411" id="7923290658387314648">
                          <link role="baseMethodDeclaration" roleId="tpee.1068499141037" targetNodeId="csvn.1225196403947" resolveInfo="getBehaviour" />
                        </node>
                      </node>
                    </node>
                  </node>
                  <node role="statement" roleId="tpee.1068581517665" type="tpee.ExpressionStatement" typeId="tpee.1068580123155" id="7923290658387314649">
                    <node role="expression" roleId="tpee.1068580123156" type="tpee.PlusExpression" typeId="tpee.1068581242875" id="7923290658387314650">
                      <node role="rightExpression" roleId="tpee.1081773367579" type="tpee.DotExpression" typeId="tpee.1197027756228" id="7923290658387314651">
                        <node role="operand" roleId="tpee.1197027771414" type="tpee.LocalVariableReference" typeId="tpee.1068581242866" id="7923290658387314652">
                          <link role="variableDeclaration" roleId="tpee.1068581517664" targetNodeId="7923290658387314644" resolveInfo="behavior" />
                        </node>
                        <node role="operation" roleId="tpee.1197027833540" type="tp25.SPropertyAccess" typeId="tp25.1138056022639" id="7923290658387314653">
                          <link role="property" roleId="tp25.1138056395725" targetNodeId="tpck.1169194664001" resolveInfo="name" />
                        </node>
                      </node>
                      <node role="leftExpression" roleId="tpee.1081773367580" type="tpee.PlusExpression" typeId="tpee.1068581242875" id="7923290658387314654">
                        <node role="leftExpression" roleId="tpee.1081773367580" type="tpee.DotExpression" typeId="tpee.1197027756228" id="7923290658387314655">
                          <node role="operand" roleId="tpee.1197027771414" type="tp25.SemanticDowncastExpression" typeId="tp25.1145404486709" id="7923290658387314656">
                            <node role="leftExpression" roleId="tp25.1145404616321" type="tpee.DotExpression" typeId="tpee.1197027756228" id="7923290658387314657">
                              <node role="operand" roleId="tpee.1197027771414" type="tpee.LocalVariableReference" typeId="tpee.1068581242866" id="7923290658387314658">
                                <link role="variableDeclaration" roleId="tpee.1068581517664" targetNodeId="7923290658387314644" resolveInfo="behavior" />
                              </node>
                              <node role="operation" roleId="tpee.1197027833540" type="tp25.Node_GetModelOperation" typeId="tp25.1143234257716" id="7923290658387314659" />
                            </node>
                          </node>
                          <node role="operation" roleId="tpee.1197027833540" type="tpee.InstanceMethodCallOperation" typeId="tpee.1202948039474" id="7923290658387314660">
                            <link role="baseMethodDeclaration" roleId="tpee.1068499141037" targetNodeId="cu2c.~SModel%dgetLongName()%cjava%dlang%dString" resolveInfo="getLongName" />
                          </node>
                        </node>
                        <node role="rightExpression" roleId="tpee.1081773367579" type="tpee.StringLiteral" typeId="tpee.1070475926800" id="7923290658387314661">
                          <property name="value" nameId="tpee.1070475926801" value="." />
                        </node>
                      </node>
                    </node>
                  </node>
                </node>
              </node>
            </node>
            <node role="smodelAttribute" roleId="tpck.5169995583184591170" type="tpf8.PropertyMacro" typeId="tpf8.1087833241328" id="7923290658387314662">
              <property name="propertyName" nameId="tpck.1757699476691236117" value="methodName" />
              <node role="propertyValueFunction" roleId="tpf8.1167756362303" type="tpf8.PropertyMacro_GetPropertyValue" typeId="tpf8.1167756080639" id="7923290658387314663">
                <node role="body" roleId="tpee.1137022507850" type="tpee.StatementList" typeId="tpee.1068580123136" id="7923290658387314664">
                  <node role="statement" roleId="tpee.1068581517665" type="tpee.ExpressionStatement" typeId="tpee.1068580123155" id="5570334447679915565">
                    <node role="expression" roleId="tpee.1068580123156" type="tpee.StaticMethodCall" typeId="tpee.1081236700937" id="5570334447679923551">
                      <link role="baseMethodDeclaration" roleId="tpee.1068499141037" targetNodeId="csvn.4748945189161476534" resolveInfo="getDeclarationName" />
                      <link role="classConcept" roleId="tpee.1144433194310" targetNodeId="csvn.4748945189161473165" resolveInfo="BehaviorMethodNames" />
                      <node role="actualArgument" roleId="tpee.1068499141038" type="tpf8.TemplateFunctionParameter_sourceNode" typeId="tpf8.1167169188348" id="5570334447679930420" />
                    </node>
                  </node>
                </node>
              </node>
            </node>
          </node>
        </node>
      </node>
    </node>
    <node role="method" roleId="tpee.1107880067339" type="tpee.InstanceMethodDeclaration" typeId="tpee.1068580123165" id="420948651745787934">
      <property name="isDeprecated" nameId="tpee.1224848525476" value="false" />
      <property name="isAbstract" nameId="tpee.1178608670077" value="false" />
      <property name="name" nameId="tpck.1169194664001" value="getConceptFqName" />
      <property name="isFinal" nameId="tpee.1181808852946" value="false" />
      <node role="visibility" roleId="tpee.1178549979242" type="tpee.PublicVisibility" typeId="tpee.1146644602865" id="420948651745787935" />
      <node role="returnType" roleId="tpee.1068580123133" type="tpee.ClassifierType" typeId="tpee.1107535904670" id="420948651745787936">
        <link role="classifier" roleId="tpee.1107535924139" targetNodeId="e2lb.~String" resolveInfo="String" />
      </node>
      <node role="body" roleId="tpee.1068580123135" type="tpee.StatementList" typeId="tpee.1068580123136" id="420948651745787937">
        <node role="statement" roleId="tpee.1068581517665" type="tpee.ExpressionStatement" typeId="tpee.1068580123155" id="420948651745787979">
          <node role="expression" roleId="tpee.1068580123156" type="tpee.StringLiteral" typeId="tpee.1070475926800" id="420948651745787980">
            <property name="value" nameId="tpee.1070475926801" value="fqName" />
            <node role="smodelAttribute" roleId="tpck.5169995583184591170" type="tpf8.PropertyMacro" typeId="tpf8.1087833241328" id="420948651745787986">
              <property name="propertyName" nameId="tpck.1757699476691236117" value="value" />
              <node role="propertyValueFunction" roleId="tpf8.1167756362303" type="tpf8.PropertyMacro_GetPropertyValue" typeId="tpf8.1167756080639" id="420948651745787987">
                <node role="body" roleId="tpee.1137022507850" type="tpee.StatementList" typeId="tpee.1068580123136" id="420948651745787988">
                  <node role="statement" roleId="tpee.1068581517665" type="tpee.ExpressionStatement" typeId="tpee.1068580123155" id="420948651745787989">
                    <node role="expression" roleId="tpee.1068580123156" type="tpee.StaticMethodCall" typeId="tpee.1081236700937" id="420948651745787991">
                      <link role="baseMethodDeclaration" roleId="tpee.1068499141037" targetNodeId="msyo.~NameUtil%dnodeFQName(jetbrains%dmps%dsmodel%dSNode)%cjava%dlang%dString" resolveInfo="nodeFQName" />
                      <link role="classConcept" roleId="tpee.1144433194310" targetNodeId="msyo.~NameUtil" resolveInfo="NameUtil" />
                      <node role="actualArgument" roleId="tpee.1068499141038" type="tpee.DotExpression" typeId="tpee.1197027756228" id="420948651745787993">
                        <node role="operand" roleId="tpee.1197027771414" type="tpf8.TemplateFunctionParameter_sourceNode" typeId="tpf8.1167169188348" id="420948651745787992" />
                        <node role="operation" roleId="tpee.1197027833540" type="tp25.SLinkAccess" typeId="tp25.1138056143562" id="420948651745787997">
                          <link role="link" roleId="tp25.1138056516764" targetNodeId="1i04.646895014681116170" />
                        </node>
                      </node>
                    </node>
                  </node>
                </node>
              </node>
            </node>
          </node>
        </node>
      </node>
      <node role="annotation" roleId="tpee.1188208488637" type="tpee.AnnotationInstance" typeId="tpee.1188207840427" id="420948651745787938">
        <link role="annotation" roleId="tpee.1188208074048" targetNodeId="e2lb.~Override" resolveInfo="Override" />
      </node>
    </node>
    <node role="method" roleId="tpee.1107880067339" type="tpee.InstanceMethodDeclaration" typeId="tpee.1068580123165" id="1144956008583623902">
      <property name="isAbstract" nameId="tpee.1178608670077" value="true" />
<<<<<<< HEAD
      <property name="name" nameId="tpck.1169194664001" value="conceptMethod" />
      <property name="isFinal" nameId="tpee.1181808852946" value="false" />
=======
      <property name="name" nameId="tpck.1169194664001" value="abstractVirtualMethod" />
      <property name="isFinal" nameId="tpee.1181808852946" value="false" />
      <node role="parameter" roleId="tpee.1068580123134" type="tpee.ParameterDeclaration" typeId="tpee.1068498886292" id="2061371070686326263">
        <property name="name" nameId="tpck.1169194664001" value="thisNode" />
        <node role="smodelAttribute" roleId="tpck.5169995583184591170" type="tpf8.IfMacro" typeId="tpf8.1118773211870" id="2061371070686326264">
          <node role="alternativeConsequence" roleId="tpf8.1194989344771" type="tpf8.InlineTemplate_RuleConsequence" typeId="tpf8.1177093525992" id="2061371070686326265">
            <node role="templateNode" roleId="tpf8.1177093586806" type="tpee.ParameterDeclaration" typeId="tpee.1068498886292" id="2061371070686326266">
              <property name="name" nameId="tpck.1169194664001" value="thisConcept" />
              <node role="type" roleId="tpee.5680397130376446158" type="tpee.ClassifierType" typeId="tpee.1107535904670" id="2061371070686326267">
                <link role="classifier" roleId="tpee.1107535924139" targetNodeId="t3eg.~SConcept" resolveInfo="SConcept" />
              </node>
            </node>
          </node>
          <node role="conditionFunction" roleId="tpf8.1167945861827" type="tpf8.IfMacro_Condition" typeId="tpf8.1167945743726" id="2061371070686326268">
            <node role="body" roleId="tpee.1137022507850" type="tpee.StatementList" typeId="tpee.1068580123136" id="2061371070686326269">
              <node role="statement" roleId="tpee.1068581517665" type="tpee.ExpressionStatement" typeId="tpee.1068580123155" id="2061371070686326270">
                <node role="expression" roleId="tpee.1068580123156" type="tpee.NotExpression" typeId="tpee.1081516740877" id="2061371070686326271">
                  <node role="expression" roleId="tpee.1081516765348" type="tpee.DotExpression" typeId="tpee.1197027756228" id="2061371070686326272">
                    <node role="operation" roleId="tpee.1197027833540" type="tp25.SPropertyAccess" typeId="tp25.1138056022639" id="2061371070686326273">
                      <link role="property" roleId="tp25.1138056395725" targetNodeId="1i04.5864038008284099149" resolveInfo="isStatic" />
                    </node>
                    <node role="operand" roleId="tpee.1197027771414" type="tpf8.TemplateFunctionParameter_sourceNode" typeId="tpf8.1167169188348" id="2061371070686326274" />
                  </node>
                </node>
              </node>
            </node>
          </node>
        </node>
        <node role="type" roleId="tpee.5680397130376446158" type="tp25.SNodeType" typeId="tp25.1138055754698" id="2061371070686326275" />
      </node>
>>>>>>> 0bf02b0f
      <node role="returnType" roleId="tpee.1068580123133" type="tpee.ClassifierType" typeId="tpee.1107535904670" id="1144956008583623903">
        <link role="classifier" roleId="tpee.1107535924139" targetNodeId="e2lb.~Object" resolveInfo="Object" />
        <node role="smodelAttribute" roleId="tpck.5169995583184591170" type="tpf8.CopySrcNodeMacro" typeId="tpf8.1114706874351" id="1144956008583623904">
          <node role="sourceNodeQuery" roleId="tpf8.1168024447342" type="tpf8.SourceSubstituteMacro_SourceNodeQuery" typeId="tpf8.1168024337012" id="1144956008583623905">
            <node role="body" roleId="tpee.1137022507850" type="tpee.StatementList" typeId="tpee.1068580123136" id="1144956008583623906">
              <node role="statement" roleId="tpee.1068581517665" type="tpee.IfStatement" typeId="tpee.1068580123159" id="3288512235108293971">
                <node role="ifTrue" roleId="tpee.1068580123161" type="tpee.StatementList" typeId="tpee.1068580123136" id="3288512235108293972">
                  <node role="statement" roleId="tpee.1068581517665" type="tpee.ExpressionStatement" typeId="tpee.1068580123155" id="3288512235108293973">
                    <node role="expression" roleId="tpee.1068580123156" type="tpee.DotExpression" typeId="tpee.1197027756228" id="3288512235108293974">
                      <node role="operand" roleId="tpee.1197027771414" type="tpf3.TemplateFunctionParameter_generationContext" typeId="tpf3.1216860049635" id="3288512235108293975" />
                      <node role="operation" roleId="tpee.1197027833540" type="tpf3.GenerationContextOp_ShowErrorMessage" typeId="tpf3.1217960179967" id="3288512235108293976">
                        <node role="messageText" roleId="tpf3.1217960314448" type="tpee.StringLiteral" typeId="tpee.1070475926800" id="3288512235108293977">
                          <property name="value" nameId="tpee.1070475926801" value="Behavior method is not correctly overriden" />
                        </node>
                        <node role="referenceNode" roleId="tpf3.1217960407512" type="tpf8.TemplateFunctionParameter_sourceNode" typeId="tpf8.1167169188348" id="3288512235108293978" />
                      </node>
                    </node>
                  </node>
                </node>
                <node role="condition" roleId="tpee.1068580123160" type="tpee.NotExpression" typeId="tpee.1081516740877" id="3288512235108293979">
                  <node role="expression" roleId="tpee.1081516765348" type="tpee.DotExpression" typeId="tpee.1197027756228" id="3288512235108293980">
                    <node role="operand" roleId="tpee.1197027771414" type="tpf8.TemplateFunctionParameter_sourceNode" typeId="tpf8.1167169188348" id="3288512235108293981" />
                    <node role="operation" roleId="tpee.1197027833540" type="tp25.Node_ConceptMethodCall" typeId="tp25.1179409122411" id="3288512235108293989">
                      <link role="baseMethodDeclaration" roleId="tpee.1068499141037" targetNodeId="csvn.1227262347923" resolveInfo="isCorrectlyOverriden" />
                    </node>
                  </node>
                </node>
              </node>
              <node role="statement" roleId="tpee.1068581517665" type="tpee.Statement" typeId="tpee.1068580123157" id="3288512235108293970" />
              <node role="statement" roleId="tpee.1068581517665" type="tpee.ReturnStatement" typeId="tpee.1068581242878" id="1144956008583623907">
                <node role="expression" roleId="tpee.1068581517676" type="tpee.DotExpression" typeId="tpee.1197027756228" id="1144956008583623908">
                  <node role="operand" roleId="tpee.1197027771414" type="tp25.SNodeTypeCastExpression" typeId="tp25.1140137987495" id="1144956008583623909">
                    <link role="concept" roleId="tp25.1140138128738" targetNodeId="1i04.1225194472830" resolveInfo="ConceptMethodDeclaration" />
                    <node role="leftExpression" roleId="tp25.1140138123956" type="tpf8.TemplateFunctionParameter_sourceNode" typeId="tpf8.1167169188348" id="1144956008583623910" />
                  </node>
                  <node role="operation" roleId="tpee.1197027833540" type="tp25.SLinkAccess" typeId="tp25.1138056143562" id="1144956008583623911">
                    <link role="link" roleId="tp25.1138056516764" targetNodeId="tpee.1068580123133" />
                  </node>
                </node>
              </node>
            </node>
          </node>
        </node>
      </node>
      <node role="parameter" roleId="tpee.1068580123134" type="tpee.ParameterDeclaration" typeId="tpee.1068498886292" id="1144956008583623914">
        <property name="name" nameId="tpck.1169194664001" value="object" />
        <node role="type" roleId="tpee.5680397130376446158" type="tpee.ClassifierType" typeId="tpee.1107535904670" id="1144956008583623915">
          <link role="classifier" roleId="tpee.1107535924139" targetNodeId="e2lb.~Object" resolveInfo="Object" />
        </node>
        <node role="smodelAttribute" roleId="tpck.5169995583184591170" type="tpf8.LoopMacro" typeId="tpf8.1118786554307" id="1144956008583623916">
          <node role="sourceNodesQuery" roleId="tpf8.1167952069335" type="tpf8.SourceSubstituteMacro_SourceNodesQuery" typeId="tpf8.1167951910403" id="1144956008583623917">
            <node role="body" roleId="tpee.1137022507850" type="tpee.StatementList" typeId="tpee.1068580123136" id="1144956008583623918">
              <node role="statement" roleId="tpee.1068581517665" type="tpee.ReturnStatement" typeId="tpee.1068581242878" id="1144956008583623919">
                <node role="expression" roleId="tpee.1068581517676" type="tpee.DotExpression" typeId="tpee.1197027756228" id="1144956008583623920">
                  <node role="operand" roleId="tpee.1197027771414" type="tpf8.TemplateFunctionParameter_sourceNode" typeId="tpf8.1167169188348" id="1144956008583623922" />
                  <node role="operation" roleId="tpee.1197027833540" type="tp25.SLinkListAccess" typeId="tp25.1138056282393" id="1144956008583623923">
                    <link role="link" roleId="tp25.1138056546658" targetNodeId="tpee.1068580123134" />
                  </node>
                </node>
              </node>
            </node>
          </node>
        </node>
        <node role="smodelAttribute" roleId="tpck.5169995583184591170" type="tpf8.CopySrcNodeMacro" typeId="tpf8.1114706874351" id="1144956008583623924">
          <node role="sourceNodeQuery" roleId="tpf8.1168024447342" type="tpf8.SourceSubstituteMacro_SourceNodeQuery" typeId="tpf8.1168024337012" id="1144956008583623925">
            <node role="body" roleId="tpee.1137022507850" type="tpee.StatementList" typeId="tpee.1068580123136" id="1144956008583623926">
              <node role="statement" roleId="tpee.1068581517665" type="tpee.ReturnStatement" typeId="tpee.1068581242878" id="1144956008583623927">
                <node role="expression" roleId="tpee.1068581517676" type="tp25.SNodeTypeCastExpression" typeId="tp25.1140137987495" id="1144956008583623928">
                  <link role="concept" roleId="tp25.1140138128738" targetNodeId="tpee.1068498886292" resolveInfo="ParameterDeclaration" />
                  <node role="leftExpression" roleId="tp25.1140138123956" type="tpf8.TemplateFunctionParameter_sourceNode" typeId="tpf8.1167169188348" id="1144956008583623929" />
                </node>
              </node>
            </node>
          </node>
        </node>
      </node>
      <node role="visibility" roleId="tpee.1178549979242" type="tpee.PublicVisibility" typeId="tpee.1146644602865" id="1144956008583623930" />
      <node role="annotation" roleId="tpee.1188208488637" type="tpee.AnnotationInstance" typeId="tpee.1188207840427" id="1144956008583623931">
        <node role="smodelAttribute" roleId="tpck.5169995583184591170" type="tpf8.CopySrcListMacro" typeId="tpf8.1114729360583" id="1144956008583623932">
          <node role="sourceNodesQuery" roleId="tpf8.1168278589236" type="tpf8.SourceSubstituteMacro_SourceNodesQuery" typeId="tpf8.1167951910403" id="1144956008583623933">
            <node role="body" roleId="tpee.1137022507850" type="tpee.StatementList" typeId="tpee.1068580123136" id="1144956008583623934">
              <node role="statement" roleId="tpee.1068581517665" type="tpee.ExpressionStatement" typeId="tpee.1068580123155" id="1144956008583623935">
                <node role="expression" roleId="tpee.1068580123156" type="tpee.DotExpression" typeId="tpee.1197027756228" id="1144956008583623936">
                  <node role="operand" roleId="tpee.1197027771414" type="tpf8.TemplateFunctionParameter_sourceNode" typeId="tpf8.1167169188348" id="1144956008583623937" />
                  <node role="operation" roleId="tpee.1197027833540" type="tp25.SLinkListAccess" typeId="tp25.1138056282393" id="1144956008583623938">
                    <link role="link" roleId="tp25.1138056546658" targetNodeId="tpee.1188208488637" />
                  </node>
                </node>
              </node>
            </node>
          </node>
        </node>
      </node>
      <node role="smodelAttribute" roleId="tpck.5169995583184591170" type="tpf8.LoopMacro" typeId="tpf8.1118786554307" id="1144956008583623939">
        <node role="sourceNodesQuery" roleId="tpf8.1167952069335" type="tpf8.SourceSubstituteMacro_SourceNodesQuery" typeId="tpf8.1167951910403" id="1144956008583623940">
          <node role="body" roleId="tpee.1137022507850" type="tpee.StatementList" typeId="tpee.1068580123136" id="1144956008583623941">
            <node role="statement" roleId="tpee.1068581517665" type="tpee.LocalVariableDeclarationStatement" typeId="tpee.1068581242864" id="1144956008583624456">
              <node role="localVariableDeclaration" roleId="tpee.1068581242865" type="tpee.LocalVariableDeclaration" typeId="tpee.1068581242863" id="1144956008583624457">
                <property name="name" nameId="tpck.1169194664001" value="behavior" />
                <node role="type" roleId="tpee.5680397130376446158" type="tp25.SNodeType" typeId="tp25.1138055754698" id="1144956008583624458">
                  <link role="concept" roleId="tp25.1138405853777" targetNodeId="1i04.1225194240794" resolveInfo="ConceptBehavior" />
                </node>
                <node role="initializer" roleId="tpee.1068431790190" type="tp25.SNodeTypeCastExpression" typeId="tp25.1140137987495" id="1144956008583624494">
                  <link role="concept" roleId="tp25.1140138128738" targetNodeId="1i04.1225194240794" resolveInfo="ConceptBehavior" />
                  <node role="leftExpression" roleId="tp25.1140138123956" type="tpee.DotExpression" typeId="tpee.1197027756228" id="1144956008583624495">
                    <node role="operand" roleId="tpee.1197027771414" type="tpee.DotExpression" typeId="tpee.1197027756228" id="1144956008583624496">
                      <node role="operand" roleId="tpee.1197027771414" type="tpee.DotExpression" typeId="tpee.1197027756228" id="1144956008583624497">
                        <node role="operand" roleId="tpee.1197027771414" type="tpee.DotExpression" typeId="tpee.1197027756228" id="1144956008583624498">
                          <node role="operand" roleId="tpee.1197027771414" type="tpee.DotExpression" typeId="tpee.1197027756228" id="1144956008583624499">
                            <node role="operand" roleId="tpee.1197027771414" type="tpf3.TemplateFunctionParameter_generationContext" typeId="tpf3.1216860049635" id="1144956008583624500" />
                            <node role="operation" roleId="tpee.1197027833540" type="tpf3.GenerationContextOp_GetInputModel" typeId="tpf3.1217004708011" id="1144956008583624501" />
                          </node>
                          <node role="operation" roleId="tpee.1197027833540" type="tp25.Model_NodesOperation" typeId="tp25.1171323947159" id="1144956008583624502" />
                        </node>
                        <node role="operation" roleId="tpee.1197027833540" type="tp2q.WhereOperation" typeId="tp2q.1202120902084" id="1144956008583624503">
                          <node role="closure" roleId="tp2q.1204796294226" type="tp2c.ClosureLiteral" typeId="tp2c.1199569711397" id="1144956008583624504">
                            <node role="body" roleId="tp2c.1199569916463" type="tpee.StatementList" typeId="tpee.1068580123136" id="1144956008583624505">
                              <node role="statement" roleId="tpee.1068581517665" type="tpee.ExpressionStatement" typeId="tpee.1068580123155" id="1144956008583624506">
                                <node role="expression" roleId="tpee.1068580123156" type="tpee.DotExpression" typeId="tpee.1197027756228" id="1144956008583624507">
                                  <node role="operand" roleId="tpee.1197027771414" type="tpee.ParameterReference" typeId="tpee.1068581242874" id="1144956008583624508">
                                    <link role="variableDeclaration" roleId="tpee.1068581517664" targetNodeId="1144956008583624511" resolveInfo="it" />
                                  </node>
                                  <node role="operation" roleId="tpee.1197027833540" type="tp25.Node_IsInstanceOfOperation" typeId="tp25.1139621453865" id="1144956008583624509">
                                    <node role="conceptArgument" roleId="tp25.1177027386292" type="tp25.RefConcept_Reference" typeId="tp25.1177026924588" id="1144956008583624510">
                                      <link role="conceptDeclaration" roleId="tp25.1177026940964" targetNodeId="1i04.1225194240794" resolveInfo="ConceptBehavior" />
                                    </node>
                                  </node>
                                </node>
                              </node>
                            </node>
                            <node role="parameter" roleId="tp2c.1199569906740" type="tp2q.SmartClosureParameterDeclaration" typeId="tp2q.1203518072036" id="1144956008583624511">
                              <property name="name" nameId="tpck.1169194664001" value="it" />
                              <node role="type" roleId="tpee.5680397130376446158" type="tpee.UndefinedType" typeId="tpee.4836112446988635817" id="1144956008583624512" />
                            </node>
                          </node>
                        </node>
                      </node>
                      <node role="operation" roleId="tpee.1197027833540" type="tp2q.WhereOperation" typeId="tp2q.1202120902084" id="1144956008583624513">
                        <node role="closure" roleId="tp2q.1204796294226" type="tp2c.ClosureLiteral" typeId="tp2c.1199569711397" id="1144956008583624514">
                          <node role="body" roleId="tp2c.1199569916463" type="tpee.StatementList" typeId="tpee.1068580123136" id="1144956008583624515">
                            <node role="statement" roleId="tpee.1068581517665" type="tpee.ExpressionStatement" typeId="tpee.1068580123155" id="1144956008583624516">
                              <node role="expression" roleId="tpee.1068580123156" type="tpee.EqualsExpression" typeId="tpee.1068580123152" id="1144956008583624517">
                                <node role="rightExpression" roleId="tpee.1081773367579" type="tpee.DotExpression" typeId="tpee.1197027756228" id="1144956008583624518">
                                  <node role="operand" roleId="tpee.1197027771414" type="tpf8.TemplateFunctionParameter_sourceNode" typeId="tpf8.1167169188348" id="1144956008583624519" />
                                  <node role="operation" roleId="tpee.1197027833540" type="tp25.SLinkAccess" typeId="tp25.1138056143562" id="1144956008583624520">
                                    <link role="link" roleId="tp25.1138056516764" targetNodeId="1i04.646895014681116170" />
                                  </node>
                                </node>
                                <node role="leftExpression" roleId="tpee.1081773367580" type="tpee.DotExpression" typeId="tpee.1197027756228" id="1144956008583624521">
                                  <node role="operand" roleId="tpee.1197027771414" type="tp25.SNodeTypeCastExpression" typeId="tp25.1140137987495" id="1144956008583624522">
                                    <link role="concept" roleId="tp25.1140138128738" targetNodeId="1i04.1225194240794" resolveInfo="ConceptBehavior" />
                                    <node role="leftExpression" roleId="tp25.1140138123956" type="tpee.ParameterReference" typeId="tpee.1068581242874" id="1144956008583624523">
                                      <link role="variableDeclaration" roleId="tpee.1068581517664" targetNodeId="1144956008583624525" resolveInfo="it" />
                                    </node>
                                  </node>
                                  <node role="operation" roleId="tpee.1197027833540" type="tp25.SLinkAccess" typeId="tp25.1138056143562" id="1144956008583624524">
                                    <link role="link" roleId="tp25.1138056516764" targetNodeId="1i04.1225194240799" />
                                  </node>
                                </node>
                              </node>
                            </node>
                          </node>
                          <node role="parameter" roleId="tp2c.1199569906740" type="tp2q.SmartClosureParameterDeclaration" typeId="tp2q.1203518072036" id="1144956008583624525">
                            <property name="name" nameId="tpck.1169194664001" value="it" />
                            <node role="type" roleId="tpee.5680397130376446158" type="tpee.UndefinedType" typeId="tpee.4836112446988635817" id="1144956008583624526" />
                          </node>
                        </node>
                      </node>
                    </node>
                    <node role="operation" roleId="tpee.1197027833540" type="tp2q.GetFirstOperation" typeId="tp2q.1165525191778" id="1144956008583624527" />
                  </node>
                </node>
              </node>
            </node>
            <node role="statement" roleId="tpee.1068581517665" type="tpee.ExpressionStatement" typeId="tpee.1068580123155" id="1144956008583624560">
              <node role="expression" roleId="tpee.1068580123156" type="tpee.DotExpression" typeId="tpee.1197027756228" id="1144956008583624591">
                <node role="operand" roleId="tpee.1197027771414" type="tpee.DotExpression" typeId="tpee.1197027756228" id="1144956008583624570">
                  <node role="operand" roleId="tpee.1197027771414" type="tpee.LocalVariableReference" typeId="tpee.1068581242866" id="1144956008583624561">
                    <link role="variableDeclaration" roleId="tpee.1068581517664" targetNodeId="1144956008583624457" resolveInfo="behavior" />
                  </node>
                  <node role="operation" roleId="tpee.1197027833540" type="tp25.SLinkListAccess" typeId="tp25.1138056282393" id="1144956008583624582">
                    <link role="link" roleId="tp25.1138056546658" targetNodeId="1i04.1225194240805" />
                  </node>
                </node>
                <node role="operation" roleId="tpee.1197027833540" type="tp2q.WhereOperation" typeId="tp2q.1202120902084" id="1144956008583624603">
                  <node role="closure" roleId="tp2q.1204796294226" type="tp2c.ClosureLiteral" typeId="tp2c.1199569711397" id="1144956008583624604">
                    <node role="body" roleId="tp2c.1199569916463" type="tpee.StatementList" typeId="tpee.1068580123136" id="1144956008583624605">
                      <node role="statement" roleId="tpee.1068581517665" type="tpee.ExpressionStatement" typeId="tpee.1068580123155" id="1144956008583624616">
                        <node role="expression" roleId="tpee.1068580123156" type="tpee.DotExpression" typeId="tpee.1197027756228" id="1144956008583624618">
                          <node role="operand" roleId="tpee.1197027771414" type="tpee.ParameterReference" typeId="tpee.1068581242874" id="1144956008583624617">
                            <link role="variableDeclaration" roleId="tpee.1068581517664" targetNodeId="1144956008583624606" resolveInfo="it" />
                          </node>
                          <node role="operation" roleId="tpee.1197027833540" type="tp25.SPropertyAccess" typeId="tp25.1138056022639" id="1144956008583624630">
                            <link role="property" roleId="tp25.1138056395725" targetNodeId="1i04.1225194472834" resolveInfo="isAbstract" />
                          </node>
                        </node>
                      </node>
                    </node>
                    <node role="parameter" roleId="tp2c.1199569906740" type="tp2q.SmartClosureParameterDeclaration" typeId="tp2q.1203518072036" id="1144956008583624606">
                      <property name="name" nameId="tpck.1169194664001" value="it" />
                      <node role="type" roleId="tpee.5680397130376446158" type="tpee.UndefinedType" typeId="tpee.4836112446988635817" id="1144956008583624607" />
                    </node>
                  </node>
                </node>
              </node>
            </node>
          </node>
        </node>
      </node>
      <node role="smodelAttribute" roleId="tpck.5169995583184591170" type="tpf8.PropertyMacro" typeId="tpf8.1087833241328" id="1144956008583624133">
        <property name="propertyName" nameId="tpck.1757699476691236117" value="name" />
        <node role="propertyValueFunction" roleId="tpf8.1167756362303" type="tpf8.PropertyMacro_GetPropertyValue" typeId="tpf8.1167756080639" id="1144956008583624134">
          <node role="body" roleId="tpee.1137022507850" type="tpee.StatementList" typeId="tpee.1068580123136" id="1144956008583624135">
            <node role="statement" roleId="tpee.1068581517665" type="tpee.ExpressionStatement" typeId="tpee.1068580123155" id="5570334447680088317">
              <node role="expression" roleId="tpee.1068580123156" type="tpee.StaticMethodCall" typeId="tpee.1081236700937" id="5570334447680088319">
                <link role="baseMethodDeclaration" roleId="tpee.1068499141037" targetNodeId="csvn.4748945189161476534" resolveInfo="getDeclarationName" />
                <link role="classConcept" roleId="tpee.1144433194310" targetNodeId="csvn.4748945189161473165" resolveInfo="BehaviorMethodNames" />
                <node role="actualArgument" roleId="tpee.1068499141038" type="tpf8.TemplateFunctionParameter_sourceNode" typeId="tpf8.1167169188348" id="5570334447680088914" />
              </node>
            </node>
          </node>
        </node>
      </node>
      <node role="body" roleId="tpee.1068580123135" type="tpee.StatementList" typeId="tpee.1068580123136" id="1144956008583624140" />
    </node>
    <node role="smodelAttribute" roleId="tpck.5169995583184591170" type="tpf8.PropertyMacro" typeId="tpf8.1087833241328" id="1144956008583624647">
      <property name="propertyName" nameId="tpck.1757699476691236117" value="abstractClass" />
      <node role="propertyValueFunction" roleId="tpf8.1167756362303" type="tpf8.PropertyMacro_GetPropertyValue" typeId="tpf8.1167756080639" id="1144956008583624648">
        <node role="body" roleId="tpee.1137022507850" type="tpee.StatementList" typeId="tpee.1068580123136" id="1144956008583624649">
          <node role="statement" roleId="tpee.1068581517665" type="tpee.ExpressionStatement" typeId="tpee.1068580123155" id="1144956008583624666">
            <node role="expression" roleId="tpee.1068580123156" type="tpee.DotExpression" typeId="tpee.1197027756228" id="2886182022232039895">
              <node role="operation" roleId="tpee.1197027833540" type="tp25.SPropertyAccess" typeId="tp25.1138056022639" id="2886182022232039896">
                <link role="property" roleId="tp25.1138056395725" targetNodeId="tpce.4628067390765956802" resolveInfo="abstract" />
              </node>
              <node role="operand" roleId="tpee.1197027771414" type="tp25.SNodeTypeCastExpression" typeId="tp25.1140137987495" id="2886182022232039897">
                <link role="concept" roleId="tp25.1140138128738" targetNodeId="tpce.1071489090640" resolveInfo="ConceptDeclaration" />
                <node role="leftExpression" roleId="tp25.1140138123956" type="tpee.DotExpression" typeId="tpee.1197027756228" id="2886182022232039898">
                  <node role="operand" roleId="tpee.1197027771414" type="tpf8.TemplateFunctionParameter_sourceNode" typeId="tpf8.1167169188348" id="2886182022232039899" />
                  <node role="operation" roleId="tpee.1197027833540" type="tp25.SLinkAccess" typeId="tp25.1138056143562" id="2886182022232039900">
                    <link role="link" roleId="tp25.1138056516764" targetNodeId="1i04.646895014681116170" />
                  </node>
                </node>
              </node>
            </node>
          </node>
        </node>
      </node>
    </node>
  </root>
  <root id="7923290658387314669">
    <node role="concept" roleId="1i04.646895014681116172" type="1i04.InternalConceptDeclarationReference" typeId="1i04.646895014681116169" id="7923290658387314670">
      <link role="concept" roleId="1i04.646895014681116170" targetNodeId="tpce.1071489090640" resolveInfo="ConceptDeclaration" />
      <node role="smodelAttribute" roleId="tpck.5169995583184591170" type="tpf8.LoopMacro" typeId="tpf8.1118786554307" id="7923290658387314671">
        <node role="sourceNodesQuery" roleId="tpf8.1167952069335" type="tpf8.SourceSubstituteMacro_SourceNodesQuery" typeId="tpf8.1167951910403" id="7923290658387314672">
          <node role="body" roleId="tpee.1137022507850" type="tpee.StatementList" typeId="tpee.1068580123136" id="7923290658387314673">
            <node role="statement" roleId="tpee.1068581517665" type="tpee.LocalVariableDeclarationStatement" typeId="tpee.1068581242864" id="7923290658387314674">
              <node role="localVariableDeclaration" roleId="tpee.1068581242865" type="tpee.LocalVariableDeclaration" typeId="tpee.1068581242863" id="7923290658387314675">
                <property name="name" nameId="tpck.1169194664001" value="behaviorModel" />
                <node role="type" roleId="tpee.5680397130376446158" type="tp25.SModelType" typeId="tp25.1143226024141" id="7923290658387314676" />
                <node role="initializer" roleId="tpee.1068431790190" type="tpee.DotExpression" typeId="tpee.1197027756228" id="7923290658387314677">
                  <node role="operand" roleId="tpee.1197027771414" type="tpf3.TemplateFunctionParameter_generationContext" typeId="tpf3.1216860049635" id="7923290658387314678" />
                  <node role="operation" roleId="tpee.1197027833540" type="tpf3.GenerationContextOp_GetOriginalInputModel" typeId="tpf3.1217026863835" id="7923290658387314679" />
                </node>
              </node>
            </node>
            <node role="statement" roleId="tpee.1068581517665" type="tpee.Statement" typeId="tpee.1068580123157" id="2644693874449922600" />
            <node role="statement" roleId="tpee.1068581517665" type="tpee.LocalVariableDeclarationStatement" typeId="tpee.1068581242864" id="7923290658387314680">
              <node role="localVariableDeclaration" roleId="tpee.1068581242865" type="tpee.LocalVariableDeclaration" typeId="tpee.1068581242863" id="7923290658387314681">
                <property name="name" nameId="tpck.1169194664001" value="language" />
                <node role="type" roleId="tpee.5680397130376446158" type="tpee.ClassifierType" typeId="tpee.1107535904670" id="7923290658387314682">
                  <link role="classifier" roleId="tpee.1107535924139" targetNodeId="cu2c.~Language" resolveInfo="Language" />
                </node>
                <node role="initializer" roleId="tpee.1068431790190" type="tpee.StaticMethodCall" typeId="tpee.1081236700937" id="7923290658387314683">
                  <link role="classConcept" roleId="tpee.1144433194310" targetNodeId="cu2c.~Language" resolveInfo="Language" />
                  <link role="baseMethodDeclaration" roleId="tpee.1068499141037" targetNodeId="cu2c.~Language%dgetLanguageForLanguageAspect(org%djetbrains%dmps%dopenapi%dmodel%dSModel)%cjetbrains%dmps%dsmodel%dLanguage" resolveInfo="getLanguageForLanguageAspect" />
                  <node role="actualArgument" roleId="tpee.1068499141038" type="tpee.DotExpression" typeId="tpee.1197027756228" id="7923290658387314684">
                    <node role="operand" roleId="tpee.1197027771414" type="tp25.SemanticDowncastExpression" typeId="tp25.1145404486709" id="7923290658387314685">
                      <node role="leftExpression" roleId="tp25.1145404616321" type="tpee.LocalVariableReference" typeId="tpee.1068581242866" id="7923290658387314686">
                        <link role="variableDeclaration" roleId="tpee.1068581517664" targetNodeId="7923290658387314675" resolveInfo="behaviorModel" />
                      </node>
                    </node>
                    <node role="operation" roleId="tpee.1197027833540" type="tpee.InstanceMethodCallOperation" typeId="tpee.1202948039474" id="7923290658387314687">
                      <link role="baseMethodDeclaration" roleId="tpee.1068499141037" targetNodeId="cu2c.~SModel%dgetModelDescriptor()%cjetbrains%dmps%dsmodel%dSModelDescriptor" resolveInfo="getModelDescriptor" />
                    </node>
                  </node>
                </node>
              </node>
            </node>
            <node role="statement" roleId="tpee.1068581517665" type="tpee.LocalVariableDeclarationStatement" typeId="tpee.1068581242864" id="1144956008583669895">
              <node role="localVariableDeclaration" roleId="tpee.1068581242865" type="tpee.LocalVariableDeclaration" typeId="tpee.1068581242863" id="1144956008583669896">
                <property name="name" nameId="tpck.1169194664001" value="structureModel" />
                <node role="type" roleId="tpee.5680397130376446158" type="tp25.SModelType" typeId="tp25.1143226024141" id="1144956008583670440" />
                <node role="initializer" roleId="tpee.1068431790190" type="tpee.DotExpression" typeId="tpee.1197027756228" id="1144956008583669914">
                  <node role="operand" roleId="tpee.1197027771414" type="tpee.DotExpression" typeId="tpee.1197027756228" id="1144956008583669905">
                    <node role="operand" roleId="tpee.1197027771414" type="tpee.EnumConstantReference" typeId="tpee.1083260308424" id="1144956008583669903">
                      <link role="enumConstantDeclaration" roleId="tpee.1083260308426" targetNodeId="cu2c.~LanguageAspect%dSTRUCTURE" resolveInfo="STRUCTURE" />
                      <link role="enumClass" roleId="tpee.1144432896254" targetNodeId="cu2c.~LanguageAspect" resolveInfo="LanguageAspect" />
                    </node>
                    <node role="operation" roleId="tpee.1197027833540" type="tpee.InstanceMethodCallOperation" typeId="tpee.1202948039474" id="1144956008583669910">
                      <link role="baseMethodDeclaration" roleId="tpee.1068499141037" targetNodeId="cu2c.~LanguageAspect%dget(jetbrains%dmps%dsmodel%dLanguage)%cjetbrains%dmps%dsmodel%ddescriptor%dEditableSModelDescriptor" resolveInfo="get" />
                      <node role="actualArgument" roleId="tpee.1068499141038" type="tpee.LocalVariableReference" typeId="tpee.1068581242866" id="1144956008583669912">
                        <link role="variableDeclaration" roleId="tpee.1068581517664" targetNodeId="7923290658387314681" resolveInfo="language" />
                      </node>
                    </node>
                  </node>
                  <node role="operation" roleId="tpee.1197027833540" type="tpee.InstanceMethodCallOperation" typeId="tpee.1202948039474" id="1144956008583670438">
                    <link role="baseMethodDeclaration" roleId="tpee.1068499141037" targetNodeId="cu2c.~SModelDescriptor%dgetSModel()%cjetbrains%dmps%dsmodel%dSModel" resolveInfo="getSModel" />
                  </node>
                </node>
              </node>
            </node>
            <node role="statement" roleId="tpee.1068581517665" type="tpee.Statement" typeId="tpee.1068580123157" id="1144956008583669888" />
            <node role="statement" roleId="tpee.1068581517665" type="tpee.ExpressionStatement" typeId="tpee.1068580123155" id="2644693874449975644">
              <node role="expression" roleId="tpee.1068580123156" type="tpee.DotExpression" typeId="tpee.1197027756228" id="1144956008583670453">
                <node role="operand" roleId="tpee.1197027771414" type="tpee.DotExpression" typeId="tpee.1197027756228" id="1144956008583670446">
                  <node role="operand" roleId="tpee.1197027771414" type="tpee.LocalVariableReference" typeId="tpee.1068581242866" id="1144956008583670445">
                    <link role="variableDeclaration" roleId="tpee.1068581517664" targetNodeId="1144956008583669896" resolveInfo="structureModel" />
                  </node>
                  <node role="operation" roleId="tpee.1197027833540" type="tp25.Model_NodesOperation" typeId="tp25.1171323947159" id="1144956008583670451" />
                </node>
                <node role="operation" roleId="tpee.1197027833540" type="tp2q.WhereOperation" typeId="tp2q.1202120902084" id="1144956008583670458">
                  <node role="closure" roleId="tp2q.1204796294226" type="tp2c.ClosureLiteral" typeId="tp2c.1199569711397" id="1144956008583670459">
                    <node role="body" roleId="tp2c.1199569916463" type="tpee.StatementList" typeId="tpee.1068580123136" id="1144956008583670460">
                      <node role="statement" roleId="tpee.1068581517665" type="tpee.ExpressionStatement" typeId="tpee.1068580123155" id="1144956008583670464">
                        <node role="expression" roleId="tpee.1068580123156" type="tpee.OrExpression" typeId="tpee.1080223426719" id="1144956008583670476">
                          <node role="rightExpression" roleId="tpee.1081773367579" type="tpee.DotExpression" typeId="tpee.1197027756228" id="1144956008583707691">
                            <node role="operand" roleId="tpee.1197027771414" type="tpee.ParameterReference" typeId="tpee.1068581242874" id="1144956008583707690">
                              <link role="variableDeclaration" roleId="tpee.1068581517664" targetNodeId="1144956008583670461" resolveInfo="it" />
                            </node>
                            <node role="operation" roleId="tpee.1197027833540" type="tp25.Node_IsInstanceOfOperation" typeId="tp25.1139621453865" id="1144956008583707696">
                              <node role="conceptArgument" roleId="tp25.1177027386292" type="tp25.RefConcept_Reference" typeId="tp25.1177026924588" id="1144956008583707699">
                                <link role="conceptDeclaration" roleId="tp25.1177026940964" targetNodeId="tpce.1169125989551" resolveInfo="InterfaceConceptDeclaration" />
                              </node>
                            </node>
                          </node>
                          <node role="leftExpression" roleId="tpee.1081773367580" type="tpee.DotExpression" typeId="tpee.1197027756228" id="1144956008583670466">
                            <node role="operand" roleId="tpee.1197027771414" type="tpee.ParameterReference" typeId="tpee.1068581242874" id="1144956008583670465">
                              <link role="variableDeclaration" roleId="tpee.1068581517664" targetNodeId="1144956008583670461" resolveInfo="it" />
                            </node>
                            <node role="operation" roleId="tpee.1197027833540" type="tp25.Node_IsInstanceOfOperation" typeId="tp25.1139621453865" id="1144956008583670471">
                              <node role="conceptArgument" roleId="tp25.1177027386292" type="tp25.RefConcept_Reference" typeId="tp25.1177026924588" id="1144956008583670474">
                                <link role="conceptDeclaration" roleId="tp25.1177026940964" targetNodeId="tpce.1071489090640" resolveInfo="ConceptDeclaration" />
                              </node>
                            </node>
                          </node>
                        </node>
                      </node>
                    </node>
                    <node role="parameter" roleId="tp2c.1199569906740" type="tp2q.SmartClosureParameterDeclaration" typeId="tp2q.1203518072036" id="1144956008583670461">
                      <property name="name" nameId="tpck.1169194664001" value="it" />
                      <node role="type" roleId="tpee.5680397130376446158" type="tpee.UndefinedType" typeId="tpee.4836112446988635817" id="1144956008583670462" />
                    </node>
                  </node>
                </node>
              </node>
            </node>
          </node>
        </node>
      </node>
      <node role="smodelAttribute" roleId="tpck.5169995583184591170" type="tpf8.ReferenceMacro" typeId="tpf8.1088761943574" id="7923290658387314692">
        <property name="linkRole" nameId="tpck.1757699476691236116" value="concept" />
        <node role="referentFunction" roleId="tpf8.1167770376702" type="tpf8.ReferenceMacro_GetReferent" typeId="tpf8.1167770111131" id="7923290658387314693">
          <node role="body" roleId="tpee.1137022507850" type="tpee.StatementList" typeId="tpee.1068580123136" id="7923290658387314694">
            <node role="statement" roleId="tpee.1068581517665" type="tpee.ExpressionStatement" typeId="tpee.1068580123155" id="7923290658387314695">
              <node role="expression" roleId="tpee.1068580123156" type="tpf8.TemplateFunctionParameter_sourceNode" typeId="tpf8.1167169188348" id="7923290658387314696" />
            </node>
          </node>
        </node>
      </node>
    </node>
    <node role="smodelAttribute" roleId="tpck.5169995583184591170" type="tpf8.RootTemplateAnnotation" typeId="tpf8.1168619357332" id="7923290658387314697" />
  </root>
  <root id="7923290658387314698">
    <node role="dropRootRule" roleId="tpf8.1219952894531" type="tpf8.DropRootRule" typeId="tpf8.1219952072943" id="7923290658387314699">
      <link role="applicableConcept" roleId="tpf8.1219952338328" targetNodeId="1i04.646895014681116171" resolveInfo="InternalConceptDeclarationsHolder" />
    </node>
    <node role="rootMappingRule" roleId="tpf8.1167514678247" type="tpf8.Root_MappingRule" typeId="tpf8.1167514355419" id="7923290658387314700">
      <link role="template" roleId="tpf8.1167514355421" targetNodeId="7923290658387314297" resolveInfo="BehaviorDescriptor" />
      <link role="applicableConcept" roleId="tpf8.1167169349424" targetNodeId="1i04.646895014681116169" resolveInfo="InternalConceptDeclarationReference" />
      <node role="conditionFunction" roleId="tpf8.1167169362365" type="tpf8.BaseMappingRule_Condition" typeId="tpf8.1167168920554" id="1144956008583649232">
        <node role="body" roleId="tpee.1137022507850" type="tpee.StatementList" typeId="tpee.1068580123136" id="1144956008583649233">
          <node role="statement" roleId="tpee.1068581517665" type="tpee.ExpressionStatement" typeId="tpee.1068580123155" id="1144956008583649234">
            <node role="expression" roleId="tpee.1068580123156" type="tpee.DotExpression" typeId="tpee.1197027756228" id="1144956008583649241">
              <node role="operand" roleId="tpee.1197027771414" type="tpee.DotExpression" typeId="tpee.1197027756228" id="1144956008583649236">
                <node role="operand" roleId="tpee.1197027771414" type="tpf8.TemplateFunctionParameter_sourceNode" typeId="tpf8.1167169188348" id="1144956008583649235" />
                <node role="operation" roleId="tpee.1197027833540" type="tp25.SLinkAccess" typeId="tp25.1138056143562" id="1144956008583649240">
                  <link role="link" roleId="tp25.1138056516764" targetNodeId="1i04.646895014681116170" />
                </node>
              </node>
              <node role="operation" roleId="tpee.1197027833540" type="tp25.Node_IsInstanceOfOperation" typeId="tp25.1139621453865" id="1144956008583649245">
                <node role="conceptArgument" roleId="tp25.1177027386292" type="tp25.RefConcept_Reference" typeId="tp25.1177026924588" id="1144956008583649247">
                  <link role="conceptDeclaration" roleId="tp25.1177026940964" targetNodeId="tpce.1071489090640" resolveInfo="ConceptDeclaration" />
                </node>
              </node>
            </node>
          </node>
        </node>
      </node>
    </node>
    <node role="rootMappingRule" roleId="tpf8.1167514678247" type="tpf8.Root_MappingRule" typeId="tpf8.1167514355419" id="1144956008583716328">
      <link role="applicableConcept" roleId="tpf8.1167169349424" targetNodeId="1i04.646895014681116169" resolveInfo="InternalConceptDeclarationReference" />
      <link role="template" roleId="tpf8.1167514355421" targetNodeId="1144956008583654942" resolveInfo="InterfaceBehaviorDescriptor" />
      <node role="conditionFunction" roleId="tpf8.1167169362365" type="tpf8.BaseMappingRule_Condition" typeId="tpf8.1167168920554" id="1144956008583716329">
        <node role="body" roleId="tpee.1137022507850" type="tpee.StatementList" typeId="tpee.1068580123136" id="1144956008583716330">
          <node role="statement" roleId="tpee.1068581517665" type="tpee.ExpressionStatement" typeId="tpee.1068580123155" id="1144956008583716331">
            <node role="expression" roleId="tpee.1068580123156" type="tpee.DotExpression" typeId="tpee.1197027756228" id="1144956008583716338">
              <node role="operand" roleId="tpee.1197027771414" type="tpee.DotExpression" typeId="tpee.1197027756228" id="1144956008583716333">
                <node role="operand" roleId="tpee.1197027771414" type="tpf8.TemplateFunctionParameter_sourceNode" typeId="tpf8.1167169188348" id="1144956008583716332" />
                <node role="operation" roleId="tpee.1197027833540" type="tp25.SLinkAccess" typeId="tp25.1138056143562" id="1144956008583716337">
                  <link role="link" roleId="tp25.1138056516764" targetNodeId="1i04.646895014681116170" />
                </node>
              </node>
              <node role="operation" roleId="tpee.1197027833540" type="tp25.Node_IsInstanceOfOperation" typeId="tp25.1139621453865" id="1144956008583716342">
                <node role="conceptArgument" roleId="tp25.1177027386292" type="tp25.RefConcept_Reference" typeId="tp25.1177026924588" id="1144956008583716344">
                  <link role="conceptDeclaration" roleId="tp25.1177026940964" targetNodeId="tpce.1169125989551" resolveInfo="InterfaceConceptDeclaration" />
                </node>
              </node>
            </node>
          </node>
        </node>
      </node>
    </node>
    <node role="createRootRule" roleId="tpf8.1167088157977" type="tpf8.CreateRootRule" typeId="tpf8.1167087469898" id="2056529430201935244">
      <link role="templateNode" roleId="tpf8.1167087469901" targetNodeId="2056529430201890935" resolveInfo="BehaviorAspectDescriptor" />
      <node role="conditionFunction" roleId="tpf8.1167087469900" type="tpf8.CreateRootRule_Condition" typeId="tpf8.1167087518662" id="2056529430201935245">
        <node role="body" roleId="tpee.1137022507850" type="tpee.StatementList" typeId="tpee.1068580123136" id="2056529430201935246">
          <node role="statement" roleId="tpee.1068581517665" type="tpee.ExpressionStatement" typeId="tpee.1068580123155" id="2056529430201935277">
            <node role="expression" roleId="tpee.1068580123156" type="tpee.DotExpression" typeId="tpee.1197027756228" id="2056529430201935280">
              <node role="operand" roleId="tpee.1197027771414" type="tpee.EnumConstantReference" typeId="tpee.1083260308424" id="2056529430201935279">
                <link role="enumConstantDeclaration" roleId="tpee.1083260308426" targetNodeId="cu2c.~LanguageAspect%dBEHAVIOR" resolveInfo="BEHAVIOR" />
                <link role="enumClass" roleId="tpee.1144432896254" targetNodeId="cu2c.~LanguageAspect" resolveInfo="LanguageAspect" />
              </node>
              <node role="operation" roleId="tpee.1197027833540" type="tpee.InstanceMethodCallOperation" typeId="tpee.1202948039474" id="2056529430201935284">
                <link role="baseMethodDeclaration" roleId="tpee.1068499141037" targetNodeId="cu2c.~LanguageAspect%dis(jetbrains%dmps%dsmodel%dSModel)%cboolean" resolveInfo="is" />
                <node role="actualArgument" roleId="tpee.1068499141038" type="tpee.DotExpression" typeId="tpee.1197027756228" id="2056529430201935286">
                  <node role="operand" roleId="tpee.1197027771414" type="tpf3.TemplateFunctionParameter_generationContext" typeId="tpf3.1216860049635" id="2056529430201935285" />
                  <node role="operation" roleId="tpee.1197027833540" type="tpf3.GenerationContextOp_GetOriginalInputModel" typeId="tpf3.1217026863835" id="2056529430201935290" />
                </node>
              </node>
            </node>
          </node>
        </node>
      </node>
    </node>
  </root>
  <root id="1144956008583654942">
    <node role="extendedInterface" roleId="tpee.1107797138135" type="tp68.InternalClassifierType" typeId="tp68.1174914042989" id="1144956008583742079">
      <property name="fqClassName" nameId="tp68.1174914081067" value="implementedConcept" />
      <link role="classifier" roleId="tpee.1107535924139" targetNodeId="e2lb.~Cloneable" resolveInfo="Cloneable" />
      <node role="smodelAttribute" roleId="tpck.5169995583184591170" type="tpf8.LoopMacro" typeId="tpf8.1118786554307" id="1144956008583742080">
        <node role="sourceNodesQuery" roleId="tpf8.1167952069335" type="tpf8.SourceSubstituteMacro_SourceNodesQuery" typeId="tpf8.1167951910403" id="1144956008583742081">
          <node role="body" roleId="tpee.1137022507850" type="tpee.StatementList" typeId="tpee.1068580123136" id="1144956008583742082">
            <node role="statement" roleId="tpee.1068581517665" type="tpee.LocalVariableDeclarationStatement" typeId="tpee.1068581242864" id="3248195274271182526">
              <node role="localVariableDeclaration" roleId="tpee.1068581242865" type="tpee.LocalVariableDeclaration" typeId="tpee.1068581242863" id="3248195274271182527">
                <property name="name" nameId="tpck.1169194664001" value="concept" />
                <node role="type" roleId="tpee.5680397130376446158" type="tp25.SNodeType" typeId="tp25.1138055754698" id="3248195274271182528">
                  <link role="concept" roleId="tp25.1138405853777" targetNodeId="tpce.1169125989551" resolveInfo="InterfaceConceptDeclaration" />
                </node>
                <node role="initializer" roleId="tpee.1068431790190" type="tp25.SNodeTypeCastExpression" typeId="tp25.1140137987495" id="3248195274271182546">
                  <link role="concept" roleId="tp25.1140138128738" targetNodeId="tpce.1169125989551" resolveInfo="InterfaceConceptDeclaration" />
                  <node role="leftExpression" roleId="tp25.1140138123956" type="tpee.DotExpression" typeId="tpee.1197027756228" id="3248195274271182537">
                    <node role="operand" roleId="tpee.1197027771414" type="tpf8.TemplateFunctionParameter_sourceNode" typeId="tpf8.1167169188348" id="3248195274271182536" />
                    <node role="operation" roleId="tpee.1197027833540" type="tp25.SLinkAccess" typeId="tp25.1138056143562" id="3248195274271182543">
                      <link role="link" roleId="tp25.1138056516764" targetNodeId="1i04.646895014681116170" />
                    </node>
                  </node>
                </node>
              </node>
            </node>
            <node role="statement" roleId="tpee.1068581517665" type="tpee.ExpressionStatement" typeId="tpee.1068580123155" id="1144956008583742083">
              <node role="expression" roleId="tpee.1068580123156" type="tpee.DotExpression" typeId="tpee.1197027756228" id="1144956008583742084">
                <node role="operand" roleId="tpee.1197027771414" type="tpee.DotExpression" typeId="tpee.1197027756228" id="1144956008583742115">
                  <node role="operand" roleId="tpee.1197027771414" type="tpee.DotExpression" typeId="tpee.1197027756228" id="1144956008583742085">
                    <node role="operation" roleId="tpee.1197027833540" type="tp25.SLinkListAccess" typeId="tp25.1138056282393" id="3248195274271182563">
                      <link role="link" roleId="tp25.1138056546658" targetNodeId="tpce.1169127546356" />
                    </node>
                    <node role="operand" roleId="tpee.1197027771414" type="tpee.LocalVariableReference" typeId="tpee.1068581242866" id="3248195274271182560">
                      <link role="variableDeclaration" roleId="tpee.1068581517664" targetNodeId="3248195274271182527" resolveInfo="concept" />
                    </node>
                  </node>
                  <node role="operation" roleId="tpee.1197027833540" type="tp25.SLinkImplicitSelect" typeId="tp25.3562215692195599741" id="1144956008583742119">
                    <link role="link" roleId="tp25.3562215692195600259" targetNodeId="tpce.1169127628841" />
                  </node>
                </node>
                <node role="operation" roleId="tpee.1197027833540" type="tp2q.WhereOperation" typeId="tp2q.1202120902084" id="1144956008583742088">
                  <node role="closure" roleId="tp2q.1204796294226" type="tp2c.ClosureLiteral" typeId="tp2c.1199569711397" id="1144956008583742089">
                    <node role="body" roleId="tp2c.1199569916463" type="tpee.StatementList" typeId="tpee.1068580123136" id="1144956008583742090">
                      <node role="statement" roleId="tpee.1068581517665" type="tpee.ExpressionStatement" typeId="tpee.1068580123155" id="1144956008583742091">
                        <node role="expression" roleId="tpee.1068580123156" type="tpee.DotExpression" typeId="tpee.1197027756228" id="1144956008583742092">
                          <node role="operation" roleId="tpee.1197027833540" type="tp25.Node_IsNotNullOperation" typeId="tp25.1172008320231" id="1144956008583742096" />
                          <node role="operand" roleId="tpee.1197027771414" type="tpee.ParameterReference" typeId="tpee.1068581242874" id="1144956008583742120">
                            <link role="variableDeclaration" roleId="tpee.1068581517664" targetNodeId="1144956008583742097" resolveInfo="it" />
                          </node>
                        </node>
                      </node>
                    </node>
                    <node role="parameter" roleId="tp2c.1199569906740" type="tp2q.SmartClosureParameterDeclaration" typeId="tp2q.1203518072036" id="1144956008583742097">
                      <property name="name" nameId="tpck.1169194664001" value="it" />
                      <node role="type" roleId="tpee.5680397130376446158" type="tpee.UndefinedType" typeId="tpee.4836112446988635817" id="1144956008583742098" />
                    </node>
                  </node>
                </node>
              </node>
            </node>
          </node>
        </node>
      </node>
      <node role="smodelAttribute" roleId="tpck.5169995583184591170" type="tpf8.PropertyMacro" typeId="tpf8.1087833241328" id="1144956008583742121">
        <property name="propertyName" nameId="tpck.1757699476691236117" value="fqClassName" />
        <node role="propertyValueFunction" roleId="tpf8.1167756362303" type="tpf8.PropertyMacro_GetPropertyValue" typeId="tpf8.1167756080639" id="1144956008583742122">
          <node role="body" roleId="tpee.1137022507850" type="tpee.StatementList" typeId="tpee.1068580123136" id="1144956008583742123">
            <node role="statement" roleId="tpee.1068581517665" type="tpee.LocalVariableDeclarationStatement" typeId="tpee.1068581242864" id="1144956008583742211">
              <node role="localVariableDeclaration" roleId="tpee.1068581242865" type="tpee.LocalVariableDeclaration" typeId="tpee.1068581242863" id="1144956008583742212">
                <property name="name" nameId="tpck.1169194664001" value="behaviorModel" />
                <node role="type" roleId="tpee.5680397130376446158" type="tpee.StringType" typeId="tpee.1225271177708" id="1144956008583742213" />
                <node role="initializer" roleId="tpee.1068431790190" type="tpee.DotExpression" typeId="tpee.1197027756228" id="1144956008583742214">
                  <node role="operand" roleId="tpee.1197027771414" type="tp25.SemanticDowncastExpression" typeId="tp25.1145404486709" id="1144956008583742215">
                    <node role="leftExpression" roleId="tp25.1145404616321" type="tpee.DotExpression" typeId="tpee.1197027756228" id="1144956008583742216">
                      <node role="operand" roleId="tpee.1197027771414" type="tpf8.TemplateFunctionParameter_sourceNode" typeId="tpf8.1167169188348" id="1144956008583742273" />
                      <node role="operation" roleId="tpee.1197027833540" type="tp25.Node_GetModelOperation" typeId="tp25.1143234257716" id="1144956008583742218" />
                    </node>
                  </node>
                  <node role="operation" roleId="tpee.1197027833540" type="tpee.InstanceMethodCallOperation" typeId="tpee.1202948039474" id="1144956008583742219">
                    <link role="baseMethodDeclaration" roleId="tpee.1068499141037" targetNodeId="cu2c.~SModel%dgetLongName()%cjava%dlang%dString" resolveInfo="getLongName" />
                  </node>
                </node>
              </node>
            </node>
            <node role="statement" roleId="tpee.1068581517665" type="tpee.ExpressionStatement" typeId="tpee.1068580123155" id="1144956008583742220">
              <node role="expression" roleId="tpee.1068580123156" type="tpee.AssignmentExpression" typeId="tpee.1068498886294" id="1144956008583742221">
                <node role="rValue" roleId="tpee.1068498886297" type="tpee.PlusExpression" typeId="tpee.1068581242875" id="1144956008583742222">
                  <node role="rightExpression" roleId="tpee.1081773367579" type="tpee.StringLiteral" typeId="tpee.1070475926800" id="1144956008583742223">
                    <property name="value" nameId="tpee.1070475926801" value="behavior" />
                  </node>
                  <node role="leftExpression" roleId="tpee.1081773367580" type="tpee.DotExpression" typeId="tpee.1197027756228" id="1144956008583742224">
                    <node role="operand" roleId="tpee.1197027771414" type="tpee.LocalVariableReference" typeId="tpee.1068581242866" id="1144956008583742225">
                      <link role="variableDeclaration" roleId="tpee.1068581517664" targetNodeId="1144956008583742212" resolveInfo="behaviorModel" />
                    </node>
                    <node role="operation" roleId="tpee.1197027833540" type="tpee.InstanceMethodCallOperation" typeId="tpee.1202948039474" id="1144956008583742226">
                      <link role="baseMethodDeclaration" roleId="tpee.1068499141037" targetNodeId="e2lb.~String%dsubstring(int,int)%cjava%dlang%dString" resolveInfo="substring" />
                      <node role="actualArgument" roleId="tpee.1068499141038" type="tpee.IntegerConstant" typeId="tpee.1068580320020" id="1144956008583742227">
                        <property name="value" nameId="tpee.1068580320021" value="0" />
                      </node>
                      <node role="actualArgument" roleId="tpee.1068499141038" type="tpee.MinusExpression" typeId="tpee.1068581242869" id="1144956008583742228">
                        <node role="leftExpression" roleId="tpee.1081773367580" type="tpee.DotExpression" typeId="tpee.1197027756228" id="1144956008583742229">
                          <node role="operand" roleId="tpee.1197027771414" type="tpee.LocalVariableReference" typeId="tpee.1068581242866" id="1144956008583742230">
                            <link role="variableDeclaration" roleId="tpee.1068581517664" targetNodeId="1144956008583742212" resolveInfo="behaviorModel" />
                          </node>
                          <node role="operation" roleId="tpee.1197027833540" type="tpee.InstanceMethodCallOperation" typeId="tpee.1202948039474" id="1144956008583742231">
                            <link role="baseMethodDeclaration" roleId="tpee.1068499141037" targetNodeId="e2lb.~String%dlength()%cint" resolveInfo="length" />
                          </node>
                        </node>
                        <node role="rightExpression" roleId="tpee.1081773367579" type="tpee.DotExpression" typeId="tpee.1197027756228" id="1144956008583742232">
                          <node role="operand" roleId="tpee.1197027771414" type="tpee.StringLiteral" typeId="tpee.1070475926800" id="1144956008583742233">
                            <property name="value" nameId="tpee.1070475926801" value="structure" />
                          </node>
                          <node role="operation" roleId="tpee.1197027833540" type="tpee.InstanceMethodCallOperation" typeId="tpee.1202948039474" id="1144956008583742234">
                            <link role="baseMethodDeclaration" roleId="tpee.1068499141037" targetNodeId="e2lb.~String%dlength()%cint" resolveInfo="length" />
                          </node>
                        </node>
                      </node>
                    </node>
                  </node>
                </node>
                <node role="lValue" roleId="tpee.1068498886295" type="tpee.LocalVariableReference" typeId="tpee.1068581242866" id="1144956008583742235">
                  <link role="variableDeclaration" roleId="tpee.1068581517664" targetNodeId="1144956008583742212" resolveInfo="behaviorModel" />
                </node>
              </node>
            </node>
            <node role="statement" roleId="tpee.1068581517665" type="tpee.ExpressionStatement" typeId="tpee.1068580123155" id="1144956008583742236">
              <node role="expression" roleId="tpee.1068580123156" type="tpee.PlusExpression" typeId="tpee.1068581242875" id="1144956008583742237">
                <node role="rightExpression" roleId="tpee.1081773367579" type="tpee.StringLiteral" typeId="tpee.1070475926800" id="1144956008583742238">
                  <property name="value" nameId="tpee.1070475926801" value="_BehaviorDescriptor" />
                </node>
                <node role="leftExpression" roleId="tpee.1081773367580" type="tpee.PlusExpression" typeId="tpee.1068581242875" id="1144956008583742239">
                  <node role="leftExpression" roleId="tpee.1081773367580" type="tpee.PlusExpression" typeId="tpee.1068581242875" id="1144956008583742240">
                    <node role="leftExpression" roleId="tpee.1081773367580" type="tpee.LocalVariableReference" typeId="tpee.1068581242866" id="1144956008583742241">
                      <link role="variableDeclaration" roleId="tpee.1068581517664" targetNodeId="1144956008583742212" resolveInfo="behaviorModel" />
                    </node>
                    <node role="rightExpression" roleId="tpee.1081773367579" type="tpee.StringLiteral" typeId="tpee.1070475926800" id="1144956008583742242">
                      <property name="value" nameId="tpee.1070475926801" value="." />
                    </node>
                  </node>
                  <node role="rightExpression" roleId="tpee.1081773367579" type="tpee.DotExpression" typeId="tpee.1197027756228" id="1144956008583742243">
                    <node role="operation" roleId="tpee.1197027833540" type="tp25.SPropertyAccess" typeId="tp25.1138056022639" id="1144956008583742244">
                      <link role="property" roleId="tp25.1138056395725" targetNodeId="tpck.1169194664001" resolveInfo="name" />
                    </node>
                    <node role="operand" roleId="tpee.1197027771414" type="tpf8.TemplateFunctionParameter_sourceNode" typeId="tpf8.1167169188348" id="1144956008583742295" />
                  </node>
                </node>
              </node>
            </node>
          </node>
        </node>
      </node>
    </node>
    <node role="method" roleId="tpee.1107880067339" type="tpee.InstanceMethodDeclaration" typeId="tpee.1068580123165" id="1144956008583655028">
      <property name="isAbstract" nameId="tpee.1178608670077" value="true" />
      <property name="name" nameId="tpck.1169194664001" value="conceptMethod" />
      <property name="isFinal" nameId="tpee.1181808852946" value="false" />
<<<<<<< HEAD
=======
      <node role="parameter" roleId="tpee.1068580123134" type="tpee.ParameterDeclaration" typeId="tpee.1068498886292" id="2949815620942818978">
        <property name="name" nameId="tpck.1169194664001" value="thisNode" />
        <node role="smodelAttribute" roleId="tpck.5169995583184591170" type="tpf8.IfMacro" typeId="tpf8.1118773211870" id="2949815620942818979">
          <node role="alternativeConsequence" roleId="tpf8.1194989344771" type="tpf8.InlineTemplate_RuleConsequence" typeId="tpf8.1177093525992" id="2949815620942818980">
            <node role="templateNode" roleId="tpf8.1177093586806" type="tpee.ParameterDeclaration" typeId="tpee.1068498886292" id="2949815620942818981">
              <property name="name" nameId="tpck.1169194664001" value="thisConcept" />
              <node role="type" roleId="tpee.5680397130376446158" type="tpee.ClassifierType" typeId="tpee.1107535904670" id="2949815620942818982">
                <link role="classifier" roleId="tpee.1107535924139" targetNodeId="t3eg.~SConcept" resolveInfo="SConcept" />
              </node>
            </node>
          </node>
          <node role="conditionFunction" roleId="tpf8.1167945861827" type="tpf8.IfMacro_Condition" typeId="tpf8.1167945743726" id="2949815620942818983">
            <node role="body" roleId="tpee.1137022507850" type="tpee.StatementList" typeId="tpee.1068580123136" id="2949815620942818984">
              <node role="statement" roleId="tpee.1068581517665" type="tpee.ExpressionStatement" typeId="tpee.1068580123155" id="2949815620942818985">
                <node role="expression" roleId="tpee.1068580123156" type="tpee.NotExpression" typeId="tpee.1081516740877" id="2949815620942818986">
                  <node role="expression" roleId="tpee.1081516765348" type="tpee.DotExpression" typeId="tpee.1197027756228" id="2949815620942818987">
                    <node role="operation" roleId="tpee.1197027833540" type="tp25.SPropertyAccess" typeId="tp25.1138056022639" id="2949815620942818988">
                      <link role="property" roleId="tp25.1138056395725" targetNodeId="1i04.5864038008284099149" resolveInfo="isStatic" />
                    </node>
                    <node role="operand" roleId="tpee.1197027771414" type="tpf8.TemplateFunctionParameter_sourceNode" typeId="tpf8.1167169188348" id="2949815620942818989" />
                  </node>
                </node>
              </node>
            </node>
          </node>
        </node>
        <node role="type" roleId="tpee.5680397130376446158" type="tp25.SNodeType" typeId="tp25.1138055754698" id="2949815620942818990" />
      </node>
>>>>>>> 0bf02b0f
      <node role="returnType" roleId="tpee.1068580123133" type="tpee.ClassifierType" typeId="tpee.1107535904670" id="1144956008583655029">
        <link role="classifier" roleId="tpee.1107535924139" targetNodeId="e2lb.~Object" resolveInfo="Object" />
        <node role="smodelAttribute" roleId="tpck.5169995583184591170" type="tpf8.CopySrcNodeMacro" typeId="tpf8.1114706874351" id="1144956008583655030">
          <node role="sourceNodeQuery" roleId="tpf8.1168024447342" type="tpf8.SourceSubstituteMacro_SourceNodeQuery" typeId="tpf8.1168024337012" id="1144956008583655031">
            <node role="body" roleId="tpee.1137022507850" type="tpee.StatementList" typeId="tpee.1068580123136" id="1144956008583655032">
              <node role="statement" roleId="tpee.1068581517665" type="tpee.IfStatement" typeId="tpee.1068580123159" id="3288512235108294009">
                <node role="ifTrue" roleId="tpee.1068580123161" type="tpee.StatementList" typeId="tpee.1068580123136" id="3288512235108294010">
                  <node role="statement" roleId="tpee.1068581517665" type="tpee.ExpressionStatement" typeId="tpee.1068580123155" id="3288512235108294011">
                    <node role="expression" roleId="tpee.1068580123156" type="tpee.DotExpression" typeId="tpee.1197027756228" id="3288512235108294012">
                      <node role="operand" roleId="tpee.1197027771414" type="tpf3.TemplateFunctionParameter_generationContext" typeId="tpf3.1216860049635" id="3288512235108294013" />
                      <node role="operation" roleId="tpee.1197027833540" type="tpf3.GenerationContextOp_ShowErrorMessage" typeId="tpf3.1217960179967" id="3288512235108294014">
                        <node role="messageText" roleId="tpf3.1217960314448" type="tpee.StringLiteral" typeId="tpee.1070475926800" id="3288512235108294015">
                          <property name="value" nameId="tpee.1070475926801" value="Behavior method is not correctly overriden" />
                        </node>
                        <node role="referenceNode" roleId="tpf3.1217960407512" type="tpf8.TemplateFunctionParameter_sourceNode" typeId="tpf8.1167169188348" id="3288512235108294016" />
                      </node>
                    </node>
                  </node>
                </node>
                <node role="condition" roleId="tpee.1068580123160" type="tpee.NotExpression" typeId="tpee.1081516740877" id="3288512235108294017">
                  <node role="expression" roleId="tpee.1081516765348" type="tpee.DotExpression" typeId="tpee.1197027756228" id="3288512235108294018">
                    <node role="operand" roleId="tpee.1197027771414" type="tpf8.TemplateFunctionParameter_sourceNode" typeId="tpf8.1167169188348" id="3288512235108294019" />
                    <node role="operation" roleId="tpee.1197027833540" type="tp25.Node_ConceptMethodCall" typeId="tp25.1179409122411" id="3288512235108294027">
                      <link role="baseMethodDeclaration" roleId="tpee.1068499141037" targetNodeId="csvn.1227262347923" resolveInfo="isCorrectlyOverriden" />
                    </node>
                  </node>
                </node>
              </node>
              <node role="statement" roleId="tpee.1068581517665" type="tpee.Statement" typeId="tpee.1068580123157" id="3288512235108294008" />
              <node role="statement" roleId="tpee.1068581517665" type="tpee.ReturnStatement" typeId="tpee.1068581242878" id="1144956008583655033">
                <node role="expression" roleId="tpee.1068581517676" type="tpee.DotExpression" typeId="tpee.1197027756228" id="1144956008583655034">
                  <node role="operand" roleId="tpee.1197027771414" type="tp25.SNodeTypeCastExpression" typeId="tp25.1140137987495" id="1144956008583655035">
                    <link role="concept" roleId="tp25.1140138128738" targetNodeId="1i04.1225194472830" resolveInfo="ConceptMethodDeclaration" />
                    <node role="leftExpression" roleId="tp25.1140138123956" type="tpf8.TemplateFunctionParameter_sourceNode" typeId="tpf8.1167169188348" id="1144956008583655036" />
                  </node>
                  <node role="operation" roleId="tpee.1197027833540" type="tp25.SLinkAccess" typeId="tp25.1138056143562" id="1144956008583655037">
                    <link role="link" roleId="tp25.1138056516764" targetNodeId="tpee.1068580123133" />
                  </node>
                </node>
              </node>
            </node>
          </node>
        </node>
      </node>
      <node role="parameter" roleId="tpee.1068580123134" type="tpee.ParameterDeclaration" typeId="tpee.1068498886292" id="1144956008583655040">
        <property name="name" nameId="tpck.1169194664001" value="object" />
        <node role="type" roleId="tpee.5680397130376446158" type="tpee.ClassifierType" typeId="tpee.1107535904670" id="1144956008583655041">
          <link role="classifier" roleId="tpee.1107535924139" targetNodeId="e2lb.~Object" resolveInfo="Object" />
        </node>
        <node role="smodelAttribute" roleId="tpck.5169995583184591170" type="tpf8.LoopMacro" typeId="tpf8.1118786554307" id="1144956008583655042">
          <node role="sourceNodesQuery" roleId="tpf8.1167952069335" type="tpf8.SourceSubstituteMacro_SourceNodesQuery" typeId="tpf8.1167951910403" id="1144956008583655043">
            <node role="body" roleId="tpee.1137022507850" type="tpee.StatementList" typeId="tpee.1068580123136" id="1144956008583655044">
              <node role="statement" roleId="tpee.1068581517665" type="tpee.ReturnStatement" typeId="tpee.1068581242878" id="1144956008583655045">
                <node role="expression" roleId="tpee.1068581517676" type="tpee.DotExpression" typeId="tpee.1197027756228" id="1144956008583655046">
                  <node role="operand" roleId="tpee.1197027771414" type="tpf8.TemplateFunctionParameter_sourceNode" typeId="tpf8.1167169188348" id="1144956008583655048" />
                  <node role="operation" roleId="tpee.1197027833540" type="tp25.SLinkListAccess" typeId="tp25.1138056282393" id="1144956008583655049">
                    <link role="link" roleId="tp25.1138056546658" targetNodeId="tpee.1068580123134" />
                  </node>
                </node>
              </node>
            </node>
          </node>
        </node>
        <node role="smodelAttribute" roleId="tpck.5169995583184591170" type="tpf8.CopySrcNodeMacro" typeId="tpf8.1114706874351" id="1144956008583655050">
          <node role="sourceNodeQuery" roleId="tpf8.1168024447342" type="tpf8.SourceSubstituteMacro_SourceNodeQuery" typeId="tpf8.1168024337012" id="1144956008583655051">
            <node role="body" roleId="tpee.1137022507850" type="tpee.StatementList" typeId="tpee.1068580123136" id="1144956008583655052">
              <node role="statement" roleId="tpee.1068581517665" type="tpee.ReturnStatement" typeId="tpee.1068581242878" id="1144956008583655053">
                <node role="expression" roleId="tpee.1068581517676" type="tp25.SNodeTypeCastExpression" typeId="tp25.1140137987495" id="1144956008583655054">
                  <link role="concept" roleId="tp25.1140138128738" targetNodeId="tpee.1068498886292" resolveInfo="ParameterDeclaration" />
                  <node role="leftExpression" roleId="tp25.1140138123956" type="tpf8.TemplateFunctionParameter_sourceNode" typeId="tpf8.1167169188348" id="1144956008583655055" />
                </node>
              </node>
            </node>
          </node>
        </node>
      </node>
      <node role="visibility" roleId="tpee.1178549979242" type="tpee.PublicVisibility" typeId="tpee.1146644602865" id="1144956008583655056" />
      <node role="annotation" roleId="tpee.1188208488637" type="tpee.AnnotationInstance" typeId="tpee.1188207840427" id="1144956008583655057">
        <node role="smodelAttribute" roleId="tpck.5169995583184591170" type="tpf8.CopySrcListMacro" typeId="tpf8.1114729360583" id="1144956008583655058">
          <node role="sourceNodesQuery" roleId="tpf8.1168278589236" type="tpf8.SourceSubstituteMacro_SourceNodesQuery" typeId="tpf8.1167951910403" id="1144956008583655059">
            <node role="body" roleId="tpee.1137022507850" type="tpee.StatementList" typeId="tpee.1068580123136" id="1144956008583655060">
              <node role="statement" roleId="tpee.1068581517665" type="tpee.ExpressionStatement" typeId="tpee.1068580123155" id="1144956008583655061">
                <node role="expression" roleId="tpee.1068580123156" type="tpee.DotExpression" typeId="tpee.1197027756228" id="1144956008583655062">
                  <node role="operand" roleId="tpee.1197027771414" type="tpf8.TemplateFunctionParameter_sourceNode" typeId="tpf8.1167169188348" id="1144956008583655063" />
                  <node role="operation" roleId="tpee.1197027833540" type="tp25.SLinkListAccess" typeId="tp25.1138056282393" id="1144956008583655064">
                    <link role="link" roleId="tp25.1138056546658" targetNodeId="tpee.1188208488637" />
                  </node>
                </node>
              </node>
            </node>
          </node>
        </node>
      </node>
      <node role="smodelAttribute" roleId="tpck.5169995583184591170" type="tpf8.LoopMacro" typeId="tpf8.1118786554307" id="1144956008583655065">
        <node role="sourceNodesQuery" roleId="tpf8.1167952069335" type="tpf8.SourceSubstituteMacro_SourceNodesQuery" typeId="tpf8.1167951910403" id="1144956008583655066">
          <node role="body" roleId="tpee.1137022507850" type="tpee.StatementList" typeId="tpee.1068580123136" id="1144956008583655067">
            <node role="statement" roleId="tpee.1068581517665" type="tpee.LocalVariableDeclarationStatement" typeId="tpee.1068581242864" id="1144956008583655068">
              <node role="localVariableDeclaration" roleId="tpee.1068581242865" type="tpee.LocalVariableDeclaration" typeId="tpee.1068581242863" id="1144956008583655069">
                <property name="name" nameId="tpck.1169194664001" value="behavior" />
                <node role="type" roleId="tpee.5680397130376446158" type="tp25.SNodeType" typeId="tp25.1138055754698" id="1144956008583655070">
                  <link role="concept" roleId="tp25.1138405853777" targetNodeId="1i04.1225194240794" resolveInfo="ConceptBehavior" />
                </node>
                <node role="initializer" roleId="tpee.1068431790190" type="tp25.SNodeTypeCastExpression" typeId="tp25.1140137987495" id="1144956008583655071">
                  <link role="concept" roleId="tp25.1140138128738" targetNodeId="1i04.1225194240794" resolveInfo="ConceptBehavior" />
                  <node role="leftExpression" roleId="tp25.1140138123956" type="tpee.DotExpression" typeId="tpee.1197027756228" id="1144956008583655072">
                    <node role="operand" roleId="tpee.1197027771414" type="tpee.DotExpression" typeId="tpee.1197027756228" id="1144956008583655073">
                      <node role="operand" roleId="tpee.1197027771414" type="tpee.DotExpression" typeId="tpee.1197027756228" id="1144956008583655074">
                        <node role="operand" roleId="tpee.1197027771414" type="tpee.DotExpression" typeId="tpee.1197027756228" id="1144956008583655075">
                          <node role="operand" roleId="tpee.1197027771414" type="tpee.DotExpression" typeId="tpee.1197027756228" id="1144956008583655076">
                            <node role="operand" roleId="tpee.1197027771414" type="tpf3.TemplateFunctionParameter_generationContext" typeId="tpf3.1216860049635" id="1144956008583655077" />
                            <node role="operation" roleId="tpee.1197027833540" type="tpf3.GenerationContextOp_GetInputModel" typeId="tpf3.1217004708011" id="1144956008583655078" />
                          </node>
                          <node role="operation" roleId="tpee.1197027833540" type="tp25.Model_NodesOperation" typeId="tp25.1171323947159" id="1144956008583655079" />
                        </node>
                        <node role="operation" roleId="tpee.1197027833540" type="tp2q.WhereOperation" typeId="tp2q.1202120902084" id="1144956008583655080">
                          <node role="closure" roleId="tp2q.1204796294226" type="tp2c.ClosureLiteral" typeId="tp2c.1199569711397" id="1144956008583655081">
                            <node role="body" roleId="tp2c.1199569916463" type="tpee.StatementList" typeId="tpee.1068580123136" id="1144956008583655082">
                              <node role="statement" roleId="tpee.1068581517665" type="tpee.ExpressionStatement" typeId="tpee.1068580123155" id="1144956008583655083">
                                <node role="expression" roleId="tpee.1068580123156" type="tpee.DotExpression" typeId="tpee.1197027756228" id="1144956008583655084">
                                  <node role="operand" roleId="tpee.1197027771414" type="tpee.ParameterReference" typeId="tpee.1068581242874" id="1144956008583655085">
                                    <link role="variableDeclaration" roleId="tpee.1068581517664" targetNodeId="1144956008583655088" resolveInfo="it" />
                                  </node>
                                  <node role="operation" roleId="tpee.1197027833540" type="tp25.Node_IsInstanceOfOperation" typeId="tp25.1139621453865" id="1144956008583655086">
                                    <node role="conceptArgument" roleId="tp25.1177027386292" type="tp25.RefConcept_Reference" typeId="tp25.1177026924588" id="1144956008583655087">
                                      <link role="conceptDeclaration" roleId="tp25.1177026940964" targetNodeId="1i04.1225194240794" resolveInfo="ConceptBehavior" />
                                    </node>
                                  </node>
                                </node>
                              </node>
                            </node>
                            <node role="parameter" roleId="tp2c.1199569906740" type="tp2q.SmartClosureParameterDeclaration" typeId="tp2q.1203518072036" id="1144956008583655088">
                              <property name="name" nameId="tpck.1169194664001" value="it" />
                              <node role="type" roleId="tpee.5680397130376446158" type="tpee.UndefinedType" typeId="tpee.4836112446988635817" id="1144956008583655089" />
                            </node>
                          </node>
                        </node>
                      </node>
                      <node role="operation" roleId="tpee.1197027833540" type="tp2q.WhereOperation" typeId="tp2q.1202120902084" id="1144956008583655090">
                        <node role="closure" roleId="tp2q.1204796294226" type="tp2c.ClosureLiteral" typeId="tp2c.1199569711397" id="1144956008583655091">
                          <node role="body" roleId="tp2c.1199569916463" type="tpee.StatementList" typeId="tpee.1068580123136" id="1144956008583655092">
                            <node role="statement" roleId="tpee.1068581517665" type="tpee.ExpressionStatement" typeId="tpee.1068580123155" id="1144956008583655093">
                              <node role="expression" roleId="tpee.1068580123156" type="tpee.EqualsExpression" typeId="tpee.1068580123152" id="1144956008583655094">
                                <node role="rightExpression" roleId="tpee.1081773367579" type="tpee.DotExpression" typeId="tpee.1197027756228" id="1144956008583655095">
                                  <node role="operand" roleId="tpee.1197027771414" type="tpf8.TemplateFunctionParameter_sourceNode" typeId="tpf8.1167169188348" id="1144956008583655096" />
                                  <node role="operation" roleId="tpee.1197027833540" type="tp25.SLinkAccess" typeId="tp25.1138056143562" id="1144956008583655097">
                                    <link role="link" roleId="tp25.1138056516764" targetNodeId="1i04.646895014681116170" />
                                  </node>
                                </node>
                                <node role="leftExpression" roleId="tpee.1081773367580" type="tpee.DotExpression" typeId="tpee.1197027756228" id="1144956008583655098">
                                  <node role="operand" roleId="tpee.1197027771414" type="tp25.SNodeTypeCastExpression" typeId="tp25.1140137987495" id="1144956008583655099">
                                    <link role="concept" roleId="tp25.1140138128738" targetNodeId="1i04.1225194240794" resolveInfo="ConceptBehavior" />
                                    <node role="leftExpression" roleId="tp25.1140138123956" type="tpee.ParameterReference" typeId="tpee.1068581242874" id="1144956008583655100">
                                      <link role="variableDeclaration" roleId="tpee.1068581517664" targetNodeId="1144956008583655102" resolveInfo="it" />
                                    </node>
                                  </node>
                                  <node role="operation" roleId="tpee.1197027833540" type="tp25.SLinkAccess" typeId="tp25.1138056143562" id="1144956008583655101">
                                    <link role="link" roleId="tp25.1138056516764" targetNodeId="1i04.1225194240799" />
                                  </node>
                                </node>
                              </node>
                            </node>
                          </node>
                          <node role="parameter" roleId="tp2c.1199569906740" type="tp2q.SmartClosureParameterDeclaration" typeId="tp2q.1203518072036" id="1144956008583655102">
                            <property name="name" nameId="tpck.1169194664001" value="it" />
                            <node role="type" roleId="tpee.5680397130376446158" type="tpee.UndefinedType" typeId="tpee.4836112446988635817" id="1144956008583655103" />
                          </node>
                        </node>
                      </node>
                    </node>
                    <node role="operation" roleId="tpee.1197027833540" type="tp2q.GetFirstOperation" typeId="tp2q.1165525191778" id="1144956008583655104" />
                  </node>
                </node>
              </node>
            </node>
            <node role="statement" roleId="tpee.1068581517665" type="tpee.ExpressionStatement" typeId="tpee.1068580123155" id="1144956008583655105">
              <node role="expression" roleId="tpee.1068580123156" type="tpee.DotExpression" typeId="tpee.1197027756228" id="1144956008583655106">
                <node role="operand" roleId="tpee.1197027771414" type="tpee.DotExpression" typeId="tpee.1197027756228" id="1144956008583655107">
                  <node role="operand" roleId="tpee.1197027771414" type="tpee.LocalVariableReference" typeId="tpee.1068581242866" id="1144956008583655108">
                    <link role="variableDeclaration" roleId="tpee.1068581517664" targetNodeId="1144956008583655069" resolveInfo="behavior" />
                  </node>
                  <node role="operation" roleId="tpee.1197027833540" type="tp25.SLinkListAccess" typeId="tp25.1138056282393" id="1144956008583655109">
                    <link role="link" roleId="tp25.1138056546658" targetNodeId="1i04.1225194240805" />
                  </node>
                </node>
                <node role="operation" roleId="tpee.1197027833540" type="tp2q.WhereOperation" typeId="tp2q.1202120902084" id="1144956008583655110">
                  <node role="closure" roleId="tp2q.1204796294226" type="tp2c.ClosureLiteral" typeId="tp2c.1199569711397" id="1144956008583655111">
                    <node role="body" roleId="tp2c.1199569916463" type="tpee.StatementList" typeId="tpee.1068580123136" id="1144956008583655112">
                      <node role="statement" roleId="tpee.1068581517665" type="tpee.ExpressionStatement" typeId="tpee.1068580123155" id="1144956008583655113">
                        <node role="expression" roleId="tpee.1068580123156" type="tpee.DotExpression" typeId="tpee.1197027756228" id="1144956008583655114">
                          <node role="operand" roleId="tpee.1197027771414" type="tpee.ParameterReference" typeId="tpee.1068581242874" id="1144956008583655115">
                            <link role="variableDeclaration" roleId="tpee.1068581517664" targetNodeId="1144956008583655117" resolveInfo="it" />
                          </node>
                          <node role="operation" roleId="tpee.1197027833540" type="tp25.SPropertyAccess" typeId="tp25.1138056022639" id="1144956008583655244">
                            <link role="property" roleId="tp25.1138056395725" targetNodeId="1i04.1225194472832" resolveInfo="isVirtual" />
                          </node>
                        </node>
                      </node>
                    </node>
                    <node role="parameter" roleId="tp2c.1199569906740" type="tp2q.SmartClosureParameterDeclaration" typeId="tp2q.1203518072036" id="1144956008583655117">
                      <property name="name" nameId="tpck.1169194664001" value="it" />
                      <node role="type" roleId="tpee.5680397130376446158" type="tpee.UndefinedType" typeId="tpee.4836112446988635817" id="1144956008583655118" />
                    </node>
                  </node>
                </node>
              </node>
            </node>
          </node>
        </node>
      </node>
      <node role="smodelAttribute" roleId="tpck.5169995583184591170" type="tpf8.PropertyMacro" typeId="tpf8.1087833241328" id="1144956008583655119">
        <property name="propertyName" nameId="tpck.1757699476691236117" value="name" />
        <node role="propertyValueFunction" roleId="tpf8.1167756362303" type="tpf8.PropertyMacro_GetPropertyValue" typeId="tpf8.1167756080639" id="1144956008583655120">
          <node role="body" roleId="tpee.1137022507850" type="tpee.StatementList" typeId="tpee.1068580123136" id="1144956008583655121">
            <node role="statement" roleId="tpee.1068581517665" type="tpee.ExpressionStatement" typeId="tpee.1068580123155" id="2949815620942833291">
              <node role="expression" roleId="tpee.1068580123156" type="tpee.StaticMethodCall" typeId="tpee.1081236700937" id="2949815620942833704">
                <link role="baseMethodDeclaration" roleId="tpee.1068499141037" targetNodeId="csvn.4748945189161476534" resolveInfo="getDeclarationName" />
                <link role="classConcept" roleId="tpee.1144433194310" targetNodeId="csvn.4748945189161473165" resolveInfo="BehaviorMethodNames" />
                <node role="actualArgument" roleId="tpee.1068499141038" type="tpf8.TemplateFunctionParameter_sourceNode" typeId="tpf8.1167169188348" id="2949815620942834103" />
              </node>
            </node>
          </node>
        </node>
      </node>
      <node role="body" roleId="tpee.1068580123135" type="tpee.StatementList" typeId="tpee.1068580123136" id="1144956008583655126" />
    </node>
    <node role="visibility" roleId="tpee.1178549979242" type="tpee.PublicVisibility" typeId="tpee.1146644602865" id="1144956008583654943" />
    <node role="smodelAttribute" roleId="tpck.5169995583184591170" type="tpf8.RootTemplateAnnotation" typeId="tpf8.1168619357332" id="1144956008583654944">
      <link role="applicableConcept" roleId="tpf8.1168619429071" targetNodeId="1i04.646895014681116169" resolveInfo="InternalConceptDeclarationReference" />
    </node>
    <node role="smodelAttribute" roleId="tpck.5169995583184591170" type="tpf8.PropertyMacro" typeId="tpf8.1087833241328" id="1144956008583654963">
      <property name="propertyName" nameId="tpck.1757699476691236117" value="name" />
      <node role="propertyValueFunction" roleId="tpf8.1167756362303" type="tpf8.PropertyMacro_GetPropertyValue" typeId="tpf8.1167756080639" id="1144956008583654964">
        <node role="body" roleId="tpee.1137022507850" type="tpee.StatementList" typeId="tpee.1068580123136" id="1144956008583654965">
          <node role="statement" roleId="tpee.1068581517665" type="tpee.ExpressionStatement" typeId="tpee.1068580123155" id="1144956008583654966">
            <node role="expression" roleId="tpee.1068580123156" type="tpee.PlusExpression" typeId="tpee.1068581242875" id="1144956008583654967">
              <node role="rightExpression" roleId="tpee.1081773367579" type="tpee.StringLiteral" typeId="tpee.1070475926800" id="1144956008583654968">
                <property name="value" nameId="tpee.1070475926801" value="_BehaviorDescriptor" />
              </node>
              <node role="leftExpression" roleId="tpee.1081773367580" type="tpee.DotExpression" typeId="tpee.1197027756228" id="1144956008583654969">
                <node role="operand" roleId="tpee.1197027771414" type="tpee.DotExpression" typeId="tpee.1197027756228" id="1144956008583654970">
                  <node role="operand" roleId="tpee.1197027771414" type="tpf8.TemplateFunctionParameter_sourceNode" typeId="tpf8.1167169188348" id="1144956008583654971" />
                  <node role="operation" roleId="tpee.1197027833540" type="tp25.SLinkAccess" typeId="tp25.1138056143562" id="1144956008583654972">
                    <link role="link" roleId="tp25.1138056516764" targetNodeId="1i04.646895014681116170" />
                  </node>
                </node>
                <node role="operation" roleId="tpee.1197027833540" type="tp25.SPropertyAccess" typeId="tp25.1138056022639" id="1144956008583654973">
                  <link role="property" roleId="tp25.1138056395725" targetNodeId="tpck.1169194664001" resolveInfo="name" />
                </node>
              </node>
            </node>
          </node>
        </node>
      </node>
    </node>
  </root>
  <root id="2056529430201890935">
    <node role="visibility" roleId="tpee.1178549979242" type="tpee.PublicVisibility" typeId="tpee.1146644602865" id="2056529430201890936" />
    <node role="constructor" roleId="tpee.1068390468201" type="tpee.ConstructorDeclaration" typeId="tpee.1068580123140" id="2056529430201890937">
      <node role="returnType" roleId="tpee.1068580123133" type="tpee.VoidType" typeId="tpee.1068581517677" id="2056529430201890938" />
      <node role="visibility" roleId="tpee.1178549979242" type="tpee.PublicVisibility" typeId="tpee.1146644602865" id="2056529430201890939" />
      <node role="body" roleId="tpee.1068580123135" type="tpee.StatementList" typeId="tpee.1068580123136" id="2056529430201890940" />
    </node>
    <node role="smodelAttribute" roleId="tpck.5169995583184591170" type="tpf8.RootTemplateAnnotation" typeId="tpf8.1168619357332" id="2056529430201890941" />
    <node role="method" roleId="tpee.1107880067339" type="tpee.InstanceMethodDeclaration" typeId="tpee.1068580123165" id="2056529430201891045">
      <property name="isDeprecated" nameId="tpee.1224848525476" value="false" />
      <property name="isAbstract" nameId="tpee.1178608670077" value="false" />
      <property name="name" nameId="tpck.1169194664001" value="getDescriptor" />
      <property name="isFinal" nameId="tpee.1181808852946" value="false" />
      <node role="visibility" roleId="tpee.1178549979242" type="tpee.PublicVisibility" typeId="tpee.1146644602865" id="2056529430201891046" />
      <node role="returnType" roleId="tpee.1068580123133" type="tpee.ClassifierType" typeId="tpee.1107535904670" id="420948651745566947">
        <link role="classifier" roleId="tpee.1107535924139" targetNodeId="fwv2.~BehaviorDescriptor" resolveInfo="BehaviorDescriptor" />
      </node>
      <node role="parameter" roleId="tpee.1068580123134" type="tpee.ParameterDeclaration" typeId="tpee.1068498886292" id="2056529430201891048">
        <property name="name" nameId="tpck.1169194664001" value="fqName" />
        <node role="type" roleId="tpee.5680397130376446158" type="tpee.ClassifierType" typeId="tpee.1107535904670" id="2056529430201891049">
          <link role="classifier" roleId="tpee.1107535924139" targetNodeId="e2lb.~String" resolveInfo="String" />
        </node>
      </node>
      <node role="body" roleId="tpee.1068580123135" type="tpee.StatementList" typeId="tpee.1068580123136" id="2056529430201891050">
        <node role="statement" roleId="tpee.1068581517665" type="rymi.StringSwitchStatement" typeId="rymi.400642802549924137" id="2056529430201933066">
          <node role="case" roleId="tpee.1163670772911" type="tpee.SwitchCase" typeId="tpee.1163670641947" id="2056529430201935291">
            <node role="expression" roleId="tpee.1163670677455" type="tpee.StringLiteral" typeId="tpee.1070475926800" id="2056529430201935294">
              <property name="value" nameId="tpee.1070475926801" value="fqName" />
              <node role="smodelAttribute" roleId="tpck.5169995583184591170" type="tpf8.PropertyMacro" typeId="tpf8.1087833241328" id="2056529430201935370">
                <property name="propertyName" nameId="tpck.1757699476691236117" value="value" />
                <node role="propertyValueFunction" roleId="tpf8.1167756362303" type="tpf8.PropertyMacro_GetPropertyValue" typeId="tpf8.1167756080639" id="2056529430201935371">
                  <node role="body" roleId="tpee.1137022507850" type="tpee.StatementList" typeId="tpee.1068580123136" id="2056529430201935372">
                    <node role="statement" roleId="tpee.1068581517665" type="tpee.ExpressionStatement" typeId="tpee.1068580123155" id="2056529430201935373">
                      <node role="expression" roleId="tpee.1068580123156" type="tpee.StaticMethodCall" typeId="tpee.1081236700937" id="2056529430201968000">
                        <link role="baseMethodDeclaration" roleId="tpee.1068499141037" targetNodeId="msyo.~NameUtil%dnodeFQName(jetbrains%dmps%dsmodel%dSNode)%cjava%dlang%dString" resolveInfo="nodeFQName" />
                        <link role="classConcept" roleId="tpee.1144433194310" targetNodeId="msyo.~NameUtil" resolveInfo="NameUtil" />
                        <node role="actualArgument" roleId="tpee.1068499141038" type="tpf8.TemplateFunctionParameter_sourceNode" typeId="tpf8.1167169188348" id="2056529430201968002" />
                      </node>
                    </node>
                  </node>
                </node>
              </node>
            </node>
            <node role="body" roleId="tpee.1163670683720" type="tpee.StatementList" typeId="tpee.1068580123136" id="2056529430201935293">
              <node role="statement" roleId="tpee.1068581517665" type="tpee.ReturnStatement" typeId="tpee.1068581242878" id="2056529430201935295">
                <node role="expression" roleId="tpee.1068581517676" type="tp68.InternalNewExpression" typeId="tp68.1173996401517" id="2056529430201935297">
                  <property name="fqClassName" nameId="tp68.1173996588177" value="package.BehaviorDescriptor" />
                  <node role="type" roleId="tp68.1179332974947" type="tpee.ClassifierType" typeId="tpee.1107535904670" id="420948651745566957">
                    <link role="classifier" roleId="tpee.1107535924139" targetNodeId="fwv2.~BehaviorDescriptor" resolveInfo="BehaviorDescriptor" />
                  </node>
                  <node role="smodelAttribute" roleId="tpck.5169995583184591170" type="tpf8.PropertyMacro" typeId="tpf8.1087833241328" id="2056529430201968217">
                    <property name="propertyName" nameId="tpck.1757699476691236117" value="fqClassName" />
                    <node role="propertyValueFunction" roleId="tpf8.1167756362303" type="tpf8.PropertyMacro_GetPropertyValue" typeId="tpf8.1167756080639" id="2056529430201968218">
                      <node role="body" roleId="tpee.1137022507850" type="tpee.StatementList" typeId="tpee.1068580123136" id="2056529430201968219">
                        <node role="statement" roleId="tpee.1068581517665" type="tpee.ExpressionStatement" typeId="tpee.1068580123155" id="2056529430201969110">
                          <node role="expression" roleId="tpee.1068580123156" type="tpee.PlusExpression" typeId="tpee.1068581242875" id="2056529430201969111">
                            <node role="rightExpression" roleId="tpee.1081773367579" type="tpee.StringLiteral" typeId="tpee.1070475926800" id="2056529430201969112">
                              <property name="value" nameId="tpee.1070475926801" value="_BehaviorDescriptor" />
                            </node>
                            <node role="leftExpression" roleId="tpee.1081773367580" type="tpee.PlusExpression" typeId="tpee.1068581242875" id="2056529430201969127">
                              <node role="leftExpression" roleId="tpee.1081773367580" type="tpee.PlusExpression" typeId="tpee.1068581242875" id="2056529430201969141">
                                <node role="rightExpression" roleId="tpee.1081773367579" type="tpee.StringLiteral" typeId="tpee.1070475926800" id="2056529430201969144">
                                  <property name="value" nameId="tpee.1070475926801" value="." />
                                </node>
                                <node role="leftExpression" roleId="tpee.1081773367580" type="tpee.DotExpression" typeId="tpee.1197027756228" id="2056529430201976824">
                                  <node role="operand" roleId="tpee.1197027771414" type="tpee.DotExpression" typeId="tpee.1197027756228" id="2056529430201969132">
                                    <node role="operand" roleId="tpee.1197027771414" type="tpf3.TemplateFunctionParameter_generationContext" typeId="tpf3.1216860049635" id="2056529430201969131" />
                                    <node role="operation" roleId="tpee.1197027833540" type="tpf3.GenerationContextOp_GetOriginalInputModel" typeId="tpf3.1217026863835" id="2056529430201969136" />
                                  </node>
                                  <node role="operation" roleId="tpee.1197027833540" type="tp25.Model_GetLongNameOperation" typeId="tp25.1212008292747" id="2056529430201976828" />
                                </node>
                              </node>
                              <node role="rightExpression" roleId="tpee.1081773367579" type="tpee.DotExpression" typeId="tpee.1197027756228" id="2056529430201969229">
                                <node role="operand" roleId="tpee.1197027771414" type="tp25.SNodeTypeCastExpression" typeId="tp25.1140137987495" id="2056529430201969223">
                                  <link role="concept" roleId="tp25.1140138128738" targetNodeId="tpce.1071489090640" resolveInfo="ConceptDeclaration" />
                                  <node role="leftExpression" roleId="tp25.1140138123956" type="tpf8.TemplateFunctionParameter_sourceNode" typeId="tpf8.1167169188348" id="2056529430201969115" />
                                </node>
                                <node role="operation" roleId="tpee.1197027833540" type="tp25.SPropertyAccess" typeId="tp25.1138056022639" id="2056529430201969235">
                                  <link role="property" roleId="tp25.1138056395725" targetNodeId="tpck.1169194664001" resolveInfo="name" />
                                </node>
                              </node>
                            </node>
                          </node>
                        </node>
                      </node>
                    </node>
                  </node>
                </node>
              </node>
            </node>
            <node role="smodelAttribute" roleId="tpck.5169995583184591170" type="tpf8.LoopMacro" typeId="tpf8.1118786554307" id="2056529430201935317">
              <node role="sourceNodesQuery" roleId="tpf8.1167952069335" type="tpf8.SourceSubstituteMacro_SourceNodesQuery" typeId="tpf8.1167951910403" id="2056529430201935318">
                <node role="body" roleId="tpee.1137022507850" type="tpee.StatementList" typeId="tpee.1068580123136" id="2056529430201935319">
                  <node role="statement" roleId="tpee.1068581517665" type="tpee.LocalVariableDeclarationStatement" typeId="tpee.1068581242864" id="2056529430201935325">
                    <node role="localVariableDeclaration" roleId="tpee.1068581242865" type="tpee.LocalVariableDeclaration" typeId="tpee.1068581242863" id="2056529430201935326">
                      <property name="name" nameId="tpck.1169194664001" value="behaviorModel" />
                      <node role="type" roleId="tpee.5680397130376446158" type="tp25.SModelType" typeId="tp25.1143226024141" id="2056529430201935327" />
                      <node role="initializer" roleId="tpee.1068431790190" type="tpee.DotExpression" typeId="tpee.1197027756228" id="2056529430201935328">
                        <node role="operand" roleId="tpee.1197027771414" type="tpf3.TemplateFunctionParameter_generationContext" typeId="tpf3.1216860049635" id="2056529430201935329" />
                        <node role="operation" roleId="tpee.1197027833540" type="tpf3.GenerationContextOp_GetOriginalInputModel" typeId="tpf3.1217026863835" id="2056529430201935330" />
                      </node>
                    </node>
                  </node>
                  <node role="statement" roleId="tpee.1068581517665" type="tpee.Statement" typeId="tpee.1068580123157" id="2056529430201935331" />
                  <node role="statement" roleId="tpee.1068581517665" type="tpee.LocalVariableDeclarationStatement" typeId="tpee.1068581242864" id="2056529430201935332">
                    <node role="localVariableDeclaration" roleId="tpee.1068581242865" type="tpee.LocalVariableDeclaration" typeId="tpee.1068581242863" id="2056529430201935333">
                      <property name="name" nameId="tpck.1169194664001" value="language" />
                      <node role="type" roleId="tpee.5680397130376446158" type="tpee.ClassifierType" typeId="tpee.1107535904670" id="2056529430201935334">
                        <link role="classifier" roleId="tpee.1107535924139" targetNodeId="cu2c.~Language" resolveInfo="Language" />
                      </node>
                      <node role="initializer" roleId="tpee.1068431790190" type="tpee.StaticMethodCall" typeId="tpee.1081236700937" id="2056529430201935335">
                        <link role="classConcept" roleId="tpee.1144433194310" targetNodeId="cu2c.~Language" resolveInfo="Language" />
                        <link role="baseMethodDeclaration" roleId="tpee.1068499141037" targetNodeId="cu2c.~Language%dgetLanguageForLanguageAspect(org%djetbrains%dmps%dopenapi%dmodel%dSModel)%cjetbrains%dmps%dsmodel%dLanguage" resolveInfo="getLanguageForLanguageAspect" />
                        <node role="actualArgument" roleId="tpee.1068499141038" type="tpee.DotExpression" typeId="tpee.1197027756228" id="2056529430201935336">
                          <node role="operand" roleId="tpee.1197027771414" type="tp25.SemanticDowncastExpression" typeId="tp25.1145404486709" id="2056529430201935337">
                            <node role="leftExpression" roleId="tp25.1145404616321" type="tpee.LocalVariableReference" typeId="tpee.1068581242866" id="2056529430201935338">
                              <link role="variableDeclaration" roleId="tpee.1068581517664" targetNodeId="2056529430201935326" resolveInfo="behaviorModel" />
                            </node>
                          </node>
                          <node role="operation" roleId="tpee.1197027833540" type="tpee.InstanceMethodCallOperation" typeId="tpee.1202948039474" id="2056529430201935339">
                            <link role="baseMethodDeclaration" roleId="tpee.1068499141037" targetNodeId="cu2c.~SModel%dgetModelDescriptor()%cjetbrains%dmps%dsmodel%dSModelDescriptor" resolveInfo="getModelDescriptor" />
                          </node>
                        </node>
                      </node>
                    </node>
                  </node>
                  <node role="statement" roleId="tpee.1068581517665" type="tpee.LocalVariableDeclarationStatement" typeId="tpee.1068581242864" id="2056529430201935340">
                    <node role="localVariableDeclaration" roleId="tpee.1068581242865" type="tpee.LocalVariableDeclaration" typeId="tpee.1068581242863" id="2056529430201935341">
                      <property name="name" nameId="tpck.1169194664001" value="structureModel" />
                      <node role="type" roleId="tpee.5680397130376446158" type="tp25.SModelType" typeId="tp25.1143226024141" id="2056529430201935342" />
                      <node role="initializer" roleId="tpee.1068431790190" type="tpee.DotExpression" typeId="tpee.1197027756228" id="2056529430201935343">
                        <node role="operand" roleId="tpee.1197027771414" type="tpee.DotExpression" typeId="tpee.1197027756228" id="2056529430201935344">
                          <node role="operand" roleId="tpee.1197027771414" type="tpee.EnumConstantReference" typeId="tpee.1083260308424" id="2056529430201935345">
                            <link role="enumClass" roleId="tpee.1144432896254" targetNodeId="cu2c.~LanguageAspect" resolveInfo="LanguageAspect" />
                            <link role="enumConstantDeclaration" roleId="tpee.1083260308426" targetNodeId="cu2c.~LanguageAspect%dSTRUCTURE" resolveInfo="STRUCTURE" />
                          </node>
                          <node role="operation" roleId="tpee.1197027833540" type="tpee.InstanceMethodCallOperation" typeId="tpee.1202948039474" id="2056529430201935346">
                            <link role="baseMethodDeclaration" roleId="tpee.1068499141037" targetNodeId="cu2c.~LanguageAspect%dget(jetbrains%dmps%dsmodel%dLanguage)%cjetbrains%dmps%dsmodel%ddescriptor%dEditableSModelDescriptor" resolveInfo="get" />
                            <node role="actualArgument" roleId="tpee.1068499141038" type="tpee.LocalVariableReference" typeId="tpee.1068581242866" id="2056529430201935347">
                              <link role="variableDeclaration" roleId="tpee.1068581517664" targetNodeId="2056529430201935333" resolveInfo="language" />
                            </node>
                          </node>
                        </node>
                        <node role="operation" roleId="tpee.1197027833540" type="tpee.InstanceMethodCallOperation" typeId="tpee.1202948039474" id="2056529430201935348">
                          <link role="baseMethodDeclaration" roleId="tpee.1068499141037" targetNodeId="cu2c.~SModelDescriptor%dgetSModel()%cjetbrains%dmps%dsmodel%dSModel" resolveInfo="getSModel" />
                        </node>
                      </node>
                    </node>
                  </node>
                  <node role="statement" roleId="tpee.1068581517665" type="tpee.Statement" typeId="tpee.1068580123157" id="2056529430201935349" />
                  <node role="statement" roleId="tpee.1068581517665" type="tpee.ExpressionStatement" typeId="tpee.1068580123155" id="2056529430201935350">
                    <node role="expression" roleId="tpee.1068580123156" type="tpee.DotExpression" typeId="tpee.1197027756228" id="2056529430201935351">
                      <node role="operand" roleId="tpee.1197027771414" type="tpee.DotExpression" typeId="tpee.1197027756228" id="2056529430201935352">
                        <node role="operand" roleId="tpee.1197027771414" type="tpee.LocalVariableReference" typeId="tpee.1068581242866" id="2056529430201935353">
                          <link role="variableDeclaration" roleId="tpee.1068581517664" targetNodeId="2056529430201935341" resolveInfo="structureModel" />
                        </node>
                        <node role="operation" roleId="tpee.1197027833540" type="tp25.Model_NodesOperation" typeId="tp25.1171323947159" id="2056529430201935354" />
                      </node>
                      <node role="operation" roleId="tpee.1197027833540" type="tp2q.WhereOperation" typeId="tp2q.1202120902084" id="2056529430201935355">
                        <node role="closure" roleId="tp2q.1204796294226" type="tp2c.ClosureLiteral" typeId="tp2c.1199569711397" id="2056529430201935356">
                          <node role="body" roleId="tp2c.1199569916463" type="tpee.StatementList" typeId="tpee.1068580123136" id="2056529430201935357">
                            <node role="statement" roleId="tpee.1068581517665" type="tpee.ExpressionStatement" typeId="tpee.1068580123155" id="2056529430201935358">
                              <node role="expression" roleId="tpee.1068580123156" type="tpee.AndExpression" typeId="tpee.1080120340718" id="3938249814983708894">
                                <node role="rightExpression" roleId="tpee.1081773367579" type="tpee.NotExpression" typeId="tpee.1081516740877" id="3938249814983708895">
                                  <node role="expression" roleId="tpee.1081516765348" type="tpee.DotExpression" typeId="tpee.1197027756228" id="2886182022231786894">
                                    <node role="operation" roleId="tpee.1197027833540" type="tp25.SPropertyAccess" typeId="tp25.1138056022639" id="2886182022231786895">
                                      <link role="property" roleId="tp25.1138056395725" targetNodeId="tpce.4628067390765956802" resolveInfo="abstract" />
                                    </node>
                                    <node role="operand" roleId="tpee.1197027771414" type="tp25.SNodeTypeCastExpression" typeId="tp25.1140137987495" id="2886182022231786896">
                                      <link role="concept" roleId="tp25.1140138128738" targetNodeId="tpce.1071489090640" resolveInfo="ConceptDeclaration" />
                                      <node role="leftExpression" roleId="tp25.1140138123956" type="tpee.ParameterReference" typeId="tpee.1068581242874" id="2886182022231786897">
                                        <link role="variableDeclaration" roleId="tpee.1068581517664" targetNodeId="2056529430201935368" resolveInfo="it" />
                                      </node>
                                    </node>
                                  </node>
                                </node>
                                <node role="leftExpression" roleId="tpee.1081773367580" type="tpee.DotExpression" typeId="tpee.1197027756228" id="3938249814983708900">
                                  <node role="operand" roleId="tpee.1197027771414" type="tpee.ParameterReference" typeId="tpee.1068581242874" id="222721179201663747">
                                    <link role="variableDeclaration" roleId="tpee.1068581517664" targetNodeId="2056529430201935368" resolveInfo="it" />
                                  </node>
                                  <node role="operation" roleId="tpee.1197027833540" type="tp25.Node_IsInstanceOfOperation" typeId="tp25.1139621453865" id="3938249814983708902">
                                    <node role="conceptArgument" roleId="tp25.1177027386292" type="tp25.RefConcept_Reference" typeId="tp25.1177026924588" id="3938249814983708903">
                                      <link role="conceptDeclaration" roleId="tp25.1177026940964" targetNodeId="tpce.1071489090640" resolveInfo="ConceptDeclaration" />
                                    </node>
                                  </node>
                                </node>
                              </node>
                            </node>
                          </node>
                          <node role="parameter" roleId="tp2c.1199569906740" type="tp2q.SmartClosureParameterDeclaration" typeId="tp2q.1203518072036" id="2056529430201935368">
                            <property name="name" nameId="tpck.1169194664001" value="it" />
                            <node role="type" roleId="tpee.5680397130376446158" type="tpee.UndefinedType" typeId="tpee.4836112446988635817" id="2056529430201935369" />
                          </node>
                        </node>
                      </node>
                    </node>
                  </node>
                </node>
              </node>
            </node>
          </node>
          <node role="expression" roleId="tpee.1163670766145" type="tpee.ParameterReference" typeId="tpee.1068581242874" id="2056529430201933069">
            <link role="variableDeclaration" roleId="tpee.1068581517664" targetNodeId="2056529430201891048" resolveInfo="fqName" />
          </node>
          <node role="defaultBlock" roleId="tpee.1163670592366" type="tpee.StatementList" typeId="tpee.1068580123136" id="2056529430201933068">
            <node role="statement" roleId="tpee.1068581517665" type="tpee.ReturnStatement" typeId="tpee.1068581242878" id="2056529430201933070">
              <node role="expression" roleId="tpee.1068581517676" type="tpee.DotExpression" typeId="tpee.1197027756228" id="3938249814983708969">
                <node role="operand" roleId="tpee.1197027771414" type="tpee.StaticMethodCall" typeId="tpee.1081236700937" id="3938249814983708966">
                  <link role="baseMethodDeclaration" roleId="tpee.1068499141037" targetNodeId="vwd8.~BehaviorAspectInterpreted%dgetInstance()%cjetbrains%dmps%dsmodel%druntime%dinterpreted%dBehaviorAspectInterpreted" resolveInfo="getInstance" />
                  <link role="classConcept" roleId="tpee.1144433194310" targetNodeId="vwd8.~BehaviorAspectInterpreted" resolveInfo="BehaviorAspectInterpreted" />
                </node>
                <node role="operation" roleId="tpee.1197027833540" type="tpee.InstanceMethodCallOperation" typeId="tpee.1202948039474" id="3938249814983708975">
                  <link role="baseMethodDeclaration" roleId="tpee.1068499141037" targetNodeId="vwd8.~BehaviorAspectInterpreted%dgetDescriptor(java%dlang%dString)%cjetbrains%dmps%dsmodel%druntime%dBehaviorDescriptor" resolveInfo="getDescriptor" />
                  <node role="actualArgument" roleId="tpee.1068499141038" type="tpee.ParameterReference" typeId="tpee.1068581242874" id="3938249814983708983">
                    <link role="variableDeclaration" roleId="tpee.1068581517664" targetNodeId="2056529430201891048" resolveInfo="fqName" />
                  </node>
                </node>
              </node>
            </node>
          </node>
        </node>
      </node>
    </node>
    <node role="implementedInterface" roleId="tpee.1095933932569" type="tpee.ClassifierType" typeId="tpee.1107535904670" id="420948651745566937">
      <link role="classifier" roleId="tpee.1107535924139" targetNodeId="fwv2.~BehaviorAspectDescriptor" resolveInfo="BehaviorAspectDescriptor" />
    </node>
  </root>
  <root id="2644693874449963587">
    <node role="createRootRule" roleId="tpf8.1167088157977" type="tpf8.CreateRootRule" typeId="tpf8.1167087469898" id="7923290658387314701">
      <link role="templateNode" roleId="tpf8.1167087469901" targetNodeId="7923290658387314669" resolveInfo="CurrentConceptDeclarations" />
      <node role="conditionFunction" roleId="tpf8.1167087469900" type="tpf8.CreateRootRule_Condition" typeId="tpf8.1167087518662" id="7923290658387314702">
        <node role="body" roleId="tpee.1137022507850" type="tpee.StatementList" typeId="tpee.1068580123136" id="7923290658387314703">
          <node role="statement" roleId="tpee.1068581517665" type="tpee.ExpressionStatement" typeId="tpee.1068580123155" id="7923290658387314704">
            <node role="expression" roleId="tpee.1068580123156" type="tpee.DotExpression" typeId="tpee.1197027756228" id="7923290658387314705">
              <node role="operand" roleId="tpee.1197027771414" type="tpee.EnumConstantReference" typeId="tpee.1083260308424" id="7923290658387314706">
                <link role="enumConstantDeclaration" roleId="tpee.1083260308426" targetNodeId="cu2c.~LanguageAspect%dBEHAVIOR" resolveInfo="BEHAVIOR" />
                <link role="enumClass" roleId="tpee.1144432896254" targetNodeId="cu2c.~LanguageAspect" resolveInfo="LanguageAspect" />
              </node>
              <node role="operation" roleId="tpee.1197027833540" type="tpee.InstanceMethodCallOperation" typeId="tpee.1202948039474" id="7923290658387314707">
                <link role="baseMethodDeclaration" roleId="tpee.1068499141037" targetNodeId="cu2c.~LanguageAspect%dis(jetbrains%dmps%dsmodel%dSModel)%cboolean" resolveInfo="is" />
                <node role="actualArgument" roleId="tpee.1068499141038" type="tpee.DotExpression" typeId="tpee.1197027756228" id="7923290658387314708">
                  <node role="operand" roleId="tpee.1197027771414" type="tpf3.TemplateFunctionParameter_generationContext" typeId="tpf3.1216860049635" id="7923290658387314709" />
                  <node role="operation" roleId="tpee.1197027833540" type="tpf3.GenerationContextOp_GetOriginalInputModel" typeId="tpf3.1217026863835" id="7923290658387314710" />
                </node>
              </node>
            </node>
          </node>
        </node>
      </node>
    </node>
  </root>
</model>
<|MERGE_RESOLUTION|>--- conflicted
+++ resolved
@@ -1825,6 +1825,34 @@
     <node role="method" roleId="tpee.1107880067339" type="tpee.InstanceMethodDeclaration" typeId="tpee.1068580123165" id="7923290658387314388">
       <property name="name" nameId="tpck.1169194664001" value="nonAbstractVirtualMethod" />
       <property name="isFinal" nameId="tpee.1181808852946" value="false" />
+      <node role="parameter" roleId="tpee.1068580123134" type="tpee.ParameterDeclaration" typeId="tpee.1068498886292" id="2061371070686302340">
+        <property name="name" nameId="tpck.1169194664001" value="thisNode" />
+        <node role="smodelAttribute" roleId="tpck.5169995583184591170" type="tpf8.IfMacro" typeId="tpf8.1118773211870" id="2061371070686302341">
+          <node role="alternativeConsequence" roleId="tpf8.1194989344771" type="tpf8.InlineTemplate_RuleConsequence" typeId="tpf8.1177093525992" id="2061371070686302342">
+            <node role="templateNode" roleId="tpf8.1177093586806" type="tpee.ParameterDeclaration" typeId="tpee.1068498886292" id="2061371070686302343">
+              <property name="name" nameId="tpck.1169194664001" value="thisConcept" />
+              <node role="type" roleId="tpee.5680397130376446158" type="tpee.ClassifierType" typeId="tpee.1107535904670" id="2061371070686302344">
+                <link role="classifier" roleId="tpee.1107535924139" targetNodeId="t3eg.~SConcept" resolveInfo="SConcept" />
+              </node>
+            </node>
+          </node>
+          <node role="conditionFunction" roleId="tpf8.1167945861827" type="tpf8.IfMacro_Condition" typeId="tpf8.1167945743726" id="2061371070686302345">
+            <node role="body" roleId="tpee.1137022507850" type="tpee.StatementList" typeId="tpee.1068580123136" id="2061371070686302346">
+              <node role="statement" roleId="tpee.1068581517665" type="tpee.ExpressionStatement" typeId="tpee.1068580123155" id="2061371070686302347">
+                <node role="expression" roleId="tpee.1068580123156" type="tpee.NotExpression" typeId="tpee.1081516740877" id="2061371070686302348">
+                  <node role="expression" roleId="tpee.1081516765348" type="tpee.DotExpression" typeId="tpee.1197027756228" id="2061371070686302349">
+                    <node role="operation" roleId="tpee.1197027833540" type="tp25.SPropertyAccess" typeId="tp25.1138056022639" id="2061371070686302350">
+                      <link role="property" roleId="tp25.1138056395725" targetNodeId="1i04.5864038008284099149" resolveInfo="isStatic" />
+                    </node>
+                    <node role="operand" roleId="tpee.1197027771414" type="tpf8.TemplateFunctionParameter_sourceNode" typeId="tpf8.1167169188348" id="2061371070686302351" />
+                  </node>
+                </node>
+              </node>
+            </node>
+          </node>
+        </node>
+        <node role="type" roleId="tpee.5680397130376446158" type="tp25.SNodeType" typeId="tp25.1138055754698" id="2061371070686302352" />
+      </node>
       <node role="returnType" roleId="tpee.1068580123133" type="tpee.ClassifierType" typeId="tpee.1107535904670" id="7923290658387314389">
         <link role="classifier" roleId="tpee.1107535924139" targetNodeId="e2lb.~Object" resolveInfo="Object" />
         <node role="smodelAttribute" roleId="tpck.5169995583184591170" type="tpf8.CopySrcNodeMacro" typeId="tpf8.1114706874351" id="7923290658387314390">
@@ -1869,34 +1897,6 @@
           </node>
         </node>
       </node>
-      <node role="parameter" roleId="tpee.1068580123134" type="tpee.ParameterDeclaration" typeId="tpee.1068498886292" id="2061371070686302340">
-        <property name="name" nameId="tpck.1169194664001" value="thisNode" />
-        <node role="smodelAttribute" roleId="tpck.5169995583184591170" type="tpf8.IfMacro" typeId="tpf8.1118773211870" id="2061371070686302341">
-          <node role="alternativeConsequence" roleId="tpf8.1194989344771" type="tpf8.InlineTemplate_RuleConsequence" typeId="tpf8.1177093525992" id="2061371070686302342">
-            <node role="templateNode" roleId="tpf8.1177093586806" type="tpee.ParameterDeclaration" typeId="tpee.1068498886292" id="2061371070686302343">
-              <property name="name" nameId="tpck.1169194664001" value="thisConcept" />
-              <node role="type" roleId="tpee.5680397130376446158" type="tpee.ClassifierType" typeId="tpee.1107535904670" id="2061371070686302344">
-                <link role="classifier" roleId="tpee.1107535924139" targetNodeId="t3eg.~SConcept" resolveInfo="SConcept" />
-              </node>
-            </node>
-          </node>
-          <node role="conditionFunction" roleId="tpf8.1167945861827" type="tpf8.IfMacro_Condition" typeId="tpf8.1167945743726" id="2061371070686302345">
-            <node role="body" roleId="tpee.1137022507850" type="tpee.StatementList" typeId="tpee.1068580123136" id="2061371070686302346">
-              <node role="statement" roleId="tpee.1068581517665" type="tpee.ExpressionStatement" typeId="tpee.1068580123155" id="2061371070686302347">
-                <node role="expression" roleId="tpee.1068580123156" type="tpee.NotExpression" typeId="tpee.1081516740877" id="2061371070686302348">
-                  <node role="expression" roleId="tpee.1081516765348" type="tpee.DotExpression" typeId="tpee.1197027756228" id="2061371070686302349">
-                    <node role="operation" roleId="tpee.1197027833540" type="tp25.SPropertyAccess" typeId="tp25.1138056022639" id="2061371070686302350">
-                      <link role="property" roleId="tp25.1138056395725" targetNodeId="1i04.5864038008284099149" resolveInfo="isStatic" />
-                    </node>
-                    <node role="operand" roleId="tpee.1197027771414" type="tpf8.TemplateFunctionParameter_sourceNode" typeId="tpf8.1167169188348" id="2061371070686302351" />
-                  </node>
-                </node>
-              </node>
-            </node>
-          </node>
-        </node>
-        <node role="type" roleId="tpee.5680397130376446158" type="tp25.SNodeType" typeId="tp25.1138055754698" id="2061371070686302352" />
-      </node>
       <node role="parameter" roleId="tpee.1068580123134" type="tpee.ParameterDeclaration" typeId="tpee.1068498886292" id="7923290658387314400">
         <property name="name" nameId="tpck.1169194664001" value="object" />
         <node role="type" roleId="tpee.5680397130376446158" type="tpee.ClassifierType" typeId="tpee.1107535904670" id="7923290658387314401">
@@ -2144,15 +2144,15 @@
                           <link role="variableDeclaration" roleId="tpee.1068581517664" targetNodeId="7923290658387314499" resolveInfo="method" />
                         </node>
                         <node role="lValue" roleId="tpee.1068498886295" type="tp2q.MapElement" typeId="tp2q.1197932370469" id="7923290658387314487">
-                          <node role="map" roleId="tp2q.1197932505799" type="tpee.LocalVariableReference" typeId="tpee.1068581242866" id="7923290658387314491">
-                            <link role="variableDeclaration" roleId="tpee.1068581517664" targetNodeId="7923290658387314429" resolveInfo="generatedNameToConceptMethodDeclaration" />
-                          </node>
                           <node role="key" roleId="tp2q.1197932525128" type="tpee.StaticMethodCall" typeId="tpee.1081236700937" id="5570334447680009647">
                             <link role="baseMethodDeclaration" roleId="tpee.1068499141037" targetNodeId="csvn.4748945189161476534" resolveInfo="getDeclarationName" />
                             <link role="classConcept" roleId="tpee.1144433194310" targetNodeId="csvn.4748945189161473165" resolveInfo="BehaviorMethodNames" />
                             <node role="actualArgument" roleId="tpee.1068499141038" type="tpee.VariableReference" typeId="tpee.1068498886296" id="5570334447680009648">
                               <link role="variableDeclaration" roleId="tpee.1068581517664" targetNodeId="7923290658387314499" resolveInfo="method" />
                             </node>
+                          </node>
+                          <node role="map" roleId="tp2q.1197932505799" type="tpee.LocalVariableReference" typeId="tpee.1068581242866" id="7923290658387314491">
+                            <link role="variableDeclaration" roleId="tpee.1068581517664" targetNodeId="7923290658387314429" resolveInfo="generatedNameToConceptMethodDeclaration" />
                           </node>
                         </node>
                       </node>
@@ -2206,15 +2206,15 @@
                                   <link role="variableDeclaration" roleId="tpee.1068581517664" targetNodeId="7923290658387314527" resolveInfo="method" />
                                 </node>
                                 <node role="lValue" roleId="tpee.1068498886295" type="tp2q.MapElement" typeId="tp2q.1197932370469" id="7923290658387314516">
-                                  <node role="map" roleId="tp2q.1197932505799" type="tpee.LocalVariableReference" typeId="tpee.1068581242866" id="7923290658387314520">
-                                    <link role="variableDeclaration" roleId="tpee.1068581517664" targetNodeId="7923290658387314429" resolveInfo="generatedNameToConceptMethodDeclaration" />
-                                  </node>
                                   <node role="key" roleId="tp2q.1197932525128" type="tpee.StaticMethodCall" typeId="tpee.1081236700937" id="5570334447680027911">
                                     <link role="baseMethodDeclaration" roleId="tpee.1068499141037" targetNodeId="csvn.4748945189161476534" resolveInfo="getDeclarationName" />
                                     <link role="classConcept" roleId="tpee.1144433194310" targetNodeId="csvn.4748945189161473165" resolveInfo="BehaviorMethodNames" />
                                     <node role="actualArgument" roleId="tpee.1068499141038" type="tpee.VariableReference" typeId="tpee.1068498886296" id="5570334447680027912">
                                       <link role="variableDeclaration" roleId="tpee.1068581517664" targetNodeId="7923290658387314527" resolveInfo="method" />
                                     </node>
+                                  </node>
+                                  <node role="map" roleId="tp2q.1197932505799" type="tpee.LocalVariableReference" typeId="tpee.1068581242866" id="7923290658387314520">
+                                    <link role="variableDeclaration" roleId="tpee.1068581517664" targetNodeId="7923290658387314429" resolveInfo="generatedNameToConceptMethodDeclaration" />
                                   </node>
                                 </node>
                               </node>
@@ -2665,10 +2665,6 @@
     </node>
     <node role="method" roleId="tpee.1107880067339" type="tpee.InstanceMethodDeclaration" typeId="tpee.1068580123165" id="1144956008583623902">
       <property name="isAbstract" nameId="tpee.1178608670077" value="true" />
-<<<<<<< HEAD
-      <property name="name" nameId="tpck.1169194664001" value="conceptMethod" />
-      <property name="isFinal" nameId="tpee.1181808852946" value="false" />
-=======
       <property name="name" nameId="tpck.1169194664001" value="abstractVirtualMethod" />
       <property name="isFinal" nameId="tpee.1181808852946" value="false" />
       <node role="parameter" roleId="tpee.1068580123134" type="tpee.ParameterDeclaration" typeId="tpee.1068498886292" id="2061371070686326263">
@@ -2699,7 +2695,6 @@
         </node>
         <node role="type" roleId="tpee.5680397130376446158" type="tp25.SNodeType" typeId="tp25.1138055754698" id="2061371070686326275" />
       </node>
->>>>>>> 0bf02b0f
       <node role="returnType" roleId="tpee.1068580123133" type="tpee.ClassifierType" typeId="tpee.1107535904670" id="1144956008583623903">
         <link role="classifier" roleId="tpee.1107535924139" targetNodeId="e2lb.~Object" resolveInfo="Object" />
         <node role="smodelAttribute" roleId="tpck.5169995583184591170" type="tpf8.CopySrcNodeMacro" typeId="tpf8.1114706874351" id="1144956008583623904">
@@ -3300,8 +3295,6 @@
       <property name="isAbstract" nameId="tpee.1178608670077" value="true" />
       <property name="name" nameId="tpck.1169194664001" value="conceptMethod" />
       <property name="isFinal" nameId="tpee.1181808852946" value="false" />
-<<<<<<< HEAD
-=======
       <node role="parameter" roleId="tpee.1068580123134" type="tpee.ParameterDeclaration" typeId="tpee.1068498886292" id="2949815620942818978">
         <property name="name" nameId="tpck.1169194664001" value="thisNode" />
         <node role="smodelAttribute" roleId="tpck.5169995583184591170" type="tpf8.IfMacro" typeId="tpf8.1118773211870" id="2949815620942818979">
@@ -3330,7 +3323,6 @@
         </node>
         <node role="type" roleId="tpee.5680397130376446158" type="tp25.SNodeType" typeId="tp25.1138055754698" id="2949815620942818990" />
       </node>
->>>>>>> 0bf02b0f
       <node role="returnType" roleId="tpee.1068580123133" type="tpee.ClassifierType" typeId="tpee.1107535904670" id="1144956008583655029">
         <link role="classifier" roleId="tpee.1107535924139" targetNodeId="e2lb.~Object" resolveInfo="Object" />
         <node role="smodelAttribute" roleId="tpck.5169995583184591170" type="tpf8.CopySrcNodeMacro" typeId="tpf8.1114706874351" id="1144956008583655030">
