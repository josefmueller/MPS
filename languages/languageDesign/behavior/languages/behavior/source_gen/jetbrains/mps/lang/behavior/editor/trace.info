--- conflicted
+++ resolved
@@ -19,7 +19,6 @@
   </root>
   <root nodeRef="r:dc79d042-ba38-4e91-9392-42f38106ae44(jetbrains.mps.lang.behavior.editor)/1225194241668">
     <file name="ConceptBehavior_Editor.java">
-<<<<<<< HEAD
       <node id="1225194241668" at="11,79,12,81" concept="7" />
       <node id="1225194241668" at="11,0,14,0" concept="5" trace="createEditorCell#(Ljetbrains/mps/openapi/editor/EditorContext;Lorg/jetbrains/mps/openapi/model/SNode;)Ljetbrains/mps/openapi/editor/cells/EditorCell;" />
       <scope id="1225194241668" at="11,79,12,81" />
@@ -62,695 +61,325 @@
       <node id="1225194241668" at="91,40,92,36" concept="2" />
       <node id="1225194241668" at="93,5,94,73" concept="2" />
       <node id="1225194241668" at="94,73,95,57" concept="6" />
-      <node id="1225194241668" at="95,57,96,59" concept="6" />
-      <node id="1225194241668" at="97,35,98,87" concept="6" />
-      <node id="1225194241668" at="98,87,99,94" concept="7" />
-      <node id="1225194241668" at="100,10,101,22" concept="7" />
-      <node id="1225194241668" at="104,34,105,14" concept="11" />
-      <node id="1225194241668" at="107,69,108,57" concept="7" />
-      <node id="1225194241668" at="110,81,111,41" concept="8" />
-      <node id="1225194241668" at="111,41,112,124" concept="7" />
-      <node id="1225194241668" at="118,0,119,0" concept="3" trace="myReferencingNode" />
-      <node id="1225194241668" at="120,120,121,21" concept="11" />
-      <node id="1225194241668" at="121,21,122,42" concept="2" />
-      <node id="1225194241668" at="122,42,123,20" concept="2" />
-      <node id="1225194241668" at="126,41,127,43" concept="7" />
-      <node id="1225194241668" at="132,28,133,20" concept="7" />
-      <node id="1225194241674" at="136,54,137,91" concept="6" />
-      <node id="1225194241674" at="137,91,138,31" concept="2" />
-      <node id="1225194241674" at="138,31,139,44" concept="2" />
-      <node id="1225194241674" at="139,44,140,33" concept="2" />
-      <node id="1225194241674" at="140,33,141,28" concept="6" />
-      <node id="1225194241674" at="141,28,142,65" concept="2" />
-      <node id="1225194241674" at="142,65,143,44" concept="2" />
-      <node id="1225194241674" at="143,44,144,36" concept="6" />
-      <node id="1225194241674" at="144,36,145,95" concept="2" />
-      <node id="1225194241674" at="145,95,146,42" concept="2" />
-      <node id="1225194241674" at="146,42,147,75" concept="2" />
-      <node id="1225194241674" at="147,75,148,59" concept="6" />
-      <node id="1225194241674" at="148,59,149,61" concept="6" />
-      <node id="1225194241674" at="150,37,151,89" concept="6" />
-      <node id="1225194241674" at="151,89,152,96" concept="7" />
-      <node id="1225194241674" at="153,12,154,24" concept="7" />
-      <node id="1225194241675" at="157,50,158,94" concept="6" />
-      <node id="1225194241675" at="158,94,159,48" concept="2" />
-      <node id="1225194241675" at="159,48,160,34" concept="6" />
-      <node id="1225194241675" at="160,34,161,84" concept="2" />
-      <node id="1225194241675" at="161,84,162,40" concept="2" />
-      <node id="1225194241675" at="162,40,163,34" concept="2" />
-      <node id="1225194241675" at="163,34,164,22" concept="7" />
-      <node id="1225194241668" at="166,51,167,106" concept="6" />
-      <node id="1225194241668" at="167,106,168,49" concept="2" />
-      <node id="1225194241668" at="168,49,169,60" concept="2" />
-      <node id="1225194241668" at="169,60,170,60" concept="2" />
-      <node id="1225194241668" at="170,60,171,22" concept="7" />
-      <node id="1225194241678" at="173,52,174,85" concept="6" />
-      <node id="1225194241678" at="174,85,175,22" concept="7" />
-      <node id="1225194241668" at="177,52,178,104" concept="6" />
-      <node id="1225194241668" at="178,104,179,50" concept="2" />
-      <node id="1225194241668" at="179,50,180,59" concept="2" />
-      <node id="1225194241668" at="180,59,181,58" concept="2" />
-      <node id="1225194241668" at="181,58,182,59" concept="2" />
-      <node id="1225194241668" at="182,59,183,62" concept="2" />
-      <node id="1225194241668" at="183,62,184,22" concept="7" />
-      <node id="1225194241680" at="186,51,187,93" concept="6" />
-      <node id="1225194241680" at="187,93,188,49" concept="2" />
-      <node id="1225194241680" at="188,49,189,34" concept="6" />
-      <node id="1225194241680" at="189,34,190,49" concept="2" />
-      <node id="1225194241680" at="190,49,191,40" concept="2" />
-      <node id="1225194241680" at="191,40,192,34" concept="2" />
-      <node id="1225194241680" at="192,34,193,22" concept="7" />
-      <node id="1225194241668" at="195,50,196,271" concept="6" />
-      <node id="1225194241668" at="196,271,197,33" concept="7" />
-      <node id="1225194241668" at="200,127,201,49" concept="11" />
-      <node id="1225194241668" at="203,55,204,59" concept="6" />
-      <node id="1225194241668" at="204,59,205,41" concept="2" />
-      <node id="1225194241668" at="205,41,206,24" concept="7" />
-      <node id="1225194241668" at="209,118,210,379" concept="2" />
-      <node id="1225194241668" at="212,41,213,42" concept="2" />
-      <node id="1225194241668" at="217,44,218,54" concept="6" />
-      <node id="1225194241668" at="218,54,219,48" concept="2" />
-      <node id="1225194241668" at="219,48,220,0" concept="9" />
-      <node id="1225194241668" at="220,0,221,40" concept="2" />
-      <node id="1225194241668" at="221,40,222,24" concept="7" />
-      <node id="1225194241668" at="224,40,225,32" concept="7" />
-      <node id="1225194241767" at="228,51,229,93" concept="6" />
-      <node id="1225194241767" at="229,93,230,49" concept="2" />
-      <node id="1225194241767" at="230,49,231,34" concept="6" />
-      <node id="1225194241767" at="231,34,232,49" concept="2" />
-      <node id="1225194241767" at="232,49,233,40" concept="2" />
-      <node id="1225194241767" at="233,40,234,34" concept="2" />
-      <node id="1225194241767" at="234,34,235,22" concept="7" />
-      <node id="1225194241668" at="237,54,238,142" concept="6" />
-      <node id="1225194241668" at="238,142,239,93" concept="6" />
-      <node id="1225194241668" at="239,93,240,47" concept="2" />
-      <node id="1225194241668" at="240,47,241,49" concept="2" />
-      <node id="1225194241668" at="241,49,242,22" concept="7" />
-      <node id="1225194241668" at="245,100,246,50" concept="11" />
-      <node id="1225194241668" at="248,66,249,93" concept="7" />
-      <node id="1225194241668" at="251,57,252,65" concept="6" />
-      <node id="1225194241668" at="252,65,253,58" concept="2" />
-      <node id="1225194241668" at="253,58,254,25" concept="7" />
-      <node id="1225194241668" at="256,41,257,34" concept="6" />
-      <node id="1225194241668" at="257,34,258,48" concept="2" />
-      <node id="1225194241668" at="258,48,259,49" concept="2" />
-      <node id="1225194241668" at="259,49,260,23" concept="7" />
-      <node id="1225194241668" at="263,96,264,134" concept="2" />
-      <node id="1225194241668" at="265,34,266,142" concept="2" />
-      <node id="1225194241668" at="266,142,267,146" concept="2" />
-      <node id="1225194241668" at="269,122,270,385" concept="2" />
-      <node id="1225194241814" at="274,54,275,114" concept="6" />
-      <node id="1225194241814" at="275,114,276,52" concept="2" />
-      <node id="1225194241814" at="276,52,277,36" concept="6" />
-      <node id="1225194241814" at="277,36,278,109" concept="2" />
-      <node id="1225194241814" at="278,109,279,42" concept="2" />
-      <node id="1225194241814" at="279,42,280,36" concept="2" />
-      <node id="1225194241814" at="280,36,281,24" concept="7" />
-      <node id="1225194241819" at="284,49,285,94" concept="6" />
-      <node id="1225194241819" at="285,94,286,47" concept="2" />
-      <node id="1225194241819" at="286,47,287,34" concept="6" />
-      <node id="1225194241819" at="287,34,288,85" concept="2" />
-      <node id="1225194241819" at="288,85,289,40" concept="2" />
-      <node id="1225194241819" at="289,40,290,34" concept="2" />
-      <node id="1225194241819" at="290,34,291,22" concept="7" />
+      <node id="1225194241668" at="96,35,97,87" concept="6" />
+      <node id="1225194241668" at="97,87,98,112" concept="7" />
+      <node id="1225194241668" at="99,10,100,22" concept="7" />
+      <node id="1225194241668" at="103,34,104,14" concept="11" />
+      <node id="1225194241668" at="106,69,107,57" concept="7" />
+      <node id="1225194241668" at="109,81,110,41" concept="8" />
+      <node id="1225194241668" at="110,41,111,124" concept="7" />
+      <node id="1225194241668" at="117,0,118,0" concept="3" trace="myReferencingNode" />
+      <node id="1225194241668" at="119,120,120,21" concept="11" />
+      <node id="1225194241668" at="120,21,121,42" concept="2" />
+      <node id="1225194241668" at="121,42,122,20" concept="2" />
+      <node id="1225194241668" at="125,41,126,43" concept="7" />
+      <node id="1225194241668" at="131,28,132,20" concept="7" />
+      <node id="1225194241674" at="135,54,136,91" concept="6" />
+      <node id="1225194241674" at="136,91,137,31" concept="2" />
+      <node id="1225194241674" at="137,31,138,44" concept="2" />
+      <node id="1225194241674" at="138,44,139,33" concept="2" />
+      <node id="1225194241674" at="139,33,140,28" concept="6" />
+      <node id="1225194241674" at="140,28,141,65" concept="2" />
+      <node id="1225194241674" at="141,65,142,44" concept="2" />
+      <node id="1225194241674" at="142,44,143,36" concept="6" />
+      <node id="1225194241674" at="143,36,144,95" concept="2" />
+      <node id="1225194241674" at="144,95,145,42" concept="2" />
+      <node id="1225194241674" at="145,42,146,75" concept="2" />
+      <node id="1225194241674" at="146,75,147,59" concept="6" />
+      <node id="1225194241674" at="148,37,149,89" concept="6" />
+      <node id="1225194241674" at="149,89,150,114" concept="7" />
+      <node id="1225194241674" at="151,12,152,24" concept="7" />
+      <node id="1225194241675" at="155,50,156,94" concept="6" />
+      <node id="1225194241675" at="156,94,157,48" concept="2" />
+      <node id="1225194241675" at="157,48,158,34" concept="6" />
+      <node id="1225194241675" at="158,34,159,84" concept="2" />
+      <node id="1225194241675" at="159,84,160,40" concept="2" />
+      <node id="1225194241675" at="160,40,161,34" concept="2" />
+      <node id="1225194241675" at="161,34,162,22" concept="7" />
+      <node id="1225194241668" at="164,51,165,106" concept="6" />
+      <node id="1225194241668" at="165,106,166,49" concept="2" />
+      <node id="1225194241668" at="166,49,167,60" concept="2" />
+      <node id="1225194241668" at="167,60,168,60" concept="2" />
+      <node id="1225194241668" at="168,60,169,22" concept="7" />
+      <node id="1225194241678" at="171,52,172,85" concept="6" />
+      <node id="1225194241678" at="172,85,173,22" concept="7" />
+      <node id="1225194241668" at="175,52,176,104" concept="6" />
+      <node id="1225194241668" at="176,104,177,50" concept="2" />
+      <node id="1225194241668" at="177,50,178,59" concept="2" />
+      <node id="1225194241668" at="178,59,179,58" concept="2" />
+      <node id="1225194241668" at="179,58,180,59" concept="2" />
+      <node id="1225194241668" at="180,59,181,62" concept="2" />
+      <node id="1225194241668" at="181,62,182,22" concept="7" />
+      <node id="1225194241680" at="184,51,185,93" concept="6" />
+      <node id="1225194241680" at="185,93,186,49" concept="2" />
+      <node id="1225194241680" at="186,49,187,34" concept="6" />
+      <node id="1225194241680" at="187,34,188,49" concept="2" />
+      <node id="1225194241680" at="188,49,189,40" concept="2" />
+      <node id="1225194241680" at="189,40,190,34" concept="2" />
+      <node id="1225194241680" at="190,34,191,22" concept="7" />
+      <node id="1225194241668" at="193,50,194,271" concept="6" />
+      <node id="1225194241668" at="194,271,195,33" concept="7" />
+      <node id="1225194241668" at="198,127,199,49" concept="11" />
+      <node id="1225194241668" at="201,55,202,59" concept="6" />
+      <node id="1225194241668" at="202,59,203,41" concept="2" />
+      <node id="1225194241668" at="203,41,204,24" concept="7" />
+      <node id="1225194241668" at="207,118,208,379" concept="2" />
+      <node id="1225194241668" at="210,41,211,42" concept="2" />
+      <node id="1225194241668" at="215,44,216,54" concept="6" />
+      <node id="1225194241668" at="216,54,217,48" concept="2" />
+      <node id="1225194241668" at="217,48,218,0" concept="9" />
+      <node id="1225194241668" at="218,0,219,40" concept="2" />
+      <node id="1225194241668" at="219,40,220,24" concept="7" />
+      <node id="1225194241668" at="222,40,223,32" concept="7" />
+      <node id="1225194241767" at="226,51,227,93" concept="6" />
+      <node id="1225194241767" at="227,93,228,49" concept="2" />
+      <node id="1225194241767" at="228,49,229,34" concept="6" />
+      <node id="1225194241767" at="229,34,230,49" concept="2" />
+      <node id="1225194241767" at="230,49,231,40" concept="2" />
+      <node id="1225194241767" at="231,40,232,34" concept="2" />
+      <node id="1225194241767" at="232,34,233,22" concept="7" />
+      <node id="1225194241668" at="235,54,236,142" concept="6" />
+      <node id="1225194241668" at="236,142,237,93" concept="6" />
+      <node id="1225194241668" at="237,93,238,47" concept="2" />
+      <node id="1225194241668" at="238,47,239,49" concept="2" />
+      <node id="1225194241668" at="239,49,240,22" concept="7" />
+      <node id="1225194241668" at="243,100,244,50" concept="11" />
+      <node id="1225194241668" at="246,66,247,93" concept="7" />
+      <node id="1225194241668" at="249,57,250,65" concept="6" />
+      <node id="1225194241668" at="250,65,251,58" concept="2" />
+      <node id="1225194241668" at="251,58,252,25" concept="7" />
+      <node id="1225194241668" at="254,41,255,34" concept="6" />
+      <node id="1225194241668" at="255,34,256,48" concept="2" />
+      <node id="1225194241668" at="256,48,257,49" concept="2" />
+      <node id="1225194241668" at="257,49,258,23" concept="7" />
+      <node id="1225194241668" at="261,96,262,134" concept="2" />
+      <node id="1225194241668" at="263,34,264,142" concept="2" />
+      <node id="1225194241668" at="264,142,265,146" concept="2" />
+      <node id="1225194241668" at="267,122,268,385" concept="2" />
+      <node id="1225194241814" at="272,54,273,114" concept="6" />
+      <node id="1225194241814" at="273,114,274,52" concept="2" />
+      <node id="1225194241814" at="274,52,275,36" concept="6" />
+      <node id="1225194241814" at="275,36,276,109" concept="2" />
+      <node id="1225194241814" at="276,109,277,42" concept="2" />
+      <node id="1225194241814" at="277,42,278,36" concept="2" />
+      <node id="1225194241814" at="278,36,279,24" concept="7" />
+      <node id="1225194241819" at="282,49,283,94" concept="6" />
+      <node id="1225194241819" at="283,94,284,47" concept="2" />
+      <node id="1225194241819" at="284,47,285,34" concept="6" />
+      <node id="1225194241819" at="285,34,286,85" concept="2" />
+      <node id="1225194241819" at="286,85,287,40" concept="2" />
+      <node id="1225194241819" at="287,40,288,34" concept="2" />
+      <node id="1225194241819" at="288,34,289,22" concept="7" />
       <node id="1225194241668" at="41,0,43,0" concept="3" trace="myNode" />
-      <node id="1225194241668" at="116,0,118,0" concept="3" trace="myNode" />
+      <node id="1225194241668" at="115,0,117,0" concept="3" trace="myNode" />
       <node id="1225194241668" at="55,0,58,0" concept="5" trace="createCell#()Ljetbrains/mps/openapi/editor/cells/EditorCell;" />
-      <node id="1225194241668" at="104,0,107,0" concept="1" trace="_Inline_cuxtnd_a1a0#()V" />
-      <node id="1225194241668" at="107,0,110,0" concept="5" trace="createEditorCell#(Ljetbrains/mps/openapi/editor/EditorContext;)Ljetbrains/mps/openapi/editor/cells/EditorCell;" />
-      <node id="1225194241668" at="126,0,129,0" concept="5" trace="createCell#()Ljetbrains/mps/openapi/editor/cells/EditorCell;" />
-      <node id="1225194241668" at="200,0,203,0" concept="1" trace="constructorSingleRoleHandler_cuxtnd_b1b0#(Lorg/jetbrains/mps/openapi/model/SNode;Lorg/jetbrains/mps/openapi/language/SContainmentLink;Ljetbrains/mps/openapi/editor/EditorContext;)V" />
-      <node id="1225194241668" at="208,70,211,7" concept="4" />
-      <node id="1225194241668" at="211,7,214,7" concept="4" />
-      <node id="1225194241668" at="224,0,227,0" concept="5" trace="getNoTargetText#()Ljava/lang/String;" />
-      <node id="1225194241668" at="245,0,248,0" concept="1" trace="methodListHandler_cuxtnd_d1b0#(Lorg/jetbrains/mps/openapi/model/SNode;Ljava/lang/String;Ljetbrains/mps/openapi/editor/EditorContext;)V" />
-      <node id="1225194241668" at="248,0,251,0" concept="5" trace="createNodeToInsert#(Ljetbrains/mps/openapi/editor/EditorContext;)Lorg/jetbrains/mps/openapi/model/SNode;" />
-      <node id="1225194241668" at="268,9,271,9" concept="4" />
+      <node id="1225194241668" at="103,0,106,0" concept="1" trace="_Inline_cuxtnd_a1a0#()V" />
+      <node id="1225194241668" at="106,0,109,0" concept="5" trace="createEditorCell#(Ljetbrains/mps/openapi/editor/EditorContext;)Ljetbrains/mps/openapi/editor/cells/EditorCell;" />
+      <node id="1225194241668" at="125,0,128,0" concept="5" trace="createCell#()Ljetbrains/mps/openapi/editor/cells/EditorCell;" />
+      <node id="1225194241668" at="198,0,201,0" concept="1" trace="constructorSingleRoleHandler_cuxtnd_b1b0#(Lorg/jetbrains/mps/openapi/model/SNode;Lorg/jetbrains/mps/openapi/language/SContainmentLink;Ljetbrains/mps/openapi/editor/EditorContext;)V" />
+      <node id="1225194241668" at="206,70,209,7" concept="4" />
+      <node id="1225194241668" at="209,7,212,7" concept="4" />
+      <node id="1225194241668" at="222,0,225,0" concept="5" trace="getNoTargetText#()Ljava/lang/String;" />
+      <node id="1225194241668" at="243,0,246,0" concept="1" trace="methodListHandler_cuxtnd_d1b0#(Lorg/jetbrains/mps/openapi/model/SNode;Ljava/lang/String;Ljetbrains/mps/openapi/editor/EditorContext;)V" />
+      <node id="1225194241668" at="246,0,249,0" concept="5" trace="createNodeToInsert#(Ljetbrains/mps/openapi/editor/EditorContext;)Lorg/jetbrains/mps/openapi/model/SNode;" />
+      <node id="1225194241668" at="266,9,269,9" concept="4" />
       <node id="1225194241668" at="44,0,48,0" concept="1" trace="ConceptBehavior_EditorBuilder_a#(Ljetbrains/mps/openapi/editor/EditorContext;Lorg/jetbrains/mps/openapi/model/SNode;)V" />
       <node id="1225194241668" at="89,63,93,5" concept="4" />
-      <node id="1225194241668" at="110,0,114,0" concept="5" trace="createEditorCell#(Ljetbrains/mps/openapi/editor/EditorContext;Lorg/jetbrains/mps/openapi/model/SNode;)Ljetbrains/mps/openapi/editor/cells/EditorCell;" />
-      <node id="1225194241678" at="173,0,177,0" concept="5" trace="createIndentCell_cuxtnd_a1a#()Ljetbrains/mps/openapi/editor/cells/EditorCell;" />
-      <node id="1225194241668" at="195,0,199,0" concept="5" trace="createRefNode_cuxtnd_b1b0#()Ljetbrains/mps/openapi/editor/cells/EditorCell;" />
-      <node id="1225194241668" at="264,134,268,9" concept="4" />
+      <node id="1225194241668" at="109,0,113,0" concept="5" trace="createEditorCell#(Ljetbrains/mps/openapi/editor/EditorContext;Lorg/jetbrains/mps/openapi/model/SNode;)Ljetbrains/mps/openapi/editor/cells/EditorCell;" />
+      <node id="1225194241678" at="171,0,175,0" concept="5" trace="createIndentCell_cuxtnd_a1a#()Ljetbrains/mps/openapi/editor/cells/EditorCell;" />
+      <node id="1225194241668" at="193,0,197,0" concept="5" trace="createRefNode_cuxtnd_b1b0#()Ljetbrains/mps/openapi/editor/cells/EditorCell;" />
+      <node id="1225194241668" at="262,134,266,9" concept="4" />
       <node id="1225194241668" at="49,0,54,0" concept="5" trace="getNode#()Lorg/jetbrains/mps/openapi/model/SNode;" />
-      <node id="1225194241668" at="96,59,101,22" concept="4" />
-      <node id="1225194241668" at="120,0,125,0" concept="1" trace="Inline_Builder_cuxtnd_a1a0#(Ljetbrains/mps/openapi/editor/EditorContext;Lorg/jetbrains/mps/openapi/model/SNode;Lorg/jetbrains/mps/openapi/model/SNode;)V" />
-      <node id="1225194241668" at="130,0,135,0" concept="5" trace="getNode#()Lorg/jetbrains/mps/openapi/model/SNode;" />
-      <node id="1225194241674" at="149,61,154,24" concept="4" />
-      <node id="1225194241668" at="203,0,208,0" concept="5" trace="createChildCell#(Lorg/jetbrains/mps/openapi/model/SNode;)Ljetbrains/mps/openapi/editor/cells/EditorCell;" />
-      <node id="1225194241668" at="251,0,256,0" concept="5" trace="createNodeCell#(Lorg/jetbrains/mps/openapi/model/SNode;)Ljetbrains/mps/openapi/editor/cells/EditorCell;" />
+      <node id="1225194241668" at="95,57,100,22" concept="4" />
+      <node id="1225194241668" at="119,0,124,0" concept="1" trace="Inline_Builder_cuxtnd_a1a0#(Ljetbrains/mps/openapi/editor/EditorContext;Lorg/jetbrains/mps/openapi/model/SNode;Lorg/jetbrains/mps/openapi/model/SNode;)V" />
+      <node id="1225194241668" at="129,0,134,0" concept="5" trace="getNode#()Lorg/jetbrains/mps/openapi/model/SNode;" />
+      <node id="1225194241674" at="147,59,152,24" concept="4" />
+      <node id="1225194241668" at="201,0,206,0" concept="5" trace="createChildCell#(Lorg/jetbrains/mps/openapi/model/SNode;)Ljetbrains/mps/openapi/editor/cells/EditorCell;" />
+      <node id="1225194241668" at="249,0,254,0" concept="5" trace="createNodeCell#(Lorg/jetbrains/mps/openapi/model/SNode;)Ljetbrains/mps/openapi/editor/cells/EditorCell;" />
       <node id="1225194241671" at="77,0,83,0" concept="5" trace="createConstant_cuxtnd_a0a#()Ljetbrains/mps/openapi/editor/cells/EditorCell;" />
-      <node id="1225194241668" at="256,0,262,0" concept="5" trace="createEmptyCell#()Ljetbrains/mps/openapi/editor/cells/EditorCell;" />
-      <node id="1225194241668" at="166,0,173,0" concept="5" trace="createCollection_cuxtnd_b0#()Ljetbrains/mps/openapi/editor/cells/EditorCell;" />
-      <node id="1225194241668" at="237,0,244,0" concept="5" trace="createRefNodeList_cuxtnd_d1b0#()Ljetbrains/mps/openapi/editor/cells/EditorCell;" />
+      <node id="1225194241668" at="254,0,260,0" concept="5" trace="createEmptyCell#()Ljetbrains/mps/openapi/editor/cells/EditorCell;" />
+      <node id="1225194241668" at="164,0,171,0" concept="5" trace="createCollection_cuxtnd_b0#()Ljetbrains/mps/openapi/editor/cells/EditorCell;" />
+      <node id="1225194241668" at="235,0,242,0" concept="5" trace="createRefNodeList_cuxtnd_d1b0#()Ljetbrains/mps/openapi/editor/cells/EditorCell;" />
       <node id="1225194241668" at="69,0,77,0" concept="5" trace="createCollection_cuxtnd_a0#()Ljetbrains/mps/openapi/editor/cells/EditorCell;" />
-      <node id="1225194241668" at="208,0,216,0" concept="5" trace="installCellInfo#(Lorg/jetbrains/mps/openapi/model/SNode;Ljetbrains/mps/openapi/editor/cells/EditorCell;)V" />
-      <node id="1225194241668" at="216,0,224,0" concept="5" trace="createEmptyCell#()Ljetbrains/mps/openapi/editor/cells/EditorCell;" />
-      <node id="1225194241675" at="157,0,166,0" concept="5" trace="createConstant_cuxtnd_c0a#()Ljetbrains/mps/openapi/editor/cells/EditorCell;" />
-      <node id="1225194241668" at="177,0,186,0" concept="5" trace="createCollection_cuxtnd_b1a#()Ljetbrains/mps/openapi/editor/cells/EditorCell;" />
-      <node id="1225194241680" at="186,0,195,0" concept="5" trace="createConstant_cuxtnd_a1b0#()Ljetbrains/mps/openapi/editor/cells/EditorCell;" />
-      <node id="1225194241767" at="228,0,237,0" concept="5" trace="createConstant_cuxtnd_c1b0#()Ljetbrains/mps/openapi/editor/cells/EditorCell;" />
-      <node id="1225194241814" at="274,0,283,0" concept="5" trace="createConstant_cuxtnd_a3b1a#()Ljetbrains/mps/openapi/editor/cells/EditorCell;" />
-      <node id="1225194241819" at="284,0,293,0" concept="5" trace="createConstant_cuxtnd_c0#()Ljetbrains/mps/openapi/editor/cells/EditorCell;" />
+      <node id="1225194241668" at="206,0,214,0" concept="5" trace="installCellInfo#(Lorg/jetbrains/mps/openapi/model/SNode;Ljetbrains/mps/openapi/editor/cells/EditorCell;)V" />
+      <node id="1225194241668" at="214,0,222,0" concept="5" trace="createEmptyCell#()Ljetbrains/mps/openapi/editor/cells/EditorCell;" />
+      <node id="1225194241675" at="155,0,164,0" concept="5" trace="createConstant_cuxtnd_c0a#()Ljetbrains/mps/openapi/editor/cells/EditorCell;" />
+      <node id="1225194241668" at="175,0,184,0" concept="5" trace="createCollection_cuxtnd_b1a#()Ljetbrains/mps/openapi/editor/cells/EditorCell;" />
+      <node id="1225194241680" at="184,0,193,0" concept="5" trace="createConstant_cuxtnd_a1b0#()Ljetbrains/mps/openapi/editor/cells/EditorCell;" />
+      <node id="1225194241767" at="226,0,235,0" concept="5" trace="createConstant_cuxtnd_c1b0#()Ljetbrains/mps/openapi/editor/cells/EditorCell;" />
+      <node id="1225194241814" at="272,0,281,0" concept="5" trace="createConstant_cuxtnd_a3b1a#()Ljetbrains/mps/openapi/editor/cells/EditorCell;" />
+      <node id="1225194241819" at="282,0,291,0" concept="5" trace="createConstant_cuxtnd_c0#()Ljetbrains/mps/openapi/editor/cells/EditorCell;" />
       <node id="1225194241668" at="59,0,69,0" concept="5" trace="createCollection_cuxtnd_a#()Ljetbrains/mps/openapi/editor/cells/EditorCell;" />
-      <node id="1225194241668" at="262,86,272,7" concept="4" />
-      <node id="1225194241668" at="262,0,274,0" concept="5" trace="installElementCellActions#(Lorg/jetbrains/mps/openapi/model/SNode;Ljetbrains/mps/openapi/editor/cells/EditorCell;)V" />
-      <node id="1225194241668" at="83,0,103,0" concept="5" trace="createRefCell_cuxtnd_b0a#()Ljetbrains/mps/openapi/editor/cells/EditorCell;" />
-      <node id="1225194241674" at="136,0,156,0" concept="5" trace="createProperty_cuxtnd_a0b0a#()Ljetbrains/mps/openapi/editor/cells/EditorCell;" />
+      <node id="1225194241668" at="260,86,270,7" concept="4" />
+      <node id="1225194241668" at="260,0,272,0" concept="5" trace="installElementCellActions#(Lorg/jetbrains/mps/openapi/model/SNode;Ljetbrains/mps/openapi/editor/cells/EditorCell;)V" />
+      <node id="1225194241668" at="83,0,102,0" concept="5" trace="createRefCell_cuxtnd_b0a#()Ljetbrains/mps/openapi/editor/cells/EditorCell;" />
+      <node id="1225194241674" at="135,0,154,0" concept="5" trace="createProperty_cuxtnd_a0b0a#()Ljetbrains/mps/openapi/editor/cells/EditorCell;" />
       <scope id="1225194241668" at="51,26,52,18" />
       <scope id="1225194241668" at="55,39,56,39" />
-      <scope id="1225194241668" at="104,34,105,14" />
-      <scope id="1225194241668" at="107,69,108,57" />
-      <scope id="1225194241668" at="126,41,127,43" />
-      <scope id="1225194241668" at="132,28,133,20" />
-      <scope id="1225194241668" at="200,127,201,49" />
-      <scope id="1225194241668" at="209,118,210,379" />
-      <scope id="1225194241668" at="212,41,213,42" />
-      <scope id="1225194241668" at="224,40,225,32" />
-      <scope id="1225194241668" at="245,100,246,50" />
-      <scope id="1225194241668" at="248,66,249,93" />
-      <scope id="1225194241668" at="269,122,270,385" />
+      <scope id="1225194241668" at="103,34,104,14" />
+      <scope id="1225194241668" at="106,69,107,57" />
+      <scope id="1225194241668" at="125,41,126,43" />
+      <scope id="1225194241668" at="131,28,132,20" />
+      <scope id="1225194241668" at="198,127,199,49" />
+      <scope id="1225194241668" at="207,118,208,379" />
+      <scope id="1225194241668" at="210,41,211,42" />
+      <scope id="1225194241668" at="222,40,223,32" />
+      <scope id="1225194241668" at="243,100,244,50" />
+      <scope id="1225194241668" at="246,66,247,93" />
+      <scope id="1225194241668" at="267,122,268,385" />
       <scope id="1225194241668" at="44,95,46,18" />
       <scope id="1225194241668" at="90,39,92,36" />
-      <scope id="1225194241668" at="97,35,99,94">
+      <scope id="1225194241668" at="96,35,98,112">
         <var name="manager" id="1225194241668" />
       </scope>
-      <scope id="1225194241668" at="110,81,112,124" />
-      <scope id="1225194241674" at="150,37,152,96">
+      <scope id="1225194241668" at="109,81,111,124" />
+      <scope id="1225194241674" at="148,37,150,114">
         <var name="manager" id="1225194241674" />
       </scope>
-      <scope id="1225194241678" at="173,52,175,22">
+      <scope id="1225194241678" at="171,52,173,22">
         <var name="editorCell" id="1225194241678" />
       </scope>
-      <scope id="1225194241668" at="195,50,197,33">
+      <scope id="1225194241668" at="193,50,195,33">
         <var name="provider" id="1225194241668" />
       </scope>
-      <scope id="1225194241668" at="265,34,267,146" />
+      <scope id="1225194241668" at="263,34,265,146" />
       <scope id="1225194241668" at="55,0,58,0" />
-      <scope id="1225194241668" at="104,0,107,0" />
-      <scope id="1225194241668" at="107,0,110,0">
+      <scope id="1225194241668" at="103,0,106,0" />
+      <scope id="1225194241668" at="106,0,109,0">
         <var name="editorContext" id="1225194241668" />
       </scope>
-      <scope id="1225194241668" at="120,120,123,20" />
-      <scope id="1225194241668" at="126,0,129,0" />
-      <scope id="1225194241668" at="200,0,203,0">
-=======
-      <node id="1225194241668" at="39,79,40,63" concept="7" />
-      <node id="1225194241668" at="42,89,43,97" concept="6" />
-      <node id="1225194241668" at="43,97,44,48" concept="2" />
-      <node id="1225194241668" at="44,48,45,28" concept="2" />
-      <node id="1225194241668" at="45,28,46,83" concept="2" />
-      <node id="1225194241668" at="46,83,47,83" concept="2" />
-      <node id="1225194241668" at="47,83,48,81" concept="2" />
-      <node id="1225194241668" at="48,81,49,22" concept="7" />
-      <node id="1225194241668" at="51,90,52,99" concept="6" />
-      <node id="1225194241668" at="52,99,53,49" concept="2" />
-      <node id="1225194241668" at="53,49,54,82" concept="2" />
-      <node id="1225194241668" at="54,82,55,81" concept="2" />
-      <node id="1225194241668" at="55,81,56,82" concept="2" />
-      <node id="1225194241668" at="56,82,57,22" concept="7" />
-      <node id="1225194241671" at="59,89,60,102" concept="6" />
-      <node id="1225194241671" at="60,102,61,48" concept="2" />
-      <node id="1225194241671" at="61,48,62,34" concept="2" />
-      <node id="1225194241671" at="62,34,63,22" concept="7" />
-      <node id="1225194241668" at="65,88,66,81" concept="6" />
-      <node id="1225194241668" at="66,81,67,32" concept="2" />
-      <node id="1225194241668" at="67,32,68,45" concept="2" />
-      <node id="1225194241668" at="68,45,69,26" concept="6" />
-      <node id="1225194241668" at="69,26,70,88" concept="2" />
-      <node id="1225194241668" at="70,88,71,58" concept="2" />
-      <node id="1225194241668" at="72,39,73,40" concept="2" />
-      <node id="1225194241668" at="73,40,74,36" concept="2" />
-      <node id="1225194241668" at="75,5,76,73" concept="2" />
-      <node id="1225194241668" at="76,73,77,57" concept="6" />
-      <node id="1225194241668" at="78,35,79,82" concept="6" />
-      <node id="1225194241668" at="79,82,80,112" concept="7" />
-      <node id="1225194241668" at="81,10,82,22" concept="7" />
-      <node id="1225194241673" at="85,34,86,14" concept="10" />
-      <node id="1225194241673" at="88,69,89,67" concept="7" />
-      <node id="1225194241673" at="91,81,92,67" concept="7" />
-      <node id="1225194241674" at="94,93,95,84" concept="6" />
-      <node id="1225194241674" at="95,84,96,31" concept="2" />
-      <node id="1225194241674" at="96,31,97,44" concept="2" />
-      <node id="1225194241674" at="97,44,98,33" concept="2" />
-      <node id="1225194241674" at="98,33,99,28" concept="6" />
-      <node id="1225194241674" at="99,28,100,60" concept="2" />
-      <node id="1225194241674" at="100,60,101,44" concept="2" />
-      <node id="1225194241674" at="101,44,102,36" concept="6" />
-      <node id="1225194241674" at="102,36,103,74" concept="2" />
-      <node id="1225194241674" at="103,74,104,42" concept="2" />
-      <node id="1225194241674" at="104,42,105,75" concept="2" />
-      <node id="1225194241674" at="105,75,106,59" concept="6" />
-      <node id="1225194241674" at="107,37,108,84" concept="6" />
-      <node id="1225194241674" at="108,84,109,114" concept="7" />
-      <node id="1225194241674" at="110,12,111,24" concept="7" />
-      <node id="1225194241675" at="114,89,115,87" concept="6" />
-      <node id="1225194241675" at="115,87,116,48" concept="2" />
-      <node id="1225194241675" at="116,48,117,34" concept="6" />
-      <node id="1225194241675" at="117,34,118,68" concept="2" />
-      <node id="1225194241675" at="118,68,119,40" concept="2" />
-      <node id="1225194241675" at="119,40,120,34" concept="2" />
-      <node id="1225194241675" at="120,34,121,22" concept="7" />
-      <node id="1225194241668" at="123,90,124,99" concept="6" />
-      <node id="1225194241668" at="124,99,125,49" concept="2" />
-      <node id="1225194241668" at="125,49,126,84" concept="2" />
-      <node id="1225194241668" at="126,84,127,84" concept="2" />
-      <node id="1225194241668" at="127,84,128,22" concept="7" />
-      <node id="1225194241678" at="130,91,131,78" concept="6" />
-      <node id="1225194241678" at="131,78,132,22" concept="7" />
-      <node id="1225194241668" at="134,91,135,97" concept="6" />
-      <node id="1225194241668" at="135,97,136,50" concept="2" />
-      <node id="1225194241668" at="136,50,137,83" concept="2" />
-      <node id="1225194241668" at="137,83,138,82" concept="2" />
-      <node id="1225194241668" at="138,82,139,83" concept="2" />
-      <node id="1225194241668" at="139,83,140,86" concept="2" />
-      <node id="1225194241668" at="140,86,141,22" concept="7" />
-      <node id="1225194241680" at="143,90,144,86" concept="6" />
-      <node id="1225194241680" at="144,86,145,49" concept="2" />
-      <node id="1225194241680" at="145,49,146,34" concept="6" />
-      <node id="1225194241680" at="146,34,147,52" concept="2" />
-      <node id="1225194241680" at="147,52,148,40" concept="2" />
-      <node id="1225194241680" at="148,40,149,34" concept="2" />
-      <node id="1225194241680" at="149,34,150,22" concept="7" />
-      <node id="1225194241668" at="152,89,153,255" concept="6" />
-      <node id="1225194241668" at="153,255,154,33" concept="7" />
-      <node id="1225194241668" at="157,127,158,49" concept="10" />
-      <node id="1225194241668" at="160,55,161,59" concept="6" />
-      <node id="1225194241668" at="161,59,162,41" concept="2" />
-      <node id="1225194241668" at="162,41,163,24" concept="7" />
-      <node id="1225194241668" at="166,118,167,377" concept="2" />
-      <node id="1225194241668" at="169,41,170,42" concept="2" />
-      <node id="1225194241668" at="174,44,175,54" concept="6" />
-      <node id="1225194241668" at="175,54,176,48" concept="2" />
-      <node id="1225194241668" at="176,48,177,0" concept="8" />
-      <node id="1225194241668" at="177,0,178,40" concept="2" />
-      <node id="1225194241668" at="178,40,179,24" concept="7" />
-      <node id="1225194241668" at="181,40,182,32" concept="7" />
-      <node id="1225194241767" at="185,90,186,86" concept="6" />
-      <node id="1225194241767" at="186,86,187,49" concept="2" />
-      <node id="1225194241767" at="187,49,188,34" concept="6" />
-      <node id="1225194241767" at="188,34,189,52" concept="2" />
-      <node id="1225194241767" at="189,52,190,40" concept="2" />
-      <node id="1225194241767" at="190,40,191,34" concept="2" />
-      <node id="1225194241767" at="191,34,192,22" concept="7" />
-      <node id="1225194241668" at="194,93,195,126" concept="6" />
-      <node id="1225194241668" at="195,126,196,108" concept="6" />
-      <node id="1225194241668" at="196,108,197,47" concept="2" />
-      <node id="1225194241668" at="197,47,198,49" concept="2" />
-      <node id="1225194241668" at="198,49,199,22" concept="7" />
-      <node id="1225194241668" at="202,100,203,50" concept="10" />
-      <node id="1225194241668" at="205,66,206,41" concept="6" />
-      <node id="1225194241668" at="206,41,207,93" concept="7" />
-      <node id="1225194241668" at="209,86,210,80" concept="6" />
-      <node id="1225194241668" at="210,80,211,95" concept="2" />
-      <node id="1225194241668" at="211,95,212,25" concept="7" />
-      <node id="1225194241668" at="214,68,215,34" concept="6" />
-      <node id="1225194241668" at="215,34,216,80" concept="2" />
-      <node id="1225194241668" at="216,80,217,87" concept="2" />
-      <node id="1225194241668" at="217,87,218,23" concept="7" />
-      <node id="1225194241668" at="220,89,221,67" concept="7" />
-      <node id="1225194241668" at="224,96,225,134" concept="2" />
-      <node id="1225194241668" at="226,34,227,142" concept="2" />
-      <node id="1225194241668" at="227,142,228,146" concept="2" />
-      <node id="1225194241668" at="230,122,231,383" concept="2" />
-      <node id="1225194241814" at="235,93,236,107" concept="6" />
-      <node id="1225194241814" at="236,107,237,52" concept="2" />
-      <node id="1225194241814" at="237,52,238,36" concept="6" />
-      <node id="1225194241814" at="238,36,239,112" concept="2" />
-      <node id="1225194241814" at="239,112,240,42" concept="2" />
-      <node id="1225194241814" at="240,42,241,36" concept="2" />
-      <node id="1225194241814" at="241,36,242,24" concept="7" />
-      <node id="1225194241819" at="245,88,246,87" concept="6" />
-      <node id="1225194241819" at="246,87,247,47" concept="2" />
-      <node id="1225194241819" at="247,47,248,34" concept="6" />
-      <node id="1225194241819" at="248,34,249,69" concept="2" />
-      <node id="1225194241819" at="249,69,250,40" concept="2" />
-      <node id="1225194241819" at="250,40,251,34" concept="2" />
-      <node id="1225194241819" at="251,34,252,22" concept="7" />
-      <node id="1225194241668" at="39,0,42,0" concept="5" trace="createEditorCell#(Ljetbrains/mps/openapi/editor/EditorContext;Lorg/jetbrains/mps/openapi/model/SNode;)Ljetbrains/mps/openapi/editor/cells/EditorCell;" />
-      <node id="1225194241673" at="85,0,88,0" concept="1" trace="_Inline_cuxtnd_a1a0#()V" />
-      <node id="1225194241673" at="88,0,91,0" concept="5" trace="createEditorCell#(Ljetbrains/mps/openapi/editor/EditorContext;)Ljetbrains/mps/openapi/editor/cells/EditorCell;" />
-      <node id="1225194241673" at="91,0,94,0" concept="5" trace="createEditorCell#(Ljetbrains/mps/openapi/editor/EditorContext;Lorg/jetbrains/mps/openapi/model/SNode;)Ljetbrains/mps/openapi/editor/cells/EditorCell;" />
-      <node id="1225194241668" at="157,0,160,0" concept="1" trace="constructorSingleRoleHandler_cuxtnd_b1b0#(Lorg/jetbrains/mps/openapi/model/SNode;Lorg/jetbrains/mps/openapi/language/SContainmentLink;Ljetbrains/mps/openapi/editor/EditorContext;)V" />
-      <node id="1225194241668" at="165,70,168,7" concept="4" />
-      <node id="1225194241668" at="168,7,171,7" concept="4" />
-      <node id="1225194241668" at="181,0,184,0" concept="5" trace="getNoTargetText#()Ljava/lang/String;" />
-      <node id="1225194241668" at="202,0,205,0" concept="1" trace="methodListHandler_cuxtnd_d1b0#(Lorg/jetbrains/mps/openapi/model/SNode;Ljava/lang/String;Ljetbrains/mps/openapi/editor/EditorContext;)V" />
-      <node id="1225194241668" at="220,0,223,0" concept="5" trace="createEmptyCell_internal#(Ljetbrains/mps/openapi/editor/EditorContext;Lorg/jetbrains/mps/openapi/model/SNode;)Ljetbrains/mps/openapi/editor/cells/EditorCell;" />
-      <node id="1225194241668" at="229,9,232,9" concept="4" />
-      <node id="1225194241668" at="71,58,75,5" concept="4" />
-      <node id="1225194241678" at="130,0,134,0" concept="5" trace="createIndentCell_cuxtnd_a1a#(Ljetbrains/mps/openapi/editor/EditorContext;Lorg/jetbrains/mps/openapi/model/SNode;)Ljetbrains/mps/openapi/editor/cells/EditorCell;" />
-      <node id="1225194241668" at="152,0,156,0" concept="5" trace="createRefNode_cuxtnd_b1b0#(Ljetbrains/mps/openapi/editor/EditorContext;Lorg/jetbrains/mps/openapi/model/SNode;)Ljetbrains/mps/openapi/editor/cells/EditorCell;" />
-      <node id="1225194241668" at="205,0,209,0" concept="5" trace="createNodeToInsert#(Ljetbrains/mps/openapi/editor/EditorContext;)Lorg/jetbrains/mps/openapi/model/SNode;" />
-      <node id="1225194241668" at="225,134,229,9" concept="4" />
-      <node id="1225194241668" at="77,57,82,22" concept="4" />
-      <node id="1225194241674" at="106,59,111,24" concept="4" />
-      <node id="1225194241668" at="160,0,165,0" concept="5" trace="createChildCell#(Lorg/jetbrains/mps/openapi/model/SNode;)Ljetbrains/mps/openapi/editor/cells/EditorCell;" />
-      <node id="1225194241668" at="209,0,214,0" concept="5" trace="createNodeCell#(Ljetbrains/mps/openapi/editor/EditorContext;Lorg/jetbrains/mps/openapi/model/SNode;)Ljetbrains/mps/openapi/editor/cells/EditorCell;" />
-      <node id="1225194241671" at="59,0,65,0" concept="5" trace="createConstant_cuxtnd_a0a#(Ljetbrains/mps/openapi/editor/EditorContext;Lorg/jetbrains/mps/openapi/model/SNode;)Ljetbrains/mps/openapi/editor/cells/EditorCell;" />
-      <node id="1225194241668" at="214,0,220,0" concept="5" trace="createEmptyCell#(Ljetbrains/mps/openapi/editor/EditorContext;)Ljetbrains/mps/openapi/editor/cells/EditorCell;" />
-      <node id="1225194241668" at="123,0,130,0" concept="5" trace="createCollection_cuxtnd_b0#(Ljetbrains/mps/openapi/editor/EditorContext;Lorg/jetbrains/mps/openapi/model/SNode;)Ljetbrains/mps/openapi/editor/cells/EditorCell;" />
-      <node id="1225194241668" at="194,0,201,0" concept="5" trace="createRefNodeList_cuxtnd_d1b0#(Ljetbrains/mps/openapi/editor/EditorContext;Lorg/jetbrains/mps/openapi/model/SNode;)Ljetbrains/mps/openapi/editor/cells/EditorCell;" />
-      <node id="1225194241668" at="51,0,59,0" concept="5" trace="createCollection_cuxtnd_a0#(Ljetbrains/mps/openapi/editor/EditorContext;Lorg/jetbrains/mps/openapi/model/SNode;)Ljetbrains/mps/openapi/editor/cells/EditorCell;" />
-      <node id="1225194241668" at="165,0,173,0" concept="5" trace="installCellInfo#(Lorg/jetbrains/mps/openapi/model/SNode;Ljetbrains/mps/openapi/editor/cells/EditorCell;)V" />
-      <node id="1225194241668" at="173,0,181,0" concept="5" trace="createEmptyCell#()Ljetbrains/mps/openapi/editor/cells/EditorCell;" />
-      <node id="1225194241668" at="42,0,51,0" concept="5" trace="createCollection_cuxtnd_a#(Ljetbrains/mps/openapi/editor/EditorContext;Lorg/jetbrains/mps/openapi/model/SNode;)Ljetbrains/mps/openapi/editor/cells/EditorCell;" />
-      <node id="1225194241675" at="114,0,123,0" concept="5" trace="createConstant_cuxtnd_c0a#(Ljetbrains/mps/openapi/editor/EditorContext;Lorg/jetbrains/mps/openapi/model/SNode;)Ljetbrains/mps/openapi/editor/cells/EditorCell;" />
-      <node id="1225194241668" at="134,0,143,0" concept="5" trace="createCollection_cuxtnd_b1a#(Ljetbrains/mps/openapi/editor/EditorContext;Lorg/jetbrains/mps/openapi/model/SNode;)Ljetbrains/mps/openapi/editor/cells/EditorCell;" />
-      <node id="1225194241680" at="143,0,152,0" concept="5" trace="createConstant_cuxtnd_a1b0#(Ljetbrains/mps/openapi/editor/EditorContext;Lorg/jetbrains/mps/openapi/model/SNode;)Ljetbrains/mps/openapi/editor/cells/EditorCell;" />
-      <node id="1225194241767" at="185,0,194,0" concept="5" trace="createConstant_cuxtnd_c1b0#(Ljetbrains/mps/openapi/editor/EditorContext;Lorg/jetbrains/mps/openapi/model/SNode;)Ljetbrains/mps/openapi/editor/cells/EditorCell;" />
-      <node id="1225194241814" at="235,0,244,0" concept="5" trace="createConstant_cuxtnd_a3b1a#(Ljetbrains/mps/openapi/editor/EditorContext;Lorg/jetbrains/mps/openapi/model/SNode;)Ljetbrains/mps/openapi/editor/cells/EditorCell;" />
-      <node id="1225194241819" at="245,0,254,0" concept="5" trace="createConstant_cuxtnd_c0#(Ljetbrains/mps/openapi/editor/EditorContext;Lorg/jetbrains/mps/openapi/model/SNode;)Ljetbrains/mps/openapi/editor/cells/EditorCell;" />
-      <node id="1225194241668" at="223,132,233,7" concept="4" />
-      <node id="1225194241668" at="223,0,235,0" concept="5" trace="installElementCellActions#(Lorg/jetbrains/mps/openapi/model/SNode;Lorg/jetbrains/mps/openapi/model/SNode;Ljetbrains/mps/openapi/editor/cells/EditorCell;Ljetbrains/mps/openapi/editor/EditorContext;)V" />
-      <node id="1225194241668" at="65,0,84,0" concept="5" trace="createRefCell_cuxtnd_b0a#(Ljetbrains/mps/openapi/editor/EditorContext;Lorg/jetbrains/mps/openapi/model/SNode;)Ljetbrains/mps/openapi/editor/cells/EditorCell;" />
-      <node id="1225194241674" at="94,0,113,0" concept="5" trace="createProperty_cuxtnd_a0b0a#(Ljetbrains/mps/openapi/editor/EditorContext;Lorg/jetbrains/mps/openapi/model/SNode;)Ljetbrains/mps/openapi/editor/cells/EditorCell;" />
-      <scope id="1225194241668" at="39,79,40,63" />
-      <scope id="1225194241673" at="85,34,86,14" />
-      <scope id="1225194241673" at="88,69,89,67" />
-      <scope id="1225194241673" at="91,81,92,67" />
-      <scope id="1225194241668" at="157,127,158,49" />
-      <scope id="1225194241668" at="166,118,167,377" />
-      <scope id="1225194241668" at="169,41,170,42" />
-      <scope id="1225194241668" at="181,40,182,32" />
-      <scope id="1225194241668" at="202,100,203,50" />
-      <scope id="1225194241668" at="220,89,221,67" />
-      <scope id="1225194241668" at="230,122,231,383" />
-      <scope id="1225194241668" at="72,39,74,36" />
-      <scope id="1225194241668" at="78,35,80,112">
-        <var name="manager" id="1225194241668" />
-      </scope>
-      <scope id="1225194241674" at="107,37,109,114">
-        <var name="manager" id="1225194241674" />
-      </scope>
-      <scope id="1225194241678" at="130,91,132,22">
-        <var name="editorCell" id="1225194241678" />
-      </scope>
-      <scope id="1225194241668" at="152,89,154,33">
-        <var name="provider" id="1225194241668" />
-      </scope>
-      <scope id="1225194241668" at="205,66,207,93">
-        <var name="listOwner" id="1225194241668" />
-      </scope>
-      <scope id="1225194241668" at="226,34,228,146" />
-      <scope id="1225194241668" at="39,0,42,0">
-        <var name="editorContext" id="1225194241668" />
-        <var name="node" id="1225194241668" />
-      </scope>
-      <scope id="1225194241673" at="85,0,88,0" />
-      <scope id="1225194241673" at="88,0,91,0">
-        <var name="editorContext" id="1225194241673" />
-      </scope>
-      <scope id="1225194241673" at="91,0,94,0">
-        <var name="editorContext" id="1225194241673" />
-        <var name="node" id="1225194241673" />
-      </scope>
-      <scope id="1225194241668" at="157,0,160,0">
->>>>>>> bd830ede
+      <scope id="1225194241668" at="119,120,122,20" />
+      <scope id="1225194241668" at="125,0,128,0" />
+      <scope id="1225194241668" at="198,0,201,0">
         <var name="containmentLink" id="1225194241668" />
         <var name="context" id="1225194241668" />
         <var name="ownerNode" id="1225194241668" />
       </scope>
-<<<<<<< HEAD
-      <scope id="1225194241668" at="203,55,206,24">
+      <scope id="1225194241668" at="201,55,204,24">
         <var name="editorCell" id="1225194241668" />
       </scope>
-      <scope id="1225194241668" at="224,0,227,0" />
-      <scope id="1225194241668" at="245,0,248,0">
-=======
-      <scope id="1225194241668" at="160,55,163,24">
-        <var name="editorCell" id="1225194241668" />
-      </scope>
-      <scope id="1225194241668" at="181,0,184,0" />
-      <scope id="1225194241668" at="202,0,205,0">
->>>>>>> bd830ede
+      <scope id="1225194241668" at="222,0,225,0" />
+      <scope id="1225194241668" at="243,0,246,0">
         <var name="childRole" id="1225194241668" />
         <var name="context" id="1225194241668" />
         <var name="ownerNode" id="1225194241668" />
       </scope>
-<<<<<<< HEAD
-      <scope id="1225194241668" at="248,0,251,0">
+      <scope id="1225194241668" at="246,0,249,0">
         <var name="editorContext" id="1225194241668" />
       </scope>
-      <scope id="1225194241668" at="251,57,254,25">
+      <scope id="1225194241668" at="249,57,252,25">
         <var name="elementCell" id="1225194241668" />
       </scope>
       <scope id="1225194241668" at="44,0,48,0">
         <var name="context" id="1225194241668" />
-=======
-      <scope id="1225194241668" at="209,86,212,25">
-        <var name="elementCell" id="1225194241668" />
-      </scope>
-      <scope id="1225194241668" at="220,0,223,0">
-        <var name="editorContext" id="1225194241668" />
->>>>>>> bd830ede
         <var name="node" id="1225194241668" />
       </scope>
       <scope id="1225194241671" at="77,50,81,22">
         <var name="editorCell" id="1225194241671" />
       </scope>
-<<<<<<< HEAD
-      <scope id="1225194241668" at="110,0,114,0">
+      <scope id="1225194241668" at="109,0,113,0">
         <var name="editorContext" id="1225194241668" />
         <var name="node" id="1225194241668" />
       </scope>
-      <scope id="1225194241678" at="173,0,177,0" />
-      <scope id="1225194241668" at="195,0,199,0" />
-      <scope id="1225194241668" at="256,41,260,23">
+      <scope id="1225194241678" at="171,0,175,0" />
+      <scope id="1225194241668" at="193,0,197,0" />
+      <scope id="1225194241668" at="254,41,258,23">
         <var name="emptyCell" id="1225194241668" />
       </scope>
       <scope id="1225194241668" at="49,0,54,0" />
-      <scope id="1225194241668" at="120,0,125,0">
+      <scope id="1225194241668" at="119,0,124,0">
         <var name="context" id="1225194241668" />
         <var name="node" id="1225194241668" />
         <var name="referencingNode" id="1225194241668" />
       </scope>
-      <scope id="1225194241668" at="130,0,135,0" />
-      <scope id="1225194241668" at="166,51,171,22">
+      <scope id="1225194241668" at="129,0,134,0" />
+      <scope id="1225194241668" at="164,51,169,22">
         <var name="editorCell" id="1225194241668" />
       </scope>
-      <scope id="1225194241668" at="203,0,208,0">
+      <scope id="1225194241668" at="201,0,206,0">
         <var name="child" id="1225194241668" />
       </scope>
-      <scope id="1225194241668" at="217,44,222,24">
+      <scope id="1225194241668" at="215,44,220,24">
         <var name="editorCell" id="1225194241668" />
       </scope>
-      <scope id="1225194241668" at="237,54,242,22">
+      <scope id="1225194241668" at="235,54,240,22">
         <var name="editorCell" id="1225194241668" />
         <var name="handler" id="1225194241668" />
       </scope>
-      <scope id="1225194241668" at="251,0,256,0">
+      <scope id="1225194241668" at="249,0,254,0">
         <var name="elementNode" id="1225194241668" />
       </scope>
       <scope id="1225194241668" at="69,51,75,22">
         <var name="editorCell" id="1225194241668" />
       </scope>
       <scope id="1225194241671" at="77,0,83,0" />
-      <scope id="1225194241668" at="208,70,214,7" />
-      <scope id="1225194241668" at="256,0,262,0" />
-      <scope id="1225194241675" at="157,50,164,22">
+      <scope id="1225194241668" at="206,70,212,7" />
+      <scope id="1225194241668" at="254,0,260,0" />
+      <scope id="1225194241675" at="155,50,162,22">
         <var name="editorCell" id="1225194241675" />
         <var name="style" id="1225194241675" />
       </scope>
-      <scope id="1225194241668" at="166,0,173,0" />
-      <scope id="1225194241668" at="177,52,184,22">
+      <scope id="1225194241668" at="164,0,171,0" />
+      <scope id="1225194241668" at="175,52,182,22">
         <var name="editorCell" id="1225194241668" />
       </scope>
-      <scope id="1225194241680" at="186,51,193,22">
+      <scope id="1225194241680" at="184,51,191,22">
         <var name="editorCell" id="1225194241680" />
         <var name="style" id="1225194241680" />
       </scope>
-      <scope id="1225194241767" at="228,51,235,22">
+      <scope id="1225194241767" at="226,51,233,22">
         <var name="editorCell" id="1225194241767" />
         <var name="style" id="1225194241767" />
       </scope>
-      <scope id="1225194241668" at="237,0,244,0" />
-      <scope id="1225194241814" at="274,54,281,24">
+      <scope id="1225194241668" at="235,0,242,0" />
+      <scope id="1225194241814" at="272,54,279,24">
         <var name="editorCell" id="1225194241814" />
         <var name="style" id="1225194241814" />
       </scope>
-      <scope id="1225194241819" at="284,49,291,22">
-=======
-      <scope id="1225194241678" at="130,0,134,0">
-        <var name="editorContext" id="1225194241678" />
-        <var name="node" id="1225194241678" />
-      </scope>
-      <scope id="1225194241668" at="152,0,156,0">
-        <var name="editorContext" id="1225194241668" />
-        <var name="node" id="1225194241668" />
-      </scope>
-      <scope id="1225194241668" at="205,0,209,0">
-        <var name="editorContext" id="1225194241668" />
-      </scope>
-      <scope id="1225194241668" at="214,68,218,23">
-        <var name="emptyCell" id="1225194241668" />
-      </scope>
-      <scope id="1225194241668" at="123,90,128,22">
-        <var name="editorCell" id="1225194241668" />
-      </scope>
-      <scope id="1225194241668" at="160,0,165,0">
-        <var name="child" id="1225194241668" />
-      </scope>
-      <scope id="1225194241668" at="174,44,179,24">
-        <var name="editorCell" id="1225194241668" />
-      </scope>
-      <scope id="1225194241668" at="194,93,199,22">
-        <var name="editorCell" id="1225194241668" />
-        <var name="handler" id="1225194241668" />
-      </scope>
-      <scope id="1225194241668" at="209,0,214,0">
-        <var name="editorContext" id="1225194241668" />
-        <var name="elementNode" id="1225194241668" />
-      </scope>
-      <scope id="1225194241668" at="51,90,57,22">
-        <var name="editorCell" id="1225194241668" />
-      </scope>
-      <scope id="1225194241671" at="59,0,65,0">
-        <var name="editorContext" id="1225194241671" />
-        <var name="node" id="1225194241671" />
-      </scope>
-      <scope id="1225194241668" at="165,70,171,7" />
-      <scope id="1225194241668" at="214,0,220,0">
-        <var name="editorContext" id="1225194241668" />
-      </scope>
-      <scope id="1225194241668" at="42,89,49,22">
-        <var name="editorCell" id="1225194241668" />
-      </scope>
-      <scope id="1225194241675" at="114,89,121,22">
-        <var name="editorCell" id="1225194241675" />
-        <var name="style" id="1225194241675" />
-      </scope>
-      <scope id="1225194241668" at="123,0,130,0">
-        <var name="editorContext" id="1225194241668" />
-        <var name="node" id="1225194241668" />
-      </scope>
-      <scope id="1225194241668" at="134,91,141,22">
-        <var name="editorCell" id="1225194241668" />
-      </scope>
-      <scope id="1225194241680" at="143,90,150,22">
-        <var name="editorCell" id="1225194241680" />
-        <var name="style" id="1225194241680" />
-      </scope>
-      <scope id="1225194241767" at="185,90,192,22">
-        <var name="editorCell" id="1225194241767" />
-        <var name="style" id="1225194241767" />
-      </scope>
-      <scope id="1225194241668" at="194,0,201,0">
-        <var name="editorContext" id="1225194241668" />
-        <var name="node" id="1225194241668" />
-      </scope>
-      <scope id="1225194241814" at="235,93,242,24">
-        <var name="editorCell" id="1225194241814" />
-        <var name="style" id="1225194241814" />
-      </scope>
-      <scope id="1225194241819" at="245,88,252,22">
->>>>>>> bd830ede
+      <scope id="1225194241819" at="282,49,289,22">
         <var name="editorCell" id="1225194241819" />
         <var name="style" id="1225194241819" />
       </scope>
       <scope id="1225194241668" at="59,50,67,22">
         <var name="editorCell" id="1225194241668" />
       </scope>
-<<<<<<< HEAD
       <scope id="1225194241668" at="69,0,77,0" />
-      <scope id="1225194241668" at="208,0,216,0">
+      <scope id="1225194241668" at="206,0,214,0">
         <var name="child" id="1225194241668" />
         <var name="editorCell" id="1225194241668" />
       </scope>
-      <scope id="1225194241668" at="216,0,224,0" />
-      <scope id="1225194241668" at="263,96,271,9" />
-      <scope id="1225194241675" at="157,0,166,0" />
-      <scope id="1225194241668" at="177,0,186,0" />
-      <scope id="1225194241680" at="186,0,195,0" />
-      <scope id="1225194241767" at="228,0,237,0" />
-      <scope id="1225194241814" at="274,0,283,0" />
-      <scope id="1225194241819" at="284,0,293,0" />
+      <scope id="1225194241668" at="214,0,222,0" />
+      <scope id="1225194241668" at="261,96,269,9" />
+      <scope id="1225194241675" at="155,0,164,0" />
+      <scope id="1225194241668" at="175,0,184,0" />
+      <scope id="1225194241680" at="184,0,193,0" />
+      <scope id="1225194241767" at="226,0,235,0" />
+      <scope id="1225194241814" at="272,0,281,0" />
+      <scope id="1225194241819" at="282,0,291,0" />
       <scope id="1225194241668" at="59,0,69,0" />
-      <scope id="1225194241668" at="262,86,272,7" />
-      <scope id="1225194241668" at="262,0,274,0">
-=======
-      <scope id="1225194241668" at="165,0,173,0">
-        <var name="child" id="1225194241668" />
-        <var name="editorCell" id="1225194241668" />
-      </scope>
-      <scope id="1225194241668" at="173,0,181,0" />
-      <scope id="1225194241668" at="224,96,232,9" />
-      <scope id="1225194241668" at="42,0,51,0">
-        <var name="editorContext" id="1225194241668" />
-        <var name="node" id="1225194241668" />
-      </scope>
-      <scope id="1225194241675" at="114,0,123,0">
-        <var name="editorContext" id="1225194241675" />
-        <var name="node" id="1225194241675" />
-      </scope>
-      <scope id="1225194241668" at="134,0,143,0">
-        <var name="editorContext" id="1225194241668" />
-        <var name="node" id="1225194241668" />
-      </scope>
-      <scope id="1225194241680" at="143,0,152,0">
-        <var name="editorContext" id="1225194241680" />
-        <var name="node" id="1225194241680" />
-      </scope>
-      <scope id="1225194241767" at="185,0,194,0">
-        <var name="editorContext" id="1225194241767" />
-        <var name="node" id="1225194241767" />
-      </scope>
-      <scope id="1225194241814" at="235,0,244,0">
-        <var name="editorContext" id="1225194241814" />
-        <var name="node" id="1225194241814" />
-      </scope>
-      <scope id="1225194241819" at="245,0,254,0">
-        <var name="editorContext" id="1225194241819" />
-        <var name="node" id="1225194241819" />
-      </scope>
-      <scope id="1225194241668" at="223,132,233,7" />
-      <scope id="1225194241668" at="223,0,235,0">
-        <var name="editorContext" id="1225194241668" />
->>>>>>> bd830ede
+      <scope id="1225194241668" at="260,86,270,7" />
+      <scope id="1225194241668" at="260,0,272,0">
         <var name="elementCell" id="1225194241668" />
         <var name="elementNode" id="1225194241668" />
       </scope>
-<<<<<<< HEAD
-      <scope id="1225194241668" at="83,49,101,22">
-=======
-      <scope id="1225194241668" at="65,88,82,22">
->>>>>>> bd830ede
+      <scope id="1225194241668" at="83,49,100,22">
         <var name="attributeConcept" id="1225194241668" />
         <var name="editorCell" id="1225194241668" />
         <var name="provider" id="1225194241668" />
       </scope>
-<<<<<<< HEAD
-      <scope id="1225194241674" at="136,54,154,24">
-=======
-      <scope id="1225194241674" at="94,93,111,24">
->>>>>>> bd830ede
+      <scope id="1225194241674" at="135,54,152,24">
         <var name="attributeConcept" id="1225194241674" />
         <var name="editorCell" id="1225194241674" />
         <var name="provider" id="1225194241674" />
         <var name="style" id="1225194241674" />
       </scope>
-<<<<<<< HEAD
-      <scope id="1225194241668" at="83,0,103,0" />
-      <scope id="1225194241674" at="136,0,156,0" />
-      <unit id="1225194241668" at="103,0,115,0" name="jetbrains.mps.lang.behavior.editor.ConceptBehavior_EditorBuilder_a$_Inline_cuxtnd_a1a0" />
-      <unit id="1225194241668" at="199,0,228,0" name="jetbrains.mps.lang.behavior.editor.ConceptBehavior_EditorBuilder_a$constructorSingleRoleHandler_cuxtnd_b1b0" />
-      <unit id="1225194241668" at="244,0,284,0" name="jetbrains.mps.lang.behavior.editor.ConceptBehavior_EditorBuilder_a$methodListHandler_cuxtnd_d1b0" />
-      <unit id="1225194241668" at="115,0,157,0" name="jetbrains.mps.lang.behavior.editor.ConceptBehavior_EditorBuilder_a$Inline_Builder_cuxtnd_a1a0" />
-      <unit id="1225194241668" at="40,0,294,0" name="jetbrains.mps.lang.behavior.editor.ConceptBehavior_EditorBuilder_a" />
-=======
-      <scope id="1225194241668" at="65,0,84,0">
-        <var name="editorContext" id="1225194241668" />
-        <var name="node" id="1225194241668" />
-      </scope>
-      <scope id="1225194241674" at="94,0,113,0">
-        <var name="editorContext" id="1225194241674" />
-        <var name="node" id="1225194241674" />
-      </scope>
-      <unit id="1225194241668" at="156,0,185,0" name="jetbrains.mps.lang.behavior.editor.ConceptBehavior_Editor$constructorSingleRoleHandler_cuxtnd_b1b0" />
-      <unit id="1225194241673" at="84,0,114,0" name="jetbrains.mps.lang.behavior.editor.ConceptBehavior_Editor$_Inline_cuxtnd_a1a0" />
-      <unit id="1225194241668" at="201,0,245,0" name="jetbrains.mps.lang.behavior.editor.ConceptBehavior_Editor$methodListHandler_cuxtnd_d1b0" />
-      <unit id="1225194241668" at="38,0,255,0" name="jetbrains.mps.lang.behavior.editor.ConceptBehavior_Editor" />
->>>>>>> bd830ede
+      <scope id="1225194241668" at="83,0,102,0" />
+      <scope id="1225194241674" at="135,0,154,0" />
+      <unit id="1225194241668" at="102,0,114,0" name="jetbrains.mps.lang.behavior.editor.ConceptBehavior_EditorBuilder_a$_Inline_cuxtnd_a1a0" />
+      <unit id="1225194241668" at="197,0,226,0" name="jetbrains.mps.lang.behavior.editor.ConceptBehavior_EditorBuilder_a$constructorSingleRoleHandler_cuxtnd_b1b0" />
+      <unit id="1225194241668" at="242,0,282,0" name="jetbrains.mps.lang.behavior.editor.ConceptBehavior_EditorBuilder_a$methodListHandler_cuxtnd_d1b0" />
+      <unit id="1225194241668" at="114,0,155,0" name="jetbrains.mps.lang.behavior.editor.ConceptBehavior_EditorBuilder_a$Inline_Builder_cuxtnd_a1a0" />
+      <unit id="1225194241668" at="40,0,292,0" name="jetbrains.mps.lang.behavior.editor.ConceptBehavior_EditorBuilder_a" />
     </file>
   </root>
   <root nodeRef="r:dc79d042-ba38-4e91-9392-42f38106ae44(jetbrains.mps.lang.behavior.editor)/1225194413947">
@@ -922,7 +551,6 @@
   </root>
   <root nodeRef="r:dc79d042-ba38-4e91-9392-42f38106ae44(jetbrains.mps.lang.behavior.editor)/1225194473508">
     <file name="ConceptMethodDeclaration_Editor.java">
-<<<<<<< HEAD
       <node id="1225194473508" at="11,79,12,90" concept="7" />
       <node id="1225194473508" at="14,82,15,93" concept="7" />
       <node id="1225194473508" at="11,0,14,0" concept="5" trace="createEditorCell#(Ljetbrains/mps/openapi/editor/EditorContext;Lorg/jetbrains/mps/openapi/model/SNode;)Ljetbrains/mps/openapi/editor/cells/EditorCell;" />
@@ -1037,161 +665,158 @@
       <node id="1225194473508" at="230,85,231,40" concept="2" />
       <node id="1225194473508" at="231,40,232,287" concept="2" />
       <node id="1225194473508" at="232,287,233,57" concept="6" />
-      <node id="1225194473508" at="233,57,234,59" concept="6" />
-      <node id="1225194473508" at="235,35,236,87" concept="6" />
-      <node id="1225194473508" at="236,87,237,94" concept="7" />
-      <node id="1225194473508" at="238,10,239,22" concept="7" />
-      <node id="313898386614417807" at="242,0,243,0" concept="3" trace="myComponent" />
-      <node id="313898386614417807" at="243,71,244,61" concept="2" />
-      <node id="313898386614417807" at="246,103,247,82" concept="7" />
-      <node id="313898386614417808" at="250,50,251,94" concept="6" />
-      <node id="313898386614417808" at="251,94,252,48" concept="2" />
-      <node id="313898386614417808" at="252,48,253,34" concept="6" />
-      <node id="313898386614417808" at="253,34,254,93" concept="2" />
-      <node id="313898386614417808" at="254,93,255,40" concept="2" />
-      <node id="313898386614417808" at="255,40,256,34" concept="2" />
-      <node id="313898386614417808" at="256,34,257,22" concept="7" />
-      <node id="1225194473508" at="259,53,260,156" concept="6" />
-      <node id="1225194473508" at="260,156,261,91" concept="6" />
-      <node id="1225194473508" at="261,91,262,50" concept="2" />
-      <node id="1225194473508" at="262,50,263,49" concept="2" />
-      <node id="1225194473508" at="263,49,264,22" concept="7" />
-      <node id="1225194473508" at="267,102,268,50" concept="11" />
-      <node id="1225194473508" at="270,66,271,93" concept="7" />
-      <node id="1225194473508" at="273,57,274,65" concept="6" />
-      <node id="1225194473508" at="274,65,275,58" concept="2" />
-      <node id="1225194473508" at="275,58,276,25" concept="7" />
-      <node id="1225194473508" at="278,41,279,34" concept="6" />
-      <node id="1225194473508" at="279,34,280,47" concept="2" />
-      <node id="1225194473508" at="280,47,281,49" concept="2" />
-      <node id="1225194473508" at="281,49,282,23" concept="7" />
-      <node id="1225194473508" at="285,96,286,134" concept="2" />
-      <node id="1225194473508" at="287,34,288,142" concept="2" />
-      <node id="1225194473508" at="288,142,289,146" concept="2" />
-      <node id="1225194473508" at="289,146,290,80" concept="2" />
-      <node id="1225194473508" at="292,122,293,386" concept="2" />
-      <node id="1225194473508" at="298,75,299,99" concept="6" />
-      <node id="1225194473508" at="299,99,300,38" concept="2" />
-      <node id="1225194473508" at="300,38,301,36" concept="6" />
-      <node id="1225194473508" at="301,36,302,55" concept="2" />
-      <node id="1225194473508" at="302,55,303,56" concept="2" />
-      <node id="1225194473508" at="303,56,304,42" concept="2" />
-      <node id="1225194473508" at="304,42,305,134" concept="2" />
-      <node id="1225194473508" at="305,134,306,138" concept="2" />
-      <node id="1225194473508" at="306,138,307,24" concept="7" />
-      <node id="313898386614417810" at="309,53,310,95" concept="6" />
-      <node id="313898386614417810" at="310,95,311,51" concept="2" />
-      <node id="313898386614417810" at="311,51,312,36" concept="6" />
-      <node id="313898386614417810" at="312,36,313,48" concept="2" />
-      <node id="313898386614417810" at="313,48,314,42" concept="2" />
-      <node id="313898386614417810" at="314,42,315,36" concept="2" />
-      <node id="313898386614417810" at="315,36,316,24" concept="7" />
-      <node id="313898386614417813" at="319,50,320,94" concept="6" />
-      <node id="313898386614417813" at="320,94,321,48" concept="2" />
-      <node id="313898386614417813" at="321,48,322,34" concept="6" />
-      <node id="313898386614417813" at="322,34,323,85" concept="2" />
-      <node id="313898386614417813" at="323,85,324,40" concept="2" />
-      <node id="313898386614417813" at="324,40,325,34" concept="2" />
-      <node id="313898386614417813" at="325,34,326,22" concept="7" />
-      <node id="1225194473508" at="328,52,329,103" concept="6" />
-      <node id="1225194473508" at="329,103,330,50" concept="2" />
-      <node id="1225194473508" at="330,50,331,34" concept="6" />
-      <node id="1225194473508" at="331,34,332,49" concept="2" />
-      <node id="1225194473508" at="332,49,333,63" concept="2" />
-      <node id="1225194473508" at="333,63,334,40" concept="2" />
-      <node id="1225194473508" at="334,40,335,61" concept="2" />
-      <node id="1225194473508" at="335,61,336,59" concept="2" />
-      <node id="1225194473508" at="336,59,337,72" concept="2" />
-      <node id="1225194473508" at="337,72,338,59" concept="2" />
-      <node id="1225194473508" at="338,59,339,58" concept="2" />
-      <node id="1225194473508" at="339,58,340,22" concept="7" />
-      <node id="313898386613796575" at="342,98,343,182" concept="7" />
-      <node id="313898386613796552" at="345,53,346,85" concept="6" />
-      <node id="313898386613796552" at="346,85,347,22" concept="7" />
-      <node id="313898386613796553" at="349,51,350,102" concept="6" />
-      <node id="313898386613796553" at="350,102,351,49" concept="2" />
-      <node id="313898386613796553" at="351,49,352,34" concept="6" />
-      <node id="313898386613796553" at="352,34,353,82" concept="2" />
-      <node id="313898386613796553" at="353,82,354,40" concept="2" />
-      <node id="313898386613796553" at="354,40,355,34" concept="2" />
-      <node id="313898386613796553" at="355,34,356,22" concept="7" />
-      <node id="313898386613796558" at="360,31,361,124" concept="7" />
-      <node id="313898386613796554" at="365,44,366,46" concept="7" />
-      <node id="313898386613796554" at="368,15,369,79" concept="2" />
-      <node id="313898386613796554" at="369,79,370,82" concept="2" />
-      <node id="313898386613796554" at="370,82,371,62" concept="2" />
-      <node id="313898386613796554" at="371,62,372,22" concept="7" />
-      <node id="313898386613796569" at="374,51,375,94" concept="6" />
-      <node id="313898386613796569" at="375,94,376,49" concept="2" />
-      <node id="313898386613796569" at="376,49,377,34" concept="6" />
-      <node id="313898386613796569" at="377,34,378,78" concept="2" />
-      <node id="313898386613796569" at="378,78,379,40" concept="2" />
-      <node id="313898386613796569" at="379,40,380,34" concept="2" />
-      <node id="313898386613796569" at="380,34,381,22" concept="7" />
-      <node id="1225194473508" at="383,50,384,88" concept="6" />
-      <node id="1225194473508" at="384,88,385,41" concept="2" />
-      <node id="1225194473508" at="385,41,386,54" concept="2" />
-      <node id="1225194473508" at="386,54,387,26" concept="6" />
-      <node id="1225194473508" at="387,26,388,107" concept="2" />
-      <node id="1225194473508" at="388,107,389,63" concept="2" />
-      <node id="1225194473508" at="390,39,391,40" concept="2" />
-      <node id="1225194473508" at="391,40,392,45" concept="2" />
-      <node id="1225194473508" at="393,5,394,73" concept="2" />
-      <node id="1225194473508" at="394,73,395,57" concept="6" />
-      <node id="1225194473508" at="395,57,396,59" concept="6" />
-      <node id="1225194473508" at="397,35,398,87" concept="6" />
-      <node id="1225194473508" at="398,87,399,94" concept="7" />
-      <node id="1225194473508" at="400,10,401,22" concept="7" />
-      <node id="1225194473508" at="404,35,405,14" concept="11" />
-      <node id="1225194473508" at="407,69,408,57" concept="7" />
-      <node id="1225194473508" at="410,81,411,41" concept="8" />
-      <node id="1225194473508" at="411,41,412,134" concept="7" />
-      <node id="1225194473508" at="418,0,419,0" concept="3" trace="myReferencingNode" />
-      <node id="1225194473508" at="420,121,421,21" concept="11" />
-      <node id="1225194473508" at="421,21,422,42" concept="2" />
-      <node id="1225194473508" at="422,42,423,20" concept="2" />
-      <node id="1225194473508" at="426,41,427,44" concept="7" />
-      <node id="1225194473508" at="432,28,433,20" concept="7" />
-      <node id="313898386613796572" at="436,55,437,91" concept="6" />
-      <node id="313898386613796572" at="437,91,438,31" concept="2" />
-      <node id="313898386613796572" at="438,31,439,44" concept="2" />
-      <node id="313898386613796572" at="439,44,440,33" concept="2" />
-      <node id="313898386613796572" at="440,33,441,28" concept="6" />
-      <node id="313898386613796572" at="441,28,442,65" concept="2" />
-      <node id="313898386613796572" at="442,65,443,46" concept="2" />
-      <node id="313898386613796572" at="443,46,444,75" concept="2" />
-      <node id="313898386613796572" at="444,75,445,59" concept="6" />
-      <node id="313898386613796572" at="445,59,446,61" concept="6" />
-      <node id="313898386613796572" at="447,37,448,89" concept="6" />
-      <node id="313898386613796572" at="448,89,449,96" concept="7" />
-      <node id="313898386613796572" at="450,12,451,24" concept="7" />
-      <node id="1225194473508" at="454,53,455,40" concept="6" />
-      <node id="1225194473508" at="455,40,456,128" concept="2" />
-      <node id="1225194473508" at="456,128,457,33" concept="6" />
-      <node id="1225194473508" at="458,31,459,49" concept="2" />
-      <node id="1225194473508" at="460,12,461,50" concept="2" />
-      <node id="1225194473508" at="462,5,463,22" concept="7" />
-      <node id="3059910031789039768" at="465,99,466,168" concept="7" />
-      <node id="3059910031789039775" at="468,52,469,94" concept="6" />
-      <node id="3059910031789039775" at="469,94,470,50" concept="2" />
-      <node id="3059910031789039775" at="470,50,471,34" concept="6" />
-      <node id="3059910031789039775" at="471,34,472,84" concept="2" />
-      <node id="3059910031789039775" at="472,84,473,40" concept="2" />
-      <node id="3059910031789039775" at="473,40,474,34" concept="2" />
-      <node id="3059910031789039775" at="474,34,475,22" concept="7" />
-      <node id="3059910031789039782" at="477,53,478,152" concept="6" />
-      <node id="3059910031789039782" at="478,152,479,22" concept="7" />
-      <node id="1225194473612" at="481,49,482,93" concept="6" />
-      <node id="1225194473612" at="482,93,483,47" concept="2" />
-      <node id="1225194473612" at="483,47,484,34" concept="6" />
-      <node id="1225194473612" at="484,34,485,49" concept="2" />
-      <node id="1225194473612" at="485,49,486,40" concept="2" />
-      <node id="1225194473612" at="486,40,487,34" concept="2" />
-      <node id="1225194473612" at="487,34,488,22" concept="7" />
+      <node id="1225194473508" at="234,35,235,87" concept="6" />
+      <node id="1225194473508" at="235,87,236,112" concept="7" />
+      <node id="1225194473508" at="237,10,238,22" concept="7" />
+      <node id="313898386614417807" at="241,0,242,0" concept="3" trace="myComponent" />
+      <node id="313898386614417807" at="242,71,243,61" concept="2" />
+      <node id="313898386614417807" at="245,103,246,82" concept="7" />
+      <node id="313898386614417808" at="249,50,250,94" concept="6" />
+      <node id="313898386614417808" at="250,94,251,48" concept="2" />
+      <node id="313898386614417808" at="251,48,252,34" concept="6" />
+      <node id="313898386614417808" at="252,34,253,93" concept="2" />
+      <node id="313898386614417808" at="253,93,254,40" concept="2" />
+      <node id="313898386614417808" at="254,40,255,34" concept="2" />
+      <node id="313898386614417808" at="255,34,256,22" concept="7" />
+      <node id="1225194473508" at="258,53,259,156" concept="6" />
+      <node id="1225194473508" at="259,156,260,91" concept="6" />
+      <node id="1225194473508" at="260,91,261,50" concept="2" />
+      <node id="1225194473508" at="261,50,262,49" concept="2" />
+      <node id="1225194473508" at="262,49,263,22" concept="7" />
+      <node id="1225194473508" at="266,102,267,50" concept="11" />
+      <node id="1225194473508" at="269,66,270,93" concept="7" />
+      <node id="1225194473508" at="272,57,273,65" concept="6" />
+      <node id="1225194473508" at="273,65,274,58" concept="2" />
+      <node id="1225194473508" at="274,58,275,25" concept="7" />
+      <node id="1225194473508" at="277,41,278,34" concept="6" />
+      <node id="1225194473508" at="278,34,279,47" concept="2" />
+      <node id="1225194473508" at="279,47,280,49" concept="2" />
+      <node id="1225194473508" at="280,49,281,23" concept="7" />
+      <node id="1225194473508" at="284,96,285,134" concept="2" />
+      <node id="1225194473508" at="286,34,287,142" concept="2" />
+      <node id="1225194473508" at="287,142,288,146" concept="2" />
+      <node id="1225194473508" at="288,146,289,80" concept="2" />
+      <node id="1225194473508" at="291,122,292,386" concept="2" />
+      <node id="1225194473508" at="297,75,298,99" concept="6" />
+      <node id="1225194473508" at="298,99,299,38" concept="2" />
+      <node id="1225194473508" at="299,38,300,36" concept="6" />
+      <node id="1225194473508" at="300,36,301,55" concept="2" />
+      <node id="1225194473508" at="301,55,302,56" concept="2" />
+      <node id="1225194473508" at="302,56,303,42" concept="2" />
+      <node id="1225194473508" at="303,42,304,134" concept="2" />
+      <node id="1225194473508" at="304,134,305,138" concept="2" />
+      <node id="1225194473508" at="305,138,306,24" concept="7" />
+      <node id="313898386614417810" at="308,53,309,95" concept="6" />
+      <node id="313898386614417810" at="309,95,310,51" concept="2" />
+      <node id="313898386614417810" at="310,51,311,36" concept="6" />
+      <node id="313898386614417810" at="311,36,312,48" concept="2" />
+      <node id="313898386614417810" at="312,48,313,42" concept="2" />
+      <node id="313898386614417810" at="313,42,314,36" concept="2" />
+      <node id="313898386614417810" at="314,36,315,24" concept="7" />
+      <node id="313898386614417813" at="318,50,319,94" concept="6" />
+      <node id="313898386614417813" at="319,94,320,48" concept="2" />
+      <node id="313898386614417813" at="320,48,321,34" concept="6" />
+      <node id="313898386614417813" at="321,34,322,85" concept="2" />
+      <node id="313898386614417813" at="322,85,323,40" concept="2" />
+      <node id="313898386614417813" at="323,40,324,34" concept="2" />
+      <node id="313898386614417813" at="324,34,325,22" concept="7" />
+      <node id="1225194473508" at="327,52,328,103" concept="6" />
+      <node id="1225194473508" at="328,103,329,50" concept="2" />
+      <node id="1225194473508" at="329,50,330,34" concept="6" />
+      <node id="1225194473508" at="330,34,331,49" concept="2" />
+      <node id="1225194473508" at="331,49,332,63" concept="2" />
+      <node id="1225194473508" at="332,63,333,40" concept="2" />
+      <node id="1225194473508" at="333,40,334,61" concept="2" />
+      <node id="1225194473508" at="334,61,335,59" concept="2" />
+      <node id="1225194473508" at="335,59,336,72" concept="2" />
+      <node id="1225194473508" at="336,72,337,59" concept="2" />
+      <node id="1225194473508" at="337,59,338,58" concept="2" />
+      <node id="1225194473508" at="338,58,339,22" concept="7" />
+      <node id="313898386613796575" at="341,98,342,182" concept="7" />
+      <node id="313898386613796552" at="344,53,345,85" concept="6" />
+      <node id="313898386613796552" at="345,85,346,22" concept="7" />
+      <node id="313898386613796553" at="348,51,349,102" concept="6" />
+      <node id="313898386613796553" at="349,102,350,49" concept="2" />
+      <node id="313898386613796553" at="350,49,351,34" concept="6" />
+      <node id="313898386613796553" at="351,34,352,82" concept="2" />
+      <node id="313898386613796553" at="352,82,353,40" concept="2" />
+      <node id="313898386613796553" at="353,40,354,34" concept="2" />
+      <node id="313898386613796553" at="354,34,355,22" concept="7" />
+      <node id="313898386613796558" at="359,31,360,124" concept="7" />
+      <node id="313898386613796554" at="364,44,365,46" concept="7" />
+      <node id="313898386613796554" at="367,15,368,79" concept="2" />
+      <node id="313898386613796554" at="368,79,369,82" concept="2" />
+      <node id="313898386613796554" at="369,82,370,62" concept="2" />
+      <node id="313898386613796554" at="370,62,371,22" concept="7" />
+      <node id="313898386613796569" at="373,51,374,94" concept="6" />
+      <node id="313898386613796569" at="374,94,375,49" concept="2" />
+      <node id="313898386613796569" at="375,49,376,34" concept="6" />
+      <node id="313898386613796569" at="376,34,377,78" concept="2" />
+      <node id="313898386613796569" at="377,78,378,40" concept="2" />
+      <node id="313898386613796569" at="378,40,379,34" concept="2" />
+      <node id="313898386613796569" at="379,34,380,22" concept="7" />
+      <node id="1225194473508" at="382,50,383,88" concept="6" />
+      <node id="1225194473508" at="383,88,384,41" concept="2" />
+      <node id="1225194473508" at="384,41,385,54" concept="2" />
+      <node id="1225194473508" at="385,54,386,26" concept="6" />
+      <node id="1225194473508" at="386,26,387,107" concept="2" />
+      <node id="1225194473508" at="387,107,388,63" concept="2" />
+      <node id="1225194473508" at="389,39,390,40" concept="2" />
+      <node id="1225194473508" at="390,40,391,45" concept="2" />
+      <node id="1225194473508" at="392,5,393,73" concept="2" />
+      <node id="1225194473508" at="393,73,394,57" concept="6" />
+      <node id="1225194473508" at="395,35,396,87" concept="6" />
+      <node id="1225194473508" at="396,87,397,112" concept="7" />
+      <node id="1225194473508" at="398,10,399,22" concept="7" />
+      <node id="1225194473508" at="402,35,403,14" concept="11" />
+      <node id="1225194473508" at="405,69,406,57" concept="7" />
+      <node id="1225194473508" at="408,81,409,41" concept="8" />
+      <node id="1225194473508" at="409,41,410,134" concept="7" />
+      <node id="1225194473508" at="416,0,417,0" concept="3" trace="myReferencingNode" />
+      <node id="1225194473508" at="418,121,419,21" concept="11" />
+      <node id="1225194473508" at="419,21,420,42" concept="2" />
+      <node id="1225194473508" at="420,42,421,20" concept="2" />
+      <node id="1225194473508" at="424,41,425,44" concept="7" />
+      <node id="1225194473508" at="430,28,431,20" concept="7" />
+      <node id="313898386613796572" at="434,55,435,91" concept="6" />
+      <node id="313898386613796572" at="435,91,436,31" concept="2" />
+      <node id="313898386613796572" at="436,31,437,44" concept="2" />
+      <node id="313898386613796572" at="437,44,438,33" concept="2" />
+      <node id="313898386613796572" at="438,33,439,28" concept="6" />
+      <node id="313898386613796572" at="439,28,440,65" concept="2" />
+      <node id="313898386613796572" at="440,65,441,46" concept="2" />
+      <node id="313898386613796572" at="441,46,442,75" concept="2" />
+      <node id="313898386613796572" at="442,75,443,59" concept="6" />
+      <node id="313898386613796572" at="444,37,445,89" concept="6" />
+      <node id="313898386613796572" at="445,89,446,114" concept="7" />
+      <node id="313898386613796572" at="447,12,448,24" concept="7" />
+      <node id="1225194473508" at="451,53,452,40" concept="6" />
+      <node id="1225194473508" at="452,40,453,128" concept="2" />
+      <node id="1225194473508" at="453,128,454,33" concept="6" />
+      <node id="1225194473508" at="455,31,456,49" concept="2" />
+      <node id="1225194473508" at="457,12,458,50" concept="2" />
+      <node id="1225194473508" at="459,5,460,22" concept="7" />
+      <node id="3059910031789039768" at="462,99,463,168" concept="7" />
+      <node id="3059910031789039775" at="465,52,466,94" concept="6" />
+      <node id="3059910031789039775" at="466,94,467,50" concept="2" />
+      <node id="3059910031789039775" at="467,50,468,34" concept="6" />
+      <node id="3059910031789039775" at="468,34,469,84" concept="2" />
+      <node id="3059910031789039775" at="469,84,470,40" concept="2" />
+      <node id="3059910031789039775" at="470,40,471,34" concept="2" />
+      <node id="3059910031789039775" at="471,34,472,22" concept="7" />
+      <node id="3059910031789039782" at="474,53,475,152" concept="6" />
+      <node id="3059910031789039782" at="475,152,476,22" concept="7" />
+      <node id="1225194473612" at="478,49,479,93" concept="6" />
+      <node id="1225194473612" at="479,93,480,47" concept="2" />
+      <node id="1225194473612" at="480,47,481,34" concept="6" />
+      <node id="1225194473612" at="481,34,482,49" concept="2" />
+      <node id="1225194473612" at="482,49,483,40" concept="2" />
+      <node id="1225194473612" at="483,40,484,34" concept="2" />
+      <node id="1225194473612" at="484,34,485,22" concept="7" />
       <node id="1225194473508" at="56,0,58,0" concept="3" trace="myNode" />
-      <node id="313898386613796554" at="363,0,365,0" concept="5" trace="setText#(Ljava/lang/String;)V" />
-      <node id="1225194473508" at="416,0,418,0" concept="3" trace="myNode" />
-      <node id="1225194473508" at="460,10,462,5" concept="0" />
+      <node id="313898386613796554" at="362,0,364,0" concept="5" trace="setText#(Ljava/lang/String;)V" />
+      <node id="1225194473508" at="414,0,416,0" concept="3" trace="myNode" />
+      <node id="1225194473508" at="457,10,459,5" concept="0" />
       <node id="1225194473508" at="70,0,73,0" concept="5" trace="createCell#()Ljetbrains/mps/openapi/editor/cells/EditorCell;" />
       <node id="1225194473508" at="99,57,102,5" concept="4" />
       <node id="1225194473508" at="102,5,105,5" concept="4" />
@@ -1208,40 +833,40 @@
       <node id="1225194473508" at="202,70,205,7" concept="4" />
       <node id="1225194473508" at="205,7,208,7" concept="4" />
       <node id="1225194473508" at="218,0,221,0" concept="5" trace="getNoTargetText#()Ljava/lang/String;" />
-      <node id="313898386614417807" at="243,0,246,0" concept="1" trace="ConceptMethodDeclaration_component_cellMenu_gmtuod_a0f2a#()V" />
-      <node id="313898386614417807" at="246,0,249,0" concept="5" trace="createActions#(Ljetbrains/mps/nodeEditor/cellMenu/CellContext;Ljetbrains/mps/openapi/editor/EditorContext;)Ljava/util/List;" />
-      <node id="1225194473508" at="267,0,270,0" concept="1" trace="parameterListHandler_gmtuod_h2a#(Lorg/jetbrains/mps/openapi/model/SNode;Ljava/lang/String;Ljetbrains/mps/openapi/editor/EditorContext;)V" />
-      <node id="1225194473508" at="270,0,273,0" concept="5" trace="createNodeToInsert#(Ljetbrains/mps/openapi/editor/EditorContext;)Lorg/jetbrains/mps/openapi/model/SNode;" />
-      <node id="1225194473508" at="291,9,294,9" concept="4" />
-      <node id="313898386613796573" at="342,0,345,0" concept="10" trace="renderingCondition_gmtuod_a9c0#(Lorg/jetbrains/mps/openapi/model/SNode;Ljetbrains/mps/openapi/editor/EditorContext;)Z" />
-      <node id="313898386613796554" at="360,0,363,0" concept="5" trace="getText#()Ljava/lang/String;" />
-      <node id="313898386613796554" at="365,0,368,0" concept="5" trace="isValidText#(Ljava/lang/String;)Z" />
-      <node id="1225194473508" at="404,0,407,0" concept="1" trace="_Inline_gmtuod_a4j2a#()V" />
-      <node id="1225194473508" at="407,0,410,0" concept="5" trace="createEditorCell#(Ljetbrains/mps/openapi/editor/EditorContext;)Ljetbrains/mps/openapi/editor/cells/EditorCell;" />
-      <node id="1225194473508" at="426,0,429,0" concept="5" trace="createCell#()Ljetbrains/mps/openapi/editor/cells/EditorCell;" />
-      <node id="3059910031789039765" at="465,0,468,0" concept="10" trace="renderingCondition_gmtuod_a01c0#(Lorg/jetbrains/mps/openapi/model/SNode;Ljetbrains/mps/openapi/editor/EditorContext;)Z" />
+      <node id="313898386614417807" at="242,0,245,0" concept="1" trace="ConceptMethodDeclaration_component_cellMenu_gmtuod_a0f2a#()V" />
+      <node id="313898386614417807" at="245,0,248,0" concept="5" trace="createActions#(Ljetbrains/mps/nodeEditor/cellMenu/CellContext;Ljetbrains/mps/openapi/editor/EditorContext;)Ljava/util/List;" />
+      <node id="1225194473508" at="266,0,269,0" concept="1" trace="parameterListHandler_gmtuod_h2a#(Lorg/jetbrains/mps/openapi/model/SNode;Ljava/lang/String;Ljetbrains/mps/openapi/editor/EditorContext;)V" />
+      <node id="1225194473508" at="269,0,272,0" concept="5" trace="createNodeToInsert#(Ljetbrains/mps/openapi/editor/EditorContext;)Lorg/jetbrains/mps/openapi/model/SNode;" />
+      <node id="1225194473508" at="290,9,293,9" concept="4" />
+      <node id="313898386613796573" at="341,0,344,0" concept="10" trace="renderingCondition_gmtuod_a9c0#(Lorg/jetbrains/mps/openapi/model/SNode;Ljetbrains/mps/openapi/editor/EditorContext;)Z" />
+      <node id="313898386613796554" at="359,0,362,0" concept="5" trace="getText#()Ljava/lang/String;" />
+      <node id="313898386613796554" at="364,0,367,0" concept="5" trace="isValidText#(Ljava/lang/String;)Z" />
+      <node id="1225194473508" at="402,0,405,0" concept="1" trace="_Inline_gmtuod_a4j2a#()V" />
+      <node id="1225194473508" at="405,0,408,0" concept="5" trace="createEditorCell#(Ljetbrains/mps/openapi/editor/EditorContext;)Ljetbrains/mps/openapi/editor/cells/EditorCell;" />
+      <node id="1225194473508" at="424,0,427,0" concept="5" trace="createCell#()Ljetbrains/mps/openapi/editor/cells/EditorCell;" />
+      <node id="3059910031789039765" at="462,0,465,0" concept="10" trace="renderingCondition_gmtuod_a01c0#(Lorg/jetbrains/mps/openapi/model/SNode;Ljetbrains/mps/openapi/editor/EditorContext;)Z" />
       <node id="1225194473508" at="59,0,63,0" concept="1" trace="ConceptMethodDeclaration_EditorBuilder_a#(Ljetbrains/mps/openapi/editor/EditorContext;Lorg/jetbrains/mps/openapi/model/SNode;)V" />
       <node id="1233068386480" at="85,0,89,0" concept="5" trace="createComponent_gmtuod_a0#()Ljetbrains/mps/openapi/editor/cells/EditorCell;" />
       <node id="8856861289653390733" at="89,0,93,0" concept="5" trace="createComponent_gmtuod_b0#()Ljetbrains/mps/openapi/editor/cells/EditorCell;" />
       <node id="1225194473508" at="120,0,124,0" concept="5" trace="createRefNode_gmtuod_a2a#()Ljetbrains/mps/openapi/editor/cells/EditorCell;" />
       <node id="1225194473508" at="189,0,193,0" concept="5" trace="createRefNode_gmtuod_e2a#()Ljetbrains/mps/openapi/editor/cells/EditorCell;" />
-      <node id="313898386613796552" at="345,0,349,0" concept="5" trace="createIndentCell_gmtuod_a9c0#()Ljetbrains/mps/openapi/editor/cells/EditorCell;" />
-      <node id="1225194473508" at="389,63,393,5" concept="4" />
-      <node id="1225194473508" at="410,0,414,0" concept="5" trace="createEditorCell#(Ljetbrains/mps/openapi/editor/EditorContext;Lorg/jetbrains/mps/openapi/model/SNode;)Ljetbrains/mps/openapi/editor/cells/EditorCell;" />
-      <node id="3059910031789039782" at="477,0,481,0" concept="5" trace="createComponent_gmtuod_a01c0#()Ljetbrains/mps/openapi/editor/cells/EditorCell;" />
+      <node id="313898386613796552" at="344,0,348,0" concept="5" trace="createIndentCell_gmtuod_a9c0#()Ljetbrains/mps/openapi/editor/cells/EditorCell;" />
+      <node id="1225194473508" at="388,63,392,5" concept="4" />
+      <node id="1225194473508" at="408,0,412,0" concept="5" trace="createEditorCell#(Ljetbrains/mps/openapi/editor/EditorContext;Lorg/jetbrains/mps/openapi/model/SNode;)Ljetbrains/mps/openapi/editor/cells/EditorCell;" />
+      <node id="3059910031789039782" at="474,0,478,0" concept="5" trace="createComponent_gmtuod_a01c0#()Ljetbrains/mps/openapi/editor/cells/EditorCell;" />
       <node id="1225194473508" at="64,0,69,0" concept="5" trace="getNode#()Lorg/jetbrains/mps/openapi/model/SNode;" />
       <node id="1225194473508" at="128,0,133,0" concept="5" trace="createChildCell#(Lorg/jetbrains/mps/openapi/model/SNode;)Ljetbrains/mps/openapi/editor/cells/EditorCell;" />
       <node id="1225194473508" at="197,0,202,0" concept="5" trace="createChildCell#(Lorg/jetbrains/mps/openapi/model/SNode;)Ljetbrains/mps/openapi/editor/cells/EditorCell;" />
-      <node id="1225194473508" at="234,59,239,22" concept="4" />
-      <node id="1225194473508" at="273,0,278,0" concept="5" trace="createNodeCell#(Lorg/jetbrains/mps/openapi/model/SNode;)Ljetbrains/mps/openapi/editor/cells/EditorCell;" />
-      <node id="1225194473508" at="286,134,291,9" concept="4" />
-      <node id="1225194473508" at="396,59,401,22" concept="4" />
-      <node id="1225194473508" at="420,0,425,0" concept="1" trace="Inline_Builder_gmtuod_a4j2a#(Ljetbrains/mps/openapi/editor/EditorContext;Lorg/jetbrains/mps/openapi/model/SNode;Lorg/jetbrains/mps/openapi/model/SNode;)V" />
-      <node id="1225194473508" at="430,0,435,0" concept="5" trace="getNode#()Lorg/jetbrains/mps/openapi/model/SNode;" />
-      <node id="313898386613796572" at="446,61,451,24" concept="4" />
-      <node id="1225194473508" at="457,33,462,5" concept="4" />
-      <node id="1225194473508" at="278,0,284,0" concept="5" trace="createEmptyCell#()Ljetbrains/mps/openapi/editor/cells/EditorCell;" />
-      <node id="1225194473508" at="259,0,266,0" concept="5" trace="createRefNodeList_gmtuod_h2a#()Ljetbrains/mps/openapi/editor/cells/EditorCell;" />
+      <node id="1225194473508" at="233,57,238,22" concept="4" />
+      <node id="1225194473508" at="272,0,277,0" concept="5" trace="createNodeCell#(Lorg/jetbrains/mps/openapi/model/SNode;)Ljetbrains/mps/openapi/editor/cells/EditorCell;" />
+      <node id="1225194473508" at="285,134,290,9" concept="4" />
+      <node id="1225194473508" at="394,57,399,22" concept="4" />
+      <node id="1225194473508" at="418,0,423,0" concept="1" trace="Inline_Builder_gmtuod_a4j2a#(Ljetbrains/mps/openapi/editor/EditorContext;Lorg/jetbrains/mps/openapi/model/SNode;Lorg/jetbrains/mps/openapi/model/SNode;)V" />
+      <node id="1225194473508" at="428,0,433,0" concept="5" trace="getNode#()Lorg/jetbrains/mps/openapi/model/SNode;" />
+      <node id="313898386613796572" at="443,59,448,24" concept="4" />
+      <node id="1225194473508" at="454,33,459,5" concept="4" />
+      <node id="1225194473508" at="277,0,283,0" concept="5" trace="createEmptyCell#()Ljetbrains/mps/openapi/editor/cells/EditorCell;" />
+      <node id="1225194473508" at="258,0,265,0" concept="5" trace="createRefNodeList_gmtuod_h2a#()Ljetbrains/mps/openapi/editor/cells/EditorCell;" />
       <node id="1225194473508" at="133,0,141,0" concept="5" trace="installCellInfo#(Lorg/jetbrains/mps/openapi/model/SNode;Ljetbrains/mps/openapi/editor/cells/EditorCell;)V" />
       <node id="1225194473508" at="141,0,149,0" concept="5" trace="createEmptyCell#()Ljetbrains/mps/openapi/editor/cells/EditorCell;" />
       <node id="1225194473508" at="202,0,210,0" concept="5" trace="installCellInfo#(Lorg/jetbrains/mps/openapi/model/SNode;Ljetbrains/mps/openapi/editor/cells/EditorCell;)V" />
@@ -1249,26 +874,26 @@
       <node id="1225194473508" at="153,0,162,0" concept="5" trace="createConstant_gmtuod_b2a#()Ljetbrains/mps/openapi/editor/cells/EditorCell;" />
       <node id="1225194473508" at="165,0,174,0" concept="5" trace="createConstant_gmtuod_c2a#()Ljetbrains/mps/openapi/editor/cells/EditorCell;" />
       <node id="1225194473508" at="177,0,186,0" concept="5" trace="createConstant_gmtuod_d2a#()Ljetbrains/mps/openapi/editor/cells/EditorCell;" />
-      <node id="313898386614417808" at="250,0,259,0" concept="5" trace="createConstant_gmtuod_g2a#()Ljetbrains/mps/openapi/editor/cells/EditorCell;" />
-      <node id="313898386614417810" at="309,0,318,0" concept="5" trace="createConstant_gmtuod_a7c0#()Ljetbrains/mps/openapi/editor/cells/EditorCell;" />
-      <node id="313898386614417813" at="319,0,328,0" concept="5" trace="createConstant_gmtuod_i2a#()Ljetbrains/mps/openapi/editor/cells/EditorCell;" />
-      <node id="313898386613796553" at="349,0,358,0" concept="5" trace="createConstant_gmtuod_b9c0#()Ljetbrains/mps/openapi/editor/cells/EditorCell;" />
-      <node id="313898386613796569" at="374,0,383,0" concept="5" trace="createConstant_gmtuod_d9c0#()Ljetbrains/mps/openapi/editor/cells/EditorCell;" />
-      <node id="3059910031789039775" at="468,0,477,0" concept="5" trace="createConstant_gmtuod_a01c0#()Ljetbrains/mps/openapi/editor/cells/EditorCell;" />
-      <node id="1225194473612" at="481,0,490,0" concept="5" trace="createConstant_gmtuod_d0#()Ljetbrains/mps/openapi/editor/cells/EditorCell;" />
-      <node id="313898386613796554" at="358,64,368,15" concept="6" />
+      <node id="313898386614417808" at="249,0,258,0" concept="5" trace="createConstant_gmtuod_g2a#()Ljetbrains/mps/openapi/editor/cells/EditorCell;" />
+      <node id="313898386614417810" at="308,0,317,0" concept="5" trace="createConstant_gmtuod_a7c0#()Ljetbrains/mps/openapi/editor/cells/EditorCell;" />
+      <node id="313898386614417813" at="318,0,327,0" concept="5" trace="createConstant_gmtuod_i2a#()Ljetbrains/mps/openapi/editor/cells/EditorCell;" />
+      <node id="313898386613796553" at="348,0,357,0" concept="5" trace="createConstant_gmtuod_b9c0#()Ljetbrains/mps/openapi/editor/cells/EditorCell;" />
+      <node id="313898386613796569" at="373,0,382,0" concept="5" trace="createConstant_gmtuod_d9c0#()Ljetbrains/mps/openapi/editor/cells/EditorCell;" />
+      <node id="3059910031789039775" at="465,0,474,0" concept="5" trace="createConstant_gmtuod_a01c0#()Ljetbrains/mps/openapi/editor/cells/EditorCell;" />
+      <node id="1225194473612" at="478,0,487,0" concept="5" trace="createConstant_gmtuod_d0#()Ljetbrains/mps/openapi/editor/cells/EditorCell;" />
+      <node id="313898386613796554" at="357,64,367,15" concept="6" />
       <node id="1225194473508" at="74,0,85,0" concept="5" trace="createCollection_gmtuod_a#()Ljetbrains/mps/openapi/editor/cells/EditorCell;" />
-      <node id="1225194473508" at="284,86,295,7" concept="4" />
-      <node id="1225194473508" at="454,0,465,0" concept="5" trace="createAlternation_gmtuod_k2a#()Ljetbrains/mps/openapi/editor/cells/EditorCell;" />
-      <node id="1225194473508" at="297,0,309,0" concept="5" trace="createSeparatorCell#(Lorg/jetbrains/mps/openapi/model/SNode;Lorg/jetbrains/mps/openapi/model/SNode;)Ljetbrains/mps/openapi/editor/cells/EditorCell;" />
-      <node id="1225194473508" at="284,0,297,0" concept="5" trace="installElementCellActions#(Lorg/jetbrains/mps/openapi/model/SNode;Ljetbrains/mps/openapi/editor/cells/EditorCell;)V" />
-      <node id="1225194473508" at="328,0,342,0" concept="5" trace="createCollection_gmtuod_j2a#()Ljetbrains/mps/openapi/editor/cells/EditorCell;" />
-      <node id="313898386613796554" at="358,0,374,0" concept="5" trace="createReadOnlyModelAccessor_gmtuod_c9c0#()Ljetbrains/mps/openapi/editor/cells/EditorCell;" />
-      <node id="313898386613796572" at="436,0,453,0" concept="5" trace="createProperty_gmtuod_a0e9c0#()Ljetbrains/mps/openapi/editor/cells/EditorCell;" />
-      <node id="1225194473508" at="222,0,241,0" concept="5" trace="createProperty_gmtuod_f2a#()Ljetbrains/mps/openapi/editor/cells/EditorCell;" />
-      <node id="1225194473508" at="383,0,403,0" concept="5" trace="createRefCell_gmtuod_e9c0#()Ljetbrains/mps/openapi/editor/cells/EditorCell;" />
+      <node id="1225194473508" at="283,86,294,7" concept="4" />
+      <node id="1225194473508" at="451,0,462,0" concept="5" trace="createAlternation_gmtuod_k2a#()Ljetbrains/mps/openapi/editor/cells/EditorCell;" />
+      <node id="1225194473508" at="296,0,308,0" concept="5" trace="createSeparatorCell#(Lorg/jetbrains/mps/openapi/model/SNode;Lorg/jetbrains/mps/openapi/model/SNode;)Ljetbrains/mps/openapi/editor/cells/EditorCell;" />
+      <node id="1225194473508" at="283,0,296,0" concept="5" trace="installElementCellActions#(Lorg/jetbrains/mps/openapi/model/SNode;Ljetbrains/mps/openapi/editor/cells/EditorCell;)V" />
+      <node id="1225194473508" at="327,0,341,0" concept="5" trace="createCollection_gmtuod_j2a#()Ljetbrains/mps/openapi/editor/cells/EditorCell;" />
+      <node id="313898386613796554" at="357,0,373,0" concept="5" trace="createReadOnlyModelAccessor_gmtuod_c9c0#()Ljetbrains/mps/openapi/editor/cells/EditorCell;" />
+      <node id="313898386613796572" at="434,0,450,0" concept="5" trace="createProperty_gmtuod_a0e9c0#()Ljetbrains/mps/openapi/editor/cells/EditorCell;" />
+      <node id="1225194473508" at="222,0,240,0" concept="5" trace="createProperty_gmtuod_f2a#()Ljetbrains/mps/openapi/editor/cells/EditorCell;" />
+      <node id="1225194473508" at="382,0,401,0" concept="5" trace="createRefCell_gmtuod_e9c0#()Ljetbrains/mps/openapi/editor/cells/EditorCell;" />
       <node id="1225194473508" at="93,0,120,0" concept="5" trace="createCollection_gmtuod_c0#()Ljetbrains/mps/openapi/editor/cells/EditorCell;" />
-      <scope id="313898386613796554" at="363,37,363,37" />
+      <scope id="313898386613796554" at="362,37,362,37" />
       <scope id="1225194473508" at="66,26,67,18" />
       <scope id="1225194473508" at="70,39,71,39" />
       <scope id="1225194473508" at="100,69,101,60" />
@@ -1286,578 +911,23 @@
       <scope id="1225194473508" at="203,118,204,376" />
       <scope id="1225194473508" at="206,41,207,41" />
       <scope id="1225194473508" at="218,40,219,31" />
-      <scope id="313898386614417807" at="243,71,244,61" />
-      <scope id="313898386614417807" at="246,103,247,82" />
-      <scope id="1225194473508" at="267,102,268,50" />
-      <scope id="1225194473508" at="270,66,271,93" />
-      <scope id="1225194473508" at="292,122,293,386" />
-      <scope id="313898386613796574" at="342,98,343,182" />
-      <scope id="313898386613796557" at="360,31,361,124" />
-      <scope id="313898386613796554" at="365,44,366,46" />
-      <scope id="1225194473508" at="404,35,405,14" />
-      <scope id="1225194473508" at="407,69,408,57" />
-      <scope id="1225194473508" at="426,41,427,44" />
-      <scope id="1225194473508" at="432,28,433,20" />
-      <scope id="1225194473508" at="458,31,459,49" />
-      <scope id="1225194473508" at="460,12,461,50" />
-      <scope id="3059910031789039766" at="465,99,466,168" />
+      <scope id="313898386614417807" at="242,71,243,61" />
+      <scope id="313898386614417807" at="245,103,246,82" />
+      <scope id="1225194473508" at="266,102,267,50" />
+      <scope id="1225194473508" at="269,66,270,93" />
+      <scope id="1225194473508" at="291,122,292,386" />
+      <scope id="313898386613796574" at="341,98,342,182" />
+      <scope id="313898386613796557" at="359,31,360,124" />
+      <scope id="313898386613796554" at="364,44,365,46" />
+      <scope id="1225194473508" at="402,35,403,14" />
+      <scope id="1225194473508" at="405,69,406,57" />
+      <scope id="1225194473508" at="424,41,425,44" />
+      <scope id="1225194473508" at="430,28,431,20" />
+      <scope id="1225194473508" at="455,31,456,49" />
+      <scope id="1225194473508" at="457,12,458,50" />
+      <scope id="3059910031789039766" at="462,99,463,168" />
       <scope id="1225194473508" at="59,104,61,18" />
       <scope id="1233068386480" at="85,50,87,22">
-=======
-      <node id="1225194473508" at="51,79,52,63" concept="7" />
-      <node id="1225194473508" at="54,82,55,65" concept="7" />
-      <node id="1225194473508" at="57,89,58,97" concept="6" />
-      <node id="1225194473508" at="58,97,59,48" concept="2" />
-      <node id="1225194473508" at="59,48,60,28" concept="2" />
-      <node id="1225194473508" at="60,28,61,82" concept="2" />
-      <node id="1225194473508" at="61,82,62,82" concept="2" />
-      <node id="1225194473508" at="62,82,63,83" concept="2" />
-      <node id="1225194473508" at="63,83,64,81" concept="2" />
-      <node id="1225194473508" at="64,81,65,22" concept="7" />
-      <node id="1233068386480" at="67,89,68,144" concept="6" />
-      <node id="1233068386480" at="68,144,69,22" concept="7" />
-      <node id="8856861289653390733" at="71,89,72,162" concept="6" />
-      <node id="8856861289653390733" at="72,162,73,22" concept="7" />
-      <node id="1225194473508" at="75,90,76,96" concept="6" />
-      <node id="1225194473508" at="76,96,77,49" concept="2" />
-      <node id="1225194473508" at="77,49,78,34" concept="6" />
-      <node id="1225194473508" at="78,34,79,52" concept="2" />
-      <node id="1225194473508" at="79,52,80,40" concept="2" />
-      <node id="1225194473508" at="80,40,81,81" concept="2" />
-      <node id="1225194473508" at="82,62,83,84" concept="2" />
-      <node id="1225194473508" at="85,62,86,84" concept="2" />
-      <node id="1225194473508" at="88,62,89,84" concept="2" />
-      <node id="1225194473508" at="90,5,91,81" concept="2" />
-      <node id="1225194473508" at="91,81,92,82" concept="2" />
-      <node id="1225194473508" at="92,82,93,82" concept="2" />
-      <node id="1225194473508" at="93,82,94,85" concept="2" />
-      <node id="1225194473508" at="94,85,95,82" concept="2" />
-      <node id="1225194473508" at="96,62,97,86" concept="2" />
-      <node id="1225194473508" at="98,5,99,85" concept="2" />
-      <node id="1225194473508" at="99,85,100,22" concept="7" />
-      <node id="1225194473508" at="102,88,103,261" concept="6" />
-      <node id="1225194473508" at="103,261,104,33" concept="7" />
-      <node id="1225194473508" at="107,125,108,49" concept="10" />
-      <node id="1225194473508" at="110,55,111,59" concept="6" />
-      <node id="1225194473508" at="111,59,112,41" concept="2" />
-      <node id="1225194473508" at="112,41,113,24" concept="7" />
-      <node id="1225194473508" at="116,118,117,376" concept="2" />
-      <node id="1225194473508" at="119,41,120,41" concept="2" />
-      <node id="1225194473508" at="124,44,125,54" concept="6" />
-      <node id="1225194473508" at="125,54,126,47" concept="2" />
-      <node id="1225194473508" at="126,47,127,0" concept="8" />
-      <node id="1225194473508" at="127,0,128,40" concept="2" />
-      <node id="1225194473508" at="128,40,129,24" concept="7" />
-      <node id="1225194473508" at="131,40,132,27" concept="7" />
-      <node id="1225194473508" at="135,89,136,92" concept="6" />
-      <node id="1225194473508" at="136,92,137,48" concept="2" />
-      <node id="1225194473508" at="137,48,138,34" concept="6" />
-      <node id="1225194473508" at="138,34,139,66" concept="2" />
-      <node id="1225194473508" at="139,66,140,40" concept="2" />
-      <node id="1225194473508" at="140,40,141,34" concept="2" />
-      <node id="1225194473508" at="141,34,142,22" concept="7" />
-      <node id="4748945189161160048" at="144,98,145,171" concept="7" />
-      <node id="1225194473508" at="147,89,148,93" concept="6" />
-      <node id="1225194473508" at="148,93,149,48" concept="2" />
-      <node id="1225194473508" at="149,48,150,34" concept="6" />
-      <node id="1225194473508" at="150,34,151,66" concept="2" />
-      <node id="1225194473508" at="151,66,152,40" concept="2" />
-      <node id="1225194473508" at="152,40,153,34" concept="2" />
-      <node id="1225194473508" at="153,34,154,22" concept="7" />
-      <node id="313898386614417793" at="156,98,157,167" concept="7" />
-      <node id="1225194473508" at="159,89,160,94" concept="6" />
-      <node id="1225194473508" at="160,94,161,48" concept="2" />
-      <node id="1225194473508" at="161,48,162,34" concept="6" />
-      <node id="1225194473508" at="162,34,163,66" concept="2" />
-      <node id="1225194473508" at="163,66,164,40" concept="2" />
-      <node id="1225194473508" at="164,40,165,34" concept="2" />
-      <node id="1225194473508" at="165,34,166,22" concept="7" />
-      <node id="313898386614417800" at="168,98,169,168" concept="7" />
-      <node id="1225194473508" at="171,88,172,259" concept="6" />
-      <node id="1225194473508" at="172,259,173,33" concept="7" />
-      <node id="1225194473508" at="176,125,177,49" concept="10" />
-      <node id="1225194473508" at="179,55,180,59" concept="6" />
-      <node id="1225194473508" at="180,59,181,41" concept="2" />
-      <node id="1225194473508" at="181,41,182,24" concept="7" />
-      <node id="1225194473508" at="185,118,186,374" concept="2" />
-      <node id="1225194473508" at="188,41,189,41" concept="2" />
-      <node id="1225194473508" at="193,44,194,54" concept="6" />
-      <node id="1225194473508" at="194,54,195,47" concept="2" />
-      <node id="1225194473508" at="195,47,196,0" concept="8" />
-      <node id="1225194473508" at="196,0,197,40" concept="2" />
-      <node id="1225194473508" at="197,40,198,24" concept="7" />
-      <node id="1225194473508" at="200,40,201,31" concept="7" />
-      <node id="1225194473508" at="204,89,205,82" concept="6" />
-      <node id="1225194473508" at="205,82,206,29" concept="2" />
-      <node id="1225194473508" at="206,29,207,42" concept="2" />
-      <node id="1225194473508" at="207,42,208,26" concept="6" />
-      <node id="1225194473508" at="208,26,209,58" concept="2" />
-      <node id="1225194473508" at="209,58,210,42" concept="2" />
-      <node id="1225194473508" at="210,42,211,34" concept="6" />
-      <node id="1225194473508" at="211,34,212,69" concept="2" />
-      <node id="1225194473508" at="212,69,213,40" concept="2" />
-      <node id="1225194473508" at="213,40,214,273" concept="2" />
-      <node id="1225194473508" at="214,273,215,57" concept="6" />
-      <node id="1225194473508" at="216,35,217,82" concept="6" />
-      <node id="1225194473508" at="217,82,218,112" concept="7" />
-      <node id="1225194473508" at="219,10,220,22" concept="7" />
-      <node id="313898386614417807" at="223,0,224,0" concept="3" trace="myComponent" />
-      <node id="313898386614417807" at="224,71,225,61" concept="2" />
-      <node id="313898386614417807" at="227,103,228,82" concept="7" />
-      <node id="313898386614417808" at="231,89,232,87" concept="6" />
-      <node id="313898386614417808" at="232,87,233,48" concept="2" />
-      <node id="313898386614417808" at="233,48,234,34" concept="6" />
-      <node id="313898386614417808" at="234,34,235,77" concept="2" />
-      <node id="313898386614417808" at="235,77,236,40" concept="2" />
-      <node id="313898386614417808" at="236,40,237,34" concept="2" />
-      <node id="313898386614417808" at="237,34,238,22" concept="7" />
-      <node id="1225194473508" at="240,92,241,140" concept="6" />
-      <node id="1225194473508" at="241,140,242,106" concept="6" />
-      <node id="1225194473508" at="242,106,243,50" concept="2" />
-      <node id="1225194473508" at="243,50,244,49" concept="2" />
-      <node id="1225194473508" at="244,49,245,22" concept="7" />
-      <node id="1225194473508" at="248,102,249,50" concept="10" />
-      <node id="1225194473508" at="251,66,252,41" concept="6" />
-      <node id="1225194473508" at="252,41,253,93" concept="7" />
-      <node id="1225194473508" at="255,86,256,80" concept="6" />
-      <node id="1225194473508" at="256,80,257,95" concept="2" />
-      <node id="1225194473508" at="257,95,258,25" concept="7" />
-      <node id="1225194473508" at="260,68,261,34" concept="6" />
-      <node id="1225194473508" at="261,34,262,80" concept="2" />
-      <node id="1225194473508" at="262,80,263,87" concept="2" />
-      <node id="1225194473508" at="263,87,264,23" concept="7" />
-      <node id="1225194473508" at="266,89,267,66" concept="7" />
-      <node id="1225194473508" at="270,96,271,134" concept="2" />
-      <node id="1225194473508" at="272,34,273,142" concept="2" />
-      <node id="1225194473508" at="273,142,274,146" concept="2" />
-      <node id="1225194473508" at="274,146,275,80" concept="2" />
-      <node id="1225194473508" at="277,122,278,384" concept="2" />
-      <node id="1225194473508" at="283,104,284,100" concept="6" />
-      <node id="1225194473508" at="284,100,285,38" concept="2" />
-      <node id="1225194473508" at="285,38,286,36" concept="6" />
-      <node id="1225194473508" at="286,36,287,55" concept="2" />
-      <node id="1225194473508" at="287,55,288,56" concept="2" />
-      <node id="1225194473508" at="288,56,289,42" concept="2" />
-      <node id="1225194473508" at="289,42,290,134" concept="2" />
-      <node id="1225194473508" at="290,134,291,138" concept="2" />
-      <node id="1225194473508" at="291,138,292,24" concept="7" />
-      <node id="313898386614417810" at="294,92,295,88" concept="6" />
-      <node id="313898386614417810" at="295,88,296,51" concept="2" />
-      <node id="313898386614417810" at="296,51,297,36" concept="6" />
-      <node id="313898386614417810" at="297,36,298,51" concept="2" />
-      <node id="313898386614417810" at="298,51,299,42" concept="2" />
-      <node id="313898386614417810" at="299,42,300,36" concept="2" />
-      <node id="313898386614417810" at="300,36,301,24" concept="7" />
-      <node id="313898386614417813" at="304,89,305,87" concept="6" />
-      <node id="313898386614417813" at="305,87,306,48" concept="2" />
-      <node id="313898386614417813" at="306,48,307,34" concept="6" />
-      <node id="313898386614417813" at="307,34,308,69" concept="2" />
-      <node id="313898386614417813" at="308,69,309,40" concept="2" />
-      <node id="313898386614417813" at="309,40,310,34" concept="2" />
-      <node id="313898386614417813" at="310,34,311,22" concept="7" />
-      <node id="1225194473508" at="313,91,314,96" concept="6" />
-      <node id="1225194473508" at="314,96,315,50" concept="2" />
-      <node id="1225194473508" at="315,50,316,34" concept="6" />
-      <node id="1225194473508" at="316,34,317,52" concept="2" />
-      <node id="1225194473508" at="317,52,318,66" concept="2" />
-      <node id="1225194473508" at="318,66,319,40" concept="2" />
-      <node id="1225194473508" at="319,40,320,85" concept="2" />
-      <node id="1225194473508" at="320,85,321,83" concept="2" />
-      <node id="1225194473508" at="321,83,322,96" concept="2" />
-      <node id="1225194473508" at="322,96,323,83" concept="2" />
-      <node id="1225194473508" at="323,83,324,82" concept="2" />
-      <node id="1225194473508" at="324,82,325,22" concept="7" />
-      <node id="313898386613796575" at="327,98,328,182" concept="7" />
-      <node id="313898386613796552" at="330,92,331,78" concept="6" />
-      <node id="313898386613796552" at="331,78,332,22" concept="7" />
-      <node id="313898386613796553" at="334,90,335,95" concept="6" />
-      <node id="313898386613796553" at="335,95,336,49" concept="2" />
-      <node id="313898386613796553" at="336,49,337,34" concept="6" />
-      <node id="313898386613796553" at="337,34,338,66" concept="2" />
-      <node id="313898386613796553" at="338,66,339,40" concept="2" />
-      <node id="313898386613796553" at="339,40,340,34" concept="2" />
-      <node id="313898386613796553" at="340,34,341,22" concept="7" />
-      <node id="313898386613796558" at="345,31,346,122" concept="7" />
-      <node id="313898386613796554" at="350,44,351,46" concept="7" />
-      <node id="313898386613796554" at="353,13,354,79" concept="2" />
-      <node id="313898386613796554" at="354,79,355,82" concept="2" />
-      <node id="313898386613796554" at="355,82,356,62" concept="2" />
-      <node id="313898386613796554" at="356,62,357,22" concept="7" />
-      <node id="313898386613796569" at="359,90,360,87" concept="6" />
-      <node id="313898386613796569" at="360,87,361,49" concept="2" />
-      <node id="313898386613796569" at="361,49,362,34" concept="6" />
-      <node id="313898386613796569" at="362,34,363,62" concept="2" />
-      <node id="313898386613796569" at="363,62,364,40" concept="2" />
-      <node id="313898386613796569" at="364,40,365,34" concept="2" />
-      <node id="313898386613796569" at="365,34,366,22" concept="7" />
-      <node id="1225194473508" at="368,89,369,81" concept="6" />
-      <node id="1225194473508" at="369,81,370,41" concept="2" />
-      <node id="1225194473508" at="370,41,371,54" concept="2" />
-      <node id="1225194473508" at="371,54,372,26" concept="6" />
-      <node id="1225194473508" at="372,26,373,98" concept="2" />
-      <node id="1225194473508" at="373,98,374,58" concept="2" />
-      <node id="1225194473508" at="375,39,376,40" concept="2" />
-      <node id="1225194473508" at="376,40,377,45" concept="2" />
-      <node id="1225194473508" at="378,5,379,73" concept="2" />
-      <node id="1225194473508" at="379,73,380,57" concept="6" />
-      <node id="1225194473508" at="381,35,382,82" concept="6" />
-      <node id="1225194473508" at="382,82,383,112" concept="7" />
-      <node id="1225194473508" at="384,10,385,22" concept="7" />
-      <node id="313898386613796571" at="388,35,389,14" concept="10" />
-      <node id="313898386613796571" at="391,69,392,67" concept="7" />
-      <node id="313898386613796571" at="394,81,395,68" concept="7" />
-      <node id="313898386613796572" at="397,94,398,84" concept="6" />
-      <node id="313898386613796572" at="398,84,399,31" concept="2" />
-      <node id="313898386613796572" at="399,31,400,44" concept="2" />
-      <node id="313898386613796572" at="400,44,401,33" concept="2" />
-      <node id="313898386613796572" at="401,33,402,28" concept="6" />
-      <node id="313898386613796572" at="402,28,403,60" concept="2" />
-      <node id="313898386613796572" at="403,60,404,46" concept="2" />
-      <node id="313898386613796572" at="404,46,405,75" concept="2" />
-      <node id="313898386613796572" at="405,75,406,59" concept="6" />
-      <node id="313898386613796572" at="407,37,408,84" concept="6" />
-      <node id="313898386613796572" at="408,84,409,114" concept="7" />
-      <node id="313898386613796572" at="410,12,411,24" concept="7" />
-      <node id="1225194473508" at="414,92,415,40" concept="6" />
-      <node id="1225194473508" at="415,40,416,112" concept="2" />
-      <node id="1225194473508" at="416,112,417,33" concept="6" />
-      <node id="1225194473508" at="418,31,419,73" concept="2" />
-      <node id="1225194473508" at="420,12,421,74" concept="2" />
-      <node id="1225194473508" at="422,5,423,22" concept="7" />
-      <node id="3059910031789039768" at="425,99,426,168" concept="7" />
-      <node id="3059910031789039775" at="428,91,429,87" concept="6" />
-      <node id="3059910031789039775" at="429,87,430,50" concept="2" />
-      <node id="3059910031789039775" at="430,50,431,34" concept="6" />
-      <node id="3059910031789039775" at="431,34,432,68" concept="2" />
-      <node id="3059910031789039775" at="432,68,433,40" concept="2" />
-      <node id="3059910031789039775" at="433,40,434,34" concept="2" />
-      <node id="3059910031789039775" at="434,34,435,22" concept="7" />
-      <node id="3059910031789039782" at="437,92,438,164" concept="6" />
-      <node id="3059910031789039782" at="438,164,439,22" concept="7" />
-      <node id="1225194473612" at="441,88,442,86" concept="6" />
-      <node id="1225194473612" at="442,86,443,47" concept="2" />
-      <node id="1225194473612" at="443,47,444,34" concept="6" />
-      <node id="1225194473612" at="444,34,445,52" concept="2" />
-      <node id="1225194473612" at="445,52,446,40" concept="2" />
-      <node id="1225194473612" at="446,40,447,34" concept="2" />
-      <node id="1225194473612" at="447,34,448,22" concept="7" />
-      <node id="1225194473508" at="450,91,451,96" concept="6" />
-      <node id="1225194473508" at="451,96,452,50" concept="2" />
-      <node id="1225194473508" at="452,50,453,28" concept="2" />
-      <node id="1225194473508" at="453,28,454,83" concept="2" />
-      <node id="1225194473508" at="455,61,456,85" concept="2" />
-      <node id="1225194473508" at="458,61,459,87" concept="2" />
-      <node id="1225194473508" at="461,61,462,85" concept="2" />
-      <node id="1225194473508" at="463,5,464,81" concept="2" />
-      <node id="1225194473508" at="464,81,465,84" concept="2" />
-      <node id="1225194473508" at="465,84,466,22" concept="7" />
-      <node id="1225194473508" at="468,90,469,96" concept="6" />
-      <node id="1225194473508" at="469,96,470,49" concept="2" />
-      <node id="1225194473508" at="470,49,471,34" concept="6" />
-      <node id="1225194473508" at="471,34,472,52" concept="2" />
-      <node id="1225194473508" at="472,52,473,63" concept="2" />
-      <node id="1225194473508" at="473,63,474,40" concept="2" />
-      <node id="1225194473508" at="474,40,475,82" concept="2" />
-      <node id="1225194473508" at="475,82,476,82" concept="2" />
-      <node id="1225194473508" at="476,82,477,22" concept="7" />
-      <node id="5864038008284430669" at="479,89,480,92" concept="6" />
-      <node id="5864038008284430669" at="480,92,481,48" concept="2" />
-      <node id="5864038008284430669" at="481,48,482,34" concept="2" />
-      <node id="5864038008284430669" at="482,34,483,22" concept="7" />
-      <node id="5864038008284430670" at="485,89,486,82" concept="6" />
-      <node id="5864038008284430670" at="486,82,487,33" concept="2" />
-      <node id="5864038008284430670" at="487,33,488,46" concept="2" />
-      <node id="5864038008284430670" at="488,46,489,26" concept="6" />
-      <node id="5864038008284430670" at="489,26,490,58" concept="2" />
-      <node id="5864038008284430670" at="490,58,491,46" concept="2" />
-      <node id="5864038008284430670" at="491,46,492,73" concept="2" />
-      <node id="5864038008284430670" at="492,73,493,57" concept="6" />
-      <node id="5864038008284430670" at="494,35,495,82" concept="6" />
-      <node id="5864038008284430670" at="495,82,496,112" concept="7" />
-      <node id="5864038008284430670" at="497,10,498,22" concept="7" />
-      <node id="1225194473508" at="500,90,501,96" concept="6" />
-      <node id="1225194473508" at="501,96,502,49" concept="2" />
-      <node id="1225194473508" at="502,49,503,34" concept="6" />
-      <node id="1225194473508" at="503,34,504,52" concept="2" />
-      <node id="1225194473508" at="504,52,505,63" concept="2" />
-      <node id="1225194473508" at="505,63,506,40" concept="2" />
-      <node id="1225194473508" at="506,40,507,82" concept="2" />
-      <node id="1225194473508" at="507,82,508,82" concept="2" />
-      <node id="1225194473508" at="508,82,509,22" concept="7" />
-      <node id="1225194473620" at="511,97,512,687" concept="7" />
-      <node id="1225194473616" at="514,89,515,93" concept="6" />
-      <node id="1225194473616" at="515,93,516,48" concept="2" />
-      <node id="1225194473616" at="516,48,517,34" concept="2" />
-      <node id="1225194473616" at="517,34,518,22" concept="7" />
-      <node id="1225194473617" at="520,89,521,82" concept="6" />
-      <node id="1225194473617" at="521,82,522,34" concept="2" />
-      <node id="1225194473617" at="522,34,523,47" concept="2" />
-      <node id="1225194473617" at="523,47,524,26" concept="6" />
-      <node id="1225194473617" at="524,26,525,58" concept="2" />
-      <node id="1225194473617" at="525,58,526,47" concept="2" />
-      <node id="1225194473617" at="526,47,527,73" concept="2" />
-      <node id="1225194473617" at="527,73,528,57" concept="6" />
-      <node id="1225194473617" at="529,35,530,82" concept="6" />
-      <node id="1225194473617" at="530,82,531,112" concept="7" />
-      <node id="1225194473617" at="532,10,533,22" concept="7" />
-      <node id="1225194473508" at="535,92,536,96" concept="6" />
-      <node id="1225194473508" at="536,96,537,51" concept="2" />
-      <node id="1225194473508" at="537,51,538,34" concept="6" />
-      <node id="1225194473508" at="538,34,539,52" concept="2" />
-      <node id="1225194473508" at="539,52,540,63" concept="2" />
-      <node id="1225194473508" at="540,63,541,40" concept="2" />
-      <node id="1225194473508" at="541,40,542,82" concept="2" />
-      <node id="1225194473508" at="542,82,543,82" concept="2" />
-      <node id="1225194473508" at="543,82,544,22" concept="7" />
-      <node id="1225194473655" at="546,97,547,167" concept="7" />
-      <node id="1225194473651" at="549,89,550,94" concept="6" />
-      <node id="1225194473651" at="550,94,551,48" concept="2" />
-      <node id="1225194473651" at="551,48,552,34" concept="2" />
-      <node id="1225194473651" at="552,34,553,22" concept="7" />
-      <node id="1225194473652" at="555,89,556,82" concept="6" />
-      <node id="1225194473652" at="556,82,557,35" concept="2" />
-      <node id="1225194473652" at="557,35,558,48" concept="2" />
-      <node id="1225194473652" at="558,48,559,26" concept="6" />
-      <node id="1225194473652" at="559,26,560,58" concept="2" />
-      <node id="1225194473652" at="560,58,561,48" concept="2" />
-      <node id="1225194473652" at="561,48,562,73" concept="2" />
-      <node id="1225194473652" at="562,73,563,57" concept="6" />
-      <node id="1225194473652" at="564,35,565,82" concept="6" />
-      <node id="1225194473652" at="565,82,566,112" concept="7" />
-      <node id="1225194473652" at="567,10,568,22" concept="7" />
-      <node id="1225194473508" at="570,90,571,96" concept="6" />
-      <node id="1225194473508" at="571,96,572,49" concept="2" />
-      <node id="1225194473508" at="572,49,573,34" concept="6" />
-      <node id="1225194473508" at="573,34,574,52" concept="2" />
-      <node id="1225194473508" at="574,52,575,63" concept="2" />
-      <node id="1225194473508" at="575,63,576,40" concept="2" />
-      <node id="1225194473508" at="576,40,577,82" concept="2" />
-      <node id="1225194473508" at="577,82,578,81" concept="2" />
-      <node id="1225194473508" at="578,81,579,22" concept="7" />
-      <node id="8841658526219101148" at="582,181,583,19" concept="7" />
-      <node id="1225194473667" at="584,5,585,512" concept="7" />
-      <node id="1225194473661" at="587,89,588,95" concept="6" />
-      <node id="1225194473661" at="588,95,589,48" concept="2" />
-      <node id="1225194473661" at="589,48,590,34" concept="2" />
-      <node id="1225194473661" at="590,34,591,22" concept="7" />
-      <node id="1225194473508" at="593,88,594,81" concept="6" />
-      <node id="1225194473508" at="594,81,595,41" concept="2" />
-      <node id="1225194473508" at="595,41,596,54" concept="2" />
-      <node id="1225194473508" at="596,54,597,26" concept="6" />
-      <node id="1225194473508" at="597,26,598,97" concept="2" />
-      <node id="1225194473508" at="598,97,599,58" concept="2" />
-      <node id="1225194473508" at="600,39,601,40" concept="2" />
-      <node id="1225194473508" at="601,40,602,45" concept="2" />
-      <node id="1225194473508" at="603,5,604,73" concept="2" />
-      <node id="1225194473508" at="604,73,605,57" concept="6" />
-      <node id="1225194473508" at="606,35,607,82" concept="6" />
-      <node id="1225194473508" at="607,82,608,112" concept="7" />
-      <node id="1225194473508" at="609,10,610,22" concept="7" />
-      <node id="1225194473663" at="613,34,614,14" concept="10" />
-      <node id="1225194473663" at="616,69,617,67" concept="7" />
-      <node id="1225194473663" at="619,81,620,67" concept="7" />
-      <node id="1225194473664" at="622,93,623,84" concept="6" />
-      <node id="1225194473664" at="623,84,624,31" concept="2" />
-      <node id="1225194473664" at="624,31,625,44" concept="2" />
-      <node id="1225194473664" at="625,44,626,33" concept="2" />
-      <node id="1225194473664" at="626,33,627,28" concept="6" />
-      <node id="1225194473664" at="627,28,628,60" concept="2" />
-      <node id="1225194473664" at="628,60,629,46" concept="2" />
-      <node id="1225194473664" at="629,46,630,75" concept="2" />
-      <node id="1225194473664" at="630,75,631,59" concept="6" />
-      <node id="1225194473664" at="632,37,633,84" concept="6" />
-      <node id="1225194473664" at="633,84,634,114" concept="7" />
-      <node id="1225194473664" at="635,12,636,24" concept="7" />
-      <node id="1233077388226" at="639,88,640,98" concept="6" />
-      <node id="1233077388226" at="640,98,641,47" concept="2" />
-      <node id="1233077388226" at="641,47,642,34" concept="6" />
-      <node id="1233077388226" at="642,34,643,63" concept="2" />
-      <node id="1233077388226" at="643,63,644,40" concept="2" />
-      <node id="1233077388226" at="644,40,645,34" concept="2" />
-      <node id="1233077388226" at="645,34,646,22" concept="7" />
-      <node id="1225194473508" at="648,91,649,141" concept="6" />
-      <node id="1225194473508" at="649,141,650,106" concept="6" />
-      <node id="1225194473508" at="650,106,651,51" concept="2" />
-      <node id="1225194473508" at="651,51,652,34" concept="6" />
-      <node id="1225194473508" at="652,34,653,63" concept="2" />
-      <node id="1225194473508" at="653,63,654,71" concept="2" />
-      <node id="1225194473508" at="654,71,655,40" concept="2" />
-      <node id="1225194473508" at="655,40,656,49" concept="2" />
-      <node id="1225194473508" at="656,49,657,22" concept="7" />
-      <node id="1225194473508" at="660,102,661,50" concept="10" />
-      <node id="1225194473508" at="663,66,664,41" concept="6" />
-      <node id="1225194473508" at="664,41,665,93" concept="7" />
-      <node id="1225194473508" at="667,86,668,80" concept="6" />
-      <node id="1225194473508" at="668,80,669,95" concept="2" />
-      <node id="1225194473508" at="669,95,670,25" concept="7" />
-      <node id="1225194473508" at="672,68,673,34" concept="6" />
-      <node id="1225194473508" at="673,34,674,55" concept="2" />
-      <node id="1225194473508" at="674,55,675,87" concept="2" />
-      <node id="1225194473508" at="675,87,676,23" concept="7" />
-      <node id="1225194473508" at="679,96,680,134" concept="2" />
-      <node id="1225194473508" at="681,34,682,142" concept="2" />
-      <node id="1225194473508" at="682,142,683,146" concept="2" />
-      <node id="1225194473508" at="685,122,686,387" concept="2" />
-      <node id="313898386613796554" at="348,0,350,0" concept="5" trace="setText#(Ljava/lang/String;)V" />
-      <node id="1225194473508" at="420,10,422,5" concept="0" />
-      <node id="1225194473508" at="51,0,54,0" concept="5" trace="createEditorCell#(Ljetbrains/mps/openapi/editor/EditorContext;Lorg/jetbrains/mps/openapi/model/SNode;)Ljetbrains/mps/openapi/editor/cells/EditorCell;" />
-      <node id="1225194473508" at="54,0,57,0" concept="5" trace="createInspectedCell#(Ljetbrains/mps/openapi/editor/EditorContext;Lorg/jetbrains/mps/openapi/model/SNode;)Ljetbrains/mps/openapi/editor/cells/EditorCell;" />
-      <node id="1225194473508" at="81,81,84,5" concept="4" />
-      <node id="1225194473508" at="84,5,87,5" concept="4" />
-      <node id="1225194473508" at="87,5,90,5" concept="4" />
-      <node id="1225194473508" at="95,82,98,5" concept="4" />
-      <node id="1225194473508" at="107,0,110,0" concept="1" trace="visibilitySingleRoleHandler_gmtuod_a2a#(Lorg/jetbrains/mps/openapi/model/SNode;Lorg/jetbrains/mps/openapi/language/SContainmentLink;Ljetbrains/mps/openapi/editor/EditorContext;)V" />
-      <node id="1225194473508" at="115,70,118,7" concept="4" />
-      <node id="1225194473508" at="118,7,121,7" concept="4" />
-      <node id="1225194473508" at="131,0,134,0" concept="5" trace="getNoTargetText#()Ljava/lang/String;" />
-      <node id="4748945189161160046" at="144,0,147,0" concept="9" trace="renderingCondition_gmtuod_a1c0#(Lorg/jetbrains/mps/openapi/model/SNode;Ljetbrains/mps/openapi/editor/EditorContext;)Z" />
-      <node id="313898386614417791" at="156,0,159,0" concept="9" trace="renderingCondition_gmtuod_a2c0#(Lorg/jetbrains/mps/openapi/model/SNode;Ljetbrains/mps/openapi/editor/EditorContext;)Z" />
-      <node id="313898386614417798" at="168,0,171,0" concept="9" trace="renderingCondition_gmtuod_a3c0#(Lorg/jetbrains/mps/openapi/model/SNode;Ljetbrains/mps/openapi/editor/EditorContext;)Z" />
-      <node id="1225194473508" at="176,0,179,0" concept="1" trace="returnTypeSingleRoleHandler_gmtuod_e2a#(Lorg/jetbrains/mps/openapi/model/SNode;Lorg/jetbrains/mps/openapi/language/SContainmentLink;Ljetbrains/mps/openapi/editor/EditorContext;)V" />
-      <node id="1225194473508" at="184,70,187,7" concept="4" />
-      <node id="1225194473508" at="187,7,190,7" concept="4" />
-      <node id="1225194473508" at="200,0,203,0" concept="5" trace="getNoTargetText#()Ljava/lang/String;" />
-      <node id="313898386614417807" at="224,0,227,0" concept="1" trace="ConceptMethodDeclaration_component_cellMenu_gmtuod_a0f2a#()V" />
-      <node id="313898386614417807" at="227,0,230,0" concept="5" trace="createActions#(Ljetbrains/mps/nodeEditor/cellMenu/CellContext;Ljetbrains/mps/openapi/editor/EditorContext;)Ljava/util/List;" />
-      <node id="1225194473508" at="248,0,251,0" concept="1" trace="parameterListHandler_gmtuod_h2a#(Lorg/jetbrains/mps/openapi/model/SNode;Ljava/lang/String;Ljetbrains/mps/openapi/editor/EditorContext;)V" />
-      <node id="1225194473508" at="266,0,269,0" concept="5" trace="createEmptyCell_internal#(Ljetbrains/mps/openapi/editor/EditorContext;Lorg/jetbrains/mps/openapi/model/SNode;)Ljetbrains/mps/openapi/editor/cells/EditorCell;" />
-      <node id="1225194473508" at="276,9,279,9" concept="4" />
-      <node id="313898386613796573" at="327,0,330,0" concept="9" trace="renderingCondition_gmtuod_a9c0#(Lorg/jetbrains/mps/openapi/model/SNode;Ljetbrains/mps/openapi/editor/EditorContext;)Z" />
-      <node id="313898386613796554" at="345,0,348,0" concept="5" trace="getText#()Ljava/lang/String;" />
-      <node id="313898386613796554" at="350,0,353,0" concept="5" trace="isValidText#(Ljava/lang/String;)Z" />
-      <node id="313898386613796571" at="388,0,391,0" concept="1" trace="_Inline_gmtuod_a4j2a#()V" />
-      <node id="313898386613796571" at="391,0,394,0" concept="5" trace="createEditorCell#(Ljetbrains/mps/openapi/editor/EditorContext;)Ljetbrains/mps/openapi/editor/cells/EditorCell;" />
-      <node id="313898386613796571" at="394,0,397,0" concept="5" trace="createEditorCell#(Ljetbrains/mps/openapi/editor/EditorContext;Lorg/jetbrains/mps/openapi/model/SNode;)Ljetbrains/mps/openapi/editor/cells/EditorCell;" />
-      <node id="3059910031789039765" at="425,0,428,0" concept="9" trace="renderingCondition_gmtuod_a01c0#(Lorg/jetbrains/mps/openapi/model/SNode;Ljetbrains/mps/openapi/editor/EditorContext;)Z" />
-      <node id="1225194473508" at="454,83,457,5" concept="4" />
-      <node id="1225194473508" at="457,5,460,5" concept="4" />
-      <node id="1225194473508" at="460,5,463,5" concept="4" />
-      <node id="1225194473618" at="511,0,514,0" concept="9" trace="renderingCondition_gmtuod_a1a#(Lorg/jetbrains/mps/openapi/model/SNode;Ljetbrains/mps/openapi/editor/EditorContext;)Z" />
-      <node id="1225194473653" at="546,0,549,0" concept="9" trace="renderingCondition_gmtuod_a2a#(Lorg/jetbrains/mps/openapi/model/SNode;Ljetbrains/mps/openapi/editor/EditorContext;)Z" />
-      <node id="8841658526219089882" at="581,97,584,5" concept="4" />
-      <node id="1225194473663" at="613,0,616,0" concept="1" trace="_Inline_gmtuod_a1d0#()V" />
-      <node id="1225194473663" at="616,0,619,0" concept="5" trace="createEditorCell#(Ljetbrains/mps/openapi/editor/EditorContext;)Ljetbrains/mps/openapi/editor/cells/EditorCell;" />
-      <node id="1225194473663" at="619,0,622,0" concept="5" trace="createEditorCell#(Ljetbrains/mps/openapi/editor/EditorContext;Lorg/jetbrains/mps/openapi/model/SNode;)Ljetbrains/mps/openapi/editor/cells/EditorCell;" />
-      <node id="1225194473508" at="660,0,663,0" concept="1" trace="annotationListHandler_gmtuod_f0#(Lorg/jetbrains/mps/openapi/model/SNode;Ljava/lang/String;Ljetbrains/mps/openapi/editor/EditorContext;)V" />
-      <node id="1225194473508" at="684,9,687,9" concept="4" />
-      <node id="1233068386480" at="67,0,71,0" concept="5" trace="createComponent_gmtuod_a0#(Ljetbrains/mps/openapi/editor/EditorContext;Lorg/jetbrains/mps/openapi/model/SNode;)Ljetbrains/mps/openapi/editor/cells/EditorCell;" />
-      <node id="8856861289653390733" at="71,0,75,0" concept="5" trace="createComponent_gmtuod_b0#(Ljetbrains/mps/openapi/editor/EditorContext;Lorg/jetbrains/mps/openapi/model/SNode;)Ljetbrains/mps/openapi/editor/cells/EditorCell;" />
-      <node id="1225194473508" at="102,0,106,0" concept="5" trace="createRefNode_gmtuod_a2a#(Ljetbrains/mps/openapi/editor/EditorContext;Lorg/jetbrains/mps/openapi/model/SNode;)Ljetbrains/mps/openapi/editor/cells/EditorCell;" />
-      <node id="1225194473508" at="171,0,175,0" concept="5" trace="createRefNode_gmtuod_e2a#(Ljetbrains/mps/openapi/editor/EditorContext;Lorg/jetbrains/mps/openapi/model/SNode;)Ljetbrains/mps/openapi/editor/cells/EditorCell;" />
-      <node id="1225194473508" at="251,0,255,0" concept="5" trace="createNodeToInsert#(Ljetbrains/mps/openapi/editor/EditorContext;)Lorg/jetbrains/mps/openapi/model/SNode;" />
-      <node id="313898386613796552" at="330,0,334,0" concept="5" trace="createIndentCell_gmtuod_a9c0#(Ljetbrains/mps/openapi/editor/EditorContext;Lorg/jetbrains/mps/openapi/model/SNode;)Ljetbrains/mps/openapi/editor/cells/EditorCell;" />
-      <node id="1225194473508" at="374,58,378,5" concept="4" />
-      <node id="3059910031789039782" at="437,0,441,0" concept="5" trace="createComponent_gmtuod_a01c0#(Ljetbrains/mps/openapi/editor/EditorContext;Lorg/jetbrains/mps/openapi/model/SNode;)Ljetbrains/mps/openapi/editor/cells/EditorCell;" />
-      <node id="1225194473508" at="599,58,603,5" concept="4" />
-      <node id="1225194473508" at="663,0,667,0" concept="5" trace="createNodeToInsert#(Ljetbrains/mps/openapi/editor/EditorContext;)Lorg/jetbrains/mps/openapi/model/SNode;" />
-      <node id="1225194473508" at="680,134,684,9" concept="4" />
-      <node id="1225194473508" at="110,0,115,0" concept="5" trace="createChildCell#(Lorg/jetbrains/mps/openapi/model/SNode;)Ljetbrains/mps/openapi/editor/cells/EditorCell;" />
-      <node id="1225194473508" at="179,0,184,0" concept="5" trace="createChildCell#(Lorg/jetbrains/mps/openapi/model/SNode;)Ljetbrains/mps/openapi/editor/cells/EditorCell;" />
-      <node id="1225194473508" at="215,57,220,22" concept="4" />
-      <node id="1225194473508" at="255,0,260,0" concept="5" trace="createNodeCell#(Ljetbrains/mps/openapi/editor/EditorContext;Lorg/jetbrains/mps/openapi/model/SNode;)Ljetbrains/mps/openapi/editor/cells/EditorCell;" />
-      <node id="1225194473508" at="271,134,276,9" concept="4" />
-      <node id="1225194473508" at="380,57,385,22" concept="4" />
-      <node id="313898386613796572" at="406,59,411,24" concept="4" />
-      <node id="1225194473508" at="417,33,422,5" concept="4" />
-      <node id="5864038008284430670" at="493,57,498,22" concept="4" />
-      <node id="1225194473617" at="528,57,533,22" concept="4" />
-      <node id="1225194473652" at="563,57,568,22" concept="4" />
-      <node id="1225194473508" at="605,57,610,22" concept="4" />
-      <node id="1225194473664" at="631,59,636,24" concept="4" />
-      <node id="1225194473508" at="667,0,672,0" concept="5" trace="createNodeCell#(Ljetbrains/mps/openapi/editor/EditorContext;Lorg/jetbrains/mps/openapi/model/SNode;)Ljetbrains/mps/openapi/editor/cells/EditorCell;" />
-      <node id="1225194473508" at="260,0,266,0" concept="5" trace="createEmptyCell#(Ljetbrains/mps/openapi/editor/EditorContext;)Ljetbrains/mps/openapi/editor/cells/EditorCell;" />
-      <node id="5864038008284430669" at="479,0,485,0" concept="5" trace="createConstant_gmtuod_a0a#(Ljetbrains/mps/openapi/editor/EditorContext;Lorg/jetbrains/mps/openapi/model/SNode;)Ljetbrains/mps/openapi/editor/cells/EditorCell;" />
-      <node id="1225194473616" at="514,0,520,0" concept="5" trace="createConstant_gmtuod_a1a#(Ljetbrains/mps/openapi/editor/EditorContext;Lorg/jetbrains/mps/openapi/model/SNode;)Ljetbrains/mps/openapi/editor/cells/EditorCell;" />
-      <node id="1225194473651" at="549,0,555,0" concept="5" trace="createConstant_gmtuod_a2a#(Ljetbrains/mps/openapi/editor/EditorContext;Lorg/jetbrains/mps/openapi/model/SNode;)Ljetbrains/mps/openapi/editor/cells/EditorCell;" />
-      <node id="1225194473665" at="581,0,587,0" concept="9" trace="renderingCondition_gmtuod_a3a#(Lorg/jetbrains/mps/openapi/model/SNode;Ljetbrains/mps/openapi/editor/EditorContext;)Z" />
-      <node id="1225194473661" at="587,0,593,0" concept="5" trace="createConstant_gmtuod_a3a#(Ljetbrains/mps/openapi/editor/EditorContext;Lorg/jetbrains/mps/openapi/model/SNode;)Ljetbrains/mps/openapi/editor/cells/EditorCell;" />
-      <node id="1225194473508" at="672,0,678,0" concept="5" trace="createEmptyCell#(Ljetbrains/mps/openapi/editor/EditorContext;)Ljetbrains/mps/openapi/editor/cells/EditorCell;" />
-      <node id="1225194473508" at="240,0,247,0" concept="5" trace="createRefNodeList_gmtuod_h2a#(Ljetbrains/mps/openapi/editor/EditorContext;Lorg/jetbrains/mps/openapi/model/SNode;)Ljetbrains/mps/openapi/editor/cells/EditorCell;" />
-      <node id="1225194473508" at="115,0,123,0" concept="5" trace="installCellInfo#(Lorg/jetbrains/mps/openapi/model/SNode;Ljetbrains/mps/openapi/editor/cells/EditorCell;)V" />
-      <node id="1225194473508" at="123,0,131,0" concept="5" trace="createEmptyCell#()Ljetbrains/mps/openapi/editor/cells/EditorCell;" />
-      <node id="1225194473508" at="184,0,192,0" concept="5" trace="installCellInfo#(Lorg/jetbrains/mps/openapi/model/SNode;Ljetbrains/mps/openapi/editor/cells/EditorCell;)V" />
-      <node id="1225194473508" at="192,0,200,0" concept="5" trace="createEmptyCell#()Ljetbrains/mps/openapi/editor/cells/EditorCell;" />
-      <node id="1225194473508" at="135,0,144,0" concept="5" trace="createConstant_gmtuod_b2a#(Ljetbrains/mps/openapi/editor/EditorContext;Lorg/jetbrains/mps/openapi/model/SNode;)Ljetbrains/mps/openapi/editor/cells/EditorCell;" />
-      <node id="1225194473508" at="147,0,156,0" concept="5" trace="createConstant_gmtuod_c2a#(Ljetbrains/mps/openapi/editor/EditorContext;Lorg/jetbrains/mps/openapi/model/SNode;)Ljetbrains/mps/openapi/editor/cells/EditorCell;" />
-      <node id="1225194473508" at="159,0,168,0" concept="5" trace="createConstant_gmtuod_d2a#(Ljetbrains/mps/openapi/editor/EditorContext;Lorg/jetbrains/mps/openapi/model/SNode;)Ljetbrains/mps/openapi/editor/cells/EditorCell;" />
-      <node id="313898386614417808" at="231,0,240,0" concept="5" trace="createConstant_gmtuod_g2a#(Ljetbrains/mps/openapi/editor/EditorContext;Lorg/jetbrains/mps/openapi/model/SNode;)Ljetbrains/mps/openapi/editor/cells/EditorCell;" />
-      <node id="313898386614417810" at="294,0,303,0" concept="5" trace="createConstant_gmtuod_a7c0#(Ljetbrains/mps/openapi/editor/EditorContext;Lorg/jetbrains/mps/openapi/model/SNode;)Ljetbrains/mps/openapi/editor/cells/EditorCell;" />
-      <node id="313898386614417813" at="304,0,313,0" concept="5" trace="createConstant_gmtuod_i2a#(Ljetbrains/mps/openapi/editor/EditorContext;Lorg/jetbrains/mps/openapi/model/SNode;)Ljetbrains/mps/openapi/editor/cells/EditorCell;" />
-      <node id="313898386613796553" at="334,0,343,0" concept="5" trace="createConstant_gmtuod_b9c0#(Ljetbrains/mps/openapi/editor/EditorContext;Lorg/jetbrains/mps/openapi/model/SNode;)Ljetbrains/mps/openapi/editor/cells/EditorCell;" />
-      <node id="313898386613796569" at="359,0,368,0" concept="5" trace="createConstant_gmtuod_d9c0#(Ljetbrains/mps/openapi/editor/EditorContext;Lorg/jetbrains/mps/openapi/model/SNode;)Ljetbrains/mps/openapi/editor/cells/EditorCell;" />
-      <node id="3059910031789039775" at="428,0,437,0" concept="5" trace="createConstant_gmtuod_a01c0#(Ljetbrains/mps/openapi/editor/EditorContext;Lorg/jetbrains/mps/openapi/model/SNode;)Ljetbrains/mps/openapi/editor/cells/EditorCell;" />
-      <node id="1225194473612" at="441,0,450,0" concept="5" trace="createConstant_gmtuod_d0#(Ljetbrains/mps/openapi/editor/EditorContext;Lorg/jetbrains/mps/openapi/model/SNode;)Ljetbrains/mps/openapi/editor/cells/EditorCell;" />
-      <node id="1233077388226" at="639,0,648,0" concept="5" trace="createConstant_gmtuod_e0#(Ljetbrains/mps/openapi/editor/EditorContext;Lorg/jetbrains/mps/openapi/model/SNode;)Ljetbrains/mps/openapi/editor/cells/EditorCell;" />
-      <node id="1225194473508" at="57,0,67,0" concept="5" trace="createCollection_gmtuod_a#(Ljetbrains/mps/openapi/editor/EditorContext;Lorg/jetbrains/mps/openapi/model/SNode;)Ljetbrains/mps/openapi/editor/cells/EditorCell;" />
-      <node id="313898386613796554" at="343,115,353,13" concept="6" />
-      <node id="1225194473508" at="678,132,688,7" concept="4" />
-      <node id="1225194473508" at="269,132,280,7" concept="4" />
-      <node id="1225194473508" at="414,0,425,0" concept="5" trace="createAlternation_gmtuod_k2a#(Ljetbrains/mps/openapi/editor/EditorContext;Lorg/jetbrains/mps/openapi/model/SNode;)Ljetbrains/mps/openapi/editor/cells/EditorCell;" />
-      <node id="1225194473508" at="468,0,479,0" concept="5" trace="createCollection_gmtuod_a0#(Ljetbrains/mps/openapi/editor/EditorContext;Lorg/jetbrains/mps/openapi/model/SNode;)Ljetbrains/mps/openapi/editor/cells/EditorCell;" />
-      <node id="1225194473508" at="500,0,511,0" concept="5" trace="createCollection_gmtuod_b0#(Ljetbrains/mps/openapi/editor/EditorContext;Lorg/jetbrains/mps/openapi/model/SNode;)Ljetbrains/mps/openapi/editor/cells/EditorCell;" />
-      <node id="1225194473508" at="535,0,546,0" concept="5" trace="createCollection_gmtuod_c0_0#(Ljetbrains/mps/openapi/editor/EditorContext;Lorg/jetbrains/mps/openapi/model/SNode;)Ljetbrains/mps/openapi/editor/cells/EditorCell;" />
-      <node id="1225194473508" at="570,0,581,0" concept="5" trace="createCollection_gmtuod_d0#(Ljetbrains/mps/openapi/editor/EditorContext;Lorg/jetbrains/mps/openapi/model/SNode;)Ljetbrains/mps/openapi/editor/cells/EditorCell;" />
-      <node id="1225194473508" at="648,0,659,0" concept="5" trace="createRefNodeList_gmtuod_f0#(Ljetbrains/mps/openapi/editor/EditorContext;Lorg/jetbrains/mps/openapi/model/SNode;)Ljetbrains/mps/openapi/editor/cells/EditorCell;" />
-      <node id="1225194473508" at="282,0,294,0" concept="5" trace="createSeparatorCell#(Ljetbrains/mps/openapi/editor/EditorContext;Lorg/jetbrains/mps/openapi/model/SNode;Lorg/jetbrains/mps/openapi/model/SNode;)Ljetbrains/mps/openapi/editor/cells/EditorCell;" />
-      <node id="1225194473508" at="678,0,690,0" concept="5" trace="installElementCellActions#(Lorg/jetbrains/mps/openapi/model/SNode;Lorg/jetbrains/mps/openapi/model/SNode;Ljetbrains/mps/openapi/editor/cells/EditorCell;Ljetbrains/mps/openapi/editor/EditorContext;)V" />
-      <node id="1225194473508" at="269,0,282,0" concept="5" trace="installElementCellActions#(Lorg/jetbrains/mps/openapi/model/SNode;Lorg/jetbrains/mps/openapi/model/SNode;Ljetbrains/mps/openapi/editor/cells/EditorCell;Ljetbrains/mps/openapi/editor/EditorContext;)V" />
-      <node id="1225194473508" at="313,0,327,0" concept="5" trace="createCollection_gmtuod_j2a#(Ljetbrains/mps/openapi/editor/EditorContext;Lorg/jetbrains/mps/openapi/model/SNode;)Ljetbrains/mps/openapi/editor/cells/EditorCell;" />
-      <node id="5864038008284430670" at="485,0,500,0" concept="5" trace="createProperty_gmtuod_b0a#(Ljetbrains/mps/openapi/editor/EditorContext;Lorg/jetbrains/mps/openapi/model/SNode;)Ljetbrains/mps/openapi/editor/cells/EditorCell;" />
-      <node id="1225194473617" at="520,0,535,0" concept="5" trace="createProperty_gmtuod_b1a#(Ljetbrains/mps/openapi/editor/EditorContext;Lorg/jetbrains/mps/openapi/model/SNode;)Ljetbrains/mps/openapi/editor/cells/EditorCell;" />
-      <node id="1225194473652" at="555,0,570,0" concept="5" trace="createProperty_gmtuod_b2a#(Ljetbrains/mps/openapi/editor/EditorContext;Lorg/jetbrains/mps/openapi/model/SNode;)Ljetbrains/mps/openapi/editor/cells/EditorCell;" />
-      <node id="313898386613796554" at="343,0,359,0" concept="5" trace="createReadOnlyModelAccessor_gmtuod_c9c0#(Ljetbrains/mps/openapi/editor/EditorContext;Lorg/jetbrains/mps/openapi/model/SNode;)Ljetbrains/mps/openapi/editor/cells/EditorCell;" />
-      <node id="313898386613796572" at="397,0,413,0" concept="5" trace="createProperty_gmtuod_a0e9c0#(Ljetbrains/mps/openapi/editor/EditorContext;Lorg/jetbrains/mps/openapi/model/SNode;)Ljetbrains/mps/openapi/editor/cells/EditorCell;" />
-      <node id="1225194473664" at="622,0,638,0" concept="5" trace="createProperty_gmtuod_a0b3a#(Ljetbrains/mps/openapi/editor/EditorContext;Lorg/jetbrains/mps/openapi/model/SNode;)Ljetbrains/mps/openapi/editor/cells/EditorCell;" />
-      <node id="1225194473508" at="204,0,222,0" concept="5" trace="createProperty_gmtuod_f2a#(Ljetbrains/mps/openapi/editor/EditorContext;Lorg/jetbrains/mps/openapi/model/SNode;)Ljetbrains/mps/openapi/editor/cells/EditorCell;" />
-      <node id="1225194473508" at="450,0,468,0" concept="5" trace="createCollection_gmtuod_a_0#(Ljetbrains/mps/openapi/editor/EditorContext;Lorg/jetbrains/mps/openapi/model/SNode;)Ljetbrains/mps/openapi/editor/cells/EditorCell;" />
-      <node id="1225194473508" at="368,0,387,0" concept="5" trace="createRefCell_gmtuod_e9c0#(Ljetbrains/mps/openapi/editor/EditorContext;Lorg/jetbrains/mps/openapi/model/SNode;)Ljetbrains/mps/openapi/editor/cells/EditorCell;" />
-      <node id="1225194473508" at="593,0,612,0" concept="5" trace="createRefCell_gmtuod_b3a#(Ljetbrains/mps/openapi/editor/EditorContext;Lorg/jetbrains/mps/openapi/model/SNode;)Ljetbrains/mps/openapi/editor/cells/EditorCell;" />
-      <node id="1225194473508" at="75,0,102,0" concept="5" trace="createCollection_gmtuod_c0#(Ljetbrains/mps/openapi/editor/EditorContext;Lorg/jetbrains/mps/openapi/model/SNode;)Ljetbrains/mps/openapi/editor/cells/EditorCell;" />
-      <scope id="313898386613796554" at="348,37,348,37" />
-      <scope id="1225194473508" at="51,79,52,63" />
-      <scope id="1225194473508" at="54,82,55,65" />
-      <scope id="1225194473508" at="82,62,83,84" />
-      <scope id="1225194473508" at="85,62,86,84" />
-      <scope id="1225194473508" at="88,62,89,84" />
-      <scope id="1225194473508" at="96,62,97,86" />
-      <scope id="1225194473508" at="107,125,108,49" />
-      <scope id="1225194473508" at="116,118,117,376" />
-      <scope id="1225194473508" at="119,41,120,41" />
-      <scope id="1225194473508" at="131,40,132,27" />
-      <scope id="4748945189161160047" at="144,98,145,171" />
-      <scope id="313898386614417792" at="156,98,157,167" />
-      <scope id="313898386614417799" at="168,98,169,168" />
-      <scope id="1225194473508" at="176,125,177,49" />
-      <scope id="1225194473508" at="185,118,186,374" />
-      <scope id="1225194473508" at="188,41,189,41" />
-      <scope id="1225194473508" at="200,40,201,31" />
-      <scope id="313898386614417807" at="224,71,225,61" />
-      <scope id="313898386614417807" at="227,103,228,82" />
-      <scope id="1225194473508" at="248,102,249,50" />
-      <scope id="1225194473508" at="266,89,267,66" />
-      <scope id="1225194473508" at="277,122,278,384" />
-      <scope id="313898386613796574" at="327,98,328,182" />
-      <scope id="313898386613796557" at="345,31,346,122" />
-      <scope id="313898386613796554" at="350,44,351,46" />
-      <scope id="313898386613796571" at="388,35,389,14" />
-      <scope id="313898386613796571" at="391,69,392,67" />
-      <scope id="313898386613796571" at="394,81,395,68" />
-      <scope id="1225194473508" at="418,31,419,73" />
-      <scope id="1225194473508" at="420,12,421,74" />
-      <scope id="3059910031789039766" at="425,99,426,168" />
-      <scope id="1225194473508" at="455,61,456,85" />
-      <scope id="1225194473508" at="458,61,459,87" />
-      <scope id="1225194473508" at="461,61,462,85" />
-      <scope id="1225194473619" at="511,97,512,687" />
-      <scope id="1225194473654" at="546,97,547,167" />
-      <scope id="8841658526219089885" at="582,181,583,19" />
-      <scope id="1225194473663" at="613,34,614,14" />
-      <scope id="1225194473663" at="616,69,617,67" />
-      <scope id="1225194473663" at="619,81,620,67" />
-      <scope id="1225194473508" at="660,102,661,50" />
-      <scope id="1225194473508" at="685,122,686,387" />
-      <scope id="1233068386480" at="67,89,69,22">
->>>>>>> bd830ede
         <var name="editorCell" id="1233068386480" />
       </scope>
       <scope id="8856861289653390733" at="89,50,91,22">
@@ -1869,82 +939,28 @@
       <scope id="1225194473508" at="189,49,191,33">
         <var name="provider" id="1225194473508" />
       </scope>
-<<<<<<< HEAD
-      <scope id="1225194473508" at="235,35,237,94">
+      <scope id="1225194473508" at="234,35,236,112">
         <var name="manager" id="1225194473508" />
       </scope>
-      <scope id="313898386613796552" at="345,53,347,22">
+      <scope id="313898386613796552" at="344,53,346,22">
         <var name="editorCell" id="313898386613796552" />
       </scope>
-      <scope id="313898386613796554" at="363,0,365,0">
+      <scope id="313898386613796554" at="362,0,364,0">
         <var name="s" id="313898386613796554" />
       </scope>
-      <scope id="1225194473508" at="390,39,392,45" />
-      <scope id="1225194473508" at="397,35,399,94">
+      <scope id="1225194473508" at="389,39,391,45" />
+      <scope id="1225194473508" at="395,35,397,112">
         <var name="manager" id="1225194473508" />
       </scope>
-      <scope id="1225194473508" at="410,81,412,134" />
-      <scope id="313898386613796572" at="447,37,449,96">
+      <scope id="1225194473508" at="408,81,410,134" />
+      <scope id="313898386613796572" at="444,37,446,114">
         <var name="manager" id="313898386613796572" />
       </scope>
-      <scope id="3059910031789039782" at="477,53,479,22">
+      <scope id="3059910031789039782" at="474,53,476,22">
         <var name="editorCell" id="3059910031789039782" />
       </scope>
       <scope id="1225194473508" at="70,0,73,0" />
       <scope id="1225194473508" at="125,0,128,0">
-=======
-      <scope id="1225194473508" at="216,35,218,112">
-        <var name="manager" id="1225194473508" />
-      </scope>
-      <scope id="1225194473508" at="251,66,253,93">
-        <var name="listOwner" id="1225194473508" />
-      </scope>
-      <scope id="313898386613796552" at="330,92,332,22">
-        <var name="editorCell" id="313898386613796552" />
-      </scope>
-      <scope id="313898386613796554" at="348,0,350,0">
-        <var name="s" id="313898386613796554" />
-      </scope>
-      <scope id="1225194473508" at="375,39,377,45" />
-      <scope id="1225194473508" at="381,35,383,112">
-        <var name="manager" id="1225194473508" />
-      </scope>
-      <scope id="313898386613796572" at="407,37,409,114">
-        <var name="manager" id="313898386613796572" />
-      </scope>
-      <scope id="3059910031789039782" at="437,92,439,22">
-        <var name="editorCell" id="3059910031789039782" />
-      </scope>
-      <scope id="5864038008284430670" at="494,35,496,112">
-        <var name="manager" id="5864038008284430670" />
-      </scope>
-      <scope id="1225194473617" at="529,35,531,112">
-        <var name="manager" id="1225194473617" />
-      </scope>
-      <scope id="1225194473652" at="564,35,566,112">
-        <var name="manager" id="1225194473652" />
-      </scope>
-      <scope id="1225194473508" at="600,39,602,45" />
-      <scope id="1225194473508" at="606,35,608,112">
-        <var name="manager" id="1225194473508" />
-      </scope>
-      <scope id="1225194473664" at="632,37,634,114">
-        <var name="manager" id="1225194473664" />
-      </scope>
-      <scope id="1225194473508" at="663,66,665,93">
-        <var name="listOwner" id="1225194473508" />
-      </scope>
-      <scope id="1225194473508" at="681,34,683,146" />
-      <scope id="1225194473508" at="51,0,54,0">
-        <var name="editorContext" id="1225194473508" />
-        <var name="node" id="1225194473508" />
-      </scope>
-      <scope id="1225194473508" at="54,0,57,0">
-        <var name="editorContext" id="1225194473508" />
-        <var name="node" id="1225194473508" />
-      </scope>
-      <scope id="1225194473508" at="107,0,110,0">
->>>>>>> bd830ede
         <var name="containmentLink" id="1225194473508" />
         <var name="context" id="1225194473508" />
         <var name="ownerNode" id="1225194473508" />
@@ -1973,57 +989,39 @@
       <scope id="1225194473508" at="197,55,200,24">
         <var name="editorCell" id="1225194473508" />
       </scope>
-<<<<<<< HEAD
       <scope id="1225194473508" at="218,0,221,0" />
-      <scope id="313898386614417807" at="243,0,246,0" />
-      <scope id="313898386614417807" at="246,0,249,0">
+      <scope id="313898386614417807" at="242,0,245,0" />
+      <scope id="313898386614417807" at="245,0,248,0">
         <var name="cellContext" id="313898386614417807" />
         <var name="editorContext" id="313898386614417807" />
       </scope>
-      <scope id="1225194473508" at="267,0,270,0">
-=======
-      <scope id="1225194473508" at="200,0,203,0" />
-      <scope id="313898386614417807" at="224,0,227,0" />
-      <scope id="313898386614417807" at="227,0,230,0">
-        <var name="cellContext" id="313898386614417807" />
-        <var name="editorContext" id="313898386614417807" />
-      </scope>
-      <scope id="1225194473508" at="248,0,251,0">
->>>>>>> bd830ede
+      <scope id="1225194473508" at="266,0,269,0">
         <var name="childRole" id="1225194473508" />
         <var name="context" id="1225194473508" />
         <var name="ownerNode" id="1225194473508" />
       </scope>
-<<<<<<< HEAD
-      <scope id="1225194473508" at="270,0,273,0">
-=======
-      <scope id="1225194473508" at="255,86,258,25">
+      <scope id="1225194473508" at="269,0,272,0">
+        <var name="editorContext" id="1225194473508" />
+      </scope>
+      <scope id="1225194473508" at="272,57,275,25">
         <var name="elementCell" id="1225194473508" />
       </scope>
-      <scope id="1225194473508" at="266,0,269,0">
->>>>>>> bd830ede
-        <var name="editorContext" id="1225194473508" />
-      </scope>
-<<<<<<< HEAD
-      <scope id="1225194473508" at="273,57,276,25">
-        <var name="elementCell" id="1225194473508" />
-      </scope>
-      <scope id="1225194473508" at="287,34,290,80" />
-      <scope id="313898386613796573" at="342,0,345,0">
+      <scope id="1225194473508" at="286,34,289,80" />
+      <scope id="313898386613796573" at="341,0,344,0">
         <var name="editorContext" id="313898386613796573" />
         <var name="node" id="313898386613796573" />
       </scope>
-      <scope id="313898386613796554" at="360,0,363,0" />
-      <scope id="313898386613796554" at="365,0,368,0">
+      <scope id="313898386613796554" at="359,0,362,0" />
+      <scope id="313898386613796554" at="364,0,367,0">
         <var name="s" id="313898386613796554" />
       </scope>
-      <scope id="1225194473508" at="404,0,407,0" />
-      <scope id="1225194473508" at="407,0,410,0">
+      <scope id="1225194473508" at="402,0,405,0" />
+      <scope id="1225194473508" at="405,0,408,0">
         <var name="editorContext" id="1225194473508" />
       </scope>
-      <scope id="1225194473508" at="420,121,423,20" />
-      <scope id="1225194473508" at="426,0,429,0" />
-      <scope id="3059910031789039765" at="465,0,468,0">
+      <scope id="1225194473508" at="418,121,421,20" />
+      <scope id="1225194473508" at="424,0,427,0" />
+      <scope id="3059910031789039765" at="462,0,465,0">
         <var name="editorContext" id="3059910031789039765" />
         <var name="node" id="3059910031789039765" />
       </scope>
@@ -2035,115 +1033,17 @@
       <scope id="8856861289653390733" at="89,0,93,0" />
       <scope id="1225194473508" at="120,0,124,0" />
       <scope id="1225194473508" at="189,0,193,0" />
-      <scope id="1225194473508" at="278,41,282,23">
+      <scope id="1225194473508" at="277,41,281,23">
         <var name="emptyCell" id="1225194473508" />
       </scope>
-      <scope id="313898386613796552" at="345,0,349,0" />
-      <scope id="1225194473508" at="410,0,414,0">
-=======
-      <scope id="1225194473508" at="272,34,275,80" />
-      <scope id="313898386613796573" at="327,0,330,0">
-        <var name="editorContext" id="313898386613796573" />
-        <var name="node" id="313898386613796573" />
-      </scope>
-      <scope id="313898386613796554" at="345,0,348,0" />
-      <scope id="313898386613796554" at="350,0,353,0">
-        <var name="s" id="313898386613796554" />
-      </scope>
-      <scope id="313898386613796571" at="388,0,391,0" />
-      <scope id="313898386613796571" at="391,0,394,0">
-        <var name="editorContext" id="313898386613796571" />
-      </scope>
-      <scope id="313898386613796571" at="394,0,397,0">
-        <var name="editorContext" id="313898386613796571" />
-        <var name="node" id="313898386613796571" />
-      </scope>
-      <scope id="3059910031789039765" at="425,0,428,0">
-        <var name="editorContext" id="3059910031789039765" />
-        <var name="node" id="3059910031789039765" />
-      </scope>
-      <scope id="1225194473618" at="511,0,514,0">
-        <var name="editorContext" id="1225194473618" />
-        <var name="node" id="1225194473618" />
-      </scope>
-      <scope id="1225194473653" at="546,0,549,0">
-        <var name="editorContext" id="1225194473653" />
-        <var name="node" id="1225194473653" />
-      </scope>
-      <scope id="1225194473663" at="613,0,616,0" />
-      <scope id="1225194473663" at="616,0,619,0">
-        <var name="editorContext" id="1225194473663" />
-      </scope>
-      <scope id="1225194473663" at="619,0,622,0">
-        <var name="editorContext" id="1225194473663" />
-        <var name="node" id="1225194473663" />
-      </scope>
-      <scope id="1225194473508" at="660,0,663,0">
-        <var name="childRole" id="1225194473508" />
-        <var name="context" id="1225194473508" />
-        <var name="ownerNode" id="1225194473508" />
-      </scope>
-      <scope id="1225194473508" at="667,86,670,25">
-        <var name="elementCell" id="1225194473508" />
-      </scope>
-      <scope id="1233068386480" at="67,0,71,0">
-        <var name="editorContext" id="1233068386480" />
-        <var name="node" id="1233068386480" />
-      </scope>
-      <scope id="8856861289653390733" at="71,0,75,0">
-        <var name="editorContext" id="8856861289653390733" />
-        <var name="node" id="8856861289653390733" />
-      </scope>
-      <scope id="1225194473508" at="102,0,106,0">
+      <scope id="313898386613796552" at="344,0,348,0" />
+      <scope id="1225194473508" at="408,0,412,0">
         <var name="editorContext" id="1225194473508" />
         <var name="node" id="1225194473508" />
       </scope>
-      <scope id="1225194473508" at="171,0,175,0">
-        <var name="editorContext" id="1225194473508" />
-        <var name="node" id="1225194473508" />
-      </scope>
-      <scope id="1225194473508" at="251,0,255,0">
-        <var name="editorContext" id="1225194473508" />
-      </scope>
-      <scope id="1225194473508" at="260,68,264,23">
-        <var name="emptyCell" id="1225194473508" />
-      </scope>
-      <scope id="313898386613796552" at="330,0,334,0">
-        <var name="editorContext" id="313898386613796552" />
-        <var name="node" id="313898386613796552" />
-      </scope>
-      <scope id="3059910031789039782" at="437,0,441,0">
-        <var name="editorContext" id="3059910031789039782" />
-        <var name="node" id="3059910031789039782" />
-      </scope>
-      <scope id="5864038008284430669" at="479,89,483,22">
-        <var name="editorCell" id="5864038008284430669" />
-      </scope>
-      <scope id="1225194473616" at="514,89,518,22">
-        <var name="editorCell" id="1225194473616" />
-      </scope>
-      <scope id="1225194473651" at="549,89,553,22">
-        <var name="editorCell" id="1225194473651" />
-      </scope>
-      <scope id="1225194473666" at="581,97,585,512" />
-      <scope id="1225194473661" at="587,89,591,22">
-        <var name="editorCell" id="1225194473661" />
-      </scope>
-      <scope id="1225194473508" at="663,0,667,0">
->>>>>>> bd830ede
-        <var name="editorContext" id="1225194473508" />
-        <var name="node" id="1225194473508" />
-      </scope>
-<<<<<<< HEAD
-      <scope id="3059910031789039782" at="477,0,481,0" />
+      <scope id="3059910031789039782" at="474,0,478,0" />
       <scope id="1225194473508" at="64,0,69,0" />
       <scope id="1225194473508" at="128,0,133,0">
-=======
-      <scope id="1225194473508" at="672,68,676,23">
-        <var name="emptyCell" id="1225194473508" />
-      </scope>
-      <scope id="1225194473508" at="110,0,115,0">
->>>>>>> bd830ede
         <var name="child" id="1225194473508" />
       </scope>
       <scope id="1225194473508" at="142,44,147,24">
@@ -2155,64 +1055,22 @@
       <scope id="1225194473508" at="211,44,216,24">
         <var name="editorCell" id="1225194473508" />
       </scope>
-<<<<<<< HEAD
-      <scope id="1225194473508" at="259,53,264,22">
+      <scope id="1225194473508" at="258,53,263,22">
         <var name="editorCell" id="1225194473508" />
         <var name="handler" id="1225194473508" />
       </scope>
-      <scope id="1225194473508" at="273,0,278,0">
+      <scope id="1225194473508" at="272,0,277,0">
         <var name="elementNode" id="1225194473508" />
       </scope>
-      <scope id="1225194473508" at="420,0,425,0">
+      <scope id="1225194473508" at="418,0,423,0">
         <var name="context" id="1225194473508" />
         <var name="node" id="1225194473508" />
         <var name="referencingNode" id="1225194473508" />
-=======
-      <scope id="1225194473508" at="240,92,245,22">
-        <var name="editorCell" id="1225194473508" />
-        <var name="handler" id="1225194473508" />
-      </scope>
-      <scope id="1225194473508" at="255,0,260,0">
-        <var name="editorContext" id="1225194473508" />
-        <var name="elementNode" id="1225194473508" />
-      </scope>
-      <scope id="1225194473508" at="667,0,672,0">
-        <var name="editorContext" id="1225194473508" />
-        <var name="elementNode" id="1225194473508" />
-      </scope>
-      <scope id="1225194473508" at="115,70,121,7" />
-      <scope id="1225194473508" at="184,70,190,7" />
-      <scope id="1225194473508" at="260,0,266,0">
-        <var name="editorContext" id="1225194473508" />
-      </scope>
-      <scope id="5864038008284430669" at="479,0,485,0">
-        <var name="editorContext" id="5864038008284430669" />
-        <var name="node" id="5864038008284430669" />
-      </scope>
-      <scope id="1225194473616" at="514,0,520,0">
-        <var name="editorContext" id="1225194473616" />
-        <var name="node" id="1225194473616" />
-      </scope>
-      <scope id="1225194473651" at="549,0,555,0">
-        <var name="editorContext" id="1225194473651" />
-        <var name="node" id="1225194473651" />
-      </scope>
-      <scope id="1225194473665" at="581,0,587,0">
-        <var name="editorContext" id="1225194473665" />
-        <var name="node" id="1225194473665" />
-      </scope>
-      <scope id="1225194473661" at="587,0,593,0">
-        <var name="editorContext" id="1225194473661" />
-        <var name="node" id="1225194473661" />
-      </scope>
-      <scope id="1225194473508" at="672,0,678,0">
-        <var name="editorContext" id="1225194473508" />
->>>>>>> bd830ede
-      </scope>
-      <scope id="1225194473508" at="430,0,435,0" />
+      </scope>
+      <scope id="1225194473508" at="428,0,433,0" />
       <scope id="1225194473508" at="133,70,139,7" />
       <scope id="1225194473508" at="202,70,208,7" />
-      <scope id="1225194473508" at="278,0,284,0" />
+      <scope id="1225194473508" at="277,0,283,0" />
       <scope id="1225194473508" at="153,50,160,22">
         <var name="editorCell" id="1225194473508" />
         <var name="style" id="1225194473508" />
@@ -2225,79 +1083,36 @@
         <var name="editorCell" id="1225194473508" />
         <var name="style" id="1225194473508" />
       </scope>
-<<<<<<< HEAD
-      <scope id="313898386614417808" at="250,50,257,22">
+      <scope id="313898386614417808" at="249,50,256,22">
         <var name="editorCell" id="313898386614417808" />
         <var name="style" id="313898386614417808" />
       </scope>
-      <scope id="1225194473508" at="259,0,266,0" />
-      <scope id="313898386614417810" at="309,53,316,24">
+      <scope id="1225194473508" at="258,0,265,0" />
+      <scope id="313898386614417810" at="308,53,315,24">
         <var name="editorCell" id="313898386614417810" />
         <var name="style" id="313898386614417810" />
       </scope>
-      <scope id="313898386614417813" at="319,50,326,22">
+      <scope id="313898386614417813" at="318,50,325,22">
         <var name="editorCell" id="313898386614417813" />
         <var name="style" id="313898386614417813" />
       </scope>
-      <scope id="313898386613796553" at="349,51,356,22">
+      <scope id="313898386613796553" at="348,51,355,22">
         <var name="editorCell" id="313898386613796553" />
         <var name="style" id="313898386613796553" />
       </scope>
-      <scope id="313898386613796569" at="374,51,381,22">
+      <scope id="313898386613796569" at="373,51,380,22">
         <var name="editorCell" id="313898386613796569" />
         <var name="style" id="313898386613796569" />
       </scope>
-      <scope id="3059910031789039775" at="468,52,475,22">
+      <scope id="3059910031789039775" at="465,52,472,22">
         <var name="editorCell" id="3059910031789039775" />
         <var name="style" id="3059910031789039775" />
       </scope>
-      <scope id="1225194473612" at="481,49,488,22">
+      <scope id="1225194473612" at="478,49,485,22">
         <var name="editorCell" id="1225194473612" />
         <var name="style" id="1225194473612" />
       </scope>
       <scope id="1225194473508" at="133,0,141,0">
-=======
-      <scope id="313898386614417808" at="231,89,238,22">
-        <var name="editorCell" id="313898386614417808" />
-        <var name="style" id="313898386614417808" />
-      </scope>
-      <scope id="1225194473508" at="240,0,247,0">
-        <var name="editorContext" id="1225194473508" />
-        <var name="node" id="1225194473508" />
-      </scope>
-      <scope id="313898386614417810" at="294,92,301,24">
-        <var name="editorCell" id="313898386614417810" />
-        <var name="style" id="313898386614417810" />
-      </scope>
-      <scope id="313898386614417813" at="304,89,311,22">
-        <var name="editorCell" id="313898386614417813" />
-        <var name="style" id="313898386614417813" />
-      </scope>
-      <scope id="313898386613796553" at="334,90,341,22">
-        <var name="editorCell" id="313898386613796553" />
-        <var name="style" id="313898386613796553" />
-      </scope>
-      <scope id="313898386613796569" at="359,90,366,22">
-        <var name="editorCell" id="313898386613796569" />
-        <var name="style" id="313898386613796569" />
-      </scope>
-      <scope id="3059910031789039775" at="428,91,435,22">
-        <var name="editorCell" id="3059910031789039775" />
-        <var name="style" id="3059910031789039775" />
-      </scope>
-      <scope id="1225194473612" at="441,88,448,22">
-        <var name="editorCell" id="1225194473612" />
-        <var name="style" id="1225194473612" />
-      </scope>
-      <scope id="1233077388226" at="639,88,646,22">
-        <var name="editorCell" id="1233077388226" />
-        <var name="style" id="1233077388226" />
-      </scope>
-      <scope id="1225194473508" at="57,89,65,22">
-        <var name="editorCell" id="1225194473508" />
-      </scope>
-      <scope id="1225194473508" at="115,0,123,0">
->>>>>>> bd830ede
         <var name="child" id="1225194473508" />
         <var name="editorCell" id="1225194473508" />
       </scope>
@@ -2306,7 +1121,6 @@
         <var name="child" id="1225194473508" />
         <var name="editorCell" id="1225194473508" />
       </scope>
-<<<<<<< HEAD
       <scope id="1225194473508" at="210,0,218,0" />
       <scope id="1225194473508" at="74,50,83,22">
         <var name="editorCell" id="1225194473508" />
@@ -2314,140 +1128,74 @@
       <scope id="1225194473508" at="153,0,162,0" />
       <scope id="1225194473508" at="165,0,174,0" />
       <scope id="1225194473508" at="177,0,186,0" />
-      <scope id="313898386614417808" at="250,0,259,0" />
-      <scope id="1225194473508" at="285,96,294,9" />
-      <scope id="1225194473508" at="298,75,307,24">
+      <scope id="313898386614417808" at="249,0,258,0" />
+      <scope id="1225194473508" at="284,96,293,9" />
+      <scope id="1225194473508" at="297,75,306,24">
         <var name="editorCell" id="1225194473508" />
         <var name="style" id="1225194473508" />
       </scope>
-      <scope id="313898386614417810" at="309,0,318,0" />
-      <scope id="313898386614417813" at="319,0,328,0" />
-      <scope id="313898386613796553" at="349,0,358,0" />
-      <scope id="313898386613796569" at="374,0,383,0" />
-      <scope id="1225194473508" at="454,53,463,22">
+      <scope id="313898386614417810" at="308,0,317,0" />
+      <scope id="313898386614417813" at="318,0,327,0" />
+      <scope id="313898386613796553" at="348,0,357,0" />
+      <scope id="313898386613796569" at="373,0,382,0" />
+      <scope id="1225194473508" at="451,53,460,22">
         <var name="alternationCondition" id="1225194473508" />
         <var name="editorCell" id="1225194473508" />
       </scope>
-      <scope id="3059910031789039775" at="468,0,477,0" />
-      <scope id="1225194473612" at="481,0,490,0" />
+      <scope id="3059910031789039775" at="465,0,474,0" />
+      <scope id="1225194473612" at="478,0,487,0" />
       <scope id="1225194473508" at="74,0,85,0" />
-      <scope id="1225194473508" at="284,86,295,7" />
-      <scope id="1225194473508" at="454,0,465,0" />
-      <scope id="1225194473508" at="297,0,309,0">
+      <scope id="1225194473508" at="283,86,294,7" />
+      <scope id="1225194473508" at="451,0,462,0" />
+      <scope id="1225194473508" at="296,0,308,0">
         <var name="nextNode" id="1225194473508" />
         <var name="prevNode" id="1225194473508" />
       </scope>
-      <scope id="1225194473508" at="328,52,340,22">
+      <scope id="1225194473508" at="327,52,339,22">
         <var name="editorCell" id="1225194473508" />
         <var name="style" id="1225194473508" />
       </scope>
-      <scope id="1225194473508" at="284,0,297,0">
+      <scope id="1225194473508" at="283,0,296,0">
         <var name="elementCell" id="1225194473508" />
         <var name="elementNode" id="1225194473508" />
       </scope>
-      <scope id="1225194473508" at="328,0,342,0" />
-      <scope id="313898386613796554" at="358,64,372,22">
+      <scope id="1225194473508" at="327,0,341,0" />
+      <scope id="313898386613796554" at="357,64,371,22">
         <var name="editorCell" id="313898386613796554" />
       </scope>
-      <scope id="313898386613796572" at="436,55,451,24">
+      <scope id="313898386613796572" at="434,55,448,24">
         <var name="attributeConcept" id="313898386613796572" />
-        <var name="attributeKind" id="313898386613796572" />
         <var name="editorCell" id="313898386613796572" />
         <var name="provider" id="313898386613796572" />
       </scope>
-      <scope id="313898386613796554" at="358,0,374,0" />
-      <scope id="1225194473508" at="222,50,239,22">
+      <scope id="1225194473508" at="222,50,238,22">
         <var name="attributeConcept" id="1225194473508" />
-        <var name="attributeKind" id="1225194473508" />
-=======
-      <scope id="1225194473508" at="192,0,200,0" />
-      <scope id="1225194473508" at="679,96,687,9" />
-      <scope id="1225194473508" at="135,0,144,0">
-        <var name="editorContext" id="1225194473508" />
-        <var name="node" id="1225194473508" />
-      </scope>
-      <scope id="1225194473508" at="147,0,156,0">
-        <var name="editorContext" id="1225194473508" />
-        <var name="node" id="1225194473508" />
-      </scope>
-      <scope id="1225194473508" at="159,0,168,0">
-        <var name="editorContext" id="1225194473508" />
-        <var name="node" id="1225194473508" />
-      </scope>
-      <scope id="313898386614417808" at="231,0,240,0">
-        <var name="editorContext" id="313898386614417808" />
-        <var name="node" id="313898386614417808" />
-      </scope>
-      <scope id="1225194473508" at="270,96,279,9" />
-      <scope id="1225194473508" at="283,104,292,24">
-        <var name="editorCell" id="1225194473508" />
-        <var name="style" id="1225194473508" />
-      </scope>
-      <scope id="313898386614417810" at="294,0,303,0">
-        <var name="editorContext" id="313898386614417810" />
-        <var name="node" id="313898386614417810" />
-      </scope>
-      <scope id="313898386614417813" at="304,0,313,0">
-        <var name="editorContext" id="313898386614417813" />
-        <var name="node" id="313898386614417813" />
-      </scope>
-      <scope id="313898386613796553" at="334,0,343,0">
-        <var name="editorContext" id="313898386613796553" />
-        <var name="node" id="313898386613796553" />
-      </scope>
-      <scope id="313898386613796569" at="359,0,368,0">
-        <var name="editorContext" id="313898386613796569" />
-        <var name="node" id="313898386613796569" />
-      </scope>
-      <scope id="1225194473508" at="414,92,423,22">
-        <var name="alternationCondition" id="1225194473508" />
-        <var name="editorCell" id="1225194473508" />
-      </scope>
-      <scope id="3059910031789039775" at="428,0,437,0">
-        <var name="editorContext" id="3059910031789039775" />
-        <var name="node" id="3059910031789039775" />
-      </scope>
-      <scope id="1225194473612" at="441,0,450,0">
-        <var name="editorContext" id="1225194473612" />
-        <var name="node" id="1225194473612" />
-      </scope>
-      <scope id="1225194473508" at="468,90,477,22">
-        <var name="editorCell" id="1225194473508" />
-        <var name="style" id="1225194473508" />
-      </scope>
-      <scope id="1225194473508" at="500,90,509,22">
->>>>>>> bd830ede
         <var name="editorCell" id="1225194473508" />
         <var name="provider" id="1225194473508" />
         <var name="style" id="1225194473508" />
       </scope>
-<<<<<<< HEAD
-      <scope id="313898386613796572" at="436,0,453,0" />
-      <scope id="1225194473508" at="383,50,401,22">
+      <scope id="313898386613796554" at="357,0,373,0" />
+      <scope id="313898386613796572" at="434,0,450,0" />
+      <scope id="1225194473508" at="382,50,399,22">
         <var name="attributeConcept" id="1225194473508" />
-        <var name="attributeKind" id="1225194473508" />
-=======
-      <scope id="1225194473508" at="535,92,544,22">
->>>>>>> bd830ede
         <var name="editorCell" id="1225194473508" />
         <var name="provider" id="1225194473508" />
       </scope>
-<<<<<<< HEAD
-      <scope id="1225194473508" at="222,0,241,0" />
-      <scope id="1225194473508" at="383,0,403,0" />
+      <scope id="1225194473508" at="222,0,240,0" />
+      <scope id="1225194473508" at="382,0,401,0" />
       <scope id="1225194473508" at="93,51,118,22">
         <var name="editorCell" id="1225194473508" />
         <var name="style" id="1225194473508" />
       </scope>
       <scope id="1225194473508" at="93,0,120,0" />
-      <unit id="313898386614417807" at="241,0,250,0" name="jetbrains.mps.lang.behavior.editor.ConceptMethodDeclaration_EditorBuilder_a$ConceptMethodDeclaration_component_cellMenu_gmtuod_a0f2a" />
-      <unit id="313898386613796554" at="359,88,368,5" name="jetbrains.mps.lang.behavior.editor.ConceptMethodDeclaration_EditorBuilder_a$1" />
-      <unit id="1225194473508" at="403,0,415,0" name="jetbrains.mps.lang.behavior.editor.ConceptMethodDeclaration_EditorBuilder_a$_Inline_gmtuod_a4j2a" />
+      <unit id="313898386614417807" at="240,0,249,0" name="jetbrains.mps.lang.behavior.editor.ConceptMethodDeclaration_EditorBuilder_a$ConceptMethodDeclaration_component_cellMenu_gmtuod_a0f2a" />
+      <unit id="313898386613796554" at="358,88,367,5" name="jetbrains.mps.lang.behavior.editor.ConceptMethodDeclaration_EditorBuilder_a$1" />
+      <unit id="1225194473508" at="401,0,413,0" name="jetbrains.mps.lang.behavior.editor.ConceptMethodDeclaration_EditorBuilder_a$_Inline_gmtuod_a4j2a" />
       <unit id="1225194473508" at="124,0,153,0" name="jetbrains.mps.lang.behavior.editor.ConceptMethodDeclaration_EditorBuilder_a$visibilitySingleRoleHandler_gmtuod_a2a" />
       <unit id="1225194473508" at="193,0,222,0" name="jetbrains.mps.lang.behavior.editor.ConceptMethodDeclaration_EditorBuilder_a$returnTypeSingleRoleHandler_gmtuod_e2a" />
-      <unit id="1225194473508" at="415,0,454,0" name="jetbrains.mps.lang.behavior.editor.ConceptMethodDeclaration_EditorBuilder_a$Inline_Builder_gmtuod_a4j2a" />
-      <unit id="1225194473508" at="266,0,319,0" name="jetbrains.mps.lang.behavior.editor.ConceptMethodDeclaration_EditorBuilder_a$parameterListHandler_gmtuod_h2a" />
-      <unit id="1225194473508" at="55,0,491,0" name="jetbrains.mps.lang.behavior.editor.ConceptMethodDeclaration_EditorBuilder_a" />
+      <unit id="1225194473508" at="413,0,451,0" name="jetbrains.mps.lang.behavior.editor.ConceptMethodDeclaration_EditorBuilder_a$Inline_Builder_gmtuod_a4j2a" />
+      <unit id="1225194473508" at="265,0,318,0" name="jetbrains.mps.lang.behavior.editor.ConceptMethodDeclaration_EditorBuilder_a$parameterListHandler_gmtuod_h2a" />
+      <unit id="1225194473508" at="55,0,488,0" name="jetbrains.mps.lang.behavior.editor.ConceptMethodDeclaration_EditorBuilder_a" />
     </file>
     <file name="ConceptMethodDeclaration_InspectorBuilder_a.java">
       <node id="1225194473508" at="39,107,40,19" concept="11" />
@@ -2486,542 +1234,368 @@
       <node id="5864038008284430670" at="95,63,96,46" concept="2" />
       <node id="5864038008284430670" at="96,46,97,73" concept="2" />
       <node id="5864038008284430670" at="97,73,98,57" concept="6" />
-      <node id="5864038008284430670" at="98,57,99,59" concept="6" />
-      <node id="5864038008284430670" at="100,35,101,87" concept="6" />
-      <node id="5864038008284430670" at="101,87,102,94" concept="7" />
-      <node id="5864038008284430670" at="103,10,104,22" concept="7" />
-      <node id="1225194473508" at="106,51,107,103" concept="6" />
-      <node id="1225194473508" at="107,103,108,49" concept="2" />
-      <node id="1225194473508" at="108,49,109,34" concept="6" />
-      <node id="1225194473508" at="109,34,110,49" concept="2" />
-      <node id="1225194473508" at="110,49,111,60" concept="2" />
-      <node id="1225194473508" at="111,60,112,40" concept="2" />
-      <node id="1225194473508" at="112,40,113,58" concept="2" />
-      <node id="1225194473508" at="113,58,114,58" concept="2" />
-      <node id="1225194473508" at="114,58,115,22" concept="7" />
-      <node id="1225194473620" at="117,97,118,687" concept="7" />
-      <node id="1225194473616" at="120,50,121,100" concept="6" />
-      <node id="1225194473616" at="121,100,122,48" concept="2" />
-      <node id="1225194473616" at="122,48,123,34" concept="2" />
-      <node id="1225194473616" at="123,34,124,22" concept="7" />
-      <node id="1225194473617" at="126,50,127,89" concept="6" />
-      <node id="1225194473617" at="127,89,128,34" concept="2" />
-      <node id="1225194473617" at="128,34,129,47" concept="2" />
-      <node id="1225194473617" at="129,47,130,26" concept="6" />
-      <node id="1225194473617" at="130,26,131,63" concept="2" />
-      <node id="1225194473617" at="131,63,132,47" concept="2" />
-      <node id="1225194473617" at="132,47,133,73" concept="2" />
-      <node id="1225194473617" at="133,73,134,57" concept="6" />
-      <node id="1225194473617" at="134,57,135,59" concept="6" />
-      <node id="1225194473617" at="136,35,137,87" concept="6" />
-      <node id="1225194473617" at="137,87,138,94" concept="7" />
-      <node id="1225194473617" at="139,10,140,22" concept="7" />
-      <node id="1225194473508" at="142,53,143,103" concept="6" />
-      <node id="1225194473508" at="143,103,144,51" concept="2" />
-      <node id="1225194473508" at="144,51,145,34" concept="6" />
-      <node id="1225194473508" at="145,34,146,49" concept="2" />
-      <node id="1225194473508" at="146,49,147,60" concept="2" />
-      <node id="1225194473508" at="147,60,148,40" concept="2" />
-      <node id="1225194473508" at="148,40,149,58" concept="2" />
-      <node id="1225194473508" at="149,58,150,58" concept="2" />
-      <node id="1225194473508" at="150,58,151,22" concept="7" />
-      <node id="1225194473655" at="153,97,154,167" concept="7" />
-      <node id="1225194473651" at="156,50,157,101" concept="6" />
-      <node id="1225194473651" at="157,101,158,48" concept="2" />
-      <node id="1225194473651" at="158,48,159,34" concept="2" />
-      <node id="1225194473651" at="159,34,160,22" concept="7" />
-      <node id="1225194473652" at="162,50,163,89" concept="6" />
-      <node id="1225194473652" at="163,89,164,35" concept="2" />
-      <node id="1225194473652" at="164,35,165,48" concept="2" />
-      <node id="1225194473652" at="165,48,166,26" concept="6" />
-      <node id="1225194473652" at="166,26,167,63" concept="2" />
-      <node id="1225194473652" at="167,63,168,48" concept="2" />
-      <node id="1225194473652" at="168,48,169,73" concept="2" />
-      <node id="1225194473652" at="169,73,170,57" concept="6" />
-      <node id="1225194473652" at="170,57,171,59" concept="6" />
-      <node id="1225194473652" at="172,35,173,87" concept="6" />
-      <node id="1225194473652" at="173,87,174,94" concept="7" />
-      <node id="1225194473652" at="175,10,176,22" concept="7" />
-      <node id="1225194473508" at="178,51,179,103" concept="6" />
-      <node id="1225194473508" at="179,103,180,49" concept="2" />
-      <node id="1225194473508" at="180,49,181,34" concept="6" />
-      <node id="1225194473508" at="181,34,182,49" concept="2" />
-      <node id="1225194473508" at="182,49,183,60" concept="2" />
-      <node id="1225194473508" at="183,60,184,40" concept="2" />
-      <node id="1225194473508" at="184,40,185,58" concept="2" />
-      <node id="1225194473508" at="185,58,186,57" concept="2" />
-      <node id="1225194473508" at="186,57,187,22" concept="7" />
-      <node id="8841658526219101148" at="190,181,191,19" concept="7" />
-      <node id="1225194473667" at="192,5,193,512" concept="7" />
-      <node id="1225194473661" at="195,50,196,102" concept="6" />
-      <node id="1225194473661" at="196,102,197,48" concept="2" />
-      <node id="1225194473661" at="197,48,198,34" concept="2" />
-      <node id="1225194473661" at="198,34,199,22" concept="7" />
-      <node id="1225194473508" at="201,49,202,88" concept="6" />
-      <node id="1225194473508" at="202,88,203,41" concept="2" />
-      <node id="1225194473508" at="203,41,204,54" concept="2" />
-      <node id="1225194473508" at="204,54,205,26" concept="6" />
-      <node id="1225194473508" at="205,26,206,109" concept="2" />
-      <node id="1225194473508" at="206,109,207,63" concept="2" />
-      <node id="1225194473508" at="208,39,209,40" concept="2" />
-      <node id="1225194473508" at="209,40,210,45" concept="2" />
-      <node id="1225194473508" at="211,5,212,73" concept="2" />
-      <node id="1225194473508" at="212,73,213,57" concept="6" />
-      <node id="1225194473508" at="213,57,214,59" concept="6" />
-      <node id="1225194473508" at="215,35,216,87" concept="6" />
-      <node id="1225194473508" at="216,87,217,94" concept="7" />
-      <node id="1225194473508" at="218,10,219,22" concept="7" />
-      <node id="1225194473508" at="222,34,223,14" concept="11" />
-      <node id="1225194473508" at="225,69,226,57" concept="7" />
-      <node id="1225194473508" at="228,81,229,41" concept="8" />
-      <node id="1225194473508" at="229,41,230,136" concept="7" />
-      <node id="1225194473508" at="236,0,237,0" concept="3" trace="myReferencingNode" />
-      <node id="1225194473508" at="238,120,239,21" concept="11" />
-      <node id="1225194473508" at="239,21,240,42" concept="2" />
-      <node id="1225194473508" at="240,42,241,20" concept="2" />
-      <node id="1225194473508" at="244,41,245,43" concept="7" />
-      <node id="1225194473508" at="250,28,251,20" concept="7" />
-      <node id="1225194473664" at="254,54,255,91" concept="6" />
-      <node id="1225194473664" at="255,91,256,31" concept="2" />
-      <node id="1225194473664" at="256,31,257,44" concept="2" />
-      <node id="1225194473664" at="257,44,258,33" concept="2" />
-      <node id="1225194473664" at="258,33,259,28" concept="6" />
-      <node id="1225194473664" at="259,28,260,65" concept="2" />
-      <node id="1225194473664" at="260,65,261,46" concept="2" />
-      <node id="1225194473664" at="261,46,262,75" concept="2" />
-      <node id="1225194473664" at="262,75,263,59" concept="6" />
-      <node id="1225194473664" at="263,59,264,61" concept="6" />
-      <node id="1225194473664" at="265,37,266,89" concept="6" />
-      <node id="1225194473664" at="266,89,267,96" concept="7" />
-      <node id="1225194473664" at="268,12,269,24" concept="7" />
-      <node id="1233077388226" at="272,49,273,105" concept="6" />
-      <node id="1233077388226" at="273,105,274,47" concept="2" />
-      <node id="1233077388226" at="274,47,275,34" concept="6" />
-      <node id="1233077388226" at="275,34,276,60" concept="2" />
-      <node id="1233077388226" at="276,60,277,40" concept="2" />
-      <node id="1233077388226" at="277,40,278,34" concept="2" />
-      <node id="1233077388226" at="278,34,279,22" concept="7" />
-      <node id="1225194473508" at="281,52,282,160" concept="6" />
-      <node id="1225194473508" at="282,160,283,91" concept="6" />
-      <node id="1225194473508" at="283,91,284,51" concept="2" />
-      <node id="1225194473508" at="284,51,285,34" concept="6" />
-      <node id="1225194473508" at="285,34,286,60" concept="2" />
-      <node id="1225194473508" at="286,60,287,68" concept="2" />
-      <node id="1225194473508" at="287,68,288,40" concept="2" />
-      <node id="1225194473508" at="288,40,289,49" concept="2" />
-      <node id="1225194473508" at="289,49,290,22" concept="7" />
-      <node id="1225194473508" at="293,102,294,50" concept="11" />
-      <node id="1225194473508" at="296,66,297,93" concept="7" />
-      <node id="1225194473508" at="299,57,300,65" concept="6" />
-      <node id="1225194473508" at="300,65,301,58" concept="2" />
-      <node id="1225194473508" at="301,58,302,25" concept="7" />
-      <node id="1225194473508" at="304,41,305,34" concept="6" />
-      <node id="1225194473508" at="305,34,306,42" concept="2" />
-      <node id="1225194473508" at="306,42,307,49" concept="2" />
-      <node id="1225194473508" at="307,49,308,23" concept="7" />
-      <node id="1225194473508" at="311,96,312,134" concept="2" />
-      <node id="1225194473508" at="313,34,314,142" concept="2" />
-      <node id="1225194473508" at="314,142,315,146" concept="2" />
-      <node id="1225194473508" at="317,122,318,389" concept="2" />
+      <node id="5864038008284430670" at="99,35,100,87" concept="6" />
+      <node id="5864038008284430670" at="100,87,101,112" concept="7" />
+      <node id="5864038008284430670" at="102,10,103,22" concept="7" />
+      <node id="1225194473508" at="105,51,106,103" concept="6" />
+      <node id="1225194473508" at="106,103,107,49" concept="2" />
+      <node id="1225194473508" at="107,49,108,34" concept="6" />
+      <node id="1225194473508" at="108,34,109,49" concept="2" />
+      <node id="1225194473508" at="109,49,110,60" concept="2" />
+      <node id="1225194473508" at="110,60,111,40" concept="2" />
+      <node id="1225194473508" at="111,40,112,58" concept="2" />
+      <node id="1225194473508" at="112,58,113,58" concept="2" />
+      <node id="1225194473508" at="113,58,114,22" concept="7" />
+      <node id="1225194473620" at="116,97,117,687" concept="7" />
+      <node id="1225194473616" at="119,50,120,100" concept="6" />
+      <node id="1225194473616" at="120,100,121,48" concept="2" />
+      <node id="1225194473616" at="121,48,122,34" concept="2" />
+      <node id="1225194473616" at="122,34,123,22" concept="7" />
+      <node id="1225194473617" at="125,50,126,89" concept="6" />
+      <node id="1225194473617" at="126,89,127,34" concept="2" />
+      <node id="1225194473617" at="127,34,128,47" concept="2" />
+      <node id="1225194473617" at="128,47,129,26" concept="6" />
+      <node id="1225194473617" at="129,26,130,63" concept="2" />
+      <node id="1225194473617" at="130,63,131,47" concept="2" />
+      <node id="1225194473617" at="131,47,132,73" concept="2" />
+      <node id="1225194473617" at="132,73,133,57" concept="6" />
+      <node id="1225194473617" at="134,35,135,87" concept="6" />
+      <node id="1225194473617" at="135,87,136,112" concept="7" />
+      <node id="1225194473617" at="137,10,138,22" concept="7" />
+      <node id="1225194473508" at="140,53,141,103" concept="6" />
+      <node id="1225194473508" at="141,103,142,51" concept="2" />
+      <node id="1225194473508" at="142,51,143,34" concept="6" />
+      <node id="1225194473508" at="143,34,144,49" concept="2" />
+      <node id="1225194473508" at="144,49,145,60" concept="2" />
+      <node id="1225194473508" at="145,60,146,40" concept="2" />
+      <node id="1225194473508" at="146,40,147,58" concept="2" />
+      <node id="1225194473508" at="147,58,148,58" concept="2" />
+      <node id="1225194473508" at="148,58,149,22" concept="7" />
+      <node id="1225194473655" at="151,97,152,167" concept="7" />
+      <node id="1225194473651" at="154,50,155,101" concept="6" />
+      <node id="1225194473651" at="155,101,156,48" concept="2" />
+      <node id="1225194473651" at="156,48,157,34" concept="2" />
+      <node id="1225194473651" at="157,34,158,22" concept="7" />
+      <node id="1225194473652" at="160,50,161,89" concept="6" />
+      <node id="1225194473652" at="161,89,162,35" concept="2" />
+      <node id="1225194473652" at="162,35,163,48" concept="2" />
+      <node id="1225194473652" at="163,48,164,26" concept="6" />
+      <node id="1225194473652" at="164,26,165,63" concept="2" />
+      <node id="1225194473652" at="165,63,166,48" concept="2" />
+      <node id="1225194473652" at="166,48,167,73" concept="2" />
+      <node id="1225194473652" at="167,73,168,57" concept="6" />
+      <node id="1225194473652" at="169,35,170,87" concept="6" />
+      <node id="1225194473652" at="170,87,171,112" concept="7" />
+      <node id="1225194473652" at="172,10,173,22" concept="7" />
+      <node id="1225194473508" at="175,51,176,103" concept="6" />
+      <node id="1225194473508" at="176,103,177,49" concept="2" />
+      <node id="1225194473508" at="177,49,178,34" concept="6" />
+      <node id="1225194473508" at="178,34,179,49" concept="2" />
+      <node id="1225194473508" at="179,49,180,60" concept="2" />
+      <node id="1225194473508" at="180,60,181,40" concept="2" />
+      <node id="1225194473508" at="181,40,182,58" concept="2" />
+      <node id="1225194473508" at="182,58,183,57" concept="2" />
+      <node id="1225194473508" at="183,57,184,22" concept="7" />
+      <node id="8841658526219101148" at="187,181,188,19" concept="7" />
+      <node id="1225194473667" at="189,5,190,512" concept="7" />
+      <node id="1225194473661" at="192,50,193,102" concept="6" />
+      <node id="1225194473661" at="193,102,194,48" concept="2" />
+      <node id="1225194473661" at="194,48,195,34" concept="2" />
+      <node id="1225194473661" at="195,34,196,22" concept="7" />
+      <node id="1225194473508" at="198,49,199,88" concept="6" />
+      <node id="1225194473508" at="199,88,200,41" concept="2" />
+      <node id="1225194473508" at="200,41,201,54" concept="2" />
+      <node id="1225194473508" at="201,54,202,26" concept="6" />
+      <node id="1225194473508" at="202,26,203,109" concept="2" />
+      <node id="1225194473508" at="203,109,204,63" concept="2" />
+      <node id="1225194473508" at="205,39,206,40" concept="2" />
+      <node id="1225194473508" at="206,40,207,45" concept="2" />
+      <node id="1225194473508" at="208,5,209,73" concept="2" />
+      <node id="1225194473508" at="209,73,210,57" concept="6" />
+      <node id="1225194473508" at="211,35,212,87" concept="6" />
+      <node id="1225194473508" at="212,87,213,112" concept="7" />
+      <node id="1225194473508" at="214,10,215,22" concept="7" />
+      <node id="1225194473508" at="218,34,219,14" concept="11" />
+      <node id="1225194473508" at="221,69,222,57" concept="7" />
+      <node id="1225194473508" at="224,81,225,41" concept="8" />
+      <node id="1225194473508" at="225,41,226,136" concept="7" />
+      <node id="1225194473508" at="232,0,233,0" concept="3" trace="myReferencingNode" />
+      <node id="1225194473508" at="234,120,235,21" concept="11" />
+      <node id="1225194473508" at="235,21,236,42" concept="2" />
+      <node id="1225194473508" at="236,42,237,20" concept="2" />
+      <node id="1225194473508" at="240,41,241,43" concept="7" />
+      <node id="1225194473508" at="246,28,247,20" concept="7" />
+      <node id="1225194473664" at="250,54,251,91" concept="6" />
+      <node id="1225194473664" at="251,91,252,31" concept="2" />
+      <node id="1225194473664" at="252,31,253,44" concept="2" />
+      <node id="1225194473664" at="253,44,254,33" concept="2" />
+      <node id="1225194473664" at="254,33,255,28" concept="6" />
+      <node id="1225194473664" at="255,28,256,65" concept="2" />
+      <node id="1225194473664" at="256,65,257,46" concept="2" />
+      <node id="1225194473664" at="257,46,258,75" concept="2" />
+      <node id="1225194473664" at="258,75,259,59" concept="6" />
+      <node id="1225194473664" at="260,37,261,89" concept="6" />
+      <node id="1225194473664" at="261,89,262,114" concept="7" />
+      <node id="1225194473664" at="263,12,264,24" concept="7" />
+      <node id="1233077388226" at="267,49,268,105" concept="6" />
+      <node id="1233077388226" at="268,105,269,47" concept="2" />
+      <node id="1233077388226" at="269,47,270,34" concept="6" />
+      <node id="1233077388226" at="270,34,271,60" concept="2" />
+      <node id="1233077388226" at="271,60,272,40" concept="2" />
+      <node id="1233077388226" at="272,40,273,34" concept="2" />
+      <node id="1233077388226" at="273,34,274,22" concept="7" />
+      <node id="1225194473508" at="276,52,277,160" concept="6" />
+      <node id="1225194473508" at="277,160,278,91" concept="6" />
+      <node id="1225194473508" at="278,91,279,51" concept="2" />
+      <node id="1225194473508" at="279,51,280,34" concept="6" />
+      <node id="1225194473508" at="280,34,281,60" concept="2" />
+      <node id="1225194473508" at="281,60,282,68" concept="2" />
+      <node id="1225194473508" at="282,68,283,40" concept="2" />
+      <node id="1225194473508" at="283,40,284,49" concept="2" />
+      <node id="1225194473508" at="284,49,285,22" concept="7" />
+      <node id="1225194473508" at="288,102,289,50" concept="11" />
+      <node id="1225194473508" at="291,66,292,93" concept="7" />
+      <node id="1225194473508" at="294,57,295,65" concept="6" />
+      <node id="1225194473508" at="295,65,296,58" concept="2" />
+      <node id="1225194473508" at="296,58,297,25" concept="7" />
+      <node id="1225194473508" at="299,41,300,34" concept="6" />
+      <node id="1225194473508" at="300,34,301,42" concept="2" />
+      <node id="1225194473508" at="301,42,302,49" concept="2" />
+      <node id="1225194473508" at="302,49,303,23" concept="7" />
+      <node id="1225194473508" at="306,96,307,134" concept="2" />
+      <node id="1225194473508" at="308,34,309,142" concept="2" />
+      <node id="1225194473508" at="309,142,310,146" concept="2" />
+      <node id="1225194473508" at="312,122,313,389" concept="2" />
       <node id="1225194473508" at="36,0,38,0" concept="3" trace="myNode" />
-      <node id="1225194473508" at="234,0,236,0" concept="3" trace="myNode" />
+      <node id="1225194473508" at="230,0,232,0" concept="3" trace="myNode" />
       <node id="1225194473508" at="50,0,53,0" concept="5" trace="createCell#()Ljetbrains/mps/openapi/editor/cells/EditorCell;" />
       <node id="1225194473508" at="59,59,62,5" concept="4" />
       <node id="1225194473508" at="62,5,65,5" concept="4" />
       <node id="1225194473508" at="65,5,68,5" concept="4" />
-      <node id="1225194473618" at="117,0,120,0" concept="10" trace="renderingCondition_gmtuod_a1a#(Lorg/jetbrains/mps/openapi/model/SNode;Ljetbrains/mps/openapi/editor/EditorContext;)Z" />
-      <node id="1225194473653" at="153,0,156,0" concept="10" trace="renderingCondition_gmtuod_a2a#(Lorg/jetbrains/mps/openapi/model/SNode;Ljetbrains/mps/openapi/editor/EditorContext;)Z" />
-      <node id="8841658526219089882" at="189,97,192,5" concept="4" />
-      <node id="1225194473508" at="222,0,225,0" concept="1" trace="_Inline_gmtuod_a1d0#()V" />
-      <node id="1225194473508" at="225,0,228,0" concept="5" trace="createEditorCell#(Ljetbrains/mps/openapi/editor/EditorContext;)Ljetbrains/mps/openapi/editor/cells/EditorCell;" />
-      <node id="1225194473508" at="244,0,247,0" concept="5" trace="createCell#()Ljetbrains/mps/openapi/editor/cells/EditorCell;" />
-      <node id="1225194473508" at="293,0,296,0" concept="1" trace="annotationListHandler_gmtuod_f0#(Lorg/jetbrains/mps/openapi/model/SNode;Ljava/lang/String;Ljetbrains/mps/openapi/editor/EditorContext;)V" />
-      <node id="1225194473508" at="296,0,299,0" concept="5" trace="createNodeToInsert#(Ljetbrains/mps/openapi/editor/EditorContext;)Lorg/jetbrains/mps/openapi/model/SNode;" />
-      <node id="1225194473508" at="316,9,319,9" concept="4" />
+      <node id="1225194473618" at="116,0,119,0" concept="10" trace="renderingCondition_gmtuod_a1a#(Lorg/jetbrains/mps/openapi/model/SNode;Ljetbrains/mps/openapi/editor/EditorContext;)Z" />
+      <node id="1225194473653" at="151,0,154,0" concept="10" trace="renderingCondition_gmtuod_a2a#(Lorg/jetbrains/mps/openapi/model/SNode;Ljetbrains/mps/openapi/editor/EditorContext;)Z" />
+      <node id="8841658526219089882" at="186,97,189,5" concept="4" />
+      <node id="1225194473508" at="218,0,221,0" concept="1" trace="_Inline_gmtuod_a1d0#()V" />
+      <node id="1225194473508" at="221,0,224,0" concept="5" trace="createEditorCell#(Ljetbrains/mps/openapi/editor/EditorContext;)Ljetbrains/mps/openapi/editor/cells/EditorCell;" />
+      <node id="1225194473508" at="240,0,243,0" concept="5" trace="createCell#()Ljetbrains/mps/openapi/editor/cells/EditorCell;" />
+      <node id="1225194473508" at="288,0,291,0" concept="1" trace="annotationListHandler_gmtuod_f0#(Lorg/jetbrains/mps/openapi/model/SNode;Ljava/lang/String;Ljetbrains/mps/openapi/editor/EditorContext;)V" />
+      <node id="1225194473508" at="291,0,294,0" concept="5" trace="createNodeToInsert#(Ljetbrains/mps/openapi/editor/EditorContext;)Lorg/jetbrains/mps/openapi/model/SNode;" />
+      <node id="1225194473508" at="311,9,314,9" concept="4" />
       <node id="1225194473508" at="39,0,43,0" concept="1" trace="ConceptMethodDeclaration_InspectorBuilder_a#(Ljetbrains/mps/openapi/editor/EditorContext;Lorg/jetbrains/mps/openapi/model/SNode;)V" />
-      <node id="1225194473508" at="207,63,211,5" concept="4" />
-      <node id="1225194473508" at="228,0,232,0" concept="5" trace="createEditorCell#(Ljetbrains/mps/openapi/editor/EditorContext;Lorg/jetbrains/mps/openapi/model/SNode;)Ljetbrains/mps/openapi/editor/cells/EditorCell;" />
-      <node id="1225194473508" at="312,134,316,9" concept="4" />
+      <node id="1225194473508" at="204,63,208,5" concept="4" />
+      <node id="1225194473508" at="224,0,228,0" concept="5" trace="createEditorCell#(Ljetbrains/mps/openapi/editor/EditorContext;Lorg/jetbrains/mps/openapi/model/SNode;)Ljetbrains/mps/openapi/editor/cells/EditorCell;" />
+      <node id="1225194473508" at="307,134,311,9" concept="4" />
       <node id="1225194473508" at="44,0,49,0" concept="5" trace="getNode#()Lorg/jetbrains/mps/openapi/model/SNode;" />
-      <node id="5864038008284430670" at="99,59,104,22" concept="4" />
-      <node id="1225194473617" at="135,59,140,22" concept="4" />
-      <node id="1225194473652" at="171,59,176,22" concept="4" />
-      <node id="1225194473508" at="214,59,219,22" concept="4" />
-      <node id="1225194473508" at="238,0,243,0" concept="1" trace="Inline_Builder_gmtuod_a1d0#(Ljetbrains/mps/openapi/editor/EditorContext;Lorg/jetbrains/mps/openapi/model/SNode;Lorg/jetbrains/mps/openapi/model/SNode;)V" />
-      <node id="1225194473508" at="248,0,253,0" concept="5" trace="getNode#()Lorg/jetbrains/mps/openapi/model/SNode;" />
-      <node id="1225194473664" at="264,61,269,24" concept="4" />
-      <node id="1225194473508" at="299,0,304,0" concept="5" trace="createNodeCell#(Lorg/jetbrains/mps/openapi/model/SNode;)Ljetbrains/mps/openapi/editor/cells/EditorCell;" />
+      <node id="5864038008284430670" at="98,57,103,22" concept="4" />
+      <node id="1225194473617" at="133,57,138,22" concept="4" />
+      <node id="1225194473652" at="168,57,173,22" concept="4" />
+      <node id="1225194473508" at="210,57,215,22" concept="4" />
+      <node id="1225194473508" at="234,0,239,0" concept="1" trace="Inline_Builder_gmtuod_a1d0#(Ljetbrains/mps/openapi/editor/EditorContext;Lorg/jetbrains/mps/openapi/model/SNode;Lorg/jetbrains/mps/openapi/model/SNode;)V" />
+      <node id="1225194473508" at="244,0,249,0" concept="5" trace="getNode#()Lorg/jetbrains/mps/openapi/model/SNode;" />
+      <node id="1225194473664" at="259,59,264,24" concept="4" />
+      <node id="1225194473508" at="294,0,299,0" concept="5" trace="createNodeCell#(Lorg/jetbrains/mps/openapi/model/SNode;)Ljetbrains/mps/openapi/editor/cells/EditorCell;" />
       <node id="5864038008284430669" at="84,0,90,0" concept="5" trace="createConstant_gmtuod_a0a#()Ljetbrains/mps/openapi/editor/cells/EditorCell;" />
-      <node id="1225194473616" at="120,0,126,0" concept="5" trace="createConstant_gmtuod_a1a#()Ljetbrains/mps/openapi/editor/cells/EditorCell;" />
-      <node id="1225194473651" at="156,0,162,0" concept="5" trace="createConstant_gmtuod_a2a#()Ljetbrains/mps/openapi/editor/cells/EditorCell;" />
-      <node id="1225194473665" at="189,0,195,0" concept="10" trace="renderingCondition_gmtuod_a3a#(Lorg/jetbrains/mps/openapi/model/SNode;Ljetbrains/mps/openapi/editor/EditorContext;)Z" />
-      <node id="1225194473661" at="195,0,201,0" concept="5" trace="createConstant_gmtuod_a3a#()Ljetbrains/mps/openapi/editor/cells/EditorCell;" />
-      <node id="1225194473508" at="304,0,310,0" concept="5" trace="createEmptyCell#()Ljetbrains/mps/openapi/editor/cells/EditorCell;" />
-      <node id="1233077388226" at="272,0,281,0" concept="5" trace="createConstant_gmtuod_e0#()Ljetbrains/mps/openapi/editor/cells/EditorCell;" />
-      <node id="1225194473508" at="310,86,320,7" concept="4" />
+      <node id="1225194473616" at="119,0,125,0" concept="5" trace="createConstant_gmtuod_a1a#()Ljetbrains/mps/openapi/editor/cells/EditorCell;" />
+      <node id="1225194473651" at="154,0,160,0" concept="5" trace="createConstant_gmtuod_a2a#()Ljetbrains/mps/openapi/editor/cells/EditorCell;" />
+      <node id="1225194473665" at="186,0,192,0" concept="10" trace="renderingCondition_gmtuod_a3a#(Lorg/jetbrains/mps/openapi/model/SNode;Ljetbrains/mps/openapi/editor/EditorContext;)Z" />
+      <node id="1225194473661" at="192,0,198,0" concept="5" trace="createConstant_gmtuod_a3a#()Ljetbrains/mps/openapi/editor/cells/EditorCell;" />
+      <node id="1225194473508" at="299,0,305,0" concept="5" trace="createEmptyCell#()Ljetbrains/mps/openapi/editor/cells/EditorCell;" />
+      <node id="1233077388226" at="267,0,276,0" concept="5" trace="createConstant_gmtuod_e0#()Ljetbrains/mps/openapi/editor/cells/EditorCell;" />
+      <node id="1225194473508" at="305,86,315,7" concept="4" />
       <node id="1225194473508" at="73,0,84,0" concept="5" trace="createCollection_gmtuod_a0#()Ljetbrains/mps/openapi/editor/cells/EditorCell;" />
-      <node id="1225194473508" at="106,0,117,0" concept="5" trace="createCollection_gmtuod_b0#()Ljetbrains/mps/openapi/editor/cells/EditorCell;" />
-      <node id="1225194473508" at="142,0,153,0" concept="5" trace="createCollection_gmtuod_c0_0#()Ljetbrains/mps/openapi/editor/cells/EditorCell;" />
-      <node id="1225194473508" at="178,0,189,0" concept="5" trace="createCollection_gmtuod_d0#()Ljetbrains/mps/openapi/editor/cells/EditorCell;" />
-      <node id="1225194473508" at="281,0,292,0" concept="5" trace="createRefNodeList_gmtuod_f0#()Ljetbrains/mps/openapi/editor/cells/EditorCell;" />
-      <node id="1225194473508" at="310,0,322,0" concept="5" trace="installElementCellActions#(Lorg/jetbrains/mps/openapi/model/SNode;Ljetbrains/mps/openapi/editor/cells/EditorCell;)V" />
-      <node id="5864038008284430670" at="90,0,106,0" concept="5" trace="createProperty_gmtuod_b0a#()Ljetbrains/mps/openapi/editor/cells/EditorCell;" />
-      <node id="1225194473617" at="126,0,142,0" concept="5" trace="createProperty_gmtuod_b1a#()Ljetbrains/mps/openapi/editor/cells/EditorCell;" />
-      <node id="1225194473652" at="162,0,178,0" concept="5" trace="createProperty_gmtuod_b2a#()Ljetbrains/mps/openapi/editor/cells/EditorCell;" />
-      <node id="1225194473664" at="254,0,271,0" concept="5" trace="createProperty_gmtuod_a0b3a#()Ljetbrains/mps/openapi/editor/cells/EditorCell;" />
+      <node id="1225194473508" at="105,0,116,0" concept="5" trace="createCollection_gmtuod_b0#()Ljetbrains/mps/openapi/editor/cells/EditorCell;" />
+      <node id="1225194473508" at="140,0,151,0" concept="5" trace="createCollection_gmtuod_c0_0#()Ljetbrains/mps/openapi/editor/cells/EditorCell;" />
+      <node id="1225194473508" at="175,0,186,0" concept="5" trace="createCollection_gmtuod_d0#()Ljetbrains/mps/openapi/editor/cells/EditorCell;" />
+      <node id="1225194473508" at="276,0,287,0" concept="5" trace="createRefNodeList_gmtuod_f0#()Ljetbrains/mps/openapi/editor/cells/EditorCell;" />
+      <node id="1225194473508" at="305,0,317,0" concept="5" trace="installElementCellActions#(Lorg/jetbrains/mps/openapi/model/SNode;Ljetbrains/mps/openapi/editor/cells/EditorCell;)V" />
+      <node id="5864038008284430670" at="90,0,105,0" concept="5" trace="createProperty_gmtuod_b0a#()Ljetbrains/mps/openapi/editor/cells/EditorCell;" />
+      <node id="1225194473617" at="125,0,140,0" concept="5" trace="createProperty_gmtuod_b1a#()Ljetbrains/mps/openapi/editor/cells/EditorCell;" />
+      <node id="1225194473652" at="160,0,175,0" concept="5" trace="createProperty_gmtuod_b2a#()Ljetbrains/mps/openapi/editor/cells/EditorCell;" />
+      <node id="1225194473664" at="250,0,266,0" concept="5" trace="createProperty_gmtuod_a0b3a#()Ljetbrains/mps/openapi/editor/cells/EditorCell;" />
       <node id="1225194473508" at="54,0,73,0" concept="5" trace="createCollection_gmtuod_a_0#()Ljetbrains/mps/openapi/editor/cells/EditorCell;" />
-      <node id="1225194473508" at="201,0,221,0" concept="5" trace="createRefCell_gmtuod_b3a#()Ljetbrains/mps/openapi/editor/cells/EditorCell;" />
+      <node id="1225194473508" at="198,0,217,0" concept="5" trace="createRefCell_gmtuod_b3a#()Ljetbrains/mps/openapi/editor/cells/EditorCell;" />
       <scope id="1225194473508" at="46,26,47,18" />
       <scope id="1225194473508" at="50,39,51,41" />
       <scope id="1225194473508" at="60,68,61,61" />
       <scope id="1225194473508" at="63,68,64,63" />
       <scope id="1225194473508" at="66,68,67,61" />
-      <scope id="1225194473619" at="117,97,118,687" />
-      <scope id="1225194473654" at="153,97,154,167" />
-      <scope id="8841658526219089885" at="190,181,191,19" />
-      <scope id="1225194473508" at="222,34,223,14" />
-      <scope id="1225194473508" at="225,69,226,57" />
-      <scope id="1225194473508" at="244,41,245,43" />
-      <scope id="1225194473508" at="250,28,251,20" />
-      <scope id="1225194473508" at="293,102,294,50" />
-      <scope id="1225194473508" at="296,66,297,93" />
-      <scope id="1225194473508" at="317,122,318,389" />
+      <scope id="1225194473619" at="116,97,117,687" />
+      <scope id="1225194473654" at="151,97,152,167" />
+      <scope id="8841658526219089885" at="187,181,188,19" />
+      <scope id="1225194473508" at="218,34,219,14" />
+      <scope id="1225194473508" at="221,69,222,57" />
+      <scope id="1225194473508" at="240,41,241,43" />
+      <scope id="1225194473508" at="246,28,247,20" />
+      <scope id="1225194473508" at="288,102,289,50" />
+      <scope id="1225194473508" at="291,66,292,93" />
+      <scope id="1225194473508" at="312,122,313,389" />
       <scope id="1225194473508" at="39,107,41,18" />
-      <scope id="5864038008284430670" at="100,35,102,94">
+      <scope id="5864038008284430670" at="99,35,101,112">
         <var name="manager" id="5864038008284430670" />
       </scope>
-      <scope id="1225194473617" at="136,35,138,94">
+      <scope id="1225194473617" at="134,35,136,112">
         <var name="manager" id="1225194473617" />
-=======
-      <scope id="1225194473508" at="570,90,579,22">
+      </scope>
+      <scope id="1225194473652" at="169,35,171,112">
+        <var name="manager" id="1225194473652" />
+      </scope>
+      <scope id="1225194473508" at="205,39,207,45" />
+      <scope id="1225194473508" at="211,35,213,112">
+        <var name="manager" id="1225194473508" />
+      </scope>
+      <scope id="1225194473508" at="224,81,226,136" />
+      <scope id="1225194473664" at="260,37,262,114">
+        <var name="manager" id="1225194473664" />
+      </scope>
+      <scope id="1225194473508" at="308,34,310,146" />
+      <scope id="1225194473508" at="50,0,53,0" />
+      <scope id="1225194473618" at="116,0,119,0">
+        <var name="editorContext" id="1225194473618" />
+        <var name="node" id="1225194473618" />
+      </scope>
+      <scope id="1225194473653" at="151,0,154,0">
+        <var name="editorContext" id="1225194473653" />
+        <var name="node" id="1225194473653" />
+      </scope>
+      <scope id="1225194473508" at="218,0,221,0" />
+      <scope id="1225194473508" at="221,0,224,0">
+        <var name="editorContext" id="1225194473508" />
+      </scope>
+      <scope id="1225194473508" at="234,120,237,20" />
+      <scope id="1225194473508" at="240,0,243,0" />
+      <scope id="1225194473508" at="288,0,291,0">
+        <var name="childRole" id="1225194473508" />
+        <var name="context" id="1225194473508" />
+        <var name="ownerNode" id="1225194473508" />
+      </scope>
+      <scope id="1225194473508" at="291,0,294,0">
+        <var name="editorContext" id="1225194473508" />
+      </scope>
+      <scope id="1225194473508" at="294,57,297,25">
+        <var name="elementCell" id="1225194473508" />
+      </scope>
+      <scope id="1225194473508" at="39,0,43,0">
+        <var name="context" id="1225194473508" />
+        <var name="node" id="1225194473508" />
+      </scope>
+      <scope id="5864038008284430669" at="84,50,88,22">
+        <var name="editorCell" id="5864038008284430669" />
+      </scope>
+      <scope id="1225194473616" at="119,50,123,22">
+        <var name="editorCell" id="1225194473616" />
+      </scope>
+      <scope id="1225194473651" at="154,50,158,22">
+        <var name="editorCell" id="1225194473651" />
+      </scope>
+      <scope id="1225194473666" at="186,97,190,512" />
+      <scope id="1225194473661" at="192,50,196,22">
+        <var name="editorCell" id="1225194473661" />
+      </scope>
+      <scope id="1225194473508" at="224,0,228,0">
+        <var name="editorContext" id="1225194473508" />
+        <var name="node" id="1225194473508" />
+      </scope>
+      <scope id="1225194473508" at="299,41,303,23">
+        <var name="emptyCell" id="1225194473508" />
+      </scope>
+      <scope id="1225194473508" at="44,0,49,0" />
+      <scope id="1225194473508" at="234,0,239,0">
+        <var name="context" id="1225194473508" />
+        <var name="node" id="1225194473508" />
+        <var name="referencingNode" id="1225194473508" />
+      </scope>
+      <scope id="1225194473508" at="244,0,249,0" />
+      <scope id="1225194473508" at="294,0,299,0">
+        <var name="elementNode" id="1225194473508" />
+      </scope>
+      <scope id="5864038008284430669" at="84,0,90,0" />
+      <scope id="1225194473616" at="119,0,125,0" />
+      <scope id="1225194473651" at="154,0,160,0" />
+      <scope id="1225194473665" at="186,0,192,0">
+        <var name="editorContext" id="1225194473665" />
+        <var name="node" id="1225194473665" />
+      </scope>
+      <scope id="1225194473661" at="192,0,198,0" />
+      <scope id="1225194473508" at="299,0,305,0" />
+      <scope id="1233077388226" at="267,49,274,22">
+        <var name="editorCell" id="1233077388226" />
+        <var name="style" id="1233077388226" />
+      </scope>
+      <scope id="1225194473508" at="306,96,314,9" />
+      <scope id="1225194473508" at="73,51,82,22">
         <var name="editorCell" id="1225194473508" />
         <var name="style" id="1225194473508" />
       </scope>
-      <scope id="1233077388226" at="639,0,648,0">
-        <var name="editorContext" id="1233077388226" />
-        <var name="node" id="1233077388226" />
-      </scope>
-      <scope id="1225194473508" at="648,91,657,22">
+      <scope id="1225194473508" at="105,51,114,22">
+        <var name="editorCell" id="1225194473508" />
+        <var name="style" id="1225194473508" />
+      </scope>
+      <scope id="1225194473508" at="140,53,149,22">
+        <var name="editorCell" id="1225194473508" />
+        <var name="style" id="1225194473508" />
+      </scope>
+      <scope id="1225194473508" at="175,51,184,22">
+        <var name="editorCell" id="1225194473508" />
+        <var name="style" id="1225194473508" />
+      </scope>
+      <scope id="1233077388226" at="267,0,276,0" />
+      <scope id="1225194473508" at="276,52,285,22">
         <var name="editorCell" id="1225194473508" />
         <var name="handler" id="1225194473508" />
         <var name="style" id="1225194473508" />
->>>>>>> bd830ede
-      </scope>
-      <scope id="1225194473652" at="172,35,174,94">
-        <var name="manager" id="1225194473652" />
-      </scope>
-<<<<<<< HEAD
-      <scope id="1225194473508" at="208,39,210,45" />
-      <scope id="1225194473508" at="215,35,217,94">
-        <var name="manager" id="1225194473508" />
-      </scope>
-      <scope id="1225194473508" at="228,81,230,136" />
-      <scope id="1225194473664" at="265,37,267,96">
-        <var name="manager" id="1225194473664" />
-      </scope>
-      <scope id="1225194473508" at="313,34,315,146" />
-      <scope id="1225194473508" at="50,0,53,0" />
-      <scope id="1225194473618" at="117,0,120,0">
-        <var name="editorContext" id="1225194473618" />
-        <var name="node" id="1225194473618" />
-      </scope>
-      <scope id="1225194473653" at="153,0,156,0">
-        <var name="editorContext" id="1225194473653" />
-        <var name="node" id="1225194473653" />
-      </scope>
-      <scope id="1225194473508" at="222,0,225,0" />
-      <scope id="1225194473508" at="225,0,228,0">
-=======
-      <scope id="1225194473508" at="678,132,688,7" />
-      <scope id="1225194473508" at="269,132,280,7" />
-      <scope id="1225194473508" at="414,0,425,0">
-        <var name="editorContext" id="1225194473508" />
-        <var name="node" id="1225194473508" />
-      </scope>
-      <scope id="1225194473508" at="468,0,479,0">
-        <var name="editorContext" id="1225194473508" />
-        <var name="node" id="1225194473508" />
-      </scope>
-      <scope id="1225194473508" at="500,0,511,0">
->>>>>>> bd830ede
-        <var name="editorContext" id="1225194473508" />
-      </scope>
-<<<<<<< HEAD
-      <scope id="1225194473508" at="238,120,241,20" />
-      <scope id="1225194473508" at="244,0,247,0" />
-      <scope id="1225194473508" at="293,0,296,0">
-        <var name="childRole" id="1225194473508" />
-        <var name="context" id="1225194473508" />
-        <var name="ownerNode" id="1225194473508" />
-      </scope>
-      <scope id="1225194473508" at="296,0,299,0">
-=======
-      <scope id="1225194473508" at="535,0,546,0">
->>>>>>> bd830ede
-        <var name="editorContext" id="1225194473508" />
-      </scope>
-      <scope id="1225194473508" at="299,57,302,25">
-        <var name="elementCell" id="1225194473508" />
-      </scope>
-      <scope id="1225194473508" at="39,0,43,0">
-        <var name="context" id="1225194473508" />
-        <var name="node" id="1225194473508" />
-      </scope>
-<<<<<<< HEAD
-      <scope id="5864038008284430669" at="84,50,88,22">
-        <var name="editorCell" id="5864038008284430669" />
-      </scope>
-      <scope id="1225194473616" at="120,50,124,22">
-        <var name="editorCell" id="1225194473616" />
-      </scope>
-      <scope id="1225194473651" at="156,50,160,22">
-        <var name="editorCell" id="1225194473651" />
-      </scope>
-      <scope id="1225194473666" at="189,97,193,512" />
-      <scope id="1225194473661" at="195,50,199,22">
-        <var name="editorCell" id="1225194473661" />
-      </scope>
-      <scope id="1225194473508" at="228,0,232,0">
-        <var name="editorContext" id="1225194473508" />
-        <var name="node" id="1225194473508" />
-      </scope>
-      <scope id="1225194473508" at="304,41,308,23">
-        <var name="emptyCell" id="1225194473508" />
-      </scope>
-      <scope id="1225194473508" at="44,0,49,0" />
-      <scope id="1225194473508" at="238,0,243,0">
-        <var name="context" id="1225194473508" />
-=======
-      <scope id="1225194473508" at="570,0,581,0">
-        <var name="editorContext" id="1225194473508" />
-        <var name="node" id="1225194473508" />
-      </scope>
-      <scope id="1225194473508" at="648,0,659,0">
-        <var name="editorContext" id="1225194473508" />
->>>>>>> bd830ede
-        <var name="node" id="1225194473508" />
-        <var name="referencingNode" id="1225194473508" />
-      </scope>
-<<<<<<< HEAD
-      <scope id="1225194473508" at="248,0,253,0" />
-      <scope id="1225194473508" at="299,0,304,0">
-        <var name="elementNode" id="1225194473508" />
-      </scope>
-      <scope id="5864038008284430669" at="84,0,90,0" />
-      <scope id="1225194473616" at="120,0,126,0" />
-      <scope id="1225194473651" at="156,0,162,0" />
-      <scope id="1225194473665" at="189,0,195,0">
-        <var name="editorContext" id="1225194473665" />
-        <var name="node" id="1225194473665" />
-      </scope>
-      <scope id="1225194473661" at="195,0,201,0" />
-      <scope id="1225194473508" at="304,0,310,0" />
-      <scope id="1233077388226" at="272,49,279,22">
-        <var name="editorCell" id="1233077388226" />
-        <var name="style" id="1233077388226" />
-      </scope>
-      <scope id="1225194473508" at="311,96,319,9" />
-      <scope id="1225194473508" at="73,51,82,22">
-        <var name="editorCell" id="1225194473508" />
-        <var name="style" id="1225194473508" />
-      </scope>
-      <scope id="1225194473508" at="106,51,115,22">
-        <var name="editorCell" id="1225194473508" />
-        <var name="style" id="1225194473508" />
-      </scope>
-      <scope id="1225194473508" at="142,53,151,22">
-        <var name="editorCell" id="1225194473508" />
-        <var name="style" id="1225194473508" />
-      </scope>
-      <scope id="1225194473508" at="178,51,187,22">
-        <var name="editorCell" id="1225194473508" />
-        <var name="style" id="1225194473508" />
-      </scope>
-      <scope id="1233077388226" at="272,0,281,0" />
-      <scope id="1225194473508" at="281,52,290,22">
-        <var name="editorCell" id="1225194473508" />
-        <var name="handler" id="1225194473508" />
-        <var name="style" id="1225194473508" />
-      </scope>
-      <scope id="1225194473508" at="310,86,320,7" />
+      </scope>
+      <scope id="1225194473508" at="305,86,315,7" />
       <scope id="1225194473508" at="73,0,84,0" />
-      <scope id="1225194473508" at="106,0,117,0" />
-      <scope id="1225194473508" at="142,0,153,0" />
-      <scope id="1225194473508" at="178,0,189,0" />
-      <scope id="1225194473508" at="281,0,292,0" />
-      <scope id="1225194473508" at="310,0,322,0">
+      <scope id="1225194473508" at="105,0,116,0" />
+      <scope id="1225194473508" at="140,0,151,0" />
+      <scope id="1225194473508" at="175,0,186,0" />
+      <scope id="1225194473508" at="276,0,287,0" />
+      <scope id="1225194473508" at="305,0,317,0">
         <var name="elementCell" id="1225194473508" />
         <var name="elementNode" id="1225194473508" />
       </scope>
-      <scope id="5864038008284430670" at="90,50,104,22">
-=======
-      <scope id="1225194473508" at="282,0,294,0">
-        <var name="editorContext" id="1225194473508" />
-        <var name="nextNode" id="1225194473508" />
-        <var name="prevNode" id="1225194473508" />
-      </scope>
-      <scope id="1225194473508" at="313,91,325,22">
-        <var name="editorCell" id="1225194473508" />
-        <var name="style" id="1225194473508" />
-      </scope>
-      <scope id="1225194473508" at="678,0,690,0">
-        <var name="editorContext" id="1225194473508" />
-        <var name="elementCell" id="1225194473508" />
-        <var name="elementNode" id="1225194473508" />
-        <var name="listOwner" id="1225194473508" />
-      </scope>
-      <scope id="1225194473508" at="269,0,282,0">
-        <var name="editorContext" id="1225194473508" />
-        <var name="elementCell" id="1225194473508" />
-        <var name="elementNode" id="1225194473508" />
-        <var name="listOwner" id="1225194473508" />
-      </scope>
-      <scope id="5864038008284430670" at="485,89,498,22">
->>>>>>> bd830ede
+      <scope id="5864038008284430670" at="90,50,103,22">
         <var name="attributeConcept" id="5864038008284430670" />
         <var name="editorCell" id="5864038008284430670" />
         <var name="provider" id="5864038008284430670" />
       </scope>
-<<<<<<< HEAD
-      <scope id="1225194473617" at="126,50,140,22">
-=======
-      <scope id="1225194473617" at="520,89,533,22">
->>>>>>> bd830ede
+      <scope id="1225194473617" at="125,50,138,22">
         <var name="attributeConcept" id="1225194473617" />
         <var name="editorCell" id="1225194473617" />
         <var name="provider" id="1225194473617" />
       </scope>
-<<<<<<< HEAD
-      <scope id="1225194473652" at="162,50,176,22">
-=======
-      <scope id="1225194473652" at="555,89,568,22">
->>>>>>> bd830ede
+      <scope id="1225194473652" at="160,50,173,22">
         <var name="attributeConcept" id="1225194473652" />
         <var name="editorCell" id="1225194473652" />
         <var name="provider" id="1225194473652" />
       </scope>
-<<<<<<< HEAD
-      <scope id="1225194473664" at="254,54,269,24">
-=======
-      <scope id="1225194473508" at="313,0,327,0">
-        <var name="editorContext" id="1225194473508" />
-        <var name="node" id="1225194473508" />
-      </scope>
-      <scope id="313898386613796554" at="343,115,357,22">
-        <var name="editorCell" id="313898386613796554" />
-      </scope>
-      <scope id="313898386613796572" at="397,94,411,24">
-        <var name="attributeConcept" id="313898386613796572" />
-        <var name="editorCell" id="313898386613796572" />
-        <var name="provider" id="313898386613796572" />
-      </scope>
-      <scope id="1225194473664" at="622,93,636,24">
->>>>>>> bd830ede
+      <scope id="1225194473664" at="250,54,264,24">
         <var name="attributeConcept" id="1225194473664" />
         <var name="editorCell" id="1225194473664" />
         <var name="provider" id="1225194473664" />
       </scope>
-<<<<<<< HEAD
-      <scope id="5864038008284430670" at="90,0,106,0" />
-      <scope id="1225194473617" at="126,0,142,0" />
-      <scope id="1225194473652" at="162,0,178,0" />
+      <scope id="5864038008284430670" at="90,0,105,0" />
+      <scope id="1225194473617" at="125,0,140,0" />
+      <scope id="1225194473652" at="160,0,175,0" />
+      <scope id="1225194473664" at="250,0,266,0" />
       <scope id="1225194473508" at="54,52,71,22">
         <var name="editorCell" id="1225194473508" />
       </scope>
-      <scope id="1225194473664" at="254,0,271,0" />
-      <scope id="1225194473508" at="201,49,219,22">
-=======
-      <scope id="5864038008284430670" at="485,0,500,0">
-        <var name="editorContext" id="5864038008284430670" />
-        <var name="node" id="5864038008284430670" />
-      </scope>
-      <scope id="1225194473617" at="520,0,535,0">
-        <var name="editorContext" id="1225194473617" />
-        <var name="node" id="1225194473617" />
-      </scope>
-      <scope id="1225194473652" at="555,0,570,0">
-        <var name="editorContext" id="1225194473652" />
-        <var name="node" id="1225194473652" />
-      </scope>
-      <scope id="1225194473508" at="204,89,220,22">
+      <scope id="1225194473508" at="198,49,215,22">
         <var name="attributeConcept" id="1225194473508" />
         <var name="editorCell" id="1225194473508" />
         <var name="provider" id="1225194473508" />
-        <var name="style" id="1225194473508" />
-      </scope>
-      <scope id="313898386613796554" at="343,0,359,0">
-        <var name="editorContext" id="313898386613796554" />
-        <var name="node" id="313898386613796554" />
-      </scope>
-      <scope id="313898386613796572" at="397,0,413,0">
-        <var name="editorContext" id="313898386613796572" />
-        <var name="node" id="313898386613796572" />
-      </scope>
-      <scope id="1225194473508" at="450,91,466,22">
-        <var name="editorCell" id="1225194473508" />
-      </scope>
-      <scope id="1225194473664" at="622,0,638,0">
-        <var name="editorContext" id="1225194473664" />
-        <var name="node" id="1225194473664" />
-      </scope>
-      <scope id="1225194473508" at="368,89,385,22">
-        <var name="attributeConcept" id="1225194473508" />
-        <var name="editorCell" id="1225194473508" />
-        <var name="provider" id="1225194473508" />
-      </scope>
-      <scope id="1225194473508" at="593,88,610,22">
->>>>>>> bd830ede
-        <var name="attributeConcept" id="1225194473508" />
-        <var name="editorCell" id="1225194473508" />
-        <var name="provider" id="1225194473508" />
-      </scope>
-<<<<<<< HEAD
+      </scope>
       <scope id="1225194473508" at="54,0,73,0" />
-      <scope id="1225194473508" at="201,0,221,0" />
-      <unit id="1225194473508" at="221,0,233,0" name="jetbrains.mps.lang.behavior.editor.ConceptMethodDeclaration_InspectorBuilder_a$_Inline_gmtuod_a1d0" />
-      <unit id="1225194473508" at="292,0,323,0" name="jetbrains.mps.lang.behavior.editor.ConceptMethodDeclaration_InspectorBuilder_a$annotationListHandler_gmtuod_f0" />
-      <unit id="1225194473508" at="233,0,272,0" name="jetbrains.mps.lang.behavior.editor.ConceptMethodDeclaration_InspectorBuilder_a$Inline_Builder_gmtuod_a1d0" />
-      <unit id="1225194473508" at="35,0,324,0" name="jetbrains.mps.lang.behavior.editor.ConceptMethodDeclaration_InspectorBuilder_a" />
-=======
-      <scope id="1225194473508" at="204,0,222,0">
-        <var name="editorContext" id="1225194473508" />
-        <var name="node" id="1225194473508" />
-      </scope>
-      <scope id="1225194473508" at="450,0,468,0">
-        <var name="editorContext" id="1225194473508" />
-        <var name="node" id="1225194473508" />
-      </scope>
-      <scope id="1225194473508" at="368,0,387,0">
-        <var name="editorContext" id="1225194473508" />
-        <var name="node" id="1225194473508" />
-      </scope>
-      <scope id="1225194473508" at="593,0,612,0">
-        <var name="editorContext" id="1225194473508" />
-        <var name="node" id="1225194473508" />
-      </scope>
-      <scope id="1225194473508" at="75,90,100,22">
-        <var name="editorCell" id="1225194473508" />
-        <var name="style" id="1225194473508" />
-      </scope>
-      <scope id="1225194473508" at="75,0,102,0">
-        <var name="editorContext" id="1225194473508" />
-        <var name="node" id="1225194473508" />
-      </scope>
-      <unit id="313898386614417807" at="222,0,231,0" name="jetbrains.mps.lang.behavior.editor.ConceptMethodDeclaration_Editor$ConceptMethodDeclaration_component_cellMenu_gmtuod_a0f2a" />
-      <unit id="313898386613796554" at="344,83,353,5" name="jetbrains.mps.lang.behavior.editor.ConceptMethodDeclaration_Editor$1" />
-      <unit id="313898386613796571" at="387,0,414,0" name="jetbrains.mps.lang.behavior.editor.ConceptMethodDeclaration_Editor$_Inline_gmtuod_a4j2a" />
-      <unit id="1225194473663" at="612,0,639,0" name="jetbrains.mps.lang.behavior.editor.ConceptMethodDeclaration_Editor$_Inline_gmtuod_a1d0" />
-      <unit id="1225194473508" at="106,0,135,0" name="jetbrains.mps.lang.behavior.editor.ConceptMethodDeclaration_Editor$visibilitySingleRoleHandler_gmtuod_a2a" />
-      <unit id="1225194473508" at="175,0,204,0" name="jetbrains.mps.lang.behavior.editor.ConceptMethodDeclaration_Editor$returnTypeSingleRoleHandler_gmtuod_e2a" />
-      <unit id="1225194473508" at="659,0,691,0" name="jetbrains.mps.lang.behavior.editor.ConceptMethodDeclaration_Editor$annotationListHandler_gmtuod_f0" />
-      <unit id="1225194473508" at="247,0,304,0" name="jetbrains.mps.lang.behavior.editor.ConceptMethodDeclaration_Editor$parameterListHandler_gmtuod_h2a" />
-      <unit id="1225194473508" at="50,0,692,0" name="jetbrains.mps.lang.behavior.editor.ConceptMethodDeclaration_Editor" />
->>>>>>> bd830ede
+      <scope id="1225194473508" at="198,0,217,0" />
+      <unit id="1225194473508" at="217,0,229,0" name="jetbrains.mps.lang.behavior.editor.ConceptMethodDeclaration_InspectorBuilder_a$_Inline_gmtuod_a1d0" />
+      <unit id="1225194473508" at="287,0,318,0" name="jetbrains.mps.lang.behavior.editor.ConceptMethodDeclaration_InspectorBuilder_a$annotationListHandler_gmtuod_f0" />
+      <unit id="1225194473508" at="229,0,267,0" name="jetbrains.mps.lang.behavior.editor.ConceptMethodDeclaration_InspectorBuilder_a$Inline_Builder_gmtuod_a1d0" />
+      <unit id="1225194473508" at="35,0,319,0" name="jetbrains.mps.lang.behavior.editor.ConceptMethodDeclaration_InspectorBuilder_a" />
     </file>
   </root>
   <root nodeRef="r:dc79d042-ba38-4e91-9392-42f38106ae44(jetbrains.mps.lang.behavior.editor)/1225194628491">
     <file name="SuperNodeExpression_Editor.java">
-<<<<<<< HEAD
       <node id="1225194628491" at="11,79,12,85" concept="7" />
       <node id="1225194628491" at="14,82,15,88" concept="7" />
       <node id="1225194628491" at="11,0,14,0" concept="5" trace="createEditorCell#(Ljetbrains/mps/openapi/editor/EditorContext;Lorg/jetbrains/mps/openapi/model/SNode;)Ljetbrains/mps/openapi/editor/cells/EditorCell;" />
@@ -3029,166 +1603,6 @@
       <scope id="1225194628491" at="11,79,12,85" />
       <scope id="1225194628491" at="14,82,15,88" />
       <scope id="1225194628491" at="11,0,14,0">
-=======
-      <node id="1225194628491" at="28,79,29,63" concept="7" />
-      <node id="1225194628491" at="31,82,32,65" concept="7" />
-      <node id="1225194628491" at="34,89,35,96" concept="6" />
-      <node id="1225194628491" at="35,96,36,48" concept="2" />
-      <node id="1225194628491" at="36,48,37,28" concept="2" />
-      <node id="1225194628491" at="37,28,38,81" concept="2" />
-      <node id="1225194628491" at="39,61,40,85" concept="2" />
-      <node id="1225194628491" at="41,5,42,22" concept="7" />
-      <node id="1225194628493" at="44,88,45,91" concept="6" />
-      <node id="1225194628493" at="45,91,46,47" concept="2" />
-      <node id="1225194628493" at="46,47,47,34" concept="6" />
-      <node id="1225194628493" at="47,34,48,110" concept="2" />
-      <node id="1225194628493" at="48,110,49,82" concept="2" />
-      <node id="1225194628493" at="49,82,50,40" concept="2" />
-      <node id="1225194628493" at="50,40,51,34" concept="2" />
-      <node id="1225194628493" at="51,34,52,22" concept="7" />
-      <node id="1225194628491" at="54,90,55,96" concept="6" />
-      <node id="1225194628491" at="55,96,56,49" concept="2" />
-      <node id="1225194628491" at="56,49,57,34" concept="6" />
-      <node id="1225194628491" at="57,34,58,52" concept="2" />
-      <node id="1225194628491" at="58,52,59,40" concept="2" />
-      <node id="1225194628491" at="59,40,60,82" concept="2" />
-      <node id="1225194628491" at="60,82,61,81" concept="2" />
-      <node id="1225194628491" at="61,81,62,82" concept="2" />
-      <node id="1225194628491" at="62,82,63,22" concept="7" />
-      <node id="5299096511375909171" at="65,97,66,185" concept="7" />
-      <node id="5299096511375900592" at="68,89,69,87" concept="6" />
-      <node id="5299096511375900592" at="69,87,70,48" concept="2" />
-      <node id="5299096511375900592" at="70,48,71,34" concept="6" />
-      <node id="5299096511375900592" at="71,34,72,77" concept="2" />
-      <node id="5299096511375900592" at="72,77,73,40" concept="2" />
-      <node id="5299096511375900592" at="73,40,74,34" concept="2" />
-      <node id="5299096511375900592" at="74,34,75,22" concept="7" />
-      <node id="1225194628491" at="77,88,78,81" concept="6" />
-      <node id="1225194628491" at="78,81,79,37" concept="2" />
-      <node id="1225194628491" at="79,37,80,50" concept="2" />
-      <node id="1225194628491" at="80,50,81,26" concept="6" />
-      <node id="1225194628491" at="81,26,82,92" concept="2" />
-      <node id="1225194628491" at="82,92,83,58" concept="2" />
-      <node id="1225194628491" at="84,39,85,40" concept="2" />
-      <node id="1225194628491" at="85,40,86,41" concept="2" />
-      <node id="1225194628491" at="87,5,88,73" concept="2" />
-      <node id="1225194628491" at="88,73,89,57" concept="6" />
-      <node id="1225194628491" at="90,35,91,82" concept="6" />
-      <node id="1225194628491" at="91,82,92,112" concept="7" />
-      <node id="1225194628491" at="93,10,94,22" concept="7" />
-      <node id="5299096511375900595" at="97,34,98,14" concept="10" />
-      <node id="5299096511375900595" at="100,69,101,67" concept="7" />
-      <node id="5299096511375900595" at="103,81,104,67" concept="7" />
-      <node id="5299096511375900597" at="106,93,107,84" concept="6" />
-      <node id="5299096511375900597" at="107,84,108,31" concept="2" />
-      <node id="5299096511375900597" at="108,31,109,44" concept="2" />
-      <node id="5299096511375900597" at="109,44,110,33" concept="2" />
-      <node id="5299096511375900597" at="110,33,111,28" concept="6" />
-      <node id="5299096511375900597" at="111,28,112,60" concept="2" />
-      <node id="5299096511375900597" at="112,60,113,44" concept="2" />
-      <node id="5299096511375900597" at="113,44,114,75" concept="2" />
-      <node id="5299096511375900597" at="114,75,115,59" concept="6" />
-      <node id="5299096511375900597" at="116,37,117,84" concept="6" />
-      <node id="5299096511375900597" at="117,84,118,114" concept="7" />
-      <node id="5299096511375900597" at="119,12,120,24" concept="7" />
-      <node id="5299096511375900600" at="123,89,124,87" concept="6" />
-      <node id="5299096511375900600" at="124,87,125,48" concept="2" />
-      <node id="5299096511375900600" at="125,48,126,34" concept="6" />
-      <node id="5299096511375900600" at="126,34,127,69" concept="2" />
-      <node id="5299096511375900600" at="127,69,128,40" concept="2" />
-      <node id="5299096511375900600" at="128,40,129,34" concept="2" />
-      <node id="5299096511375900600" at="129,34,130,22" concept="7" />
-      <node id="1225194628491" at="132,91,133,96" concept="6" />
-      <node id="1225194628491" at="133,96,134,50" concept="2" />
-      <node id="1225194628491" at="134,50,135,28" concept="2" />
-      <node id="1225194628491" at="135,28,136,83" concept="2" />
-      <node id="1225194628491" at="136,83,137,80" concept="2" />
-      <node id="1225194628491" at="137,80,138,22" concept="7" />
-      <node id="5299096511375909187" at="140,90,141,100" concept="6" />
-      <node id="5299096511375909187" at="141,100,142,49" concept="2" />
-      <node id="5299096511375909187" at="142,49,143,34" concept="2" />
-      <node id="5299096511375909187" at="143,34,144,22" concept="7" />
-      <node id="1225194628491" at="146,87,147,81" concept="6" />
-      <node id="1225194628491" at="147,81,148,37" concept="2" />
-      <node id="1225194628491" at="148,37,149,50" concept="2" />
-      <node id="1225194628491" at="149,50,150,26" concept="6" />
-      <node id="1225194628491" at="150,26,151,91" concept="2" />
-      <node id="1225194628491" at="151,91,152,58" concept="2" />
-      <node id="1225194628491" at="153,39,154,40" concept="2" />
-      <node id="1225194628491" at="154,40,155,41" concept="2" />
-      <node id="1225194628491" at="156,5,157,73" concept="2" />
-      <node id="1225194628491" at="157,73,158,57" concept="6" />
-      <node id="1225194628491" at="159,35,160,82" concept="6" />
-      <node id="1225194628491" at="160,82,161,112" concept="7" />
-      <node id="1225194628491" at="162,10,163,22" concept="7" />
-      <node id="5299096511375909190" at="166,33,167,14" concept="10" />
-      <node id="5299096511375909190" at="169,69,170,67" concept="7" />
-      <node id="5299096511375909190" at="172,81,173,66" concept="7" />
-      <node id="5299096511375909192" at="175,92,176,84" concept="6" />
-      <node id="5299096511375909192" at="176,84,177,31" concept="2" />
-      <node id="5299096511375909192" at="177,31,178,44" concept="2" />
-      <node id="5299096511375909192" at="178,44,179,33" concept="2" />
-      <node id="5299096511375909192" at="179,33,180,28" concept="6" />
-      <node id="5299096511375909192" at="180,28,181,60" concept="2" />
-      <node id="5299096511375909192" at="181,60,182,46" concept="2" />
-      <node id="5299096511375909192" at="182,46,183,75" concept="2" />
-      <node id="5299096511375909192" at="183,75,184,59" concept="6" />
-      <node id="5299096511375909192" at="185,37,186,84" concept="6" />
-      <node id="5299096511375909192" at="186,84,187,114" concept="7" />
-      <node id="5299096511375909192" at="188,12,189,24" concept="7" />
-      <node id="1225194628491" at="28,0,31,0" concept="5" trace="createEditorCell#(Ljetbrains/mps/openapi/editor/EditorContext;Lorg/jetbrains/mps/openapi/model/SNode;)Ljetbrains/mps/openapi/editor/cells/EditorCell;" />
-      <node id="1225194628491" at="31,0,34,0" concept="5" trace="createInspectedCell#(Ljetbrains/mps/openapi/editor/EditorContext;Lorg/jetbrains/mps/openapi/model/SNode;)Ljetbrains/mps/openapi/editor/cells/EditorCell;" />
-      <node id="1225194628491" at="38,81,41,5" concept="4" />
-      <node id="5299096511375900601" at="65,0,68,0" concept="9" trace="renderingCondition_n52m2z_a1a#(Lorg/jetbrains/mps/openapi/model/SNode;Ljetbrains/mps/openapi/editor/EditorContext;)Z" />
-      <node id="5299096511375900595" at="97,0,100,0" concept="1" trace="_Inline_n52m2z_a1b0#()V" />
-      <node id="5299096511375900595" at="100,0,103,0" concept="5" trace="createEditorCell#(Ljetbrains/mps/openapi/editor/EditorContext;)Ljetbrains/mps/openapi/editor/cells/EditorCell;" />
-      <node id="5299096511375900595" at="103,0,106,0" concept="5" trace="createEditorCell#(Ljetbrains/mps/openapi/editor/EditorContext;Lorg/jetbrains/mps/openapi/model/SNode;)Ljetbrains/mps/openapi/editor/cells/EditorCell;" />
-      <node id="5299096511375909190" at="166,0,169,0" concept="1" trace="_Inline_n52m2z_a1a#()V" />
-      <node id="5299096511375909190" at="169,0,172,0" concept="5" trace="createEditorCell#(Ljetbrains/mps/openapi/editor/EditorContext;)Ljetbrains/mps/openapi/editor/cells/EditorCell;" />
-      <node id="5299096511375909190" at="172,0,175,0" concept="5" trace="createEditorCell#(Ljetbrains/mps/openapi/editor/EditorContext;Lorg/jetbrains/mps/openapi/model/SNode;)Ljetbrains/mps/openapi/editor/cells/EditorCell;" />
-      <node id="1225194628491" at="83,58,87,5" concept="4" />
-      <node id="1225194628491" at="152,58,156,5" concept="4" />
-      <node id="1225194628491" at="89,57,94,22" concept="4" />
-      <node id="5299096511375900597" at="115,59,120,24" concept="4" />
-      <node id="1225194628491" at="158,57,163,22" concept="4" />
-      <node id="5299096511375909192" at="184,59,189,24" concept="4" />
-      <node id="5299096511375909187" at="140,0,146,0" concept="5" trace="createConstant_n52m2z_a0_0#(Ljetbrains/mps/openapi/editor/EditorContext;Lorg/jetbrains/mps/openapi/model/SNode;)Ljetbrains/mps/openapi/editor/cells/EditorCell;" />
-      <node id="1225194628491" at="132,0,140,0" concept="5" trace="createCollection_n52m2z_a_0#(Ljetbrains/mps/openapi/editor/EditorContext;Lorg/jetbrains/mps/openapi/model/SNode;)Ljetbrains/mps/openapi/editor/cells/EditorCell;" />
-      <node id="5299096511375900592" at="68,0,77,0" concept="5" trace="createConstant_n52m2z_a1a#(Ljetbrains/mps/openapi/editor/EditorContext;Lorg/jetbrains/mps/openapi/model/SNode;)Ljetbrains/mps/openapi/editor/cells/EditorCell;" />
-      <node id="5299096511375900600" at="123,0,132,0" concept="5" trace="createConstant_n52m2z_c1a#(Ljetbrains/mps/openapi/editor/EditorContext;Lorg/jetbrains/mps/openapi/model/SNode;)Ljetbrains/mps/openapi/editor/cells/EditorCell;" />
-      <node id="1225194628491" at="34,0,44,0" concept="5" trace="createCollection_n52m2z_a#(Ljetbrains/mps/openapi/editor/EditorContext;Lorg/jetbrains/mps/openapi/model/SNode;)Ljetbrains/mps/openapi/editor/cells/EditorCell;" />
-      <node id="1225194628493" at="44,0,54,0" concept="5" trace="createConstant_n52m2z_a0#(Ljetbrains/mps/openapi/editor/EditorContext;Lorg/jetbrains/mps/openapi/model/SNode;)Ljetbrains/mps/openapi/editor/cells/EditorCell;" />
-      <node id="1225194628491" at="54,0,65,0" concept="5" trace="createCollection_n52m2z_b0#(Ljetbrains/mps/openapi/editor/EditorContext;Lorg/jetbrains/mps/openapi/model/SNode;)Ljetbrains/mps/openapi/editor/cells/EditorCell;" />
-      <node id="5299096511375900597" at="106,0,122,0" concept="5" trace="createProperty_n52m2z_a0b1a#(Ljetbrains/mps/openapi/editor/EditorContext;Lorg/jetbrains/mps/openapi/model/SNode;)Ljetbrains/mps/openapi/editor/cells/EditorCell;" />
-      <node id="5299096511375909192" at="175,0,191,0" concept="5" trace="createProperty_n52m2z_a0b0#(Ljetbrains/mps/openapi/editor/EditorContext;Lorg/jetbrains/mps/openapi/model/SNode;)Ljetbrains/mps/openapi/editor/cells/EditorCell;" />
-      <node id="1225194628491" at="77,0,96,0" concept="5" trace="createRefCell_n52m2z_b1a#(Ljetbrains/mps/openapi/editor/EditorContext;Lorg/jetbrains/mps/openapi/model/SNode;)Ljetbrains/mps/openapi/editor/cells/EditorCell;" />
-      <node id="1225194628491" at="146,0,165,0" concept="5" trace="createRefCell_n52m2z_b0#(Ljetbrains/mps/openapi/editor/EditorContext;Lorg/jetbrains/mps/openapi/model/SNode;)Ljetbrains/mps/openapi/editor/cells/EditorCell;" />
-      <scope id="1225194628491" at="28,79,29,63" />
-      <scope id="1225194628491" at="31,82,32,65" />
-      <scope id="1225194628491" at="39,61,40,85" />
-      <scope id="5299096511375900602" at="65,97,66,185" />
-      <scope id="5299096511375900595" at="97,34,98,14" />
-      <scope id="5299096511375900595" at="100,69,101,67" />
-      <scope id="5299096511375900595" at="103,81,104,67" />
-      <scope id="5299096511375909190" at="166,33,167,14" />
-      <scope id="5299096511375909190" at="169,69,170,67" />
-      <scope id="5299096511375909190" at="172,81,173,66" />
-      <scope id="1225194628491" at="84,39,86,41" />
-      <scope id="1225194628491" at="90,35,92,112">
-        <var name="manager" id="1225194628491" />
-      </scope>
-      <scope id="5299096511375900597" at="116,37,118,114">
-        <var name="manager" id="5299096511375900597" />
-      </scope>
-      <scope id="1225194628491" at="153,39,155,41" />
-      <scope id="1225194628491" at="159,35,161,112">
-        <var name="manager" id="1225194628491" />
-      </scope>
-      <scope id="5299096511375909192" at="185,37,187,114">
-        <var name="manager" id="5299096511375909192" />
-      </scope>
-      <scope id="1225194628491" at="28,0,31,0">
->>>>>>> bd830ede
         <var name="editorContext" id="1225194628491" />
         <var name="node" id="1225194628491" />
       </scope>
@@ -3196,7 +1610,6 @@
         <var name="editorContext" id="1225194628491" />
         <var name="node" id="1225194628491" />
       </scope>
-<<<<<<< HEAD
       <unit id="1225194628491" at="10,0,18,0" name="jetbrains.mps.lang.behavior.editor.SuperNodeExpression_Editor" />
     </file>
     <file name="SuperNodeExpression_EditorBuilder_a.java">
@@ -3246,78 +1659,76 @@
       <node id="1225194628491" at="100,40,101,41" concept="2" />
       <node id="1225194628491" at="102,5,103,73" concept="2" />
       <node id="1225194628491" at="103,73,104,57" concept="6" />
-      <node id="1225194628491" at="104,57,105,59" concept="6" />
-      <node id="1225194628491" at="106,35,107,87" concept="6" />
-      <node id="1225194628491" at="107,87,108,94" concept="7" />
-      <node id="1225194628491" at="109,10,110,22" concept="7" />
-      <node id="1225194628491" at="113,34,114,14" concept="11" />
-      <node id="1225194628491" at="116,69,117,57" concept="7" />
-      <node id="1225194628491" at="119,81,120,41" concept="8" />
-      <node id="1225194628491" at="120,41,121,128" concept="7" />
-      <node id="1225194628491" at="127,0,128,0" concept="3" trace="myReferencingNode" />
-      <node id="1225194628491" at="129,120,130,21" concept="11" />
-      <node id="1225194628491" at="130,21,131,42" concept="2" />
-      <node id="1225194628491" at="131,42,132,20" concept="2" />
-      <node id="1225194628491" at="135,41,136,43" concept="7" />
-      <node id="1225194628491" at="141,28,142,20" concept="7" />
-      <node id="5299096511375900597" at="145,54,146,91" concept="6" />
-      <node id="5299096511375900597" at="146,91,147,31" concept="2" />
-      <node id="5299096511375900597" at="147,31,148,44" concept="2" />
-      <node id="5299096511375900597" at="148,44,149,33" concept="2" />
-      <node id="5299096511375900597" at="149,33,150,28" concept="6" />
-      <node id="5299096511375900597" at="150,28,151,65" concept="2" />
-      <node id="5299096511375900597" at="151,65,152,44" concept="2" />
-      <node id="5299096511375900597" at="152,44,153,75" concept="2" />
-      <node id="5299096511375900597" at="153,75,154,59" concept="6" />
-      <node id="5299096511375900597" at="154,59,155,61" concept="6" />
-      <node id="5299096511375900597" at="156,37,157,89" concept="6" />
-      <node id="5299096511375900597" at="157,89,158,96" concept="7" />
-      <node id="5299096511375900597" at="159,12,160,24" concept="7" />
-      <node id="5299096511375900600" at="163,50,164,94" concept="6" />
-      <node id="5299096511375900600" at="164,94,165,48" concept="2" />
-      <node id="5299096511375900600" at="165,48,166,34" concept="6" />
-      <node id="5299096511375900600" at="166,34,167,85" concept="2" />
-      <node id="5299096511375900600" at="167,85,168,40" concept="2" />
-      <node id="5299096511375900600" at="168,40,169,34" concept="2" />
-      <node id="5299096511375900600" at="169,34,170,22" concept="7" />
+      <node id="1225194628491" at="105,35,106,87" concept="6" />
+      <node id="1225194628491" at="106,87,107,112" concept="7" />
+      <node id="1225194628491" at="108,10,109,22" concept="7" />
+      <node id="1225194628491" at="112,34,113,14" concept="11" />
+      <node id="1225194628491" at="115,69,116,57" concept="7" />
+      <node id="1225194628491" at="118,81,119,41" concept="8" />
+      <node id="1225194628491" at="119,41,120,128" concept="7" />
+      <node id="1225194628491" at="126,0,127,0" concept="3" trace="myReferencingNode" />
+      <node id="1225194628491" at="128,120,129,21" concept="11" />
+      <node id="1225194628491" at="129,21,130,42" concept="2" />
+      <node id="1225194628491" at="130,42,131,20" concept="2" />
+      <node id="1225194628491" at="134,41,135,43" concept="7" />
+      <node id="1225194628491" at="140,28,141,20" concept="7" />
+      <node id="5299096511375900597" at="144,54,145,91" concept="6" />
+      <node id="5299096511375900597" at="145,91,146,31" concept="2" />
+      <node id="5299096511375900597" at="146,31,147,44" concept="2" />
+      <node id="5299096511375900597" at="147,44,148,33" concept="2" />
+      <node id="5299096511375900597" at="148,33,149,28" concept="6" />
+      <node id="5299096511375900597" at="149,28,150,65" concept="2" />
+      <node id="5299096511375900597" at="150,65,151,44" concept="2" />
+      <node id="5299096511375900597" at="151,44,152,75" concept="2" />
+      <node id="5299096511375900597" at="152,75,153,59" concept="6" />
+      <node id="5299096511375900597" at="154,37,155,89" concept="6" />
+      <node id="5299096511375900597" at="155,89,156,114" concept="7" />
+      <node id="5299096511375900597" at="157,12,158,24" concept="7" />
+      <node id="5299096511375900600" at="161,50,162,94" concept="6" />
+      <node id="5299096511375900600" at="162,94,163,48" concept="2" />
+      <node id="5299096511375900600" at="163,48,164,34" concept="6" />
+      <node id="5299096511375900600" at="164,34,165,85" concept="2" />
+      <node id="5299096511375900600" at="165,85,166,40" concept="2" />
+      <node id="5299096511375900600" at="166,40,167,34" concept="2" />
+      <node id="5299096511375900600" at="167,34,168,22" concept="7" />
       <node id="1225194628491" at="30,0,32,0" concept="3" trace="myNode" />
-      <node id="1225194628491" at="125,0,127,0" concept="3" trace="myNode" />
+      <node id="1225194628491" at="124,0,126,0" concept="3" trace="myNode" />
       <node id="1225194628491" at="44,0,47,0" concept="5" trace="createCell#()Ljetbrains/mps/openapi/editor/cells/EditorCell;" />
       <node id="1225194628491" at="53,57,56,5" concept="4" />
       <node id="5299096511375900601" at="80,0,83,0" concept="10" trace="renderingCondition_n52m2z_a1a#(Lorg/jetbrains/mps/openapi/model/SNode;Ljetbrains/mps/openapi/editor/EditorContext;)Z" />
-      <node id="1225194628491" at="113,0,116,0" concept="1" trace="_Inline_n52m2z_a1b0#()V" />
-      <node id="1225194628491" at="116,0,119,0" concept="5" trace="createEditorCell#(Ljetbrains/mps/openapi/editor/EditorContext;)Ljetbrains/mps/openapi/editor/cells/EditorCell;" />
-      <node id="1225194628491" at="135,0,138,0" concept="5" trace="createCell#()Ljetbrains/mps/openapi/editor/cells/EditorCell;" />
+      <node id="1225194628491" at="112,0,115,0" concept="1" trace="_Inline_n52m2z_a1b0#()V" />
+      <node id="1225194628491" at="115,0,118,0" concept="5" trace="createEditorCell#(Ljetbrains/mps/openapi/editor/EditorContext;)Ljetbrains/mps/openapi/editor/cells/EditorCell;" />
+      <node id="1225194628491" at="134,0,137,0" concept="5" trace="createCell#()Ljetbrains/mps/openapi/editor/cells/EditorCell;" />
       <node id="1225194628491" at="33,0,37,0" concept="1" trace="SuperNodeExpression_EditorBuilder_a#(Ljetbrains/mps/openapi/editor/EditorContext;Lorg/jetbrains/mps/openapi/model/SNode;)V" />
       <node id="1225194628491" at="98,63,102,5" concept="4" />
-      <node id="1225194628491" at="119,0,123,0" concept="5" trace="createEditorCell#(Ljetbrains/mps/openapi/editor/EditorContext;Lorg/jetbrains/mps/openapi/model/SNode;)Ljetbrains/mps/openapi/editor/cells/EditorCell;" />
+      <node id="1225194628491" at="118,0,122,0" concept="5" trace="createEditorCell#(Ljetbrains/mps/openapi/editor/EditorContext;Lorg/jetbrains/mps/openapi/model/SNode;)Ljetbrains/mps/openapi/editor/cells/EditorCell;" />
       <node id="1225194628491" at="38,0,43,0" concept="5" trace="getNode#()Lorg/jetbrains/mps/openapi/model/SNode;" />
-      <node id="1225194628491" at="105,59,110,22" concept="4" />
-      <node id="1225194628491" at="129,0,134,0" concept="1" trace="Inline_Builder_n52m2z_a1b0#(Ljetbrains/mps/openapi/editor/EditorContext;Lorg/jetbrains/mps/openapi/model/SNode;Lorg/jetbrains/mps/openapi/model/SNode;)V" />
-      <node id="1225194628491" at="139,0,144,0" concept="5" trace="getNode#()Lorg/jetbrains/mps/openapi/model/SNode;" />
-      <node id="5299096511375900597" at="155,61,160,24" concept="4" />
+      <node id="1225194628491" at="104,57,109,22" concept="4" />
+      <node id="1225194628491" at="128,0,133,0" concept="1" trace="Inline_Builder_n52m2z_a1b0#(Ljetbrains/mps/openapi/editor/EditorContext;Lorg/jetbrains/mps/openapi/model/SNode;Lorg/jetbrains/mps/openapi/model/SNode;)V" />
+      <node id="1225194628491" at="138,0,143,0" concept="5" trace="getNode#()Lorg/jetbrains/mps/openapi/model/SNode;" />
+      <node id="5299096511375900597" at="153,59,158,24" concept="4" />
       <node id="5299096511375900592" at="83,0,92,0" concept="5" trace="createConstant_n52m2z_a1a#()Ljetbrains/mps/openapi/editor/cells/EditorCell;" />
-      <node id="5299096511375900600" at="163,0,172,0" concept="5" trace="createConstant_n52m2z_c1a#()Ljetbrains/mps/openapi/editor/cells/EditorCell;" />
+      <node id="5299096511375900600" at="161,0,170,0" concept="5" trace="createConstant_n52m2z_c1a#()Ljetbrains/mps/openapi/editor/cells/EditorCell;" />
       <node id="1225194628493" at="59,0,69,0" concept="5" trace="createConstant_n52m2z_a0#()Ljetbrains/mps/openapi/editor/cells/EditorCell;" />
       <node id="1225194628491" at="48,0,59,0" concept="5" trace="createCollection_n52m2z_a#()Ljetbrains/mps/openapi/editor/cells/EditorCell;" />
       <node id="1225194628491" at="69,0,80,0" concept="5" trace="createCollection_n52m2z_b0#()Ljetbrains/mps/openapi/editor/cells/EditorCell;" />
-      <node id="5299096511375900597" at="145,0,162,0" concept="5" trace="createProperty_n52m2z_a0b1a#()Ljetbrains/mps/openapi/editor/cells/EditorCell;" />
-      <node id="1225194628491" at="92,0,112,0" concept="5" trace="createRefCell_n52m2z_b1a#()Ljetbrains/mps/openapi/editor/cells/EditorCell;" />
+      <node id="5299096511375900597" at="144,0,160,0" concept="5" trace="createProperty_n52m2z_a0b1a#()Ljetbrains/mps/openapi/editor/cells/EditorCell;" />
+      <node id="1225194628491" at="92,0,111,0" concept="5" trace="createRefCell_n52m2z_b1a#()Ljetbrains/mps/openapi/editor/cells/EditorCell;" />
       <scope id="1225194628491" at="40,26,41,18" />
       <scope id="1225194628491" at="44,39,45,39" />
       <scope id="1225194628491" at="54,68,55,61" />
       <scope id="5299096511375900602" at="80,97,81,185" />
-      <scope id="1225194628491" at="113,34,114,14" />
-      <scope id="1225194628491" at="116,69,117,57" />
-      <scope id="1225194628491" at="135,41,136,43" />
-      <scope id="1225194628491" at="141,28,142,20" />
+      <scope id="1225194628491" at="112,34,113,14" />
+      <scope id="1225194628491" at="115,69,116,57" />
+      <scope id="1225194628491" at="134,41,135,43" />
+      <scope id="1225194628491" at="140,28,141,20" />
       <scope id="1225194628491" at="33,99,35,18" />
       <scope id="1225194628491" at="99,39,101,41" />
-      <scope id="1225194628491" at="106,35,108,94">
+      <scope id="1225194628491" at="105,35,107,112">
         <var name="manager" id="1225194628491" />
       </scope>
-      <scope id="1225194628491" at="119,81,121,128" />
-      <scope id="5299096511375900597" at="156,37,158,96">
+      <scope id="1225194628491" at="118,81,120,128" />
+      <scope id="5299096511375900597" at="154,37,156,114">
         <var name="manager" id="5299096511375900597" />
       </scope>
       <scope id="1225194628491" at="44,0,47,0" />
@@ -3325,67 +1736,32 @@
         <var name="editorContext" id="5299096511375900601" />
         <var name="node" id="5299096511375900601" />
       </scope>
-      <scope id="1225194628491" at="113,0,116,0" />
-      <scope id="1225194628491" at="116,0,119,0">
+      <scope id="1225194628491" at="112,0,115,0" />
+      <scope id="1225194628491" at="115,0,118,0">
         <var name="editorContext" id="1225194628491" />
       </scope>
-      <scope id="1225194628491" at="129,120,132,20" />
-      <scope id="1225194628491" at="135,0,138,0" />
+      <scope id="1225194628491" at="128,120,131,20" />
+      <scope id="1225194628491" at="134,0,137,0" />
       <scope id="1225194628491" at="33,0,37,0">
         <var name="context" id="1225194628491" />
         <var name="node" id="1225194628491" />
       </scope>
-      <scope id="1225194628491" at="119,0,123,0">
+      <scope id="1225194628491" at="118,0,122,0">
         <var name="editorContext" id="1225194628491" />
         <var name="node" id="1225194628491" />
       </scope>
       <scope id="1225194628491" at="38,0,43,0" />
-      <scope id="1225194628491" at="129,0,134,0">
+      <scope id="1225194628491" at="128,0,133,0">
         <var name="context" id="1225194628491" />
         <var name="node" id="1225194628491" />
         <var name="referencingNode" id="1225194628491" />
-=======
-      <scope id="5299096511375900601" at="65,0,68,0">
-        <var name="editorContext" id="5299096511375900601" />
-        <var name="node" id="5299096511375900601" />
-      </scope>
-      <scope id="5299096511375900595" at="97,0,100,0" />
-      <scope id="5299096511375900595" at="100,0,103,0">
-        <var name="editorContext" id="5299096511375900595" />
-      </scope>
-      <scope id="5299096511375900595" at="103,0,106,0">
-        <var name="editorContext" id="5299096511375900595" />
-        <var name="node" id="5299096511375900595" />
-      </scope>
-      <scope id="5299096511375909190" at="166,0,169,0" />
-      <scope id="5299096511375909190" at="169,0,172,0">
-        <var name="editorContext" id="5299096511375909190" />
-      </scope>
-      <scope id="5299096511375909190" at="172,0,175,0">
-        <var name="editorContext" id="5299096511375909190" />
-        <var name="node" id="5299096511375909190" />
-      </scope>
-      <scope id="5299096511375909187" at="140,90,144,22">
-        <var name="editorCell" id="5299096511375909187" />
-      </scope>
-      <scope id="1225194628491" at="132,91,138,22">
-        <var name="editorCell" id="1225194628491" />
-      </scope>
-      <scope id="5299096511375909187" at="140,0,146,0">
-        <var name="editorContext" id="5299096511375909187" />
-        <var name="node" id="5299096511375909187" />
->>>>>>> bd830ede
-      </scope>
-      <scope id="1225194628491" at="139,0,144,0" />
+      </scope>
+      <scope id="1225194628491" at="138,0,143,0" />
       <scope id="5299096511375900592" at="83,50,90,22">
         <var name="editorCell" id="5299096511375900592" />
         <var name="style" id="5299096511375900592" />
       </scope>
-<<<<<<< HEAD
-      <scope id="5299096511375900600" at="163,50,170,22">
-=======
-      <scope id="5299096511375900600" at="123,89,130,22">
->>>>>>> bd830ede
+      <scope id="5299096511375900600" at="161,50,168,22">
         <var name="editorCell" id="5299096511375900600" />
         <var name="style" id="5299096511375900600" />
       </scope>
@@ -3393,41 +1769,33 @@
         <var name="editorCell" id="1225194628493" />
         <var name="style" id="1225194628493" />
       </scope>
-<<<<<<< HEAD
       <scope id="1225194628491" at="48,50,57,22">
         <var name="editorCell" id="1225194628491" />
-=======
-      <scope id="1225194628491" at="132,0,140,0">
-        <var name="editorContext" id="1225194628491" />
-        <var name="node" id="1225194628491" />
->>>>>>> bd830ede
       </scope>
       <scope id="1225194628491" at="69,51,78,22">
         <var name="editorCell" id="1225194628491" />
         <var name="style" id="1225194628491" />
       </scope>
       <scope id="5299096511375900592" at="83,0,92,0" />
-      <scope id="5299096511375900600" at="163,0,172,0" />
+      <scope id="5299096511375900600" at="161,0,170,0" />
       <scope id="1225194628493" at="59,0,69,0" />
       <scope id="1225194628491" at="48,0,59,0" />
       <scope id="1225194628491" at="69,0,80,0" />
-      <scope id="5299096511375900597" at="145,54,160,24">
+      <scope id="5299096511375900597" at="144,54,158,24">
         <var name="attributeConcept" id="5299096511375900597" />
-        <var name="attributeKind" id="5299096511375900597" />
         <var name="editorCell" id="5299096511375900597" />
         <var name="provider" id="5299096511375900597" />
       </scope>
-      <scope id="5299096511375900597" at="145,0,162,0" />
-      <scope id="1225194628491" at="92,49,110,22">
+      <scope id="5299096511375900597" at="144,0,160,0" />
+      <scope id="1225194628491" at="92,49,109,22">
         <var name="attributeConcept" id="1225194628491" />
-        <var name="attributeKind" id="1225194628491" />
         <var name="editorCell" id="1225194628491" />
         <var name="provider" id="1225194628491" />
       </scope>
-      <scope id="1225194628491" at="92,0,112,0" />
-      <unit id="1225194628491" at="112,0,124,0" name="jetbrains.mps.lang.behavior.editor.SuperNodeExpression_EditorBuilder_a$_Inline_n52m2z_a1b0" />
-      <unit id="1225194628491" at="124,0,163,0" name="jetbrains.mps.lang.behavior.editor.SuperNodeExpression_EditorBuilder_a$Inline_Builder_n52m2z_a1b0" />
-      <unit id="1225194628491" at="29,0,173,0" name="jetbrains.mps.lang.behavior.editor.SuperNodeExpression_EditorBuilder_a" />
+      <scope id="1225194628491" at="92,0,111,0" />
+      <unit id="1225194628491" at="111,0,123,0" name="jetbrains.mps.lang.behavior.editor.SuperNodeExpression_EditorBuilder_a$_Inline_n52m2z_a1b0" />
+      <unit id="1225194628491" at="123,0,161,0" name="jetbrains.mps.lang.behavior.editor.SuperNodeExpression_EditorBuilder_a$Inline_Builder_n52m2z_a1b0" />
+      <unit id="1225194628491" at="29,0,171,0" name="jetbrains.mps.lang.behavior.editor.SuperNodeExpression_EditorBuilder_a" />
     </file>
     <file name="SuperNodeExpression_InspectorBuilder_a.java">
       <node id="1225194628491" at="22,102,23,19" concept="11" />
@@ -3455,79 +1823,71 @@
       <node id="1225194628491" at="60,40,61,41" concept="2" />
       <node id="1225194628491" at="62,5,63,73" concept="2" />
       <node id="1225194628491" at="63,73,64,57" concept="6" />
-      <node id="1225194628491" at="64,57,65,59" concept="6" />
-      <node id="1225194628491" at="66,35,67,87" concept="6" />
-      <node id="1225194628491" at="67,87,68,94" concept="7" />
-      <node id="1225194628491" at="69,10,70,22" concept="7" />
-      <node id="1225194628491" at="73,33,74,14" concept="11" />
-      <node id="1225194628491" at="76,69,77,57" concept="7" />
-      <node id="1225194628491" at="79,81,80,41" concept="8" />
-      <node id="1225194628491" at="80,41,81,130" concept="7" />
-      <node id="1225194628491" at="87,0,88,0" concept="3" trace="myReferencingNode" />
-      <node id="1225194628491" at="89,119,90,21" concept="11" />
-      <node id="1225194628491" at="90,21,91,42" concept="2" />
-      <node id="1225194628491" at="91,42,92,20" concept="2" />
-      <node id="1225194628491" at="95,41,96,42" concept="7" />
-      <node id="1225194628491" at="101,28,102,20" concept="7" />
-      <node id="5299096511375909192" at="105,53,106,91" concept="6" />
-      <node id="5299096511375909192" at="106,91,107,31" concept="2" />
-      <node id="5299096511375909192" at="107,31,108,44" concept="2" />
-      <node id="5299096511375909192" at="108,44,109,33" concept="2" />
-      <node id="5299096511375909192" at="109,33,110,28" concept="6" />
-      <node id="5299096511375909192" at="110,28,111,65" concept="2" />
-      <node id="5299096511375909192" at="111,65,112,46" concept="2" />
-      <node id="5299096511375909192" at="112,46,113,75" concept="2" />
-      <node id="5299096511375909192" at="113,75,114,59" concept="6" />
-      <node id="5299096511375909192" at="114,59,115,61" concept="6" />
-      <node id="5299096511375909192" at="116,37,117,89" concept="6" />
-      <node id="5299096511375909192" at="117,89,118,96" concept="7" />
-      <node id="5299096511375909192" at="119,12,120,24" concept="7" />
+      <node id="1225194628491" at="65,35,66,87" concept="6" />
+      <node id="1225194628491" at="66,87,67,112" concept="7" />
+      <node id="1225194628491" at="68,10,69,22" concept="7" />
+      <node id="1225194628491" at="72,33,73,14" concept="11" />
+      <node id="1225194628491" at="75,69,76,57" concept="7" />
+      <node id="1225194628491" at="78,81,79,41" concept="8" />
+      <node id="1225194628491" at="79,41,80,130" concept="7" />
+      <node id="1225194628491" at="86,0,87,0" concept="3" trace="myReferencingNode" />
+      <node id="1225194628491" at="88,119,89,21" concept="11" />
+      <node id="1225194628491" at="89,21,90,42" concept="2" />
+      <node id="1225194628491" at="90,42,91,20" concept="2" />
+      <node id="1225194628491" at="94,41,95,42" concept="7" />
+      <node id="1225194628491" at="100,28,101,20" concept="7" />
+      <node id="5299096511375909192" at="104,53,105,91" concept="6" />
+      <node id="5299096511375909192" at="105,91,106,31" concept="2" />
+      <node id="5299096511375909192" at="106,31,107,44" concept="2" />
+      <node id="5299096511375909192" at="107,44,108,33" concept="2" />
+      <node id="5299096511375909192" at="108,33,109,28" concept="6" />
+      <node id="5299096511375909192" at="109,28,110,65" concept="2" />
+      <node id="5299096511375909192" at="110,65,111,46" concept="2" />
+      <node id="5299096511375909192" at="111,46,112,75" concept="2" />
+      <node id="5299096511375909192" at="112,75,113,59" concept="6" />
+      <node id="5299096511375909192" at="114,37,115,89" concept="6" />
+      <node id="5299096511375909192" at="115,89,116,114" concept="7" />
+      <node id="5299096511375909192" at="117,12,118,24" concept="7" />
       <node id="1225194628491" at="19,0,21,0" concept="3" trace="myNode" />
-      <node id="1225194628491" at="85,0,87,0" concept="3" trace="myNode" />
+      <node id="1225194628491" at="84,0,86,0" concept="3" trace="myNode" />
       <node id="1225194628491" at="33,0,36,0" concept="5" trace="createCell#()Ljetbrains/mps/openapi/editor/cells/EditorCell;" />
-      <node id="1225194628491" at="73,0,76,0" concept="1" trace="_Inline_n52m2z_a1a#()V" />
-      <node id="1225194628491" at="76,0,79,0" concept="5" trace="createEditorCell#(Ljetbrains/mps/openapi/editor/EditorContext;)Ljetbrains/mps/openapi/editor/cells/EditorCell;" />
-      <node id="1225194628491" at="95,0,98,0" concept="5" trace="createCell#()Ljetbrains/mps/openapi/editor/cells/EditorCell;" />
+      <node id="1225194628491" at="72,0,75,0" concept="1" trace="_Inline_n52m2z_a1a#()V" />
+      <node id="1225194628491" at="75,0,78,0" concept="5" trace="createEditorCell#(Ljetbrains/mps/openapi/editor/EditorContext;)Ljetbrains/mps/openapi/editor/cells/EditorCell;" />
+      <node id="1225194628491" at="94,0,97,0" concept="5" trace="createCell#()Ljetbrains/mps/openapi/editor/cells/EditorCell;" />
       <node id="1225194628491" at="22,0,26,0" concept="1" trace="SuperNodeExpression_InspectorBuilder_a#(Ljetbrains/mps/openapi/editor/EditorContext;Lorg/jetbrains/mps/openapi/model/SNode;)V" />
       <node id="1225194628491" at="58,63,62,5" concept="4" />
-      <node id="1225194628491" at="79,0,83,0" concept="5" trace="createEditorCell#(Ljetbrains/mps/openapi/editor/EditorContext;Lorg/jetbrains/mps/openapi/model/SNode;)Ljetbrains/mps/openapi/editor/cells/EditorCell;" />
+      <node id="1225194628491" at="78,0,82,0" concept="5" trace="createEditorCell#(Ljetbrains/mps/openapi/editor/EditorContext;Lorg/jetbrains/mps/openapi/model/SNode;)Ljetbrains/mps/openapi/editor/cells/EditorCell;" />
       <node id="1225194628491" at="27,0,32,0" concept="5" trace="getNode#()Lorg/jetbrains/mps/openapi/model/SNode;" />
-      <node id="1225194628491" at="65,59,70,22" concept="4" />
-      <node id="1225194628491" at="89,0,94,0" concept="1" trace="Inline_Builder_n52m2z_a1a#(Ljetbrains/mps/openapi/editor/EditorContext;Lorg/jetbrains/mps/openapi/model/SNode;Lorg/jetbrains/mps/openapi/model/SNode;)V" />
-      <node id="1225194628491" at="99,0,104,0" concept="5" trace="getNode#()Lorg/jetbrains/mps/openapi/model/SNode;" />
-      <node id="5299096511375909192" at="115,61,120,24" concept="4" />
+      <node id="1225194628491" at="64,57,69,22" concept="4" />
+      <node id="1225194628491" at="88,0,93,0" concept="1" trace="Inline_Builder_n52m2z_a1a#(Ljetbrains/mps/openapi/editor/EditorContext;Lorg/jetbrains/mps/openapi/model/SNode;Lorg/jetbrains/mps/openapi/model/SNode;)V" />
+      <node id="1225194628491" at="98,0,103,0" concept="5" trace="getNode#()Lorg/jetbrains/mps/openapi/model/SNode;" />
+      <node id="5299096511375909192" at="113,59,118,24" concept="4" />
       <node id="5299096511375909187" at="46,0,52,0" concept="5" trace="createConstant_n52m2z_a0_0#()Ljetbrains/mps/openapi/editor/cells/EditorCell;" />
       <node id="1225194628491" at="37,0,46,0" concept="5" trace="createCollection_n52m2z_a_0#()Ljetbrains/mps/openapi/editor/cells/EditorCell;" />
-      <node id="5299096511375909192" at="105,0,122,0" concept="5" trace="createProperty_n52m2z_a0b0#()Ljetbrains/mps/openapi/editor/cells/EditorCell;" />
-      <node id="1225194628491" at="52,0,72,0" concept="5" trace="createRefCell_n52m2z_b0#()Ljetbrains/mps/openapi/editor/cells/EditorCell;" />
+      <node id="5299096511375909192" at="104,0,120,0" concept="5" trace="createProperty_n52m2z_a0b0#()Ljetbrains/mps/openapi/editor/cells/EditorCell;" />
+      <node id="1225194628491" at="52,0,71,0" concept="5" trace="createRefCell_n52m2z_b0#()Ljetbrains/mps/openapi/editor/cells/EditorCell;" />
       <scope id="1225194628491" at="29,26,30,18" />
       <scope id="1225194628491" at="33,39,34,41" />
-      <scope id="1225194628491" at="73,33,74,14" />
-      <scope id="1225194628491" at="76,69,77,57" />
-      <scope id="1225194628491" at="95,41,96,42" />
-      <scope id="1225194628491" at="101,28,102,20" />
+      <scope id="1225194628491" at="72,33,73,14" />
+      <scope id="1225194628491" at="75,69,76,57" />
+      <scope id="1225194628491" at="94,41,95,42" />
+      <scope id="1225194628491" at="100,28,101,20" />
       <scope id="1225194628491" at="22,102,24,18" />
       <scope id="1225194628491" at="59,39,61,41" />
-      <scope id="1225194628491" at="66,35,68,94">
+      <scope id="1225194628491" at="65,35,67,112">
         <var name="manager" id="1225194628491" />
       </scope>
-<<<<<<< HEAD
-      <scope id="1225194628491" at="79,81,81,130" />
-      <scope id="5299096511375909192" at="116,37,118,96">
+      <scope id="1225194628491" at="78,81,80,130" />
+      <scope id="5299096511375909192" at="114,37,116,114">
         <var name="manager" id="5299096511375909192" />
-=======
-      <scope id="5299096511375900600" at="123,0,132,0">
-        <var name="editorContext" id="5299096511375900600" />
-        <var name="node" id="5299096511375900600" />
->>>>>>> bd830ede
       </scope>
       <scope id="1225194628491" at="33,0,36,0" />
-      <scope id="1225194628491" at="73,0,76,0" />
-      <scope id="1225194628491" at="76,0,79,0">
+      <scope id="1225194628491" at="72,0,75,0" />
+      <scope id="1225194628491" at="75,0,78,0">
         <var name="editorContext" id="1225194628491" />
       </scope>
-      <scope id="1225194628491" at="89,119,92,20" />
-      <scope id="1225194628491" at="95,0,98,0" />
+      <scope id="1225194628491" at="88,119,91,20" />
+      <scope id="1225194628491" at="94,0,97,0" />
       <scope id="1225194628491" at="22,0,26,0">
         <var name="context" id="1225194628491" />
         <var name="node" id="1225194628491" />
@@ -3535,77 +1895,37 @@
       <scope id="5299096511375909187" at="46,51,50,22">
         <var name="editorCell" id="5299096511375909187" />
       </scope>
-      <scope id="1225194628491" at="79,0,83,0">
+      <scope id="1225194628491" at="78,0,82,0">
         <var name="editorContext" id="1225194628491" />
         <var name="node" id="1225194628491" />
       </scope>
-<<<<<<< HEAD
       <scope id="1225194628491" at="27,0,32,0" />
-      <scope id="1225194628491" at="89,0,94,0">
+      <scope id="1225194628491" at="88,0,93,0">
         <var name="context" id="1225194628491" />
         <var name="node" id="1225194628491" />
         <var name="referencingNode" id="1225194628491" />
       </scope>
-      <scope id="1225194628491" at="99,0,104,0" />
+      <scope id="1225194628491" at="98,0,103,0" />
       <scope id="5299096511375909187" at="46,0,52,0" />
       <scope id="1225194628491" at="37,52,44,22">
         <var name="editorCell" id="1225194628491" />
       </scope>
       <scope id="1225194628491" at="37,0,46,0" />
-      <scope id="5299096511375909192" at="105,53,120,24">
-=======
-      <scope id="5299096511375900597" at="106,93,120,24">
-        <var name="attributeConcept" id="5299096511375900597" />
-        <var name="editorCell" id="5299096511375900597" />
-        <var name="provider" id="5299096511375900597" />
-      </scope>
-      <scope id="5299096511375909192" at="175,92,189,24">
->>>>>>> bd830ede
+      <scope id="5299096511375909192" at="104,53,118,24">
         <var name="attributeConcept" id="5299096511375909192" />
         <var name="editorCell" id="5299096511375909192" />
         <var name="provider" id="5299096511375909192" />
       </scope>
-<<<<<<< HEAD
-      <scope id="5299096511375909192" at="105,0,122,0" />
-      <scope id="1225194628491" at="52,48,70,22">
-=======
-      <scope id="5299096511375900597" at="106,0,122,0">
-        <var name="editorContext" id="5299096511375900597" />
-        <var name="node" id="5299096511375900597" />
-      </scope>
-      <scope id="5299096511375909192" at="175,0,191,0">
-        <var name="editorContext" id="5299096511375909192" />
-        <var name="node" id="5299096511375909192" />
-      </scope>
-      <scope id="1225194628491" at="77,88,94,22">
+      <scope id="5299096511375909192" at="104,0,120,0" />
+      <scope id="1225194628491" at="52,48,69,22">
         <var name="attributeConcept" id="1225194628491" />
         <var name="editorCell" id="1225194628491" />
         <var name="provider" id="1225194628491" />
       </scope>
-      <scope id="1225194628491" at="146,87,163,22">
->>>>>>> bd830ede
-        <var name="attributeConcept" id="1225194628491" />
-        <var name="editorCell" id="1225194628491" />
-        <var name="provider" id="1225194628491" />
-      </scope>
-<<<<<<< HEAD
-      <scope id="1225194628491" at="52,0,72,0" />
-      <unit id="1225194628491" at="72,0,84,0" name="jetbrains.mps.lang.behavior.editor.SuperNodeExpression_InspectorBuilder_a$_Inline_n52m2z_a1a" />
-      <unit id="1225194628491" at="84,0,123,0" name="jetbrains.mps.lang.behavior.editor.SuperNodeExpression_InspectorBuilder_a$Inline_Builder_n52m2z_a1a" />
-      <unit id="1225194628491" at="18,0,124,0" name="jetbrains.mps.lang.behavior.editor.SuperNodeExpression_InspectorBuilder_a" />
-=======
-      <scope id="1225194628491" at="77,0,96,0">
-        <var name="editorContext" id="1225194628491" />
-        <var name="node" id="1225194628491" />
-      </scope>
-      <scope id="1225194628491" at="146,0,165,0">
-        <var name="editorContext" id="1225194628491" />
-        <var name="node" id="1225194628491" />
-      </scope>
-      <unit id="5299096511375900595" at="96,0,123,0" name="jetbrains.mps.lang.behavior.editor.SuperNodeExpression_Editor$_Inline_n52m2z_a1b0" />
-      <unit id="5299096511375909190" at="165,0,192,0" name="jetbrains.mps.lang.behavior.editor.SuperNodeExpression_Editor$_Inline_n52m2z_a1a" />
-      <unit id="1225194628491" at="27,0,193,0" name="jetbrains.mps.lang.behavior.editor.SuperNodeExpression_Editor" />
->>>>>>> bd830ede
+      <scope id="1225194628491" at="52,0,71,0" />
+      <unit id="1225194628491" at="71,0,83,0" name="jetbrains.mps.lang.behavior.editor.SuperNodeExpression_InspectorBuilder_a$_Inline_n52m2z_a1a" />
+      <unit id="1225194628491" at="83,0,121,0" name="jetbrains.mps.lang.behavior.editor.SuperNodeExpression_InspectorBuilder_a$Inline_Builder_n52m2z_a1a" />
+      <unit id="1225194628491" at="18,0,122,0" name="jetbrains.mps.lang.behavior.editor.SuperNodeExpression_InspectorBuilder_a" />
     </file>
   </root>
   <root nodeRef="r:dc79d042-ba38-4e91-9392-42f38106ae44(jetbrains.mps.lang.behavior.editor)/1225194692027">
@@ -3930,7 +2250,6 @@
   </root>
   <root nodeRef="r:dc79d042-ba38-4e91-9392-42f38106ae44(jetbrains.mps.lang.behavior.editor)/646895014681118237">
     <file name="InternalConceptDeclarationsHolder_Editor.java">
-<<<<<<< HEAD
       <node id="646895014681118237" at="11,79,12,99" concept="7" />
       <node id="646895014681118237" at="11,0,14,0" concept="5" trace="createEditorCell#(Ljetbrains/mps/openapi/editor/EditorContext;Lorg/jetbrains/mps/openapi/model/SNode;)Ljetbrains/mps/openapi/editor/cells/EditorCell;" />
       <scope id="646895014681118237" at="11,79,12,99" />
@@ -3972,267 +2291,119 @@
       <node id="646895014681131531" at="79,63,80,42" concept="2" />
       <node id="646895014681131531" at="80,42,81,73" concept="2" />
       <node id="646895014681131531" at="81,73,82,57" concept="6" />
-      <node id="646895014681131531" at="82,57,83,59" concept="6" />
-      <node id="646895014681131531" at="84,35,85,87" concept="6" />
-      <node id="646895014681131531" at="85,87,86,94" concept="7" />
-      <node id="646895014681131531" at="87,10,88,22" concept="7" />
-      <node id="646895014681118237" at="90,52,91,160" concept="6" />
-      <node id="646895014681118237" at="91,160,92,93" concept="6" />
-      <node id="646895014681118237" at="92,93,93,48" concept="2" />
-      <node id="646895014681118237" at="93,48,94,34" concept="6" />
-      <node id="646895014681118237" at="94,34,95,49" concept="2" />
-      <node id="646895014681118237" at="95,49,96,40" concept="2" />
-      <node id="646895014681118237" at="96,40,97,49" concept="2" />
-      <node id="646895014681118237" at="97,49,98,22" concept="7" />
-      <node id="646895014681118237" at="101,99,102,50" concept="11" />
-      <node id="646895014681118237" at="104,66,105,93" concept="7" />
-      <node id="646895014681118237" at="107,57,108,65" concept="6" />
-      <node id="646895014681118237" at="108,65,109,58" concept="2" />
-      <node id="646895014681118237" at="109,58,110,25" concept="7" />
-      <node id="646895014681118237" at="112,41,113,34" concept="6" />
-      <node id="646895014681118237" at="113,34,114,42" concept="2" />
-      <node id="646895014681118237" at="114,42,115,49" concept="2" />
-      <node id="646895014681118237" at="115,49,116,23" concept="7" />
-      <node id="646895014681118237" at="119,96,120,134" concept="2" />
-      <node id="646895014681118237" at="121,34,122,142" concept="2" />
-      <node id="646895014681118237" at="122,142,123,146" concept="2" />
-      <node id="646895014681118237" at="125,122,126,394" concept="2" />
+      <node id="646895014681131531" at="83,35,84,87" concept="6" />
+      <node id="646895014681131531" at="84,87,85,112" concept="7" />
+      <node id="646895014681131531" at="86,10,87,22" concept="7" />
+      <node id="646895014681118237" at="89,52,90,160" concept="6" />
+      <node id="646895014681118237" at="90,160,91,93" concept="6" />
+      <node id="646895014681118237" at="91,93,92,48" concept="2" />
+      <node id="646895014681118237" at="92,48,93,34" concept="6" />
+      <node id="646895014681118237" at="93,34,94,49" concept="2" />
+      <node id="646895014681118237" at="94,49,95,40" concept="2" />
+      <node id="646895014681118237" at="95,40,96,49" concept="2" />
+      <node id="646895014681118237" at="96,49,97,22" concept="7" />
+      <node id="646895014681118237" at="100,99,101,50" concept="11" />
+      <node id="646895014681118237" at="103,66,104,93" concept="7" />
+      <node id="646895014681118237" at="106,57,107,65" concept="6" />
+      <node id="646895014681118237" at="107,65,108,58" concept="2" />
+      <node id="646895014681118237" at="108,58,109,25" concept="7" />
+      <node id="646895014681118237" at="111,41,112,34" concept="6" />
+      <node id="646895014681118237" at="112,34,113,42" concept="2" />
+      <node id="646895014681118237" at="113,42,114,49" concept="2" />
+      <node id="646895014681118237" at="114,49,115,23" concept="7" />
+      <node id="646895014681118237" at="118,96,119,134" concept="2" />
+      <node id="646895014681118237" at="120,34,121,142" concept="2" />
+      <node id="646895014681118237" at="121,142,122,146" concept="2" />
+      <node id="646895014681118237" at="124,122,125,394" concept="2" />
       <node id="646895014681118237" at="31,0,33,0" concept="3" trace="myNode" />
       <node id="646895014681118237" at="45,0,48,0" concept="5" trace="createCell#()Ljetbrains/mps/openapi/editor/cells/EditorCell;" />
-      <node id="646895014681118237" at="101,0,104,0" concept="1" trace="conceptListHandler_jxypb2_b0#(Lorg/jetbrains/mps/openapi/model/SNode;Ljava/lang/String;Ljetbrains/mps/openapi/editor/EditorContext;)V" />
-      <node id="646895014681118237" at="104,0,107,0" concept="5" trace="createNodeToInsert#(Ljetbrains/mps/openapi/editor/EditorContext;)Lorg/jetbrains/mps/openapi/model/SNode;" />
-      <node id="646895014681118237" at="124,9,127,9" concept="4" />
+      <node id="646895014681118237" at="100,0,103,0" concept="1" trace="conceptListHandler_jxypb2_b0#(Lorg/jetbrains/mps/openapi/model/SNode;Ljava/lang/String;Ljetbrains/mps/openapi/editor/EditorContext;)V" />
+      <node id="646895014681118237" at="103,0,106,0" concept="5" trace="createNodeToInsert#(Ljetbrains/mps/openapi/editor/EditorContext;)Lorg/jetbrains/mps/openapi/model/SNode;" />
+      <node id="646895014681118237" at="123,9,126,9" concept="4" />
       <node id="646895014681118237" at="34,0,38,0" concept="1" trace="InternalConceptDeclarationsHolder_EditorBuilder_a#(Ljetbrains/mps/openapi/editor/EditorContext;Lorg/jetbrains/mps/openapi/model/SNode;)V" />
-      <node id="646895014681118237" at="120,134,124,9" concept="4" />
+      <node id="646895014681118237" at="119,134,123,9" concept="4" />
       <node id="646895014681118237" at="39,0,44,0" concept="5" trace="getNode#()Lorg/jetbrains/mps/openapi/model/SNode;" />
-      <node id="646895014681131531" at="83,59,88,22" concept="4" />
-      <node id="646895014681118237" at="107,0,112,0" concept="5" trace="createNodeCell#(Lorg/jetbrains/mps/openapi/model/SNode;)Ljetbrains/mps/openapi/editor/cells/EditorCell;" />
+      <node id="646895014681131531" at="82,57,87,22" concept="4" />
+      <node id="646895014681118237" at="106,0,111,0" concept="5" trace="createNodeCell#(Lorg/jetbrains/mps/openapi/model/SNode;)Ljetbrains/mps/openapi/editor/cells/EditorCell;" />
       <node id="646895014681131530" at="68,0,74,0" concept="5" trace="createConstant_jxypb2_a0a#()Ljetbrains/mps/openapi/editor/cells/EditorCell;" />
-      <node id="646895014681118237" at="112,0,118,0" concept="5" trace="createEmptyCell#()Ljetbrains/mps/openapi/editor/cells/EditorCell;" />
+      <node id="646895014681118237" at="111,0,117,0" concept="5" trace="createEmptyCell#()Ljetbrains/mps/openapi/editor/cells/EditorCell;" />
       <node id="646895014681118237" at="49,0,58,0" concept="5" trace="createCollection_jxypb2_a#()Ljetbrains/mps/openapi/editor/cells/EditorCell;" />
       <node id="646895014681118237" at="58,0,68,0" concept="5" trace="createCollection_jxypb2_a0#()Ljetbrains/mps/openapi/editor/cells/EditorCell;" />
-      <node id="646895014681118237" at="90,0,100,0" concept="5" trace="createRefNodeList_jxypb2_b0#()Ljetbrains/mps/openapi/editor/cells/EditorCell;" />
-      <node id="646895014681118237" at="118,86,128,7" concept="4" />
-      <node id="646895014681118237" at="118,0,130,0" concept="5" trace="installElementCellActions#(Lorg/jetbrains/mps/openapi/model/SNode;Ljetbrains/mps/openapi/editor/cells/EditorCell;)V" />
-      <node id="646895014681131531" at="74,0,90,0" concept="5" trace="createProperty_jxypb2_b0a#()Ljetbrains/mps/openapi/editor/cells/EditorCell;" />
+      <node id="646895014681118237" at="89,0,99,0" concept="5" trace="createRefNodeList_jxypb2_b0#()Ljetbrains/mps/openapi/editor/cells/EditorCell;" />
+      <node id="646895014681118237" at="117,86,127,7" concept="4" />
+      <node id="646895014681118237" at="117,0,129,0" concept="5" trace="installElementCellActions#(Lorg/jetbrains/mps/openapi/model/SNode;Ljetbrains/mps/openapi/editor/cells/EditorCell;)V" />
+      <node id="646895014681131531" at="74,0,89,0" concept="5" trace="createProperty_jxypb2_b0a#()Ljetbrains/mps/openapi/editor/cells/EditorCell;" />
       <scope id="646895014681118237" at="41,26,42,18" />
       <scope id="646895014681118237" at="45,39,46,39" />
-      <scope id="646895014681118237" at="101,99,102,50" />
-      <scope id="646895014681118237" at="104,66,105,93" />
-      <scope id="646895014681118237" at="125,122,126,394" />
+      <scope id="646895014681118237" at="100,99,101,50" />
+      <scope id="646895014681118237" at="103,66,104,93" />
+      <scope id="646895014681118237" at="124,122,125,394" />
       <scope id="646895014681118237" at="34,113,36,18" />
-      <scope id="646895014681131531" at="84,35,86,94">
+      <scope id="646895014681131531" at="83,35,85,112">
         <var name="manager" id="646895014681131531" />
       </scope>
-      <scope id="646895014681118237" at="121,34,123,146" />
+      <scope id="646895014681118237" at="120,34,122,146" />
       <scope id="646895014681118237" at="45,0,48,0" />
-      <scope id="646895014681118237" at="101,0,104,0">
-=======
-      <node id="646895014681118237" at="30,79,31,63" concept="7" />
-      <node id="646895014681118237" at="33,89,34,97" concept="6" />
-      <node id="646895014681118237" at="34,97,35,48" concept="2" />
-      <node id="646895014681118237" at="35,48,36,28" concept="2" />
-      <node id="646895014681118237" at="36,28,37,83" concept="2" />
-      <node id="646895014681118237" at="37,83,38,84" concept="2" />
-      <node id="646895014681118237" at="38,84,39,22" concept="7" />
-      <node id="646895014681118237" at="41,90,42,99" concept="6" />
-      <node id="646895014681118237" at="42,99,43,49" concept="2" />
-      <node id="646895014681118237" at="43,49,44,34" concept="6" />
-      <node id="646895014681118237" at="44,34,45,52" concept="2" />
-      <node id="646895014681118237" at="45,52,46,40" concept="2" />
-      <node id="646895014681118237" at="46,40,47,82" concept="2" />
-      <node id="646895014681118237" at="47,82,48,82" concept="2" />
-      <node id="646895014681118237" at="48,82,49,22" concept="7" />
-      <node id="646895014681131530" at="51,89,52,90" concept="6" />
-      <node id="646895014681131530" at="52,90,53,48" concept="2" />
-      <node id="646895014681131530" at="53,48,54,34" concept="2" />
-      <node id="646895014681131530" at="54,34,55,22" concept="7" />
-      <node id="646895014681131531" at="57,89,58,82" concept="6" />
-      <node id="646895014681131531" at="58,82,59,29" concept="2" />
-      <node id="646895014681131531" at="59,29,60,42" concept="2" />
-      <node id="646895014681131531" at="60,42,61,26" concept="6" />
-      <node id="646895014681131531" at="61,26,62,58" concept="2" />
-      <node id="646895014681131531" at="62,58,63,42" concept="2" />
-      <node id="646895014681131531" at="63,42,64,73" concept="2" />
-      <node id="646895014681131531" at="64,73,65,57" concept="6" />
-      <node id="646895014681131531" at="66,35,67,82" concept="6" />
-      <node id="646895014681131531" at="67,82,68,112" concept="7" />
-      <node id="646895014681131531" at="69,10,70,22" concept="7" />
-      <node id="646895014681118237" at="72,91,73,144" concept="6" />
-      <node id="646895014681118237" at="73,144,74,108" concept="6" />
-      <node id="646895014681118237" at="74,108,75,48" concept="2" />
-      <node id="646895014681118237" at="75,48,76,34" concept="6" />
-      <node id="646895014681118237" at="76,34,77,52" concept="2" />
-      <node id="646895014681118237" at="77,52,78,40" concept="2" />
-      <node id="646895014681118237" at="78,40,79,49" concept="2" />
-      <node id="646895014681118237" at="79,49,80,22" concept="7" />
-      <node id="646895014681118237" at="83,99,84,50" concept="10" />
-      <node id="646895014681118237" at="86,66,87,41" concept="6" />
-      <node id="646895014681118237" at="87,41,88,93" concept="7" />
-      <node id="646895014681118237" at="90,86,91,80" concept="6" />
-      <node id="646895014681118237" at="91,80,92,95" concept="2" />
-      <node id="646895014681118237" at="92,95,93,25" concept="7" />
-      <node id="646895014681118237" at="95,68,96,34" concept="6" />
-      <node id="646895014681118237" at="96,34,97,55" concept="2" />
-      <node id="646895014681118237" at="97,55,98,87" concept="2" />
-      <node id="646895014681118237" at="98,87,99,23" concept="7" />
-      <node id="646895014681118237" at="102,96,103,134" concept="2" />
-      <node id="646895014681118237" at="104,34,105,142" concept="2" />
-      <node id="646895014681118237" at="105,142,106,146" concept="2" />
-      <node id="646895014681118237" at="108,122,109,392" concept="2" />
-      <node id="646895014681118237" at="30,0,33,0" concept="5" trace="createEditorCell#(Ljetbrains/mps/openapi/editor/EditorContext;Lorg/jetbrains/mps/openapi/model/SNode;)Ljetbrains/mps/openapi/editor/cells/EditorCell;" />
-      <node id="646895014681118237" at="83,0,86,0" concept="1" trace="conceptListHandler_jxypb2_b0#(Lorg/jetbrains/mps/openapi/model/SNode;Ljava/lang/String;Ljetbrains/mps/openapi/editor/EditorContext;)V" />
-      <node id="646895014681118237" at="107,9,110,9" concept="4" />
-      <node id="646895014681118237" at="86,0,90,0" concept="5" trace="createNodeToInsert#(Ljetbrains/mps/openapi/editor/EditorContext;)Lorg/jetbrains/mps/openapi/model/SNode;" />
-      <node id="646895014681118237" at="103,134,107,9" concept="4" />
-      <node id="646895014681131531" at="65,57,70,22" concept="4" />
-      <node id="646895014681118237" at="90,0,95,0" concept="5" trace="createNodeCell#(Ljetbrains/mps/openapi/editor/EditorContext;Lorg/jetbrains/mps/openapi/model/SNode;)Ljetbrains/mps/openapi/editor/cells/EditorCell;" />
-      <node id="646895014681131530" at="51,0,57,0" concept="5" trace="createConstant_jxypb2_a0a#(Ljetbrains/mps/openapi/editor/EditorContext;Lorg/jetbrains/mps/openapi/model/SNode;)Ljetbrains/mps/openapi/editor/cells/EditorCell;" />
-      <node id="646895014681118237" at="95,0,101,0" concept="5" trace="createEmptyCell#(Ljetbrains/mps/openapi/editor/EditorContext;)Ljetbrains/mps/openapi/editor/cells/EditorCell;" />
-      <node id="646895014681118237" at="33,0,41,0" concept="5" trace="createCollection_jxypb2_a#(Ljetbrains/mps/openapi/editor/EditorContext;Lorg/jetbrains/mps/openapi/model/SNode;)Ljetbrains/mps/openapi/editor/cells/EditorCell;" />
-      <node id="646895014681118237" at="41,0,51,0" concept="5" trace="createCollection_jxypb2_a0#(Ljetbrains/mps/openapi/editor/EditorContext;Lorg/jetbrains/mps/openapi/model/SNode;)Ljetbrains/mps/openapi/editor/cells/EditorCell;" />
-      <node id="646895014681118237" at="72,0,82,0" concept="5" trace="createRefNodeList_jxypb2_b0#(Ljetbrains/mps/openapi/editor/EditorContext;Lorg/jetbrains/mps/openapi/model/SNode;)Ljetbrains/mps/openapi/editor/cells/EditorCell;" />
-      <node id="646895014681118237" at="101,132,111,7" concept="4" />
-      <node id="646895014681118237" at="101,0,113,0" concept="5" trace="installElementCellActions#(Lorg/jetbrains/mps/openapi/model/SNode;Lorg/jetbrains/mps/openapi/model/SNode;Ljetbrains/mps/openapi/editor/cells/EditorCell;Ljetbrains/mps/openapi/editor/EditorContext;)V" />
-      <node id="646895014681131531" at="57,0,72,0" concept="5" trace="createProperty_jxypb2_b0a#(Ljetbrains/mps/openapi/editor/EditorContext;Lorg/jetbrains/mps/openapi/model/SNode;)Ljetbrains/mps/openapi/editor/cells/EditorCell;" />
-      <scope id="646895014681118237" at="30,79,31,63" />
-      <scope id="646895014681118237" at="83,99,84,50" />
-      <scope id="646895014681118237" at="108,122,109,392" />
-      <scope id="646895014681131531" at="66,35,68,112">
-        <var name="manager" id="646895014681131531" />
-      </scope>
-      <scope id="646895014681118237" at="86,66,88,93">
-        <var name="listOwner" id="646895014681118237" />
-      </scope>
-      <scope id="646895014681118237" at="104,34,106,146" />
-      <scope id="646895014681118237" at="30,0,33,0">
-        <var name="editorContext" id="646895014681118237" />
-        <var name="node" id="646895014681118237" />
-      </scope>
-      <scope id="646895014681118237" at="83,0,86,0">
->>>>>>> bd830ede
+      <scope id="646895014681118237" at="100,0,103,0">
         <var name="childRole" id="646895014681118237" />
         <var name="context" id="646895014681118237" />
         <var name="ownerNode" id="646895014681118237" />
       </scope>
-<<<<<<< HEAD
-      <scope id="646895014681118237" at="104,0,107,0">
+      <scope id="646895014681118237" at="103,0,106,0">
         <var name="editorContext" id="646895014681118237" />
       </scope>
-      <scope id="646895014681118237" at="107,57,110,25">
-=======
-      <scope id="646895014681118237" at="90,86,93,25">
->>>>>>> bd830ede
+      <scope id="646895014681118237" at="106,57,109,25">
         <var name="elementCell" id="646895014681118237" />
       </scope>
       <scope id="646895014681118237" at="34,0,38,0">
         <var name="context" id="646895014681118237" />
         <var name="node" id="646895014681118237" />
       </scope>
-<<<<<<< HEAD
       <scope id="646895014681131530" at="68,50,72,22">
         <var name="editorCell" id="646895014681131530" />
       </scope>
-      <scope id="646895014681118237" at="112,41,116,23">
+      <scope id="646895014681118237" at="111,41,115,23">
         <var name="emptyCell" id="646895014681118237" />
       </scope>
       <scope id="646895014681118237" at="39,0,44,0" />
-      <scope id="646895014681118237" at="107,0,112,0">
-=======
-      <scope id="646895014681118237" at="86,0,90,0">
-        <var name="editorContext" id="646895014681118237" />
-      </scope>
-      <scope id="646895014681118237" at="95,68,99,23">
-        <var name="emptyCell" id="646895014681118237" />
-      </scope>
-      <scope id="646895014681118237" at="90,0,95,0">
-        <var name="editorContext" id="646895014681118237" />
->>>>>>> bd830ede
+      <scope id="646895014681118237" at="106,0,111,0">
         <var name="elementNode" id="646895014681118237" />
       </scope>
       <scope id="646895014681131530" at="68,0,74,0" />
-      <scope id="646895014681118237" at="112,0,118,0" />
+      <scope id="646895014681118237" at="111,0,117,0" />
       <scope id="646895014681118237" at="49,50,56,22">
         <var name="editorCell" id="646895014681118237" />
       </scope>
-<<<<<<< HEAD
       <scope id="646895014681118237" at="58,51,66,22">
         <var name="editorCell" id="646895014681118237" />
         <var name="style" id="646895014681118237" />
       </scope>
-      <scope id="646895014681118237" at="90,52,98,22">
-=======
-      <scope id="646895014681131530" at="51,0,57,0">
-        <var name="editorContext" id="646895014681131530" />
-        <var name="node" id="646895014681131530" />
-      </scope>
-      <scope id="646895014681118237" at="95,0,101,0">
-        <var name="editorContext" id="646895014681118237" />
-      </scope>
-      <scope id="646895014681118237" at="33,0,41,0">
-        <var name="editorContext" id="646895014681118237" />
-        <var name="node" id="646895014681118237" />
-      </scope>
-      <scope id="646895014681118237" at="41,90,49,22">
-        <var name="editorCell" id="646895014681118237" />
-        <var name="style" id="646895014681118237" />
-      </scope>
-      <scope id="646895014681118237" at="72,91,80,22">
->>>>>>> bd830ede
+      <scope id="646895014681118237" at="89,52,97,22">
         <var name="editorCell" id="646895014681118237" />
         <var name="handler" id="646895014681118237" />
         <var name="style" id="646895014681118237" />
       </scope>
-<<<<<<< HEAD
-      <scope id="646895014681118237" at="119,96,127,9" />
+      <scope id="646895014681118237" at="118,96,126,9" />
       <scope id="646895014681118237" at="49,0,58,0" />
       <scope id="646895014681118237" at="58,0,68,0" />
-      <scope id="646895014681118237" at="90,0,100,0" />
-      <scope id="646895014681118237" at="118,86,128,7" />
-      <scope id="646895014681118237" at="118,0,130,0">
-=======
-      <scope id="646895014681118237" at="102,96,110,9" />
-      <scope id="646895014681118237" at="41,0,51,0">
-        <var name="editorContext" id="646895014681118237" />
-        <var name="node" id="646895014681118237" />
-      </scope>
-      <scope id="646895014681118237" at="72,0,82,0">
-        <var name="editorContext" id="646895014681118237" />
-        <var name="node" id="646895014681118237" />
-      </scope>
-      <scope id="646895014681118237" at="101,132,111,7" />
-      <scope id="646895014681118237" at="101,0,113,0">
-        <var name="editorContext" id="646895014681118237" />
->>>>>>> bd830ede
+      <scope id="646895014681118237" at="89,0,99,0" />
+      <scope id="646895014681118237" at="117,86,127,7" />
+      <scope id="646895014681118237" at="117,0,129,0">
         <var name="elementCell" id="646895014681118237" />
         <var name="elementNode" id="646895014681118237" />
       </scope>
-<<<<<<< HEAD
-      <scope id="646895014681131531" at="74,50,88,22">
-=======
-      <scope id="646895014681131531" at="57,89,70,22">
->>>>>>> bd830ede
+      <scope id="646895014681131531" at="74,50,87,22">
         <var name="attributeConcept" id="646895014681131531" />
         <var name="editorCell" id="646895014681131531" />
         <var name="provider" id="646895014681131531" />
       </scope>
-<<<<<<< HEAD
-      <scope id="646895014681131531" at="74,0,90,0" />
-      <unit id="646895014681118237" at="100,0,131,0" name="jetbrains.mps.lang.behavior.editor.InternalConceptDeclarationsHolder_EditorBuilder_a$conceptListHandler_jxypb2_b0" />
-      <unit id="646895014681118237" at="30,0,132,0" name="jetbrains.mps.lang.behavior.editor.InternalConceptDeclarationsHolder_EditorBuilder_a" />
-=======
-      <scope id="646895014681131531" at="57,0,72,0">
-        <var name="editorContext" id="646895014681131531" />
-        <var name="node" id="646895014681131531" />
-      </scope>
-      <unit id="646895014681118237" at="82,0,114,0" name="jetbrains.mps.lang.behavior.editor.InternalConceptDeclarationsHolder_Editor$conceptListHandler_jxypb2_b0" />
-      <unit id="646895014681118237" at="29,0,115,0" name="jetbrains.mps.lang.behavior.editor.InternalConceptDeclarationsHolder_Editor" />
->>>>>>> bd830ede
+      <scope id="646895014681131531" at="74,0,89,0" />
+      <unit id="646895014681118237" at="99,0,130,0" name="jetbrains.mps.lang.behavior.editor.InternalConceptDeclarationsHolder_EditorBuilder_a$conceptListHandler_jxypb2_b0" />
+      <unit id="646895014681118237" at="30,0,131,0" name="jetbrains.mps.lang.behavior.editor.InternalConceptDeclarationsHolder_EditorBuilder_a" />
     </file>
   </root>
   <root nodeRef="r:dc79d042-ba38-4e91-9392-42f38106ae44(jetbrains.mps.lang.behavior.editor)/646895014681131491">
     <file name="InternalConceptDeclarationReference_Editor.java">
-<<<<<<< HEAD
       <node id="646895014681131491" at="11,79,12,101" concept="7" />
       <node id="646895014681131491" at="11,0,14,0" concept="5" trace="createEditorCell#(Ljetbrains/mps/openapi/editor/EditorContext;Lorg/jetbrains/mps/openapi/model/SNode;)Ljetbrains/mps/openapi/editor/cells/EditorCell;" />
       <scope id="646895014681131491" at="11,79,12,101" />
@@ -4268,210 +2439,113 @@
       <node id="646895014681131491" at="60,40,61,36" concept="2" />
       <node id="646895014681131491" at="62,5,63,73" concept="2" />
       <node id="646895014681131491" at="63,73,64,57" concept="6" />
-      <node id="646895014681131491" at="64,57,65,59" concept="6" />
-      <node id="646895014681131491" at="66,35,67,87" concept="6" />
-      <node id="646895014681131491" at="67,87,68,94" concept="7" />
-      <node id="646895014681131491" at="69,10,70,22" concept="7" />
-      <node id="646895014681131491" at="73,33,74,14" concept="11" />
-      <node id="646895014681131491" at="76,69,77,57" concept="7" />
-      <node id="646895014681131491" at="79,81,80,41" concept="8" />
-      <node id="646895014681131491" at="80,41,81,143" concept="7" />
-      <node id="646895014681131491" at="87,0,88,0" concept="3" trace="myReferencingNode" />
-      <node id="646895014681131491" at="89,119,90,21" concept="11" />
-      <node id="646895014681131491" at="90,21,91,42" concept="2" />
-      <node id="646895014681131491" at="91,42,92,20" concept="2" />
-      <node id="646895014681131491" at="95,41,96,42" concept="7" />
-      <node id="646895014681131491" at="101,28,102,20" concept="7" />
-      <node id="646895014681131517" at="105,53,106,91" concept="6" />
-      <node id="646895014681131517" at="106,91,107,31" concept="2" />
-      <node id="646895014681131517" at="107,31,108,44" concept="2" />
-      <node id="646895014681131517" at="108,44,109,33" concept="2" />
-      <node id="646895014681131517" at="109,33,110,28" concept="6" />
-      <node id="646895014681131517" at="110,28,111,65" concept="2" />
-      <node id="646895014681131517" at="111,65,112,44" concept="2" />
-      <node id="646895014681131517" at="112,44,113,75" concept="2" />
-      <node id="646895014681131517" at="113,75,114,59" concept="6" />
-      <node id="646895014681131517" at="114,59,115,61" concept="6" />
-      <node id="646895014681131517" at="116,37,117,89" concept="6" />
-      <node id="646895014681131517" at="117,89,118,96" concept="7" />
-      <node id="646895014681131517" at="119,12,120,24" concept="7" />
+      <node id="646895014681131491" at="65,35,66,87" concept="6" />
+      <node id="646895014681131491" at="66,87,67,112" concept="7" />
+      <node id="646895014681131491" at="68,10,69,22" concept="7" />
+      <node id="646895014681131491" at="72,33,73,14" concept="11" />
+      <node id="646895014681131491" at="75,69,76,57" concept="7" />
+      <node id="646895014681131491" at="78,81,79,41" concept="8" />
+      <node id="646895014681131491" at="79,41,80,143" concept="7" />
+      <node id="646895014681131491" at="86,0,87,0" concept="3" trace="myReferencingNode" />
+      <node id="646895014681131491" at="88,119,89,21" concept="11" />
+      <node id="646895014681131491" at="89,21,90,42" concept="2" />
+      <node id="646895014681131491" at="90,42,91,20" concept="2" />
+      <node id="646895014681131491" at="94,41,95,42" concept="7" />
+      <node id="646895014681131491" at="100,28,101,20" concept="7" />
+      <node id="646895014681131517" at="104,53,105,91" concept="6" />
+      <node id="646895014681131517" at="105,91,106,31" concept="2" />
+      <node id="646895014681131517" at="106,31,107,44" concept="2" />
+      <node id="646895014681131517" at="107,44,108,33" concept="2" />
+      <node id="646895014681131517" at="108,33,109,28" concept="6" />
+      <node id="646895014681131517" at="109,28,110,65" concept="2" />
+      <node id="646895014681131517" at="110,65,111,44" concept="2" />
+      <node id="646895014681131517" at="111,44,112,75" concept="2" />
+      <node id="646895014681131517" at="112,75,113,59" concept="6" />
+      <node id="646895014681131517" at="114,37,115,89" concept="6" />
+      <node id="646895014681131517" at="115,89,116,114" concept="7" />
+      <node id="646895014681131517" at="117,12,118,24" concept="7" />
       <node id="646895014681131491" at="19,0,21,0" concept="3" trace="myNode" />
-      <node id="646895014681131491" at="85,0,87,0" concept="3" trace="myNode" />
+      <node id="646895014681131491" at="84,0,86,0" concept="3" trace="myNode" />
       <node id="646895014681131491" at="33,0,36,0" concept="5" trace="createCell#()Ljetbrains/mps/openapi/editor/cells/EditorCell;" />
-      <node id="646895014681131491" at="73,0,76,0" concept="1" trace="_Inline_wcbhig_a1a#()V" />
-      <node id="646895014681131491" at="76,0,79,0" concept="5" trace="createEditorCell#(Ljetbrains/mps/openapi/editor/EditorContext;)Ljetbrains/mps/openapi/editor/cells/EditorCell;" />
-      <node id="646895014681131491" at="95,0,98,0" concept="5" trace="createCell#()Ljetbrains/mps/openapi/editor/cells/EditorCell;" />
+      <node id="646895014681131491" at="72,0,75,0" concept="1" trace="_Inline_wcbhig_a1a#()V" />
+      <node id="646895014681131491" at="75,0,78,0" concept="5" trace="createEditorCell#(Ljetbrains/mps/openapi/editor/EditorContext;)Ljetbrains/mps/openapi/editor/cells/EditorCell;" />
+      <node id="646895014681131491" at="94,0,97,0" concept="5" trace="createCell#()Ljetbrains/mps/openapi/editor/cells/EditorCell;" />
       <node id="646895014681131491" at="22,0,26,0" concept="1" trace="InternalConceptDeclarationReference_EditorBuilder_a#(Ljetbrains/mps/openapi/editor/EditorContext;Lorg/jetbrains/mps/openapi/model/SNode;)V" />
       <node id="646895014681131491" at="58,63,62,5" concept="4" />
-      <node id="646895014681131491" at="79,0,83,0" concept="5" trace="createEditorCell#(Ljetbrains/mps/openapi/editor/EditorContext;Lorg/jetbrains/mps/openapi/model/SNode;)Ljetbrains/mps/openapi/editor/cells/EditorCell;" />
+      <node id="646895014681131491" at="78,0,82,0" concept="5" trace="createEditorCell#(Ljetbrains/mps/openapi/editor/EditorContext;Lorg/jetbrains/mps/openapi/model/SNode;)Ljetbrains/mps/openapi/editor/cells/EditorCell;" />
       <node id="646895014681131491" at="27,0,32,0" concept="5" trace="getNode#()Lorg/jetbrains/mps/openapi/model/SNode;" />
-      <node id="646895014681131491" at="65,59,70,22" concept="4" />
-      <node id="646895014681131491" at="89,0,94,0" concept="1" trace="Inline_Builder_wcbhig_a1a#(Ljetbrains/mps/openapi/editor/EditorContext;Lorg/jetbrains/mps/openapi/model/SNode;Lorg/jetbrains/mps/openapi/model/SNode;)V" />
-      <node id="646895014681131491" at="99,0,104,0" concept="5" trace="getNode#()Lorg/jetbrains/mps/openapi/model/SNode;" />
-      <node id="646895014681131517" at="115,61,120,24" concept="4" />
+      <node id="646895014681131491" at="64,57,69,22" concept="4" />
+      <node id="646895014681131491" at="88,0,93,0" concept="1" trace="Inline_Builder_wcbhig_a1a#(Ljetbrains/mps/openapi/editor/EditorContext;Lorg/jetbrains/mps/openapi/model/SNode;Lorg/jetbrains/mps/openapi/model/SNode;)V" />
+      <node id="646895014681131491" at="98,0,103,0" concept="5" trace="getNode#()Lorg/jetbrains/mps/openapi/model/SNode;" />
+      <node id="646895014681131517" at="113,59,118,24" concept="4" />
       <node id="646895014681131513" at="46,0,52,0" concept="5" trace="createConstant_wcbhig_a0#()Ljetbrains/mps/openapi/editor/cells/EditorCell;" />
       <node id="646895014681131491" at="37,0,46,0" concept="5" trace="createCollection_wcbhig_a#()Ljetbrains/mps/openapi/editor/cells/EditorCell;" />
-      <node id="646895014681131517" at="105,0,122,0" concept="5" trace="createProperty_wcbhig_a0b0#()Ljetbrains/mps/openapi/editor/cells/EditorCell;" />
-      <node id="646895014681131491" at="52,0,72,0" concept="5" trace="createRefCell_wcbhig_b0#()Ljetbrains/mps/openapi/editor/cells/EditorCell;" />
+      <node id="646895014681131517" at="104,0,120,0" concept="5" trace="createProperty_wcbhig_a0b0#()Ljetbrains/mps/openapi/editor/cells/EditorCell;" />
+      <node id="646895014681131491" at="52,0,71,0" concept="5" trace="createRefCell_wcbhig_b0#()Ljetbrains/mps/openapi/editor/cells/EditorCell;" />
       <scope id="646895014681131491" at="29,26,30,18" />
       <scope id="646895014681131491" at="33,39,34,39" />
-      <scope id="646895014681131491" at="73,33,74,14" />
-      <scope id="646895014681131491" at="76,69,77,57" />
-      <scope id="646895014681131491" at="95,41,96,42" />
-      <scope id="646895014681131491" at="101,28,102,20" />
+      <scope id="646895014681131491" at="72,33,73,14" />
+      <scope id="646895014681131491" at="75,69,76,57" />
+      <scope id="646895014681131491" at="94,41,95,42" />
+      <scope id="646895014681131491" at="100,28,101,20" />
       <scope id="646895014681131491" at="22,115,24,18" />
       <scope id="646895014681131491" at="59,39,61,36" />
-      <scope id="646895014681131491" at="66,35,68,94">
+      <scope id="646895014681131491" at="65,35,67,112">
         <var name="manager" id="646895014681131491" />
       </scope>
-      <scope id="646895014681131491" at="79,81,81,143" />
-      <scope id="646895014681131517" at="116,37,118,96">
-=======
-      <node id="646895014681131491" at="18,79,19,63" concept="7" />
-      <node id="646895014681131491" at="21,89,22,99" concept="6" />
-      <node id="646895014681131491" at="22,99,23,48" concept="2" />
-      <node id="646895014681131491" at="23,48,24,28" concept="2" />
-      <node id="646895014681131491" at="24,28,25,81" concept="2" />
-      <node id="646895014681131491" at="25,81,26,80" concept="2" />
-      <node id="646895014681131491" at="26,80,27,22" concept="7" />
-      <node id="646895014681131513" at="29,88,30,93" concept="6" />
-      <node id="646895014681131513" at="30,93,31,47" concept="2" />
-      <node id="646895014681131513" at="31,47,32,34" concept="2" />
-      <node id="646895014681131513" at="32,34,33,22" concept="7" />
-      <node id="646895014681131491" at="35,87,36,81" concept="6" />
-      <node id="646895014681131491" at="36,81,37,32" concept="2" />
-      <node id="646895014681131491" at="37,32,38,45" concept="2" />
-      <node id="646895014681131491" at="38,45,39,26" concept="6" />
-      <node id="646895014681131491" at="39,26,40,107" concept="2" />
-      <node id="646895014681131491" at="40,107,41,58" concept="2" />
-      <node id="646895014681131491" at="42,39,43,40" concept="2" />
-      <node id="646895014681131491" at="43,40,44,36" concept="2" />
-      <node id="646895014681131491" at="45,5,46,73" concept="2" />
-      <node id="646895014681131491" at="46,73,47,57" concept="6" />
-      <node id="646895014681131491" at="48,35,49,82" concept="6" />
-      <node id="646895014681131491" at="49,82,50,112" concept="7" />
-      <node id="646895014681131491" at="51,10,52,22" concept="7" />
-      <node id="646895014681131515" at="55,33,56,14" concept="10" />
-      <node id="646895014681131515" at="58,69,59,67" concept="7" />
-      <node id="646895014681131515" at="61,81,62,66" concept="7" />
-      <node id="646895014681131517" at="64,92,65,84" concept="6" />
-      <node id="646895014681131517" at="65,84,66,31" concept="2" />
-      <node id="646895014681131517" at="66,31,67,44" concept="2" />
-      <node id="646895014681131517" at="67,44,68,33" concept="2" />
-      <node id="646895014681131517" at="68,33,69,28" concept="6" />
-      <node id="646895014681131517" at="69,28,70,60" concept="2" />
-      <node id="646895014681131517" at="70,60,71,44" concept="2" />
-      <node id="646895014681131517" at="71,44,72,75" concept="2" />
-      <node id="646895014681131517" at="72,75,73,59" concept="6" />
-      <node id="646895014681131517" at="74,37,75,84" concept="6" />
-      <node id="646895014681131517" at="75,84,76,114" concept="7" />
-      <node id="646895014681131517" at="77,12,78,24" concept="7" />
-      <node id="646895014681131491" at="18,0,21,0" concept="5" trace="createEditorCell#(Ljetbrains/mps/openapi/editor/EditorContext;Lorg/jetbrains/mps/openapi/model/SNode;)Ljetbrains/mps/openapi/editor/cells/EditorCell;" />
-      <node id="646895014681131515" at="55,0,58,0" concept="1" trace="_Inline_wcbhig_a1a#()V" />
-      <node id="646895014681131515" at="58,0,61,0" concept="5" trace="createEditorCell#(Ljetbrains/mps/openapi/editor/EditorContext;)Ljetbrains/mps/openapi/editor/cells/EditorCell;" />
-      <node id="646895014681131515" at="61,0,64,0" concept="5" trace="createEditorCell#(Ljetbrains/mps/openapi/editor/EditorContext;Lorg/jetbrains/mps/openapi/model/SNode;)Ljetbrains/mps/openapi/editor/cells/EditorCell;" />
-      <node id="646895014681131491" at="41,58,45,5" concept="4" />
-      <node id="646895014681131491" at="47,57,52,22" concept="4" />
-      <node id="646895014681131517" at="73,59,78,24" concept="4" />
-      <node id="646895014681131513" at="29,0,35,0" concept="5" trace="createConstant_wcbhig_a0#(Ljetbrains/mps/openapi/editor/EditorContext;Lorg/jetbrains/mps/openapi/model/SNode;)Ljetbrains/mps/openapi/editor/cells/EditorCell;" />
-      <node id="646895014681131491" at="21,0,29,0" concept="5" trace="createCollection_wcbhig_a#(Ljetbrains/mps/openapi/editor/EditorContext;Lorg/jetbrains/mps/openapi/model/SNode;)Ljetbrains/mps/openapi/editor/cells/EditorCell;" />
-      <node id="646895014681131517" at="64,0,80,0" concept="5" trace="createProperty_wcbhig_a0b0#(Ljetbrains/mps/openapi/editor/EditorContext;Lorg/jetbrains/mps/openapi/model/SNode;)Ljetbrains/mps/openapi/editor/cells/EditorCell;" />
-      <node id="646895014681131491" at="35,0,54,0" concept="5" trace="createRefCell_wcbhig_b0#(Ljetbrains/mps/openapi/editor/EditorContext;Lorg/jetbrains/mps/openapi/model/SNode;)Ljetbrains/mps/openapi/editor/cells/EditorCell;" />
-      <scope id="646895014681131491" at="18,79,19,63" />
-      <scope id="646895014681131515" at="55,33,56,14" />
-      <scope id="646895014681131515" at="58,69,59,67" />
-      <scope id="646895014681131515" at="61,81,62,66" />
-      <scope id="646895014681131491" at="42,39,44,36" />
-      <scope id="646895014681131491" at="48,35,50,112">
-        <var name="manager" id="646895014681131491" />
-      </scope>
-      <scope id="646895014681131517" at="74,37,76,114">
->>>>>>> bd830ede
+      <scope id="646895014681131491" at="78,81,80,143" />
+      <scope id="646895014681131517" at="114,37,116,114">
         <var name="manager" id="646895014681131517" />
       </scope>
       <scope id="646895014681131491" at="33,0,36,0" />
-      <scope id="646895014681131491" at="73,0,76,0" />
-      <scope id="646895014681131491" at="76,0,79,0">
+      <scope id="646895014681131491" at="72,0,75,0" />
+      <scope id="646895014681131491" at="75,0,78,0">
         <var name="editorContext" id="646895014681131491" />
-<<<<<<< HEAD
-      </scope>
-      <scope id="646895014681131491" at="89,119,92,20" />
-      <scope id="646895014681131491" at="95,0,98,0" />
+      </scope>
+      <scope id="646895014681131491" at="88,119,91,20" />
+      <scope id="646895014681131491" at="94,0,97,0" />
       <scope id="646895014681131491" at="22,0,26,0">
         <var name="context" id="646895014681131491" />
         <var name="node" id="646895014681131491" />
-=======
-        <var name="node" id="646895014681131491" />
-      </scope>
-      <scope id="646895014681131515" at="55,0,58,0" />
-      <scope id="646895014681131515" at="58,0,61,0">
-        <var name="editorContext" id="646895014681131515" />
-      </scope>
-      <scope id="646895014681131515" at="61,0,64,0">
-        <var name="editorContext" id="646895014681131515" />
-        <var name="node" id="646895014681131515" />
->>>>>>> bd830ede
       </scope>
       <scope id="646895014681131513" at="46,49,50,22">
         <var name="editorCell" id="646895014681131513" />
       </scope>
-      <scope id="646895014681131491" at="79,0,83,0">
+      <scope id="646895014681131491" at="78,0,82,0">
         <var name="editorContext" id="646895014681131491" />
         <var name="node" id="646895014681131491" />
       </scope>
-<<<<<<< HEAD
       <scope id="646895014681131491" at="27,0,32,0" />
-      <scope id="646895014681131491" at="89,0,94,0">
+      <scope id="646895014681131491" at="88,0,93,0">
         <var name="context" id="646895014681131491" />
         <var name="node" id="646895014681131491" />
         <var name="referencingNode" id="646895014681131491" />
       </scope>
-      <scope id="646895014681131491" at="99,0,104,0" />
+      <scope id="646895014681131491" at="98,0,103,0" />
       <scope id="646895014681131513" at="46,0,52,0" />
       <scope id="646895014681131491" at="37,50,44,22">
         <var name="editorCell" id="646895014681131491" />
       </scope>
       <scope id="646895014681131491" at="37,0,46,0" />
-      <scope id="646895014681131517" at="105,53,120,24">
-=======
-      <scope id="646895014681131517" at="64,92,78,24">
->>>>>>> bd830ede
+      <scope id="646895014681131517" at="104,53,118,24">
         <var name="attributeConcept" id="646895014681131517" />
         <var name="editorCell" id="646895014681131517" />
         <var name="provider" id="646895014681131517" />
       </scope>
-<<<<<<< HEAD
-      <scope id="646895014681131517" at="105,0,122,0" />
-      <scope id="646895014681131491" at="52,48,70,22">
-=======
-      <scope id="646895014681131517" at="64,0,80,0">
-        <var name="editorContext" id="646895014681131517" />
-        <var name="node" id="646895014681131517" />
-      </scope>
-      <scope id="646895014681131491" at="35,87,52,22">
->>>>>>> bd830ede
+      <scope id="646895014681131517" at="104,0,120,0" />
+      <scope id="646895014681131491" at="52,48,69,22">
         <var name="attributeConcept" id="646895014681131491" />
         <var name="editorCell" id="646895014681131491" />
         <var name="provider" id="646895014681131491" />
       </scope>
-<<<<<<< HEAD
-      <scope id="646895014681131491" at="52,0,72,0" />
-      <unit id="646895014681131491" at="72,0,84,0" name="jetbrains.mps.lang.behavior.editor.InternalConceptDeclarationReference_EditorBuilder_a$_Inline_wcbhig_a1a" />
-      <unit id="646895014681131491" at="84,0,123,0" name="jetbrains.mps.lang.behavior.editor.InternalConceptDeclarationReference_EditorBuilder_a$Inline_Builder_wcbhig_a1a" />
-      <unit id="646895014681131491" at="18,0,124,0" name="jetbrains.mps.lang.behavior.editor.InternalConceptDeclarationReference_EditorBuilder_a" />
-=======
-      <scope id="646895014681131491" at="35,0,54,0">
-        <var name="editorContext" id="646895014681131491" />
-        <var name="node" id="646895014681131491" />
-      </scope>
-      <unit id="646895014681131515" at="54,0,81,0" name="jetbrains.mps.lang.behavior.editor.InternalConceptDeclarationReference_Editor$_Inline_wcbhig_a1a" />
-      <unit id="646895014681131491" at="17,0,82,0" name="jetbrains.mps.lang.behavior.editor.InternalConceptDeclarationReference_Editor" />
->>>>>>> bd830ede
+      <scope id="646895014681131491" at="52,0,71,0" />
+      <unit id="646895014681131491" at="71,0,83,0" name="jetbrains.mps.lang.behavior.editor.InternalConceptDeclarationReference_EditorBuilder_a$_Inline_wcbhig_a1a" />
+      <unit id="646895014681131491" at="83,0,121,0" name="jetbrains.mps.lang.behavior.editor.InternalConceptDeclarationReference_EditorBuilder_a$Inline_Builder_wcbhig_a1a" />
+      <unit id="646895014681131491" at="18,0,122,0" name="jetbrains.mps.lang.behavior.editor.InternalConceptDeclarationReference_EditorBuilder_a" />
     </file>
   </root>
   <root nodeRef="r:dc79d042-ba38-4e91-9392-42f38106ae44(jetbrains.mps.lang.behavior.editor)/6496299201655529024">
     <file name="LocalBehaviorMethodCall_Editor.java">
-<<<<<<< HEAD
       <node id="6496299201655529024" at="11,79,12,89" concept="7" />
       <node id="6496299201655529024" at="11,0,14,0" concept="5" trace="createEditorCell#(Ljetbrains/mps/openapi/editor/EditorContext;Lorg/jetbrains/mps/openapi/model/SNode;)Ljetbrains/mps/openapi/editor/cells/EditorCell;" />
       <scope id="6496299201655529024" at="11,79,12,89" />
@@ -4506,237 +2580,121 @@
       <node id="6496299201655529024" at="63,40,64,50" concept="2" />
       <node id="6496299201655529024" at="65,5,66,73" concept="2" />
       <node id="6496299201655529024" at="66,73,67,57" concept="6" />
-      <node id="6496299201655529024" at="67,57,68,59" concept="6" />
-      <node id="6496299201655529024" at="69,35,70,87" concept="6" />
-      <node id="6496299201655529024" at="70,87,71,94" concept="7" />
-      <node id="6496299201655529024" at="72,10,73,22" concept="7" />
-      <node id="6496299201655529024" at="76,33,77,14" concept="11" />
-      <node id="6496299201655529024" at="79,69,80,57" concept="7" />
-      <node id="6496299201655529024" at="82,81,83,41" concept="8" />
-      <node id="6496299201655529024" at="83,41,84,131" concept="7" />
-      <node id="6496299201655529024" at="90,0,91,0" concept="3" trace="myReferencingNode" />
-      <node id="6496299201655529024" at="92,119,93,21" concept="11" />
-      <node id="6496299201655529024" at="93,21,94,42" concept="2" />
-      <node id="6496299201655529024" at="94,42,95,20" concept="2" />
-      <node id="6496299201655529024" at="98,41,99,42" concept="7" />
-      <node id="6496299201655529024" at="104,28,105,20" concept="7" />
-      <node id="6496299201655529029" at="108,53,109,91" concept="6" />
-      <node id="6496299201655529029" at="109,91,110,31" concept="2" />
-      <node id="6496299201655529029" at="110,31,111,44" concept="2" />
-      <node id="6496299201655529029" at="111,44,112,33" concept="2" />
-      <node id="6496299201655529029" at="112,33,113,28" concept="6" />
-      <node id="6496299201655529029" at="113,28,114,65" concept="2" />
-      <node id="6496299201655529029" at="114,65,115,44" concept="2" />
-      <node id="6496299201655529029" at="115,44,116,36" concept="6" />
-      <node id="6496299201655529029" at="116,36,117,90" concept="2" />
-      <node id="6496299201655529029" at="117,90,118,81" concept="2" />
-      <node id="6496299201655529029" at="118,81,119,42" concept="2" />
-      <node id="6496299201655529029" at="119,42,120,75" concept="2" />
-      <node id="6496299201655529029" at="120,75,121,59" concept="6" />
-      <node id="6496299201655529029" at="121,59,122,61" concept="6" />
-      <node id="6496299201655529029" at="123,37,124,89" concept="6" />
-      <node id="6496299201655529029" at="124,89,125,96" concept="7" />
-      <node id="6496299201655529029" at="126,12,127,24" concept="7" />
-      <node id="6496299201655529031" at="130,50,131,144" concept="6" />
-      <node id="6496299201655529031" at="131,144,132,34" concept="6" />
-      <node id="6496299201655529031" at="132,34,133,54" concept="2" />
-      <node id="6496299201655529031" at="133,54,134,40" concept="2" />
-      <node id="6496299201655529031" at="134,40,135,22" concept="7" />
+      <node id="6496299201655529024" at="68,35,69,87" concept="6" />
+      <node id="6496299201655529024" at="69,87,70,112" concept="7" />
+      <node id="6496299201655529024" at="71,10,72,22" concept="7" />
+      <node id="6496299201655529024" at="75,33,76,14" concept="11" />
+      <node id="6496299201655529024" at="78,69,79,57" concept="7" />
+      <node id="6496299201655529024" at="81,81,82,41" concept="8" />
+      <node id="6496299201655529024" at="82,41,83,131" concept="7" />
+      <node id="6496299201655529024" at="89,0,90,0" concept="3" trace="myReferencingNode" />
+      <node id="6496299201655529024" at="91,119,92,21" concept="11" />
+      <node id="6496299201655529024" at="92,21,93,42" concept="2" />
+      <node id="6496299201655529024" at="93,42,94,20" concept="2" />
+      <node id="6496299201655529024" at="97,41,98,42" concept="7" />
+      <node id="6496299201655529024" at="103,28,104,20" concept="7" />
+      <node id="6496299201655529029" at="107,53,108,91" concept="6" />
+      <node id="6496299201655529029" at="108,91,109,31" concept="2" />
+      <node id="6496299201655529029" at="109,31,110,44" concept="2" />
+      <node id="6496299201655529029" at="110,44,111,33" concept="2" />
+      <node id="6496299201655529029" at="111,33,112,28" concept="6" />
+      <node id="6496299201655529029" at="112,28,113,65" concept="2" />
+      <node id="6496299201655529029" at="113,65,114,44" concept="2" />
+      <node id="6496299201655529029" at="114,44,115,36" concept="6" />
+      <node id="6496299201655529029" at="115,36,116,90" concept="2" />
+      <node id="6496299201655529029" at="116,90,117,81" concept="2" />
+      <node id="6496299201655529029" at="117,81,118,42" concept="2" />
+      <node id="6496299201655529029" at="118,42,119,75" concept="2" />
+      <node id="6496299201655529029" at="119,75,120,59" concept="6" />
+      <node id="6496299201655529029" at="121,37,122,89" concept="6" />
+      <node id="6496299201655529029" at="122,89,123,114" concept="7" />
+      <node id="6496299201655529029" at="124,12,125,24" concept="7" />
+      <node id="6496299201655529031" at="128,50,129,144" concept="6" />
+      <node id="6496299201655529031" at="129,144,130,34" concept="6" />
+      <node id="6496299201655529031" at="130,34,131,54" concept="2" />
+      <node id="6496299201655529031" at="131,54,132,40" concept="2" />
+      <node id="6496299201655529031" at="132,40,133,22" concept="7" />
       <node id="6496299201655529024" at="25,0,27,0" concept="3" trace="myNode" />
-      <node id="6496299201655529024" at="88,0,90,0" concept="3" trace="myNode" />
+      <node id="6496299201655529024" at="87,0,89,0" concept="3" trace="myNode" />
       <node id="6496299201655529024" at="39,0,42,0" concept="5" trace="createCell#()Ljetbrains/mps/openapi/editor/cells/EditorCell;" />
-      <node id="6496299201655529024" at="76,0,79,0" concept="1" trace="_Inline_1qnt20_a0a#()V" />
-      <node id="6496299201655529024" at="79,0,82,0" concept="5" trace="createEditorCell#(Ljetbrains/mps/openapi/editor/EditorContext;)Ljetbrains/mps/openapi/editor/cells/EditorCell;" />
-      <node id="6496299201655529024" at="98,0,101,0" concept="5" trace="createCell#()Ljetbrains/mps/openapi/editor/cells/EditorCell;" />
+      <node id="6496299201655529024" at="75,0,78,0" concept="1" trace="_Inline_1qnt20_a0a#()V" />
+      <node id="6496299201655529024" at="78,0,81,0" concept="5" trace="createEditorCell#(Ljetbrains/mps/openapi/editor/EditorContext;)Ljetbrains/mps/openapi/editor/cells/EditorCell;" />
+      <node id="6496299201655529024" at="97,0,100,0" concept="5" trace="createCell#()Ljetbrains/mps/openapi/editor/cells/EditorCell;" />
       <node id="6496299201655529024" at="28,0,32,0" concept="1" trace="LocalBehaviorMethodCall_EditorBuilder_a#(Ljetbrains/mps/openapi/editor/EditorContext;Lorg/jetbrains/mps/openapi/model/SNode;)V" />
       <node id="6496299201655529024" at="61,63,65,5" concept="4" />
-      <node id="6496299201655529024" at="82,0,86,0" concept="5" trace="createEditorCell#(Ljetbrains/mps/openapi/editor/EditorContext;Lorg/jetbrains/mps/openapi/model/SNode;)Ljetbrains/mps/openapi/editor/cells/EditorCell;" />
+      <node id="6496299201655529024" at="81,0,85,0" concept="5" trace="createEditorCell#(Ljetbrains/mps/openapi/editor/EditorContext;Lorg/jetbrains/mps/openapi/model/SNode;)Ljetbrains/mps/openapi/editor/cells/EditorCell;" />
       <node id="6496299201655529024" at="33,0,38,0" concept="5" trace="getNode#()Lorg/jetbrains/mps/openapi/model/SNode;" />
-      <node id="6496299201655529024" at="68,59,73,22" concept="4" />
-      <node id="6496299201655529024" at="92,0,97,0" concept="1" trace="Inline_Builder_1qnt20_a0a#(Ljetbrains/mps/openapi/editor/EditorContext;Lorg/jetbrains/mps/openapi/model/SNode;Lorg/jetbrains/mps/openapi/model/SNode;)V" />
-      <node id="6496299201655529024" at="102,0,107,0" concept="5" trace="getNode#()Lorg/jetbrains/mps/openapi/model/SNode;" />
-      <node id="6496299201655529029" at="122,61,127,24" concept="4" />
-      <node id="6496299201655529031" at="130,0,137,0" concept="5" trace="createComponent_1qnt20_b0#()Ljetbrains/mps/openapi/editor/cells/EditorCell;" />
+      <node id="6496299201655529024" at="67,57,72,22" concept="4" />
+      <node id="6496299201655529024" at="91,0,96,0" concept="1" trace="Inline_Builder_1qnt20_a0a#(Ljetbrains/mps/openapi/editor/EditorContext;Lorg/jetbrains/mps/openapi/model/SNode;Lorg/jetbrains/mps/openapi/model/SNode;)V" />
+      <node id="6496299201655529024" at="101,0,106,0" concept="5" trace="getNode#()Lorg/jetbrains/mps/openapi/model/SNode;" />
+      <node id="6496299201655529029" at="120,59,125,24" concept="4" />
+      <node id="6496299201655529031" at="128,0,135,0" concept="5" trace="createComponent_1qnt20_b0#()Ljetbrains/mps/openapi/editor/cells/EditorCell;" />
       <node id="6496299201655529024" at="43,0,55,0" concept="5" trace="createCollection_1qnt20_a#()Ljetbrains/mps/openapi/editor/cells/EditorCell;" />
-      <node id="6496299201655529024" at="55,0,75,0" concept="5" trace="createRefCell_1qnt20_a0#()Ljetbrains/mps/openapi/editor/cells/EditorCell;" />
-      <node id="6496299201655529029" at="108,0,129,0" concept="5" trace="createProperty_1qnt20_a0a0#()Ljetbrains/mps/openapi/editor/cells/EditorCell;" />
+      <node id="6496299201655529024" at="55,0,74,0" concept="5" trace="createRefCell_1qnt20_a0#()Ljetbrains/mps/openapi/editor/cells/EditorCell;" />
+      <node id="6496299201655529029" at="107,0,127,0" concept="5" trace="createProperty_1qnt20_a0a0#()Ljetbrains/mps/openapi/editor/cells/EditorCell;" />
       <scope id="6496299201655529024" at="35,26,36,18" />
       <scope id="6496299201655529024" at="39,39,40,39" />
-      <scope id="6496299201655529024" at="76,33,77,14" />
-      <scope id="6496299201655529024" at="79,69,80,57" />
-      <scope id="6496299201655529024" at="98,41,99,42" />
-      <scope id="6496299201655529024" at="104,28,105,20" />
+      <scope id="6496299201655529024" at="75,33,76,14" />
+      <scope id="6496299201655529024" at="78,69,79,57" />
+      <scope id="6496299201655529024" at="97,41,98,42" />
+      <scope id="6496299201655529024" at="103,28,104,20" />
       <scope id="6496299201655529024" at="28,103,30,18" />
       <scope id="6496299201655529024" at="62,39,64,50" />
-      <scope id="6496299201655529024" at="69,35,71,94">
+      <scope id="6496299201655529024" at="68,35,70,112">
         <var name="manager" id="6496299201655529024" />
       </scope>
-      <scope id="6496299201655529024" at="82,81,84,131" />
-      <scope id="6496299201655529029" at="123,37,125,96">
-=======
-      <node id="6496299201655529024" at="24,79,25,63" concept="7" />
-      <node id="6496299201655529024" at="27,89,28,96" concept="6" />
-      <node id="6496299201655529024" at="28,96,29,48" concept="2" />
-      <node id="6496299201655529024" at="29,48,30,28" concept="2" />
-      <node id="6496299201655529024" at="30,28,31,34" concept="6" />
-      <node id="6496299201655529024" at="31,34,32,100" concept="2" />
-      <node id="6496299201655529024" at="32,100,33,40" concept="2" />
-      <node id="6496299201655529024" at="33,40,34,80" concept="2" />
-      <node id="6496299201655529024" at="34,80,35,82" concept="2" />
-      <node id="6496299201655529024" at="35,82,36,22" concept="7" />
-      <node id="6496299201655529024" at="38,87,39,81" concept="6" />
-      <node id="6496299201655529024" at="39,81,40,36" concept="2" />
-      <node id="6496299201655529024" at="40,36,41,49" concept="2" />
-      <node id="6496299201655529024" at="41,49,42,26" concept="6" />
-      <node id="6496299201655529024" at="42,26,43,95" concept="2" />
-      <node id="6496299201655529024" at="43,95,44,58" concept="2" />
-      <node id="6496299201655529024" at="45,39,46,40" concept="2" />
-      <node id="6496299201655529024" at="46,40,47,50" concept="2" />
-      <node id="6496299201655529024" at="48,5,49,73" concept="2" />
-      <node id="6496299201655529024" at="49,73,50,57" concept="6" />
-      <node id="6496299201655529024" at="51,35,52,82" concept="6" />
-      <node id="6496299201655529024" at="52,82,53,112" concept="7" />
-      <node id="6496299201655529024" at="54,10,55,22" concept="7" />
-      <node id="6496299201655529028" at="58,33,59,14" concept="10" />
-      <node id="6496299201655529028" at="61,69,62,67" concept="7" />
-      <node id="6496299201655529028" at="64,81,65,66" concept="7" />
-      <node id="6496299201655529029" at="67,92,68,84" concept="6" />
-      <node id="6496299201655529029" at="68,84,69,31" concept="2" />
-      <node id="6496299201655529029" at="69,31,70,44" concept="2" />
-      <node id="6496299201655529029" at="70,44,71,33" concept="2" />
-      <node id="6496299201655529029" at="71,33,72,28" concept="6" />
-      <node id="6496299201655529029" at="72,28,73,60" concept="2" />
-      <node id="6496299201655529029" at="73,60,74,44" concept="2" />
-      <node id="6496299201655529029" at="74,44,75,36" concept="6" />
-      <node id="6496299201655529029" at="75,36,76,74" concept="2" />
-      <node id="6496299201655529029" at="76,74,77,84" concept="2" />
-      <node id="6496299201655529029" at="77,84,78,42" concept="2" />
-      <node id="6496299201655529029" at="78,42,79,75" concept="2" />
-      <node id="6496299201655529029" at="79,75,80,59" concept="6" />
-      <node id="6496299201655529029" at="81,37,82,84" concept="6" />
-      <node id="6496299201655529029" at="82,84,83,114" concept="7" />
-      <node id="6496299201655529029" at="84,12,85,24" concept="7" />
-      <node id="6496299201655529031" at="88,89,89,156" concept="6" />
-      <node id="6496299201655529031" at="89,156,90,34" concept="6" />
-      <node id="6496299201655529031" at="90,34,91,57" concept="2" />
-      <node id="6496299201655529031" at="91,57,92,40" concept="2" />
-      <node id="6496299201655529031" at="92,40,93,22" concept="7" />
-      <node id="6496299201655529024" at="24,0,27,0" concept="5" trace="createEditorCell#(Ljetbrains/mps/openapi/editor/EditorContext;Lorg/jetbrains/mps/openapi/model/SNode;)Ljetbrains/mps/openapi/editor/cells/EditorCell;" />
-      <node id="6496299201655529028" at="58,0,61,0" concept="1" trace="_Inline_1qnt20_a0a#()V" />
-      <node id="6496299201655529028" at="61,0,64,0" concept="5" trace="createEditorCell#(Ljetbrains/mps/openapi/editor/EditorContext;)Ljetbrains/mps/openapi/editor/cells/EditorCell;" />
-      <node id="6496299201655529028" at="64,0,67,0" concept="5" trace="createEditorCell#(Ljetbrains/mps/openapi/editor/EditorContext;Lorg/jetbrains/mps/openapi/model/SNode;)Ljetbrains/mps/openapi/editor/cells/EditorCell;" />
-      <node id="6496299201655529024" at="44,58,48,5" concept="4" />
-      <node id="6496299201655529024" at="50,57,55,22" concept="4" />
-      <node id="6496299201655529029" at="80,59,85,24" concept="4" />
-      <node id="6496299201655529031" at="88,0,95,0" concept="5" trace="createComponent_1qnt20_b0#(Ljetbrains/mps/openapi/editor/EditorContext;Lorg/jetbrains/mps/openapi/model/SNode;)Ljetbrains/mps/openapi/editor/cells/EditorCell;" />
-      <node id="6496299201655529024" at="27,0,38,0" concept="5" trace="createCollection_1qnt20_a#(Ljetbrains/mps/openapi/editor/EditorContext;Lorg/jetbrains/mps/openapi/model/SNode;)Ljetbrains/mps/openapi/editor/cells/EditorCell;" />
-      <node id="6496299201655529024" at="38,0,57,0" concept="5" trace="createRefCell_1qnt20_a0#(Ljetbrains/mps/openapi/editor/EditorContext;Lorg/jetbrains/mps/openapi/model/SNode;)Ljetbrains/mps/openapi/editor/cells/EditorCell;" />
-      <node id="6496299201655529029" at="67,0,87,0" concept="5" trace="createProperty_1qnt20_a0a0#(Ljetbrains/mps/openapi/editor/EditorContext;Lorg/jetbrains/mps/openapi/model/SNode;)Ljetbrains/mps/openapi/editor/cells/EditorCell;" />
-      <scope id="6496299201655529024" at="24,79,25,63" />
-      <scope id="6496299201655529028" at="58,33,59,14" />
-      <scope id="6496299201655529028" at="61,69,62,67" />
-      <scope id="6496299201655529028" at="64,81,65,66" />
-      <scope id="6496299201655529024" at="45,39,47,50" />
-      <scope id="6496299201655529024" at="51,35,53,112">
-        <var name="manager" id="6496299201655529024" />
-      </scope>
-      <scope id="6496299201655529029" at="81,37,83,114">
->>>>>>> bd830ede
+      <scope id="6496299201655529024" at="81,81,83,131" />
+      <scope id="6496299201655529029" at="121,37,123,114">
         <var name="manager" id="6496299201655529029" />
       </scope>
       <scope id="6496299201655529024" at="39,0,42,0" />
-      <scope id="6496299201655529024" at="76,0,79,0" />
-      <scope id="6496299201655529024" at="79,0,82,0">
+      <scope id="6496299201655529024" at="75,0,78,0" />
+      <scope id="6496299201655529024" at="78,0,81,0">
         <var name="editorContext" id="6496299201655529024" />
       </scope>
-      <scope id="6496299201655529024" at="92,119,95,20" />
-      <scope id="6496299201655529024" at="98,0,101,0" />
+      <scope id="6496299201655529024" at="91,119,94,20" />
+      <scope id="6496299201655529024" at="97,0,100,0" />
       <scope id="6496299201655529024" at="28,0,32,0">
         <var name="context" id="6496299201655529024" />
         <var name="node" id="6496299201655529024" />
       </scope>
-<<<<<<< HEAD
-      <scope id="6496299201655529024" at="82,0,86,0">
+      <scope id="6496299201655529024" at="81,0,85,0">
         <var name="editorContext" id="6496299201655529024" />
         <var name="node" id="6496299201655529024" />
       </scope>
       <scope id="6496299201655529024" at="33,0,38,0" />
-      <scope id="6496299201655529024" at="92,0,97,0">
+      <scope id="6496299201655529024" at="91,0,96,0">
         <var name="context" id="6496299201655529024" />
         <var name="node" id="6496299201655529024" />
         <var name="referencingNode" id="6496299201655529024" />
       </scope>
-      <scope id="6496299201655529024" at="102,0,107,0" />
-      <scope id="6496299201655529031" at="130,50,135,22">
+      <scope id="6496299201655529024" at="101,0,106,0" />
+      <scope id="6496299201655529031" at="128,50,133,22">
         <var name="editorCell" id="6496299201655529031" />
         <var name="style" id="6496299201655529031" />
       </scope>
-      <scope id="6496299201655529031" at="130,0,137,0" />
+      <scope id="6496299201655529031" at="128,0,135,0" />
       <scope id="6496299201655529024" at="43,50,53,22">
         <var name="editorCell" id="6496299201655529024" />
         <var name="style" id="6496299201655529024" />
       </scope>
       <scope id="6496299201655529024" at="43,0,55,0" />
-      <scope id="6496299201655529024" at="55,48,73,22">
-=======
-      <scope id="6496299201655529028" at="58,0,61,0" />
-      <scope id="6496299201655529028" at="61,0,64,0">
-        <var name="editorContext" id="6496299201655529028" />
-      </scope>
-      <scope id="6496299201655529028" at="64,0,67,0">
-        <var name="editorContext" id="6496299201655529028" />
-        <var name="node" id="6496299201655529028" />
-      </scope>
-      <scope id="6496299201655529031" at="88,89,93,22">
-        <var name="editorCell" id="6496299201655529031" />
-        <var name="style" id="6496299201655529031" />
-      </scope>
-      <scope id="6496299201655529031" at="88,0,95,0">
-        <var name="editorContext" id="6496299201655529031" />
-        <var name="node" id="6496299201655529031" />
-      </scope>
-      <scope id="6496299201655529024" at="27,89,36,22">
-        <var name="editorCell" id="6496299201655529024" />
-        <var name="style" id="6496299201655529024" />
-      </scope>
-      <scope id="6496299201655529024" at="27,0,38,0">
-        <var name="editorContext" id="6496299201655529024" />
-        <var name="node" id="6496299201655529024" />
-      </scope>
-      <scope id="6496299201655529024" at="38,87,55,22">
->>>>>>> bd830ede
+      <scope id="6496299201655529024" at="55,48,72,22">
         <var name="attributeConcept" id="6496299201655529024" />
         <var name="editorCell" id="6496299201655529024" />
         <var name="provider" id="6496299201655529024" />
       </scope>
-<<<<<<< HEAD
-      <scope id="6496299201655529029" at="108,53,127,24">
-=======
-      <scope id="6496299201655529029" at="67,92,85,24">
->>>>>>> bd830ede
+      <scope id="6496299201655529029" at="107,53,125,24">
         <var name="attributeConcept" id="6496299201655529029" />
         <var name="editorCell" id="6496299201655529029" />
         <var name="provider" id="6496299201655529029" />
         <var name="style" id="6496299201655529029" />
       </scope>
-<<<<<<< HEAD
-      <scope id="6496299201655529024" at="55,0,75,0" />
-      <scope id="6496299201655529029" at="108,0,129,0" />
-      <unit id="6496299201655529024" at="75,0,87,0" name="jetbrains.mps.lang.behavior.editor.LocalBehaviorMethodCall_EditorBuilder_a$_Inline_1qnt20_a0a" />
-      <unit id="6496299201655529024" at="87,0,130,0" name="jetbrains.mps.lang.behavior.editor.LocalBehaviorMethodCall_EditorBuilder_a$Inline_Builder_1qnt20_a0a" />
-      <unit id="6496299201655529024" at="24,0,138,0" name="jetbrains.mps.lang.behavior.editor.LocalBehaviorMethodCall_EditorBuilder_a" />
-=======
-      <scope id="6496299201655529024" at="38,0,57,0">
-        <var name="editorContext" id="6496299201655529024" />
-        <var name="node" id="6496299201655529024" />
-      </scope>
-      <scope id="6496299201655529029" at="67,0,87,0">
-        <var name="editorContext" id="6496299201655529029" />
-        <var name="node" id="6496299201655529029" />
-      </scope>
-      <unit id="6496299201655529028" at="57,0,88,0" name="jetbrains.mps.lang.behavior.editor.LocalBehaviorMethodCall_Editor$_Inline_1qnt20_a0a" />
-      <unit id="6496299201655529024" at="23,0,96,0" name="jetbrains.mps.lang.behavior.editor.LocalBehaviorMethodCall_Editor" />
->>>>>>> bd830ede
+      <scope id="6496299201655529024" at="55,0,74,0" />
+      <scope id="6496299201655529029" at="107,0,127,0" />
+      <unit id="6496299201655529024" at="74,0,86,0" name="jetbrains.mps.lang.behavior.editor.LocalBehaviorMethodCall_EditorBuilder_a$_Inline_1qnt20_a0a" />
+      <unit id="6496299201655529024" at="86,0,128,0" name="jetbrains.mps.lang.behavior.editor.LocalBehaviorMethodCall_EditorBuilder_a$Inline_Builder_1qnt20_a0a" />
+      <unit id="6496299201655529024" at="24,0,136,0" name="jetbrains.mps.lang.behavior.editor.LocalBehaviorMethodCall_EditorBuilder_a" />
     </file>
   </root>
 </debug-info>
