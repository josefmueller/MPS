--- conflicted
+++ resolved
@@ -12,11 +12,7 @@
   <import index="tpck" modelUID="r:00000000-0000-4000-0000-011c89590288(jetbrains.mps.lang.core.structure)" version="0" implicit="yes" />
   <import index="tp25" modelUID="r:00000000-0000-4000-0000-011c89590301(jetbrains.mps.lang.smodel.structure)" version="16" implicit="yes" />
   <import index="tpc2" modelUID="r:00000000-0000-4000-0000-011c8959029e(jetbrains.mps.lang.editor.structure)" version="35" implicit="yes" />
-<<<<<<< HEAD
-  <import index="tpee" modelUID="r:00000000-0000-4000-0000-011c895902ca(jetbrains.mps.baseLanguage.structure)" version="4" implicit="yes" />
-=======
   <import index="tpee" modelUID="r:00000000-0000-4000-0000-011c895902ca(jetbrains.mps.baseLanguage.structure)" version="5" implicit="yes" />
->>>>>>> f41488bc
   <root type="tpc2.ConceptEditorDeclaration" typeId="tpc2.1071666914219" id="8974276187400029900" nodeInfo="ng">
     <link role="conceptDeclaration" roleId="tpc2.1166049300910" targetNodeId="1oap.8974276187400029883" resolveInfo="IconResource" />
     <node role="cellModel" roleId="tpc2.1080736633877" type="tpc2.CellModel_Collection" typeId="tpc2.1073389446423" id="6976585500156659086" nodeInfo="nn">
@@ -222,11 +218,7 @@
       </node>
       <node role="childCellModel" roleId="tpc2.1073389446424" type="tpc2.CellModel_Constant" typeId="tpc2.1073389577006" id="8974276187400029963" nodeInfo="nn">
         <property name="text" nameId="tpc2.1073389577007" value="{" />
-<<<<<<< HEAD
-        <link role="parentStyleClass" roleId="tpc2.1186406756722" targetNodeId="tpen.1215091279307" resolveInfo="LeftBrace" />
-=======
         <link role="parentStyleClass" roleId="tpc2.1381004262292426837" targetNodeId="tpen.1215091279307" resolveInfo="LeftBrace" />
->>>>>>> f41488bc
       </node>
       <node role="childCellModel" roleId="tpc2.1073389446424" type="tpc2.CellModel_RefNodeList" typeId="tpc2.1073390211982" id="8974276187400029964" nodeInfo="ng">
         <link role="relationDeclaration" roleId="tpc2.1140103550593" targetNodeId="1oap.8974276187400029886" />
@@ -240,11 +232,7 @@
       </node>
       <node role="childCellModel" roleId="tpc2.1073389446424" type="tpc2.CellModel_Constant" typeId="tpc2.1073389577006" id="8974276187400029968" nodeInfo="nn">
         <property name="text" nameId="tpc2.1073389577007" value="}" />
-<<<<<<< HEAD
-        <link role="parentStyleClass" roleId="tpc2.1186406756722" targetNodeId="tpen.1215091331565" resolveInfo="RightBrace" />
-=======
         <link role="parentStyleClass" roleId="tpc2.1381004262292426837" targetNodeId="tpen.1215091331565" resolveInfo="RightBrace" />
->>>>>>> f41488bc
         <node role="styleItem" roleId="tpc2.1219418656006" type="tpc2.IndentLayoutOnNewLineStyleClassItem" typeId="tpc2.1237385578942" id="8974276187400029969" nodeInfo="nn">
           <property name="flag" nameId="tpc2.1186414551515" value="true" />
         </node>
@@ -257,11 +245,7 @@
     <node role="cellModel" roleId="tpc2.1080736633877" type="tpc2.CellModel_Collection" typeId="tpc2.1073389446423" id="8974276187400029972" nodeInfo="nn">
       <node role="childCellModel" roleId="tpc2.1073389446424" type="tpc2.CellModel_Property" typeId="tpc2.1073389658414" id="8974276187400029973" nodeInfo="ng">
         <link role="relationDeclaration" roleId="tpc2.1140103550593" targetNodeId="tpck.1169194664001" resolveInfo="name" />
-<<<<<<< HEAD
-        <link role="parentStyleClass" roleId="tpc2.1186406756722" targetNodeId="tpen.1198160792349" resolveInfo="StaticField" />
-=======
         <link role="parentStyleClass" roleId="tpc2.1381004262292426837" targetNodeId="tpen.1198160792349" resolveInfo="StaticField" />
->>>>>>> f41488bc
       </node>
       <node role="childCellModel" roleId="tpc2.1073389446424" type="tpc2.CellModel_Constant" typeId="tpc2.1073389577006" id="8974276187400029974" nodeInfo="nn">
         <property name="text" nameId="tpc2.1073389577007" value="=" />
@@ -278,20 +262,12 @@
       <node role="childCellModel" roleId="tpc2.1073389446424" type="tpc2.CellModel_Component" typeId="tpc2.1078939183254" id="2886182022232400016" nodeInfo="ng">
         <property name="attractsFocus" nameId="tpc2.1130859485024" value="0" />
         <link role="editorComponent" roleId="tpc2.1078939183255" targetNodeId="tpco.2900100530630621651" resolveInfo="alias" />
-<<<<<<< HEAD
-        <link role="parentStyleClass" roleId="tpc2.1186406756722" targetNodeId="tpen.1186415544875" resolveInfo="KeyWord" />
-=======
         <link role="parentStyleClass" roleId="tpc2.1381004262292426837" targetNodeId="tpen.1186415544875" resolveInfo="KeyWord" />
->>>>>>> f41488bc
       </node>
       <node role="cellLayout" roleId="tpc2.1106270802874" type="tpc2.CellLayout_Horizontal" typeId="tpc2.1106270549637" id="8974276187400029979" nodeInfo="nn" />
       <node role="childCellModel" roleId="tpc2.1073389446424" type="tpc2.CellModel_Constant" typeId="tpc2.1073389577006" id="8974276187400029981" nodeInfo="nn">
         <property name="text" nameId="tpc2.1073389577007" value="&lt;" />
-<<<<<<< HEAD
-        <link role="parentStyleClass" roleId="tpc2.1186406756722" targetNodeId="tpen.8171260302110651849" resolveInfo="LeftAngleBracket" />
-=======
         <link role="parentStyleClass" roleId="tpc2.1381004262292426837" targetNodeId="tpen.8171260302110651849" resolveInfo="LeftAngleBracket" />
->>>>>>> f41488bc
         <node role="styleItem" roleId="tpc2.1219418656006" type="tpc2.PunctuationLeftStyleClassItem" typeId="tpc2.1233758997495" id="8974276187400029982" nodeInfo="nn">
           <property name="flag" nameId="tpc2.1186414551515" value="true" />
         </node>
@@ -307,11 +283,7 @@
       </node>
       <node role="childCellModel" roleId="tpc2.1073389446424" type="tpc2.CellModel_Constant" typeId="tpc2.1073389577006" id="8974276187400029986" nodeInfo="nn">
         <property name="text" nameId="tpc2.1073389577007" value="&gt;" />
-<<<<<<< HEAD
-        <link role="parentStyleClass" roleId="tpc2.1186406756722" targetNodeId="tpen.8171260302110651850" resolveInfo="RightAngleBracket" />
-=======
         <link role="parentStyleClass" roleId="tpc2.1381004262292426837" targetNodeId="tpen.8171260302110651850" resolveInfo="RightAngleBracket" />
->>>>>>> f41488bc
       </node>
     </node>
   </root>
