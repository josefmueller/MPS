<?xml version="1.0" encoding="UTF-8"?>
<debug-info version="2">
  <concept fqn="c:f3061a53-9226-4cc5-a443-f952ceaf5816/1082485599095:jetbrains.mps.baseLanguage.structure.BlockStatement" />
  <concept fqn="c:f3061a53-9226-4cc5-a443-f952ceaf5816/1068580123140:jetbrains.mps.baseLanguage.structure.ConstructorDeclaration" />
  <concept fqn="c:f3061a53-9226-4cc5-a443-f952ceaf5816/1068580123155:jetbrains.mps.baseLanguage.structure.ExpressionStatement" />
  <concept fqn="c:f3061a53-9226-4cc5-a443-f952ceaf5816/1068390468200:jetbrains.mps.baseLanguage.structure.FieldDeclaration" />
  <concept fqn="c:f3061a53-9226-4cc5-a443-f952ceaf5816/1068580123159:jetbrains.mps.baseLanguage.structure.IfStatement" />
  <concept fqn="c:f3061a53-9226-4cc5-a443-f952ceaf5816/1068580123165:jetbrains.mps.baseLanguage.structure.InstanceMethodDeclaration" />
  <concept fqn="c:f3061a53-9226-4cc5-a443-f952ceaf5816/1068581242864:jetbrains.mps.baseLanguage.structure.LocalVariableDeclarationStatement" />
  <concept fqn="c:f3061a53-9226-4cc5-a443-f952ceaf5816/1068581242878:jetbrains.mps.baseLanguage.structure.ReturnStatement" />
  <concept fqn="c:f3061a53-9226-4cc5-a443-f952ceaf5816/6329021646629104954:jetbrains.mps.baseLanguage.structure.SingleLineComment" />
  <concept fqn="c:f3061a53-9226-4cc5-a443-f952ceaf5816/1068580123157:jetbrains.mps.baseLanguage.structure.Statement" />
  <concept fqn="c:f3061a53-9226-4cc5-a443-f952ceaf5816/1081236700938:jetbrains.mps.baseLanguage.structure.StaticMethodDeclaration" />
  <concept fqn="c:f3061a53-9226-4cc5-a443-f952ceaf5816/1070475587102:jetbrains.mps.baseLanguage.structure.SuperConstructorInvocation" />
  <root>
    <file name="EditorAspectDescriptorImpl.java">
      <unit at="16,0,70,0" name="jetbrains.mps.lang.resources.editor.EditorAspectDescriptorImpl" />
    </file>
  </root>
  <root nodeRef="r:dc468d7c-ca2d-45f7-ace9-6f81e4694f66(jetbrains.mps.lang.resources.editor)/1741258697587120698">
    <file name="IconResourceReference_subs_Contribution.java">
      <node id="1741258697587120698" at="28,52,29,16" concept="11" />
      <node id="1741258697587120698" at="33,118,34,140" concept="6" />
      <node id="1741258697587120698" at="34,140,35,104" concept="2" />
      <node id="1741258697587120698" at="35,104,36,18" concept="7" />
      <node id="1741258697587120698" at="41,100,42,167" concept="7" />
      <node id="1741258697587120705" at="46,87,47,229" concept="7" />
      <node id="1741258697587120698" at="50,0,51,0" concept="3" trace="myParameterObject" />
      <node id="1741258697587120698" at="51,73,52,44" concept="2" />
      <node id="1741258697587120698" at="57,79,58,152" concept="7" />
      <node id="1741258697587120698" at="61,0,62,0" concept="3" trace="_context" />
      <node id="1741258697587120698" at="62,52,63,254" concept="11" />
      <node id="1741258697587120698" at="63,254,64,29" concept="2" />
      <node id="1741258697587120781" at="69,58,70,72" concept="7" />
      <node id="1741258697587120698" at="75,51,76,83" concept="7" />
      <node id="1741258697587120698" at="77,11,78,40" concept="7" />
      <node id="1741258697587120698" at="83,51,84,88" concept="7" />
      <node id="1741258697587120698" at="85,11,86,22" concept="7" />
      <node id="1741258697587120740" at="90,64,91,525" concept="7" />
      <node id="1741258697587120782" at="97,80,98,63" concept="6" />
      <node id="1741258697587120782" at="98,63,99,30" concept="6" />
      <node id="1741258697587120782" at="99,30,100,236" concept="2" />
      <node id="1741258697587120782" at="100,236,101,210" concept="2" />
      <node id="1741258697587120782" at="101,210,102,24" concept="7" />
      <node id="1741258697587120698" at="28,0,31,0" concept="1" trace="IconResourceReference_subs_Contribution#()V" />
      <node id="1741258697587120698" at="51,0,54,0" concept="1" trace="SubstituteMenuPart_Action_c11kxs_a0#(Lorg/jetbrains/mps/openapi/model/SNode;)V" />
      <node id="1741258697587120698" at="74,67,77,11" concept="4" />
      <node id="1741258697587120698" at="82,62,85,11" concept="4" />
      <node id="1741258697587120698" at="62,0,66,0" concept="1" trace="Item#(Ljetbrains/mps/openapi/editor/menus/substitute/SubstituteMenuContext;)V" />
      <node id="1741258697587120698" at="39,0,44,0" concept="5" trace="createItems#(Lorg/jetbrains/mps/openapi/model/SNode;Ljetbrains/mps/openapi/editor/menus/substitute/SubstituteMenuContext;)Ljava/util/List;" />
      <node id="1741258697587120698" at="44,0,49,0" concept="5" trace="getParameters#(Ljetbrains/mps/openapi/editor/menus/substitute/SubstituteMenuContext;)Ljava/lang/Iterable;" />
      <node id="1741258697587120698" at="55,0,60,0" concept="5" trace="createItem#(Ljetbrains/mps/openapi/editor/menus/substitute/SubstituteMenuContext;)Ljetbrains/mps/openapi/editor/menus/substitute/SubstituteMenuItem;" />
      <node id="1741258697587120698" at="67,0,72,0" concept="5" trace="createNode#(Ljava/lang/String;)Lorg/jetbrains/mps/openapi/model/SNode;" />
      <node id="1741258697587120737" at="88,0,93,0" concept="5" trace="getMatchingText#(Ljava/lang/String;)Ljava/lang/String;" />
      <node id="1741258697587120698" at="31,0,38,0" concept="5" trace="getParts#(Ljetbrains/mps/openapi/editor/menus/substitute/SubstituteMenuContext;)Ljava/util/List;" />
      <node id="1741258697587120782" at="97,0,104,0" concept="10" trace="_quotation_createNode_c11kxs_a0a0a0#(Ljava/lang/Object;)Lorg/jetbrains/mps/openapi/model/SNode;" />
      <node id="1741258697587120698" at="72,0,80,0" concept="5" trace="getDescriptionText#(Ljava/lang/String;)Ljava/lang/String;" />
      <node id="1741258697587120698" at="80,0,88,0" concept="5" trace="getIcon#(Ljava/lang/String;)Ljetbrains/mps/smodel/runtime/IconResource;" />
      <scope id="1741258697587120698" at="28,52,29,16" />
      <scope id="1741258697587120698" at="41,100,42,167" />
      <scope id="1741258697587120704" at="46,87,47,229" />
      <scope id="1741258697587120698" at="51,73,52,44" />
      <scope id="1741258697587120698" at="57,79,58,152" />
      <scope id="1741258697587120698" at="69,58,70,72" />
      <scope id="1741258697587120698" at="75,51,76,83" />
      <scope id="1741258697587120698" at="83,51,84,88" />
      <scope id="1741258697587120737" at="90,64,91,525" />
      <scope id="1741258697587120698" at="62,52,64,29" />
      <scope id="1741258697587120698" at="28,0,31,0" />
      <scope id="1741258697587120698" at="33,118,36,18">
        <var name="result" id="1741258697587120698" />
      </scope>
      <scope id="1741258697587120698" at="51,0,54,0">
        <var name="parameterObject" id="1741258697587120698" />
      </scope>
      <scope id="1741258697587120698" at="62,0,66,0">
        <var name="context" id="1741258697587120698" />
      </scope>
      <scope id="1741258697587120698" at="74,67,78,40" />
      <scope id="1741258697587120698" at="82,62,86,22" />
      <scope id="1741258697587120698" at="39,0,44,0">
        <var name="context" id="1741258697587120698" />
        <var name="parameter" id="1741258697587120698" />
      </scope>
      <scope id="1741258697587120698" at="44,0,49,0">
        <var name="_context" id="1741258697587120698" />
      </scope>
      <scope id="1741258697587120698" at="55,0,60,0">
        <var name="_context" id="1741258697587120698" />
      </scope>
      <scope id="1741258697587120698" at="67,0,72,0">
        <var name="pattern" id="1741258697587120698" />
      </scope>
      <scope id="1741258697587120737" at="88,0,93,0">
        <var name="pattern" id="1741258697587120737" />
      </scope>
      <scope id="1741258697587120782" at="97,80,102,24">
        <var name="facade" id="1741258697587120782" />
        <var name="quotedNode_2" id="1741258697587120782" />
      </scope>
      <scope id="1741258697587120698" at="31,0,38,0">
        <var name="_context" id="1741258697587120698" />
      </scope>
      <scope id="1741258697587120782" at="97,0,104,0">
        <var name="parameter_1" id="1741258697587120782" />
      </scope>
      <scope id="1741258697587120698" at="72,0,80,0">
        <var name="pattern" id="1741258697587120698" />
      </scope>
      <scope id="1741258697587120698" at="80,0,88,0">
        <var name="pattern" id="1741258697587120698" />
      </scope>
      <unit id="1741258697587120698" at="60,0,94,0" name="jetbrains.mps.lang.resources.editor.IconResourceReference_subs_Contribution$SubstituteMenuPart_Parameterized_c11kxs_a$SubstituteMenuPart_Action_c11kxs_a0$Item" />
      <unit id="1741258697587120698" at="49,0,95,0" name="jetbrains.mps.lang.resources.editor.IconResourceReference_subs_Contribution$SubstituteMenuPart_Parameterized_c11kxs_a$SubstituteMenuPart_Action_c11kxs_a0" />
      <unit id="1741258697587120698" at="38,0,97,0" name="jetbrains.mps.lang.resources.editor.IconResourceReference_subs_Contribution$SubstituteMenuPart_Parameterized_c11kxs_a" />
      <unit id="1741258697587120698" at="27,0,105,0" name="jetbrains.mps.lang.resources.editor.IconResourceReference_subs_Contribution" />
    </file>
  </root>
  <root nodeRef="r:dc468d7c-ca2d-45f7-ace9-6f81e4694f66(jetbrains.mps.lang.resources.editor)/1860120738943552510">
    <file name="ColorLiteral_Editor.java">
<<<<<<< HEAD
      <node id="1860120738943552510" at="11,79,12,78" concept="7" />
      <node id="1860120738943552510" at="11,0,14,0" concept="5" trace="createEditorCell#(Ljetbrains/mps/openapi/editor/EditorContext;Lorg/jetbrains/mps/openapi/model/SNode;)Ljetbrains/mps/openapi/editor/cells/EditorCell;" />
      <scope id="1860120738943552510" at="11,79,12,78" />
      <scope id="1860120738943552510" at="11,0,14,0">
        <var name="editorContext" id="1860120738943552510" />
        <var name="node" id="1860120738943552510" />
      </scope>
      <unit id="1860120738943552510" at="10,0,15,0" name="jetbrains.mps.lang.resources.editor.ColorLiteral_Editor" />
    </file>
    <file name="ColorLiteral_EditorBuilder_a.java">
      <node id="1860120738943552510" at="23,92,24,19" concept="11" />
      <node id="1860120738943552510" at="24,19,25,18" concept="2" />
      <node id="1860120738943552510" at="30,26,31,18" concept="7" />
      <node id="1860120738943552510" at="34,39,35,39" concept="7" />
      <node id="1860120738943552510" at="38,50,39,106" concept="6" />
      <node id="1860120738943552510" at="39,106,40,48" concept="2" />
      <node id="1860120738943552510" at="40,48,41,28" concept="2" />
      <node id="1860120738943552510" at="41,28,42,65" concept="2" />
      <node id="1860120738943552510" at="42,65,43,57" concept="2" />
      <node id="1860120738943552510" at="43,57,44,57" concept="2" />
      <node id="1860120738943552510" at="44,57,45,22" concept="7" />
      <node id="1860120738943552512" at="47,49,48,94" concept="6" />
      <node id="1860120738943552512" at="48,94,49,47" concept="2" />
      <node id="1860120738943552512" at="49,47,50,34" concept="6" />
      <node id="1860120738943552512" at="50,34,51,55" concept="2" />
      <node id="1860120738943552512" at="51,55,52,40" concept="2" />
      <node id="1860120738943552512" at="52,40,53,34" concept="2" />
      <node id="1860120738943552512" at="53,34,54,22" concept="7" />
      <node id="1860120738943552524" at="56,49,57,89" concept="6" />
      <node id="1860120738943552524" at="57,89,58,28" concept="2" />
      <node id="1860120738943552524" at="58,28,59,41" concept="2" />
      <node id="1860120738943552524" at="59,41,60,26" concept="6" />
      <node id="1860120738943552524" at="60,26,61,63" concept="2" />
      <node id="1860120738943552524" at="61,63,62,41" concept="2" />
      <node id="1860120738943552524" at="62,41,63,73" concept="2" />
      <node id="1860120738943552524" at="63,73,64,57" concept="6" />
      <node id="1860120738943552524" at="64,57,65,59" concept="6" />
      <node id="1860120738943552524" at="66,35,67,87" concept="6" />
      <node id="1860120738943552524" at="67,87,68,94" concept="7" />
      <node id="1860120738943552524" at="69,10,70,22" concept="7" />
      <node id="1860120738943552510" at="20,0,22,0" concept="3" trace="myNode" />
      <node id="1860120738943552510" at="34,0,37,0" concept="5" trace="createCell#()Ljetbrains/mps/openapi/editor/cells/EditorCell;" />
      <node id="1860120738943552510" at="23,0,27,0" concept="1" trace="ColorLiteral_EditorBuilder_a#(Ljetbrains/mps/openapi/editor/EditorContext;Lorg/jetbrains/mps/openapi/model/SNode;)V" />
      <node id="1860120738943552510" at="28,0,33,0" concept="5" trace="getNode#()Lorg/jetbrains/mps/openapi/model/SNode;" />
      <node id="1860120738943552524" at="65,59,70,22" concept="4" />
      <node id="1860120738943552510" at="38,0,47,0" concept="5" trace="createCollection_wn2zs0_a#()Ljetbrains/mps/openapi/editor/cells/EditorCell;" />
      <node id="1860120738943552512" at="47,0,56,0" concept="5" trace="createConstant_wn2zs0_a0#()Ljetbrains/mps/openapi/editor/cells/EditorCell;" />
      <node id="1860120738943552524" at="56,0,72,0" concept="5" trace="createProperty_wn2zs0_b0#()Ljetbrains/mps/openapi/editor/cells/EditorCell;" />
      <scope id="1860120738943552510" at="30,26,31,18" />
      <scope id="1860120738943552510" at="34,39,35,39" />
      <scope id="1860120738943552510" at="23,92,25,18" />
      <scope id="1860120738943552524" at="66,35,68,94">
=======
      <node id="1860120738943552510" at="19,79,20,63" concept="7" />
      <node id="1860120738943552510" at="22,89,23,99" concept="6" />
      <node id="1860120738943552510" at="23,99,24,48" concept="2" />
      <node id="1860120738943552510" at="24,48,25,28" concept="2" />
      <node id="1860120738943552510" at="25,28,26,81" concept="2" />
      <node id="1860120738943552510" at="26,81,27,81" concept="2" />
      <node id="1860120738943552510" at="27,81,28,22" concept="7" />
      <node id="1860120738943552512" at="30,88,31,87" concept="6" />
      <node id="1860120738943552512" at="31,87,32,47" concept="2" />
      <node id="1860120738943552512" at="32,47,33,34" concept="6" />
      <node id="1860120738943552512" at="33,34,34,58" concept="2" />
      <node id="1860120738943552512" at="34,58,35,40" concept="2" />
      <node id="1860120738943552512" at="35,40,36,34" concept="2" />
      <node id="1860120738943552512" at="36,34,37,22" concept="7" />
      <node id="1860120738943552524" at="39,88,40,82" concept="6" />
      <node id="1860120738943552524" at="40,82,41,28" concept="2" />
      <node id="1860120738943552524" at="41,28,42,41" concept="2" />
      <node id="1860120738943552524" at="42,41,43,26" concept="6" />
      <node id="1860120738943552524" at="43,26,44,58" concept="2" />
      <node id="1860120738943552524" at="44,58,45,41" concept="2" />
      <node id="1860120738943552524" at="45,41,46,73" concept="2" />
      <node id="1860120738943552524" at="46,73,47,57" concept="6" />
      <node id="1860120738943552524" at="48,35,49,82" concept="6" />
      <node id="1860120738943552524" at="49,82,50,112" concept="7" />
      <node id="1860120738943552524" at="51,10,52,22" concept="7" />
      <node id="1860120738943552510" at="19,0,22,0" concept="5" trace="createEditorCell#(Ljetbrains/mps/openapi/editor/EditorContext;Lorg/jetbrains/mps/openapi/model/SNode;)Ljetbrains/mps/openapi/editor/cells/EditorCell;" />
      <node id="1860120738943552524" at="47,57,52,22" concept="4" />
      <node id="1860120738943552510" at="22,0,30,0" concept="5" trace="createCollection_wn2zs0_a#(Ljetbrains/mps/openapi/editor/EditorContext;Lorg/jetbrains/mps/openapi/model/SNode;)Ljetbrains/mps/openapi/editor/cells/EditorCell;" />
      <node id="1860120738943552512" at="30,0,39,0" concept="5" trace="createConstant_wn2zs0_a0#(Ljetbrains/mps/openapi/editor/EditorContext;Lorg/jetbrains/mps/openapi/model/SNode;)Ljetbrains/mps/openapi/editor/cells/EditorCell;" />
      <node id="1860120738943552524" at="39,0,54,0" concept="5" trace="createProperty_wn2zs0_b0#(Ljetbrains/mps/openapi/editor/EditorContext;Lorg/jetbrains/mps/openapi/model/SNode;)Ljetbrains/mps/openapi/editor/cells/EditorCell;" />
      <scope id="1860120738943552510" at="19,79,20,63" />
      <scope id="1860120738943552524" at="48,35,50,112">
>>>>>>> bd830ede
        <var name="manager" id="1860120738943552524" />
      </scope>
      <scope id="1860120738943552510" at="34,0,37,0" />
      <scope id="1860120738943552510" at="23,0,27,0">
        <var name="context" id="1860120738943552510" />
        <var name="node" id="1860120738943552510" />
      </scope>
      <scope id="1860120738943552510" at="28,0,33,0" />
      <scope id="1860120738943552510" at="38,50,45,22">
        <var name="editorCell" id="1860120738943552510" />
      </scope>
      <scope id="1860120738943552512" at="47,49,54,22">
        <var name="editorCell" id="1860120738943552512" />
        <var name="style" id="1860120738943552512" />
      </scope>
<<<<<<< HEAD
      <scope id="1860120738943552510" at="38,0,47,0" />
      <scope id="1860120738943552512" at="47,0,56,0" />
      <scope id="1860120738943552524" at="56,49,70,22">
=======
      <scope id="1860120738943552510" at="22,0,30,0">
        <var name="editorContext" id="1860120738943552510" />
        <var name="node" id="1860120738943552510" />
      </scope>
      <scope id="1860120738943552512" at="30,0,39,0">
        <var name="editorContext" id="1860120738943552512" />
        <var name="node" id="1860120738943552512" />
      </scope>
      <scope id="1860120738943552524" at="39,88,52,22">
>>>>>>> bd830ede
        <var name="attributeConcept" id="1860120738943552524" />
        <var name="editorCell" id="1860120738943552524" />
        <var name="provider" id="1860120738943552524" />
      </scope>
<<<<<<< HEAD
      <scope id="1860120738943552524" at="56,0,72,0" />
      <unit id="1860120738943552510" at="19,0,73,0" name="jetbrains.mps.lang.resources.editor.ColorLiteral_EditorBuilder_a" />
=======
      <scope id="1860120738943552524" at="39,0,54,0">
        <var name="editorContext" id="1860120738943552524" />
        <var name="node" id="1860120738943552524" />
      </scope>
      <unit id="1860120738943552510" at="18,0,55,0" name="jetbrains.mps.lang.resources.editor.ColorLiteral_Editor" />
>>>>>>> bd830ede
    </file>
  </root>
  <root nodeRef="r:dc468d7c-ca2d-45f7-ace9-6f81e4694f66(jetbrains.mps.lang.resources.editor)/2756621024541675112">
    <file name="TextIcon_Editor.java">
<<<<<<< HEAD
      <node id="2756621024541675112" at="11,79,12,74" concept="7" />
      <node id="2756621024541675112" at="11,0,14,0" concept="5" trace="createEditorCell#(Ljetbrains/mps/openapi/editor/EditorContext;Lorg/jetbrains/mps/openapi/model/SNode;)Ljetbrains/mps/openapi/editor/cells/EditorCell;" />
      <scope id="2756621024541675112" at="11,79,12,74" />
      <scope id="2756621024541675112" at="11,0,14,0">
        <var name="editorContext" id="2756621024541675112" />
        <var name="node" id="2756621024541675112" />
      </scope>
      <unit id="2756621024541675112" at="10,0,15,0" name="jetbrains.mps.lang.resources.editor.TextIcon_Editor" />
    </file>
    <file name="TextIcon_EditorBuilder_a.java">
      <node id="2756621024541675112" at="37,88,38,19" concept="11" />
      <node id="2756621024541675112" at="38,19,39,18" concept="2" />
      <node id="2756621024541675112" at="44,26,45,18" concept="7" />
      <node id="2756621024541675112" at="48,39,49,39" concept="7" />
      <node id="2756621024541675112" at="52,50,53,104" concept="6" />
      <node id="2756621024541675112" at="53,104,54,48" concept="2" />
      <node id="2756621024541675112" at="54,48,55,28" concept="2" />
      <node id="2756621024541675112" at="55,28,56,65" concept="2" />
      <node id="2756621024541675112" at="56,65,57,34" concept="6" />
      <node id="2756621024541675112" at="57,34,58,49" concept="2" />
      <node id="2756621024541675112" at="58,49,59,40" concept="2" />
      <node id="2756621024541675112" at="59,40,60,59" concept="2" />
      <node id="2756621024541675112" at="60,59,61,59" concept="2" />
      <node id="2756621024541675112" at="62,68,63,59" concept="2" />
      <node id="2756621024541675112" at="64,5,65,22" concept="7" />
      <node id="2756621024541675112" at="67,51,68,106" concept="6" />
      <node id="2756621024541675112" at="68,106,69,49" concept="2" />
      <node id="2756621024541675112" at="69,49,70,34" concept="6" />
      <node id="2756621024541675112" at="70,34,71,49" concept="2" />
      <node id="2756621024541675112" at="71,49,72,40" concept="2" />
      <node id="2756621024541675112" at="72,40,73,60" concept="2" />
      <node id="2756621024541675112" at="74,69,75,60" concept="2" />
      <node id="2756621024541675112" at="76,5,77,22" concept="7" />
      <node id="2756621024541675112" at="79,52,80,106" concept="6" />
      <node id="2756621024541675112" at="80,106,81,50" concept="2" />
      <node id="2756621024541675112" at="81,50,82,59" concept="2" />
      <node id="2756621024541675112" at="82,59,83,59" concept="2" />
      <node id="2756621024541675112" at="83,59,84,59" concept="2" />
      <node id="2756621024541675112" at="84,59,85,22" concept="7" />
      <node id="2756621024541675336" at="87,51,88,101" concept="6" />
      <node id="2756621024541675336" at="88,101,89,49" concept="2" />
      <node id="2756621024541675336" at="89,49,90,34" concept="2" />
      <node id="2756621024541675336" at="90,34,91,22" concept="7" />
      <node id="1358878980655445168" at="93,51,94,96" concept="6" />
      <node id="1358878980655445168" at="94,96,95,49" concept="2" />
      <node id="1358878980655445168" at="95,49,96,34" concept="2" />
      <node id="1358878980655445168" at="96,34,97,22" concept="7" />
      <node id="1358878980655445160" at="99,51,100,89" concept="6" />
      <node id="1358878980655445160" at="100,89,101,31" concept="2" />
      <node id="1358878980655445160" at="101,31,102,44" concept="2" />
      <node id="1358878980655445160" at="102,44,103,26" concept="6" />
      <node id="1358878980655445160" at="103,26,104,63" concept="2" />
      <node id="1358878980655445160" at="104,63,105,44" concept="2" />
      <node id="1358878980655445160" at="105,44,106,34" concept="6" />
      <node id="1358878980655445160" at="106,34,107,54" concept="2" />
      <node id="1358878980655445160" at="107,54,108,40" concept="2" />
      <node id="1358878980655445160" at="108,40,109,73" concept="2" />
      <node id="1358878980655445160" at="109,73,110,57" concept="6" />
      <node id="1358878980655445160" at="110,57,111,59" concept="6" />
      <node id="1358878980655445160" at="112,35,113,87" concept="6" />
      <node id="1358878980655445160" at="113,87,114,94" concept="7" />
      <node id="1358878980655445160" at="115,10,116,22" concept="7" />
      <node id="2756621024541675112" at="118,50,119,94" concept="6" />
      <node id="2756621024541675112" at="119,94,120,48" concept="2" />
      <node id="2756621024541675112" at="120,48,121,34" concept="6" />
      <node id="2756621024541675112" at="121,34,122,55" concept="2" />
      <node id="2756621024541675112" at="122,55,123,59" concept="2" />
      <node id="2756621024541675112" at="123,59,124,58" concept="2" />
      <node id="2756621024541675112" at="124,58,125,40" concept="2" />
      <node id="2756621024541675112" at="125,40,126,34" concept="2" />
      <node id="2756621024541675112" at="126,34,127,22" concept="7" />
      <node id="2756621024541675112" at="129,98,130,34" concept="7" />
      <node id="2756621024541675112" at="132,51,133,106" concept="6" />
      <node id="2756621024541675112" at="133,106,134,49" concept="2" />
      <node id="2756621024541675112" at="134,49,135,34" concept="6" />
      <node id="2756621024541675112" at="135,34,136,49" concept="2" />
      <node id="2756621024541675112" at="136,49,137,40" concept="2" />
      <node id="2756621024541675112" at="137,40,138,60" concept="2" />
      <node id="2756621024541675112" at="138,60,139,61" concept="2" />
      <node id="2756621024541675112" at="139,61,140,22" concept="7" />
      <node id="2756621024541675112" at="142,52,143,85" concept="6" />
      <node id="2756621024541675112" at="143,85,144,22" concept="7" />
      <node id="2756621024541675112" at="146,53,147,134" concept="6" />
      <node id="2756621024541675112" at="147,134,148,93" concept="6" />
      <node id="2756621024541675112" at="148,93,149,47" concept="2" />
      <node id="2756621024541675112" at="149,47,150,49" concept="2" />
      <node id="2756621024541675112" at="150,49,151,22" concept="7" />
      <node id="2756621024541675112" at="154,99,155,50" concept="11" />
      <node id="2756621024541675112" at="157,66,158,93" concept="7" />
      <node id="2756621024541675112" at="160,57,161,65" concept="6" />
      <node id="2756621024541675112" at="161,65,162,58" concept="2" />
      <node id="2756621024541675112" at="162,58,163,25" concept="7" />
      <node id="2756621024541675112" at="165,41,166,34" concept="6" />
      <node id="2756621024541675112" at="166,34,167,42" concept="2" />
      <node id="2756621024541675112" at="167,42,168,49" concept="2" />
      <node id="2756621024541675112" at="168,49,169,23" concept="7" />
      <node id="2756621024541675112" at="172,96,173,134" concept="2" />
      <node id="2756621024541675112" at="174,34,175,142" concept="2" />
      <node id="2756621024541675112" at="175,142,176,146" concept="2" />
      <node id="2756621024541675112" at="178,122,179,395" concept="2" />
      <node id="2756621024541675112" at="184,49,185,94" concept="6" />
      <node id="2756621024541675112" at="185,94,186,47" concept="2" />
      <node id="2756621024541675112" at="186,47,187,34" concept="6" />
      <node id="2756621024541675112" at="187,34,188,55" concept="2" />
      <node id="2756621024541675112" at="188,55,189,59" concept="2" />
      <node id="2756621024541675112" at="189,59,190,58" concept="2" />
      <node id="2756621024541675112" at="190,58,191,40" concept="2" />
      <node id="2756621024541675112" at="191,40,192,34" concept="2" />
      <node id="2756621024541675112" at="192,34,193,22" concept="7" />
      <node id="2756621024541675112" at="195,97,196,34" concept="7" />
      <node id="2756621024541675112" at="34,0,36,0" concept="3" trace="myNode" />
      <node id="2756621024541675112" at="48,0,51,0" concept="5" trace="createCell#()Ljetbrains/mps/openapi/editor/cells/EditorCell;" />
      <node id="2756621024541675112" at="61,59,64,5" concept="4" />
      <node id="2756621024541675112" at="73,60,76,5" concept="4" />
      <node id="2756621024541675112" at="129,0,132,0" concept="10" trace="renderingCondition_u5g1fn_a1a0#(Lorg/jetbrains/mps/openapi/model/SNode;Ljetbrains/mps/openapi/editor/EditorContext;)Z" />
      <node id="2756621024541675112" at="154,0,157,0" concept="1" trace="layersListHandler_u5g1fn_b1a#(Lorg/jetbrains/mps/openapi/model/SNode;Ljava/lang/String;Ljetbrains/mps/openapi/editor/EditorContext;)V" />
      <node id="2756621024541675112" at="157,0,160,0" concept="5" trace="createNodeToInsert#(Ljetbrains/mps/openapi/editor/EditorContext;)Lorg/jetbrains/mps/openapi/model/SNode;" />
      <node id="2756621024541675112" at="177,9,180,9" concept="4" />
      <node id="2756621024541675112" at="195,0,198,0" concept="10" trace="renderingCondition_u5g1fn_a2a#(Lorg/jetbrains/mps/openapi/model/SNode;Ljetbrains/mps/openapi/editor/EditorContext;)Z" />
      <node id="2756621024541675112" at="37,0,41,0" concept="1" trace="TextIcon_EditorBuilder_a#(Ljetbrains/mps/openapi/editor/EditorContext;Lorg/jetbrains/mps/openapi/model/SNode;)V" />
      <node id="2756621024541675112" at="142,0,146,0" concept="5" trace="createIndentCell_u5g1fn_a1a#()Ljetbrains/mps/openapi/editor/cells/EditorCell;" />
      <node id="2756621024541675112" at="173,134,177,9" concept="4" />
      <node id="2756621024541675112" at="42,0,47,0" concept="5" trace="getNode#()Lorg/jetbrains/mps/openapi/model/SNode;" />
      <node id="1358878980655445160" at="111,59,116,22" concept="4" />
      <node id="2756621024541675112" at="160,0,165,0" concept="5" trace="createNodeCell#(Lorg/jetbrains/mps/openapi/model/SNode;)Ljetbrains/mps/openapi/editor/cells/EditorCell;" />
      <node id="2756621024541675336" at="87,0,93,0" concept="5" trace="createConstant_u5g1fn_a0a0#()Ljetbrains/mps/openapi/editor/cells/EditorCell;" />
      <node id="1358878980655445168" at="93,0,99,0" concept="5" trace="createConstant_u5g1fn_b0a0#()Ljetbrains/mps/openapi/editor/cells/EditorCell;" />
      <node id="2756621024541675112" at="165,0,171,0" concept="5" trace="createEmptyCell#()Ljetbrains/mps/openapi/editor/cells/EditorCell;" />
      <node id="2756621024541675112" at="146,0,153,0" concept="5" trace="createRefNodeList_u5g1fn_b1a#()Ljetbrains/mps/openapi/editor/cells/EditorCell;" />
      <node id="2756621024541675112" at="79,0,87,0" concept="5" trace="createCollection_u5g1fn_a0a#()Ljetbrains/mps/openapi/editor/cells/EditorCell;" />
      <node id="2756621024541675112" at="132,0,142,0" concept="5" trace="createCollection_u5g1fn_b0#()Ljetbrains/mps/openapi/editor/cells/EditorCell;" />
      <node id="2756621024541675112" at="171,86,181,7" concept="4" />
      <node id="2756621024541675112" at="118,0,129,0" concept="5" trace="createConstant_u5g1fn_b0a#()Ljetbrains/mps/openapi/editor/cells/EditorCell;" />
      <node id="2756621024541675112" at="184,0,195,0" concept="5" trace="createConstant_u5g1fn_c0#()Ljetbrains/mps/openapi/editor/cells/EditorCell;" />
      <node id="2756621024541675112" at="67,0,79,0" concept="5" trace="createCollection_u5g1fn_a0#()Ljetbrains/mps/openapi/editor/cells/EditorCell;" />
      <node id="2756621024541675112" at="171,0,183,0" concept="5" trace="installElementCellActions#(Lorg/jetbrains/mps/openapi/model/SNode;Ljetbrains/mps/openapi/editor/cells/EditorCell;)V" />
      <node id="2756621024541675112" at="52,0,67,0" concept="5" trace="createCollection_u5g1fn_a#()Ljetbrains/mps/openapi/editor/cells/EditorCell;" />
      <node id="1358878980655445160" at="99,0,118,0" concept="5" trace="createProperty_u5g1fn_c0a0#()Ljetbrains/mps/openapi/editor/cells/EditorCell;" />
      <scope id="2756621024541675112" at="44,26,45,18" />
      <scope id="2756621024541675112" at="48,39,49,39" />
      <scope id="2756621024541675112" at="62,68,63,59" />
      <scope id="2756621024541675112" at="74,69,75,60" />
      <scope id="2756621024541675112" at="129,98,130,34" />
      <scope id="2756621024541675112" at="154,99,155,50" />
      <scope id="2756621024541675112" at="157,66,158,93" />
      <scope id="2756621024541675112" at="178,122,179,395" />
      <scope id="2756621024541675112" at="195,97,196,34" />
      <scope id="2756621024541675112" at="37,88,39,18" />
      <scope id="1358878980655445160" at="112,35,114,94">
        <var name="manager" id="1358878980655445160" />
      </scope>
      <scope id="2756621024541675112" at="142,52,144,22">
        <var name="editorCell" id="2756621024541675112" />
      </scope>
      <scope id="2756621024541675112" at="174,34,176,146" />
      <scope id="2756621024541675112" at="48,0,51,0" />
      <scope id="2756621024541675112" at="129,0,132,0">
        <var name="editorContext" id="2756621024541675112" />
        <var name="node" id="2756621024541675112" />
      </scope>
      <scope id="2756621024541675112" at="154,0,157,0">
=======
      <node id="2756621024541675112" at="33,79,34,63" concept="7" />
      <node id="2756621024541675112" at="36,89,37,97" concept="6" />
      <node id="2756621024541675112" at="37,97,38,48" concept="2" />
      <node id="2756621024541675112" at="38,48,39,28" concept="2" />
      <node id="2756621024541675112" at="39,28,40,34" concept="6" />
      <node id="2756621024541675112" at="40,34,41,52" concept="2" />
      <node id="2756621024541675112" at="41,52,42,40" concept="2" />
      <node id="2756621024541675112" at="42,40,43,83" concept="2" />
      <node id="2756621024541675112" at="43,83,44,83" concept="2" />
      <node id="2756621024541675112" at="45,61,46,83" concept="2" />
      <node id="2756621024541675112" at="47,5,48,22" concept="7" />
      <node id="2756621024541675112" at="50,90,51,99" concept="6" />
      <node id="2756621024541675112" at="51,99,52,49" concept="2" />
      <node id="2756621024541675112" at="52,49,53,34" concept="6" />
      <node id="2756621024541675112" at="53,34,54,52" concept="2" />
      <node id="2756621024541675112" at="54,52,55,40" concept="2" />
      <node id="2756621024541675112" at="55,40,56,84" concept="2" />
      <node id="2756621024541675112" at="57,62,58,84" concept="2" />
      <node id="2756621024541675112" at="59,5,60,22" concept="7" />
      <node id="2756621024541675112" at="62,91,63,99" concept="6" />
      <node id="2756621024541675112" at="63,99,64,50" concept="2" />
      <node id="2756621024541675112" at="64,50,65,83" concept="2" />
      <node id="2756621024541675112" at="65,83,66,83" concept="2" />
      <node id="2756621024541675112" at="66,83,67,83" concept="2" />
      <node id="2756621024541675112" at="67,83,68,22" concept="7" />
      <node id="2756621024541675336" at="70,90,71,94" concept="6" />
      <node id="2756621024541675336" at="71,94,72,49" concept="2" />
      <node id="2756621024541675336" at="72,49,73,34" concept="2" />
      <node id="2756621024541675336" at="73,34,74,22" concept="7" />
      <node id="1358878980655445168" at="76,90,77,89" concept="6" />
      <node id="1358878980655445168" at="77,89,78,49" concept="2" />
      <node id="1358878980655445168" at="78,49,79,34" concept="2" />
      <node id="1358878980655445168" at="79,34,80,22" concept="7" />
      <node id="1358878980655445160" at="82,90,83,82" concept="6" />
      <node id="1358878980655445160" at="83,82,84,31" concept="2" />
      <node id="1358878980655445160" at="84,31,85,44" concept="2" />
      <node id="1358878980655445160" at="85,44,86,26" concept="6" />
      <node id="1358878980655445160" at="86,26,87,58" concept="2" />
      <node id="1358878980655445160" at="87,58,88,44" concept="2" />
      <node id="1358878980655445160" at="88,44,89,34" concept="6" />
      <node id="1358878980655445160" at="89,34,90,57" concept="2" />
      <node id="1358878980655445160" at="90,57,91,40" concept="2" />
      <node id="1358878980655445160" at="91,40,92,73" concept="2" />
      <node id="1358878980655445160" at="92,73,93,57" concept="6" />
      <node id="1358878980655445160" at="94,35,95,82" concept="6" />
      <node id="1358878980655445160" at="95,82,96,112" concept="7" />
      <node id="1358878980655445160" at="97,10,98,22" concept="7" />
      <node id="2756621024541675112" at="100,89,101,87" concept="6" />
      <node id="2756621024541675112" at="101,87,102,48" concept="2" />
      <node id="2756621024541675112" at="102,48,103,34" concept="6" />
      <node id="2756621024541675112" at="103,34,104,58" concept="2" />
      <node id="2756621024541675112" at="104,58,105,62" concept="2" />
      <node id="2756621024541675112" at="105,62,106,61" concept="2" />
      <node id="2756621024541675112" at="106,61,107,40" concept="2" />
      <node id="2756621024541675112" at="107,40,108,34" concept="2" />
      <node id="2756621024541675112" at="108,34,109,22" concept="7" />
      <node id="2756621024541675112" at="111,98,112,34" concept="7" />
      <node id="2756621024541675112" at="114,90,115,99" concept="6" />
      <node id="2756621024541675112" at="115,99,116,49" concept="2" />
      <node id="2756621024541675112" at="116,49,117,34" concept="6" />
      <node id="2756621024541675112" at="117,34,118,52" concept="2" />
      <node id="2756621024541675112" at="118,52,119,40" concept="2" />
      <node id="2756621024541675112" at="119,40,120,84" concept="2" />
      <node id="2756621024541675112" at="120,84,121,85" concept="2" />
      <node id="2756621024541675112" at="121,85,122,22" concept="7" />
      <node id="2756621024541675112" at="124,91,125,78" concept="6" />
      <node id="2756621024541675112" at="125,78,126,22" concept="7" />
      <node id="2756621024541675112" at="128,92,129,118" concept="6" />
      <node id="2756621024541675112" at="129,118,130,108" concept="6" />
      <node id="2756621024541675112" at="130,108,131,47" concept="2" />
      <node id="2756621024541675112" at="131,47,132,49" concept="2" />
      <node id="2756621024541675112" at="132,49,133,22" concept="7" />
      <node id="2756621024541675112" at="136,99,137,50" concept="10" />
      <node id="2756621024541675112" at="139,66,140,41" concept="6" />
      <node id="2756621024541675112" at="140,41,141,93" concept="7" />
      <node id="2756621024541675112" at="143,86,144,80" concept="6" />
      <node id="2756621024541675112" at="144,80,145,95" concept="2" />
      <node id="2756621024541675112" at="145,95,146,25" concept="7" />
      <node id="2756621024541675112" at="148,68,149,34" concept="6" />
      <node id="2756621024541675112" at="149,34,150,55" concept="2" />
      <node id="2756621024541675112" at="150,55,151,87" concept="2" />
      <node id="2756621024541675112" at="151,87,152,23" concept="7" />
      <node id="2756621024541675112" at="155,96,156,134" concept="2" />
      <node id="2756621024541675112" at="157,34,158,142" concept="2" />
      <node id="2756621024541675112" at="158,142,159,146" concept="2" />
      <node id="2756621024541675112" at="161,122,162,393" concept="2" />
      <node id="2756621024541675112" at="167,88,168,87" concept="6" />
      <node id="2756621024541675112" at="168,87,169,47" concept="2" />
      <node id="2756621024541675112" at="169,47,170,34" concept="6" />
      <node id="2756621024541675112" at="170,34,171,58" concept="2" />
      <node id="2756621024541675112" at="171,58,172,62" concept="2" />
      <node id="2756621024541675112" at="172,62,173,61" concept="2" />
      <node id="2756621024541675112" at="173,61,174,40" concept="2" />
      <node id="2756621024541675112" at="174,40,175,34" concept="2" />
      <node id="2756621024541675112" at="175,34,176,22" concept="7" />
      <node id="2756621024541675112" at="178,97,179,34" concept="7" />
      <node id="2756621024541675112" at="33,0,36,0" concept="5" trace="createEditorCell#(Ljetbrains/mps/openapi/editor/EditorContext;Lorg/jetbrains/mps/openapi/model/SNode;)Ljetbrains/mps/openapi/editor/cells/EditorCell;" />
      <node id="2756621024541675112" at="44,83,47,5" concept="4" />
      <node id="2756621024541675112" at="56,84,59,5" concept="4" />
      <node id="2756621024541675112" at="111,0,114,0" concept="9" trace="renderingCondition_u5g1fn_a1a0#(Lorg/jetbrains/mps/openapi/model/SNode;Ljetbrains/mps/openapi/editor/EditorContext;)Z" />
      <node id="2756621024541675112" at="136,0,139,0" concept="1" trace="layersListHandler_u5g1fn_b1a#(Lorg/jetbrains/mps/openapi/model/SNode;Ljava/lang/String;Ljetbrains/mps/openapi/editor/EditorContext;)V" />
      <node id="2756621024541675112" at="160,9,163,9" concept="4" />
      <node id="2756621024541675112" at="178,0,181,0" concept="9" trace="renderingCondition_u5g1fn_a2a#(Lorg/jetbrains/mps/openapi/model/SNode;Ljetbrains/mps/openapi/editor/EditorContext;)Z" />
      <node id="2756621024541675112" at="124,0,128,0" concept="5" trace="createIndentCell_u5g1fn_a1a#(Ljetbrains/mps/openapi/editor/EditorContext;Lorg/jetbrains/mps/openapi/model/SNode;)Ljetbrains/mps/openapi/editor/cells/EditorCell;" />
      <node id="2756621024541675112" at="139,0,143,0" concept="5" trace="createNodeToInsert#(Ljetbrains/mps/openapi/editor/EditorContext;)Lorg/jetbrains/mps/openapi/model/SNode;" />
      <node id="2756621024541675112" at="156,134,160,9" concept="4" />
      <node id="1358878980655445160" at="93,57,98,22" concept="4" />
      <node id="2756621024541675112" at="143,0,148,0" concept="5" trace="createNodeCell#(Ljetbrains/mps/openapi/editor/EditorContext;Lorg/jetbrains/mps/openapi/model/SNode;)Ljetbrains/mps/openapi/editor/cells/EditorCell;" />
      <node id="2756621024541675336" at="70,0,76,0" concept="5" trace="createConstant_u5g1fn_a0a0#(Ljetbrains/mps/openapi/editor/EditorContext;Lorg/jetbrains/mps/openapi/model/SNode;)Ljetbrains/mps/openapi/editor/cells/EditorCell;" />
      <node id="1358878980655445168" at="76,0,82,0" concept="5" trace="createConstant_u5g1fn_b0a0#(Ljetbrains/mps/openapi/editor/EditorContext;Lorg/jetbrains/mps/openapi/model/SNode;)Ljetbrains/mps/openapi/editor/cells/EditorCell;" />
      <node id="2756621024541675112" at="148,0,154,0" concept="5" trace="createEmptyCell#(Ljetbrains/mps/openapi/editor/EditorContext;)Ljetbrains/mps/openapi/editor/cells/EditorCell;" />
      <node id="2756621024541675112" at="128,0,135,0" concept="5" trace="createRefNodeList_u5g1fn_b1a#(Ljetbrains/mps/openapi/editor/EditorContext;Lorg/jetbrains/mps/openapi/model/SNode;)Ljetbrains/mps/openapi/editor/cells/EditorCell;" />
      <node id="2756621024541675112" at="62,0,70,0" concept="5" trace="createCollection_u5g1fn_a0a#(Ljetbrains/mps/openapi/editor/EditorContext;Lorg/jetbrains/mps/openapi/model/SNode;)Ljetbrains/mps/openapi/editor/cells/EditorCell;" />
      <node id="2756621024541675112" at="114,0,124,0" concept="5" trace="createCollection_u5g1fn_b0#(Ljetbrains/mps/openapi/editor/EditorContext;Lorg/jetbrains/mps/openapi/model/SNode;)Ljetbrains/mps/openapi/editor/cells/EditorCell;" />
      <node id="2756621024541675112" at="154,132,164,7" concept="4" />
      <node id="2756621024541675112" at="100,0,111,0" concept="5" trace="createConstant_u5g1fn_b0a#(Ljetbrains/mps/openapi/editor/EditorContext;Lorg/jetbrains/mps/openapi/model/SNode;)Ljetbrains/mps/openapi/editor/cells/EditorCell;" />
      <node id="2756621024541675112" at="167,0,178,0" concept="5" trace="createConstant_u5g1fn_c0#(Ljetbrains/mps/openapi/editor/EditorContext;Lorg/jetbrains/mps/openapi/model/SNode;)Ljetbrains/mps/openapi/editor/cells/EditorCell;" />
      <node id="2756621024541675112" at="50,0,62,0" concept="5" trace="createCollection_u5g1fn_a0#(Ljetbrains/mps/openapi/editor/EditorContext;Lorg/jetbrains/mps/openapi/model/SNode;)Ljetbrains/mps/openapi/editor/cells/EditorCell;" />
      <node id="2756621024541675112" at="154,0,166,0" concept="5" trace="installElementCellActions#(Lorg/jetbrains/mps/openapi/model/SNode;Lorg/jetbrains/mps/openapi/model/SNode;Ljetbrains/mps/openapi/editor/cells/EditorCell;Ljetbrains/mps/openapi/editor/EditorContext;)V" />
      <node id="2756621024541675112" at="36,0,50,0" concept="5" trace="createCollection_u5g1fn_a#(Ljetbrains/mps/openapi/editor/EditorContext;Lorg/jetbrains/mps/openapi/model/SNode;)Ljetbrains/mps/openapi/editor/cells/EditorCell;" />
      <node id="1358878980655445160" at="82,0,100,0" concept="5" trace="createProperty_u5g1fn_c0a0#(Ljetbrains/mps/openapi/editor/EditorContext;Lorg/jetbrains/mps/openapi/model/SNode;)Ljetbrains/mps/openapi/editor/cells/EditorCell;" />
      <scope id="2756621024541675112" at="33,79,34,63" />
      <scope id="2756621024541675112" at="45,61,46,83" />
      <scope id="2756621024541675112" at="57,62,58,84" />
      <scope id="2756621024541675112" at="111,98,112,34" />
      <scope id="2756621024541675112" at="136,99,137,50" />
      <scope id="2756621024541675112" at="161,122,162,393" />
      <scope id="2756621024541675112" at="178,97,179,34" />
      <scope id="1358878980655445160" at="94,35,96,112">
        <var name="manager" id="1358878980655445160" />
      </scope>
      <scope id="2756621024541675112" at="124,91,126,22">
        <var name="editorCell" id="2756621024541675112" />
      </scope>
      <scope id="2756621024541675112" at="139,66,141,93">
        <var name="listOwner" id="2756621024541675112" />
      </scope>
      <scope id="2756621024541675112" at="157,34,159,146" />
      <scope id="2756621024541675112" at="33,0,36,0">
        <var name="editorContext" id="2756621024541675112" />
        <var name="node" id="2756621024541675112" />
      </scope>
      <scope id="2756621024541675112" at="111,0,114,0">
        <var name="editorContext" id="2756621024541675112" />
        <var name="node" id="2756621024541675112" />
      </scope>
      <scope id="2756621024541675112" at="136,0,139,0">
>>>>>>> bd830ede
        <var name="childRole" id="2756621024541675112" />
        <var name="context" id="2756621024541675112" />
        <var name="ownerNode" id="2756621024541675112" />
      </scope>
<<<<<<< HEAD
      <scope id="2756621024541675112" at="157,0,160,0">
        <var name="editorContext" id="2756621024541675112" />
      </scope>
      <scope id="2756621024541675112" at="160,57,163,25">
        <var name="elementCell" id="2756621024541675112" />
      </scope>
      <scope id="2756621024541675112" at="195,0,198,0">
=======
      <scope id="2756621024541675112" at="143,86,146,25">
        <var name="elementCell" id="2756621024541675112" />
      </scope>
      <scope id="2756621024541675112" at="178,0,181,0">
>>>>>>> bd830ede
        <var name="editorContext" id="2756621024541675112" />
        <var name="node" id="2756621024541675112" />
      </scope>
      <scope id="2756621024541675112" at="37,0,41,0">
        <var name="context" id="2756621024541675112" />
        <var name="node" id="2756621024541675112" />
      </scope>
      <scope id="2756621024541675336" at="87,51,91,22">
        <var name="editorCell" id="2756621024541675336" />
      </scope>
      <scope id="1358878980655445168" at="93,51,97,22">
        <var name="editorCell" id="1358878980655445168" />
      </scope>
<<<<<<< HEAD
      <scope id="2756621024541675112" at="142,0,146,0" />
      <scope id="2756621024541675112" at="165,41,169,23">
        <var name="emptyCell" id="2756621024541675112" />
      </scope>
      <scope id="2756621024541675112" at="42,0,47,0" />
      <scope id="2756621024541675112" at="146,53,151,22">
        <var name="editorCell" id="2756621024541675112" />
        <var name="handler" id="2756621024541675112" />
      </scope>
      <scope id="2756621024541675112" at="160,0,165,0">
=======
      <scope id="2756621024541675112" at="124,0,128,0">
        <var name="editorContext" id="2756621024541675112" />
        <var name="node" id="2756621024541675112" />
      </scope>
      <scope id="2756621024541675112" at="139,0,143,0">
        <var name="editorContext" id="2756621024541675112" />
      </scope>
      <scope id="2756621024541675112" at="148,68,152,23">
        <var name="emptyCell" id="2756621024541675112" />
      </scope>
      <scope id="2756621024541675112" at="128,92,133,22">
        <var name="editorCell" id="2756621024541675112" />
        <var name="handler" id="2756621024541675112" />
      </scope>
      <scope id="2756621024541675112" at="143,0,148,0">
        <var name="editorContext" id="2756621024541675112" />
>>>>>>> bd830ede
        <var name="elementNode" id="2756621024541675112" />
      </scope>
      <scope id="2756621024541675112" at="79,52,85,22">
        <var name="editorCell" id="2756621024541675112" />
      </scope>
<<<<<<< HEAD
      <scope id="2756621024541675336" at="87,0,93,0" />
      <scope id="1358878980655445168" at="93,0,99,0" />
      <scope id="2756621024541675112" at="165,0,171,0" />
      <scope id="2756621024541675112" at="146,0,153,0" />
      <scope id="2756621024541675112" at="79,0,87,0" />
      <scope id="2756621024541675112" at="132,51,140,22">
        <var name="editorCell" id="2756621024541675112" />
        <var name="style" id="2756621024541675112" />
      </scope>
      <scope id="2756621024541675112" at="172,96,180,9" />
      <scope id="2756621024541675112" at="118,50,127,22">
        <var name="editorCell" id="2756621024541675112" />
        <var name="style" id="2756621024541675112" />
      </scope>
      <scope id="2756621024541675112" at="184,49,193,22">
=======
      <scope id="2756621024541675336" at="70,0,76,0">
        <var name="editorContext" id="2756621024541675336" />
        <var name="node" id="2756621024541675336" />
      </scope>
      <scope id="1358878980655445168" at="76,0,82,0">
        <var name="editorContext" id="1358878980655445168" />
        <var name="node" id="1358878980655445168" />
      </scope>
      <scope id="2756621024541675112" at="148,0,154,0">
        <var name="editorContext" id="2756621024541675112" />
      </scope>
      <scope id="2756621024541675112" at="128,0,135,0">
        <var name="editorContext" id="2756621024541675112" />
        <var name="node" id="2756621024541675112" />
      </scope>
      <scope id="2756621024541675112" at="62,0,70,0">
        <var name="editorContext" id="2756621024541675112" />
        <var name="node" id="2756621024541675112" />
      </scope>
      <scope id="2756621024541675112" at="114,90,122,22">
        <var name="editorCell" id="2756621024541675112" />
        <var name="style" id="2756621024541675112" />
      </scope>
      <scope id="2756621024541675112" at="155,96,163,9" />
      <scope id="2756621024541675112" at="100,89,109,22">
        <var name="editorCell" id="2756621024541675112" />
        <var name="style" id="2756621024541675112" />
      </scope>
      <scope id="2756621024541675112" at="167,88,176,22">
>>>>>>> bd830ede
        <var name="editorCell" id="2756621024541675112" />
        <var name="style" id="2756621024541675112" />
      </scope>
      <scope id="2756621024541675112" at="67,51,77,22">
        <var name="editorCell" id="2756621024541675112" />
        <var name="style" id="2756621024541675112" />
      </scope>
<<<<<<< HEAD
      <scope id="2756621024541675112" at="132,0,142,0" />
      <scope id="2756621024541675112" at="171,86,181,7" />
      <scope id="2756621024541675112" at="118,0,129,0" />
      <scope id="2756621024541675112" at="184,0,195,0" />
      <scope id="2756621024541675112" at="67,0,79,0" />
      <scope id="2756621024541675112" at="171,0,183,0">
=======
      <scope id="2756621024541675112" at="114,0,124,0">
        <var name="editorContext" id="2756621024541675112" />
        <var name="node" id="2756621024541675112" />
      </scope>
      <scope id="2756621024541675112" at="154,132,164,7" />
      <scope id="2756621024541675112" at="100,0,111,0">
        <var name="editorContext" id="2756621024541675112" />
        <var name="node" id="2756621024541675112" />
      </scope>
      <scope id="2756621024541675112" at="167,0,178,0">
        <var name="editorContext" id="2756621024541675112" />
        <var name="node" id="2756621024541675112" />
      </scope>
      <scope id="2756621024541675112" at="36,89,48,22">
        <var name="editorCell" id="2756621024541675112" />
        <var name="style" id="2756621024541675112" />
      </scope>
      <scope id="2756621024541675112" at="50,0,62,0">
        <var name="editorContext" id="2756621024541675112" />
        <var name="node" id="2756621024541675112" />
      </scope>
      <scope id="2756621024541675112" at="154,0,166,0">
        <var name="editorContext" id="2756621024541675112" />
>>>>>>> bd830ede
        <var name="elementCell" id="2756621024541675112" />
        <var name="elementNode" id="2756621024541675112" />
      </scope>
      <scope id="2756621024541675112" at="52,50,65,22">
        <var name="editorCell" id="2756621024541675112" />
        <var name="style" id="2756621024541675112" />
      </scope>
<<<<<<< HEAD
      <scope id="2756621024541675112" at="52,0,67,0" />
      <scope id="1358878980655445160" at="99,51,116,22">
=======
      <scope id="1358878980655445160" at="82,90,98,22">
>>>>>>> bd830ede
        <var name="attributeConcept" id="1358878980655445160" />
        <var name="editorCell" id="1358878980655445160" />
        <var name="provider" id="1358878980655445160" />
        <var name="style" id="1358878980655445160" />
      </scope>
<<<<<<< HEAD
      <scope id="1358878980655445160" at="99,0,118,0" />
      <unit id="2756621024541675112" at="153,0,184,0" name="jetbrains.mps.lang.resources.editor.TextIcon_EditorBuilder_a$layersListHandler_u5g1fn_b1a" />
      <unit id="2756621024541675112" at="33,0,199,0" name="jetbrains.mps.lang.resources.editor.TextIcon_EditorBuilder_a" />
=======
      <scope id="1358878980655445160" at="82,0,100,0">
        <var name="editorContext" id="1358878980655445160" />
        <var name="node" id="1358878980655445160" />
      </scope>
      <unit id="2756621024541675112" at="135,0,167,0" name="jetbrains.mps.lang.resources.editor.TextIcon_Editor$layersListHandler_u5g1fn_b1a" />
      <unit id="2756621024541675112" at="32,0,182,0" name="jetbrains.mps.lang.resources.editor.TextIcon_Editor" />
>>>>>>> bd830ede
    </file>
  </root>
  <root nodeRef="r:dc468d7c-ca2d-45f7-ace9-6f81e4694f66(jetbrains.mps.lang.resources.editor)/2756621024541681859">
    <file name="Circle_Editor.java">
<<<<<<< HEAD
      <node id="2756621024541681859" at="11,79,12,72" concept="7" />
      <node id="2756621024541681859" at="11,0,14,0" concept="5" trace="createEditorCell#(Ljetbrains/mps/openapi/editor/EditorContext;Lorg/jetbrains/mps/openapi/model/SNode;)Ljetbrains/mps/openapi/editor/cells/EditorCell;" />
      <scope id="2756621024541681859" at="11,79,12,72" />
      <scope id="2756621024541681859" at="11,0,14,0">
        <var name="editorContext" id="2756621024541681859" />
        <var name="node" id="2756621024541681859" />
      </scope>
      <unit id="2756621024541681859" at="10,0,15,0" name="jetbrains.mps.lang.resources.editor.Circle_Editor" />
    </file>
    <file name="Circle_EditorBuilder_a.java">
      <node id="2756621024541681859" at="31,86,32,19" concept="11" />
      <node id="2756621024541681859" at="32,19,33,18" concept="2" />
      <node id="2756621024541681859" at="38,26,39,18" concept="7" />
      <node id="2756621024541681859" at="42,39,43,39" concept="7" />
      <node id="2756621024541681859" at="46,50,47,103" concept="6" />
      <node id="2756621024541681859" at="47,103,48,48" concept="2" />
      <node id="2756621024541681859" at="48,48,49,28" concept="2" />
      <node id="2756621024541681859" at="49,28,50,65" concept="2" />
      <node id="2756621024541681859" at="50,65,51,57" concept="2" />
      <node id="2756621024541681859" at="51,57,52,57" concept="2" />
      <node id="2756621024541681859" at="52,57,53,57" concept="2" />
      <node id="2756621024541681859" at="53,57,54,56" concept="2" />
      <node id="2756621024541681859" at="54,56,55,57" concept="2" />
      <node id="2756621024541681859" at="55,57,56,57" concept="2" />
      <node id="2756621024541681859" at="56,57,57,57" concept="2" />
      <node id="2756621024541681859" at="57,57,58,56" concept="2" />
      <node id="2756621024541681859" at="58,56,59,57" concept="2" />
      <node id="2756621024541681859" at="59,57,60,57" concept="2" />
      <node id="2756621024541681859" at="60,57,61,57" concept="2" />
      <node id="2756621024541681859" at="61,57,62,57" concept="2" />
      <node id="2756621024541681859" at="62,57,63,22" concept="7" />
      <node id="2756621024541681863" at="65,49,66,99" concept="6" />
      <node id="2756621024541681863" at="66,99,67,47" concept="2" />
      <node id="2756621024541681863" at="67,47,68,34" concept="2" />
      <node id="2756621024541681863" at="68,34,69,22" concept="7" />
      <node id="2756621024541681868" at="71,49,72,97" concept="6" />
      <node id="2756621024541681868" at="72,97,73,47" concept="2" />
      <node id="2756621024541681868" at="73,47,74,34" concept="2" />
      <node id="2756621024541681868" at="74,34,75,22" concept="7" />
      <node id="1571777932758932372" at="77,49,78,94" concept="6" />
      <node id="1571777932758932372" at="78,94,79,47" concept="2" />
      <node id="1571777932758932372" at="79,47,80,34" concept="6" />
      <node id="1571777932758932372" at="80,34,81,54" concept="2" />
      <node id="1571777932758932372" at="81,54,82,55" concept="2" />
      <node id="1571777932758932372" at="82,55,83,40" concept="2" />
      <node id="1571777932758932372" at="83,40,84,34" concept="2" />
      <node id="1571777932758932372" at="84,34,85,22" concept="7" />
      <node id="2756621024541681859" at="87,48,88,266" concept="6" />
      <node id="2756621024541681859" at="88,266,89,33" concept="7" />
      <node id="2756621024541681859" at="92,123,93,49" concept="11" />
      <node id="2756621024541681859" at="95,55,96,59" concept="6" />
      <node id="2756621024541681859" at="96,59,97,41" concept="2" />
      <node id="2756621024541681859" at="97,41,98,24" concept="7" />
      <node id="2756621024541681859" at="101,118,102,387" concept="2" />
      <node id="2756621024541681859" at="104,41,105,40" concept="2" />
      <node id="2756621024541681859" at="109,44,110,54" concept="6" />
      <node id="2756621024541681859" at="110,54,111,46" concept="2" />
      <node id="2756621024541681859" at="111,46,112,0" concept="9" />
      <node id="2756621024541681859" at="112,0,113,40" concept="2" />
      <node id="2756621024541681859" at="113,40,114,24" concept="7" />
      <node id="2756621024541681859" at="116,40,117,30" concept="7" />
      <node id="2756621024541681872" at="120,49,121,94" concept="6" />
      <node id="2756621024541681872" at="121,94,122,47" concept="2" />
      <node id="2756621024541681872" at="122,47,123,34" concept="6" />
      <node id="2756621024541681872" at="123,34,124,54" concept="2" />
      <node id="2756621024541681872" at="124,54,125,40" concept="2" />
      <node id="2756621024541681872" at="125,40,126,34" concept="2" />
      <node id="2756621024541681872" at="126,34,127,22" concept="7" />
      <node id="2756621024541681874" at="129,49,130,99" concept="6" />
      <node id="2756621024541681874" at="130,99,131,47" concept="2" />
      <node id="2756621024541681874" at="131,47,132,34" concept="2" />
      <node id="2756621024541681874" at="132,34,133,22" concept="7" />
      <node id="1571777932758932330" at="135,49,136,94" concept="6" />
      <node id="1571777932758932330" at="136,94,137,47" concept="2" />
      <node id="1571777932758932330" at="137,47,138,34" concept="6" />
      <node id="1571777932758932330" at="138,34,139,54" concept="2" />
      <node id="1571777932758932330" at="139,54,140,55" concept="2" />
      <node id="1571777932758932330" at="140,55,141,40" concept="2" />
      <node id="1571777932758932330" at="141,40,142,34" concept="2" />
      <node id="1571777932758932330" at="142,34,143,22" concept="7" />
      <node id="2756621024541681859" at="145,48,146,270" concept="6" />
      <node id="2756621024541681859" at="146,270,147,33" concept="7" />
      <node id="2756621024541681859" at="150,125,151,49" concept="11" />
      <node id="2756621024541681859" at="153,55,154,59" concept="6" />
      <node id="2756621024541681859" at="154,59,155,41" concept="2" />
      <node id="2756621024541681859" at="155,41,156,24" concept="7" />
      <node id="2756621024541681859" at="159,118,160,389" concept="2" />
      <node id="2756621024541681859" at="162,41,163,42" concept="2" />
      <node id="2756621024541681859" at="167,44,168,58" concept="6" />
      <node id="2756621024541681859" at="168,58,169,0" concept="9" />
      <node id="2756621024541681859" at="169,0,170,40" concept="2" />
      <node id="2756621024541681859" at="170,40,171,24" concept="7" />
      <node id="1571777932758978749" at="173,52,174,104" concept="6" />
      <node id="1571777932758978749" at="174,104,175,50" concept="2" />
      <node id="1571777932758978749" at="175,50,176,36" concept="6" />
      <node id="1571777932758978749" at="176,36,177,84" concept="2" />
      <node id="1571777932758978749" at="177,84,178,42" concept="2" />
      <node id="1571777932758978749" at="178,42,179,36" concept="2" />
      <node id="1571777932758978749" at="179,36,180,24" concept="7" />
      <node id="2756621024541681878" at="183,49,184,94" concept="6" />
      <node id="2756621024541681878" at="184,94,185,47" concept="2" />
      <node id="2756621024541681878" at="185,47,186,34" concept="6" />
      <node id="2756621024541681878" at="186,34,187,54" concept="2" />
      <node id="2756621024541681878" at="187,54,188,40" concept="2" />
      <node id="2756621024541681878" at="188,40,189,34" concept="2" />
      <node id="2756621024541681878" at="189,34,190,22" concept="7" />
      <node id="2756621024541681880" at="192,49,193,97" concept="6" />
      <node id="2756621024541681880" at="193,97,194,47" concept="2" />
      <node id="2756621024541681880" at="194,47,195,34" concept="2" />
      <node id="2756621024541681880" at="195,34,196,22" concept="7" />
      <node id="1571777932758923202" at="198,49,199,94" concept="6" />
      <node id="1571777932758923202" at="199,94,200,47" concept="2" />
      <node id="1571777932758923202" at="200,47,201,34" concept="6" />
      <node id="1571777932758923202" at="201,34,202,54" concept="2" />
      <node id="1571777932758923202" at="202,54,203,55" concept="2" />
      <node id="1571777932758923202" at="203,55,204,40" concept="2" />
      <node id="1571777932758923202" at="204,40,205,34" concept="2" />
      <node id="1571777932758923202" at="205,34,206,22" concept="7" />
      <node id="1571777932759602046" at="208,49,209,89" concept="6" />
      <node id="1571777932759602046" at="209,89,210,26" concept="2" />
      <node id="1571777932759602046" at="210,26,211,39" concept="2" />
      <node id="1571777932759602046" at="211,39,212,26" concept="6" />
      <node id="1571777932759602046" at="212,26,213,63" concept="2" />
      <node id="1571777932759602046" at="213,63,214,39" concept="2" />
      <node id="1571777932759602046" at="214,39,215,73" concept="2" />
      <node id="1571777932759602046" at="215,73,216,57" concept="6" />
      <node id="1571777932759602046" at="216,57,217,59" concept="6" />
      <node id="1571777932759602046" at="218,35,219,87" concept="6" />
      <node id="1571777932759602046" at="219,87,220,94" concept="7" />
      <node id="1571777932759602046" at="221,10,222,22" concept="7" />
      <node id="2756621024541681859" at="28,0,30,0" concept="3" trace="myNode" />
      <node id="2756621024541681859" at="42,0,45,0" concept="5" trace="createCell#()Ljetbrains/mps/openapi/editor/cells/EditorCell;" />
      <node id="2756621024541681859" at="92,0,95,0" concept="1" trace="fillColorSingleRoleHandler_zihja6_d0#(Lorg/jetbrains/mps/openapi/model/SNode;Lorg/jetbrains/mps/openapi/language/SContainmentLink;Ljetbrains/mps/openapi/editor/EditorContext;)V" />
      <node id="2756621024541681859" at="100,70,103,7" concept="4" />
      <node id="2756621024541681859" at="103,7,106,7" concept="4" />
      <node id="2756621024541681859" at="116,0,119,0" concept="5" trace="getNoTargetText#()Ljava/lang/String;" />
      <node id="2756621024541681859" at="150,0,153,0" concept="1" trace="borderColorSingleRoleHandler_zihja6_h0#(Lorg/jetbrains/mps/openapi/model/SNode;Lorg/jetbrains/mps/openapi/language/SContainmentLink;Ljetbrains/mps/openapi/editor/EditorContext;)V" />
      <node id="2756621024541681859" at="158,70,161,7" concept="4" />
      <node id="2756621024541681859" at="161,7,164,7" concept="4" />
      <node id="2756621024541681859" at="31,0,35,0" concept="1" trace="Circle_EditorBuilder_a#(Ljetbrains/mps/openapi/editor/EditorContext;Lorg/jetbrains/mps/openapi/model/SNode;)V" />
      <node id="2756621024541681859" at="87,0,91,0" concept="5" trace="createRefNode_zihja6_d0#()Ljetbrains/mps/openapi/editor/cells/EditorCell;" />
      <node id="2756621024541681859" at="145,0,149,0" concept="5" trace="createRefNode_zihja6_h0#()Ljetbrains/mps/openapi/editor/cells/EditorCell;" />
      <node id="2756621024541681859" at="36,0,41,0" concept="5" trace="getNode#()Lorg/jetbrains/mps/openapi/model/SNode;" />
      <node id="2756621024541681859" at="95,0,100,0" concept="5" trace="createChildCell#(Lorg/jetbrains/mps/openapi/model/SNode;)Ljetbrains/mps/openapi/editor/cells/EditorCell;" />
      <node id="2756621024541681859" at="153,0,158,0" concept="5" trace="createChildCell#(Lorg/jetbrains/mps/openapi/model/SNode;)Ljetbrains/mps/openapi/editor/cells/EditorCell;" />
      <node id="1571777932759602046" at="217,59,222,22" concept="4" />
      <node id="2756621024541681863" at="65,0,71,0" concept="5" trace="createConstant_zihja6_a0#()Ljetbrains/mps/openapi/editor/cells/EditorCell;" />
      <node id="2756621024541681868" at="71,0,77,0" concept="5" trace="createConstant_zihja6_b0#()Ljetbrains/mps/openapi/editor/cells/EditorCell;" />
      <node id="2756621024541681874" at="129,0,135,0" concept="5" trace="createConstant_zihja6_f0#()Ljetbrains/mps/openapi/editor/cells/EditorCell;" />
      <node id="2756621024541681880" at="192,0,198,0" concept="5" trace="createConstant_zihja6_j0#()Ljetbrains/mps/openapi/editor/cells/EditorCell;" />
      <node id="2756621024541681859" at="166,0,173,0" concept="5" trace="createEmptyCell#()Ljetbrains/mps/openapi/editor/cells/EditorCell;" />
      <node id="2756621024541681859" at="100,0,108,0" concept="5" trace="installCellInfo#(Lorg/jetbrains/mps/openapi/model/SNode;Ljetbrains/mps/openapi/editor/cells/EditorCell;)V" />
      <node id="2756621024541681859" at="108,0,116,0" concept="5" trace="createEmptyCell#()Ljetbrains/mps/openapi/editor/cells/EditorCell;" />
      <node id="2756621024541681859" at="158,0,166,0" concept="5" trace="installCellInfo#(Lorg/jetbrains/mps/openapi/model/SNode;Ljetbrains/mps/openapi/editor/cells/EditorCell;)V" />
      <node id="2756621024541681872" at="120,0,129,0" concept="5" trace="createConstant_zihja6_e0#()Ljetbrains/mps/openapi/editor/cells/EditorCell;" />
      <node id="1571777932758978749" at="173,0,182,0" concept="5" trace="createConstant_zihja6_a7a#()Ljetbrains/mps/openapi/editor/cells/EditorCell;" />
      <node id="2756621024541681878" at="183,0,192,0" concept="5" trace="createConstant_zihja6_i0#()Ljetbrains/mps/openapi/editor/cells/EditorCell;" />
      <node id="1571777932758932372" at="77,0,87,0" concept="5" trace="createConstant_zihja6_c0#()Ljetbrains/mps/openapi/editor/cells/EditorCell;" />
      <node id="1571777932758932330" at="135,0,145,0" concept="5" trace="createConstant_zihja6_g0#()Ljetbrains/mps/openapi/editor/cells/EditorCell;" />
      <node id="1571777932758923202" at="198,0,208,0" concept="5" trace="createConstant_zihja6_k0#()Ljetbrains/mps/openapi/editor/cells/EditorCell;" />
      <node id="1571777932759602046" at="208,0,224,0" concept="5" trace="createProperty_zihja6_l0#()Ljetbrains/mps/openapi/editor/cells/EditorCell;" />
      <node id="2756621024541681859" at="46,0,65,0" concept="5" trace="createCollection_zihja6_a#()Ljetbrains/mps/openapi/editor/cells/EditorCell;" />
      <scope id="2756621024541681859" at="38,26,39,18" />
      <scope id="2756621024541681859" at="42,39,43,39" />
      <scope id="2756621024541681859" at="92,123,93,49" />
      <scope id="2756621024541681859" at="101,118,102,387" />
      <scope id="2756621024541681859" at="104,41,105,40" />
      <scope id="2756621024541681859" at="116,40,117,30" />
      <scope id="2756621024541681859" at="150,125,151,49" />
      <scope id="2756621024541681859" at="159,118,160,389" />
      <scope id="2756621024541681859" at="162,41,163,42" />
      <scope id="2756621024541681859" at="31,86,33,18" />
      <scope id="2756621024541681859" at="87,48,89,33">
=======
      <node id="2756621024541681859" at="27,79,28,63" concept="7" />
      <node id="2756621024541681859" at="30,89,31,96" concept="6" />
      <node id="2756621024541681859" at="31,96,32,48" concept="2" />
      <node id="2756621024541681859" at="32,48,33,28" concept="2" />
      <node id="2756621024541681859" at="33,28,34,81" concept="2" />
      <node id="2756621024541681859" at="34,81,35,81" concept="2" />
      <node id="2756621024541681859" at="35,81,36,81" concept="2" />
      <node id="2756621024541681859" at="36,81,37,80" concept="2" />
      <node id="2756621024541681859" at="37,80,38,81" concept="2" />
      <node id="2756621024541681859" at="38,81,39,81" concept="2" />
      <node id="2756621024541681859" at="39,81,40,81" concept="2" />
      <node id="2756621024541681859" at="40,81,41,80" concept="2" />
      <node id="2756621024541681859" at="41,80,42,81" concept="2" />
      <node id="2756621024541681859" at="42,81,43,81" concept="2" />
      <node id="2756621024541681859" at="43,81,44,81" concept="2" />
      <node id="2756621024541681859" at="44,81,45,81" concept="2" />
      <node id="2756621024541681859" at="45,81,46,22" concept="7" />
      <node id="2756621024541681863" at="48,88,49,92" concept="6" />
      <node id="2756621024541681863" at="49,92,50,47" concept="2" />
      <node id="2756621024541681863" at="50,47,51,34" concept="2" />
      <node id="2756621024541681863" at="51,34,52,22" concept="7" />
      <node id="2756621024541681868" at="54,88,55,90" concept="6" />
      <node id="2756621024541681868" at="55,90,56,47" concept="2" />
      <node id="2756621024541681868" at="56,47,57,34" concept="2" />
      <node id="2756621024541681868" at="57,34,58,22" concept="7" />
      <node id="1571777932758932372" at="60,88,61,87" concept="6" />
      <node id="1571777932758932372" at="61,87,62,47" concept="2" />
      <node id="1571777932758932372" at="62,47,63,34" concept="6" />
      <node id="1571777932758932372" at="63,34,64,57" concept="2" />
      <node id="1571777932758932372" at="64,57,65,58" concept="2" />
      <node id="1571777932758932372" at="65,58,66,40" concept="2" />
      <node id="1571777932758932372" at="66,40,67,34" concept="2" />
      <node id="1571777932758932372" at="67,34,68,22" concept="7" />
      <node id="2756621024541681859" at="70,87,71,250" concept="6" />
      <node id="2756621024541681859" at="71,250,72,33" concept="7" />
      <node id="2756621024541681859" at="75,123,76,49" concept="10" />
      <node id="2756621024541681859" at="78,55,79,59" concept="6" />
      <node id="2756621024541681859" at="79,59,80,41" concept="2" />
      <node id="2756621024541681859" at="80,41,81,24" concept="7" />
      <node id="2756621024541681859" at="84,118,85,385" concept="2" />
      <node id="2756621024541681859" at="87,41,88,40" concept="2" />
      <node id="2756621024541681859" at="92,44,93,54" concept="6" />
      <node id="2756621024541681859" at="93,54,94,46" concept="2" />
      <node id="2756621024541681859" at="94,46,95,0" concept="8" />
      <node id="2756621024541681859" at="95,0,96,40" concept="2" />
      <node id="2756621024541681859" at="96,40,97,24" concept="7" />
      <node id="2756621024541681859" at="99,40,100,30" concept="7" />
      <node id="2756621024541681872" at="103,88,104,87" concept="6" />
      <node id="2756621024541681872" at="104,87,105,47" concept="2" />
      <node id="2756621024541681872" at="105,47,106,34" concept="6" />
      <node id="2756621024541681872" at="106,34,107,57" concept="2" />
      <node id="2756621024541681872" at="107,57,108,40" concept="2" />
      <node id="2756621024541681872" at="108,40,109,34" concept="2" />
      <node id="2756621024541681872" at="109,34,110,22" concept="7" />
      <node id="2756621024541681874" at="112,88,113,92" concept="6" />
      <node id="2756621024541681874" at="113,92,114,47" concept="2" />
      <node id="2756621024541681874" at="114,47,115,34" concept="2" />
      <node id="2756621024541681874" at="115,34,116,22" concept="7" />
      <node id="1571777932758932330" at="118,88,119,87" concept="6" />
      <node id="1571777932758932330" at="119,87,120,47" concept="2" />
      <node id="1571777932758932330" at="120,47,121,34" concept="6" />
      <node id="1571777932758932330" at="121,34,122,57" concept="2" />
      <node id="1571777932758932330" at="122,57,123,58" concept="2" />
      <node id="1571777932758932330" at="123,58,124,40" concept="2" />
      <node id="1571777932758932330" at="124,40,125,34" concept="2" />
      <node id="1571777932758932330" at="125,34,126,22" concept="7" />
      <node id="2756621024541681859" at="128,87,129,254" concept="6" />
      <node id="2756621024541681859" at="129,254,130,33" concept="7" />
      <node id="2756621024541681859" at="133,125,134,49" concept="10" />
      <node id="2756621024541681859" at="136,55,137,59" concept="6" />
      <node id="2756621024541681859" at="137,59,138,41" concept="2" />
      <node id="2756621024541681859" at="138,41,139,24" concept="7" />
      <node id="2756621024541681859" at="142,118,143,387" concept="2" />
      <node id="2756621024541681859" at="145,41,146,42" concept="2" />
      <node id="2756621024541681859" at="150,44,151,85" concept="6" />
      <node id="2756621024541681859" at="151,85,152,0" concept="8" />
      <node id="2756621024541681859" at="152,0,153,40" concept="2" />
      <node id="2756621024541681859" at="153,40,154,24" concept="7" />
      <node id="2756621024541681859" at="156,90,157,65" concept="7" />
      <node id="1571777932758978749" at="159,91,160,97" concept="6" />
      <node id="1571777932758978749" at="160,97,161,50" concept="2" />
      <node id="1571777932758978749" at="161,50,162,36" concept="6" />
      <node id="1571777932758978749" at="162,36,163,65" concept="2" />
      <node id="1571777932758978749" at="163,65,164,42" concept="2" />
      <node id="1571777932758978749" at="164,42,165,36" concept="2" />
      <node id="1571777932758978749" at="165,36,166,24" concept="7" />
      <node id="2756621024541681878" at="169,88,170,87" concept="6" />
      <node id="2756621024541681878" at="170,87,171,47" concept="2" />
      <node id="2756621024541681878" at="171,47,172,34" concept="6" />
      <node id="2756621024541681878" at="172,34,173,57" concept="2" />
      <node id="2756621024541681878" at="173,57,174,40" concept="2" />
      <node id="2756621024541681878" at="174,40,175,34" concept="2" />
      <node id="2756621024541681878" at="175,34,176,22" concept="7" />
      <node id="2756621024541681880" at="178,88,179,90" concept="6" />
      <node id="2756621024541681880" at="179,90,180,47" concept="2" />
      <node id="2756621024541681880" at="180,47,181,34" concept="2" />
      <node id="2756621024541681880" at="181,34,182,22" concept="7" />
      <node id="1571777932758923202" at="184,88,185,87" concept="6" />
      <node id="1571777932758923202" at="185,87,186,47" concept="2" />
      <node id="1571777932758923202" at="186,47,187,34" concept="6" />
      <node id="1571777932758923202" at="187,34,188,57" concept="2" />
      <node id="1571777932758923202" at="188,57,189,58" concept="2" />
      <node id="1571777932758923202" at="189,58,190,40" concept="2" />
      <node id="1571777932758923202" at="190,40,191,34" concept="2" />
      <node id="1571777932758923202" at="191,34,192,22" concept="7" />
      <node id="1571777932759602046" at="194,88,195,82" concept="6" />
      <node id="1571777932759602046" at="195,82,196,26" concept="2" />
      <node id="1571777932759602046" at="196,26,197,39" concept="2" />
      <node id="1571777932759602046" at="197,39,198,26" concept="6" />
      <node id="1571777932759602046" at="198,26,199,58" concept="2" />
      <node id="1571777932759602046" at="199,58,200,39" concept="2" />
      <node id="1571777932759602046" at="200,39,201,73" concept="2" />
      <node id="1571777932759602046" at="201,73,202,57" concept="6" />
      <node id="1571777932759602046" at="203,35,204,82" concept="6" />
      <node id="1571777932759602046" at="204,82,205,112" concept="7" />
      <node id="1571777932759602046" at="206,10,207,22" concept="7" />
      <node id="2756621024541681859" at="27,0,30,0" concept="5" trace="createEditorCell#(Ljetbrains/mps/openapi/editor/EditorContext;Lorg/jetbrains/mps/openapi/model/SNode;)Ljetbrains/mps/openapi/editor/cells/EditorCell;" />
      <node id="2756621024541681859" at="75,0,78,0" concept="1" trace="fillColorSingleRoleHandler_zihja6_d0#(Lorg/jetbrains/mps/openapi/model/SNode;Lorg/jetbrains/mps/openapi/language/SContainmentLink;Ljetbrains/mps/openapi/editor/EditorContext;)V" />
      <node id="2756621024541681859" at="83,70,86,7" concept="4" />
      <node id="2756621024541681859" at="86,7,89,7" concept="4" />
      <node id="2756621024541681859" at="99,0,102,0" concept="5" trace="getNoTargetText#()Ljava/lang/String;" />
      <node id="2756621024541681859" at="133,0,136,0" concept="1" trace="borderColorSingleRoleHandler_zihja6_h0#(Lorg/jetbrains/mps/openapi/model/SNode;Lorg/jetbrains/mps/openapi/language/SContainmentLink;Ljetbrains/mps/openapi/editor/EditorContext;)V" />
      <node id="2756621024541681859" at="141,70,144,7" concept="4" />
      <node id="2756621024541681859" at="144,7,147,7" concept="4" />
      <node id="2756621024541681859" at="156,0,159,0" concept="5" trace="createEmptyCell_internal#(Ljetbrains/mps/openapi/editor/EditorContext;Lorg/jetbrains/mps/openapi/model/SNode;)Ljetbrains/mps/openapi/editor/cells/EditorCell;" />
      <node id="2756621024541681859" at="70,0,74,0" concept="5" trace="createRefNode_zihja6_d0#(Ljetbrains/mps/openapi/editor/EditorContext;Lorg/jetbrains/mps/openapi/model/SNode;)Ljetbrains/mps/openapi/editor/cells/EditorCell;" />
      <node id="2756621024541681859" at="128,0,132,0" concept="5" trace="createRefNode_zihja6_h0#(Ljetbrains/mps/openapi/editor/EditorContext;Lorg/jetbrains/mps/openapi/model/SNode;)Ljetbrains/mps/openapi/editor/cells/EditorCell;" />
      <node id="2756621024541681859" at="78,0,83,0" concept="5" trace="createChildCell#(Lorg/jetbrains/mps/openapi/model/SNode;)Ljetbrains/mps/openapi/editor/cells/EditorCell;" />
      <node id="2756621024541681859" at="136,0,141,0" concept="5" trace="createChildCell#(Lorg/jetbrains/mps/openapi/model/SNode;)Ljetbrains/mps/openapi/editor/cells/EditorCell;" />
      <node id="1571777932759602046" at="202,57,207,22" concept="4" />
      <node id="2756621024541681863" at="48,0,54,0" concept="5" trace="createConstant_zihja6_a0#(Ljetbrains/mps/openapi/editor/EditorContext;Lorg/jetbrains/mps/openapi/model/SNode;)Ljetbrains/mps/openapi/editor/cells/EditorCell;" />
      <node id="2756621024541681868" at="54,0,60,0" concept="5" trace="createConstant_zihja6_b0#(Ljetbrains/mps/openapi/editor/EditorContext;Lorg/jetbrains/mps/openapi/model/SNode;)Ljetbrains/mps/openapi/editor/cells/EditorCell;" />
      <node id="2756621024541681874" at="112,0,118,0" concept="5" trace="createConstant_zihja6_f0#(Ljetbrains/mps/openapi/editor/EditorContext;Lorg/jetbrains/mps/openapi/model/SNode;)Ljetbrains/mps/openapi/editor/cells/EditorCell;" />
      <node id="2756621024541681880" at="178,0,184,0" concept="5" trace="createConstant_zihja6_j0#(Ljetbrains/mps/openapi/editor/EditorContext;Lorg/jetbrains/mps/openapi/model/SNode;)Ljetbrains/mps/openapi/editor/cells/EditorCell;" />
      <node id="2756621024541681859" at="149,0,156,0" concept="5" trace="createEmptyCell#()Ljetbrains/mps/openapi/editor/cells/EditorCell;" />
      <node id="2756621024541681859" at="83,0,91,0" concept="5" trace="installCellInfo#(Lorg/jetbrains/mps/openapi/model/SNode;Ljetbrains/mps/openapi/editor/cells/EditorCell;)V" />
      <node id="2756621024541681859" at="91,0,99,0" concept="5" trace="createEmptyCell#()Ljetbrains/mps/openapi/editor/cells/EditorCell;" />
      <node id="2756621024541681859" at="141,0,149,0" concept="5" trace="installCellInfo#(Lorg/jetbrains/mps/openapi/model/SNode;Ljetbrains/mps/openapi/editor/cells/EditorCell;)V" />
      <node id="2756621024541681872" at="103,0,112,0" concept="5" trace="createConstant_zihja6_e0#(Ljetbrains/mps/openapi/editor/EditorContext;Lorg/jetbrains/mps/openapi/model/SNode;)Ljetbrains/mps/openapi/editor/cells/EditorCell;" />
      <node id="1571777932758978749" at="159,0,168,0" concept="5" trace="createConstant_zihja6_a7a#(Ljetbrains/mps/openapi/editor/EditorContext;Lorg/jetbrains/mps/openapi/model/SNode;)Ljetbrains/mps/openapi/editor/cells/EditorCell;" />
      <node id="2756621024541681878" at="169,0,178,0" concept="5" trace="createConstant_zihja6_i0#(Ljetbrains/mps/openapi/editor/EditorContext;Lorg/jetbrains/mps/openapi/model/SNode;)Ljetbrains/mps/openapi/editor/cells/EditorCell;" />
      <node id="1571777932758932372" at="60,0,70,0" concept="5" trace="createConstant_zihja6_c0#(Ljetbrains/mps/openapi/editor/EditorContext;Lorg/jetbrains/mps/openapi/model/SNode;)Ljetbrains/mps/openapi/editor/cells/EditorCell;" />
      <node id="1571777932758932330" at="118,0,128,0" concept="5" trace="createConstant_zihja6_g0#(Ljetbrains/mps/openapi/editor/EditorContext;Lorg/jetbrains/mps/openapi/model/SNode;)Ljetbrains/mps/openapi/editor/cells/EditorCell;" />
      <node id="1571777932758923202" at="184,0,194,0" concept="5" trace="createConstant_zihja6_k0#(Ljetbrains/mps/openapi/editor/EditorContext;Lorg/jetbrains/mps/openapi/model/SNode;)Ljetbrains/mps/openapi/editor/cells/EditorCell;" />
      <node id="1571777932759602046" at="194,0,209,0" concept="5" trace="createProperty_zihja6_l0#(Ljetbrains/mps/openapi/editor/EditorContext;Lorg/jetbrains/mps/openapi/model/SNode;)Ljetbrains/mps/openapi/editor/cells/EditorCell;" />
      <node id="2756621024541681859" at="30,0,48,0" concept="5" trace="createCollection_zihja6_a#(Ljetbrains/mps/openapi/editor/EditorContext;Lorg/jetbrains/mps/openapi/model/SNode;)Ljetbrains/mps/openapi/editor/cells/EditorCell;" />
      <scope id="2756621024541681859" at="27,79,28,63" />
      <scope id="2756621024541681859" at="75,123,76,49" />
      <scope id="2756621024541681859" at="84,118,85,385" />
      <scope id="2756621024541681859" at="87,41,88,40" />
      <scope id="2756621024541681859" at="99,40,100,30" />
      <scope id="2756621024541681859" at="133,125,134,49" />
      <scope id="2756621024541681859" at="142,118,143,387" />
      <scope id="2756621024541681859" at="145,41,146,42" />
      <scope id="2756621024541681859" at="156,90,157,65" />
      <scope id="2756621024541681859" at="70,87,72,33">
>>>>>>> bd830ede
        <var name="provider" id="2756621024541681859" />
      </scope>
      <scope id="2756621024541681859" at="145,48,147,33">
        <var name="provider" id="2756621024541681859" />
      </scope>
<<<<<<< HEAD
      <scope id="1571777932759602046" at="218,35,220,94">
=======
      <scope id="1571777932759602046" at="203,35,205,112">
>>>>>>> bd830ede
        <var name="manager" id="1571777932759602046" />
      </scope>
      <scope id="2756621024541681859" at="42,0,45,0" />
      <scope id="2756621024541681859" at="92,0,95,0">
        <var name="containmentLink" id="2756621024541681859" />
        <var name="context" id="2756621024541681859" />
        <var name="ownerNode" id="2756621024541681859" />
      </scope>
      <scope id="2756621024541681859" at="95,55,98,24">
        <var name="editorCell" id="2756621024541681859" />
      </scope>
      <scope id="2756621024541681859" at="116,0,119,0" />
      <scope id="2756621024541681859" at="150,0,153,0">
        <var name="containmentLink" id="2756621024541681859" />
        <var name="context" id="2756621024541681859" />
        <var name="ownerNode" id="2756621024541681859" />
      </scope>
      <scope id="2756621024541681859" at="153,55,156,24">
        <var name="editorCell" id="2756621024541681859" />
      </scope>
      <scope id="2756621024541681859" at="31,0,35,0">
        <var name="context" id="2756621024541681859" />
        <var name="node" id="2756621024541681859" />
      </scope>
      <scope id="2756621024541681863" at="65,49,69,22">
        <var name="editorCell" id="2756621024541681863" />
      </scope>
      <scope id="2756621024541681868" at="71,49,75,22">
        <var name="editorCell" id="2756621024541681868" />
      </scope>
      <scope id="2756621024541681859" at="87,0,91,0" />
      <scope id="2756621024541681874" at="129,49,133,22">
        <var name="editorCell" id="2756621024541681874" />
      </scope>
      <scope id="2756621024541681859" at="145,0,149,0" />
      <scope id="2756621024541681859" at="167,44,171,24">
        <var name="editorCell" id="2756621024541681859" />
      </scope>
      <scope id="2756621024541681880" at="192,49,196,22">
        <var name="editorCell" id="2756621024541681880" />
      </scope>
      <scope id="2756621024541681859" at="36,0,41,0" />
      <scope id="2756621024541681859" at="95,0,100,0">
        <var name="child" id="2756621024541681859" />
      </scope>
      <scope id="2756621024541681859" at="109,44,114,24">
        <var name="editorCell" id="2756621024541681859" />
      </scope>
      <scope id="2756621024541681859" at="153,0,158,0">
        <var name="child" id="2756621024541681859" />
      </scope>
      <scope id="2756621024541681863" at="65,0,71,0" />
      <scope id="2756621024541681868" at="71,0,77,0" />
      <scope id="2756621024541681859" at="100,70,106,7" />
      <scope id="2756621024541681874" at="129,0,135,0" />
      <scope id="2756621024541681859" at="158,70,164,7" />
      <scope id="2756621024541681880" at="192,0,198,0" />
      <scope id="2756621024541681872" at="120,49,127,22">
        <var name="editorCell" id="2756621024541681872" />
        <var name="style" id="2756621024541681872" />
      </scope>
      <scope id="2756621024541681859" at="166,0,173,0" />
      <scope id="1571777932758978749" at="173,52,180,24">
        <var name="editorCell" id="1571777932758978749" />
        <var name="style" id="1571777932758978749" />
      </scope>
      <scope id="2756621024541681878" at="183,49,190,22">
        <var name="editorCell" id="2756621024541681878" />
        <var name="style" id="2756621024541681878" />
      </scope>
      <scope id="1571777932758932372" at="77,49,85,22">
        <var name="editorCell" id="1571777932758932372" />
        <var name="style" id="1571777932758932372" />
      </scope>
      <scope id="2756621024541681859" at="100,0,108,0">
        <var name="child" id="2756621024541681859" />
        <var name="editorCell" id="2756621024541681859" />
      </scope>
      <scope id="2756621024541681859" at="108,0,116,0" />
      <scope id="1571777932758932330" at="135,49,143,22">
        <var name="editorCell" id="1571777932758932330" />
        <var name="style" id="1571777932758932330" />
      </scope>
      <scope id="2756621024541681859" at="158,0,166,0">
        <var name="child" id="2756621024541681859" />
        <var name="editorCell" id="2756621024541681859" />
      </scope>
      <scope id="1571777932758923202" at="198,49,206,22">
        <var name="editorCell" id="1571777932758923202" />
        <var name="style" id="1571777932758923202" />
      </scope>
<<<<<<< HEAD
      <scope id="2756621024541681872" at="120,0,129,0" />
      <scope id="1571777932758978749" at="173,0,182,0" />
      <scope id="2756621024541681878" at="183,0,192,0" />
      <scope id="1571777932758932372" at="77,0,87,0" />
      <scope id="1571777932758932330" at="135,0,145,0" />
      <scope id="1571777932758923202" at="198,0,208,0" />
      <scope id="1571777932759602046" at="208,49,222,22">
=======
      <scope id="2756621024541681872" at="103,0,112,0">
        <var name="editorContext" id="2756621024541681872" />
        <var name="node" id="2756621024541681872" />
      </scope>
      <scope id="1571777932758978749" at="159,0,168,0">
        <var name="editorContext" id="1571777932758978749" />
        <var name="node" id="1571777932758978749" />
      </scope>
      <scope id="2756621024541681878" at="169,0,178,0">
        <var name="editorContext" id="2756621024541681878" />
        <var name="node" id="2756621024541681878" />
      </scope>
      <scope id="1571777932758932372" at="60,0,70,0">
        <var name="editorContext" id="1571777932758932372" />
        <var name="node" id="1571777932758932372" />
      </scope>
      <scope id="1571777932758932330" at="118,0,128,0">
        <var name="editorContext" id="1571777932758932330" />
        <var name="node" id="1571777932758932330" />
      </scope>
      <scope id="1571777932758923202" at="184,0,194,0">
        <var name="editorContext" id="1571777932758923202" />
        <var name="node" id="1571777932758923202" />
      </scope>
      <scope id="1571777932759602046" at="194,88,207,22">
>>>>>>> bd830ede
        <var name="attributeConcept" id="1571777932759602046" />
        <var name="editorCell" id="1571777932759602046" />
        <var name="provider" id="1571777932759602046" />
      </scope>
<<<<<<< HEAD
      <scope id="1571777932759602046" at="208,0,224,0" />
      <scope id="2756621024541681859" at="46,50,63,22">
        <var name="editorCell" id="2756621024541681859" />
      </scope>
      <scope id="2756621024541681859" at="46,0,65,0" />
      <unit id="2756621024541681859" at="91,0,120,0" name="jetbrains.mps.lang.resources.editor.Circle_EditorBuilder_a$fillColorSingleRoleHandler_zihja6_d0" />
      <unit id="2756621024541681859" at="149,0,183,0" name="jetbrains.mps.lang.resources.editor.Circle_EditorBuilder_a$borderColorSingleRoleHandler_zihja6_h0" />
      <unit id="2756621024541681859" at="27,0,225,0" name="jetbrains.mps.lang.resources.editor.Circle_EditorBuilder_a" />
=======
      <scope id="1571777932759602046" at="194,0,209,0">
        <var name="editorContext" id="1571777932759602046" />
        <var name="node" id="1571777932759602046" />
      </scope>
      <scope id="2756621024541681859" at="30,89,46,22">
        <var name="editorCell" id="2756621024541681859" />
      </scope>
      <scope id="2756621024541681859" at="30,0,48,0">
        <var name="editorContext" id="2756621024541681859" />
        <var name="node" id="2756621024541681859" />
      </scope>
      <unit id="2756621024541681859" at="74,0,103,0" name="jetbrains.mps.lang.resources.editor.Circle_Editor$fillColorSingleRoleHandler_zihja6_d0" />
      <unit id="2756621024541681859" at="132,0,169,0" name="jetbrains.mps.lang.resources.editor.Circle_Editor$borderColorSingleRoleHandler_zihja6_h0" />
      <unit id="2756621024541681859" at="26,0,210,0" name="jetbrains.mps.lang.resources.editor.Circle_Editor" />
>>>>>>> bd830ede
    </file>
  </root>
  <root nodeRef="r:dc468d7c-ca2d-45f7-ace9-6f81e4694f66(jetbrains.mps.lang.resources.editor)/2756621024541800288">
    <file name="Rect_Editor.java">
<<<<<<< HEAD
      <node id="2756621024541800288" at="11,79,12,70" concept="7" />
      <node id="2756621024541800288" at="11,0,14,0" concept="5" trace="createEditorCell#(Ljetbrains/mps/openapi/editor/EditorContext;Lorg/jetbrains/mps/openapi/model/SNode;)Ljetbrains/mps/openapi/editor/cells/EditorCell;" />
      <scope id="2756621024541800288" at="11,79,12,70" />
      <scope id="2756621024541800288" at="11,0,14,0">
        <var name="editorContext" id="2756621024541800288" />
        <var name="node" id="2756621024541800288" />
      </scope>
      <unit id="2756621024541800288" at="10,0,15,0" name="jetbrains.mps.lang.resources.editor.Rect_Editor" />
    </file>
    <file name="Rect_EditorBuilder_a.java">
      <node id="2756621024541800288" at="31,84,32,19" concept="11" />
      <node id="2756621024541800288" at="32,19,33,18" concept="2" />
      <node id="2756621024541800288" at="38,26,39,18" concept="7" />
      <node id="2756621024541800288" at="42,39,43,39" concept="7" />
      <node id="2756621024541800288" at="46,50,47,103" concept="6" />
      <node id="2756621024541800288" at="47,103,48,48" concept="2" />
      <node id="2756621024541800288" at="48,48,49,28" concept="2" />
      <node id="2756621024541800288" at="49,28,50,65" concept="2" />
      <node id="2756621024541800288" at="50,65,51,57" concept="2" />
      <node id="2756621024541800288" at="51,57,52,57" concept="2" />
      <node id="2756621024541800288" at="52,57,53,57" concept="2" />
      <node id="2756621024541800288" at="53,57,54,56" concept="2" />
      <node id="2756621024541800288" at="54,56,55,57" concept="2" />
      <node id="2756621024541800288" at="55,57,56,57" concept="2" />
      <node id="2756621024541800288" at="56,57,57,57" concept="2" />
      <node id="2756621024541800288" at="57,57,58,56" concept="2" />
      <node id="2756621024541800288" at="58,56,59,57" concept="2" />
      <node id="2756621024541800288" at="59,57,60,57" concept="2" />
      <node id="2756621024541800288" at="60,57,61,57" concept="2" />
      <node id="2756621024541800288" at="61,57,62,57" concept="2" />
      <node id="2756621024541800288" at="62,57,63,22" concept="7" />
      <node id="2756621024541800292" at="65,49,66,97" concept="6" />
      <node id="2756621024541800292" at="66,97,67,47" concept="2" />
      <node id="2756621024541800292" at="67,47,68,34" concept="2" />
      <node id="2756621024541800292" at="68,34,69,22" concept="7" />
      <node id="2756621024541800297" at="71,49,72,102" concept="6" />
      <node id="2756621024541800297" at="72,102,73,47" concept="2" />
      <node id="2756621024541800297" at="73,47,74,34" concept="2" />
      <node id="2756621024541800297" at="74,34,75,22" concept="7" />
      <node id="1571777932758941579" at="77,49,78,94" concept="6" />
      <node id="1571777932758941579" at="78,94,79,47" concept="2" />
      <node id="1571777932758941579" at="79,47,80,34" concept="6" />
      <node id="1571777932758941579" at="80,34,81,54" concept="2" />
      <node id="1571777932758941579" at="81,54,82,55" concept="2" />
      <node id="1571777932758941579" at="82,55,83,40" concept="2" />
      <node id="1571777932758941579" at="83,40,84,34" concept="2" />
      <node id="1571777932758941579" at="84,34,85,22" concept="7" />
      <node id="2756621024541800288" at="87,48,88,264" concept="6" />
      <node id="2756621024541800288" at="88,264,89,33" concept="7" />
      <node id="2756621024541800288" at="92,123,93,49" concept="11" />
      <node id="2756621024541800288" at="95,55,96,59" concept="6" />
      <node id="2756621024541800288" at="96,59,97,41" concept="2" />
      <node id="2756621024541800288" at="97,41,98,24" concept="7" />
      <node id="2756621024541800288" at="101,118,102,387" concept="2" />
      <node id="2756621024541800288" at="104,41,105,40" concept="2" />
      <node id="2756621024541800288" at="109,44,110,54" concept="6" />
      <node id="2756621024541800288" at="110,54,111,46" concept="2" />
      <node id="2756621024541800288" at="111,46,112,0" concept="9" />
      <node id="2756621024541800288" at="112,0,113,40" concept="2" />
      <node id="2756621024541800288" at="113,40,114,24" concept="7" />
      <node id="2756621024541800288" at="116,40,117,30" concept="7" />
      <node id="2756621024541800301" at="120,49,121,94" concept="6" />
      <node id="2756621024541800301" at="121,94,122,47" concept="2" />
      <node id="2756621024541800301" at="122,47,123,34" concept="6" />
      <node id="2756621024541800301" at="123,34,124,54" concept="2" />
      <node id="2756621024541800301" at="124,54,125,40" concept="2" />
      <node id="2756621024541800301" at="125,40,126,34" concept="2" />
      <node id="2756621024541800301" at="126,34,127,22" concept="7" />
      <node id="2756621024541800303" at="129,49,130,99" concept="6" />
      <node id="2756621024541800303" at="130,99,131,47" concept="2" />
      <node id="2756621024541800303" at="131,47,132,34" concept="2" />
      <node id="2756621024541800303" at="132,34,133,22" concept="7" />
      <node id="1571777932758941615" at="135,49,136,94" concept="6" />
      <node id="1571777932758941615" at="136,94,137,47" concept="2" />
      <node id="1571777932758941615" at="137,47,138,34" concept="6" />
      <node id="1571777932758941615" at="138,34,139,54" concept="2" />
      <node id="1571777932758941615" at="139,54,140,55" concept="2" />
      <node id="1571777932758941615" at="140,55,141,40" concept="2" />
      <node id="1571777932758941615" at="141,40,142,34" concept="2" />
      <node id="1571777932758941615" at="142,34,143,22" concept="7" />
      <node id="2756621024541800288" at="145,48,146,268" concept="6" />
      <node id="2756621024541800288" at="146,268,147,33" concept="7" />
      <node id="2756621024541800288" at="150,125,151,49" concept="11" />
      <node id="2756621024541800288" at="153,55,154,59" concept="6" />
      <node id="2756621024541800288" at="154,59,155,41" concept="2" />
      <node id="2756621024541800288" at="155,41,156,24" concept="7" />
      <node id="2756621024541800288" at="159,118,160,389" concept="2" />
      <node id="2756621024541800288" at="162,41,163,42" concept="2" />
      <node id="2756621024541800288" at="167,44,168,58" concept="6" />
      <node id="2756621024541800288" at="168,58,169,0" concept="9" />
      <node id="2756621024541800288" at="169,0,170,40" concept="2" />
      <node id="2756621024541800288" at="170,40,171,24" concept="7" />
      <node id="1571777932759344989" at="173,52,174,104" concept="6" />
      <node id="1571777932759344989" at="174,104,175,50" concept="2" />
      <node id="1571777932759344989" at="175,50,176,36" concept="6" />
      <node id="1571777932759344989" at="176,36,177,84" concept="2" />
      <node id="1571777932759344989" at="177,84,178,42" concept="2" />
      <node id="1571777932759344989" at="178,42,179,36" concept="2" />
      <node id="1571777932759344989" at="179,36,180,24" concept="7" />
      <node id="2756621024541800307" at="183,49,184,94" concept="6" />
      <node id="2756621024541800307" at="184,94,185,47" concept="2" />
      <node id="2756621024541800307" at="185,47,186,34" concept="6" />
      <node id="2756621024541800307" at="186,34,187,54" concept="2" />
      <node id="2756621024541800307" at="187,54,188,40" concept="2" />
      <node id="2756621024541800307" at="188,40,189,34" concept="2" />
      <node id="2756621024541800307" at="189,34,190,22" concept="7" />
      <node id="2756621024541800309" at="192,49,193,97" concept="6" />
      <node id="2756621024541800309" at="193,97,194,47" concept="2" />
      <node id="2756621024541800309" at="194,47,195,34" concept="2" />
      <node id="2756621024541800309" at="195,34,196,22" concept="7" />
      <node id="1571777932758941657" at="198,49,199,94" concept="6" />
      <node id="1571777932758941657" at="199,94,200,47" concept="2" />
      <node id="1571777932758941657" at="200,47,201,34" concept="6" />
      <node id="1571777932758941657" at="201,34,202,54" concept="2" />
      <node id="1571777932758941657" at="202,54,203,55" concept="2" />
      <node id="1571777932758941657" at="203,55,204,40" concept="2" />
      <node id="1571777932758941657" at="204,40,205,34" concept="2" />
      <node id="1571777932758941657" at="205,34,206,22" concept="7" />
      <node id="2756621024541800312" at="208,49,209,89" concept="6" />
      <node id="2756621024541800312" at="209,89,210,26" concept="2" />
      <node id="2756621024541800312" at="210,26,211,39" concept="2" />
      <node id="2756621024541800312" at="211,39,212,26" concept="6" />
      <node id="2756621024541800312" at="212,26,213,63" concept="2" />
      <node id="2756621024541800312" at="213,63,214,39" concept="2" />
      <node id="2756621024541800312" at="214,39,215,73" concept="2" />
      <node id="2756621024541800312" at="215,73,216,57" concept="6" />
      <node id="2756621024541800312" at="216,57,217,59" concept="6" />
      <node id="2756621024541800312" at="218,35,219,87" concept="6" />
      <node id="2756621024541800312" at="219,87,220,94" concept="7" />
      <node id="2756621024541800312" at="221,10,222,22" concept="7" />
      <node id="2756621024541800288" at="28,0,30,0" concept="3" trace="myNode" />
      <node id="2756621024541800288" at="42,0,45,0" concept="5" trace="createCell#()Ljetbrains/mps/openapi/editor/cells/EditorCell;" />
      <node id="2756621024541800288" at="92,0,95,0" concept="1" trace="fillColorSingleRoleHandler_l16c5w_d0#(Lorg/jetbrains/mps/openapi/model/SNode;Lorg/jetbrains/mps/openapi/language/SContainmentLink;Ljetbrains/mps/openapi/editor/EditorContext;)V" />
      <node id="2756621024541800288" at="100,70,103,7" concept="4" />
      <node id="2756621024541800288" at="103,7,106,7" concept="4" />
      <node id="2756621024541800288" at="116,0,119,0" concept="5" trace="getNoTargetText#()Ljava/lang/String;" />
      <node id="2756621024541800288" at="150,0,153,0" concept="1" trace="borderColorSingleRoleHandler_l16c5w_h0#(Lorg/jetbrains/mps/openapi/model/SNode;Lorg/jetbrains/mps/openapi/language/SContainmentLink;Ljetbrains/mps/openapi/editor/EditorContext;)V" />
      <node id="2756621024541800288" at="158,70,161,7" concept="4" />
      <node id="2756621024541800288" at="161,7,164,7" concept="4" />
      <node id="2756621024541800288" at="31,0,35,0" concept="1" trace="Rect_EditorBuilder_a#(Ljetbrains/mps/openapi/editor/EditorContext;Lorg/jetbrains/mps/openapi/model/SNode;)V" />
      <node id="2756621024541800288" at="87,0,91,0" concept="5" trace="createRefNode_l16c5w_d0#()Ljetbrains/mps/openapi/editor/cells/EditorCell;" />
      <node id="2756621024541800288" at="145,0,149,0" concept="5" trace="createRefNode_l16c5w_h0#()Ljetbrains/mps/openapi/editor/cells/EditorCell;" />
      <node id="2756621024541800288" at="36,0,41,0" concept="5" trace="getNode#()Lorg/jetbrains/mps/openapi/model/SNode;" />
      <node id="2756621024541800288" at="95,0,100,0" concept="5" trace="createChildCell#(Lorg/jetbrains/mps/openapi/model/SNode;)Ljetbrains/mps/openapi/editor/cells/EditorCell;" />
      <node id="2756621024541800288" at="153,0,158,0" concept="5" trace="createChildCell#(Lorg/jetbrains/mps/openapi/model/SNode;)Ljetbrains/mps/openapi/editor/cells/EditorCell;" />
      <node id="2756621024541800312" at="217,59,222,22" concept="4" />
      <node id="2756621024541800292" at="65,0,71,0" concept="5" trace="createConstant_l16c5w_a0#()Ljetbrains/mps/openapi/editor/cells/EditorCell;" />
      <node id="2756621024541800297" at="71,0,77,0" concept="5" trace="createConstant_l16c5w_b0#()Ljetbrains/mps/openapi/editor/cells/EditorCell;" />
      <node id="2756621024541800303" at="129,0,135,0" concept="5" trace="createConstant_l16c5w_f0#()Ljetbrains/mps/openapi/editor/cells/EditorCell;" />
      <node id="2756621024541800309" at="192,0,198,0" concept="5" trace="createConstant_l16c5w_j0#()Ljetbrains/mps/openapi/editor/cells/EditorCell;" />
      <node id="2756621024541800288" at="166,0,173,0" concept="5" trace="createEmptyCell#()Ljetbrains/mps/openapi/editor/cells/EditorCell;" />
      <node id="2756621024541800288" at="100,0,108,0" concept="5" trace="installCellInfo#(Lorg/jetbrains/mps/openapi/model/SNode;Ljetbrains/mps/openapi/editor/cells/EditorCell;)V" />
      <node id="2756621024541800288" at="108,0,116,0" concept="5" trace="createEmptyCell#()Ljetbrains/mps/openapi/editor/cells/EditorCell;" />
      <node id="2756621024541800288" at="158,0,166,0" concept="5" trace="installCellInfo#(Lorg/jetbrains/mps/openapi/model/SNode;Ljetbrains/mps/openapi/editor/cells/EditorCell;)V" />
      <node id="2756621024541800301" at="120,0,129,0" concept="5" trace="createConstant_l16c5w_e0#()Ljetbrains/mps/openapi/editor/cells/EditorCell;" />
      <node id="1571777932759344989" at="173,0,182,0" concept="5" trace="createConstant_l16c5w_a7a#()Ljetbrains/mps/openapi/editor/cells/EditorCell;" />
      <node id="2756621024541800307" at="183,0,192,0" concept="5" trace="createConstant_l16c5w_i0#()Ljetbrains/mps/openapi/editor/cells/EditorCell;" />
      <node id="1571777932758941579" at="77,0,87,0" concept="5" trace="createConstant_l16c5w_c0#()Ljetbrains/mps/openapi/editor/cells/EditorCell;" />
      <node id="1571777932758941615" at="135,0,145,0" concept="5" trace="createConstant_l16c5w_g0#()Ljetbrains/mps/openapi/editor/cells/EditorCell;" />
      <node id="1571777932758941657" at="198,0,208,0" concept="5" trace="createConstant_l16c5w_k0#()Ljetbrains/mps/openapi/editor/cells/EditorCell;" />
      <node id="2756621024541800312" at="208,0,224,0" concept="5" trace="createProperty_l16c5w_l0#()Ljetbrains/mps/openapi/editor/cells/EditorCell;" />
      <node id="2756621024541800288" at="46,0,65,0" concept="5" trace="createCollection_l16c5w_a#()Ljetbrains/mps/openapi/editor/cells/EditorCell;" />
      <scope id="2756621024541800288" at="38,26,39,18" />
      <scope id="2756621024541800288" at="42,39,43,39" />
      <scope id="2756621024541800288" at="92,123,93,49" />
      <scope id="2756621024541800288" at="101,118,102,387" />
      <scope id="2756621024541800288" at="104,41,105,40" />
      <scope id="2756621024541800288" at="116,40,117,30" />
      <scope id="2756621024541800288" at="150,125,151,49" />
      <scope id="2756621024541800288" at="159,118,160,389" />
      <scope id="2756621024541800288" at="162,41,163,42" />
      <scope id="2756621024541800288" at="31,84,33,18" />
      <scope id="2756621024541800288" at="87,48,89,33">
=======
      <node id="2756621024541800288" at="27,79,28,63" concept="7" />
      <node id="2756621024541800288" at="30,89,31,96" concept="6" />
      <node id="2756621024541800288" at="31,96,32,48" concept="2" />
      <node id="2756621024541800288" at="32,48,33,28" concept="2" />
      <node id="2756621024541800288" at="33,28,34,81" concept="2" />
      <node id="2756621024541800288" at="34,81,35,81" concept="2" />
      <node id="2756621024541800288" at="35,81,36,81" concept="2" />
      <node id="2756621024541800288" at="36,81,37,80" concept="2" />
      <node id="2756621024541800288" at="37,80,38,81" concept="2" />
      <node id="2756621024541800288" at="38,81,39,81" concept="2" />
      <node id="2756621024541800288" at="39,81,40,81" concept="2" />
      <node id="2756621024541800288" at="40,81,41,80" concept="2" />
      <node id="2756621024541800288" at="41,80,42,81" concept="2" />
      <node id="2756621024541800288" at="42,81,43,81" concept="2" />
      <node id="2756621024541800288" at="43,81,44,81" concept="2" />
      <node id="2756621024541800288" at="44,81,45,81" concept="2" />
      <node id="2756621024541800288" at="45,81,46,22" concept="7" />
      <node id="2756621024541800292" at="48,88,49,90" concept="6" />
      <node id="2756621024541800292" at="49,90,50,47" concept="2" />
      <node id="2756621024541800292" at="50,47,51,34" concept="2" />
      <node id="2756621024541800292" at="51,34,52,22" concept="7" />
      <node id="2756621024541800297" at="54,88,55,95" concept="6" />
      <node id="2756621024541800297" at="55,95,56,47" concept="2" />
      <node id="2756621024541800297" at="56,47,57,34" concept="2" />
      <node id="2756621024541800297" at="57,34,58,22" concept="7" />
      <node id="1571777932758941579" at="60,88,61,87" concept="6" />
      <node id="1571777932758941579" at="61,87,62,47" concept="2" />
      <node id="1571777932758941579" at="62,47,63,34" concept="6" />
      <node id="1571777932758941579" at="63,34,64,57" concept="2" />
      <node id="1571777932758941579" at="64,57,65,58" concept="2" />
      <node id="1571777932758941579" at="65,58,66,40" concept="2" />
      <node id="1571777932758941579" at="66,40,67,34" concept="2" />
      <node id="1571777932758941579" at="67,34,68,22" concept="7" />
      <node id="2756621024541800288" at="70,87,71,248" concept="6" />
      <node id="2756621024541800288" at="71,248,72,33" concept="7" />
      <node id="2756621024541800288" at="75,123,76,49" concept="10" />
      <node id="2756621024541800288" at="78,55,79,59" concept="6" />
      <node id="2756621024541800288" at="79,59,80,41" concept="2" />
      <node id="2756621024541800288" at="80,41,81,24" concept="7" />
      <node id="2756621024541800288" at="84,118,85,385" concept="2" />
      <node id="2756621024541800288" at="87,41,88,40" concept="2" />
      <node id="2756621024541800288" at="92,44,93,54" concept="6" />
      <node id="2756621024541800288" at="93,54,94,46" concept="2" />
      <node id="2756621024541800288" at="94,46,95,0" concept="8" />
      <node id="2756621024541800288" at="95,0,96,40" concept="2" />
      <node id="2756621024541800288" at="96,40,97,24" concept="7" />
      <node id="2756621024541800288" at="99,40,100,30" concept="7" />
      <node id="2756621024541800301" at="103,88,104,87" concept="6" />
      <node id="2756621024541800301" at="104,87,105,47" concept="2" />
      <node id="2756621024541800301" at="105,47,106,34" concept="6" />
      <node id="2756621024541800301" at="106,34,107,57" concept="2" />
      <node id="2756621024541800301" at="107,57,108,40" concept="2" />
      <node id="2756621024541800301" at="108,40,109,34" concept="2" />
      <node id="2756621024541800301" at="109,34,110,22" concept="7" />
      <node id="2756621024541800303" at="112,88,113,92" concept="6" />
      <node id="2756621024541800303" at="113,92,114,47" concept="2" />
      <node id="2756621024541800303" at="114,47,115,34" concept="2" />
      <node id="2756621024541800303" at="115,34,116,22" concept="7" />
      <node id="1571777932758941615" at="118,88,119,87" concept="6" />
      <node id="1571777932758941615" at="119,87,120,47" concept="2" />
      <node id="1571777932758941615" at="120,47,121,34" concept="6" />
      <node id="1571777932758941615" at="121,34,122,57" concept="2" />
      <node id="1571777932758941615" at="122,57,123,58" concept="2" />
      <node id="1571777932758941615" at="123,58,124,40" concept="2" />
      <node id="1571777932758941615" at="124,40,125,34" concept="2" />
      <node id="1571777932758941615" at="125,34,126,22" concept="7" />
      <node id="2756621024541800288" at="128,87,129,252" concept="6" />
      <node id="2756621024541800288" at="129,252,130,33" concept="7" />
      <node id="2756621024541800288" at="133,125,134,49" concept="10" />
      <node id="2756621024541800288" at="136,55,137,59" concept="6" />
      <node id="2756621024541800288" at="137,59,138,41" concept="2" />
      <node id="2756621024541800288" at="138,41,139,24" concept="7" />
      <node id="2756621024541800288" at="142,118,143,387" concept="2" />
      <node id="2756621024541800288" at="145,41,146,42" concept="2" />
      <node id="2756621024541800288" at="150,44,151,85" concept="6" />
      <node id="2756621024541800288" at="151,85,152,0" concept="8" />
      <node id="2756621024541800288" at="152,0,153,40" concept="2" />
      <node id="2756621024541800288" at="153,40,154,24" concept="7" />
      <node id="2756621024541800288" at="156,90,157,65" concept="7" />
      <node id="1571777932759344989" at="159,91,160,97" concept="6" />
      <node id="1571777932759344989" at="160,97,161,50" concept="2" />
      <node id="1571777932759344989" at="161,50,162,36" concept="6" />
      <node id="1571777932759344989" at="162,36,163,65" concept="2" />
      <node id="1571777932759344989" at="163,65,164,42" concept="2" />
      <node id="1571777932759344989" at="164,42,165,36" concept="2" />
      <node id="1571777932759344989" at="165,36,166,24" concept="7" />
      <node id="2756621024541800307" at="169,88,170,87" concept="6" />
      <node id="2756621024541800307" at="170,87,171,47" concept="2" />
      <node id="2756621024541800307" at="171,47,172,34" concept="6" />
      <node id="2756621024541800307" at="172,34,173,57" concept="2" />
      <node id="2756621024541800307" at="173,57,174,40" concept="2" />
      <node id="2756621024541800307" at="174,40,175,34" concept="2" />
      <node id="2756621024541800307" at="175,34,176,22" concept="7" />
      <node id="2756621024541800309" at="178,88,179,90" concept="6" />
      <node id="2756621024541800309" at="179,90,180,47" concept="2" />
      <node id="2756621024541800309" at="180,47,181,34" concept="2" />
      <node id="2756621024541800309" at="181,34,182,22" concept="7" />
      <node id="1571777932758941657" at="184,88,185,87" concept="6" />
      <node id="1571777932758941657" at="185,87,186,47" concept="2" />
      <node id="1571777932758941657" at="186,47,187,34" concept="6" />
      <node id="1571777932758941657" at="187,34,188,57" concept="2" />
      <node id="1571777932758941657" at="188,57,189,58" concept="2" />
      <node id="1571777932758941657" at="189,58,190,40" concept="2" />
      <node id="1571777932758941657" at="190,40,191,34" concept="2" />
      <node id="1571777932758941657" at="191,34,192,22" concept="7" />
      <node id="2756621024541800312" at="194,88,195,82" concept="6" />
      <node id="2756621024541800312" at="195,82,196,26" concept="2" />
      <node id="2756621024541800312" at="196,26,197,39" concept="2" />
      <node id="2756621024541800312" at="197,39,198,26" concept="6" />
      <node id="2756621024541800312" at="198,26,199,58" concept="2" />
      <node id="2756621024541800312" at="199,58,200,39" concept="2" />
      <node id="2756621024541800312" at="200,39,201,73" concept="2" />
      <node id="2756621024541800312" at="201,73,202,57" concept="6" />
      <node id="2756621024541800312" at="203,35,204,82" concept="6" />
      <node id="2756621024541800312" at="204,82,205,112" concept="7" />
      <node id="2756621024541800312" at="206,10,207,22" concept="7" />
      <node id="2756621024541800288" at="27,0,30,0" concept="5" trace="createEditorCell#(Ljetbrains/mps/openapi/editor/EditorContext;Lorg/jetbrains/mps/openapi/model/SNode;)Ljetbrains/mps/openapi/editor/cells/EditorCell;" />
      <node id="2756621024541800288" at="75,0,78,0" concept="1" trace="fillColorSingleRoleHandler_l16c5w_d0#(Lorg/jetbrains/mps/openapi/model/SNode;Lorg/jetbrains/mps/openapi/language/SContainmentLink;Ljetbrains/mps/openapi/editor/EditorContext;)V" />
      <node id="2756621024541800288" at="83,70,86,7" concept="4" />
      <node id="2756621024541800288" at="86,7,89,7" concept="4" />
      <node id="2756621024541800288" at="99,0,102,0" concept="5" trace="getNoTargetText#()Ljava/lang/String;" />
      <node id="2756621024541800288" at="133,0,136,0" concept="1" trace="borderColorSingleRoleHandler_l16c5w_h0#(Lorg/jetbrains/mps/openapi/model/SNode;Lorg/jetbrains/mps/openapi/language/SContainmentLink;Ljetbrains/mps/openapi/editor/EditorContext;)V" />
      <node id="2756621024541800288" at="141,70,144,7" concept="4" />
      <node id="2756621024541800288" at="144,7,147,7" concept="4" />
      <node id="2756621024541800288" at="156,0,159,0" concept="5" trace="createEmptyCell_internal#(Ljetbrains/mps/openapi/editor/EditorContext;Lorg/jetbrains/mps/openapi/model/SNode;)Ljetbrains/mps/openapi/editor/cells/EditorCell;" />
      <node id="2756621024541800288" at="70,0,74,0" concept="5" trace="createRefNode_l16c5w_d0#(Ljetbrains/mps/openapi/editor/EditorContext;Lorg/jetbrains/mps/openapi/model/SNode;)Ljetbrains/mps/openapi/editor/cells/EditorCell;" />
      <node id="2756621024541800288" at="128,0,132,0" concept="5" trace="createRefNode_l16c5w_h0#(Ljetbrains/mps/openapi/editor/EditorContext;Lorg/jetbrains/mps/openapi/model/SNode;)Ljetbrains/mps/openapi/editor/cells/EditorCell;" />
      <node id="2756621024541800288" at="78,0,83,0" concept="5" trace="createChildCell#(Lorg/jetbrains/mps/openapi/model/SNode;)Ljetbrains/mps/openapi/editor/cells/EditorCell;" />
      <node id="2756621024541800288" at="136,0,141,0" concept="5" trace="createChildCell#(Lorg/jetbrains/mps/openapi/model/SNode;)Ljetbrains/mps/openapi/editor/cells/EditorCell;" />
      <node id="2756621024541800312" at="202,57,207,22" concept="4" />
      <node id="2756621024541800292" at="48,0,54,0" concept="5" trace="createConstant_l16c5w_a0#(Ljetbrains/mps/openapi/editor/EditorContext;Lorg/jetbrains/mps/openapi/model/SNode;)Ljetbrains/mps/openapi/editor/cells/EditorCell;" />
      <node id="2756621024541800297" at="54,0,60,0" concept="5" trace="createConstant_l16c5w_b0#(Ljetbrains/mps/openapi/editor/EditorContext;Lorg/jetbrains/mps/openapi/model/SNode;)Ljetbrains/mps/openapi/editor/cells/EditorCell;" />
      <node id="2756621024541800303" at="112,0,118,0" concept="5" trace="createConstant_l16c5w_f0#(Ljetbrains/mps/openapi/editor/EditorContext;Lorg/jetbrains/mps/openapi/model/SNode;)Ljetbrains/mps/openapi/editor/cells/EditorCell;" />
      <node id="2756621024541800309" at="178,0,184,0" concept="5" trace="createConstant_l16c5w_j0#(Ljetbrains/mps/openapi/editor/EditorContext;Lorg/jetbrains/mps/openapi/model/SNode;)Ljetbrains/mps/openapi/editor/cells/EditorCell;" />
      <node id="2756621024541800288" at="149,0,156,0" concept="5" trace="createEmptyCell#()Ljetbrains/mps/openapi/editor/cells/EditorCell;" />
      <node id="2756621024541800288" at="83,0,91,0" concept="5" trace="installCellInfo#(Lorg/jetbrains/mps/openapi/model/SNode;Ljetbrains/mps/openapi/editor/cells/EditorCell;)V" />
      <node id="2756621024541800288" at="91,0,99,0" concept="5" trace="createEmptyCell#()Ljetbrains/mps/openapi/editor/cells/EditorCell;" />
      <node id="2756621024541800288" at="141,0,149,0" concept="5" trace="installCellInfo#(Lorg/jetbrains/mps/openapi/model/SNode;Ljetbrains/mps/openapi/editor/cells/EditorCell;)V" />
      <node id="2756621024541800301" at="103,0,112,0" concept="5" trace="createConstant_l16c5w_e0#(Ljetbrains/mps/openapi/editor/EditorContext;Lorg/jetbrains/mps/openapi/model/SNode;)Ljetbrains/mps/openapi/editor/cells/EditorCell;" />
      <node id="1571777932759344989" at="159,0,168,0" concept="5" trace="createConstant_l16c5w_a7a#(Ljetbrains/mps/openapi/editor/EditorContext;Lorg/jetbrains/mps/openapi/model/SNode;)Ljetbrains/mps/openapi/editor/cells/EditorCell;" />
      <node id="2756621024541800307" at="169,0,178,0" concept="5" trace="createConstant_l16c5w_i0#(Ljetbrains/mps/openapi/editor/EditorContext;Lorg/jetbrains/mps/openapi/model/SNode;)Ljetbrains/mps/openapi/editor/cells/EditorCell;" />
      <node id="1571777932758941579" at="60,0,70,0" concept="5" trace="createConstant_l16c5w_c0#(Ljetbrains/mps/openapi/editor/EditorContext;Lorg/jetbrains/mps/openapi/model/SNode;)Ljetbrains/mps/openapi/editor/cells/EditorCell;" />
      <node id="1571777932758941615" at="118,0,128,0" concept="5" trace="createConstant_l16c5w_g0#(Ljetbrains/mps/openapi/editor/EditorContext;Lorg/jetbrains/mps/openapi/model/SNode;)Ljetbrains/mps/openapi/editor/cells/EditorCell;" />
      <node id="1571777932758941657" at="184,0,194,0" concept="5" trace="createConstant_l16c5w_k0#(Ljetbrains/mps/openapi/editor/EditorContext;Lorg/jetbrains/mps/openapi/model/SNode;)Ljetbrains/mps/openapi/editor/cells/EditorCell;" />
      <node id="2756621024541800312" at="194,0,209,0" concept="5" trace="createProperty_l16c5w_l0#(Ljetbrains/mps/openapi/editor/EditorContext;Lorg/jetbrains/mps/openapi/model/SNode;)Ljetbrains/mps/openapi/editor/cells/EditorCell;" />
      <node id="2756621024541800288" at="30,0,48,0" concept="5" trace="createCollection_l16c5w_a#(Ljetbrains/mps/openapi/editor/EditorContext;Lorg/jetbrains/mps/openapi/model/SNode;)Ljetbrains/mps/openapi/editor/cells/EditorCell;" />
      <scope id="2756621024541800288" at="27,79,28,63" />
      <scope id="2756621024541800288" at="75,123,76,49" />
      <scope id="2756621024541800288" at="84,118,85,385" />
      <scope id="2756621024541800288" at="87,41,88,40" />
      <scope id="2756621024541800288" at="99,40,100,30" />
      <scope id="2756621024541800288" at="133,125,134,49" />
      <scope id="2756621024541800288" at="142,118,143,387" />
      <scope id="2756621024541800288" at="145,41,146,42" />
      <scope id="2756621024541800288" at="156,90,157,65" />
      <scope id="2756621024541800288" at="70,87,72,33">
>>>>>>> bd830ede
        <var name="provider" id="2756621024541800288" />
      </scope>
      <scope id="2756621024541800288" at="145,48,147,33">
        <var name="provider" id="2756621024541800288" />
      </scope>
<<<<<<< HEAD
      <scope id="2756621024541800312" at="218,35,220,94">
=======
      <scope id="2756621024541800312" at="203,35,205,112">
>>>>>>> bd830ede
        <var name="manager" id="2756621024541800312" />
      </scope>
      <scope id="2756621024541800288" at="42,0,45,0" />
      <scope id="2756621024541800288" at="92,0,95,0">
        <var name="containmentLink" id="2756621024541800288" />
        <var name="context" id="2756621024541800288" />
        <var name="ownerNode" id="2756621024541800288" />
      </scope>
      <scope id="2756621024541800288" at="95,55,98,24">
        <var name="editorCell" id="2756621024541800288" />
      </scope>
      <scope id="2756621024541800288" at="116,0,119,0" />
      <scope id="2756621024541800288" at="150,0,153,0">
        <var name="containmentLink" id="2756621024541800288" />
        <var name="context" id="2756621024541800288" />
        <var name="ownerNode" id="2756621024541800288" />
      </scope>
      <scope id="2756621024541800288" at="153,55,156,24">
        <var name="editorCell" id="2756621024541800288" />
      </scope>
      <scope id="2756621024541800288" at="31,0,35,0">
        <var name="context" id="2756621024541800288" />
        <var name="node" id="2756621024541800288" />
      </scope>
      <scope id="2756621024541800292" at="65,49,69,22">
        <var name="editorCell" id="2756621024541800292" />
      </scope>
      <scope id="2756621024541800297" at="71,49,75,22">
        <var name="editorCell" id="2756621024541800297" />
      </scope>
      <scope id="2756621024541800288" at="87,0,91,0" />
      <scope id="2756621024541800303" at="129,49,133,22">
        <var name="editorCell" id="2756621024541800303" />
      </scope>
      <scope id="2756621024541800288" at="145,0,149,0" />
      <scope id="2756621024541800288" at="167,44,171,24">
        <var name="editorCell" id="2756621024541800288" />
      </scope>
      <scope id="2756621024541800309" at="192,49,196,22">
        <var name="editorCell" id="2756621024541800309" />
      </scope>
      <scope id="2756621024541800288" at="36,0,41,0" />
      <scope id="2756621024541800288" at="95,0,100,0">
        <var name="child" id="2756621024541800288" />
      </scope>
      <scope id="2756621024541800288" at="109,44,114,24">
        <var name="editorCell" id="2756621024541800288" />
      </scope>
      <scope id="2756621024541800288" at="153,0,158,0">
        <var name="child" id="2756621024541800288" />
      </scope>
      <scope id="2756621024541800292" at="65,0,71,0" />
      <scope id="2756621024541800297" at="71,0,77,0" />
      <scope id="2756621024541800288" at="100,70,106,7" />
      <scope id="2756621024541800303" at="129,0,135,0" />
      <scope id="2756621024541800288" at="158,70,164,7" />
      <scope id="2756621024541800309" at="192,0,198,0" />
      <scope id="2756621024541800301" at="120,49,127,22">
        <var name="editorCell" id="2756621024541800301" />
        <var name="style" id="2756621024541800301" />
      </scope>
      <scope id="2756621024541800288" at="166,0,173,0" />
      <scope id="1571777932759344989" at="173,52,180,24">
        <var name="editorCell" id="1571777932759344989" />
        <var name="style" id="1571777932759344989" />
      </scope>
      <scope id="2756621024541800307" at="183,49,190,22">
        <var name="editorCell" id="2756621024541800307" />
        <var name="style" id="2756621024541800307" />
      </scope>
      <scope id="1571777932758941579" at="77,49,85,22">
        <var name="editorCell" id="1571777932758941579" />
        <var name="style" id="1571777932758941579" />
      </scope>
      <scope id="2756621024541800288" at="100,0,108,0">
        <var name="child" id="2756621024541800288" />
        <var name="editorCell" id="2756621024541800288" />
      </scope>
      <scope id="2756621024541800288" at="108,0,116,0" />
      <scope id="1571777932758941615" at="135,49,143,22">
        <var name="editorCell" id="1571777932758941615" />
        <var name="style" id="1571777932758941615" />
      </scope>
      <scope id="2756621024541800288" at="158,0,166,0">
        <var name="child" id="2756621024541800288" />
        <var name="editorCell" id="2756621024541800288" />
      </scope>
      <scope id="1571777932758941657" at="198,49,206,22">
        <var name="editorCell" id="1571777932758941657" />
        <var name="style" id="1571777932758941657" />
      </scope>
<<<<<<< HEAD
      <scope id="2756621024541800301" at="120,0,129,0" />
      <scope id="1571777932759344989" at="173,0,182,0" />
      <scope id="2756621024541800307" at="183,0,192,0" />
      <scope id="1571777932758941579" at="77,0,87,0" />
      <scope id="1571777932758941615" at="135,0,145,0" />
      <scope id="1571777932758941657" at="198,0,208,0" />
      <scope id="2756621024541800312" at="208,49,222,22">
=======
      <scope id="2756621024541800301" at="103,0,112,0">
        <var name="editorContext" id="2756621024541800301" />
        <var name="node" id="2756621024541800301" />
      </scope>
      <scope id="1571777932759344989" at="159,0,168,0">
        <var name="editorContext" id="1571777932759344989" />
        <var name="node" id="1571777932759344989" />
      </scope>
      <scope id="2756621024541800307" at="169,0,178,0">
        <var name="editorContext" id="2756621024541800307" />
        <var name="node" id="2756621024541800307" />
      </scope>
      <scope id="1571777932758941579" at="60,0,70,0">
        <var name="editorContext" id="1571777932758941579" />
        <var name="node" id="1571777932758941579" />
      </scope>
      <scope id="1571777932758941615" at="118,0,128,0">
        <var name="editorContext" id="1571777932758941615" />
        <var name="node" id="1571777932758941615" />
      </scope>
      <scope id="1571777932758941657" at="184,0,194,0">
        <var name="editorContext" id="1571777932758941657" />
        <var name="node" id="1571777932758941657" />
      </scope>
      <scope id="2756621024541800312" at="194,88,207,22">
>>>>>>> bd830ede
        <var name="attributeConcept" id="2756621024541800312" />
        <var name="editorCell" id="2756621024541800312" />
        <var name="provider" id="2756621024541800312" />
      </scope>
<<<<<<< HEAD
      <scope id="2756621024541800312" at="208,0,224,0" />
      <scope id="2756621024541800288" at="46,50,63,22">
        <var name="editorCell" id="2756621024541800288" />
      </scope>
      <scope id="2756621024541800288" at="46,0,65,0" />
      <unit id="2756621024541800288" at="91,0,120,0" name="jetbrains.mps.lang.resources.editor.Rect_EditorBuilder_a$fillColorSingleRoleHandler_l16c5w_d0" />
      <unit id="2756621024541800288" at="149,0,183,0" name="jetbrains.mps.lang.resources.editor.Rect_EditorBuilder_a$borderColorSingleRoleHandler_l16c5w_h0" />
      <unit id="2756621024541800288" at="27,0,225,0" name="jetbrains.mps.lang.resources.editor.Rect_EditorBuilder_a" />
=======
      <scope id="2756621024541800312" at="194,0,209,0">
        <var name="editorContext" id="2756621024541800312" />
        <var name="node" id="2756621024541800312" />
      </scope>
      <scope id="2756621024541800288" at="30,89,46,22">
        <var name="editorCell" id="2756621024541800288" />
      </scope>
      <scope id="2756621024541800288" at="30,0,48,0">
        <var name="editorContext" id="2756621024541800288" />
        <var name="node" id="2756621024541800288" />
      </scope>
      <unit id="2756621024541800288" at="74,0,103,0" name="jetbrains.mps.lang.resources.editor.Rect_Editor$fillColorSingleRoleHandler_l16c5w_d0" />
      <unit id="2756621024541800288" at="132,0,169,0" name="jetbrains.mps.lang.resources.editor.Rect_Editor$borderColorSingleRoleHandler_l16c5w_h0" />
      <unit id="2756621024541800288" at="26,0,210,0" name="jetbrains.mps.lang.resources.editor.Rect_Editor" />
>>>>>>> bd830ede
    </file>
  </root>
  <root nodeRef="r:dc468d7c-ca2d-45f7-ace9-6f81e4694f66(jetbrains.mps.lang.resources.editor)/2756621024541800378">
    <file name="Text_Editor.java">
<<<<<<< HEAD
      <node id="2756621024541800378" at="11,79,12,70" concept="7" />
      <node id="2756621024541800378" at="11,0,14,0" concept="5" trace="createEditorCell#(Ljetbrains/mps/openapi/editor/EditorContext;Lorg/jetbrains/mps/openapi/model/SNode;)Ljetbrains/mps/openapi/editor/cells/EditorCell;" />
      <scope id="2756621024541800378" at="11,79,12,70" />
      <scope id="2756621024541800378" at="11,0,14,0">
        <var name="editorContext" id="2756621024541800378" />
        <var name="node" id="2756621024541800378" />
      </scope>
      <unit id="2756621024541800378" at="10,0,15,0" name="jetbrains.mps.lang.resources.editor.Text_Editor" />
    </file>
    <file name="Text_EditorBuilder_a.java">
      <node id="2756621024541800378" at="30,84,31,19" concept="11" />
      <node id="2756621024541800378" at="31,19,32,18" concept="2" />
      <node id="2756621024541800378" at="37,26,38,18" concept="7" />
      <node id="2756621024541800378" at="41,39,42,39" concept="7" />
      <node id="2756621024541800378" at="45,50,46,103" concept="6" />
      <node id="2756621024541800378" at="46,103,47,48" concept="2" />
      <node id="2756621024541800378" at="47,48,48,28" concept="2" />
      <node id="2756621024541800378" at="48,28,49,65" concept="2" />
      <node id="2756621024541800378" at="49,65,50,57" concept="2" />
      <node id="2756621024541800378" at="50,57,51,57" concept="2" />
      <node id="2756621024541800378" at="51,57,52,56" concept="2" />
      <node id="2756621024541800378" at="52,56,53,57" concept="2" />
      <node id="2756621024541800378" at="53,57,54,57" concept="2" />
      <node id="2756621024541800378" at="54,57,55,57" concept="2" />
      <node id="2756621024541800378" at="55,57,56,22" concept="7" />
      <node id="2756621024541800382" at="58,49,59,97" concept="6" />
      <node id="2756621024541800382" at="59,97,60,47" concept="2" />
      <node id="2756621024541800382" at="60,47,61,34" concept="2" />
      <node id="2756621024541800382" at="61,34,62,22" concept="7" />
      <node id="2756621024541800388" at="64,49,65,99" concept="6" />
      <node id="2756621024541800388" at="65,99,66,47" concept="2" />
      <node id="2756621024541800388" at="66,47,67,34" concept="6" />
      <node id="2756621024541800388" at="67,34,68,55" concept="2" />
      <node id="2756621024541800388" at="68,55,69,40" concept="2" />
      <node id="2756621024541800388" at="69,40,70,34" concept="2" />
      <node id="2756621024541800388" at="70,34,71,22" concept="7" />
      <node id="2756621024541800378" at="73,48,74,256" concept="6" />
      <node id="2756621024541800378" at="74,256,75,33" concept="7" />
      <node id="2756621024541800378" at="78,119,79,49" concept="11" />
      <node id="2756621024541800378" at="81,55,82,59" concept="6" />
      <node id="2756621024541800378" at="82,59,83,41" concept="2" />
      <node id="2756621024541800378" at="83,41,84,24" concept="7" />
      <node id="2756621024541800378" at="87,118,88,383" concept="2" />
      <node id="2756621024541800378" at="90,41,91,36" concept="2" />
      <node id="2756621024541800378" at="95,44,96,54" concept="6" />
      <node id="2756621024541800378" at="96,54,97,42" concept="2" />
      <node id="2756621024541800378" at="97,42,98,0" concept="9" />
      <node id="2756621024541800378" at="98,0,99,40" concept="2" />
      <node id="2756621024541800378" at="99,40,100,24" concept="7" />
      <node id="2756621024541800378" at="102,40,103,26" concept="7" />
      <node id="1860120738943552624" at="106,49,107,94" concept="6" />
      <node id="1860120738943552624" at="107,94,108,47" concept="2" />
      <node id="1860120738943552624" at="108,47,109,34" concept="2" />
      <node id="1860120738943552624" at="109,34,110,22" concept="7" />
      <node id="2756621024541800425" at="112,49,113,99" concept="6" />
      <node id="2756621024541800425" at="113,99,114,47" concept="2" />
      <node id="2756621024541800425" at="114,47,115,34" concept="6" />
      <node id="2756621024541800425" at="115,34,116,55" concept="2" />
      <node id="2756621024541800425" at="116,55,117,40" concept="2" />
      <node id="2756621024541800425" at="117,40,118,34" concept="2" />
      <node id="2756621024541800425" at="118,34,119,22" concept="7" />
      <node id="2756621024541800517" at="121,49,122,89" concept="6" />
      <node id="2756621024541800517" at="122,89,123,29" concept="2" />
      <node id="2756621024541800517" at="123,29,124,42" concept="2" />
      <node id="2756621024541800517" at="124,42,125,26" concept="6" />
      <node id="2756621024541800517" at="125,26,126,63" concept="2" />
      <node id="2756621024541800517" at="126,63,127,42" concept="2" />
      <node id="2756621024541800517" at="127,42,128,73" concept="2" />
      <node id="2756621024541800517" at="128,73,129,57" concept="6" />
      <node id="2756621024541800517" at="129,57,130,59" concept="6" />
      <node id="2756621024541800517" at="131,35,132,87" concept="6" />
      <node id="2756621024541800517" at="132,87,133,94" concept="7" />
      <node id="2756621024541800517" at="134,10,135,22" concept="7" />
      <node id="2756621024541800378" at="27,0,29,0" concept="3" trace="myNode" />
      <node id="2756621024541800378" at="41,0,44,0" concept="5" trace="createCell#()Ljetbrains/mps/openapi/editor/cells/EditorCell;" />
      <node id="2756621024541800378" at="78,0,81,0" concept="1" trace="colorSingleRoleHandler_wlph7j_c0#(Lorg/jetbrains/mps/openapi/model/SNode;Lorg/jetbrains/mps/openapi/language/SContainmentLink;Ljetbrains/mps/openapi/editor/EditorContext;)V" />
      <node id="2756621024541800378" at="86,70,89,7" concept="4" />
      <node id="2756621024541800378" at="89,7,92,7" concept="4" />
      <node id="2756621024541800378" at="102,0,105,0" concept="5" trace="getNoTargetText#()Ljava/lang/String;" />
      <node id="2756621024541800378" at="30,0,34,0" concept="1" trace="Text_EditorBuilder_a#(Ljetbrains/mps/openapi/editor/EditorContext;Lorg/jetbrains/mps/openapi/model/SNode;)V" />
      <node id="2756621024541800378" at="73,0,77,0" concept="5" trace="createRefNode_wlph7j_c0#()Ljetbrains/mps/openapi/editor/cells/EditorCell;" />
      <node id="2756621024541800378" at="35,0,40,0" concept="5" trace="getNode#()Lorg/jetbrains/mps/openapi/model/SNode;" />
      <node id="2756621024541800378" at="81,0,86,0" concept="5" trace="createChildCell#(Lorg/jetbrains/mps/openapi/model/SNode;)Ljetbrains/mps/openapi/editor/cells/EditorCell;" />
      <node id="2756621024541800517" at="130,59,135,22" concept="4" />
      <node id="2756621024541800382" at="58,0,64,0" concept="5" trace="createConstant_wlph7j_a0#()Ljetbrains/mps/openapi/editor/cells/EditorCell;" />
      <node id="1860120738943552624" at="106,0,112,0" concept="5" trace="createConstant_wlph7j_d0#()Ljetbrains/mps/openapi/editor/cells/EditorCell;" />
      <node id="2756621024541800378" at="86,0,94,0" concept="5" trace="installCellInfo#(Lorg/jetbrains/mps/openapi/model/SNode;Ljetbrains/mps/openapi/editor/cells/EditorCell;)V" />
      <node id="2756621024541800378" at="94,0,102,0" concept="5" trace="createEmptyCell#()Ljetbrains/mps/openapi/editor/cells/EditorCell;" />
      <node id="2756621024541800388" at="64,0,73,0" concept="5" trace="createConstant_wlph7j_b0#()Ljetbrains/mps/openapi/editor/cells/EditorCell;" />
      <node id="2756621024541800425" at="112,0,121,0" concept="5" trace="createConstant_wlph7j_e0#()Ljetbrains/mps/openapi/editor/cells/EditorCell;" />
      <node id="2756621024541800378" at="45,0,58,0" concept="5" trace="createCollection_wlph7j_a#()Ljetbrains/mps/openapi/editor/cells/EditorCell;" />
      <node id="2756621024541800517" at="121,0,137,0" concept="5" trace="createProperty_wlph7j_f0#()Ljetbrains/mps/openapi/editor/cells/EditorCell;" />
      <scope id="2756621024541800378" at="37,26,38,18" />
      <scope id="2756621024541800378" at="41,39,42,39" />
      <scope id="2756621024541800378" at="78,119,79,49" />
      <scope id="2756621024541800378" at="87,118,88,383" />
      <scope id="2756621024541800378" at="90,41,91,36" />
      <scope id="2756621024541800378" at="102,40,103,26" />
      <scope id="2756621024541800378" at="30,84,32,18" />
      <scope id="2756621024541800378" at="73,48,75,33">
        <var name="provider" id="2756621024541800378" />
      </scope>
      <scope id="2756621024541800517" at="131,35,133,94">
=======
      <node id="2756621024541800378" at="26,79,27,63" concept="7" />
      <node id="2756621024541800378" at="29,89,30,96" concept="6" />
      <node id="2756621024541800378" at="30,96,31,48" concept="2" />
      <node id="2756621024541800378" at="31,48,32,28" concept="2" />
      <node id="2756621024541800378" at="32,28,33,81" concept="2" />
      <node id="2756621024541800378" at="33,81,34,81" concept="2" />
      <node id="2756621024541800378" at="34,81,35,80" concept="2" />
      <node id="2756621024541800378" at="35,80,36,81" concept="2" />
      <node id="2756621024541800378" at="36,81,37,81" concept="2" />
      <node id="2756621024541800378" at="37,81,38,81" concept="2" />
      <node id="2756621024541800378" at="38,81,39,22" concept="7" />
      <node id="2756621024541800382" at="41,88,42,90" concept="6" />
      <node id="2756621024541800382" at="42,90,43,47" concept="2" />
      <node id="2756621024541800382" at="43,47,44,34" concept="2" />
      <node id="2756621024541800382" at="44,34,45,22" concept="7" />
      <node id="2756621024541800388" at="47,88,48,92" concept="6" />
      <node id="2756621024541800388" at="48,92,49,47" concept="2" />
      <node id="2756621024541800388" at="49,47,50,34" concept="6" />
      <node id="2756621024541800388" at="50,34,51,58" concept="2" />
      <node id="2756621024541800388" at="51,58,52,40" concept="2" />
      <node id="2756621024541800388" at="52,40,53,34" concept="2" />
      <node id="2756621024541800388" at="53,34,54,22" concept="7" />
      <node id="2756621024541800378" at="56,87,57,240" concept="6" />
      <node id="2756621024541800378" at="57,240,58,33" concept="7" />
      <node id="2756621024541800378" at="61,119,62,49" concept="10" />
      <node id="2756621024541800378" at="64,55,65,59" concept="6" />
      <node id="2756621024541800378" at="65,59,66,41" concept="2" />
      <node id="2756621024541800378" at="66,41,67,24" concept="7" />
      <node id="2756621024541800378" at="70,118,71,381" concept="2" />
      <node id="2756621024541800378" at="73,41,74,36" concept="2" />
      <node id="2756621024541800378" at="78,44,79,54" concept="6" />
      <node id="2756621024541800378" at="79,54,80,42" concept="2" />
      <node id="2756621024541800378" at="80,42,81,0" concept="8" />
      <node id="2756621024541800378" at="81,0,82,40" concept="2" />
      <node id="2756621024541800378" at="82,40,83,24" concept="7" />
      <node id="2756621024541800378" at="85,40,86,26" concept="7" />
      <node id="1860120738943552624" at="89,88,90,87" concept="6" />
      <node id="1860120738943552624" at="90,87,91,47" concept="2" />
      <node id="1860120738943552624" at="91,47,92,34" concept="2" />
      <node id="1860120738943552624" at="92,34,93,22" concept="7" />
      <node id="2756621024541800425" at="95,88,96,92" concept="6" />
      <node id="2756621024541800425" at="96,92,97,47" concept="2" />
      <node id="2756621024541800425" at="97,47,98,34" concept="6" />
      <node id="2756621024541800425" at="98,34,99,58" concept="2" />
      <node id="2756621024541800425" at="99,58,100,40" concept="2" />
      <node id="2756621024541800425" at="100,40,101,34" concept="2" />
      <node id="2756621024541800425" at="101,34,102,22" concept="7" />
      <node id="2756621024541800517" at="104,88,105,82" concept="6" />
      <node id="2756621024541800517" at="105,82,106,29" concept="2" />
      <node id="2756621024541800517" at="106,29,107,42" concept="2" />
      <node id="2756621024541800517" at="107,42,108,26" concept="6" />
      <node id="2756621024541800517" at="108,26,109,58" concept="2" />
      <node id="2756621024541800517" at="109,58,110,42" concept="2" />
      <node id="2756621024541800517" at="110,42,111,73" concept="2" />
      <node id="2756621024541800517" at="111,73,112,57" concept="6" />
      <node id="2756621024541800517" at="113,35,114,82" concept="6" />
      <node id="2756621024541800517" at="114,82,115,112" concept="7" />
      <node id="2756621024541800517" at="116,10,117,22" concept="7" />
      <node id="2756621024541800378" at="26,0,29,0" concept="5" trace="createEditorCell#(Ljetbrains/mps/openapi/editor/EditorContext;Lorg/jetbrains/mps/openapi/model/SNode;)Ljetbrains/mps/openapi/editor/cells/EditorCell;" />
      <node id="2756621024541800378" at="61,0,64,0" concept="1" trace="colorSingleRoleHandler_wlph7j_c0#(Lorg/jetbrains/mps/openapi/model/SNode;Lorg/jetbrains/mps/openapi/language/SContainmentLink;Ljetbrains/mps/openapi/editor/EditorContext;)V" />
      <node id="2756621024541800378" at="69,70,72,7" concept="4" />
      <node id="2756621024541800378" at="72,7,75,7" concept="4" />
      <node id="2756621024541800378" at="85,0,88,0" concept="5" trace="getNoTargetText#()Ljava/lang/String;" />
      <node id="2756621024541800378" at="56,0,60,0" concept="5" trace="createRefNode_wlph7j_c0#(Ljetbrains/mps/openapi/editor/EditorContext;Lorg/jetbrains/mps/openapi/model/SNode;)Ljetbrains/mps/openapi/editor/cells/EditorCell;" />
      <node id="2756621024541800378" at="64,0,69,0" concept="5" trace="createChildCell#(Lorg/jetbrains/mps/openapi/model/SNode;)Ljetbrains/mps/openapi/editor/cells/EditorCell;" />
      <node id="2756621024541800517" at="112,57,117,22" concept="4" />
      <node id="2756621024541800382" at="41,0,47,0" concept="5" trace="createConstant_wlph7j_a0#(Ljetbrains/mps/openapi/editor/EditorContext;Lorg/jetbrains/mps/openapi/model/SNode;)Ljetbrains/mps/openapi/editor/cells/EditorCell;" />
      <node id="1860120738943552624" at="89,0,95,0" concept="5" trace="createConstant_wlph7j_d0#(Ljetbrains/mps/openapi/editor/EditorContext;Lorg/jetbrains/mps/openapi/model/SNode;)Ljetbrains/mps/openapi/editor/cells/EditorCell;" />
      <node id="2756621024541800378" at="69,0,77,0" concept="5" trace="installCellInfo#(Lorg/jetbrains/mps/openapi/model/SNode;Ljetbrains/mps/openapi/editor/cells/EditorCell;)V" />
      <node id="2756621024541800378" at="77,0,85,0" concept="5" trace="createEmptyCell#()Ljetbrains/mps/openapi/editor/cells/EditorCell;" />
      <node id="2756621024541800388" at="47,0,56,0" concept="5" trace="createConstant_wlph7j_b0#(Ljetbrains/mps/openapi/editor/EditorContext;Lorg/jetbrains/mps/openapi/model/SNode;)Ljetbrains/mps/openapi/editor/cells/EditorCell;" />
      <node id="2756621024541800425" at="95,0,104,0" concept="5" trace="createConstant_wlph7j_e0#(Ljetbrains/mps/openapi/editor/EditorContext;Lorg/jetbrains/mps/openapi/model/SNode;)Ljetbrains/mps/openapi/editor/cells/EditorCell;" />
      <node id="2756621024541800378" at="29,0,41,0" concept="5" trace="createCollection_wlph7j_a#(Ljetbrains/mps/openapi/editor/EditorContext;Lorg/jetbrains/mps/openapi/model/SNode;)Ljetbrains/mps/openapi/editor/cells/EditorCell;" />
      <node id="2756621024541800517" at="104,0,119,0" concept="5" trace="createProperty_wlph7j_f0#(Ljetbrains/mps/openapi/editor/EditorContext;Lorg/jetbrains/mps/openapi/model/SNode;)Ljetbrains/mps/openapi/editor/cells/EditorCell;" />
      <scope id="2756621024541800378" at="26,79,27,63" />
      <scope id="2756621024541800378" at="61,119,62,49" />
      <scope id="2756621024541800378" at="70,118,71,381" />
      <scope id="2756621024541800378" at="73,41,74,36" />
      <scope id="2756621024541800378" at="85,40,86,26" />
      <scope id="2756621024541800378" at="56,87,58,33">
        <var name="provider" id="2756621024541800378" />
      </scope>
      <scope id="2756621024541800517" at="113,35,115,112">
>>>>>>> bd830ede
        <var name="manager" id="2756621024541800517" />
      </scope>
      <scope id="2756621024541800378" at="41,0,44,0" />
      <scope id="2756621024541800378" at="78,0,81,0">
        <var name="containmentLink" id="2756621024541800378" />
        <var name="context" id="2756621024541800378" />
        <var name="ownerNode" id="2756621024541800378" />
      </scope>
      <scope id="2756621024541800378" at="81,55,84,24">
        <var name="editorCell" id="2756621024541800378" />
      </scope>
      <scope id="2756621024541800378" at="102,0,105,0" />
      <scope id="2756621024541800378" at="30,0,34,0">
        <var name="context" id="2756621024541800378" />
        <var name="node" id="2756621024541800378" />
      </scope>
      <scope id="2756621024541800382" at="58,49,62,22">
        <var name="editorCell" id="2756621024541800382" />
      </scope>
      <scope id="2756621024541800378" at="73,0,77,0" />
      <scope id="1860120738943552624" at="106,49,110,22">
        <var name="editorCell" id="1860120738943552624" />
      </scope>
      <scope id="2756621024541800378" at="35,0,40,0" />
      <scope id="2756621024541800378" at="81,0,86,0">
        <var name="child" id="2756621024541800378" />
      </scope>
      <scope id="2756621024541800378" at="95,44,100,24">
        <var name="editorCell" id="2756621024541800378" />
      </scope>
      <scope id="2756621024541800382" at="58,0,64,0" />
      <scope id="2756621024541800378" at="86,70,92,7" />
      <scope id="1860120738943552624" at="106,0,112,0" />
      <scope id="2756621024541800388" at="64,49,71,22">
        <var name="editorCell" id="2756621024541800388" />
        <var name="style" id="2756621024541800388" />
      </scope>
      <scope id="2756621024541800425" at="112,49,119,22">
        <var name="editorCell" id="2756621024541800425" />
        <var name="style" id="2756621024541800425" />
      </scope>
      <scope id="2756621024541800378" at="86,0,94,0">
        <var name="child" id="2756621024541800378" />
        <var name="editorCell" id="2756621024541800378" />
      </scope>
      <scope id="2756621024541800378" at="94,0,102,0" />
      <scope id="2756621024541800388" at="64,0,73,0" />
      <scope id="2756621024541800425" at="112,0,121,0" />
      <scope id="2756621024541800378" at="45,50,56,22">
        <var name="editorCell" id="2756621024541800378" />
      </scope>
<<<<<<< HEAD
      <scope id="2756621024541800378" at="45,0,58,0" />
      <scope id="2756621024541800517" at="121,49,135,22">
=======
      <scope id="2756621024541800378" at="29,0,41,0">
        <var name="editorContext" id="2756621024541800378" />
        <var name="node" id="2756621024541800378" />
      </scope>
      <scope id="2756621024541800517" at="104,88,117,22">
>>>>>>> bd830ede
        <var name="attributeConcept" id="2756621024541800517" />
        <var name="editorCell" id="2756621024541800517" />
        <var name="provider" id="2756621024541800517" />
      </scope>
<<<<<<< HEAD
      <scope id="2756621024541800517" at="121,0,137,0" />
      <unit id="2756621024541800378" at="77,0,106,0" name="jetbrains.mps.lang.resources.editor.Text_EditorBuilder_a$colorSingleRoleHandler_wlph7j_c0" />
      <unit id="2756621024541800378" at="26,0,138,0" name="jetbrains.mps.lang.resources.editor.Text_EditorBuilder_a" />
=======
      <scope id="2756621024541800517" at="104,0,119,0">
        <var name="editorContext" id="2756621024541800517" />
        <var name="node" id="2756621024541800517" />
      </scope>
      <unit id="2756621024541800378" at="60,0,89,0" name="jetbrains.mps.lang.resources.editor.Text_Editor$colorSingleRoleHandler_wlph7j_c0" />
      <unit id="2756621024541800378" at="25,0,120,0" name="jetbrains.mps.lang.resources.editor.Text_Editor" />
>>>>>>> bd830ede
    </file>
  </root>
  <root nodeRef="r:dc468d7c-ca2d-45f7-ace9-6f81e4694f66(jetbrains.mps.lang.resources.editor)/562388756444790067">
    <file name="ConceptIconResourceExpression_Editor.java">
<<<<<<< HEAD
      <node id="562388756444790067" at="11,79,12,95" concept="7" />
      <node id="562388756444790067" at="11,0,14,0" concept="5" trace="createEditorCell#(Ljetbrains/mps/openapi/editor/EditorContext;Lorg/jetbrains/mps/openapi/model/SNode;)Ljetbrains/mps/openapi/editor/cells/EditorCell;" />
      <scope id="562388756444790067" at="11,79,12,95" />
      <scope id="562388756444790067" at="11,0,14,0">
        <var name="editorContext" id="562388756444790067" />
        <var name="node" id="562388756444790067" />
      </scope>
      <unit id="562388756444790067" at="10,0,15,0" name="jetbrains.mps.lang.resources.editor.ConceptIconResourceExpression_Editor" />
    </file>
    <file name="ConceptIconResourceExpression_EditorBuilder_a.java">
      <node id="562388756444790067" at="25,109,26,19" concept="11" />
      <node id="562388756444790067" at="26,19,27,18" concept="2" />
      <node id="562388756444790067" at="32,26,33,18" concept="7" />
      <node id="562388756444790067" at="36,39,37,39" concept="7" />
      <node id="562388756444790067" at="40,50,41,103" concept="6" />
      <node id="562388756444790067" at="41,103,42,48" concept="2" />
      <node id="562388756444790067" at="42,48,43,28" concept="2" />
      <node id="562388756444790067" at="43,28,44,65" concept="2" />
      <node id="562388756444790067" at="44,65,45,58" concept="2" />
      <node id="562388756444790067" at="45,58,46,57" concept="2" />
      <node id="562388756444790067" at="46,57,47,56" concept="2" />
      <node id="562388756444790067" at="47,56,48,57" concept="2" />
      <node id="562388756444790067" at="48,57,49,22" concept="7" />
      <node id="562388756444790069" at="51,50,52,119" concept="6" />
      <node id="562388756444790069" at="52,119,53,22" concept="7" />
      <node id="562388756444790080" at="55,49,56,94" concept="6" />
      <node id="562388756444790080" at="56,94,57,47" concept="2" />
      <node id="562388756444790080" at="57,47,58,34" concept="6" />
      <node id="562388756444790080" at="58,34,59,54" concept="2" />
      <node id="562388756444790080" at="59,54,60,55" concept="2" />
      <node id="562388756444790080" at="60,55,61,40" concept="2" />
      <node id="562388756444790080" at="61,40,62,34" concept="2" />
      <node id="562388756444790080" at="62,34,63,22" concept="7" />
      <node id="562388756444790067" at="65,48,66,88" concept="6" />
      <node id="562388756444790067" at="66,88,67,32" concept="2" />
      <node id="562388756444790067" at="67,32,68,45" concept="2" />
      <node id="562388756444790067" at="68,45,69,26" concept="6" />
      <node id="562388756444790067" at="69,26,70,110" concept="2" />
      <node id="562388756444790067" at="70,110,71,63" concept="2" />
      <node id="562388756444790067" at="72,39,73,40" concept="2" />
      <node id="562388756444790067" at="73,40,74,36" concept="2" />
      <node id="562388756444790067" at="75,5,76,73" concept="2" />
      <node id="562388756444790067" at="76,73,77,57" concept="6" />
      <node id="562388756444790067" at="77,57,78,59" concept="6" />
      <node id="562388756444790067" at="79,35,80,87" concept="6" />
      <node id="562388756444790067" at="80,87,81,94" concept="7" />
      <node id="562388756444790067" at="82,10,83,22" concept="7" />
      <node id="562388756444790067" at="86,33,87,14" concept="11" />
      <node id="562388756444790067" at="89,69,90,57" concept="7" />
      <node id="562388756444790067" at="92,81,93,41" concept="8" />
      <node id="562388756444790067" at="93,41,94,137" concept="7" />
      <node id="562388756444790067" at="100,0,101,0" concept="3" trace="myReferencingNode" />
      <node id="562388756444790067" at="102,119,103,21" concept="11" />
      <node id="562388756444790067" at="103,21,104,42" concept="2" />
      <node id="562388756444790067" at="104,42,105,20" concept="2" />
      <node id="562388756444790067" at="108,41,109,42" concept="7" />
      <node id="562388756444790067" at="114,28,115,20" concept="7" />
      <node id="562388756444790104" at="118,53,119,91" concept="6" />
      <node id="562388756444790104" at="119,91,120,31" concept="2" />
      <node id="562388756444790104" at="120,31,121,44" concept="2" />
      <node id="562388756444790104" at="121,44,122,33" concept="2" />
      <node id="562388756444790104" at="122,33,123,28" concept="6" />
      <node id="562388756444790104" at="123,28,124,65" concept="2" />
      <node id="562388756444790104" at="124,65,125,44" concept="2" />
      <node id="562388756444790104" at="125,44,126,75" concept="2" />
      <node id="562388756444790104" at="126,75,127,59" concept="6" />
      <node id="562388756444790104" at="127,59,128,61" concept="6" />
      <node id="562388756444790104" at="129,37,130,89" concept="6" />
      <node id="562388756444790104" at="130,89,131,96" concept="7" />
      <node id="562388756444790104" at="132,12,133,24" concept="7" />
      <node id="562388756444790114" at="136,49,137,94" concept="6" />
      <node id="562388756444790114" at="137,94,138,47" concept="2" />
      <node id="562388756444790114" at="138,47,139,34" concept="6" />
      <node id="562388756444790114" at="139,34,140,54" concept="2" />
      <node id="562388756444790114" at="140,54,141,54" concept="2" />
      <node id="562388756444790114" at="141,54,142,40" concept="2" />
      <node id="562388756444790114" at="142,40,143,34" concept="2" />
      <node id="562388756444790114" at="143,34,144,22" concept="7" />
      <node id="562388756444790067" at="22,0,24,0" concept="3" trace="myNode" />
      <node id="562388756444790067" at="98,0,100,0" concept="3" trace="myNode" />
      <node id="562388756444790067" at="36,0,39,0" concept="5" trace="createCell#()Ljetbrains/mps/openapi/editor/cells/EditorCell;" />
      <node id="562388756444790067" at="86,0,89,0" concept="1" trace="_Inline_5awc4i_a2a#()V" />
      <node id="562388756444790067" at="89,0,92,0" concept="5" trace="createEditorCell#(Ljetbrains/mps/openapi/editor/EditorContext;)Ljetbrains/mps/openapi/editor/cells/EditorCell;" />
      <node id="562388756444790067" at="108,0,111,0" concept="5" trace="createCell#()Ljetbrains/mps/openapi/editor/cells/EditorCell;" />
      <node id="562388756444790067" at="25,0,29,0" concept="1" trace="ConceptIconResourceExpression_EditorBuilder_a#(Ljetbrains/mps/openapi/editor/EditorContext;Lorg/jetbrains/mps/openapi/model/SNode;)V" />
      <node id="562388756444790069" at="51,0,55,0" concept="5" trace="createComponent_5awc4i_a0#()Ljetbrains/mps/openapi/editor/cells/EditorCell;" />
      <node id="562388756444790067" at="71,63,75,5" concept="4" />
      <node id="562388756444790067" at="92,0,96,0" concept="5" trace="createEditorCell#(Ljetbrains/mps/openapi/editor/EditorContext;Lorg/jetbrains/mps/openapi/model/SNode;)Ljetbrains/mps/openapi/editor/cells/EditorCell;" />
      <node id="562388756444790067" at="30,0,35,0" concept="5" trace="getNode#()Lorg/jetbrains/mps/openapi/model/SNode;" />
      <node id="562388756444790067" at="78,59,83,22" concept="4" />
      <node id="562388756444790067" at="102,0,107,0" concept="1" trace="Inline_Builder_5awc4i_a2a#(Ljetbrains/mps/openapi/editor/EditorContext;Lorg/jetbrains/mps/openapi/model/SNode;Lorg/jetbrains/mps/openapi/model/SNode;)V" />
      <node id="562388756444790067" at="112,0,117,0" concept="5" trace="getNode#()Lorg/jetbrains/mps/openapi/model/SNode;" />
      <node id="562388756444790104" at="128,61,133,24" concept="4" />
      <node id="562388756444790080" at="55,0,65,0" concept="5" trace="createConstant_5awc4i_b0#()Ljetbrains/mps/openapi/editor/cells/EditorCell;" />
      <node id="562388756444790114" at="136,0,146,0" concept="5" trace="createConstant_5awc4i_d0#()Ljetbrains/mps/openapi/editor/cells/EditorCell;" />
      <node id="562388756444790067" at="40,0,51,0" concept="5" trace="createCollection_5awc4i_a#()Ljetbrains/mps/openapi/editor/cells/EditorCell;" />
      <node id="562388756444790104" at="118,0,135,0" concept="5" trace="createProperty_5awc4i_a0c0#()Ljetbrains/mps/openapi/editor/cells/EditorCell;" />
      <node id="562388756444790067" at="65,0,85,0" concept="5" trace="createRefCell_5awc4i_c0#()Ljetbrains/mps/openapi/editor/cells/EditorCell;" />
      <scope id="562388756444790067" at="32,26,33,18" />
      <scope id="562388756444790067" at="36,39,37,39" />
      <scope id="562388756444790067" at="86,33,87,14" />
      <scope id="562388756444790067" at="89,69,90,57" />
      <scope id="562388756444790067" at="108,41,109,42" />
      <scope id="562388756444790067" at="114,28,115,20" />
      <scope id="562388756444790067" at="25,109,27,18" />
      <scope id="562388756444790069" at="51,50,53,22">
        <var name="editorCell" id="562388756444790069" />
      </scope>
      <scope id="562388756444790067" at="72,39,74,36" />
      <scope id="562388756444790067" at="79,35,81,94">
        <var name="manager" id="562388756444790067" />
      </scope>
      <scope id="562388756444790067" at="92,81,94,137" />
      <scope id="562388756444790104" at="129,37,131,96">
=======
      <node id="562388756444790067" at="21,79,22,63" concept="7" />
      <node id="562388756444790067" at="24,89,25,96" concept="6" />
      <node id="562388756444790067" at="25,96,26,48" concept="2" />
      <node id="562388756444790067" at="26,48,27,28" concept="2" />
      <node id="562388756444790067" at="27,28,28,82" concept="2" />
      <node id="562388756444790067" at="28,82,29,81" concept="2" />
      <node id="562388756444790067" at="29,81,30,80" concept="2" />
      <node id="562388756444790067" at="30,80,31,81" concept="2" />
      <node id="562388756444790067" at="31,81,32,22" concept="7" />
      <node id="562388756444790069" at="34,89,35,131" concept="6" />
      <node id="562388756444790069" at="35,131,36,22" concept="7" />
      <node id="562388756444790080" at="38,88,39,87" concept="6" />
      <node id="562388756444790080" at="39,87,40,47" concept="2" />
      <node id="562388756444790080" at="40,47,41,34" concept="6" />
      <node id="562388756444790080" at="41,34,42,57" concept="2" />
      <node id="562388756444790080" at="42,57,43,58" concept="2" />
      <node id="562388756444790080" at="43,58,44,40" concept="2" />
      <node id="562388756444790080" at="44,40,45,34" concept="2" />
      <node id="562388756444790080" at="45,34,46,22" concept="7" />
      <node id="562388756444790067" at="48,87,49,81" concept="6" />
      <node id="562388756444790067" at="49,81,50,32" concept="2" />
      <node id="562388756444790067" at="50,32,51,45" concept="2" />
      <node id="562388756444790067" at="51,45,52,26" concept="6" />
      <node id="562388756444790067" at="52,26,53,101" concept="2" />
      <node id="562388756444790067" at="53,101,54,58" concept="2" />
      <node id="562388756444790067" at="55,39,56,40" concept="2" />
      <node id="562388756444790067" at="56,40,57,36" concept="2" />
      <node id="562388756444790067" at="58,5,59,73" concept="2" />
      <node id="562388756444790067" at="59,73,60,57" concept="6" />
      <node id="562388756444790067" at="61,35,62,82" concept="6" />
      <node id="562388756444790067" at="62,82,63,112" concept="7" />
      <node id="562388756444790067" at="64,10,65,22" concept="7" />
      <node id="562388756444790092" at="68,33,69,14" concept="10" />
      <node id="562388756444790092" at="71,69,72,67" concept="7" />
      <node id="562388756444790092" at="74,81,75,66" concept="7" />
      <node id="562388756444790104" at="77,92,78,84" concept="6" />
      <node id="562388756444790104" at="78,84,79,31" concept="2" />
      <node id="562388756444790104" at="79,31,80,44" concept="2" />
      <node id="562388756444790104" at="80,44,81,33" concept="2" />
      <node id="562388756444790104" at="81,33,82,28" concept="6" />
      <node id="562388756444790104" at="82,28,83,60" concept="2" />
      <node id="562388756444790104" at="83,60,84,44" concept="2" />
      <node id="562388756444790104" at="84,44,85,75" concept="2" />
      <node id="562388756444790104" at="85,75,86,59" concept="6" />
      <node id="562388756444790104" at="87,37,88,84" concept="6" />
      <node id="562388756444790104" at="88,84,89,114" concept="7" />
      <node id="562388756444790104" at="90,12,91,24" concept="7" />
      <node id="562388756444790114" at="94,88,95,87" concept="6" />
      <node id="562388756444790114" at="95,87,96,47" concept="2" />
      <node id="562388756444790114" at="96,47,97,34" concept="6" />
      <node id="562388756444790114" at="97,34,98,57" concept="2" />
      <node id="562388756444790114" at="98,57,99,57" concept="2" />
      <node id="562388756444790114" at="99,57,100,40" concept="2" />
      <node id="562388756444790114" at="100,40,101,34" concept="2" />
      <node id="562388756444790114" at="101,34,102,22" concept="7" />
      <node id="562388756444790067" at="21,0,24,0" concept="5" trace="createEditorCell#(Ljetbrains/mps/openapi/editor/EditorContext;Lorg/jetbrains/mps/openapi/model/SNode;)Ljetbrains/mps/openapi/editor/cells/EditorCell;" />
      <node id="562388756444790092" at="68,0,71,0" concept="1" trace="_Inline_5awc4i_a2a#()V" />
      <node id="562388756444790092" at="71,0,74,0" concept="5" trace="createEditorCell#(Ljetbrains/mps/openapi/editor/EditorContext;)Ljetbrains/mps/openapi/editor/cells/EditorCell;" />
      <node id="562388756444790092" at="74,0,77,0" concept="5" trace="createEditorCell#(Ljetbrains/mps/openapi/editor/EditorContext;Lorg/jetbrains/mps/openapi/model/SNode;)Ljetbrains/mps/openapi/editor/cells/EditorCell;" />
      <node id="562388756444790069" at="34,0,38,0" concept="5" trace="createComponent_5awc4i_a0#(Ljetbrains/mps/openapi/editor/EditorContext;Lorg/jetbrains/mps/openapi/model/SNode;)Ljetbrains/mps/openapi/editor/cells/EditorCell;" />
      <node id="562388756444790067" at="54,58,58,5" concept="4" />
      <node id="562388756444790067" at="60,57,65,22" concept="4" />
      <node id="562388756444790104" at="86,59,91,24" concept="4" />
      <node id="562388756444790067" at="24,0,34,0" concept="5" trace="createCollection_5awc4i_a#(Ljetbrains/mps/openapi/editor/EditorContext;Lorg/jetbrains/mps/openapi/model/SNode;)Ljetbrains/mps/openapi/editor/cells/EditorCell;" />
      <node id="562388756444790080" at="38,0,48,0" concept="5" trace="createConstant_5awc4i_b0#(Ljetbrains/mps/openapi/editor/EditorContext;Lorg/jetbrains/mps/openapi/model/SNode;)Ljetbrains/mps/openapi/editor/cells/EditorCell;" />
      <node id="562388756444790114" at="94,0,104,0" concept="5" trace="createConstant_5awc4i_d0#(Ljetbrains/mps/openapi/editor/EditorContext;Lorg/jetbrains/mps/openapi/model/SNode;)Ljetbrains/mps/openapi/editor/cells/EditorCell;" />
      <node id="562388756444790104" at="77,0,93,0" concept="5" trace="createProperty_5awc4i_a0c0#(Ljetbrains/mps/openapi/editor/EditorContext;Lorg/jetbrains/mps/openapi/model/SNode;)Ljetbrains/mps/openapi/editor/cells/EditorCell;" />
      <node id="562388756444790067" at="48,0,67,0" concept="5" trace="createRefCell_5awc4i_c0#(Ljetbrains/mps/openapi/editor/EditorContext;Lorg/jetbrains/mps/openapi/model/SNode;)Ljetbrains/mps/openapi/editor/cells/EditorCell;" />
      <scope id="562388756444790067" at="21,79,22,63" />
      <scope id="562388756444790092" at="68,33,69,14" />
      <scope id="562388756444790092" at="71,69,72,67" />
      <scope id="562388756444790092" at="74,81,75,66" />
      <scope id="562388756444790069" at="34,89,36,22">
        <var name="editorCell" id="562388756444790069" />
      </scope>
      <scope id="562388756444790067" at="55,39,57,36" />
      <scope id="562388756444790067" at="61,35,63,112">
        <var name="manager" id="562388756444790067" />
      </scope>
      <scope id="562388756444790104" at="87,37,89,114">
>>>>>>> bd830ede
        <var name="manager" id="562388756444790104" />
      </scope>
      <scope id="562388756444790067" at="36,0,39,0" />
      <scope id="562388756444790067" at="86,0,89,0" />
      <scope id="562388756444790067" at="89,0,92,0">
        <var name="editorContext" id="562388756444790067" />
<<<<<<< HEAD
      </scope>
      <scope id="562388756444790067" at="102,119,105,20" />
      <scope id="562388756444790067" at="108,0,111,0" />
      <scope id="562388756444790067" at="25,0,29,0">
        <var name="context" id="562388756444790067" />
        <var name="node" id="562388756444790067" />
=======
        <var name="node" id="562388756444790067" />
      </scope>
      <scope id="562388756444790092" at="68,0,71,0" />
      <scope id="562388756444790092" at="71,0,74,0">
        <var name="editorContext" id="562388756444790092" />
      </scope>
      <scope id="562388756444790092" at="74,0,77,0">
        <var name="editorContext" id="562388756444790092" />
        <var name="node" id="562388756444790092" />
>>>>>>> bd830ede
      </scope>
      <scope id="562388756444790069" at="51,0,55,0" />
      <scope id="562388756444790067" at="92,0,96,0">
        <var name="editorContext" id="562388756444790067" />
        <var name="node" id="562388756444790067" />
      </scope>
      <scope id="562388756444790067" at="30,0,35,0" />
      <scope id="562388756444790067" at="102,0,107,0">
        <var name="context" id="562388756444790067" />
        <var name="node" id="562388756444790067" />
        <var name="referencingNode" id="562388756444790067" />
      </scope>
      <scope id="562388756444790067" at="112,0,117,0" />
      <scope id="562388756444790080" at="55,49,63,22">
        <var name="editorCell" id="562388756444790080" />
        <var name="style" id="562388756444790080" />
      </scope>
<<<<<<< HEAD
      <scope id="562388756444790114" at="136,49,144,22">
        <var name="editorCell" id="562388756444790114" />
        <var name="style" id="562388756444790114" />
      </scope>
      <scope id="562388756444790067" at="40,50,49,22">
        <var name="editorCell" id="562388756444790067" />
      </scope>
      <scope id="562388756444790080" at="55,0,65,0" />
      <scope id="562388756444790114" at="136,0,146,0" />
      <scope id="562388756444790067" at="40,0,51,0" />
      <scope id="562388756444790104" at="118,53,133,24">
=======
      <scope id="562388756444790114" at="94,88,102,22">
        <var name="editorCell" id="562388756444790114" />
        <var name="style" id="562388756444790114" />
      </scope>
      <scope id="562388756444790067" at="24,0,34,0">
        <var name="editorContext" id="562388756444790067" />
        <var name="node" id="562388756444790067" />
      </scope>
      <scope id="562388756444790080" at="38,0,48,0">
        <var name="editorContext" id="562388756444790080" />
        <var name="node" id="562388756444790080" />
      </scope>
      <scope id="562388756444790114" at="94,0,104,0">
        <var name="editorContext" id="562388756444790114" />
        <var name="node" id="562388756444790114" />
      </scope>
      <scope id="562388756444790104" at="77,92,91,24">
>>>>>>> bd830ede
        <var name="attributeConcept" id="562388756444790104" />
        <var name="editorCell" id="562388756444790104" />
        <var name="provider" id="562388756444790104" />
      </scope>
<<<<<<< HEAD
      <scope id="562388756444790104" at="118,0,135,0" />
      <scope id="562388756444790067" at="65,48,83,22">
=======
      <scope id="562388756444790104" at="77,0,93,0">
        <var name="editorContext" id="562388756444790104" />
        <var name="node" id="562388756444790104" />
      </scope>
      <scope id="562388756444790067" at="48,87,65,22">
>>>>>>> bd830ede
        <var name="attributeConcept" id="562388756444790067" />
        <var name="editorCell" id="562388756444790067" />
        <var name="provider" id="562388756444790067" />
      </scope>
<<<<<<< HEAD
      <scope id="562388756444790067" at="65,0,85,0" />
      <unit id="562388756444790067" at="85,0,97,0" name="jetbrains.mps.lang.resources.editor.ConceptIconResourceExpression_EditorBuilder_a$_Inline_5awc4i_a2a" />
      <unit id="562388756444790067" at="97,0,136,0" name="jetbrains.mps.lang.resources.editor.ConceptIconResourceExpression_EditorBuilder_a$Inline_Builder_5awc4i_a2a" />
      <unit id="562388756444790067" at="21,0,147,0" name="jetbrains.mps.lang.resources.editor.ConceptIconResourceExpression_EditorBuilder_a" />
=======
      <scope id="562388756444790067" at="48,0,67,0">
        <var name="editorContext" id="562388756444790067" />
        <var name="node" id="562388756444790067" />
      </scope>
      <unit id="562388756444790092" at="67,0,94,0" name="jetbrains.mps.lang.resources.editor.ConceptIconResourceExpression_Editor$_Inline_5awc4i_a2a" />
      <unit id="562388756444790067" at="20,0,105,0" name="jetbrains.mps.lang.resources.editor.ConceptIconResourceExpression_Editor" />
>>>>>>> bd830ede
    </file>
  </root>
  <root nodeRef="r:dc468d7c-ca2d-45f7-ace9-6f81e4694f66(jetbrains.mps.lang.resources.editor)/562388756444898656">
    <file name="NodeIconResourceExpression_Editor.java">
      <node id="562388756444898656" at="11,79,12,92" concept="7" />
      <node id="562388756444898656" at="11,0,14,0" concept="5" trace="createEditorCell#(Ljetbrains/mps/openapi/editor/EditorContext;Lorg/jetbrains/mps/openapi/model/SNode;)Ljetbrains/mps/openapi/editor/cells/EditorCell;" />
      <scope id="562388756444898656" at="11,79,12,92" />
      <scope id="562388756444898656" at="11,0,14,0">
        <var name="editorContext" id="562388756444898656" />
        <var name="node" id="562388756444898656" />
      </scope>
      <unit id="562388756444898656" at="10,0,15,0" name="jetbrains.mps.lang.resources.editor.NodeIconResourceExpression_Editor" />
    </file>
    <file name="NodeIconResourceExpression_EditorBuilder_a.java">
      <node id="562388756444898656" at="27,106,28,19" concept="11" />
      <node id="562388756444898656" at="28,19,29,18" concept="2" />
      <node id="562388756444898656" at="34,26,35,18" concept="7" />
      <node id="562388756444898656" at="38,39,39,39" concept="7" />
      <node id="562388756444898656" at="42,50,43,103" concept="6" />
      <node id="562388756444898656" at="43,103,44,48" concept="2" />
      <node id="562388756444898656" at="44,48,45,28" concept="2" />
      <node id="562388756444898656" at="45,28,46,65" concept="2" />
      <node id="562388756444898656" at="46,65,47,58" concept="2" />
      <node id="562388756444898656" at="47,58,48,57" concept="2" />
      <node id="562388756444898656" at="48,57,49,56" concept="2" />
      <node id="562388756444898656" at="49,56,50,57" concept="2" />
      <node id="562388756444898656" at="50,57,51,22" concept="7" />
      <node id="562388756444898660" at="53,50,54,119" concept="6" />
      <node id="562388756444898660" at="54,119,55,22" concept="7" />
      <node id="562388756444898661" at="57,49,58,94" concept="6" />
      <node id="562388756444898661" at="58,94,59,47" concept="2" />
      <node id="562388756444898661" at="59,47,60,34" concept="6" />
      <node id="562388756444898661" at="60,34,61,54" concept="2" />
      <node id="562388756444898661" at="61,54,62,55" concept="2" />
      <node id="562388756444898661" at="62,55,63,40" concept="2" />
      <node id="562388756444898661" at="63,40,64,34" concept="2" />
      <node id="562388756444898661" at="64,34,65,22" concept="7" />
      <node id="562388756444898656" at="67,48,68,274" concept="6" />
      <node id="562388756444898656" at="68,274,69,33" concept="7" />
      <node id="562388756444898656" at="72,118,73,49" concept="11" />
      <node id="562388756444898656" at="75,55,76,59" concept="6" />
      <node id="562388756444898656" at="76,59,77,41" concept="2" />
      <node id="562388756444898656" at="77,41,78,24" concept="7" />
      <node id="562388756444898656" at="81,118,82,380" concept="2" />
      <node id="562388756444898656" at="84,41,85,35" concept="2" />
      <node id="562388756444898656" at="89,44,90,54" concept="6" />
      <node id="562388756444898656" at="90,54,91,41" concept="2" />
      <node id="562388756444898656" at="91,41,92,0" concept="9" />
      <node id="562388756444898656" at="92,0,93,40" concept="2" />
      <node id="562388756444898656" at="93,40,94,24" concept="7" />
      <node id="562388756444898656" at="96,40,97,25" concept="7" />
      <node id="562388756444898667" at="100,49,101,94" concept="6" />
      <node id="562388756444898667" at="101,94,102,47" concept="2" />
      <node id="562388756444898667" at="102,47,103,34" concept="6" />
      <node id="562388756444898667" at="103,34,104,54" concept="2" />
      <node id="562388756444898667" at="104,54,105,54" concept="2" />
      <node id="562388756444898667" at="105,54,106,40" concept="2" />
      <node id="562388756444898667" at="106,40,107,34" concept="2" />
      <node id="562388756444898667" at="107,34,108,22" concept="7" />
      <node id="562388756444898656" at="24,0,26,0" concept="3" trace="myNode" />
      <node id="562388756444898656" at="38,0,41,0" concept="5" trace="createCell#()Ljetbrains/mps/openapi/editor/cells/EditorCell;" />
      <node id="562388756444898656" at="72,0,75,0" concept="1" trace="nodeSingleRoleHandler_tzt0gl_c0#(Lorg/jetbrains/mps/openapi/model/SNode;Lorg/jetbrains/mps/openapi/language/SContainmentLink;Ljetbrains/mps/openapi/editor/EditorContext;)V" />
      <node id="562388756444898656" at="80,70,83,7" concept="4" />
      <node id="562388756444898656" at="83,7,86,7" concept="4" />
      <node id="562388756444898656" at="96,0,99,0" concept="5" trace="getNoTargetText#()Ljava/lang/String;" />
      <node id="562388756444898656" at="27,0,31,0" concept="1" trace="NodeIconResourceExpression_EditorBuilder_a#(Ljetbrains/mps/openapi/editor/EditorContext;Lorg/jetbrains/mps/openapi/model/SNode;)V" />
      <node id="562388756444898660" at="53,0,57,0" concept="5" trace="createComponent_tzt0gl_a0#()Ljetbrains/mps/openapi/editor/cells/EditorCell;" />
      <node id="562388756444898656" at="67,0,71,0" concept="5" trace="createRefNode_tzt0gl_c0#()Ljetbrains/mps/openapi/editor/cells/EditorCell;" />
      <node id="562388756444898656" at="32,0,37,0" concept="5" trace="getNode#()Lorg/jetbrains/mps/openapi/model/SNode;" />
      <node id="562388756444898656" at="75,0,80,0" concept="5" trace="createChildCell#(Lorg/jetbrains/mps/openapi/model/SNode;)Ljetbrains/mps/openapi/editor/cells/EditorCell;" />
      <node id="562388756444898656" at="80,0,88,0" concept="5" trace="installCellInfo#(Lorg/jetbrains/mps/openapi/model/SNode;Ljetbrains/mps/openapi/editor/cells/EditorCell;)V" />
      <node id="562388756444898656" at="88,0,96,0" concept="5" trace="createEmptyCell#()Ljetbrains/mps/openapi/editor/cells/EditorCell;" />
      <node id="562388756444898661" at="57,0,67,0" concept="5" trace="createConstant_tzt0gl_b0#()Ljetbrains/mps/openapi/editor/cells/EditorCell;" />
      <node id="562388756444898667" at="100,0,110,0" concept="5" trace="createConstant_tzt0gl_d0#()Ljetbrains/mps/openapi/editor/cells/EditorCell;" />
      <node id="562388756444898656" at="42,0,53,0" concept="5" trace="createCollection_tzt0gl_a#()Ljetbrains/mps/openapi/editor/cells/EditorCell;" />
      <scope id="562388756444898656" at="34,26,35,18" />
      <scope id="562388756444898656" at="38,39,39,39" />
      <scope id="562388756444898656" at="72,118,73,49" />
      <scope id="562388756444898656" at="81,118,82,380" />
      <scope id="562388756444898656" at="84,41,85,35" />
      <scope id="562388756444898656" at="96,40,97,25" />
      <scope id="562388756444898656" at="27,106,29,18" />
      <scope id="562388756444898660" at="53,50,55,22">
        <var name="editorCell" id="562388756444898660" />
      </scope>
      <scope id="562388756444898656" at="67,48,69,33">
        <var name="provider" id="562388756444898656" />
      </scope>
      <scope id="562388756444898656" at="38,0,41,0" />
      <scope id="562388756444898656" at="72,0,75,0">
        <var name="containmentLink" id="562388756444898656" />
        <var name="context" id="562388756444898656" />
        <var name="ownerNode" id="562388756444898656" />
      </scope>
      <scope id="562388756444898656" at="75,55,78,24">
        <var name="editorCell" id="562388756444898656" />
      </scope>
      <scope id="562388756444898656" at="96,0,99,0" />
      <scope id="562388756444898656" at="27,0,31,0">
        <var name="context" id="562388756444898656" />
        <var name="node" id="562388756444898656" />
      </scope>
      <scope id="562388756444898660" at="53,0,57,0" />
      <scope id="562388756444898656" at="67,0,71,0" />
      <scope id="562388756444898656" at="32,0,37,0" />
      <scope id="562388756444898656" at="75,0,80,0">
        <var name="child" id="562388756444898656" />
      </scope>
      <scope id="562388756444898656" at="89,44,94,24">
        <var name="editorCell" id="562388756444898656" />
      </scope>
      <scope id="562388756444898656" at="80,70,86,7" />
      <scope id="562388756444898661" at="57,49,65,22">
        <var name="editorCell" id="562388756444898661" />
        <var name="style" id="562388756444898661" />
      </scope>
      <scope id="562388756444898656" at="80,0,88,0">
        <var name="child" id="562388756444898656" />
        <var name="editorCell" id="562388756444898656" />
      </scope>
      <scope id="562388756444898656" at="88,0,96,0" />
      <scope id="562388756444898667" at="100,49,108,22">
        <var name="editorCell" id="562388756444898667" />
        <var name="style" id="562388756444898667" />
      </scope>
      <scope id="562388756444898656" at="42,50,51,22">
        <var name="editorCell" id="562388756444898656" />
      </scope>
      <scope id="562388756444898661" at="57,0,67,0" />
      <scope id="562388756444898667" at="100,0,110,0" />
      <scope id="562388756444898656" at="42,0,53,0" />
      <unit id="562388756444898656" at="71,0,100,0" name="jetbrains.mps.lang.resources.editor.NodeIconResourceExpression_EditorBuilder_a$nodeSingleRoleHandler_tzt0gl_c0" />
      <unit id="562388756444898656" at="23,0,111,0" name="jetbrains.mps.lang.resources.editor.NodeIconResourceExpression_EditorBuilder_a" />
    </file>
  </root>
  <root nodeRef="r:dc468d7c-ca2d-45f7-ace9-6f81e4694f66(jetbrains.mps.lang.resources.editor)/5979521222239172960">
    <file name="IconResourceExpression_Editor.java">
      <node id="5979521222239172960" at="11,79,12,88" concept="7" />
      <node id="5979521222239172960" at="11,0,14,0" concept="5" trace="createEditorCell#(Ljetbrains/mps/openapi/editor/EditorContext;Lorg/jetbrains/mps/openapi/model/SNode;)Ljetbrains/mps/openapi/editor/cells/EditorCell;" />
      <scope id="5979521222239172960" at="11,79,12,88" />
      <scope id="5979521222239172960" at="11,0,14,0">
        <var name="editorContext" id="5979521222239172960" />
        <var name="node" id="5979521222239172960" />
      </scope>
      <unit id="5979521222239172960" at="10,0,15,0" name="jetbrains.mps.lang.resources.editor.IconResourceExpression_Editor" />
    </file>
    <file name="IconResourceExpression_EditorBuilder_a.java">
      <node id="5979521222239172960" at="24,102,25,19" concept="11" />
      <node id="5979521222239172960" at="25,19,26,18" concept="2" />
      <node id="5979521222239172960" at="31,26,32,18" concept="7" />
      <node id="5979521222239172960" at="35,39,36,38" concept="7" />
      <node id="5979521222239172960" at="39,49,40,103" concept="6" />
      <node id="5979521222239172960" at="40,103,41,47" concept="2" />
      <node id="5979521222239172960" at="41,47,42,28" concept="2" />
      <node id="5979521222239172960" at="42,28,43,65" concept="2" />
      <node id="5979521222239172960" at="43,65,44,57" concept="2" />
      <node id="5979521222239172960" at="44,57,45,56" concept="2" />
      <node id="5979521222239172960" at="45,56,46,55" concept="2" />
      <node id="5979521222239172960" at="46,55,47,56" concept="2" />
      <node id="5979521222239172960" at="47,56,48,22" concept="7" />
      <node id="5979521222239172963" at="50,49,51,119" concept="6" />
      <node id="5979521222239172963" at="51,119,52,22" concept="7" />
      <node id="5979521222239172964" at="54,48,55,94" concept="6" />
      <node id="5979521222239172964" at="55,94,56,46" concept="2" />
      <node id="5979521222239172964" at="56,46,57,34" concept="2" />
      <node id="5979521222239172964" at="57,34,58,22" concept="7" />
      <node id="5979521222239172960" at="60,47,61,271" concept="6" />
      <node id="5979521222239172960" at="61,271,62,33" concept="7" />
      <node id="5979521222239172960" at="65,117,66,49" concept="11" />
      <node id="5979521222239172960" at="68,55,69,59" concept="6" />
      <node id="5979521222239172960" at="69,59,70,41" concept="2" />
      <node id="5979521222239172960" at="70,41,71,24" concept="7" />
      <node id="5979521222239172960" at="74,118,75,382" concept="2" />
      <node id="5979521222239172960" at="77,41,78,35" concept="2" />
      <node id="5979521222239172960" at="82,44,83,54" concept="6" />
      <node id="5979521222239172960" at="83,54,84,41" concept="2" />
      <node id="5979521222239172960" at="84,41,85,0" concept="9" />
      <node id="5979521222239172960" at="85,0,86,40" concept="2" />
      <node id="5979521222239172960" at="86,40,87,24" concept="7" />
      <node id="5979521222239172960" at="89,40,90,25" concept="7" />
      <node id="5979521222239172966" at="93,48,94,94" concept="6" />
      <node id="5979521222239172966" at="94,94,95,46" concept="2" />
      <node id="5979521222239172966" at="95,46,96,34" concept="2" />
      <node id="5979521222239172966" at="96,34,97,22" concept="7" />
      <node id="5979521222239172960" at="21,0,23,0" concept="3" trace="myNode" />
      <node id="5979521222239172960" at="35,0,38,0" concept="5" trace="createCell#()Ljetbrains/mps/openapi/editor/cells/EditorCell;" />
      <node id="5979521222239172960" at="65,0,68,0" concept="1" trace="iconSingleRoleHandler_mgsg6_c0#(Lorg/jetbrains/mps/openapi/model/SNode;Lorg/jetbrains/mps/openapi/language/SContainmentLink;Ljetbrains/mps/openapi/editor/EditorContext;)V" />
      <node id="5979521222239172960" at="73,70,76,7" concept="4" />
      <node id="5979521222239172960" at="76,7,79,7" concept="4" />
      <node id="5979521222239172960" at="89,0,92,0" concept="5" trace="getNoTargetText#()Ljava/lang/String;" />
      <node id="5979521222239172960" at="24,0,28,0" concept="1" trace="IconResourceExpression_EditorBuilder_a#(Ljetbrains/mps/openapi/editor/EditorContext;Lorg/jetbrains/mps/openapi/model/SNode;)V" />
      <node id="5979521222239172963" at="50,0,54,0" concept="5" trace="createComponent_mgsg6_a0#()Ljetbrains/mps/openapi/editor/cells/EditorCell;" />
      <node id="5979521222239172960" at="60,0,64,0" concept="5" trace="createRefNode_mgsg6_c0#()Ljetbrains/mps/openapi/editor/cells/EditorCell;" />
      <node id="5979521222239172960" at="29,0,34,0" concept="5" trace="getNode#()Lorg/jetbrains/mps/openapi/model/SNode;" />
      <node id="5979521222239172960" at="68,0,73,0" concept="5" trace="createChildCell#(Lorg/jetbrains/mps/openapi/model/SNode;)Ljetbrains/mps/openapi/editor/cells/EditorCell;" />
      <node id="5979521222239172964" at="54,0,60,0" concept="5" trace="createConstant_mgsg6_b0#()Ljetbrains/mps/openapi/editor/cells/EditorCell;" />
      <node id="5979521222239172966" at="93,0,99,0" concept="5" trace="createConstant_mgsg6_d0#()Ljetbrains/mps/openapi/editor/cells/EditorCell;" />
      <node id="5979521222239172960" at="73,0,81,0" concept="5" trace="installCellInfo#(Lorg/jetbrains/mps/openapi/model/SNode;Ljetbrains/mps/openapi/editor/cells/EditorCell;)V" />
      <node id="5979521222239172960" at="81,0,89,0" concept="5" trace="createEmptyCell#()Ljetbrains/mps/openapi/editor/cells/EditorCell;" />
      <node id="5979521222239172960" at="39,0,50,0" concept="5" trace="createCollection_mgsg6_a#()Ljetbrains/mps/openapi/editor/cells/EditorCell;" />
      <scope id="5979521222239172960" at="31,26,32,18" />
      <scope id="5979521222239172960" at="35,39,36,38" />
      <scope id="5979521222239172960" at="65,117,66,49" />
      <scope id="5979521222239172960" at="74,118,75,382" />
      <scope id="5979521222239172960" at="77,41,78,35" />
      <scope id="5979521222239172960" at="89,40,90,25" />
      <scope id="5979521222239172960" at="24,102,26,18" />
      <scope id="5979521222239172963" at="50,49,52,22">
        <var name="editorCell" id="5979521222239172963" />
      </scope>
      <scope id="5979521222239172960" at="60,47,62,33">
        <var name="provider" id="5979521222239172960" />
      </scope>
      <scope id="5979521222239172960" at="35,0,38,0" />
      <scope id="5979521222239172960" at="65,0,68,0">
        <var name="containmentLink" id="5979521222239172960" />
        <var name="context" id="5979521222239172960" />
        <var name="ownerNode" id="5979521222239172960" />
      </scope>
      <scope id="5979521222239172960" at="68,55,71,24">
        <var name="editorCell" id="5979521222239172960" />
      </scope>
      <scope id="5979521222239172960" at="89,0,92,0" />
      <scope id="5979521222239172960" at="24,0,28,0">
        <var name="context" id="5979521222239172960" />
        <var name="node" id="5979521222239172960" />
      </scope>
      <scope id="5979521222239172963" at="50,0,54,0" />
      <scope id="5979521222239172964" at="54,48,58,22">
        <var name="editorCell" id="5979521222239172964" />
      </scope>
      <scope id="5979521222239172960" at="60,0,64,0" />
      <scope id="5979521222239172966" at="93,48,97,22">
        <var name="editorCell" id="5979521222239172966" />
      </scope>
      <scope id="5979521222239172960" at="29,0,34,0" />
      <scope id="5979521222239172960" at="68,0,73,0">
        <var name="child" id="5979521222239172960" />
      </scope>
      <scope id="5979521222239172960" at="82,44,87,24">
        <var name="editorCell" id="5979521222239172960" />
      </scope>
      <scope id="5979521222239172964" at="54,0,60,0" />
      <scope id="5979521222239172960" at="73,70,79,7" />
      <scope id="5979521222239172966" at="93,0,99,0" />
      <scope id="5979521222239172960" at="73,0,81,0">
        <var name="child" id="5979521222239172960" />
        <var name="editorCell" id="5979521222239172960" />
      </scope>
      <scope id="5979521222239172960" at="81,0,89,0" />
      <scope id="5979521222239172960" at="39,49,48,22">
        <var name="editorCell" id="5979521222239172960" />
      </scope>
      <scope id="5979521222239172960" at="39,0,50,0" />
      <unit id="5979521222239172960" at="64,0,93,0" name="jetbrains.mps.lang.resources.editor.IconResourceExpression_EditorBuilder_a$iconSingleRoleHandler_mgsg6_c0" />
      <unit id="5979521222239172960" at="20,0,100,0" name="jetbrains.mps.lang.resources.editor.IconResourceExpression_EditorBuilder_a" />
    </file>
  </root>
  <root nodeRef="r:dc468d7c-ca2d-45f7-ace9-6f81e4694f66(jetbrains.mps.lang.resources.editor)/831924260440060889">
    <file name="Image_Editor.java">
      <node id="831924260440060889" at="11,79,12,71" concept="7" />
      <node id="831924260440060889" at="11,0,14,0" concept="5" trace="createEditorCell#(Ljetbrains/mps/openapi/editor/EditorContext;Lorg/jetbrains/mps/openapi/model/SNode;)Ljetbrains/mps/openapi/editor/cells/EditorCell;" />
      <scope id="831924260440060889" at="11,79,12,71" />
      <scope id="831924260440060889" at="11,0,14,0">
        <var name="editorContext" id="831924260440060889" />
        <var name="node" id="831924260440060889" />
      </scope>
      <unit id="831924260440060889" at="10,0,15,0" name="jetbrains.mps.lang.resources.editor.Image_Editor" />
    </file>
    <file name="Image_EditorBuilder_a.java">
      <node id="831924260440060889" at="34,85,35,19" concept="11" />
      <node id="831924260440060889" at="35,19,36,18" concept="2" />
      <node id="831924260440060889" at="41,26,42,18" concept="7" />
      <node id="831924260440060889" at="45,39,46,39" concept="7" />
      <node id="831924260440060889" at="49,50,50,103" concept="6" />
      <node id="831924260440060889" at="50,103,51,48" concept="2" />
      <node id="831924260440060889" at="51,48,52,28" concept="2" />
      <node id="831924260440060889" at="52,28,53,65" concept="2" />
      <node id="831924260440060889" at="53,65,54,60" concept="2" />
      <node id="831924260440060889" at="54,60,55,59" concept="2" />
      <node id="831924260440060889" at="55,59,56,22" concept="7" />
      <node id="831924260440060889" at="58,52,59,40" concept="6" />
      <node id="831924260440060889" at="59,40,60,107" concept="2" />
      <node id="831924260440060889" at="60,107,61,33" concept="6" />
      <node id="831924260440060889" at="62,31,63,47" concept="2" />
      <node id="831924260440060889" at="64,12,65,50" concept="2" />
      <node id="831924260440060889" at="66,5,67,22" concept="7" />
      <node id="831924260440060895" at="69,97,70,184" concept="7" />
      <node id="831924260440060901" at="72,50,73,102" concept="6" />
      <node id="831924260440060901" at="73,102,74,48" concept="2" />
      <node id="831924260440060901" at="74,48,75,34" concept="6" />
      <node id="831924260440060901" at="75,34,76,107" concept="2" />
      <node id="831924260440060901" at="76,107,77,40" concept="2" />
      <node id="831924260440060901" at="77,40,78,34" concept="2" />
      <node id="831924260440060901" at="78,34,79,22" concept="7" />
      <node id="831924260440060889" at="81,53,82,40" concept="6" />
      <node id="831924260440060889" at="82,40,83,108" concept="2" />
      <node id="831924260440060889" at="83,108,84,33" concept="6" />
      <node id="831924260440060889" at="85,31,86,50" concept="2" />
      <node id="831924260440060889" at="87,12,88,48" concept="2" />
      <node id="831924260440060889" at="89,5,90,22" concept="7" />
      <node id="831924260440060906" at="92,98,93,81" concept="7" />
      <node id="831924260440060889" at="95,53,96,106" concept="6" />
      <node id="831924260440060889" at="96,106,97,51" concept="2" />
      <node id="831924260440060889" at="97,51,98,34" concept="6" />
      <node id="831924260440060889" at="98,34,99,49" concept="2" />
      <node id="831924260440060889" at="99,49,100,40" concept="2" />
      <node id="831924260440060889" at="100,40,101,57" concept="2" />
      <node id="831924260440060889" at="101,57,102,22" concept="7" />
      <node id="831924260440060911" at="104,49,105,24" concept="6" />
      <node id="831924260440060911" at="105,24,106,21" concept="6" />
      <node id="831924260440060911" at="106,21,107,63" concept="2" />
      <node id="831924260440060914" at="109,30,110,276" concept="7" />
      <node id="831924260440060911" at="112,16,113,119" concept="6" />
      <node id="831924260440060911" at="113,119,114,47" concept="2" />
      <node id="831924260440060911" at="114,47,115,29" concept="2" />
      <node id="831924260440060911" at="115,29,116,22" concept="7" />
      <node id="831924260440060932" at="118,51,119,107" concept="6" />
      <node id="831924260440060932" at="119,107,120,49" concept="2" />
      <node id="831924260440060932" at="120,49,121,34" concept="6" />
      <node id="831924260440060932" at="121,34,122,101" concept="2" />
      <node id="831924260440060932" at="122,101,123,40" concept="2" />
      <node id="831924260440060932" at="123,40,124,34" concept="2" />
      <node id="831924260440060932" at="124,34,125,22" concept="7" />
      <node id="831924260440060889" at="127,51,128,199" concept="6" />
      <node id="831924260440060889" at="128,199,129,49" concept="2" />
      <node id="831924260440060889" at="129,49,130,22" concept="7" />
      <node id="831924260440060937" at="132,119,133,74" concept="7" />
      <node id="831924260440060900" at="135,52,136,44" concept="7" />
      <node id="831924260440060889" at="31,0,33,0" concept="3" trace="myNode" />
      <node id="831924260440060889" at="64,10,66,5" concept="0" />
      <node id="831924260440060889" at="87,10,89,5" concept="0" />
      <node id="831924260440060889" at="45,0,48,0" concept="5" trace="createCell#()Ljetbrains/mps/openapi/editor/cells/EditorCell;" />
      <node id="831924260440060893" at="69,0,72,0" concept="10" trace="renderingCondition_w2956w_a0a#(Lorg/jetbrains/mps/openapi/model/SNode;Ljetbrains/mps/openapi/editor/EditorContext;)Z" />
      <node id="831924260440060904" at="92,0,95,0" concept="10" trace="renderingCondition_w2956w_a0a0#(Lorg/jetbrains/mps/openapi/model/SNode;Ljetbrains/mps/openapi/editor/EditorContext;)Z" />
      <node id="831924260440060911" at="109,0,112,0" concept="5" trace="invoke#()Ljava/lang/String;" />
      <node id="831924260440060935" at="132,0,135,0" concept="10" trace="_QueryFunction_JComponent_w2956w_a1a#(Lorg/jetbrains/mps/openapi/model/SNode;Ljetbrains/mps/openapi/editor/EditorContext;)Ljavax/swing/JComponent;" />
      <node id="831924260440060900" at="135,0,138,0" concept="10" trace="isEmptyString#(Ljava/lang/String;)Z" />
      <node id="831924260440060889" at="34,0,38,0" concept="1" trace="Image_EditorBuilder_a#(Ljetbrains/mps/openapi/editor/EditorContext;Lorg/jetbrains/mps/openapi/model/SNode;)V" />
      <node id="831924260440060889" at="39,0,44,0" concept="5" trace="getNode#()Lorg/jetbrains/mps/openapi/model/SNode;" />
      <node id="831924260440060889" at="61,33,66,5" concept="4" />
      <node id="831924260440060889" at="84,33,89,5" concept="4" />
      <node id="831924260440060911" at="107,63,112,16" concept="2" />
      <node id="831924260440060889" at="127,0,132,0" concept="5" trace="createJComponent_w2956w_b0#()Ljetbrains/mps/openapi/editor/cells/EditorCell;" />
      <node id="831924260440060889" at="49,0,58,0" concept="5" trace="createCollection_w2956w_a#()Ljetbrains/mps/openapi/editor/cells/EditorCell;" />
      <node id="831924260440060901" at="72,0,81,0" concept="5" trace="createConstant_w2956w_a0a#()Ljetbrains/mps/openapi/editor/cells/EditorCell;" />
      <node id="831924260440060889" at="95,0,104,0" concept="5" trace="createCollection_w2956w_a0a0#()Ljetbrains/mps/openapi/editor/cells/EditorCell;" />
      <node id="831924260440060932" at="118,0,127,0" concept="5" trace="createConstant_w2956w_a0a0#()Ljetbrains/mps/openapi/editor/cells/EditorCell;" />
      <node id="831924260440060889" at="58,0,69,0" concept="5" trace="createAlternation_w2956w_a0#()Ljetbrains/mps/openapi/editor/cells/EditorCell;" />
      <node id="831924260440060889" at="81,0,92,0" concept="5" trace="createAlternation_w2956w_a0a#()Ljetbrains/mps/openapi/editor/cells/EditorCell;" />
      <node id="831924260440060911" at="104,0,118,0" concept="5" trace="createImage_w2956w_a0a0a#()Ljetbrains/mps/openapi/editor/cells/EditorCell;" />
      <scope id="831924260440060889" at="41,26,42,18" />
      <scope id="831924260440060889" at="45,39,46,39" />
      <scope id="831924260440060889" at="62,31,63,47" />
      <scope id="831924260440060889" at="64,12,65,50" />
      <scope id="831924260440060894" at="69,97,70,184" />
      <scope id="831924260440060889" at="85,31,86,50" />
      <scope id="831924260440060889" at="87,12,88,48" />
      <scope id="831924260440060905" at="92,98,93,81" />
      <scope id="831924260440060913" at="109,30,110,276" />
      <scope id="831924260440060936" at="132,119,133,74" />
      <scope id="831924260440060900" at="135,52,136,44" />
      <scope id="831924260440060889" at="34,85,36,18" />
      <scope id="831924260440060889" at="45,0,48,0" />
      <scope id="831924260440060893" at="69,0,72,0">
        <var name="editorContext" id="831924260440060893" />
        <var name="node" id="831924260440060893" />
      </scope>
      <scope id="831924260440060904" at="92,0,95,0">
        <var name="editorContext" id="831924260440060904" />
        <var name="node" id="831924260440060904" />
      </scope>
      <scope id="831924260440060911" at="109,0,112,0" />
      <scope id="831924260440060889" at="127,51,130,22">
        <var name="editorCell" id="831924260440060889" />
      </scope>
      <scope id="831924260440060935" at="132,0,135,0">
        <var name="editorContext" id="831924260440060935" />
        <var name="node" id="831924260440060935" />
      </scope>
      <scope id="831924260440060900" at="135,0,138,0">
        <var name="str" id="831924260440060900" />
      </scope>
      <scope id="831924260440060889" at="34,0,38,0">
        <var name="context" id="831924260440060889" />
        <var name="node" id="831924260440060889" />
      </scope>
      <scope id="831924260440060889" at="39,0,44,0" />
      <scope id="831924260440060889" at="127,0,132,0" />
      <scope id="831924260440060889" at="49,50,56,22">
        <var name="editorCell" id="831924260440060889" />
      </scope>
      <scope id="831924260440060901" at="72,50,79,22">
        <var name="editorCell" id="831924260440060901" />
        <var name="style" id="831924260440060901" />
      </scope>
      <scope id="831924260440060889" at="95,53,102,22">
        <var name="editorCell" id="831924260440060889" />
        <var name="style" id="831924260440060889" />
      </scope>
      <scope id="831924260440060932" at="118,51,125,22">
        <var name="editorCell" id="831924260440060932" />
        <var name="style" id="831924260440060932" />
      </scope>
      <scope id="831924260440060889" at="49,0,58,0" />
      <scope id="831924260440060889" at="58,52,67,22">
        <var name="alternationCondition" id="831924260440060889" />
        <var name="editorCell" id="831924260440060889" />
      </scope>
      <scope id="831924260440060901" at="72,0,81,0" />
      <scope id="831924260440060889" at="81,53,90,22">
        <var name="alternationCondition" id="831924260440060889" />
        <var name="editorCell" id="831924260440060889" />
      </scope>
      <scope id="831924260440060889" at="95,0,104,0" />
      <scope id="831924260440060932" at="118,0,127,0" />
      <scope id="831924260440060889" at="58,0,69,0" />
      <scope id="831924260440060889" at="81,0,92,0" />
      <scope id="831924260440060911" at="104,49,116,22">
        <var name="editorCell" id="831924260440060911" />
        <var name="imageModule" id="831924260440060911" />
        <var name="imagePath" id="831924260440060911" />
      </scope>
      <scope id="831924260440060911" at="104,0,118,0" />
      <unit id="831924260440060911" at="108,21,112,5" name="jetbrains.mps.lang.resources.editor.Image_EditorBuilder_a$1" />
      <unit id="831924260440060889" at="30,0,139,0" name="jetbrains.mps.lang.resources.editor.Image_EditorBuilder_a" />
    </file>
  </root>
  <root nodeRef="r:dc468d7c-ca2d-45f7-ace9-6f81e4694f66(jetbrains.mps.lang.resources.editor)/8974276187400029900">
    <file name="FileIcon_Editor.java">
<<<<<<< HEAD
      <node id="8974276187400029900" at="11,79,12,74" concept="7" />
      <node id="8974276187400029900" at="14,82,15,77" concept="7" />
      <node id="8974276187400029900" at="11,0,14,0" concept="5" trace="createEditorCell#(Ljetbrains/mps/openapi/editor/EditorContext;Lorg/jetbrains/mps/openapi/model/SNode;)Ljetbrains/mps/openapi/editor/cells/EditorCell;" />
      <node id="8974276187400029900" at="14,0,17,0" concept="5" trace="createInspectedCell#(Ljetbrains/mps/openapi/editor/EditorContext;Lorg/jetbrains/mps/openapi/model/SNode;)Ljetbrains/mps/openapi/editor/cells/EditorCell;" />
      <scope id="8974276187400029900" at="11,79,12,74" />
      <scope id="8974276187400029900" at="14,82,15,77" />
      <scope id="8974276187400029900" at="11,0,14,0">
=======
      <node id="8974276187400029900" at="44,79,45,63" concept="7" />
      <node id="8974276187400029900" at="47,82,48,61" concept="7" />
      <node id="8974276187400029900" at="50,89,51,96" concept="6" />
      <node id="8974276187400029900" at="51,96,52,48" concept="2" />
      <node id="8974276187400029900" at="52,48,53,28" concept="2" />
      <node id="8974276187400029900" at="53,28,54,83" concept="2" />
      <node id="8974276187400029900" at="55,63,56,86" concept="2" />
      <node id="8974276187400029900" at="57,5,58,22" concept="7" />
      <node id="8974276187400029900" at="60,90,61,96" concept="6" />
      <node id="8974276187400029900" at="61,96,62,49" concept="2" />
      <node id="8974276187400029900" at="62,49,63,85" concept="2" />
      <node id="8974276187400029900" at="63,85,64,84" concept="2" />
      <node id="8974276187400029900" at="64,84,65,22" concept="7" />
      <node id="8974276187400029900" at="67,92,68,40" concept="6" />
      <node id="8974276187400029900" at="68,40,69,95" concept="2" />
      <node id="8974276187400029900" at="69,95,70,33" concept="6" />
      <node id="8974276187400029900" at="71,31,72,72" concept="2" />
      <node id="8974276187400029900" at="73,12,74,75" concept="2" />
      <node id="8974276187400029900" at="75,5,76,22" concept="7" />
      <node id="8974276187400029905" at="78,98,79,186" concept="7" />
      <node id="8974276187400029911" at="81,90,82,95" concept="6" />
      <node id="8974276187400029911" at="82,95,83,49" concept="2" />
      <node id="8974276187400029911" at="83,49,84,34" concept="6" />
      <node id="8974276187400029911" at="84,34,85,110" concept="2" />
      <node id="8974276187400029911" at="85,110,86,40" concept="2" />
      <node id="8974276187400029911" at="86,40,87,34" concept="2" />
      <node id="8974276187400029911" at="87,34,88,22" concept="7" />
      <node id="8974276187400029900" at="90,93,91,40" concept="6" />
      <node id="8974276187400029900" at="91,40,92,96" concept="2" />
      <node id="8974276187400029900" at="92,96,93,33" concept="6" />
      <node id="8974276187400029900" at="94,31,95,75" concept="2" />
      <node id="8974276187400029900" at="96,12,97,73" concept="2" />
      <node id="8974276187400029900" at="98,5,99,22" concept="7" />
      <node id="8974276187400029916" at="101,99,102,85" concept="7" />
      <node id="8974276187400029900" at="104,93,105,99" concept="6" />
      <node id="8974276187400029900" at="105,99,106,52" concept="2" />
      <node id="8974276187400029900" at="106,52,107,34" concept="6" />
      <node id="8974276187400029900" at="107,34,108,52" concept="2" />
      <node id="8974276187400029900" at="108,52,109,40" concept="2" />
      <node id="8974276187400029900" at="109,40,110,82" concept="2" />
      <node id="8974276187400029900" at="110,82,111,22" concept="7" />
      <node id="8974276187400029921" at="113,101,114,24" concept="6" />
      <node id="8974276187400029921" at="114,24,115,21" concept="6" />
      <node id="8974276187400029921" at="115,21,116,61" concept="2" />
      <node id="3956159896108498785" at="118,30,119,274" concept="7" />
      <node id="8974276187400029921" at="121,16,122,112" concept="6" />
      <node id="8974276187400029921" at="122,112,123,48" concept="2" />
      <node id="8974276187400029921" at="123,48,124,29" concept="2" />
      <node id="8974276187400029921" at="124,29,125,22" concept="7" />
      <node id="8974276187400029930" at="127,91,128,100" concept="6" />
      <node id="8974276187400029930" at="128,100,129,50" concept="2" />
      <node id="8974276187400029930" at="129,50,130,34" concept="6" />
      <node id="8974276187400029930" at="130,34,131,104" concept="2" />
      <node id="8974276187400029930" at="131,104,132,40" concept="2" />
      <node id="8974276187400029930" at="132,40,133,34" concept="2" />
      <node id="8974276187400029930" at="133,34,134,22" concept="7" />
      <node id="8974276187400029900" at="136,91,137,181" concept="6" />
      <node id="8974276187400029900" at="137,181,138,50" concept="2" />
      <node id="8974276187400029900" at="138,50,139,22" concept="7" />
      <node id="8974276187400029935" at="141,120,142,74" concept="7" />
      <node id="8974276187400029900" at="144,91,145,40" concept="6" />
      <node id="8974276187400029900" at="145,40,146,94" concept="2" />
      <node id="8974276187400029900" at="146,94,147,33" concept="6" />
      <node id="8974276187400029900" at="148,31,149,70" concept="2" />
      <node id="8974276187400029900" at="150,12,151,68" concept="2" />
      <node id="8974276187400029900" at="152,5,153,22" concept="7" />
      <node id="2756621024541373046" at="155,97,156,194" concept="7" />
      <node id="6976585500157151523" at="158,99,159,194" concept="7" />
      <node id="8974276187400029900" at="161,88,162,263" concept="6" />
      <node id="8974276187400029900" at="162,263,163,33" concept="7" />
      <node id="8974276187400029900" at="166,129,167,49" concept="10" />
      <node id="8974276187400029900" at="169,55,170,59" concept="6" />
      <node id="8974276187400029900" at="170,59,171,41" concept="2" />
      <node id="8974276187400029900" at="171,41,172,24" concept="7" />
      <node id="8974276187400029900" at="175,118,176,390" concept="2" />
      <node id="8974276187400029900" at="178,41,179,45" concept="2" />
      <node id="8974276187400029900" at="183,44,184,54" concept="6" />
      <node id="8974276187400029900" at="184,54,185,51" concept="2" />
      <node id="8974276187400029900" at="185,51,186,0" concept="8" />
      <node id="8974276187400029900" at="186,0,187,40" concept="2" />
      <node id="8974276187400029900" at="187,40,188,24" concept="7" />
      <node id="8974276187400029900" at="190,40,191,35" concept="7" />
      <node id="6976585500157073944" at="194,86,195,76" concept="6" />
      <node id="6976585500157073944" at="195,76,196,145" concept="2" />
      <node id="6976585500157073944" at="196,145,197,149" concept="2" />
      <node id="6976585500157073944" at="197,149,198,45" concept="2" />
      <node id="6976585500157073944" at="198,45,199,22" concept="7" />
      <node id="8974276187400029900" at="201,87,202,82" concept="6" />
      <node id="8974276187400029900" at="202,82,203,29" concept="2" />
      <node id="8974276187400029900" at="203,29,204,42" concept="2" />
      <node id="8974276187400029900" at="204,42,205,26" concept="6" />
      <node id="8974276187400029900" at="205,26,206,58" concept="2" />
      <node id="8974276187400029900" at="206,58,207,42" concept="2" />
      <node id="8974276187400029900" at="207,42,208,28" concept="2" />
      <node id="8974276187400029900" at="208,28,209,34" concept="6" />
      <node id="8974276187400029900" at="209,34,210,168" concept="2" />
      <node id="8974276187400029900" at="210,168,211,40" concept="2" />
      <node id="8974276187400029900" at="211,40,212,73" concept="2" />
      <node id="8974276187400029900" at="212,73,213,57" concept="6" />
      <node id="8974276187400029900" at="214,35,215,82" concept="6" />
      <node id="8974276187400029900" at="215,82,216,112" concept="7" />
      <node id="8974276187400029900" at="217,10,218,22" concept="7" />
      <node id="8974276187400029945" at="220,106,221,113" concept="7" />
      <node id="8974276187400029910" at="223,52,224,44" concept="7" />
      <node id="8974276187400029900" at="73,10,75,5" concept="0" />
      <node id="8974276187400029900" at="96,10,98,5" concept="0" />
      <node id="8974276187400029900" at="150,10,152,5" concept="0" />
      <node id="8974276187400029900" at="44,0,47,0" concept="5" trace="createEditorCell#(Ljetbrains/mps/openapi/editor/EditorContext;Lorg/jetbrains/mps/openapi/model/SNode;)Ljetbrains/mps/openapi/editor/cells/EditorCell;" />
      <node id="8974276187400029900" at="47,0,50,0" concept="5" trace="createInspectedCell#(Ljetbrains/mps/openapi/editor/EditorContext;Lorg/jetbrains/mps/openapi/model/SNode;)Ljetbrains/mps/openapi/editor/cells/EditorCell;" />
      <node id="8974276187400029900" at="54,83,57,5" concept="4" />
      <node id="8974276187400029903" at="78,0,81,0" concept="9" trace="renderingCondition_tl1n57_a0a0#(Lorg/jetbrains/mps/openapi/model/SNode;Ljetbrains/mps/openapi/editor/EditorContext;)Z" />
      <node id="8974276187400029914" at="101,0,104,0" concept="9" trace="renderingCondition_tl1n57_a0a0a#(Lorg/jetbrains/mps/openapi/model/SNode;Ljetbrains/mps/openapi/editor/EditorContext;)Z" />
      <node id="8974276187400029921" at="118,0,121,0" concept="5" trace="invoke#()Ljava/lang/String;" />
      <node id="8974276187400029933" at="141,0,144,0" concept="9" trace="_QueryFunction_JComponent_tl1n57_a1a0#(Lorg/jetbrains/mps/openapi/model/SNode;Ljetbrains/mps/openapi/editor/EditorContext;)Ljavax/swing/JComponent;" />
      <node id="6976585500156988517" at="155,0,158,0" concept="9" trace="renderingCondition_tl1n57_a1a#(Lorg/jetbrains/mps/openapi/model/SNode;Ljetbrains/mps/openapi/editor/EditorContext;)Z" />
      <node id="6976585500157142811" at="158,0,161,0" concept="9" trace="renderingCondition_tl1n57_a1a_0#(Lorg/jetbrains/mps/openapi/model/SNode;Ljetbrains/mps/openapi/editor/EditorContext;)Z" />
      <node id="8974276187400029900" at="166,0,169,0" concept="1" trace="iconExpressionSingleRoleHandler_tl1n57_a1a#(Lorg/jetbrains/mps/openapi/model/SNode;Lorg/jetbrains/mps/openapi/language/SContainmentLink;Ljetbrains/mps/openapi/editor/EditorContext;)V" />
      <node id="8974276187400029900" at="174,70,177,7" concept="4" />
      <node id="8974276187400029900" at="177,7,180,7" concept="4" />
      <node id="8974276187400029900" at="190,0,193,0" concept="5" trace="getNoTargetText#()Ljava/lang/String;" />
      <node id="8974276187400029943" at="220,0,223,0" concept="9" trace="_StyleParameter_QueryFunction_tl1n57_a0a#(Ljetbrains/mps/openapi/editor/EditorContext;Lorg/jetbrains/mps/openapi/model/SNode;)Ljava/awt/Color;" />
      <node id="8974276187400029910" at="223,0,226,0" concept="9" trace="isEmptyString#(Ljava/lang/String;)Z" />
      <node id="8974276187400029900" at="161,0,165,0" concept="5" trace="createRefNode_tl1n57_a1a#(Ljetbrains/mps/openapi/editor/EditorContext;Lorg/jetbrains/mps/openapi/model/SNode;)Ljetbrains/mps/openapi/editor/cells/EditorCell;" />
      <node id="8974276187400029900" at="70,33,75,5" concept="4" />
      <node id="8974276187400029900" at="93,33,98,5" concept="4" />
      <node id="8974276187400029921" at="116,61,121,16" concept="2" />
      <node id="8974276187400029900" at="136,0,141,0" concept="5" trace="createJComponent_tl1n57_b0a#(Ljetbrains/mps/openapi/editor/EditorContext;Lorg/jetbrains/mps/openapi/model/SNode;)Ljetbrains/mps/openapi/editor/cells/EditorCell;" />
      <node id="8974276187400029900" at="147,33,152,5" concept="4" />
      <node id="8974276187400029900" at="169,0,174,0" concept="5" trace="createChildCell#(Lorg/jetbrains/mps/openapi/model/SNode;)Ljetbrains/mps/openapi/editor/cells/EditorCell;" />
      <node id="8974276187400029900" at="213,57,218,22" concept="4" />
      <node id="8974276187400029900" at="60,0,67,0" concept="5" trace="createCollection_tl1n57_a0#(Ljetbrains/mps/openapi/editor/EditorContext;Lorg/jetbrains/mps/openapi/model/SNode;)Ljetbrains/mps/openapi/editor/cells/EditorCell;" />
      <node id="6976585500157073944" at="194,0,201,0" concept="5" trace="createEmpty_tl1n57_a1a#(Ljetbrains/mps/openapi/editor/EditorContext;Lorg/jetbrains/mps/openapi/model/SNode;)Ljetbrains/mps/openapi/editor/cells/EditorCell;" />
      <node id="8974276187400029900" at="174,0,182,0" concept="5" trace="installCellInfo#(Lorg/jetbrains/mps/openapi/model/SNode;Ljetbrains/mps/openapi/editor/cells/EditorCell;)V" />
      <node id="8974276187400029900" at="182,0,190,0" concept="5" trace="createEmptyCell#()Ljetbrains/mps/openapi/editor/cells/EditorCell;" />
      <node id="8974276187400029911" at="81,0,90,0" concept="5" trace="createConstant_tl1n57_a0a0#(Ljetbrains/mps/openapi/editor/EditorContext;Lorg/jetbrains/mps/openapi/model/SNode;)Ljetbrains/mps/openapi/editor/cells/EditorCell;" />
      <node id="8974276187400029900" at="104,0,113,0" concept="5" trace="createCollection_tl1n57_a0a0a#(Ljetbrains/mps/openapi/editor/EditorContext;Lorg/jetbrains/mps/openapi/model/SNode;)Ljetbrains/mps/openapi/editor/cells/EditorCell;" />
      <node id="8974276187400029930" at="127,0,136,0" concept="5" trace="createConstant_tl1n57_a0a0a#(Ljetbrains/mps/openapi/editor/EditorContext;Lorg/jetbrains/mps/openapi/model/SNode;)Ljetbrains/mps/openapi/editor/cells/EditorCell;" />
      <node id="8974276187400029900" at="50,0,60,0" concept="5" trace="createCollection_tl1n57_a#(Ljetbrains/mps/openapi/editor/EditorContext;Lorg/jetbrains/mps/openapi/model/SNode;)Ljetbrains/mps/openapi/editor/cells/EditorCell;" />
      <node id="8974276187400029900" at="67,0,78,0" concept="5" trace="createAlternation_tl1n57_a0a#(Ljetbrains/mps/openapi/editor/EditorContext;Lorg/jetbrains/mps/openapi/model/SNode;)Ljetbrains/mps/openapi/editor/cells/EditorCell;" />
      <node id="8974276187400029900" at="90,0,101,0" concept="5" trace="createAlternation_tl1n57_a0a0#(Ljetbrains/mps/openapi/editor/EditorContext;Lorg/jetbrains/mps/openapi/model/SNode;)Ljetbrains/mps/openapi/editor/cells/EditorCell;" />
      <node id="8974276187400029900" at="144,0,155,0" concept="5" trace="createAlternation_tl1n57_b0#(Ljetbrains/mps/openapi/editor/EditorContext;Lorg/jetbrains/mps/openapi/model/SNode;)Ljetbrains/mps/openapi/editor/cells/EditorCell;" />
      <node id="8974276187400029921" at="113,0,127,0" concept="5" trace="createImage_tl1n57_a0a0a0#(Ljetbrains/mps/openapi/editor/EditorContext;Lorg/jetbrains/mps/openapi/model/SNode;)Ljetbrains/mps/openapi/editor/cells/EditorCell;" />
      <node id="8974276187400029900" at="201,0,220,0" concept="5" trace="createProperty_tl1n57_a#(Ljetbrains/mps/openapi/editor/EditorContext;Lorg/jetbrains/mps/openapi/model/SNode;)Ljetbrains/mps/openapi/editor/cells/EditorCell;" />
      <scope id="8974276187400029900" at="44,79,45,63" />
      <scope id="8974276187400029900" at="47,82,48,61" />
      <scope id="8974276187400029900" at="55,63,56,86" />
      <scope id="8974276187400029900" at="71,31,72,72" />
      <scope id="8974276187400029900" at="73,12,74,75" />
      <scope id="8974276187400029904" at="78,98,79,186" />
      <scope id="8974276187400029900" at="94,31,95,75" />
      <scope id="8974276187400029900" at="96,12,97,73" />
      <scope id="8974276187400029915" at="101,99,102,85" />
      <scope id="8974276187400029923" at="118,30,119,274" />
      <scope id="8974276187400029934" at="141,120,142,74" />
      <scope id="8974276187400029900" at="148,31,149,70" />
      <scope id="8974276187400029900" at="150,12,151,68" />
      <scope id="6976585500156988519" at="155,97,156,194" />
      <scope id="6976585500157142812" at="158,99,159,194" />
      <scope id="8974276187400029900" at="166,129,167,49" />
      <scope id="8974276187400029900" at="175,118,176,390" />
      <scope id="8974276187400029900" at="178,41,179,45" />
      <scope id="8974276187400029900" at="190,40,191,35" />
      <scope id="8974276187400029944" at="220,106,221,113" />
      <scope id="8974276187400029910" at="223,52,224,44" />
      <scope id="8974276187400029900" at="161,88,163,33">
        <var name="provider" id="8974276187400029900" />
      </scope>
      <scope id="8974276187400029900" at="214,35,216,112">
        <var name="manager" id="8974276187400029900" />
      </scope>
      <scope id="8974276187400029900" at="44,0,47,0">
>>>>>>> bd830ede
        <var name="editorContext" id="8974276187400029900" />
        <var name="node" id="8974276187400029900" />
      </scope>
      <scope id="8974276187400029900" at="14,0,17,0">
        <var name="editorContext" id="8974276187400029900" />
        <var name="node" id="8974276187400029900" />
      </scope>
      <unit id="8974276187400029900" at="10,0,18,0" name="jetbrains.mps.lang.resources.editor.FileIcon_Editor" />
    </file>
    <file name="FileIcon_EditorBuilder_a.java">
      <node id="8974276187400029900" at="44,88,45,19" concept="11" />
      <node id="8974276187400029900" at="45,19,46,18" concept="2" />
      <node id="8974276187400029900" at="51,26,52,18" concept="7" />
      <node id="8974276187400029900" at="55,39,56,39" concept="7" />
      <node id="8974276187400029900" at="59,50,60,103" concept="6" />
      <node id="8974276187400029900" at="60,103,61,48" concept="2" />
      <node id="8974276187400029900" at="61,48,62,28" concept="2" />
      <node id="8974276187400029900" at="62,28,63,65" concept="2" />
      <node id="8974276187400029900" at="63,65,64,59" concept="2" />
      <node id="8974276187400029900" at="65,70,66,62" concept="2" />
      <node id="8974276187400029900" at="67,5,68,22" concept="7" />
      <node id="8974276187400029900" at="70,51,71,103" concept="6" />
      <node id="8974276187400029900" at="71,103,72,49" concept="2" />
      <node id="8974276187400029900" at="72,49,73,61" concept="2" />
      <node id="8974276187400029900" at="73,61,74,60" concept="2" />
      <node id="8974276187400029900" at="74,60,75,22" concept="7" />
      <node id="8974276187400029900" at="77,53,78,40" concept="6" />
      <node id="8974276187400029900" at="78,40,79,111" concept="2" />
      <node id="8974276187400029900" at="79,111,80,33" concept="6" />
      <node id="8974276187400029900" at="81,31,82,48" concept="2" />
      <node id="8974276187400029900" at="83,12,84,51" concept="2" />
      <node id="8974276187400029900" at="85,5,86,22" concept="7" />
      <node id="8974276187400029905" at="88,98,89,186" concept="7" />
      <node id="8974276187400029911" at="91,51,92,102" concept="6" />
      <node id="8974276187400029911" at="92,102,93,49" concept="2" />
      <node id="8974276187400029911" at="93,49,94,34" concept="6" />
      <node id="8974276187400029911" at="94,34,95,107" concept="2" />
      <node id="8974276187400029911" at="95,107,96,40" concept="2" />
      <node id="8974276187400029911" at="96,40,97,34" concept="2" />
      <node id="8974276187400029911" at="97,34,98,22" concept="7" />
      <node id="8974276187400029900" at="100,54,101,40" concept="6" />
      <node id="8974276187400029900" at="101,40,102,112" concept="2" />
      <node id="8974276187400029900" at="102,112,103,33" concept="6" />
      <node id="8974276187400029900" at="104,31,105,51" concept="2" />
      <node id="8974276187400029900" at="106,12,107,49" concept="2" />
      <node id="8974276187400029900" at="108,5,109,22" concept="7" />
      <node id="8974276187400029916" at="111,99,112,85" concept="7" />
      <node id="8974276187400029900" at="114,54,115,106" concept="6" />
      <node id="8974276187400029900" at="115,106,116,52" concept="2" />
      <node id="8974276187400029900" at="116,52,117,34" concept="6" />
      <node id="8974276187400029900" at="117,34,118,49" concept="2" />
      <node id="8974276187400029900" at="118,49,119,40" concept="2" />
      <node id="8974276187400029900" at="119,40,120,58" concept="2" />
      <node id="8974276187400029900" at="120,58,121,22" concept="7" />
      <node id="8974276187400029921" at="123,50,124,24" concept="6" />
      <node id="8974276187400029921" at="124,24,125,21" concept="6" />
      <node id="8974276187400029921" at="125,21,126,63" concept="2" />
      <node id="3956159896108498785" at="128,30,129,278" concept="7" />
      <node id="8974276187400029921" at="131,16,132,119" concept="6" />
      <node id="8974276187400029921" at="132,119,133,48" concept="2" />
      <node id="8974276187400029921" at="133,48,134,29" concept="2" />
      <node id="8974276187400029921" at="134,29,135,22" concept="7" />
      <node id="8974276187400029930" at="137,52,138,107" concept="6" />
      <node id="8974276187400029930" at="138,107,139,50" concept="2" />
      <node id="8974276187400029930" at="139,50,140,34" concept="6" />
      <node id="8974276187400029930" at="140,34,141,101" concept="2" />
      <node id="8974276187400029930" at="141,101,142,40" concept="2" />
      <node id="8974276187400029930" at="142,40,143,34" concept="2" />
      <node id="8974276187400029930" at="143,34,144,22" concept="7" />
      <node id="8974276187400029900" at="146,52,147,204" concept="6" />
      <node id="8974276187400029900" at="147,204,148,50" concept="2" />
      <node id="8974276187400029900" at="148,50,149,22" concept="7" />
      <node id="8974276187400029935" at="151,120,152,74" concept="7" />
      <node id="8974276187400029900" at="154,52,155,40" concept="6" />
      <node id="8974276187400029900" at="155,40,156,110" concept="2" />
      <node id="8974276187400029900" at="156,110,157,33" concept="6" />
      <node id="8974276187400029900" at="158,31,159,46" concept="2" />
      <node id="8974276187400029900" at="160,12,161,44" concept="2" />
      <node id="8974276187400029900" at="162,5,163,22" concept="7" />
      <node id="2756621024541373046" at="165,97,166,194" concept="7" />
      <node id="6976585500157151523" at="168,99,169,194" concept="7" />
      <node id="8974276187400029900" at="171,49,172,279" concept="6" />
      <node id="8974276187400029900" at="172,279,173,33" concept="7" />
      <node id="8974276187400029900" at="176,129,177,49" concept="11" />
      <node id="8974276187400029900" at="179,55,180,59" concept="6" />
      <node id="8974276187400029900" at="180,59,181,41" concept="2" />
      <node id="8974276187400029900" at="181,41,182,24" concept="7" />
      <node id="8974276187400029900" at="185,118,186,392" concept="2" />
      <node id="8974276187400029900" at="188,41,189,45" concept="2" />
      <node id="8974276187400029900" at="193,44,194,54" concept="6" />
      <node id="8974276187400029900" at="194,54,195,51" concept="2" />
      <node id="8974276187400029900" at="195,51,196,0" concept="9" />
      <node id="8974276187400029900" at="196,0,197,40" concept="2" />
      <node id="8974276187400029900" at="197,40,198,24" concept="7" />
      <node id="8974276187400029900" at="200,40,201,35" concept="7" />
      <node id="6976585500157073944" at="204,47,205,83" concept="6" />
      <node id="6976585500157073944" at="205,83,206,145" concept="2" />
      <node id="6976585500157073944" at="206,145,207,149" concept="2" />
      <node id="6976585500157073944" at="207,149,208,45" concept="2" />
      <node id="6976585500157073944" at="208,45,209,22" concept="7" />
      <node id="8974276187400029910" at="211,52,212,44" concept="7" />
      <node id="8974276187400029900" at="41,0,43,0" concept="3" trace="myNode" />
      <node id="8974276187400029900" at="83,10,85,5" concept="0" />
      <node id="8974276187400029900" at="106,10,108,5" concept="0" />
      <node id="8974276187400029900" at="160,10,162,5" concept="0" />
      <node id="8974276187400029900" at="55,0,58,0" concept="5" trace="createCell#()Ljetbrains/mps/openapi/editor/cells/EditorCell;" />
      <node id="8974276187400029900" at="64,59,67,5" concept="4" />
      <node id="8974276187400029903" at="88,0,91,0" concept="10" trace="renderingCondition_tl1n57_a0a0#(Lorg/jetbrains/mps/openapi/model/SNode;Ljetbrains/mps/openapi/editor/EditorContext;)Z" />
      <node id="8974276187400029914" at="111,0,114,0" concept="10" trace="renderingCondition_tl1n57_a0a0a#(Lorg/jetbrains/mps/openapi/model/SNode;Ljetbrains/mps/openapi/editor/EditorContext;)Z" />
      <node id="8974276187400029921" at="128,0,131,0" concept="5" trace="invoke#()Ljava/lang/String;" />
      <node id="8974276187400029933" at="151,0,154,0" concept="10" trace="_QueryFunction_JComponent_tl1n57_a1a0#(Lorg/jetbrains/mps/openapi/model/SNode;Ljetbrains/mps/openapi/editor/EditorContext;)Ljavax/swing/JComponent;" />
      <node id="6976585500156988517" at="165,0,168,0" concept="10" trace="renderingCondition_tl1n57_a1a#(Lorg/jetbrains/mps/openapi/model/SNode;Ljetbrains/mps/openapi/editor/EditorContext;)Z" />
      <node id="6976585500157142811" at="168,0,171,0" concept="10" trace="renderingCondition_tl1n57_a1a_0#(Lorg/jetbrains/mps/openapi/model/SNode;Ljetbrains/mps/openapi/editor/EditorContext;)Z" />
      <node id="8974276187400029900" at="176,0,179,0" concept="1" trace="iconExpressionSingleRoleHandler_tl1n57_a1a#(Lorg/jetbrains/mps/openapi/model/SNode;Lorg/jetbrains/mps/openapi/language/SContainmentLink;Ljetbrains/mps/openapi/editor/EditorContext;)V" />
      <node id="8974276187400029900" at="184,70,187,7" concept="4" />
      <node id="8974276187400029900" at="187,7,190,7" concept="4" />
      <node id="8974276187400029900" at="200,0,203,0" concept="5" trace="getNoTargetText#()Ljava/lang/String;" />
      <node id="8974276187400029910" at="211,0,214,0" concept="10" trace="isEmptyString#(Ljava/lang/String;)Z" />
      <node id="8974276187400029900" at="44,0,48,0" concept="1" trace="FileIcon_EditorBuilder_a#(Ljetbrains/mps/openapi/editor/EditorContext;Lorg/jetbrains/mps/openapi/model/SNode;)V" />
      <node id="8974276187400029900" at="171,0,175,0" concept="5" trace="createRefNode_tl1n57_a1a#()Ljetbrains/mps/openapi/editor/cells/EditorCell;" />
      <node id="8974276187400029900" at="49,0,54,0" concept="5" trace="getNode#()Lorg/jetbrains/mps/openapi/model/SNode;" />
      <node id="8974276187400029900" at="80,33,85,5" concept="4" />
      <node id="8974276187400029900" at="103,33,108,5" concept="4" />
      <node id="8974276187400029921" at="126,63,131,16" concept="2" />
      <node id="8974276187400029900" at="146,0,151,0" concept="5" trace="createJComponent_tl1n57_b0a#()Ljetbrains/mps/openapi/editor/cells/EditorCell;" />
      <node id="8974276187400029900" at="157,33,162,5" concept="4" />
      <node id="8974276187400029900" at="179,0,184,0" concept="5" trace="createChildCell#(Lorg/jetbrains/mps/openapi/model/SNode;)Ljetbrains/mps/openapi/editor/cells/EditorCell;" />
      <node id="8974276187400029900" at="70,0,77,0" concept="5" trace="createCollection_tl1n57_a0#()Ljetbrains/mps/openapi/editor/cells/EditorCell;" />
      <node id="6976585500157073944" at="204,0,211,0" concept="5" trace="createEmpty_tl1n57_a1a#()Ljetbrains/mps/openapi/editor/cells/EditorCell;" />
      <node id="8974276187400029900" at="184,0,192,0" concept="5" trace="installCellInfo#(Lorg/jetbrains/mps/openapi/model/SNode;Ljetbrains/mps/openapi/editor/cells/EditorCell;)V" />
      <node id="8974276187400029900" at="192,0,200,0" concept="5" trace="createEmptyCell#()Ljetbrains/mps/openapi/editor/cells/EditorCell;" />
      <node id="8974276187400029911" at="91,0,100,0" concept="5" trace="createConstant_tl1n57_a0a0#()Ljetbrains/mps/openapi/editor/cells/EditorCell;" />
      <node id="8974276187400029900" at="114,0,123,0" concept="5" trace="createCollection_tl1n57_a0a0a#()Ljetbrains/mps/openapi/editor/cells/EditorCell;" />
      <node id="8974276187400029930" at="137,0,146,0" concept="5" trace="createConstant_tl1n57_a0a0a#()Ljetbrains/mps/openapi/editor/cells/EditorCell;" />
      <node id="8974276187400029900" at="59,0,70,0" concept="5" trace="createCollection_tl1n57_a#()Ljetbrains/mps/openapi/editor/cells/EditorCell;" />
      <node id="8974276187400029900" at="77,0,88,0" concept="5" trace="createAlternation_tl1n57_a0a#()Ljetbrains/mps/openapi/editor/cells/EditorCell;" />
      <node id="8974276187400029900" at="100,0,111,0" concept="5" trace="createAlternation_tl1n57_a0a0#()Ljetbrains/mps/openapi/editor/cells/EditorCell;" />
      <node id="8974276187400029900" at="154,0,165,0" concept="5" trace="createAlternation_tl1n57_b0#()Ljetbrains/mps/openapi/editor/cells/EditorCell;" />
      <node id="8974276187400029921" at="123,0,137,0" concept="5" trace="createImage_tl1n57_a0a0a0#()Ljetbrains/mps/openapi/editor/cells/EditorCell;" />
      <scope id="8974276187400029900" at="51,26,52,18" />
      <scope id="8974276187400029900" at="55,39,56,39" />
      <scope id="8974276187400029900" at="65,70,66,62" />
      <scope id="8974276187400029900" at="81,31,82,48" />
      <scope id="8974276187400029900" at="83,12,84,51" />
      <scope id="8974276187400029904" at="88,98,89,186" />
      <scope id="8974276187400029900" at="104,31,105,51" />
      <scope id="8974276187400029900" at="106,12,107,49" />
      <scope id="8974276187400029915" at="111,99,112,85" />
      <scope id="8974276187400029923" at="128,30,129,278" />
      <scope id="8974276187400029934" at="151,120,152,74" />
      <scope id="8974276187400029900" at="158,31,159,46" />
      <scope id="8974276187400029900" at="160,12,161,44" />
      <scope id="6976585500156988519" at="165,97,166,194" />
      <scope id="6976585500157142812" at="168,99,169,194" />
      <scope id="8974276187400029900" at="176,129,177,49" />
      <scope id="8974276187400029900" at="185,118,186,392" />
      <scope id="8974276187400029900" at="188,41,189,45" />
      <scope id="8974276187400029900" at="200,40,201,35" />
      <scope id="8974276187400029910" at="211,52,212,44" />
      <scope id="8974276187400029900" at="44,88,46,18" />
      <scope id="8974276187400029900" at="171,49,173,33">
        <var name="provider" id="8974276187400029900" />
      </scope>
      <scope id="8974276187400029900" at="55,0,58,0" />
      <scope id="8974276187400029903" at="88,0,91,0">
        <var name="editorContext" id="8974276187400029903" />
        <var name="node" id="8974276187400029903" />
      </scope>
      <scope id="8974276187400029914" at="111,0,114,0">
        <var name="editorContext" id="8974276187400029914" />
        <var name="node" id="8974276187400029914" />
      </scope>
      <scope id="8974276187400029921" at="128,0,131,0" />
      <scope id="8974276187400029900" at="146,52,149,22">
        <var name="editorCell" id="8974276187400029900" />
      </scope>
      <scope id="8974276187400029933" at="151,0,154,0">
        <var name="editorContext" id="8974276187400029933" />
        <var name="node" id="8974276187400029933" />
      </scope>
      <scope id="6976585500156988517" at="165,0,168,0">
        <var name="editorContext" id="6976585500156988517" />
        <var name="node" id="6976585500156988517" />
      </scope>
      <scope id="6976585500157142811" at="168,0,171,0">
        <var name="editorContext" id="6976585500157142811" />
        <var name="node" id="6976585500157142811" />
      </scope>
      <scope id="8974276187400029900" at="176,0,179,0">
        <var name="containmentLink" id="8974276187400029900" />
        <var name="context" id="8974276187400029900" />
        <var name="ownerNode" id="8974276187400029900" />
      </scope>
      <scope id="8974276187400029900" at="179,55,182,24">
        <var name="editorCell" id="8974276187400029900" />
      </scope>
<<<<<<< HEAD
      <scope id="8974276187400029900" at="200,0,203,0" />
      <scope id="8974276187400029910" at="211,0,214,0">
=======
      <scope id="8974276187400029900" at="190,0,193,0" />
      <scope id="8974276187400029943" at="220,0,223,0">
        <var name="editorContext" id="8974276187400029943" />
        <var name="node" id="8974276187400029943" />
      </scope>
      <scope id="8974276187400029910" at="223,0,226,0">
>>>>>>> bd830ede
        <var name="str" id="8974276187400029910" />
      </scope>
      <scope id="8974276187400029900" at="44,0,48,0">
        <var name="context" id="8974276187400029900" />
        <var name="node" id="8974276187400029900" />
      </scope>
      <scope id="8974276187400029900" at="171,0,175,0" />
      <scope id="8974276187400029900" at="49,0,54,0" />
      <scope id="8974276187400029900" at="70,51,75,22">
        <var name="editorCell" id="8974276187400029900" />
      </scope>
      <scope id="8974276187400029900" at="146,0,151,0" />
      <scope id="8974276187400029900" at="179,0,184,0">
        <var name="child" id="8974276187400029900" />
      </scope>
      <scope id="8974276187400029900" at="193,44,198,24">
        <var name="editorCell" id="8974276187400029900" />
      </scope>
      <scope id="6976585500157073944" at="204,47,209,22">
        <var name="editorCell" id="6976585500157073944" />
      </scope>
      <scope id="8974276187400029900" at="184,70,190,7" />
      <scope id="8974276187400029900" at="70,0,77,0" />
      <scope id="8974276187400029911" at="91,51,98,22">
        <var name="editorCell" id="8974276187400029911" />
        <var name="style" id="8974276187400029911" />
      </scope>
      <scope id="8974276187400029900" at="114,54,121,22">
        <var name="editorCell" id="8974276187400029900" />
        <var name="style" id="8974276187400029900" />
      </scope>
      <scope id="8974276187400029930" at="137,52,144,22">
        <var name="editorCell" id="8974276187400029930" />
        <var name="style" id="8974276187400029930" />
      </scope>
      <scope id="6976585500157073944" at="204,0,211,0" />
      <scope id="8974276187400029900" at="184,0,192,0">
        <var name="child" id="8974276187400029900" />
        <var name="editorCell" id="8974276187400029900" />
      </scope>
      <scope id="8974276187400029900" at="192,0,200,0" />
      <scope id="8974276187400029900" at="59,50,68,22">
        <var name="editorCell" id="8974276187400029900" />
      </scope>
      <scope id="8974276187400029900" at="77,53,86,22">
        <var name="alternationCondition" id="8974276187400029900" />
        <var name="editorCell" id="8974276187400029900" />
      </scope>
      <scope id="8974276187400029911" at="91,0,100,0" />
      <scope id="8974276187400029900" at="100,54,109,22">
        <var name="alternationCondition" id="8974276187400029900" />
        <var name="editorCell" id="8974276187400029900" />
      </scope>
      <scope id="8974276187400029900" at="114,0,123,0" />
      <scope id="8974276187400029930" at="137,0,146,0" />
      <scope id="8974276187400029900" at="154,52,163,22">
        <var name="alternationCondition" id="8974276187400029900" />
        <var name="editorCell" id="8974276187400029900" />
      </scope>
      <scope id="8974276187400029900" at="59,0,70,0" />
      <scope id="8974276187400029900" at="77,0,88,0" />
      <scope id="8974276187400029900" at="100,0,111,0" />
      <scope id="8974276187400029900" at="154,0,165,0" />
      <scope id="8974276187400029921" at="123,50,135,22">
        <var name="editorCell" id="8974276187400029921" />
        <var name="imageModule" id="8974276187400029921" />
        <var name="imagePath" id="8974276187400029921" />
      </scope>
      <scope id="8974276187400029921" at="123,0,137,0" />
      <unit id="8974276187400029921" at="127,21,131,5" name="jetbrains.mps.lang.resources.editor.FileIcon_EditorBuilder_a$1" />
      <unit id="8974276187400029900" at="175,0,204,0" name="jetbrains.mps.lang.resources.editor.FileIcon_EditorBuilder_a$iconExpressionSingleRoleHandler_tl1n57_a1a" />
      <unit id="8974276187400029900" at="40,0,215,0" name="jetbrains.mps.lang.resources.editor.FileIcon_EditorBuilder_a" />
    </file>
    <file name="FileIcon_InspectorBuilder_a.java">
      <node id="8974276187400029900" at="24,91,25,19" concept="11" />
      <node id="8974276187400029900" at="25,19,26,18" concept="2" />
      <node id="8974276187400029900" at="31,26,32,18" concept="7" />
      <node id="8974276187400029900" at="35,39,36,37" concept="7" />
      <node id="8974276187400029900" at="39,48,40,89" concept="6" />
      <node id="8974276187400029900" at="40,89,41,29" concept="2" />
      <node id="8974276187400029900" at="41,29,42,42" concept="2" />
      <node id="8974276187400029900" at="42,42,43,26" concept="6" />
      <node id="8974276187400029900" at="43,26,44,63" concept="2" />
      <node id="8974276187400029900" at="44,63,45,42" concept="2" />
      <node id="8974276187400029900" at="45,42,46,28" concept="2" />
      <node id="8974276187400029900" at="46,28,47,65" concept="2" />
      <node id="8974276187400029900" at="47,65,48,34" concept="6" />
      <node id="8974276187400029900" at="48,34,49,159" concept="2" />
      <node id="8974276187400029900" at="49,159,50,40" concept="2" />
      <node id="8974276187400029900" at="50,40,51,73" concept="2" />
      <node id="8974276187400029900" at="51,73,52,57" concept="6" />
      <node id="8974276187400029900" at="52,57,53,59" concept="6" />
      <node id="8974276187400029900" at="54,35,55,87" concept="6" />
      <node id="8974276187400029900" at="55,87,56,94" concept="7" />
      <node id="8974276187400029900" at="57,10,58,22" concept="7" />
      <node id="8974276187400029945" at="60,106,61,113" concept="7" />
      <node id="8974276187400029900" at="21,0,23,0" concept="3" trace="myNode" />
      <node id="8974276187400029900" at="35,0,38,0" concept="5" trace="createCell#()Ljetbrains/mps/openapi/editor/cells/EditorCell;" />
      <node id="8974276187400029943" at="60,0,63,0" concept="10" trace="_StyleParameter_QueryFunction_tl1n57_a0a#(Ljetbrains/mps/openapi/editor/EditorContext;Lorg/jetbrains/mps/openapi/model/SNode;)Ljava/awt/Color;" />
      <node id="8974276187400029900" at="24,0,28,0" concept="1" trace="FileIcon_InspectorBuilder_a#(Ljetbrains/mps/openapi/editor/EditorContext;Lorg/jetbrains/mps/openapi/model/SNode;)V" />
      <node id="8974276187400029900" at="29,0,34,0" concept="5" trace="getNode#()Lorg/jetbrains/mps/openapi/model/SNode;" />
      <node id="8974276187400029900" at="53,59,58,22" concept="4" />
      <node id="8974276187400029900" at="39,0,60,0" concept="5" trace="createProperty_tl1n57_a#()Ljetbrains/mps/openapi/editor/cells/EditorCell;" />
      <scope id="8974276187400029900" at="31,26,32,18" />
      <scope id="8974276187400029900" at="35,39,36,37" />
      <scope id="8974276187400029944" at="60,106,61,113" />
      <scope id="8974276187400029900" at="24,91,26,18" />
      <scope id="8974276187400029900" at="54,35,56,94">
        <var name="manager" id="8974276187400029900" />
      </scope>
      <scope id="8974276187400029900" at="35,0,38,0" />
      <scope id="8974276187400029943" at="60,0,63,0">
        <var name="editorContext" id="8974276187400029943" />
        <var name="node" id="8974276187400029943" />
      </scope>
      <scope id="8974276187400029900" at="24,0,28,0">
        <var name="context" id="8974276187400029900" />
        <var name="node" id="8974276187400029900" />
      </scope>
<<<<<<< HEAD
      <scope id="8974276187400029900" at="29,0,34,0" />
      <scope id="8974276187400029900" at="39,48,58,22">
=======
      <scope id="8974276187400029900" at="201,87,218,22">
>>>>>>> bd830ede
        <var name="attributeConcept" id="8974276187400029900" />
        <var name="editorCell" id="8974276187400029900" />
        <var name="provider" id="8974276187400029900" />
        <var name="style" id="8974276187400029900" />
      </scope>
<<<<<<< HEAD
      <scope id="8974276187400029900" at="39,0,60,0" />
      <unit id="8974276187400029900" at="20,0,64,0" name="jetbrains.mps.lang.resources.editor.FileIcon_InspectorBuilder_a" />
=======
      <scope id="8974276187400029900" at="201,0,220,0">
        <var name="editorContext" id="8974276187400029900" />
        <var name="node" id="8974276187400029900" />
      </scope>
      <unit id="8974276187400029921" at="117,21,121,5" name="jetbrains.mps.lang.resources.editor.FileIcon_Editor$1" />
      <unit id="8974276187400029900" at="165,0,194,0" name="jetbrains.mps.lang.resources.editor.FileIcon_Editor$iconExpressionSingleRoleHandler_tl1n57_a1a" />
      <unit id="8974276187400029900" at="43,0,227,0" name="jetbrains.mps.lang.resources.editor.FileIcon_Editor" />
>>>>>>> bd830ede
    </file>
  </root>
  <root nodeRef="r:dc468d7c-ca2d-45f7-ace9-6f81e4694f66(jetbrains.mps.lang.resources.editor)/8974276187400029952">
    <file name="IconExpression_Editor.java">
      <node id="8974276187400029952" at="11,79,12,80" concept="7" />
      <node id="8974276187400029952" at="11,0,14,0" concept="5" trace="createEditorCell#(Ljetbrains/mps/openapi/editor/EditorContext;Lorg/jetbrains/mps/openapi/model/SNode;)Ljetbrains/mps/openapi/editor/cells/EditorCell;" />
      <scope id="8974276187400029952" at="11,79,12,80" />
      <scope id="8974276187400029952" at="11,0,14,0">
        <var name="editorContext" id="8974276187400029952" />
        <var name="node" id="8974276187400029952" />
      </scope>
      <unit id="8974276187400029952" at="10,0,15,0" name="jetbrains.mps.lang.resources.editor.IconExpression_Editor" />
    </file>
    <file name="IconExpression_EditorBuilder_a.java">
      <node id="8974276187400029952" at="24,94,25,19" concept="11" />
      <node id="8974276187400029952" at="25,19,26,18" concept="2" />
      <node id="8974276187400029952" at="31,26,32,18" concept="7" />
      <node id="8974276187400029952" at="35,39,36,39" concept="7" />
      <node id="8974276187400029952" at="39,50,40,103" concept="6" />
      <node id="8974276187400029952" at="40,103,41,48" concept="2" />
      <node id="8974276187400029952" at="41,48,42,28" concept="2" />
      <node id="8974276187400029952" at="42,28,43,65" concept="2" />
      <node id="8974276187400029952" at="43,65,44,58" concept="2" />
      <node id="8974276187400029952" at="44,58,45,57" concept="2" />
      <node id="8974276187400029952" at="45,57,46,56" concept="2" />
      <node id="8974276187400029952" at="46,56,47,57" concept="2" />
      <node id="8974276187400029952" at="47,57,48,22" concept="7" />
      <node id="5979521222239172930" at="50,50,51,119" concept="6" />
      <node id="5979521222239172930" at="51,119,52,22" concept="7" />
      <node id="8974276187400029955" at="54,49,55,94" concept="6" />
      <node id="8974276187400029955" at="55,94,56,47" concept="2" />
      <node id="8974276187400029955" at="56,47,57,34" concept="2" />
      <node id="8974276187400029955" at="57,34,58,22" concept="7" />
      <node id="8974276187400029952" at="60,48,61,264" concept="6" />
      <node id="8974276187400029952" at="61,264,62,33" concept="7" />
      <node id="8974276187400029952" at="65,118,66,49" concept="11" />
      <node id="8974276187400029952" at="68,55,69,59" concept="6" />
      <node id="8974276187400029952" at="69,59,70,41" concept="2" />
      <node id="8974276187400029952" at="70,41,71,24" concept="7" />
      <node id="8974276187400029952" at="74,118,75,382" concept="2" />
      <node id="8974276187400029952" at="77,41,78,35" concept="2" />
      <node id="8974276187400029952" at="82,44,83,54" concept="6" />
      <node id="8974276187400029952" at="83,54,84,41" concept="2" />
      <node id="8974276187400029952" at="84,41,85,0" concept="9" />
      <node id="8974276187400029952" at="85,0,86,40" concept="2" />
      <node id="8974276187400029952" at="86,40,87,24" concept="7" />
      <node id="8974276187400029952" at="89,40,90,25" concept="7" />
      <node id="8974276187400029957" at="93,49,94,94" concept="6" />
      <node id="8974276187400029957" at="94,94,95,47" concept="2" />
      <node id="8974276187400029957" at="95,47,96,34" concept="2" />
      <node id="8974276187400029957" at="96,34,97,22" concept="7" />
      <node id="8974276187400029952" at="21,0,23,0" concept="3" trace="myNode" />
      <node id="8974276187400029952" at="35,0,38,0" concept="5" trace="createCell#()Ljetbrains/mps/openapi/editor/cells/EditorCell;" />
      <node id="8974276187400029952" at="65,0,68,0" concept="1" trace="iconSingleRoleHandler_uah8sd_c0#(Lorg/jetbrains/mps/openapi/model/SNode;Lorg/jetbrains/mps/openapi/language/SContainmentLink;Ljetbrains/mps/openapi/editor/EditorContext;)V" />
      <node id="8974276187400029952" at="73,70,76,7" concept="4" />
      <node id="8974276187400029952" at="76,7,79,7" concept="4" />
      <node id="8974276187400029952" at="89,0,92,0" concept="5" trace="getNoTargetText#()Ljava/lang/String;" />
      <node id="8974276187400029952" at="24,0,28,0" concept="1" trace="IconExpression_EditorBuilder_a#(Ljetbrains/mps/openapi/editor/EditorContext;Lorg/jetbrains/mps/openapi/model/SNode;)V" />
      <node id="5979521222239172930" at="50,0,54,0" concept="5" trace="createComponent_uah8sd_a0#()Ljetbrains/mps/openapi/editor/cells/EditorCell;" />
      <node id="8974276187400029952" at="60,0,64,0" concept="5" trace="createRefNode_uah8sd_c0#()Ljetbrains/mps/openapi/editor/cells/EditorCell;" />
      <node id="8974276187400029952" at="29,0,34,0" concept="5" trace="getNode#()Lorg/jetbrains/mps/openapi/model/SNode;" />
      <node id="8974276187400029952" at="68,0,73,0" concept="5" trace="createChildCell#(Lorg/jetbrains/mps/openapi/model/SNode;)Ljetbrains/mps/openapi/editor/cells/EditorCell;" />
      <node id="8974276187400029955" at="54,0,60,0" concept="5" trace="createConstant_uah8sd_b0#()Ljetbrains/mps/openapi/editor/cells/EditorCell;" />
      <node id="8974276187400029957" at="93,0,99,0" concept="5" trace="createConstant_uah8sd_d0#()Ljetbrains/mps/openapi/editor/cells/EditorCell;" />
      <node id="8974276187400029952" at="73,0,81,0" concept="5" trace="installCellInfo#(Lorg/jetbrains/mps/openapi/model/SNode;Ljetbrains/mps/openapi/editor/cells/EditorCell;)V" />
      <node id="8974276187400029952" at="81,0,89,0" concept="5" trace="createEmptyCell#()Ljetbrains/mps/openapi/editor/cells/EditorCell;" />
      <node id="8974276187400029952" at="39,0,50,0" concept="5" trace="createCollection_uah8sd_a#()Ljetbrains/mps/openapi/editor/cells/EditorCell;" />
      <scope id="8974276187400029952" at="31,26,32,18" />
      <scope id="8974276187400029952" at="35,39,36,39" />
      <scope id="8974276187400029952" at="65,118,66,49" />
      <scope id="8974276187400029952" at="74,118,75,382" />
      <scope id="8974276187400029952" at="77,41,78,35" />
      <scope id="8974276187400029952" at="89,40,90,25" />
      <scope id="8974276187400029952" at="24,94,26,18" />
      <scope id="5979521222239172930" at="50,50,52,22">
        <var name="editorCell" id="5979521222239172930" />
      </scope>
      <scope id="8974276187400029952" at="60,48,62,33">
        <var name="provider" id="8974276187400029952" />
      </scope>
      <scope id="8974276187400029952" at="35,0,38,0" />
      <scope id="8974276187400029952" at="65,0,68,0">
        <var name="containmentLink" id="8974276187400029952" />
        <var name="context" id="8974276187400029952" />
        <var name="ownerNode" id="8974276187400029952" />
      </scope>
      <scope id="8974276187400029952" at="68,55,71,24">
        <var name="editorCell" id="8974276187400029952" />
      </scope>
      <scope id="8974276187400029952" at="89,0,92,0" />
      <scope id="8974276187400029952" at="24,0,28,0">
        <var name="context" id="8974276187400029952" />
        <var name="node" id="8974276187400029952" />
      </scope>
      <scope id="5979521222239172930" at="50,0,54,0" />
      <scope id="8974276187400029955" at="54,49,58,22">
        <var name="editorCell" id="8974276187400029955" />
      </scope>
      <scope id="8974276187400029952" at="60,0,64,0" />
      <scope id="8974276187400029957" at="93,49,97,22">
        <var name="editorCell" id="8974276187400029957" />
      </scope>
      <scope id="8974276187400029952" at="29,0,34,0" />
      <scope id="8974276187400029952" at="68,0,73,0">
        <var name="child" id="8974276187400029952" />
      </scope>
      <scope id="8974276187400029952" at="82,44,87,24">
        <var name="editorCell" id="8974276187400029952" />
      </scope>
      <scope id="8974276187400029955" at="54,0,60,0" />
      <scope id="8974276187400029952" at="73,70,79,7" />
      <scope id="8974276187400029957" at="93,0,99,0" />
      <scope id="8974276187400029952" at="73,0,81,0">
        <var name="child" id="8974276187400029952" />
        <var name="editorCell" id="8974276187400029952" />
      </scope>
      <scope id="8974276187400029952" at="81,0,89,0" />
      <scope id="8974276187400029952" at="39,50,48,22">
        <var name="editorCell" id="8974276187400029952" />
      </scope>
      <scope id="8974276187400029952" at="39,0,50,0" />
      <unit id="8974276187400029952" at="64,0,93,0" name="jetbrains.mps.lang.resources.editor.IconExpression_EditorBuilder_a$iconSingleRoleHandler_uah8sd_c0" />
      <unit id="8974276187400029952" at="20,0,100,0" name="jetbrains.mps.lang.resources.editor.IconExpression_EditorBuilder_a" />
    </file>
  </root>
  <root nodeRef="r:dc468d7c-ca2d-45f7-ace9-6f81e4694f66(jetbrains.mps.lang.resources.editor)/8974276187400029959">
    <file name="OldIconBundle_Editor.java">
<<<<<<< HEAD
      <node id="8974276187400029959" at="11,79,12,79" concept="7" />
      <node id="8974276187400029959" at="11,0,14,0" concept="5" trace="createEditorCell#(Ljetbrains/mps/openapi/editor/EditorContext;Lorg/jetbrains/mps/openapi/model/SNode;)Ljetbrains/mps/openapi/editor/cells/EditorCell;" />
      <scope id="8974276187400029959" at="11,79,12,79" />
      <scope id="8974276187400029959" at="11,0,14,0">
        <var name="editorContext" id="8974276187400029959" />
        <var name="node" id="8974276187400029959" />
      </scope>
      <unit id="8974276187400029959" at="10,0,15,0" name="jetbrains.mps.lang.resources.editor.OldIconBundle_Editor" />
    </file>
    <file name="OldIconBundle_EditorBuilder_a.java">
      <node id="8974276187400029959" at="36,93,37,19" concept="11" />
      <node id="8974276187400029959" at="37,19,38,18" concept="2" />
      <node id="8974276187400029959" at="43,26,44,18" concept="7" />
      <node id="8974276187400029959" at="47,39,48,39" concept="7" />
      <node id="8974276187400029959" at="51,50,52,103" concept="6" />
      <node id="8974276187400029959" at="52,103,53,48" concept="2" />
      <node id="8974276187400029959" at="53,48,54,28" concept="2" />
      <node id="8974276187400029959" at="54,28,55,65" concept="2" />
      <node id="8974276187400029959" at="55,65,56,57" concept="2" />
      <node id="8974276187400029959" at="56,57,57,57" concept="2" />
      <node id="8974276187400029959" at="57,57,58,57" concept="2" />
      <node id="8974276187400029959" at="58,57,59,60" concept="2" />
      <node id="8974276187400029959" at="59,60,60,57" concept="2" />
      <node id="8974276187400029959" at="60,57,61,22" concept="7" />
      <node id="8974276187400029961" at="63,49,64,98" concept="6" />
      <node id="8974276187400029961" at="64,98,65,47" concept="2" />
      <node id="8974276187400029961" at="65,47,66,34" concept="2" />
      <node id="8974276187400029961" at="66,34,67,22" concept="7" />
      <node id="8974276187400029962" at="69,49,70,89" concept="6" />
      <node id="8974276187400029962" at="70,89,71,29" concept="2" />
      <node id="8974276187400029962" at="71,29,72,42" concept="2" />
      <node id="8974276187400029962" at="72,42,73,26" concept="6" />
      <node id="8974276187400029962" at="73,26,74,63" concept="2" />
      <node id="8974276187400029962" at="74,63,75,42" concept="2" />
      <node id="8974276187400029962" at="75,42,76,73" concept="2" />
      <node id="8974276187400029962" at="76,73,77,57" concept="6" />
      <node id="8974276187400029962" at="77,57,78,59" concept="6" />
      <node id="8974276187400029962" at="79,35,80,87" concept="6" />
      <node id="8974276187400029962" at="80,87,81,94" concept="7" />
      <node id="8974276187400029962" at="82,10,83,22" concept="7" />
      <node id="8974276187400029963" at="85,49,86,94" concept="6" />
      <node id="8974276187400029963" at="86,94,87,47" concept="2" />
      <node id="8974276187400029963" at="87,47,88,34" concept="6" />
      <node id="8974276187400029963" at="88,34,89,84" concept="2" />
      <node id="8974276187400029963" at="89,84,90,40" concept="2" />
      <node id="8974276187400029963" at="90,40,91,34" concept="2" />
      <node id="8974276187400029963" at="91,34,92,22" concept="7" />
      <node id="8974276187400029959" at="94,52,95,136" concept="6" />
      <node id="8974276187400029959" at="95,136,96,93" concept="6" />
      <node id="8974276187400029959" at="96,93,97,46" concept="2" />
      <node id="8974276187400029959" at="97,46,98,34" concept="6" />
      <node id="8974276187400029959" at="98,34,99,63" concept="2" />
      <node id="8974276187400029959" at="99,63,100,58" concept="2" />
      <node id="8974276187400029959" at="100,58,101,40" concept="2" />
      <node id="8974276187400029959" at="101,40,102,49" concept="2" />
      <node id="8974276187400029959" at="102,49,103,22" concept="7" />
      <node id="8974276187400029959" at="106,97,107,50" concept="11" />
      <node id="8974276187400029959" at="109,66,110,93" concept="7" />
      <node id="8974276187400029959" at="112,57,113,65" concept="6" />
      <node id="8974276187400029959" at="113,65,114,58" concept="2" />
      <node id="8974276187400029959" at="114,58,115,25" concept="7" />
      <node id="8974276187400029959" at="117,41,118,34" concept="6" />
      <node id="8974276187400029959" at="118,34,119,42" concept="2" />
      <node id="8974276187400029959" at="119,42,120,49" concept="2" />
      <node id="8974276187400029959" at="120,49,121,23" concept="7" />
      <node id="8974276187400029959" at="124,96,125,134" concept="2" />
      <node id="8974276187400029959" at="126,34,127,142" concept="2" />
      <node id="8974276187400029959" at="127,142,128,146" concept="2" />
      <node id="8974276187400029959" at="130,122,131,394" concept="2" />
      <node id="8974276187400029968" at="136,49,137,94" concept="6" />
      <node id="8974276187400029968" at="137,94,138,47" concept="2" />
      <node id="8974276187400029968" at="138,47,139,34" concept="6" />
      <node id="8974276187400029968" at="139,34,140,85" concept="2" />
      <node id="8974276187400029968" at="140,85,141,63" concept="2" />
      <node id="8974276187400029968" at="141,63,142,40" concept="2" />
      <node id="8974276187400029968" at="142,40,143,34" concept="2" />
      <node id="8974276187400029968" at="143,34,144,22" concept="7" />
      <node id="8974276187400029959" at="33,0,35,0" concept="3" trace="myNode" />
      <node id="8974276187400029959" at="47,0,50,0" concept="5" trace="createCell#()Ljetbrains/mps/openapi/editor/cells/EditorCell;" />
      <node id="8974276187400029959" at="106,0,109,0" concept="1" trace="iconsListHandler_bvjuxh_d0#(Lorg/jetbrains/mps/openapi/model/SNode;Ljava/lang/String;Ljetbrains/mps/openapi/editor/EditorContext;)V" />
      <node id="8974276187400029959" at="109,0,112,0" concept="5" trace="createNodeToInsert#(Ljetbrains/mps/openapi/editor/EditorContext;)Lorg/jetbrains/mps/openapi/model/SNode;" />
      <node id="8974276187400029959" at="129,9,132,9" concept="4" />
      <node id="8974276187400029959" at="36,0,40,0" concept="1" trace="OldIconBundle_EditorBuilder_a#(Ljetbrains/mps/openapi/editor/EditorContext;Lorg/jetbrains/mps/openapi/model/SNode;)V" />
      <node id="8974276187400029959" at="125,134,129,9" concept="4" />
      <node id="8974276187400029959" at="41,0,46,0" concept="5" trace="getNode#()Lorg/jetbrains/mps/openapi/model/SNode;" />
      <node id="8974276187400029962" at="78,59,83,22" concept="4" />
      <node id="8974276187400029959" at="112,0,117,0" concept="5" trace="createNodeCell#(Lorg/jetbrains/mps/openapi/model/SNode;)Ljetbrains/mps/openapi/editor/cells/EditorCell;" />
      <node id="8974276187400029961" at="63,0,69,0" concept="5" trace="createConstant_bvjuxh_a0#()Ljetbrains/mps/openapi/editor/cells/EditorCell;" />
      <node id="8974276187400029959" at="117,0,123,0" concept="5" trace="createEmptyCell#()Ljetbrains/mps/openapi/editor/cells/EditorCell;" />
      <node id="8974276187400029963" at="85,0,94,0" concept="5" trace="createConstant_bvjuxh_c0#()Ljetbrains/mps/openapi/editor/cells/EditorCell;" />
      <node id="8974276187400029959" at="123,86,133,7" concept="4" />
      <node id="8974276187400029968" at="136,0,146,0" concept="5" trace="createConstant_bvjuxh_e0#()Ljetbrains/mps/openapi/editor/cells/EditorCell;" />
      <node id="8974276187400029959" at="94,0,105,0" concept="5" trace="createRefNodeList_bvjuxh_d0#()Ljetbrains/mps/openapi/editor/cells/EditorCell;" />
      <node id="8974276187400029959" at="51,0,63,0" concept="5" trace="createCollection_bvjuxh_a#()Ljetbrains/mps/openapi/editor/cells/EditorCell;" />
      <node id="8974276187400029959" at="123,0,135,0" concept="5" trace="installElementCellActions#(Lorg/jetbrains/mps/openapi/model/SNode;Ljetbrains/mps/openapi/editor/cells/EditorCell;)V" />
      <node id="8974276187400029962" at="69,0,85,0" concept="5" trace="createProperty_bvjuxh_b0#()Ljetbrains/mps/openapi/editor/cells/EditorCell;" />
      <scope id="8974276187400029959" at="43,26,44,18" />
      <scope id="8974276187400029959" at="47,39,48,39" />
      <scope id="8974276187400029959" at="106,97,107,50" />
      <scope id="8974276187400029959" at="109,66,110,93" />
      <scope id="8974276187400029959" at="130,122,131,394" />
      <scope id="8974276187400029959" at="36,93,38,18" />
      <scope id="8974276187400029962" at="79,35,81,94">
        <var name="manager" id="8974276187400029962" />
      </scope>
      <scope id="8974276187400029959" at="126,34,128,146" />
      <scope id="8974276187400029959" at="47,0,50,0" />
      <scope id="8974276187400029959" at="106,0,109,0">
=======
      <node id="8974276187400029959" at="31,79,32,63" concept="7" />
      <node id="8974276187400029959" at="34,89,35,96" concept="6" />
      <node id="8974276187400029959" at="35,96,36,48" concept="2" />
      <node id="8974276187400029959" at="36,48,37,28" concept="2" />
      <node id="8974276187400029959" at="37,28,38,81" concept="2" />
      <node id="8974276187400029959" at="38,81,39,81" concept="2" />
      <node id="8974276187400029959" at="39,81,40,81" concept="2" />
      <node id="8974276187400029959" at="40,81,41,84" concept="2" />
      <node id="8974276187400029959" at="41,84,42,81" concept="2" />
      <node id="8974276187400029959" at="42,81,43,22" concept="7" />
      <node id="8974276187400029961" at="45,88,46,91" concept="6" />
      <node id="8974276187400029961" at="46,91,47,47" concept="2" />
      <node id="8974276187400029961" at="47,47,48,34" concept="2" />
      <node id="8974276187400029961" at="48,34,49,22" concept="7" />
      <node id="8974276187400029962" at="51,88,52,82" concept="6" />
      <node id="8974276187400029962" at="52,82,53,29" concept="2" />
      <node id="8974276187400029962" at="53,29,54,42" concept="2" />
      <node id="8974276187400029962" at="54,42,55,26" concept="6" />
      <node id="8974276187400029962" at="55,26,56,58" concept="2" />
      <node id="8974276187400029962" at="56,58,57,42" concept="2" />
      <node id="8974276187400029962" at="57,42,58,73" concept="2" />
      <node id="8974276187400029962" at="58,73,59,57" concept="6" />
      <node id="8974276187400029962" at="60,35,61,82" concept="6" />
      <node id="8974276187400029962" at="61,82,62,112" concept="7" />
      <node id="8974276187400029962" at="63,10,64,22" concept="7" />
      <node id="8974276187400029963" at="66,88,67,87" concept="6" />
      <node id="8974276187400029963" at="67,87,68,47" concept="2" />
      <node id="8974276187400029963" at="68,47,69,34" concept="6" />
      <node id="8974276187400029963" at="69,34,70,68" concept="2" />
      <node id="8974276187400029963" at="70,68,71,40" concept="2" />
      <node id="8974276187400029963" at="71,40,72,34" concept="2" />
      <node id="8974276187400029963" at="72,34,73,22" concept="7" />
      <node id="8974276187400029959" at="75,91,76,120" concept="6" />
      <node id="8974276187400029959" at="76,120,77,108" concept="6" />
      <node id="8974276187400029959" at="77,108,78,46" concept="2" />
      <node id="8974276187400029959" at="78,46,79,34" concept="6" />
      <node id="8974276187400029959" at="79,34,80,66" concept="2" />
      <node id="8974276187400029959" at="80,66,81,61" concept="2" />
      <node id="8974276187400029959" at="81,61,82,40" concept="2" />
      <node id="8974276187400029959" at="82,40,83,49" concept="2" />
      <node id="8974276187400029959" at="83,49,84,22" concept="7" />
      <node id="8974276187400029959" at="87,97,88,50" concept="10" />
      <node id="8974276187400029959" at="90,66,91,41" concept="6" />
      <node id="8974276187400029959" at="91,41,92,93" concept="7" />
      <node id="8974276187400029959" at="94,86,95,80" concept="6" />
      <node id="8974276187400029959" at="95,80,96,95" concept="2" />
      <node id="8974276187400029959" at="96,95,97,25" concept="7" />
      <node id="8974276187400029959" at="99,68,100,34" concept="6" />
      <node id="8974276187400029959" at="100,34,101,55" concept="2" />
      <node id="8974276187400029959" at="101,55,102,87" concept="2" />
      <node id="8974276187400029959" at="102,87,103,23" concept="7" />
      <node id="8974276187400029959" at="106,96,107,134" concept="2" />
      <node id="8974276187400029959" at="108,34,109,142" concept="2" />
      <node id="8974276187400029959" at="109,142,110,146" concept="2" />
      <node id="8974276187400029959" at="112,122,113,392" concept="2" />
      <node id="8974276187400029968" at="118,88,119,87" concept="6" />
      <node id="8974276187400029968" at="119,87,120,47" concept="2" />
      <node id="8974276187400029968" at="120,47,121,34" concept="6" />
      <node id="8974276187400029968" at="121,34,122,69" concept="2" />
      <node id="8974276187400029968" at="122,69,123,66" concept="2" />
      <node id="8974276187400029968" at="123,66,124,40" concept="2" />
      <node id="8974276187400029968" at="124,40,125,34" concept="2" />
      <node id="8974276187400029968" at="125,34,126,22" concept="7" />
      <node id="8974276187400029959" at="31,0,34,0" concept="5" trace="createEditorCell#(Ljetbrains/mps/openapi/editor/EditorContext;Lorg/jetbrains/mps/openapi/model/SNode;)Ljetbrains/mps/openapi/editor/cells/EditorCell;" />
      <node id="8974276187400029959" at="87,0,90,0" concept="1" trace="iconsListHandler_bvjuxh_d0#(Lorg/jetbrains/mps/openapi/model/SNode;Ljava/lang/String;Ljetbrains/mps/openapi/editor/EditorContext;)V" />
      <node id="8974276187400029959" at="111,9,114,9" concept="4" />
      <node id="8974276187400029959" at="90,0,94,0" concept="5" trace="createNodeToInsert#(Ljetbrains/mps/openapi/editor/EditorContext;)Lorg/jetbrains/mps/openapi/model/SNode;" />
      <node id="8974276187400029959" at="107,134,111,9" concept="4" />
      <node id="8974276187400029962" at="59,57,64,22" concept="4" />
      <node id="8974276187400029959" at="94,0,99,0" concept="5" trace="createNodeCell#(Ljetbrains/mps/openapi/editor/EditorContext;Lorg/jetbrains/mps/openapi/model/SNode;)Ljetbrains/mps/openapi/editor/cells/EditorCell;" />
      <node id="8974276187400029961" at="45,0,51,0" concept="5" trace="createConstant_bvjuxh_a0#(Ljetbrains/mps/openapi/editor/EditorContext;Lorg/jetbrains/mps/openapi/model/SNode;)Ljetbrains/mps/openapi/editor/cells/EditorCell;" />
      <node id="8974276187400029959" at="99,0,105,0" concept="5" trace="createEmptyCell#(Ljetbrains/mps/openapi/editor/EditorContext;)Ljetbrains/mps/openapi/editor/cells/EditorCell;" />
      <node id="8974276187400029963" at="66,0,75,0" concept="5" trace="createConstant_bvjuxh_c0#(Ljetbrains/mps/openapi/editor/EditorContext;Lorg/jetbrains/mps/openapi/model/SNode;)Ljetbrains/mps/openapi/editor/cells/EditorCell;" />
      <node id="8974276187400029959" at="105,132,115,7" concept="4" />
      <node id="8974276187400029968" at="118,0,128,0" concept="5" trace="createConstant_bvjuxh_e0#(Ljetbrains/mps/openapi/editor/EditorContext;Lorg/jetbrains/mps/openapi/model/SNode;)Ljetbrains/mps/openapi/editor/cells/EditorCell;" />
      <node id="8974276187400029959" at="34,0,45,0" concept="5" trace="createCollection_bvjuxh_a#(Ljetbrains/mps/openapi/editor/EditorContext;Lorg/jetbrains/mps/openapi/model/SNode;)Ljetbrains/mps/openapi/editor/cells/EditorCell;" />
      <node id="8974276187400029959" at="75,0,86,0" concept="5" trace="createRefNodeList_bvjuxh_d0#(Ljetbrains/mps/openapi/editor/EditorContext;Lorg/jetbrains/mps/openapi/model/SNode;)Ljetbrains/mps/openapi/editor/cells/EditorCell;" />
      <node id="8974276187400029959" at="105,0,117,0" concept="5" trace="installElementCellActions#(Lorg/jetbrains/mps/openapi/model/SNode;Lorg/jetbrains/mps/openapi/model/SNode;Ljetbrains/mps/openapi/editor/cells/EditorCell;Ljetbrains/mps/openapi/editor/EditorContext;)V" />
      <node id="8974276187400029962" at="51,0,66,0" concept="5" trace="createProperty_bvjuxh_b0#(Ljetbrains/mps/openapi/editor/EditorContext;Lorg/jetbrains/mps/openapi/model/SNode;)Ljetbrains/mps/openapi/editor/cells/EditorCell;" />
      <scope id="8974276187400029959" at="31,79,32,63" />
      <scope id="8974276187400029959" at="87,97,88,50" />
      <scope id="8974276187400029959" at="112,122,113,392" />
      <scope id="8974276187400029962" at="60,35,62,112">
        <var name="manager" id="8974276187400029962" />
      </scope>
      <scope id="8974276187400029959" at="90,66,92,93">
        <var name="listOwner" id="8974276187400029959" />
      </scope>
      <scope id="8974276187400029959" at="108,34,110,146" />
      <scope id="8974276187400029959" at="31,0,34,0">
        <var name="editorContext" id="8974276187400029959" />
        <var name="node" id="8974276187400029959" />
      </scope>
      <scope id="8974276187400029959" at="87,0,90,0">
>>>>>>> bd830ede
        <var name="childRole" id="8974276187400029959" />
        <var name="context" id="8974276187400029959" />
        <var name="ownerNode" id="8974276187400029959" />
      </scope>
<<<<<<< HEAD
      <scope id="8974276187400029959" at="109,0,112,0">
        <var name="editorContext" id="8974276187400029959" />
      </scope>
      <scope id="8974276187400029959" at="112,57,115,25">
=======
      <scope id="8974276187400029959" at="94,86,97,25">
>>>>>>> bd830ede
        <var name="elementCell" id="8974276187400029959" />
      </scope>
      <scope id="8974276187400029959" at="36,0,40,0">
        <var name="context" id="8974276187400029959" />
        <var name="node" id="8974276187400029959" />
      </scope>
<<<<<<< HEAD
      <scope id="8974276187400029961" at="63,49,67,22">
        <var name="editorCell" id="8974276187400029961" />
      </scope>
      <scope id="8974276187400029959" at="117,41,121,23">
        <var name="emptyCell" id="8974276187400029959" />
      </scope>
      <scope id="8974276187400029959" at="41,0,46,0" />
      <scope id="8974276187400029959" at="112,0,117,0">
        <var name="elementNode" id="8974276187400029959" />
      </scope>
      <scope id="8974276187400029961" at="63,0,69,0" />
      <scope id="8974276187400029959" at="117,0,123,0" />
      <scope id="8974276187400029963" at="85,49,92,22">
        <var name="editorCell" id="8974276187400029963" />
        <var name="style" id="8974276187400029963" />
      </scope>
      <scope id="8974276187400029959" at="124,96,132,9" />
      <scope id="8974276187400029968" at="136,49,144,22">
        <var name="editorCell" id="8974276187400029968" />
        <var name="style" id="8974276187400029968" />
      </scope>
      <scope id="8974276187400029963" at="85,0,94,0" />
      <scope id="8974276187400029959" at="94,52,103,22">
=======
      <scope id="8974276187400029959" at="90,0,94,0">
        <var name="editorContext" id="8974276187400029959" />
      </scope>
      <scope id="8974276187400029959" at="99,68,103,23">
        <var name="emptyCell" id="8974276187400029959" />
      </scope>
      <scope id="8974276187400029959" at="94,0,99,0">
        <var name="editorContext" id="8974276187400029959" />
        <var name="elementNode" id="8974276187400029959" />
      </scope>
      <scope id="8974276187400029961" at="45,0,51,0">
        <var name="editorContext" id="8974276187400029961" />
        <var name="node" id="8974276187400029961" />
      </scope>
      <scope id="8974276187400029959" at="99,0,105,0">
        <var name="editorContext" id="8974276187400029959" />
      </scope>
      <scope id="8974276187400029963" at="66,88,73,22">
        <var name="editorCell" id="8974276187400029963" />
        <var name="style" id="8974276187400029963" />
      </scope>
      <scope id="8974276187400029959" at="106,96,114,9" />
      <scope id="8974276187400029968" at="118,88,126,22">
        <var name="editorCell" id="8974276187400029968" />
        <var name="style" id="8974276187400029968" />
      </scope>
      <scope id="8974276187400029959" at="34,89,43,22">
        <var name="editorCell" id="8974276187400029959" />
      </scope>
      <scope id="8974276187400029963" at="66,0,75,0">
        <var name="editorContext" id="8974276187400029963" />
        <var name="node" id="8974276187400029963" />
      </scope>
      <scope id="8974276187400029959" at="75,91,84,22">
>>>>>>> bd830ede
        <var name="editorCell" id="8974276187400029959" />
        <var name="handler" id="8974276187400029959" />
        <var name="style" id="8974276187400029959" />
      </scope>
<<<<<<< HEAD
      <scope id="8974276187400029959" at="51,50,61,22">
        <var name="editorCell" id="8974276187400029959" />
      </scope>
      <scope id="8974276187400029959" at="123,86,133,7" />
      <scope id="8974276187400029968" at="136,0,146,0" />
      <scope id="8974276187400029959" at="94,0,105,0" />
      <scope id="8974276187400029959" at="51,0,63,0" />
      <scope id="8974276187400029959" at="123,0,135,0">
=======
      <scope id="8974276187400029959" at="105,132,115,7" />
      <scope id="8974276187400029968" at="118,0,128,0">
        <var name="editorContext" id="8974276187400029968" />
        <var name="node" id="8974276187400029968" />
      </scope>
      <scope id="8974276187400029959" at="34,0,45,0">
        <var name="editorContext" id="8974276187400029959" />
        <var name="node" id="8974276187400029959" />
      </scope>
      <scope id="8974276187400029959" at="75,0,86,0">
        <var name="editorContext" id="8974276187400029959" />
        <var name="node" id="8974276187400029959" />
      </scope>
      <scope id="8974276187400029959" at="105,0,117,0">
        <var name="editorContext" id="8974276187400029959" />
>>>>>>> bd830ede
        <var name="elementCell" id="8974276187400029959" />
        <var name="elementNode" id="8974276187400029959" />
      </scope>
<<<<<<< HEAD
      <scope id="8974276187400029962" at="69,49,83,22">
=======
      <scope id="8974276187400029962" at="51,88,64,22">
>>>>>>> bd830ede
        <var name="attributeConcept" id="8974276187400029962" />
        <var name="editorCell" id="8974276187400029962" />
        <var name="provider" id="8974276187400029962" />
      </scope>
<<<<<<< HEAD
      <scope id="8974276187400029962" at="69,0,85,0" />
      <unit id="8974276187400029959" at="105,0,136,0" name="jetbrains.mps.lang.resources.editor.OldIconBundle_EditorBuilder_a$iconsListHandler_bvjuxh_d0" />
      <unit id="8974276187400029959" at="32,0,147,0" name="jetbrains.mps.lang.resources.editor.OldIconBundle_EditorBuilder_a" />
=======
      <scope id="8974276187400029962" at="51,0,66,0">
        <var name="editorContext" id="8974276187400029962" />
        <var name="node" id="8974276187400029962" />
      </scope>
      <unit id="8974276187400029959" at="86,0,118,0" name="jetbrains.mps.lang.resources.editor.OldIconBundle_Editor$iconsListHandler_bvjuxh_d0" />
      <unit id="8974276187400029959" at="30,0,129,0" name="jetbrains.mps.lang.resources.editor.OldIconBundle_Editor" />
>>>>>>> bd830ede
    </file>
  </root>
  <root nodeRef="r:dc468d7c-ca2d-45f7-ace9-6f81e4694f66(jetbrains.mps.lang.resources.editor)/8974276187400029971">
    <file name="OldIconDeclaration_Editor.java">
<<<<<<< HEAD
      <node id="8974276187400029971" at="11,79,12,84" concept="7" />
      <node id="8974276187400029971" at="11,0,14,0" concept="5" trace="createEditorCell#(Ljetbrains/mps/openapi/editor/EditorContext;Lorg/jetbrains/mps/openapi/model/SNode;)Ljetbrains/mps/openapi/editor/cells/EditorCell;" />
      <scope id="8974276187400029971" at="11,79,12,84" />
      <scope id="8974276187400029971" at="11,0,14,0">
        <var name="editorContext" id="8974276187400029971" />
        <var name="node" id="8974276187400029971" />
      </scope>
      <unit id="8974276187400029971" at="10,0,15,0" name="jetbrains.mps.lang.resources.editor.OldIconDeclaration_Editor" />
    </file>
    <file name="OldIconDeclaration_EditorBuilder_a.java">
      <node id="8974276187400029971" at="30,98,31,19" concept="11" />
      <node id="8974276187400029971" at="31,19,32,18" concept="2" />
      <node id="8974276187400029971" at="37,26,38,18" concept="7" />
      <node id="8974276187400029971" at="41,39,42,39" concept="7" />
      <node id="8974276187400029971" at="45,50,46,103" concept="6" />
      <node id="8974276187400029971" at="46,103,47,48" concept="2" />
      <node id="8974276187400029971" at="47,48,48,28" concept="2" />
      <node id="8974276187400029971" at="48,28,49,65" concept="2" />
      <node id="8974276187400029971" at="49,65,50,57" concept="2" />
      <node id="8974276187400029971" at="50,57,51,57" concept="2" />
      <node id="8974276187400029971" at="51,57,52,56" concept="2" />
      <node id="8974276187400029971" at="52,56,53,22" concept="7" />
      <node id="8974276187400029973" at="55,49,56,89" concept="6" />
      <node id="8974276187400029973" at="56,89,57,29" concept="2" />
      <node id="8974276187400029973" at="57,29,58,42" concept="2" />
      <node id="8974276187400029973" at="58,42,59,26" concept="6" />
      <node id="8974276187400029973" at="59,26,60,63" concept="2" />
      <node id="8974276187400029973" at="60,63,61,42" concept="2" />
      <node id="8974276187400029973" at="61,42,62,34" concept="6" />
      <node id="8974276187400029973" at="62,34,63,86" concept="2" />
      <node id="8974276187400029973" at="63,86,64,40" concept="2" />
      <node id="8974276187400029973" at="64,40,65,73" concept="2" />
      <node id="8974276187400029973" at="65,73,66,57" concept="6" />
      <node id="8974276187400029973" at="66,57,67,59" concept="6" />
      <node id="8974276187400029973" at="68,35,69,87" concept="6" />
      <node id="8974276187400029973" at="69,87,70,94" concept="7" />
      <node id="8974276187400029973" at="71,10,72,22" concept="7" />
      <node id="8974276187400029974" at="74,49,75,94" concept="6" />
      <node id="8974276187400029974" at="75,94,76,47" concept="2" />
      <node id="8974276187400029974" at="76,47,77,34" concept="2" />
      <node id="8974276187400029974" at="77,34,78,22" concept="7" />
      <node id="8974276187400029971" at="80,48,81,288" concept="6" />
      <node id="8974276187400029971" at="81,288,82,33" concept="7" />
      <node id="8974276187400029971" at="85,128,86,49" concept="11" />
      <node id="8974276187400029971" at="88,55,89,59" concept="6" />
      <node id="8974276187400029971" at="89,59,90,41" concept="2" />
      <node id="8974276187400029971" at="90,41,91,24" concept="7" />
      <node id="8974276187400029971" at="94,118,95,392" concept="2" />
      <node id="8974276187400029971" at="97,41,98,45" concept="2" />
      <node id="8974276187400029971" at="102,44,103,54" concept="6" />
      <node id="8974276187400029971" at="103,54,104,51" concept="2" />
      <node id="8974276187400029971" at="104,51,105,0" concept="9" />
      <node id="8974276187400029971" at="105,0,106,40" concept="2" />
      <node id="8974276187400029971" at="106,40,107,24" concept="7" />
      <node id="8974276187400029971" at="109,40,110,35" concept="7" />
      <node id="8974276187400029971" at="27,0,29,0" concept="3" trace="myNode" />
      <node id="8974276187400029971" at="41,0,44,0" concept="5" trace="createCell#()Ljetbrains/mps/openapi/editor/cells/EditorCell;" />
      <node id="8974276187400029971" at="85,0,88,0" concept="1" trace="iconExpressionSingleRoleHandler_peh66x_c0#(Lorg/jetbrains/mps/openapi/model/SNode;Lorg/jetbrains/mps/openapi/language/SContainmentLink;Ljetbrains/mps/openapi/editor/EditorContext;)V" />
      <node id="8974276187400029971" at="93,70,96,7" concept="4" />
      <node id="8974276187400029971" at="96,7,99,7" concept="4" />
      <node id="8974276187400029971" at="109,0,112,0" concept="5" trace="getNoTargetText#()Ljava/lang/String;" />
      <node id="8974276187400029971" at="30,0,34,0" concept="1" trace="OldIconDeclaration_EditorBuilder_a#(Ljetbrains/mps/openapi/editor/EditorContext;Lorg/jetbrains/mps/openapi/model/SNode;)V" />
      <node id="8974276187400029971" at="80,0,84,0" concept="5" trace="createRefNode_peh66x_c0#()Ljetbrains/mps/openapi/editor/cells/EditorCell;" />
      <node id="8974276187400029971" at="35,0,40,0" concept="5" trace="getNode#()Lorg/jetbrains/mps/openapi/model/SNode;" />
      <node id="8974276187400029973" at="67,59,72,22" concept="4" />
      <node id="8974276187400029971" at="88,0,93,0" concept="5" trace="createChildCell#(Lorg/jetbrains/mps/openapi/model/SNode;)Ljetbrains/mps/openapi/editor/cells/EditorCell;" />
      <node id="8974276187400029974" at="74,0,80,0" concept="5" trace="createConstant_peh66x_b0#()Ljetbrains/mps/openapi/editor/cells/EditorCell;" />
      <node id="8974276187400029971" at="93,0,101,0" concept="5" trace="installCellInfo#(Lorg/jetbrains/mps/openapi/model/SNode;Ljetbrains/mps/openapi/editor/cells/EditorCell;)V" />
      <node id="8974276187400029971" at="101,0,109,0" concept="5" trace="createEmptyCell#()Ljetbrains/mps/openapi/editor/cells/EditorCell;" />
      <node id="8974276187400029971" at="45,0,55,0" concept="5" trace="createCollection_peh66x_a#()Ljetbrains/mps/openapi/editor/cells/EditorCell;" />
      <node id="8974276187400029973" at="55,0,74,0" concept="5" trace="createProperty_peh66x_a0#()Ljetbrains/mps/openapi/editor/cells/EditorCell;" />
      <scope id="8974276187400029971" at="37,26,38,18" />
      <scope id="8974276187400029971" at="41,39,42,39" />
      <scope id="8974276187400029971" at="85,128,86,49" />
      <scope id="8974276187400029971" at="94,118,95,392" />
      <scope id="8974276187400029971" at="97,41,98,45" />
      <scope id="8974276187400029971" at="109,40,110,35" />
      <scope id="8974276187400029971" at="30,98,32,18" />
      <scope id="8974276187400029973" at="68,35,70,94">
        <var name="manager" id="8974276187400029973" />
      </scope>
      <scope id="8974276187400029971" at="80,48,82,33">
        <var name="provider" id="8974276187400029971" />
      </scope>
      <scope id="8974276187400029971" at="41,0,44,0" />
      <scope id="8974276187400029971" at="85,0,88,0">
=======
      <node id="8974276187400029971" at="26,79,27,63" concept="7" />
      <node id="8974276187400029971" at="29,89,30,96" concept="6" />
      <node id="8974276187400029971" at="30,96,31,48" concept="2" />
      <node id="8974276187400029971" at="31,48,32,28" concept="2" />
      <node id="8974276187400029971" at="32,28,33,81" concept="2" />
      <node id="8974276187400029971" at="33,81,34,81" concept="2" />
      <node id="8974276187400029971" at="34,81,35,80" concept="2" />
      <node id="8974276187400029971" at="35,80,36,22" concept="7" />
      <node id="8974276187400029973" at="38,88,39,82" concept="6" />
      <node id="8974276187400029973" at="39,82,40,29" concept="2" />
      <node id="8974276187400029973" at="40,29,41,42" concept="2" />
      <node id="8974276187400029973" at="41,42,42,26" concept="6" />
      <node id="8974276187400029973" at="42,26,43,58" concept="2" />
      <node id="8974276187400029973" at="43,58,44,42" concept="2" />
      <node id="8974276187400029973" at="44,42,45,34" concept="6" />
      <node id="8974276187400029973" at="45,34,46,70" concept="2" />
      <node id="8974276187400029973" at="46,70,47,40" concept="2" />
      <node id="8974276187400029973" at="47,40,48,73" concept="2" />
      <node id="8974276187400029973" at="48,73,49,57" concept="6" />
      <node id="8974276187400029973" at="50,35,51,82" concept="6" />
      <node id="8974276187400029973" at="51,82,52,112" concept="7" />
      <node id="8974276187400029973" at="53,10,54,22" concept="7" />
      <node id="8974276187400029974" at="56,88,57,87" concept="6" />
      <node id="8974276187400029974" at="57,87,58,47" concept="2" />
      <node id="8974276187400029974" at="58,47,59,34" concept="2" />
      <node id="8974276187400029974" at="59,34,60,22" concept="7" />
      <node id="8974276187400029971" at="62,87,63,272" concept="6" />
      <node id="8974276187400029971" at="63,272,64,33" concept="7" />
      <node id="8974276187400029971" at="67,128,68,49" concept="10" />
      <node id="8974276187400029971" at="70,55,71,59" concept="6" />
      <node id="8974276187400029971" at="71,59,72,41" concept="2" />
      <node id="8974276187400029971" at="72,41,73,24" concept="7" />
      <node id="8974276187400029971" at="76,118,77,390" concept="2" />
      <node id="8974276187400029971" at="79,41,80,45" concept="2" />
      <node id="8974276187400029971" at="84,44,85,54" concept="6" />
      <node id="8974276187400029971" at="85,54,86,51" concept="2" />
      <node id="8974276187400029971" at="86,51,87,0" concept="8" />
      <node id="8974276187400029971" at="87,0,88,40" concept="2" />
      <node id="8974276187400029971" at="88,40,89,24" concept="7" />
      <node id="8974276187400029971" at="91,40,92,35" concept="7" />
      <node id="8974276187400029971" at="26,0,29,0" concept="5" trace="createEditorCell#(Ljetbrains/mps/openapi/editor/EditorContext;Lorg/jetbrains/mps/openapi/model/SNode;)Ljetbrains/mps/openapi/editor/cells/EditorCell;" />
      <node id="8974276187400029971" at="67,0,70,0" concept="1" trace="iconExpressionSingleRoleHandler_peh66x_c0#(Lorg/jetbrains/mps/openapi/model/SNode;Lorg/jetbrains/mps/openapi/language/SContainmentLink;Ljetbrains/mps/openapi/editor/EditorContext;)V" />
      <node id="8974276187400029971" at="75,70,78,7" concept="4" />
      <node id="8974276187400029971" at="78,7,81,7" concept="4" />
      <node id="8974276187400029971" at="91,0,94,0" concept="5" trace="getNoTargetText#()Ljava/lang/String;" />
      <node id="8974276187400029971" at="62,0,66,0" concept="5" trace="createRefNode_peh66x_c0#(Ljetbrains/mps/openapi/editor/EditorContext;Lorg/jetbrains/mps/openapi/model/SNode;)Ljetbrains/mps/openapi/editor/cells/EditorCell;" />
      <node id="8974276187400029973" at="49,57,54,22" concept="4" />
      <node id="8974276187400029971" at="70,0,75,0" concept="5" trace="createChildCell#(Lorg/jetbrains/mps/openapi/model/SNode;)Ljetbrains/mps/openapi/editor/cells/EditorCell;" />
      <node id="8974276187400029974" at="56,0,62,0" concept="5" trace="createConstant_peh66x_b0#(Ljetbrains/mps/openapi/editor/EditorContext;Lorg/jetbrains/mps/openapi/model/SNode;)Ljetbrains/mps/openapi/editor/cells/EditorCell;" />
      <node id="8974276187400029971" at="75,0,83,0" concept="5" trace="installCellInfo#(Lorg/jetbrains/mps/openapi/model/SNode;Ljetbrains/mps/openapi/editor/cells/EditorCell;)V" />
      <node id="8974276187400029971" at="83,0,91,0" concept="5" trace="createEmptyCell#()Ljetbrains/mps/openapi/editor/cells/EditorCell;" />
      <node id="8974276187400029971" at="29,0,38,0" concept="5" trace="createCollection_peh66x_a#(Ljetbrains/mps/openapi/editor/EditorContext;Lorg/jetbrains/mps/openapi/model/SNode;)Ljetbrains/mps/openapi/editor/cells/EditorCell;" />
      <node id="8974276187400029973" at="38,0,56,0" concept="5" trace="createProperty_peh66x_a0#(Ljetbrains/mps/openapi/editor/EditorContext;Lorg/jetbrains/mps/openapi/model/SNode;)Ljetbrains/mps/openapi/editor/cells/EditorCell;" />
      <scope id="8974276187400029971" at="26,79,27,63" />
      <scope id="8974276187400029971" at="67,128,68,49" />
      <scope id="8974276187400029971" at="76,118,77,390" />
      <scope id="8974276187400029971" at="79,41,80,45" />
      <scope id="8974276187400029971" at="91,40,92,35" />
      <scope id="8974276187400029973" at="50,35,52,112">
        <var name="manager" id="8974276187400029973" />
      </scope>
      <scope id="8974276187400029971" at="62,87,64,33">
        <var name="provider" id="8974276187400029971" />
      </scope>
      <scope id="8974276187400029971" at="26,0,29,0">
        <var name="editorContext" id="8974276187400029971" />
        <var name="node" id="8974276187400029971" />
      </scope>
      <scope id="8974276187400029971" at="67,0,70,0">
>>>>>>> bd830ede
        <var name="containmentLink" id="8974276187400029971" />
        <var name="context" id="8974276187400029971" />
        <var name="ownerNode" id="8974276187400029971" />
      </scope>
<<<<<<< HEAD
      <scope id="8974276187400029971" at="88,55,91,24">
        <var name="editorCell" id="8974276187400029971" />
      </scope>
      <scope id="8974276187400029971" at="109,0,112,0" />
      <scope id="8974276187400029971" at="30,0,34,0">
        <var name="context" id="8974276187400029971" />
        <var name="node" id="8974276187400029971" />
      </scope>
      <scope id="8974276187400029974" at="74,49,78,22">
        <var name="editorCell" id="8974276187400029974" />
      </scope>
      <scope id="8974276187400029971" at="80,0,84,0" />
      <scope id="8974276187400029971" at="35,0,40,0" />
      <scope id="8974276187400029971" at="88,0,93,0">
        <var name="child" id="8974276187400029971" />
      </scope>
      <scope id="8974276187400029971" at="102,44,107,24">
        <var name="editorCell" id="8974276187400029971" />
      </scope>
      <scope id="8974276187400029974" at="74,0,80,0" />
      <scope id="8974276187400029971" at="93,70,99,7" />
      <scope id="8974276187400029971" at="45,50,53,22">
        <var name="editorCell" id="8974276187400029971" />
      </scope>
      <scope id="8974276187400029971" at="93,0,101,0">
        <var name="child" id="8974276187400029971" />
        <var name="editorCell" id="8974276187400029971" />
      </scope>
      <scope id="8974276187400029971" at="101,0,109,0" />
      <scope id="8974276187400029971" at="45,0,55,0" />
      <scope id="8974276187400029973" at="55,49,72,22">
=======
      <scope id="8974276187400029971" at="70,55,73,24">
        <var name="editorCell" id="8974276187400029971" />
      </scope>
      <scope id="8974276187400029971" at="91,0,94,0" />
      <scope id="8974276187400029974" at="56,88,60,22">
        <var name="editorCell" id="8974276187400029974" />
      </scope>
      <scope id="8974276187400029971" at="62,0,66,0">
        <var name="editorContext" id="8974276187400029971" />
        <var name="node" id="8974276187400029971" />
      </scope>
      <scope id="8974276187400029971" at="70,0,75,0">
        <var name="child" id="8974276187400029971" />
      </scope>
      <scope id="8974276187400029971" at="84,44,89,24">
        <var name="editorCell" id="8974276187400029971" />
      </scope>
      <scope id="8974276187400029974" at="56,0,62,0">
        <var name="editorContext" id="8974276187400029974" />
        <var name="node" id="8974276187400029974" />
      </scope>
      <scope id="8974276187400029971" at="75,70,81,7" />
      <scope id="8974276187400029971" at="29,89,36,22">
        <var name="editorCell" id="8974276187400029971" />
      </scope>
      <scope id="8974276187400029971" at="75,0,83,0">
        <var name="child" id="8974276187400029971" />
        <var name="editorCell" id="8974276187400029971" />
      </scope>
      <scope id="8974276187400029971" at="83,0,91,0" />
      <scope id="8974276187400029971" at="29,0,38,0">
        <var name="editorContext" id="8974276187400029971" />
        <var name="node" id="8974276187400029971" />
      </scope>
      <scope id="8974276187400029973" at="38,88,54,22">
>>>>>>> bd830ede
        <var name="attributeConcept" id="8974276187400029973" />
        <var name="editorCell" id="8974276187400029973" />
        <var name="provider" id="8974276187400029973" />
        <var name="style" id="8974276187400029973" />
      </scope>
<<<<<<< HEAD
      <scope id="8974276187400029973" at="55,0,74,0" />
      <unit id="8974276187400029971" at="84,0,113,0" name="jetbrains.mps.lang.resources.editor.OldIconDeclaration_EditorBuilder_a$iconExpressionSingleRoleHandler_peh66x_c0" />
      <unit id="8974276187400029971" at="26,0,114,0" name="jetbrains.mps.lang.resources.editor.OldIconDeclaration_EditorBuilder_a" />
=======
      <scope id="8974276187400029973" at="38,0,56,0">
        <var name="editorContext" id="8974276187400029973" />
        <var name="node" id="8974276187400029973" />
      </scope>
      <unit id="8974276187400029971" at="66,0,95,0" name="jetbrains.mps.lang.resources.editor.OldIconDeclaration_Editor$iconExpressionSingleRoleHandler_peh66x_c0" />
      <unit id="8974276187400029971" at="25,0,96,0" name="jetbrains.mps.lang.resources.editor.OldIconDeclaration_Editor" />
>>>>>>> bd830ede
    </file>
  </root>
  <root nodeRef="r:dc468d7c-ca2d-45f7-ace9-6f81e4694f66(jetbrains.mps.lang.resources.editor)/8974276187400029977">
    <file name="OldIconReference_Editor.java">
<<<<<<< HEAD
      <node id="8974276187400029977" at="11,79,12,82" concept="7" />
      <node id="8974276187400029977" at="11,0,14,0" concept="5" trace="createEditorCell#(Ljetbrains/mps/openapi/editor/EditorContext;Lorg/jetbrains/mps/openapi/model/SNode;)Ljetbrains/mps/openapi/editor/cells/EditorCell;" />
      <scope id="8974276187400029977" at="11,79,12,82" />
      <scope id="8974276187400029977" at="11,0,14,0">
        <var name="editorContext" id="8974276187400029977" />
        <var name="node" id="8974276187400029977" />
      </scope>
      <unit id="8974276187400029977" at="10,0,15,0" name="jetbrains.mps.lang.resources.editor.OldIconReference_Editor" />
    </file>
    <file name="OldIconReference_EditorBuilder_a.java">
      <node id="8974276187400029977" at="28,96,29,19" concept="11" />
      <node id="8974276187400029977" at="29,19,30,18" concept="2" />
      <node id="8974276187400029977" at="35,26,36,18" concept="7" />
      <node id="8974276187400029977" at="39,39,40,39" concept="7" />
      <node id="8974276187400029977" at="43,50,44,106" concept="6" />
      <node id="8974276187400029977" at="44,106,45,48" concept="2" />
      <node id="8974276187400029977" at="45,48,46,28" concept="2" />
      <node id="8974276187400029977" at="46,28,47,65" concept="2" />
      <node id="8974276187400029977" at="47,65,48,58" concept="2" />
      <node id="8974276187400029977" at="48,58,49,57" concept="2" />
      <node id="8974276187400029977" at="49,57,50,56" concept="2" />
      <node id="8974276187400029977" at="50,56,51,57" concept="2" />
      <node id="8974276187400029977" at="51,57,52,22" concept="7" />
      <node id="2886182022232400016" at="54,50,55,119" concept="6" />
      <node id="2886182022232400016" at="55,119,56,34" concept="6" />
      <node id="2886182022232400016" at="56,34,57,82" concept="2" />
      <node id="2886182022232400016" at="57,82,58,40" concept="2" />
      <node id="2886182022232400016" at="58,40,59,22" concept="7" />
      <node id="8974276187400029981" at="61,49,62,94" concept="6" />
      <node id="8974276187400029981" at="62,94,63,47" concept="2" />
      <node id="8974276187400029981" at="63,47,64,34" concept="6" />
      <node id="8974276187400029981" at="64,34,65,91" concept="2" />
      <node id="8974276187400029981" at="65,91,66,54" concept="2" />
      <node id="8974276187400029981" at="66,54,67,40" concept="2" />
      <node id="8974276187400029981" at="67,40,68,34" concept="2" />
      <node id="8974276187400029981" at="68,34,69,22" concept="7" />
      <node id="8974276187400029977" at="71,48,72,88" concept="6" />
      <node id="8974276187400029977" at="72,88,73,36" concept="2" />
      <node id="8974276187400029977" at="73,36,74,49" concept="2" />
      <node id="8974276187400029977" at="74,49,75,26" concept="6" />
      <node id="8974276187400029977" at="75,26,76,97" concept="2" />
      <node id="8974276187400029977" at="76,97,77,63" concept="2" />
      <node id="8974276187400029977" at="78,39,79,40" concept="2" />
      <node id="8974276187400029977" at="79,40,80,40" concept="2" />
      <node id="8974276187400029977" at="81,5,82,73" concept="2" />
      <node id="8974276187400029977" at="82,73,83,57" concept="6" />
      <node id="8974276187400029977" at="83,57,84,59" concept="6" />
      <node id="8974276187400029977" at="85,35,86,87" concept="6" />
      <node id="8974276187400029977" at="86,87,87,94" concept="7" />
      <node id="8974276187400029977" at="88,10,89,22" concept="7" />
      <node id="8974276187400029977" at="92,33,93,14" concept="11" />
      <node id="8974276187400029977" at="95,69,96,57" concept="7" />
      <node id="8974276187400029977" at="98,81,99,41" concept="8" />
      <node id="8974276187400029977" at="99,41,100,124" concept="7" />
      <node id="8974276187400029977" at="106,0,107,0" concept="3" trace="myReferencingNode" />
      <node id="8974276187400029977" at="108,119,109,21" concept="11" />
      <node id="8974276187400029977" at="109,21,110,42" concept="2" />
      <node id="8974276187400029977" at="110,42,111,20" concept="2" />
      <node id="8974276187400029977" at="114,41,115,42" concept="7" />
      <node id="8974276187400029977" at="120,28,121,20" concept="7" />
      <node id="8974276187400029985" at="124,53,125,91" concept="6" />
      <node id="8974276187400029985" at="125,91,126,31" concept="2" />
      <node id="8974276187400029985" at="126,31,127,44" concept="2" />
      <node id="8974276187400029985" at="127,44,128,33" concept="2" />
      <node id="8974276187400029985" at="128,33,129,28" concept="6" />
      <node id="8974276187400029985" at="129,28,130,65" concept="2" />
      <node id="8974276187400029985" at="130,65,131,44" concept="2" />
      <node id="8974276187400029985" at="131,44,132,75" concept="2" />
      <node id="8974276187400029985" at="132,75,133,59" concept="6" />
      <node id="8974276187400029985" at="133,59,134,61" concept="6" />
      <node id="8974276187400029985" at="135,37,136,89" concept="6" />
      <node id="8974276187400029985" at="136,89,137,96" concept="7" />
      <node id="8974276187400029985" at="138,12,139,24" concept="7" />
      <node id="8974276187400029986" at="142,49,143,94" concept="6" />
      <node id="8974276187400029986" at="143,94,144,47" concept="2" />
      <node id="8974276187400029986" at="144,47,145,34" concept="6" />
      <node id="8974276187400029986" at="145,34,146,92" concept="2" />
      <node id="8974276187400029986" at="146,92,147,40" concept="2" />
      <node id="8974276187400029986" at="147,40,148,34" concept="2" />
      <node id="8974276187400029986" at="148,34,149,22" concept="7" />
      <node id="8974276187400029977" at="25,0,27,0" concept="3" trace="myNode" />
      <node id="8974276187400029977" at="104,0,106,0" concept="3" trace="myNode" />
      <node id="8974276187400029977" at="39,0,42,0" concept="5" trace="createCell#()Ljetbrains/mps/openapi/editor/cells/EditorCell;" />
      <node id="8974276187400029977" at="92,0,95,0" concept="1" trace="_Inline_eqb868_a2a#()V" />
      <node id="8974276187400029977" at="95,0,98,0" concept="5" trace="createEditorCell#(Ljetbrains/mps/openapi/editor/EditorContext;)Ljetbrains/mps/openapi/editor/cells/EditorCell;" />
      <node id="8974276187400029977" at="114,0,117,0" concept="5" trace="createCell#()Ljetbrains/mps/openapi/editor/cells/EditorCell;" />
      <node id="8974276187400029977" at="28,0,32,0" concept="1" trace="OldIconReference_EditorBuilder_a#(Ljetbrains/mps/openapi/editor/EditorContext;Lorg/jetbrains/mps/openapi/model/SNode;)V" />
      <node id="8974276187400029977" at="77,63,81,5" concept="4" />
      <node id="8974276187400029977" at="98,0,102,0" concept="5" trace="createEditorCell#(Ljetbrains/mps/openapi/editor/EditorContext;Lorg/jetbrains/mps/openapi/model/SNode;)Ljetbrains/mps/openapi/editor/cells/EditorCell;" />
      <node id="8974276187400029977" at="33,0,38,0" concept="5" trace="getNode#()Lorg/jetbrains/mps/openapi/model/SNode;" />
      <node id="8974276187400029977" at="84,59,89,22" concept="4" />
      <node id="8974276187400029977" at="108,0,113,0" concept="1" trace="Inline_Builder_eqb868_a2a#(Ljetbrains/mps/openapi/editor/EditorContext;Lorg/jetbrains/mps/openapi/model/SNode;Lorg/jetbrains/mps/openapi/model/SNode;)V" />
      <node id="8974276187400029977" at="118,0,123,0" concept="5" trace="getNode#()Lorg/jetbrains/mps/openapi/model/SNode;" />
      <node id="8974276187400029985" at="134,61,139,24" concept="4" />
      <node id="2886182022232400016" at="54,0,61,0" concept="5" trace="createComponent_eqb868_a0#()Ljetbrains/mps/openapi/editor/cells/EditorCell;" />
      <node id="8974276187400029986" at="142,0,151,0" concept="5" trace="createConstant_eqb868_d0#()Ljetbrains/mps/openapi/editor/cells/EditorCell;" />
      <node id="8974276187400029981" at="61,0,71,0" concept="5" trace="createConstant_eqb868_b0#()Ljetbrains/mps/openapi/editor/cells/EditorCell;" />
      <node id="8974276187400029977" at="43,0,54,0" concept="5" trace="createCollection_eqb868_a#()Ljetbrains/mps/openapi/editor/cells/EditorCell;" />
      <node id="8974276187400029985" at="124,0,141,0" concept="5" trace="createProperty_eqb868_a0c0#()Ljetbrains/mps/openapi/editor/cells/EditorCell;" />
      <node id="8974276187400029977" at="71,0,91,0" concept="5" trace="createRefCell_eqb868_c0#()Ljetbrains/mps/openapi/editor/cells/EditorCell;" />
      <scope id="8974276187400029977" at="35,26,36,18" />
      <scope id="8974276187400029977" at="39,39,40,39" />
      <scope id="8974276187400029977" at="92,33,93,14" />
      <scope id="8974276187400029977" at="95,69,96,57" />
      <scope id="8974276187400029977" at="114,41,115,42" />
      <scope id="8974276187400029977" at="120,28,121,20" />
      <scope id="8974276187400029977" at="28,96,30,18" />
      <scope id="8974276187400029977" at="78,39,80,40" />
      <scope id="8974276187400029977" at="85,35,87,94">
        <var name="manager" id="8974276187400029977" />
      </scope>
      <scope id="8974276187400029977" at="98,81,100,124" />
      <scope id="8974276187400029985" at="135,37,137,96">
=======
      <node id="8974276187400029977" at="22,79,23,63" concept="7" />
      <node id="8974276187400029977" at="25,89,26,99" concept="6" />
      <node id="8974276187400029977" at="26,99,27,48" concept="2" />
      <node id="8974276187400029977" at="27,48,28,28" concept="2" />
      <node id="8974276187400029977" at="28,28,29,82" concept="2" />
      <node id="8974276187400029977" at="29,82,30,81" concept="2" />
      <node id="8974276187400029977" at="30,81,31,80" concept="2" />
      <node id="8974276187400029977" at="31,80,32,81" concept="2" />
      <node id="8974276187400029977" at="32,81,33,22" concept="7" />
      <node id="2886182022232400016" at="35,89,36,131" concept="6" />
      <node id="2886182022232400016" at="36,131,37,34" concept="6" />
      <node id="2886182022232400016" at="37,34,38,66" concept="2" />
      <node id="2886182022232400016" at="38,66,39,40" concept="2" />
      <node id="2886182022232400016" at="39,40,40,22" concept="7" />
      <node id="8974276187400029981" at="42,88,43,87" concept="6" />
      <node id="8974276187400029981" at="43,87,44,47" concept="2" />
      <node id="8974276187400029981" at="44,47,45,34" concept="6" />
      <node id="8974276187400029981" at="45,34,46,75" concept="2" />
      <node id="8974276187400029981" at="46,75,47,57" concept="2" />
      <node id="8974276187400029981" at="47,57,48,40" concept="2" />
      <node id="8974276187400029981" at="48,40,49,34" concept="2" />
      <node id="8974276187400029981" at="49,34,50,22" concept="7" />
      <node id="8974276187400029977" at="52,87,53,81" concept="6" />
      <node id="8974276187400029977" at="53,81,54,36" concept="2" />
      <node id="8974276187400029977" at="54,36,55,49" concept="2" />
      <node id="8974276187400029977" at="55,49,56,26" concept="6" />
      <node id="8974276187400029977" at="56,26,57,88" concept="2" />
      <node id="8974276187400029977" at="57,88,58,58" concept="2" />
      <node id="8974276187400029977" at="59,39,60,40" concept="2" />
      <node id="8974276187400029977" at="60,40,61,40" concept="2" />
      <node id="8974276187400029977" at="62,5,63,73" concept="2" />
      <node id="8974276187400029977" at="63,73,64,57" concept="6" />
      <node id="8974276187400029977" at="65,35,66,82" concept="6" />
      <node id="8974276187400029977" at="66,82,67,112" concept="7" />
      <node id="8974276187400029977" at="68,10,69,22" concept="7" />
      <node id="8974276187400029984" at="72,33,73,14" concept="10" />
      <node id="8974276187400029984" at="75,69,76,67" concept="7" />
      <node id="8974276187400029984" at="78,81,79,66" concept="7" />
      <node id="8974276187400029985" at="81,92,82,84" concept="6" />
      <node id="8974276187400029985" at="82,84,83,31" concept="2" />
      <node id="8974276187400029985" at="83,31,84,44" concept="2" />
      <node id="8974276187400029985" at="84,44,85,33" concept="2" />
      <node id="8974276187400029985" at="85,33,86,28" concept="6" />
      <node id="8974276187400029985" at="86,28,87,60" concept="2" />
      <node id="8974276187400029985" at="87,60,88,44" concept="2" />
      <node id="8974276187400029985" at="88,44,89,75" concept="2" />
      <node id="8974276187400029985" at="89,75,90,59" concept="6" />
      <node id="8974276187400029985" at="91,37,92,84" concept="6" />
      <node id="8974276187400029985" at="92,84,93,114" concept="7" />
      <node id="8974276187400029985" at="94,12,95,24" concept="7" />
      <node id="8974276187400029986" at="98,88,99,87" concept="6" />
      <node id="8974276187400029986" at="99,87,100,47" concept="2" />
      <node id="8974276187400029986" at="100,47,101,34" concept="6" />
      <node id="8974276187400029986" at="101,34,102,76" concept="2" />
      <node id="8974276187400029986" at="102,76,103,40" concept="2" />
      <node id="8974276187400029986" at="103,40,104,34" concept="2" />
      <node id="8974276187400029986" at="104,34,105,22" concept="7" />
      <node id="8974276187400029977" at="22,0,25,0" concept="5" trace="createEditorCell#(Ljetbrains/mps/openapi/editor/EditorContext;Lorg/jetbrains/mps/openapi/model/SNode;)Ljetbrains/mps/openapi/editor/cells/EditorCell;" />
      <node id="8974276187400029984" at="72,0,75,0" concept="1" trace="_Inline_eqb868_a2a#()V" />
      <node id="8974276187400029984" at="75,0,78,0" concept="5" trace="createEditorCell#(Ljetbrains/mps/openapi/editor/EditorContext;)Ljetbrains/mps/openapi/editor/cells/EditorCell;" />
      <node id="8974276187400029984" at="78,0,81,0" concept="5" trace="createEditorCell#(Ljetbrains/mps/openapi/editor/EditorContext;Lorg/jetbrains/mps/openapi/model/SNode;)Ljetbrains/mps/openapi/editor/cells/EditorCell;" />
      <node id="8974276187400029977" at="58,58,62,5" concept="4" />
      <node id="8974276187400029977" at="64,57,69,22" concept="4" />
      <node id="8974276187400029985" at="90,59,95,24" concept="4" />
      <node id="2886182022232400016" at="35,0,42,0" concept="5" trace="createComponent_eqb868_a0#(Ljetbrains/mps/openapi/editor/EditorContext;Lorg/jetbrains/mps/openapi/model/SNode;)Ljetbrains/mps/openapi/editor/cells/EditorCell;" />
      <node id="8974276187400029986" at="98,0,107,0" concept="5" trace="createConstant_eqb868_d0#(Ljetbrains/mps/openapi/editor/EditorContext;Lorg/jetbrains/mps/openapi/model/SNode;)Ljetbrains/mps/openapi/editor/cells/EditorCell;" />
      <node id="8974276187400029977" at="25,0,35,0" concept="5" trace="createCollection_eqb868_a#(Ljetbrains/mps/openapi/editor/EditorContext;Lorg/jetbrains/mps/openapi/model/SNode;)Ljetbrains/mps/openapi/editor/cells/EditorCell;" />
      <node id="8974276187400029981" at="42,0,52,0" concept="5" trace="createConstant_eqb868_b0#(Ljetbrains/mps/openapi/editor/EditorContext;Lorg/jetbrains/mps/openapi/model/SNode;)Ljetbrains/mps/openapi/editor/cells/EditorCell;" />
      <node id="8974276187400029985" at="81,0,97,0" concept="5" trace="createProperty_eqb868_a0c0#(Ljetbrains/mps/openapi/editor/EditorContext;Lorg/jetbrains/mps/openapi/model/SNode;)Ljetbrains/mps/openapi/editor/cells/EditorCell;" />
      <node id="8974276187400029977" at="52,0,71,0" concept="5" trace="createRefCell_eqb868_c0#(Ljetbrains/mps/openapi/editor/EditorContext;Lorg/jetbrains/mps/openapi/model/SNode;)Ljetbrains/mps/openapi/editor/cells/EditorCell;" />
      <scope id="8974276187400029977" at="22,79,23,63" />
      <scope id="8974276187400029984" at="72,33,73,14" />
      <scope id="8974276187400029984" at="75,69,76,67" />
      <scope id="8974276187400029984" at="78,81,79,66" />
      <scope id="8974276187400029977" at="59,39,61,40" />
      <scope id="8974276187400029977" at="65,35,67,112">
        <var name="manager" id="8974276187400029977" />
      </scope>
      <scope id="8974276187400029985" at="91,37,93,114">
>>>>>>> bd830ede
        <var name="manager" id="8974276187400029985" />
      </scope>
      <scope id="8974276187400029977" at="39,0,42,0" />
      <scope id="8974276187400029977" at="92,0,95,0" />
      <scope id="8974276187400029977" at="95,0,98,0">
        <var name="editorContext" id="8974276187400029977" />
      </scope>
<<<<<<< HEAD
      <scope id="8974276187400029977" at="108,119,111,20" />
      <scope id="8974276187400029977" at="114,0,117,0" />
      <scope id="8974276187400029977" at="28,0,32,0">
        <var name="context" id="8974276187400029977" />
        <var name="node" id="8974276187400029977" />
      </scope>
      <scope id="8974276187400029977" at="98,0,102,0">
        <var name="editorContext" id="8974276187400029977" />
        <var name="node" id="8974276187400029977" />
=======
      <scope id="8974276187400029984" at="72,0,75,0" />
      <scope id="8974276187400029984" at="75,0,78,0">
        <var name="editorContext" id="8974276187400029984" />
      </scope>
      <scope id="8974276187400029984" at="78,0,81,0">
        <var name="editorContext" id="8974276187400029984" />
        <var name="node" id="8974276187400029984" />
>>>>>>> bd830ede
      </scope>
      <scope id="8974276187400029977" at="33,0,38,0" />
      <scope id="2886182022232400016" at="54,50,59,22">
        <var name="editorCell" id="2886182022232400016" />
        <var name="style" id="2886182022232400016" />
      </scope>
      <scope id="8974276187400029977" at="108,0,113,0">
        <var name="context" id="8974276187400029977" />
        <var name="node" id="8974276187400029977" />
        <var name="referencingNode" id="8974276187400029977" />
      </scope>
<<<<<<< HEAD
      <scope id="8974276187400029977" at="118,0,123,0" />
      <scope id="2886182022232400016" at="54,0,61,0" />
      <scope id="8974276187400029986" at="142,49,149,22">
=======
      <scope id="8974276187400029986" at="98,88,105,22">
>>>>>>> bd830ede
        <var name="editorCell" id="8974276187400029986" />
        <var name="style" id="8974276187400029986" />
      </scope>
      <scope id="8974276187400029981" at="61,49,69,22">
        <var name="editorCell" id="8974276187400029981" />
        <var name="style" id="8974276187400029981" />
      </scope>
<<<<<<< HEAD
      <scope id="8974276187400029977" at="43,50,52,22">
        <var name="editorCell" id="8974276187400029977" />
      </scope>
      <scope id="8974276187400029986" at="142,0,151,0" />
      <scope id="8974276187400029981" at="61,0,71,0" />
      <scope id="8974276187400029977" at="43,0,54,0" />
      <scope id="8974276187400029985" at="124,53,139,24">
=======
      <scope id="8974276187400029986" at="98,0,107,0">
        <var name="editorContext" id="8974276187400029986" />
        <var name="node" id="8974276187400029986" />
      </scope>
      <scope id="8974276187400029977" at="25,0,35,0">
        <var name="editorContext" id="8974276187400029977" />
        <var name="node" id="8974276187400029977" />
      </scope>
      <scope id="8974276187400029981" at="42,0,52,0">
        <var name="editorContext" id="8974276187400029981" />
        <var name="node" id="8974276187400029981" />
      </scope>
      <scope id="8974276187400029985" at="81,92,95,24">
>>>>>>> bd830ede
        <var name="attributeConcept" id="8974276187400029985" />
        <var name="editorCell" id="8974276187400029985" />
        <var name="provider" id="8974276187400029985" />
      </scope>
<<<<<<< HEAD
      <scope id="8974276187400029985" at="124,0,141,0" />
      <scope id="8974276187400029977" at="71,48,89,22">
=======
      <scope id="8974276187400029985" at="81,0,97,0">
        <var name="editorContext" id="8974276187400029985" />
        <var name="node" id="8974276187400029985" />
      </scope>
      <scope id="8974276187400029977" at="52,87,69,22">
>>>>>>> bd830ede
        <var name="attributeConcept" id="8974276187400029977" />
        <var name="editorCell" id="8974276187400029977" />
        <var name="provider" id="8974276187400029977" />
      </scope>
<<<<<<< HEAD
      <scope id="8974276187400029977" at="71,0,91,0" />
      <unit id="8974276187400029977" at="91,0,103,0" name="jetbrains.mps.lang.resources.editor.OldIconReference_EditorBuilder_a$_Inline_eqb868_a2a" />
      <unit id="8974276187400029977" at="103,0,142,0" name="jetbrains.mps.lang.resources.editor.OldIconReference_EditorBuilder_a$Inline_Builder_eqb868_a2a" />
      <unit id="8974276187400029977" at="24,0,152,0" name="jetbrains.mps.lang.resources.editor.OldIconReference_EditorBuilder_a" />
=======
      <scope id="8974276187400029977" at="52,0,71,0">
        <var name="editorContext" id="8974276187400029977" />
        <var name="node" id="8974276187400029977" />
      </scope>
      <unit id="8974276187400029984" at="71,0,98,0" name="jetbrains.mps.lang.resources.editor.OldIconReference_Editor$_Inline_eqb868_a2a" />
      <unit id="8974276187400029977" at="21,0,108,0" name="jetbrains.mps.lang.resources.editor.OldIconReference_Editor" />
>>>>>>> bd830ede
    </file>
  </root>
</debug-info>
<|MERGE_RESOLUTION|>--- conflicted
+++ resolved
@@ -118,7 +118,6 @@
   </root>
   <root nodeRef="r:dc468d7c-ca2d-45f7-ace9-6f81e4694f66(jetbrains.mps.lang.resources.editor)/1860120738943552510">
     <file name="ColorLiteral_Editor.java">
-<<<<<<< HEAD
       <node id="1860120738943552510" at="11,79,12,78" concept="7" />
       <node id="1860120738943552510" at="11,0,14,0" concept="5" trace="createEditorCell#(Ljetbrains/mps/openapi/editor/EditorContext;Lorg/jetbrains/mps/openapi/model/SNode;)Ljetbrains/mps/openapi/editor/cells/EditorCell;" />
       <scope id="1860120738943552510" at="11,79,12,78" />
@@ -155,56 +154,21 @@
       <node id="1860120738943552524" at="61,63,62,41" concept="2" />
       <node id="1860120738943552524" at="62,41,63,73" concept="2" />
       <node id="1860120738943552524" at="63,73,64,57" concept="6" />
-      <node id="1860120738943552524" at="64,57,65,59" concept="6" />
-      <node id="1860120738943552524" at="66,35,67,87" concept="6" />
-      <node id="1860120738943552524" at="67,87,68,94" concept="7" />
-      <node id="1860120738943552524" at="69,10,70,22" concept="7" />
+      <node id="1860120738943552524" at="65,35,66,87" concept="6" />
+      <node id="1860120738943552524" at="66,87,67,112" concept="7" />
+      <node id="1860120738943552524" at="68,10,69,22" concept="7" />
       <node id="1860120738943552510" at="20,0,22,0" concept="3" trace="myNode" />
       <node id="1860120738943552510" at="34,0,37,0" concept="5" trace="createCell#()Ljetbrains/mps/openapi/editor/cells/EditorCell;" />
       <node id="1860120738943552510" at="23,0,27,0" concept="1" trace="ColorLiteral_EditorBuilder_a#(Ljetbrains/mps/openapi/editor/EditorContext;Lorg/jetbrains/mps/openapi/model/SNode;)V" />
       <node id="1860120738943552510" at="28,0,33,0" concept="5" trace="getNode#()Lorg/jetbrains/mps/openapi/model/SNode;" />
-      <node id="1860120738943552524" at="65,59,70,22" concept="4" />
+      <node id="1860120738943552524" at="64,57,69,22" concept="4" />
       <node id="1860120738943552510" at="38,0,47,0" concept="5" trace="createCollection_wn2zs0_a#()Ljetbrains/mps/openapi/editor/cells/EditorCell;" />
       <node id="1860120738943552512" at="47,0,56,0" concept="5" trace="createConstant_wn2zs0_a0#()Ljetbrains/mps/openapi/editor/cells/EditorCell;" />
-      <node id="1860120738943552524" at="56,0,72,0" concept="5" trace="createProperty_wn2zs0_b0#()Ljetbrains/mps/openapi/editor/cells/EditorCell;" />
+      <node id="1860120738943552524" at="56,0,71,0" concept="5" trace="createProperty_wn2zs0_b0#()Ljetbrains/mps/openapi/editor/cells/EditorCell;" />
       <scope id="1860120738943552510" at="30,26,31,18" />
       <scope id="1860120738943552510" at="34,39,35,39" />
       <scope id="1860120738943552510" at="23,92,25,18" />
-      <scope id="1860120738943552524" at="66,35,68,94">
-=======
-      <node id="1860120738943552510" at="19,79,20,63" concept="7" />
-      <node id="1860120738943552510" at="22,89,23,99" concept="6" />
-      <node id="1860120738943552510" at="23,99,24,48" concept="2" />
-      <node id="1860120738943552510" at="24,48,25,28" concept="2" />
-      <node id="1860120738943552510" at="25,28,26,81" concept="2" />
-      <node id="1860120738943552510" at="26,81,27,81" concept="2" />
-      <node id="1860120738943552510" at="27,81,28,22" concept="7" />
-      <node id="1860120738943552512" at="30,88,31,87" concept="6" />
-      <node id="1860120738943552512" at="31,87,32,47" concept="2" />
-      <node id="1860120738943552512" at="32,47,33,34" concept="6" />
-      <node id="1860120738943552512" at="33,34,34,58" concept="2" />
-      <node id="1860120738943552512" at="34,58,35,40" concept="2" />
-      <node id="1860120738943552512" at="35,40,36,34" concept="2" />
-      <node id="1860120738943552512" at="36,34,37,22" concept="7" />
-      <node id="1860120738943552524" at="39,88,40,82" concept="6" />
-      <node id="1860120738943552524" at="40,82,41,28" concept="2" />
-      <node id="1860120738943552524" at="41,28,42,41" concept="2" />
-      <node id="1860120738943552524" at="42,41,43,26" concept="6" />
-      <node id="1860120738943552524" at="43,26,44,58" concept="2" />
-      <node id="1860120738943552524" at="44,58,45,41" concept="2" />
-      <node id="1860120738943552524" at="45,41,46,73" concept="2" />
-      <node id="1860120738943552524" at="46,73,47,57" concept="6" />
-      <node id="1860120738943552524" at="48,35,49,82" concept="6" />
-      <node id="1860120738943552524" at="49,82,50,112" concept="7" />
-      <node id="1860120738943552524" at="51,10,52,22" concept="7" />
-      <node id="1860120738943552510" at="19,0,22,0" concept="5" trace="createEditorCell#(Ljetbrains/mps/openapi/editor/EditorContext;Lorg/jetbrains/mps/openapi/model/SNode;)Ljetbrains/mps/openapi/editor/cells/EditorCell;" />
-      <node id="1860120738943552524" at="47,57,52,22" concept="4" />
-      <node id="1860120738943552510" at="22,0,30,0" concept="5" trace="createCollection_wn2zs0_a#(Ljetbrains/mps/openapi/editor/EditorContext;Lorg/jetbrains/mps/openapi/model/SNode;)Ljetbrains/mps/openapi/editor/cells/EditorCell;" />
-      <node id="1860120738943552512" at="30,0,39,0" concept="5" trace="createConstant_wn2zs0_a0#(Ljetbrains/mps/openapi/editor/EditorContext;Lorg/jetbrains/mps/openapi/model/SNode;)Ljetbrains/mps/openapi/editor/cells/EditorCell;" />
-      <node id="1860120738943552524" at="39,0,54,0" concept="5" trace="createProperty_wn2zs0_b0#(Ljetbrains/mps/openapi/editor/EditorContext;Lorg/jetbrains/mps/openapi/model/SNode;)Ljetbrains/mps/openapi/editor/cells/EditorCell;" />
-      <scope id="1860120738943552510" at="19,79,20,63" />
-      <scope id="1860120738943552524" at="48,35,50,112">
->>>>>>> bd830ede
+      <scope id="1860120738943552524" at="65,35,67,112">
         <var name="manager" id="1860120738943552524" />
       </scope>
       <scope id="1860120738943552510" at="34,0,37,0" />
@@ -220,40 +184,19 @@
         <var name="editorCell" id="1860120738943552512" />
         <var name="style" id="1860120738943552512" />
       </scope>
-<<<<<<< HEAD
       <scope id="1860120738943552510" at="38,0,47,0" />
       <scope id="1860120738943552512" at="47,0,56,0" />
-      <scope id="1860120738943552524" at="56,49,70,22">
-=======
-      <scope id="1860120738943552510" at="22,0,30,0">
-        <var name="editorContext" id="1860120738943552510" />
-        <var name="node" id="1860120738943552510" />
-      </scope>
-      <scope id="1860120738943552512" at="30,0,39,0">
-        <var name="editorContext" id="1860120738943552512" />
-        <var name="node" id="1860120738943552512" />
-      </scope>
-      <scope id="1860120738943552524" at="39,88,52,22">
->>>>>>> bd830ede
+      <scope id="1860120738943552524" at="56,49,69,22">
         <var name="attributeConcept" id="1860120738943552524" />
         <var name="editorCell" id="1860120738943552524" />
         <var name="provider" id="1860120738943552524" />
       </scope>
-<<<<<<< HEAD
-      <scope id="1860120738943552524" at="56,0,72,0" />
-      <unit id="1860120738943552510" at="19,0,73,0" name="jetbrains.mps.lang.resources.editor.ColorLiteral_EditorBuilder_a" />
-=======
-      <scope id="1860120738943552524" at="39,0,54,0">
-        <var name="editorContext" id="1860120738943552524" />
-        <var name="node" id="1860120738943552524" />
-      </scope>
-      <unit id="1860120738943552510" at="18,0,55,0" name="jetbrains.mps.lang.resources.editor.ColorLiteral_Editor" />
->>>>>>> bd830ede
+      <scope id="1860120738943552524" at="56,0,71,0" />
+      <unit id="1860120738943552510" at="19,0,72,0" name="jetbrains.mps.lang.resources.editor.ColorLiteral_EditorBuilder_a" />
     </file>
   </root>
   <root nodeRef="r:dc468d7c-ca2d-45f7-ace9-6f81e4694f66(jetbrains.mps.lang.resources.editor)/2756621024541675112">
     <file name="TextIcon_Editor.java">
-<<<<<<< HEAD
       <node id="2756621024541675112" at="11,79,12,74" concept="7" />
       <node id="2756621024541675112" at="11,0,14,0" concept="5" trace="createEditorCell#(Ljetbrains/mps/openapi/editor/EditorContext;Lorg/jetbrains/mps/openapi/model/SNode;)Ljetbrains/mps/openapi/editor/cells/EditorCell;" />
       <scope id="2756621024541675112" at="11,79,12,74" />
@@ -312,276 +255,119 @@
       <node id="1358878980655445160" at="107,54,108,40" concept="2" />
       <node id="1358878980655445160" at="108,40,109,73" concept="2" />
       <node id="1358878980655445160" at="109,73,110,57" concept="6" />
-      <node id="1358878980655445160" at="110,57,111,59" concept="6" />
-      <node id="1358878980655445160" at="112,35,113,87" concept="6" />
-      <node id="1358878980655445160" at="113,87,114,94" concept="7" />
-      <node id="1358878980655445160" at="115,10,116,22" concept="7" />
-      <node id="2756621024541675112" at="118,50,119,94" concept="6" />
-      <node id="2756621024541675112" at="119,94,120,48" concept="2" />
-      <node id="2756621024541675112" at="120,48,121,34" concept="6" />
-      <node id="2756621024541675112" at="121,34,122,55" concept="2" />
-      <node id="2756621024541675112" at="122,55,123,59" concept="2" />
-      <node id="2756621024541675112" at="123,59,124,58" concept="2" />
-      <node id="2756621024541675112" at="124,58,125,40" concept="2" />
-      <node id="2756621024541675112" at="125,40,126,34" concept="2" />
-      <node id="2756621024541675112" at="126,34,127,22" concept="7" />
-      <node id="2756621024541675112" at="129,98,130,34" concept="7" />
-      <node id="2756621024541675112" at="132,51,133,106" concept="6" />
-      <node id="2756621024541675112" at="133,106,134,49" concept="2" />
-      <node id="2756621024541675112" at="134,49,135,34" concept="6" />
-      <node id="2756621024541675112" at="135,34,136,49" concept="2" />
-      <node id="2756621024541675112" at="136,49,137,40" concept="2" />
-      <node id="2756621024541675112" at="137,40,138,60" concept="2" />
-      <node id="2756621024541675112" at="138,60,139,61" concept="2" />
-      <node id="2756621024541675112" at="139,61,140,22" concept="7" />
-      <node id="2756621024541675112" at="142,52,143,85" concept="6" />
-      <node id="2756621024541675112" at="143,85,144,22" concept="7" />
-      <node id="2756621024541675112" at="146,53,147,134" concept="6" />
-      <node id="2756621024541675112" at="147,134,148,93" concept="6" />
-      <node id="2756621024541675112" at="148,93,149,47" concept="2" />
-      <node id="2756621024541675112" at="149,47,150,49" concept="2" />
-      <node id="2756621024541675112" at="150,49,151,22" concept="7" />
-      <node id="2756621024541675112" at="154,99,155,50" concept="11" />
-      <node id="2756621024541675112" at="157,66,158,93" concept="7" />
-      <node id="2756621024541675112" at="160,57,161,65" concept="6" />
-      <node id="2756621024541675112" at="161,65,162,58" concept="2" />
-      <node id="2756621024541675112" at="162,58,163,25" concept="7" />
-      <node id="2756621024541675112" at="165,41,166,34" concept="6" />
-      <node id="2756621024541675112" at="166,34,167,42" concept="2" />
-      <node id="2756621024541675112" at="167,42,168,49" concept="2" />
-      <node id="2756621024541675112" at="168,49,169,23" concept="7" />
-      <node id="2756621024541675112" at="172,96,173,134" concept="2" />
-      <node id="2756621024541675112" at="174,34,175,142" concept="2" />
-      <node id="2756621024541675112" at="175,142,176,146" concept="2" />
-      <node id="2756621024541675112" at="178,122,179,395" concept="2" />
-      <node id="2756621024541675112" at="184,49,185,94" concept="6" />
-      <node id="2756621024541675112" at="185,94,186,47" concept="2" />
-      <node id="2756621024541675112" at="186,47,187,34" concept="6" />
-      <node id="2756621024541675112" at="187,34,188,55" concept="2" />
-      <node id="2756621024541675112" at="188,55,189,59" concept="2" />
-      <node id="2756621024541675112" at="189,59,190,58" concept="2" />
-      <node id="2756621024541675112" at="190,58,191,40" concept="2" />
-      <node id="2756621024541675112" at="191,40,192,34" concept="2" />
-      <node id="2756621024541675112" at="192,34,193,22" concept="7" />
-      <node id="2756621024541675112" at="195,97,196,34" concept="7" />
+      <node id="1358878980655445160" at="111,35,112,87" concept="6" />
+      <node id="1358878980655445160" at="112,87,113,112" concept="7" />
+      <node id="1358878980655445160" at="114,10,115,22" concept="7" />
+      <node id="2756621024541675112" at="117,50,118,94" concept="6" />
+      <node id="2756621024541675112" at="118,94,119,48" concept="2" />
+      <node id="2756621024541675112" at="119,48,120,34" concept="6" />
+      <node id="2756621024541675112" at="120,34,121,55" concept="2" />
+      <node id="2756621024541675112" at="121,55,122,59" concept="2" />
+      <node id="2756621024541675112" at="122,59,123,58" concept="2" />
+      <node id="2756621024541675112" at="123,58,124,40" concept="2" />
+      <node id="2756621024541675112" at="124,40,125,34" concept="2" />
+      <node id="2756621024541675112" at="125,34,126,22" concept="7" />
+      <node id="2756621024541675112" at="128,98,129,34" concept="7" />
+      <node id="2756621024541675112" at="131,51,132,106" concept="6" />
+      <node id="2756621024541675112" at="132,106,133,49" concept="2" />
+      <node id="2756621024541675112" at="133,49,134,34" concept="6" />
+      <node id="2756621024541675112" at="134,34,135,49" concept="2" />
+      <node id="2756621024541675112" at="135,49,136,40" concept="2" />
+      <node id="2756621024541675112" at="136,40,137,60" concept="2" />
+      <node id="2756621024541675112" at="137,60,138,61" concept="2" />
+      <node id="2756621024541675112" at="138,61,139,22" concept="7" />
+      <node id="2756621024541675112" at="141,52,142,85" concept="6" />
+      <node id="2756621024541675112" at="142,85,143,22" concept="7" />
+      <node id="2756621024541675112" at="145,53,146,134" concept="6" />
+      <node id="2756621024541675112" at="146,134,147,93" concept="6" />
+      <node id="2756621024541675112" at="147,93,148,47" concept="2" />
+      <node id="2756621024541675112" at="148,47,149,49" concept="2" />
+      <node id="2756621024541675112" at="149,49,150,22" concept="7" />
+      <node id="2756621024541675112" at="153,99,154,50" concept="11" />
+      <node id="2756621024541675112" at="156,66,157,93" concept="7" />
+      <node id="2756621024541675112" at="159,57,160,65" concept="6" />
+      <node id="2756621024541675112" at="160,65,161,58" concept="2" />
+      <node id="2756621024541675112" at="161,58,162,25" concept="7" />
+      <node id="2756621024541675112" at="164,41,165,34" concept="6" />
+      <node id="2756621024541675112" at="165,34,166,42" concept="2" />
+      <node id="2756621024541675112" at="166,42,167,49" concept="2" />
+      <node id="2756621024541675112" at="167,49,168,23" concept="7" />
+      <node id="2756621024541675112" at="171,96,172,134" concept="2" />
+      <node id="2756621024541675112" at="173,34,174,142" concept="2" />
+      <node id="2756621024541675112" at="174,142,175,146" concept="2" />
+      <node id="2756621024541675112" at="177,122,178,395" concept="2" />
+      <node id="2756621024541675112" at="183,49,184,94" concept="6" />
+      <node id="2756621024541675112" at="184,94,185,47" concept="2" />
+      <node id="2756621024541675112" at="185,47,186,34" concept="6" />
+      <node id="2756621024541675112" at="186,34,187,55" concept="2" />
+      <node id="2756621024541675112" at="187,55,188,59" concept="2" />
+      <node id="2756621024541675112" at="188,59,189,58" concept="2" />
+      <node id="2756621024541675112" at="189,58,190,40" concept="2" />
+      <node id="2756621024541675112" at="190,40,191,34" concept="2" />
+      <node id="2756621024541675112" at="191,34,192,22" concept="7" />
+      <node id="2756621024541675112" at="194,97,195,34" concept="7" />
       <node id="2756621024541675112" at="34,0,36,0" concept="3" trace="myNode" />
       <node id="2756621024541675112" at="48,0,51,0" concept="5" trace="createCell#()Ljetbrains/mps/openapi/editor/cells/EditorCell;" />
       <node id="2756621024541675112" at="61,59,64,5" concept="4" />
       <node id="2756621024541675112" at="73,60,76,5" concept="4" />
-      <node id="2756621024541675112" at="129,0,132,0" concept="10" trace="renderingCondition_u5g1fn_a1a0#(Lorg/jetbrains/mps/openapi/model/SNode;Ljetbrains/mps/openapi/editor/EditorContext;)Z" />
-      <node id="2756621024541675112" at="154,0,157,0" concept="1" trace="layersListHandler_u5g1fn_b1a#(Lorg/jetbrains/mps/openapi/model/SNode;Ljava/lang/String;Ljetbrains/mps/openapi/editor/EditorContext;)V" />
-      <node id="2756621024541675112" at="157,0,160,0" concept="5" trace="createNodeToInsert#(Ljetbrains/mps/openapi/editor/EditorContext;)Lorg/jetbrains/mps/openapi/model/SNode;" />
-      <node id="2756621024541675112" at="177,9,180,9" concept="4" />
-      <node id="2756621024541675112" at="195,0,198,0" concept="10" trace="renderingCondition_u5g1fn_a2a#(Lorg/jetbrains/mps/openapi/model/SNode;Ljetbrains/mps/openapi/editor/EditorContext;)Z" />
+      <node id="2756621024541675112" at="128,0,131,0" concept="10" trace="renderingCondition_u5g1fn_a1a0#(Lorg/jetbrains/mps/openapi/model/SNode;Ljetbrains/mps/openapi/editor/EditorContext;)Z" />
+      <node id="2756621024541675112" at="153,0,156,0" concept="1" trace="layersListHandler_u5g1fn_b1a#(Lorg/jetbrains/mps/openapi/model/SNode;Ljava/lang/String;Ljetbrains/mps/openapi/editor/EditorContext;)V" />
+      <node id="2756621024541675112" at="156,0,159,0" concept="5" trace="createNodeToInsert#(Ljetbrains/mps/openapi/editor/EditorContext;)Lorg/jetbrains/mps/openapi/model/SNode;" />
+      <node id="2756621024541675112" at="176,9,179,9" concept="4" />
+      <node id="2756621024541675112" at="194,0,197,0" concept="10" trace="renderingCondition_u5g1fn_a2a#(Lorg/jetbrains/mps/openapi/model/SNode;Ljetbrains/mps/openapi/editor/EditorContext;)Z" />
       <node id="2756621024541675112" at="37,0,41,0" concept="1" trace="TextIcon_EditorBuilder_a#(Ljetbrains/mps/openapi/editor/EditorContext;Lorg/jetbrains/mps/openapi/model/SNode;)V" />
-      <node id="2756621024541675112" at="142,0,146,0" concept="5" trace="createIndentCell_u5g1fn_a1a#()Ljetbrains/mps/openapi/editor/cells/EditorCell;" />
-      <node id="2756621024541675112" at="173,134,177,9" concept="4" />
+      <node id="2756621024541675112" at="141,0,145,0" concept="5" trace="createIndentCell_u5g1fn_a1a#()Ljetbrains/mps/openapi/editor/cells/EditorCell;" />
+      <node id="2756621024541675112" at="172,134,176,9" concept="4" />
       <node id="2756621024541675112" at="42,0,47,0" concept="5" trace="getNode#()Lorg/jetbrains/mps/openapi/model/SNode;" />
-      <node id="1358878980655445160" at="111,59,116,22" concept="4" />
-      <node id="2756621024541675112" at="160,0,165,0" concept="5" trace="createNodeCell#(Lorg/jetbrains/mps/openapi/model/SNode;)Ljetbrains/mps/openapi/editor/cells/EditorCell;" />
+      <node id="1358878980655445160" at="110,57,115,22" concept="4" />
+      <node id="2756621024541675112" at="159,0,164,0" concept="5" trace="createNodeCell#(Lorg/jetbrains/mps/openapi/model/SNode;)Ljetbrains/mps/openapi/editor/cells/EditorCell;" />
       <node id="2756621024541675336" at="87,0,93,0" concept="5" trace="createConstant_u5g1fn_a0a0#()Ljetbrains/mps/openapi/editor/cells/EditorCell;" />
       <node id="1358878980655445168" at="93,0,99,0" concept="5" trace="createConstant_u5g1fn_b0a0#()Ljetbrains/mps/openapi/editor/cells/EditorCell;" />
-      <node id="2756621024541675112" at="165,0,171,0" concept="5" trace="createEmptyCell#()Ljetbrains/mps/openapi/editor/cells/EditorCell;" />
-      <node id="2756621024541675112" at="146,0,153,0" concept="5" trace="createRefNodeList_u5g1fn_b1a#()Ljetbrains/mps/openapi/editor/cells/EditorCell;" />
+      <node id="2756621024541675112" at="164,0,170,0" concept="5" trace="createEmptyCell#()Ljetbrains/mps/openapi/editor/cells/EditorCell;" />
+      <node id="2756621024541675112" at="145,0,152,0" concept="5" trace="createRefNodeList_u5g1fn_b1a#()Ljetbrains/mps/openapi/editor/cells/EditorCell;" />
       <node id="2756621024541675112" at="79,0,87,0" concept="5" trace="createCollection_u5g1fn_a0a#()Ljetbrains/mps/openapi/editor/cells/EditorCell;" />
-      <node id="2756621024541675112" at="132,0,142,0" concept="5" trace="createCollection_u5g1fn_b0#()Ljetbrains/mps/openapi/editor/cells/EditorCell;" />
-      <node id="2756621024541675112" at="171,86,181,7" concept="4" />
-      <node id="2756621024541675112" at="118,0,129,0" concept="5" trace="createConstant_u5g1fn_b0a#()Ljetbrains/mps/openapi/editor/cells/EditorCell;" />
-      <node id="2756621024541675112" at="184,0,195,0" concept="5" trace="createConstant_u5g1fn_c0#()Ljetbrains/mps/openapi/editor/cells/EditorCell;" />
+      <node id="2756621024541675112" at="131,0,141,0" concept="5" trace="createCollection_u5g1fn_b0#()Ljetbrains/mps/openapi/editor/cells/EditorCell;" />
+      <node id="2756621024541675112" at="170,86,180,7" concept="4" />
+      <node id="2756621024541675112" at="117,0,128,0" concept="5" trace="createConstant_u5g1fn_b0a#()Ljetbrains/mps/openapi/editor/cells/EditorCell;" />
+      <node id="2756621024541675112" at="183,0,194,0" concept="5" trace="createConstant_u5g1fn_c0#()Ljetbrains/mps/openapi/editor/cells/EditorCell;" />
       <node id="2756621024541675112" at="67,0,79,0" concept="5" trace="createCollection_u5g1fn_a0#()Ljetbrains/mps/openapi/editor/cells/EditorCell;" />
-      <node id="2756621024541675112" at="171,0,183,0" concept="5" trace="installElementCellActions#(Lorg/jetbrains/mps/openapi/model/SNode;Ljetbrains/mps/openapi/editor/cells/EditorCell;)V" />
+      <node id="2756621024541675112" at="170,0,182,0" concept="5" trace="installElementCellActions#(Lorg/jetbrains/mps/openapi/model/SNode;Ljetbrains/mps/openapi/editor/cells/EditorCell;)V" />
       <node id="2756621024541675112" at="52,0,67,0" concept="5" trace="createCollection_u5g1fn_a#()Ljetbrains/mps/openapi/editor/cells/EditorCell;" />
-      <node id="1358878980655445160" at="99,0,118,0" concept="5" trace="createProperty_u5g1fn_c0a0#()Ljetbrains/mps/openapi/editor/cells/EditorCell;" />
+      <node id="1358878980655445160" at="99,0,117,0" concept="5" trace="createProperty_u5g1fn_c0a0#()Ljetbrains/mps/openapi/editor/cells/EditorCell;" />
       <scope id="2756621024541675112" at="44,26,45,18" />
       <scope id="2756621024541675112" at="48,39,49,39" />
       <scope id="2756621024541675112" at="62,68,63,59" />
       <scope id="2756621024541675112" at="74,69,75,60" />
-      <scope id="2756621024541675112" at="129,98,130,34" />
-      <scope id="2756621024541675112" at="154,99,155,50" />
-      <scope id="2756621024541675112" at="157,66,158,93" />
-      <scope id="2756621024541675112" at="178,122,179,395" />
-      <scope id="2756621024541675112" at="195,97,196,34" />
+      <scope id="2756621024541675112" at="128,98,129,34" />
+      <scope id="2756621024541675112" at="153,99,154,50" />
+      <scope id="2756621024541675112" at="156,66,157,93" />
+      <scope id="2756621024541675112" at="177,122,178,395" />
+      <scope id="2756621024541675112" at="194,97,195,34" />
       <scope id="2756621024541675112" at="37,88,39,18" />
-      <scope id="1358878980655445160" at="112,35,114,94">
+      <scope id="1358878980655445160" at="111,35,113,112">
         <var name="manager" id="1358878980655445160" />
       </scope>
-      <scope id="2756621024541675112" at="142,52,144,22">
+      <scope id="2756621024541675112" at="141,52,143,22">
         <var name="editorCell" id="2756621024541675112" />
       </scope>
-      <scope id="2756621024541675112" at="174,34,176,146" />
+      <scope id="2756621024541675112" at="173,34,175,146" />
       <scope id="2756621024541675112" at="48,0,51,0" />
-      <scope id="2756621024541675112" at="129,0,132,0">
+      <scope id="2756621024541675112" at="128,0,131,0">
         <var name="editorContext" id="2756621024541675112" />
         <var name="node" id="2756621024541675112" />
       </scope>
-      <scope id="2756621024541675112" at="154,0,157,0">
-=======
-      <node id="2756621024541675112" at="33,79,34,63" concept="7" />
-      <node id="2756621024541675112" at="36,89,37,97" concept="6" />
-      <node id="2756621024541675112" at="37,97,38,48" concept="2" />
-      <node id="2756621024541675112" at="38,48,39,28" concept="2" />
-      <node id="2756621024541675112" at="39,28,40,34" concept="6" />
-      <node id="2756621024541675112" at="40,34,41,52" concept="2" />
-      <node id="2756621024541675112" at="41,52,42,40" concept="2" />
-      <node id="2756621024541675112" at="42,40,43,83" concept="2" />
-      <node id="2756621024541675112" at="43,83,44,83" concept="2" />
-      <node id="2756621024541675112" at="45,61,46,83" concept="2" />
-      <node id="2756621024541675112" at="47,5,48,22" concept="7" />
-      <node id="2756621024541675112" at="50,90,51,99" concept="6" />
-      <node id="2756621024541675112" at="51,99,52,49" concept="2" />
-      <node id="2756621024541675112" at="52,49,53,34" concept="6" />
-      <node id="2756621024541675112" at="53,34,54,52" concept="2" />
-      <node id="2756621024541675112" at="54,52,55,40" concept="2" />
-      <node id="2756621024541675112" at="55,40,56,84" concept="2" />
-      <node id="2756621024541675112" at="57,62,58,84" concept="2" />
-      <node id="2756621024541675112" at="59,5,60,22" concept="7" />
-      <node id="2756621024541675112" at="62,91,63,99" concept="6" />
-      <node id="2756621024541675112" at="63,99,64,50" concept="2" />
-      <node id="2756621024541675112" at="64,50,65,83" concept="2" />
-      <node id="2756621024541675112" at="65,83,66,83" concept="2" />
-      <node id="2756621024541675112" at="66,83,67,83" concept="2" />
-      <node id="2756621024541675112" at="67,83,68,22" concept="7" />
-      <node id="2756621024541675336" at="70,90,71,94" concept="6" />
-      <node id="2756621024541675336" at="71,94,72,49" concept="2" />
-      <node id="2756621024541675336" at="72,49,73,34" concept="2" />
-      <node id="2756621024541675336" at="73,34,74,22" concept="7" />
-      <node id="1358878980655445168" at="76,90,77,89" concept="6" />
-      <node id="1358878980655445168" at="77,89,78,49" concept="2" />
-      <node id="1358878980655445168" at="78,49,79,34" concept="2" />
-      <node id="1358878980655445168" at="79,34,80,22" concept="7" />
-      <node id="1358878980655445160" at="82,90,83,82" concept="6" />
-      <node id="1358878980655445160" at="83,82,84,31" concept="2" />
-      <node id="1358878980655445160" at="84,31,85,44" concept="2" />
-      <node id="1358878980655445160" at="85,44,86,26" concept="6" />
-      <node id="1358878980655445160" at="86,26,87,58" concept="2" />
-      <node id="1358878980655445160" at="87,58,88,44" concept="2" />
-      <node id="1358878980655445160" at="88,44,89,34" concept="6" />
-      <node id="1358878980655445160" at="89,34,90,57" concept="2" />
-      <node id="1358878980655445160" at="90,57,91,40" concept="2" />
-      <node id="1358878980655445160" at="91,40,92,73" concept="2" />
-      <node id="1358878980655445160" at="92,73,93,57" concept="6" />
-      <node id="1358878980655445160" at="94,35,95,82" concept="6" />
-      <node id="1358878980655445160" at="95,82,96,112" concept="7" />
-      <node id="1358878980655445160" at="97,10,98,22" concept="7" />
-      <node id="2756621024541675112" at="100,89,101,87" concept="6" />
-      <node id="2756621024541675112" at="101,87,102,48" concept="2" />
-      <node id="2756621024541675112" at="102,48,103,34" concept="6" />
-      <node id="2756621024541675112" at="103,34,104,58" concept="2" />
-      <node id="2756621024541675112" at="104,58,105,62" concept="2" />
-      <node id="2756621024541675112" at="105,62,106,61" concept="2" />
-      <node id="2756621024541675112" at="106,61,107,40" concept="2" />
-      <node id="2756621024541675112" at="107,40,108,34" concept="2" />
-      <node id="2756621024541675112" at="108,34,109,22" concept="7" />
-      <node id="2756621024541675112" at="111,98,112,34" concept="7" />
-      <node id="2756621024541675112" at="114,90,115,99" concept="6" />
-      <node id="2756621024541675112" at="115,99,116,49" concept="2" />
-      <node id="2756621024541675112" at="116,49,117,34" concept="6" />
-      <node id="2756621024541675112" at="117,34,118,52" concept="2" />
-      <node id="2756621024541675112" at="118,52,119,40" concept="2" />
-      <node id="2756621024541675112" at="119,40,120,84" concept="2" />
-      <node id="2756621024541675112" at="120,84,121,85" concept="2" />
-      <node id="2756621024541675112" at="121,85,122,22" concept="7" />
-      <node id="2756621024541675112" at="124,91,125,78" concept="6" />
-      <node id="2756621024541675112" at="125,78,126,22" concept="7" />
-      <node id="2756621024541675112" at="128,92,129,118" concept="6" />
-      <node id="2756621024541675112" at="129,118,130,108" concept="6" />
-      <node id="2756621024541675112" at="130,108,131,47" concept="2" />
-      <node id="2756621024541675112" at="131,47,132,49" concept="2" />
-      <node id="2756621024541675112" at="132,49,133,22" concept="7" />
-      <node id="2756621024541675112" at="136,99,137,50" concept="10" />
-      <node id="2756621024541675112" at="139,66,140,41" concept="6" />
-      <node id="2756621024541675112" at="140,41,141,93" concept="7" />
-      <node id="2756621024541675112" at="143,86,144,80" concept="6" />
-      <node id="2756621024541675112" at="144,80,145,95" concept="2" />
-      <node id="2756621024541675112" at="145,95,146,25" concept="7" />
-      <node id="2756621024541675112" at="148,68,149,34" concept="6" />
-      <node id="2756621024541675112" at="149,34,150,55" concept="2" />
-      <node id="2756621024541675112" at="150,55,151,87" concept="2" />
-      <node id="2756621024541675112" at="151,87,152,23" concept="7" />
-      <node id="2756621024541675112" at="155,96,156,134" concept="2" />
-      <node id="2756621024541675112" at="157,34,158,142" concept="2" />
-      <node id="2756621024541675112" at="158,142,159,146" concept="2" />
-      <node id="2756621024541675112" at="161,122,162,393" concept="2" />
-      <node id="2756621024541675112" at="167,88,168,87" concept="6" />
-      <node id="2756621024541675112" at="168,87,169,47" concept="2" />
-      <node id="2756621024541675112" at="169,47,170,34" concept="6" />
-      <node id="2756621024541675112" at="170,34,171,58" concept="2" />
-      <node id="2756621024541675112" at="171,58,172,62" concept="2" />
-      <node id="2756621024541675112" at="172,62,173,61" concept="2" />
-      <node id="2756621024541675112" at="173,61,174,40" concept="2" />
-      <node id="2756621024541675112" at="174,40,175,34" concept="2" />
-      <node id="2756621024541675112" at="175,34,176,22" concept="7" />
-      <node id="2756621024541675112" at="178,97,179,34" concept="7" />
-      <node id="2756621024541675112" at="33,0,36,0" concept="5" trace="createEditorCell#(Ljetbrains/mps/openapi/editor/EditorContext;Lorg/jetbrains/mps/openapi/model/SNode;)Ljetbrains/mps/openapi/editor/cells/EditorCell;" />
-      <node id="2756621024541675112" at="44,83,47,5" concept="4" />
-      <node id="2756621024541675112" at="56,84,59,5" concept="4" />
-      <node id="2756621024541675112" at="111,0,114,0" concept="9" trace="renderingCondition_u5g1fn_a1a0#(Lorg/jetbrains/mps/openapi/model/SNode;Ljetbrains/mps/openapi/editor/EditorContext;)Z" />
-      <node id="2756621024541675112" at="136,0,139,0" concept="1" trace="layersListHandler_u5g1fn_b1a#(Lorg/jetbrains/mps/openapi/model/SNode;Ljava/lang/String;Ljetbrains/mps/openapi/editor/EditorContext;)V" />
-      <node id="2756621024541675112" at="160,9,163,9" concept="4" />
-      <node id="2756621024541675112" at="178,0,181,0" concept="9" trace="renderingCondition_u5g1fn_a2a#(Lorg/jetbrains/mps/openapi/model/SNode;Ljetbrains/mps/openapi/editor/EditorContext;)Z" />
-      <node id="2756621024541675112" at="124,0,128,0" concept="5" trace="createIndentCell_u5g1fn_a1a#(Ljetbrains/mps/openapi/editor/EditorContext;Lorg/jetbrains/mps/openapi/model/SNode;)Ljetbrains/mps/openapi/editor/cells/EditorCell;" />
-      <node id="2756621024541675112" at="139,0,143,0" concept="5" trace="createNodeToInsert#(Ljetbrains/mps/openapi/editor/EditorContext;)Lorg/jetbrains/mps/openapi/model/SNode;" />
-      <node id="2756621024541675112" at="156,134,160,9" concept="4" />
-      <node id="1358878980655445160" at="93,57,98,22" concept="4" />
-      <node id="2756621024541675112" at="143,0,148,0" concept="5" trace="createNodeCell#(Ljetbrains/mps/openapi/editor/EditorContext;Lorg/jetbrains/mps/openapi/model/SNode;)Ljetbrains/mps/openapi/editor/cells/EditorCell;" />
-      <node id="2756621024541675336" at="70,0,76,0" concept="5" trace="createConstant_u5g1fn_a0a0#(Ljetbrains/mps/openapi/editor/EditorContext;Lorg/jetbrains/mps/openapi/model/SNode;)Ljetbrains/mps/openapi/editor/cells/EditorCell;" />
-      <node id="1358878980655445168" at="76,0,82,0" concept="5" trace="createConstant_u5g1fn_b0a0#(Ljetbrains/mps/openapi/editor/EditorContext;Lorg/jetbrains/mps/openapi/model/SNode;)Ljetbrains/mps/openapi/editor/cells/EditorCell;" />
-      <node id="2756621024541675112" at="148,0,154,0" concept="5" trace="createEmptyCell#(Ljetbrains/mps/openapi/editor/EditorContext;)Ljetbrains/mps/openapi/editor/cells/EditorCell;" />
-      <node id="2756621024541675112" at="128,0,135,0" concept="5" trace="createRefNodeList_u5g1fn_b1a#(Ljetbrains/mps/openapi/editor/EditorContext;Lorg/jetbrains/mps/openapi/model/SNode;)Ljetbrains/mps/openapi/editor/cells/EditorCell;" />
-      <node id="2756621024541675112" at="62,0,70,0" concept="5" trace="createCollection_u5g1fn_a0a#(Ljetbrains/mps/openapi/editor/EditorContext;Lorg/jetbrains/mps/openapi/model/SNode;)Ljetbrains/mps/openapi/editor/cells/EditorCell;" />
-      <node id="2756621024541675112" at="114,0,124,0" concept="5" trace="createCollection_u5g1fn_b0#(Ljetbrains/mps/openapi/editor/EditorContext;Lorg/jetbrains/mps/openapi/model/SNode;)Ljetbrains/mps/openapi/editor/cells/EditorCell;" />
-      <node id="2756621024541675112" at="154,132,164,7" concept="4" />
-      <node id="2756621024541675112" at="100,0,111,0" concept="5" trace="createConstant_u5g1fn_b0a#(Ljetbrains/mps/openapi/editor/EditorContext;Lorg/jetbrains/mps/openapi/model/SNode;)Ljetbrains/mps/openapi/editor/cells/EditorCell;" />
-      <node id="2756621024541675112" at="167,0,178,0" concept="5" trace="createConstant_u5g1fn_c0#(Ljetbrains/mps/openapi/editor/EditorContext;Lorg/jetbrains/mps/openapi/model/SNode;)Ljetbrains/mps/openapi/editor/cells/EditorCell;" />
-      <node id="2756621024541675112" at="50,0,62,0" concept="5" trace="createCollection_u5g1fn_a0#(Ljetbrains/mps/openapi/editor/EditorContext;Lorg/jetbrains/mps/openapi/model/SNode;)Ljetbrains/mps/openapi/editor/cells/EditorCell;" />
-      <node id="2756621024541675112" at="154,0,166,0" concept="5" trace="installElementCellActions#(Lorg/jetbrains/mps/openapi/model/SNode;Lorg/jetbrains/mps/openapi/model/SNode;Ljetbrains/mps/openapi/editor/cells/EditorCell;Ljetbrains/mps/openapi/editor/EditorContext;)V" />
-      <node id="2756621024541675112" at="36,0,50,0" concept="5" trace="createCollection_u5g1fn_a#(Ljetbrains/mps/openapi/editor/EditorContext;Lorg/jetbrains/mps/openapi/model/SNode;)Ljetbrains/mps/openapi/editor/cells/EditorCell;" />
-      <node id="1358878980655445160" at="82,0,100,0" concept="5" trace="createProperty_u5g1fn_c0a0#(Ljetbrains/mps/openapi/editor/EditorContext;Lorg/jetbrains/mps/openapi/model/SNode;)Ljetbrains/mps/openapi/editor/cells/EditorCell;" />
-      <scope id="2756621024541675112" at="33,79,34,63" />
-      <scope id="2756621024541675112" at="45,61,46,83" />
-      <scope id="2756621024541675112" at="57,62,58,84" />
-      <scope id="2756621024541675112" at="111,98,112,34" />
-      <scope id="2756621024541675112" at="136,99,137,50" />
-      <scope id="2756621024541675112" at="161,122,162,393" />
-      <scope id="2756621024541675112" at="178,97,179,34" />
-      <scope id="1358878980655445160" at="94,35,96,112">
-        <var name="manager" id="1358878980655445160" />
-      </scope>
-      <scope id="2756621024541675112" at="124,91,126,22">
-        <var name="editorCell" id="2756621024541675112" />
-      </scope>
-      <scope id="2756621024541675112" at="139,66,141,93">
-        <var name="listOwner" id="2756621024541675112" />
-      </scope>
-      <scope id="2756621024541675112" at="157,34,159,146" />
-      <scope id="2756621024541675112" at="33,0,36,0">
-        <var name="editorContext" id="2756621024541675112" />
-        <var name="node" id="2756621024541675112" />
-      </scope>
-      <scope id="2756621024541675112" at="111,0,114,0">
-        <var name="editorContext" id="2756621024541675112" />
-        <var name="node" id="2756621024541675112" />
-      </scope>
-      <scope id="2756621024541675112" at="136,0,139,0">
->>>>>>> bd830ede
+      <scope id="2756621024541675112" at="153,0,156,0">
         <var name="childRole" id="2756621024541675112" />
         <var name="context" id="2756621024541675112" />
         <var name="ownerNode" id="2756621024541675112" />
       </scope>
-<<<<<<< HEAD
-      <scope id="2756621024541675112" at="157,0,160,0">
+      <scope id="2756621024541675112" at="156,0,159,0">
         <var name="editorContext" id="2756621024541675112" />
       </scope>
-      <scope id="2756621024541675112" at="160,57,163,25">
+      <scope id="2756621024541675112" at="159,57,162,25">
         <var name="elementCell" id="2756621024541675112" />
       </scope>
-      <scope id="2756621024541675112" at="195,0,198,0">
-=======
-      <scope id="2756621024541675112" at="143,86,146,25">
-        <var name="elementCell" id="2756621024541675112" />
-      </scope>
-      <scope id="2756621024541675112" at="178,0,181,0">
->>>>>>> bd830ede
+      <scope id="2756621024541675112" at="194,0,197,0">
         <var name="editorContext" id="2756621024541675112" />
         <var name="node" id="2756621024541675112" />
       </scope>
@@ -595,87 +381,36 @@
       <scope id="1358878980655445168" at="93,51,97,22">
         <var name="editorCell" id="1358878980655445168" />
       </scope>
-<<<<<<< HEAD
-      <scope id="2756621024541675112" at="142,0,146,0" />
-      <scope id="2756621024541675112" at="165,41,169,23">
+      <scope id="2756621024541675112" at="141,0,145,0" />
+      <scope id="2756621024541675112" at="164,41,168,23">
         <var name="emptyCell" id="2756621024541675112" />
       </scope>
       <scope id="2756621024541675112" at="42,0,47,0" />
-      <scope id="2756621024541675112" at="146,53,151,22">
+      <scope id="2756621024541675112" at="145,53,150,22">
         <var name="editorCell" id="2756621024541675112" />
         <var name="handler" id="2756621024541675112" />
       </scope>
-      <scope id="2756621024541675112" at="160,0,165,0">
-=======
-      <scope id="2756621024541675112" at="124,0,128,0">
-        <var name="editorContext" id="2756621024541675112" />
-        <var name="node" id="2756621024541675112" />
-      </scope>
-      <scope id="2756621024541675112" at="139,0,143,0">
-        <var name="editorContext" id="2756621024541675112" />
-      </scope>
-      <scope id="2756621024541675112" at="148,68,152,23">
-        <var name="emptyCell" id="2756621024541675112" />
-      </scope>
-      <scope id="2756621024541675112" at="128,92,133,22">
-        <var name="editorCell" id="2756621024541675112" />
-        <var name="handler" id="2756621024541675112" />
-      </scope>
-      <scope id="2756621024541675112" at="143,0,148,0">
-        <var name="editorContext" id="2756621024541675112" />
->>>>>>> bd830ede
+      <scope id="2756621024541675112" at="159,0,164,0">
         <var name="elementNode" id="2756621024541675112" />
       </scope>
       <scope id="2756621024541675112" at="79,52,85,22">
         <var name="editorCell" id="2756621024541675112" />
       </scope>
-<<<<<<< HEAD
       <scope id="2756621024541675336" at="87,0,93,0" />
       <scope id="1358878980655445168" at="93,0,99,0" />
-      <scope id="2756621024541675112" at="165,0,171,0" />
-      <scope id="2756621024541675112" at="146,0,153,0" />
+      <scope id="2756621024541675112" at="164,0,170,0" />
+      <scope id="2756621024541675112" at="145,0,152,0" />
       <scope id="2756621024541675112" at="79,0,87,0" />
-      <scope id="2756621024541675112" at="132,51,140,22">
+      <scope id="2756621024541675112" at="131,51,139,22">
         <var name="editorCell" id="2756621024541675112" />
         <var name="style" id="2756621024541675112" />
       </scope>
-      <scope id="2756621024541675112" at="172,96,180,9" />
-      <scope id="2756621024541675112" at="118,50,127,22">
+      <scope id="2756621024541675112" at="171,96,179,9" />
+      <scope id="2756621024541675112" at="117,50,126,22">
         <var name="editorCell" id="2756621024541675112" />
         <var name="style" id="2756621024541675112" />
       </scope>
-      <scope id="2756621024541675112" at="184,49,193,22">
-=======
-      <scope id="2756621024541675336" at="70,0,76,0">
-        <var name="editorContext" id="2756621024541675336" />
-        <var name="node" id="2756621024541675336" />
-      </scope>
-      <scope id="1358878980655445168" at="76,0,82,0">
-        <var name="editorContext" id="1358878980655445168" />
-        <var name="node" id="1358878980655445168" />
-      </scope>
-      <scope id="2756621024541675112" at="148,0,154,0">
-        <var name="editorContext" id="2756621024541675112" />
-      </scope>
-      <scope id="2756621024541675112" at="128,0,135,0">
-        <var name="editorContext" id="2756621024541675112" />
-        <var name="node" id="2756621024541675112" />
-      </scope>
-      <scope id="2756621024541675112" at="62,0,70,0">
-        <var name="editorContext" id="2756621024541675112" />
-        <var name="node" id="2756621024541675112" />
-      </scope>
-      <scope id="2756621024541675112" at="114,90,122,22">
-        <var name="editorCell" id="2756621024541675112" />
-        <var name="style" id="2756621024541675112" />
-      </scope>
-      <scope id="2756621024541675112" at="155,96,163,9" />
-      <scope id="2756621024541675112" at="100,89,109,22">
-        <var name="editorCell" id="2756621024541675112" />
-        <var name="style" id="2756621024541675112" />
-      </scope>
-      <scope id="2756621024541675112" at="167,88,176,22">
->>>>>>> bd830ede
+      <scope id="2756621024541675112" at="183,49,192,22">
         <var name="editorCell" id="2756621024541675112" />
         <var name="style" id="2756621024541675112" />
       </scope>
@@ -683,38 +418,12 @@
         <var name="editorCell" id="2756621024541675112" />
         <var name="style" id="2756621024541675112" />
       </scope>
-<<<<<<< HEAD
-      <scope id="2756621024541675112" at="132,0,142,0" />
-      <scope id="2756621024541675112" at="171,86,181,7" />
-      <scope id="2756621024541675112" at="118,0,129,0" />
-      <scope id="2756621024541675112" at="184,0,195,0" />
+      <scope id="2756621024541675112" at="131,0,141,0" />
+      <scope id="2756621024541675112" at="170,86,180,7" />
+      <scope id="2756621024541675112" at="117,0,128,0" />
+      <scope id="2756621024541675112" at="183,0,194,0" />
       <scope id="2756621024541675112" at="67,0,79,0" />
-      <scope id="2756621024541675112" at="171,0,183,0">
-=======
-      <scope id="2756621024541675112" at="114,0,124,0">
-        <var name="editorContext" id="2756621024541675112" />
-        <var name="node" id="2756621024541675112" />
-      </scope>
-      <scope id="2756621024541675112" at="154,132,164,7" />
-      <scope id="2756621024541675112" at="100,0,111,0">
-        <var name="editorContext" id="2756621024541675112" />
-        <var name="node" id="2756621024541675112" />
-      </scope>
-      <scope id="2756621024541675112" at="167,0,178,0">
-        <var name="editorContext" id="2756621024541675112" />
-        <var name="node" id="2756621024541675112" />
-      </scope>
-      <scope id="2756621024541675112" at="36,89,48,22">
-        <var name="editorCell" id="2756621024541675112" />
-        <var name="style" id="2756621024541675112" />
-      </scope>
-      <scope id="2756621024541675112" at="50,0,62,0">
-        <var name="editorContext" id="2756621024541675112" />
-        <var name="node" id="2756621024541675112" />
-      </scope>
-      <scope id="2756621024541675112" at="154,0,166,0">
-        <var name="editorContext" id="2756621024541675112" />
->>>>>>> bd830ede
+      <scope id="2756621024541675112" at="170,0,182,0">
         <var name="elementCell" id="2756621024541675112" />
         <var name="elementNode" id="2756621024541675112" />
       </scope>
@@ -722,34 +431,20 @@
         <var name="editorCell" id="2756621024541675112" />
         <var name="style" id="2756621024541675112" />
       </scope>
-<<<<<<< HEAD
       <scope id="2756621024541675112" at="52,0,67,0" />
-      <scope id="1358878980655445160" at="99,51,116,22">
-=======
-      <scope id="1358878980655445160" at="82,90,98,22">
->>>>>>> bd830ede
+      <scope id="1358878980655445160" at="99,51,115,22">
         <var name="attributeConcept" id="1358878980655445160" />
         <var name="editorCell" id="1358878980655445160" />
         <var name="provider" id="1358878980655445160" />
         <var name="style" id="1358878980655445160" />
       </scope>
-<<<<<<< HEAD
-      <scope id="1358878980655445160" at="99,0,118,0" />
-      <unit id="2756621024541675112" at="153,0,184,0" name="jetbrains.mps.lang.resources.editor.TextIcon_EditorBuilder_a$layersListHandler_u5g1fn_b1a" />
-      <unit id="2756621024541675112" at="33,0,199,0" name="jetbrains.mps.lang.resources.editor.TextIcon_EditorBuilder_a" />
-=======
-      <scope id="1358878980655445160" at="82,0,100,0">
-        <var name="editorContext" id="1358878980655445160" />
-        <var name="node" id="1358878980655445160" />
-      </scope>
-      <unit id="2756621024541675112" at="135,0,167,0" name="jetbrains.mps.lang.resources.editor.TextIcon_Editor$layersListHandler_u5g1fn_b1a" />
-      <unit id="2756621024541675112" at="32,0,182,0" name="jetbrains.mps.lang.resources.editor.TextIcon_Editor" />
->>>>>>> bd830ede
+      <scope id="1358878980655445160" at="99,0,117,0" />
+      <unit id="2756621024541675112" at="152,0,183,0" name="jetbrains.mps.lang.resources.editor.TextIcon_EditorBuilder_a$layersListHandler_u5g1fn_b1a" />
+      <unit id="2756621024541675112" at="33,0,198,0" name="jetbrains.mps.lang.resources.editor.TextIcon_EditorBuilder_a" />
     </file>
   </root>
   <root nodeRef="r:dc468d7c-ca2d-45f7-ace9-6f81e4694f66(jetbrains.mps.lang.resources.editor)/2756621024541681859">
     <file name="Circle_Editor.java">
-<<<<<<< HEAD
       <node id="2756621024541681859" at="11,79,12,72" concept="7" />
       <node id="2756621024541681859" at="11,0,14,0" concept="5" trace="createEditorCell#(Ljetbrains/mps/openapi/editor/EditorContext;Lorg/jetbrains/mps/openapi/model/SNode;)Ljetbrains/mps/openapi/editor/cells/EditorCell;" />
       <scope id="2756621024541681859" at="11,79,12,72" />
@@ -876,10 +571,9 @@
       <node id="1571777932759602046" at="213,63,214,39" concept="2" />
       <node id="1571777932759602046" at="214,39,215,73" concept="2" />
       <node id="1571777932759602046" at="215,73,216,57" concept="6" />
-      <node id="1571777932759602046" at="216,57,217,59" concept="6" />
-      <node id="1571777932759602046" at="218,35,219,87" concept="6" />
-      <node id="1571777932759602046" at="219,87,220,94" concept="7" />
-      <node id="1571777932759602046" at="221,10,222,22" concept="7" />
+      <node id="1571777932759602046" at="217,35,218,87" concept="6" />
+      <node id="1571777932759602046" at="218,87,219,112" concept="7" />
+      <node id="1571777932759602046" at="220,10,221,22" concept="7" />
       <node id="2756621024541681859" at="28,0,30,0" concept="3" trace="myNode" />
       <node id="2756621024541681859" at="42,0,45,0" concept="5" trace="createCell#()Ljetbrains/mps/openapi/editor/cells/EditorCell;" />
       <node id="2756621024541681859" at="92,0,95,0" concept="1" trace="fillColorSingleRoleHandler_zihja6_d0#(Lorg/jetbrains/mps/openapi/model/SNode;Lorg/jetbrains/mps/openapi/language/SContainmentLink;Ljetbrains/mps/openapi/editor/EditorContext;)V" />
@@ -895,7 +589,7 @@
       <node id="2756621024541681859" at="36,0,41,0" concept="5" trace="getNode#()Lorg/jetbrains/mps/openapi/model/SNode;" />
       <node id="2756621024541681859" at="95,0,100,0" concept="5" trace="createChildCell#(Lorg/jetbrains/mps/openapi/model/SNode;)Ljetbrains/mps/openapi/editor/cells/EditorCell;" />
       <node id="2756621024541681859" at="153,0,158,0" concept="5" trace="createChildCell#(Lorg/jetbrains/mps/openapi/model/SNode;)Ljetbrains/mps/openapi/editor/cells/EditorCell;" />
-      <node id="1571777932759602046" at="217,59,222,22" concept="4" />
+      <node id="1571777932759602046" at="216,57,221,22" concept="4" />
       <node id="2756621024541681863" at="65,0,71,0" concept="5" trace="createConstant_zihja6_a0#()Ljetbrains/mps/openapi/editor/cells/EditorCell;" />
       <node id="2756621024541681868" at="71,0,77,0" concept="5" trace="createConstant_zihja6_b0#()Ljetbrains/mps/openapi/editor/cells/EditorCell;" />
       <node id="2756621024541681874" at="129,0,135,0" concept="5" trace="createConstant_zihja6_f0#()Ljetbrains/mps/openapi/editor/cells/EditorCell;" />
@@ -910,7 +604,7 @@
       <node id="1571777932758932372" at="77,0,87,0" concept="5" trace="createConstant_zihja6_c0#()Ljetbrains/mps/openapi/editor/cells/EditorCell;" />
       <node id="1571777932758932330" at="135,0,145,0" concept="5" trace="createConstant_zihja6_g0#()Ljetbrains/mps/openapi/editor/cells/EditorCell;" />
       <node id="1571777932758923202" at="198,0,208,0" concept="5" trace="createConstant_zihja6_k0#()Ljetbrains/mps/openapi/editor/cells/EditorCell;" />
-      <node id="1571777932759602046" at="208,0,224,0" concept="5" trace="createProperty_zihja6_l0#()Ljetbrains/mps/openapi/editor/cells/EditorCell;" />
+      <node id="1571777932759602046" at="208,0,223,0" concept="5" trace="createProperty_zihja6_l0#()Ljetbrains/mps/openapi/editor/cells/EditorCell;" />
       <node id="2756621024541681859" at="46,0,65,0" concept="5" trace="createCollection_zihja6_a#()Ljetbrains/mps/openapi/editor/cells/EditorCell;" />
       <scope id="2756621024541681859" at="38,26,39,18" />
       <scope id="2756621024541681859" at="42,39,43,39" />
@@ -923,174 +617,12 @@
       <scope id="2756621024541681859" at="162,41,163,42" />
       <scope id="2756621024541681859" at="31,86,33,18" />
       <scope id="2756621024541681859" at="87,48,89,33">
-=======
-      <node id="2756621024541681859" at="27,79,28,63" concept="7" />
-      <node id="2756621024541681859" at="30,89,31,96" concept="6" />
-      <node id="2756621024541681859" at="31,96,32,48" concept="2" />
-      <node id="2756621024541681859" at="32,48,33,28" concept="2" />
-      <node id="2756621024541681859" at="33,28,34,81" concept="2" />
-      <node id="2756621024541681859" at="34,81,35,81" concept="2" />
-      <node id="2756621024541681859" at="35,81,36,81" concept="2" />
-      <node id="2756621024541681859" at="36,81,37,80" concept="2" />
-      <node id="2756621024541681859" at="37,80,38,81" concept="2" />
-      <node id="2756621024541681859" at="38,81,39,81" concept="2" />
-      <node id="2756621024541681859" at="39,81,40,81" concept="2" />
-      <node id="2756621024541681859" at="40,81,41,80" concept="2" />
-      <node id="2756621024541681859" at="41,80,42,81" concept="2" />
-      <node id="2756621024541681859" at="42,81,43,81" concept="2" />
-      <node id="2756621024541681859" at="43,81,44,81" concept="2" />
-      <node id="2756621024541681859" at="44,81,45,81" concept="2" />
-      <node id="2756621024541681859" at="45,81,46,22" concept="7" />
-      <node id="2756621024541681863" at="48,88,49,92" concept="6" />
-      <node id="2756621024541681863" at="49,92,50,47" concept="2" />
-      <node id="2756621024541681863" at="50,47,51,34" concept="2" />
-      <node id="2756621024541681863" at="51,34,52,22" concept="7" />
-      <node id="2756621024541681868" at="54,88,55,90" concept="6" />
-      <node id="2756621024541681868" at="55,90,56,47" concept="2" />
-      <node id="2756621024541681868" at="56,47,57,34" concept="2" />
-      <node id="2756621024541681868" at="57,34,58,22" concept="7" />
-      <node id="1571777932758932372" at="60,88,61,87" concept="6" />
-      <node id="1571777932758932372" at="61,87,62,47" concept="2" />
-      <node id="1571777932758932372" at="62,47,63,34" concept="6" />
-      <node id="1571777932758932372" at="63,34,64,57" concept="2" />
-      <node id="1571777932758932372" at="64,57,65,58" concept="2" />
-      <node id="1571777932758932372" at="65,58,66,40" concept="2" />
-      <node id="1571777932758932372" at="66,40,67,34" concept="2" />
-      <node id="1571777932758932372" at="67,34,68,22" concept="7" />
-      <node id="2756621024541681859" at="70,87,71,250" concept="6" />
-      <node id="2756621024541681859" at="71,250,72,33" concept="7" />
-      <node id="2756621024541681859" at="75,123,76,49" concept="10" />
-      <node id="2756621024541681859" at="78,55,79,59" concept="6" />
-      <node id="2756621024541681859" at="79,59,80,41" concept="2" />
-      <node id="2756621024541681859" at="80,41,81,24" concept="7" />
-      <node id="2756621024541681859" at="84,118,85,385" concept="2" />
-      <node id="2756621024541681859" at="87,41,88,40" concept="2" />
-      <node id="2756621024541681859" at="92,44,93,54" concept="6" />
-      <node id="2756621024541681859" at="93,54,94,46" concept="2" />
-      <node id="2756621024541681859" at="94,46,95,0" concept="8" />
-      <node id="2756621024541681859" at="95,0,96,40" concept="2" />
-      <node id="2756621024541681859" at="96,40,97,24" concept="7" />
-      <node id="2756621024541681859" at="99,40,100,30" concept="7" />
-      <node id="2756621024541681872" at="103,88,104,87" concept="6" />
-      <node id="2756621024541681872" at="104,87,105,47" concept="2" />
-      <node id="2756621024541681872" at="105,47,106,34" concept="6" />
-      <node id="2756621024541681872" at="106,34,107,57" concept="2" />
-      <node id="2756621024541681872" at="107,57,108,40" concept="2" />
-      <node id="2756621024541681872" at="108,40,109,34" concept="2" />
-      <node id="2756621024541681872" at="109,34,110,22" concept="7" />
-      <node id="2756621024541681874" at="112,88,113,92" concept="6" />
-      <node id="2756621024541681874" at="113,92,114,47" concept="2" />
-      <node id="2756621024541681874" at="114,47,115,34" concept="2" />
-      <node id="2756621024541681874" at="115,34,116,22" concept="7" />
-      <node id="1571777932758932330" at="118,88,119,87" concept="6" />
-      <node id="1571777932758932330" at="119,87,120,47" concept="2" />
-      <node id="1571777932758932330" at="120,47,121,34" concept="6" />
-      <node id="1571777932758932330" at="121,34,122,57" concept="2" />
-      <node id="1571777932758932330" at="122,57,123,58" concept="2" />
-      <node id="1571777932758932330" at="123,58,124,40" concept="2" />
-      <node id="1571777932758932330" at="124,40,125,34" concept="2" />
-      <node id="1571777932758932330" at="125,34,126,22" concept="7" />
-      <node id="2756621024541681859" at="128,87,129,254" concept="6" />
-      <node id="2756621024541681859" at="129,254,130,33" concept="7" />
-      <node id="2756621024541681859" at="133,125,134,49" concept="10" />
-      <node id="2756621024541681859" at="136,55,137,59" concept="6" />
-      <node id="2756621024541681859" at="137,59,138,41" concept="2" />
-      <node id="2756621024541681859" at="138,41,139,24" concept="7" />
-      <node id="2756621024541681859" at="142,118,143,387" concept="2" />
-      <node id="2756621024541681859" at="145,41,146,42" concept="2" />
-      <node id="2756621024541681859" at="150,44,151,85" concept="6" />
-      <node id="2756621024541681859" at="151,85,152,0" concept="8" />
-      <node id="2756621024541681859" at="152,0,153,40" concept="2" />
-      <node id="2756621024541681859" at="153,40,154,24" concept="7" />
-      <node id="2756621024541681859" at="156,90,157,65" concept="7" />
-      <node id="1571777932758978749" at="159,91,160,97" concept="6" />
-      <node id="1571777932758978749" at="160,97,161,50" concept="2" />
-      <node id="1571777932758978749" at="161,50,162,36" concept="6" />
-      <node id="1571777932758978749" at="162,36,163,65" concept="2" />
-      <node id="1571777932758978749" at="163,65,164,42" concept="2" />
-      <node id="1571777932758978749" at="164,42,165,36" concept="2" />
-      <node id="1571777932758978749" at="165,36,166,24" concept="7" />
-      <node id="2756621024541681878" at="169,88,170,87" concept="6" />
-      <node id="2756621024541681878" at="170,87,171,47" concept="2" />
-      <node id="2756621024541681878" at="171,47,172,34" concept="6" />
-      <node id="2756621024541681878" at="172,34,173,57" concept="2" />
-      <node id="2756621024541681878" at="173,57,174,40" concept="2" />
-      <node id="2756621024541681878" at="174,40,175,34" concept="2" />
-      <node id="2756621024541681878" at="175,34,176,22" concept="7" />
-      <node id="2756621024541681880" at="178,88,179,90" concept="6" />
-      <node id="2756621024541681880" at="179,90,180,47" concept="2" />
-      <node id="2756621024541681880" at="180,47,181,34" concept="2" />
-      <node id="2756621024541681880" at="181,34,182,22" concept="7" />
-      <node id="1571777932758923202" at="184,88,185,87" concept="6" />
-      <node id="1571777932758923202" at="185,87,186,47" concept="2" />
-      <node id="1571777932758923202" at="186,47,187,34" concept="6" />
-      <node id="1571777932758923202" at="187,34,188,57" concept="2" />
-      <node id="1571777932758923202" at="188,57,189,58" concept="2" />
-      <node id="1571777932758923202" at="189,58,190,40" concept="2" />
-      <node id="1571777932758923202" at="190,40,191,34" concept="2" />
-      <node id="1571777932758923202" at="191,34,192,22" concept="7" />
-      <node id="1571777932759602046" at="194,88,195,82" concept="6" />
-      <node id="1571777932759602046" at="195,82,196,26" concept="2" />
-      <node id="1571777932759602046" at="196,26,197,39" concept="2" />
-      <node id="1571777932759602046" at="197,39,198,26" concept="6" />
-      <node id="1571777932759602046" at="198,26,199,58" concept="2" />
-      <node id="1571777932759602046" at="199,58,200,39" concept="2" />
-      <node id="1571777932759602046" at="200,39,201,73" concept="2" />
-      <node id="1571777932759602046" at="201,73,202,57" concept="6" />
-      <node id="1571777932759602046" at="203,35,204,82" concept="6" />
-      <node id="1571777932759602046" at="204,82,205,112" concept="7" />
-      <node id="1571777932759602046" at="206,10,207,22" concept="7" />
-      <node id="2756621024541681859" at="27,0,30,0" concept="5" trace="createEditorCell#(Ljetbrains/mps/openapi/editor/EditorContext;Lorg/jetbrains/mps/openapi/model/SNode;)Ljetbrains/mps/openapi/editor/cells/EditorCell;" />
-      <node id="2756621024541681859" at="75,0,78,0" concept="1" trace="fillColorSingleRoleHandler_zihja6_d0#(Lorg/jetbrains/mps/openapi/model/SNode;Lorg/jetbrains/mps/openapi/language/SContainmentLink;Ljetbrains/mps/openapi/editor/EditorContext;)V" />
-      <node id="2756621024541681859" at="83,70,86,7" concept="4" />
-      <node id="2756621024541681859" at="86,7,89,7" concept="4" />
-      <node id="2756621024541681859" at="99,0,102,0" concept="5" trace="getNoTargetText#()Ljava/lang/String;" />
-      <node id="2756621024541681859" at="133,0,136,0" concept="1" trace="borderColorSingleRoleHandler_zihja6_h0#(Lorg/jetbrains/mps/openapi/model/SNode;Lorg/jetbrains/mps/openapi/language/SContainmentLink;Ljetbrains/mps/openapi/editor/EditorContext;)V" />
-      <node id="2756621024541681859" at="141,70,144,7" concept="4" />
-      <node id="2756621024541681859" at="144,7,147,7" concept="4" />
-      <node id="2756621024541681859" at="156,0,159,0" concept="5" trace="createEmptyCell_internal#(Ljetbrains/mps/openapi/editor/EditorContext;Lorg/jetbrains/mps/openapi/model/SNode;)Ljetbrains/mps/openapi/editor/cells/EditorCell;" />
-      <node id="2756621024541681859" at="70,0,74,0" concept="5" trace="createRefNode_zihja6_d0#(Ljetbrains/mps/openapi/editor/EditorContext;Lorg/jetbrains/mps/openapi/model/SNode;)Ljetbrains/mps/openapi/editor/cells/EditorCell;" />
-      <node id="2756621024541681859" at="128,0,132,0" concept="5" trace="createRefNode_zihja6_h0#(Ljetbrains/mps/openapi/editor/EditorContext;Lorg/jetbrains/mps/openapi/model/SNode;)Ljetbrains/mps/openapi/editor/cells/EditorCell;" />
-      <node id="2756621024541681859" at="78,0,83,0" concept="5" trace="createChildCell#(Lorg/jetbrains/mps/openapi/model/SNode;)Ljetbrains/mps/openapi/editor/cells/EditorCell;" />
-      <node id="2756621024541681859" at="136,0,141,0" concept="5" trace="createChildCell#(Lorg/jetbrains/mps/openapi/model/SNode;)Ljetbrains/mps/openapi/editor/cells/EditorCell;" />
-      <node id="1571777932759602046" at="202,57,207,22" concept="4" />
-      <node id="2756621024541681863" at="48,0,54,0" concept="5" trace="createConstant_zihja6_a0#(Ljetbrains/mps/openapi/editor/EditorContext;Lorg/jetbrains/mps/openapi/model/SNode;)Ljetbrains/mps/openapi/editor/cells/EditorCell;" />
-      <node id="2756621024541681868" at="54,0,60,0" concept="5" trace="createConstant_zihja6_b0#(Ljetbrains/mps/openapi/editor/EditorContext;Lorg/jetbrains/mps/openapi/model/SNode;)Ljetbrains/mps/openapi/editor/cells/EditorCell;" />
-      <node id="2756621024541681874" at="112,0,118,0" concept="5" trace="createConstant_zihja6_f0#(Ljetbrains/mps/openapi/editor/EditorContext;Lorg/jetbrains/mps/openapi/model/SNode;)Ljetbrains/mps/openapi/editor/cells/EditorCell;" />
-      <node id="2756621024541681880" at="178,0,184,0" concept="5" trace="createConstant_zihja6_j0#(Ljetbrains/mps/openapi/editor/EditorContext;Lorg/jetbrains/mps/openapi/model/SNode;)Ljetbrains/mps/openapi/editor/cells/EditorCell;" />
-      <node id="2756621024541681859" at="149,0,156,0" concept="5" trace="createEmptyCell#()Ljetbrains/mps/openapi/editor/cells/EditorCell;" />
-      <node id="2756621024541681859" at="83,0,91,0" concept="5" trace="installCellInfo#(Lorg/jetbrains/mps/openapi/model/SNode;Ljetbrains/mps/openapi/editor/cells/EditorCell;)V" />
-      <node id="2756621024541681859" at="91,0,99,0" concept="5" trace="createEmptyCell#()Ljetbrains/mps/openapi/editor/cells/EditorCell;" />
-      <node id="2756621024541681859" at="141,0,149,0" concept="5" trace="installCellInfo#(Lorg/jetbrains/mps/openapi/model/SNode;Ljetbrains/mps/openapi/editor/cells/EditorCell;)V" />
-      <node id="2756621024541681872" at="103,0,112,0" concept="5" trace="createConstant_zihja6_e0#(Ljetbrains/mps/openapi/editor/EditorContext;Lorg/jetbrains/mps/openapi/model/SNode;)Ljetbrains/mps/openapi/editor/cells/EditorCell;" />
-      <node id="1571777932758978749" at="159,0,168,0" concept="5" trace="createConstant_zihja6_a7a#(Ljetbrains/mps/openapi/editor/EditorContext;Lorg/jetbrains/mps/openapi/model/SNode;)Ljetbrains/mps/openapi/editor/cells/EditorCell;" />
-      <node id="2756621024541681878" at="169,0,178,0" concept="5" trace="createConstant_zihja6_i0#(Ljetbrains/mps/openapi/editor/EditorContext;Lorg/jetbrains/mps/openapi/model/SNode;)Ljetbrains/mps/openapi/editor/cells/EditorCell;" />
-      <node id="1571777932758932372" at="60,0,70,0" concept="5" trace="createConstant_zihja6_c0#(Ljetbrains/mps/openapi/editor/EditorContext;Lorg/jetbrains/mps/openapi/model/SNode;)Ljetbrains/mps/openapi/editor/cells/EditorCell;" />
-      <node id="1571777932758932330" at="118,0,128,0" concept="5" trace="createConstant_zihja6_g0#(Ljetbrains/mps/openapi/editor/EditorContext;Lorg/jetbrains/mps/openapi/model/SNode;)Ljetbrains/mps/openapi/editor/cells/EditorCell;" />
-      <node id="1571777932758923202" at="184,0,194,0" concept="5" trace="createConstant_zihja6_k0#(Ljetbrains/mps/openapi/editor/EditorContext;Lorg/jetbrains/mps/openapi/model/SNode;)Ljetbrains/mps/openapi/editor/cells/EditorCell;" />
-      <node id="1571777932759602046" at="194,0,209,0" concept="5" trace="createProperty_zihja6_l0#(Ljetbrains/mps/openapi/editor/EditorContext;Lorg/jetbrains/mps/openapi/model/SNode;)Ljetbrains/mps/openapi/editor/cells/EditorCell;" />
-      <node id="2756621024541681859" at="30,0,48,0" concept="5" trace="createCollection_zihja6_a#(Ljetbrains/mps/openapi/editor/EditorContext;Lorg/jetbrains/mps/openapi/model/SNode;)Ljetbrains/mps/openapi/editor/cells/EditorCell;" />
-      <scope id="2756621024541681859" at="27,79,28,63" />
-      <scope id="2756621024541681859" at="75,123,76,49" />
-      <scope id="2756621024541681859" at="84,118,85,385" />
-      <scope id="2756621024541681859" at="87,41,88,40" />
-      <scope id="2756621024541681859" at="99,40,100,30" />
-      <scope id="2756621024541681859" at="133,125,134,49" />
-      <scope id="2756621024541681859" at="142,118,143,387" />
-      <scope id="2756621024541681859" at="145,41,146,42" />
-      <scope id="2756621024541681859" at="156,90,157,65" />
-      <scope id="2756621024541681859" at="70,87,72,33">
->>>>>>> bd830ede
         <var name="provider" id="2756621024541681859" />
       </scope>
       <scope id="2756621024541681859" at="145,48,147,33">
         <var name="provider" id="2756621024541681859" />
       </scope>
-<<<<<<< HEAD
-      <scope id="1571777932759602046" at="218,35,220,94">
-=======
-      <scope id="1571777932759602046" at="203,35,205,112">
->>>>>>> bd830ede
+      <scope id="1571777932759602046" at="217,35,219,112">
         <var name="manager" id="1571777932759602046" />
       </scope>
       <scope id="2756621024541681859" at="42,0,45,0" />
@@ -1182,75 +714,29 @@
         <var name="editorCell" id="1571777932758923202" />
         <var name="style" id="1571777932758923202" />
       </scope>
-<<<<<<< HEAD
       <scope id="2756621024541681872" at="120,0,129,0" />
       <scope id="1571777932758978749" at="173,0,182,0" />
       <scope id="2756621024541681878" at="183,0,192,0" />
       <scope id="1571777932758932372" at="77,0,87,0" />
       <scope id="1571777932758932330" at="135,0,145,0" />
       <scope id="1571777932758923202" at="198,0,208,0" />
-      <scope id="1571777932759602046" at="208,49,222,22">
-=======
-      <scope id="2756621024541681872" at="103,0,112,0">
-        <var name="editorContext" id="2756621024541681872" />
-        <var name="node" id="2756621024541681872" />
-      </scope>
-      <scope id="1571777932758978749" at="159,0,168,0">
-        <var name="editorContext" id="1571777932758978749" />
-        <var name="node" id="1571777932758978749" />
-      </scope>
-      <scope id="2756621024541681878" at="169,0,178,0">
-        <var name="editorContext" id="2756621024541681878" />
-        <var name="node" id="2756621024541681878" />
-      </scope>
-      <scope id="1571777932758932372" at="60,0,70,0">
-        <var name="editorContext" id="1571777932758932372" />
-        <var name="node" id="1571777932758932372" />
-      </scope>
-      <scope id="1571777932758932330" at="118,0,128,0">
-        <var name="editorContext" id="1571777932758932330" />
-        <var name="node" id="1571777932758932330" />
-      </scope>
-      <scope id="1571777932758923202" at="184,0,194,0">
-        <var name="editorContext" id="1571777932758923202" />
-        <var name="node" id="1571777932758923202" />
-      </scope>
-      <scope id="1571777932759602046" at="194,88,207,22">
->>>>>>> bd830ede
+      <scope id="1571777932759602046" at="208,49,221,22">
         <var name="attributeConcept" id="1571777932759602046" />
         <var name="editorCell" id="1571777932759602046" />
         <var name="provider" id="1571777932759602046" />
       </scope>
-<<<<<<< HEAD
-      <scope id="1571777932759602046" at="208,0,224,0" />
+      <scope id="1571777932759602046" at="208,0,223,0" />
       <scope id="2756621024541681859" at="46,50,63,22">
         <var name="editorCell" id="2756621024541681859" />
       </scope>
       <scope id="2756621024541681859" at="46,0,65,0" />
       <unit id="2756621024541681859" at="91,0,120,0" name="jetbrains.mps.lang.resources.editor.Circle_EditorBuilder_a$fillColorSingleRoleHandler_zihja6_d0" />
       <unit id="2756621024541681859" at="149,0,183,0" name="jetbrains.mps.lang.resources.editor.Circle_EditorBuilder_a$borderColorSingleRoleHandler_zihja6_h0" />
-      <unit id="2756621024541681859" at="27,0,225,0" name="jetbrains.mps.lang.resources.editor.Circle_EditorBuilder_a" />
-=======
-      <scope id="1571777932759602046" at="194,0,209,0">
-        <var name="editorContext" id="1571777932759602046" />
-        <var name="node" id="1571777932759602046" />
-      </scope>
-      <scope id="2756621024541681859" at="30,89,46,22">
-        <var name="editorCell" id="2756621024541681859" />
-      </scope>
-      <scope id="2756621024541681859" at="30,0,48,0">
-        <var name="editorContext" id="2756621024541681859" />
-        <var name="node" id="2756621024541681859" />
-      </scope>
-      <unit id="2756621024541681859" at="74,0,103,0" name="jetbrains.mps.lang.resources.editor.Circle_Editor$fillColorSingleRoleHandler_zihja6_d0" />
-      <unit id="2756621024541681859" at="132,0,169,0" name="jetbrains.mps.lang.resources.editor.Circle_Editor$borderColorSingleRoleHandler_zihja6_h0" />
-      <unit id="2756621024541681859" at="26,0,210,0" name="jetbrains.mps.lang.resources.editor.Circle_Editor" />
->>>>>>> bd830ede
+      <unit id="2756621024541681859" at="27,0,224,0" name="jetbrains.mps.lang.resources.editor.Circle_EditorBuilder_a" />
     </file>
   </root>
   <root nodeRef="r:dc468d7c-ca2d-45f7-ace9-6f81e4694f66(jetbrains.mps.lang.resources.editor)/2756621024541800288">
     <file name="Rect_Editor.java">
-<<<<<<< HEAD
       <node id="2756621024541800288" at="11,79,12,70" concept="7" />
       <node id="2756621024541800288" at="11,0,14,0" concept="5" trace="createEditorCell#(Ljetbrains/mps/openapi/editor/EditorContext;Lorg/jetbrains/mps/openapi/model/SNode;)Ljetbrains/mps/openapi/editor/cells/EditorCell;" />
       <scope id="2756621024541800288" at="11,79,12,70" />
@@ -1377,10 +863,9 @@
       <node id="2756621024541800312" at="213,63,214,39" concept="2" />
       <node id="2756621024541800312" at="214,39,215,73" concept="2" />
       <node id="2756621024541800312" at="215,73,216,57" concept="6" />
-      <node id="2756621024541800312" at="216,57,217,59" concept="6" />
-      <node id="2756621024541800312" at="218,35,219,87" concept="6" />
-      <node id="2756621024541800312" at="219,87,220,94" concept="7" />
-      <node id="2756621024541800312" at="221,10,222,22" concept="7" />
+      <node id="2756621024541800312" at="217,35,218,87" concept="6" />
+      <node id="2756621024541800312" at="218,87,219,112" concept="7" />
+      <node id="2756621024541800312" at="220,10,221,22" concept="7" />
       <node id="2756621024541800288" at="28,0,30,0" concept="3" trace="myNode" />
       <node id="2756621024541800288" at="42,0,45,0" concept="5" trace="createCell#()Ljetbrains/mps/openapi/editor/cells/EditorCell;" />
       <node id="2756621024541800288" at="92,0,95,0" concept="1" trace="fillColorSingleRoleHandler_l16c5w_d0#(Lorg/jetbrains/mps/openapi/model/SNode;Lorg/jetbrains/mps/openapi/language/SContainmentLink;Ljetbrains/mps/openapi/editor/EditorContext;)V" />
@@ -1396,7 +881,7 @@
       <node id="2756621024541800288" at="36,0,41,0" concept="5" trace="getNode#()Lorg/jetbrains/mps/openapi/model/SNode;" />
       <node id="2756621024541800288" at="95,0,100,0" concept="5" trace="createChildCell#(Lorg/jetbrains/mps/openapi/model/SNode;)Ljetbrains/mps/openapi/editor/cells/EditorCell;" />
       <node id="2756621024541800288" at="153,0,158,0" concept="5" trace="createChildCell#(Lorg/jetbrains/mps/openapi/model/SNode;)Ljetbrains/mps/openapi/editor/cells/EditorCell;" />
-      <node id="2756621024541800312" at="217,59,222,22" concept="4" />
+      <node id="2756621024541800312" at="216,57,221,22" concept="4" />
       <node id="2756621024541800292" at="65,0,71,0" concept="5" trace="createConstant_l16c5w_a0#()Ljetbrains/mps/openapi/editor/cells/EditorCell;" />
       <node id="2756621024541800297" at="71,0,77,0" concept="5" trace="createConstant_l16c5w_b0#()Ljetbrains/mps/openapi/editor/cells/EditorCell;" />
       <node id="2756621024541800303" at="129,0,135,0" concept="5" trace="createConstant_l16c5w_f0#()Ljetbrains/mps/openapi/editor/cells/EditorCell;" />
@@ -1411,7 +896,7 @@
       <node id="1571777932758941579" at="77,0,87,0" concept="5" trace="createConstant_l16c5w_c0#()Ljetbrains/mps/openapi/editor/cells/EditorCell;" />
       <node id="1571777932758941615" at="135,0,145,0" concept="5" trace="createConstant_l16c5w_g0#()Ljetbrains/mps/openapi/editor/cells/EditorCell;" />
       <node id="1571777932758941657" at="198,0,208,0" concept="5" trace="createConstant_l16c5w_k0#()Ljetbrains/mps/openapi/editor/cells/EditorCell;" />
-      <node id="2756621024541800312" at="208,0,224,0" concept="5" trace="createProperty_l16c5w_l0#()Ljetbrains/mps/openapi/editor/cells/EditorCell;" />
+      <node id="2756621024541800312" at="208,0,223,0" concept="5" trace="createProperty_l16c5w_l0#()Ljetbrains/mps/openapi/editor/cells/EditorCell;" />
       <node id="2756621024541800288" at="46,0,65,0" concept="5" trace="createCollection_l16c5w_a#()Ljetbrains/mps/openapi/editor/cells/EditorCell;" />
       <scope id="2756621024541800288" at="38,26,39,18" />
       <scope id="2756621024541800288" at="42,39,43,39" />
@@ -1424,174 +909,12 @@
       <scope id="2756621024541800288" at="162,41,163,42" />
       <scope id="2756621024541800288" at="31,84,33,18" />
       <scope id="2756621024541800288" at="87,48,89,33">
-=======
-      <node id="2756621024541800288" at="27,79,28,63" concept="7" />
-      <node id="2756621024541800288" at="30,89,31,96" concept="6" />
-      <node id="2756621024541800288" at="31,96,32,48" concept="2" />
-      <node id="2756621024541800288" at="32,48,33,28" concept="2" />
-      <node id="2756621024541800288" at="33,28,34,81" concept="2" />
-      <node id="2756621024541800288" at="34,81,35,81" concept="2" />
-      <node id="2756621024541800288" at="35,81,36,81" concept="2" />
-      <node id="2756621024541800288" at="36,81,37,80" concept="2" />
-      <node id="2756621024541800288" at="37,80,38,81" concept="2" />
-      <node id="2756621024541800288" at="38,81,39,81" concept="2" />
-      <node id="2756621024541800288" at="39,81,40,81" concept="2" />
-      <node id="2756621024541800288" at="40,81,41,80" concept="2" />
-      <node id="2756621024541800288" at="41,80,42,81" concept="2" />
-      <node id="2756621024541800288" at="42,81,43,81" concept="2" />
-      <node id="2756621024541800288" at="43,81,44,81" concept="2" />
-      <node id="2756621024541800288" at="44,81,45,81" concept="2" />
-      <node id="2756621024541800288" at="45,81,46,22" concept="7" />
-      <node id="2756621024541800292" at="48,88,49,90" concept="6" />
-      <node id="2756621024541800292" at="49,90,50,47" concept="2" />
-      <node id="2756621024541800292" at="50,47,51,34" concept="2" />
-      <node id="2756621024541800292" at="51,34,52,22" concept="7" />
-      <node id="2756621024541800297" at="54,88,55,95" concept="6" />
-      <node id="2756621024541800297" at="55,95,56,47" concept="2" />
-      <node id="2756621024541800297" at="56,47,57,34" concept="2" />
-      <node id="2756621024541800297" at="57,34,58,22" concept="7" />
-      <node id="1571777932758941579" at="60,88,61,87" concept="6" />
-      <node id="1571777932758941579" at="61,87,62,47" concept="2" />
-      <node id="1571777932758941579" at="62,47,63,34" concept="6" />
-      <node id="1571777932758941579" at="63,34,64,57" concept="2" />
-      <node id="1571777932758941579" at="64,57,65,58" concept="2" />
-      <node id="1571777932758941579" at="65,58,66,40" concept="2" />
-      <node id="1571777932758941579" at="66,40,67,34" concept="2" />
-      <node id="1571777932758941579" at="67,34,68,22" concept="7" />
-      <node id="2756621024541800288" at="70,87,71,248" concept="6" />
-      <node id="2756621024541800288" at="71,248,72,33" concept="7" />
-      <node id="2756621024541800288" at="75,123,76,49" concept="10" />
-      <node id="2756621024541800288" at="78,55,79,59" concept="6" />
-      <node id="2756621024541800288" at="79,59,80,41" concept="2" />
-      <node id="2756621024541800288" at="80,41,81,24" concept="7" />
-      <node id="2756621024541800288" at="84,118,85,385" concept="2" />
-      <node id="2756621024541800288" at="87,41,88,40" concept="2" />
-      <node id="2756621024541800288" at="92,44,93,54" concept="6" />
-      <node id="2756621024541800288" at="93,54,94,46" concept="2" />
-      <node id="2756621024541800288" at="94,46,95,0" concept="8" />
-      <node id="2756621024541800288" at="95,0,96,40" concept="2" />
-      <node id="2756621024541800288" at="96,40,97,24" concept="7" />
-      <node id="2756621024541800288" at="99,40,100,30" concept="7" />
-      <node id="2756621024541800301" at="103,88,104,87" concept="6" />
-      <node id="2756621024541800301" at="104,87,105,47" concept="2" />
-      <node id="2756621024541800301" at="105,47,106,34" concept="6" />
-      <node id="2756621024541800301" at="106,34,107,57" concept="2" />
-      <node id="2756621024541800301" at="107,57,108,40" concept="2" />
-      <node id="2756621024541800301" at="108,40,109,34" concept="2" />
-      <node id="2756621024541800301" at="109,34,110,22" concept="7" />
-      <node id="2756621024541800303" at="112,88,113,92" concept="6" />
-      <node id="2756621024541800303" at="113,92,114,47" concept="2" />
-      <node id="2756621024541800303" at="114,47,115,34" concept="2" />
-      <node id="2756621024541800303" at="115,34,116,22" concept="7" />
-      <node id="1571777932758941615" at="118,88,119,87" concept="6" />
-      <node id="1571777932758941615" at="119,87,120,47" concept="2" />
-      <node id="1571777932758941615" at="120,47,121,34" concept="6" />
-      <node id="1571777932758941615" at="121,34,122,57" concept="2" />
-      <node id="1571777932758941615" at="122,57,123,58" concept="2" />
-      <node id="1571777932758941615" at="123,58,124,40" concept="2" />
-      <node id="1571777932758941615" at="124,40,125,34" concept="2" />
-      <node id="1571777932758941615" at="125,34,126,22" concept="7" />
-      <node id="2756621024541800288" at="128,87,129,252" concept="6" />
-      <node id="2756621024541800288" at="129,252,130,33" concept="7" />
-      <node id="2756621024541800288" at="133,125,134,49" concept="10" />
-      <node id="2756621024541800288" at="136,55,137,59" concept="6" />
-      <node id="2756621024541800288" at="137,59,138,41" concept="2" />
-      <node id="2756621024541800288" at="138,41,139,24" concept="7" />
-      <node id="2756621024541800288" at="142,118,143,387" concept="2" />
-      <node id="2756621024541800288" at="145,41,146,42" concept="2" />
-      <node id="2756621024541800288" at="150,44,151,85" concept="6" />
-      <node id="2756621024541800288" at="151,85,152,0" concept="8" />
-      <node id="2756621024541800288" at="152,0,153,40" concept="2" />
-      <node id="2756621024541800288" at="153,40,154,24" concept="7" />
-      <node id="2756621024541800288" at="156,90,157,65" concept="7" />
-      <node id="1571777932759344989" at="159,91,160,97" concept="6" />
-      <node id="1571777932759344989" at="160,97,161,50" concept="2" />
-      <node id="1571777932759344989" at="161,50,162,36" concept="6" />
-      <node id="1571777932759344989" at="162,36,163,65" concept="2" />
-      <node id="1571777932759344989" at="163,65,164,42" concept="2" />
-      <node id="1571777932759344989" at="164,42,165,36" concept="2" />
-      <node id="1571777932759344989" at="165,36,166,24" concept="7" />
-      <node id="2756621024541800307" at="169,88,170,87" concept="6" />
-      <node id="2756621024541800307" at="170,87,171,47" concept="2" />
-      <node id="2756621024541800307" at="171,47,172,34" concept="6" />
-      <node id="2756621024541800307" at="172,34,173,57" concept="2" />
-      <node id="2756621024541800307" at="173,57,174,40" concept="2" />
-      <node id="2756621024541800307" at="174,40,175,34" concept="2" />
-      <node id="2756621024541800307" at="175,34,176,22" concept="7" />
-      <node id="2756621024541800309" at="178,88,179,90" concept="6" />
-      <node id="2756621024541800309" at="179,90,180,47" concept="2" />
-      <node id="2756621024541800309" at="180,47,181,34" concept="2" />
-      <node id="2756621024541800309" at="181,34,182,22" concept="7" />
-      <node id="1571777932758941657" at="184,88,185,87" concept="6" />
-      <node id="1571777932758941657" at="185,87,186,47" concept="2" />
-      <node id="1571777932758941657" at="186,47,187,34" concept="6" />
-      <node id="1571777932758941657" at="187,34,188,57" concept="2" />
-      <node id="1571777932758941657" at="188,57,189,58" concept="2" />
-      <node id="1571777932758941657" at="189,58,190,40" concept="2" />
-      <node id="1571777932758941657" at="190,40,191,34" concept="2" />
-      <node id="1571777932758941657" at="191,34,192,22" concept="7" />
-      <node id="2756621024541800312" at="194,88,195,82" concept="6" />
-      <node id="2756621024541800312" at="195,82,196,26" concept="2" />
-      <node id="2756621024541800312" at="196,26,197,39" concept="2" />
-      <node id="2756621024541800312" at="197,39,198,26" concept="6" />
-      <node id="2756621024541800312" at="198,26,199,58" concept="2" />
-      <node id="2756621024541800312" at="199,58,200,39" concept="2" />
-      <node id="2756621024541800312" at="200,39,201,73" concept="2" />
-      <node id="2756621024541800312" at="201,73,202,57" concept="6" />
-      <node id="2756621024541800312" at="203,35,204,82" concept="6" />
-      <node id="2756621024541800312" at="204,82,205,112" concept="7" />
-      <node id="2756621024541800312" at="206,10,207,22" concept="7" />
-      <node id="2756621024541800288" at="27,0,30,0" concept="5" trace="createEditorCell#(Ljetbrains/mps/openapi/editor/EditorContext;Lorg/jetbrains/mps/openapi/model/SNode;)Ljetbrains/mps/openapi/editor/cells/EditorCell;" />
-      <node id="2756621024541800288" at="75,0,78,0" concept="1" trace="fillColorSingleRoleHandler_l16c5w_d0#(Lorg/jetbrains/mps/openapi/model/SNode;Lorg/jetbrains/mps/openapi/language/SContainmentLink;Ljetbrains/mps/openapi/editor/EditorContext;)V" />
-      <node id="2756621024541800288" at="83,70,86,7" concept="4" />
-      <node id="2756621024541800288" at="86,7,89,7" concept="4" />
-      <node id="2756621024541800288" at="99,0,102,0" concept="5" trace="getNoTargetText#()Ljava/lang/String;" />
-      <node id="2756621024541800288" at="133,0,136,0" concept="1" trace="borderColorSingleRoleHandler_l16c5w_h0#(Lorg/jetbrains/mps/openapi/model/SNode;Lorg/jetbrains/mps/openapi/language/SContainmentLink;Ljetbrains/mps/openapi/editor/EditorContext;)V" />
-      <node id="2756621024541800288" at="141,70,144,7" concept="4" />
-      <node id="2756621024541800288" at="144,7,147,7" concept="4" />
-      <node id="2756621024541800288" at="156,0,159,0" concept="5" trace="createEmptyCell_internal#(Ljetbrains/mps/openapi/editor/EditorContext;Lorg/jetbrains/mps/openapi/model/SNode;)Ljetbrains/mps/openapi/editor/cells/EditorCell;" />
-      <node id="2756621024541800288" at="70,0,74,0" concept="5" trace="createRefNode_l16c5w_d0#(Ljetbrains/mps/openapi/editor/EditorContext;Lorg/jetbrains/mps/openapi/model/SNode;)Ljetbrains/mps/openapi/editor/cells/EditorCell;" />
-      <node id="2756621024541800288" at="128,0,132,0" concept="5" trace="createRefNode_l16c5w_h0#(Ljetbrains/mps/openapi/editor/EditorContext;Lorg/jetbrains/mps/openapi/model/SNode;)Ljetbrains/mps/openapi/editor/cells/EditorCell;" />
-      <node id="2756621024541800288" at="78,0,83,0" concept="5" trace="createChildCell#(Lorg/jetbrains/mps/openapi/model/SNode;)Ljetbrains/mps/openapi/editor/cells/EditorCell;" />
-      <node id="2756621024541800288" at="136,0,141,0" concept="5" trace="createChildCell#(Lorg/jetbrains/mps/openapi/model/SNode;)Ljetbrains/mps/openapi/editor/cells/EditorCell;" />
-      <node id="2756621024541800312" at="202,57,207,22" concept="4" />
-      <node id="2756621024541800292" at="48,0,54,0" concept="5" trace="createConstant_l16c5w_a0#(Ljetbrains/mps/openapi/editor/EditorContext;Lorg/jetbrains/mps/openapi/model/SNode;)Ljetbrains/mps/openapi/editor/cells/EditorCell;" />
-      <node id="2756621024541800297" at="54,0,60,0" concept="5" trace="createConstant_l16c5w_b0#(Ljetbrains/mps/openapi/editor/EditorContext;Lorg/jetbrains/mps/openapi/model/SNode;)Ljetbrains/mps/openapi/editor/cells/EditorCell;" />
-      <node id="2756621024541800303" at="112,0,118,0" concept="5" trace="createConstant_l16c5w_f0#(Ljetbrains/mps/openapi/editor/EditorContext;Lorg/jetbrains/mps/openapi/model/SNode;)Ljetbrains/mps/openapi/editor/cells/EditorCell;" />
-      <node id="2756621024541800309" at="178,0,184,0" concept="5" trace="createConstant_l16c5w_j0#(Ljetbrains/mps/openapi/editor/EditorContext;Lorg/jetbrains/mps/openapi/model/SNode;)Ljetbrains/mps/openapi/editor/cells/EditorCell;" />
-      <node id="2756621024541800288" at="149,0,156,0" concept="5" trace="createEmptyCell#()Ljetbrains/mps/openapi/editor/cells/EditorCell;" />
-      <node id="2756621024541800288" at="83,0,91,0" concept="5" trace="installCellInfo#(Lorg/jetbrains/mps/openapi/model/SNode;Ljetbrains/mps/openapi/editor/cells/EditorCell;)V" />
-      <node id="2756621024541800288" at="91,0,99,0" concept="5" trace="createEmptyCell#()Ljetbrains/mps/openapi/editor/cells/EditorCell;" />
-      <node id="2756621024541800288" at="141,0,149,0" concept="5" trace="installCellInfo#(Lorg/jetbrains/mps/openapi/model/SNode;Ljetbrains/mps/openapi/editor/cells/EditorCell;)V" />
-      <node id="2756621024541800301" at="103,0,112,0" concept="5" trace="createConstant_l16c5w_e0#(Ljetbrains/mps/openapi/editor/EditorContext;Lorg/jetbrains/mps/openapi/model/SNode;)Ljetbrains/mps/openapi/editor/cells/EditorCell;" />
-      <node id="1571777932759344989" at="159,0,168,0" concept="5" trace="createConstant_l16c5w_a7a#(Ljetbrains/mps/openapi/editor/EditorContext;Lorg/jetbrains/mps/openapi/model/SNode;)Ljetbrains/mps/openapi/editor/cells/EditorCell;" />
-      <node id="2756621024541800307" at="169,0,178,0" concept="5" trace="createConstant_l16c5w_i0#(Ljetbrains/mps/openapi/editor/EditorContext;Lorg/jetbrains/mps/openapi/model/SNode;)Ljetbrains/mps/openapi/editor/cells/EditorCell;" />
-      <node id="1571777932758941579" at="60,0,70,0" concept="5" trace="createConstant_l16c5w_c0#(Ljetbrains/mps/openapi/editor/EditorContext;Lorg/jetbrains/mps/openapi/model/SNode;)Ljetbrains/mps/openapi/editor/cells/EditorCell;" />
-      <node id="1571777932758941615" at="118,0,128,0" concept="5" trace="createConstant_l16c5w_g0#(Ljetbrains/mps/openapi/editor/EditorContext;Lorg/jetbrains/mps/openapi/model/SNode;)Ljetbrains/mps/openapi/editor/cells/EditorCell;" />
-      <node id="1571777932758941657" at="184,0,194,0" concept="5" trace="createConstant_l16c5w_k0#(Ljetbrains/mps/openapi/editor/EditorContext;Lorg/jetbrains/mps/openapi/model/SNode;)Ljetbrains/mps/openapi/editor/cells/EditorCell;" />
-      <node id="2756621024541800312" at="194,0,209,0" concept="5" trace="createProperty_l16c5w_l0#(Ljetbrains/mps/openapi/editor/EditorContext;Lorg/jetbrains/mps/openapi/model/SNode;)Ljetbrains/mps/openapi/editor/cells/EditorCell;" />
-      <node id="2756621024541800288" at="30,0,48,0" concept="5" trace="createCollection_l16c5w_a#(Ljetbrains/mps/openapi/editor/EditorContext;Lorg/jetbrains/mps/openapi/model/SNode;)Ljetbrains/mps/openapi/editor/cells/EditorCell;" />
-      <scope id="2756621024541800288" at="27,79,28,63" />
-      <scope id="2756621024541800288" at="75,123,76,49" />
-      <scope id="2756621024541800288" at="84,118,85,385" />
-      <scope id="2756621024541800288" at="87,41,88,40" />
-      <scope id="2756621024541800288" at="99,40,100,30" />
-      <scope id="2756621024541800288" at="133,125,134,49" />
-      <scope id="2756621024541800288" at="142,118,143,387" />
-      <scope id="2756621024541800288" at="145,41,146,42" />
-      <scope id="2756621024541800288" at="156,90,157,65" />
-      <scope id="2756621024541800288" at="70,87,72,33">
->>>>>>> bd830ede
         <var name="provider" id="2756621024541800288" />
       </scope>
       <scope id="2756621024541800288" at="145,48,147,33">
         <var name="provider" id="2756621024541800288" />
       </scope>
-<<<<<<< HEAD
-      <scope id="2756621024541800312" at="218,35,220,94">
-=======
-      <scope id="2756621024541800312" at="203,35,205,112">
->>>>>>> bd830ede
+      <scope id="2756621024541800312" at="217,35,219,112">
         <var name="manager" id="2756621024541800312" />
       </scope>
       <scope id="2756621024541800288" at="42,0,45,0" />
@@ -1683,75 +1006,29 @@
         <var name="editorCell" id="1571777932758941657" />
         <var name="style" id="1571777932758941657" />
       </scope>
-<<<<<<< HEAD
       <scope id="2756621024541800301" at="120,0,129,0" />
       <scope id="1571777932759344989" at="173,0,182,0" />
       <scope id="2756621024541800307" at="183,0,192,0" />
       <scope id="1571777932758941579" at="77,0,87,0" />
       <scope id="1571777932758941615" at="135,0,145,0" />
       <scope id="1571777932758941657" at="198,0,208,0" />
-      <scope id="2756621024541800312" at="208,49,222,22">
-=======
-      <scope id="2756621024541800301" at="103,0,112,0">
-        <var name="editorContext" id="2756621024541800301" />
-        <var name="node" id="2756621024541800301" />
-      </scope>
-      <scope id="1571777932759344989" at="159,0,168,0">
-        <var name="editorContext" id="1571777932759344989" />
-        <var name="node" id="1571777932759344989" />
-      </scope>
-      <scope id="2756621024541800307" at="169,0,178,0">
-        <var name="editorContext" id="2756621024541800307" />
-        <var name="node" id="2756621024541800307" />
-      </scope>
-      <scope id="1571777932758941579" at="60,0,70,0">
-        <var name="editorContext" id="1571777932758941579" />
-        <var name="node" id="1571777932758941579" />
-      </scope>
-      <scope id="1571777932758941615" at="118,0,128,0">
-        <var name="editorContext" id="1571777932758941615" />
-        <var name="node" id="1571777932758941615" />
-      </scope>
-      <scope id="1571777932758941657" at="184,0,194,0">
-        <var name="editorContext" id="1571777932758941657" />
-        <var name="node" id="1571777932758941657" />
-      </scope>
-      <scope id="2756621024541800312" at="194,88,207,22">
->>>>>>> bd830ede
+      <scope id="2756621024541800312" at="208,49,221,22">
         <var name="attributeConcept" id="2756621024541800312" />
         <var name="editorCell" id="2756621024541800312" />
         <var name="provider" id="2756621024541800312" />
       </scope>
-<<<<<<< HEAD
-      <scope id="2756621024541800312" at="208,0,224,0" />
+      <scope id="2756621024541800312" at="208,0,223,0" />
       <scope id="2756621024541800288" at="46,50,63,22">
         <var name="editorCell" id="2756621024541800288" />
       </scope>
       <scope id="2756621024541800288" at="46,0,65,0" />
       <unit id="2756621024541800288" at="91,0,120,0" name="jetbrains.mps.lang.resources.editor.Rect_EditorBuilder_a$fillColorSingleRoleHandler_l16c5w_d0" />
       <unit id="2756621024541800288" at="149,0,183,0" name="jetbrains.mps.lang.resources.editor.Rect_EditorBuilder_a$borderColorSingleRoleHandler_l16c5w_h0" />
-      <unit id="2756621024541800288" at="27,0,225,0" name="jetbrains.mps.lang.resources.editor.Rect_EditorBuilder_a" />
-=======
-      <scope id="2756621024541800312" at="194,0,209,0">
-        <var name="editorContext" id="2756621024541800312" />
-        <var name="node" id="2756621024541800312" />
-      </scope>
-      <scope id="2756621024541800288" at="30,89,46,22">
-        <var name="editorCell" id="2756621024541800288" />
-      </scope>
-      <scope id="2756621024541800288" at="30,0,48,0">
-        <var name="editorContext" id="2756621024541800288" />
-        <var name="node" id="2756621024541800288" />
-      </scope>
-      <unit id="2756621024541800288" at="74,0,103,0" name="jetbrains.mps.lang.resources.editor.Rect_Editor$fillColorSingleRoleHandler_l16c5w_d0" />
-      <unit id="2756621024541800288" at="132,0,169,0" name="jetbrains.mps.lang.resources.editor.Rect_Editor$borderColorSingleRoleHandler_l16c5w_h0" />
-      <unit id="2756621024541800288" at="26,0,210,0" name="jetbrains.mps.lang.resources.editor.Rect_Editor" />
->>>>>>> bd830ede
+      <unit id="2756621024541800288" at="27,0,224,0" name="jetbrains.mps.lang.resources.editor.Rect_EditorBuilder_a" />
     </file>
   </root>
   <root nodeRef="r:dc468d7c-ca2d-45f7-ace9-6f81e4694f66(jetbrains.mps.lang.resources.editor)/2756621024541800378">
     <file name="Text_Editor.java">
-<<<<<<< HEAD
       <node id="2756621024541800378" at="11,79,12,70" concept="7" />
       <node id="2756621024541800378" at="11,0,14,0" concept="5" trace="createEditorCell#(Ljetbrains/mps/openapi/editor/EditorContext;Lorg/jetbrains/mps/openapi/model/SNode;)Ljetbrains/mps/openapi/editor/cells/EditorCell;" />
       <scope id="2756621024541800378" at="11,79,12,70" />
@@ -1821,10 +1098,9 @@
       <node id="2756621024541800517" at="126,63,127,42" concept="2" />
       <node id="2756621024541800517" at="127,42,128,73" concept="2" />
       <node id="2756621024541800517" at="128,73,129,57" concept="6" />
-      <node id="2756621024541800517" at="129,57,130,59" concept="6" />
-      <node id="2756621024541800517" at="131,35,132,87" concept="6" />
-      <node id="2756621024541800517" at="132,87,133,94" concept="7" />
-      <node id="2756621024541800517" at="134,10,135,22" concept="7" />
+      <node id="2756621024541800517" at="130,35,131,87" concept="6" />
+      <node id="2756621024541800517" at="131,87,132,112" concept="7" />
+      <node id="2756621024541800517" at="133,10,134,22" concept="7" />
       <node id="2756621024541800378" at="27,0,29,0" concept="3" trace="myNode" />
       <node id="2756621024541800378" at="41,0,44,0" concept="5" trace="createCell#()Ljetbrains/mps/openapi/editor/cells/EditorCell;" />
       <node id="2756621024541800378" at="78,0,81,0" concept="1" trace="colorSingleRoleHandler_wlph7j_c0#(Lorg/jetbrains/mps/openapi/model/SNode;Lorg/jetbrains/mps/openapi/language/SContainmentLink;Ljetbrains/mps/openapi/editor/EditorContext;)V" />
@@ -1835,7 +1111,7 @@
       <node id="2756621024541800378" at="73,0,77,0" concept="5" trace="createRefNode_wlph7j_c0#()Ljetbrains/mps/openapi/editor/cells/EditorCell;" />
       <node id="2756621024541800378" at="35,0,40,0" concept="5" trace="getNode#()Lorg/jetbrains/mps/openapi/model/SNode;" />
       <node id="2756621024541800378" at="81,0,86,0" concept="5" trace="createChildCell#(Lorg/jetbrains/mps/openapi/model/SNode;)Ljetbrains/mps/openapi/editor/cells/EditorCell;" />
-      <node id="2756621024541800517" at="130,59,135,22" concept="4" />
+      <node id="2756621024541800517" at="129,57,134,22" concept="4" />
       <node id="2756621024541800382" at="58,0,64,0" concept="5" trace="createConstant_wlph7j_a0#()Ljetbrains/mps/openapi/editor/cells/EditorCell;" />
       <node id="1860120738943552624" at="106,0,112,0" concept="5" trace="createConstant_wlph7j_d0#()Ljetbrains/mps/openapi/editor/cells/EditorCell;" />
       <node id="2756621024541800378" at="86,0,94,0" concept="5" trace="installCellInfo#(Lorg/jetbrains/mps/openapi/model/SNode;Ljetbrains/mps/openapi/editor/cells/EditorCell;)V" />
@@ -1843,7 +1119,7 @@
       <node id="2756621024541800388" at="64,0,73,0" concept="5" trace="createConstant_wlph7j_b0#()Ljetbrains/mps/openapi/editor/cells/EditorCell;" />
       <node id="2756621024541800425" at="112,0,121,0" concept="5" trace="createConstant_wlph7j_e0#()Ljetbrains/mps/openapi/editor/cells/EditorCell;" />
       <node id="2756621024541800378" at="45,0,58,0" concept="5" trace="createCollection_wlph7j_a#()Ljetbrains/mps/openapi/editor/cells/EditorCell;" />
-      <node id="2756621024541800517" at="121,0,137,0" concept="5" trace="createProperty_wlph7j_f0#()Ljetbrains/mps/openapi/editor/cells/EditorCell;" />
+      <node id="2756621024541800517" at="121,0,136,0" concept="5" trace="createProperty_wlph7j_f0#()Ljetbrains/mps/openapi/editor/cells/EditorCell;" />
       <scope id="2756621024541800378" at="37,26,38,18" />
       <scope id="2756621024541800378" at="41,39,42,39" />
       <scope id="2756621024541800378" at="78,119,79,49" />
@@ -1854,92 +1130,7 @@
       <scope id="2756621024541800378" at="73,48,75,33">
         <var name="provider" id="2756621024541800378" />
       </scope>
-      <scope id="2756621024541800517" at="131,35,133,94">
-=======
-      <node id="2756621024541800378" at="26,79,27,63" concept="7" />
-      <node id="2756621024541800378" at="29,89,30,96" concept="6" />
-      <node id="2756621024541800378" at="30,96,31,48" concept="2" />
-      <node id="2756621024541800378" at="31,48,32,28" concept="2" />
-      <node id="2756621024541800378" at="32,28,33,81" concept="2" />
-      <node id="2756621024541800378" at="33,81,34,81" concept="2" />
-      <node id="2756621024541800378" at="34,81,35,80" concept="2" />
-      <node id="2756621024541800378" at="35,80,36,81" concept="2" />
-      <node id="2756621024541800378" at="36,81,37,81" concept="2" />
-      <node id="2756621024541800378" at="37,81,38,81" concept="2" />
-      <node id="2756621024541800378" at="38,81,39,22" concept="7" />
-      <node id="2756621024541800382" at="41,88,42,90" concept="6" />
-      <node id="2756621024541800382" at="42,90,43,47" concept="2" />
-      <node id="2756621024541800382" at="43,47,44,34" concept="2" />
-      <node id="2756621024541800382" at="44,34,45,22" concept="7" />
-      <node id="2756621024541800388" at="47,88,48,92" concept="6" />
-      <node id="2756621024541800388" at="48,92,49,47" concept="2" />
-      <node id="2756621024541800388" at="49,47,50,34" concept="6" />
-      <node id="2756621024541800388" at="50,34,51,58" concept="2" />
-      <node id="2756621024541800388" at="51,58,52,40" concept="2" />
-      <node id="2756621024541800388" at="52,40,53,34" concept="2" />
-      <node id="2756621024541800388" at="53,34,54,22" concept="7" />
-      <node id="2756621024541800378" at="56,87,57,240" concept="6" />
-      <node id="2756621024541800378" at="57,240,58,33" concept="7" />
-      <node id="2756621024541800378" at="61,119,62,49" concept="10" />
-      <node id="2756621024541800378" at="64,55,65,59" concept="6" />
-      <node id="2756621024541800378" at="65,59,66,41" concept="2" />
-      <node id="2756621024541800378" at="66,41,67,24" concept="7" />
-      <node id="2756621024541800378" at="70,118,71,381" concept="2" />
-      <node id="2756621024541800378" at="73,41,74,36" concept="2" />
-      <node id="2756621024541800378" at="78,44,79,54" concept="6" />
-      <node id="2756621024541800378" at="79,54,80,42" concept="2" />
-      <node id="2756621024541800378" at="80,42,81,0" concept="8" />
-      <node id="2756621024541800378" at="81,0,82,40" concept="2" />
-      <node id="2756621024541800378" at="82,40,83,24" concept="7" />
-      <node id="2756621024541800378" at="85,40,86,26" concept="7" />
-      <node id="1860120738943552624" at="89,88,90,87" concept="6" />
-      <node id="1860120738943552624" at="90,87,91,47" concept="2" />
-      <node id="1860120738943552624" at="91,47,92,34" concept="2" />
-      <node id="1860120738943552624" at="92,34,93,22" concept="7" />
-      <node id="2756621024541800425" at="95,88,96,92" concept="6" />
-      <node id="2756621024541800425" at="96,92,97,47" concept="2" />
-      <node id="2756621024541800425" at="97,47,98,34" concept="6" />
-      <node id="2756621024541800425" at="98,34,99,58" concept="2" />
-      <node id="2756621024541800425" at="99,58,100,40" concept="2" />
-      <node id="2756621024541800425" at="100,40,101,34" concept="2" />
-      <node id="2756621024541800425" at="101,34,102,22" concept="7" />
-      <node id="2756621024541800517" at="104,88,105,82" concept="6" />
-      <node id="2756621024541800517" at="105,82,106,29" concept="2" />
-      <node id="2756621024541800517" at="106,29,107,42" concept="2" />
-      <node id="2756621024541800517" at="107,42,108,26" concept="6" />
-      <node id="2756621024541800517" at="108,26,109,58" concept="2" />
-      <node id="2756621024541800517" at="109,58,110,42" concept="2" />
-      <node id="2756621024541800517" at="110,42,111,73" concept="2" />
-      <node id="2756621024541800517" at="111,73,112,57" concept="6" />
-      <node id="2756621024541800517" at="113,35,114,82" concept="6" />
-      <node id="2756621024541800517" at="114,82,115,112" concept="7" />
-      <node id="2756621024541800517" at="116,10,117,22" concept="7" />
-      <node id="2756621024541800378" at="26,0,29,0" concept="5" trace="createEditorCell#(Ljetbrains/mps/openapi/editor/EditorContext;Lorg/jetbrains/mps/openapi/model/SNode;)Ljetbrains/mps/openapi/editor/cells/EditorCell;" />
-      <node id="2756621024541800378" at="61,0,64,0" concept="1" trace="colorSingleRoleHandler_wlph7j_c0#(Lorg/jetbrains/mps/openapi/model/SNode;Lorg/jetbrains/mps/openapi/language/SContainmentLink;Ljetbrains/mps/openapi/editor/EditorContext;)V" />
-      <node id="2756621024541800378" at="69,70,72,7" concept="4" />
-      <node id="2756621024541800378" at="72,7,75,7" concept="4" />
-      <node id="2756621024541800378" at="85,0,88,0" concept="5" trace="getNoTargetText#()Ljava/lang/String;" />
-      <node id="2756621024541800378" at="56,0,60,0" concept="5" trace="createRefNode_wlph7j_c0#(Ljetbrains/mps/openapi/editor/EditorContext;Lorg/jetbrains/mps/openapi/model/SNode;)Ljetbrains/mps/openapi/editor/cells/EditorCell;" />
-      <node id="2756621024541800378" at="64,0,69,0" concept="5" trace="createChildCell#(Lorg/jetbrains/mps/openapi/model/SNode;)Ljetbrains/mps/openapi/editor/cells/EditorCell;" />
-      <node id="2756621024541800517" at="112,57,117,22" concept="4" />
-      <node id="2756621024541800382" at="41,0,47,0" concept="5" trace="createConstant_wlph7j_a0#(Ljetbrains/mps/openapi/editor/EditorContext;Lorg/jetbrains/mps/openapi/model/SNode;)Ljetbrains/mps/openapi/editor/cells/EditorCell;" />
-      <node id="1860120738943552624" at="89,0,95,0" concept="5" trace="createConstant_wlph7j_d0#(Ljetbrains/mps/openapi/editor/EditorContext;Lorg/jetbrains/mps/openapi/model/SNode;)Ljetbrains/mps/openapi/editor/cells/EditorCell;" />
-      <node id="2756621024541800378" at="69,0,77,0" concept="5" trace="installCellInfo#(Lorg/jetbrains/mps/openapi/model/SNode;Ljetbrains/mps/openapi/editor/cells/EditorCell;)V" />
-      <node id="2756621024541800378" at="77,0,85,0" concept="5" trace="createEmptyCell#()Ljetbrains/mps/openapi/editor/cells/EditorCell;" />
-      <node id="2756621024541800388" at="47,0,56,0" concept="5" trace="createConstant_wlph7j_b0#(Ljetbrains/mps/openapi/editor/EditorContext;Lorg/jetbrains/mps/openapi/model/SNode;)Ljetbrains/mps/openapi/editor/cells/EditorCell;" />
-      <node id="2756621024541800425" at="95,0,104,0" concept="5" trace="createConstant_wlph7j_e0#(Ljetbrains/mps/openapi/editor/EditorContext;Lorg/jetbrains/mps/openapi/model/SNode;)Ljetbrains/mps/openapi/editor/cells/EditorCell;" />
-      <node id="2756621024541800378" at="29,0,41,0" concept="5" trace="createCollection_wlph7j_a#(Ljetbrains/mps/openapi/editor/EditorContext;Lorg/jetbrains/mps/openapi/model/SNode;)Ljetbrains/mps/openapi/editor/cells/EditorCell;" />
-      <node id="2756621024541800517" at="104,0,119,0" concept="5" trace="createProperty_wlph7j_f0#(Ljetbrains/mps/openapi/editor/EditorContext;Lorg/jetbrains/mps/openapi/model/SNode;)Ljetbrains/mps/openapi/editor/cells/EditorCell;" />
-      <scope id="2756621024541800378" at="26,79,27,63" />
-      <scope id="2756621024541800378" at="61,119,62,49" />
-      <scope id="2756621024541800378" at="70,118,71,381" />
-      <scope id="2756621024541800378" at="73,41,74,36" />
-      <scope id="2756621024541800378" at="85,40,86,26" />
-      <scope id="2756621024541800378" at="56,87,58,33">
-        <var name="provider" id="2756621024541800378" />
-      </scope>
-      <scope id="2756621024541800517" at="113,35,115,112">
->>>>>>> bd830ede
+      <scope id="2756621024541800517" at="130,35,132,112">
         <var name="manager" id="2756621024541800517" />
       </scope>
       <scope id="2756621024541800378" at="41,0,44,0" />
@@ -1991,37 +1182,19 @@
       <scope id="2756621024541800378" at="45,50,56,22">
         <var name="editorCell" id="2756621024541800378" />
       </scope>
-<<<<<<< HEAD
       <scope id="2756621024541800378" at="45,0,58,0" />
-      <scope id="2756621024541800517" at="121,49,135,22">
-=======
-      <scope id="2756621024541800378" at="29,0,41,0">
-        <var name="editorContext" id="2756621024541800378" />
-        <var name="node" id="2756621024541800378" />
-      </scope>
-      <scope id="2756621024541800517" at="104,88,117,22">
->>>>>>> bd830ede
+      <scope id="2756621024541800517" at="121,49,134,22">
         <var name="attributeConcept" id="2756621024541800517" />
         <var name="editorCell" id="2756621024541800517" />
         <var name="provider" id="2756621024541800517" />
       </scope>
-<<<<<<< HEAD
-      <scope id="2756621024541800517" at="121,0,137,0" />
+      <scope id="2756621024541800517" at="121,0,136,0" />
       <unit id="2756621024541800378" at="77,0,106,0" name="jetbrains.mps.lang.resources.editor.Text_EditorBuilder_a$colorSingleRoleHandler_wlph7j_c0" />
-      <unit id="2756621024541800378" at="26,0,138,0" name="jetbrains.mps.lang.resources.editor.Text_EditorBuilder_a" />
-=======
-      <scope id="2756621024541800517" at="104,0,119,0">
-        <var name="editorContext" id="2756621024541800517" />
-        <var name="node" id="2756621024541800517" />
-      </scope>
-      <unit id="2756621024541800378" at="60,0,89,0" name="jetbrains.mps.lang.resources.editor.Text_Editor$colorSingleRoleHandler_wlph7j_c0" />
-      <unit id="2756621024541800378" at="25,0,120,0" name="jetbrains.mps.lang.resources.editor.Text_Editor" />
->>>>>>> bd830ede
+      <unit id="2756621024541800378" at="26,0,137,0" name="jetbrains.mps.lang.resources.editor.Text_EditorBuilder_a" />
     </file>
   </root>
   <root nodeRef="r:dc468d7c-ca2d-45f7-ace9-6f81e4694f66(jetbrains.mps.lang.resources.editor)/562388756444790067">
     <file name="ConceptIconResourceExpression_Editor.java">
-<<<<<<< HEAD
       <node id="562388756444790067" at="11,79,12,95" concept="7" />
       <node id="562388756444790067" at="11,0,14,0" concept="5" trace="createEditorCell#(Ljetbrains/mps/openapi/editor/EditorContext;Lorg/jetbrains/mps/openapi/model/SNode;)Ljetbrains/mps/openapi/editor/cells/EditorCell;" />
       <scope id="562388756444790067" at="11,79,12,95" />
@@ -2065,202 +1238,105 @@
       <node id="562388756444790067" at="73,40,74,36" concept="2" />
       <node id="562388756444790067" at="75,5,76,73" concept="2" />
       <node id="562388756444790067" at="76,73,77,57" concept="6" />
-      <node id="562388756444790067" at="77,57,78,59" concept="6" />
-      <node id="562388756444790067" at="79,35,80,87" concept="6" />
-      <node id="562388756444790067" at="80,87,81,94" concept="7" />
-      <node id="562388756444790067" at="82,10,83,22" concept="7" />
-      <node id="562388756444790067" at="86,33,87,14" concept="11" />
-      <node id="562388756444790067" at="89,69,90,57" concept="7" />
-      <node id="562388756444790067" at="92,81,93,41" concept="8" />
-      <node id="562388756444790067" at="93,41,94,137" concept="7" />
-      <node id="562388756444790067" at="100,0,101,0" concept="3" trace="myReferencingNode" />
-      <node id="562388756444790067" at="102,119,103,21" concept="11" />
-      <node id="562388756444790067" at="103,21,104,42" concept="2" />
-      <node id="562388756444790067" at="104,42,105,20" concept="2" />
-      <node id="562388756444790067" at="108,41,109,42" concept="7" />
-      <node id="562388756444790067" at="114,28,115,20" concept="7" />
-      <node id="562388756444790104" at="118,53,119,91" concept="6" />
-      <node id="562388756444790104" at="119,91,120,31" concept="2" />
-      <node id="562388756444790104" at="120,31,121,44" concept="2" />
-      <node id="562388756444790104" at="121,44,122,33" concept="2" />
-      <node id="562388756444790104" at="122,33,123,28" concept="6" />
-      <node id="562388756444790104" at="123,28,124,65" concept="2" />
-      <node id="562388756444790104" at="124,65,125,44" concept="2" />
-      <node id="562388756444790104" at="125,44,126,75" concept="2" />
-      <node id="562388756444790104" at="126,75,127,59" concept="6" />
-      <node id="562388756444790104" at="127,59,128,61" concept="6" />
-      <node id="562388756444790104" at="129,37,130,89" concept="6" />
-      <node id="562388756444790104" at="130,89,131,96" concept="7" />
-      <node id="562388756444790104" at="132,12,133,24" concept="7" />
-      <node id="562388756444790114" at="136,49,137,94" concept="6" />
-      <node id="562388756444790114" at="137,94,138,47" concept="2" />
-      <node id="562388756444790114" at="138,47,139,34" concept="6" />
-      <node id="562388756444790114" at="139,34,140,54" concept="2" />
-      <node id="562388756444790114" at="140,54,141,54" concept="2" />
-      <node id="562388756444790114" at="141,54,142,40" concept="2" />
-      <node id="562388756444790114" at="142,40,143,34" concept="2" />
-      <node id="562388756444790114" at="143,34,144,22" concept="7" />
+      <node id="562388756444790067" at="78,35,79,87" concept="6" />
+      <node id="562388756444790067" at="79,87,80,112" concept="7" />
+      <node id="562388756444790067" at="81,10,82,22" concept="7" />
+      <node id="562388756444790067" at="85,33,86,14" concept="11" />
+      <node id="562388756444790067" at="88,69,89,57" concept="7" />
+      <node id="562388756444790067" at="91,81,92,41" concept="8" />
+      <node id="562388756444790067" at="92,41,93,137" concept="7" />
+      <node id="562388756444790067" at="99,0,100,0" concept="3" trace="myReferencingNode" />
+      <node id="562388756444790067" at="101,119,102,21" concept="11" />
+      <node id="562388756444790067" at="102,21,103,42" concept="2" />
+      <node id="562388756444790067" at="103,42,104,20" concept="2" />
+      <node id="562388756444790067" at="107,41,108,42" concept="7" />
+      <node id="562388756444790067" at="113,28,114,20" concept="7" />
+      <node id="562388756444790104" at="117,53,118,91" concept="6" />
+      <node id="562388756444790104" at="118,91,119,31" concept="2" />
+      <node id="562388756444790104" at="119,31,120,44" concept="2" />
+      <node id="562388756444790104" at="120,44,121,33" concept="2" />
+      <node id="562388756444790104" at="121,33,122,28" concept="6" />
+      <node id="562388756444790104" at="122,28,123,65" concept="2" />
+      <node id="562388756444790104" at="123,65,124,44" concept="2" />
+      <node id="562388756444790104" at="124,44,125,75" concept="2" />
+      <node id="562388756444790104" at="125,75,126,59" concept="6" />
+      <node id="562388756444790104" at="127,37,128,89" concept="6" />
+      <node id="562388756444790104" at="128,89,129,114" concept="7" />
+      <node id="562388756444790104" at="130,12,131,24" concept="7" />
+      <node id="562388756444790114" at="134,49,135,94" concept="6" />
+      <node id="562388756444790114" at="135,94,136,47" concept="2" />
+      <node id="562388756444790114" at="136,47,137,34" concept="6" />
+      <node id="562388756444790114" at="137,34,138,54" concept="2" />
+      <node id="562388756444790114" at="138,54,139,54" concept="2" />
+      <node id="562388756444790114" at="139,54,140,40" concept="2" />
+      <node id="562388756444790114" at="140,40,141,34" concept="2" />
+      <node id="562388756444790114" at="141,34,142,22" concept="7" />
       <node id="562388756444790067" at="22,0,24,0" concept="3" trace="myNode" />
-      <node id="562388756444790067" at="98,0,100,0" concept="3" trace="myNode" />
+      <node id="562388756444790067" at="97,0,99,0" concept="3" trace="myNode" />
       <node id="562388756444790067" at="36,0,39,0" concept="5" trace="createCell#()Ljetbrains/mps/openapi/editor/cells/EditorCell;" />
-      <node id="562388756444790067" at="86,0,89,0" concept="1" trace="_Inline_5awc4i_a2a#()V" />
-      <node id="562388756444790067" at="89,0,92,0" concept="5" trace="createEditorCell#(Ljetbrains/mps/openapi/editor/EditorContext;)Ljetbrains/mps/openapi/editor/cells/EditorCell;" />
-      <node id="562388756444790067" at="108,0,111,0" concept="5" trace="createCell#()Ljetbrains/mps/openapi/editor/cells/EditorCell;" />
+      <node id="562388756444790067" at="85,0,88,0" concept="1" trace="_Inline_5awc4i_a2a#()V" />
+      <node id="562388756444790067" at="88,0,91,0" concept="5" trace="createEditorCell#(Ljetbrains/mps/openapi/editor/EditorContext;)Ljetbrains/mps/openapi/editor/cells/EditorCell;" />
+      <node id="562388756444790067" at="107,0,110,0" concept="5" trace="createCell#()Ljetbrains/mps/openapi/editor/cells/EditorCell;" />
       <node id="562388756444790067" at="25,0,29,0" concept="1" trace="ConceptIconResourceExpression_EditorBuilder_a#(Ljetbrains/mps/openapi/editor/EditorContext;Lorg/jetbrains/mps/openapi/model/SNode;)V" />
       <node id="562388756444790069" at="51,0,55,0" concept="5" trace="createComponent_5awc4i_a0#()Ljetbrains/mps/openapi/editor/cells/EditorCell;" />
       <node id="562388756444790067" at="71,63,75,5" concept="4" />
-      <node id="562388756444790067" at="92,0,96,0" concept="5" trace="createEditorCell#(Ljetbrains/mps/openapi/editor/EditorContext;Lorg/jetbrains/mps/openapi/model/SNode;)Ljetbrains/mps/openapi/editor/cells/EditorCell;" />
+      <node id="562388756444790067" at="91,0,95,0" concept="5" trace="createEditorCell#(Ljetbrains/mps/openapi/editor/EditorContext;Lorg/jetbrains/mps/openapi/model/SNode;)Ljetbrains/mps/openapi/editor/cells/EditorCell;" />
       <node id="562388756444790067" at="30,0,35,0" concept="5" trace="getNode#()Lorg/jetbrains/mps/openapi/model/SNode;" />
-      <node id="562388756444790067" at="78,59,83,22" concept="4" />
-      <node id="562388756444790067" at="102,0,107,0" concept="1" trace="Inline_Builder_5awc4i_a2a#(Ljetbrains/mps/openapi/editor/EditorContext;Lorg/jetbrains/mps/openapi/model/SNode;Lorg/jetbrains/mps/openapi/model/SNode;)V" />
-      <node id="562388756444790067" at="112,0,117,0" concept="5" trace="getNode#()Lorg/jetbrains/mps/openapi/model/SNode;" />
-      <node id="562388756444790104" at="128,61,133,24" concept="4" />
+      <node id="562388756444790067" at="77,57,82,22" concept="4" />
+      <node id="562388756444790067" at="101,0,106,0" concept="1" trace="Inline_Builder_5awc4i_a2a#(Ljetbrains/mps/openapi/editor/EditorContext;Lorg/jetbrains/mps/openapi/model/SNode;Lorg/jetbrains/mps/openapi/model/SNode;)V" />
+      <node id="562388756444790067" at="111,0,116,0" concept="5" trace="getNode#()Lorg/jetbrains/mps/openapi/model/SNode;" />
+      <node id="562388756444790104" at="126,59,131,24" concept="4" />
       <node id="562388756444790080" at="55,0,65,0" concept="5" trace="createConstant_5awc4i_b0#()Ljetbrains/mps/openapi/editor/cells/EditorCell;" />
-      <node id="562388756444790114" at="136,0,146,0" concept="5" trace="createConstant_5awc4i_d0#()Ljetbrains/mps/openapi/editor/cells/EditorCell;" />
+      <node id="562388756444790114" at="134,0,144,0" concept="5" trace="createConstant_5awc4i_d0#()Ljetbrains/mps/openapi/editor/cells/EditorCell;" />
       <node id="562388756444790067" at="40,0,51,0" concept="5" trace="createCollection_5awc4i_a#()Ljetbrains/mps/openapi/editor/cells/EditorCell;" />
-      <node id="562388756444790104" at="118,0,135,0" concept="5" trace="createProperty_5awc4i_a0c0#()Ljetbrains/mps/openapi/editor/cells/EditorCell;" />
-      <node id="562388756444790067" at="65,0,85,0" concept="5" trace="createRefCell_5awc4i_c0#()Ljetbrains/mps/openapi/editor/cells/EditorCell;" />
+      <node id="562388756444790104" at="117,0,133,0" concept="5" trace="createProperty_5awc4i_a0c0#()Ljetbrains/mps/openapi/editor/cells/EditorCell;" />
+      <node id="562388756444790067" at="65,0,84,0" concept="5" trace="createRefCell_5awc4i_c0#()Ljetbrains/mps/openapi/editor/cells/EditorCell;" />
       <scope id="562388756444790067" at="32,26,33,18" />
       <scope id="562388756444790067" at="36,39,37,39" />
-      <scope id="562388756444790067" at="86,33,87,14" />
-      <scope id="562388756444790067" at="89,69,90,57" />
-      <scope id="562388756444790067" at="108,41,109,42" />
-      <scope id="562388756444790067" at="114,28,115,20" />
+      <scope id="562388756444790067" at="85,33,86,14" />
+      <scope id="562388756444790067" at="88,69,89,57" />
+      <scope id="562388756444790067" at="107,41,108,42" />
+      <scope id="562388756444790067" at="113,28,114,20" />
       <scope id="562388756444790067" at="25,109,27,18" />
       <scope id="562388756444790069" at="51,50,53,22">
         <var name="editorCell" id="562388756444790069" />
       </scope>
       <scope id="562388756444790067" at="72,39,74,36" />
-      <scope id="562388756444790067" at="79,35,81,94">
+      <scope id="562388756444790067" at="78,35,80,112">
         <var name="manager" id="562388756444790067" />
       </scope>
-      <scope id="562388756444790067" at="92,81,94,137" />
-      <scope id="562388756444790104" at="129,37,131,96">
-=======
-      <node id="562388756444790067" at="21,79,22,63" concept="7" />
-      <node id="562388756444790067" at="24,89,25,96" concept="6" />
-      <node id="562388756444790067" at="25,96,26,48" concept="2" />
-      <node id="562388756444790067" at="26,48,27,28" concept="2" />
-      <node id="562388756444790067" at="27,28,28,82" concept="2" />
-      <node id="562388756444790067" at="28,82,29,81" concept="2" />
-      <node id="562388756444790067" at="29,81,30,80" concept="2" />
-      <node id="562388756444790067" at="30,80,31,81" concept="2" />
-      <node id="562388756444790067" at="31,81,32,22" concept="7" />
-      <node id="562388756444790069" at="34,89,35,131" concept="6" />
-      <node id="562388756444790069" at="35,131,36,22" concept="7" />
-      <node id="562388756444790080" at="38,88,39,87" concept="6" />
-      <node id="562388756444790080" at="39,87,40,47" concept="2" />
-      <node id="562388756444790080" at="40,47,41,34" concept="6" />
-      <node id="562388756444790080" at="41,34,42,57" concept="2" />
-      <node id="562388756444790080" at="42,57,43,58" concept="2" />
-      <node id="562388756444790080" at="43,58,44,40" concept="2" />
-      <node id="562388756444790080" at="44,40,45,34" concept="2" />
-      <node id="562388756444790080" at="45,34,46,22" concept="7" />
-      <node id="562388756444790067" at="48,87,49,81" concept="6" />
-      <node id="562388756444790067" at="49,81,50,32" concept="2" />
-      <node id="562388756444790067" at="50,32,51,45" concept="2" />
-      <node id="562388756444790067" at="51,45,52,26" concept="6" />
-      <node id="562388756444790067" at="52,26,53,101" concept="2" />
-      <node id="562388756444790067" at="53,101,54,58" concept="2" />
-      <node id="562388756444790067" at="55,39,56,40" concept="2" />
-      <node id="562388756444790067" at="56,40,57,36" concept="2" />
-      <node id="562388756444790067" at="58,5,59,73" concept="2" />
-      <node id="562388756444790067" at="59,73,60,57" concept="6" />
-      <node id="562388756444790067" at="61,35,62,82" concept="6" />
-      <node id="562388756444790067" at="62,82,63,112" concept="7" />
-      <node id="562388756444790067" at="64,10,65,22" concept="7" />
-      <node id="562388756444790092" at="68,33,69,14" concept="10" />
-      <node id="562388756444790092" at="71,69,72,67" concept="7" />
-      <node id="562388756444790092" at="74,81,75,66" concept="7" />
-      <node id="562388756444790104" at="77,92,78,84" concept="6" />
-      <node id="562388756444790104" at="78,84,79,31" concept="2" />
-      <node id="562388756444790104" at="79,31,80,44" concept="2" />
-      <node id="562388756444790104" at="80,44,81,33" concept="2" />
-      <node id="562388756444790104" at="81,33,82,28" concept="6" />
-      <node id="562388756444790104" at="82,28,83,60" concept="2" />
-      <node id="562388756444790104" at="83,60,84,44" concept="2" />
-      <node id="562388756444790104" at="84,44,85,75" concept="2" />
-      <node id="562388756444790104" at="85,75,86,59" concept="6" />
-      <node id="562388756444790104" at="87,37,88,84" concept="6" />
-      <node id="562388756444790104" at="88,84,89,114" concept="7" />
-      <node id="562388756444790104" at="90,12,91,24" concept="7" />
-      <node id="562388756444790114" at="94,88,95,87" concept="6" />
-      <node id="562388756444790114" at="95,87,96,47" concept="2" />
-      <node id="562388756444790114" at="96,47,97,34" concept="6" />
-      <node id="562388756444790114" at="97,34,98,57" concept="2" />
-      <node id="562388756444790114" at="98,57,99,57" concept="2" />
-      <node id="562388756444790114" at="99,57,100,40" concept="2" />
-      <node id="562388756444790114" at="100,40,101,34" concept="2" />
-      <node id="562388756444790114" at="101,34,102,22" concept="7" />
-      <node id="562388756444790067" at="21,0,24,0" concept="5" trace="createEditorCell#(Ljetbrains/mps/openapi/editor/EditorContext;Lorg/jetbrains/mps/openapi/model/SNode;)Ljetbrains/mps/openapi/editor/cells/EditorCell;" />
-      <node id="562388756444790092" at="68,0,71,0" concept="1" trace="_Inline_5awc4i_a2a#()V" />
-      <node id="562388756444790092" at="71,0,74,0" concept="5" trace="createEditorCell#(Ljetbrains/mps/openapi/editor/EditorContext;)Ljetbrains/mps/openapi/editor/cells/EditorCell;" />
-      <node id="562388756444790092" at="74,0,77,0" concept="5" trace="createEditorCell#(Ljetbrains/mps/openapi/editor/EditorContext;Lorg/jetbrains/mps/openapi/model/SNode;)Ljetbrains/mps/openapi/editor/cells/EditorCell;" />
-      <node id="562388756444790069" at="34,0,38,0" concept="5" trace="createComponent_5awc4i_a0#(Ljetbrains/mps/openapi/editor/EditorContext;Lorg/jetbrains/mps/openapi/model/SNode;)Ljetbrains/mps/openapi/editor/cells/EditorCell;" />
-      <node id="562388756444790067" at="54,58,58,5" concept="4" />
-      <node id="562388756444790067" at="60,57,65,22" concept="4" />
-      <node id="562388756444790104" at="86,59,91,24" concept="4" />
-      <node id="562388756444790067" at="24,0,34,0" concept="5" trace="createCollection_5awc4i_a#(Ljetbrains/mps/openapi/editor/EditorContext;Lorg/jetbrains/mps/openapi/model/SNode;)Ljetbrains/mps/openapi/editor/cells/EditorCell;" />
-      <node id="562388756444790080" at="38,0,48,0" concept="5" trace="createConstant_5awc4i_b0#(Ljetbrains/mps/openapi/editor/EditorContext;Lorg/jetbrains/mps/openapi/model/SNode;)Ljetbrains/mps/openapi/editor/cells/EditorCell;" />
-      <node id="562388756444790114" at="94,0,104,0" concept="5" trace="createConstant_5awc4i_d0#(Ljetbrains/mps/openapi/editor/EditorContext;Lorg/jetbrains/mps/openapi/model/SNode;)Ljetbrains/mps/openapi/editor/cells/EditorCell;" />
-      <node id="562388756444790104" at="77,0,93,0" concept="5" trace="createProperty_5awc4i_a0c0#(Ljetbrains/mps/openapi/editor/EditorContext;Lorg/jetbrains/mps/openapi/model/SNode;)Ljetbrains/mps/openapi/editor/cells/EditorCell;" />
-      <node id="562388756444790067" at="48,0,67,0" concept="5" trace="createRefCell_5awc4i_c0#(Ljetbrains/mps/openapi/editor/EditorContext;Lorg/jetbrains/mps/openapi/model/SNode;)Ljetbrains/mps/openapi/editor/cells/EditorCell;" />
-      <scope id="562388756444790067" at="21,79,22,63" />
-      <scope id="562388756444790092" at="68,33,69,14" />
-      <scope id="562388756444790092" at="71,69,72,67" />
-      <scope id="562388756444790092" at="74,81,75,66" />
-      <scope id="562388756444790069" at="34,89,36,22">
-        <var name="editorCell" id="562388756444790069" />
-      </scope>
-      <scope id="562388756444790067" at="55,39,57,36" />
-      <scope id="562388756444790067" at="61,35,63,112">
-        <var name="manager" id="562388756444790067" />
-      </scope>
-      <scope id="562388756444790104" at="87,37,89,114">
->>>>>>> bd830ede
+      <scope id="562388756444790067" at="91,81,93,137" />
+      <scope id="562388756444790104" at="127,37,129,114">
         <var name="manager" id="562388756444790104" />
       </scope>
       <scope id="562388756444790067" at="36,0,39,0" />
-      <scope id="562388756444790067" at="86,0,89,0" />
-      <scope id="562388756444790067" at="89,0,92,0">
+      <scope id="562388756444790067" at="85,0,88,0" />
+      <scope id="562388756444790067" at="88,0,91,0">
         <var name="editorContext" id="562388756444790067" />
-<<<<<<< HEAD
-      </scope>
-      <scope id="562388756444790067" at="102,119,105,20" />
-      <scope id="562388756444790067" at="108,0,111,0" />
+      </scope>
+      <scope id="562388756444790067" at="101,119,104,20" />
+      <scope id="562388756444790067" at="107,0,110,0" />
       <scope id="562388756444790067" at="25,0,29,0">
         <var name="context" id="562388756444790067" />
         <var name="node" id="562388756444790067" />
-=======
-        <var name="node" id="562388756444790067" />
-      </scope>
-      <scope id="562388756444790092" at="68,0,71,0" />
-      <scope id="562388756444790092" at="71,0,74,0">
-        <var name="editorContext" id="562388756444790092" />
-      </scope>
-      <scope id="562388756444790092" at="74,0,77,0">
-        <var name="editorContext" id="562388756444790092" />
-        <var name="node" id="562388756444790092" />
->>>>>>> bd830ede
       </scope>
       <scope id="562388756444790069" at="51,0,55,0" />
-      <scope id="562388756444790067" at="92,0,96,0">
+      <scope id="562388756444790067" at="91,0,95,0">
         <var name="editorContext" id="562388756444790067" />
         <var name="node" id="562388756444790067" />
       </scope>
       <scope id="562388756444790067" at="30,0,35,0" />
-      <scope id="562388756444790067" at="102,0,107,0">
+      <scope id="562388756444790067" at="101,0,106,0">
         <var name="context" id="562388756444790067" />
         <var name="node" id="562388756444790067" />
         <var name="referencingNode" id="562388756444790067" />
       </scope>
-      <scope id="562388756444790067" at="112,0,117,0" />
+      <scope id="562388756444790067" at="111,0,116,0" />
       <scope id="562388756444790080" at="55,49,63,22">
         <var name="editorCell" id="562388756444790080" />
         <var name="style" id="562388756444790080" />
       </scope>
-<<<<<<< HEAD
-      <scope id="562388756444790114" at="136,49,144,22">
+      <scope id="562388756444790114" at="134,49,142,22">
         <var name="editorCell" id="562388756444790114" />
         <var name="style" id="562388756444790114" />
       </scope>
@@ -2268,59 +1344,23 @@
         <var name="editorCell" id="562388756444790067" />
       </scope>
       <scope id="562388756444790080" at="55,0,65,0" />
-      <scope id="562388756444790114" at="136,0,146,0" />
+      <scope id="562388756444790114" at="134,0,144,0" />
       <scope id="562388756444790067" at="40,0,51,0" />
-      <scope id="562388756444790104" at="118,53,133,24">
-=======
-      <scope id="562388756444790114" at="94,88,102,22">
-        <var name="editorCell" id="562388756444790114" />
-        <var name="style" id="562388756444790114" />
-      </scope>
-      <scope id="562388756444790067" at="24,0,34,0">
-        <var name="editorContext" id="562388756444790067" />
-        <var name="node" id="562388756444790067" />
-      </scope>
-      <scope id="562388756444790080" at="38,0,48,0">
-        <var name="editorContext" id="562388756444790080" />
-        <var name="node" id="562388756444790080" />
-      </scope>
-      <scope id="562388756444790114" at="94,0,104,0">
-        <var name="editorContext" id="562388756444790114" />
-        <var name="node" id="562388756444790114" />
-      </scope>
-      <scope id="562388756444790104" at="77,92,91,24">
->>>>>>> bd830ede
+      <scope id="562388756444790104" at="117,53,131,24">
         <var name="attributeConcept" id="562388756444790104" />
         <var name="editorCell" id="562388756444790104" />
         <var name="provider" id="562388756444790104" />
       </scope>
-<<<<<<< HEAD
-      <scope id="562388756444790104" at="118,0,135,0" />
-      <scope id="562388756444790067" at="65,48,83,22">
-=======
-      <scope id="562388756444790104" at="77,0,93,0">
-        <var name="editorContext" id="562388756444790104" />
-        <var name="node" id="562388756444790104" />
-      </scope>
-      <scope id="562388756444790067" at="48,87,65,22">
->>>>>>> bd830ede
+      <scope id="562388756444790104" at="117,0,133,0" />
+      <scope id="562388756444790067" at="65,48,82,22">
         <var name="attributeConcept" id="562388756444790067" />
         <var name="editorCell" id="562388756444790067" />
         <var name="provider" id="562388756444790067" />
       </scope>
-<<<<<<< HEAD
-      <scope id="562388756444790067" at="65,0,85,0" />
-      <unit id="562388756444790067" at="85,0,97,0" name="jetbrains.mps.lang.resources.editor.ConceptIconResourceExpression_EditorBuilder_a$_Inline_5awc4i_a2a" />
-      <unit id="562388756444790067" at="97,0,136,0" name="jetbrains.mps.lang.resources.editor.ConceptIconResourceExpression_EditorBuilder_a$Inline_Builder_5awc4i_a2a" />
-      <unit id="562388756444790067" at="21,0,147,0" name="jetbrains.mps.lang.resources.editor.ConceptIconResourceExpression_EditorBuilder_a" />
-=======
-      <scope id="562388756444790067" at="48,0,67,0">
-        <var name="editorContext" id="562388756444790067" />
-        <var name="node" id="562388756444790067" />
-      </scope>
-      <unit id="562388756444790092" at="67,0,94,0" name="jetbrains.mps.lang.resources.editor.ConceptIconResourceExpression_Editor$_Inline_5awc4i_a2a" />
-      <unit id="562388756444790067" at="20,0,105,0" name="jetbrains.mps.lang.resources.editor.ConceptIconResourceExpression_Editor" />
->>>>>>> bd830ede
+      <scope id="562388756444790067" at="65,0,84,0" />
+      <unit id="562388756444790067" at="84,0,96,0" name="jetbrains.mps.lang.resources.editor.ConceptIconResourceExpression_EditorBuilder_a$_Inline_5awc4i_a2a" />
+      <unit id="562388756444790067" at="96,0,134,0" name="jetbrains.mps.lang.resources.editor.ConceptIconResourceExpression_EditorBuilder_a$Inline_Builder_5awc4i_a2a" />
+      <unit id="562388756444790067" at="21,0,145,0" name="jetbrains.mps.lang.resources.editor.ConceptIconResourceExpression_EditorBuilder_a" />
     </file>
   </root>
   <root nodeRef="r:dc468d7c-ca2d-45f7-ace9-6f81e4694f66(jetbrains.mps.lang.resources.editor)/562388756444898656">
@@ -2751,7 +1791,6 @@
   </root>
   <root nodeRef="r:dc468d7c-ca2d-45f7-ace9-6f81e4694f66(jetbrains.mps.lang.resources.editor)/8974276187400029900">
     <file name="FileIcon_Editor.java">
-<<<<<<< HEAD
       <node id="8974276187400029900" at="11,79,12,74" concept="7" />
       <node id="8974276187400029900" at="14,82,15,77" concept="7" />
       <node id="8974276187400029900" at="11,0,14,0" concept="5" trace="createEditorCell#(Ljetbrains/mps/openapi/editor/EditorContext;Lorg/jetbrains/mps/openapi/model/SNode;)Ljetbrains/mps/openapi/editor/cells/EditorCell;" />
@@ -2759,179 +1798,6 @@
       <scope id="8974276187400029900" at="11,79,12,74" />
       <scope id="8974276187400029900" at="14,82,15,77" />
       <scope id="8974276187400029900" at="11,0,14,0">
-=======
-      <node id="8974276187400029900" at="44,79,45,63" concept="7" />
-      <node id="8974276187400029900" at="47,82,48,61" concept="7" />
-      <node id="8974276187400029900" at="50,89,51,96" concept="6" />
-      <node id="8974276187400029900" at="51,96,52,48" concept="2" />
-      <node id="8974276187400029900" at="52,48,53,28" concept="2" />
-      <node id="8974276187400029900" at="53,28,54,83" concept="2" />
-      <node id="8974276187400029900" at="55,63,56,86" concept="2" />
-      <node id="8974276187400029900" at="57,5,58,22" concept="7" />
-      <node id="8974276187400029900" at="60,90,61,96" concept="6" />
-      <node id="8974276187400029900" at="61,96,62,49" concept="2" />
-      <node id="8974276187400029900" at="62,49,63,85" concept="2" />
-      <node id="8974276187400029900" at="63,85,64,84" concept="2" />
-      <node id="8974276187400029900" at="64,84,65,22" concept="7" />
-      <node id="8974276187400029900" at="67,92,68,40" concept="6" />
-      <node id="8974276187400029900" at="68,40,69,95" concept="2" />
-      <node id="8974276187400029900" at="69,95,70,33" concept="6" />
-      <node id="8974276187400029900" at="71,31,72,72" concept="2" />
-      <node id="8974276187400029900" at="73,12,74,75" concept="2" />
-      <node id="8974276187400029900" at="75,5,76,22" concept="7" />
-      <node id="8974276187400029905" at="78,98,79,186" concept="7" />
-      <node id="8974276187400029911" at="81,90,82,95" concept="6" />
-      <node id="8974276187400029911" at="82,95,83,49" concept="2" />
-      <node id="8974276187400029911" at="83,49,84,34" concept="6" />
-      <node id="8974276187400029911" at="84,34,85,110" concept="2" />
-      <node id="8974276187400029911" at="85,110,86,40" concept="2" />
-      <node id="8974276187400029911" at="86,40,87,34" concept="2" />
-      <node id="8974276187400029911" at="87,34,88,22" concept="7" />
-      <node id="8974276187400029900" at="90,93,91,40" concept="6" />
-      <node id="8974276187400029900" at="91,40,92,96" concept="2" />
-      <node id="8974276187400029900" at="92,96,93,33" concept="6" />
-      <node id="8974276187400029900" at="94,31,95,75" concept="2" />
-      <node id="8974276187400029900" at="96,12,97,73" concept="2" />
-      <node id="8974276187400029900" at="98,5,99,22" concept="7" />
-      <node id="8974276187400029916" at="101,99,102,85" concept="7" />
-      <node id="8974276187400029900" at="104,93,105,99" concept="6" />
-      <node id="8974276187400029900" at="105,99,106,52" concept="2" />
-      <node id="8974276187400029900" at="106,52,107,34" concept="6" />
-      <node id="8974276187400029900" at="107,34,108,52" concept="2" />
-      <node id="8974276187400029900" at="108,52,109,40" concept="2" />
-      <node id="8974276187400029900" at="109,40,110,82" concept="2" />
-      <node id="8974276187400029900" at="110,82,111,22" concept="7" />
-      <node id="8974276187400029921" at="113,101,114,24" concept="6" />
-      <node id="8974276187400029921" at="114,24,115,21" concept="6" />
-      <node id="8974276187400029921" at="115,21,116,61" concept="2" />
-      <node id="3956159896108498785" at="118,30,119,274" concept="7" />
-      <node id="8974276187400029921" at="121,16,122,112" concept="6" />
-      <node id="8974276187400029921" at="122,112,123,48" concept="2" />
-      <node id="8974276187400029921" at="123,48,124,29" concept="2" />
-      <node id="8974276187400029921" at="124,29,125,22" concept="7" />
-      <node id="8974276187400029930" at="127,91,128,100" concept="6" />
-      <node id="8974276187400029930" at="128,100,129,50" concept="2" />
-      <node id="8974276187400029930" at="129,50,130,34" concept="6" />
-      <node id="8974276187400029930" at="130,34,131,104" concept="2" />
-      <node id="8974276187400029930" at="131,104,132,40" concept="2" />
-      <node id="8974276187400029930" at="132,40,133,34" concept="2" />
-      <node id="8974276187400029930" at="133,34,134,22" concept="7" />
-      <node id="8974276187400029900" at="136,91,137,181" concept="6" />
-      <node id="8974276187400029900" at="137,181,138,50" concept="2" />
-      <node id="8974276187400029900" at="138,50,139,22" concept="7" />
-      <node id="8974276187400029935" at="141,120,142,74" concept="7" />
-      <node id="8974276187400029900" at="144,91,145,40" concept="6" />
-      <node id="8974276187400029900" at="145,40,146,94" concept="2" />
-      <node id="8974276187400029900" at="146,94,147,33" concept="6" />
-      <node id="8974276187400029900" at="148,31,149,70" concept="2" />
-      <node id="8974276187400029900" at="150,12,151,68" concept="2" />
-      <node id="8974276187400029900" at="152,5,153,22" concept="7" />
-      <node id="2756621024541373046" at="155,97,156,194" concept="7" />
-      <node id="6976585500157151523" at="158,99,159,194" concept="7" />
-      <node id="8974276187400029900" at="161,88,162,263" concept="6" />
-      <node id="8974276187400029900" at="162,263,163,33" concept="7" />
-      <node id="8974276187400029900" at="166,129,167,49" concept="10" />
-      <node id="8974276187400029900" at="169,55,170,59" concept="6" />
-      <node id="8974276187400029900" at="170,59,171,41" concept="2" />
-      <node id="8974276187400029900" at="171,41,172,24" concept="7" />
-      <node id="8974276187400029900" at="175,118,176,390" concept="2" />
-      <node id="8974276187400029900" at="178,41,179,45" concept="2" />
-      <node id="8974276187400029900" at="183,44,184,54" concept="6" />
-      <node id="8974276187400029900" at="184,54,185,51" concept="2" />
-      <node id="8974276187400029900" at="185,51,186,0" concept="8" />
-      <node id="8974276187400029900" at="186,0,187,40" concept="2" />
-      <node id="8974276187400029900" at="187,40,188,24" concept="7" />
-      <node id="8974276187400029900" at="190,40,191,35" concept="7" />
-      <node id="6976585500157073944" at="194,86,195,76" concept="6" />
-      <node id="6976585500157073944" at="195,76,196,145" concept="2" />
-      <node id="6976585500157073944" at="196,145,197,149" concept="2" />
-      <node id="6976585500157073944" at="197,149,198,45" concept="2" />
-      <node id="6976585500157073944" at="198,45,199,22" concept="7" />
-      <node id="8974276187400029900" at="201,87,202,82" concept="6" />
-      <node id="8974276187400029900" at="202,82,203,29" concept="2" />
-      <node id="8974276187400029900" at="203,29,204,42" concept="2" />
-      <node id="8974276187400029900" at="204,42,205,26" concept="6" />
-      <node id="8974276187400029900" at="205,26,206,58" concept="2" />
-      <node id="8974276187400029900" at="206,58,207,42" concept="2" />
-      <node id="8974276187400029900" at="207,42,208,28" concept="2" />
-      <node id="8974276187400029900" at="208,28,209,34" concept="6" />
-      <node id="8974276187400029900" at="209,34,210,168" concept="2" />
-      <node id="8974276187400029900" at="210,168,211,40" concept="2" />
-      <node id="8974276187400029900" at="211,40,212,73" concept="2" />
-      <node id="8974276187400029900" at="212,73,213,57" concept="6" />
-      <node id="8974276187400029900" at="214,35,215,82" concept="6" />
-      <node id="8974276187400029900" at="215,82,216,112" concept="7" />
-      <node id="8974276187400029900" at="217,10,218,22" concept="7" />
-      <node id="8974276187400029945" at="220,106,221,113" concept="7" />
-      <node id="8974276187400029910" at="223,52,224,44" concept="7" />
-      <node id="8974276187400029900" at="73,10,75,5" concept="0" />
-      <node id="8974276187400029900" at="96,10,98,5" concept="0" />
-      <node id="8974276187400029900" at="150,10,152,5" concept="0" />
-      <node id="8974276187400029900" at="44,0,47,0" concept="5" trace="createEditorCell#(Ljetbrains/mps/openapi/editor/EditorContext;Lorg/jetbrains/mps/openapi/model/SNode;)Ljetbrains/mps/openapi/editor/cells/EditorCell;" />
-      <node id="8974276187400029900" at="47,0,50,0" concept="5" trace="createInspectedCell#(Ljetbrains/mps/openapi/editor/EditorContext;Lorg/jetbrains/mps/openapi/model/SNode;)Ljetbrains/mps/openapi/editor/cells/EditorCell;" />
-      <node id="8974276187400029900" at="54,83,57,5" concept="4" />
-      <node id="8974276187400029903" at="78,0,81,0" concept="9" trace="renderingCondition_tl1n57_a0a0#(Lorg/jetbrains/mps/openapi/model/SNode;Ljetbrains/mps/openapi/editor/EditorContext;)Z" />
-      <node id="8974276187400029914" at="101,0,104,0" concept="9" trace="renderingCondition_tl1n57_a0a0a#(Lorg/jetbrains/mps/openapi/model/SNode;Ljetbrains/mps/openapi/editor/EditorContext;)Z" />
-      <node id="8974276187400029921" at="118,0,121,0" concept="5" trace="invoke#()Ljava/lang/String;" />
-      <node id="8974276187400029933" at="141,0,144,0" concept="9" trace="_QueryFunction_JComponent_tl1n57_a1a0#(Lorg/jetbrains/mps/openapi/model/SNode;Ljetbrains/mps/openapi/editor/EditorContext;)Ljavax/swing/JComponent;" />
-      <node id="6976585500156988517" at="155,0,158,0" concept="9" trace="renderingCondition_tl1n57_a1a#(Lorg/jetbrains/mps/openapi/model/SNode;Ljetbrains/mps/openapi/editor/EditorContext;)Z" />
-      <node id="6976585500157142811" at="158,0,161,0" concept="9" trace="renderingCondition_tl1n57_a1a_0#(Lorg/jetbrains/mps/openapi/model/SNode;Ljetbrains/mps/openapi/editor/EditorContext;)Z" />
-      <node id="8974276187400029900" at="166,0,169,0" concept="1" trace="iconExpressionSingleRoleHandler_tl1n57_a1a#(Lorg/jetbrains/mps/openapi/model/SNode;Lorg/jetbrains/mps/openapi/language/SContainmentLink;Ljetbrains/mps/openapi/editor/EditorContext;)V" />
-      <node id="8974276187400029900" at="174,70,177,7" concept="4" />
-      <node id="8974276187400029900" at="177,7,180,7" concept="4" />
-      <node id="8974276187400029900" at="190,0,193,0" concept="5" trace="getNoTargetText#()Ljava/lang/String;" />
-      <node id="8974276187400029943" at="220,0,223,0" concept="9" trace="_StyleParameter_QueryFunction_tl1n57_a0a#(Ljetbrains/mps/openapi/editor/EditorContext;Lorg/jetbrains/mps/openapi/model/SNode;)Ljava/awt/Color;" />
-      <node id="8974276187400029910" at="223,0,226,0" concept="9" trace="isEmptyString#(Ljava/lang/String;)Z" />
-      <node id="8974276187400029900" at="161,0,165,0" concept="5" trace="createRefNode_tl1n57_a1a#(Ljetbrains/mps/openapi/editor/EditorContext;Lorg/jetbrains/mps/openapi/model/SNode;)Ljetbrains/mps/openapi/editor/cells/EditorCell;" />
-      <node id="8974276187400029900" at="70,33,75,5" concept="4" />
-      <node id="8974276187400029900" at="93,33,98,5" concept="4" />
-      <node id="8974276187400029921" at="116,61,121,16" concept="2" />
-      <node id="8974276187400029900" at="136,0,141,0" concept="5" trace="createJComponent_tl1n57_b0a#(Ljetbrains/mps/openapi/editor/EditorContext;Lorg/jetbrains/mps/openapi/model/SNode;)Ljetbrains/mps/openapi/editor/cells/EditorCell;" />
-      <node id="8974276187400029900" at="147,33,152,5" concept="4" />
-      <node id="8974276187400029900" at="169,0,174,0" concept="5" trace="createChildCell#(Lorg/jetbrains/mps/openapi/model/SNode;)Ljetbrains/mps/openapi/editor/cells/EditorCell;" />
-      <node id="8974276187400029900" at="213,57,218,22" concept="4" />
-      <node id="8974276187400029900" at="60,0,67,0" concept="5" trace="createCollection_tl1n57_a0#(Ljetbrains/mps/openapi/editor/EditorContext;Lorg/jetbrains/mps/openapi/model/SNode;)Ljetbrains/mps/openapi/editor/cells/EditorCell;" />
-      <node id="6976585500157073944" at="194,0,201,0" concept="5" trace="createEmpty_tl1n57_a1a#(Ljetbrains/mps/openapi/editor/EditorContext;Lorg/jetbrains/mps/openapi/model/SNode;)Ljetbrains/mps/openapi/editor/cells/EditorCell;" />
-      <node id="8974276187400029900" at="174,0,182,0" concept="5" trace="installCellInfo#(Lorg/jetbrains/mps/openapi/model/SNode;Ljetbrains/mps/openapi/editor/cells/EditorCell;)V" />
-      <node id="8974276187400029900" at="182,0,190,0" concept="5" trace="createEmptyCell#()Ljetbrains/mps/openapi/editor/cells/EditorCell;" />
-      <node id="8974276187400029911" at="81,0,90,0" concept="5" trace="createConstant_tl1n57_a0a0#(Ljetbrains/mps/openapi/editor/EditorContext;Lorg/jetbrains/mps/openapi/model/SNode;)Ljetbrains/mps/openapi/editor/cells/EditorCell;" />
-      <node id="8974276187400029900" at="104,0,113,0" concept="5" trace="createCollection_tl1n57_a0a0a#(Ljetbrains/mps/openapi/editor/EditorContext;Lorg/jetbrains/mps/openapi/model/SNode;)Ljetbrains/mps/openapi/editor/cells/EditorCell;" />
-      <node id="8974276187400029930" at="127,0,136,0" concept="5" trace="createConstant_tl1n57_a0a0a#(Ljetbrains/mps/openapi/editor/EditorContext;Lorg/jetbrains/mps/openapi/model/SNode;)Ljetbrains/mps/openapi/editor/cells/EditorCell;" />
-      <node id="8974276187400029900" at="50,0,60,0" concept="5" trace="createCollection_tl1n57_a#(Ljetbrains/mps/openapi/editor/EditorContext;Lorg/jetbrains/mps/openapi/model/SNode;)Ljetbrains/mps/openapi/editor/cells/EditorCell;" />
-      <node id="8974276187400029900" at="67,0,78,0" concept="5" trace="createAlternation_tl1n57_a0a#(Ljetbrains/mps/openapi/editor/EditorContext;Lorg/jetbrains/mps/openapi/model/SNode;)Ljetbrains/mps/openapi/editor/cells/EditorCell;" />
-      <node id="8974276187400029900" at="90,0,101,0" concept="5" trace="createAlternation_tl1n57_a0a0#(Ljetbrains/mps/openapi/editor/EditorContext;Lorg/jetbrains/mps/openapi/model/SNode;)Ljetbrains/mps/openapi/editor/cells/EditorCell;" />
-      <node id="8974276187400029900" at="144,0,155,0" concept="5" trace="createAlternation_tl1n57_b0#(Ljetbrains/mps/openapi/editor/EditorContext;Lorg/jetbrains/mps/openapi/model/SNode;)Ljetbrains/mps/openapi/editor/cells/EditorCell;" />
-      <node id="8974276187400029921" at="113,0,127,0" concept="5" trace="createImage_tl1n57_a0a0a0#(Ljetbrains/mps/openapi/editor/EditorContext;Lorg/jetbrains/mps/openapi/model/SNode;)Ljetbrains/mps/openapi/editor/cells/EditorCell;" />
-      <node id="8974276187400029900" at="201,0,220,0" concept="5" trace="createProperty_tl1n57_a#(Ljetbrains/mps/openapi/editor/EditorContext;Lorg/jetbrains/mps/openapi/model/SNode;)Ljetbrains/mps/openapi/editor/cells/EditorCell;" />
-      <scope id="8974276187400029900" at="44,79,45,63" />
-      <scope id="8974276187400029900" at="47,82,48,61" />
-      <scope id="8974276187400029900" at="55,63,56,86" />
-      <scope id="8974276187400029900" at="71,31,72,72" />
-      <scope id="8974276187400029900" at="73,12,74,75" />
-      <scope id="8974276187400029904" at="78,98,79,186" />
-      <scope id="8974276187400029900" at="94,31,95,75" />
-      <scope id="8974276187400029900" at="96,12,97,73" />
-      <scope id="8974276187400029915" at="101,99,102,85" />
-      <scope id="8974276187400029923" at="118,30,119,274" />
-      <scope id="8974276187400029934" at="141,120,142,74" />
-      <scope id="8974276187400029900" at="148,31,149,70" />
-      <scope id="8974276187400029900" at="150,12,151,68" />
-      <scope id="6976585500156988519" at="155,97,156,194" />
-      <scope id="6976585500157142812" at="158,99,159,194" />
-      <scope id="8974276187400029900" at="166,129,167,49" />
-      <scope id="8974276187400029900" at="175,118,176,390" />
-      <scope id="8974276187400029900" at="178,41,179,45" />
-      <scope id="8974276187400029900" at="190,40,191,35" />
-      <scope id="8974276187400029944" at="220,106,221,113" />
-      <scope id="8974276187400029910" at="223,52,224,44" />
-      <scope id="8974276187400029900" at="161,88,163,33">
-        <var name="provider" id="8974276187400029900" />
-      </scope>
-      <scope id="8974276187400029900" at="214,35,216,112">
-        <var name="manager" id="8974276187400029900" />
-      </scope>
-      <scope id="8974276187400029900" at="44,0,47,0">
->>>>>>> bd830ede
         <var name="editorContext" id="8974276187400029900" />
         <var name="node" id="8974276187400029900" />
       </scope>
@@ -3128,17 +1994,8 @@
       <scope id="8974276187400029900" at="179,55,182,24">
         <var name="editorCell" id="8974276187400029900" />
       </scope>
-<<<<<<< HEAD
       <scope id="8974276187400029900" at="200,0,203,0" />
       <scope id="8974276187400029910" at="211,0,214,0">
-=======
-      <scope id="8974276187400029900" at="190,0,193,0" />
-      <scope id="8974276187400029943" at="220,0,223,0">
-        <var name="editorContext" id="8974276187400029943" />
-        <var name="node" id="8974276187400029943" />
-      </scope>
-      <scope id="8974276187400029910" at="223,0,226,0">
->>>>>>> bd830ede
         <var name="str" id="8974276187400029910" />
       </scope>
       <scope id="8974276187400029900" at="44,0,48,0">
@@ -3230,27 +2087,26 @@
       <node id="8974276187400029900" at="49,159,50,40" concept="2" />
       <node id="8974276187400029900" at="50,40,51,73" concept="2" />
       <node id="8974276187400029900" at="51,73,52,57" concept="6" />
-      <node id="8974276187400029900" at="52,57,53,59" concept="6" />
-      <node id="8974276187400029900" at="54,35,55,87" concept="6" />
-      <node id="8974276187400029900" at="55,87,56,94" concept="7" />
-      <node id="8974276187400029900" at="57,10,58,22" concept="7" />
-      <node id="8974276187400029945" at="60,106,61,113" concept="7" />
+      <node id="8974276187400029900" at="53,35,54,87" concept="6" />
+      <node id="8974276187400029900" at="54,87,55,112" concept="7" />
+      <node id="8974276187400029900" at="56,10,57,22" concept="7" />
+      <node id="8974276187400029945" at="59,106,60,113" concept="7" />
       <node id="8974276187400029900" at="21,0,23,0" concept="3" trace="myNode" />
       <node id="8974276187400029900" at="35,0,38,0" concept="5" trace="createCell#()Ljetbrains/mps/openapi/editor/cells/EditorCell;" />
-      <node id="8974276187400029943" at="60,0,63,0" concept="10" trace="_StyleParameter_QueryFunction_tl1n57_a0a#(Ljetbrains/mps/openapi/editor/EditorContext;Lorg/jetbrains/mps/openapi/model/SNode;)Ljava/awt/Color;" />
+      <node id="8974276187400029943" at="59,0,62,0" concept="10" trace="_StyleParameter_QueryFunction_tl1n57_a0a#(Ljetbrains/mps/openapi/editor/EditorContext;Lorg/jetbrains/mps/openapi/model/SNode;)Ljava/awt/Color;" />
       <node id="8974276187400029900" at="24,0,28,0" concept="1" trace="FileIcon_InspectorBuilder_a#(Ljetbrains/mps/openapi/editor/EditorContext;Lorg/jetbrains/mps/openapi/model/SNode;)V" />
       <node id="8974276187400029900" at="29,0,34,0" concept="5" trace="getNode#()Lorg/jetbrains/mps/openapi/model/SNode;" />
-      <node id="8974276187400029900" at="53,59,58,22" concept="4" />
-      <node id="8974276187400029900" at="39,0,60,0" concept="5" trace="createProperty_tl1n57_a#()Ljetbrains/mps/openapi/editor/cells/EditorCell;" />
+      <node id="8974276187400029900" at="52,57,57,22" concept="4" />
+      <node id="8974276187400029900" at="39,0,59,0" concept="5" trace="createProperty_tl1n57_a#()Ljetbrains/mps/openapi/editor/cells/EditorCell;" />
       <scope id="8974276187400029900" at="31,26,32,18" />
       <scope id="8974276187400029900" at="35,39,36,37" />
-      <scope id="8974276187400029944" at="60,106,61,113" />
+      <scope id="8974276187400029944" at="59,106,60,113" />
       <scope id="8974276187400029900" at="24,91,26,18" />
-      <scope id="8974276187400029900" at="54,35,56,94">
+      <scope id="8974276187400029900" at="53,35,55,112">
         <var name="manager" id="8974276187400029900" />
       </scope>
       <scope id="8974276187400029900" at="35,0,38,0" />
-      <scope id="8974276187400029943" at="60,0,63,0">
+      <scope id="8974276187400029943" at="59,0,62,0">
         <var name="editorContext" id="8974276187400029943" />
         <var name="node" id="8974276187400029943" />
       </scope>
@@ -3258,29 +2114,15 @@
         <var name="context" id="8974276187400029900" />
         <var name="node" id="8974276187400029900" />
       </scope>
-<<<<<<< HEAD
       <scope id="8974276187400029900" at="29,0,34,0" />
-      <scope id="8974276187400029900" at="39,48,58,22">
-=======
-      <scope id="8974276187400029900" at="201,87,218,22">
->>>>>>> bd830ede
+      <scope id="8974276187400029900" at="39,48,57,22">
         <var name="attributeConcept" id="8974276187400029900" />
         <var name="editorCell" id="8974276187400029900" />
         <var name="provider" id="8974276187400029900" />
         <var name="style" id="8974276187400029900" />
       </scope>
-<<<<<<< HEAD
-      <scope id="8974276187400029900" at="39,0,60,0" />
-      <unit id="8974276187400029900" at="20,0,64,0" name="jetbrains.mps.lang.resources.editor.FileIcon_InspectorBuilder_a" />
-=======
-      <scope id="8974276187400029900" at="201,0,220,0">
-        <var name="editorContext" id="8974276187400029900" />
-        <var name="node" id="8974276187400029900" />
-      </scope>
-      <unit id="8974276187400029921" at="117,21,121,5" name="jetbrains.mps.lang.resources.editor.FileIcon_Editor$1" />
-      <unit id="8974276187400029900" at="165,0,194,0" name="jetbrains.mps.lang.resources.editor.FileIcon_Editor$iconExpressionSingleRoleHandler_tl1n57_a1a" />
-      <unit id="8974276187400029900" at="43,0,227,0" name="jetbrains.mps.lang.resources.editor.FileIcon_Editor" />
->>>>>>> bd830ede
+      <scope id="8974276187400029900" at="39,0,59,0" />
+      <unit id="8974276187400029900" at="20,0,63,0" name="jetbrains.mps.lang.resources.editor.FileIcon_InspectorBuilder_a" />
     </file>
   </root>
   <root nodeRef="r:dc468d7c-ca2d-45f7-ace9-6f81e4694f66(jetbrains.mps.lang.resources.editor)/8974276187400029952">
@@ -3408,7 +2250,6 @@
   </root>
   <root nodeRef="r:dc468d7c-ca2d-45f7-ace9-6f81e4694f66(jetbrains.mps.lang.resources.editor)/8974276187400029959">
     <file name="OldIconBundle_Editor.java">
-<<<<<<< HEAD
       <node id="8974276187400029959" at="11,79,12,79" concept="7" />
       <node id="8974276187400029959" at="11,0,14,0" concept="5" trace="createEditorCell#(Ljetbrains/mps/openapi/editor/EditorContext;Lorg/jetbrains/mps/openapi/model/SNode;)Ljetbrains/mps/openapi/editor/cells/EditorCell;" />
       <scope id="8974276187400029959" at="11,79,12,79" />
@@ -3445,311 +2286,141 @@
       <node id="8974276187400029962" at="74,63,75,42" concept="2" />
       <node id="8974276187400029962" at="75,42,76,73" concept="2" />
       <node id="8974276187400029962" at="76,73,77,57" concept="6" />
-      <node id="8974276187400029962" at="77,57,78,59" concept="6" />
-      <node id="8974276187400029962" at="79,35,80,87" concept="6" />
-      <node id="8974276187400029962" at="80,87,81,94" concept="7" />
-      <node id="8974276187400029962" at="82,10,83,22" concept="7" />
-      <node id="8974276187400029963" at="85,49,86,94" concept="6" />
-      <node id="8974276187400029963" at="86,94,87,47" concept="2" />
-      <node id="8974276187400029963" at="87,47,88,34" concept="6" />
-      <node id="8974276187400029963" at="88,34,89,84" concept="2" />
-      <node id="8974276187400029963" at="89,84,90,40" concept="2" />
-      <node id="8974276187400029963" at="90,40,91,34" concept="2" />
-      <node id="8974276187400029963" at="91,34,92,22" concept="7" />
-      <node id="8974276187400029959" at="94,52,95,136" concept="6" />
-      <node id="8974276187400029959" at="95,136,96,93" concept="6" />
-      <node id="8974276187400029959" at="96,93,97,46" concept="2" />
-      <node id="8974276187400029959" at="97,46,98,34" concept="6" />
-      <node id="8974276187400029959" at="98,34,99,63" concept="2" />
-      <node id="8974276187400029959" at="99,63,100,58" concept="2" />
-      <node id="8974276187400029959" at="100,58,101,40" concept="2" />
-      <node id="8974276187400029959" at="101,40,102,49" concept="2" />
-      <node id="8974276187400029959" at="102,49,103,22" concept="7" />
-      <node id="8974276187400029959" at="106,97,107,50" concept="11" />
-      <node id="8974276187400029959" at="109,66,110,93" concept="7" />
-      <node id="8974276187400029959" at="112,57,113,65" concept="6" />
-      <node id="8974276187400029959" at="113,65,114,58" concept="2" />
-      <node id="8974276187400029959" at="114,58,115,25" concept="7" />
-      <node id="8974276187400029959" at="117,41,118,34" concept="6" />
-      <node id="8974276187400029959" at="118,34,119,42" concept="2" />
-      <node id="8974276187400029959" at="119,42,120,49" concept="2" />
-      <node id="8974276187400029959" at="120,49,121,23" concept="7" />
-      <node id="8974276187400029959" at="124,96,125,134" concept="2" />
-      <node id="8974276187400029959" at="126,34,127,142" concept="2" />
-      <node id="8974276187400029959" at="127,142,128,146" concept="2" />
-      <node id="8974276187400029959" at="130,122,131,394" concept="2" />
-      <node id="8974276187400029968" at="136,49,137,94" concept="6" />
-      <node id="8974276187400029968" at="137,94,138,47" concept="2" />
-      <node id="8974276187400029968" at="138,47,139,34" concept="6" />
-      <node id="8974276187400029968" at="139,34,140,85" concept="2" />
-      <node id="8974276187400029968" at="140,85,141,63" concept="2" />
-      <node id="8974276187400029968" at="141,63,142,40" concept="2" />
-      <node id="8974276187400029968" at="142,40,143,34" concept="2" />
-      <node id="8974276187400029968" at="143,34,144,22" concept="7" />
+      <node id="8974276187400029962" at="78,35,79,87" concept="6" />
+      <node id="8974276187400029962" at="79,87,80,112" concept="7" />
+      <node id="8974276187400029962" at="81,10,82,22" concept="7" />
+      <node id="8974276187400029963" at="84,49,85,94" concept="6" />
+      <node id="8974276187400029963" at="85,94,86,47" concept="2" />
+      <node id="8974276187400029963" at="86,47,87,34" concept="6" />
+      <node id="8974276187400029963" at="87,34,88,84" concept="2" />
+      <node id="8974276187400029963" at="88,84,89,40" concept="2" />
+      <node id="8974276187400029963" at="89,40,90,34" concept="2" />
+      <node id="8974276187400029963" at="90,34,91,22" concept="7" />
+      <node id="8974276187400029959" at="93,52,94,136" concept="6" />
+      <node id="8974276187400029959" at="94,136,95,93" concept="6" />
+      <node id="8974276187400029959" at="95,93,96,46" concept="2" />
+      <node id="8974276187400029959" at="96,46,97,34" concept="6" />
+      <node id="8974276187400029959" at="97,34,98,63" concept="2" />
+      <node id="8974276187400029959" at="98,63,99,58" concept="2" />
+      <node id="8974276187400029959" at="99,58,100,40" concept="2" />
+      <node id="8974276187400029959" at="100,40,101,49" concept="2" />
+      <node id="8974276187400029959" at="101,49,102,22" concept="7" />
+      <node id="8974276187400029959" at="105,97,106,50" concept="11" />
+      <node id="8974276187400029959" at="108,66,109,93" concept="7" />
+      <node id="8974276187400029959" at="111,57,112,65" concept="6" />
+      <node id="8974276187400029959" at="112,65,113,58" concept="2" />
+      <node id="8974276187400029959" at="113,58,114,25" concept="7" />
+      <node id="8974276187400029959" at="116,41,117,34" concept="6" />
+      <node id="8974276187400029959" at="117,34,118,42" concept="2" />
+      <node id="8974276187400029959" at="118,42,119,49" concept="2" />
+      <node id="8974276187400029959" at="119,49,120,23" concept="7" />
+      <node id="8974276187400029959" at="123,96,124,134" concept="2" />
+      <node id="8974276187400029959" at="125,34,126,142" concept="2" />
+      <node id="8974276187400029959" at="126,142,127,146" concept="2" />
+      <node id="8974276187400029959" at="129,122,130,394" concept="2" />
+      <node id="8974276187400029968" at="135,49,136,94" concept="6" />
+      <node id="8974276187400029968" at="136,94,137,47" concept="2" />
+      <node id="8974276187400029968" at="137,47,138,34" concept="6" />
+      <node id="8974276187400029968" at="138,34,139,85" concept="2" />
+      <node id="8974276187400029968" at="139,85,140,63" concept="2" />
+      <node id="8974276187400029968" at="140,63,141,40" concept="2" />
+      <node id="8974276187400029968" at="141,40,142,34" concept="2" />
+      <node id="8974276187400029968" at="142,34,143,22" concept="7" />
       <node id="8974276187400029959" at="33,0,35,0" concept="3" trace="myNode" />
       <node id="8974276187400029959" at="47,0,50,0" concept="5" trace="createCell#()Ljetbrains/mps/openapi/editor/cells/EditorCell;" />
-      <node id="8974276187400029959" at="106,0,109,0" concept="1" trace="iconsListHandler_bvjuxh_d0#(Lorg/jetbrains/mps/openapi/model/SNode;Ljava/lang/String;Ljetbrains/mps/openapi/editor/EditorContext;)V" />
-      <node id="8974276187400029959" at="109,0,112,0" concept="5" trace="createNodeToInsert#(Ljetbrains/mps/openapi/editor/EditorContext;)Lorg/jetbrains/mps/openapi/model/SNode;" />
-      <node id="8974276187400029959" at="129,9,132,9" concept="4" />
+      <node id="8974276187400029959" at="105,0,108,0" concept="1" trace="iconsListHandler_bvjuxh_d0#(Lorg/jetbrains/mps/openapi/model/SNode;Ljava/lang/String;Ljetbrains/mps/openapi/editor/EditorContext;)V" />
+      <node id="8974276187400029959" at="108,0,111,0" concept="5" trace="createNodeToInsert#(Ljetbrains/mps/openapi/editor/EditorContext;)Lorg/jetbrains/mps/openapi/model/SNode;" />
+      <node id="8974276187400029959" at="128,9,131,9" concept="4" />
       <node id="8974276187400029959" at="36,0,40,0" concept="1" trace="OldIconBundle_EditorBuilder_a#(Ljetbrains/mps/openapi/editor/EditorContext;Lorg/jetbrains/mps/openapi/model/SNode;)V" />
-      <node id="8974276187400029959" at="125,134,129,9" concept="4" />
+      <node id="8974276187400029959" at="124,134,128,9" concept="4" />
       <node id="8974276187400029959" at="41,0,46,0" concept="5" trace="getNode#()Lorg/jetbrains/mps/openapi/model/SNode;" />
-      <node id="8974276187400029962" at="78,59,83,22" concept="4" />
-      <node id="8974276187400029959" at="112,0,117,0" concept="5" trace="createNodeCell#(Lorg/jetbrains/mps/openapi/model/SNode;)Ljetbrains/mps/openapi/editor/cells/EditorCell;" />
+      <node id="8974276187400029962" at="77,57,82,22" concept="4" />
+      <node id="8974276187400029959" at="111,0,116,0" concept="5" trace="createNodeCell#(Lorg/jetbrains/mps/openapi/model/SNode;)Ljetbrains/mps/openapi/editor/cells/EditorCell;" />
       <node id="8974276187400029961" at="63,0,69,0" concept="5" trace="createConstant_bvjuxh_a0#()Ljetbrains/mps/openapi/editor/cells/EditorCell;" />
-      <node id="8974276187400029959" at="117,0,123,0" concept="5" trace="createEmptyCell#()Ljetbrains/mps/openapi/editor/cells/EditorCell;" />
-      <node id="8974276187400029963" at="85,0,94,0" concept="5" trace="createConstant_bvjuxh_c0#()Ljetbrains/mps/openapi/editor/cells/EditorCell;" />
-      <node id="8974276187400029959" at="123,86,133,7" concept="4" />
-      <node id="8974276187400029968" at="136,0,146,0" concept="5" trace="createConstant_bvjuxh_e0#()Ljetbrains/mps/openapi/editor/cells/EditorCell;" />
-      <node id="8974276187400029959" at="94,0,105,0" concept="5" trace="createRefNodeList_bvjuxh_d0#()Ljetbrains/mps/openapi/editor/cells/EditorCell;" />
+      <node id="8974276187400029959" at="116,0,122,0" concept="5" trace="createEmptyCell#()Ljetbrains/mps/openapi/editor/cells/EditorCell;" />
+      <node id="8974276187400029963" at="84,0,93,0" concept="5" trace="createConstant_bvjuxh_c0#()Ljetbrains/mps/openapi/editor/cells/EditorCell;" />
+      <node id="8974276187400029959" at="122,86,132,7" concept="4" />
+      <node id="8974276187400029968" at="135,0,145,0" concept="5" trace="createConstant_bvjuxh_e0#()Ljetbrains/mps/openapi/editor/cells/EditorCell;" />
+      <node id="8974276187400029959" at="93,0,104,0" concept="5" trace="createRefNodeList_bvjuxh_d0#()Ljetbrains/mps/openapi/editor/cells/EditorCell;" />
       <node id="8974276187400029959" at="51,0,63,0" concept="5" trace="createCollection_bvjuxh_a#()Ljetbrains/mps/openapi/editor/cells/EditorCell;" />
-      <node id="8974276187400029959" at="123,0,135,0" concept="5" trace="installElementCellActions#(Lorg/jetbrains/mps/openapi/model/SNode;Ljetbrains/mps/openapi/editor/cells/EditorCell;)V" />
-      <node id="8974276187400029962" at="69,0,85,0" concept="5" trace="createProperty_bvjuxh_b0#()Ljetbrains/mps/openapi/editor/cells/EditorCell;" />
+      <node id="8974276187400029959" at="122,0,134,0" concept="5" trace="installElementCellActions#(Lorg/jetbrains/mps/openapi/model/SNode;Ljetbrains/mps/openapi/editor/cells/EditorCell;)V" />
+      <node id="8974276187400029962" at="69,0,84,0" concept="5" trace="createProperty_bvjuxh_b0#()Ljetbrains/mps/openapi/editor/cells/EditorCell;" />
       <scope id="8974276187400029959" at="43,26,44,18" />
       <scope id="8974276187400029959" at="47,39,48,39" />
-      <scope id="8974276187400029959" at="106,97,107,50" />
-      <scope id="8974276187400029959" at="109,66,110,93" />
-      <scope id="8974276187400029959" at="130,122,131,394" />
+      <scope id="8974276187400029959" at="105,97,106,50" />
+      <scope id="8974276187400029959" at="108,66,109,93" />
+      <scope id="8974276187400029959" at="129,122,130,394" />
       <scope id="8974276187400029959" at="36,93,38,18" />
-      <scope id="8974276187400029962" at="79,35,81,94">
+      <scope id="8974276187400029962" at="78,35,80,112">
         <var name="manager" id="8974276187400029962" />
       </scope>
-      <scope id="8974276187400029959" at="126,34,128,146" />
+      <scope id="8974276187400029959" at="125,34,127,146" />
       <scope id="8974276187400029959" at="47,0,50,0" />
-      <scope id="8974276187400029959" at="106,0,109,0">
-=======
-      <node id="8974276187400029959" at="31,79,32,63" concept="7" />
-      <node id="8974276187400029959" at="34,89,35,96" concept="6" />
-      <node id="8974276187400029959" at="35,96,36,48" concept="2" />
-      <node id="8974276187400029959" at="36,48,37,28" concept="2" />
-      <node id="8974276187400029959" at="37,28,38,81" concept="2" />
-      <node id="8974276187400029959" at="38,81,39,81" concept="2" />
-      <node id="8974276187400029959" at="39,81,40,81" concept="2" />
-      <node id="8974276187400029959" at="40,81,41,84" concept="2" />
-      <node id="8974276187400029959" at="41,84,42,81" concept="2" />
-      <node id="8974276187400029959" at="42,81,43,22" concept="7" />
-      <node id="8974276187400029961" at="45,88,46,91" concept="6" />
-      <node id="8974276187400029961" at="46,91,47,47" concept="2" />
-      <node id="8974276187400029961" at="47,47,48,34" concept="2" />
-      <node id="8974276187400029961" at="48,34,49,22" concept="7" />
-      <node id="8974276187400029962" at="51,88,52,82" concept="6" />
-      <node id="8974276187400029962" at="52,82,53,29" concept="2" />
-      <node id="8974276187400029962" at="53,29,54,42" concept="2" />
-      <node id="8974276187400029962" at="54,42,55,26" concept="6" />
-      <node id="8974276187400029962" at="55,26,56,58" concept="2" />
-      <node id="8974276187400029962" at="56,58,57,42" concept="2" />
-      <node id="8974276187400029962" at="57,42,58,73" concept="2" />
-      <node id="8974276187400029962" at="58,73,59,57" concept="6" />
-      <node id="8974276187400029962" at="60,35,61,82" concept="6" />
-      <node id="8974276187400029962" at="61,82,62,112" concept="7" />
-      <node id="8974276187400029962" at="63,10,64,22" concept="7" />
-      <node id="8974276187400029963" at="66,88,67,87" concept="6" />
-      <node id="8974276187400029963" at="67,87,68,47" concept="2" />
-      <node id="8974276187400029963" at="68,47,69,34" concept="6" />
-      <node id="8974276187400029963" at="69,34,70,68" concept="2" />
-      <node id="8974276187400029963" at="70,68,71,40" concept="2" />
-      <node id="8974276187400029963" at="71,40,72,34" concept="2" />
-      <node id="8974276187400029963" at="72,34,73,22" concept="7" />
-      <node id="8974276187400029959" at="75,91,76,120" concept="6" />
-      <node id="8974276187400029959" at="76,120,77,108" concept="6" />
-      <node id="8974276187400029959" at="77,108,78,46" concept="2" />
-      <node id="8974276187400029959" at="78,46,79,34" concept="6" />
-      <node id="8974276187400029959" at="79,34,80,66" concept="2" />
-      <node id="8974276187400029959" at="80,66,81,61" concept="2" />
-      <node id="8974276187400029959" at="81,61,82,40" concept="2" />
-      <node id="8974276187400029959" at="82,40,83,49" concept="2" />
-      <node id="8974276187400029959" at="83,49,84,22" concept="7" />
-      <node id="8974276187400029959" at="87,97,88,50" concept="10" />
-      <node id="8974276187400029959" at="90,66,91,41" concept="6" />
-      <node id="8974276187400029959" at="91,41,92,93" concept="7" />
-      <node id="8974276187400029959" at="94,86,95,80" concept="6" />
-      <node id="8974276187400029959" at="95,80,96,95" concept="2" />
-      <node id="8974276187400029959" at="96,95,97,25" concept="7" />
-      <node id="8974276187400029959" at="99,68,100,34" concept="6" />
-      <node id="8974276187400029959" at="100,34,101,55" concept="2" />
-      <node id="8974276187400029959" at="101,55,102,87" concept="2" />
-      <node id="8974276187400029959" at="102,87,103,23" concept="7" />
-      <node id="8974276187400029959" at="106,96,107,134" concept="2" />
-      <node id="8974276187400029959" at="108,34,109,142" concept="2" />
-      <node id="8974276187400029959" at="109,142,110,146" concept="2" />
-      <node id="8974276187400029959" at="112,122,113,392" concept="2" />
-      <node id="8974276187400029968" at="118,88,119,87" concept="6" />
-      <node id="8974276187400029968" at="119,87,120,47" concept="2" />
-      <node id="8974276187400029968" at="120,47,121,34" concept="6" />
-      <node id="8974276187400029968" at="121,34,122,69" concept="2" />
-      <node id="8974276187400029968" at="122,69,123,66" concept="2" />
-      <node id="8974276187400029968" at="123,66,124,40" concept="2" />
-      <node id="8974276187400029968" at="124,40,125,34" concept="2" />
-      <node id="8974276187400029968" at="125,34,126,22" concept="7" />
-      <node id="8974276187400029959" at="31,0,34,0" concept="5" trace="createEditorCell#(Ljetbrains/mps/openapi/editor/EditorContext;Lorg/jetbrains/mps/openapi/model/SNode;)Ljetbrains/mps/openapi/editor/cells/EditorCell;" />
-      <node id="8974276187400029959" at="87,0,90,0" concept="1" trace="iconsListHandler_bvjuxh_d0#(Lorg/jetbrains/mps/openapi/model/SNode;Ljava/lang/String;Ljetbrains/mps/openapi/editor/EditorContext;)V" />
-      <node id="8974276187400029959" at="111,9,114,9" concept="4" />
-      <node id="8974276187400029959" at="90,0,94,0" concept="5" trace="createNodeToInsert#(Ljetbrains/mps/openapi/editor/EditorContext;)Lorg/jetbrains/mps/openapi/model/SNode;" />
-      <node id="8974276187400029959" at="107,134,111,9" concept="4" />
-      <node id="8974276187400029962" at="59,57,64,22" concept="4" />
-      <node id="8974276187400029959" at="94,0,99,0" concept="5" trace="createNodeCell#(Ljetbrains/mps/openapi/editor/EditorContext;Lorg/jetbrains/mps/openapi/model/SNode;)Ljetbrains/mps/openapi/editor/cells/EditorCell;" />
-      <node id="8974276187400029961" at="45,0,51,0" concept="5" trace="createConstant_bvjuxh_a0#(Ljetbrains/mps/openapi/editor/EditorContext;Lorg/jetbrains/mps/openapi/model/SNode;)Ljetbrains/mps/openapi/editor/cells/EditorCell;" />
-      <node id="8974276187400029959" at="99,0,105,0" concept="5" trace="createEmptyCell#(Ljetbrains/mps/openapi/editor/EditorContext;)Ljetbrains/mps/openapi/editor/cells/EditorCell;" />
-      <node id="8974276187400029963" at="66,0,75,0" concept="5" trace="createConstant_bvjuxh_c0#(Ljetbrains/mps/openapi/editor/EditorContext;Lorg/jetbrains/mps/openapi/model/SNode;)Ljetbrains/mps/openapi/editor/cells/EditorCell;" />
-      <node id="8974276187400029959" at="105,132,115,7" concept="4" />
-      <node id="8974276187400029968" at="118,0,128,0" concept="5" trace="createConstant_bvjuxh_e0#(Ljetbrains/mps/openapi/editor/EditorContext;Lorg/jetbrains/mps/openapi/model/SNode;)Ljetbrains/mps/openapi/editor/cells/EditorCell;" />
-      <node id="8974276187400029959" at="34,0,45,0" concept="5" trace="createCollection_bvjuxh_a#(Ljetbrains/mps/openapi/editor/EditorContext;Lorg/jetbrains/mps/openapi/model/SNode;)Ljetbrains/mps/openapi/editor/cells/EditorCell;" />
-      <node id="8974276187400029959" at="75,0,86,0" concept="5" trace="createRefNodeList_bvjuxh_d0#(Ljetbrains/mps/openapi/editor/EditorContext;Lorg/jetbrains/mps/openapi/model/SNode;)Ljetbrains/mps/openapi/editor/cells/EditorCell;" />
-      <node id="8974276187400029959" at="105,0,117,0" concept="5" trace="installElementCellActions#(Lorg/jetbrains/mps/openapi/model/SNode;Lorg/jetbrains/mps/openapi/model/SNode;Ljetbrains/mps/openapi/editor/cells/EditorCell;Ljetbrains/mps/openapi/editor/EditorContext;)V" />
-      <node id="8974276187400029962" at="51,0,66,0" concept="5" trace="createProperty_bvjuxh_b0#(Ljetbrains/mps/openapi/editor/EditorContext;Lorg/jetbrains/mps/openapi/model/SNode;)Ljetbrains/mps/openapi/editor/cells/EditorCell;" />
-      <scope id="8974276187400029959" at="31,79,32,63" />
-      <scope id="8974276187400029959" at="87,97,88,50" />
-      <scope id="8974276187400029959" at="112,122,113,392" />
-      <scope id="8974276187400029962" at="60,35,62,112">
-        <var name="manager" id="8974276187400029962" />
-      </scope>
-      <scope id="8974276187400029959" at="90,66,92,93">
-        <var name="listOwner" id="8974276187400029959" />
-      </scope>
-      <scope id="8974276187400029959" at="108,34,110,146" />
-      <scope id="8974276187400029959" at="31,0,34,0">
-        <var name="editorContext" id="8974276187400029959" />
-        <var name="node" id="8974276187400029959" />
-      </scope>
-      <scope id="8974276187400029959" at="87,0,90,0">
->>>>>>> bd830ede
+      <scope id="8974276187400029959" at="105,0,108,0">
         <var name="childRole" id="8974276187400029959" />
         <var name="context" id="8974276187400029959" />
         <var name="ownerNode" id="8974276187400029959" />
       </scope>
-<<<<<<< HEAD
-      <scope id="8974276187400029959" at="109,0,112,0">
+      <scope id="8974276187400029959" at="108,0,111,0">
         <var name="editorContext" id="8974276187400029959" />
       </scope>
-      <scope id="8974276187400029959" at="112,57,115,25">
-=======
-      <scope id="8974276187400029959" at="94,86,97,25">
->>>>>>> bd830ede
+      <scope id="8974276187400029959" at="111,57,114,25">
         <var name="elementCell" id="8974276187400029959" />
       </scope>
       <scope id="8974276187400029959" at="36,0,40,0">
         <var name="context" id="8974276187400029959" />
         <var name="node" id="8974276187400029959" />
       </scope>
-<<<<<<< HEAD
       <scope id="8974276187400029961" at="63,49,67,22">
         <var name="editorCell" id="8974276187400029961" />
       </scope>
-      <scope id="8974276187400029959" at="117,41,121,23">
+      <scope id="8974276187400029959" at="116,41,120,23">
         <var name="emptyCell" id="8974276187400029959" />
       </scope>
       <scope id="8974276187400029959" at="41,0,46,0" />
-      <scope id="8974276187400029959" at="112,0,117,0">
+      <scope id="8974276187400029959" at="111,0,116,0">
         <var name="elementNode" id="8974276187400029959" />
       </scope>
       <scope id="8974276187400029961" at="63,0,69,0" />
-      <scope id="8974276187400029959" at="117,0,123,0" />
-      <scope id="8974276187400029963" at="85,49,92,22">
+      <scope id="8974276187400029959" at="116,0,122,0" />
+      <scope id="8974276187400029963" at="84,49,91,22">
         <var name="editorCell" id="8974276187400029963" />
         <var name="style" id="8974276187400029963" />
       </scope>
-      <scope id="8974276187400029959" at="124,96,132,9" />
-      <scope id="8974276187400029968" at="136,49,144,22">
+      <scope id="8974276187400029959" at="123,96,131,9" />
+      <scope id="8974276187400029968" at="135,49,143,22">
         <var name="editorCell" id="8974276187400029968" />
         <var name="style" id="8974276187400029968" />
       </scope>
-      <scope id="8974276187400029963" at="85,0,94,0" />
-      <scope id="8974276187400029959" at="94,52,103,22">
-=======
-      <scope id="8974276187400029959" at="90,0,94,0">
-        <var name="editorContext" id="8974276187400029959" />
-      </scope>
-      <scope id="8974276187400029959" at="99,68,103,23">
-        <var name="emptyCell" id="8974276187400029959" />
-      </scope>
-      <scope id="8974276187400029959" at="94,0,99,0">
-        <var name="editorContext" id="8974276187400029959" />
-        <var name="elementNode" id="8974276187400029959" />
-      </scope>
-      <scope id="8974276187400029961" at="45,0,51,0">
-        <var name="editorContext" id="8974276187400029961" />
-        <var name="node" id="8974276187400029961" />
-      </scope>
-      <scope id="8974276187400029959" at="99,0,105,0">
-        <var name="editorContext" id="8974276187400029959" />
-      </scope>
-      <scope id="8974276187400029963" at="66,88,73,22">
-        <var name="editorCell" id="8974276187400029963" />
-        <var name="style" id="8974276187400029963" />
-      </scope>
-      <scope id="8974276187400029959" at="106,96,114,9" />
-      <scope id="8974276187400029968" at="118,88,126,22">
-        <var name="editorCell" id="8974276187400029968" />
-        <var name="style" id="8974276187400029968" />
-      </scope>
-      <scope id="8974276187400029959" at="34,89,43,22">
-        <var name="editorCell" id="8974276187400029959" />
-      </scope>
-      <scope id="8974276187400029963" at="66,0,75,0">
-        <var name="editorContext" id="8974276187400029963" />
-        <var name="node" id="8974276187400029963" />
-      </scope>
-      <scope id="8974276187400029959" at="75,91,84,22">
->>>>>>> bd830ede
+      <scope id="8974276187400029963" at="84,0,93,0" />
+      <scope id="8974276187400029959" at="93,52,102,22">
         <var name="editorCell" id="8974276187400029959" />
         <var name="handler" id="8974276187400029959" />
         <var name="style" id="8974276187400029959" />
       </scope>
-<<<<<<< HEAD
       <scope id="8974276187400029959" at="51,50,61,22">
         <var name="editorCell" id="8974276187400029959" />
       </scope>
-      <scope id="8974276187400029959" at="123,86,133,7" />
-      <scope id="8974276187400029968" at="136,0,146,0" />
-      <scope id="8974276187400029959" at="94,0,105,0" />
+      <scope id="8974276187400029959" at="122,86,132,7" />
+      <scope id="8974276187400029968" at="135,0,145,0" />
+      <scope id="8974276187400029959" at="93,0,104,0" />
       <scope id="8974276187400029959" at="51,0,63,0" />
-      <scope id="8974276187400029959" at="123,0,135,0">
-=======
-      <scope id="8974276187400029959" at="105,132,115,7" />
-      <scope id="8974276187400029968" at="118,0,128,0">
-        <var name="editorContext" id="8974276187400029968" />
-        <var name="node" id="8974276187400029968" />
-      </scope>
-      <scope id="8974276187400029959" at="34,0,45,0">
-        <var name="editorContext" id="8974276187400029959" />
-        <var name="node" id="8974276187400029959" />
-      </scope>
-      <scope id="8974276187400029959" at="75,0,86,0">
-        <var name="editorContext" id="8974276187400029959" />
-        <var name="node" id="8974276187400029959" />
-      </scope>
-      <scope id="8974276187400029959" at="105,0,117,0">
-        <var name="editorContext" id="8974276187400029959" />
->>>>>>> bd830ede
+      <scope id="8974276187400029959" at="122,0,134,0">
         <var name="elementCell" id="8974276187400029959" />
         <var name="elementNode" id="8974276187400029959" />
       </scope>
-<<<<<<< HEAD
-      <scope id="8974276187400029962" at="69,49,83,22">
-=======
-      <scope id="8974276187400029962" at="51,88,64,22">
->>>>>>> bd830ede
+      <scope id="8974276187400029962" at="69,49,82,22">
         <var name="attributeConcept" id="8974276187400029962" />
         <var name="editorCell" id="8974276187400029962" />
         <var name="provider" id="8974276187400029962" />
       </scope>
-<<<<<<< HEAD
-      <scope id="8974276187400029962" at="69,0,85,0" />
-      <unit id="8974276187400029959" at="105,0,136,0" name="jetbrains.mps.lang.resources.editor.OldIconBundle_EditorBuilder_a$iconsListHandler_bvjuxh_d0" />
-      <unit id="8974276187400029959" at="32,0,147,0" name="jetbrains.mps.lang.resources.editor.OldIconBundle_EditorBuilder_a" />
-=======
-      <scope id="8974276187400029962" at="51,0,66,0">
-        <var name="editorContext" id="8974276187400029962" />
-        <var name="node" id="8974276187400029962" />
-      </scope>
-      <unit id="8974276187400029959" at="86,0,118,0" name="jetbrains.mps.lang.resources.editor.OldIconBundle_Editor$iconsListHandler_bvjuxh_d0" />
-      <unit id="8974276187400029959" at="30,0,129,0" name="jetbrains.mps.lang.resources.editor.OldIconBundle_Editor" />
->>>>>>> bd830ede
+      <scope id="8974276187400029962" at="69,0,84,0" />
+      <unit id="8974276187400029959" at="104,0,135,0" name="jetbrains.mps.lang.resources.editor.OldIconBundle_EditorBuilder_a$iconsListHandler_bvjuxh_d0" />
+      <unit id="8974276187400029959" at="32,0,146,0" name="jetbrains.mps.lang.resources.editor.OldIconBundle_EditorBuilder_a" />
     </file>
   </root>
   <root nodeRef="r:dc468d7c-ca2d-45f7-ace9-6f81e4694f66(jetbrains.mps.lang.resources.editor)/8974276187400029971">
     <file name="OldIconDeclaration_Editor.java">
-<<<<<<< HEAD
       <node id="8974276187400029971" at="11,79,12,84" concept="7" />
       <node id="8974276187400029971" at="11,0,14,0" concept="5" trace="createEditorCell#(Ljetbrains/mps/openapi/editor/EditorContext;Lorg/jetbrains/mps/openapi/model/SNode;)Ljetbrains/mps/openapi/editor/cells/EditorCell;" />
       <scope id="8974276187400029971" at="11,79,12,84" />
@@ -3783,225 +2454,105 @@
       <node id="8974276187400029973" at="63,86,64,40" concept="2" />
       <node id="8974276187400029973" at="64,40,65,73" concept="2" />
       <node id="8974276187400029973" at="65,73,66,57" concept="6" />
-      <node id="8974276187400029973" at="66,57,67,59" concept="6" />
-      <node id="8974276187400029973" at="68,35,69,87" concept="6" />
-      <node id="8974276187400029973" at="69,87,70,94" concept="7" />
-      <node id="8974276187400029973" at="71,10,72,22" concept="7" />
-      <node id="8974276187400029974" at="74,49,75,94" concept="6" />
-      <node id="8974276187400029974" at="75,94,76,47" concept="2" />
-      <node id="8974276187400029974" at="76,47,77,34" concept="2" />
-      <node id="8974276187400029974" at="77,34,78,22" concept="7" />
-      <node id="8974276187400029971" at="80,48,81,288" concept="6" />
-      <node id="8974276187400029971" at="81,288,82,33" concept="7" />
-      <node id="8974276187400029971" at="85,128,86,49" concept="11" />
-      <node id="8974276187400029971" at="88,55,89,59" concept="6" />
-      <node id="8974276187400029971" at="89,59,90,41" concept="2" />
-      <node id="8974276187400029971" at="90,41,91,24" concept="7" />
-      <node id="8974276187400029971" at="94,118,95,392" concept="2" />
-      <node id="8974276187400029971" at="97,41,98,45" concept="2" />
-      <node id="8974276187400029971" at="102,44,103,54" concept="6" />
-      <node id="8974276187400029971" at="103,54,104,51" concept="2" />
-      <node id="8974276187400029971" at="104,51,105,0" concept="9" />
-      <node id="8974276187400029971" at="105,0,106,40" concept="2" />
-      <node id="8974276187400029971" at="106,40,107,24" concept="7" />
-      <node id="8974276187400029971" at="109,40,110,35" concept="7" />
+      <node id="8974276187400029973" at="67,35,68,87" concept="6" />
+      <node id="8974276187400029973" at="68,87,69,112" concept="7" />
+      <node id="8974276187400029973" at="70,10,71,22" concept="7" />
+      <node id="8974276187400029974" at="73,49,74,94" concept="6" />
+      <node id="8974276187400029974" at="74,94,75,47" concept="2" />
+      <node id="8974276187400029974" at="75,47,76,34" concept="2" />
+      <node id="8974276187400029974" at="76,34,77,22" concept="7" />
+      <node id="8974276187400029971" at="79,48,80,288" concept="6" />
+      <node id="8974276187400029971" at="80,288,81,33" concept="7" />
+      <node id="8974276187400029971" at="84,128,85,49" concept="11" />
+      <node id="8974276187400029971" at="87,55,88,59" concept="6" />
+      <node id="8974276187400029971" at="88,59,89,41" concept="2" />
+      <node id="8974276187400029971" at="89,41,90,24" concept="7" />
+      <node id="8974276187400029971" at="93,118,94,392" concept="2" />
+      <node id="8974276187400029971" at="96,41,97,45" concept="2" />
+      <node id="8974276187400029971" at="101,44,102,54" concept="6" />
+      <node id="8974276187400029971" at="102,54,103,51" concept="2" />
+      <node id="8974276187400029971" at="103,51,104,0" concept="9" />
+      <node id="8974276187400029971" at="104,0,105,40" concept="2" />
+      <node id="8974276187400029971" at="105,40,106,24" concept="7" />
+      <node id="8974276187400029971" at="108,40,109,35" concept="7" />
       <node id="8974276187400029971" at="27,0,29,0" concept="3" trace="myNode" />
       <node id="8974276187400029971" at="41,0,44,0" concept="5" trace="createCell#()Ljetbrains/mps/openapi/editor/cells/EditorCell;" />
-      <node id="8974276187400029971" at="85,0,88,0" concept="1" trace="iconExpressionSingleRoleHandler_peh66x_c0#(Lorg/jetbrains/mps/openapi/model/SNode;Lorg/jetbrains/mps/openapi/language/SContainmentLink;Ljetbrains/mps/openapi/editor/EditorContext;)V" />
-      <node id="8974276187400029971" at="93,70,96,7" concept="4" />
-      <node id="8974276187400029971" at="96,7,99,7" concept="4" />
-      <node id="8974276187400029971" at="109,0,112,0" concept="5" trace="getNoTargetText#()Ljava/lang/String;" />
+      <node id="8974276187400029971" at="84,0,87,0" concept="1" trace="iconExpressionSingleRoleHandler_peh66x_c0#(Lorg/jetbrains/mps/openapi/model/SNode;Lorg/jetbrains/mps/openapi/language/SContainmentLink;Ljetbrains/mps/openapi/editor/EditorContext;)V" />
+      <node id="8974276187400029971" at="92,70,95,7" concept="4" />
+      <node id="8974276187400029971" at="95,7,98,7" concept="4" />
+      <node id="8974276187400029971" at="108,0,111,0" concept="5" trace="getNoTargetText#()Ljava/lang/String;" />
       <node id="8974276187400029971" at="30,0,34,0" concept="1" trace="OldIconDeclaration_EditorBuilder_a#(Ljetbrains/mps/openapi/editor/EditorContext;Lorg/jetbrains/mps/openapi/model/SNode;)V" />
-      <node id="8974276187400029971" at="80,0,84,0" concept="5" trace="createRefNode_peh66x_c0#()Ljetbrains/mps/openapi/editor/cells/EditorCell;" />
+      <node id="8974276187400029971" at="79,0,83,0" concept="5" trace="createRefNode_peh66x_c0#()Ljetbrains/mps/openapi/editor/cells/EditorCell;" />
       <node id="8974276187400029971" at="35,0,40,0" concept="5" trace="getNode#()Lorg/jetbrains/mps/openapi/model/SNode;" />
-      <node id="8974276187400029973" at="67,59,72,22" concept="4" />
-      <node id="8974276187400029971" at="88,0,93,0" concept="5" trace="createChildCell#(Lorg/jetbrains/mps/openapi/model/SNode;)Ljetbrains/mps/openapi/editor/cells/EditorCell;" />
-      <node id="8974276187400029974" at="74,0,80,0" concept="5" trace="createConstant_peh66x_b0#()Ljetbrains/mps/openapi/editor/cells/EditorCell;" />
-      <node id="8974276187400029971" at="93,0,101,0" concept="5" trace="installCellInfo#(Lorg/jetbrains/mps/openapi/model/SNode;Ljetbrains/mps/openapi/editor/cells/EditorCell;)V" />
-      <node id="8974276187400029971" at="101,0,109,0" concept="5" trace="createEmptyCell#()Ljetbrains/mps/openapi/editor/cells/EditorCell;" />
+      <node id="8974276187400029973" at="66,57,71,22" concept="4" />
+      <node id="8974276187400029971" at="87,0,92,0" concept="5" trace="createChildCell#(Lorg/jetbrains/mps/openapi/model/SNode;)Ljetbrains/mps/openapi/editor/cells/EditorCell;" />
+      <node id="8974276187400029974" at="73,0,79,0" concept="5" trace="createConstant_peh66x_b0#()Ljetbrains/mps/openapi/editor/cells/EditorCell;" />
+      <node id="8974276187400029971" at="92,0,100,0" concept="5" trace="installCellInfo#(Lorg/jetbrains/mps/openapi/model/SNode;Ljetbrains/mps/openapi/editor/cells/EditorCell;)V" />
+      <node id="8974276187400029971" at="100,0,108,0" concept="5" trace="createEmptyCell#()Ljetbrains/mps/openapi/editor/cells/EditorCell;" />
       <node id="8974276187400029971" at="45,0,55,0" concept="5" trace="createCollection_peh66x_a#()Ljetbrains/mps/openapi/editor/cells/EditorCell;" />
-      <node id="8974276187400029973" at="55,0,74,0" concept="5" trace="createProperty_peh66x_a0#()Ljetbrains/mps/openapi/editor/cells/EditorCell;" />
+      <node id="8974276187400029973" at="55,0,73,0" concept="5" trace="createProperty_peh66x_a0#()Ljetbrains/mps/openapi/editor/cells/EditorCell;" />
       <scope id="8974276187400029971" at="37,26,38,18" />
       <scope id="8974276187400029971" at="41,39,42,39" />
-      <scope id="8974276187400029971" at="85,128,86,49" />
-      <scope id="8974276187400029971" at="94,118,95,392" />
-      <scope id="8974276187400029971" at="97,41,98,45" />
-      <scope id="8974276187400029971" at="109,40,110,35" />
+      <scope id="8974276187400029971" at="84,128,85,49" />
+      <scope id="8974276187400029971" at="93,118,94,392" />
+      <scope id="8974276187400029971" at="96,41,97,45" />
+      <scope id="8974276187400029971" at="108,40,109,35" />
       <scope id="8974276187400029971" at="30,98,32,18" />
-      <scope id="8974276187400029973" at="68,35,70,94">
+      <scope id="8974276187400029973" at="67,35,69,112">
         <var name="manager" id="8974276187400029973" />
       </scope>
-      <scope id="8974276187400029971" at="80,48,82,33">
+      <scope id="8974276187400029971" at="79,48,81,33">
         <var name="provider" id="8974276187400029971" />
       </scope>
       <scope id="8974276187400029971" at="41,0,44,0" />
-      <scope id="8974276187400029971" at="85,0,88,0">
-=======
-      <node id="8974276187400029971" at="26,79,27,63" concept="7" />
-      <node id="8974276187400029971" at="29,89,30,96" concept="6" />
-      <node id="8974276187400029971" at="30,96,31,48" concept="2" />
-      <node id="8974276187400029971" at="31,48,32,28" concept="2" />
-      <node id="8974276187400029971" at="32,28,33,81" concept="2" />
-      <node id="8974276187400029971" at="33,81,34,81" concept="2" />
-      <node id="8974276187400029971" at="34,81,35,80" concept="2" />
-      <node id="8974276187400029971" at="35,80,36,22" concept="7" />
-      <node id="8974276187400029973" at="38,88,39,82" concept="6" />
-      <node id="8974276187400029973" at="39,82,40,29" concept="2" />
-      <node id="8974276187400029973" at="40,29,41,42" concept="2" />
-      <node id="8974276187400029973" at="41,42,42,26" concept="6" />
-      <node id="8974276187400029973" at="42,26,43,58" concept="2" />
-      <node id="8974276187400029973" at="43,58,44,42" concept="2" />
-      <node id="8974276187400029973" at="44,42,45,34" concept="6" />
-      <node id="8974276187400029973" at="45,34,46,70" concept="2" />
-      <node id="8974276187400029973" at="46,70,47,40" concept="2" />
-      <node id="8974276187400029973" at="47,40,48,73" concept="2" />
-      <node id="8974276187400029973" at="48,73,49,57" concept="6" />
-      <node id="8974276187400029973" at="50,35,51,82" concept="6" />
-      <node id="8974276187400029973" at="51,82,52,112" concept="7" />
-      <node id="8974276187400029973" at="53,10,54,22" concept="7" />
-      <node id="8974276187400029974" at="56,88,57,87" concept="6" />
-      <node id="8974276187400029974" at="57,87,58,47" concept="2" />
-      <node id="8974276187400029974" at="58,47,59,34" concept="2" />
-      <node id="8974276187400029974" at="59,34,60,22" concept="7" />
-      <node id="8974276187400029971" at="62,87,63,272" concept="6" />
-      <node id="8974276187400029971" at="63,272,64,33" concept="7" />
-      <node id="8974276187400029971" at="67,128,68,49" concept="10" />
-      <node id="8974276187400029971" at="70,55,71,59" concept="6" />
-      <node id="8974276187400029971" at="71,59,72,41" concept="2" />
-      <node id="8974276187400029971" at="72,41,73,24" concept="7" />
-      <node id="8974276187400029971" at="76,118,77,390" concept="2" />
-      <node id="8974276187400029971" at="79,41,80,45" concept="2" />
-      <node id="8974276187400029971" at="84,44,85,54" concept="6" />
-      <node id="8974276187400029971" at="85,54,86,51" concept="2" />
-      <node id="8974276187400029971" at="86,51,87,0" concept="8" />
-      <node id="8974276187400029971" at="87,0,88,40" concept="2" />
-      <node id="8974276187400029971" at="88,40,89,24" concept="7" />
-      <node id="8974276187400029971" at="91,40,92,35" concept="7" />
-      <node id="8974276187400029971" at="26,0,29,0" concept="5" trace="createEditorCell#(Ljetbrains/mps/openapi/editor/EditorContext;Lorg/jetbrains/mps/openapi/model/SNode;)Ljetbrains/mps/openapi/editor/cells/EditorCell;" />
-      <node id="8974276187400029971" at="67,0,70,0" concept="1" trace="iconExpressionSingleRoleHandler_peh66x_c0#(Lorg/jetbrains/mps/openapi/model/SNode;Lorg/jetbrains/mps/openapi/language/SContainmentLink;Ljetbrains/mps/openapi/editor/EditorContext;)V" />
-      <node id="8974276187400029971" at="75,70,78,7" concept="4" />
-      <node id="8974276187400029971" at="78,7,81,7" concept="4" />
-      <node id="8974276187400029971" at="91,0,94,0" concept="5" trace="getNoTargetText#()Ljava/lang/String;" />
-      <node id="8974276187400029971" at="62,0,66,0" concept="5" trace="createRefNode_peh66x_c0#(Ljetbrains/mps/openapi/editor/EditorContext;Lorg/jetbrains/mps/openapi/model/SNode;)Ljetbrains/mps/openapi/editor/cells/EditorCell;" />
-      <node id="8974276187400029973" at="49,57,54,22" concept="4" />
-      <node id="8974276187400029971" at="70,0,75,0" concept="5" trace="createChildCell#(Lorg/jetbrains/mps/openapi/model/SNode;)Ljetbrains/mps/openapi/editor/cells/EditorCell;" />
-      <node id="8974276187400029974" at="56,0,62,0" concept="5" trace="createConstant_peh66x_b0#(Ljetbrains/mps/openapi/editor/EditorContext;Lorg/jetbrains/mps/openapi/model/SNode;)Ljetbrains/mps/openapi/editor/cells/EditorCell;" />
-      <node id="8974276187400029971" at="75,0,83,0" concept="5" trace="installCellInfo#(Lorg/jetbrains/mps/openapi/model/SNode;Ljetbrains/mps/openapi/editor/cells/EditorCell;)V" />
-      <node id="8974276187400029971" at="83,0,91,0" concept="5" trace="createEmptyCell#()Ljetbrains/mps/openapi/editor/cells/EditorCell;" />
-      <node id="8974276187400029971" at="29,0,38,0" concept="5" trace="createCollection_peh66x_a#(Ljetbrains/mps/openapi/editor/EditorContext;Lorg/jetbrains/mps/openapi/model/SNode;)Ljetbrains/mps/openapi/editor/cells/EditorCell;" />
-      <node id="8974276187400029973" at="38,0,56,0" concept="5" trace="createProperty_peh66x_a0#(Ljetbrains/mps/openapi/editor/EditorContext;Lorg/jetbrains/mps/openapi/model/SNode;)Ljetbrains/mps/openapi/editor/cells/EditorCell;" />
-      <scope id="8974276187400029971" at="26,79,27,63" />
-      <scope id="8974276187400029971" at="67,128,68,49" />
-      <scope id="8974276187400029971" at="76,118,77,390" />
-      <scope id="8974276187400029971" at="79,41,80,45" />
-      <scope id="8974276187400029971" at="91,40,92,35" />
-      <scope id="8974276187400029973" at="50,35,52,112">
-        <var name="manager" id="8974276187400029973" />
-      </scope>
-      <scope id="8974276187400029971" at="62,87,64,33">
-        <var name="provider" id="8974276187400029971" />
-      </scope>
-      <scope id="8974276187400029971" at="26,0,29,0">
-        <var name="editorContext" id="8974276187400029971" />
-        <var name="node" id="8974276187400029971" />
-      </scope>
-      <scope id="8974276187400029971" at="67,0,70,0">
->>>>>>> bd830ede
+      <scope id="8974276187400029971" at="84,0,87,0">
         <var name="containmentLink" id="8974276187400029971" />
         <var name="context" id="8974276187400029971" />
         <var name="ownerNode" id="8974276187400029971" />
       </scope>
-<<<<<<< HEAD
-      <scope id="8974276187400029971" at="88,55,91,24">
+      <scope id="8974276187400029971" at="87,55,90,24">
         <var name="editorCell" id="8974276187400029971" />
       </scope>
-      <scope id="8974276187400029971" at="109,0,112,0" />
+      <scope id="8974276187400029971" at="108,0,111,0" />
       <scope id="8974276187400029971" at="30,0,34,0">
         <var name="context" id="8974276187400029971" />
         <var name="node" id="8974276187400029971" />
       </scope>
-      <scope id="8974276187400029974" at="74,49,78,22">
+      <scope id="8974276187400029974" at="73,49,77,22">
         <var name="editorCell" id="8974276187400029974" />
       </scope>
-      <scope id="8974276187400029971" at="80,0,84,0" />
+      <scope id="8974276187400029971" at="79,0,83,0" />
       <scope id="8974276187400029971" at="35,0,40,0" />
-      <scope id="8974276187400029971" at="88,0,93,0">
+      <scope id="8974276187400029971" at="87,0,92,0">
         <var name="child" id="8974276187400029971" />
       </scope>
-      <scope id="8974276187400029971" at="102,44,107,24">
+      <scope id="8974276187400029971" at="101,44,106,24">
         <var name="editorCell" id="8974276187400029971" />
       </scope>
-      <scope id="8974276187400029974" at="74,0,80,0" />
-      <scope id="8974276187400029971" at="93,70,99,7" />
+      <scope id="8974276187400029974" at="73,0,79,0" />
+      <scope id="8974276187400029971" at="92,70,98,7" />
       <scope id="8974276187400029971" at="45,50,53,22">
         <var name="editorCell" id="8974276187400029971" />
       </scope>
-      <scope id="8974276187400029971" at="93,0,101,0">
+      <scope id="8974276187400029971" at="92,0,100,0">
         <var name="child" id="8974276187400029971" />
         <var name="editorCell" id="8974276187400029971" />
       </scope>
-      <scope id="8974276187400029971" at="101,0,109,0" />
+      <scope id="8974276187400029971" at="100,0,108,0" />
       <scope id="8974276187400029971" at="45,0,55,0" />
-      <scope id="8974276187400029973" at="55,49,72,22">
-=======
-      <scope id="8974276187400029971" at="70,55,73,24">
-        <var name="editorCell" id="8974276187400029971" />
-      </scope>
-      <scope id="8974276187400029971" at="91,0,94,0" />
-      <scope id="8974276187400029974" at="56,88,60,22">
-        <var name="editorCell" id="8974276187400029974" />
-      </scope>
-      <scope id="8974276187400029971" at="62,0,66,0">
-        <var name="editorContext" id="8974276187400029971" />
-        <var name="node" id="8974276187400029971" />
-      </scope>
-      <scope id="8974276187400029971" at="70,0,75,0">
-        <var name="child" id="8974276187400029971" />
-      </scope>
-      <scope id="8974276187400029971" at="84,44,89,24">
-        <var name="editorCell" id="8974276187400029971" />
-      </scope>
-      <scope id="8974276187400029974" at="56,0,62,0">
-        <var name="editorContext" id="8974276187400029974" />
-        <var name="node" id="8974276187400029974" />
-      </scope>
-      <scope id="8974276187400029971" at="75,70,81,7" />
-      <scope id="8974276187400029971" at="29,89,36,22">
-        <var name="editorCell" id="8974276187400029971" />
-      </scope>
-      <scope id="8974276187400029971" at="75,0,83,0">
-        <var name="child" id="8974276187400029971" />
-        <var name="editorCell" id="8974276187400029971" />
-      </scope>
-      <scope id="8974276187400029971" at="83,0,91,0" />
-      <scope id="8974276187400029971" at="29,0,38,0">
-        <var name="editorContext" id="8974276187400029971" />
-        <var name="node" id="8974276187400029971" />
-      </scope>
-      <scope id="8974276187400029973" at="38,88,54,22">
->>>>>>> bd830ede
+      <scope id="8974276187400029973" at="55,49,71,22">
         <var name="attributeConcept" id="8974276187400029973" />
         <var name="editorCell" id="8974276187400029973" />
         <var name="provider" id="8974276187400029973" />
         <var name="style" id="8974276187400029973" />
       </scope>
-<<<<<<< HEAD
-      <scope id="8974276187400029973" at="55,0,74,0" />
-      <unit id="8974276187400029971" at="84,0,113,0" name="jetbrains.mps.lang.resources.editor.OldIconDeclaration_EditorBuilder_a$iconExpressionSingleRoleHandler_peh66x_c0" />
-      <unit id="8974276187400029971" at="26,0,114,0" name="jetbrains.mps.lang.resources.editor.OldIconDeclaration_EditorBuilder_a" />
-=======
-      <scope id="8974276187400029973" at="38,0,56,0">
-        <var name="editorContext" id="8974276187400029973" />
-        <var name="node" id="8974276187400029973" />
-      </scope>
-      <unit id="8974276187400029971" at="66,0,95,0" name="jetbrains.mps.lang.resources.editor.OldIconDeclaration_Editor$iconExpressionSingleRoleHandler_peh66x_c0" />
-      <unit id="8974276187400029971" at="25,0,96,0" name="jetbrains.mps.lang.resources.editor.OldIconDeclaration_Editor" />
->>>>>>> bd830ede
+      <scope id="8974276187400029973" at="55,0,73,0" />
+      <unit id="8974276187400029971" at="83,0,112,0" name="jetbrains.mps.lang.resources.editor.OldIconDeclaration_EditorBuilder_a$iconExpressionSingleRoleHandler_peh66x_c0" />
+      <unit id="8974276187400029971" at="26,0,113,0" name="jetbrains.mps.lang.resources.editor.OldIconDeclaration_EditorBuilder_a" />
     </file>
   </root>
   <root nodeRef="r:dc468d7c-ca2d-45f7-ace9-6f81e4694f66(jetbrains.mps.lang.resources.editor)/8974276187400029977">
     <file name="OldIconReference_Editor.java">
-<<<<<<< HEAD
       <node id="8974276187400029977" at="11,79,12,82" concept="7" />
       <node id="8974276187400029977" at="11,0,14,0" concept="5" trace="createEditorCell#(Ljetbrains/mps/openapi/editor/EditorContext;Lorg/jetbrains/mps/openapi/model/SNode;)Ljetbrains/mps/openapi/editor/cells/EditorCell;" />
       <scope id="8974276187400029977" at="11,79,12,82" />
@@ -4048,198 +2599,101 @@
       <node id="8974276187400029977" at="79,40,80,40" concept="2" />
       <node id="8974276187400029977" at="81,5,82,73" concept="2" />
       <node id="8974276187400029977" at="82,73,83,57" concept="6" />
-      <node id="8974276187400029977" at="83,57,84,59" concept="6" />
-      <node id="8974276187400029977" at="85,35,86,87" concept="6" />
-      <node id="8974276187400029977" at="86,87,87,94" concept="7" />
-      <node id="8974276187400029977" at="88,10,89,22" concept="7" />
-      <node id="8974276187400029977" at="92,33,93,14" concept="11" />
-      <node id="8974276187400029977" at="95,69,96,57" concept="7" />
-      <node id="8974276187400029977" at="98,81,99,41" concept="8" />
-      <node id="8974276187400029977" at="99,41,100,124" concept="7" />
-      <node id="8974276187400029977" at="106,0,107,0" concept="3" trace="myReferencingNode" />
-      <node id="8974276187400029977" at="108,119,109,21" concept="11" />
-      <node id="8974276187400029977" at="109,21,110,42" concept="2" />
-      <node id="8974276187400029977" at="110,42,111,20" concept="2" />
-      <node id="8974276187400029977" at="114,41,115,42" concept="7" />
-      <node id="8974276187400029977" at="120,28,121,20" concept="7" />
-      <node id="8974276187400029985" at="124,53,125,91" concept="6" />
-      <node id="8974276187400029985" at="125,91,126,31" concept="2" />
-      <node id="8974276187400029985" at="126,31,127,44" concept="2" />
-      <node id="8974276187400029985" at="127,44,128,33" concept="2" />
-      <node id="8974276187400029985" at="128,33,129,28" concept="6" />
-      <node id="8974276187400029985" at="129,28,130,65" concept="2" />
-      <node id="8974276187400029985" at="130,65,131,44" concept="2" />
-      <node id="8974276187400029985" at="131,44,132,75" concept="2" />
-      <node id="8974276187400029985" at="132,75,133,59" concept="6" />
-      <node id="8974276187400029985" at="133,59,134,61" concept="6" />
-      <node id="8974276187400029985" at="135,37,136,89" concept="6" />
-      <node id="8974276187400029985" at="136,89,137,96" concept="7" />
-      <node id="8974276187400029985" at="138,12,139,24" concept="7" />
-      <node id="8974276187400029986" at="142,49,143,94" concept="6" />
-      <node id="8974276187400029986" at="143,94,144,47" concept="2" />
-      <node id="8974276187400029986" at="144,47,145,34" concept="6" />
-      <node id="8974276187400029986" at="145,34,146,92" concept="2" />
-      <node id="8974276187400029986" at="146,92,147,40" concept="2" />
-      <node id="8974276187400029986" at="147,40,148,34" concept="2" />
-      <node id="8974276187400029986" at="148,34,149,22" concept="7" />
+      <node id="8974276187400029977" at="84,35,85,87" concept="6" />
+      <node id="8974276187400029977" at="85,87,86,112" concept="7" />
+      <node id="8974276187400029977" at="87,10,88,22" concept="7" />
+      <node id="8974276187400029977" at="91,33,92,14" concept="11" />
+      <node id="8974276187400029977" at="94,69,95,57" concept="7" />
+      <node id="8974276187400029977" at="97,81,98,41" concept="8" />
+      <node id="8974276187400029977" at="98,41,99,124" concept="7" />
+      <node id="8974276187400029977" at="105,0,106,0" concept="3" trace="myReferencingNode" />
+      <node id="8974276187400029977" at="107,119,108,21" concept="11" />
+      <node id="8974276187400029977" at="108,21,109,42" concept="2" />
+      <node id="8974276187400029977" at="109,42,110,20" concept="2" />
+      <node id="8974276187400029977" at="113,41,114,42" concept="7" />
+      <node id="8974276187400029977" at="119,28,120,20" concept="7" />
+      <node id="8974276187400029985" at="123,53,124,91" concept="6" />
+      <node id="8974276187400029985" at="124,91,125,31" concept="2" />
+      <node id="8974276187400029985" at="125,31,126,44" concept="2" />
+      <node id="8974276187400029985" at="126,44,127,33" concept="2" />
+      <node id="8974276187400029985" at="127,33,128,28" concept="6" />
+      <node id="8974276187400029985" at="128,28,129,65" concept="2" />
+      <node id="8974276187400029985" at="129,65,130,44" concept="2" />
+      <node id="8974276187400029985" at="130,44,131,75" concept="2" />
+      <node id="8974276187400029985" at="131,75,132,59" concept="6" />
+      <node id="8974276187400029985" at="133,37,134,89" concept="6" />
+      <node id="8974276187400029985" at="134,89,135,114" concept="7" />
+      <node id="8974276187400029985" at="136,12,137,24" concept="7" />
+      <node id="8974276187400029986" at="140,49,141,94" concept="6" />
+      <node id="8974276187400029986" at="141,94,142,47" concept="2" />
+      <node id="8974276187400029986" at="142,47,143,34" concept="6" />
+      <node id="8974276187400029986" at="143,34,144,92" concept="2" />
+      <node id="8974276187400029986" at="144,92,145,40" concept="2" />
+      <node id="8974276187400029986" at="145,40,146,34" concept="2" />
+      <node id="8974276187400029986" at="146,34,147,22" concept="7" />
       <node id="8974276187400029977" at="25,0,27,0" concept="3" trace="myNode" />
-      <node id="8974276187400029977" at="104,0,106,0" concept="3" trace="myNode" />
+      <node id="8974276187400029977" at="103,0,105,0" concept="3" trace="myNode" />
       <node id="8974276187400029977" at="39,0,42,0" concept="5" trace="createCell#()Ljetbrains/mps/openapi/editor/cells/EditorCell;" />
-      <node id="8974276187400029977" at="92,0,95,0" concept="1" trace="_Inline_eqb868_a2a#()V" />
-      <node id="8974276187400029977" at="95,0,98,0" concept="5" trace="createEditorCell#(Ljetbrains/mps/openapi/editor/EditorContext;)Ljetbrains/mps/openapi/editor/cells/EditorCell;" />
-      <node id="8974276187400029977" at="114,0,117,0" concept="5" trace="createCell#()Ljetbrains/mps/openapi/editor/cells/EditorCell;" />
+      <node id="8974276187400029977" at="91,0,94,0" concept="1" trace="_Inline_eqb868_a2a#()V" />
+      <node id="8974276187400029977" at="94,0,97,0" concept="5" trace="createEditorCell#(Ljetbrains/mps/openapi/editor/EditorContext;)Ljetbrains/mps/openapi/editor/cells/EditorCell;" />
+      <node id="8974276187400029977" at="113,0,116,0" concept="5" trace="createCell#()Ljetbrains/mps/openapi/editor/cells/EditorCell;" />
       <node id="8974276187400029977" at="28,0,32,0" concept="1" trace="OldIconReference_EditorBuilder_a#(Ljetbrains/mps/openapi/editor/EditorContext;Lorg/jetbrains/mps/openapi/model/SNode;)V" />
       <node id="8974276187400029977" at="77,63,81,5" concept="4" />
-      <node id="8974276187400029977" at="98,0,102,0" concept="5" trace="createEditorCell#(Ljetbrains/mps/openapi/editor/EditorContext;Lorg/jetbrains/mps/openapi/model/SNode;)Ljetbrains/mps/openapi/editor/cells/EditorCell;" />
+      <node id="8974276187400029977" at="97,0,101,0" concept="5" trace="createEditorCell#(Ljetbrains/mps/openapi/editor/EditorContext;Lorg/jetbrains/mps/openapi/model/SNode;)Ljetbrains/mps/openapi/editor/cells/EditorCell;" />
       <node id="8974276187400029977" at="33,0,38,0" concept="5" trace="getNode#()Lorg/jetbrains/mps/openapi/model/SNode;" />
-      <node id="8974276187400029977" at="84,59,89,22" concept="4" />
-      <node id="8974276187400029977" at="108,0,113,0" concept="1" trace="Inline_Builder_eqb868_a2a#(Ljetbrains/mps/openapi/editor/EditorContext;Lorg/jetbrains/mps/openapi/model/SNode;Lorg/jetbrains/mps/openapi/model/SNode;)V" />
-      <node id="8974276187400029977" at="118,0,123,0" concept="5" trace="getNode#()Lorg/jetbrains/mps/openapi/model/SNode;" />
-      <node id="8974276187400029985" at="134,61,139,24" concept="4" />
+      <node id="8974276187400029977" at="83,57,88,22" concept="4" />
+      <node id="8974276187400029977" at="107,0,112,0" concept="1" trace="Inline_Builder_eqb868_a2a#(Ljetbrains/mps/openapi/editor/EditorContext;Lorg/jetbrains/mps/openapi/model/SNode;Lorg/jetbrains/mps/openapi/model/SNode;)V" />
+      <node id="8974276187400029977" at="117,0,122,0" concept="5" trace="getNode#()Lorg/jetbrains/mps/openapi/model/SNode;" />
+      <node id="8974276187400029985" at="132,59,137,24" concept="4" />
       <node id="2886182022232400016" at="54,0,61,0" concept="5" trace="createComponent_eqb868_a0#()Ljetbrains/mps/openapi/editor/cells/EditorCell;" />
-      <node id="8974276187400029986" at="142,0,151,0" concept="5" trace="createConstant_eqb868_d0#()Ljetbrains/mps/openapi/editor/cells/EditorCell;" />
+      <node id="8974276187400029986" at="140,0,149,0" concept="5" trace="createConstant_eqb868_d0#()Ljetbrains/mps/openapi/editor/cells/EditorCell;" />
       <node id="8974276187400029981" at="61,0,71,0" concept="5" trace="createConstant_eqb868_b0#()Ljetbrains/mps/openapi/editor/cells/EditorCell;" />
       <node id="8974276187400029977" at="43,0,54,0" concept="5" trace="createCollection_eqb868_a#()Ljetbrains/mps/openapi/editor/cells/EditorCell;" />
-      <node id="8974276187400029985" at="124,0,141,0" concept="5" trace="createProperty_eqb868_a0c0#()Ljetbrains/mps/openapi/editor/cells/EditorCell;" />
-      <node id="8974276187400029977" at="71,0,91,0" concept="5" trace="createRefCell_eqb868_c0#()Ljetbrains/mps/openapi/editor/cells/EditorCell;" />
+      <node id="8974276187400029985" at="123,0,139,0" concept="5" trace="createProperty_eqb868_a0c0#()Ljetbrains/mps/openapi/editor/cells/EditorCell;" />
+      <node id="8974276187400029977" at="71,0,90,0" concept="5" trace="createRefCell_eqb868_c0#()Ljetbrains/mps/openapi/editor/cells/EditorCell;" />
       <scope id="8974276187400029977" at="35,26,36,18" />
       <scope id="8974276187400029977" at="39,39,40,39" />
-      <scope id="8974276187400029977" at="92,33,93,14" />
-      <scope id="8974276187400029977" at="95,69,96,57" />
-      <scope id="8974276187400029977" at="114,41,115,42" />
-      <scope id="8974276187400029977" at="120,28,121,20" />
+      <scope id="8974276187400029977" at="91,33,92,14" />
+      <scope id="8974276187400029977" at="94,69,95,57" />
+      <scope id="8974276187400029977" at="113,41,114,42" />
+      <scope id="8974276187400029977" at="119,28,120,20" />
       <scope id="8974276187400029977" at="28,96,30,18" />
       <scope id="8974276187400029977" at="78,39,80,40" />
-      <scope id="8974276187400029977" at="85,35,87,94">
+      <scope id="8974276187400029977" at="84,35,86,112">
         <var name="manager" id="8974276187400029977" />
       </scope>
-      <scope id="8974276187400029977" at="98,81,100,124" />
-      <scope id="8974276187400029985" at="135,37,137,96">
-=======
-      <node id="8974276187400029977" at="22,79,23,63" concept="7" />
-      <node id="8974276187400029977" at="25,89,26,99" concept="6" />
-      <node id="8974276187400029977" at="26,99,27,48" concept="2" />
-      <node id="8974276187400029977" at="27,48,28,28" concept="2" />
-      <node id="8974276187400029977" at="28,28,29,82" concept="2" />
-      <node id="8974276187400029977" at="29,82,30,81" concept="2" />
-      <node id="8974276187400029977" at="30,81,31,80" concept="2" />
-      <node id="8974276187400029977" at="31,80,32,81" concept="2" />
-      <node id="8974276187400029977" at="32,81,33,22" concept="7" />
-      <node id="2886182022232400016" at="35,89,36,131" concept="6" />
-      <node id="2886182022232400016" at="36,131,37,34" concept="6" />
-      <node id="2886182022232400016" at="37,34,38,66" concept="2" />
-      <node id="2886182022232400016" at="38,66,39,40" concept="2" />
-      <node id="2886182022232400016" at="39,40,40,22" concept="7" />
-      <node id="8974276187400029981" at="42,88,43,87" concept="6" />
-      <node id="8974276187400029981" at="43,87,44,47" concept="2" />
-      <node id="8974276187400029981" at="44,47,45,34" concept="6" />
-      <node id="8974276187400029981" at="45,34,46,75" concept="2" />
-      <node id="8974276187400029981" at="46,75,47,57" concept="2" />
-      <node id="8974276187400029981" at="47,57,48,40" concept="2" />
-      <node id="8974276187400029981" at="48,40,49,34" concept="2" />
-      <node id="8974276187400029981" at="49,34,50,22" concept="7" />
-      <node id="8974276187400029977" at="52,87,53,81" concept="6" />
-      <node id="8974276187400029977" at="53,81,54,36" concept="2" />
-      <node id="8974276187400029977" at="54,36,55,49" concept="2" />
-      <node id="8974276187400029977" at="55,49,56,26" concept="6" />
-      <node id="8974276187400029977" at="56,26,57,88" concept="2" />
-      <node id="8974276187400029977" at="57,88,58,58" concept="2" />
-      <node id="8974276187400029977" at="59,39,60,40" concept="2" />
-      <node id="8974276187400029977" at="60,40,61,40" concept="2" />
-      <node id="8974276187400029977" at="62,5,63,73" concept="2" />
-      <node id="8974276187400029977" at="63,73,64,57" concept="6" />
-      <node id="8974276187400029977" at="65,35,66,82" concept="6" />
-      <node id="8974276187400029977" at="66,82,67,112" concept="7" />
-      <node id="8974276187400029977" at="68,10,69,22" concept="7" />
-      <node id="8974276187400029984" at="72,33,73,14" concept="10" />
-      <node id="8974276187400029984" at="75,69,76,67" concept="7" />
-      <node id="8974276187400029984" at="78,81,79,66" concept="7" />
-      <node id="8974276187400029985" at="81,92,82,84" concept="6" />
-      <node id="8974276187400029985" at="82,84,83,31" concept="2" />
-      <node id="8974276187400029985" at="83,31,84,44" concept="2" />
-      <node id="8974276187400029985" at="84,44,85,33" concept="2" />
-      <node id="8974276187400029985" at="85,33,86,28" concept="6" />
-      <node id="8974276187400029985" at="86,28,87,60" concept="2" />
-      <node id="8974276187400029985" at="87,60,88,44" concept="2" />
-      <node id="8974276187400029985" at="88,44,89,75" concept="2" />
-      <node id="8974276187400029985" at="89,75,90,59" concept="6" />
-      <node id="8974276187400029985" at="91,37,92,84" concept="6" />
-      <node id="8974276187400029985" at="92,84,93,114" concept="7" />
-      <node id="8974276187400029985" at="94,12,95,24" concept="7" />
-      <node id="8974276187400029986" at="98,88,99,87" concept="6" />
-      <node id="8974276187400029986" at="99,87,100,47" concept="2" />
-      <node id="8974276187400029986" at="100,47,101,34" concept="6" />
-      <node id="8974276187400029986" at="101,34,102,76" concept="2" />
-      <node id="8974276187400029986" at="102,76,103,40" concept="2" />
-      <node id="8974276187400029986" at="103,40,104,34" concept="2" />
-      <node id="8974276187400029986" at="104,34,105,22" concept="7" />
-      <node id="8974276187400029977" at="22,0,25,0" concept="5" trace="createEditorCell#(Ljetbrains/mps/openapi/editor/EditorContext;Lorg/jetbrains/mps/openapi/model/SNode;)Ljetbrains/mps/openapi/editor/cells/EditorCell;" />
-      <node id="8974276187400029984" at="72,0,75,0" concept="1" trace="_Inline_eqb868_a2a#()V" />
-      <node id="8974276187400029984" at="75,0,78,0" concept="5" trace="createEditorCell#(Ljetbrains/mps/openapi/editor/EditorContext;)Ljetbrains/mps/openapi/editor/cells/EditorCell;" />
-      <node id="8974276187400029984" at="78,0,81,0" concept="5" trace="createEditorCell#(Ljetbrains/mps/openapi/editor/EditorContext;Lorg/jetbrains/mps/openapi/model/SNode;)Ljetbrains/mps/openapi/editor/cells/EditorCell;" />
-      <node id="8974276187400029977" at="58,58,62,5" concept="4" />
-      <node id="8974276187400029977" at="64,57,69,22" concept="4" />
-      <node id="8974276187400029985" at="90,59,95,24" concept="4" />
-      <node id="2886182022232400016" at="35,0,42,0" concept="5" trace="createComponent_eqb868_a0#(Ljetbrains/mps/openapi/editor/EditorContext;Lorg/jetbrains/mps/openapi/model/SNode;)Ljetbrains/mps/openapi/editor/cells/EditorCell;" />
-      <node id="8974276187400029986" at="98,0,107,0" concept="5" trace="createConstant_eqb868_d0#(Ljetbrains/mps/openapi/editor/EditorContext;Lorg/jetbrains/mps/openapi/model/SNode;)Ljetbrains/mps/openapi/editor/cells/EditorCell;" />
-      <node id="8974276187400029977" at="25,0,35,0" concept="5" trace="createCollection_eqb868_a#(Ljetbrains/mps/openapi/editor/EditorContext;Lorg/jetbrains/mps/openapi/model/SNode;)Ljetbrains/mps/openapi/editor/cells/EditorCell;" />
-      <node id="8974276187400029981" at="42,0,52,0" concept="5" trace="createConstant_eqb868_b0#(Ljetbrains/mps/openapi/editor/EditorContext;Lorg/jetbrains/mps/openapi/model/SNode;)Ljetbrains/mps/openapi/editor/cells/EditorCell;" />
-      <node id="8974276187400029985" at="81,0,97,0" concept="5" trace="createProperty_eqb868_a0c0#(Ljetbrains/mps/openapi/editor/EditorContext;Lorg/jetbrains/mps/openapi/model/SNode;)Ljetbrains/mps/openapi/editor/cells/EditorCell;" />
-      <node id="8974276187400029977" at="52,0,71,0" concept="5" trace="createRefCell_eqb868_c0#(Ljetbrains/mps/openapi/editor/EditorContext;Lorg/jetbrains/mps/openapi/model/SNode;)Ljetbrains/mps/openapi/editor/cells/EditorCell;" />
-      <scope id="8974276187400029977" at="22,79,23,63" />
-      <scope id="8974276187400029984" at="72,33,73,14" />
-      <scope id="8974276187400029984" at="75,69,76,67" />
-      <scope id="8974276187400029984" at="78,81,79,66" />
-      <scope id="8974276187400029977" at="59,39,61,40" />
-      <scope id="8974276187400029977" at="65,35,67,112">
-        <var name="manager" id="8974276187400029977" />
-      </scope>
-      <scope id="8974276187400029985" at="91,37,93,114">
->>>>>>> bd830ede
+      <scope id="8974276187400029977" at="97,81,99,124" />
+      <scope id="8974276187400029985" at="133,37,135,114">
         <var name="manager" id="8974276187400029985" />
       </scope>
       <scope id="8974276187400029977" at="39,0,42,0" />
-      <scope id="8974276187400029977" at="92,0,95,0" />
-      <scope id="8974276187400029977" at="95,0,98,0">
+      <scope id="8974276187400029977" at="91,0,94,0" />
+      <scope id="8974276187400029977" at="94,0,97,0">
         <var name="editorContext" id="8974276187400029977" />
       </scope>
-<<<<<<< HEAD
-      <scope id="8974276187400029977" at="108,119,111,20" />
-      <scope id="8974276187400029977" at="114,0,117,0" />
+      <scope id="8974276187400029977" at="107,119,110,20" />
+      <scope id="8974276187400029977" at="113,0,116,0" />
       <scope id="8974276187400029977" at="28,0,32,0">
         <var name="context" id="8974276187400029977" />
         <var name="node" id="8974276187400029977" />
       </scope>
-      <scope id="8974276187400029977" at="98,0,102,0">
+      <scope id="8974276187400029977" at="97,0,101,0">
         <var name="editorContext" id="8974276187400029977" />
         <var name="node" id="8974276187400029977" />
-=======
-      <scope id="8974276187400029984" at="72,0,75,0" />
-      <scope id="8974276187400029984" at="75,0,78,0">
-        <var name="editorContext" id="8974276187400029984" />
-      </scope>
-      <scope id="8974276187400029984" at="78,0,81,0">
-        <var name="editorContext" id="8974276187400029984" />
-        <var name="node" id="8974276187400029984" />
->>>>>>> bd830ede
       </scope>
       <scope id="8974276187400029977" at="33,0,38,0" />
       <scope id="2886182022232400016" at="54,50,59,22">
         <var name="editorCell" id="2886182022232400016" />
         <var name="style" id="2886182022232400016" />
       </scope>
-      <scope id="8974276187400029977" at="108,0,113,0">
+      <scope id="8974276187400029977" at="107,0,112,0">
         <var name="context" id="8974276187400029977" />
         <var name="node" id="8974276187400029977" />
         <var name="referencingNode" id="8974276187400029977" />
       </scope>
-<<<<<<< HEAD
-      <scope id="8974276187400029977" at="118,0,123,0" />
+      <scope id="8974276187400029977" at="117,0,122,0" />
       <scope id="2886182022232400016" at="54,0,61,0" />
-      <scope id="8974276187400029986" at="142,49,149,22">
-=======
-      <scope id="8974276187400029986" at="98,88,105,22">
->>>>>>> bd830ede
+      <scope id="8974276187400029986" at="140,49,147,22">
         <var name="editorCell" id="8974276187400029986" />
         <var name="style" id="8974276187400029986" />
       </scope>
@@ -4247,60 +2701,27 @@
         <var name="editorCell" id="8974276187400029981" />
         <var name="style" id="8974276187400029981" />
       </scope>
-<<<<<<< HEAD
       <scope id="8974276187400029977" at="43,50,52,22">
         <var name="editorCell" id="8974276187400029977" />
       </scope>
-      <scope id="8974276187400029986" at="142,0,151,0" />
+      <scope id="8974276187400029986" at="140,0,149,0" />
       <scope id="8974276187400029981" at="61,0,71,0" />
       <scope id="8974276187400029977" at="43,0,54,0" />
-      <scope id="8974276187400029985" at="124,53,139,24">
-=======
-      <scope id="8974276187400029986" at="98,0,107,0">
-        <var name="editorContext" id="8974276187400029986" />
-        <var name="node" id="8974276187400029986" />
-      </scope>
-      <scope id="8974276187400029977" at="25,0,35,0">
-        <var name="editorContext" id="8974276187400029977" />
-        <var name="node" id="8974276187400029977" />
-      </scope>
-      <scope id="8974276187400029981" at="42,0,52,0">
-        <var name="editorContext" id="8974276187400029981" />
-        <var name="node" id="8974276187400029981" />
-      </scope>
-      <scope id="8974276187400029985" at="81,92,95,24">
->>>>>>> bd830ede
+      <scope id="8974276187400029985" at="123,53,137,24">
         <var name="attributeConcept" id="8974276187400029985" />
         <var name="editorCell" id="8974276187400029985" />
         <var name="provider" id="8974276187400029985" />
       </scope>
-<<<<<<< HEAD
-      <scope id="8974276187400029985" at="124,0,141,0" />
-      <scope id="8974276187400029977" at="71,48,89,22">
-=======
-      <scope id="8974276187400029985" at="81,0,97,0">
-        <var name="editorContext" id="8974276187400029985" />
-        <var name="node" id="8974276187400029985" />
-      </scope>
-      <scope id="8974276187400029977" at="52,87,69,22">
->>>>>>> bd830ede
+      <scope id="8974276187400029985" at="123,0,139,0" />
+      <scope id="8974276187400029977" at="71,48,88,22">
         <var name="attributeConcept" id="8974276187400029977" />
         <var name="editorCell" id="8974276187400029977" />
         <var name="provider" id="8974276187400029977" />
       </scope>
-<<<<<<< HEAD
-      <scope id="8974276187400029977" at="71,0,91,0" />
-      <unit id="8974276187400029977" at="91,0,103,0" name="jetbrains.mps.lang.resources.editor.OldIconReference_EditorBuilder_a$_Inline_eqb868_a2a" />
-      <unit id="8974276187400029977" at="103,0,142,0" name="jetbrains.mps.lang.resources.editor.OldIconReference_EditorBuilder_a$Inline_Builder_eqb868_a2a" />
-      <unit id="8974276187400029977" at="24,0,152,0" name="jetbrains.mps.lang.resources.editor.OldIconReference_EditorBuilder_a" />
-=======
-      <scope id="8974276187400029977" at="52,0,71,0">
-        <var name="editorContext" id="8974276187400029977" />
-        <var name="node" id="8974276187400029977" />
-      </scope>
-      <unit id="8974276187400029984" at="71,0,98,0" name="jetbrains.mps.lang.resources.editor.OldIconReference_Editor$_Inline_eqb868_a2a" />
-      <unit id="8974276187400029977" at="21,0,108,0" name="jetbrains.mps.lang.resources.editor.OldIconReference_Editor" />
->>>>>>> bd830ede
+      <scope id="8974276187400029977" at="71,0,90,0" />
+      <unit id="8974276187400029977" at="90,0,102,0" name="jetbrains.mps.lang.resources.editor.OldIconReference_EditorBuilder_a$_Inline_eqb868_a2a" />
+      <unit id="8974276187400029977" at="102,0,140,0" name="jetbrains.mps.lang.resources.editor.OldIconReference_EditorBuilder_a$Inline_Builder_eqb868_a2a" />
+      <unit id="8974276187400029977" at="24,0,150,0" name="jetbrains.mps.lang.resources.editor.OldIconReference_EditorBuilder_a" />
     </file>
   </root>
 </debug-info>
