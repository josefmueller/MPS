--- conflicted
+++ resolved
@@ -2,7 +2,7 @@
 <model ref="c7d5b9dd-a05f-4be2-bc73-f2e16994cc67/r:7cc2086d-c7d0-49c7-811c-ebbaf40d9195(jetbrains.mps.lang.classLike/jetbrains.mps.lang.classLike.structure)">
   <persistence version="9" />
   <languages>
-    <use id="c72da2b9-7cce-4447-8389-f407dc1158b7" name="jetbrains.mps.lang.structure" version="0" />
+    <use id="c72da2b9-7cce-4447-8389-f407dc1158b7" name="jetbrains.mps.lang.structure" version="-1" />
     <devkit ref="fbc25dd2-5da4-483a-8b19-70928e1b62d7(jetbrains.mps.devkit.general-purpose)" />
   </languages>
   <imports>
@@ -13,14 +13,10 @@
   </imports>
   <registry>
     <language id="c72da2b9-7cce-4447-8389-f407dc1158b7" name="jetbrains.mps.lang.structure">
-<<<<<<< HEAD
       <concept id="1224240836180" name="jetbrains.mps.lang.structure.structure.DeprecatedNodeAnnotation" flags="ig" index="asaX9">
         <property id="1225118929411" name="build" index="YLPcu" />
         <property id="1225118933224" name="comment" index="YLQ7P" />
       </concept>
-=======
-      <concept id="1224240836180" name="jetbrains.mps.lang.structure.structure.DeprecatedNodeAnnotation" flags="ig" index="asaX9" />
->>>>>>> 630cac00
       <concept id="6054523464626862044" name="jetbrains.mps.lang.structure.structure.AttributeInfo_IsMultiple" flags="ng" index="tn0Fv">
         <property id="6054523464626875854" name="value" index="tnX3d" />
       </concept>
@@ -363,6 +359,7 @@
     <property role="TrG5h" value="GenerateModifier" />
     <property role="34LRSv" value="generate" />
     <ref role="1TJDcQ" to="tpck:gw2VY9q" resolve="BaseConcept" />
+    <node concept="asaX9" id="6zkSwmUG6Et" role="lGtFl" />
     <node concept="1TJgyi" id="3m06JgscQVS" role="1TKVEl">
       <property role="TrG5h" value="name" />
       <ref role="AX2Wp" to="tpck:fKAOsGN" resolve="string" />
@@ -370,7 +367,6 @@
     <node concept="PrWs8" id="3crTN2XY8Qq" role="PzmwI">
       <ref role="PrY4T" node="2WSWNq1TGnY" resolve="MemberModifier" />
     </node>
-    <node concept="asaX9" id="6zkSwmUG6Et" role="lGtFl" />
   </node>
   <node concept="1TIwiD" id="1QReUKIFP7I">
     <property role="3GE5qa" value="member" />
