--- conflicted
+++ resolved
@@ -2,32 +2,17 @@
 <debug-info>
   <concept fqn="jetbrains.mps.baseLanguage.structure.BlockStatement" />
   <concept fqn="jetbrains.mps.baseLanguage.structure.ExpressionStatement" />
-  <concept fqn="jetbrains.mps.baseLanguage.structure.IfStatement" />
   <concept fqn="jetbrains.mps.baseLanguage.structure.InstanceMethodDeclaration" />
   <concept fqn="jetbrains.mps.baseLanguage.structure.LocalVariableDeclarationStatement" />
   <concept fqn="jetbrains.mps.baseLanguage.structure.ReturnStatement" />
   <concept fqn="jetbrains.mps.baseLanguage.structure.StaticMethodDeclaration" />
   <root>
     <file name="QueriesGenerated.java">
-<<<<<<< HEAD
-      <unit at="30,0,118,0" name="jetbrains.mps.lang.classLike.generator.template.main.QueriesGenerated" />
-=======
       <unit at="29,0,98,0" name="jetbrains.mps.lang.classLike.generator.template.main.QueriesGenerated" />
->>>>>>> 630cac00
     </file>
   </root>
   <root nodeRef="cedbe277-2e6e-42bf-ae23-90ac9db5a8e3/r:32cb1cda-0e1a-4fe3-9f6a-1f1dba432ca4(jetbrains.mps.lang.classLike#3751132065236752909/jetbrains.mps.lang.classLike.generator.template.main@generator)/3682791316838060478">
     <file name="QueriesGenerated.java">
-<<<<<<< HEAD
-      <node id="3682791316838061497" at="54,112,55,175" concept="5" />
-      <node id="3682791316838070793" at="72,108,73,182" concept="5" />
-      <node id="3682791316838071259" at="75,108,76,176" concept="5" />
-      <node id="3682791316838076562" at="107,120,108,183" concept="5" />
-      <scope id="3682791316838060620" at="54,112,55,175" />
-      <scope id="3682791316838070787" at="72,108,73,182" />
-      <scope id="3682791316838071253" at="75,108,76,176" />
-      <scope id="3682791316838076556" at="107,120,108,183" />
-=======
       <node id="3682791316838061497" at="41,112,42,175" concept="4" />
       <node id="3682791316838070793" at="59,108,60,182" concept="4" />
       <node id="3682791316838071259" at="62,108,63,176" concept="4" />
@@ -36,89 +21,16 @@
       <scope id="3682791316838070787" at="59,108,60,182" />
       <scope id="3682791316838071253" at="62,108,63,176" />
       <scope id="3682791316838076556" at="87,120,88,183" />
->>>>>>> 630cac00
     </file>
   </root>
   <root nodeRef="cedbe277-2e6e-42bf-ae23-90ac9db5a8e3/r:32cb1cda-0e1a-4fe3-9f6a-1f1dba432ca4(jetbrains.mps.lang.classLike#3751132065236752909/jetbrains.mps.lang.classLike.generator.template.main@generator)/3682791316838228736">
     <file name="QueriesGenerated.java">
-<<<<<<< HEAD
-      <node id="4800340801163531982" at="79,259,80,99" concept="5" />
-      <node id="4800340801163538845" at="81,12,82,651" concept="5" />
-      <node id="4800340801163532559" at="81,10,83,5" concept="0" />
-      <node id="4800340801163525884" at="78,108,83,5" concept="2" />
-      <scope id="4800340801163525886" at="79,259,80,99" />
-      <scope id="4800340801163532560" at="81,12,82,651" />
-      <scope id="3682791316838228775" at="78,108,83,5" />
-    </file>
-  </root>
-  <root nodeRef="cedbe277-2e6e-42bf-ae23-90ac9db5a8e3/r:32cb1cda-0e1a-4fe3-9f6a-1f1dba432ca4(jetbrains.mps.lang.classLike#3751132065236752909/jetbrains.mps.lang.classLike.generator.template.main@generator)/3751132065236752910">
-    <file name="QueriesGenerated.java">
-      <node id="3855110916776558598" at="33,110,34,564" concept="5" />
-      <node id="3855110916776550018" at="36,110,37,561" concept="5" />
-      <node id="3855110916777147331" at="39,110,40,566" concept="5" />
-      <node id="3855110916777143058" at="42,110,43,563" concept="5" />
-      <scope id="3855110916776558597" at="33,110,34,564" />
-      <scope id="3855110916776548325" at="36,110,37,561" />
-      <scope id="3855110916777147330" at="39,110,40,566" />
-      <scope id="3855110916777142348" at="42,110,43,563" />
-=======
       <node id="3682791316838228857" at="65,108,66,97" concept="4" />
       <scope id="3682791316838228775" at="65,108,66,97" />
->>>>>>> 630cac00
     </file>
   </root>
   <root nodeRef="cedbe277-2e6e-42bf-ae23-90ac9db5a8e3/r:32cb1cda-0e1a-4fe3-9f6a-1f1dba432ca4(jetbrains.mps.lang.classLike#3751132065236752909/jetbrains.mps.lang.classLike.generator.template.main@generator)/3751132065236919767">
     <file name="QueriesGenerated.java">
-<<<<<<< HEAD
-      <node id="3384419124890168012" at="45,112,46,526" concept="5" />
-      <node id="3751132065236919835" at="48,112,49,113" concept="5" />
-      <node id="3384419124890148306" at="51,112,52,107" concept="5" />
-      <node id="3384419124890164579" at="60,109,61,105" concept="5" />
-      <node id="3384419124890240334" at="63,94,64,205" concept="5" />
-      <node id="3384419124890246663" at="66,108,67,343" concept="5" />
-      <node id="3751132065236919773" at="69,108,70,338" concept="5" />
-      <node id="4800340801163375889" at="91,120,92,187" concept="5" />
-      <node id="3751132065236919789" at="94,120,95,359" concept="4" />
-      <node id="3751132065236919806" at="97,37,98,49" concept="4" />
-      <node id="3751132065236919812" at="98,49,99,214" concept="1" />
-      <node id="2260648088429059363" at="99,214,100,19" concept="5" />
-      <node id="3751132065236919842" at="104,120,105,260" concept="5" />
-      <node id="2260648088429056362" at="110,67,111,63" concept="4" />
-      <node id="2260648088429056362" at="111,63,112,30" concept="4" />
-      <node id="2260648088429056362" at="112,30,113,221" concept="1" />
-      <node id="2260648088429056362" at="113,221,114,528" concept="1" />
-      <node id="2260648088429056362" at="114,528,115,24" concept="5" />
-      <node id="2260648088429056362" at="112,30,114,528" concept="0" />
-      <node id="2260648088429056362" at="112,30,114,528" concept="0" />
-      <node id="3751132065236919804" at="97,0,102,0" concept="3" trace="select#(Lorg/jetbrains/mps/openapi/model/SNode;)Lorg/jetbrains/mps/openapi/model/SNode;" />
-      <node id="3751132065236919800" at="95,359,102,7" concept="5" />
-      <node id="2260648088429056362" at="110,0,117,0" concept="6" trace="_quotation_createNode_x583g4_a0b0a0a1a02#()Lorg/jetbrains/mps/openapi/model/SNode;" />
-      <scope id="3384419124890166869" at="45,112,46,526" />
-      <scope id="3751132065236919834" at="48,112,49,113" />
-      <scope id="3384419124890145160" at="51,112,52,107" />
-      <scope id="3384419124890164320" at="60,109,61,105" />
-      <scope id="3384419124890237624" at="63,94,64,205" />
-      <scope id="3384419124890246581" at="66,108,67,343" />
-      <scope id="3751132065236919772" at="69,108,70,338" />
-      <scope id="4800340801163375540" at="91,120,92,187" />
-      <scope id="3751132065236919841" at="104,120,105,260" />
-      <scope id="2260648088429056362" at="112,30,114,528" />
-      <scope id="3751132065236919805" at="97,37,100,19">
-        <var name="res" id="3751132065236919807" />
-      </scope>
-      <scope id="3751132065236919804" at="97,0,102,0">
-        <var name="it" id="3751132065236919804" />
-      </scope>
-      <scope id="2260648088429056362" at="110,67,115,24">
-        <var name="facade" id="2260648088429056362" />
-        <var name="quotedNode_1" id="2260648088429056362" />
-      </scope>
-      <scope id="2260648088429056362" at="110,0,117,0" />
-      <scope id="3751132065236919788" at="94,120,102,7">
-        <var name="params" id="3751132065236919790" />
-      </scope>
-      <unit id="3751132065236919804" at="96,52,102,5" name="jetbrains.mps.lang.classLike.generator.template.main.QueriesGenerated$1" />
-=======
       <node id="3384419124890168012" at="32,112,33,526" concept="4" />
       <node id="3751132065236919835" at="35,112,36,113" concept="4" />
       <node id="3384419124890148306" at="38,112,39,107" concept="4" />
@@ -165,26 +77,16 @@
         <var name="params" id="3751132065236919790" />
       </scope>
       <unit id="3751132065236919804" at="76,52,82,5" name="jetbrains.mps.lang.classLike.generator.template.main.QueriesGenerated$1" />
->>>>>>> 630cac00
     </file>
   </root>
   <root nodeRef="cedbe277-2e6e-42bf-ae23-90ac9db5a8e3/r:32cb1cda-0e1a-4fe3-9f6a-1f1dba432ca4(jetbrains.mps.lang.classLike#3751132065236752909/jetbrains.mps.lang.classLike.generator.template.main@generator)/3855110916776955501">
     <file name="QueriesGenerated.java">
-<<<<<<< HEAD
-      <node id="3855110916776957999" at="57,112,58,716" concept="5" />
-      <node id="3855110916777117626" at="85,108,86,188" concept="5" />
-      <node id="3855110916777110034" at="88,108,89,169" concept="5" />
-      <scope id="3855110916776957998" at="57,112,58,716" />
-      <scope id="3855110916777117620" at="85,108,86,188" />
-      <scope id="3855110916777110028" at="88,108,89,169" />
-=======
       <node id="3855110916776957999" at="44,112,45,716" concept="4" />
       <node id="3855110916777117626" at="68,108,69,188" concept="4" />
       <node id="3855110916777110034" at="71,108,72,169" concept="4" />
       <scope id="3855110916776957998" at="44,112,45,716" />
       <scope id="3855110916777117620" at="68,108,69,188" />
       <scope id="3855110916777110028" at="71,108,72,169" />
->>>>>>> 630cac00
     </file>
   </root>
 </debug-info>
