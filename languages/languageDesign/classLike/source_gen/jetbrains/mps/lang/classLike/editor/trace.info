--- conflicted
+++ resolved
@@ -53,30 +53,29 @@
   </root>
   <root nodeRef="c7d5b9dd-a05f-4be2-bc73-f2e16994cc67/r:60fc5d65-00f5-411a-8513-c8d5fe6ffc51(jetbrains.mps.lang.classLike/jetbrains.mps.lang.classLike.editor)/2141245758542265257">
     <file name="MultipleModifier_Editor.java">
-      <node id="2141245758542265257" at="14,79,15,62" concept="7" />
-      <node id="2141245758542265258" at="17,88,18,131" concept="6" />
-      <node id="2141245758542265258" at="18,131,19,67" concept="6" />
-      <node id="2141245758542265258" at="20,26,21,27" concept="2" />
-      <node id="2141245758542265258" at="22,5,23,79" concept="2" />
-      <node id="2141245758542265258" at="23,79,24,22" concept="7" />
-      <node id="2141245758542265257" at="14,0,17,0" concept="5" trace="createEditorCell#(Ljetbrains/mps/openapi/editor/EditorContext;Lorg/jetbrains/mps/openapi/model/SNode;)Ljetbrains/mps/openapi/editor/cells/EditorCell;" />
-      <node id="2141245758542265258" at="19,67,22,5" concept="4" />
-      <node id="2141245758542265258" at="17,0,26,0" concept="5" trace="createComponent_4cx7f6_a#(Ljetbrains/mps/openapi/editor/EditorContext;Lorg/jetbrains/mps/openapi/model/SNode;)Ljetbrains/mps/openapi/editor/cells/EditorCell;" />
-      <scope id="2141245758542265257" at="14,79,15,62" />
-      <scope id="2141245758542265258" at="20,26,21,27" />
-      <scope id="2141245758542265257" at="14,0,17,0">
+      <node id="2141245758542265257" at="12,79,13,62" concept="7" />
+      <node id="2141245758542265258" at="15,88,16,131" concept="6" />
+      <node id="2141245758542265258" at="16,131,17,67" concept="6" />
+      <node id="2141245758542265258" at="18,26,19,27" concept="2" />
+      <node id="2141245758542265258" at="20,5,21,22" concept="7" />
+      <node id="2141245758542265257" at="12,0,15,0" concept="5" trace="createEditorCell#(Ljetbrains/mps/openapi/editor/EditorContext;Lorg/jetbrains/mps/openapi/model/SNode;)Ljetbrains/mps/openapi/editor/cells/EditorCell;" />
+      <node id="2141245758542265258" at="17,67,20,5" concept="4" />
+      <node id="2141245758542265258" at="15,0,23,0" concept="5" trace="createComponent_4cx7f6_a#(Ljetbrains/mps/openapi/editor/EditorContext;Lorg/jetbrains/mps/openapi/model/SNode;)Ljetbrains/mps/openapi/editor/cells/EditorCell;" />
+      <scope id="2141245758542265257" at="12,79,13,62" />
+      <scope id="2141245758542265258" at="18,26,19,27" />
+      <scope id="2141245758542265257" at="12,0,15,0">
         <var name="editorContext" id="2141245758542265257" />
         <var name="node" id="2141245758542265257" />
       </scope>
-      <scope id="2141245758542265258" at="17,88,24,22">
+      <scope id="2141245758542265258" at="15,88,21,22">
         <var name="bigCell" id="2141245758542265258" />
         <var name="editorCell" id="2141245758542265258" />
       </scope>
-      <scope id="2141245758542265258" at="17,0,26,0">
+      <scope id="2141245758542265258" at="15,0,23,0">
         <var name="editorContext" id="2141245758542265258" />
         <var name="node" id="2141245758542265258" />
       </scope>
-      <unit id="2141245758542265257" at="13,0,27,0" name="jetbrains.mps.lang.classLike.editor.MultipleModifier_Editor" />
+      <unit id="2141245758542265257" at="11,0,24,0" name="jetbrains.mps.lang.classLike.editor.MultipleModifier_Editor" />
     </file>
   </root>
   <root nodeRef="c7d5b9dd-a05f-4be2-bc73-f2e16994cc67/r:60fc5d65-00f5-411a-8513-c8d5fe6ffc51(jetbrains.mps.lang.classLike/jetbrains.mps.lang.classLike.editor)/2736582054146176045">
@@ -117,140 +116,6 @@
   </root>
   <root nodeRef="c7d5b9dd-a05f-4be2-bc73-f2e16994cc67/r:60fc5d65-00f5-411a-8513-c8d5fe6ffc51(jetbrains.mps.lang.classLike/jetbrains.mps.lang.classLike.editor)/330439066007797739">
     <file name="CustomMemberDescriptor_Editor.java">
-<<<<<<< HEAD
-      <node id="330439066007797739" at="32,79,33,63" concept="7" />
-      <node id="330439066007797739" at="35,89,36,96" concept="6" />
-      <node id="330439066007797739" at="36,96,37,48" concept="2" />
-      <node id="330439066007797739" at="37,48,38,28" concept="2" />
-      <node id="330439066007797739" at="38,28,39,79" concept="2" />
-      <node id="330439066007797739" at="39,79,40,81" concept="0" />
-      <node id="330439066007797739" at="39,79,40,81" concept="2" />
-      <node id="330439066007797739" at="40,81,41,80" concept="0" />
-      <node id="330439066007797739" at="40,81,41,80" concept="2" />
-      <node id="330439066007797739" at="41,80,42,81" concept="0" />
-      <node id="330439066007797739" at="41,80,42,81" concept="2" />
-      <node id="330439066007797739" at="42,81,43,84" concept="0" />
-      <node id="330439066007797739" at="42,81,43,84" concept="2" />
-      <node id="330439066007797739" at="43,84,44,22" concept="7" />
-      <node id="330439066007797774" at="46,88,47,99" concept="6" />
-      <node id="330439066007797774" at="47,99,48,47" concept="2" />
-      <node id="330439066007797774" at="48,47,49,79" concept="2" />
-      <node id="330439066007797774" at="49,79,50,34" concept="2" />
-      <node id="330439066007797774" at="50,34,51,22" concept="7" />
-      <node id="330439066007797739" at="53,87,54,81" concept="6" />
-      <node id="330439066007797739" at="54,81,55,30" concept="2" />
-      <node id="330439066007797739" at="55,30,56,43" concept="2" />
-      <node id="330439066007797739" at="56,43,57,26" concept="6" />
-      <node id="330439066007797739" at="57,26,58,94" concept="2" />
-      <node id="330439066007797739" at="58,94,59,58" concept="2" />
-      <node id="330439066007797739" at="60,39,61,40" concept="2" />
-      <node id="330439066007797739" at="61,40,62,34" concept="2" />
-      <node id="330439066007797739" at="63,5,64,79" concept="2" />
-      <node id="330439066007797739" at="64,79,65,73" concept="2" />
-      <node id="330439066007797739" at="65,73,66,57" concept="6" />
-      <node id="330439066007797739" at="66,57,67,59" concept="6" />
-      <node id="330439066007797739" at="68,35,69,82" concept="6" />
-      <node id="330439066007797739" at="69,82,70,94" concept="7" />
-      <node id="330439066007797739" at="71,10,72,22" concept="7" />
-      <node id="330439066007797790" at="75,33,76,14" concept="9" />
-      <node id="330439066007797790" at="78,69,79,67" concept="7" />
-      <node id="330439066007797790" at="81,81,82,66" concept="7" />
-      <node id="330439066007797805" at="84,92,85,84" concept="6" />
-      <node id="330439066007797805" at="85,84,86,31" concept="2" />
-      <node id="330439066007797805" at="86,31,87,44" concept="2" />
-      <node id="330439066007797805" at="87,44,88,33" concept="2" />
-      <node id="330439066007797805" at="88,33,89,28" concept="6" />
-      <node id="330439066007797805" at="89,28,90,60" concept="2" />
-      <node id="330439066007797805" at="90,60,91,44" concept="2" />
-      <node id="330439066007797805" at="91,44,92,81" concept="2" />
-      <node id="330439066007797805" at="92,81,93,75" concept="2" />
-      <node id="330439066007797805" at="93,75,94,59" concept="6" />
-      <node id="330439066007797805" at="94,59,95,61" concept="6" />
-      <node id="330439066007797805" at="96,37,97,84" concept="6" />
-      <node id="330439066007797805" at="97,84,98,96" concept="7" />
-      <node id="330439066007797805" at="99,12,100,24" concept="7" />
-      <node id="330439066007797760" at="103,88,104,87" concept="6" />
-      <node id="330439066007797760" at="104,87,105,47" concept="2" />
-      <node id="330439066007797760" at="105,47,106,79" concept="2" />
-      <node id="330439066007797760" at="106,79,107,34" concept="2" />
-      <node id="330439066007797760" at="107,34,108,22" concept="7" />
-      <node id="330439066007797739" at="110,91,111,135" concept="6" />
-      <node id="330439066007797739" at="111,135,112,106" concept="6" />
-      <node id="330439066007797739" at="112,106,113,49" concept="2" />
-      <node id="330439066007797739" at="113,49,114,79" concept="2" />
-      <node id="330439066007797739" at="114,79,115,49" concept="2" />
-      <node id="330439066007797739" at="115,49,116,22" concept="7" />
-      <node id="330439066007797739" at="119,100,120,50" concept="9" />
-      <node id="330439066007797739" at="122,66,123,41" concept="6" />
-      <node id="330439066007797739" at="123,41,124,93" concept="7" />
-      <node id="330439066007797739" at="126,86,127,80" concept="6" />
-      <node id="330439066007797739" at="127,80,128,95" concept="2" />
-      <node id="330439066007797739" at="128,95,129,25" concept="7" />
-      <node id="330439066007797739" at="131,68,132,34" concept="6" />
-      <node id="330439066007797739" at="132,34,133,80" concept="2" />
-      <node id="330439066007797739" at="133,80,134,87" concept="2" />
-      <node id="330439066007797739" at="134,87,135,23" concept="7" />
-      <node id="330439066007797739" at="137,89,138,65" concept="7" />
-      <node id="330439066007797739" at="141,96,142,134" concept="2" />
-      <node id="330439066007797739" at="143,34,144,95" concept="2" />
-      <node id="330439066007797739" at="144,95,145,98" concept="2" />
-      <node id="330439066007797739" at="145,98,146,80" concept="2" />
-      <node id="330439066007797739" at="148,122,149,139" concept="2" />
-      <node id="330439066007797739" at="154,104,155,100" concept="6" />
-      <node id="330439066007797739" at="155,100,156,38" concept="2" />
-      <node id="330439066007797739" at="156,38,157,36" concept="6" />
-      <node id="330439066007797739" at="157,36,158,55" concept="2" />
-      <node id="330439066007797739" at="158,55,159,56" concept="2" />
-      <node id="330439066007797739" at="159,56,160,42" concept="2" />
-      <node id="330439066007797739" at="160,42,161,90" concept="2" />
-      <node id="330439066007797739" at="161,90,162,87" concept="2" />
-      <node id="330439066007797739" at="162,87,163,24" concept="7" />
-      <node id="330439066007797763" at="165,91,166,99" concept="6" />
-      <node id="330439066007797763" at="166,99,167,50" concept="2" />
-      <node id="330439066007797763" at="167,50,168,36" concept="6" />
-      <node id="330439066007797763" at="168,36,169,68" concept="2" />
-      <node id="330439066007797763" at="169,68,170,42" concept="2" />
-      <node id="330439066007797763" at="170,42,171,81" concept="2" />
-      <node id="330439066007797763" at="171,81,172,36" concept="2" />
-      <node id="330439066007797763" at="172,36,173,24" concept="7" />
-      <node id="330439066007797739" at="32,0,35,0" concept="5" trace="createEditorCell#(Ljetbrains/mps/openapi/editor/EditorContext;Lorg/jetbrains/mps/openapi/model/SNode;)Ljetbrains/mps/openapi/editor/cells/EditorCell;" />
-      <node id="330439066007797790" at="75,0,78,0" concept="1" trace="_Inline_601f61_a1a#()V" />
-      <node id="330439066007797790" at="78,0,81,0" concept="5" trace="createEditorCell#(Ljetbrains/mps/openapi/editor/EditorContext;)Ljetbrains/mps/openapi/editor/cells/EditorCell;" />
-      <node id="330439066007797790" at="81,0,84,0" concept="5" trace="createEditorCell#(Ljetbrains/mps/openapi/editor/EditorContext;Lorg/jetbrains/mps/openapi/model/SNode;)Ljetbrains/mps/openapi/editor/cells/EditorCell;" />
-      <node id="330439066007797739" at="119,0,122,0" concept="1" trace="modifierListHandler_601f61_d0#(Lorg/jetbrains/mps/openapi/model/SNode;Ljava/lang/String;Ljetbrains/mps/openapi/editor/EditorContext;)V" />
-      <node id="330439066007797739" at="137,0,140,0" concept="5" trace="createEmptyCell_internal#(Ljetbrains/mps/openapi/editor/EditorContext;Lorg/jetbrains/mps/openapi/model/SNode;)Ljetbrains/mps/openapi/editor/cells/EditorCell;" />
-      <node id="330439066007797739" at="147,9,150,9" concept="4" />
-      <node id="330439066007797739" at="59,58,63,5" concept="4" />
-      <node id="330439066007797739" at="122,0,126,0" concept="5" trace="createNodeToInsert#(Ljetbrains/mps/openapi/editor/EditorContext;)Lorg/jetbrains/mps/openapi/model/SNode;" />
-      <node id="330439066007797739" at="67,59,72,22" concept="4" />
-      <node id="330439066007797805" at="95,61,100,24" concept="4" />
-      <node id="330439066007797739" at="126,0,131,0" concept="5" trace="createNodeCell#(Ljetbrains/mps/openapi/editor/EditorContext;Lorg/jetbrains/mps/openapi/model/SNode;)Ljetbrains/mps/openapi/editor/cells/EditorCell;" />
-      <node id="330439066007797739" at="142,134,147,9" concept="4" />
-      <node id="330439066007797739" at="131,0,137,0" concept="5" trace="createEmptyCell#(Ljetbrains/mps/openapi/editor/EditorContext;)Ljetbrains/mps/openapi/editor/cells/EditorCell;" />
-      <node id="330439066007797774" at="46,0,53,0" concept="5" trace="createConstant_601f61_a0#(Ljetbrains/mps/openapi/editor/EditorContext;Lorg/jetbrains/mps/openapi/model/SNode;)Ljetbrains/mps/openapi/editor/cells/EditorCell;" />
-      <node id="330439066007797760" at="103,0,110,0" concept="5" trace="createConstant_601f61_c0#(Ljetbrains/mps/openapi/editor/EditorContext;Lorg/jetbrains/mps/openapi/model/SNode;)Ljetbrains/mps/openapi/editor/cells/EditorCell;" />
-      <node id="330439066007797739" at="110,0,118,0" concept="5" trace="createRefNodeList_601f61_d0#(Ljetbrains/mps/openapi/editor/EditorContext;Lorg/jetbrains/mps/openapi/model/SNode;)Ljetbrains/mps/openapi/editor/cells/EditorCell;" />
-      <node id="330439066007797763" at="165,0,175,0" concept="5" trace="createConstant_601f61_a3a#(Ljetbrains/mps/openapi/editor/EditorContext;Lorg/jetbrains/mps/openapi/model/SNode;)Ljetbrains/mps/openapi/editor/cells/EditorCell;" />
-      <node id="330439066007797739" at="35,0,46,0" concept="5" trace="createCollection_601f61_a#(Ljetbrains/mps/openapi/editor/EditorContext;Lorg/jetbrains/mps/openapi/model/SNode;)Ljetbrains/mps/openapi/editor/cells/EditorCell;" />
-      <node id="330439066007797739" at="140,132,151,7" concept="4" />
-      <node id="330439066007797739" at="153,0,165,0" concept="5" trace="createSeparatorCell#(Ljetbrains/mps/openapi/editor/EditorContext;Lorg/jetbrains/mps/openapi/model/SNode;Lorg/jetbrains/mps/openapi/model/SNode;)Ljetbrains/mps/openapi/editor/cells/EditorCell;" />
-      <node id="330439066007797739" at="140,0,153,0" concept="5" trace="installElementCellActions#(Lorg/jetbrains/mps/openapi/model/SNode;Lorg/jetbrains/mps/openapi/model/SNode;Ljetbrains/mps/openapi/editor/cells/EditorCell;Ljetbrains/mps/openapi/editor/EditorContext;)V" />
-      <node id="330439066007797805" at="84,0,102,0" concept="5" trace="createProperty_601f61_a0b0#(Ljetbrains/mps/openapi/editor/EditorContext;Lorg/jetbrains/mps/openapi/model/SNode;)Ljetbrains/mps/openapi/editor/cells/EditorCell;" />
-      <node id="330439066007797739" at="53,0,74,0" concept="5" trace="createRefCell_601f61_b0#(Ljetbrains/mps/openapi/editor/EditorContext;Lorg/jetbrains/mps/openapi/model/SNode;)Ljetbrains/mps/openapi/editor/cells/EditorCell;" />
-      <scope id="330439066007797739" at="32,79,33,63" />
-      <scope id="330439066007797739" at="39,79,40,81" />
-      <scope id="330439066007797739" at="40,81,41,80" />
-      <scope id="330439066007797739" at="41,80,42,81" />
-      <scope id="330439066007797739" at="42,81,43,84" />
-      <scope id="330439066007797790" at="75,33,76,14" />
-      <scope id="330439066007797790" at="78,69,79,67" />
-      <scope id="330439066007797790" at="81,81,82,66" />
-      <scope id="330439066007797739" at="119,100,120,50" />
-      <scope id="330439066007797739" at="137,89,138,65" />
-      <scope id="330439066007797739" at="148,122,149,139" />
-      <scope id="330439066007797739" at="60,39,62,34" />
-      <scope id="330439066007797739" at="68,35,70,94">
-=======
       <node id="330439066007797739" at="31,79,32,63" concept="7" />
       <node id="330439066007797739" at="34,89,35,96" concept="6" />
       <node id="330439066007797739" at="35,96,36,48" concept="2" />
@@ -376,258 +241,160 @@
       <scope id="330439066007797739" at="141,122,142,139" />
       <scope id="330439066007797739" at="57,39,59,34" />
       <scope id="330439066007797739" at="64,35,66,94">
->>>>>>> dfa4c421
         <var name="manager" id="330439066007797739" />
       </scope>
-      <scope id="330439066007797805" at="96,37,98,96">
+      <scope id="330439066007797805" at="91,37,93,96">
         <var name="manager" id="330439066007797805" />
       </scope>
-      <scope id="330439066007797739" at="122,66,124,93">
+      <scope id="330439066007797739" at="115,66,117,93">
         <var name="listOwner" id="330439066007797739" />
       </scope>
-      <scope id="330439066007797739" at="32,0,35,0">
+      <scope id="330439066007797739" at="31,0,34,0">
         <var name="editorContext" id="330439066007797739" />
         <var name="node" id="330439066007797739" />
       </scope>
-      <scope id="330439066007797790" at="75,0,78,0" />
-      <scope id="330439066007797790" at="78,0,81,0">
+      <scope id="330439066007797790" at="71,0,74,0" />
+      <scope id="330439066007797790" at="74,0,77,0">
         <var name="editorContext" id="330439066007797790" />
       </scope>
-      <scope id="330439066007797790" at="81,0,84,0">
+      <scope id="330439066007797790" at="77,0,80,0">
         <var name="editorContext" id="330439066007797790" />
         <var name="node" id="330439066007797790" />
       </scope>
-      <scope id="330439066007797739" at="119,0,122,0">
+      <scope id="330439066007797739" at="112,0,115,0">
         <var name="childRole" id="330439066007797739" />
         <var name="context" id="330439066007797739" />
         <var name="ownerNode" id="330439066007797739" />
       </scope>
-      <scope id="330439066007797739" at="126,86,129,25">
+      <scope id="330439066007797739" at="119,86,122,25">
         <var name="elementCell" id="330439066007797739" />
       </scope>
-      <scope id="330439066007797739" at="137,0,140,0">
+      <scope id="330439066007797739" at="130,0,133,0">
         <var name="editorContext" id="330439066007797739" />
         <var name="node" id="330439066007797739" />
       </scope>
-      <scope id="330439066007797739" at="143,34,146,80" />
-      <scope id="330439066007797739" at="122,0,126,0">
+      <scope id="330439066007797739" at="136,34,139,80" />
+      <scope id="330439066007797774" at="44,88,48,22">
+        <var name="editorCell" id="330439066007797774" />
+      </scope>
+      <scope id="330439066007797760" at="98,88,102,22">
+        <var name="editorCell" id="330439066007797760" />
+      </scope>
+      <scope id="330439066007797739" at="115,0,119,0">
         <var name="editorContext" id="330439066007797739" />
       </scope>
-      <scope id="330439066007797739" at="131,68,135,23">
+      <scope id="330439066007797739" at="124,68,128,23">
         <var name="emptyCell" id="330439066007797739" />
       </scope>
-      <scope id="330439066007797774" at="46,88,51,22">
-        <var name="editorCell" id="330439066007797774" />
-      </scope>
-      <scope id="330439066007797760" at="103,88,108,22">
-        <var name="editorCell" id="330439066007797760" />
-      </scope>
-      <scope id="330439066007797739" at="126,0,131,0">
+      <scope id="330439066007797739" at="104,91,109,22">
+        <var name="editorCell" id="330439066007797739" />
+        <var name="handler" id="330439066007797739" />
+      </scope>
+      <scope id="330439066007797739" at="119,0,124,0">
         <var name="editorContext" id="330439066007797739" />
         <var name="elementNode" id="330439066007797739" />
       </scope>
-      <scope id="330439066007797739" at="110,91,116,22">
-        <var name="editorCell" id="330439066007797739" />
-        <var name="handler" id="330439066007797739" />
-      </scope>
-      <scope id="330439066007797739" at="131,0,137,0">
-        <var name="editorContext" id="330439066007797739" />
-      </scope>
-      <scope id="330439066007797774" at="46,0,53,0">
+      <scope id="330439066007797774" at="44,0,50,0">
         <var name="editorContext" id="330439066007797774" />
         <var name="node" id="330439066007797774" />
       </scope>
-      <scope id="330439066007797760" at="103,0,110,0">
+      <scope id="330439066007797760" at="98,0,104,0">
         <var name="editorContext" id="330439066007797760" />
         <var name="node" id="330439066007797760" />
       </scope>
-      <scope id="330439066007797739" at="110,0,118,0">
+      <scope id="330439066007797739" at="124,0,130,0">
+        <var name="editorContext" id="330439066007797739" />
+      </scope>
+      <scope id="330439066007797739" at="104,0,111,0">
         <var name="editorContext" id="330439066007797739" />
         <var name="node" id="330439066007797739" />
       </scope>
-      <scope id="330439066007797763" at="165,91,173,24">
+      <scope id="330439066007797763" at="158,91,165,24">
         <var name="editorCell" id="330439066007797763" />
         <var name="style" id="330439066007797763" />
       </scope>
-      <scope id="330439066007797739" at="35,89,44,22">
+      <scope id="330439066007797739" at="34,89,42,22">
         <var name="editorCell" id="330439066007797739" />
       </scope>
-      <scope id="330439066007797739" at="141,96,150,9" />
-      <scope id="330439066007797739" at="154,104,163,24">
+      <scope id="330439066007797739" at="134,96,143,9" />
+      <scope id="330439066007797739" at="147,104,156,24">
         <var name="editorCell" id="330439066007797739" />
         <var name="style" id="330439066007797739" />
       </scope>
-      <scope id="330439066007797763" at="165,0,175,0">
+      <scope id="330439066007797763" at="158,0,167,0">
         <var name="editorContext" id="330439066007797763" />
         <var name="node" id="330439066007797763" />
       </scope>
-      <scope id="330439066007797739" at="35,0,46,0">
+      <scope id="330439066007797739" at="34,0,44,0">
         <var name="editorContext" id="330439066007797739" />
         <var name="node" id="330439066007797739" />
       </scope>
-      <scope id="330439066007797739" at="140,132,151,7" />
-      <scope id="330439066007797739" at="153,0,165,0">
+      <scope id="330439066007797739" at="133,132,144,7" />
+      <scope id="330439066007797739" at="146,0,158,0">
         <var name="editorContext" id="330439066007797739" />
         <var name="nextNode" id="330439066007797739" />
         <var name="prevNode" id="330439066007797739" />
       </scope>
-      <scope id="330439066007797739" at="140,0,153,0">
+      <scope id="330439066007797739" at="133,0,146,0">
         <var name="editorContext" id="330439066007797739" />
         <var name="elementCell" id="330439066007797739" />
         <var name="elementNode" id="330439066007797739" />
         <var name="listOwner" id="330439066007797739" />
       </scope>
-      <scope id="330439066007797805" at="84,92,100,24">
+      <scope id="330439066007797805" at="80,92,95,24">
         <var name="attributeConcept" id="330439066007797805" />
         <var name="attributeKind" id="330439066007797805" />
         <var name="editorCell" id="330439066007797805" />
         <var name="provider" id="330439066007797805" />
       </scope>
-      <scope id="330439066007797805" at="84,0,102,0">
+      <scope id="330439066007797805" at="80,0,97,0">
         <var name="editorContext" id="330439066007797805" />
         <var name="node" id="330439066007797805" />
       </scope>
-      <scope id="330439066007797739" at="53,87,72,22">
+      <scope id="330439066007797739" at="50,87,68,22">
         <var name="attributeConcept" id="330439066007797739" />
         <var name="attributeKind" id="330439066007797739" />
         <var name="editorCell" id="330439066007797739" />
         <var name="provider" id="330439066007797739" />
       </scope>
-      <scope id="330439066007797739" at="53,0,74,0">
+      <scope id="330439066007797739" at="50,0,70,0">
         <var name="editorContext" id="330439066007797739" />
         <var name="node" id="330439066007797739" />
       </scope>
-      <unit id="330439066007797790" at="74,0,103,0" name="jetbrains.mps.lang.classLike.editor.CustomMemberDescriptor_Editor$_Inline_601f61_a1a" />
-      <unit id="330439066007797739" at="118,0,176,0" name="jetbrains.mps.lang.classLike.editor.CustomMemberDescriptor_Editor$modifierListHandler_601f61_d0" />
-      <unit id="330439066007797739" at="31,0,177,0" name="jetbrains.mps.lang.classLike.editor.CustomMemberDescriptor_Editor" />
+      <unit id="330439066007797790" at="70,0,98,0" name="jetbrains.mps.lang.classLike.editor.CustomMemberDescriptor_Editor$_Inline_601f61_a1a" />
+      <unit id="330439066007797739" at="111,0,168,0" name="jetbrains.mps.lang.classLike.editor.CustomMemberDescriptor_Editor$modifierListHandler_601f61_d0" />
+      <unit id="330439066007797739" at="30,0,169,0" name="jetbrains.mps.lang.classLike.editor.CustomMemberDescriptor_Editor" />
     </file>
   </root>
   <root nodeRef="c7d5b9dd-a05f-4be2-bc73-f2e16994cc67/r:60fc5d65-00f5-411a-8513-c8d5fe6ffc51(jetbrains.mps.lang.classLike/jetbrains.mps.lang.classLike.editor)/3402736933911578137">
     <file name="RequiredModifier_Editor.java">
-      <node id="3402736933911578137" at="14,79,15,62" concept="7" />
-      <node id="3402736933911666702" at="17,88,18,131" concept="6" />
-      <node id="3402736933911666702" at="18,131,19,67" concept="6" />
-      <node id="3402736933911666702" at="20,26,21,27" concept="2" />
-      <node id="3402736933911666702" at="22,5,23,79" concept="2" />
-      <node id="3402736933911666702" at="23,79,24,22" concept="7" />
-      <node id="3402736933911578137" at="14,0,17,0" concept="5" trace="createEditorCell#(Ljetbrains/mps/openapi/editor/EditorContext;Lorg/jetbrains/mps/openapi/model/SNode;)Ljetbrains/mps/openapi/editor/cells/EditorCell;" />
-      <node id="3402736933911666702" at="19,67,22,5" concept="4" />
-      <node id="3402736933911666702" at="17,0,26,0" concept="5" trace="createComponent_r4ruvv_a#(Ljetbrains/mps/openapi/editor/EditorContext;Lorg/jetbrains/mps/openapi/model/SNode;)Ljetbrains/mps/openapi/editor/cells/EditorCell;" />
-      <scope id="3402736933911578137" at="14,79,15,62" />
-      <scope id="3402736933911666702" at="20,26,21,27" />
-      <scope id="3402736933911578137" at="14,0,17,0">
+      <node id="3402736933911578137" at="12,79,13,62" concept="7" />
+      <node id="3402736933911666702" at="15,88,16,131" concept="6" />
+      <node id="3402736933911666702" at="16,131,17,67" concept="6" />
+      <node id="3402736933911666702" at="18,26,19,27" concept="2" />
+      <node id="3402736933911666702" at="20,5,21,22" concept="7" />
+      <node id="3402736933911578137" at="12,0,15,0" concept="5" trace="createEditorCell#(Ljetbrains/mps/openapi/editor/EditorContext;Lorg/jetbrains/mps/openapi/model/SNode;)Ljetbrains/mps/openapi/editor/cells/EditorCell;" />
+      <node id="3402736933911666702" at="17,67,20,5" concept="4" />
+      <node id="3402736933911666702" at="15,0,23,0" concept="5" trace="createComponent_r4ruvv_a#(Ljetbrains/mps/openapi/editor/EditorContext;Lorg/jetbrains/mps/openapi/model/SNode;)Ljetbrains/mps/openapi/editor/cells/EditorCell;" />
+      <scope id="3402736933911578137" at="12,79,13,62" />
+      <scope id="3402736933911666702" at="18,26,19,27" />
+      <scope id="3402736933911578137" at="12,0,15,0">
         <var name="editorContext" id="3402736933911578137" />
         <var name="node" id="3402736933911578137" />
       </scope>
-      <scope id="3402736933911666702" at="17,88,24,22">
+      <scope id="3402736933911666702" at="15,88,21,22">
         <var name="bigCell" id="3402736933911666702" />
         <var name="editorCell" id="3402736933911666702" />
       </scope>
-      <scope id="3402736933911666702" at="17,0,26,0">
+      <scope id="3402736933911666702" at="15,0,23,0">
         <var name="editorContext" id="3402736933911666702" />
         <var name="node" id="3402736933911666702" />
       </scope>
-      <unit id="3402736933911578137" at="13,0,27,0" name="jetbrains.mps.lang.classLike.editor.RequiredModifier_Editor" />
+      <unit id="3402736933911578137" at="11,0,24,0" name="jetbrains.mps.lang.classLike.editor.RequiredModifier_Editor" />
     </file>
   </root>
   <root nodeRef="c7d5b9dd-a05f-4be2-bc73-f2e16994cc67/r:60fc5d65-00f5-411a-8513-c8d5fe6ffc51(jetbrains.mps.lang.classLike/jetbrains.mps.lang.classLike.editor)/3571587574961827989">
     <file name="ClassLikeAnnotation_Editor.java">
-<<<<<<< HEAD
-      <node id="3571587574961827989" at="24,79,25,63" concept="7" />
-      <node id="3571587574961827989" at="27,89,28,97" concept="6" />
-      <node id="3571587574961827989" at="28,97,29,48" concept="2" />
-      <node id="3571587574961827989" at="29,48,30,28" concept="2" />
-      <node id="3571587574961827989" at="30,28,31,79" concept="2" />
-      <node id="3571587574961827989" at="31,79,32,83" concept="0" />
-      <node id="3571587574961827989" at="31,79,32,83" concept="2" />
-      <node id="3571587574961827989" at="32,83,33,91" concept="0" />
-      <node id="3571587574961827989" at="32,83,33,91" concept="2" />
-      <node id="3571587574961827989" at="33,91,34,22" concept="7" />
-      <node id="3571587574961827989" at="36,90,37,99" concept="6" />
-      <node id="3571587574961827989" at="37,99,38,49" concept="2" />
-      <node id="3571587574961827989" at="38,49,39,79" concept="2" />
-      <node id="3571587574961827989" at="39,79,40,82" concept="0" />
-      <node id="3571587574961827989" at="39,79,40,82" concept="2" />
-      <node id="3571587574961827989" at="40,82,41,81" concept="0" />
-      <node id="3571587574961827989" at="40,82,41,81" concept="2" />
-      <node id="3571587574961827989" at="41,81,42,82" concept="0" />
-      <node id="3571587574961827989" at="41,81,42,82" concept="2" />
-      <node id="3571587574961827989" at="42,82,43,22" concept="7" />
-      <node id="3571587574961827996" at="45,89,46,87" concept="6" />
-      <node id="3571587574961827996" at="46,87,47,48" concept="2" />
-      <node id="3571587574961827996" at="47,48,48,79" concept="2" />
-      <node id="3571587574961827996" at="48,79,49,34" concept="2" />
-      <node id="3571587574961827996" at="49,34,50,22" concept="7" />
-      <node id="3571587574961827989" at="52,88,53,81" concept="6" />
-      <node id="3571587574961827989" at="53,81,54,35" concept="2" />
-      <node id="3571587574961827989" at="54,35,55,48" concept="2" />
-      <node id="3571587574961827989" at="55,48,56,26" concept="6" />
-      <node id="3571587574961827989" at="56,26,57,92" concept="2" />
-      <node id="3571587574961827989" at="57,92,58,58" concept="2" />
-      <node id="3571587574961827989" at="59,39,60,40" concept="2" />
-      <node id="3571587574961827989" at="60,40,61,39" concept="2" />
-      <node id="3571587574961827989" at="62,5,63,34" concept="6" />
-      <node id="3571587574961827989" at="63,34,64,57" concept="2" />
-      <node id="3571587574961827989" at="64,57,65,40" concept="2" />
-      <node id="3571587574961827989" at="65,40,66,79" concept="2" />
-      <node id="3571587574961827989" at="66,79,67,73" concept="2" />
-      <node id="3571587574961827989" at="67,73,68,57" concept="6" />
-      <node id="3571587574961827989" at="68,57,69,59" concept="6" />
-      <node id="3571587574961827989" at="70,35,71,82" concept="6" />
-      <node id="3571587574961827989" at="71,82,72,94" concept="7" />
-      <node id="3571587574961827989" at="73,10,74,22" concept="7" />
-      <node id="3571587574961828163" at="77,34,78,14" concept="9" />
-      <node id="3571587574961828163" at="80,69,81,67" concept="7" />
-      <node id="3571587574961828163" at="83,81,84,67" concept="7" />
-      <node id="3571587574961828171" at="86,93,87,84" concept="6" />
-      <node id="3571587574961828171" at="87,84,88,31" concept="2" />
-      <node id="3571587574961828171" at="88,31,89,44" concept="2" />
-      <node id="3571587574961828171" at="89,44,90,33" concept="2" />
-      <node id="3571587574961828171" at="90,33,91,28" concept="6" />
-      <node id="3571587574961828171" at="91,28,92,60" concept="2" />
-      <node id="3571587574961828171" at="92,60,93,44" concept="2" />
-      <node id="3571587574961828171" at="93,44,94,81" concept="2" />
-      <node id="3571587574961828171" at="94,81,95,75" concept="2" />
-      <node id="3571587574961828171" at="95,75,96,59" concept="6" />
-      <node id="3571587574961828171" at="96,59,97,61" concept="6" />
-      <node id="3571587574961828171" at="98,37,99,84" concept="6" />
-      <node id="3571587574961828171" at="99,84,100,96" concept="7" />
-      <node id="3571587574961828171" at="101,12,102,24" concept="7" />
-      <node id="3402736933911121524" at="105,89,106,91" concept="6" />
-      <node id="3402736933911121524" at="106,91,107,48" concept="2" />
-      <node id="3402736933911121524" at="107,48,108,79" concept="2" />
-      <node id="3402736933911121524" at="108,79,109,34" concept="2" />
-      <node id="3402736933911121524" at="109,34,110,22" concept="7" />
-      <node id="3571587574961828004" at="112,98,113,80" concept="6" />
-      <node id="3571587574961828004" at="113,80,114,101" concept="6" />
-      <node id="3571587574961828004" at="114,101,115,79" concept="2" />
-      <node id="3571587574961828004" at="115,79,116,22" concept="7" />
-      <node id="3571587574961827989" at="24,0,27,0" concept="5" trace="createEditorCell#(Ljetbrains/mps/openapi/editor/EditorContext;Lorg/jetbrains/mps/openapi/model/SNode;)Ljetbrains/mps/openapi/editor/cells/EditorCell;" />
-      <node id="3571587574961828163" at="77,0,80,0" concept="1" trace="_Inline_e46gmf_a1a0#()V" />
-      <node id="3571587574961828163" at="80,0,83,0" concept="5" trace="createEditorCell#(Ljetbrains/mps/openapi/editor/EditorContext;)Ljetbrains/mps/openapi/editor/cells/EditorCell;" />
-      <node id="3571587574961828163" at="83,0,86,0" concept="5" trace="createEditorCell#(Ljetbrains/mps/openapi/editor/EditorContext;Lorg/jetbrains/mps/openapi/model/SNode;)Ljetbrains/mps/openapi/editor/cells/EditorCell;" />
-      <node id="3571587574961827989" at="58,58,62,5" concept="4" />
-      <node id="3571587574961827989" at="69,59,74,22" concept="4" />
-      <node id="3571587574961828171" at="97,61,102,24" concept="4" />
-      <node id="3571587574961828004" at="112,0,118,0" concept="5" trace="createAttributedNodeCell_e46gmf_b0#(Ljetbrains/mps/openapi/editor/EditorContext;Lorg/jetbrains/mps/openapi/model/SNode;)Ljetbrains/mps/openapi/editor/cells/EditorCell;" />
-      <node id="3571587574961827996" at="45,0,52,0" concept="5" trace="createConstant_e46gmf_a0a#(Ljetbrains/mps/openapi/editor/EditorContext;Lorg/jetbrains/mps/openapi/model/SNode;)Ljetbrains/mps/openapi/editor/cells/EditorCell;" />
-      <node id="3402736933911121524" at="105,0,112,0" concept="5" trace="createConstant_e46gmf_c0a#(Ljetbrains/mps/openapi/editor/EditorContext;Lorg/jetbrains/mps/openapi/model/SNode;)Ljetbrains/mps/openapi/editor/cells/EditorCell;" />
-      <node id="3571587574961827989" at="27,0,36,0" concept="5" trace="createCollection_e46gmf_a#(Ljetbrains/mps/openapi/editor/EditorContext;Lorg/jetbrains/mps/openapi/model/SNode;)Ljetbrains/mps/openapi/editor/cells/EditorCell;" />
-      <node id="3571587574961827989" at="36,0,45,0" concept="5" trace="createCollection_e46gmf_a0#(Ljetbrains/mps/openapi/editor/EditorContext;Lorg/jetbrains/mps/openapi/model/SNode;)Ljetbrains/mps/openapi/editor/cells/EditorCell;" />
-      <node id="3571587574961828171" at="86,0,104,0" concept="5" trace="createProperty_e46gmf_a0b0a#(Ljetbrains/mps/openapi/editor/EditorContext;Lorg/jetbrains/mps/openapi/model/SNode;)Ljetbrains/mps/openapi/editor/cells/EditorCell;" />
-      <node id="3571587574961827989" at="52,0,76,0" concept="5" trace="createRefCell_e46gmf_b0a#(Ljetbrains/mps/openapi/editor/EditorContext;Lorg/jetbrains/mps/openapi/model/SNode;)Ljetbrains/mps/openapi/editor/cells/EditorCell;" />
-      <scope id="3571587574961827989" at="24,79,25,63" />
-      <scope id="3571587574961827989" at="31,79,32,83" />
-      <scope id="3571587574961827989" at="32,83,33,91" />
-      <scope id="3571587574961827989" at="39,79,40,82" />
-      <scope id="3571587574961827989" at="40,82,41,81" />
-      <scope id="3571587574961827989" at="41,81,42,82" />
-      <scope id="3571587574961828163" at="77,34,78,14" />
-      <scope id="3571587574961828163" at="80,69,81,67" />
-      <scope id="3571587574961828163" at="83,81,84,67" />
-      <scope id="3571587574961827989" at="59,39,61,39" />
-      <scope id="3571587574961827989" at="70,35,72,94">
-=======
       <node id="3571587574961827989" at="22,79,23,63" concept="7" />
       <node id="3571587574961827989" at="25,89,26,97" concept="6" />
       <node id="3571587574961827989" at="26,97,27,48" concept="2" />
@@ -715,164 +482,86 @@
       <scope id="3571587574961828163" at="77,81,78,67" />
       <scope id="3571587574961827989" at="54,39,56,39" />
       <scope id="3571587574961827989" at="64,35,66,94">
->>>>>>> dfa4c421
         <var name="manager" id="3571587574961827989" />
       </scope>
-      <scope id="3571587574961828171" at="98,37,100,96">
+      <scope id="3571587574961828171" at="91,37,93,96">
         <var name="manager" id="3571587574961828171" />
       </scope>
-      <scope id="3571587574961827989" at="24,0,27,0">
+      <scope id="3571587574961827989" at="22,0,25,0">
         <var name="editorContext" id="3571587574961827989" />
         <var name="node" id="3571587574961827989" />
       </scope>
-      <scope id="3571587574961828163" at="77,0,80,0" />
-      <scope id="3571587574961828163" at="80,0,83,0">
+      <scope id="3571587574961828163" at="71,0,74,0" />
+      <scope id="3571587574961828163" at="74,0,77,0">
         <var name="editorContext" id="3571587574961828163" />
       </scope>
-      <scope id="3571587574961828163" at="83,0,86,0">
+      <scope id="3571587574961828163" at="77,0,80,0">
         <var name="editorContext" id="3571587574961828163" />
         <var name="node" id="3571587574961828163" />
       </scope>
-      <scope id="3571587574961828004" at="112,98,116,22">
+      <scope id="3571587574961828004" at="104,98,107,22">
         <var name="editorCell" id="3571587574961828004" />
         <var name="manager" id="3571587574961828004" />
       </scope>
-      <scope id="3571587574961827996" at="45,89,50,22">
+      <scope id="3571587574961827996" at="41,89,45,22">
         <var name="editorCell" id="3571587574961827996" />
       </scope>
-      <scope id="3402736933911121524" at="105,89,110,22">
+      <scope id="3402736933911121524" at="98,89,102,22">
         <var name="editorCell" id="3402736933911121524" />
       </scope>
-      <scope id="3571587574961828004" at="112,0,118,0">
+      <scope id="3571587574961828004" at="104,0,109,0">
         <var name="editorContext" id="3571587574961828004" />
         <var name="node" id="3571587574961828004" />
       </scope>
-      <scope id="3571587574961827989" at="27,89,34,22">
+      <scope id="3571587574961827989" at="25,89,31,22">
         <var name="editorCell" id="3571587574961827989" />
       </scope>
-      <scope id="3571587574961827989" at="36,90,43,22">
+      <scope id="3571587574961827989" at="33,90,39,22">
         <var name="editorCell" id="3571587574961827989" />
       </scope>
-      <scope id="3571587574961827996" at="45,0,52,0">
+      <scope id="3571587574961827996" at="41,0,47,0">
         <var name="editorContext" id="3571587574961827996" />
         <var name="node" id="3571587574961827996" />
       </scope>
-      <scope id="3402736933911121524" at="105,0,112,0">
+      <scope id="3402736933911121524" at="98,0,104,0">
         <var name="editorContext" id="3402736933911121524" />
         <var name="node" id="3402736933911121524" />
       </scope>
-      <scope id="3571587574961827989" at="27,0,36,0">
+      <scope id="3571587574961827989" at="25,0,33,0">
         <var name="editorContext" id="3571587574961827989" />
         <var name="node" id="3571587574961827989" />
       </scope>
-      <scope id="3571587574961827989" at="36,0,45,0">
+      <scope id="3571587574961827989" at="33,0,41,0">
         <var name="editorContext" id="3571587574961827989" />
         <var name="node" id="3571587574961827989" />
       </scope>
-      <scope id="3571587574961828171" at="86,93,102,24">
+      <scope id="3571587574961828171" at="80,93,95,24">
         <var name="attributeConcept" id="3571587574961828171" />
         <var name="attributeKind" id="3571587574961828171" />
         <var name="editorCell" id="3571587574961828171" />
         <var name="provider" id="3571587574961828171" />
       </scope>
-      <scope id="3571587574961828171" at="86,0,104,0">
+      <scope id="3571587574961828171" at="80,0,97,0">
         <var name="editorContext" id="3571587574961828171" />
         <var name="node" id="3571587574961828171" />
       </scope>
-      <scope id="3571587574961827989" at="52,88,74,22">
+      <scope id="3571587574961827989" at="47,88,68,22">
         <var name="attributeConcept" id="3571587574961827989" />
         <var name="attributeKind" id="3571587574961827989" />
         <var name="editorCell" id="3571587574961827989" />
         <var name="provider" id="3571587574961827989" />
         <var name="style" id="3571587574961827989" />
       </scope>
-      <scope id="3571587574961827989" at="52,0,76,0">
+      <scope id="3571587574961827989" at="47,0,70,0">
         <var name="editorContext" id="3571587574961827989" />
         <var name="node" id="3571587574961827989" />
       </scope>
-      <unit id="3571587574961828163" at="76,0,105,0" name="jetbrains.mps.lang.classLike.editor.ClassLikeAnnotation_Editor$_Inline_e46gmf_a1a0" />
-      <unit id="3571587574961827989" at="23,0,119,0" name="jetbrains.mps.lang.classLike.editor.ClassLikeAnnotation_Editor" />
+      <unit id="3571587574961828163" at="70,0,98,0" name="jetbrains.mps.lang.classLike.editor.ClassLikeAnnotation_Editor$_Inline_e46gmf_a1a0" />
+      <unit id="3571587574961827989" at="21,0,110,0" name="jetbrains.mps.lang.classLike.editor.ClassLikeAnnotation_Editor" />
     </file>
   </root>
   <root nodeRef="c7d5b9dd-a05f-4be2-bc73-f2e16994cc67/r:60fc5d65-00f5-411a-8513-c8d5fe6ffc51(jetbrains.mps.lang.classLike/jetbrains.mps.lang.classLike.editor)/3682791316838031765">
     <file name="GenerateModifier_Editor.java">
-<<<<<<< HEAD
-      <node id="3682791316838031765" at="23,79,24,63" concept="7" />
-      <node id="3682791316838031765" at="26,89,27,96" concept="6" />
-      <node id="3682791316838031765" at="27,96,28,48" concept="2" />
-      <node id="3682791316838031765" at="28,48,29,28" concept="2" />
-      <node id="3682791316838031765" at="29,28,30,79" concept="2" />
-      <node id="3682791316838031765" at="30,79,31,82" concept="0" />
-      <node id="3682791316838031765" at="30,79,31,82" concept="2" />
-      <node id="3682791316838031765" at="32,61,33,85" concept="2" />
-      <node id="3682791316838031765" at="34,5,35,22" concept="7" />
-      <node id="3855110916776662685" at="37,89,38,131" concept="6" />
-      <node id="3855110916776662685" at="38,131,39,79" concept="2" />
-      <node id="3855110916776662685" at="39,79,40,22" concept="7" />
-      <node id="3682791316838031765" at="42,90,43,96" concept="6" />
-      <node id="3682791316838031765" at="43,96,44,49" concept="2" />
-      <node id="3682791316838031765" at="44,49,45,34" concept="6" />
-      <node id="3682791316838031765" at="45,34,46,52" concept="2" />
-      <node id="3682791316838031765" at="46,52,47,40" concept="2" />
-      <node id="3682791316838031765" at="47,40,48,79" concept="2" />
-      <node id="3682791316838031765" at="48,79,49,82" concept="0" />
-      <node id="3682791316838031765" at="48,79,49,82" concept="2" />
-      <node id="3682791316838031765" at="49,82,50,82" concept="0" />
-      <node id="3682791316838031765" at="49,82,50,82" concept="2" />
-      <node id="3682791316838031765" at="50,82,51,82" concept="0" />
-      <node id="3682791316838031765" at="50,82,51,82" concept="2" />
-      <node id="3682791316838031765" at="51,82,52,22" concept="7" />
-      <node id="3855110916776664061" at="54,97,55,409" concept="7" />
-      <node id="3855110916776662686" at="57,89,58,87" concept="6" />
-      <node id="3855110916776662686" at="58,87,59,48" concept="2" />
-      <node id="3855110916776662686" at="59,48,60,34" concept="6" />
-      <node id="3855110916776662686" at="60,34,61,57" concept="2" />
-      <node id="3855110916776662686" at="61,57,62,58" concept="2" />
-      <node id="3855110916776662686" at="62,58,63,40" concept="2" />
-      <node id="3855110916776662686" at="63,40,64,79" concept="2" />
-      <node id="3855110916776662686" at="64,79,65,34" concept="2" />
-      <node id="3855110916776662686" at="65,34,66,22" concept="7" />
-      <node id="3855110916776662688" at="68,89,69,82" concept="6" />
-      <node id="3855110916776662688" at="69,82,70,29" concept="2" />
-      <node id="3855110916776662688" at="70,29,71,42" concept="2" />
-      <node id="3855110916776662688" at="71,42,72,26" concept="6" />
-      <node id="3855110916776662688" at="72,26,73,58" concept="2" />
-      <node id="3855110916776662688" at="73,58,74,42" concept="2" />
-      <node id="3855110916776662688" at="74,42,75,79" concept="2" />
-      <node id="3855110916776662688" at="75,79,76,73" concept="2" />
-      <node id="3855110916776662688" at="76,73,77,57" concept="6" />
-      <node id="3855110916776662688" at="77,57,78,59" concept="6" />
-      <node id="3855110916776662688" at="79,35,80,82" concept="6" />
-      <node id="3855110916776662688" at="80,82,81,94" concept="7" />
-      <node id="3855110916776662688" at="82,10,83,22" concept="7" />
-      <node id="3855110916776662689" at="85,89,86,87" concept="6" />
-      <node id="3855110916776662689" at="86,87,87,48" concept="2" />
-      <node id="3855110916776662689" at="87,48,88,34" concept="6" />
-      <node id="3855110916776662689" at="88,34,89,57" concept="2" />
-      <node id="3855110916776662689" at="89,57,90,40" concept="2" />
-      <node id="3855110916776662689" at="90,40,91,79" concept="2" />
-      <node id="3855110916776662689" at="91,79,92,34" concept="2" />
-      <node id="3855110916776662689" at="92,34,93,22" concept="7" />
-      <node id="3682791316838031765" at="23,0,26,0" concept="5" trace="createEditorCell#(Ljetbrains/mps/openapi/editor/EditorContext;Lorg/jetbrains/mps/openapi/model/SNode;)Ljetbrains/mps/openapi/editor/cells/EditorCell;" />
-      <node id="3682791316838031765" at="31,82,34,5" concept="0" />
-      <node id="3682791316838031765" at="31,82,34,5" concept="4" />
-      <node id="3855110916776663389" at="54,0,57,0" concept="8" trace="renderingCondition_q4qyfk_a1a#(Lorg/jetbrains/mps/openapi/model/SNode;Ljetbrains/mps/openapi/editor/EditorContext;)Z" />
-      <node id="3855110916776662685" at="37,0,42,0" concept="5" trace="createComponent_q4qyfk_a0#(Ljetbrains/mps/openapi/editor/EditorContext;Lorg/jetbrains/mps/openapi/model/SNode;)Ljetbrains/mps/openapi/editor/cells/EditorCell;" />
-      <node id="3855110916776662688" at="78,59,83,22" concept="4" />
-      <node id="3855110916776662689" at="85,0,95,0" concept="5" trace="createConstant_q4qyfk_c1a#(Ljetbrains/mps/openapi/editor/EditorContext;Lorg/jetbrains/mps/openapi/model/SNode;)Ljetbrains/mps/openapi/editor/cells/EditorCell;" />
-      <node id="3682791316838031765" at="26,0,37,0" concept="5" trace="createCollection_q4qyfk_a#(Ljetbrains/mps/openapi/editor/EditorContext;Lorg/jetbrains/mps/openapi/model/SNode;)Ljetbrains/mps/openapi/editor/cells/EditorCell;" />
-      <node id="3855110916776662686" at="57,0,68,0" concept="5" trace="createConstant_q4qyfk_a1a#(Ljetbrains/mps/openapi/editor/EditorContext;Lorg/jetbrains/mps/openapi/model/SNode;)Ljetbrains/mps/openapi/editor/cells/EditorCell;" />
-      <node id="3682791316838031765" at="42,0,54,0" concept="5" trace="createCollection_q4qyfk_b0#(Ljetbrains/mps/openapi/editor/EditorContext;Lorg/jetbrains/mps/openapi/model/SNode;)Ljetbrains/mps/openapi/editor/cells/EditorCell;" />
-      <node id="3855110916776662688" at="68,0,85,0" concept="5" trace="createProperty_q4qyfk_b1a#(Ljetbrains/mps/openapi/editor/EditorContext;Lorg/jetbrains/mps/openapi/model/SNode;)Ljetbrains/mps/openapi/editor/cells/EditorCell;" />
-      <scope id="3682791316838031765" at="23,79,24,63" />
-      <scope id="3682791316838031765" at="30,79,31,82" />
-      <scope id="3682791316838031765" at="32,61,33,85" />
-      <scope id="3682791316838031765" at="48,79,49,82" />
-      <scope id="3682791316838031765" at="49,82,50,82" />
-      <scope id="3682791316838031765" at="50,82,51,82" />
-      <scope id="3855110916776663390" at="54,97,55,409" />
-      <scope id="3855110916776662688" at="79,35,81,94">
-=======
       <node id="3682791316838031765" at="21,79,22,63" concept="7" />
       <node id="3682791316838031765" at="24,89,25,96" concept="6" />
       <node id="3682791316838031765" at="25,96,26,48" concept="2" />
@@ -945,424 +634,213 @@
         <var name="editorCell" id="3855110916776662685" />
       </scope>
       <scope id="3855110916776662688" at="72,35,74,94">
->>>>>>> dfa4c421
         <var name="manager" id="3855110916776662688" />
       </scope>
-      <scope id="3682791316838031765" at="23,0,26,0">
+      <scope id="3682791316838031765" at="21,0,24,0">
         <var name="editorContext" id="3682791316838031765" />
         <var name="node" id="3682791316838031765" />
       </scope>
-      <scope id="3682791316838031765" at="31,82,34,5" />
-      <scope id="3855110916776662685" at="37,89,40,22">
-        <var name="editorCell" id="3855110916776662685" />
-      </scope>
-      <scope id="3855110916776663389" at="54,0,57,0">
+      <scope id="3682791316838031765" at="28,82,31,5" />
+      <scope id="3855110916776663389" at="49,0,52,0">
         <var name="editorContext" id="3855110916776663389" />
         <var name="node" id="3855110916776663389" />
       </scope>
-      <scope id="3855110916776662685" at="37,0,42,0">
+      <scope id="3855110916776662685" at="34,0,38,0">
         <var name="editorContext" id="3855110916776662685" />
         <var name="node" id="3855110916776662685" />
       </scope>
-      <scope id="3855110916776662689" at="85,89,93,22">
+      <scope id="3855110916776662689" at="78,89,85,22">
         <var name="editorCell" id="3855110916776662689" />
         <var name="style" id="3855110916776662689" />
       </scope>
-      <scope id="3682791316838031765" at="26,89,35,22">
+      <scope id="3682791316838031765" at="24,89,32,22">
         <var name="editorCell" id="3682791316838031765" />
       </scope>
-      <scope id="3855110916776662686" at="57,89,66,22">
+      <scope id="3855110916776662686" at="52,89,60,22">
         <var name="editorCell" id="3855110916776662686" />
         <var name="style" id="3855110916776662686" />
       </scope>
-      <scope id="3682791316838031765" at="42,90,52,22">
+      <scope id="3682791316838031765" at="38,90,47,22">
         <var name="editorCell" id="3682791316838031765" />
         <var name="style" id="3682791316838031765" />
       </scope>
-      <scope id="3855110916776662689" at="85,0,95,0">
+      <scope id="3855110916776662689" at="78,0,87,0">
         <var name="editorContext" id="3855110916776662689" />
         <var name="node" id="3855110916776662689" />
       </scope>
-      <scope id="3682791316838031765" at="26,0,37,0">
+      <scope id="3682791316838031765" at="24,0,34,0">
         <var name="editorContext" id="3682791316838031765" />
         <var name="node" id="3682791316838031765" />
       </scope>
-      <scope id="3855110916776662686" at="57,0,68,0">
+      <scope id="3855110916776662686" at="52,0,62,0">
         <var name="editorContext" id="3855110916776662686" />
         <var name="node" id="3855110916776662686" />
       </scope>
-      <scope id="3682791316838031765" at="42,0,54,0">
+      <scope id="3682791316838031765" at="38,0,49,0">
         <var name="editorContext" id="3682791316838031765" />
         <var name="node" id="3682791316838031765" />
       </scope>
-      <scope id="3855110916776662688" at="68,89,83,22">
+      <scope id="3855110916776662688" at="62,89,76,22">
         <var name="attributeConcept" id="3855110916776662688" />
         <var name="attributeKind" id="3855110916776662688" />
         <var name="editorCell" id="3855110916776662688" />
         <var name="provider" id="3855110916776662688" />
       </scope>
-      <scope id="3855110916776662688" at="68,0,85,0">
+      <scope id="3855110916776662688" at="62,0,78,0">
         <var name="editorContext" id="3855110916776662688" />
         <var name="node" id="3855110916776662688" />
       </scope>
-      <unit id="3682791316838031765" at="22,0,96,0" name="jetbrains.mps.lang.classLike.editor.GenerateModifier_Editor" />
+      <unit id="3682791316838031765" at="20,0,88,0" name="jetbrains.mps.lang.classLike.editor.GenerateModifier_Editor" />
     </file>
   </root>
   <root nodeRef="c7d5b9dd-a05f-4be2-bc73-f2e16994cc67/r:60fc5d65-00f5-411a-8513-c8d5fe6ffc51(jetbrains.mps.lang.classLike/jetbrains.mps.lang.classLike.editor)/3751132065236797304">
     <file name="DependentTypeInstance_Editor.java">
-      <node id="3751132065236797304" at="22,79,23,74" concept="7" />
-      <node id="9097849371505345970" at="27,31,28,125" concept="7" />
-      <node id="9097849371505345223" at="32,44,33,46" concept="7" />
-      <node id="9097849371505345223" at="35,13,36,79" concept="2" />
-      <node id="9097849371505345223" at="36,79,37,82" concept="2" />
-      <node id="9097849371505345223" at="37,82,38,59" concept="2" />
-      <node id="9097849371505345223" at="38,59,39,28" concept="2" />
-      <node id="9097849371505345223" at="39,28,40,34" concept="6" />
-      <node id="9097849371505345223" at="40,34,41,60" concept="2" />
-      <node id="9097849371505345223" at="41,60,42,40" concept="2" />
-      <node id="9097849371505345223" at="42,40,43,79" concept="2" />
-      <node id="9097849371505345223" at="43,79,44,22" concept="7" />
-      <node id="9097849371505345223" at="30,0,32,0" concept="5" trace="setText#(Ljava/lang/String;)V" />
-      <node id="3751132065236797304" at="22,0,25,0" concept="5" trace="createEditorCell#(Ljetbrains/mps/openapi/editor/EditorContext;Lorg/jetbrains/mps/openapi/model/SNode;)Ljetbrains/mps/openapi/editor/cells/EditorCell;" />
-      <node id="9097849371505345223" at="27,0,30,0" concept="5" trace="getText#()Ljava/lang/String;" />
-      <node id="9097849371505345223" at="32,0,35,0" concept="5" trace="isValidText#(Ljava/lang/String;)Z" />
-      <node id="9097849371505345223" at="25,112,35,13" concept="6" />
-      <node id="9097849371505345223" at="25,0,46,0" concept="5" trace="createReadOnlyModelAccessor_1x58an_a#(Ljetbrains/mps/openapi/editor/EditorContext;Lorg/jetbrains/mps/openapi/model/SNode;)Ljetbrains/mps/openapi/editor/cells/EditorCell;" />
-      <scope id="9097849371505345223" at="30,37,30,37" />
-      <scope id="3751132065236797304" at="22,79,23,74" />
-      <scope id="9097849371505345271" at="27,31,28,125" />
-      <scope id="9097849371505345223" at="32,44,33,46" />
-      <scope id="9097849371505345223" at="30,0,32,0">
+      <node id="3751132065236797304" at="21,79,22,74" concept="7" />
+      <node id="9097849371505345970" at="26,31,27,125" concept="7" />
+      <node id="9097849371505345223" at="31,44,32,46" concept="7" />
+      <node id="9097849371505345223" at="34,13,35,79" concept="2" />
+      <node id="9097849371505345223" at="35,79,36,82" concept="2" />
+      <node id="9097849371505345223" at="36,82,37,59" concept="2" />
+      <node id="9097849371505345223" at="37,59,38,28" concept="2" />
+      <node id="9097849371505345223" at="38,28,39,34" concept="6" />
+      <node id="9097849371505345223" at="39,34,40,60" concept="2" />
+      <node id="9097849371505345223" at="40,60,41,40" concept="2" />
+      <node id="9097849371505345223" at="41,40,42,22" concept="7" />
+      <node id="9097849371505345223" at="29,0,31,0" concept="5" trace="setText#(Ljava/lang/String;)V" />
+      <node id="3751132065236797304" at="21,0,24,0" concept="5" trace="createEditorCell#(Ljetbrains/mps/openapi/editor/EditorContext;Lorg/jetbrains/mps/openapi/model/SNode;)Ljetbrains/mps/openapi/editor/cells/EditorCell;" />
+      <node id="9097849371505345223" at="26,0,29,0" concept="5" trace="getText#()Ljava/lang/String;" />
+      <node id="9097849371505345223" at="31,0,34,0" concept="5" trace="isValidText#(Ljava/lang/String;)Z" />
+      <node id="9097849371505345223" at="24,112,34,13" concept="6" />
+      <node id="9097849371505345223" at="24,0,44,0" concept="5" trace="createReadOnlyModelAccessor_1x58an_a#(Ljetbrains/mps/openapi/editor/EditorContext;Lorg/jetbrains/mps/openapi/model/SNode;)Ljetbrains/mps/openapi/editor/cells/EditorCell;" />
+      <scope id="9097849371505345223" at="29,37,29,37" />
+      <scope id="3751132065236797304" at="21,79,22,74" />
+      <scope id="9097849371505345271" at="26,31,27,125" />
+      <scope id="9097849371505345223" at="31,44,32,46" />
+      <scope id="9097849371505345223" at="29,0,31,0">
         <var name="s" id="9097849371505345223" />
       </scope>
-      <scope id="3751132065236797304" at="22,0,25,0">
+      <scope id="3751132065236797304" at="21,0,24,0">
         <var name="editorContext" id="3751132065236797304" />
         <var name="node" id="3751132065236797304" />
       </scope>
-      <scope id="9097849371505345223" at="27,0,30,0" />
-      <scope id="9097849371505345223" at="32,0,35,0">
+      <scope id="9097849371505345223" at="26,0,29,0" />
+      <scope id="9097849371505345223" at="31,0,34,0">
         <var name="s" id="9097849371505345223" />
       </scope>
-      <scope id="9097849371505345223" at="25,112,44,22">
+      <scope id="9097849371505345223" at="24,112,42,22">
         <var name="editorCell" id="9097849371505345223" />
         <var name="style" id="9097849371505345223" />
       </scope>
-      <scope id="9097849371505345223" at="25,0,46,0">
+      <scope id="9097849371505345223" at="24,0,44,0">
         <var name="editorContext" id="9097849371505345223" />
         <var name="node" id="9097849371505345223" />
       </scope>
-      <unit id="9097849371505345223" at="26,83,35,5" name="jetbrains.mps.lang.classLike.editor.DependentTypeInstance_Editor$1" />
-      <unit id="3751132065236797304" at="21,0,47,0" name="jetbrains.mps.lang.classLike.editor.DependentTypeInstance_Editor" />
+      <unit id="9097849371505345223" at="25,83,34,5" name="jetbrains.mps.lang.classLike.editor.DependentTypeInstance_Editor$1" />
+      <unit id="3751132065236797304" at="20,0,45,0" name="jetbrains.mps.lang.classLike.editor.DependentTypeInstance_Editor" />
     </file>
   </root>
   <root nodeRef="c7d5b9dd-a05f-4be2-bc73-f2e16994cc67/r:60fc5d65-00f5-411a-8513-c8d5fe6ffc51(jetbrains.mps.lang.classLike/jetbrains.mps.lang.classLike.editor)/3751132065236797327">
     <file name="DependentTypeDeclaration_Editor.java">
-      <node id="3751132065236797327" at="23,79,24,61" concept="7" />
-      <node id="3751132065236797327" at="26,82,27,63" concept="7" />
-      <node id="3402736933911474075" at="29,87,30,93" concept="6" />
-      <node id="3402736933911474075" at="30,93,31,46" concept="2" />
-      <node id="3402736933911474075" at="31,46,32,28" concept="2" />
-      <node id="3402736933911474075" at="32,28,33,34" concept="6" />
-      <node id="3402736933911474075" at="33,34,34,60" concept="2" />
-      <node id="3402736933911474075" at="34,60,35,40" concept="2" />
-      <node id="3402736933911474075" at="35,40,36,79" concept="2" />
-      <node id="3402736933911474075" at="36,79,37,34" concept="2" />
-      <node id="3402736933911474075" at="37,34,38,22" concept="7" />
-      <node id="3751132065236797327" at="40,89,41,96" concept="6" />
-      <node id="3751132065236797327" at="41,96,42,48" concept="2" />
-      <node id="3751132065236797327" at="42,48,43,28" concept="2" />
-      <node id="3751132065236797327" at="43,28,44,79" concept="2" />
-      <node id="3751132065236797327" at="44,79,45,80" concept="0" />
-      <node id="3751132065236797327" at="44,79,45,80" concept="2" />
-      <node id="3751132065236797327" at="45,80,46,22" concept="7" />
-      <node id="3751132065236797327" at="48,87,49,262" concept="6" />
-      <node id="3751132065236797327" at="49,262,50,33" concept="7" />
-      <node id="3751132065236797327" at="53,120,54,49" concept="9" />
-      <node id="3751132065236797327" at="56,81,57,74" concept="6" />
-      <node id="3751132065236797327" at="57,74,58,41" concept="2" />
-      <node id="3751132065236797327" at="58,41,59,24" concept="7" />
-      <node id="3751132065236797327" at="61,69,62,137" concept="2" />
-      <node id="3751132065236797327" at="63,41,64,37" concept="2" />
-      <node id="3751132065236797327" at="70,44,71,54" concept="6" />
-      <node id="3751132065236797327" at="71,54,72,43" concept="2" />
-      <node id="3751132065236797327" at="72,43,73,40" concept="2" />
-      <node id="3751132065236797327" at="73,40,74,24" concept="7" />
-      <node id="3751132065236797327" at="77,40,78,37" concept="7" />
-      <node id="3751132065236797327" at="23,0,26,0" concept="5" trace="createEditorCell#(Ljetbrains/mps/openapi/editor/EditorContext;Lorg/jetbrains/mps/openapi/model/SNode;)Ljetbrains/mps/openapi/editor/cells/EditorCell;" />
-      <node id="3751132065236797327" at="26,0,29,0" concept="5" trace="createInspectedCell#(Ljetbrains/mps/openapi/editor/EditorContext;Lorg/jetbrains/mps/openapi/model/SNode;)Ljetbrains/mps/openapi/editor/cells/EditorCell;" />
-      <node id="3751132065236797327" at="53,0,56,0" concept="1" trace="getterSingleRoleHandler_gsbozp_a0#(Lorg/jetbrains/mps/openapi/model/SNode;Lorg/jetbrains/mps/openapi/language/SContainmentLink;Ljetbrains/mps/openapi/editor/EditorContext;)V" />
-      <node id="3751132065236797327" at="62,137,65,7" concept="4" />
-      <node id="3751132065236797327" at="77,0,80,0" concept="5" trace="getNoTargetText#()Ljava/lang/String;" />
-      <node id="3751132065236797327" at="48,0,52,0" concept="5" trace="createRefNode_gsbozp_a0#(Ljetbrains/mps/openapi/editor/EditorContext;Lorg/jetbrains/mps/openapi/model/SNode;)Ljetbrains/mps/openapi/editor/cells/EditorCell;" />
-      <node id="3751132065236797327" at="56,0,61,0" concept="5" trace="createChildCell#(Ljetbrains/mps/openapi/editor/EditorContext;Lorg/jetbrains/mps/openapi/model/SNode;)Ljetbrains/mps/openapi/editor/cells/EditorCell;" />
-      <node id="3751132065236797327" at="61,0,67,0" concept="5" trace="installCellInfo#(Lorg/jetbrains/mps/openapi/model/SNode;Ljetbrains/mps/openapi/editor/cells/EditorCell;)V" />
-      <node id="3751132065236797327" at="69,0,76,0" concept="5" trace="createEmptyCell#()Ljetbrains/mps/openapi/editor/cells/EditorCell;" />
-      <node id="3751132065236797327" at="40,0,48,0" concept="5" trace="createCollection_gsbozp_a#(Ljetbrains/mps/openapi/editor/EditorContext;Lorg/jetbrains/mps/openapi/model/SNode;)Ljetbrains/mps/openapi/editor/cells/EditorCell;" />
-      <node id="3402736933911474075" at="29,0,40,0" concept="5" trace="createConstant_gsbozp_a#(Ljetbrains/mps/openapi/editor/EditorContext;Lorg/jetbrains/mps/openapi/model/SNode;)Ljetbrains/mps/openapi/editor/cells/EditorCell;" />
-      <scope id="3751132065236797327" at="23,79,24,61" />
-      <scope id="3751132065236797327" at="26,82,27,63" />
-      <scope id="3751132065236797327" at="44,79,45,80" />
-      <scope id="3751132065236797327" at="53,120,54,49" />
-      <scope id="3751132065236797327" at="63,41,64,37" />
-      <scope id="3751132065236797327" at="77,40,78,37" />
-      <scope id="3751132065236797327" at="48,87,50,33">
-        <var name="provider" id="3751132065236797327" />
+      <node id="3751132065236797327" at="20,79,21,61" concept="7" />
+      <node id="3751132065236797327" at="23,82,24,63" concept="7" />
+      <node id="3402736933911474075" at="26,87,27,93" concept="6" />
+      <node id="3402736933911474075" at="27,93,28,46" concept="2" />
+      <node id="3402736933911474075" at="28,46,29,28" concept="2" />
+      <node id="3402736933911474075" at="29,28,30,34" concept="6" />
+      <node id="3402736933911474075" at="30,34,31,60" concept="2" />
+      <node id="3402736933911474075" at="31,60,32,40" concept="2" />
+      <node id="3402736933911474075" at="32,40,33,34" concept="2" />
+      <node id="3402736933911474075" at="33,34,34,22" concept="7" />
+      <node id="3751132065236797327" at="36,89,37,96" concept="6" />
+      <node id="3751132065236797327" at="37,96,38,48" concept="2" />
+      <node id="3751132065236797327" at="38,48,39,28" concept="2" />
+      <node id="3751132065236797327" at="39,28,40,80" concept="0" />
+      <node id="3751132065236797327" at="39,28,40,80" concept="2" />
+      <node id="3751132065236797327" at="40,80,41,22" concept="7" />
+      <node id="3751132065236797328" at="43,87,44,81" concept="6" />
+      <node id="3751132065236797328" at="44,81,45,31" concept="2" />
+      <node id="3751132065236797328" at="45,31,46,44" concept="2" />
+      <node id="3751132065236797328" at="46,44,47,26" concept="6" />
+      <node id="3751132065236797328" at="47,26,48,58" concept="2" />
+      <node id="3751132065236797328" at="49,39,50,35" concept="2" />
+      <node id="3751132065236797328" at="51,5,52,73" concept="2" />
+      <node id="3751132065236797328" at="52,73,53,57" concept="6" />
+      <node id="3751132065236797328" at="53,57,54,59" concept="6" />
+      <node id="3751132065236797328" at="55,35,56,82" concept="6" />
+      <node id="3751132065236797328" at="56,82,57,94" concept="7" />
+      <node id="3751132065236797328" at="58,10,59,22" concept="7" />
+      <node id="3751132065236797327" at="20,0,23,0" concept="5" trace="createEditorCell#(Ljetbrains/mps/openapi/editor/EditorContext;Lorg/jetbrains/mps/openapi/model/SNode;)Ljetbrains/mps/openapi/editor/cells/EditorCell;" />
+      <node id="3751132065236797327" at="23,0,26,0" concept="5" trace="createInspectedCell#(Ljetbrains/mps/openapi/editor/EditorContext;Lorg/jetbrains/mps/openapi/model/SNode;)Ljetbrains/mps/openapi/editor/cells/EditorCell;" />
+      <node id="3751132065236797328" at="48,58,51,5" concept="4" />
+      <node id="3751132065236797328" at="54,59,59,22" concept="4" />
+      <node id="3751132065236797327" at="36,0,43,0" concept="5" trace="createCollection_gsbozp_a#(Ljetbrains/mps/openapi/editor/EditorContext;Lorg/jetbrains/mps/openapi/model/SNode;)Ljetbrains/mps/openapi/editor/cells/EditorCell;" />
+      <node id="3402736933911474075" at="26,0,36,0" concept="5" trace="createConstant_gsbozp_a#(Ljetbrains/mps/openapi/editor/EditorContext;Lorg/jetbrains/mps/openapi/model/SNode;)Ljetbrains/mps/openapi/editor/cells/EditorCell;" />
+      <node id="3751132065236797328" at="43,0,61,0" concept="5" trace="createRefNode_gsbozp_a0#(Ljetbrains/mps/openapi/editor/EditorContext;Lorg/jetbrains/mps/openapi/model/SNode;)Ljetbrains/mps/openapi/editor/cells/EditorCell;" />
+      <scope id="3751132065236797327" at="20,79,21,61" />
+      <scope id="3751132065236797327" at="23,82,24,63" />
+      <scope id="3751132065236797327" at="39,28,40,80" />
+      <scope id="3751132065236797328" at="49,39,50,35" />
+      <scope id="3751132065236797328" at="55,35,57,94">
+        <var name="manager" id="3751132065236797328" />
+      </scope>
+      <scope id="3751132065236797327" at="20,0,23,0">
+        <var name="editorContext" id="3751132065236797327" />
+        <var name="node" id="3751132065236797327" />
       </scope>
       <scope id="3751132065236797327" at="23,0,26,0">
         <var name="editorContext" id="3751132065236797327" />
         <var name="node" id="3751132065236797327" />
       </scope>
-      <scope id="3751132065236797327" at="26,0,29,0">
+      <scope id="3751132065236797327" at="36,89,41,22">
+        <var name="editorCell" id="3751132065236797327" />
+      </scope>
+      <scope id="3751132065236797327" at="36,0,43,0">
         <var name="editorContext" id="3751132065236797327" />
         <var name="node" id="3751132065236797327" />
       </scope>
-      <scope id="3751132065236797327" at="53,0,56,0">
-        <var name="containmentLink" id="3751132065236797327" />
-        <var name="context" id="3751132065236797327" />
-        <var name="ownerNode" id="3751132065236797327" />
-      </scope>
-      <scope id="3751132065236797327" at="56,81,59,24">
-        <var name="editorCell" id="3751132065236797327" />
-      </scope>
-      <scope id="3751132065236797327" at="77,0,80,0" />
-      <scope id="3751132065236797327" at="48,0,52,0">
-        <var name="editorContext" id="3751132065236797327" />
-        <var name="node" id="3751132065236797327" />
-      </scope>
-      <scope id="3751132065236797327" at="61,69,65,7" />
-      <scope id="3751132065236797327" at="70,44,74,24">
-        <var name="editorCell" id="3751132065236797327" />
-      </scope>
-      <scope id="3751132065236797327" at="56,0,61,0">
-        <var name="child" id="3751132065236797327" />
-        <var name="editorContext" id="3751132065236797327" />
-      </scope>
-      <scope id="3751132065236797327" at="40,89,46,22">
-        <var name="editorCell" id="3751132065236797327" />
-      </scope>
-      <scope id="3751132065236797327" at="61,0,67,0">
-        <var name="child" id="3751132065236797327" />
-        <var name="editorCell" id="3751132065236797327" />
-      </scope>
-      <scope id="3751132065236797327" at="69,0,76,0" />
-      <scope id="3751132065236797327" at="40,0,48,0">
-        <var name="editorContext" id="3751132065236797327" />
-        <var name="node" id="3751132065236797327" />
-      </scope>
-      <scope id="3402736933911474075" at="29,87,38,22">
+      <scope id="3402736933911474075" at="26,87,34,22">
         <var name="editorCell" id="3402736933911474075" />
         <var name="style" id="3402736933911474075" />
       </scope>
-      <scope id="3402736933911474075" at="29,0,40,0">
+      <scope id="3402736933911474075" at="26,0,36,0">
         <var name="editorContext" id="3402736933911474075" />
         <var name="node" id="3402736933911474075" />
       </scope>
-      <unit id="3751132065236797327" at="52,0,82,0" name="jetbrains.mps.lang.classLike.editor.DependentTypeDeclaration_Editor$getterSingleRoleHandler_gsbozp_a0" />
-      <unit id="3751132065236797327" at="22,0,83,0" name="jetbrains.mps.lang.classLike.editor.DependentTypeDeclaration_Editor" />
+      <scope id="3751132065236797328" at="43,87,59,22">
+        <var name="attributeConcept" id="3751132065236797328" />
+        <var name="attributeKind" id="3751132065236797328" />
+        <var name="editorCell" id="3751132065236797328" />
+        <var name="provider" id="3751132065236797328" />
+      </scope>
+      <scope id="3751132065236797328" at="43,0,61,0">
+        <var name="editorContext" id="3751132065236797328" />
+        <var name="node" id="3751132065236797328" />
+      </scope>
+      <unit id="3751132065236797327" at="19,0,62,0" name="jetbrains.mps.lang.classLike.editor.DependentTypeDeclaration_Editor" />
     </file>
   </root>
   <root nodeRef="c7d5b9dd-a05f-4be2-bc73-f2e16994cc67/r:60fc5d65-00f5-411a-8513-c8d5fe6ffc51(jetbrains.mps.lang.classLike/jetbrains.mps.lang.classLike.editor)/3751132065236797330">
     <file name="MethodDescriptor_Editor.java">
-      <node id="3751132065236797330" at="33,79,34,63" concept="7" />
-      <node id="3751132065236797330" at="36,89,37,96" concept="6" />
-      <node id="3751132065236797330" at="37,96,38,48" concept="2" />
-      <node id="3751132065236797330" at="38,48,39,28" concept="2" />
-      <node id="3751132065236797330" at="39,28,40,79" concept="2" />
-      <node id="3751132065236797330" at="40,79,41,81" concept="0" />
-      <node id="3751132065236797330" at="40,79,41,81" concept="2" />
-      <node id="3751132065236797330" at="41,81,42,81" concept="0" />
-      <node id="3751132065236797330" at="41,81,42,81" concept="2" />
-      <node id="3751132065236797330" at="42,81,43,81" concept="0" />
-      <node id="3751132065236797330" at="42,81,43,81" concept="2" />
+      <node id="3751132065236797330" at="30,79,31,63" concept="7" />
+      <node id="3751132065236797330" at="33,89,34,96" concept="6" />
+      <node id="3751132065236797330" at="34,96,35,48" concept="2" />
+      <node id="3751132065236797330" at="35,48,36,28" concept="2" />
+      <node id="3751132065236797330" at="36,28,37,81" concept="0" />
+      <node id="3751132065236797330" at="36,28,37,81" concept="2" />
+      <node id="3751132065236797330" at="37,81,38,81" concept="0" />
+      <node id="3751132065236797330" at="37,81,38,81" concept="2" />
+      <node id="3751132065236797330" at="38,81,39,81" concept="0" />
+      <node id="3751132065236797330" at="38,81,39,81" concept="2" />
+      <node id="3751132065236797330" at="39,81,40,84" concept="0" />
+      <node id="3751132065236797330" at="39,81,40,84" concept="2" />
+      <node id="3751132065236797330" at="40,84,41,81" concept="0" />
+      <node id="3751132065236797330" at="40,84,41,81" concept="2" />
+      <node id="3751132065236797330" at="41,81,42,80" concept="0" />
+      <node id="3751132065236797330" at="41,81,42,80" concept="2" />
+      <node id="3751132065236797330" at="42,80,43,81" concept="0" />
+      <node id="3751132065236797330" at="42,80,43,81" concept="2" />
       <node id="3751132065236797330" at="43,81,44,84" concept="0" />
       <node id="3751132065236797330" at="43,81,44,84" concept="2" />
-<<<<<<< HEAD
-      <node id="3751132065236797330" at="44,84,45,81" concept="0" />
-      <node id="3751132065236797330" at="44,84,45,81" concept="2" />
-      <node id="3751132065236797330" at="45,81,46,80" concept="0" />
-      <node id="3751132065236797330" at="45,81,46,80" concept="2" />
-      <node id="3751132065236797330" at="46,80,47,81" concept="0" />
-      <node id="3751132065236797330" at="46,80,47,81" concept="2" />
-      <node id="3751132065236797330" at="47,81,48,84" concept="0" />
-      <node id="3751132065236797330" at="47,81,48,84" concept="2" />
-      <node id="3751132065236797330" at="48,84,49,22" concept="7" />
-      <node id="3402736933911318632" at="51,88,52,92" concept="6" />
-      <node id="3402736933911318632" at="52,92,53,47" concept="2" />
-      <node id="3402736933911318632" at="53,47,54,79" concept="2" />
-      <node id="3402736933911318632" at="54,79,55,34" concept="2" />
-      <node id="3402736933911318632" at="55,34,56,22" concept="7" />
-      <node id="3402736933911318638" at="58,88,59,82" concept="6" />
-      <node id="3402736933911318638" at="59,82,60,29" concept="2" />
-      <node id="3402736933911318638" at="60,29,61,42" concept="2" />
-      <node id="3402736933911318638" at="61,42,62,26" concept="6" />
-      <node id="3402736933911318638" at="62,26,63,58" concept="2" />
-      <node id="3402736933911318638" at="63,58,64,42" concept="2" />
-      <node id="3402736933911318638" at="64,42,65,79" concept="2" />
-      <node id="3402736933911318638" at="65,79,66,73" concept="2" />
-      <node id="3402736933911318638" at="66,73,67,57" concept="6" />
-      <node id="3402736933911318638" at="67,57,68,59" concept="6" />
-      <node id="3402736933911318638" at="69,35,70,82" concept="6" />
-      <node id="3402736933911318638" at="70,82,71,94" concept="7" />
-      <node id="3402736933911318638" at="72,10,73,22" concept="7" />
-      <node id="1075233459442" at="75,88,76,87" concept="6" />
-      <node id="1075233459442" at="76,87,77,38" concept="2" />
-      <node id="1075233459442" at="77,38,78,34" concept="6" />
-      <node id="1075233459442" at="78,34,79,77" concept="2" />
-      <node id="1075233459442" at="79,77,80,40" concept="2" />
-      <node id="1075233459442" at="80,40,81,79" concept="2" />
-      <node id="1075233459442" at="81,79,82,34" concept="2" />
-      <node id="1075233459442" at="82,34,83,22" concept="7" />
-      <node id="3751132065236797330" at="85,91,86,123" concept="6" />
-      <node id="3751132065236797330" at="86,123,87,106" concept="6" />
-      <node id="3751132065236797330" at="87,106,88,46" concept="2" />
-      <node id="3751132065236797330" at="88,46,89,79" concept="2" />
-      <node id="3751132065236797330" at="89,79,90,49" concept="2" />
-      <node id="3751132065236797330" at="90,49,91,22" concept="7" />
-      <node id="3751132065236797330" at="94,97,95,50" concept="9" />
-      <node id="3751132065236797330" at="97,66,98,41" concept="6" />
-      <node id="3751132065236797330" at="98,41,99,93" concept="7" />
-      <node id="3751132065236797330" at="101,86,102,80" concept="6" />
-      <node id="3751132065236797330" at="102,80,103,95" concept="2" />
-      <node id="3751132065236797330" at="103,95,104,25" concept="7" />
-      <node id="3751132065236797330" at="106,68,107,34" concept="6" />
-      <node id="3751132065236797330" at="107,34,108,80" concept="2" />
-      <node id="3751132065236797330" at="108,80,109,87" concept="2" />
-      <node id="3751132065236797330" at="109,87,110,23" concept="7" />
-      <node id="3751132065236797330" at="112,89,113,65" concept="7" />
-      <node id="3751132065236797330" at="116,96,117,134" concept="2" />
-      <node id="3751132065236797330" at="118,34,119,95" concept="2" />
-      <node id="3751132065236797330" at="119,95,120,98" concept="2" />
-      <node id="3751132065236797330" at="120,98,121,80" concept="2" />
-      <node id="3751132065236797330" at="123,122,124,139" concept="2" />
-      <node id="3751132065236797330" at="129,104,130,100" concept="6" />
-      <node id="3751132065236797330" at="130,100,131,38" concept="2" />
-      <node id="3751132065236797330" at="131,38,132,36" concept="6" />
-      <node id="3751132065236797330" at="132,36,133,55" concept="2" />
-      <node id="3751132065236797330" at="133,55,134,56" concept="2" />
-      <node id="3751132065236797330" at="134,56,135,42" concept="2" />
-      <node id="3751132065236797330" at="135,42,136,90" concept="2" />
-      <node id="3751132065236797330" at="136,90,137,87" concept="2" />
-      <node id="3751132065236797330" at="137,87,138,24" concept="7" />
-      <node id="1138337135191" at="140,91,141,88" concept="6" />
-      <node id="1138337135191" at="141,88,142,50" concept="2" />
-      <node id="1138337135191" at="142,50,143,36" concept="6" />
-      <node id="1138337135191" at="143,36,144,53" concept="2" />
-      <node id="1138337135191" at="144,53,145,51" concept="2" />
-      <node id="1138337135191" at="145,51,146,42" concept="2" />
-      <node id="1138337135191" at="146,42,147,81" concept="2" />
-      <node id="1138337135191" at="147,81,148,36" concept="2" />
-      <node id="1138337135191" at="148,36,149,24" concept="7" />
-      <node id="1075233459445" at="152,88,153,88" concept="6" />
-      <node id="1075233459445" at="153,88,154,39" concept="2" />
-      <node id="1075233459445" at="154,39,155,34" concept="6" />
-      <node id="1075233459445" at="155,34,156,69" concept="2" />
-      <node id="1075233459445" at="156,69,157,51" concept="2" />
-      <node id="1075233459445" at="157,51,158,68" concept="2" />
-      <node id="1075233459445" at="158,68,159,40" concept="2" />
-      <node id="1075233459445" at="159,40,160,79" concept="2" />
-      <node id="1075233459445" at="160,79,161,34" concept="2" />
-      <node id="1075233459445" at="161,34,162,22" concept="7" />
-      <node id="3751132065236797330" at="164,87,165,256" concept="6" />
-      <node id="3751132065236797330" at="165,256,166,33" concept="7" />
-      <node id="3751132065236797330" at="169,121,170,49" concept="9" />
-      <node id="3751132065236797330" at="172,81,173,74" concept="6" />
-      <node id="3751132065236797330" at="173,74,174,41" concept="2" />
-      <node id="3751132065236797330" at="174,41,175,24" concept="7" />
-      <node id="3751132065236797330" at="177,69,178,137" concept="2" />
-      <node id="3751132065236797330" at="179,41,180,38" concept="2" />
-      <node id="3751132065236797330" at="186,44,187,54" concept="6" />
-      <node id="3751132065236797330" at="187,54,188,44" concept="2" />
-      <node id="3751132065236797330" at="188,44,189,40" concept="2" />
-      <node id="3751132065236797330" at="189,40,190,24" concept="7" />
-      <node id="3751132065236797330" at="193,40,194,20" concept="7" />
-      <node id="330439066007402023" at="198,88,199,87" concept="6" />
-      <node id="330439066007402023" at="199,87,200,47" concept="2" />
-      <node id="330439066007402023" at="200,47,201,79" concept="2" />
-      <node id="330439066007402023" at="201,79,202,34" concept="2" />
-      <node id="330439066007402023" at="202,34,203,22" concept="7" />
-      <node id="3751132065236797330" at="205,91,206,129" concept="6" />
-      <node id="3751132065236797330" at="206,129,207,106" concept="6" />
-      <node id="3751132065236797330" at="207,106,208,49" concept="2" />
-      <node id="3751132065236797330" at="208,49,209,79" concept="2" />
-      <node id="3751132065236797330" at="209,79,210,49" concept="2" />
-      <node id="3751132065236797330" at="210,49,211,22" concept="7" />
-      <node id="3751132065236797330" at="214,100,215,50" concept="9" />
-      <node id="3751132065236797330" at="217,66,218,41" concept="6" />
-      <node id="3751132065236797330" at="218,41,219,93" concept="7" />
-      <node id="3751132065236797330" at="221,86,222,80" concept="6" />
-      <node id="3751132065236797330" at="222,80,223,95" concept="2" />
-      <node id="3751132065236797330" at="223,95,224,25" concept="7" />
-      <node id="3751132065236797330" at="226,68,227,34" concept="6" />
-      <node id="3751132065236797330" at="227,34,228,80" concept="2" />
-      <node id="3751132065236797330" at="228,80,229,87" concept="2" />
-      <node id="3751132065236797330" at="229,87,230,23" concept="7" />
-      <node id="3751132065236797330" at="232,89,233,65" concept="7" />
-      <node id="3751132065236797330" at="236,96,237,134" concept="2" />
-      <node id="3751132065236797330" at="238,34,239,95" concept="2" />
-      <node id="3751132065236797330" at="239,95,240,98" concept="2" />
-      <node id="3751132065236797330" at="240,98,241,80" concept="2" />
-      <node id="3751132065236797330" at="243,122,244,139" concept="2" />
-      <node id="3751132065236797330" at="249,104,250,100" concept="6" />
-      <node id="3751132065236797330" at="250,100,251,38" concept="2" />
-      <node id="3751132065236797330" at="251,38,252,36" concept="6" />
-      <node id="3751132065236797330" at="252,36,253,55" concept="2" />
-      <node id="3751132065236797330" at="253,55,254,56" concept="2" />
-      <node id="3751132065236797330" at="254,56,255,42" concept="2" />
-      <node id="3751132065236797330" at="255,42,256,90" concept="2" />
-      <node id="3751132065236797330" at="256,90,257,87" concept="2" />
-      <node id="3751132065236797330" at="257,87,258,24" concept="7" />
-      <node id="330439066007402080" at="260,91,261,99" concept="6" />
-      <node id="330439066007402080" at="261,99,262,50" concept="2" />
-      <node id="330439066007402080" at="262,50,263,36" concept="6" />
-      <node id="330439066007402080" at="263,36,264,68" concept="2" />
-      <node id="330439066007402080" at="264,68,265,42" concept="2" />
-      <node id="330439066007402080" at="265,42,266,81" concept="2" />
-      <node id="330439066007402080" at="266,81,267,36" concept="2" />
-      <node id="330439066007402080" at="267,36,268,24" concept="7" />
-      <node id="3751132065236797330" at="33,0,36,0" concept="5" trace="createEditorCell#(Ljetbrains/mps/openapi/editor/EditorContext;Lorg/jetbrains/mps/openapi/model/SNode;)Ljetbrains/mps/openapi/editor/cells/EditorCell;" />
-      <node id="3751132065236797330" at="94,0,97,0" concept="1" trace="paramListHandler_5emoq6_d0#(Lorg/jetbrains/mps/openapi/model/SNode;Ljava/lang/String;Ljetbrains/mps/openapi/editor/EditorContext;)V" />
-      <node id="3751132065236797330" at="112,0,115,0" concept="5" trace="createEmptyCell_internal#(Ljetbrains/mps/openapi/editor/EditorContext;Lorg/jetbrains/mps/openapi/model/SNode;)Ljetbrains/mps/openapi/editor/cells/EditorCell;" />
-      <node id="3751132065236797330" at="122,9,125,9" concept="4" />
-      <node id="3751132065236797330" at="169,0,172,0" concept="1" trace="retTypeSingleRoleHandler_5emoq6_f0#(Lorg/jetbrains/mps/openapi/model/SNode;Lorg/jetbrains/mps/openapi/language/SContainmentLink;Ljetbrains/mps/openapi/editor/EditorContext;)V" />
-      <node id="3751132065236797330" at="178,137,181,7" concept="4" />
-      <node id="3751132065236797330" at="193,0,196,0" concept="5" trace="getNoTargetText#()Ljava/lang/String;" />
-      <node id="3751132065236797330" at="214,0,217,0" concept="1" trace="modifierListHandler_5emoq6_h0#(Lorg/jetbrains/mps/openapi/model/SNode;Ljava/lang/String;Ljetbrains/mps/openapi/editor/EditorContext;)V" />
-      <node id="3751132065236797330" at="232,0,235,0" concept="5" trace="createEmptyCell_internal#(Ljetbrains/mps/openapi/editor/EditorContext;Lorg/jetbrains/mps/openapi/model/SNode;)Ljetbrains/mps/openapi/editor/cells/EditorCell;" />
-      <node id="3751132065236797330" at="242,9,245,9" concept="4" />
-      <node id="3751132065236797330" at="97,0,101,0" concept="5" trace="createNodeToInsert#(Ljetbrains/mps/openapi/editor/EditorContext;)Lorg/jetbrains/mps/openapi/model/SNode;" />
-      <node id="3751132065236797330" at="164,0,168,0" concept="5" trace="createRefNode_5emoq6_f0#(Ljetbrains/mps/openapi/editor/EditorContext;Lorg/jetbrains/mps/openapi/model/SNode;)Ljetbrains/mps/openapi/editor/cells/EditorCell;" />
-      <node id="3751132065236797330" at="217,0,221,0" concept="5" trace="createNodeToInsert#(Ljetbrains/mps/openapi/editor/EditorContext;)Lorg/jetbrains/mps/openapi/model/SNode;" />
-      <node id="3402736933911318638" at="68,59,73,22" concept="4" />
-      <node id="3751132065236797330" at="101,0,106,0" concept="5" trace="createNodeCell#(Ljetbrains/mps/openapi/editor/EditorContext;Lorg/jetbrains/mps/openapi/model/SNode;)Ljetbrains/mps/openapi/editor/cells/EditorCell;" />
-      <node id="3751132065236797330" at="117,134,122,9" concept="4" />
-      <node id="3751132065236797330" at="172,0,177,0" concept="5" trace="createChildCell#(Ljetbrains/mps/openapi/editor/EditorContext;Lorg/jetbrains/mps/openapi/model/SNode;)Ljetbrains/mps/openapi/editor/cells/EditorCell;" />
-      <node id="3751132065236797330" at="221,0,226,0" concept="5" trace="createNodeCell#(Ljetbrains/mps/openapi/editor/EditorContext;Lorg/jetbrains/mps/openapi/model/SNode;)Ljetbrains/mps/openapi/editor/cells/EditorCell;" />
-      <node id="3751132065236797330" at="237,134,242,9" concept="4" />
-      <node id="3751132065236797330" at="106,0,112,0" concept="5" trace="createEmptyCell#(Ljetbrains/mps/openapi/editor/EditorContext;)Ljetbrains/mps/openapi/editor/cells/EditorCell;" />
-      <node id="3751132065236797330" at="177,0,183,0" concept="5" trace="installCellInfo#(Lorg/jetbrains/mps/openapi/model/SNode;Ljetbrains/mps/openapi/editor/cells/EditorCell;)V" />
-      <node id="3751132065236797330" at="226,0,232,0" concept="5" trace="createEmptyCell#(Ljetbrains/mps/openapi/editor/EditorContext;)Ljetbrains/mps/openapi/editor/cells/EditorCell;" />
-      <node id="3402736933911318632" at="51,0,58,0" concept="5" trace="createConstant_5emoq6_a0#(Ljetbrains/mps/openapi/editor/EditorContext;Lorg/jetbrains/mps/openapi/model/SNode;)Ljetbrains/mps/openapi/editor/cells/EditorCell;" />
-      <node id="3751132065236797330" at="185,0,192,0" concept="5" trace="createEmptyCell#()Ljetbrains/mps/openapi/editor/cells/EditorCell;" />
-      <node id="330439066007402023" at="198,0,205,0" concept="5" trace="createConstant_5emoq6_g0#(Ljetbrains/mps/openapi/editor/EditorContext;Lorg/jetbrains/mps/openapi/model/SNode;)Ljetbrains/mps/openapi/editor/cells/EditorCell;" />
-      <node id="3751132065236797330" at="85,0,93,0" concept="5" trace="createRefNodeList_5emoq6_d0#(Ljetbrains/mps/openapi/editor/EditorContext;Lorg/jetbrains/mps/openapi/model/SNode;)Ljetbrains/mps/openapi/editor/cells/EditorCell;" />
-      <node id="3751132065236797330" at="205,0,213,0" concept="5" trace="createRefNodeList_5emoq6_h0#(Ljetbrains/mps/openapi/editor/EditorContext;Lorg/jetbrains/mps/openapi/model/SNode;)Ljetbrains/mps/openapi/editor/cells/EditorCell;" />
-      <node id="1075233459442" at="75,0,85,0" concept="5" trace="createConstant_5emoq6_c0#(Ljetbrains/mps/openapi/editor/EditorContext;Lorg/jetbrains/mps/openapi/model/SNode;)Ljetbrains/mps/openapi/editor/cells/EditorCell;" />
-      <node id="330439066007402080" at="260,0,270,0" concept="5" trace="createConstant_5emoq6_a7a#(Ljetbrains/mps/openapi/editor/EditorContext;Lorg/jetbrains/mps/openapi/model/SNode;)Ljetbrains/mps/openapi/editor/cells/EditorCell;" />
-      <node id="3751132065236797330" at="115,132,126,7" concept="4" />
-      <node id="1138337135191" at="140,0,151,0" concept="5" trace="createConstant_5emoq6_a3a#(Ljetbrains/mps/openapi/editor/EditorContext;Lorg/jetbrains/mps/openapi/model/SNode;)Ljetbrains/mps/openapi/editor/cells/EditorCell;" />
-      <node id="3751132065236797330" at="235,132,246,7" concept="4" />
-      <node id="3751132065236797330" at="128,0,140,0" concept="5" trace="createSeparatorCell#(Ljetbrains/mps/openapi/editor/EditorContext;Lorg/jetbrains/mps/openapi/model/SNode;Lorg/jetbrains/mps/openapi/model/SNode;)Ljetbrains/mps/openapi/editor/cells/EditorCell;" />
-      <node id="1075233459445" at="152,0,164,0" concept="5" trace="createConstant_5emoq6_e0#(Ljetbrains/mps/openapi/editor/EditorContext;Lorg/jetbrains/mps/openapi/model/SNode;)Ljetbrains/mps/openapi/editor/cells/EditorCell;" />
-      <node id="3751132065236797330" at="248,0,260,0" concept="5" trace="createSeparatorCell#(Ljetbrains/mps/openapi/editor/EditorContext;Lorg/jetbrains/mps/openapi/model/SNode;Lorg/jetbrains/mps/openapi/model/SNode;)Ljetbrains/mps/openapi/editor/cells/EditorCell;" />
-      <node id="3751132065236797330" at="115,0,128,0" concept="5" trace="installElementCellActions#(Lorg/jetbrains/mps/openapi/model/SNode;Lorg/jetbrains/mps/openapi/model/SNode;Ljetbrains/mps/openapi/editor/cells/EditorCell;Ljetbrains/mps/openapi/editor/EditorContext;)V" />
-      <node id="3751132065236797330" at="235,0,248,0" concept="5" trace="installElementCellActions#(Lorg/jetbrains/mps/openapi/model/SNode;Lorg/jetbrains/mps/openapi/model/SNode;Ljetbrains/mps/openapi/editor/cells/EditorCell;Ljetbrains/mps/openapi/editor/EditorContext;)V" />
-      <node id="3751132065236797330" at="36,0,51,0" concept="5" trace="createCollection_5emoq6_a#(Ljetbrains/mps/openapi/editor/EditorContext;Lorg/jetbrains/mps/openapi/model/SNode;)Ljetbrains/mps/openapi/editor/cells/EditorCell;" />
-      <node id="3402736933911318638" at="58,0,75,0" concept="5" trace="createProperty_5emoq6_b0#(Ljetbrains/mps/openapi/editor/EditorContext;Lorg/jetbrains/mps/openapi/model/SNode;)Ljetbrains/mps/openapi/editor/cells/EditorCell;" />
-      <scope id="3751132065236797330" at="33,79,34,63" />
-      <scope id="3751132065236797330" at="40,79,41,81" />
-      <scope id="3751132065236797330" at="41,81,42,81" />
-      <scope id="3751132065236797330" at="42,81,43,81" />
-=======
       <node id="3751132065236797330" at="44,84,45,22" concept="7" />
       <node id="3402736933911318632" at="47,88,48,92" concept="6" />
       <node id="3402736933911318632" at="48,92,49,47" concept="2" />
@@ -1530,517 +1008,212 @@
       <scope id="3751132065236797330" at="40,84,41,81" />
       <scope id="3751132065236797330" at="41,81,42,80" />
       <scope id="3751132065236797330" at="42,80,43,81" />
->>>>>>> dfa4c421
       <scope id="3751132065236797330" at="43,81,44,84" />
-      <scope id="3751132065236797330" at="44,84,45,81" />
-      <scope id="3751132065236797330" at="45,81,46,80" />
-      <scope id="3751132065236797330" at="46,80,47,81" />
-      <scope id="3751132065236797330" at="47,81,48,84" />
-      <scope id="3751132065236797330" at="94,97,95,50" />
-      <scope id="3751132065236797330" at="112,89,113,65" />
-      <scope id="3751132065236797330" at="123,122,124,139" />
-      <scope id="3751132065236797330" at="169,121,170,49" />
-      <scope id="3751132065236797330" at="179,41,180,38" />
-      <scope id="3751132065236797330" at="193,40,194,20" />
-      <scope id="3751132065236797330" at="214,100,215,50" />
-      <scope id="3751132065236797330" at="232,89,233,65" />
-      <scope id="3751132065236797330" at="243,122,244,139" />
-      <scope id="3402736933911318638" at="69,35,71,94">
+      <scope id="3751132065236797330" at="86,97,87,50" />
+      <scope id="3751132065236797330" at="104,89,105,65" />
+      <scope id="3751132065236797330" at="115,122,116,139" />
+      <scope id="3402736933911348386" at="160,39,161,36" />
+      <scope id="3751132065236797330" at="186,100,187,50" />
+      <scope id="3751132065236797330" at="204,89,205,65" />
+      <scope id="3751132065236797330" at="215,122,216,139" />
+      <scope id="3402736933911318638" at="63,35,65,94">
         <var name="manager" id="3402736933911318638" />
       </scope>
-      <scope id="3751132065236797330" at="97,66,99,93">
+      <scope id="3751132065236797330" at="89,66,91,93">
         <var name="listOwner" id="3751132065236797330" />
       </scope>
-      <scope id="3751132065236797330" at="164,87,166,33">
-        <var name="provider" id="3751132065236797330" />
-      </scope>
-      <scope id="3751132065236797330" at="217,66,219,93">
+      <scope id="3402736933911348386" at="166,35,168,94">
+        <var name="manager" id="3402736933911348386" />
+      </scope>
+      <scope id="3751132065236797330" at="189,66,191,93">
         <var name="listOwner" id="3751132065236797330" />
       </scope>
-      <scope id="3751132065236797330" at="33,0,36,0">
+      <scope id="3751132065236797330" at="30,0,33,0">
         <var name="editorContext" id="3751132065236797330" />
         <var name="node" id="3751132065236797330" />
       </scope>
-      <scope id="3751132065236797330" at="94,0,97,0">
+      <scope id="3751132065236797330" at="86,0,89,0">
         <var name="childRole" id="3751132065236797330" />
         <var name="context" id="3751132065236797330" />
         <var name="ownerNode" id="3751132065236797330" />
       </scope>
-      <scope id="3751132065236797330" at="101,86,104,25">
+      <scope id="3751132065236797330" at="93,86,96,25">
         <var name="elementCell" id="3751132065236797330" />
       </scope>
-      <scope id="3751132065236797330" at="112,0,115,0">
+      <scope id="3751132065236797330" at="104,0,107,0">
         <var name="editorContext" id="3751132065236797330" />
         <var name="node" id="3751132065236797330" />
       </scope>
-      <scope id="3751132065236797330" at="118,34,121,80" />
-      <scope id="3751132065236797330" at="169,0,172,0">
-        <var name="containmentLink" id="3751132065236797330" />
-        <var name="context" id="3751132065236797330" />
-        <var name="ownerNode" id="3751132065236797330" />
-      </scope>
-      <scope id="3751132065236797330" at="172,81,175,24">
-        <var name="editorCell" id="3751132065236797330" />
-      </scope>
-      <scope id="3751132065236797330" at="193,0,196,0" />
-      <scope id="3751132065236797330" at="214,0,217,0">
+      <scope id="3751132065236797330" at="110,34,113,80" />
+      <scope id="3751132065236797330" at="186,0,189,0">
         <var name="childRole" id="3751132065236797330" />
         <var name="context" id="3751132065236797330" />
         <var name="ownerNode" id="3751132065236797330" />
       </scope>
-      <scope id="3751132065236797330" at="221,86,224,25">
+      <scope id="3751132065236797330" at="193,86,196,25">
         <var name="elementCell" id="3751132065236797330" />
       </scope>
-      <scope id="3751132065236797330" at="232,0,235,0">
+      <scope id="3751132065236797330" at="204,0,207,0">
         <var name="editorContext" id="3751132065236797330" />
         <var name="node" id="3751132065236797330" />
       </scope>
-      <scope id="3751132065236797330" at="238,34,241,80" />
-      <scope id="3751132065236797330" at="97,0,101,0">
+      <scope id="3751132065236797330" at="210,34,213,80" />
+      <scope id="3402736933911318632" at="47,88,51,22">
+        <var name="editorCell" id="3402736933911318632" />
+      </scope>
+      <scope id="3751132065236797330" at="89,0,93,0">
         <var name="editorContext" id="3751132065236797330" />
       </scope>
-      <scope id="3751132065236797330" at="106,68,110,23">
+      <scope id="3751132065236797330" at="98,68,102,23">
         <var name="emptyCell" id="3751132065236797330" />
       </scope>
-      <scope id="3751132065236797330" at="164,0,168,0">
+      <scope id="330439066007402023" at="172,88,176,22">
+        <var name="editorCell" id="330439066007402023" />
+      </scope>
+      <scope id="3751132065236797330" at="189,0,193,0">
+        <var name="editorContext" id="3751132065236797330" />
+      </scope>
+      <scope id="3751132065236797330" at="198,68,202,23">
+        <var name="emptyCell" id="3751132065236797330" />
+      </scope>
+      <scope id="3751132065236797330" at="78,91,83,22">
+        <var name="editorCell" id="3751132065236797330" />
+        <var name="handler" id="3751132065236797330" />
+      </scope>
+      <scope id="3751132065236797330" at="93,0,98,0">
+        <var name="editorContext" id="3751132065236797330" />
+        <var name="elementNode" id="3751132065236797330" />
+      </scope>
+      <scope id="3751132065236797330" at="178,91,183,22">
+        <var name="editorCell" id="3751132065236797330" />
+        <var name="handler" id="3751132065236797330" />
+      </scope>
+      <scope id="3751132065236797330" at="193,0,198,0">
+        <var name="editorContext" id="3751132065236797330" />
+        <var name="elementNode" id="3751132065236797330" />
+      </scope>
+      <scope id="3402736933911318632" at="47,0,53,0">
+        <var name="editorContext" id="3402736933911318632" />
+        <var name="node" id="3402736933911318632" />
+      </scope>
+      <scope id="3751132065236797330" at="98,0,104,0">
+        <var name="editorContext" id="3751132065236797330" />
+      </scope>
+      <scope id="330439066007402023" at="172,0,178,0">
+        <var name="editorContext" id="330439066007402023" />
+        <var name="node" id="330439066007402023" />
+      </scope>
+      <scope id="3751132065236797330" at="198,0,204,0">
+        <var name="editorContext" id="3751132065236797330" />
+      </scope>
+      <scope id="1075233459442" at="69,88,76,22">
+        <var name="editorCell" id="1075233459442" />
+        <var name="style" id="1075233459442" />
+      </scope>
+      <scope id="3751132065236797330" at="78,0,85,0">
         <var name="editorContext" id="3751132065236797330" />
         <var name="node" id="3751132065236797330" />
       </scope>
-      <scope id="3751132065236797330" at="177,69,181,7" />
-      <scope id="3751132065236797330" at="186,44,190,24">
-        <var name="editorCell" id="3751132065236797330" />
-      </scope>
-      <scope id="3751132065236797330" at="217,0,221,0">
-        <var name="editorContext" id="3751132065236797330" />
-      </scope>
-      <scope id="3751132065236797330" at="226,68,230,23">
-        <var name="emptyCell" id="3751132065236797330" />
-      </scope>
-      <scope id="3402736933911318632" at="51,88,56,22">
-        <var name="editorCell" id="3402736933911318632" />
-      </scope>
-      <scope id="3751132065236797330" at="101,0,106,0">
-        <var name="editorContext" id="3751132065236797330" />
-        <var name="elementNode" id="3751132065236797330" />
-      </scope>
-      <scope id="3751132065236797330" at="172,0,177,0">
-        <var name="child" id="3751132065236797330" />
-        <var name="editorContext" id="3751132065236797330" />
-      </scope>
-      <scope id="330439066007402023" at="198,88,203,22">
-        <var name="editorCell" id="330439066007402023" />
-      </scope>
-      <scope id="3751132065236797330" at="221,0,226,0">
-        <var name="editorContext" id="3751132065236797330" />
-        <var name="elementNode" id="3751132065236797330" />
-      </scope>
-      <scope id="3751132065236797330" at="85,91,91,22">
-        <var name="editorCell" id="3751132065236797330" />
-        <var name="handler" id="3751132065236797330" />
-      </scope>
-      <scope id="3751132065236797330" at="106,0,112,0">
-        <var name="editorContext" id="3751132065236797330" />
-      </scope>
-      <scope id="3751132065236797330" at="177,0,183,0">
-        <var name="child" id="3751132065236797330" />
-        <var name="editorCell" id="3751132065236797330" />
-      </scope>
-      <scope id="3751132065236797330" at="205,91,211,22">
-        <var name="editorCell" id="3751132065236797330" />
-        <var name="handler" id="3751132065236797330" />
-      </scope>
-      <scope id="3751132065236797330" at="226,0,232,0">
-        <var name="editorContext" id="3751132065236797330" />
-      </scope>
-      <scope id="3402736933911318632" at="51,0,58,0">
-        <var name="editorContext" id="3402736933911318632" />
-        <var name="node" id="3402736933911318632" />
-      </scope>
-      <scope id="3751132065236797330" at="185,0,192,0" />
-      <scope id="330439066007402023" at="198,0,205,0">
-        <var name="editorContext" id="330439066007402023" />
-        <var name="node" id="330439066007402023" />
-      </scope>
-      <scope id="1075233459442" at="75,88,83,22">
-        <var name="editorCell" id="1075233459442" />
-        <var name="style" id="1075233459442" />
-      </scope>
-      <scope id="3751132065236797330" at="85,0,93,0">
+      <scope id="3751132065236797330" at="178,0,185,0">
         <var name="editorContext" id="3751132065236797330" />
         <var name="node" id="3751132065236797330" />
       </scope>
-      <scope id="3751132065236797330" at="205,0,213,0">
-        <var name="editorContext" id="3751132065236797330" />
-        <var name="node" id="3751132065236797330" />
-      </scope>
-      <scope id="330439066007402080" at="260,91,268,24">
+      <scope id="330439066007402080" at="232,91,239,24">
         <var name="editorCell" id="330439066007402080" />
         <var name="style" id="330439066007402080" />
       </scope>
-      <scope id="3751132065236797330" at="116,96,125,9" />
-      <scope id="3751132065236797330" at="129,104,138,24">
+      <scope id="1138337135191" at="132,91,140,24">
+        <var name="editorCell" id="1138337135191" />
+        <var name="style" id="1138337135191" />
+      </scope>
+      <scope id="1075233459442" at="69,0,78,0">
+        <var name="editorContext" id="1075233459442" />
+        <var name="node" id="1075233459442" />
+      </scope>
+      <scope id="3751132065236797330" at="108,96,117,9" />
+      <scope id="3751132065236797330" at="121,104,130,24">
         <var name="editorCell" id="3751132065236797330" />
         <var name="style" id="3751132065236797330" />
       </scope>
-      <scope id="1138337135191" at="140,91,149,24">
-        <var name="editorCell" id="1138337135191" />
-        <var name="style" id="1138337135191" />
-      </scope>
-      <scope id="3751132065236797330" at="236,96,245,9" />
-      <scope id="3751132065236797330" at="249,104,258,24">
+      <scope id="1075233459445" at="143,88,152,22">
+        <var name="editorCell" id="1075233459445" />
+        <var name="style" id="1075233459445" />
+      </scope>
+      <scope id="3751132065236797330" at="208,96,217,9" />
+      <scope id="3751132065236797330" at="221,104,230,24">
         <var name="editorCell" id="3751132065236797330" />
         <var name="style" id="3751132065236797330" />
       </scope>
-      <scope id="1075233459442" at="75,0,85,0">
-        <var name="editorContext" id="1075233459442" />
-        <var name="node" id="1075233459442" />
-      </scope>
-      <scope id="1075233459445" at="152,88,162,22">
-        <var name="editorCell" id="1075233459445" />
-        <var name="style" id="1075233459445" />
-      </scope>
-      <scope id="330439066007402080" at="260,0,270,0">
+      <scope id="330439066007402080" at="232,0,241,0">
         <var name="editorContext" id="330439066007402080" />
         <var name="node" id="330439066007402080" />
       </scope>
-      <scope id="3751132065236797330" at="115,132,126,7" />
-      <scope id="1138337135191" at="140,0,151,0">
+      <scope id="1138337135191" at="132,0,142,0">
         <var name="editorContext" id="1138337135191" />
         <var name="node" id="1138337135191" />
       </scope>
-      <scope id="3751132065236797330" at="235,132,246,7" />
-      <scope id="3751132065236797330" at="128,0,140,0">
+      <scope id="3751132065236797330" at="107,132,118,7" />
+      <scope id="1075233459445" at="143,0,154,0">
+        <var name="editorContext" id="1075233459445" />
+        <var name="node" id="1075233459445" />
+      </scope>
+      <scope id="3751132065236797330" at="207,132,218,7" />
+      <scope id="3751132065236797330" at="33,89,45,22">
+        <var name="editorCell" id="3751132065236797330" />
+      </scope>
+      <scope id="3751132065236797330" at="120,0,132,0">
         <var name="editorContext" id="3751132065236797330" />
         <var name="nextNode" id="3751132065236797330" />
         <var name="prevNode" id="3751132065236797330" />
       </scope>
-      <scope id="1075233459445" at="152,0,164,0">
-        <var name="editorContext" id="1075233459445" />
-        <var name="node" id="1075233459445" />
-      </scope>
-      <scope id="3751132065236797330" at="248,0,260,0">
+      <scope id="3751132065236797330" at="220,0,232,0">
         <var name="editorContext" id="3751132065236797330" />
         <var name="nextNode" id="3751132065236797330" />
         <var name="prevNode" id="3751132065236797330" />
       </scope>
-      <scope id="3751132065236797330" at="36,89,49,22">
-        <var name="editorCell" id="3751132065236797330" />
-      </scope>
-      <scope id="3751132065236797330" at="115,0,128,0">
+      <scope id="3751132065236797330" at="107,0,120,0">
         <var name="editorContext" id="3751132065236797330" />
         <var name="elementCell" id="3751132065236797330" />
         <var name="elementNode" id="3751132065236797330" />
         <var name="listOwner" id="3751132065236797330" />
       </scope>
-      <scope id="3751132065236797330" at="235,0,248,0">
+      <scope id="3751132065236797330" at="207,0,220,0">
         <var name="editorContext" id="3751132065236797330" />
         <var name="elementCell" id="3751132065236797330" />
         <var name="elementNode" id="3751132065236797330" />
         <var name="listOwner" id="3751132065236797330" />
       </scope>
-      <scope id="3751132065236797330" at="36,0,51,0">
+      <scope id="3751132065236797330" at="33,0,47,0">
         <var name="editorContext" id="3751132065236797330" />
         <var name="node" id="3751132065236797330" />
       </scope>
-      <scope id="3402736933911318638" at="58,88,73,22">
+      <scope id="3402736933911318638" at="53,88,67,22">
         <var name="attributeConcept" id="3402736933911318638" />
         <var name="attributeKind" id="3402736933911318638" />
         <var name="editorCell" id="3402736933911318638" />
         <var name="provider" id="3402736933911318638" />
       </scope>
-      <scope id="3402736933911318638" at="58,0,75,0">
+      <scope id="3402736933911318638" at="53,0,69,0">
         <var name="editorContext" id="3402736933911318638" />
         <var name="node" id="3402736933911318638" />
       </scope>
-      <unit id="3751132065236797330" at="168,0,198,0" name="jetbrains.mps.lang.classLike.editor.MethodDescriptor_Editor$retTypeSingleRoleHandler_5emoq6_f0" />
-      <unit id="3751132065236797330" at="213,0,271,0" name="jetbrains.mps.lang.classLike.editor.MethodDescriptor_Editor$modifierListHandler_5emoq6_h0" />
-      <unit id="3751132065236797330" at="93,0,152,0" name="jetbrains.mps.lang.classLike.editor.MethodDescriptor_Editor$paramListHandler_5emoq6_d0" />
-      <unit id="3751132065236797330" at="32,0,272,0" name="jetbrains.mps.lang.classLike.editor.MethodDescriptor_Editor" />
+      <scope id="3402736933911348386" at="154,87,170,22">
+        <var name="attributeConcept" id="3402736933911348386" />
+        <var name="attributeKind" id="3402736933911348386" />
+        <var name="editorCell" id="3402736933911348386" />
+        <var name="provider" id="3402736933911348386" />
+      </scope>
+      <scope id="3402736933911348386" at="154,0,172,0">
+        <var name="editorContext" id="3402736933911348386" />
+        <var name="node" id="3402736933911348386" />
+      </scope>
+      <unit id="3751132065236797330" at="185,0,242,0" name="jetbrains.mps.lang.classLike.editor.MethodDescriptor_Editor$modifierListHandler_5emoq6_h0" />
+      <unit id="3751132065236797330" at="85,0,143,0" name="jetbrains.mps.lang.classLike.editor.MethodDescriptor_Editor$paramListHandler_5emoq6_d0" />
+      <unit id="3751132065236797330" at="29,0,243,0" name="jetbrains.mps.lang.classLike.editor.MethodDescriptor_Editor" />
     </file>
   </root>
   <root nodeRef="c7d5b9dd-a05f-4be2-bc73-f2e16994cc67/r:60fc5d65-00f5-411a-8513-c8d5fe6ffc51(jetbrains.mps.lang.classLike/jetbrains.mps.lang.classLike.editor)/3751132065236797352">
     <file name="ClassLikeDescriptor_Editor.java">
-<<<<<<< HEAD
-      <node id="3751132065236797352" at="36,79,37,63" concept="7" />
-      <node id="3751132065236797352" at="39,89,40,96" concept="6" />
-      <node id="3751132065236797352" at="40,96,41,48" concept="2" />
-      <node id="3751132065236797352" at="41,48,42,28" concept="2" />
-      <node id="3751132065236797352" at="42,28,43,79" concept="2" />
-      <node id="3751132065236797352" at="43,79,44,81" concept="0" />
-      <node id="3751132065236797352" at="43,79,44,81" concept="2" />
-      <node id="3751132065236797352" at="44,81,45,81" concept="0" />
-      <node id="3751132065236797352" at="44,81,45,81" concept="2" />
-      <node id="3751132065236797352" at="45,81,46,81" concept="0" />
-      <node id="3751132065236797352" at="45,81,46,81" concept="2" />
-      <node id="3751132065236797352" at="46,81,47,80" concept="0" />
-      <node id="3751132065236797352" at="46,81,47,80" concept="2" />
-      <node id="3751132065236797352" at="48,61,49,83" concept="2" />
-      <node id="3751132065236797352" at="51,61,52,82" concept="2" />
-      <node id="3751132065236797352" at="53,5,54,81" concept="0" />
-      <node id="3751132065236797352" at="53,5,54,81" concept="2" />
-      <node id="3751132065236797352" at="54,81,55,84" concept="0" />
-      <node id="3751132065236797352" at="54,81,55,84" concept="2" />
-      <node id="3751132065236797352" at="55,84,56,81" concept="0" />
-      <node id="3751132065236797352" at="55,84,56,81" concept="2" />
-      <node id="3751132065236797352" at="57,61,58,82" concept="2" />
-      <node id="3751132065236797352" at="59,5,60,82" concept="0" />
-      <node id="3751132065236797352" at="59,5,60,82" concept="2" />
-      <node id="3751132065236797352" at="60,82,61,81" concept="0" />
-      <node id="3751132065236797352" at="60,82,61,81" concept="2" />
-      <node id="3751132065236797352" at="61,81,62,22" concept="7" />
-      <node id="3682791316837310364" at="64,88,65,96" concept="6" />
-      <node id="3682791316837310364" at="65,96,66,47" concept="2" />
-      <node id="3682791316837310364" at="66,47,67,79" concept="2" />
-      <node id="3682791316837310364" at="67,79,68,34" concept="2" />
-      <node id="3682791316837310364" at="68,34,69,22" concept="7" />
-      <node id="3682791316837310365" at="71,88,72,82" concept="6" />
-      <node id="3682791316837310365" at="72,82,73,29" concept="2" />
-      <node id="3682791316837310365" at="73,29,74,42" concept="2" />
-      <node id="3682791316837310365" at="74,42,75,26" concept="6" />
-      <node id="3682791316837310365" at="75,26,76,58" concept="2" />
-      <node id="3682791316837310365" at="76,58,77,42" concept="2" />
-      <node id="3682791316837310365" at="77,42,78,79" concept="2" />
-      <node id="3682791316837310365" at="78,79,79,73" concept="2" />
-      <node id="3682791316837310365" at="79,73,80,57" concept="6" />
-      <node id="3682791316837310365" at="80,57,81,59" concept="6" />
-      <node id="3682791316837310365" at="82,35,83,82" concept="6" />
-      <node id="3682791316837310365" at="83,82,84,94" concept="7" />
-      <node id="3682791316837310365" at="85,10,86,22" concept="7" />
-      <node id="3682791316837310366" at="88,88,89,97" concept="6" />
-      <node id="3682791316837310366" at="89,97,90,47" concept="2" />
-      <node id="3682791316837310366" at="90,47,91,79" concept="2" />
-      <node id="3682791316837310366" at="91,79,92,34" concept="2" />
-      <node id="3682791316837310366" at="92,34,93,22" concept="7" />
-      <node id="3751132065236797352" at="95,87,96,81" concept="6" />
-      <node id="3751132065236797352" at="96,81,97,41" concept="2" />
-      <node id="3751132065236797352" at="97,41,98,45" concept="2" />
-      <node id="3751132065236797352" at="98,45,99,26" concept="6" />
-      <node id="3751132065236797352" at="99,26,100,91" concept="2" />
-      <node id="3751132065236797352" at="100,91,101,58" concept="2" />
-      <node id="3751132065236797352" at="102,39,103,40" concept="2" />
-      <node id="3751132065236797352" at="103,40,104,45" concept="2" />
-      <node id="3751132065236797352" at="105,5,106,79" concept="2" />
-      <node id="3751132065236797352" at="106,79,107,73" concept="2" />
-      <node id="3751132065236797352" at="107,73,108,57" concept="6" />
-      <node id="3751132065236797352" at="108,57,109,59" concept="6" />
-      <node id="3751132065236797352" at="110,35,111,82" concept="6" />
-      <node id="3751132065236797352" at="111,82,112,94" concept="7" />
-      <node id="3751132065236797352" at="113,10,114,22" concept="7" />
-      <node id="3682791316837310368" at="117,33,118,14" concept="9" />
-      <node id="3682791316837310368" at="120,69,121,67" concept="7" />
-      <node id="3682791316837310368" at="123,81,124,66" concept="7" />
-      <node id="3682791316837310369" at="126,92,127,84" concept="6" />
-      <node id="3682791316837310369" at="127,84,128,31" concept="2" />
-      <node id="3682791316837310369" at="128,31,129,44" concept="2" />
-      <node id="3682791316837310369" at="129,44,130,33" concept="2" />
-      <node id="3682791316837310369" at="130,33,131,28" concept="6" />
-      <node id="3682791316837310369" at="131,28,132,60" concept="2" />
-      <node id="3682791316837310369" at="132,60,133,46" concept="2" />
-      <node id="3682791316837310369" at="133,46,134,36" concept="6" />
-      <node id="3682791316837310369" at="134,36,135,70" concept="2" />
-      <node id="3682791316837310369" at="135,70,136,42" concept="2" />
-      <node id="3682791316837310369" at="136,42,137,81" concept="2" />
-      <node id="3682791316837310369" at="137,81,138,75" concept="2" />
-      <node id="3682791316837310369" at="138,75,139,59" concept="6" />
-      <node id="3682791316837310369" at="139,59,140,61" concept="6" />
-      <node id="3682791316837310369" at="141,37,142,84" concept="6" />
-      <node id="3682791316837310369" at="142,84,143,96" concept="7" />
-      <node id="3682791316837310369" at="144,12,145,24" concept="7" />
-      <node id="3751132065236797352" at="148,88,149,93" concept="6" />
-      <node id="3751132065236797352" at="149,93,150,47" concept="2" />
-      <node id="3751132065236797352" at="150,47,151,79" concept="2" />
-      <node id="3751132065236797352" at="151,79,152,81" concept="2" />
-      <node id="3751132065236797352" at="152,81,153,34" concept="2" />
-      <node id="3751132065236797352" at="153,34,154,22" concept="7" />
-      <node id="3190746170676179135" at="156,97,157,177" concept="7" />
-      <node id="3751132065236797352" at="159,87,160,254" concept="6" />
-      <node id="3751132065236797352" at="160,254,161,33" concept="7" />
-      <node id="3751132065236797352" at="164,124,165,49" concept="9" />
-      <node id="3751132065236797352" at="167,81,168,74" concept="6" />
-      <node id="3751132065236797352" at="168,74,169,41" concept="2" />
-      <node id="3751132065236797352" at="169,41,170,24" concept="7" />
-      <node id="3751132065236797352" at="172,69,173,137" concept="2" />
-      <node id="3751132065236797352" at="174,41,175,41" concept="2" />
-      <node id="3751132065236797352" at="176,7,177,92" concept="2" />
-      <node id="3751132065236797352" at="182,44,183,54" concept="6" />
-      <node id="3751132065236797352" at="183,54,184,47" concept="2" />
-      <node id="3751132065236797352" at="184,47,185,40" concept="2" />
-      <node id="3751132065236797352" at="185,40,186,24" concept="7" />
-      <node id="3751132065236797352" at="189,40,190,22" concept="7" />
-      <node id="3190746170676236333" at="194,97,195,177" concept="7" />
-      <node id="3682791316837312237" at="197,88,198,87" concept="6" />
-      <node id="3682791316837312237" at="198,87,199,47" concept="2" />
-      <node id="3682791316837312237" at="199,47,200,34" concept="6" />
-      <node id="3682791316837312237" at="200,34,201,68" concept="2" />
-      <node id="3682791316837312237" at="201,68,202,63" concept="2" />
-      <node id="3682791316837312237" at="202,63,203,40" concept="2" />
-      <node id="3682791316837312237" at="203,40,204,79" concept="2" />
-      <node id="3682791316837312237" at="204,79,205,34" concept="2" />
-      <node id="3682791316837312237" at="205,34,206,22" concept="7" />
-      <node id="3751132065236797352" at="208,91,209,146" concept="6" />
-      <node id="3751132065236797352" at="209,146,210,106" concept="6" />
-      <node id="3751132065236797352" at="210,106,211,56" concept="2" />
-      <node id="3751132065236797352" at="211,56,212,34" concept="6" />
-      <node id="3751132065236797352" at="212,34,213,63" concept="2" />
-      <node id="3751132065236797352" at="213,63,214,71" concept="2" />
-      <node id="3751132065236797352" at="214,71,215,61" concept="2" />
-      <node id="3751132065236797352" at="215,61,216,40" concept="2" />
-      <node id="3751132065236797352" at="216,40,217,79" concept="2" />
-      <node id="3751132065236797352" at="217,79,218,49" concept="2" />
-      <node id="3751132065236797352" at="218,49,219,22" concept="7" />
-      <node id="3751132065236797352" at="222,107,223,50" concept="9" />
-      <node id="3751132065236797352" at="225,66,226,41" concept="6" />
-      <node id="3751132065236797352" at="226,41,227,93" concept="7" />
-      <node id="3751132065236797352" at="229,86,230,80" concept="6" />
-      <node id="3751132065236797352" at="230,80,231,95" concept="2" />
-      <node id="3751132065236797352" at="231,95,232,25" concept="7" />
-      <node id="3751132065236797352" at="234,68,235,34" concept="6" />
-      <node id="3751132065236797352" at="235,34,236,55" concept="2" />
-      <node id="3751132065236797352" at="236,55,237,87" concept="2" />
-      <node id="3751132065236797352" at="237,87,238,23" concept="7" />
-      <node id="3751132065236797352" at="241,96,242,134" concept="2" />
-      <node id="3751132065236797352" at="243,34,244,95" concept="2" />
-      <node id="3751132065236797352" at="244,95,245,98" concept="2" />
-      <node id="3751132065236797352" at="247,122,248,139" concept="2" />
-      <node id="3682791316837313175" at="253,88,254,86" concept="6" />
-      <node id="3682791316837313175" at="254,86,255,47" concept="2" />
-      <node id="3682791316837313175" at="255,47,256,34" concept="6" />
-      <node id="3682791316837313175" at="256,34,257,63" concept="2" />
-      <node id="3682791316837313175" at="257,63,258,61" concept="2" />
-      <node id="3682791316837313175" at="258,61,259,40" concept="2" />
-      <node id="3682791316837313175" at="259,40,260,79" concept="2" />
-      <node id="3682791316837313175" at="260,79,261,34" concept="2" />
-      <node id="3682791316837313175" at="261,34,262,22" concept="7" />
-      <node id="3751132065236797352" at="264,87,265,267" concept="6" />
-      <node id="3751132065236797352" at="265,267,266,33" concept="7" />
-      <node id="3751132065236797352" at="269,125,270,49" concept="9" />
-      <node id="3751132065236797352" at="272,81,273,74" concept="6" />
-      <node id="3751132065236797352" at="273,74,274,41" concept="2" />
-      <node id="3751132065236797352" at="274,41,275,24" concept="7" />
-      <node id="3751132065236797352" at="277,69,278,137" concept="2" />
-      <node id="3751132065236797352" at="279,41,280,42" concept="2" />
-      <node id="3751132065236797352" at="281,7,282,36" concept="6" />
-      <node id="3751132065236797352" at="282,36,283,65" concept="2" />
-      <node id="3751132065236797352" at="283,65,284,63" concept="2" />
-      <node id="3751132065236797352" at="284,63,285,42" concept="2" />
-      <node id="3751132065236797352" at="290,44,291,54" concept="6" />
-      <node id="3751132065236797352" at="291,54,292,48" concept="2" />
-      <node id="3751132065236797352" at="292,48,293,40" concept="2" />
-      <node id="3751132065236797352" at="293,40,294,24" concept="7" />
-      <node id="3751132065236797352" at="297,40,298,32" concept="7" />
-      <node id="4800340801163590319" at="302,97,303,189" concept="7" />
-      <node id="4800340801163139773" at="305,89,306,156" concept="6" />
-      <node id="4800340801163139773" at="306,156,307,34" concept="6" />
-      <node id="4800340801163139773" at="307,34,308,63" concept="2" />
-      <node id="4800340801163139773" at="308,63,309,40" concept="2" />
-      <node id="4800340801163139773" at="309,40,310,79" concept="2" />
-      <node id="4800340801163139773" at="310,79,311,22" concept="7" />
-      <node id="3682791316837321696" at="313,88,314,87" concept="6" />
-      <node id="3682791316837321696" at="314,87,315,47" concept="2" />
-      <node id="3682791316837321696" at="315,47,316,34" concept="6" />
-      <node id="3682791316837321696" at="316,34,317,69" concept="2" />
-      <node id="3682791316837321696" at="317,69,318,40" concept="2" />
-      <node id="3682791316837321696" at="318,40,319,79" concept="2" />
-      <node id="3682791316837321696" at="319,79,320,34" concept="2" />
-      <node id="3682791316837321696" at="320,34,321,22" concept="7" />
-      <node id="3751132065236797352" at="36,0,39,0" concept="5" trace="createEditorCell#(Ljetbrains/mps/openapi/editor/EditorContext;Lorg/jetbrains/mps/openapi/model/SNode;)Ljetbrains/mps/openapi/editor/cells/EditorCell;" />
-      <node id="3751132065236797352" at="47,80,50,5" concept="0" />
-      <node id="3751132065236797352" at="47,80,50,5" concept="4" />
-      <node id="3751132065236797352" at="50,5,53,5" concept="0" />
-      <node id="3751132065236797352" at="50,5,53,5" concept="4" />
-      <node id="3751132065236797352" at="56,81,59,5" concept="0" />
-      <node id="3751132065236797352" at="56,81,59,5" concept="4" />
-      <node id="3682791316837310368" at="117,0,120,0" concept="1" trace="_Inline_qnkj9j_a3a#()V" />
-      <node id="3682791316837310368" at="120,0,123,0" concept="5" trace="createEditorCell#(Ljetbrains/mps/openapi/editor/EditorContext;)Ljetbrains/mps/openapi/editor/cells/EditorCell;" />
-      <node id="3682791316837310368" at="123,0,126,0" concept="5" trace="createEditorCell#(Ljetbrains/mps/openapi/editor/EditorContext;Lorg/jetbrains/mps/openapi/model/SNode;)Ljetbrains/mps/openapi/editor/cells/EditorCell;" />
-      <node id="3190746170676176223" at="156,0,159,0" concept="8" trace="renderingCondition_qnkj9j_a4a#(Lorg/jetbrains/mps/openapi/model/SNode;Ljetbrains/mps/openapi/editor/EditorContext;)Z" />
-      <node id="3751132065236797352" at="164,0,167,0" concept="1" trace="superclassSingleRoleHandler_qnkj9j_f0#(Lorg/jetbrains/mps/openapi/model/SNode;Lorg/jetbrains/mps/openapi/language/SContainmentLink;Ljetbrains/mps/openapi/editor/EditorContext;)V" />
-      <node id="3751132065236797352" at="173,137,176,7" concept="4" />
-      <node id="3751132065236797352" at="189,0,192,0" concept="5" trace="getNoTargetText#()Ljava/lang/String;" />
-      <node id="3190746170676234078" at="194,0,197,0" concept="8" trace="renderingCondition_qnkj9j_a5a#(Lorg/jetbrains/mps/openapi/model/SNode;Ljetbrains/mps/openapi/editor/EditorContext;)Z" />
-      <node id="3751132065236797352" at="222,0,225,0" concept="1" trace="classLikeMemberListHandler_qnkj9j_h0#(Lorg/jetbrains/mps/openapi/model/SNode;Ljava/lang/String;Ljetbrains/mps/openapi/editor/EditorContext;)V" />
-      <node id="3751132065236797352" at="246,9,249,9" concept="4" />
-      <node id="3751132065236797352" at="269,0,272,0" concept="1" trace="initializerSingleRoleHandler_qnkj9j_j0#(Lorg/jetbrains/mps/openapi/model/SNode;Lorg/jetbrains/mps/openapi/language/SContainmentLink;Ljetbrains/mps/openapi/editor/EditorContext;)V" />
-      <node id="3751132065236797352" at="278,137,281,7" concept="4" />
-      <node id="3751132065236797352" at="297,0,300,0" concept="5" trace="getNoTargetText#()Ljava/lang/String;" />
-      <node id="4800340801163589996" at="302,0,305,0" concept="8" trace="renderingCondition_qnkj9j_a9a#(Lorg/jetbrains/mps/openapi/model/SNode;Ljetbrains/mps/openapi/editor/EditorContext;)Z" />
-      <node id="3751132065236797352" at="101,58,105,5" concept="4" />
-      <node id="3751132065236797352" at="159,0,163,0" concept="5" trace="createRefNode_qnkj9j_f0#(Ljetbrains/mps/openapi/editor/EditorContext;Lorg/jetbrains/mps/openapi/model/SNode;)Ljetbrains/mps/openapi/editor/cells/EditorCell;" />
-      <node id="3751132065236797352" at="225,0,229,0" concept="5" trace="createNodeToInsert#(Ljetbrains/mps/openapi/editor/EditorContext;)Lorg/jetbrains/mps/openapi/model/SNode;" />
-      <node id="3751132065236797352" at="242,134,246,9" concept="4" />
-      <node id="3751132065236797352" at="264,0,268,0" concept="5" trace="createRefNode_qnkj9j_j0#(Ljetbrains/mps/openapi/editor/EditorContext;Lorg/jetbrains/mps/openapi/model/SNode;)Ljetbrains/mps/openapi/editor/cells/EditorCell;" />
-      <node id="3682791316837310365" at="81,59,86,22" concept="4" />
-      <node id="3751132065236797352" at="109,59,114,22" concept="4" />
-      <node id="3682791316837310369" at="140,61,145,24" concept="4" />
-      <node id="3751132065236797352" at="167,0,172,0" concept="5" trace="createChildCell#(Ljetbrains/mps/openapi/editor/EditorContext;Lorg/jetbrains/mps/openapi/model/SNode;)Ljetbrains/mps/openapi/editor/cells/EditorCell;" />
-      <node id="3751132065236797352" at="229,0,234,0" concept="5" trace="createNodeCell#(Ljetbrains/mps/openapi/editor/EditorContext;Lorg/jetbrains/mps/openapi/model/SNode;)Ljetbrains/mps/openapi/editor/cells/EditorCell;" />
-      <node id="3751132065236797352" at="272,0,277,0" concept="5" trace="createChildCell#(Ljetbrains/mps/openapi/editor/EditorContext;Lorg/jetbrains/mps/openapi/model/SNode;)Ljetbrains/mps/openapi/editor/cells/EditorCell;" />
-      <node id="3751132065236797352" at="234,0,240,0" concept="5" trace="createEmptyCell#(Ljetbrains/mps/openapi/editor/EditorContext;)Ljetbrains/mps/openapi/editor/cells/EditorCell;" />
-      <node id="3682791316837310364" at="64,0,71,0" concept="5" trace="createConstant_qnkj9j_a0#(Ljetbrains/mps/openapi/editor/EditorContext;Lorg/jetbrains/mps/openapi/model/SNode;)Ljetbrains/mps/openapi/editor/cells/EditorCell;" />
-      <node id="3682791316837310366" at="88,0,95,0" concept="5" trace="createConstant_qnkj9j_c0#(Ljetbrains/mps/openapi/editor/EditorContext;Lorg/jetbrains/mps/openapi/model/SNode;)Ljetbrains/mps/openapi/editor/cells/EditorCell;" />
-      <node id="3751132065236797352" at="172,0,179,0" concept="5" trace="installCellInfo#(Lorg/jetbrains/mps/openapi/model/SNode;Ljetbrains/mps/openapi/editor/cells/EditorCell;)V" />
-      <node id="3751132065236797352" at="181,0,188,0" concept="5" trace="createEmptyCell#()Ljetbrains/mps/openapi/editor/cells/EditorCell;" />
-      <node id="3751132065236797352" at="289,0,296,0" concept="5" trace="createEmptyCell#()Ljetbrains/mps/openapi/editor/cells/EditorCell;" />
-      <node id="3751132065236797352" at="148,0,156,0" concept="5" trace="createConstant_qnkj9j_e0#(Ljetbrains/mps/openapi/editor/EditorContext;Lorg/jetbrains/mps/openapi/model/SNode;)Ljetbrains/mps/openapi/editor/cells/EditorCell;" />
-      <node id="4800340801163139773" at="305,0,313,0" concept="5" trace="createComponent_qnkj9j_k0#(Ljetbrains/mps/openapi/editor/EditorContext;Lorg/jetbrains/mps/openapi/model/SNode;)Ljetbrains/mps/openapi/editor/cells/EditorCell;" />
-      <node id="3751132065236797352" at="240,132,250,7" concept="4" />
-      <node id="3751132065236797352" at="277,0,287,0" concept="5" trace="installCellInfo#(Lorg/jetbrains/mps/openapi/model/SNode;Ljetbrains/mps/openapi/editor/cells/EditorCell;)V" />
-      <node id="3682791316837321696" at="313,0,323,0" concept="5" trace="createConstant_qnkj9j_l0#(Ljetbrains/mps/openapi/editor/EditorContext;Lorg/jetbrains/mps/openapi/model/SNode;)Ljetbrains/mps/openapi/editor/cells/EditorCell;" />
-      <node id="3682791316837312237" at="197,0,208,0" concept="5" trace="createConstant_qnkj9j_g0#(Ljetbrains/mps/openapi/editor/EditorContext;Lorg/jetbrains/mps/openapi/model/SNode;)Ljetbrains/mps/openapi/editor/cells/EditorCell;" />
-      <node id="3682791316837313175" at="253,0,264,0" concept="5" trace="createConstant_qnkj9j_i0#(Ljetbrains/mps/openapi/editor/EditorContext;Lorg/jetbrains/mps/openapi/model/SNode;)Ljetbrains/mps/openapi/editor/cells/EditorCell;" />
-      <node id="3751132065236797352" at="240,0,252,0" concept="5" trace="installElementCellActions#(Lorg/jetbrains/mps/openapi/model/SNode;Lorg/jetbrains/mps/openapi/model/SNode;Ljetbrains/mps/openapi/editor/cells/EditorCell;Ljetbrains/mps/openapi/editor/EditorContext;)V" />
-      <node id="3751132065236797352" at="208,0,221,0" concept="5" trace="createRefNodeList_qnkj9j_h0#(Ljetbrains/mps/openapi/editor/EditorContext;Lorg/jetbrains/mps/openapi/model/SNode;)Ljetbrains/mps/openapi/editor/cells/EditorCell;" />
-      <node id="3682791316837310365" at="71,0,88,0" concept="5" trace="createProperty_qnkj9j_b0#(Ljetbrains/mps/openapi/editor/EditorContext;Lorg/jetbrains/mps/openapi/model/SNode;)Ljetbrains/mps/openapi/editor/cells/EditorCell;" />
-      <node id="3751132065236797352" at="95,0,116,0" concept="5" trace="createRefCell_qnkj9j_d0#(Ljetbrains/mps/openapi/editor/EditorContext;Lorg/jetbrains/mps/openapi/model/SNode;)Ljetbrains/mps/openapi/editor/cells/EditorCell;" />
-      <node id="3682791316837310369" at="126,0,147,0" concept="5" trace="createProperty_qnkj9j_a0d0#(Ljetbrains/mps/openapi/editor/EditorContext;Lorg/jetbrains/mps/openapi/model/SNode;)Ljetbrains/mps/openapi/editor/cells/EditorCell;" />
-      <node id="3751132065236797352" at="39,0,64,0" concept="5" trace="createCollection_qnkj9j_a#(Ljetbrains/mps/openapi/editor/EditorContext;Lorg/jetbrains/mps/openapi/model/SNode;)Ljetbrains/mps/openapi/editor/cells/EditorCell;" />
-      <scope id="3751132065236797352" at="36,79,37,63" />
-      <scope id="3751132065236797352" at="43,79,44,81" />
-      <scope id="3751132065236797352" at="44,81,45,81" />
-      <scope id="3751132065236797352" at="45,81,46,81" />
-      <scope id="3751132065236797352" at="46,81,47,80" />
-      <scope id="3751132065236797352" at="48,61,49,83" />
-      <scope id="3751132065236797352" at="51,61,52,82" />
-      <scope id="3751132065236797352" at="53,5,54,81" />
-      <scope id="3751132065236797352" at="54,81,55,84" />
-      <scope id="3751132065236797352" at="55,84,56,81" />
-      <scope id="3751132065236797352" at="57,61,58,82" />
-      <scope id="3751132065236797352" at="59,5,60,82" />
-      <scope id="3751132065236797352" at="60,82,61,81" />
-      <scope id="3682791316837310368" at="117,33,118,14" />
-      <scope id="3682791316837310368" at="120,69,121,67" />
-      <scope id="3682791316837310368" at="123,81,124,66" />
-      <scope id="3190746170676176224" at="156,97,157,177" />
-      <scope id="3751132065236797352" at="164,124,165,49" />
-      <scope id="3751132065236797352" at="174,41,175,41" />
-      <scope id="3751132065236797352" at="189,40,190,22" />
-      <scope id="3190746170676234079" at="194,97,195,177" />
-      <scope id="3751132065236797352" at="222,107,223,50" />
-      <scope id="3751132065236797352" at="247,122,248,139" />
-      <scope id="3751132065236797352" at="269,125,270,49" />
-      <scope id="3751132065236797352" at="279,41,280,42" />
-      <scope id="3751132065236797352" at="297,40,298,32" />
-      <scope id="4800340801163589997" at="302,97,303,189" />
-      <scope id="3682791316837310365" at="82,35,84,94">
-        <var name="manager" id="3682791316837310365" />
-      </scope>
-      <scope id="3751132065236797352" at="102,39,104,45" />
-      <scope id="3751132065236797352" at="110,35,112,94">
-        <var name="manager" id="3751132065236797352" />
-      </scope>
-      <scope id="3682791316837310369" at="141,37,143,96">
-        <var name="manager" id="3682791316837310369" />
-      </scope>
-      <scope id="3751132065236797352" at="159,87,161,33">
-        <var name="provider" id="3751132065236797352" />
-      </scope>
-      <scope id="3751132065236797352" at="225,66,227,93">
-        <var name="listOwner" id="3751132065236797352" />
-      </scope>
-      <scope id="3751132065236797352" at="243,34,245,98" />
-      <scope id="3751132065236797352" at="264,87,266,33">
-        <var name="provider" id="3751132065236797352" />
-=======
       <node id="3751132065236797352" at="34,79,35,63" concept="7" />
       <node id="3751132065236797352" at="37,89,38,96" concept="6" />
       <node id="3751132065236797352" at="38,96,39,48" concept="2" />
@@ -2281,43 +1454,11 @@
       <scope id="3751132065236797352" at="213,34,215,98" />
       <scope id="1825613483881473041" at="249,35,251,94">
         <var name="manager" id="1825613483881473041" />
->>>>>>> dfa4c421
-      </scope>
-      <scope id="3751132065236797352" at="36,0,39,0">
+      </scope>
+      <scope id="3751132065236797352" at="34,0,37,0">
         <var name="editorContext" id="3751132065236797352" />
         <var name="node" id="3751132065236797352" />
       </scope>
-<<<<<<< HEAD
-      <scope id="3751132065236797352" at="47,80,50,5" />
-      <scope id="3751132065236797352" at="50,5,53,5" />
-      <scope id="3751132065236797352" at="56,81,59,5" />
-      <scope id="3682791316837310368" at="117,0,120,0" />
-      <scope id="3682791316837310368" at="120,0,123,0">
-        <var name="editorContext" id="3682791316837310368" />
-      </scope>
-      <scope id="3682791316837310368" at="123,0,126,0">
-        <var name="editorContext" id="3682791316837310368" />
-        <var name="node" id="3682791316837310368" />
-      </scope>
-      <scope id="3190746170676176223" at="156,0,159,0">
-        <var name="editorContext" id="3190746170676176223" />
-        <var name="node" id="3190746170676176223" />
-      </scope>
-      <scope id="3751132065236797352" at="164,0,167,0">
-        <var name="containmentLink" id="3751132065236797352" />
-        <var name="context" id="3751132065236797352" />
-        <var name="ownerNode" id="3751132065236797352" />
-      </scope>
-      <scope id="3751132065236797352" at="167,81,170,24">
-        <var name="editorCell" id="3751132065236797352" />
-      </scope>
-      <scope id="3751132065236797352" at="189,0,192,0" />
-      <scope id="3190746170676234078" at="194,0,197,0">
-        <var name="editorContext" id="3190746170676234078" />
-        <var name="node" id="3190746170676234078" />
-      </scope>
-      <scope id="3751132065236797352" at="222,0,225,0">
-=======
       <scope id="3751132065236797352" at="44,80,47,5" />
       <scope id="3751132065236797352" at="47,5,50,5" />
       <scope id="3682791316837310368" at="107,0,110,0" />
@@ -2337,130 +1478,10 @@
         <var name="node" id="3190746170676234078" />
       </scope>
       <scope id="3751132065236797352" at="192,0,195,0">
->>>>>>> dfa4c421
         <var name="childRole" id="3751132065236797352" />
         <var name="context" id="3751132065236797352" />
         <var name="ownerNode" id="3751132065236797352" />
       </scope>
-<<<<<<< HEAD
-      <scope id="3751132065236797352" at="229,86,232,25">
-        <var name="elementCell" id="3751132065236797352" />
-      </scope>
-      <scope id="3751132065236797352" at="269,0,272,0">
-        <var name="containmentLink" id="3751132065236797352" />
-        <var name="context" id="3751132065236797352" />
-        <var name="ownerNode" id="3751132065236797352" />
-      </scope>
-      <scope id="3751132065236797352" at="272,81,275,24">
-        <var name="editorCell" id="3751132065236797352" />
-      </scope>
-      <scope id="3751132065236797352" at="297,0,300,0" />
-      <scope id="4800340801163589996" at="302,0,305,0">
-        <var name="editorContext" id="4800340801163589996" />
-        <var name="node" id="4800340801163589996" />
-      </scope>
-      <scope id="3751132065236797352" at="159,0,163,0">
-        <var name="editorContext" id="3751132065236797352" />
-        <var name="node" id="3751132065236797352" />
-      </scope>
-      <scope id="3751132065236797352" at="182,44,186,24">
-        <var name="editorCell" id="3751132065236797352" />
-      </scope>
-      <scope id="3751132065236797352" at="225,0,229,0">
-        <var name="editorContext" id="3751132065236797352" />
-      </scope>
-      <scope id="3751132065236797352" at="234,68,238,23">
-        <var name="emptyCell" id="3751132065236797352" />
-      </scope>
-      <scope id="3751132065236797352" at="264,0,268,0">
-        <var name="editorContext" id="3751132065236797352" />
-        <var name="node" id="3751132065236797352" />
-      </scope>
-      <scope id="3751132065236797352" at="290,44,294,24">
-        <var name="editorCell" id="3751132065236797352" />
-      </scope>
-      <scope id="3682791316837310364" at="64,88,69,22">
-        <var name="editorCell" id="3682791316837310364" />
-      </scope>
-      <scope id="3682791316837310366" at="88,88,93,22">
-        <var name="editorCell" id="3682791316837310366" />
-      </scope>
-      <scope id="3751132065236797352" at="167,0,172,0">
-        <var name="child" id="3751132065236797352" />
-        <var name="editorContext" id="3751132065236797352" />
-      </scope>
-      <scope id="3751132065236797352" at="172,69,177,92" />
-      <scope id="3751132065236797352" at="229,0,234,0">
-        <var name="editorContext" id="3751132065236797352" />
-        <var name="elementNode" id="3751132065236797352" />
-      </scope>
-      <scope id="3751132065236797352" at="272,0,277,0">
-        <var name="child" id="3751132065236797352" />
-        <var name="editorContext" id="3751132065236797352" />
-      </scope>
-      <scope id="3751132065236797352" at="148,88,154,22">
-        <var name="editorCell" id="3751132065236797352" />
-      </scope>
-      <scope id="3751132065236797352" at="234,0,240,0">
-        <var name="editorContext" id="3751132065236797352" />
-      </scope>
-      <scope id="4800340801163139773" at="305,89,311,22">
-        <var name="editorCell" id="4800340801163139773" />
-        <var name="style" id="4800340801163139773" />
-      </scope>
-      <scope id="3682791316837310364" at="64,0,71,0">
-        <var name="editorContext" id="3682791316837310364" />
-        <var name="node" id="3682791316837310364" />
-      </scope>
-      <scope id="3682791316837310366" at="88,0,95,0">
-        <var name="editorContext" id="3682791316837310366" />
-        <var name="node" id="3682791316837310366" />
-      </scope>
-      <scope id="3751132065236797352" at="172,0,179,0">
-        <var name="child" id="3751132065236797352" />
-        <var name="editorCell" id="3751132065236797352" />
-      </scope>
-      <scope id="3751132065236797352" at="181,0,188,0" />
-      <scope id="3751132065236797352" at="289,0,296,0" />
-      <scope id="3751132065236797352" at="148,0,156,0">
-        <var name="editorContext" id="3751132065236797352" />
-        <var name="node" id="3751132065236797352" />
-      </scope>
-      <scope id="3751132065236797352" at="241,96,249,9" />
-      <scope id="3751132065236797352" at="277,69,285,42">
-        <var name="style" id="3751132065236797352" />
-      </scope>
-      <scope id="4800340801163139773" at="305,0,313,0">
-        <var name="editorContext" id="4800340801163139773" />
-        <var name="node" id="4800340801163139773" />
-      </scope>
-      <scope id="3682791316837321696" at="313,88,321,22">
-        <var name="editorCell" id="3682791316837321696" />
-        <var name="style" id="3682791316837321696" />
-      </scope>
-      <scope id="3682791316837312237" at="197,88,206,22">
-        <var name="editorCell" id="3682791316837312237" />
-        <var name="style" id="3682791316837312237" />
-      </scope>
-      <scope id="3682791316837313175" at="253,88,262,22">
-        <var name="editorCell" id="3682791316837313175" />
-        <var name="style" id="3682791316837313175" />
-      </scope>
-      <scope id="3751132065236797352" at="240,132,250,7" />
-      <scope id="3751132065236797352" at="277,0,287,0">
-        <var name="child" id="3751132065236797352" />
-        <var name="editorCell" id="3751132065236797352" />
-      </scope>
-      <scope id="3682791316837321696" at="313,0,323,0">
-        <var name="editorContext" id="3682791316837321696" />
-        <var name="node" id="3682791316837321696" />
-      </scope>
-      <scope id="3682791316837312237" at="197,0,208,0">
-        <var name="editorContext" id="3682791316837312237" />
-        <var name="node" id="3682791316837312237" />
-      </scope>
-      <scope id="3751132065236797352" at="208,91,219,22">
-=======
       <scope id="3751132065236797352" at="199,86,202,25">
         <var name="elementCell" id="3751132065236797352" />
       </scope>
@@ -2520,18 +1541,10 @@
         <var name="node" id="3682791316837312237" />
       </scope>
       <scope id="3751132065236797352" at="179,91,189,22">
->>>>>>> dfa4c421
         <var name="editorCell" id="3751132065236797352" />
         <var name="handler" id="3751132065236797352" />
         <var name="style" id="3751132065236797352" />
       </scope>
-<<<<<<< HEAD
-      <scope id="3682791316837313175" at="253,0,264,0">
-        <var name="editorContext" id="3682791316837313175" />
-        <var name="node" id="3682791316837313175" />
-      </scope>
-      <scope id="3751132065236797352" at="240,0,252,0">
-=======
       <scope id="3751132065236797352" at="210,132,220,7" />
       <scope id="3682791316837313175" at="223,0,233,0">
         <var name="editorContext" id="3682791316837313175" />
@@ -2542,47 +1555,27 @@
         <var name="node" id="3751132065236797352" />
       </scope>
       <scope id="3751132065236797352" at="210,0,222,0">
->>>>>>> dfa4c421
         <var name="editorContext" id="3751132065236797352" />
         <var name="elementCell" id="3751132065236797352" />
         <var name="elementNode" id="3751132065236797352" />
         <var name="listOwner" id="3751132065236797352" />
       </scope>
-<<<<<<< HEAD
-      <scope id="3751132065236797352" at="208,0,221,0">
-        <var name="editorContext" id="3751132065236797352" />
-        <var name="node" id="3751132065236797352" />
-      </scope>
-      <scope id="3682791316837310365" at="71,88,86,22">
-=======
       <scope id="3682791316837310365" at="64,88,78,22">
->>>>>>> dfa4c421
         <var name="attributeConcept" id="3682791316837310365" />
         <var name="attributeKind" id="3682791316837310365" />
         <var name="editorCell" id="3682791316837310365" />
         <var name="provider" id="3682791316837310365" />
       </scope>
-<<<<<<< HEAD
-      <scope id="3682791316837310365" at="71,0,88,0">
-        <var name="editorContext" id="3682791316837310365" />
-        <var name="node" id="3682791316837310365" />
-      </scope>
-      <scope id="3751132065236797352" at="95,87,114,22">
-=======
       <scope id="3682791316837310365" at="64,0,80,0">
         <var name="editorContext" id="3682791316837310365" />
         <var name="node" id="3682791316837310365" />
       </scope>
       <scope id="3751132065236797352" at="147,87,164,22">
->>>>>>> dfa4c421
         <var name="attributeConcept" id="3751132065236797352" />
         <var name="attributeKind" id="3751132065236797352" />
         <var name="editorCell" id="3751132065236797352" />
         <var name="provider" id="3751132065236797352" />
       </scope>
-<<<<<<< HEAD
-      <scope id="3682791316837310369" at="126,92,145,24">
-=======
       <scope id="3751132065236797352" at="86,87,104,22">
         <var name="attributeConcept" id="3751132065236797352" />
         <var name="attributeKind" id="3751132065236797352" />
@@ -2590,35 +1583,12 @@
         <var name="provider" id="3751132065236797352" />
       </scope>
       <scope id="3682791316837310369" at="116,92,134,24">
->>>>>>> dfa4c421
         <var name="attributeConcept" id="3682791316837310369" />
         <var name="attributeKind" id="3682791316837310369" />
         <var name="editorCell" id="3682791316837310369" />
         <var name="provider" id="3682791316837310369" />
         <var name="style" id="3682791316837310369" />
       </scope>
-<<<<<<< HEAD
-      <scope id="3751132065236797352" at="95,0,116,0">
-        <var name="editorContext" id="3751132065236797352" />
-        <var name="node" id="3751132065236797352" />
-      </scope>
-      <scope id="3682791316837310369" at="126,0,147,0">
-        <var name="editorContext" id="3682791316837310369" />
-        <var name="node" id="3682791316837310369" />
-      </scope>
-      <scope id="3751132065236797352" at="39,89,62,22">
-        <var name="editorCell" id="3751132065236797352" />
-      </scope>
-      <scope id="3751132065236797352" at="39,0,64,0">
-        <var name="editorContext" id="3751132065236797352" />
-        <var name="node" id="3751132065236797352" />
-      </scope>
-      <unit id="3751132065236797352" at="163,0,194,0" name="jetbrains.mps.lang.classLike.editor.ClassLikeDescriptor_Editor$superclassSingleRoleHandler_qnkj9j_f0" />
-      <unit id="3682791316837310368" at="116,0,148,0" name="jetbrains.mps.lang.classLike.editor.ClassLikeDescriptor_Editor$_Inline_qnkj9j_a3a" />
-      <unit id="3751132065236797352" at="221,0,253,0" name="jetbrains.mps.lang.classLike.editor.ClassLikeDescriptor_Editor$classLikeMemberListHandler_qnkj9j_h0" />
-      <unit id="3751132065236797352" at="268,0,302,0" name="jetbrains.mps.lang.classLike.editor.ClassLikeDescriptor_Editor$initializerSingleRoleHandler_qnkj9j_j0" />
-      <unit id="3751132065236797352" at="35,0,324,0" name="jetbrains.mps.lang.classLike.editor.ClassLikeDescriptor_Editor" />
-=======
       <scope id="3751132065236797352" at="37,89,56,22">
         <var name="editorCell" id="3751132065236797352" />
       </scope>
@@ -2652,338 +1622,97 @@
       <unit id="3682791316837310368" at="106,0,137,0" name="jetbrains.mps.lang.classLike.editor.ClassLikeDescriptor_Editor$_Inline_qnkj9j_a3a" />
       <unit id="3751132065236797352" at="191,0,223,0" name="jetbrains.mps.lang.classLike.editor.ClassLikeDescriptor_Editor$classLikeMemberListHandler_qnkj9j_h0" />
       <unit id="3751132065236797352" at="33,0,265,0" name="jetbrains.mps.lang.classLike.editor.ClassLikeDescriptor_Editor" />
->>>>>>> dfa4c421
     </file>
   </root>
   <root nodeRef="c7d5b9dd-a05f-4be2-bc73-f2e16994cc67/r:60fc5d65-00f5-411a-8513-c8d5fe6ffc51(jetbrains.mps.lang.classLike/jetbrains.mps.lang.classLike.editor)/3751132065236797366">
     <file name="ParameterDescriptor_Editor.java">
-      <node id="3751132065236797366" at="21,79,22,63" concept="7" />
-      <node id="3751132065236797366" at="24,89,25,96" concept="6" />
-      <node id="3751132065236797366" at="25,96,26,48" concept="2" />
-      <node id="3751132065236797366" at="26,48,27,28" concept="2" />
-      <node id="3751132065236797366" at="27,28,28,79" concept="2" />
-      <node id="3751132065236797366" at="28,79,29,80" concept="0" />
-      <node id="3751132065236797366" at="28,79,29,80" concept="2" />
-      <node id="3751132065236797366" at="29,80,30,81" concept="0" />
-      <node id="3751132065236797366" at="29,80,30,81" concept="2" />
-      <node id="3751132065236797366" at="30,81,31,22" concept="7" />
-      <node id="3751132065236797366" at="33,87,34,253" concept="6" />
-      <node id="3751132065236797366" at="34,253,35,33" concept="7" />
-      <node id="3751132065236797366" at="38,118,39,49" concept="9" />
-      <node id="3751132065236797366" at="41,81,42,74" concept="6" />
-      <node id="3751132065236797366" at="42,74,43,41" concept="2" />
-      <node id="3751132065236797366" at="43,41,44,24" concept="7" />
-      <node id="3751132065236797366" at="46,69,47,137" concept="2" />
-      <node id="3751132065236797366" at="48,41,49,35" concept="2" />
-      <node id="3751132065236797366" at="55,44,56,54" concept="6" />
-      <node id="3751132065236797366" at="56,54,57,41" concept="2" />
-      <node id="3751132065236797366" at="57,41,58,40" concept="2" />
-      <node id="3751132065236797366" at="58,40,59,24" concept="7" />
-      <node id="3751132065236797366" at="62,40,63,25" concept="7" />
-      <node id="3751132065236797370" at="67,88,68,82" concept="6" />
-      <node id="3751132065236797370" at="68,82,69,29" concept="2" />
-      <node id="3751132065236797370" at="69,29,70,42" concept="2" />
-      <node id="3751132065236797370" at="70,42,71,26" concept="6" />
-      <node id="3751132065236797370" at="71,26,72,58" concept="2" />
-      <node id="3751132065236797370" at="72,58,73,42" concept="2" />
-      <node id="3751132065236797370" at="73,42,74,79" concept="2" />
-      <node id="3751132065236797370" at="74,79,75,80" concept="2" />
-      <node id="3751132065236797370" at="75,80,76,73" concept="2" />
-      <node id="3751132065236797370" at="76,73,77,57" concept="6" />
-      <node id="3751132065236797370" at="77,57,78,59" concept="6" />
-      <node id="3751132065236797370" at="79,35,80,82" concept="6" />
-      <node id="3751132065236797370" at="80,82,81,94" concept="7" />
-      <node id="3751132065236797370" at="82,10,83,22" concept="7" />
-      <node id="3751132065236797366" at="21,0,24,0" concept="5" trace="createEditorCell#(Ljetbrains/mps/openapi/editor/EditorContext;Lorg/jetbrains/mps/openapi/model/SNode;)Ljetbrains/mps/openapi/editor/cells/EditorCell;" />
-      <node id="3751132065236797366" at="38,0,41,0" concept="1" trace="typeSingleRoleHandler_v24tt6_a0#(Lorg/jetbrains/mps/openapi/model/SNode;Lorg/jetbrains/mps/openapi/language/SContainmentLink;Ljetbrains/mps/openapi/editor/EditorContext;)V" />
-      <node id="3751132065236797366" at="47,137,50,7" concept="4" />
-      <node id="3751132065236797366" at="62,0,65,0" concept="5" trace="getNoTargetText#()Ljava/lang/String;" />
-      <node id="3751132065236797366" at="33,0,37,0" concept="5" trace="createRefNode_v24tt6_a0#(Ljetbrains/mps/openapi/editor/EditorContext;Lorg/jetbrains/mps/openapi/model/SNode;)Ljetbrains/mps/openapi/editor/cells/EditorCell;" />
-      <node id="3751132065236797366" at="41,0,46,0" concept="5" trace="createChildCell#(Ljetbrains/mps/openapi/editor/EditorContext;Lorg/jetbrains/mps/openapi/model/SNode;)Ljetbrains/mps/openapi/editor/cells/EditorCell;" />
-      <node id="3751132065236797370" at="78,59,83,22" concept="4" />
-      <node id="3751132065236797366" at="46,0,52,0" concept="5" trace="installCellInfo#(Lorg/jetbrains/mps/openapi/model/SNode;Ljetbrains/mps/openapi/editor/cells/EditorCell;)V" />
-      <node id="3751132065236797366" at="54,0,61,0" concept="5" trace="createEmptyCell#()Ljetbrains/mps/openapi/editor/cells/EditorCell;" />
-      <node id="3751132065236797366" at="24,0,33,0" concept="5" trace="createCollection_v24tt6_a#(Ljetbrains/mps/openapi/editor/EditorContext;Lorg/jetbrains/mps/openapi/model/SNode;)Ljetbrains/mps/openapi/editor/cells/EditorCell;" />
-      <node id="3751132065236797370" at="67,0,85,0" concept="5" trace="createProperty_v24tt6_b0#(Ljetbrains/mps/openapi/editor/EditorContext;Lorg/jetbrains/mps/openapi/model/SNode;)Ljetbrains/mps/openapi/editor/cells/EditorCell;" />
-      <scope id="3751132065236797366" at="21,79,22,63" />
-      <scope id="3751132065236797366" at="28,79,29,80" />
-      <scope id="3751132065236797366" at="29,80,30,81" />
-      <scope id="3751132065236797366" at="38,118,39,49" />
-      <scope id="3751132065236797366" at="48,41,49,35" />
-      <scope id="3751132065236797366" at="62,40,63,25" />
-      <scope id="3751132065236797366" at="33,87,35,33">
-        <var name="provider" id="3751132065236797366" />
-      </scope>
-      <scope id="3751132065236797370" at="79,35,81,94">
+      <node id="3751132065236797366" at="16,79,17,63" concept="7" />
+      <node id="3751132065236797366" at="19,89,20,96" concept="6" />
+      <node id="3751132065236797366" at="20,96,21,48" concept="2" />
+      <node id="3751132065236797366" at="21,48,22,28" concept="2" />
+      <node id="3751132065236797366" at="22,28,23,80" concept="0" />
+      <node id="3751132065236797366" at="22,28,23,80" concept="2" />
+      <node id="3751132065236797366" at="23,80,24,81" concept="0" />
+      <node id="3751132065236797366" at="23,80,24,81" concept="2" />
+      <node id="3751132065236797366" at="24,81,25,22" concept="7" />
+      <node id="3751132065236797369" at="27,87,28,81" concept="6" />
+      <node id="3751132065236797369" at="28,81,29,29" concept="2" />
+      <node id="3751132065236797369" at="29,29,30,42" concept="2" />
+      <node id="3751132065236797369" at="30,42,31,26" concept="6" />
+      <node id="3751132065236797369" at="31,26,32,58" concept="2" />
+      <node id="3751132065236797369" at="33,39,34,33" concept="2" />
+      <node id="3751132065236797369" at="35,5,36,73" concept="2" />
+      <node id="3751132065236797369" at="36,73,37,57" concept="6" />
+      <node id="3751132065236797369" at="37,57,38,59" concept="6" />
+      <node id="3751132065236797369" at="39,35,40,82" concept="6" />
+      <node id="3751132065236797369" at="40,82,41,94" concept="7" />
+      <node id="3751132065236797369" at="42,10,43,22" concept="7" />
+      <node id="3751132065236797370" at="45,88,46,82" concept="6" />
+      <node id="3751132065236797370" at="46,82,47,29" concept="2" />
+      <node id="3751132065236797370" at="47,29,48,42" concept="2" />
+      <node id="3751132065236797370" at="48,42,49,26" concept="6" />
+      <node id="3751132065236797370" at="49,26,50,58" concept="2" />
+      <node id="3751132065236797370" at="50,58,51,42" concept="2" />
+      <node id="3751132065236797370" at="51,42,52,80" concept="2" />
+      <node id="3751132065236797370" at="52,80,53,73" concept="2" />
+      <node id="3751132065236797370" at="53,73,54,57" concept="6" />
+      <node id="3751132065236797370" at="54,57,55,59" concept="6" />
+      <node id="3751132065236797370" at="56,35,57,82" concept="6" />
+      <node id="3751132065236797370" at="57,82,58,94" concept="7" />
+      <node id="3751132065236797370" at="59,10,60,22" concept="7" />
+      <node id="3751132065236797366" at="16,0,19,0" concept="5" trace="createEditorCell#(Ljetbrains/mps/openapi/editor/EditorContext;Lorg/jetbrains/mps/openapi/model/SNode;)Ljetbrains/mps/openapi/editor/cells/EditorCell;" />
+      <node id="3751132065236797369" at="32,58,35,5" concept="4" />
+      <node id="3751132065236797369" at="38,59,43,22" concept="4" />
+      <node id="3751132065236797370" at="55,59,60,22" concept="4" />
+      <node id="3751132065236797366" at="19,0,27,0" concept="5" trace="createCollection_v24tt6_a#(Ljetbrains/mps/openapi/editor/EditorContext;Lorg/jetbrains/mps/openapi/model/SNode;)Ljetbrains/mps/openapi/editor/cells/EditorCell;" />
+      <node id="3751132065236797370" at="45,0,62,0" concept="5" trace="createProperty_v24tt6_b0#(Ljetbrains/mps/openapi/editor/EditorContext;Lorg/jetbrains/mps/openapi/model/SNode;)Ljetbrains/mps/openapi/editor/cells/EditorCell;" />
+      <node id="3751132065236797369" at="27,0,45,0" concept="5" trace="createRefNode_v24tt6_a0#(Ljetbrains/mps/openapi/editor/EditorContext;Lorg/jetbrains/mps/openapi/model/SNode;)Ljetbrains/mps/openapi/editor/cells/EditorCell;" />
+      <scope id="3751132065236797366" at="16,79,17,63" />
+      <scope id="3751132065236797366" at="22,28,23,80" />
+      <scope id="3751132065236797366" at="23,80,24,81" />
+      <scope id="3751132065236797369" at="33,39,34,33" />
+      <scope id="3751132065236797369" at="39,35,41,94">
+        <var name="manager" id="3751132065236797369" />
+      </scope>
+      <scope id="3751132065236797370" at="56,35,58,94">
         <var name="manager" id="3751132065236797370" />
       </scope>
-      <scope id="3751132065236797366" at="21,0,24,0">
+      <scope id="3751132065236797366" at="16,0,19,0">
         <var name="editorContext" id="3751132065236797366" />
         <var name="node" id="3751132065236797366" />
       </scope>
-      <scope id="3751132065236797366" at="38,0,41,0">
-        <var name="containmentLink" id="3751132065236797366" />
-        <var name="context" id="3751132065236797366" />
-        <var name="ownerNode" id="3751132065236797366" />
-      </scope>
-      <scope id="3751132065236797366" at="41,81,44,24">
+      <scope id="3751132065236797366" at="19,89,25,22">
         <var name="editorCell" id="3751132065236797366" />
       </scope>
-      <scope id="3751132065236797366" at="62,0,65,0" />
-      <scope id="3751132065236797366" at="33,0,37,0">
+      <scope id="3751132065236797366" at="19,0,27,0">
         <var name="editorContext" id="3751132065236797366" />
         <var name="node" id="3751132065236797366" />
       </scope>
-      <scope id="3751132065236797366" at="46,69,50,7" />
-      <scope id="3751132065236797366" at="55,44,59,24">
-        <var name="editorCell" id="3751132065236797366" />
-      </scope>
-      <scope id="3751132065236797366" at="41,0,46,0">
-        <var name="child" id="3751132065236797366" />
-        <var name="editorContext" id="3751132065236797366" />
-      </scope>
-      <scope id="3751132065236797366" at="46,0,52,0">
-        <var name="child" id="3751132065236797366" />
-        <var name="editorCell" id="3751132065236797366" />
-      </scope>
-      <scope id="3751132065236797366" at="24,89,31,22">
-        <var name="editorCell" id="3751132065236797366" />
-      </scope>
-      <scope id="3751132065236797366" at="54,0,61,0" />
-      <scope id="3751132065236797366" at="24,0,33,0">
-        <var name="editorContext" id="3751132065236797366" />
-        <var name="node" id="3751132065236797366" />
-      </scope>
-      <scope id="3751132065236797370" at="67,88,83,22">
+      <scope id="3751132065236797370" at="45,88,60,22">
         <var name="attributeConcept" id="3751132065236797370" />
         <var name="attributeKind" id="3751132065236797370" />
         <var name="editorCell" id="3751132065236797370" />
         <var name="provider" id="3751132065236797370" />
       </scope>
-      <scope id="3751132065236797370" at="67,0,85,0">
+      <scope id="3751132065236797369" at="27,87,43,22">
+        <var name="attributeConcept" id="3751132065236797369" />
+        <var name="attributeKind" id="3751132065236797369" />
+        <var name="editorCell" id="3751132065236797369" />
+        <var name="provider" id="3751132065236797369" />
+      </scope>
+      <scope id="3751132065236797370" at="45,0,62,0">
         <var name="editorContext" id="3751132065236797370" />
         <var name="node" id="3751132065236797370" />
       </scope>
-      <unit id="3751132065236797366" at="37,0,67,0" name="jetbrains.mps.lang.classLike.editor.ParameterDescriptor_Editor$typeSingleRoleHandler_v24tt6_a0" />
-      <unit id="3751132065236797366" at="20,0,86,0" name="jetbrains.mps.lang.classLike.editor.ParameterDescriptor_Editor" />
+      <scope id="3751132065236797369" at="27,0,45,0">
+        <var name="editorContext" id="3751132065236797369" />
+        <var name="node" id="3751132065236797369" />
+      </scope>
+      <unit id="3751132065236797366" at="15,0,63,0" name="jetbrains.mps.lang.classLike.editor.ParameterDescriptor_Editor" />
     </file>
   </root>
   <root nodeRef="c7d5b9dd-a05f-4be2-bc73-f2e16994cc67/r:60fc5d65-00f5-411a-8513-c8d5fe6ffc51(jetbrains.mps.lang.classLike/jetbrains.mps.lang.classLike.editor)/3751132065236797387">
     <file name="ClassLikeMethod_Editor.java">
-<<<<<<< HEAD
-      <node id="3751132065236797387" at="35,79,36,63" concept="7" />
-      <node id="3751132065236797387" at="38,89,39,96" concept="6" />
-      <node id="3751132065236797387" at="39,96,40,48" concept="2" />
-      <node id="3751132065236797387" at="40,48,41,28" concept="2" />
-      <node id="3751132065236797387" at="41,28,42,79" concept="2" />
-      <node id="3751132065236797387" at="42,79,43,80" concept="0" />
-      <node id="3751132065236797387" at="42,79,43,80" concept="2" />
-      <node id="3751132065236797387" at="43,80,44,81" concept="0" />
-      <node id="3751132065236797387" at="43,80,44,81" concept="2" />
-      <node id="3751132065236797387" at="44,81,45,81" concept="0" />
-      <node id="3751132065236797387" at="44,81,45,81" concept="2" />
-      <node id="3751132065236797387" at="45,81,46,84" concept="0" />
-      <node id="3751132065236797387" at="45,81,46,84" concept="2" />
-      <node id="3751132065236797387" at="46,84,47,81" concept="0" />
-      <node id="3751132065236797387" at="46,84,47,81" concept="2" />
-      <node id="3751132065236797387" at="47,81,48,81" concept="0" />
-      <node id="3751132065236797387" at="47,81,48,81" concept="2" />
-      <node id="3751132065236797387" at="48,81,49,80" concept="0" />
-      <node id="3751132065236797387" at="48,81,49,80" concept="2" />
-      <node id="3751132065236797387" at="49,80,50,81" concept="0" />
-      <node id="3751132065236797387" at="49,80,50,81" concept="2" />
-      <node id="3751132065236797387" at="50,81,51,22" concept="7" />
-      <node id="3751132065236797387" at="53,87,54,249" concept="6" />
-      <node id="3751132065236797387" at="54,249,55,33" concept="7" />
-      <node id="3751132065236797387" at="58,124,59,49" concept="9" />
-      <node id="3751132065236797387" at="61,81,62,74" concept="6" />
-      <node id="3751132065236797387" at="62,74,63,41" concept="2" />
-      <node id="3751132065236797387" at="63,41,64,24" concept="7" />
-      <node id="3751132065236797387" at="66,69,67,137" concept="2" />
-      <node id="3751132065236797387" at="68,41,69,41" concept="2" />
-      <node id="3751132065236797387" at="70,7,71,36" concept="6" />
-      <node id="3751132065236797387" at="71,36,72,52" concept="2" />
-      <node id="3751132065236797387" at="72,52,73,42" concept="2" />
-      <node id="3751132065236797387" at="78,44,79,54" concept="6" />
-      <node id="3751132065236797387" at="79,54,80,47" concept="2" />
-      <node id="3751132065236797387" at="80,47,81,40" concept="2" />
-      <node id="3751132065236797387" at="81,40,82,24" concept="7" />
-      <node id="3751132065236797387" at="85,40,86,41" concept="7" />
-      <node id="3751132065236797389" at="90,88,91,82" concept="6" />
-      <node id="3751132065236797389" at="91,82,92,29" concept="2" />
-      <node id="3751132065236797389" at="92,29,93,42" concept="2" />
-      <node id="3751132065236797389" at="93,42,94,26" concept="6" />
-      <node id="3751132065236797389" at="94,26,95,58" concept="2" />
-      <node id="3751132065236797389" at="95,58,96,42" concept="2" />
-      <node id="3751132065236797389" at="96,42,97,34" concept="6" />
-      <node id="3751132065236797389" at="97,34,98,51" concept="2" />
-      <node id="3751132065236797389" at="98,51,99,50" concept="2" />
-      <node id="3751132065236797389" at="99,50,100,110" concept="2" />
-      <node id="3751132065236797389" at="100,110,101,40" concept="2" />
-      <node id="3751132065236797389" at="101,40,102,79" concept="2" />
-      <node id="3751132065236797389" at="102,79,103,75" concept="2" />
-      <node id="3751132065236797389" at="103,75,104,73" concept="2" />
-      <node id="3751132065236797389" at="104,73,105,57" concept="6" />
-      <node id="3751132065236797389" at="105,57,106,59" concept="6" />
-      <node id="3751132065236797389" at="107,35,108,82" concept="6" />
-      <node id="3751132065236797389" at="108,82,109,94" concept="7" />
-      <node id="3751132065236797389" at="110,10,111,22" concept="7" />
-      <node id="3751132065236797393" at="113,88,114,87" concept="6" />
-      <node id="3751132065236797393" at="114,87,115,38" concept="2" />
-      <node id="3751132065236797393" at="115,38,116,34" concept="6" />
-      <node id="3751132065236797393" at="116,34,117,77" concept="2" />
-      <node id="3751132065236797393" at="117,77,118,40" concept="2" />
-      <node id="3751132065236797393" at="118,40,119,79" concept="2" />
-      <node id="3751132065236797393" at="119,79,120,34" concept="2" />
-      <node id="3751132065236797393" at="120,34,121,22" concept="7" />
-      <node id="3751132065236797387" at="123,91,124,130" concept="6" />
-      <node id="3751132065236797387" at="124,130,125,106" concept="6" />
-      <node id="3751132065236797387" at="125,106,126,50" concept="2" />
-      <node id="3751132065236797387" at="126,50,127,34" concept="6" />
-      <node id="3751132065236797387" at="127,34,128,50" concept="2" />
-      <node id="3751132065236797387" at="128,50,129,40" concept="2" />
-      <node id="3751132065236797387" at="129,40,130,79" concept="2" />
-      <node id="3751132065236797387" at="130,79,131,49" concept="2" />
-      <node id="3751132065236797387" at="131,49,132,22" concept="7" />
-      <node id="3751132065236797387" at="135,101,136,50" concept="9" />
-      <node id="3751132065236797387" at="138,66,139,41" concept="6" />
-      <node id="3751132065236797387" at="139,41,140,93" concept="7" />
-      <node id="3751132065236797387" at="142,86,143,80" concept="6" />
-      <node id="3751132065236797387" at="143,80,144,95" concept="2" />
-      <node id="3751132065236797387" at="144,95,145,25" concept="7" />
-      <node id="3751132065236797387" at="147,68,148,34" concept="6" />
-      <node id="3751132065236797387" at="148,34,149,80" concept="2" />
-      <node id="3751132065236797387" at="149,80,150,87" concept="2" />
-      <node id="3751132065236797387" at="150,87,151,23" concept="7" />
-      <node id="3751132065236797387" at="153,89,154,65" concept="7" />
-      <node id="3751132065236797387" at="157,96,158,134" concept="2" />
-      <node id="3751132065236797387" at="159,34,160,95" concept="2" />
-      <node id="3751132065236797387" at="160,95,161,98" concept="2" />
-      <node id="3751132065236797387" at="161,98,162,80" concept="2" />
-      <node id="3751132065236797387" at="164,122,165,139" concept="2" />
-      <node id="3751132065236797387" at="170,104,171,100" concept="6" />
-      <node id="3751132065236797387" at="171,100,172,38" concept="2" />
-      <node id="3751132065236797387" at="172,38,173,36" concept="6" />
-      <node id="3751132065236797387" at="173,36,174,55" concept="2" />
-      <node id="3751132065236797387" at="174,55,175,56" concept="2" />
-      <node id="3751132065236797387" at="175,56,176,42" concept="2" />
-      <node id="3751132065236797387" at="176,42,177,90" concept="2" />
-      <node id="3751132065236797387" at="177,90,178,87" concept="2" />
-      <node id="3751132065236797387" at="178,87,179,24" concept="7" />
-      <node id="3751132065236797396" at="181,91,182,88" concept="6" />
-      <node id="3751132065236797396" at="182,88,183,50" concept="2" />
-      <node id="3751132065236797396" at="183,50,184,36" concept="6" />
-      <node id="3751132065236797396" at="184,36,185,53" concept="2" />
-      <node id="3751132065236797396" at="185,53,186,51" concept="2" />
-      <node id="3751132065236797396" at="186,51,187,42" concept="2" />
-      <node id="3751132065236797396" at="187,42,188,81" concept="2" />
-      <node id="3751132065236797396" at="188,81,189,36" concept="2" />
-      <node id="3751132065236797396" at="189,36,190,24" concept="7" />
-      <node id="3751132065236797401" at="193,88,194,87" concept="6" />
-      <node id="3751132065236797401" at="194,87,195,39" concept="2" />
-      <node id="3751132065236797401" at="195,39,196,34" concept="6" />
-      <node id="3751132065236797401" at="196,34,197,69" concept="2" />
-      <node id="3751132065236797401" at="197,69,198,51" concept="2" />
-      <node id="3751132065236797401" at="198,51,199,40" concept="2" />
-      <node id="3751132065236797401" at="199,40,200,79" concept="2" />
-      <node id="3751132065236797401" at="200,79,201,75" concept="2" />
-      <node id="3751132065236797401" at="201,75,202,34" concept="2" />
-      <node id="3751132065236797401" at="202,34,203,22" concept="7" />
-      <node id="3751132065236797419" at="205,88,206,87" concept="6" />
-      <node id="3751132065236797419" at="206,87,207,47" concept="2" />
-      <node id="3751132065236797419" at="207,47,208,34" concept="6" />
-      <node id="3751132065236797419" at="208,34,209,68" concept="2" />
-      <node id="3751132065236797419" at="209,68,210,63" concept="2" />
-      <node id="3751132065236797419" at="210,63,211,40" concept="2" />
-      <node id="3751132065236797419" at="211,40,212,79" concept="2" />
-      <node id="3751132065236797419" at="212,79,213,75" concept="2" />
-      <node id="3751132065236797419" at="213,75,214,34" concept="2" />
-      <node id="3751132065236797419" at="214,34,215,22" concept="7" />
-      <node id="3751132065236797387" at="217,87,218,237" concept="6" />
-      <node id="3751132065236797387" at="218,237,219,33" concept="7" />
-      <node id="3751132065236797387" at="222,118,223,49" concept="9" />
-      <node id="3751132065236797387" at="225,81,226,74" concept="6" />
-      <node id="3751132065236797387" at="226,74,227,41" concept="2" />
-      <node id="3751132065236797387" at="227,41,228,24" concept="7" />
-      <node id="3751132065236797387" at="230,69,231,137" concept="2" />
-      <node id="3751132065236797387" at="232,41,233,35" concept="2" />
-      <node id="3751132065236797387" at="234,7,235,36" concept="6" />
-      <node id="3751132065236797387" at="235,36,236,63" concept="2" />
-      <node id="3751132065236797387" at="236,63,237,65" concept="2" />
-      <node id="3751132065236797387" at="237,65,238,42" concept="2" />
-      <node id="3751132065236797387" at="238,42,239,86" concept="2" />
-      <node id="3751132065236797387" at="244,44,245,54" concept="6" />
-      <node id="3751132065236797387" at="245,54,246,41" concept="2" />
-      <node id="3751132065236797387" at="246,41,247,40" concept="2" />
-      <node id="3751132065236797387" at="247,40,248,24" concept="7" />
-      <node id="3751132065236797387" at="251,40,252,35" concept="7" />
-      <node id="3751132065236797424" at="256,88,257,87" concept="6" />
-      <node id="3751132065236797424" at="257,87,258,47" concept="2" />
-      <node id="3751132065236797424" at="258,47,259,34" concept="6" />
-      <node id="3751132065236797424" at="259,34,260,69" concept="2" />
-      <node id="3751132065236797424" at="260,69,261,63" concept="2" />
-      <node id="3751132065236797424" at="261,63,262,40" concept="2" />
-      <node id="3751132065236797424" at="262,40,263,79" concept="2" />
-      <node id="3751132065236797424" at="263,79,264,75" concept="2" />
-      <node id="3751132065236797424" at="264,75,265,34" concept="2" />
-      <node id="3751132065236797424" at="265,34,266,22" concept="7" />
-      <node id="3751132065236797387" at="35,0,38,0" concept="5" trace="createEditorCell#(Ljetbrains/mps/openapi/editor/EditorContext;Lorg/jetbrains/mps/openapi/model/SNode;)Ljetbrains/mps/openapi/editor/cells/EditorCell;" />
-      <node id="3751132065236797387" at="58,0,61,0" concept="1" trace="returnTypeSingleRoleHandler_kih9m6_a0#(Lorg/jetbrains/mps/openapi/model/SNode;Lorg/jetbrains/mps/openapi/language/SContainmentLink;Ljetbrains/mps/openapi/editor/EditorContext;)V" />
-      <node id="3751132065236797387" at="67,137,70,7" concept="4" />
-      <node id="3751132065236797387" at="85,0,88,0" concept="5" trace="getNoTargetText#()Ljava/lang/String;" />
-      <node id="3751132065236797387" at="135,0,138,0" concept="1" trace="parameterListHandler_kih9m6_d0#(Lorg/jetbrains/mps/openapi/model/SNode;Ljava/lang/String;Ljetbrains/mps/openapi/editor/EditorContext;)V" />
-      <node id="3751132065236797387" at="153,0,156,0" concept="5" trace="createEmptyCell_internal#(Ljetbrains/mps/openapi/editor/EditorContext;Lorg/jetbrains/mps/openapi/model/SNode;)Ljetbrains/mps/openapi/editor/cells/EditorCell;" />
-      <node id="3751132065236797387" at="163,9,166,9" concept="4" />
-      <node id="3751132065236797387" at="222,0,225,0" concept="1" trace="bodySingleRoleHandler_kih9m6_g0#(Lorg/jetbrains/mps/openapi/model/SNode;Lorg/jetbrains/mps/openapi/language/SContainmentLink;Ljetbrains/mps/openapi/editor/EditorContext;)V" />
-      <node id="3751132065236797387" at="231,137,234,7" concept="4" />
-      <node id="3751132065236797387" at="251,0,254,0" concept="5" trace="getNoTargetText#()Ljava/lang/String;" />
-      <node id="3751132065236797387" at="53,0,57,0" concept="5" trace="createRefNode_kih9m6_a0#(Ljetbrains/mps/openapi/editor/EditorContext;Lorg/jetbrains/mps/openapi/model/SNode;)Ljetbrains/mps/openapi/editor/cells/EditorCell;" />
-      <node id="3751132065236797387" at="138,0,142,0" concept="5" trace="createNodeToInsert#(Ljetbrains/mps/openapi/editor/EditorContext;)Lorg/jetbrains/mps/openapi/model/SNode;" />
-      <node id="3751132065236797387" at="217,0,221,0" concept="5" trace="createRefNode_kih9m6_g0#(Ljetbrains/mps/openapi/editor/EditorContext;Lorg/jetbrains/mps/openapi/model/SNode;)Ljetbrains/mps/openapi/editor/cells/EditorCell;" />
-      <node id="3751132065236797387" at="61,0,66,0" concept="5" trace="createChildCell#(Ljetbrains/mps/openapi/editor/EditorContext;Lorg/jetbrains/mps/openapi/model/SNode;)Ljetbrains/mps/openapi/editor/cells/EditorCell;" />
-      <node id="3751132065236797389" at="106,59,111,22" concept="4" />
-      <node id="3751132065236797387" at="142,0,147,0" concept="5" trace="createNodeCell#(Ljetbrains/mps/openapi/editor/EditorContext;Lorg/jetbrains/mps/openapi/model/SNode;)Ljetbrains/mps/openapi/editor/cells/EditorCell;" />
-      <node id="3751132065236797387" at="158,134,163,9" concept="4" />
-      <node id="3751132065236797387" at="225,0,230,0" concept="5" trace="createChildCell#(Ljetbrains/mps/openapi/editor/EditorContext;Lorg/jetbrains/mps/openapi/model/SNode;)Ljetbrains/mps/openapi/editor/cells/EditorCell;" />
-      <node id="3751132065236797387" at="147,0,153,0" concept="5" trace="createEmptyCell#(Ljetbrains/mps/openapi/editor/EditorContext;)Ljetbrains/mps/openapi/editor/cells/EditorCell;" />
-      <node id="3751132065236797387" at="77,0,84,0" concept="5" trace="createEmptyCell#()Ljetbrains/mps/openapi/editor/cells/EditorCell;" />
-      <node id="3751132065236797387" at="243,0,250,0" concept="5" trace="createEmptyCell#()Ljetbrains/mps/openapi/editor/cells/EditorCell;" />
-      <node id="3751132065236797387" at="66,0,75,0" concept="5" trace="installCellInfo#(Lorg/jetbrains/mps/openapi/model/SNode;Ljetbrains/mps/openapi/editor/cells/EditorCell;)V" />
-      <node id="3751132065236797393" at="113,0,123,0" concept="5" trace="createConstant_kih9m6_c0#(Ljetbrains/mps/openapi/editor/EditorContext;Lorg/jetbrains/mps/openapi/model/SNode;)Ljetbrains/mps/openapi/editor/cells/EditorCell;" />
-      <node id="3751132065236797387" at="123,0,134,0" concept="5" trace="createRefNodeList_kih9m6_d0#(Ljetbrains/mps/openapi/editor/EditorContext;Lorg/jetbrains/mps/openapi/model/SNode;)Ljetbrains/mps/openapi/editor/cells/EditorCell;" />
-      <node id="3751132065236797387" at="156,132,167,7" concept="4" />
-      <node id="3751132065236797396" at="181,0,192,0" concept="5" trace="createConstant_kih9m6_a3a#(Ljetbrains/mps/openapi/editor/EditorContext;Lorg/jetbrains/mps/openapi/model/SNode;)Ljetbrains/mps/openapi/editor/cells/EditorCell;" />
-      <node id="3751132065236797387" at="230,0,241,0" concept="5" trace="installCellInfo#(Lorg/jetbrains/mps/openapi/model/SNode;Ljetbrains/mps/openapi/editor/cells/EditorCell;)V" />
-      <node id="3751132065236797387" at="169,0,181,0" concept="5" trace="createSeparatorCell#(Ljetbrains/mps/openapi/editor/EditorContext;Lorg/jetbrains/mps/openapi/model/SNode;Lorg/jetbrains/mps/openapi/model/SNode;)Ljetbrains/mps/openapi/editor/cells/EditorCell;" />
-      <node id="3751132065236797401" at="193,0,205,0" concept="5" trace="createConstant_kih9m6_e0#(Ljetbrains/mps/openapi/editor/EditorContext;Lorg/jetbrains/mps/openapi/model/SNode;)Ljetbrains/mps/openapi/editor/cells/EditorCell;" />
-      <node id="3751132065236797419" at="205,0,217,0" concept="5" trace="createConstant_kih9m6_f0#(Ljetbrains/mps/openapi/editor/EditorContext;Lorg/jetbrains/mps/openapi/model/SNode;)Ljetbrains/mps/openapi/editor/cells/EditorCell;" />
-      <node id="3751132065236797424" at="256,0,268,0" concept="5" trace="createConstant_kih9m6_h0#(Ljetbrains/mps/openapi/editor/EditorContext;Lorg/jetbrains/mps/openapi/model/SNode;)Ljetbrains/mps/openapi/editor/cells/EditorCell;" />
-      <node id="3751132065236797387" at="156,0,169,0" concept="5" trace="installElementCellActions#(Lorg/jetbrains/mps/openapi/model/SNode;Lorg/jetbrains/mps/openapi/model/SNode;Ljetbrains/mps/openapi/editor/cells/EditorCell;Ljetbrains/mps/openapi/editor/EditorContext;)V" />
-      <node id="3751132065236797387" at="38,0,53,0" concept="5" trace="createCollection_kih9m6_a#(Ljetbrains/mps/openapi/editor/EditorContext;Lorg/jetbrains/mps/openapi/model/SNode;)Ljetbrains/mps/openapi/editor/cells/EditorCell;" />
-      <node id="3751132065236797389" at="90,0,113,0" concept="5" trace="createProperty_kih9m6_b0#(Ljetbrains/mps/openapi/editor/EditorContext;Lorg/jetbrains/mps/openapi/model/SNode;)Ljetbrains/mps/openapi/editor/cells/EditorCell;" />
-      <scope id="3751132065236797387" at="35,79,36,63" />
-      <scope id="3751132065236797387" at="42,79,43,80" />
-      <scope id="3751132065236797387" at="43,80,44,81" />
-      <scope id="3751132065236797387" at="44,81,45,81" />
-      <scope id="3751132065236797387" at="45,81,46,84" />
-      <scope id="3751132065236797387" at="46,84,47,81" />
-      <scope id="3751132065236797387" at="47,81,48,81" />
-      <scope id="3751132065236797387" at="48,81,49,80" />
-      <scope id="3751132065236797387" at="49,80,50,81" />
-      <scope id="3751132065236797387" at="58,124,59,49" />
-      <scope id="3751132065236797387" at="68,41,69,41" />
-      <scope id="3751132065236797387" at="85,40,86,41" />
-      <scope id="3751132065236797387" at="135,101,136,50" />
-      <scope id="3751132065236797387" at="153,89,154,65" />
-      <scope id="3751132065236797387" at="164,122,165,139" />
-      <scope id="3751132065236797387" at="222,118,223,49" />
-      <scope id="3751132065236797387" at="232,41,233,35" />
-      <scope id="3751132065236797387" at="251,40,252,35" />
-      <scope id="3751132065236797387" at="53,87,55,33">
-        <var name="provider" id="3751132065236797387" />
-      </scope>
-      <scope id="3751132065236797389" at="107,35,109,94">
-=======
       <node id="3751132065236797387" at="32,79,33,63" concept="7" />
       <node id="3751132065236797387" at="35,89,36,96" concept="6" />
       <node id="3751132065236797387" at="36,96,37,48" concept="2" />
@@ -3174,264 +1903,181 @@
         <var name="manager" id="2546325654728759147" />
       </scope>
       <scope id="3751132065236797389" at="86,35,88,94">
->>>>>>> dfa4c421
         <var name="manager" id="3751132065236797389" />
       </scope>
-      <scope id="3751132065236797387" at="138,66,140,93">
+      <scope id="3751132065236797387" at="115,66,117,93">
         <var name="listOwner" id="3751132065236797387" />
       </scope>
-      <scope id="3751132065236797387" at="217,87,219,33">
-        <var name="provider" id="3751132065236797387" />
-      </scope>
-      <scope id="3751132065236797387" at="35,0,38,0">
+      <scope id="3751132065236797421" at="208,35,210,94">
+        <var name="manager" id="3751132065236797421" />
+      </scope>
+      <scope id="3751132065236797387" at="32,0,35,0">
         <var name="editorContext" id="3751132065236797387" />
         <var name="node" id="3751132065236797387" />
       </scope>
-      <scope id="3751132065236797387" at="58,0,61,0">
-        <var name="containmentLink" id="3751132065236797387" />
-        <var name="context" id="3751132065236797387" />
-        <var name="ownerNode" id="3751132065236797387" />
-      </scope>
-      <scope id="3751132065236797387" at="61,81,64,24">
-        <var name="editorCell" id="3751132065236797387" />
-      </scope>
-      <scope id="3751132065236797387" at="85,0,88,0" />
-      <scope id="3751132065236797387" at="135,0,138,0">
+      <scope id="3751132065236797387" at="112,0,115,0">
         <var name="childRole" id="3751132065236797387" />
         <var name="context" id="3751132065236797387" />
         <var name="ownerNode" id="3751132065236797387" />
       </scope>
-      <scope id="3751132065236797387" at="142,86,145,25">
+      <scope id="3751132065236797387" at="119,86,122,25">
         <var name="elementCell" id="3751132065236797387" />
       </scope>
-      <scope id="3751132065236797387" at="153,0,156,0">
+      <scope id="3751132065236797387" at="130,0,133,0">
         <var name="editorContext" id="3751132065236797387" />
         <var name="node" id="3751132065236797387" />
       </scope>
-      <scope id="3751132065236797387" at="159,34,162,80" />
-      <scope id="3751132065236797387" at="222,0,225,0">
-        <var name="containmentLink" id="3751132065236797387" />
-        <var name="context" id="3751132065236797387" />
-        <var name="ownerNode" id="3751132065236797387" />
-      </scope>
-      <scope id="3751132065236797387" at="225,81,228,24">
-        <var name="editorCell" id="3751132065236797387" />
-      </scope>
-      <scope id="3751132065236797387" at="251,0,254,0" />
-      <scope id="3751132065236797387" at="53,0,57,0">
+      <scope id="3751132065236797387" at="136,34,139,80" />
+      <scope id="3751132065236797387" at="115,0,119,0">
         <var name="editorContext" id="3751132065236797387" />
-        <var name="node" id="3751132065236797387" />
-      </scope>
-      <scope id="3751132065236797387" at="78,44,82,24">
-        <var name="editorCell" id="3751132065236797387" />
-      </scope>
-      <scope id="3751132065236797387" at="138,0,142,0">
-        <var name="editorContext" id="3751132065236797387" />
-      </scope>
-      <scope id="3751132065236797387" at="147,68,151,23">
+      </scope>
+      <scope id="3751132065236797387" at="124,68,128,23">
         <var name="emptyCell" id="3751132065236797387" />
       </scope>
-      <scope id="3751132065236797387" at="217,0,221,0">
-        <var name="editorContext" id="3751132065236797387" />
-        <var name="node" id="3751132065236797387" />
-      </scope>
-      <scope id="3751132065236797387" at="244,44,248,24">
-        <var name="editorCell" id="3751132065236797387" />
-      </scope>
-      <scope id="3751132065236797387" at="61,0,66,0">
-        <var name="child" id="3751132065236797387" />
-        <var name="editorContext" id="3751132065236797387" />
-      </scope>
-      <scope id="3751132065236797387" at="142,0,147,0">
+      <scope id="3751132065236797387" at="119,0,124,0">
         <var name="editorContext" id="3751132065236797387" />
         <var name="elementNode" id="3751132065236797387" />
       </scope>
-      <scope id="3751132065236797387" at="225,0,230,0">
-        <var name="child" id="3751132065236797387" />
+      <scope id="3751132065236797387" at="124,0,130,0">
         <var name="editorContext" id="3751132065236797387" />
       </scope>
-      <scope id="3751132065236797387" at="147,0,153,0">
-        <var name="editorContext" id="3751132065236797387" />
-      </scope>
-      <scope id="3751132065236797387" at="66,69,73,42">
-        <var name="style" id="3751132065236797387" />
-      </scope>
-      <scope id="3751132065236797387" at="77,0,84,0" />
-      <scope id="3751132065236797387" at="243,0,250,0" />
-      <scope id="3751132065236797393" at="113,88,121,22">
+      <scope id="3751132065236797393" at="92,88,99,22">
         <var name="editorCell" id="3751132065236797393" />
         <var name="style" id="3751132065236797393" />
       </scope>
-      <scope id="3751132065236797387" at="66,0,75,0">
-        <var name="child" id="3751132065236797387" />
-        <var name="editorCell" id="3751132065236797387" />
-      </scope>
-      <scope id="3751132065236797387" at="123,91,132,22">
+      <scope id="3751132065236797387" at="101,91,109,22">
         <var name="editorCell" id="3751132065236797387" />
         <var name="handler" id="3751132065236797387" />
         <var name="style" id="3751132065236797387" />
       </scope>
-      <scope id="3751132065236797387" at="157,96,166,9" />
-      <scope id="3751132065236797387" at="170,104,179,24">
+      <scope id="3751132065236797396" at="158,91,166,24">
+        <var name="editorCell" id="3751132065236797396" />
+        <var name="style" id="3751132065236797396" />
+      </scope>
+      <scope id="3751132065236797393" at="92,0,101,0">
+        <var name="editorContext" id="3751132065236797393" />
+        <var name="node" id="3751132065236797393" />
+      </scope>
+      <scope id="3751132065236797387" at="134,96,143,9" />
+      <scope id="3751132065236797387" at="147,104,156,24">
         <var name="editorCell" id="3751132065236797387" />
         <var name="style" id="3751132065236797387" />
       </scope>
-      <scope id="3751132065236797396" at="181,91,190,24">
-        <var name="editorCell" id="3751132065236797396" />
-        <var name="style" id="3751132065236797396" />
-      </scope>
-      <scope id="3751132065236797387" at="230,69,239,86">
-        <var name="style" id="3751132065236797387" />
-      </scope>
-      <scope id="3751132065236797393" at="113,0,123,0">
-        <var name="editorContext" id="3751132065236797393" />
-        <var name="node" id="3751132065236797393" />
-      </scope>
-      <scope id="3751132065236797401" at="193,88,203,22">
+      <scope id="3751132065236797401" at="169,88,178,22">
         <var name="editorCell" id="3751132065236797401" />
         <var name="style" id="3751132065236797401" />
       </scope>
-      <scope id="3751132065236797419" at="205,88,215,22">
+      <scope id="3751132065236797419" at="180,88,189,22">
         <var name="editorCell" id="3751132065236797419" />
         <var name="style" id="3751132065236797419" />
       </scope>
-      <scope id="3751132065236797424" at="256,88,266,22">
+      <scope id="3751132065236797424" at="214,88,223,22">
         <var name="editorCell" id="3751132065236797424" />
         <var name="style" id="3751132065236797424" />
       </scope>
-      <scope id="3751132065236797387" at="123,0,134,0">
+      <scope id="3751132065236797387" at="101,0,111,0">
         <var name="editorContext" id="3751132065236797387" />
         <var name="node" id="3751132065236797387" />
       </scope>
-      <scope id="3751132065236797387" at="156,132,167,7" />
-      <scope id="3751132065236797396" at="181,0,192,0">
+      <scope id="3751132065236797396" at="158,0,168,0">
         <var name="editorContext" id="3751132065236797396" />
         <var name="node" id="3751132065236797396" />
       </scope>
-      <scope id="3751132065236797387" at="230,0,241,0">
-        <var name="child" id="3751132065236797387" />
+      <scope id="3751132065236797387" at="133,132,144,7" />
+      <scope id="3751132065236797401" at="169,0,180,0">
+        <var name="editorContext" id="3751132065236797401" />
+        <var name="node" id="3751132065236797401" />
+      </scope>
+      <scope id="3751132065236797419" at="180,0,191,0">
+        <var name="editorContext" id="3751132065236797419" />
+        <var name="node" id="3751132065236797419" />
+      </scope>
+      <scope id="3751132065236797424" at="214,0,225,0">
+        <var name="editorContext" id="3751132065236797424" />
+        <var name="node" id="3751132065236797424" />
+      </scope>
+      <scope id="3751132065236797387" at="35,89,47,22">
         <var name="editorCell" id="3751132065236797387" />
       </scope>
-      <scope id="3751132065236797387" at="169,0,181,0">
+      <scope id="3751132065236797387" at="146,0,158,0">
         <var name="editorContext" id="3751132065236797387" />
         <var name="nextNode" id="3751132065236797387" />
         <var name="prevNode" id="3751132065236797387" />
       </scope>
-      <scope id="3751132065236797401" at="193,0,205,0">
-        <var name="editorContext" id="3751132065236797401" />
-        <var name="node" id="3751132065236797401" />
-      </scope>
-      <scope id="3751132065236797419" at="205,0,217,0">
-        <var name="editorContext" id="3751132065236797419" />
-        <var name="node" id="3751132065236797419" />
-      </scope>
-      <scope id="3751132065236797424" at="256,0,268,0">
-        <var name="editorContext" id="3751132065236797424" />
-        <var name="node" id="3751132065236797424" />
-      </scope>
-      <scope id="3751132065236797387" at="38,89,51,22">
-        <var name="editorCell" id="3751132065236797387" />
-      </scope>
-      <scope id="3751132065236797387" at="156,0,169,0">
+      <scope id="3751132065236797387" at="133,0,146,0">
         <var name="editorContext" id="3751132065236797387" />
         <var name="elementCell" id="3751132065236797387" />
         <var name="elementNode" id="3751132065236797387" />
         <var name="listOwner" id="3751132065236797387" />
       </scope>
-      <scope id="3751132065236797387" at="38,0,53,0">
+      <scope id="3751132065236797387" at="35,0,49,0">
         <var name="editorContext" id="3751132065236797387" />
         <var name="node" id="3751132065236797387" />
       </scope>
-      <scope id="3751132065236797389" at="90,88,111,22">
+      <scope id="2546325654728759147" at="49,87,68,22">
+        <var name="attributeConcept" id="2546325654728759147" />
+        <var name="attributeKind" id="2546325654728759147" />
+        <var name="editorCell" id="2546325654728759147" />
+        <var name="provider" id="2546325654728759147" />
+        <var name="style" id="2546325654728759147" />
+      </scope>
+      <scope id="3751132065236797389" at="70,88,90,22">
         <var name="attributeConcept" id="3751132065236797389" />
         <var name="attributeKind" id="3751132065236797389" />
         <var name="editorCell" id="3751132065236797389" />
         <var name="provider" id="3751132065236797389" />
         <var name="style" id="3751132065236797389" />
       </scope>
-      <scope id="3751132065236797389" at="90,0,113,0">
+      <scope id="2546325654728759147" at="49,0,70,0">
+        <var name="editorContext" id="2546325654728759147" />
+        <var name="node" id="2546325654728759147" />
+      </scope>
+      <scope id="3751132065236797421" at="191,87,212,22">
+        <var name="attributeConcept" id="3751132065236797421" />
+        <var name="attributeKind" id="3751132065236797421" />
+        <var name="editorCell" id="3751132065236797421" />
+        <var name="provider" id="3751132065236797421" />
+        <var name="style" id="3751132065236797421" />
+      </scope>
+      <scope id="3751132065236797389" at="70,0,92,0">
         <var name="editorContext" id="3751132065236797389" />
         <var name="node" id="3751132065236797389" />
       </scope>
-      <unit id="3751132065236797387" at="57,0,90,0" name="jetbrains.mps.lang.classLike.editor.ClassLikeMethod_Editor$returnTypeSingleRoleHandler_kih9m6_a0" />
-      <unit id="3751132065236797387" at="221,0,256,0" name="jetbrains.mps.lang.classLike.editor.ClassLikeMethod_Editor$bodySingleRoleHandler_kih9m6_g0" />
-      <unit id="3751132065236797387" at="134,0,193,0" name="jetbrains.mps.lang.classLike.editor.ClassLikeMethod_Editor$parameterListHandler_kih9m6_d0" />
-      <unit id="3751132065236797387" at="34,0,269,0" name="jetbrains.mps.lang.classLike.editor.ClassLikeMethod_Editor" />
+      <scope id="3751132065236797421" at="191,0,214,0">
+        <var name="editorContext" id="3751132065236797421" />
+        <var name="node" id="3751132065236797421" />
+      </scope>
+      <unit id="3751132065236797387" at="111,0,169,0" name="jetbrains.mps.lang.classLike.editor.ClassLikeMethod_Editor$parameterListHandler_kih9m6_d0" />
+      <unit id="3751132065236797387" at="31,0,226,0" name="jetbrains.mps.lang.classLike.editor.ClassLikeMethod_Editor" />
     </file>
   </root>
   <root nodeRef="c7d5b9dd-a05f-4be2-bc73-f2e16994cc67/r:60fc5d65-00f5-411a-8513-c8d5fe6ffc51(jetbrains.mps.lang.classLike/jetbrains.mps.lang.classLike.editor)/5820409521797720751">
     <file name="EmptyMember_Editor.java">
-      <node id="5820409521797720751" at="14,79,15,61" concept="7" />
-      <node id="5820409521797721406" at="17,87,18,86" concept="6" />
-      <node id="5820409521797721406" at="18,86,19,46" concept="2" />
-      <node id="5820409521797721406" at="19,46,20,28" concept="2" />
-      <node id="5820409521797721406" at="20,28,21,79" concept="2" />
-      <node id="5820409521797721406" at="21,79,22,34" concept="2" />
-      <node id="5820409521797721406" at="22,34,23,22" concept="7" />
-      <node id="5820409521797720751" at="14,0,17,0" concept="5" trace="createEditorCell#(Ljetbrains/mps/openapi/editor/EditorContext;Lorg/jetbrains/mps/openapi/model/SNode;)Ljetbrains/mps/openapi/editor/cells/EditorCell;" />
-      <node id="5820409521797721406" at="17,0,25,0" concept="5" trace="createConstant_1i7dci_a#(Ljetbrains/mps/openapi/editor/EditorContext;Lorg/jetbrains/mps/openapi/model/SNode;)Ljetbrains/mps/openapi/editor/cells/EditorCell;" />
-      <scope id="5820409521797720751" at="14,79,15,61" />
-      <scope id="5820409521797720751" at="14,0,17,0">
+      <node id="5820409521797720751" at="12,79,13,61" concept="7" />
+      <node id="5820409521797721406" at="15,87,16,86" concept="6" />
+      <node id="5820409521797721406" at="16,86,17,46" concept="2" />
+      <node id="5820409521797721406" at="17,46,18,28" concept="2" />
+      <node id="5820409521797721406" at="18,28,19,34" concept="2" />
+      <node id="5820409521797721406" at="19,34,20,22" concept="7" />
+      <node id="5820409521797720751" at="12,0,15,0" concept="5" trace="createEditorCell#(Ljetbrains/mps/openapi/editor/EditorContext;Lorg/jetbrains/mps/openapi/model/SNode;)Ljetbrains/mps/openapi/editor/cells/EditorCell;" />
+      <node id="5820409521797721406" at="15,0,22,0" concept="5" trace="createConstant_1i7dci_a#(Ljetbrains/mps/openapi/editor/EditorContext;Lorg/jetbrains/mps/openapi/model/SNode;)Ljetbrains/mps/openapi/editor/cells/EditorCell;" />
+      <scope id="5820409521797720751" at="12,79,13,61" />
+      <scope id="5820409521797720751" at="12,0,15,0">
         <var name="editorContext" id="5820409521797720751" />
         <var name="node" id="5820409521797720751" />
       </scope>
-      <scope id="5820409521797721406" at="17,87,23,22">
+      <scope id="5820409521797721406" at="15,87,20,22">
         <var name="editorCell" id="5820409521797721406" />
       </scope>
-      <scope id="5820409521797721406" at="17,0,25,0">
+      <scope id="5820409521797721406" at="15,0,22,0">
         <var name="editorContext" id="5820409521797721406" />
         <var name="node" id="5820409521797721406" />
       </scope>
-      <unit id="5820409521797720751" at="13,0,26,0" name="jetbrains.mps.lang.classLike.editor.EmptyMember_Editor" />
+      <unit id="5820409521797720751" at="11,0,23,0" name="jetbrains.mps.lang.classLike.editor.EmptyMember_Editor" />
     </file>
   </root>
   <root nodeRef="c7d5b9dd-a05f-4be2-bc73-f2e16994cc67/r:60fc5d65-00f5-411a-8513-c8d5fe6ffc51(jetbrains.mps.lang.classLike/jetbrains.mps.lang.classLike.editor)/6478870542308704512">
     <file name="ClassLikeMemberPlaceholder_Editor.java">
-<<<<<<< HEAD
-      <node id="6478870542308704512" at="20,79,21,61" concept="7" />
-      <node id="6478870542308704955" at="23,87,24,82" concept="6" />
-      <node id="6478870542308704955" at="24,82,25,32" concept="2" />
-      <node id="6478870542308704955" at="25,32,26,45" concept="2" />
-      <node id="6478870542308704955" at="26,45,27,26" concept="6" />
-      <node id="6478870542308704955" at="27,26,28,58" concept="2" />
-      <node id="6478870542308704955" at="28,58,29,45" concept="2" />
-      <node id="6478870542308704955" at="29,45,30,28" concept="2" />
-      <node id="6478870542308704955" at="30,28,31,34" concept="6" />
-      <node id="6478870542308704955" at="31,34,32,66" concept="2" />
-      <node id="6478870542308704955" at="32,66,33,50" concept="2" />
-      <node id="6478870542308704955" at="33,50,34,40" concept="2" />
-      <node id="6478870542308704955" at="34,40,35,79" concept="2" />
-      <node id="6478870542308704955" at="35,79,36,75" concept="2" />
-      <node id="6478870542308704955" at="36,75,37,73" concept="2" />
-      <node id="6478870542308704955" at="37,73,38,57" concept="6" />
-      <node id="6478870542308704955" at="38,57,39,59" concept="6" />
-      <node id="6478870542308704955" at="40,35,41,82" concept="6" />
-      <node id="6478870542308704955" at="41,82,42,94" concept="7" />
-      <node id="6478870542308704955" at="43,10,44,22" concept="7" />
-      <node id="6478870542308704512" at="20,0,23,0" concept="5" trace="createEditorCell#(Ljetbrains/mps/openapi/editor/EditorContext;Lorg/jetbrains/mps/openapi/model/SNode;)Ljetbrains/mps/openapi/editor/cells/EditorCell;" />
-      <node id="6478870542308704955" at="39,59,44,22" concept="4" />
-      <node id="6478870542308704955" at="23,0,46,0" concept="5" trace="createProperty_d3cun5_a#(Ljetbrains/mps/openapi/editor/EditorContext;Lorg/jetbrains/mps/openapi/model/SNode;)Ljetbrains/mps/openapi/editor/cells/EditorCell;" />
-      <scope id="6478870542308704512" at="20,79,21,61" />
-      <scope id="6478870542308704955" at="40,35,42,94">
-        <var name="manager" id="6478870542308704955" />
-      </scope>
-      <scope id="6478870542308704512" at="20,0,23,0">
-        <var name="editorContext" id="6478870542308704512" />
-        <var name="node" id="6478870542308704512" />
-      </scope>
-      <scope id="6478870542308704955" at="23,87,44,22">
-        <var name="attributeConcept" id="6478870542308704955" />
-        <var name="attributeKind" id="6478870542308704955" />
-        <var name="editorCell" id="6478870542308704955" />
-        <var name="provider" id="6478870542308704955" />
-        <var name="style" id="6478870542308704955" />
-      </scope>
-      <scope id="6478870542308704955" at="23,0,46,0">
-        <var name="editorContext" id="6478870542308704955" />
-        <var name="node" id="6478870542308704955" />
-      </scope>
-      <unit id="6478870542308704512" at="19,0,47,0" name="jetbrains.mps.lang.classLike.editor.ClassLikeMemberPlaceholder_Editor" />
-=======
       <node id="6478870542308704512" at="25,79,26,59" concept="7" />
       <node id="366312049567694090" at="32,69,33,79" concept="6" />
       <node id="366312049567694096" at="33,79,34,196" concept="2" />
@@ -3484,220 +2130,210 @@
       <unit id="366312049567692166" at="31,19,42,9" name="jetbrains.mps.lang.classLike.editor.ClassLikeMemberPlaceholder_Editor$2" />
       <unit id="366312049567573772" at="29,40,44,5" name="jetbrains.mps.lang.classLike.editor.ClassLikeMemberPlaceholder_Editor$1" />
       <unit id="6478870542308704512" at="24,0,58,0" name="jetbrains.mps.lang.classLike.editor.ClassLikeMemberPlaceholder_Editor" />
->>>>>>> dfa4c421
     </file>
   </root>
   <root nodeRef="c7d5b9dd-a05f-4be2-bc73-f2e16994cc67/r:60fc5d65-00f5-411a-8513-c8d5fe6ffc51(jetbrains.mps.lang.classLike/jetbrains.mps.lang.classLike.editor)/6478870542308871477">
     <file name="ClassLikeStringProperty_Editor.java">
-      <node id="6478870542308871477" at="17,79,18,63" concept="7" />
-      <node id="6478870542308871477" at="20,89,21,96" concept="6" />
-      <node id="6478870542308871477" at="21,96,22,48" concept="2" />
-      <node id="6478870542308871477" at="22,48,23,28" concept="2" />
-      <node id="6478870542308871477" at="23,28,24,79" concept="2" />
-      <node id="6478870542308871477" at="24,79,25,82" concept="0" />
-      <node id="6478870542308871477" at="24,79,25,82" concept="2" />
-      <node id="6478870542308871477" at="25,82,26,81" concept="0" />
-      <node id="6478870542308871477" at="25,82,26,81" concept="2" />
-      <node id="6478870542308871477" at="26,81,27,22" concept="7" />
-      <node id="9097849371503850191" at="29,89,30,169" concept="6" />
-      <node id="9097849371503850191" at="30,169,31,79" concept="2" />
-      <node id="9097849371503850191" at="31,79,32,22" concept="7" />
-      <node id="6478870542308871707" at="34,88,35,82" concept="6" />
-      <node id="6478870542308871707" at="35,82,36,30" concept="2" />
-      <node id="6478870542308871707" at="36,30,37,43" concept="2" />
-      <node id="6478870542308871707" at="37,43,38,26" concept="6" />
-      <node id="6478870542308871707" at="38,26,39,58" concept="2" />
-      <node id="6478870542308871707" at="39,58,40,43" concept="2" />
-      <node id="6478870542308871707" at="40,43,41,79" concept="2" />
-      <node id="6478870542308871707" at="41,79,42,75" concept="2" />
-      <node id="6478870542308871707" at="42,75,43,73" concept="2" />
-      <node id="6478870542308871707" at="43,73,44,57" concept="6" />
-      <node id="6478870542308871707" at="44,57,45,59" concept="6" />
-      <node id="6478870542308871707" at="46,35,47,82" concept="6" />
-      <node id="6478870542308871707" at="47,82,48,94" concept="7" />
-      <node id="6478870542308871707" at="49,10,50,22" concept="7" />
-      <node id="6478870542308871477" at="17,0,20,0" concept="5" trace="createEditorCell#(Ljetbrains/mps/openapi/editor/EditorContext;Lorg/jetbrains/mps/openapi/model/SNode;)Ljetbrains/mps/openapi/editor/cells/EditorCell;" />
-      <node id="9097849371503850191" at="29,0,34,0" concept="5" trace="createComponent_5jyh6z_a0#(Ljetbrains/mps/openapi/editor/EditorContext;Lorg/jetbrains/mps/openapi/model/SNode;)Ljetbrains/mps/openapi/editor/cells/EditorCell;" />
-      <node id="6478870542308871707" at="45,59,50,22" concept="4" />
-      <node id="6478870542308871477" at="20,0,29,0" concept="5" trace="createCollection_5jyh6z_a#(Ljetbrains/mps/openapi/editor/EditorContext;Lorg/jetbrains/mps/openapi/model/SNode;)Ljetbrains/mps/openapi/editor/cells/EditorCell;" />
-      <node id="6478870542308871707" at="34,0,52,0" concept="5" trace="createProperty_5jyh6z_b0#(Ljetbrains/mps/openapi/editor/EditorContext;Lorg/jetbrains/mps/openapi/model/SNode;)Ljetbrains/mps/openapi/editor/cells/EditorCell;" />
-      <scope id="6478870542308871477" at="17,79,18,63" />
-      <scope id="6478870542308871477" at="24,79,25,82" />
-      <scope id="6478870542308871477" at="25,82,26,81" />
-      <scope id="6478870542308871707" at="46,35,48,94">
+      <node id="6478870542308871477" at="15,79,16,63" concept="7" />
+      <node id="6478870542308871477" at="18,89,19,96" concept="6" />
+      <node id="6478870542308871477" at="19,96,20,48" concept="2" />
+      <node id="6478870542308871477" at="20,48,21,28" concept="2" />
+      <node id="6478870542308871477" at="21,28,22,82" concept="0" />
+      <node id="6478870542308871477" at="21,28,22,82" concept="2" />
+      <node id="6478870542308871477" at="22,82,23,81" concept="0" />
+      <node id="6478870542308871477" at="22,82,23,81" concept="2" />
+      <node id="6478870542308871477" at="23,81,24,22" concept="7" />
+      <node id="9097849371503850191" at="26,89,27,169" concept="6" />
+      <node id="9097849371503850191" at="27,169,28,22" concept="7" />
+      <node id="6478870542308871707" at="30,88,31,82" concept="6" />
+      <node id="6478870542308871707" at="31,82,32,30" concept="2" />
+      <node id="6478870542308871707" at="32,30,33,43" concept="2" />
+      <node id="6478870542308871707" at="33,43,34,26" concept="6" />
+      <node id="6478870542308871707" at="34,26,35,58" concept="2" />
+      <node id="6478870542308871707" at="35,58,36,43" concept="2" />
+      <node id="6478870542308871707" at="36,43,37,75" concept="2" />
+      <node id="6478870542308871707" at="37,75,38,73" concept="2" />
+      <node id="6478870542308871707" at="38,73,39,57" concept="6" />
+      <node id="6478870542308871707" at="39,57,40,59" concept="6" />
+      <node id="6478870542308871707" at="41,35,42,82" concept="6" />
+      <node id="6478870542308871707" at="42,82,43,94" concept="7" />
+      <node id="6478870542308871707" at="44,10,45,22" concept="7" />
+      <node id="6478870542308871477" at="15,0,18,0" concept="5" trace="createEditorCell#(Ljetbrains/mps/openapi/editor/EditorContext;Lorg/jetbrains/mps/openapi/model/SNode;)Ljetbrains/mps/openapi/editor/cells/EditorCell;" />
+      <node id="9097849371503850191" at="26,0,30,0" concept="5" trace="createComponent_5jyh6z_a0#(Ljetbrains/mps/openapi/editor/EditorContext;Lorg/jetbrains/mps/openapi/model/SNode;)Ljetbrains/mps/openapi/editor/cells/EditorCell;" />
+      <node id="6478870542308871707" at="40,59,45,22" concept="4" />
+      <node id="6478870542308871477" at="18,0,26,0" concept="5" trace="createCollection_5jyh6z_a#(Ljetbrains/mps/openapi/editor/EditorContext;Lorg/jetbrains/mps/openapi/model/SNode;)Ljetbrains/mps/openapi/editor/cells/EditorCell;" />
+      <node id="6478870542308871707" at="30,0,47,0" concept="5" trace="createProperty_5jyh6z_b0#(Ljetbrains/mps/openapi/editor/EditorContext;Lorg/jetbrains/mps/openapi/model/SNode;)Ljetbrains/mps/openapi/editor/cells/EditorCell;" />
+      <scope id="6478870542308871477" at="15,79,16,63" />
+      <scope id="6478870542308871477" at="21,28,22,82" />
+      <scope id="6478870542308871477" at="22,82,23,81" />
+      <scope id="9097849371503850191" at="26,89,28,22">
+        <var name="editorCell" id="9097849371503850191" />
+      </scope>
+      <scope id="6478870542308871707" at="41,35,43,94">
         <var name="manager" id="6478870542308871707" />
       </scope>
-      <scope id="6478870542308871477" at="17,0,20,0">
+      <scope id="6478870542308871477" at="15,0,18,0">
         <var name="editorContext" id="6478870542308871477" />
         <var name="node" id="6478870542308871477" />
       </scope>
-      <scope id="9097849371503850191" at="29,89,32,22">
-        <var name="editorCell" id="9097849371503850191" />
-      </scope>
-      <scope id="9097849371503850191" at="29,0,34,0">
+      <scope id="9097849371503850191" at="26,0,30,0">
         <var name="editorContext" id="9097849371503850191" />
         <var name="node" id="9097849371503850191" />
       </scope>
-      <scope id="6478870542308871477" at="20,89,27,22">
+      <scope id="6478870542308871477" at="18,89,24,22">
         <var name="editorCell" id="6478870542308871477" />
       </scope>
-      <scope id="6478870542308871477" at="20,0,29,0">
+      <scope id="6478870542308871477" at="18,0,26,0">
         <var name="editorContext" id="6478870542308871477" />
         <var name="node" id="6478870542308871477" />
       </scope>
-      <scope id="6478870542308871707" at="34,88,50,22">
+      <scope id="6478870542308871707" at="30,88,45,22">
         <var name="attributeConcept" id="6478870542308871707" />
         <var name="attributeKind" id="6478870542308871707" />
         <var name="editorCell" id="6478870542308871707" />
         <var name="provider" id="6478870542308871707" />
       </scope>
-      <scope id="6478870542308871707" at="34,0,52,0">
+      <scope id="6478870542308871707" at="30,0,47,0">
         <var name="editorContext" id="6478870542308871707" />
         <var name="node" id="6478870542308871707" />
       </scope>
-      <unit id="6478870542308871477" at="16,0,53,0" name="jetbrains.mps.lang.classLike.editor.ClassLikeStringProperty_Editor" />
+      <unit id="6478870542308871477" at="14,0,48,0" name="jetbrains.mps.lang.classLike.editor.ClassLikeStringProperty_Editor" />
     </file>
   </root>
   <root nodeRef="c7d5b9dd-a05f-4be2-bc73-f2e16994cc67/r:60fc5d65-00f5-411a-8513-c8d5fe6ffc51(jetbrains.mps.lang.classLike/jetbrains.mps.lang.classLike.editor)/6478870542308871959">
     <file name="ClassLikeIntegerProperty_Editor.java">
-      <node id="6478870542308871959" at="17,79,18,63" concept="7" />
-      <node id="6478870542308871959" at="20,89,21,96" concept="6" />
-      <node id="6478870542308871959" at="21,96,22,48" concept="2" />
-      <node id="6478870542308871959" at="22,48,23,28" concept="2" />
-      <node id="6478870542308871959" at="23,28,24,79" concept="2" />
-      <node id="6478870542308871959" at="24,79,25,82" concept="0" />
-      <node id="6478870542308871959" at="24,79,25,82" concept="2" />
-      <node id="6478870542308871959" at="25,82,26,81" concept="0" />
-      <node id="6478870542308871959" at="25,82,26,81" concept="2" />
-      <node id="6478870542308871959" at="26,81,27,22" concept="7" />
-      <node id="9097849371503850263" at="29,89,30,169" concept="6" />
-      <node id="9097849371503850263" at="30,169,31,79" concept="2" />
-      <node id="9097849371503850263" at="31,79,32,22" concept="7" />
-      <node id="6478870542308871979" at="34,88,35,82" concept="6" />
-      <node id="6478870542308871979" at="35,82,36,30" concept="2" />
-      <node id="6478870542308871979" at="36,30,37,43" concept="2" />
-      <node id="6478870542308871979" at="37,43,38,26" concept="6" />
-      <node id="6478870542308871979" at="38,26,39,58" concept="2" />
-      <node id="6478870542308871979" at="39,58,40,43" concept="2" />
-      <node id="6478870542308871979" at="40,43,41,79" concept="2" />
-      <node id="6478870542308871979" at="41,79,42,75" concept="2" />
-      <node id="6478870542308871979" at="42,75,43,73" concept="2" />
-      <node id="6478870542308871979" at="43,73,44,57" concept="6" />
-      <node id="6478870542308871979" at="44,57,45,59" concept="6" />
-      <node id="6478870542308871979" at="46,35,47,82" concept="6" />
-      <node id="6478870542308871979" at="47,82,48,94" concept="7" />
-      <node id="6478870542308871979" at="49,10,50,22" concept="7" />
-      <node id="6478870542308871959" at="17,0,20,0" concept="5" trace="createEditorCell#(Ljetbrains/mps/openapi/editor/EditorContext;Lorg/jetbrains/mps/openapi/model/SNode;)Ljetbrains/mps/openapi/editor/cells/EditorCell;" />
-      <node id="9097849371503850263" at="29,0,34,0" concept="5" trace="createComponent_az29dw_a0#(Ljetbrains/mps/openapi/editor/EditorContext;Lorg/jetbrains/mps/openapi/model/SNode;)Ljetbrains/mps/openapi/editor/cells/EditorCell;" />
-      <node id="6478870542308871979" at="45,59,50,22" concept="4" />
-      <node id="6478870542308871959" at="20,0,29,0" concept="5" trace="createCollection_az29dw_a#(Ljetbrains/mps/openapi/editor/EditorContext;Lorg/jetbrains/mps/openapi/model/SNode;)Ljetbrains/mps/openapi/editor/cells/EditorCell;" />
-      <node id="6478870542308871979" at="34,0,52,0" concept="5" trace="createProperty_az29dw_b0#(Ljetbrains/mps/openapi/editor/EditorContext;Lorg/jetbrains/mps/openapi/model/SNode;)Ljetbrains/mps/openapi/editor/cells/EditorCell;" />
-      <scope id="6478870542308871959" at="17,79,18,63" />
-      <scope id="6478870542308871959" at="24,79,25,82" />
-      <scope id="6478870542308871959" at="25,82,26,81" />
-      <scope id="6478870542308871979" at="46,35,48,94">
+      <node id="6478870542308871959" at="15,79,16,63" concept="7" />
+      <node id="6478870542308871959" at="18,89,19,96" concept="6" />
+      <node id="6478870542308871959" at="19,96,20,48" concept="2" />
+      <node id="6478870542308871959" at="20,48,21,28" concept="2" />
+      <node id="6478870542308871959" at="21,28,22,82" concept="0" />
+      <node id="6478870542308871959" at="21,28,22,82" concept="2" />
+      <node id="6478870542308871959" at="22,82,23,81" concept="0" />
+      <node id="6478870542308871959" at="22,82,23,81" concept="2" />
+      <node id="6478870542308871959" at="23,81,24,22" concept="7" />
+      <node id="9097849371503850263" at="26,89,27,169" concept="6" />
+      <node id="9097849371503850263" at="27,169,28,22" concept="7" />
+      <node id="6478870542308871979" at="30,88,31,82" concept="6" />
+      <node id="6478870542308871979" at="31,82,32,30" concept="2" />
+      <node id="6478870542308871979" at="32,30,33,43" concept="2" />
+      <node id="6478870542308871979" at="33,43,34,26" concept="6" />
+      <node id="6478870542308871979" at="34,26,35,58" concept="2" />
+      <node id="6478870542308871979" at="35,58,36,43" concept="2" />
+      <node id="6478870542308871979" at="36,43,37,75" concept="2" />
+      <node id="6478870542308871979" at="37,75,38,73" concept="2" />
+      <node id="6478870542308871979" at="38,73,39,57" concept="6" />
+      <node id="6478870542308871979" at="39,57,40,59" concept="6" />
+      <node id="6478870542308871979" at="41,35,42,82" concept="6" />
+      <node id="6478870542308871979" at="42,82,43,94" concept="7" />
+      <node id="6478870542308871979" at="44,10,45,22" concept="7" />
+      <node id="6478870542308871959" at="15,0,18,0" concept="5" trace="createEditorCell#(Ljetbrains/mps/openapi/editor/EditorContext;Lorg/jetbrains/mps/openapi/model/SNode;)Ljetbrains/mps/openapi/editor/cells/EditorCell;" />
+      <node id="9097849371503850263" at="26,0,30,0" concept="5" trace="createComponent_az29dw_a0#(Ljetbrains/mps/openapi/editor/EditorContext;Lorg/jetbrains/mps/openapi/model/SNode;)Ljetbrains/mps/openapi/editor/cells/EditorCell;" />
+      <node id="6478870542308871979" at="40,59,45,22" concept="4" />
+      <node id="6478870542308871959" at="18,0,26,0" concept="5" trace="createCollection_az29dw_a#(Ljetbrains/mps/openapi/editor/EditorContext;Lorg/jetbrains/mps/openapi/model/SNode;)Ljetbrains/mps/openapi/editor/cells/EditorCell;" />
+      <node id="6478870542308871979" at="30,0,47,0" concept="5" trace="createProperty_az29dw_b0#(Ljetbrains/mps/openapi/editor/EditorContext;Lorg/jetbrains/mps/openapi/model/SNode;)Ljetbrains/mps/openapi/editor/cells/EditorCell;" />
+      <scope id="6478870542308871959" at="15,79,16,63" />
+      <scope id="6478870542308871959" at="21,28,22,82" />
+      <scope id="6478870542308871959" at="22,82,23,81" />
+      <scope id="9097849371503850263" at="26,89,28,22">
+        <var name="editorCell" id="9097849371503850263" />
+      </scope>
+      <scope id="6478870542308871979" at="41,35,43,94">
         <var name="manager" id="6478870542308871979" />
       </scope>
-      <scope id="6478870542308871959" at="17,0,20,0">
+      <scope id="6478870542308871959" at="15,0,18,0">
         <var name="editorContext" id="6478870542308871959" />
         <var name="node" id="6478870542308871959" />
       </scope>
-      <scope id="9097849371503850263" at="29,89,32,22">
-        <var name="editorCell" id="9097849371503850263" />
-      </scope>
-      <scope id="9097849371503850263" at="29,0,34,0">
+      <scope id="9097849371503850263" at="26,0,30,0">
         <var name="editorContext" id="9097849371503850263" />
         <var name="node" id="9097849371503850263" />
       </scope>
-      <scope id="6478870542308871959" at="20,89,27,22">
+      <scope id="6478870542308871959" at="18,89,24,22">
         <var name="editorCell" id="6478870542308871959" />
       </scope>
-      <scope id="6478870542308871959" at="20,0,29,0">
+      <scope id="6478870542308871959" at="18,0,26,0">
         <var name="editorContext" id="6478870542308871959" />
         <var name="node" id="6478870542308871959" />
       </scope>
-      <scope id="6478870542308871979" at="34,88,50,22">
+      <scope id="6478870542308871979" at="30,88,45,22">
         <var name="attributeConcept" id="6478870542308871979" />
         <var name="attributeKind" id="6478870542308871979" />
         <var name="editorCell" id="6478870542308871979" />
         <var name="provider" id="6478870542308871979" />
       </scope>
-      <scope id="6478870542308871979" at="34,0,52,0">
+      <scope id="6478870542308871979" at="30,0,47,0">
         <var name="editorContext" id="6478870542308871979" />
         <var name="node" id="6478870542308871979" />
       </scope>
-      <unit id="6478870542308871959" at="16,0,53,0" name="jetbrains.mps.lang.classLike.editor.ClassLikeIntegerProperty_Editor" />
+      <unit id="6478870542308871959" at="14,0,48,0" name="jetbrains.mps.lang.classLike.editor.ClassLikeIntegerProperty_Editor" />
     </file>
   </root>
   <root nodeRef="c7d5b9dd-a05f-4be2-bc73-f2e16994cc67/r:60fc5d65-00f5-411a-8513-c8d5fe6ffc51(jetbrains.mps.lang.classLike/jetbrains.mps.lang.classLike.editor)/6478870542308872009">
     <file name="ClassLikeBooleanProperty_Editor.java">
-      <node id="6478870542308872009" at="17,79,18,63" concept="7" />
-      <node id="6478870542308872009" at="20,89,21,96" concept="6" />
-      <node id="6478870542308872009" at="21,96,22,48" concept="2" />
-      <node id="6478870542308872009" at="22,48,23,28" concept="2" />
-      <node id="6478870542308872009" at="23,28,24,79" concept="2" />
-      <node id="6478870542308872009" at="24,79,25,82" concept="0" />
-      <node id="6478870542308872009" at="24,79,25,82" concept="2" />
-      <node id="6478870542308872009" at="25,82,26,81" concept="0" />
-      <node id="6478870542308872009" at="25,82,26,81" concept="2" />
-      <node id="6478870542308872009" at="26,81,27,22" concept="7" />
-      <node id="9097849371503850234" at="29,89,30,169" concept="6" />
-      <node id="9097849371503850234" at="30,169,31,79" concept="2" />
-      <node id="9097849371503850234" at="31,79,32,22" concept="7" />
-      <node id="6478870542308872029" at="34,88,35,82" concept="6" />
-      <node id="6478870542308872029" at="35,82,36,30" concept="2" />
-      <node id="6478870542308872029" at="36,30,37,43" concept="2" />
-      <node id="6478870542308872029" at="37,43,38,26" concept="6" />
-      <node id="6478870542308872029" at="38,26,39,58" concept="2" />
-      <node id="6478870542308872029" at="39,58,40,43" concept="2" />
-      <node id="6478870542308872029" at="40,43,41,79" concept="2" />
-      <node id="6478870542308872029" at="41,79,42,75" concept="2" />
-      <node id="6478870542308872029" at="42,75,43,73" concept="2" />
-      <node id="6478870542308872029" at="43,73,44,57" concept="6" />
-      <node id="6478870542308872029" at="44,57,45,59" concept="6" />
-      <node id="6478870542308872029" at="46,35,47,82" concept="6" />
-      <node id="6478870542308872029" at="47,82,48,94" concept="7" />
-      <node id="6478870542308872029" at="49,10,50,22" concept="7" />
-      <node id="6478870542308872009" at="17,0,20,0" concept="5" trace="createEditorCell#(Ljetbrains/mps/openapi/editor/EditorContext;Lorg/jetbrains/mps/openapi/model/SNode;)Ljetbrains/mps/openapi/editor/cells/EditorCell;" />
-      <node id="9097849371503850234" at="29,0,34,0" concept="5" trace="createComponent_gaob8v_a0#(Ljetbrains/mps/openapi/editor/EditorContext;Lorg/jetbrains/mps/openapi/model/SNode;)Ljetbrains/mps/openapi/editor/cells/EditorCell;" />
-      <node id="6478870542308872029" at="45,59,50,22" concept="4" />
-      <node id="6478870542308872009" at="20,0,29,0" concept="5" trace="createCollection_gaob8v_a#(Ljetbrains/mps/openapi/editor/EditorContext;Lorg/jetbrains/mps/openapi/model/SNode;)Ljetbrains/mps/openapi/editor/cells/EditorCell;" />
-      <node id="6478870542308872029" at="34,0,52,0" concept="5" trace="createProperty_gaob8v_b0#(Ljetbrains/mps/openapi/editor/EditorContext;Lorg/jetbrains/mps/openapi/model/SNode;)Ljetbrains/mps/openapi/editor/cells/EditorCell;" />
-      <scope id="6478870542308872009" at="17,79,18,63" />
-      <scope id="6478870542308872009" at="24,79,25,82" />
-      <scope id="6478870542308872009" at="25,82,26,81" />
-      <scope id="6478870542308872029" at="46,35,48,94">
+      <node id="6478870542308872009" at="15,79,16,63" concept="7" />
+      <node id="6478870542308872009" at="18,89,19,96" concept="6" />
+      <node id="6478870542308872009" at="19,96,20,48" concept="2" />
+      <node id="6478870542308872009" at="20,48,21,28" concept="2" />
+      <node id="6478870542308872009" at="21,28,22,82" concept="0" />
+      <node id="6478870542308872009" at="21,28,22,82" concept="2" />
+      <node id="6478870542308872009" at="22,82,23,81" concept="0" />
+      <node id="6478870542308872009" at="22,82,23,81" concept="2" />
+      <node id="6478870542308872009" at="23,81,24,22" concept="7" />
+      <node id="9097849371503850234" at="26,89,27,169" concept="6" />
+      <node id="9097849371503850234" at="27,169,28,22" concept="7" />
+      <node id="6478870542308872029" at="30,88,31,82" concept="6" />
+      <node id="6478870542308872029" at="31,82,32,30" concept="2" />
+      <node id="6478870542308872029" at="32,30,33,43" concept="2" />
+      <node id="6478870542308872029" at="33,43,34,26" concept="6" />
+      <node id="6478870542308872029" at="34,26,35,58" concept="2" />
+      <node id="6478870542308872029" at="35,58,36,43" concept="2" />
+      <node id="6478870542308872029" at="36,43,37,75" concept="2" />
+      <node id="6478870542308872029" at="37,75,38,73" concept="2" />
+      <node id="6478870542308872029" at="38,73,39,57" concept="6" />
+      <node id="6478870542308872029" at="39,57,40,59" concept="6" />
+      <node id="6478870542308872029" at="41,35,42,82" concept="6" />
+      <node id="6478870542308872029" at="42,82,43,94" concept="7" />
+      <node id="6478870542308872029" at="44,10,45,22" concept="7" />
+      <node id="6478870542308872009" at="15,0,18,0" concept="5" trace="createEditorCell#(Ljetbrains/mps/openapi/editor/EditorContext;Lorg/jetbrains/mps/openapi/model/SNode;)Ljetbrains/mps/openapi/editor/cells/EditorCell;" />
+      <node id="9097849371503850234" at="26,0,30,0" concept="5" trace="createComponent_gaob8v_a0#(Ljetbrains/mps/openapi/editor/EditorContext;Lorg/jetbrains/mps/openapi/model/SNode;)Ljetbrains/mps/openapi/editor/cells/EditorCell;" />
+      <node id="6478870542308872029" at="40,59,45,22" concept="4" />
+      <node id="6478870542308872009" at="18,0,26,0" concept="5" trace="createCollection_gaob8v_a#(Ljetbrains/mps/openapi/editor/EditorContext;Lorg/jetbrains/mps/openapi/model/SNode;)Ljetbrains/mps/openapi/editor/cells/EditorCell;" />
+      <node id="6478870542308872029" at="30,0,47,0" concept="5" trace="createProperty_gaob8v_b0#(Ljetbrains/mps/openapi/editor/EditorContext;Lorg/jetbrains/mps/openapi/model/SNode;)Ljetbrains/mps/openapi/editor/cells/EditorCell;" />
+      <scope id="6478870542308872009" at="15,79,16,63" />
+      <scope id="6478870542308872009" at="21,28,22,82" />
+      <scope id="6478870542308872009" at="22,82,23,81" />
+      <scope id="9097849371503850234" at="26,89,28,22">
+        <var name="editorCell" id="9097849371503850234" />
+      </scope>
+      <scope id="6478870542308872029" at="41,35,43,94">
         <var name="manager" id="6478870542308872029" />
       </scope>
-      <scope id="6478870542308872009" at="17,0,20,0">
+      <scope id="6478870542308872009" at="15,0,18,0">
         <var name="editorContext" id="6478870542308872009" />
         <var name="node" id="6478870542308872009" />
       </scope>
-      <scope id="9097849371503850234" at="29,89,32,22">
-        <var name="editorCell" id="9097849371503850234" />
-      </scope>
-      <scope id="9097849371503850234" at="29,0,34,0">
+      <scope id="9097849371503850234" at="26,0,30,0">
         <var name="editorContext" id="9097849371503850234" />
         <var name="node" id="9097849371503850234" />
       </scope>
-      <scope id="6478870542308872009" at="20,89,27,22">
+      <scope id="6478870542308872009" at="18,89,24,22">
         <var name="editorCell" id="6478870542308872009" />
       </scope>
-      <scope id="6478870542308872009" at="20,0,29,0">
+      <scope id="6478870542308872009" at="18,0,26,0">
         <var name="editorContext" id="6478870542308872009" />
         <var name="node" id="6478870542308872009" />
       </scope>
-      <scope id="6478870542308872029" at="34,88,50,22">
+      <scope id="6478870542308872029" at="30,88,45,22">
         <var name="attributeConcept" id="6478870542308872029" />
         <var name="attributeKind" id="6478870542308872029" />
         <var name="editorCell" id="6478870542308872029" />
         <var name="provider" id="6478870542308872029" />
       </scope>
-      <scope id="6478870542308872029" at="34,0,52,0">
+      <scope id="6478870542308872029" at="30,0,47,0">
         <var name="editorContext" id="6478870542308872029" />
         <var name="node" id="6478870542308872029" />
       </scope>
-      <unit id="6478870542308872009" at="16,0,53,0" name="jetbrains.mps.lang.classLike.editor.ClassLikeBooleanProperty_Editor" />
+      <unit id="6478870542308872009" at="14,0,48,0" name="jetbrains.mps.lang.classLike.editor.ClassLikeBooleanProperty_Editor" />
     </file>
   </root>
   <root nodeRef="c7d5b9dd-a05f-4be2-bc73-f2e16994cc67/r:60fc5d65-00f5-411a-8513-c8d5fe6ffc51(jetbrains.mps.lang.classLike/jetbrains.mps.lang.classLike.editor)/8260330507834566678">
@@ -3821,275 +2457,112 @@
   </root>
   <root nodeRef="c7d5b9dd-a05f-4be2-bc73-f2e16994cc67/r:60fc5d65-00f5-411a-8513-c8d5fe6ffc51(jetbrains.mps.lang.classLike/jetbrains.mps.lang.classLike.editor)/8264762413010669701">
     <file name="PlaceholderModifier_Editor.java">
-      <node id="8264762413010669701" at="21,79,22,63" concept="7" />
-      <node id="8264762413010669701" at="24,89,25,96" concept="6" />
-      <node id="8264762413010669701" at="25,96,26,48" concept="2" />
-      <node id="8264762413010669701" at="26,48,27,28" concept="2" />
-      <node id="8264762413010669701" at="27,28,28,79" concept="2" />
-      <node id="8264762413010669701" at="28,79,29,82" concept="0" />
-      <node id="8264762413010669701" at="28,79,29,82" concept="2" />
-      <node id="8264762413010669701" at="29,82,30,81" concept="0" />
-      <node id="8264762413010669701" at="29,82,30,81" concept="2" />
-      <node id="8264762413010669701" at="30,81,31,81" concept="0" />
-      <node id="8264762413010669701" at="30,81,31,81" concept="2" />
-      <node id="8264762413010669701" at="31,81,32,81" concept="0" />
-      <node id="8264762413010669701" at="31,81,32,81" concept="2" />
-      <node id="8264762413010669701" at="32,81,33,22" concept="7" />
-      <node id="3855110916776624930" at="35,89,36,131" concept="6" />
-      <node id="3855110916776624930" at="36,131,37,79" concept="2" />
-      <node id="3855110916776624930" at="37,79,38,22" concept="7" />
-      <node id="3855110916776624941" at="40,88,41,87" concept="6" />
-      <node id="3855110916776624941" at="41,87,42,47" concept="2" />
-      <node id="3855110916776624941" at="42,47,43,34" concept="6" />
-      <node id="3855110916776624941" at="43,34,44,57" concept="2" />
-      <node id="3855110916776624941" at="44,57,45,58" concept="2" />
-      <node id="3855110916776624941" at="45,58,46,40" concept="2" />
-      <node id="3855110916776624941" at="46,40,47,79" concept="2" />
-      <node id="3855110916776624941" at="47,79,48,34" concept="2" />
-      <node id="3855110916776624941" at="48,34,49,22" concept="7" />
-      <node id="8264762413010672261" at="51,88,52,82" concept="6" />
-      <node id="8264762413010672261" at="52,82,53,32" concept="2" />
-      <node id="8264762413010672261" at="53,32,54,45" concept="2" />
-      <node id="8264762413010672261" at="54,45,55,26" concept="6" />
-      <node id="8264762413010672261" at="55,26,56,58" concept="2" />
-      <node id="8264762413010672261" at="56,58,57,45" concept="2" />
-      <node id="8264762413010672261" at="57,45,58,79" concept="2" />
-      <node id="8264762413010672261" at="58,79,59,73" concept="2" />
-      <node id="8264762413010672261" at="59,73,60,57" concept="6" />
-      <node id="8264762413010672261" at="60,57,61,59" concept="6" />
-      <node id="8264762413010672261" at="62,35,63,82" concept="6" />
-      <node id="8264762413010672261" at="63,82,64,94" concept="7" />
-      <node id="8264762413010672261" at="65,10,66,22" concept="7" />
-      <node id="8264762413010672253" at="68,88,69,87" concept="6" />
-      <node id="8264762413010672253" at="69,87,70,47" concept="2" />
-      <node id="8264762413010672253" at="70,47,71,34" concept="6" />
-      <node id="8264762413010672253" at="71,34,72,57" concept="2" />
-      <node id="8264762413010672253" at="72,57,73,40" concept="2" />
-      <node id="8264762413010672253" at="73,40,74,79" concept="2" />
-      <node id="8264762413010672253" at="74,79,75,34" concept="2" />
-      <node id="8264762413010672253" at="75,34,76,22" concept="7" />
-      <node id="8264762413010669701" at="21,0,24,0" concept="5" trace="createEditorCell#(Ljetbrains/mps/openapi/editor/EditorContext;Lorg/jetbrains/mps/openapi/model/SNode;)Ljetbrains/mps/openapi/editor/cells/EditorCell;" />
-      <node id="3855110916776624930" at="35,0,40,0" concept="5" trace="createComponent_myxyxd_a0#(Ljetbrains/mps/openapi/editor/EditorContext;Lorg/jetbrains/mps/openapi/model/SNode;)Ljetbrains/mps/openapi/editor/cells/EditorCell;" />
-      <node id="8264762413010672261" at="61,59,66,22" concept="4" />
-      <node id="8264762413010672253" at="68,0,78,0" concept="5" trace="createConstant_myxyxd_d0#(Ljetbrains/mps/openapi/editor/EditorContext;Lorg/jetbrains/mps/openapi/model/SNode;)Ljetbrains/mps/openapi/editor/cells/EditorCell;" />
-      <node id="8264762413010669701" at="24,0,35,0" concept="5" trace="createCollection_myxyxd_a#(Ljetbrains/mps/openapi/editor/EditorContext;Lorg/jetbrains/mps/openapi/model/SNode;)Ljetbrains/mps/openapi/editor/cells/EditorCell;" />
-      <node id="3855110916776624941" at="40,0,51,0" concept="5" trace="createConstant_myxyxd_b0#(Ljetbrains/mps/openapi/editor/EditorContext;Lorg/jetbrains/mps/openapi/model/SNode;)Ljetbrains/mps/openapi/editor/cells/EditorCell;" />
-      <node id="8264762413010672261" at="51,0,68,0" concept="5" trace="createProperty_myxyxd_c0#(Ljetbrains/mps/openapi/editor/EditorContext;Lorg/jetbrains/mps/openapi/model/SNode;)Ljetbrains/mps/openapi/editor/cells/EditorCell;" />
-      <scope id="8264762413010669701" at="21,79,22,63" />
-      <scope id="8264762413010669701" at="28,79,29,82" />
-      <scope id="8264762413010669701" at="29,82,30,81" />
-      <scope id="8264762413010669701" at="30,81,31,81" />
-      <scope id="8264762413010669701" at="31,81,32,81" />
-      <scope id="8264762413010672261" at="62,35,64,94">
+      <node id="8264762413010669701" at="19,79,20,63" concept="7" />
+      <node id="8264762413010669701" at="22,89,23,96" concept="6" />
+      <node id="8264762413010669701" at="23,96,24,48" concept="2" />
+      <node id="8264762413010669701" at="24,48,25,28" concept="2" />
+      <node id="8264762413010669701" at="25,28,26,82" concept="0" />
+      <node id="8264762413010669701" at="25,28,26,82" concept="2" />
+      <node id="8264762413010669701" at="26,82,27,81" concept="0" />
+      <node id="8264762413010669701" at="26,82,27,81" concept="2" />
+      <node id="8264762413010669701" at="27,81,28,81" concept="0" />
+      <node id="8264762413010669701" at="27,81,28,81" concept="2" />
+      <node id="8264762413010669701" at="28,81,29,81" concept="0" />
+      <node id="8264762413010669701" at="28,81,29,81" concept="2" />
+      <node id="8264762413010669701" at="29,81,30,22" concept="7" />
+      <node id="3855110916776624930" at="32,89,33,131" concept="6" />
+      <node id="3855110916776624930" at="33,131,34,22" concept="7" />
+      <node id="3855110916776624941" at="36,88,37,87" concept="6" />
+      <node id="3855110916776624941" at="37,87,38,47" concept="2" />
+      <node id="3855110916776624941" at="38,47,39,34" concept="6" />
+      <node id="3855110916776624941" at="39,34,40,57" concept="2" />
+      <node id="3855110916776624941" at="40,57,41,58" concept="2" />
+      <node id="3855110916776624941" at="41,58,42,40" concept="2" />
+      <node id="3855110916776624941" at="42,40,43,34" concept="2" />
+      <node id="3855110916776624941" at="43,34,44,22" concept="7" />
+      <node id="8264762413010672261" at="46,88,47,82" concept="6" />
+      <node id="8264762413010672261" at="47,82,48,32" concept="2" />
+      <node id="8264762413010672261" at="48,32,49,45" concept="2" />
+      <node id="8264762413010672261" at="49,45,50,26" concept="6" />
+      <node id="8264762413010672261" at="50,26,51,58" concept="2" />
+      <node id="8264762413010672261" at="51,58,52,45" concept="2" />
+      <node id="8264762413010672261" at="52,45,53,73" concept="2" />
+      <node id="8264762413010672261" at="53,73,54,57" concept="6" />
+      <node id="8264762413010672261" at="54,57,55,59" concept="6" />
+      <node id="8264762413010672261" at="56,35,57,82" concept="6" />
+      <node id="8264762413010672261" at="57,82,58,94" concept="7" />
+      <node id="8264762413010672261" at="59,10,60,22" concept="7" />
+      <node id="8264762413010672253" at="62,88,63,87" concept="6" />
+      <node id="8264762413010672253" at="63,87,64,47" concept="2" />
+      <node id="8264762413010672253" at="64,47,65,34" concept="6" />
+      <node id="8264762413010672253" at="65,34,66,57" concept="2" />
+      <node id="8264762413010672253" at="66,57,67,40" concept="2" />
+      <node id="8264762413010672253" at="67,40,68,34" concept="2" />
+      <node id="8264762413010672253" at="68,34,69,22" concept="7" />
+      <node id="8264762413010669701" at="19,0,22,0" concept="5" trace="createEditorCell#(Ljetbrains/mps/openapi/editor/EditorContext;Lorg/jetbrains/mps/openapi/model/SNode;)Ljetbrains/mps/openapi/editor/cells/EditorCell;" />
+      <node id="3855110916776624930" at="32,0,36,0" concept="5" trace="createComponent_myxyxd_a0#(Ljetbrains/mps/openapi/editor/EditorContext;Lorg/jetbrains/mps/openapi/model/SNode;)Ljetbrains/mps/openapi/editor/cells/EditorCell;" />
+      <node id="8264762413010672261" at="55,59,60,22" concept="4" />
+      <node id="8264762413010672253" at="62,0,71,0" concept="5" trace="createConstant_myxyxd_d0#(Ljetbrains/mps/openapi/editor/EditorContext;Lorg/jetbrains/mps/openapi/model/SNode;)Ljetbrains/mps/openapi/editor/cells/EditorCell;" />
+      <node id="8264762413010669701" at="22,0,32,0" concept="5" trace="createCollection_myxyxd_a#(Ljetbrains/mps/openapi/editor/EditorContext;Lorg/jetbrains/mps/openapi/model/SNode;)Ljetbrains/mps/openapi/editor/cells/EditorCell;" />
+      <node id="3855110916776624941" at="36,0,46,0" concept="5" trace="createConstant_myxyxd_b0#(Ljetbrains/mps/openapi/editor/EditorContext;Lorg/jetbrains/mps/openapi/model/SNode;)Ljetbrains/mps/openapi/editor/cells/EditorCell;" />
+      <node id="8264762413010672261" at="46,0,62,0" concept="5" trace="createProperty_myxyxd_c0#(Ljetbrains/mps/openapi/editor/EditorContext;Lorg/jetbrains/mps/openapi/model/SNode;)Ljetbrains/mps/openapi/editor/cells/EditorCell;" />
+      <scope id="8264762413010669701" at="19,79,20,63" />
+      <scope id="8264762413010669701" at="25,28,26,82" />
+      <scope id="8264762413010669701" at="26,82,27,81" />
+      <scope id="8264762413010669701" at="27,81,28,81" />
+      <scope id="8264762413010669701" at="28,81,29,81" />
+      <scope id="3855110916776624930" at="32,89,34,22">
+        <var name="editorCell" id="3855110916776624930" />
+      </scope>
+      <scope id="8264762413010672261" at="56,35,58,94">
         <var name="manager" id="8264762413010672261" />
       </scope>
-      <scope id="8264762413010669701" at="21,0,24,0">
+      <scope id="8264762413010669701" at="19,0,22,0">
         <var name="editorContext" id="8264762413010669701" />
         <var name="node" id="8264762413010669701" />
       </scope>
-      <scope id="3855110916776624930" at="35,89,38,22">
-        <var name="editorCell" id="3855110916776624930" />
-      </scope>
-      <scope id="3855110916776624930" at="35,0,40,0">
+      <scope id="3855110916776624930" at="32,0,36,0">
         <var name="editorContext" id="3855110916776624930" />
         <var name="node" id="3855110916776624930" />
       </scope>
-      <scope id="8264762413010672253" at="68,88,76,22">
+      <scope id="8264762413010672253" at="62,88,69,22">
         <var name="editorCell" id="8264762413010672253" />
         <var name="style" id="8264762413010672253" />
       </scope>
-      <scope id="8264762413010669701" at="24,89,33,22">
+      <scope id="8264762413010669701" at="22,89,30,22">
         <var name="editorCell" id="8264762413010669701" />
       </scope>
-      <scope id="3855110916776624941" at="40,88,49,22">
+      <scope id="3855110916776624941" at="36,88,44,22">
         <var name="editorCell" id="3855110916776624941" />
         <var name="style" id="3855110916776624941" />
       </scope>
-      <scope id="8264762413010672253" at="68,0,78,0">
+      <scope id="8264762413010672253" at="62,0,71,0">
         <var name="editorContext" id="8264762413010672253" />
         <var name="node" id="8264762413010672253" />
       </scope>
-      <scope id="8264762413010669701" at="24,0,35,0">
+      <scope id="8264762413010669701" at="22,0,32,0">
         <var name="editorContext" id="8264762413010669701" />
         <var name="node" id="8264762413010669701" />
       </scope>
-      <scope id="3855110916776624941" at="40,0,51,0">
+      <scope id="3855110916776624941" at="36,0,46,0">
         <var name="editorContext" id="3855110916776624941" />
         <var name="node" id="3855110916776624941" />
       </scope>
-      <scope id="8264762413010672261" at="51,88,66,22">
+      <scope id="8264762413010672261" at="46,88,60,22">
         <var name="attributeConcept" id="8264762413010672261" />
         <var name="attributeKind" id="8264762413010672261" />
         <var name="editorCell" id="8264762413010672261" />
         <var name="provider" id="8264762413010672261" />
       </scope>
-      <scope id="8264762413010672261" at="51,0,68,0">
+      <scope id="8264762413010672261" at="46,0,62,0">
         <var name="editorContext" id="8264762413010672261" />
         <var name="node" id="8264762413010672261" />
       </scope>
-      <unit id="8264762413010669701" at="20,0,79,0" name="jetbrains.mps.lang.classLike.editor.PlaceholderModifier_Editor" />
+      <unit id="8264762413010669701" at="18,0,72,0" name="jetbrains.mps.lang.classLike.editor.PlaceholderModifier_Editor" />
     </file>
   </root>
   <root nodeRef="c7d5b9dd-a05f-4be2-bc73-f2e16994cc67/r:60fc5d65-00f5-411a-8513-c8d5fe6ffc51(jetbrains.mps.lang.classLike/jetbrains.mps.lang.classLike.editor)/8264762413010672828">
     <file name="PropertyDescriptor_Editor.java">
-<<<<<<< HEAD
-      <node id="8264762413010672828" at="32,79,33,63" concept="7" />
-      <node id="8264762413010672828" at="35,89,36,96" concept="6" />
-      <node id="8264762413010672828" at="36,96,37,48" concept="2" />
-      <node id="8264762413010672828" at="37,48,38,28" concept="2" />
-      <node id="8264762413010672828" at="38,28,39,79" concept="2" />
-      <node id="8264762413010672828" at="39,79,40,82" concept="0" />
-      <node id="8264762413010672828" at="39,79,40,82" concept="2" />
-      <node id="8264762413010672828" at="40,82,41,81" concept="0" />
-      <node id="8264762413010672828" at="40,82,41,81" concept="2" />
-      <node id="8264762413010672828" at="41,81,42,81" concept="0" />
-      <node id="8264762413010672828" at="41,81,42,81" concept="2" />
-      <node id="8264762413010672828" at="42,81,43,80" concept="0" />
-      <node id="8264762413010672828" at="42,81,43,80" concept="2" />
-      <node id="8264762413010672828" at="43,80,44,81" concept="0" />
-      <node id="8264762413010672828" at="43,80,44,81" concept="2" />
-      <node id="8264762413010672828" at="44,81,45,84" concept="0" />
-      <node id="8264762413010672828" at="44,81,45,84" concept="2" />
-      <node id="8264762413010672828" at="45,84,46,22" concept="7" />
-      <node id="8264762413010672841" at="48,89,49,131" concept="6" />
-      <node id="8264762413010672841" at="49,131,50,79" concept="2" />
-      <node id="8264762413010672841" at="50,79,51,22" concept="7" />
-      <node id="8264762413010672850" at="53,88,54,82" concept="6" />
-      <node id="8264762413010672850" at="54,82,55,29" concept="2" />
-      <node id="8264762413010672850" at="55,29,56,42" concept="2" />
-      <node id="8264762413010672850" at="56,42,57,26" concept="6" />
-      <node id="8264762413010672850" at="57,26,58,58" concept="2" />
-      <node id="8264762413010672850" at="58,58,59,42" concept="2" />
-      <node id="8264762413010672850" at="59,42,60,79" concept="2" />
-      <node id="8264762413010672850" at="60,79,61,73" concept="2" />
-      <node id="8264762413010672850" at="61,73,62,57" concept="6" />
-      <node id="8264762413010672850" at="62,57,63,59" concept="6" />
-      <node id="8264762413010672850" at="64,35,65,82" concept="6" />
-      <node id="8264762413010672850" at="65,82,66,94" concept="7" />
-      <node id="8264762413010672850" at="67,10,68,22" concept="7" />
-      <node id="6478870542308871185" at="70,88,71,87" concept="6" />
-      <node id="6478870542308871185" at="71,87,72,47" concept="2" />
-      <node id="6478870542308871185" at="72,47,73,79" concept="2" />
-      <node id="6478870542308871185" at="73,79,74,34" concept="2" />
-      <node id="6478870542308871185" at="74,34,75,22" concept="7" />
-      <node id="8264762413010672828" at="77,87,78,81" concept="6" />
-      <node id="8264762413010672828" at="78,81,79,29" concept="2" />
-      <node id="8264762413010672828" at="79,29,80,42" concept="2" />
-      <node id="8264762413010672828" at="80,42,81,26" concept="6" />
-      <node id="8264762413010672828" at="81,26,82,90" concept="2" />
-      <node id="8264762413010672828" at="82,90,83,58" concept="2" />
-      <node id="8264762413010672828" at="84,39,85,40" concept="2" />
-      <node id="8264762413010672828" at="85,40,86,33" concept="2" />
-      <node id="8264762413010672828" at="87,5,88,79" concept="2" />
-      <node id="8264762413010672828" at="88,79,89,73" concept="2" />
-      <node id="8264762413010672828" at="89,73,90,57" concept="6" />
-      <node id="8264762413010672828" at="90,57,91,59" concept="6" />
-      <node id="8264762413010672828" at="92,35,93,82" concept="6" />
-      <node id="8264762413010672828" at="93,82,94,94" concept="7" />
-      <node id="8264762413010672828" at="95,10,96,22" concept="7" />
-      <node id="5155329496663029333" at="99,33,100,14" concept="9" />
-      <node id="5155329496663029333" at="102,69,103,67" concept="7" />
-      <node id="5155329496663029333" at="105,81,106,66" concept="7" />
-      <node id="5155329496663029575" at="108,92,109,84" concept="6" />
-      <node id="5155329496663029575" at="109,84,110,31" concept="2" />
-      <node id="5155329496663029575" at="110,31,111,44" concept="2" />
-      <node id="5155329496663029575" at="111,44,112,33" concept="2" />
-      <node id="5155329496663029575" at="112,33,113,28" concept="6" />
-      <node id="5155329496663029575" at="113,28,114,60" concept="2" />
-      <node id="5155329496663029575" at="114,60,115,46" concept="2" />
-      <node id="5155329496663029575" at="115,46,116,81" concept="2" />
-      <node id="5155329496663029575" at="116,81,117,75" concept="2" />
-      <node id="5155329496663029575" at="117,75,118,59" concept="6" />
-      <node id="5155329496663029575" at="118,59,119,61" concept="6" />
-      <node id="5155329496663029575" at="120,37,121,84" concept="6" />
-      <node id="5155329496663029575" at="121,84,122,96" concept="7" />
-      <node id="5155329496663029575" at="123,12,124,24" concept="7" />
-      <node id="330439066007797027" at="127,88,128,87" concept="6" />
-      <node id="330439066007797027" at="128,87,129,47" concept="2" />
-      <node id="330439066007797027" at="129,47,130,79" concept="2" />
-      <node id="330439066007797027" at="130,79,131,34" concept="2" />
-      <node id="330439066007797027" at="131,34,132,22" concept="7" />
-      <node id="8264762413010672828" at="134,91,135,131" concept="6" />
-      <node id="8264762413010672828" at="135,131,136,106" concept="6" />
-      <node id="8264762413010672828" at="136,106,137,49" concept="2" />
-      <node id="8264762413010672828" at="137,49,138,79" concept="2" />
-      <node id="8264762413010672828" at="138,79,139,49" concept="2" />
-      <node id="8264762413010672828" at="139,49,140,22" concept="7" />
-      <node id="8264762413010672828" at="143,100,144,50" concept="9" />
-      <node id="8264762413010672828" at="146,66,147,41" concept="6" />
-      <node id="8264762413010672828" at="147,41,148,93" concept="7" />
-      <node id="8264762413010672828" at="150,86,151,80" concept="6" />
-      <node id="8264762413010672828" at="151,80,152,95" concept="2" />
-      <node id="8264762413010672828" at="152,95,153,25" concept="7" />
-      <node id="8264762413010672828" at="155,68,156,34" concept="6" />
-      <node id="8264762413010672828" at="156,34,157,80" concept="2" />
-      <node id="8264762413010672828" at="157,80,158,87" concept="2" />
-      <node id="8264762413010672828" at="158,87,159,23" concept="7" />
-      <node id="8264762413010672828" at="161,89,162,65" concept="7" />
-      <node id="8264762413010672828" at="165,96,166,134" concept="2" />
-      <node id="8264762413010672828" at="167,34,168,95" concept="2" />
-      <node id="8264762413010672828" at="168,95,169,98" concept="2" />
-      <node id="8264762413010672828" at="169,98,170,80" concept="2" />
-      <node id="8264762413010672828" at="172,122,173,139" concept="2" />
-      <node id="8264762413010672828" at="178,104,179,100" concept="6" />
-      <node id="8264762413010672828" at="179,100,180,38" concept="2" />
-      <node id="8264762413010672828" at="180,38,181,36" concept="6" />
-      <node id="8264762413010672828" at="181,36,182,55" concept="2" />
-      <node id="8264762413010672828" at="182,55,183,56" concept="2" />
-      <node id="8264762413010672828" at="183,56,184,42" concept="2" />
-      <node id="8264762413010672828" at="184,42,185,90" concept="2" />
-      <node id="8264762413010672828" at="185,90,186,87" concept="2" />
-      <node id="8264762413010672828" at="186,87,187,24" concept="7" />
-      <node id="330439066007797030" at="189,91,190,99" concept="6" />
-      <node id="330439066007797030" at="190,99,191,50" concept="2" />
-      <node id="330439066007797030" at="191,50,192,36" concept="6" />
-      <node id="330439066007797030" at="192,36,193,68" concept="2" />
-      <node id="330439066007797030" at="193,68,194,42" concept="2" />
-      <node id="330439066007797030" at="194,42,195,81" concept="2" />
-      <node id="330439066007797030" at="195,81,196,36" concept="2" />
-      <node id="330439066007797030" at="196,36,197,24" concept="7" />
-      <node id="8264762413010672828" at="32,0,35,0" concept="5" trace="createEditorCell#(Ljetbrains/mps/openapi/editor/EditorContext;Lorg/jetbrains/mps/openapi/model/SNode;)Ljetbrains/mps/openapi/editor/cells/EditorCell;" />
-      <node id="5155329496663029333" at="99,0,102,0" concept="1" trace="_Inline_ram8ac_a3a#()V" />
-      <node id="5155329496663029333" at="102,0,105,0" concept="5" trace="createEditorCell#(Ljetbrains/mps/openapi/editor/EditorContext;)Ljetbrains/mps/openapi/editor/cells/EditorCell;" />
-      <node id="5155329496663029333" at="105,0,108,0" concept="5" trace="createEditorCell#(Ljetbrains/mps/openapi/editor/EditorContext;Lorg/jetbrains/mps/openapi/model/SNode;)Ljetbrains/mps/openapi/editor/cells/EditorCell;" />
-      <node id="8264762413010672828" at="143,0,146,0" concept="1" trace="modifierListHandler_ram8ac_f0#(Lorg/jetbrains/mps/openapi/model/SNode;Ljava/lang/String;Ljetbrains/mps/openapi/editor/EditorContext;)V" />
-      <node id="8264762413010672828" at="161,0,164,0" concept="5" trace="createEmptyCell_internal#(Ljetbrains/mps/openapi/editor/EditorContext;Lorg/jetbrains/mps/openapi/model/SNode;)Ljetbrains/mps/openapi/editor/cells/EditorCell;" />
-      <node id="8264762413010672828" at="171,9,174,9" concept="4" />
-      <node id="8264762413010672828" at="83,58,87,5" concept="4" />
-      <node id="8264762413010672828" at="146,0,150,0" concept="5" trace="createNodeToInsert#(Ljetbrains/mps/openapi/editor/EditorContext;)Lorg/jetbrains/mps/openapi/model/SNode;" />
-      <node id="8264762413010672841" at="48,0,53,0" concept="5" trace="createComponent_ram8ac_a0#(Ljetbrains/mps/openapi/editor/EditorContext;Lorg/jetbrains/mps/openapi/model/SNode;)Ljetbrains/mps/openapi/editor/cells/EditorCell;" />
-      <node id="8264762413010672850" at="63,59,68,22" concept="4" />
-      <node id="8264762413010672828" at="91,59,96,22" concept="4" />
-      <node id="5155329496663029575" at="119,61,124,24" concept="4" />
-      <node id="8264762413010672828" at="150,0,155,0" concept="5" trace="createNodeCell#(Ljetbrains/mps/openapi/editor/EditorContext;Lorg/jetbrains/mps/openapi/model/SNode;)Ljetbrains/mps/openapi/editor/cells/EditorCell;" />
-      <node id="8264762413010672828" at="166,134,171,9" concept="4" />
-      <node id="8264762413010672828" at="155,0,161,0" concept="5" trace="createEmptyCell#(Ljetbrains/mps/openapi/editor/EditorContext;)Ljetbrains/mps/openapi/editor/cells/EditorCell;" />
-      <node id="6478870542308871185" at="70,0,77,0" concept="5" trace="createConstant_ram8ac_c0#(Ljetbrains/mps/openapi/editor/EditorContext;Lorg/jetbrains/mps/openapi/model/SNode;)Ljetbrains/mps/openapi/editor/cells/EditorCell;" />
-      <node id="330439066007797027" at="127,0,134,0" concept="5" trace="createConstant_ram8ac_e0#(Ljetbrains/mps/openapi/editor/EditorContext;Lorg/jetbrains/mps/openapi/model/SNode;)Ljetbrains/mps/openapi/editor/cells/EditorCell;" />
-      <node id="8264762413010672828" at="134,0,142,0" concept="5" trace="createRefNodeList_ram8ac_f0#(Ljetbrains/mps/openapi/editor/EditorContext;Lorg/jetbrains/mps/openapi/model/SNode;)Ljetbrains/mps/openapi/editor/cells/EditorCell;" />
-      <node id="330439066007797030" at="189,0,199,0" concept="5" trace="createConstant_ram8ac_a5a#(Ljetbrains/mps/openapi/editor/EditorContext;Lorg/jetbrains/mps/openapi/model/SNode;)Ljetbrains/mps/openapi/editor/cells/EditorCell;" />
-      <node id="8264762413010672828" at="164,132,175,7" concept="4" />
-      <node id="8264762413010672828" at="177,0,189,0" concept="5" trace="createSeparatorCell#(Ljetbrains/mps/openapi/editor/EditorContext;Lorg/jetbrains/mps/openapi/model/SNode;Lorg/jetbrains/mps/openapi/model/SNode;)Ljetbrains/mps/openapi/editor/cells/EditorCell;" />
-      <node id="8264762413010672828" at="35,0,48,0" concept="5" trace="createCollection_ram8ac_a#(Ljetbrains/mps/openapi/editor/EditorContext;Lorg/jetbrains/mps/openapi/model/SNode;)Ljetbrains/mps/openapi/editor/cells/EditorCell;" />
-      <node id="8264762413010672828" at="164,0,177,0" concept="5" trace="installElementCellActions#(Lorg/jetbrains/mps/openapi/model/SNode;Lorg/jetbrains/mps/openapi/model/SNode;Ljetbrains/mps/openapi/editor/cells/EditorCell;Ljetbrains/mps/openapi/editor/EditorContext;)V" />
-      <node id="8264762413010672850" at="53,0,70,0" concept="5" trace="createProperty_ram8ac_b0#(Ljetbrains/mps/openapi/editor/EditorContext;Lorg/jetbrains/mps/openapi/model/SNode;)Ljetbrains/mps/openapi/editor/cells/EditorCell;" />
-      <node id="5155329496663029575" at="108,0,126,0" concept="5" trace="createProperty_ram8ac_a0d0#(Ljetbrains/mps/openapi/editor/EditorContext;Lorg/jetbrains/mps/openapi/model/SNode;)Ljetbrains/mps/openapi/editor/cells/EditorCell;" />
-      <node id="8264762413010672828" at="77,0,98,0" concept="5" trace="createRefCell_ram8ac_d0#(Ljetbrains/mps/openapi/editor/EditorContext;Lorg/jetbrains/mps/openapi/model/SNode;)Ljetbrains/mps/openapi/editor/cells/EditorCell;" />
-      <scope id="8264762413010672828" at="32,79,33,63" />
-      <scope id="8264762413010672828" at="39,79,40,82" />
-      <scope id="8264762413010672828" at="40,82,41,81" />
-      <scope id="8264762413010672828" at="41,81,42,81" />
-      <scope id="8264762413010672828" at="42,81,43,80" />
-      <scope id="8264762413010672828" at="43,80,44,81" />
-      <scope id="8264762413010672828" at="44,81,45,84" />
-      <scope id="5155329496663029333" at="99,33,100,14" />
-      <scope id="5155329496663029333" at="102,69,103,67" />
-      <scope id="5155329496663029333" at="105,81,106,66" />
-      <scope id="8264762413010672828" at="143,100,144,50" />
-      <scope id="8264762413010672828" at="161,89,162,65" />
-      <scope id="8264762413010672828" at="172,122,173,139" />
-      <scope id="8264762413010672850" at="64,35,66,94">
-=======
       <node id="8264762413010672828" at="31,79,32,63" concept="7" />
       <node id="8264762413010672828" at="34,89,35,96" concept="6" />
       <node id="8264762413010672828" at="35,96,36,48" concept="2" />
@@ -4240,151 +2713,147 @@
         <var name="editorCell" id="8264762413010672841" />
       </scope>
       <scope id="8264762413010672850" at="60,35,62,94">
->>>>>>> dfa4c421
         <var name="manager" id="8264762413010672850" />
       </scope>
-      <scope id="8264762413010672828" at="84,39,86,33" />
-      <scope id="8264762413010672828" at="92,35,94,94">
+      <scope id="8264762413010672828" at="79,39,81,33" />
+      <scope id="8264762413010672828" at="86,35,88,94">
         <var name="manager" id="8264762413010672828" />
       </scope>
-      <scope id="5155329496663029575" at="120,37,122,96">
+      <scope id="5155329496663029575" at="113,37,115,96">
         <var name="manager" id="5155329496663029575" />
       </scope>
-      <scope id="8264762413010672828" at="146,66,148,93">
+      <scope id="8264762413010672828" at="137,66,139,93">
         <var name="listOwner" id="8264762413010672828" />
       </scope>
-      <scope id="8264762413010672828" at="32,0,35,0">
+      <scope id="8264762413010672828" at="31,0,34,0">
         <var name="editorContext" id="8264762413010672828" />
         <var name="node" id="8264762413010672828" />
       </scope>
-      <scope id="8264762413010672841" at="48,89,51,22">
-        <var name="editorCell" id="8264762413010672841" />
-      </scope>
-      <scope id="5155329496663029333" at="99,0,102,0" />
-      <scope id="5155329496663029333" at="102,0,105,0">
+      <scope id="5155329496663029333" at="93,0,96,0" />
+      <scope id="5155329496663029333" at="96,0,99,0">
         <var name="editorContext" id="5155329496663029333" />
       </scope>
-      <scope id="5155329496663029333" at="105,0,108,0">
+      <scope id="5155329496663029333" at="99,0,102,0">
         <var name="editorContext" id="5155329496663029333" />
         <var name="node" id="5155329496663029333" />
       </scope>
-      <scope id="8264762413010672828" at="143,0,146,0">
+      <scope id="8264762413010672828" at="134,0,137,0">
         <var name="childRole" id="8264762413010672828" />
         <var name="context" id="8264762413010672828" />
         <var name="ownerNode" id="8264762413010672828" />
       </scope>
-      <scope id="8264762413010672828" at="150,86,153,25">
+      <scope id="8264762413010672828" at="141,86,144,25">
         <var name="elementCell" id="8264762413010672828" />
       </scope>
-      <scope id="8264762413010672828" at="161,0,164,0">
+      <scope id="8264762413010672828" at="152,0,155,0">
         <var name="editorContext" id="8264762413010672828" />
         <var name="node" id="8264762413010672828" />
       </scope>
-      <scope id="8264762413010672828" at="167,34,170,80" />
-      <scope id="8264762413010672828" at="146,0,150,0">
-        <var name="editorContext" id="8264762413010672828" />
-      </scope>
-      <scope id="8264762413010672828" at="155,68,159,23">
-        <var name="emptyCell" id="8264762413010672828" />
-      </scope>
-      <scope id="8264762413010672841" at="48,0,53,0">
+      <scope id="8264762413010672828" at="158,34,161,80" />
+      <scope id="8264762413010672841" at="46,0,50,0">
         <var name="editorContext" id="8264762413010672841" />
         <var name="node" id="8264762413010672841" />
       </scope>
-      <scope id="6478870542308871185" at="70,88,75,22">
+      <scope id="6478870542308871185" at="66,88,70,22">
         <var name="editorCell" id="6478870542308871185" />
       </scope>
-      <scope id="330439066007797027" at="127,88,132,22">
+      <scope id="330439066007797027" at="120,88,124,22">
         <var name="editorCell" id="330439066007797027" />
       </scope>
-      <scope id="8264762413010672828" at="150,0,155,0">
+      <scope id="8264762413010672828" at="137,0,141,0">
+        <var name="editorContext" id="8264762413010672828" />
+      </scope>
+      <scope id="8264762413010672828" at="146,68,150,23">
+        <var name="emptyCell" id="8264762413010672828" />
+      </scope>
+      <scope id="8264762413010672828" at="126,91,131,22">
+        <var name="editorCell" id="8264762413010672828" />
+        <var name="handler" id="8264762413010672828" />
+      </scope>
+      <scope id="8264762413010672828" at="141,0,146,0">
         <var name="editorContext" id="8264762413010672828" />
         <var name="elementNode" id="8264762413010672828" />
       </scope>
-      <scope id="8264762413010672828" at="134,91,140,22">
-        <var name="editorCell" id="8264762413010672828" />
-        <var name="handler" id="8264762413010672828" />
-      </scope>
-      <scope id="8264762413010672828" at="155,0,161,0">
-        <var name="editorContext" id="8264762413010672828" />
-      </scope>
-      <scope id="6478870542308871185" at="70,0,77,0">
+      <scope id="6478870542308871185" at="66,0,72,0">
         <var name="editorContext" id="6478870542308871185" />
         <var name="node" id="6478870542308871185" />
       </scope>
-      <scope id="330439066007797027" at="127,0,134,0">
+      <scope id="330439066007797027" at="120,0,126,0">
         <var name="editorContext" id="330439066007797027" />
         <var name="node" id="330439066007797027" />
       </scope>
-      <scope id="8264762413010672828" at="134,0,142,0">
+      <scope id="8264762413010672828" at="146,0,152,0">
+        <var name="editorContext" id="8264762413010672828" />
+      </scope>
+      <scope id="8264762413010672828" at="126,0,133,0">
         <var name="editorContext" id="8264762413010672828" />
         <var name="node" id="8264762413010672828" />
       </scope>
-      <scope id="330439066007797030" at="189,91,197,24">
+      <scope id="330439066007797030" at="180,91,187,24">
         <var name="editorCell" id="330439066007797030" />
         <var name="style" id="330439066007797030" />
       </scope>
-      <scope id="8264762413010672828" at="165,96,174,9" />
-      <scope id="8264762413010672828" at="178,104,187,24">
+      <scope id="8264762413010672828" at="156,96,165,9" />
+      <scope id="8264762413010672828" at="169,104,178,24">
         <var name="editorCell" id="8264762413010672828" />
         <var name="style" id="8264762413010672828" />
       </scope>
-      <scope id="330439066007797030" at="189,0,199,0">
+      <scope id="330439066007797030" at="180,0,189,0">
         <var name="editorContext" id="330439066007797030" />
         <var name="node" id="330439066007797030" />
       </scope>
-      <scope id="8264762413010672828" at="35,89,46,22">
+      <scope id="8264762413010672828" at="34,89,44,22">
         <var name="editorCell" id="8264762413010672828" />
       </scope>
-      <scope id="8264762413010672828" at="164,132,175,7" />
-      <scope id="8264762413010672828" at="177,0,189,0">
+      <scope id="8264762413010672828" at="155,132,166,7" />
+      <scope id="8264762413010672828" at="34,0,46,0">
+        <var name="editorContext" id="8264762413010672828" />
+        <var name="node" id="8264762413010672828" />
+      </scope>
+      <scope id="8264762413010672828" at="168,0,180,0">
         <var name="editorContext" id="8264762413010672828" />
         <var name="nextNode" id="8264762413010672828" />
         <var name="prevNode" id="8264762413010672828" />
       </scope>
-      <scope id="8264762413010672828" at="35,0,48,0">
-        <var name="editorContext" id="8264762413010672828" />
-        <var name="node" id="8264762413010672828" />
-      </scope>
-      <scope id="8264762413010672828" at="164,0,177,0">
+      <scope id="8264762413010672828" at="155,0,168,0">
         <var name="editorContext" id="8264762413010672828" />
         <var name="elementCell" id="8264762413010672828" />
         <var name="elementNode" id="8264762413010672828" />
         <var name="listOwner" id="8264762413010672828" />
       </scope>
-      <scope id="8264762413010672850" at="53,88,68,22">
+      <scope id="8264762413010672850" at="50,88,64,22">
         <var name="attributeConcept" id="8264762413010672850" />
         <var name="attributeKind" id="8264762413010672850" />
         <var name="editorCell" id="8264762413010672850" />
         <var name="provider" id="8264762413010672850" />
       </scope>
-      <scope id="5155329496663029575" at="108,92,124,24">
+      <scope id="5155329496663029575" at="102,92,117,24">
         <var name="attributeConcept" id="5155329496663029575" />
         <var name="attributeKind" id="5155329496663029575" />
         <var name="editorCell" id="5155329496663029575" />
         <var name="provider" id="5155329496663029575" />
       </scope>
-      <scope id="8264762413010672850" at="53,0,70,0">
+      <scope id="8264762413010672850" at="50,0,66,0">
         <var name="editorContext" id="8264762413010672850" />
         <var name="node" id="8264762413010672850" />
       </scope>
-      <scope id="5155329496663029575" at="108,0,126,0">
+      <scope id="5155329496663029575" at="102,0,119,0">
         <var name="editorContext" id="5155329496663029575" />
         <var name="node" id="5155329496663029575" />
       </scope>
-      <scope id="8264762413010672828" at="77,87,96,22">
+      <scope id="8264762413010672828" at="72,87,90,22">
         <var name="attributeConcept" id="8264762413010672828" />
         <var name="attributeKind" id="8264762413010672828" />
         <var name="editorCell" id="8264762413010672828" />
         <var name="provider" id="8264762413010672828" />
       </scope>
-      <scope id="8264762413010672828" at="77,0,98,0">
+      <scope id="8264762413010672828" at="72,0,92,0">
         <var name="editorContext" id="8264762413010672828" />
         <var name="node" id="8264762413010672828" />
       </scope>
-      <unit id="5155329496663029333" at="98,0,127,0" name="jetbrains.mps.lang.classLike.editor.PropertyDescriptor_Editor$_Inline_ram8ac_a3a" />
-      <unit id="8264762413010672828" at="142,0,200,0" name="jetbrains.mps.lang.classLike.editor.PropertyDescriptor_Editor$modifierListHandler_ram8ac_f0" />
-      <unit id="8264762413010672828" at="31,0,201,0" name="jetbrains.mps.lang.classLike.editor.PropertyDescriptor_Editor" />
+      <unit id="5155329496663029333" at="92,0,120,0" name="jetbrains.mps.lang.classLike.editor.PropertyDescriptor_Editor$_Inline_ram8ac_a3a" />
+      <unit id="8264762413010672828" at="133,0,190,0" name="jetbrains.mps.lang.classLike.editor.PropertyDescriptor_Editor$modifierListHandler_ram8ac_f0" />
+      <unit id="8264762413010672828" at="30,0,191,0" name="jetbrains.mps.lang.classLike.editor.PropertyDescriptor_Editor" />
     </file>
   </root>
   <root nodeRef="c7d5b9dd-a05f-4be2-bc73-f2e16994cc67/r:60fc5d65-00f5-411a-8513-c8d5fe6ffc51(jetbrains.mps.lang.classLike/jetbrains.mps.lang.classLike.editor)/9097849371503146458">
@@ -4445,83 +2914,80 @@
   </root>
   <root nodeRef="c7d5b9dd-a05f-4be2-bc73-f2e16994cc67/r:60fc5d65-00f5-411a-8513-c8d5fe6ffc51(jetbrains.mps.lang.classLike/jetbrains.mps.lang.classLike.editor)/9097849371503850188">
     <file name="ClassLikeProperty_Name_EditorComponent.java">
-      <node id="9097849371503850188" at="23,47,24,35" concept="7" />
-      <node id="9097849371503850188" at="26,79,27,63" concept="7" />
-      <node id="9097849371503850188" at="29,89,30,96" concept="6" />
-      <node id="9097849371503850188" at="30,96,31,48" concept="2" />
-      <node id="9097849371503850188" at="31,48,32,79" concept="2" />
-      <node id="9097849371503850188" at="32,79,33,81" concept="0" />
-      <node id="9097849371503850188" at="32,79,33,81" concept="2" />
-      <node id="9097849371503850188" at="33,81,34,81" concept="0" />
-      <node id="9097849371503850188" at="33,81,34,81" concept="2" />
-      <node id="9097849371503850188" at="34,81,35,22" concept="7" />
-      <node id="9097849371503850189" at="37,88,38,82" concept="6" />
-      <node id="9097849371503850189" at="38,82,39,29" concept="2" />
-      <node id="9097849371503850189" at="39,29,40,42" concept="2" />
-      <node id="9097849371503850189" at="40,42,41,26" concept="6" />
-      <node id="9097849371503850189" at="41,26,42,58" concept="2" />
-      <node id="9097849371503850189" at="42,58,43,49" concept="2" />
-      <node id="9097849371503850189" at="43,49,44,34" concept="6" />
-      <node id="9097849371503850189" at="44,34,45,50" concept="2" />
-      <node id="9097849371503850189" at="45,50,46,40" concept="2" />
-      <node id="9097849371503850189" at="46,40,47,79" concept="2" />
-      <node id="9097849371503850189" at="47,79,48,75" concept="2" />
-      <node id="9097849371503850189" at="48,75,49,73" concept="2" />
-      <node id="9097849371503850189" at="49,73,50,57" concept="6" />
-      <node id="9097849371503850189" at="50,57,51,59" concept="6" />
-      <node id="9097849371503850189" at="52,35,53,82" concept="6" />
-      <node id="9097849371503850189" at="53,82,54,94" concept="7" />
-      <node id="9097849371503850189" at="55,10,56,22" concept="7" />
-      <node id="6478870542308871699" at="58,88,59,87" concept="6" />
-      <node id="6478870542308871699" at="59,87,60,47" concept="2" />
-      <node id="6478870542308871699" at="60,47,61,79" concept="2" />
-      <node id="6478870542308871699" at="61,79,62,75" concept="2" />
-      <node id="6478870542308871699" at="62,75,63,34" concept="2" />
-      <node id="6478870542308871699" at="63,34,64,22" concept="7" />
-      <node id="9097849371503850188" at="23,0,26,0" concept="5" trace="getContextHints#()Ljava/util/Collection;" />
-      <node id="9097849371503850188" at="26,0,29,0" concept="5" trace="createEditorCell#(Ljetbrains/mps/openapi/editor/EditorContext;Lorg/jetbrains/mps/openapi/model/SNode;)Ljetbrains/mps/openapi/editor/cells/EditorCell;" />
-      <node id="9097849371503850189" at="51,59,56,22" concept="4" />
-      <node id="9097849371503850188" at="29,0,37,0" concept="5" trace="createCollection_pwqhgb_a#(Ljetbrains/mps/openapi/editor/EditorContext;Lorg/jetbrains/mps/openapi/model/SNode;)Ljetbrains/mps/openapi/editor/cells/EditorCell;" />
-      <node id="6478870542308871699" at="58,0,66,0" concept="5" trace="createConstant_pwqhgb_b0#(Ljetbrains/mps/openapi/editor/EditorContext;Lorg/jetbrains/mps/openapi/model/SNode;)Ljetbrains/mps/openapi/editor/cells/EditorCell;" />
-      <node id="9097849371503850189" at="37,0,58,0" concept="5" trace="createProperty_pwqhgb_a0#(Ljetbrains/mps/openapi/editor/EditorContext;Lorg/jetbrains/mps/openapi/model/SNode;)Ljetbrains/mps/openapi/editor/cells/EditorCell;" />
-      <scope id="9097849371503850188" at="23,47,24,35" />
-      <scope id="9097849371503850188" at="26,79,27,63" />
-      <scope id="9097849371503850188" at="32,79,33,81" />
-      <scope id="9097849371503850188" at="33,81,34,81" />
-      <scope id="9097849371503850189" at="52,35,54,94">
+      <node id="9097849371503850188" at="21,47,22,35" concept="7" />
+      <node id="9097849371503850188" at="24,79,25,63" concept="7" />
+      <node id="9097849371503850188" at="27,89,28,96" concept="6" />
+      <node id="9097849371503850188" at="28,96,29,48" concept="2" />
+      <node id="9097849371503850188" at="29,48,30,81" concept="0" />
+      <node id="9097849371503850188" at="29,48,30,81" concept="2" />
+      <node id="9097849371503850188" at="30,81,31,81" concept="0" />
+      <node id="9097849371503850188" at="30,81,31,81" concept="2" />
+      <node id="9097849371503850188" at="31,81,32,22" concept="7" />
+      <node id="9097849371503850189" at="34,88,35,82" concept="6" />
+      <node id="9097849371503850189" at="35,82,36,29" concept="2" />
+      <node id="9097849371503850189" at="36,29,37,42" concept="2" />
+      <node id="9097849371503850189" at="37,42,38,26" concept="6" />
+      <node id="9097849371503850189" at="38,26,39,58" concept="2" />
+      <node id="9097849371503850189" at="39,58,40,49" concept="2" />
+      <node id="9097849371503850189" at="40,49,41,34" concept="6" />
+      <node id="9097849371503850189" at="41,34,42,50" concept="2" />
+      <node id="9097849371503850189" at="42,50,43,40" concept="2" />
+      <node id="9097849371503850189" at="43,40,44,75" concept="2" />
+      <node id="9097849371503850189" at="44,75,45,73" concept="2" />
+      <node id="9097849371503850189" at="45,73,46,57" concept="6" />
+      <node id="9097849371503850189" at="46,57,47,59" concept="6" />
+      <node id="9097849371503850189" at="48,35,49,82" concept="6" />
+      <node id="9097849371503850189" at="49,82,50,94" concept="7" />
+      <node id="9097849371503850189" at="51,10,52,22" concept="7" />
+      <node id="6478870542308871699" at="54,88,55,87" concept="6" />
+      <node id="6478870542308871699" at="55,87,56,47" concept="2" />
+      <node id="6478870542308871699" at="56,47,57,75" concept="2" />
+      <node id="6478870542308871699" at="57,75,58,34" concept="2" />
+      <node id="6478870542308871699" at="58,34,59,22" concept="7" />
+      <node id="9097849371503850188" at="21,0,24,0" concept="5" trace="getContextHints#()Ljava/util/Collection;" />
+      <node id="9097849371503850188" at="24,0,27,0" concept="5" trace="createEditorCell#(Ljetbrains/mps/openapi/editor/EditorContext;Lorg/jetbrains/mps/openapi/model/SNode;)Ljetbrains/mps/openapi/editor/cells/EditorCell;" />
+      <node id="9097849371503850189" at="47,59,52,22" concept="4" />
+      <node id="9097849371503850188" at="27,0,34,0" concept="5" trace="createCollection_pwqhgb_a#(Ljetbrains/mps/openapi/editor/EditorContext;Lorg/jetbrains/mps/openapi/model/SNode;)Ljetbrains/mps/openapi/editor/cells/EditorCell;" />
+      <node id="6478870542308871699" at="54,0,61,0" concept="5" trace="createConstant_pwqhgb_b0#(Ljetbrains/mps/openapi/editor/EditorContext;Lorg/jetbrains/mps/openapi/model/SNode;)Ljetbrains/mps/openapi/editor/cells/EditorCell;" />
+      <node id="9097849371503850189" at="34,0,54,0" concept="5" trace="createProperty_pwqhgb_a0#(Ljetbrains/mps/openapi/editor/EditorContext;Lorg/jetbrains/mps/openapi/model/SNode;)Ljetbrains/mps/openapi/editor/cells/EditorCell;" />
+      <scope id="9097849371503850188" at="21,47,22,35" />
+      <scope id="9097849371503850188" at="24,79,25,63" />
+      <scope id="9097849371503850188" at="29,48,30,81" />
+      <scope id="9097849371503850188" at="30,81,31,81" />
+      <scope id="9097849371503850189" at="48,35,50,94">
         <var name="manager" id="9097849371503850189" />
       </scope>
-      <scope id="9097849371503850188" at="23,0,26,0" />
-      <scope id="9097849371503850188" at="26,0,29,0">
+      <scope id="9097849371503850188" at="21,0,24,0" />
+      <scope id="9097849371503850188" at="24,0,27,0">
         <var name="editorContext" id="9097849371503850188" />
         <var name="node" id="9097849371503850188" />
       </scope>
-      <scope id="9097849371503850188" at="29,89,35,22">
+      <scope id="9097849371503850188" at="27,89,32,22">
         <var name="editorCell" id="9097849371503850188" />
       </scope>
-      <scope id="6478870542308871699" at="58,88,64,22">
+      <scope id="6478870542308871699" at="54,88,59,22">
         <var name="editorCell" id="6478870542308871699" />
       </scope>
-      <scope id="9097849371503850188" at="29,0,37,0">
+      <scope id="9097849371503850188" at="27,0,34,0">
         <var name="editorContext" id="9097849371503850188" />
         <var name="node" id="9097849371503850188" />
       </scope>
-      <scope id="6478870542308871699" at="58,0,66,0">
+      <scope id="6478870542308871699" at="54,0,61,0">
         <var name="editorContext" id="6478870542308871699" />
         <var name="node" id="6478870542308871699" />
       </scope>
-      <scope id="9097849371503850189" at="37,88,56,22">
+      <scope id="9097849371503850189" at="34,88,52,22">
         <var name="attributeConcept" id="9097849371503850189" />
         <var name="attributeKind" id="9097849371503850189" />
         <var name="editorCell" id="9097849371503850189" />
         <var name="provider" id="9097849371503850189" />
         <var name="style" id="9097849371503850189" />
       </scope>
-      <scope id="9097849371503850189" at="37,0,58,0">
+      <scope id="9097849371503850189" at="34,0,54,0">
         <var name="editorContext" id="9097849371503850189" />
         <var name="node" id="9097849371503850189" />
       </scope>
-      <unit id="9097849371503850188" at="22,0,67,0" name="jetbrains.mps.lang.classLike.editor.ClassLikeProperty_Name_EditorComponent" />
+      <unit id="9097849371503850188" at="20,0,62,0" name="jetbrains.mps.lang.classLike.editor.ClassLikeProperty_Name_EditorComponent" />
     </file>
   </root>
 </debug-info>
