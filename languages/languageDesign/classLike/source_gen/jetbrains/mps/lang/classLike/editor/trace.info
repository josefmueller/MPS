<?xml version="1.0" encoding="UTF-8"?>
<debug-info>
  <concept fqn="jetbrains.mps.baseLanguage.structure.BlockStatement" />
  <concept fqn="jetbrains.mps.baseLanguage.structure.ConstructorDeclaration" />
  <concept fqn="jetbrains.mps.baseLanguage.structure.ExpressionStatement" />
  <concept fqn="jetbrains.mps.baseLanguage.structure.FieldDeclaration" />
  <concept fqn="jetbrains.mps.baseLanguage.structure.IfStatement" />
  <concept fqn="jetbrains.mps.baseLanguage.structure.InstanceMethodDeclaration" />
  <concept fqn="jetbrains.mps.baseLanguage.structure.LocalVariableDeclarationStatement" />
  <concept fqn="jetbrains.mps.baseLanguage.structure.ReturnStatement" />
  <concept fqn="jetbrains.mps.baseLanguage.structure.StaticMethodDeclaration" />
  <concept fqn="jetbrains.mps.baseLanguage.structure.SuperConstructorInvocation" />
  <root>
    <file name="EditorAspectDescriptorImpl.java">
      <unit at="13,0,73,0" name="jetbrains.mps.lang.classLike.editor.EditorAspectDescriptorImpl" />
    </file>
  </root>
  <root nodeRef="c7d5b9dd-a05f-4be2-bc73-f2e16994cc67/r:60fc5d65-00f5-411a-8513-c8d5fe6ffc51(jetbrains.mps.lang.classLike/jetbrains.mps.lang.classLike.editor)/1901385213796947197">
    <file name="ParameterDescriptor_Actions.java">
      <node id="1901385213796947197" at="13,95,14,128" concept="2" />
      <node id="1901385213796947197" at="17,0,18,0" concept="3" trace="myNode" />
      <node id="1901385213796947197" at="18,62,19,25" concept="2" />
      <node id="1901385213796947197" at="21,54,22,56" concept="2" />
      <node id="1901385213796949283" at="24,75,25,39" concept="2" />
      <node id="1901385213796947197" at="13,0,16,0" concept="8" trace="setCellActions#(Ljetbrains/mps/openapi/editor/cells/EditorCell;Lorg/jetbrains/mps/openapi/model/SNode;Ljetbrains/mps/openapi/editor/EditorContext;)V" />
      <node id="1901385213796947197" at="18,0,21,0" concept="1" trace="ParameterDescriptor_Actions_BACKSPACE#(Lorg/jetbrains/mps/openapi/model/SNode;)V" />
      <node id="1901385213796947197" at="21,0,24,0" concept="5" trace="execute#(Ljetbrains/mps/openapi/editor/EditorContext;)V" />
      <node id="1901385213796947197" at="24,0,27,0" concept="5" trace="execute_internal#(Ljetbrains/mps/openapi/editor/EditorContext;Lorg/jetbrains/mps/openapi/model/SNode;)V" />
      <scope id="1901385213796947197" at="13,95,14,128" />
      <scope id="1901385213796947197" at="18,62,19,25" />
      <scope id="1901385213796947197" at="21,54,22,56" />
      <scope id="1901385213796949011" at="24,75,25,39" />
      <scope id="1901385213796947197" at="13,0,16,0">
        <var name="context" id="1901385213796947197" />
        <var name="editorCell" id="1901385213796947197" />
        <var name="node" id="1901385213796947197" />
      </scope>
      <scope id="1901385213796947197" at="18,0,21,0">
        <var name="node" id="1901385213796947197" />
      </scope>
      <scope id="1901385213796947197" at="21,0,24,0">
        <var name="editorContext" id="1901385213796947197" />
      </scope>
      <scope id="1901385213796947197" at="24,0,27,0">
        <var name="editorContext" id="1901385213796947197" />
        <var name="node" id="1901385213796947197" />
      </scope>
      <unit id="1901385213796947197" at="16,0,28,0" name="jetbrains.mps.lang.classLike.editor.ParameterDescriptor_Actions$ParameterDescriptor_Actions_BACKSPACE" />
      <unit id="1901385213796947197" at="12,0,29,0" name="jetbrains.mps.lang.classLike.editor.ParameterDescriptor_Actions" />
    </file>
  </root>
  <root nodeRef="c7d5b9dd-a05f-4be2-bc73-f2e16994cc67/r:60fc5d65-00f5-411a-8513-c8d5fe6ffc51(jetbrains.mps.lang.classLike/jetbrains.mps.lang.classLike.editor)/2141245758542265257">
    <file name="MultipleModifier_Editor.java">
      <node id="2141245758542265257" at="12,79,13,62" concept="7" />
      <node id="2141245758542265258" at="15,88,16,131" concept="6" />
      <node id="2141245758542265258" at="16,131,17,67" concept="6" />
      <node id="2141245758542265258" at="18,26,19,27" concept="2" />
      <node id="2141245758542265258" at="20,5,21,22" concept="7" />
      <node id="2141245758542265257" at="12,0,15,0" concept="5" trace="createEditorCell#(Ljetbrains/mps/openapi/editor/EditorContext;Lorg/jetbrains/mps/openapi/model/SNode;)Ljetbrains/mps/openapi/editor/cells/EditorCell;" />
      <node id="2141245758542265258" at="17,67,20,5" concept="4" />
      <node id="2141245758542265258" at="15,0,23,0" concept="5" trace="createComponent_4cx7f6_a#(Ljetbrains/mps/openapi/editor/EditorContext;Lorg/jetbrains/mps/openapi/model/SNode;)Ljetbrains/mps/openapi/editor/cells/EditorCell;" />
      <scope id="2141245758542265257" at="12,79,13,62" />
      <scope id="2141245758542265258" at="18,26,19,27" />
      <scope id="2141245758542265257" at="12,0,15,0">
        <var name="editorContext" id="2141245758542265257" />
        <var name="node" id="2141245758542265257" />
      </scope>
      <scope id="2141245758542265258" at="15,88,21,22">
        <var name="bigCell" id="2141245758542265258" />
        <var name="editorCell" id="2141245758542265258" />
      </scope>
      <scope id="2141245758542265258" at="15,0,23,0">
        <var name="editorContext" id="2141245758542265258" />
        <var name="node" id="2141245758542265258" />
      </scope>
      <unit id="2141245758542265257" at="11,0,24,0" name="jetbrains.mps.lang.classLike.editor.MultipleModifier_Editor" />
    </file>
  </root>
  <root nodeRef="c7d5b9dd-a05f-4be2-bc73-f2e16994cc67/r:60fc5d65-00f5-411a-8513-c8d5fe6ffc51(jetbrains.mps.lang.classLike/jetbrains.mps.lang.classLike.editor)/330439066007797739">
    <file name="CustomMemberDescriptor_Editor.java">
      <node id="330439066007797739" at="31,79,32,63" concept="7" />
      <node id="330439066007797739" at="34,89,35,96" concept="6" />
      <node id="330439066007797739" at="35,96,36,48" concept="2" />
      <node id="330439066007797739" at="36,48,37,28" concept="2" />
      <node id="330439066007797739" at="37,28,38,81" concept="0" />
      <node id="330439066007797739" at="37,28,38,81" concept="2" />
      <node id="330439066007797739" at="38,81,39,80" concept="0" />
      <node id="330439066007797739" at="38,81,39,80" concept="2" />
      <node id="330439066007797739" at="39,80,40,81" concept="0" />
      <node id="330439066007797739" at="39,80,40,81" concept="2" />
      <node id="330439066007797739" at="40,81,41,84" concept="0" />
      <node id="330439066007797739" at="40,81,41,84" concept="2" />
      <node id="330439066007797739" at="41,84,42,22" concept="7" />
      <node id="330439066007797774" at="44,88,45,99" concept="6" />
      <node id="330439066007797774" at="45,99,46,47" concept="2" />
      <node id="330439066007797774" at="46,47,47,34" concept="2" />
      <node id="330439066007797774" at="47,34,48,22" concept="7" />
      <node id="330439066007797739" at="50,87,51,81" concept="6" />
      <node id="330439066007797739" at="51,81,52,30" concept="2" />
      <node id="330439066007797739" at="52,30,53,43" concept="2" />
      <node id="330439066007797739" at="53,43,54,26" concept="6" />
      <node id="330439066007797739" at="54,26,55,94" concept="2" />
      <node id="330439066007797739" at="55,94,56,58" concept="2" />
      <node id="330439066007797739" at="57,39,58,40" concept="2" />
      <node id="330439066007797739" at="58,40,59,34" concept="2" />
      <node id="330439066007797739" at="60,5,61,73" concept="2" />
      <node id="330439066007797739" at="61,73,62,57" concept="6" />
      <node id="330439066007797739" at="62,57,63,59" concept="6" />
      <node id="330439066007797739" at="64,35,65,82" concept="6" />
      <node id="330439066007797739" at="65,82,66,94" concept="7" />
      <node id="330439066007797739" at="67,10,68,22" concept="7" />
      <node id="330439066007797790" at="71,33,72,14" concept="9" />
      <node id="330439066007797790" at="74,69,75,67" concept="7" />
      <node id="330439066007797790" at="77,81,78,66" concept="7" />
      <node id="330439066007797805" at="80,92,81,84" concept="6" />
      <node id="330439066007797805" at="81,84,82,31" concept="2" />
      <node id="330439066007797805" at="82,31,83,44" concept="2" />
      <node id="330439066007797805" at="83,44,84,33" concept="2" />
      <node id="330439066007797805" at="84,33,85,28" concept="6" />
      <node id="330439066007797805" at="85,28,86,60" concept="2" />
      <node id="330439066007797805" at="86,60,87,44" concept="2" />
      <node id="330439066007797805" at="87,44,88,75" concept="2" />
      <node id="330439066007797805" at="88,75,89,59" concept="6" />
      <node id="330439066007797805" at="89,59,90,61" concept="6" />
      <node id="330439066007797805" at="91,37,92,84" concept="6" />
      <node id="330439066007797805" at="92,84,93,96" concept="7" />
      <node id="330439066007797805" at="94,12,95,24" concept="7" />
      <node id="330439066007797760" at="98,88,99,87" concept="6" />
      <node id="330439066007797760" at="99,87,100,47" concept="2" />
      <node id="330439066007797760" at="100,47,101,34" concept="2" />
      <node id="330439066007797760" at="101,34,102,22" concept="7" />
      <node id="330439066007797739" at="104,91,105,135" concept="6" />
      <node id="330439066007797739" at="105,135,106,106" concept="6" />
      <node id="330439066007797739" at="106,106,107,49" concept="2" />
      <node id="330439066007797739" at="107,49,108,49" concept="2" />
      <node id="330439066007797739" at="108,49,109,22" concept="7" />
      <node id="330439066007797739" at="112,100,113,50" concept="9" />
      <node id="330439066007797739" at="115,66,116,41" concept="6" />
      <node id="330439066007797739" at="116,41,117,93" concept="7" />
      <node id="330439066007797739" at="119,86,120,80" concept="6" />
      <node id="330439066007797739" at="120,80,121,95" concept="2" />
      <node id="330439066007797739" at="121,95,122,25" concept="7" />
      <node id="330439066007797739" at="124,68,125,34" concept="6" />
      <node id="330439066007797739" at="125,34,126,80" concept="2" />
      <node id="330439066007797739" at="126,80,127,87" concept="2" />
      <node id="330439066007797739" at="127,87,128,23" concept="7" />
      <node id="330439066007797739" at="130,89,131,65" concept="7" />
      <node id="330439066007797739" at="134,96,135,134" concept="2" />
      <node id="330439066007797739" at="136,34,137,95" concept="2" />
      <node id="330439066007797739" at="137,95,138,98" concept="2" />
      <node id="330439066007797739" at="138,98,139,80" concept="2" />
      <node id="330439066007797739" at="141,122,142,139" concept="2" />
      <node id="330439066007797739" at="147,104,148,100" concept="6" />
      <node id="330439066007797739" at="148,100,149,38" concept="2" />
      <node id="330439066007797739" at="149,38,150,36" concept="6" />
      <node id="330439066007797739" at="150,36,151,55" concept="2" />
      <node id="330439066007797739" at="151,55,152,56" concept="2" />
      <node id="330439066007797739" at="152,56,153,42" concept="2" />
      <node id="330439066007797739" at="153,42,154,90" concept="2" />
      <node id="330439066007797739" at="154,90,155,87" concept="2" />
      <node id="330439066007797739" at="155,87,156,24" concept="7" />
      <node id="330439066007797763" at="158,91,159,99" concept="6" />
      <node id="330439066007797763" at="159,99,160,50" concept="2" />
      <node id="330439066007797763" at="160,50,161,36" concept="6" />
      <node id="330439066007797763" at="161,36,162,68" concept="2" />
      <node id="330439066007797763" at="162,68,163,42" concept="2" />
      <node id="330439066007797763" at="163,42,164,36" concept="2" />
      <node id="330439066007797763" at="164,36,165,24" concept="7" />
      <node id="330439066007797739" at="31,0,34,0" concept="5" trace="createEditorCell#(Ljetbrains/mps/openapi/editor/EditorContext;Lorg/jetbrains/mps/openapi/model/SNode;)Ljetbrains/mps/openapi/editor/cells/EditorCell;" />
      <node id="330439066007797790" at="71,0,74,0" concept="1" trace="_Inline_601f61_a1a#()V" />
      <node id="330439066007797790" at="74,0,77,0" concept="5" trace="createEditorCell#(Ljetbrains/mps/openapi/editor/EditorContext;)Ljetbrains/mps/openapi/editor/cells/EditorCell;" />
      <node id="330439066007797790" at="77,0,80,0" concept="5" trace="createEditorCell#(Ljetbrains/mps/openapi/editor/EditorContext;Lorg/jetbrains/mps/openapi/model/SNode;)Ljetbrains/mps/openapi/editor/cells/EditorCell;" />
      <node id="330439066007797739" at="112,0,115,0" concept="1" trace="modifierListHandler_601f61_d0#(Lorg/jetbrains/mps/openapi/model/SNode;Ljava/lang/String;Ljetbrains/mps/openapi/editor/EditorContext;)V" />
      <node id="330439066007797739" at="130,0,133,0" concept="5" trace="createEmptyCell_internal#(Ljetbrains/mps/openapi/editor/EditorContext;Lorg/jetbrains/mps/openapi/model/SNode;)Ljetbrains/mps/openapi/editor/cells/EditorCell;" />
      <node id="330439066007797739" at="140,9,143,9" concept="4" />
      <node id="330439066007797739" at="56,58,60,5" concept="4" />
      <node id="330439066007797739" at="115,0,119,0" concept="5" trace="createNodeToInsert#(Ljetbrains/mps/openapi/editor/EditorContext;)Lorg/jetbrains/mps/openapi/model/SNode;" />
      <node id="330439066007797739" at="63,59,68,22" concept="4" />
      <node id="330439066007797805" at="90,61,95,24" concept="4" />
      <node id="330439066007797739" at="119,0,124,0" concept="5" trace="createNodeCell#(Ljetbrains/mps/openapi/editor/EditorContext;Lorg/jetbrains/mps/openapi/model/SNode;)Ljetbrains/mps/openapi/editor/cells/EditorCell;" />
      <node id="330439066007797739" at="135,134,140,9" concept="4" />
      <node id="330439066007797774" at="44,0,50,0" concept="5" trace="createConstant_601f61_a0#(Ljetbrains/mps/openapi/editor/EditorContext;Lorg/jetbrains/mps/openapi/model/SNode;)Ljetbrains/mps/openapi/editor/cells/EditorCell;" />
      <node id="330439066007797760" at="98,0,104,0" concept="5" trace="createConstant_601f61_c0#(Ljetbrains/mps/openapi/editor/EditorContext;Lorg/jetbrains/mps/openapi/model/SNode;)Ljetbrains/mps/openapi/editor/cells/EditorCell;" />
      <node id="330439066007797739" at="124,0,130,0" concept="5" trace="createEmptyCell#(Ljetbrains/mps/openapi/editor/EditorContext;)Ljetbrains/mps/openapi/editor/cells/EditorCell;" />
      <node id="330439066007797739" at="104,0,111,0" concept="5" trace="createRefNodeList_601f61_d0#(Ljetbrains/mps/openapi/editor/EditorContext;Lorg/jetbrains/mps/openapi/model/SNode;)Ljetbrains/mps/openapi/editor/cells/EditorCell;" />
      <node id="330439066007797763" at="158,0,167,0" concept="5" trace="createConstant_601f61_a3a#(Ljetbrains/mps/openapi/editor/EditorContext;Lorg/jetbrains/mps/openapi/model/SNode;)Ljetbrains/mps/openapi/editor/cells/EditorCell;" />
      <node id="330439066007797739" at="34,0,44,0" concept="5" trace="createCollection_601f61_a#(Ljetbrains/mps/openapi/editor/EditorContext;Lorg/jetbrains/mps/openapi/model/SNode;)Ljetbrains/mps/openapi/editor/cells/EditorCell;" />
      <node id="330439066007797739" at="133,132,144,7" concept="4" />
      <node id="330439066007797739" at="146,0,158,0" concept="5" trace="createSeparatorCell#(Ljetbrains/mps/openapi/editor/EditorContext;Lorg/jetbrains/mps/openapi/model/SNode;Lorg/jetbrains/mps/openapi/model/SNode;)Ljetbrains/mps/openapi/editor/cells/EditorCell;" />
      <node id="330439066007797739" at="133,0,146,0" concept="5" trace="installElementCellActions#(Lorg/jetbrains/mps/openapi/model/SNode;Lorg/jetbrains/mps/openapi/model/SNode;Ljetbrains/mps/openapi/editor/cells/EditorCell;Ljetbrains/mps/openapi/editor/EditorContext;)V" />
      <node id="330439066007797805" at="80,0,97,0" concept="5" trace="createProperty_601f61_a0b0#(Ljetbrains/mps/openapi/editor/EditorContext;Lorg/jetbrains/mps/openapi/model/SNode;)Ljetbrains/mps/openapi/editor/cells/EditorCell;" />
      <node id="330439066007797739" at="50,0,70,0" concept="5" trace="createRefCell_601f61_b0#(Ljetbrains/mps/openapi/editor/EditorContext;Lorg/jetbrains/mps/openapi/model/SNode;)Ljetbrains/mps/openapi/editor/cells/EditorCell;" />
      <scope id="330439066007797739" at="31,79,32,63" />
      <scope id="330439066007797739" at="37,28,38,81" />
      <scope id="330439066007797739" at="38,81,39,80" />
      <scope id="330439066007797739" at="39,80,40,81" />
      <scope id="330439066007797739" at="40,81,41,84" />
      <scope id="330439066007797790" at="71,33,72,14" />
      <scope id="330439066007797790" at="74,69,75,67" />
      <scope id="330439066007797790" at="77,81,78,66" />
      <scope id="330439066007797739" at="112,100,113,50" />
      <scope id="330439066007797739" at="130,89,131,65" />
      <scope id="330439066007797739" at="141,122,142,139" />
      <scope id="330439066007797739" at="57,39,59,34" />
      <scope id="330439066007797739" at="64,35,66,94">
        <var name="manager" id="330439066007797739" />
      </scope>
      <scope id="330439066007797805" at="91,37,93,96">
        <var name="manager" id="330439066007797805" />
      </scope>
      <scope id="330439066007797739" at="115,66,117,93">
        <var name="listOwner" id="330439066007797739" />
      </scope>
      <scope id="330439066007797739" at="31,0,34,0">
        <var name="editorContext" id="330439066007797739" />
        <var name="node" id="330439066007797739" />
      </scope>
      <scope id="330439066007797790" at="71,0,74,0" />
      <scope id="330439066007797790" at="74,0,77,0">
        <var name="editorContext" id="330439066007797790" />
      </scope>
      <scope id="330439066007797790" at="77,0,80,0">
        <var name="editorContext" id="330439066007797790" />
        <var name="node" id="330439066007797790" />
      </scope>
      <scope id="330439066007797739" at="112,0,115,0">
        <var name="childRole" id="330439066007797739" />
        <var name="context" id="330439066007797739" />
        <var name="ownerNode" id="330439066007797739" />
      </scope>
      <scope id="330439066007797739" at="119,86,122,25">
        <var name="elementCell" id="330439066007797739" />
      </scope>
      <scope id="330439066007797739" at="130,0,133,0">
        <var name="editorContext" id="330439066007797739" />
        <var name="node" id="330439066007797739" />
      </scope>
      <scope id="330439066007797739" at="136,34,139,80" />
      <scope id="330439066007797774" at="44,88,48,22">
        <var name="editorCell" id="330439066007797774" />
      </scope>
      <scope id="330439066007797760" at="98,88,102,22">
        <var name="editorCell" id="330439066007797760" />
      </scope>
      <scope id="330439066007797739" at="115,0,119,0">
        <var name="editorContext" id="330439066007797739" />
      </scope>
      <scope id="330439066007797739" at="124,68,128,23">
        <var name="emptyCell" id="330439066007797739" />
      </scope>
      <scope id="330439066007797739" at="104,91,109,22">
        <var name="editorCell" id="330439066007797739" />
        <var name="handler" id="330439066007797739" />
      </scope>
      <scope id="330439066007797739" at="119,0,124,0">
        <var name="editorContext" id="330439066007797739" />
        <var name="elementNode" id="330439066007797739" />
      </scope>
      <scope id="330439066007797774" at="44,0,50,0">
        <var name="editorContext" id="330439066007797774" />
        <var name="node" id="330439066007797774" />
      </scope>
      <scope id="330439066007797760" at="98,0,104,0">
        <var name="editorContext" id="330439066007797760" />
        <var name="node" id="330439066007797760" />
      </scope>
      <scope id="330439066007797739" at="124,0,130,0">
        <var name="editorContext" id="330439066007797739" />
      </scope>
      <scope id="330439066007797739" at="104,0,111,0">
        <var name="editorContext" id="330439066007797739" />
        <var name="node" id="330439066007797739" />
      </scope>
      <scope id="330439066007797763" at="158,91,165,24">
        <var name="editorCell" id="330439066007797763" />
        <var name="style" id="330439066007797763" />
      </scope>
      <scope id="330439066007797739" at="34,89,42,22">
        <var name="editorCell" id="330439066007797739" />
      </scope>
      <scope id="330439066007797739" at="134,96,143,9" />
      <scope id="330439066007797739" at="147,104,156,24">
        <var name="editorCell" id="330439066007797739" />
        <var name="style" id="330439066007797739" />
      </scope>
      <scope id="330439066007797763" at="158,0,167,0">
        <var name="editorContext" id="330439066007797763" />
        <var name="node" id="330439066007797763" />
      </scope>
      <scope id="330439066007797739" at="34,0,44,0">
        <var name="editorContext" id="330439066007797739" />
        <var name="node" id="330439066007797739" />
      </scope>
      <scope id="330439066007797739" at="133,132,144,7" />
      <scope id="330439066007797739" at="146,0,158,0">
        <var name="editorContext" id="330439066007797739" />
        <var name="nextNode" id="330439066007797739" />
        <var name="prevNode" id="330439066007797739" />
      </scope>
      <scope id="330439066007797739" at="133,0,146,0">
        <var name="editorContext" id="330439066007797739" />
        <var name="elementCell" id="330439066007797739" />
        <var name="elementNode" id="330439066007797739" />
        <var name="listOwner" id="330439066007797739" />
      </scope>
      <scope id="330439066007797805" at="80,92,95,24">
        <var name="attributeConcept" id="330439066007797805" />
        <var name="attributeKind" id="330439066007797805" />
        <var name="editorCell" id="330439066007797805" />
        <var name="provider" id="330439066007797805" />
      </scope>
      <scope id="330439066007797805" at="80,0,97,0">
        <var name="editorContext" id="330439066007797805" />
        <var name="node" id="330439066007797805" />
      </scope>
      <scope id="330439066007797739" at="50,87,68,22">
        <var name="attributeConcept" id="330439066007797739" />
        <var name="attributeKind" id="330439066007797739" />
        <var name="editorCell" id="330439066007797739" />
        <var name="provider" id="330439066007797739" />
      </scope>
      <scope id="330439066007797739" at="50,0,70,0">
        <var name="editorContext" id="330439066007797739" />
        <var name="node" id="330439066007797739" />
      </scope>
      <unit id="330439066007797790" at="70,0,98,0" name="jetbrains.mps.lang.classLike.editor.CustomMemberDescriptor_Editor$_Inline_601f61_a1a" />
      <unit id="330439066007797739" at="111,0,168,0" name="jetbrains.mps.lang.classLike.editor.CustomMemberDescriptor_Editor$modifierListHandler_601f61_d0" />
      <unit id="330439066007797739" at="30,0,169,0" name="jetbrains.mps.lang.classLike.editor.CustomMemberDescriptor_Editor" />
    </file>
  </root>
  <root nodeRef="c7d5b9dd-a05f-4be2-bc73-f2e16994cc67/r:60fc5d65-00f5-411a-8513-c8d5fe6ffc51(jetbrains.mps.lang.classLike/jetbrains.mps.lang.classLike.editor)/3402736933911578137">
    <file name="RequiredModifier_Editor.java">
      <node id="3402736933911578137" at="12,79,13,62" concept="7" />
      <node id="3402736933911666702" at="15,88,16,131" concept="6" />
      <node id="3402736933911666702" at="16,131,17,67" concept="6" />
      <node id="3402736933911666702" at="18,26,19,27" concept="2" />
      <node id="3402736933911666702" at="20,5,21,22" concept="7" />
      <node id="3402736933911578137" at="12,0,15,0" concept="5" trace="createEditorCell#(Ljetbrains/mps/openapi/editor/EditorContext;Lorg/jetbrains/mps/openapi/model/SNode;)Ljetbrains/mps/openapi/editor/cells/EditorCell;" />
      <node id="3402736933911666702" at="17,67,20,5" concept="4" />
      <node id="3402736933911666702" at="15,0,23,0" concept="5" trace="createComponent_r4ruvv_a#(Ljetbrains/mps/openapi/editor/EditorContext;Lorg/jetbrains/mps/openapi/model/SNode;)Ljetbrains/mps/openapi/editor/cells/EditorCell;" />
      <scope id="3402736933911578137" at="12,79,13,62" />
      <scope id="3402736933911666702" at="18,26,19,27" />
      <scope id="3402736933911578137" at="12,0,15,0">
        <var name="editorContext" id="3402736933911578137" />
        <var name="node" id="3402736933911578137" />
      </scope>
      <scope id="3402736933911666702" at="15,88,21,22">
        <var name="bigCell" id="3402736933911666702" />
        <var name="editorCell" id="3402736933911666702" />
      </scope>
      <scope id="3402736933911666702" at="15,0,23,0">
        <var name="editorContext" id="3402736933911666702" />
        <var name="node" id="3402736933911666702" />
      </scope>
      <unit id="3402736933911578137" at="11,0,24,0" name="jetbrains.mps.lang.classLike.editor.RequiredModifier_Editor" />
    </file>
  </root>
  <root nodeRef="c7d5b9dd-a05f-4be2-bc73-f2e16994cc67/r:60fc5d65-00f5-411a-8513-c8d5fe6ffc51(jetbrains.mps.lang.classLike/jetbrains.mps.lang.classLike.editor)/3571587574961827989">
    <file name="ClassLikeAnnotation_Editor.java">
      <node id="3571587574961827989" at="22,79,23,63" concept="7" />
      <node id="3571587574961827989" at="25,89,26,97" concept="6" />
      <node id="3571587574961827989" at="26,97,27,48" concept="2" />
      <node id="3571587574961827989" at="27,48,28,28" concept="2" />
      <node id="3571587574961827989" at="28,28,29,83" concept="0" />
      <node id="3571587574961827989" at="28,28,29,83" concept="2" />
      <node id="3571587574961827989" at="29,83,30,91" concept="0" />
      <node id="3571587574961827989" at="29,83,30,91" concept="2" />
      <node id="3571587574961827989" at="30,91,31,22" concept="7" />
      <node id="3571587574961827989" at="33,90,34,99" concept="6" />
      <node id="3571587574961827989" at="34,99,35,49" concept="2" />
      <node id="3571587574961827989" at="35,49,36,82" concept="0" />
      <node id="3571587574961827989" at="35,49,36,82" concept="2" />
      <node id="3571587574961827989" at="36,82,37,81" concept="0" />
      <node id="3571587574961827989" at="36,82,37,81" concept="2" />
      <node id="3571587574961827989" at="37,81,38,82" concept="0" />
      <node id="3571587574961827989" at="37,81,38,82" concept="2" />
      <node id="3571587574961827989" at="38,82,39,22" concept="7" />
      <node id="3571587574961827996" at="41,89,42,87" concept="6" />
      <node id="3571587574961827996" at="42,87,43,48" concept="2" />
      <node id="3571587574961827996" at="43,48,44,34" concept="2" />
      <node id="3571587574961827996" at="44,34,45,22" concept="7" />
      <node id="3571587574961827989" at="47,88,48,81" concept="6" />
      <node id="3571587574961827989" at="48,81,49,35" concept="2" />
      <node id="3571587574961827989" at="49,35,50,48" concept="2" />
      <node id="3571587574961827989" at="50,48,51,26" concept="6" />
      <node id="3571587574961827989" at="51,26,52,92" concept="2" />
      <node id="3571587574961827989" at="52,92,53,58" concept="2" />
      <node id="3571587574961827989" at="54,39,55,40" concept="2" />
      <node id="3571587574961827989" at="55,40,56,39" concept="2" />
      <node id="3571587574961827989" at="57,5,58,34" concept="6" />
      <node id="3571587574961827989" at="58,34,59,57" concept="2" />
      <node id="3571587574961827989" at="59,57,60,40" concept="2" />
      <node id="3571587574961827989" at="60,40,61,73" concept="2" />
      <node id="3571587574961827989" at="61,73,62,57" concept="6" />
      <node id="3571587574961827989" at="62,57,63,59" concept="6" />
      <node id="3571587574961827989" at="64,35,65,82" concept="6" />
      <node id="3571587574961827989" at="65,82,66,94" concept="7" />
      <node id="3571587574961827989" at="67,10,68,22" concept="7" />
      <node id="3571587574961828163" at="71,34,72,14" concept="9" />
      <node id="3571587574961828163" at="74,69,75,67" concept="7" />
      <node id="3571587574961828163" at="77,81,78,67" concept="7" />
      <node id="3571587574961828171" at="80,93,81,84" concept="6" />
      <node id="3571587574961828171" at="81,84,82,31" concept="2" />
      <node id="3571587574961828171" at="82,31,83,44" concept="2" />
      <node id="3571587574961828171" at="83,44,84,33" concept="2" />
      <node id="3571587574961828171" at="84,33,85,28" concept="6" />
      <node id="3571587574961828171" at="85,28,86,60" concept="2" />
      <node id="3571587574961828171" at="86,60,87,44" concept="2" />
      <node id="3571587574961828171" at="87,44,88,75" concept="2" />
      <node id="3571587574961828171" at="88,75,89,59" concept="6" />
      <node id="3571587574961828171" at="89,59,90,61" concept="6" />
      <node id="3571587574961828171" at="91,37,92,84" concept="6" />
      <node id="3571587574961828171" at="92,84,93,96" concept="7" />
      <node id="3571587574961828171" at="94,12,95,24" concept="7" />
      <node id="3402736933911121524" at="98,89,99,91" concept="6" />
      <node id="3402736933911121524" at="99,91,100,48" concept="2" />
      <node id="3402736933911121524" at="100,48,101,34" concept="2" />
      <node id="3402736933911121524" at="101,34,102,22" concept="7" />
      <node id="3571587574961828004" at="104,98,105,80" concept="6" />
      <node id="3571587574961828004" at="105,80,106,101" concept="6" />
      <node id="3571587574961828004" at="106,101,107,22" concept="7" />
      <node id="3571587574961827989" at="22,0,25,0" concept="5" trace="createEditorCell#(Ljetbrains/mps/openapi/editor/EditorContext;Lorg/jetbrains/mps/openapi/model/SNode;)Ljetbrains/mps/openapi/editor/cells/EditorCell;" />
      <node id="3571587574961828163" at="71,0,74,0" concept="1" trace="_Inline_e46gmf_a1a0#()V" />
      <node id="3571587574961828163" at="74,0,77,0" concept="5" trace="createEditorCell#(Ljetbrains/mps/openapi/editor/EditorContext;)Ljetbrains/mps/openapi/editor/cells/EditorCell;" />
      <node id="3571587574961828163" at="77,0,80,0" concept="5" trace="createEditorCell#(Ljetbrains/mps/openapi/editor/EditorContext;Lorg/jetbrains/mps/openapi/model/SNode;)Ljetbrains/mps/openapi/editor/cells/EditorCell;" />
      <node id="3571587574961827989" at="53,58,57,5" concept="4" />
      <node id="3571587574961827989" at="63,59,68,22" concept="4" />
      <node id="3571587574961828171" at="90,61,95,24" concept="4" />
      <node id="3571587574961828004" at="104,0,109,0" concept="5" trace="createAttributedNodeCell_e46gmf_b0#(Ljetbrains/mps/openapi/editor/EditorContext;Lorg/jetbrains/mps/openapi/model/SNode;)Ljetbrains/mps/openapi/editor/cells/EditorCell;" />
      <node id="3571587574961827996" at="41,0,47,0" concept="5" trace="createConstant_e46gmf_a0a#(Ljetbrains/mps/openapi/editor/EditorContext;Lorg/jetbrains/mps/openapi/model/SNode;)Ljetbrains/mps/openapi/editor/cells/EditorCell;" />
      <node id="3402736933911121524" at="98,0,104,0" concept="5" trace="createConstant_e46gmf_c0a#(Ljetbrains/mps/openapi/editor/EditorContext;Lorg/jetbrains/mps/openapi/model/SNode;)Ljetbrains/mps/openapi/editor/cells/EditorCell;" />
      <node id="3571587574961827989" at="25,0,33,0" concept="5" trace="createCollection_e46gmf_a#(Ljetbrains/mps/openapi/editor/EditorContext;Lorg/jetbrains/mps/openapi/model/SNode;)Ljetbrains/mps/openapi/editor/cells/EditorCell;" />
      <node id="3571587574961827989" at="33,0,41,0" concept="5" trace="createCollection_e46gmf_a0#(Ljetbrains/mps/openapi/editor/EditorContext;Lorg/jetbrains/mps/openapi/model/SNode;)Ljetbrains/mps/openapi/editor/cells/EditorCell;" />
      <node id="3571587574961828171" at="80,0,97,0" concept="5" trace="createProperty_e46gmf_a0b0a#(Ljetbrains/mps/openapi/editor/EditorContext;Lorg/jetbrains/mps/openapi/model/SNode;)Ljetbrains/mps/openapi/editor/cells/EditorCell;" />
      <node id="3571587574961827989" at="47,0,70,0" concept="5" trace="createRefCell_e46gmf_b0a#(Ljetbrains/mps/openapi/editor/EditorContext;Lorg/jetbrains/mps/openapi/model/SNode;)Ljetbrains/mps/openapi/editor/cells/EditorCell;" />
      <scope id="3571587574961827989" at="22,79,23,63" />
      <scope id="3571587574961827989" at="28,28,29,83" />
      <scope id="3571587574961827989" at="29,83,30,91" />
      <scope id="3571587574961827989" at="35,49,36,82" />
      <scope id="3571587574961827989" at="36,82,37,81" />
      <scope id="3571587574961827989" at="37,81,38,82" />
      <scope id="3571587574961828163" at="71,34,72,14" />
      <scope id="3571587574961828163" at="74,69,75,67" />
      <scope id="3571587574961828163" at="77,81,78,67" />
      <scope id="3571587574961827989" at="54,39,56,39" />
      <scope id="3571587574961827989" at="64,35,66,94">
        <var name="manager" id="3571587574961827989" />
      </scope>
      <scope id="3571587574961828171" at="91,37,93,96">
        <var name="manager" id="3571587574961828171" />
      </scope>
      <scope id="3571587574961827989" at="22,0,25,0">
        <var name="editorContext" id="3571587574961827989" />
        <var name="node" id="3571587574961827989" />
      </scope>
      <scope id="3571587574961828163" at="71,0,74,0" />
      <scope id="3571587574961828163" at="74,0,77,0">
        <var name="editorContext" id="3571587574961828163" />
      </scope>
      <scope id="3571587574961828163" at="77,0,80,0">
        <var name="editorContext" id="3571587574961828163" />
        <var name="node" id="3571587574961828163" />
      </scope>
      <scope id="3571587574961828004" at="104,98,107,22">
        <var name="editorCell" id="3571587574961828004" />
        <var name="manager" id="3571587574961828004" />
      </scope>
      <scope id="3571587574961827996" at="41,89,45,22">
        <var name="editorCell" id="3571587574961827996" />
      </scope>
      <scope id="3402736933911121524" at="98,89,102,22">
        <var name="editorCell" id="3402736933911121524" />
      </scope>
      <scope id="3571587574961828004" at="104,0,109,0">
        <var name="editorContext" id="3571587574961828004" />
        <var name="node" id="3571587574961828004" />
      </scope>
      <scope id="3571587574961827989" at="25,89,31,22">
        <var name="editorCell" id="3571587574961827989" />
      </scope>
      <scope id="3571587574961827989" at="33,90,39,22">
        <var name="editorCell" id="3571587574961827989" />
      </scope>
      <scope id="3571587574961827996" at="41,0,47,0">
        <var name="editorContext" id="3571587574961827996" />
        <var name="node" id="3571587574961827996" />
      </scope>
      <scope id="3402736933911121524" at="98,0,104,0">
        <var name="editorContext" id="3402736933911121524" />
        <var name="node" id="3402736933911121524" />
      </scope>
      <scope id="3571587574961827989" at="25,0,33,0">
        <var name="editorContext" id="3571587574961827989" />
        <var name="node" id="3571587574961827989" />
      </scope>
      <scope id="3571587574961827989" at="33,0,41,0">
        <var name="editorContext" id="3571587574961827989" />
        <var name="node" id="3571587574961827989" />
      </scope>
      <scope id="3571587574961828171" at="80,93,95,24">
        <var name="attributeConcept" id="3571587574961828171" />
        <var name="attributeKind" id="3571587574961828171" />
        <var name="editorCell" id="3571587574961828171" />
        <var name="provider" id="3571587574961828171" />
      </scope>
      <scope id="3571587574961828171" at="80,0,97,0">
        <var name="editorContext" id="3571587574961828171" />
        <var name="node" id="3571587574961828171" />
      </scope>
      <scope id="3571587574961827989" at="47,88,68,22">
        <var name="attributeConcept" id="3571587574961827989" />
        <var name="attributeKind" id="3571587574961827989" />
        <var name="editorCell" id="3571587574961827989" />
        <var name="provider" id="3571587574961827989" />
        <var name="style" id="3571587574961827989" />
      </scope>
      <scope id="3571587574961827989" at="47,0,70,0">
        <var name="editorContext" id="3571587574961827989" />
        <var name="node" id="3571587574961827989" />
      </scope>
      <unit id="3571587574961828163" at="70,0,98,0" name="jetbrains.mps.lang.classLike.editor.ClassLikeAnnotation_Editor$_Inline_e46gmf_a1a0" />
      <unit id="3571587574961827989" at="21,0,110,0" name="jetbrains.mps.lang.classLike.editor.ClassLikeAnnotation_Editor" />
    </file>
  </root>
  <root nodeRef="c7d5b9dd-a05f-4be2-bc73-f2e16994cc67/r:60fc5d65-00f5-411a-8513-c8d5fe6ffc51(jetbrains.mps.lang.classLike/jetbrains.mps.lang.classLike.editor)/3682791316838031765">
    <file name="GenerateModifier_Editor.java">
      <node id="3682791316838031765" at="21,79,22,63" concept="7" />
      <node id="3682791316838031765" at="24,89,25,96" concept="6" />
      <node id="3682791316838031765" at="25,96,26,48" concept="2" />
      <node id="3682791316838031765" at="26,48,27,28" concept="2" />
      <node id="3682791316838031765" at="27,28,28,82" concept="0" />
      <node id="3682791316838031765" at="27,28,28,82" concept="2" />
      <node id="3682791316838031765" at="29,61,30,85" concept="2" />
      <node id="3682791316838031765" at="31,5,32,22" concept="7" />
      <node id="3855110916776662685" at="34,89,35,131" concept="6" />
      <node id="3855110916776662685" at="35,131,36,22" concept="7" />
      <node id="3682791316838031765" at="38,90,39,96" concept="6" />
      <node id="3682791316838031765" at="39,96,40,49" concept="2" />
      <node id="3682791316838031765" at="40,49,41,34" concept="6" />
      <node id="3682791316838031765" at="41,34,42,52" concept="2" />
      <node id="3682791316838031765" at="42,52,43,40" concept="2" />
      <node id="3682791316838031765" at="43,40,44,82" concept="0" />
      <node id="3682791316838031765" at="43,40,44,82" concept="2" />
      <node id="3682791316838031765" at="44,82,45,82" concept="0" />
      <node id="3682791316838031765" at="44,82,45,82" concept="2" />
      <node id="3682791316838031765" at="45,82,46,82" concept="0" />
      <node id="3682791316838031765" at="45,82,46,82" concept="2" />
      <node id="3682791316838031765" at="46,82,47,22" concept="7" />
      <node id="3855110916776664061" at="49,97,50,409" concept="7" />
      <node id="3855110916776662686" at="52,89,53,87" concept="6" />
      <node id="3855110916776662686" at="53,87,54,48" concept="2" />
      <node id="3855110916776662686" at="54,48,55,34" concept="6" />
      <node id="3855110916776662686" at="55,34,56,57" concept="2" />
      <node id="3855110916776662686" at="56,57,57,58" concept="2" />
      <node id="3855110916776662686" at="57,58,58,40" concept="2" />
      <node id="3855110916776662686" at="58,40,59,34" concept="2" />
      <node id="3855110916776662686" at="59,34,60,22" concept="7" />
      <node id="3855110916776662688" at="62,89,63,82" concept="6" />
      <node id="3855110916776662688" at="63,82,64,29" concept="2" />
      <node id="3855110916776662688" at="64,29,65,42" concept="2" />
      <node id="3855110916776662688" at="65,42,66,26" concept="6" />
      <node id="3855110916776662688" at="66,26,67,58" concept="2" />
      <node id="3855110916776662688" at="67,58,68,42" concept="2" />
      <node id="3855110916776662688" at="68,42,69,73" concept="2" />
      <node id="3855110916776662688" at="69,73,70,57" concept="6" />
      <node id="3855110916776662688" at="70,57,71,59" concept="6" />
      <node id="3855110916776662688" at="72,35,73,82" concept="6" />
      <node id="3855110916776662688" at="73,82,74,94" concept="7" />
      <node id="3855110916776662688" at="75,10,76,22" concept="7" />
      <node id="3855110916776662689" at="78,89,79,87" concept="6" />
      <node id="3855110916776662689" at="79,87,80,48" concept="2" />
      <node id="3855110916776662689" at="80,48,81,34" concept="6" />
      <node id="3855110916776662689" at="81,34,82,57" concept="2" />
      <node id="3855110916776662689" at="82,57,83,40" concept="2" />
      <node id="3855110916776662689" at="83,40,84,34" concept="2" />
      <node id="3855110916776662689" at="84,34,85,22" concept="7" />
      <node id="3682791316838031765" at="21,0,24,0" concept="5" trace="createEditorCell#(Ljetbrains/mps/openapi/editor/EditorContext;Lorg/jetbrains/mps/openapi/model/SNode;)Ljetbrains/mps/openapi/editor/cells/EditorCell;" />
      <node id="3682791316838031765" at="28,82,31,5" concept="0" />
      <node id="3682791316838031765" at="28,82,31,5" concept="4" />
      <node id="3855110916776663389" at="49,0,52,0" concept="8" trace="renderingCondition_q4qyfk_a1a#(Lorg/jetbrains/mps/openapi/model/SNode;Ljetbrains/mps/openapi/editor/EditorContext;)Z" />
      <node id="3855110916776662685" at="34,0,38,0" concept="5" trace="createComponent_q4qyfk_a0#(Ljetbrains/mps/openapi/editor/EditorContext;Lorg/jetbrains/mps/openapi/model/SNode;)Ljetbrains/mps/openapi/editor/cells/EditorCell;" />
      <node id="3855110916776662688" at="71,59,76,22" concept="4" />
      <node id="3855110916776662689" at="78,0,87,0" concept="5" trace="createConstant_q4qyfk_c1a#(Ljetbrains/mps/openapi/editor/EditorContext;Lorg/jetbrains/mps/openapi/model/SNode;)Ljetbrains/mps/openapi/editor/cells/EditorCell;" />
      <node id="3682791316838031765" at="24,0,34,0" concept="5" trace="createCollection_q4qyfk_a#(Ljetbrains/mps/openapi/editor/EditorContext;Lorg/jetbrains/mps/openapi/model/SNode;)Ljetbrains/mps/openapi/editor/cells/EditorCell;" />
      <node id="3855110916776662686" at="52,0,62,0" concept="5" trace="createConstant_q4qyfk_a1a#(Ljetbrains/mps/openapi/editor/EditorContext;Lorg/jetbrains/mps/openapi/model/SNode;)Ljetbrains/mps/openapi/editor/cells/EditorCell;" />
      <node id="3682791316838031765" at="38,0,49,0" concept="5" trace="createCollection_q4qyfk_b0#(Ljetbrains/mps/openapi/editor/EditorContext;Lorg/jetbrains/mps/openapi/model/SNode;)Ljetbrains/mps/openapi/editor/cells/EditorCell;" />
      <node id="3855110916776662688" at="62,0,78,0" concept="5" trace="createProperty_q4qyfk_b1a#(Ljetbrains/mps/openapi/editor/EditorContext;Lorg/jetbrains/mps/openapi/model/SNode;)Ljetbrains/mps/openapi/editor/cells/EditorCell;" />
      <scope id="3682791316838031765" at="21,79,22,63" />
      <scope id="3682791316838031765" at="27,28,28,82" />
      <scope id="3682791316838031765" at="29,61,30,85" />
      <scope id="3682791316838031765" at="43,40,44,82" />
      <scope id="3682791316838031765" at="44,82,45,82" />
      <scope id="3682791316838031765" at="45,82,46,82" />
      <scope id="3855110916776663390" at="49,97,50,409" />
      <scope id="3855110916776662685" at="34,89,36,22">
        <var name="editorCell" id="3855110916776662685" />
      </scope>
      <scope id="3855110916776662688" at="72,35,74,94">
        <var name="manager" id="3855110916776662688" />
      </scope>
      <scope id="3682791316838031765" at="21,0,24,0">
        <var name="editorContext" id="3682791316838031765" />
        <var name="node" id="3682791316838031765" />
      </scope>
      <scope id="3682791316838031765" at="28,82,31,5" />
      <scope id="3855110916776663389" at="49,0,52,0">
        <var name="editorContext" id="3855110916776663389" />
        <var name="node" id="3855110916776663389" />
      </scope>
      <scope id="3855110916776662685" at="34,0,38,0">
        <var name="editorContext" id="3855110916776662685" />
        <var name="node" id="3855110916776662685" />
      </scope>
      <scope id="3855110916776662689" at="78,89,85,22">
        <var name="editorCell" id="3855110916776662689" />
        <var name="style" id="3855110916776662689" />
      </scope>
      <scope id="3682791316838031765" at="24,89,32,22">
        <var name="editorCell" id="3682791316838031765" />
      </scope>
      <scope id="3855110916776662686" at="52,89,60,22">
        <var name="editorCell" id="3855110916776662686" />
        <var name="style" id="3855110916776662686" />
      </scope>
      <scope id="3682791316838031765" at="38,90,47,22">
        <var name="editorCell" id="3682791316838031765" />
        <var name="style" id="3682791316838031765" />
      </scope>
      <scope id="3855110916776662689" at="78,0,87,0">
        <var name="editorContext" id="3855110916776662689" />
        <var name="node" id="3855110916776662689" />
      </scope>
      <scope id="3682791316838031765" at="24,0,34,0">
        <var name="editorContext" id="3682791316838031765" />
        <var name="node" id="3682791316838031765" />
      </scope>
      <scope id="3855110916776662686" at="52,0,62,0">
        <var name="editorContext" id="3855110916776662686" />
        <var name="node" id="3855110916776662686" />
      </scope>
      <scope id="3682791316838031765" at="38,0,49,0">
        <var name="editorContext" id="3682791316838031765" />
        <var name="node" id="3682791316838031765" />
      </scope>
      <scope id="3855110916776662688" at="62,89,76,22">
        <var name="attributeConcept" id="3855110916776662688" />
        <var name="attributeKind" id="3855110916776662688" />
        <var name="editorCell" id="3855110916776662688" />
        <var name="provider" id="3855110916776662688" />
      </scope>
      <scope id="3855110916776662688" at="62,0,78,0">
        <var name="editorContext" id="3855110916776662688" />
        <var name="node" id="3855110916776662688" />
      </scope>
      <unit id="3682791316838031765" at="20,0,88,0" name="jetbrains.mps.lang.classLike.editor.GenerateModifier_Editor" />
    </file>
  </root>
  <root nodeRef="c7d5b9dd-a05f-4be2-bc73-f2e16994cc67/r:60fc5d65-00f5-411a-8513-c8d5fe6ffc51(jetbrains.mps.lang.classLike/jetbrains.mps.lang.classLike.editor)/3751132065236797304">
    <file name="DependentTypeInstance_Editor.java">
      <node id="3751132065236797304" at="21,79,22,74" concept="7" />
      <node id="9097849371505345970" at="26,31,27,125" concept="7" />
      <node id="9097849371505345223" at="31,44,32,46" concept="7" />
      <node id="9097849371505345223" at="34,13,35,79" concept="2" />
      <node id="9097849371505345223" at="35,79,36,82" concept="2" />
      <node id="9097849371505345223" at="36,82,37,59" concept="2" />
      <node id="9097849371505345223" at="37,59,38,28" concept="2" />
      <node id="9097849371505345223" at="38,28,39,34" concept="6" />
      <node id="9097849371505345223" at="39,34,40,60" concept="2" />
      <node id="9097849371505345223" at="40,60,41,40" concept="2" />
      <node id="9097849371505345223" at="41,40,42,22" concept="7" />
      <node id="9097849371505345223" at="29,0,31,0" concept="5" trace="setText#(Ljava/lang/String;)V" />
      <node id="3751132065236797304" at="21,0,24,0" concept="5" trace="createEditorCell#(Ljetbrains/mps/openapi/editor/EditorContext;Lorg/jetbrains/mps/openapi/model/SNode;)Ljetbrains/mps/openapi/editor/cells/EditorCell;" />
      <node id="9097849371505345223" at="26,0,29,0" concept="5" trace="getText#()Ljava/lang/String;" />
      <node id="9097849371505345223" at="31,0,34,0" concept="5" trace="isValidText#(Ljava/lang/String;)Z" />
      <node id="9097849371505345223" at="24,112,34,13" concept="6" />
      <node id="9097849371505345223" at="24,0,44,0" concept="5" trace="createReadOnlyModelAccessor_1x58an_a#(Ljetbrains/mps/openapi/editor/EditorContext;Lorg/jetbrains/mps/openapi/model/SNode;)Ljetbrains/mps/openapi/editor/cells/EditorCell;" />
      <scope id="9097849371505345223" at="29,37,29,37" />
      <scope id="3751132065236797304" at="21,79,22,74" />
      <scope id="9097849371505345271" at="26,31,27,125" />
      <scope id="9097849371505345223" at="31,44,32,46" />
      <scope id="9097849371505345223" at="29,0,31,0">
        <var name="s" id="9097849371505345223" />
      </scope>
      <scope id="3751132065236797304" at="21,0,24,0">
        <var name="editorContext" id="3751132065236797304" />
        <var name="node" id="3751132065236797304" />
      </scope>
      <scope id="9097849371505345223" at="26,0,29,0" />
      <scope id="9097849371505345223" at="31,0,34,0">
        <var name="s" id="9097849371505345223" />
      </scope>
      <scope id="9097849371505345223" at="24,112,42,22">
        <var name="editorCell" id="9097849371505345223" />
        <var name="style" id="9097849371505345223" />
      </scope>
      <scope id="9097849371505345223" at="24,0,44,0">
        <var name="editorContext" id="9097849371505345223" />
        <var name="node" id="9097849371505345223" />
      </scope>
      <unit id="9097849371505345223" at="25,83,34,5" name="jetbrains.mps.lang.classLike.editor.DependentTypeInstance_Editor$1" />
      <unit id="3751132065236797304" at="20,0,45,0" name="jetbrains.mps.lang.classLike.editor.DependentTypeInstance_Editor" />
    </file>
  </root>
  <root nodeRef="c7d5b9dd-a05f-4be2-bc73-f2e16994cc67/r:60fc5d65-00f5-411a-8513-c8d5fe6ffc51(jetbrains.mps.lang.classLike/jetbrains.mps.lang.classLike.editor)/3751132065236797327">
    <file name="DependentTypeDeclaration_Editor.java">
      <node id="3751132065236797327" at="20,79,21,61" concept="7" />
      <node id="3751132065236797327" at="23,82,24,63" concept="7" />
      <node id="3402736933911474075" at="26,87,27,93" concept="6" />
      <node id="3402736933911474075" at="27,93,28,46" concept="2" />
      <node id="3402736933911474075" at="28,46,29,28" concept="2" />
      <node id="3402736933911474075" at="29,28,30,34" concept="6" />
      <node id="3402736933911474075" at="30,34,31,60" concept="2" />
      <node id="3402736933911474075" at="31,60,32,40" concept="2" />
      <node id="3402736933911474075" at="32,40,33,34" concept="2" />
      <node id="3402736933911474075" at="33,34,34,22" concept="7" />
      <node id="3751132065236797327" at="36,89,37,96" concept="6" />
      <node id="3751132065236797327" at="37,96,38,48" concept="2" />
      <node id="3751132065236797327" at="38,48,39,28" concept="2" />
      <node id="3751132065236797327" at="39,28,40,80" concept="0" />
      <node id="3751132065236797327" at="39,28,40,80" concept="2" />
      <node id="3751132065236797327" at="40,80,41,22" concept="7" />
      <node id="3751132065236797328" at="43,87,44,81" concept="6" />
      <node id="3751132065236797328" at="44,81,45,31" concept="2" />
      <node id="3751132065236797328" at="45,31,46,44" concept="2" />
      <node id="3751132065236797328" at="46,44,47,26" concept="6" />
      <node id="3751132065236797328" at="47,26,48,58" concept="2" />
      <node id="3751132065236797328" at="49,39,50,35" concept="2" />
      <node id="3751132065236797328" at="51,5,52,73" concept="2" />
      <node id="3751132065236797328" at="52,73,53,57" concept="6" />
      <node id="3751132065236797328" at="53,57,54,59" concept="6" />
      <node id="3751132065236797328" at="55,35,56,82" concept="6" />
      <node id="3751132065236797328" at="56,82,57,94" concept="7" />
      <node id="3751132065236797328" at="58,10,59,22" concept="7" />
      <node id="3751132065236797327" at="20,0,23,0" concept="5" trace="createEditorCell#(Ljetbrains/mps/openapi/editor/EditorContext;Lorg/jetbrains/mps/openapi/model/SNode;)Ljetbrains/mps/openapi/editor/cells/EditorCell;" />
      <node id="3751132065236797327" at="23,0,26,0" concept="5" trace="createInspectedCell#(Ljetbrains/mps/openapi/editor/EditorContext;Lorg/jetbrains/mps/openapi/model/SNode;)Ljetbrains/mps/openapi/editor/cells/EditorCell;" />
      <node id="3751132065236797328" at="48,58,51,5" concept="4" />
      <node id="3751132065236797328" at="54,59,59,22" concept="4" />
      <node id="3751132065236797327" at="36,0,43,0" concept="5" trace="createCollection_gsbozp_a#(Ljetbrains/mps/openapi/editor/EditorContext;Lorg/jetbrains/mps/openapi/model/SNode;)Ljetbrains/mps/openapi/editor/cells/EditorCell;" />
      <node id="3402736933911474075" at="26,0,36,0" concept="5" trace="createConstant_gsbozp_a#(Ljetbrains/mps/openapi/editor/EditorContext;Lorg/jetbrains/mps/openapi/model/SNode;)Ljetbrains/mps/openapi/editor/cells/EditorCell;" />
      <node id="3751132065236797328" at="43,0,61,0" concept="5" trace="createRefNode_gsbozp_a0#(Ljetbrains/mps/openapi/editor/EditorContext;Lorg/jetbrains/mps/openapi/model/SNode;)Ljetbrains/mps/openapi/editor/cells/EditorCell;" />
      <scope id="3751132065236797327" at="20,79,21,61" />
      <scope id="3751132065236797327" at="23,82,24,63" />
      <scope id="3751132065236797327" at="39,28,40,80" />
      <scope id="3751132065236797328" at="49,39,50,35" />
      <scope id="3751132065236797328" at="55,35,57,94">
        <var name="manager" id="3751132065236797328" />
      </scope>
      <scope id="3751132065236797327" at="20,0,23,0">
        <var name="editorContext" id="3751132065236797327" />
        <var name="node" id="3751132065236797327" />
      </scope>
      <scope id="3751132065236797327" at="23,0,26,0">
        <var name="editorContext" id="3751132065236797327" />
        <var name="node" id="3751132065236797327" />
      </scope>
      <scope id="3751132065236797327" at="36,89,41,22">
        <var name="editorCell" id="3751132065236797327" />
      </scope>
      <scope id="3751132065236797327" at="36,0,43,0">
        <var name="editorContext" id="3751132065236797327" />
        <var name="node" id="3751132065236797327" />
      </scope>
      <scope id="3402736933911474075" at="26,87,34,22">
        <var name="editorCell" id="3402736933911474075" />
        <var name="style" id="3402736933911474075" />
      </scope>
      <scope id="3402736933911474075" at="26,0,36,0">
        <var name="editorContext" id="3402736933911474075" />
        <var name="node" id="3402736933911474075" />
      </scope>
      <scope id="3751132065236797328" at="43,87,59,22">
        <var name="attributeConcept" id="3751132065236797328" />
        <var name="attributeKind" id="3751132065236797328" />
        <var name="editorCell" id="3751132065236797328" />
        <var name="provider" id="3751132065236797328" />
      </scope>
      <scope id="3751132065236797328" at="43,0,61,0">
        <var name="editorContext" id="3751132065236797328" />
        <var name="node" id="3751132065236797328" />
      </scope>
      <unit id="3751132065236797327" at="19,0,62,0" name="jetbrains.mps.lang.classLike.editor.DependentTypeDeclaration_Editor" />
    </file>
  </root>
  <root nodeRef="c7d5b9dd-a05f-4be2-bc73-f2e16994cc67/r:60fc5d65-00f5-411a-8513-c8d5fe6ffc51(jetbrains.mps.lang.classLike/jetbrains.mps.lang.classLike.editor)/3751132065236797330">
    <file name="MethodDescriptor_Editor.java">
      <node id="3751132065236797330" at="30,79,31,63" concept="7" />
      <node id="3751132065236797330" at="33,89,34,96" concept="6" />
      <node id="3751132065236797330" at="34,96,35,48" concept="2" />
      <node id="3751132065236797330" at="35,48,36,28" concept="2" />
      <node id="3751132065236797330" at="36,28,37,81" concept="0" />
      <node id="3751132065236797330" at="36,28,37,81" concept="2" />
      <node id="3751132065236797330" at="37,81,38,81" concept="0" />
      <node id="3751132065236797330" at="37,81,38,81" concept="2" />
      <node id="3751132065236797330" at="38,81,39,81" concept="0" />
      <node id="3751132065236797330" at="38,81,39,81" concept="2" />
      <node id="3751132065236797330" at="39,81,40,84" concept="0" />
      <node id="3751132065236797330" at="39,81,40,84" concept="2" />
      <node id="3751132065236797330" at="40,84,41,81" concept="0" />
      <node id="3751132065236797330" at="40,84,41,81" concept="2" />
      <node id="3751132065236797330" at="41,81,42,80" concept="0" />
      <node id="3751132065236797330" at="41,81,42,80" concept="2" />
      <node id="3751132065236797330" at="42,80,43,81" concept="0" />
      <node id="3751132065236797330" at="42,80,43,81" concept="2" />
      <node id="3751132065236797330" at="43,81,44,84" concept="0" />
      <node id="3751132065236797330" at="43,81,44,84" concept="2" />
      <node id="3751132065236797330" at="44,84,45,22" concept="7" />
      <node id="3402736933911318632" at="47,88,48,92" concept="6" />
      <node id="3402736933911318632" at="48,92,49,47" concept="2" />
      <node id="3402736933911318632" at="49,47,50,34" concept="2" />
      <node id="3402736933911318632" at="50,34,51,22" concept="7" />
      <node id="3402736933911318638" at="53,88,54,82" concept="6" />
      <node id="3402736933911318638" at="54,82,55,29" concept="2" />
      <node id="3402736933911318638" at="55,29,56,42" concept="2" />
      <node id="3402736933911318638" at="56,42,57,26" concept="6" />
      <node id="3402736933911318638" at="57,26,58,58" concept="2" />
      <node id="3402736933911318638" at="58,58,59,42" concept="2" />
      <node id="3402736933911318638" at="59,42,60,73" concept="2" />
      <node id="3402736933911318638" at="60,73,61,57" concept="6" />
      <node id="3402736933911318638" at="61,57,62,59" concept="6" />
      <node id="3402736933911318638" at="63,35,64,82" concept="6" />
      <node id="3402736933911318638" at="64,82,65,94" concept="7" />
      <node id="3402736933911318638" at="66,10,67,22" concept="7" />
      <node id="1075233459442" at="69,88,70,87" concept="6" />
      <node id="1075233459442" at="70,87,71,38" concept="2" />
      <node id="1075233459442" at="71,38,72,34" concept="6" />
      <node id="1075233459442" at="72,34,73,77" concept="2" />
      <node id="1075233459442" at="73,77,74,40" concept="2" />
      <node id="1075233459442" at="74,40,75,34" concept="2" />
      <node id="1075233459442" at="75,34,76,22" concept="7" />
      <node id="3751132065236797330" at="78,91,79,123" concept="6" />
      <node id="3751132065236797330" at="79,123,80,106" concept="6" />
      <node id="3751132065236797330" at="80,106,81,46" concept="2" />
      <node id="3751132065236797330" at="81,46,82,49" concept="2" />
      <node id="3751132065236797330" at="82,49,83,22" concept="7" />
      <node id="3751132065236797330" at="86,97,87,50" concept="9" />
      <node id="3751132065236797330" at="89,66,90,41" concept="6" />
      <node id="3751132065236797330" at="90,41,91,93" concept="7" />
      <node id="3751132065236797330" at="93,86,94,80" concept="6" />
      <node id="3751132065236797330" at="94,80,95,95" concept="2" />
      <node id="3751132065236797330" at="95,95,96,25" concept="7" />
      <node id="3751132065236797330" at="98,68,99,34" concept="6" />
      <node id="3751132065236797330" at="99,34,100,80" concept="2" />
      <node id="3751132065236797330" at="100,80,101,87" concept="2" />
      <node id="3751132065236797330" at="101,87,102,23" concept="7" />
      <node id="3751132065236797330" at="104,89,105,65" concept="7" />
      <node id="3751132065236797330" at="108,96,109,134" concept="2" />
      <node id="3751132065236797330" at="110,34,111,95" concept="2" />
      <node id="3751132065236797330" at="111,95,112,98" concept="2" />
      <node id="3751132065236797330" at="112,98,113,80" concept="2" />
      <node id="3751132065236797330" at="115,122,116,139" concept="2" />
      <node id="3751132065236797330" at="121,104,122,100" concept="6" />
      <node id="3751132065236797330" at="122,100,123,38" concept="2" />
      <node id="3751132065236797330" at="123,38,124,36" concept="6" />
      <node id="3751132065236797330" at="124,36,125,55" concept="2" />
      <node id="3751132065236797330" at="125,55,126,56" concept="2" />
      <node id="3751132065236797330" at="126,56,127,42" concept="2" />
      <node id="3751132065236797330" at="127,42,128,90" concept="2" />
      <node id="3751132065236797330" at="128,90,129,87" concept="2" />
      <node id="3751132065236797330" at="129,87,130,24" concept="7" />
      <node id="1138337135191" at="132,91,133,88" concept="6" />
      <node id="1138337135191" at="133,88,134,50" concept="2" />
      <node id="1138337135191" at="134,50,135,36" concept="6" />
      <node id="1138337135191" at="135,36,136,53" concept="2" />
      <node id="1138337135191" at="136,53,137,51" concept="2" />
      <node id="1138337135191" at="137,51,138,42" concept="2" />
      <node id="1138337135191" at="138,42,139,36" concept="2" />
      <node id="1138337135191" at="139,36,140,24" concept="7" />
      <node id="1075233459445" at="143,88,144,88" concept="6" />
      <node id="1075233459445" at="144,88,145,39" concept="2" />
      <node id="1075233459445" at="145,39,146,34" concept="6" />
      <node id="1075233459445" at="146,34,147,69" concept="2" />
      <node id="1075233459445" at="147,69,148,51" concept="2" />
      <node id="1075233459445" at="148,51,149,68" concept="2" />
      <node id="1075233459445" at="149,68,150,40" concept="2" />
      <node id="1075233459445" at="150,40,151,34" concept="2" />
      <node id="1075233459445" at="151,34,152,22" concept="7" />
      <node id="3402736933911348386" at="154,87,155,81" concept="6" />
      <node id="3402736933911348386" at="155,81,156,32" concept="2" />
      <node id="3402736933911348386" at="156,32,157,37" concept="2" />
      <node id="3402736933911348386" at="157,37,158,26" concept="6" />
      <node id="3402736933911348386" at="158,26,159,58" concept="2" />
      <node id="3402736933911348386" at="160,39,161,36" concept="2" />
      <node id="3402736933911348386" at="162,5,163,73" concept="2" />
      <node id="3402736933911348386" at="163,73,164,57" concept="6" />
      <node id="3402736933911348386" at="164,57,165,59" concept="6" />
      <node id="3402736933911348386" at="166,35,167,82" concept="6" />
      <node id="3402736933911348386" at="167,82,168,94" concept="7" />
      <node id="3402736933911348386" at="169,10,170,22" concept="7" />
      <node id="330439066007402023" at="172,88,173,87" concept="6" />
      <node id="330439066007402023" at="173,87,174,47" concept="2" />
      <node id="330439066007402023" at="174,47,175,34" concept="2" />
      <node id="330439066007402023" at="175,34,176,22" concept="7" />
      <node id="3751132065236797330" at="178,91,179,129" concept="6" />
      <node id="3751132065236797330" at="179,129,180,106" concept="6" />
      <node id="3751132065236797330" at="180,106,181,49" concept="2" />
      <node id="3751132065236797330" at="181,49,182,49" concept="2" />
      <node id="3751132065236797330" at="182,49,183,22" concept="7" />
      <node id="3751132065236797330" at="186,100,187,50" concept="9" />
      <node id="3751132065236797330" at="189,66,190,41" concept="6" />
      <node id="3751132065236797330" at="190,41,191,93" concept="7" />
      <node id="3751132065236797330" at="193,86,194,80" concept="6" />
      <node id="3751132065236797330" at="194,80,195,95" concept="2" />
      <node id="3751132065236797330" at="195,95,196,25" concept="7" />
      <node id="3751132065236797330" at="198,68,199,34" concept="6" />
      <node id="3751132065236797330" at="199,34,200,80" concept="2" />
      <node id="3751132065236797330" at="200,80,201,87" concept="2" />
      <node id="3751132065236797330" at="201,87,202,23" concept="7" />
      <node id="3751132065236797330" at="204,89,205,65" concept="7" />
      <node id="3751132065236797330" at="208,96,209,134" concept="2" />
      <node id="3751132065236797330" at="210,34,211,95" concept="2" />
      <node id="3751132065236797330" at="211,95,212,98" concept="2" />
      <node id="3751132065236797330" at="212,98,213,80" concept="2" />
      <node id="3751132065236797330" at="215,122,216,139" concept="2" />
      <node id="3751132065236797330" at="221,104,222,100" concept="6" />
      <node id="3751132065236797330" at="222,100,223,38" concept="2" />
      <node id="3751132065236797330" at="223,38,224,36" concept="6" />
      <node id="3751132065236797330" at="224,36,225,55" concept="2" />
      <node id="3751132065236797330" at="225,55,226,56" concept="2" />
      <node id="3751132065236797330" at="226,56,227,42" concept="2" />
      <node id="3751132065236797330" at="227,42,228,90" concept="2" />
      <node id="3751132065236797330" at="228,90,229,87" concept="2" />
      <node id="3751132065236797330" at="229,87,230,24" concept="7" />
      <node id="330439066007402080" at="232,91,233,99" concept="6" />
      <node id="330439066007402080" at="233,99,234,50" concept="2" />
      <node id="330439066007402080" at="234,50,235,36" concept="6" />
      <node id="330439066007402080" at="235,36,236,68" concept="2" />
      <node id="330439066007402080" at="236,68,237,42" concept="2" />
      <node id="330439066007402080" at="237,42,238,36" concept="2" />
      <node id="330439066007402080" at="238,36,239,24" concept="7" />
      <node id="3751132065236797330" at="30,0,33,0" concept="5" trace="createEditorCell#(Ljetbrains/mps/openapi/editor/EditorContext;Lorg/jetbrains/mps/openapi/model/SNode;)Ljetbrains/mps/openapi/editor/cells/EditorCell;" />
      <node id="3751132065236797330" at="86,0,89,0" concept="1" trace="paramListHandler_5emoq6_d0#(Lorg/jetbrains/mps/openapi/model/SNode;Ljava/lang/String;Ljetbrains/mps/openapi/editor/EditorContext;)V" />
      <node id="3751132065236797330" at="104,0,107,0" concept="5" trace="createEmptyCell_internal#(Ljetbrains/mps/openapi/editor/EditorContext;Lorg/jetbrains/mps/openapi/model/SNode;)Ljetbrains/mps/openapi/editor/cells/EditorCell;" />
      <node id="3751132065236797330" at="114,9,117,9" concept="4" />
      <node id="3402736933911348386" at="159,58,162,5" concept="4" />
      <node id="3751132065236797330" at="186,0,189,0" concept="1" trace="modifierListHandler_5emoq6_h0#(Lorg/jetbrains/mps/openapi/model/SNode;Ljava/lang/String;Ljetbrains/mps/openapi/editor/EditorContext;)V" />
      <node id="3751132065236797330" at="204,0,207,0" concept="5" trace="createEmptyCell_internal#(Ljetbrains/mps/openapi/editor/EditorContext;Lorg/jetbrains/mps/openapi/model/SNode;)Ljetbrains/mps/openapi/editor/cells/EditorCell;" />
      <node id="3751132065236797330" at="214,9,217,9" concept="4" />
      <node id="3751132065236797330" at="89,0,93,0" concept="5" trace="createNodeToInsert#(Ljetbrains/mps/openapi/editor/EditorContext;)Lorg/jetbrains/mps/openapi/model/SNode;" />
      <node id="3751132065236797330" at="189,0,193,0" concept="5" trace="createNodeToInsert#(Ljetbrains/mps/openapi/editor/EditorContext;)Lorg/jetbrains/mps/openapi/model/SNode;" />
      <node id="3402736933911318638" at="62,59,67,22" concept="4" />
      <node id="3751132065236797330" at="93,0,98,0" concept="5" trace="createNodeCell#(Ljetbrains/mps/openapi/editor/EditorContext;Lorg/jetbrains/mps/openapi/model/SNode;)Ljetbrains/mps/openapi/editor/cells/EditorCell;" />
      <node id="3751132065236797330" at="109,134,114,9" concept="4" />
      <node id="3402736933911348386" at="165,59,170,22" concept="4" />
      <node id="3751132065236797330" at="193,0,198,0" concept="5" trace="createNodeCell#(Ljetbrains/mps/openapi/editor/EditorContext;Lorg/jetbrains/mps/openapi/model/SNode;)Ljetbrains/mps/openapi/editor/cells/EditorCell;" />
      <node id="3751132065236797330" at="209,134,214,9" concept="4" />
      <node id="3402736933911318632" at="47,0,53,0" concept="5" trace="createConstant_5emoq6_a0#(Ljetbrains/mps/openapi/editor/EditorContext;Lorg/jetbrains/mps/openapi/model/SNode;)Ljetbrains/mps/openapi/editor/cells/EditorCell;" />
      <node id="3751132065236797330" at="98,0,104,0" concept="5" trace="createEmptyCell#(Ljetbrains/mps/openapi/editor/EditorContext;)Ljetbrains/mps/openapi/editor/cells/EditorCell;" />
      <node id="330439066007402023" at="172,0,178,0" concept="5" trace="createConstant_5emoq6_g0#(Ljetbrains/mps/openapi/editor/EditorContext;Lorg/jetbrains/mps/openapi/model/SNode;)Ljetbrains/mps/openapi/editor/cells/EditorCell;" />
      <node id="3751132065236797330" at="198,0,204,0" concept="5" trace="createEmptyCell#(Ljetbrains/mps/openapi/editor/EditorContext;)Ljetbrains/mps/openapi/editor/cells/EditorCell;" />
      <node id="3751132065236797330" at="78,0,85,0" concept="5" trace="createRefNodeList_5emoq6_d0#(Ljetbrains/mps/openapi/editor/EditorContext;Lorg/jetbrains/mps/openapi/model/SNode;)Ljetbrains/mps/openapi/editor/cells/EditorCell;" />
      <node id="3751132065236797330" at="178,0,185,0" concept="5" trace="createRefNodeList_5emoq6_h0#(Ljetbrains/mps/openapi/editor/EditorContext;Lorg/jetbrains/mps/openapi/model/SNode;)Ljetbrains/mps/openapi/editor/cells/EditorCell;" />
      <node id="1075233459442" at="69,0,78,0" concept="5" trace="createConstant_5emoq6_c0#(Ljetbrains/mps/openapi/editor/EditorContext;Lorg/jetbrains/mps/openapi/model/SNode;)Ljetbrains/mps/openapi/editor/cells/EditorCell;" />
      <node id="330439066007402080" at="232,0,241,0" concept="5" trace="createConstant_5emoq6_a7a#(Ljetbrains/mps/openapi/editor/EditorContext;Lorg/jetbrains/mps/openapi/model/SNode;)Ljetbrains/mps/openapi/editor/cells/EditorCell;" />
      <node id="1138337135191" at="132,0,142,0" concept="5" trace="createConstant_5emoq6_a3a#(Ljetbrains/mps/openapi/editor/EditorContext;Lorg/jetbrains/mps/openapi/model/SNode;)Ljetbrains/mps/openapi/editor/cells/EditorCell;" />
      <node id="3751132065236797330" at="107,132,118,7" concept="4" />
      <node id="1075233459445" at="143,0,154,0" concept="5" trace="createConstant_5emoq6_e0#(Ljetbrains/mps/openapi/editor/EditorContext;Lorg/jetbrains/mps/openapi/model/SNode;)Ljetbrains/mps/openapi/editor/cells/EditorCell;" />
      <node id="3751132065236797330" at="207,132,218,7" concept="4" />
      <node id="3751132065236797330" at="120,0,132,0" concept="5" trace="createSeparatorCell#(Ljetbrains/mps/openapi/editor/EditorContext;Lorg/jetbrains/mps/openapi/model/SNode;Lorg/jetbrains/mps/openapi/model/SNode;)Ljetbrains/mps/openapi/editor/cells/EditorCell;" />
      <node id="3751132065236797330" at="220,0,232,0" concept="5" trace="createSeparatorCell#(Ljetbrains/mps/openapi/editor/EditorContext;Lorg/jetbrains/mps/openapi/model/SNode;Lorg/jetbrains/mps/openapi/model/SNode;)Ljetbrains/mps/openapi/editor/cells/EditorCell;" />
      <node id="3751132065236797330" at="107,0,120,0" concept="5" trace="installElementCellActions#(Lorg/jetbrains/mps/openapi/model/SNode;Lorg/jetbrains/mps/openapi/model/SNode;Ljetbrains/mps/openapi/editor/cells/EditorCell;Ljetbrains/mps/openapi/editor/EditorContext;)V" />
      <node id="3751132065236797330" at="207,0,220,0" concept="5" trace="installElementCellActions#(Lorg/jetbrains/mps/openapi/model/SNode;Lorg/jetbrains/mps/openapi/model/SNode;Ljetbrains/mps/openapi/editor/cells/EditorCell;Ljetbrains/mps/openapi/editor/EditorContext;)V" />
      <node id="3751132065236797330" at="33,0,47,0" concept="5" trace="createCollection_5emoq6_a#(Ljetbrains/mps/openapi/editor/EditorContext;Lorg/jetbrains/mps/openapi/model/SNode;)Ljetbrains/mps/openapi/editor/cells/EditorCell;" />
      <node id="3402736933911318638" at="53,0,69,0" concept="5" trace="createProperty_5emoq6_b0#(Ljetbrains/mps/openapi/editor/EditorContext;Lorg/jetbrains/mps/openapi/model/SNode;)Ljetbrains/mps/openapi/editor/cells/EditorCell;" />
      <node id="3402736933911348386" at="154,0,172,0" concept="5" trace="createRefNode_5emoq6_f0#(Ljetbrains/mps/openapi/editor/EditorContext;Lorg/jetbrains/mps/openapi/model/SNode;)Ljetbrains/mps/openapi/editor/cells/EditorCell;" />
      <scope id="3751132065236797330" at="30,79,31,63" />
      <scope id="3751132065236797330" at="36,28,37,81" />
      <scope id="3751132065236797330" at="37,81,38,81" />
      <scope id="3751132065236797330" at="38,81,39,81" />
      <scope id="3751132065236797330" at="39,81,40,84" />
      <scope id="3751132065236797330" at="40,84,41,81" />
      <scope id="3751132065236797330" at="41,81,42,80" />
      <scope id="3751132065236797330" at="42,80,43,81" />
      <scope id="3751132065236797330" at="43,81,44,84" />
      <scope id="3751132065236797330" at="86,97,87,50" />
      <scope id="3751132065236797330" at="104,89,105,65" />
      <scope id="3751132065236797330" at="115,122,116,139" />
      <scope id="3402736933911348386" at="160,39,161,36" />
      <scope id="3751132065236797330" at="186,100,187,50" />
      <scope id="3751132065236797330" at="204,89,205,65" />
      <scope id="3751132065236797330" at="215,122,216,139" />
      <scope id="3402736933911318638" at="63,35,65,94">
        <var name="manager" id="3402736933911318638" />
      </scope>
      <scope id="3751132065236797330" at="89,66,91,93">
        <var name="listOwner" id="3751132065236797330" />
      </scope>
      <scope id="3402736933911348386" at="166,35,168,94">
        <var name="manager" id="3402736933911348386" />
      </scope>
      <scope id="3751132065236797330" at="189,66,191,93">
        <var name="listOwner" id="3751132065236797330" />
      </scope>
      <scope id="3751132065236797330" at="30,0,33,0">
        <var name="editorContext" id="3751132065236797330" />
        <var name="node" id="3751132065236797330" />
      </scope>
      <scope id="3751132065236797330" at="86,0,89,0">
        <var name="childRole" id="3751132065236797330" />
        <var name="context" id="3751132065236797330" />
        <var name="ownerNode" id="3751132065236797330" />
      </scope>
      <scope id="3751132065236797330" at="93,86,96,25">
        <var name="elementCell" id="3751132065236797330" />
      </scope>
      <scope id="3751132065236797330" at="104,0,107,0">
        <var name="editorContext" id="3751132065236797330" />
        <var name="node" id="3751132065236797330" />
      </scope>
      <scope id="3751132065236797330" at="110,34,113,80" />
      <scope id="3751132065236797330" at="186,0,189,0">
        <var name="childRole" id="3751132065236797330" />
        <var name="context" id="3751132065236797330" />
        <var name="ownerNode" id="3751132065236797330" />
      </scope>
      <scope id="3751132065236797330" at="193,86,196,25">
        <var name="elementCell" id="3751132065236797330" />
      </scope>
      <scope id="3751132065236797330" at="204,0,207,0">
        <var name="editorContext" id="3751132065236797330" />
        <var name="node" id="3751132065236797330" />
      </scope>
      <scope id="3751132065236797330" at="210,34,213,80" />
      <scope id="3402736933911318632" at="47,88,51,22">
        <var name="editorCell" id="3402736933911318632" />
      </scope>
      <scope id="3751132065236797330" at="89,0,93,0">
        <var name="editorContext" id="3751132065236797330" />
      </scope>
      <scope id="3751132065236797330" at="98,68,102,23">
        <var name="emptyCell" id="3751132065236797330" />
      </scope>
      <scope id="330439066007402023" at="172,88,176,22">
        <var name="editorCell" id="330439066007402023" />
      </scope>
      <scope id="3751132065236797330" at="189,0,193,0">
        <var name="editorContext" id="3751132065236797330" />
      </scope>
      <scope id="3751132065236797330" at="198,68,202,23">
        <var name="emptyCell" id="3751132065236797330" />
      </scope>
      <scope id="3751132065236797330" at="78,91,83,22">
        <var name="editorCell" id="3751132065236797330" />
        <var name="handler" id="3751132065236797330" />
      </scope>
      <scope id="3751132065236797330" at="93,0,98,0">
        <var name="editorContext" id="3751132065236797330" />
        <var name="elementNode" id="3751132065236797330" />
      </scope>
      <scope id="3751132065236797330" at="178,91,183,22">
        <var name="editorCell" id="3751132065236797330" />
        <var name="handler" id="3751132065236797330" />
      </scope>
      <scope id="3751132065236797330" at="193,0,198,0">
        <var name="editorContext" id="3751132065236797330" />
        <var name="elementNode" id="3751132065236797330" />
      </scope>
      <scope id="3402736933911318632" at="47,0,53,0">
        <var name="editorContext" id="3402736933911318632" />
        <var name="node" id="3402736933911318632" />
      </scope>
      <scope id="3751132065236797330" at="98,0,104,0">
        <var name="editorContext" id="3751132065236797330" />
      </scope>
      <scope id="330439066007402023" at="172,0,178,0">
        <var name="editorContext" id="330439066007402023" />
        <var name="node" id="330439066007402023" />
      </scope>
      <scope id="3751132065236797330" at="198,0,204,0">
        <var name="editorContext" id="3751132065236797330" />
      </scope>
      <scope id="1075233459442" at="69,88,76,22">
        <var name="editorCell" id="1075233459442" />
        <var name="style" id="1075233459442" />
      </scope>
      <scope id="3751132065236797330" at="78,0,85,0">
        <var name="editorContext" id="3751132065236797330" />
        <var name="node" id="3751132065236797330" />
      </scope>
      <scope id="3751132065236797330" at="178,0,185,0">
        <var name="editorContext" id="3751132065236797330" />
        <var name="node" id="3751132065236797330" />
      </scope>
      <scope id="330439066007402080" at="232,91,239,24">
        <var name="editorCell" id="330439066007402080" />
        <var name="style" id="330439066007402080" />
      </scope>
      <scope id="1138337135191" at="132,91,140,24">
        <var name="editorCell" id="1138337135191" />
        <var name="style" id="1138337135191" />
      </scope>
      <scope id="1075233459442" at="69,0,78,0">
        <var name="editorContext" id="1075233459442" />
        <var name="node" id="1075233459442" />
      </scope>
      <scope id="3751132065236797330" at="108,96,117,9" />
      <scope id="3751132065236797330" at="121,104,130,24">
        <var name="editorCell" id="3751132065236797330" />
        <var name="style" id="3751132065236797330" />
      </scope>
      <scope id="1075233459445" at="143,88,152,22">
        <var name="editorCell" id="1075233459445" />
        <var name="style" id="1075233459445" />
      </scope>
      <scope id="3751132065236797330" at="208,96,217,9" />
      <scope id="3751132065236797330" at="221,104,230,24">
        <var name="editorCell" id="3751132065236797330" />
        <var name="style" id="3751132065236797330" />
      </scope>
      <scope id="330439066007402080" at="232,0,241,0">
        <var name="editorContext" id="330439066007402080" />
        <var name="node" id="330439066007402080" />
      </scope>
      <scope id="1138337135191" at="132,0,142,0">
        <var name="editorContext" id="1138337135191" />
        <var name="node" id="1138337135191" />
      </scope>
      <scope id="3751132065236797330" at="107,132,118,7" />
      <scope id="1075233459445" at="143,0,154,0">
        <var name="editorContext" id="1075233459445" />
        <var name="node" id="1075233459445" />
      </scope>
      <scope id="3751132065236797330" at="207,132,218,7" />
      <scope id="3751132065236797330" at="33,89,45,22">
        <var name="editorCell" id="3751132065236797330" />
      </scope>
      <scope id="3751132065236797330" at="120,0,132,0">
        <var name="editorContext" id="3751132065236797330" />
        <var name="nextNode" id="3751132065236797330" />
        <var name="prevNode" id="3751132065236797330" />
      </scope>
      <scope id="3751132065236797330" at="220,0,232,0">
        <var name="editorContext" id="3751132065236797330" />
        <var name="nextNode" id="3751132065236797330" />
        <var name="prevNode" id="3751132065236797330" />
      </scope>
      <scope id="3751132065236797330" at="107,0,120,0">
        <var name="editorContext" id="3751132065236797330" />
        <var name="elementCell" id="3751132065236797330" />
        <var name="elementNode" id="3751132065236797330" />
        <var name="listOwner" id="3751132065236797330" />
      </scope>
      <scope id="3751132065236797330" at="207,0,220,0">
        <var name="editorContext" id="3751132065236797330" />
        <var name="elementCell" id="3751132065236797330" />
        <var name="elementNode" id="3751132065236797330" />
        <var name="listOwner" id="3751132065236797330" />
      </scope>
      <scope id="3751132065236797330" at="33,0,47,0">
        <var name="editorContext" id="3751132065236797330" />
        <var name="node" id="3751132065236797330" />
      </scope>
      <scope id="3402736933911318638" at="53,88,67,22">
        <var name="attributeConcept" id="3402736933911318638" />
        <var name="attributeKind" id="3402736933911318638" />
        <var name="editorCell" id="3402736933911318638" />
        <var name="provider" id="3402736933911318638" />
      </scope>
      <scope id="3402736933911318638" at="53,0,69,0">
        <var name="editorContext" id="3402736933911318638" />
        <var name="node" id="3402736933911318638" />
      </scope>
      <scope id="3402736933911348386" at="154,87,170,22">
        <var name="attributeConcept" id="3402736933911348386" />
        <var name="attributeKind" id="3402736933911348386" />
        <var name="editorCell" id="3402736933911348386" />
        <var name="provider" id="3402736933911348386" />
      </scope>
      <scope id="3402736933911348386" at="154,0,172,0">
        <var name="editorContext" id="3402736933911348386" />
        <var name="node" id="3402736933911348386" />
      </scope>
      <unit id="3751132065236797330" at="185,0,242,0" name="jetbrains.mps.lang.classLike.editor.MethodDescriptor_Editor$modifierListHandler_5emoq6_h0" />
      <unit id="3751132065236797330" at="85,0,143,0" name="jetbrains.mps.lang.classLike.editor.MethodDescriptor_Editor$paramListHandler_5emoq6_d0" />
      <unit id="3751132065236797330" at="29,0,243,0" name="jetbrains.mps.lang.classLike.editor.MethodDescriptor_Editor" />
    </file>
  </root>
  <root nodeRef="c7d5b9dd-a05f-4be2-bc73-f2e16994cc67/r:60fc5d65-00f5-411a-8513-c8d5fe6ffc51(jetbrains.mps.lang.classLike/jetbrains.mps.lang.classLike.editor)/3751132065236797352">
    <file name="ClassLikeDescriptor_Editor.java">
      <node id="3751132065236797352" at="34,79,35,63" concept="7" />
      <node id="3751132065236797352" at="37,89,38,96" concept="6" />
      <node id="3751132065236797352" at="38,96,39,48" concept="2" />
      <node id="3751132065236797352" at="39,48,40,28" concept="2" />
      <node id="3751132065236797352" at="40,28,41,81" concept="0" />
      <node id="3751132065236797352" at="40,28,41,81" concept="2" />
      <node id="3751132065236797352" at="41,81,42,81" concept="0" />
      <node id="3751132065236797352" at="41,81,42,81" concept="2" />
<<<<<<< HEAD
      <node id="3751132065236797352" at="42,81,43,81" concept="0" />
      <node id="3751132065236797352" at="42,81,43,81" concept="2" />
      <node id="3751132065236797352" at="43,81,44,80" concept="0" />
      <node id="3751132065236797352" at="43,81,44,80" concept="2" />
      <node id="3751132065236797352" at="45,61,46,83" concept="2" />
      <node id="3751132065236797352" at="48,61,49,82" concept="2" />
      <node id="3751132065236797352" at="50,5,51,81" concept="0" />
      <node id="3751132065236797352" at="50,5,51,81" concept="2" />
      <node id="3751132065236797352" at="51,81,52,84" concept="0" />
      <node id="3751132065236797352" at="51,81,52,84" concept="2" />
      <node id="3751132065236797352" at="52,84,53,81" concept="0" />
      <node id="3751132065236797352" at="52,84,53,81" concept="2" />
      <node id="3751132065236797352" at="54,61,55,82" concept="2" />
      <node id="3751132065236797352" at="56,5,57,82" concept="0" />
      <node id="3751132065236797352" at="56,5,57,82" concept="2" />
      <node id="3751132065236797352" at="57,82,58,81" concept="0" />
      <node id="3751132065236797352" at="57,82,58,81" concept="2" />
      <node id="3751132065236797352" at="58,81,59,22" concept="7" />
      <node id="3682791316837310364" at="61,88,62,96" concept="6" />
      <node id="3682791316837310364" at="62,96,63,47" concept="2" />
      <node id="3682791316837310364" at="63,47,64,34" concept="2" />
      <node id="3682791316837310364" at="64,34,65,22" concept="7" />
      <node id="3682791316837310365" at="67,88,68,82" concept="6" />
      <node id="3682791316837310365" at="68,82,69,29" concept="2" />
      <node id="3682791316837310365" at="69,29,70,42" concept="2" />
      <node id="3682791316837310365" at="70,42,71,26" concept="6" />
      <node id="3682791316837310365" at="71,26,72,58" concept="2" />
      <node id="3682791316837310365" at="72,58,73,42" concept="2" />
      <node id="3682791316837310365" at="73,42,74,73" concept="2" />
      <node id="3682791316837310365" at="74,73,75,57" concept="6" />
      <node id="3682791316837310365" at="75,57,76,59" concept="6" />
      <node id="3682791316837310365" at="77,35,78,82" concept="6" />
      <node id="3682791316837310365" at="78,82,79,109" concept="7" />
      <node id="3682791316837310365" at="80,10,81,22" concept="7" />
      <node id="3682791316837310366" at="83,88,84,97" concept="6" />
      <node id="3682791316837310366" at="84,97,85,47" concept="2" />
      <node id="3682791316837310366" at="85,47,86,34" concept="2" />
      <node id="3682791316837310366" at="86,34,87,22" concept="7" />
      <node id="3751132065236797352" at="89,87,90,81" concept="6" />
      <node id="3751132065236797352" at="90,81,91,41" concept="2" />
      <node id="3751132065236797352" at="91,41,92,45" concept="2" />
      <node id="3751132065236797352" at="92,45,93,26" concept="6" />
      <node id="3751132065236797352" at="93,26,94,91" concept="2" />
      <node id="3751132065236797352" at="94,91,95,58" concept="2" />
      <node id="3751132065236797352" at="96,39,97,40" concept="2" />
      <node id="3751132065236797352" at="97,40,98,45" concept="2" />
      <node id="3751132065236797352" at="99,5,100,73" concept="2" />
      <node id="3751132065236797352" at="100,73,101,57" concept="6" />
      <node id="3751132065236797352" at="101,57,102,59" concept="6" />
      <node id="3751132065236797352" at="103,35,104,82" concept="6" />
      <node id="3751132065236797352" at="104,82,105,109" concept="7" />
      <node id="3751132065236797352" at="106,10,107,22" concept="7" />
      <node id="3682791316837310368" at="110,33,111,14" concept="9" />
      <node id="3682791316837310368" at="113,69,114,67" concept="7" />
      <node id="3682791316837310368" at="116,81,117,66" concept="7" />
      <node id="3682791316837310369" at="119,92,120,84" concept="6" />
      <node id="3682791316837310369" at="120,84,121,31" concept="2" />
      <node id="3682791316837310369" at="121,31,122,44" concept="2" />
      <node id="3682791316837310369" at="122,44,123,33" concept="2" />
      <node id="3682791316837310369" at="123,33,124,28" concept="6" />
      <node id="3682791316837310369" at="124,28,125,60" concept="2" />
      <node id="3682791316837310369" at="125,60,126,46" concept="2" />
      <node id="3682791316837310369" at="126,46,127,36" concept="6" />
      <node id="3682791316837310369" at="127,36,128,70" concept="2" />
      <node id="3682791316837310369" at="128,70,129,42" concept="2" />
      <node id="3682791316837310369" at="129,42,130,75" concept="2" />
      <node id="3682791316837310369" at="130,75,131,59" concept="6" />
      <node id="3682791316837310369" at="131,59,132,61" concept="6" />
      <node id="3682791316837310369" at="133,37,134,84" concept="6" />
      <node id="3682791316837310369" at="134,84,135,111" concept="7" />
      <node id="3682791316837310369" at="136,12,137,24" concept="7" />
      <node id="3751132065236797352" at="140,88,141,93" concept="6" />
      <node id="3751132065236797352" at="141,93,142,47" concept="2" />
      <node id="3751132065236797352" at="142,47,143,81" concept="2" />
      <node id="3751132065236797352" at="143,81,144,34" concept="2" />
      <node id="3751132065236797352" at="144,34,145,22" concept="7" />
      <node id="3190746170676179135" at="147,97,148,177" concept="7" />
      <node id="3751132065236797352" at="150,87,151,81" concept="6" />
      <node id="3751132065236797352" at="151,81,152,35" concept="2" />
      <node id="3751132065236797352" at="152,35,153,39" concept="2" />
      <node id="3751132065236797352" at="153,39,154,26" concept="6" />
      <node id="3751132065236797352" at="154,26,155,58" concept="2" />
      <node id="3751132065236797352" at="156,39,157,39" concept="2" />
      <node id="3751132065236797352" at="158,5,159,81" concept="2" />
      <node id="3751132065236797352" at="159,81,160,73" concept="2" />
      <node id="3751132065236797352" at="160,73,161,57" concept="6" />
      <node id="3751132065236797352" at="161,57,162,59" concept="6" />
      <node id="3751132065236797352" at="163,35,164,82" concept="6" />
      <node id="3751132065236797352" at="164,82,165,109" concept="7" />
      <node id="3751132065236797352" at="166,10,167,22" concept="7" />
      <node id="3190746170676236333" at="169,97,170,177" concept="7" />
      <node id="3682791316837312237" at="172,88,173,87" concept="6" />
      <node id="3682791316837312237" at="173,87,174,47" concept="2" />
      <node id="3682791316837312237" at="174,47,175,34" concept="6" />
      <node id="3682791316837312237" at="175,34,176,68" concept="2" />
      <node id="3682791316837312237" at="176,68,177,63" concept="2" />
      <node id="3682791316837312237" at="177,63,178,40" concept="2" />
      <node id="3682791316837312237" at="178,40,179,34" concept="2" />
      <node id="3682791316837312237" at="179,34,180,22" concept="7" />
      <node id="3751132065236797352" at="182,91,183,146" concept="6" />
      <node id="3751132065236797352" at="183,146,184,106" concept="6" />
      <node id="3751132065236797352" at="184,106,185,56" concept="2" />
      <node id="3751132065236797352" at="185,56,186,34" concept="6" />
      <node id="3751132065236797352" at="186,34,187,63" concept="2" />
      <node id="3751132065236797352" at="187,63,188,71" concept="2" />
      <node id="3751132065236797352" at="188,71,189,61" concept="2" />
      <node id="3751132065236797352" at="189,61,190,40" concept="2" />
      <node id="3751132065236797352" at="190,40,191,49" concept="2" />
      <node id="3751132065236797352" at="191,49,192,22" concept="7" />
      <node id="3751132065236797352" at="195,107,196,50" concept="9" />
      <node id="3751132065236797352" at="198,66,199,41" concept="6" />
      <node id="3751132065236797352" at="199,41,200,93" concept="7" />
      <node id="3751132065236797352" at="202,86,203,80" concept="6" />
      <node id="3751132065236797352" at="203,80,204,95" concept="2" />
      <node id="3751132065236797352" at="204,95,205,25" concept="7" />
      <node id="3751132065236797352" at="207,68,208,34" concept="6" />
      <node id="3751132065236797352" at="208,34,209,55" concept="2" />
      <node id="3751132065236797352" at="209,55,210,87" concept="2" />
      <node id="3751132065236797352" at="210,87,211,23" concept="7" />
      <node id="3751132065236797352" at="214,96,215,134" concept="2" />
      <node id="3751132065236797352" at="216,34,217,95" concept="2" />
      <node id="3751132065236797352" at="217,95,218,98" concept="2" />
      <node id="3751132065236797352" at="220,131,221,139" concept="2" />
      <node id="3682791316837313175" at="226,88,227,86" concept="6" />
      <node id="3682791316837313175" at="227,86,228,47" concept="2" />
      <node id="3682791316837313175" at="228,47,229,34" concept="6" />
      <node id="3682791316837313175" at="229,34,230,63" concept="2" />
      <node id="3682791316837313175" at="230,63,231,61" concept="2" />
      <node id="3682791316837313175" at="231,61,232,40" concept="2" />
      <node id="3682791316837313175" at="232,40,233,34" concept="2" />
      <node id="3682791316837313175" at="233,34,234,22" concept="7" />
      <node id="3751132065236797352" at="236,87,237,81" concept="6" />
      <node id="3751132065236797352" at="237,81,238,36" concept="2" />
      <node id="3751132065236797352" at="238,36,239,49" concept="2" />
      <node id="3751132065236797352" at="239,49,240,26" concept="6" />
      <node id="3751132065236797352" at="240,26,241,58" concept="2" />
      <node id="3751132065236797352" at="242,39,243,40" concept="2" />
      <node id="3751132065236797352" at="244,5,245,34" concept="6" />
      <node id="3751132065236797352" at="245,34,246,63" concept="2" />
      <node id="3751132065236797352" at="246,63,247,61" concept="2" />
      <node id="3751132065236797352" at="247,61,248,40" concept="2" />
      <node id="3751132065236797352" at="248,40,249,73" concept="2" />
      <node id="3751132065236797352" at="249,73,250,57" concept="6" />
      <node id="3751132065236797352" at="250,57,251,59" concept="6" />
      <node id="3751132065236797352" at="252,35,253,82" concept="6" />
      <node id="3751132065236797352" at="253,82,254,109" concept="7" />
      <node id="3751132065236797352" at="255,10,256,22" concept="7" />
      <node id="4800340801163590319" at="258,97,259,189" concept="7" />
      <node id="4800340801163139773" at="261,89,262,156" concept="6" />
      <node id="4800340801163139773" at="262,156,263,34" concept="6" />
      <node id="4800340801163139773" at="263,34,264,63" concept="2" />
      <node id="4800340801163139773" at="264,63,265,40" concept="2" />
      <node id="4800340801163139773" at="265,40,266,22" concept="7" />
      <node id="3682791316837321696" at="268,88,269,87" concept="6" />
      <node id="3682791316837321696" at="269,87,270,47" concept="2" />
      <node id="3682791316837321696" at="270,47,271,34" concept="6" />
      <node id="3682791316837321696" at="271,34,272,69" concept="2" />
      <node id="3682791316837321696" at="272,69,273,40" concept="2" />
      <node id="3682791316837321696" at="273,40,274,34" concept="2" />
      <node id="3682791316837321696" at="274,34,275,22" concept="7" />
      <node id="3751132065236797352" at="34,0,37,0" concept="5" trace="createEditorCell#(Ljetbrains/mps/openapi/editor/EditorContext;Lorg/jetbrains/mps/openapi/model/SNode;)Ljetbrains/mps/openapi/editor/cells/EditorCell;" />
      <node id="3751132065236797352" at="44,80,47,5" concept="0" />
      <node id="3751132065236797352" at="44,80,47,5" concept="4" />
      <node id="3751132065236797352" at="47,5,50,5" concept="0" />
      <node id="3751132065236797352" at="47,5,50,5" concept="4" />
      <node id="3751132065236797352" at="53,81,56,5" concept="0" />
      <node id="3751132065236797352" at="53,81,56,5" concept="4" />
      <node id="3682791316837310368" at="110,0,113,0" concept="1" trace="_Inline_qnkj9j_a3a#()V" />
      <node id="3682791316837310368" at="113,0,116,0" concept="5" trace="createEditorCell#(Ljetbrains/mps/openapi/editor/EditorContext;)Ljetbrains/mps/openapi/editor/cells/EditorCell;" />
      <node id="3682791316837310368" at="116,0,119,0" concept="5" trace="createEditorCell#(Ljetbrains/mps/openapi/editor/EditorContext;Lorg/jetbrains/mps/openapi/model/SNode;)Ljetbrains/mps/openapi/editor/cells/EditorCell;" />
      <node id="3190746170676176223" at="147,0,150,0" concept="8" trace="renderingCondition_qnkj9j_a4a#(Lorg/jetbrains/mps/openapi/model/SNode;Ljetbrains/mps/openapi/editor/EditorContext;)Z" />
      <node id="3751132065236797352" at="155,58,158,5" concept="4" />
      <node id="3190746170676234078" at="169,0,172,0" concept="8" trace="renderingCondition_qnkj9j_a5a#(Lorg/jetbrains/mps/openapi/model/SNode;Ljetbrains/mps/openapi/editor/EditorContext;)Z" />
      <node id="3751132065236797352" at="195,0,198,0" concept="1" trace="classLikeMemberListHandler_qnkj9j_h0#(Lorg/jetbrains/mps/openapi/model/SNode;Ljava/lang/String;Ljetbrains/mps/openapi/editor/EditorContext;)V" />
      <node id="3751132065236797352" at="219,9,222,9" concept="4" />
      <node id="3751132065236797352" at="241,58,244,5" concept="4" />
      <node id="4800340801163589996" at="258,0,261,0" concept="8" trace="renderingCondition_qnkj9j_a9a#(Lorg/jetbrains/mps/openapi/model/SNode;Ljetbrains/mps/openapi/editor/EditorContext;)Z" />
      <node id="3751132065236797352" at="95,58,99,5" concept="4" />
      <node id="3751132065236797352" at="198,0,202,0" concept="5" trace="createNodeToInsert#(Ljetbrains/mps/openapi/editor/EditorContext;)Lorg/jetbrains/mps/openapi/model/SNode;" />
      <node id="3751132065236797352" at="215,134,219,9" concept="4" />
      <node id="3682791316837310365" at="76,59,81,22" concept="4" />
      <node id="3751132065236797352" at="102,59,107,22" concept="4" />
      <node id="3682791316837310369" at="132,61,137,24" concept="4" />
      <node id="3751132065236797352" at="162,59,167,22" concept="4" />
      <node id="3751132065236797352" at="202,0,207,0" concept="5" trace="createNodeCell#(Ljetbrains/mps/openapi/editor/EditorContext;Lorg/jetbrains/mps/openapi/model/SNode;)Ljetbrains/mps/openapi/editor/cells/EditorCell;" />
      <node id="3751132065236797352" at="251,59,256,22" concept="4" />
      <node id="3682791316837310364" at="61,0,67,0" concept="5" trace="createConstant_qnkj9j_a0#(Ljetbrains/mps/openapi/editor/EditorContext;Lorg/jetbrains/mps/openapi/model/SNode;)Ljetbrains/mps/openapi/editor/cells/EditorCell;" />
      <node id="3682791316837310366" at="83,0,89,0" concept="5" trace="createConstant_qnkj9j_c0#(Ljetbrains/mps/openapi/editor/EditorContext;Lorg/jetbrains/mps/openapi/model/SNode;)Ljetbrains/mps/openapi/editor/cells/EditorCell;" />
      <node id="3751132065236797352" at="207,0,213,0" concept="5" trace="createEmptyCell#(Ljetbrains/mps/openapi/editor/EditorContext;)Ljetbrains/mps/openapi/editor/cells/EditorCell;" />
      <node id="3751132065236797352" at="140,0,147,0" concept="5" trace="createConstant_qnkj9j_e0#(Ljetbrains/mps/openapi/editor/EditorContext;Lorg/jetbrains/mps/openapi/model/SNode;)Ljetbrains/mps/openapi/editor/cells/EditorCell;" />
      <node id="4800340801163139773" at="261,0,268,0" concept="5" trace="createComponent_qnkj9j_k0#(Ljetbrains/mps/openapi/editor/EditorContext;Lorg/jetbrains/mps/openapi/model/SNode;)Ljetbrains/mps/openapi/editor/cells/EditorCell;" />
      <node id="3682791316837321696" at="268,0,277,0" concept="5" trace="createConstant_qnkj9j_l0#(Ljetbrains/mps/openapi/editor/EditorContext;Lorg/jetbrains/mps/openapi/model/SNode;)Ljetbrains/mps/openapi/editor/cells/EditorCell;" />
      <node id="3682791316837312237" at="172,0,182,0" concept="5" trace="createConstant_qnkj9j_g0#(Ljetbrains/mps/openapi/editor/EditorContext;Lorg/jetbrains/mps/openapi/model/SNode;)Ljetbrains/mps/openapi/editor/cells/EditorCell;" />
      <node id="3751132065236797352" at="213,132,223,7" concept="4" />
      <node id="3682791316837313175" at="226,0,236,0" concept="5" trace="createConstant_qnkj9j_i0#(Ljetbrains/mps/openapi/editor/EditorContext;Lorg/jetbrains/mps/openapi/model/SNode;)Ljetbrains/mps/openapi/editor/cells/EditorCell;" />
      <node id="3751132065236797352" at="182,0,194,0" concept="5" trace="createRefNodeList_qnkj9j_h0#(Ljetbrains/mps/openapi/editor/EditorContext;Lorg/jetbrains/mps/openapi/model/SNode;)Ljetbrains/mps/openapi/editor/cells/EditorCell;" />
      <node id="3751132065236797352" at="213,0,225,0" concept="5" trace="installElementCellActions#(Lorg/jetbrains/mps/openapi/model/SNode;Lorg/jetbrains/mps/openapi/model/SNode;Ljetbrains/mps/openapi/editor/cells/EditorCell;Ljetbrains/mps/openapi/editor/EditorContext;)V" />
      <node id="3682791316837310365" at="67,0,83,0" concept="5" trace="createProperty_qnkj9j_b0#(Ljetbrains/mps/openapi/editor/EditorContext;Lorg/jetbrains/mps/openapi/model/SNode;)Ljetbrains/mps/openapi/editor/cells/EditorCell;" />
      <node id="3751132065236797352" at="150,0,169,0" concept="5" trace="createRefNode_qnkj9j_f0#(Ljetbrains/mps/openapi/editor/EditorContext;Lorg/jetbrains/mps/openapi/model/SNode;)Ljetbrains/mps/openapi/editor/cells/EditorCell;" />
      <node id="3751132065236797352" at="89,0,109,0" concept="5" trace="createRefCell_qnkj9j_d0#(Ljetbrains/mps/openapi/editor/EditorContext;Lorg/jetbrains/mps/openapi/model/SNode;)Ljetbrains/mps/openapi/editor/cells/EditorCell;" />
      <node id="3682791316837310369" at="119,0,139,0" concept="5" trace="createProperty_qnkj9j_a0d0#(Ljetbrains/mps/openapi/editor/EditorContext;Lorg/jetbrains/mps/openapi/model/SNode;)Ljetbrains/mps/openapi/editor/cells/EditorCell;" />
      <node id="3751132065236797352" at="236,0,258,0" concept="5" trace="createRefNode_qnkj9j_j0#(Ljetbrains/mps/openapi/editor/EditorContext;Lorg/jetbrains/mps/openapi/model/SNode;)Ljetbrains/mps/openapi/editor/cells/EditorCell;" />
      <node id="3751132065236797352" at="37,0,61,0" concept="5" trace="createCollection_qnkj9j_a#(Ljetbrains/mps/openapi/editor/EditorContext;Lorg/jetbrains/mps/openapi/model/SNode;)Ljetbrains/mps/openapi/editor/cells/EditorCell;" />
      <scope id="3751132065236797352" at="34,79,35,63" />
      <scope id="3751132065236797352" at="40,28,41,81" />
      <scope id="3751132065236797352" at="41,81,42,81" />
      <scope id="3751132065236797352" at="42,81,43,81" />
      <scope id="3751132065236797352" at="43,81,44,80" />
      <scope id="3751132065236797352" at="45,61,46,83" />
      <scope id="3751132065236797352" at="48,61,49,82" />
      <scope id="3751132065236797352" at="50,5,51,81" />
      <scope id="3751132065236797352" at="51,81,52,84" />
      <scope id="3751132065236797352" at="52,84,53,81" />
      <scope id="3751132065236797352" at="54,61,55,82" />
      <scope id="3751132065236797352" at="56,5,57,82" />
      <scope id="3751132065236797352" at="57,82,58,81" />
      <scope id="3682791316837310368" at="110,33,111,14" />
      <scope id="3682791316837310368" at="113,69,114,67" />
      <scope id="3682791316837310368" at="116,81,117,66" />
      <scope id="3190746170676176224" at="147,97,148,177" />
      <scope id="3751132065236797352" at="156,39,157,39" />
      <scope id="3190746170676234079" at="169,97,170,177" />
      <scope id="3751132065236797352" at="195,107,196,50" />
      <scope id="3751132065236797352" at="220,131,221,139" />
      <scope id="3751132065236797352" at="242,39,243,40" />
      <scope id="4800340801163589997" at="258,97,259,189" />
      <scope id="3682791316837310365" at="77,35,79,109">
        <var name="manager" id="3682791316837310365" />
      </scope>
      <scope id="3751132065236797352" at="96,39,98,45" />
      <scope id="3751132065236797352" at="103,35,105,109">
        <var name="manager" id="3751132065236797352" />
      </scope>
      <scope id="3682791316837310369" at="133,37,135,111">
=======
      <node id="3751132065236797352" at="42,81,43,80" concept="0" />
      <node id="3751132065236797352" at="42,81,43,80" concept="2" />
      <node id="3751132065236797352" at="43,80,44,81" concept="0" />
      <node id="3751132065236797352" at="43,80,44,81" concept="2" />
      <node id="3751132065236797352" at="44,81,45,84" concept="0" />
      <node id="3751132065236797352" at="44,81,45,84" concept="2" />
      <node id="3751132065236797352" at="45,84,46,81" concept="0" />
      <node id="3751132065236797352" at="45,84,46,81" concept="2" />
      <node id="3751132065236797352" at="47,61,48,83" concept="2" />
      <node id="3751132065236797352" at="49,5,50,80" concept="0" />
      <node id="3751132065236797352" at="49,5,50,80" concept="2" />
      <node id="3751132065236797352" at="50,80,51,81" concept="0" />
      <node id="3751132065236797352" at="50,80,51,81" concept="2" />
      <node id="3751132065236797352" at="51,81,52,22" concept="7" />
      <node id="3682791316837310364" at="54,88,55,96" concept="6" />
      <node id="3682791316837310364" at="55,96,56,47" concept="2" />
      <node id="3682791316837310364" at="56,47,57,34" concept="2" />
      <node id="3682791316837310364" at="57,34,58,22" concept="7" />
      <node id="3682791316837310365" at="60,88,61,82" concept="6" />
      <node id="3682791316837310365" at="61,82,62,29" concept="2" />
      <node id="3682791316837310365" at="62,29,63,42" concept="2" />
      <node id="3682791316837310365" at="63,42,64,26" concept="6" />
      <node id="3682791316837310365" at="64,26,65,58" concept="2" />
      <node id="3682791316837310365" at="65,58,66,42" concept="2" />
      <node id="3682791316837310365" at="66,42,67,73" concept="2" />
      <node id="3682791316837310365" at="67,73,68,57" concept="6" />
      <node id="3682791316837310365" at="68,57,69,59" concept="6" />
      <node id="3682791316837310365" at="70,35,71,82" concept="6" />
      <node id="3682791316837310365" at="71,82,72,94" concept="7" />
      <node id="3682791316837310365" at="73,10,74,22" concept="7" />
      <node id="3682791316837310366" at="76,88,77,97" concept="6" />
      <node id="3682791316837310366" at="77,97,78,47" concept="2" />
      <node id="3682791316837310366" at="78,47,79,34" concept="2" />
      <node id="3682791316837310366" at="79,34,80,22" concept="7" />
      <node id="3751132065236797352" at="82,87,83,81" concept="6" />
      <node id="3751132065236797352" at="83,81,84,41" concept="2" />
      <node id="3751132065236797352" at="84,41,85,45" concept="2" />
      <node id="3751132065236797352" at="85,45,86,26" concept="6" />
      <node id="3751132065236797352" at="86,26,87,91" concept="2" />
      <node id="3751132065236797352" at="87,91,88,58" concept="2" />
      <node id="3751132065236797352" at="89,39,90,40" concept="2" />
      <node id="3751132065236797352" at="90,40,91,45" concept="2" />
      <node id="3751132065236797352" at="92,5,93,73" concept="2" />
      <node id="3751132065236797352" at="93,73,94,57" concept="6" />
      <node id="3751132065236797352" at="94,57,95,59" concept="6" />
      <node id="3751132065236797352" at="96,35,97,82" concept="6" />
      <node id="3751132065236797352" at="97,82,98,94" concept="7" />
      <node id="3751132065236797352" at="99,10,100,22" concept="7" />
      <node id="3682791316837310368" at="103,33,104,14" concept="9" />
      <node id="3682791316837310368" at="106,69,107,67" concept="7" />
      <node id="3682791316837310368" at="109,81,110,66" concept="7" />
      <node id="3682791316837310369" at="112,92,113,84" concept="6" />
      <node id="3682791316837310369" at="113,84,114,31" concept="2" />
      <node id="3682791316837310369" at="114,31,115,44" concept="2" />
      <node id="3682791316837310369" at="115,44,116,33" concept="2" />
      <node id="3682791316837310369" at="116,33,117,28" concept="6" />
      <node id="3682791316837310369" at="117,28,118,60" concept="2" />
      <node id="3682791316837310369" at="118,60,119,46" concept="2" />
      <node id="3682791316837310369" at="119,46,120,75" concept="2" />
      <node id="3682791316837310369" at="120,75,121,59" concept="6" />
      <node id="3682791316837310369" at="121,59,122,61" concept="6" />
      <node id="3682791316837310369" at="123,37,124,84" concept="6" />
      <node id="3682791316837310369" at="124,84,125,96" concept="7" />
      <node id="3682791316837310369" at="126,12,127,24" concept="7" />
      <node id="3682791316837312237" at="130,88,131,87" concept="6" />
      <node id="3682791316837312237" at="131,87,132,47" concept="2" />
      <node id="3682791316837312237" at="132,47,133,34" concept="6" />
      <node id="3682791316837312237" at="133,34,134,68" concept="2" />
      <node id="3682791316837312237" at="134,68,135,63" concept="2" />
      <node id="3682791316837312237" at="135,63,136,40" concept="2" />
      <node id="3682791316837312237" at="136,40,137,34" concept="2" />
      <node id="3682791316837312237" at="137,34,138,22" concept="7" />
      <node id="3751132065236797352" at="140,91,141,128" concept="6" />
      <node id="3751132065236797352" at="141,128,142,106" concept="6" />
      <node id="3751132065236797352" at="142,106,143,47" concept="2" />
      <node id="3751132065236797352" at="143,47,144,34" concept="6" />
      <node id="3751132065236797352" at="144,34,145,63" concept="2" />
      <node id="3751132065236797352" at="145,63,146,71" concept="2" />
      <node id="3751132065236797352" at="146,71,147,61" concept="2" />
      <node id="3751132065236797352" at="147,61,148,40" concept="2" />
      <node id="3751132065236797352" at="148,40,149,49" concept="2" />
      <node id="3751132065236797352" at="149,49,150,22" concept="7" />
      <node id="3751132065236797352" at="153,98,154,50" concept="9" />
      <node id="3751132065236797352" at="156,66,157,41" concept="6" />
      <node id="3751132065236797352" at="157,41,158,93" concept="7" />
      <node id="3751132065236797352" at="160,86,161,80" concept="6" />
      <node id="3751132065236797352" at="161,80,162,95" concept="2" />
      <node id="3751132065236797352" at="162,95,163,25" concept="7" />
      <node id="3751132065236797352" at="165,68,166,34" concept="6" />
      <node id="3751132065236797352" at="166,34,167,55" concept="2" />
      <node id="3751132065236797352" at="167,55,168,87" concept="2" />
      <node id="3751132065236797352" at="168,87,169,23" concept="7" />
      <node id="3751132065236797352" at="172,96,173,134" concept="2" />
      <node id="3751132065236797352" at="174,34,175,95" concept="2" />
      <node id="3751132065236797352" at="175,95,176,98" concept="2" />
      <node id="3751132065236797352" at="178,122,179,139" concept="2" />
      <node id="3682791316837313175" at="184,88,185,86" concept="6" />
      <node id="3682791316837313175" at="185,86,186,47" concept="2" />
      <node id="3682791316837313175" at="186,47,187,34" concept="6" />
      <node id="3682791316837313175" at="187,34,188,63" concept="2" />
      <node id="3682791316837313175" at="188,63,189,61" concept="2" />
      <node id="3682791316837313175" at="189,61,190,40" concept="2" />
      <node id="3682791316837313175" at="190,40,191,34" concept="2" />
      <node id="3682791316837313175" at="191,34,192,22" concept="7" />
      <node id="3751132065236797352" at="194,88,195,105" concept="6" />
      <node id="3751132065236797352" at="195,105,196,47" concept="2" />
      <node id="3751132065236797352" at="196,47,197,34" concept="6" />
      <node id="3751132065236797352" at="197,34,198,66" concept="2" />
      <node id="3751132065236797352" at="198,66,199,63" concept="2" />
      <node id="3751132065236797352" at="199,63,200,61" concept="2" />
      <node id="3751132065236797352" at="200,61,201,40" concept="2" />
      <node id="3751132065236797352" at="201,40,202,34" concept="2" />
      <node id="3751132065236797352" at="202,34,203,22" concept="7" />
      <node id="3211321119092891211" at="205,97,206,191" concept="7" />
      <node id="1825613483881473041" at="208,87,209,81" concept="6" />
      <node id="1825613483881473041" at="209,81,210,36" concept="2" />
      <node id="1825613483881473041" at="210,36,211,49" concept="2" />
      <node id="1825613483881473041" at="211,49,212,26" concept="6" />
      <node id="1825613483881473041" at="212,26,213,58" concept="2" />
      <node id="1825613483881473041" at="214,39,215,40" concept="2" />
      <node id="1825613483881473041" at="216,5,217,34" concept="6" />
      <node id="1825613483881473041" at="217,34,218,63" concept="2" />
      <node id="1825613483881473041" at="218,63,219,61" concept="2" />
      <node id="1825613483881473041" at="219,61,220,40" concept="2" />
      <node id="1825613483881473041" at="220,40,221,73" concept="2" />
      <node id="1825613483881473041" at="221,73,222,57" concept="6" />
      <node id="1825613483881473041" at="222,57,223,59" concept="6" />
      <node id="1825613483881473041" at="224,35,225,82" concept="6" />
      <node id="1825613483881473041" at="225,82,226,94" concept="7" />
      <node id="1825613483881473041" at="227,10,228,22" concept="7" />
      <node id="3682791316837321696" at="230,88,231,87" concept="6" />
      <node id="3682791316837321696" at="231,87,232,47" concept="2" />
      <node id="3682791316837321696" at="232,47,233,34" concept="6" />
      <node id="3682791316837321696" at="233,34,234,69" concept="2" />
      <node id="3682791316837321696" at="234,69,235,40" concept="2" />
      <node id="3682791316837321696" at="235,40,236,34" concept="2" />
      <node id="3682791316837321696" at="236,34,237,22" concept="7" />
      <node id="3751132065236797352" at="33,0,36,0" concept="5" trace="createEditorCell#(Ljetbrains/mps/openapi/editor/EditorContext;Lorg/jetbrains/mps/openapi/model/SNode;)Ljetbrains/mps/openapi/editor/cells/EditorCell;" />
      <node id="3751132065236797352" at="46,81,49,5" concept="0" />
      <node id="3751132065236797352" at="46,81,49,5" concept="4" />
      <node id="3682791316837310368" at="103,0,106,0" concept="1" trace="_Inline_qnkj9j_a3a#()V" />
      <node id="3682791316837310368" at="106,0,109,0" concept="5" trace="createEditorCell#(Ljetbrains/mps/openapi/editor/EditorContext;)Ljetbrains/mps/openapi/editor/cells/EditorCell;" />
      <node id="3682791316837310368" at="109,0,112,0" concept="5" trace="createEditorCell#(Ljetbrains/mps/openapi/editor/EditorContext;Lorg/jetbrains/mps/openapi/model/SNode;)Ljetbrains/mps/openapi/editor/cells/EditorCell;" />
      <node id="3751132065236797352" at="153,0,156,0" concept="1" trace="memberListHandler_qnkj9j_f0#(Lorg/jetbrains/mps/openapi/model/SNode;Ljava/lang/String;Ljetbrains/mps/openapi/editor/EditorContext;)V" />
      <node id="3751132065236797352" at="177,9,180,9" concept="4" />
      <node id="3211321119092890539" at="205,0,208,0" concept="8" trace="renderingCondition_qnkj9j_a7a#(Lorg/jetbrains/mps/openapi/model/SNode;Ljetbrains/mps/openapi/editor/EditorContext;)Z" />
      <node id="1825613483881473041" at="213,58,216,5" concept="4" />
      <node id="3751132065236797352" at="88,58,92,5" concept="4" />
      <node id="3751132065236797352" at="156,0,160,0" concept="5" trace="createNodeToInsert#(Ljetbrains/mps/openapi/editor/EditorContext;)Lorg/jetbrains/mps/openapi/model/SNode;" />
      <node id="3751132065236797352" at="173,134,177,9" concept="4" />
      <node id="3682791316837310365" at="69,59,74,22" concept="4" />
      <node id="3751132065236797352" at="95,59,100,22" concept="4" />
      <node id="3682791316837310369" at="122,61,127,24" concept="4" />
      <node id="3751132065236797352" at="160,0,165,0" concept="5" trace="createNodeCell#(Ljetbrains/mps/openapi/editor/EditorContext;Lorg/jetbrains/mps/openapi/model/SNode;)Ljetbrains/mps/openapi/editor/cells/EditorCell;" />
      <node id="1825613483881473041" at="223,59,228,22" concept="4" />
      <node id="3682791316837310364" at="54,0,60,0" concept="5" trace="createConstant_qnkj9j_a0#(Ljetbrains/mps/openapi/editor/EditorContext;Lorg/jetbrains/mps/openapi/model/SNode;)Ljetbrains/mps/openapi/editor/cells/EditorCell;" />
      <node id="3682791316837310366" at="76,0,82,0" concept="5" trace="createConstant_qnkj9j_c0#(Ljetbrains/mps/openapi/editor/EditorContext;Lorg/jetbrains/mps/openapi/model/SNode;)Ljetbrains/mps/openapi/editor/cells/EditorCell;" />
      <node id="3751132065236797352" at="165,0,171,0" concept="5" trace="createEmptyCell#(Ljetbrains/mps/openapi/editor/EditorContext;)Ljetbrains/mps/openapi/editor/cells/EditorCell;" />
      <node id="3682791316837321696" at="230,0,239,0" concept="5" trace="createConstant_qnkj9j_j0#(Ljetbrains/mps/openapi/editor/EditorContext;Lorg/jetbrains/mps/openapi/model/SNode;)Ljetbrains/mps/openapi/editor/cells/EditorCell;" />
      <node id="3682791316837312237" at="130,0,140,0" concept="5" trace="createConstant_qnkj9j_e0#(Ljetbrains/mps/openapi/editor/EditorContext;Lorg/jetbrains/mps/openapi/model/SNode;)Ljetbrains/mps/openapi/editor/cells/EditorCell;" />
      <node id="3751132065236797352" at="171,132,181,7" concept="4" />
      <node id="3682791316837313175" at="184,0,194,0" concept="5" trace="createConstant_qnkj9j_g0#(Ljetbrains/mps/openapi/editor/EditorContext;Lorg/jetbrains/mps/openapi/model/SNode;)Ljetbrains/mps/openapi/editor/cells/EditorCell;" />
      <node id="3751132065236797352" at="194,0,205,0" concept="5" trace="createConstant_qnkj9j_h0#(Ljetbrains/mps/openapi/editor/EditorContext;Lorg/jetbrains/mps/openapi/model/SNode;)Ljetbrains/mps/openapi/editor/cells/EditorCell;" />
      <node id="3751132065236797352" at="140,0,152,0" concept="5" trace="createRefNodeList_qnkj9j_f0#(Ljetbrains/mps/openapi/editor/EditorContext;Lorg/jetbrains/mps/openapi/model/SNode;)Ljetbrains/mps/openapi/editor/cells/EditorCell;" />
      <node id="3751132065236797352" at="171,0,183,0" concept="5" trace="installElementCellActions#(Lorg/jetbrains/mps/openapi/model/SNode;Lorg/jetbrains/mps/openapi/model/SNode;Ljetbrains/mps/openapi/editor/cells/EditorCell;Ljetbrains/mps/openapi/editor/EditorContext;)V" />
      <node id="3682791316837310365" at="60,0,76,0" concept="5" trace="createProperty_qnkj9j_b0#(Ljetbrains/mps/openapi/editor/EditorContext;Lorg/jetbrains/mps/openapi/model/SNode;)Ljetbrains/mps/openapi/editor/cells/EditorCell;" />
      <node id="3682791316837310369" at="112,0,129,0" concept="5" trace="createProperty_qnkj9j_a0d0#(Ljetbrains/mps/openapi/editor/EditorContext;Lorg/jetbrains/mps/openapi/model/SNode;)Ljetbrains/mps/openapi/editor/cells/EditorCell;" />
      <node id="3751132065236797352" at="36,0,54,0" concept="5" trace="createCollection_qnkj9j_a#(Ljetbrains/mps/openapi/editor/EditorContext;Lorg/jetbrains/mps/openapi/model/SNode;)Ljetbrains/mps/openapi/editor/cells/EditorCell;" />
      <node id="3751132065236797352" at="82,0,102,0" concept="5" trace="createRefCell_qnkj9j_d0#(Ljetbrains/mps/openapi/editor/EditorContext;Lorg/jetbrains/mps/openapi/model/SNode;)Ljetbrains/mps/openapi/editor/cells/EditorCell;" />
      <node id="1825613483881473041" at="208,0,230,0" concept="5" trace="createRefNode_qnkj9j_i0#(Ljetbrains/mps/openapi/editor/EditorContext;Lorg/jetbrains/mps/openapi/model/SNode;)Ljetbrains/mps/openapi/editor/cells/EditorCell;" />
      <scope id="3751132065236797352" at="33,79,34,63" />
      <scope id="3751132065236797352" at="39,28,40,81" />
      <scope id="3751132065236797352" at="40,81,41,81" />
      <scope id="3751132065236797352" at="41,81,42,81" />
      <scope id="3751132065236797352" at="42,81,43,80" />
      <scope id="3751132065236797352" at="43,80,44,81" />
      <scope id="3751132065236797352" at="44,81,45,84" />
      <scope id="3751132065236797352" at="45,84,46,81" />
      <scope id="3751132065236797352" at="47,61,48,83" />
      <scope id="3751132065236797352" at="49,5,50,80" />
      <scope id="3751132065236797352" at="50,80,51,81" />
      <scope id="3682791316837310368" at="103,33,104,14" />
      <scope id="3682791316837310368" at="106,69,107,67" />
      <scope id="3682791316837310368" at="109,81,110,66" />
      <scope id="3751132065236797352" at="153,98,154,50" />
      <scope id="3751132065236797352" at="178,122,179,139" />
      <scope id="3211321119092890540" at="205,97,206,191" />
      <scope id="1825613483881473041" at="214,39,215,40" />
      <scope id="3682791316837310365" at="70,35,72,94">
        <var name="manager" id="3682791316837310365" />
      </scope>
      <scope id="3751132065236797352" at="89,39,91,45" />
      <scope id="3751132065236797352" at="96,35,98,94">
        <var name="manager" id="3751132065236797352" />
      </scope>
      <scope id="3682791316837310369" at="123,37,125,96">
>>>>>>> 63970703
        <var name="manager" id="3682791316837310369" />
      </scope>
      <scope id="3751132065236797352" at="163,35,165,109">
        <var name="manager" id="3751132065236797352" />
      </scope>
      <scope id="3751132065236797352" at="198,66,200,93">
        <var name="listOwner" id="3751132065236797352" />
      </scope>
<<<<<<< HEAD
      <scope id="3751132065236797352" at="216,34,218,98" />
      <scope id="3751132065236797352" at="252,35,254,109">
        <var name="manager" id="3751132065236797352" />
=======
      <scope id="3751132065236797352" at="174,34,176,98" />
      <scope id="1825613483881473041" at="224,35,226,94">
        <var name="manager" id="1825613483881473041" />
>>>>>>> 63970703
      </scope>
      <scope id="3751132065236797352" at="34,0,37,0">
        <var name="editorContext" id="3751132065236797352" />
        <var name="node" id="3751132065236797352" />
      </scope>
      <scope id="3751132065236797352" at="44,80,47,5" />
      <scope id="3751132065236797352" at="47,5,50,5" />
      <scope id="3751132065236797352" at="53,81,56,5" />
      <scope id="3682791316837310368" at="110,0,113,0" />
      <scope id="3682791316837310368" at="113,0,116,0">
        <var name="editorContext" id="3682791316837310368" />
      </scope>
      <scope id="3682791316837310368" at="116,0,119,0">
        <var name="editorContext" id="3682791316837310368" />
        <var name="node" id="3682791316837310368" />
      </scope>
      <scope id="3190746170676176223" at="147,0,150,0">
        <var name="editorContext" id="3190746170676176223" />
        <var name="node" id="3190746170676176223" />
      </scope>
      <scope id="3190746170676234078" at="169,0,172,0">
        <var name="editorContext" id="3190746170676234078" />
        <var name="node" id="3190746170676234078" />
      </scope>
      <scope id="3751132065236797352" at="195,0,198,0">
        <var name="childRole" id="3751132065236797352" />
        <var name="context" id="3751132065236797352" />
        <var name="ownerNode" id="3751132065236797352" />
      </scope>
      <scope id="3751132065236797352" at="202,86,205,25">
        <var name="elementCell" id="3751132065236797352" />
      </scope>
      <scope id="4800340801163589996" at="258,0,261,0">
        <var name="editorContext" id="4800340801163589996" />
        <var name="node" id="4800340801163589996" />
      </scope>
      <scope id="3682791316837310364" at="61,88,65,22">
        <var name="editorCell" id="3682791316837310364" />
      </scope>
      <scope id="3682791316837310366" at="83,88,87,22">
        <var name="editorCell" id="3682791316837310366" />
      </scope>
      <scope id="3751132065236797352" at="198,0,202,0">
        <var name="editorContext" id="3751132065236797352" />
      </scope>
      <scope id="3751132065236797352" at="207,68,211,23">
        <var name="emptyCell" id="3751132065236797352" />
      </scope>
      <scope id="3751132065236797352" at="140,88,145,22">
        <var name="editorCell" id="3751132065236797352" />
      </scope>
      <scope id="3751132065236797352" at="202,0,207,0">
        <var name="editorContext" id="3751132065236797352" />
        <var name="elementNode" id="3751132065236797352" />
      </scope>
      <scope id="4800340801163139773" at="261,89,266,22">
        <var name="editorCell" id="4800340801163139773" />
        <var name="style" id="4800340801163139773" />
      </scope>
      <scope id="3682791316837310364" at="61,0,67,0">
        <var name="editorContext" id="3682791316837310364" />
        <var name="node" id="3682791316837310364" />
      </scope>
      <scope id="3682791316837310366" at="83,0,89,0">
        <var name="editorContext" id="3682791316837310366" />
        <var name="node" id="3682791316837310366" />
      </scope>
      <scope id="3751132065236797352" at="207,0,213,0">
        <var name="editorContext" id="3751132065236797352" />
      </scope>
      <scope id="3751132065236797352" at="140,0,147,0">
        <var name="editorContext" id="3751132065236797352" />
        <var name="node" id="3751132065236797352" />
      </scope>
      <scope id="4800340801163139773" at="261,0,268,0">
        <var name="editorContext" id="4800340801163139773" />
        <var name="node" id="4800340801163139773" />
      </scope>
      <scope id="3682791316837321696" at="268,88,275,22">
        <var name="editorCell" id="3682791316837321696" />
        <var name="style" id="3682791316837321696" />
      </scope>
      <scope id="3682791316837312237" at="172,88,180,22">
        <var name="editorCell" id="3682791316837312237" />
        <var name="style" id="3682791316837312237" />
      </scope>
      <scope id="3751132065236797352" at="214,96,222,9" />
      <scope id="3682791316837313175" at="226,88,234,22">
        <var name="editorCell" id="3682791316837313175" />
        <var name="style" id="3682791316837313175" />
      </scope>
      <scope id="3682791316837321696" at="268,0,277,0">
        <var name="editorContext" id="3682791316837321696" />
        <var name="node" id="3682791316837321696" />
      </scope>
      <scope id="3682791316837312237" at="172,0,182,0">
        <var name="editorContext" id="3682791316837312237" />
        <var name="node" id="3682791316837312237" />
      </scope>
      <scope id="3751132065236797352" at="182,91,192,22">
        <var name="editorCell" id="3751132065236797352" />
        <var name="handler" id="3751132065236797352" />
        <var name="style" id="3751132065236797352" />
      </scope>
      <scope id="3751132065236797352" at="213,132,223,7" />
      <scope id="3682791316837313175" at="226,0,236,0">
        <var name="editorContext" id="3682791316837313175" />
        <var name="node" id="3682791316837313175" />
      </scope>
      <scope id="3751132065236797352" at="182,0,194,0">
        <var name="editorContext" id="3751132065236797352" />
        <var name="node" id="3751132065236797352" />
      </scope>
      <scope id="3751132065236797352" at="213,0,225,0">
        <var name="editorContext" id="3751132065236797352" />
        <var name="elementCell" id="3751132065236797352" />
        <var name="elementNode" id="3751132065236797352" />
        <var name="listOwner" id="3751132065236797352" />
      </scope>
      <scope id="3682791316837310365" at="67,88,81,22">
        <var name="attributeConcept" id="3682791316837310365" />
        <var name="attributeKind" id="3682791316837310365" />
        <var name="editorCell" id="3682791316837310365" />
        <var name="provider" id="3682791316837310365" />
      </scope>
      <scope id="3682791316837310365" at="67,0,83,0">
        <var name="editorContext" id="3682791316837310365" />
        <var name="node" id="3682791316837310365" />
      </scope>
      <scope id="3751132065236797352" at="150,87,167,22">
        <var name="attributeConcept" id="3751132065236797352" />
        <var name="attributeKind" id="3751132065236797352" />
        <var name="editorCell" id="3751132065236797352" />
        <var name="provider" id="3751132065236797352" />
      </scope>
      <scope id="3751132065236797352" at="89,87,107,22">
        <var name="attributeConcept" id="3751132065236797352" />
        <var name="attributeKind" id="3751132065236797352" />
        <var name="editorCell" id="3751132065236797352" />
        <var name="provider" id="3751132065236797352" />
      </scope>
      <scope id="3682791316837310369" at="119,92,137,24">
        <var name="attributeConcept" id="3682791316837310369" />
        <var name="attributeKind" id="3682791316837310369" />
        <var name="editorCell" id="3682791316837310369" />
        <var name="provider" id="3682791316837310369" />
        <var name="style" id="3682791316837310369" />
      </scope>
      <scope id="3751132065236797352" at="150,0,169,0">
        <var name="editorContext" id="3751132065236797352" />
        <var name="node" id="3751132065236797352" />
      </scope>
      <scope id="3751132065236797352" at="89,0,109,0">
        <var name="editorContext" id="3751132065236797352" />
        <var name="node" id="3751132065236797352" />
      </scope>
      <scope id="3682791316837310369" at="119,0,139,0">
        <var name="editorContext" id="3682791316837310369" />
        <var name="node" id="3682791316837310369" />
      </scope>
      <scope id="3751132065236797352" at="236,87,256,22">
        <var name="attributeConcept" id="3751132065236797352" />
        <var name="attributeKind" id="3751132065236797352" />
        <var name="editorCell" id="3751132065236797352" />
        <var name="provider" id="3751132065236797352" />
        <var name="style" id="3751132065236797352" />
      </scope>
      <scope id="3751132065236797352" at="37,89,59,22">
        <var name="editorCell" id="3751132065236797352" />
      </scope>
      <scope id="3751132065236797352" at="236,0,258,0">
        <var name="editorContext" id="3751132065236797352" />
        <var name="node" id="3751132065236797352" />
      </scope>
      <scope id="3751132065236797352" at="37,0,61,0">
        <var name="editorContext" id="3751132065236797352" />
        <var name="node" id="3751132065236797352" />
      </scope>
      <unit id="3682791316837310368" at="109,0,140,0" name="jetbrains.mps.lang.classLike.editor.ClassLikeDescriptor_Editor$_Inline_qnkj9j_a3a" />
      <unit id="3751132065236797352" at="194,0,226,0" name="jetbrains.mps.lang.classLike.editor.ClassLikeDescriptor_Editor$classLikeMemberListHandler_qnkj9j_h0" />
      <unit id="3751132065236797352" at="33,0,278,0" name="jetbrains.mps.lang.classLike.editor.ClassLikeDescriptor_Editor" />
    </file>
  </root>
  <root nodeRef="c7d5b9dd-a05f-4be2-bc73-f2e16994cc67/r:60fc5d65-00f5-411a-8513-c8d5fe6ffc51(jetbrains.mps.lang.classLike/jetbrains.mps.lang.classLike.editor)/3751132065236797366">
    <file name="ParameterDescriptor_Editor.java">
      <node id="3751132065236797366" at="16,79,17,63" concept="7" />
      <node id="3751132065236797366" at="19,89,20,96" concept="6" />
      <node id="3751132065236797366" at="20,96,21,48" concept="2" />
      <node id="3751132065236797366" at="21,48,22,28" concept="2" />
      <node id="3751132065236797366" at="22,28,23,80" concept="0" />
      <node id="3751132065236797366" at="22,28,23,80" concept="2" />
      <node id="3751132065236797366" at="23,80,24,81" concept="0" />
      <node id="3751132065236797366" at="23,80,24,81" concept="2" />
      <node id="3751132065236797366" at="24,81,25,22" concept="7" />
      <node id="3751132065236797369" at="27,87,28,81" concept="6" />
      <node id="3751132065236797369" at="28,81,29,29" concept="2" />
      <node id="3751132065236797369" at="29,29,30,42" concept="2" />
      <node id="3751132065236797369" at="30,42,31,26" concept="6" />
      <node id="3751132065236797369" at="31,26,32,58" concept="2" />
      <node id="3751132065236797369" at="33,39,34,33" concept="2" />
      <node id="3751132065236797369" at="35,5,36,73" concept="2" />
      <node id="3751132065236797369" at="36,73,37,57" concept="6" />
      <node id="3751132065236797369" at="37,57,38,59" concept="6" />
      <node id="3751132065236797369" at="39,35,40,82" concept="6" />
      <node id="3751132065236797369" at="40,82,41,94" concept="7" />
      <node id="3751132065236797369" at="42,10,43,22" concept="7" />
      <node id="3751132065236797370" at="45,88,46,82" concept="6" />
      <node id="3751132065236797370" at="46,82,47,29" concept="2" />
      <node id="3751132065236797370" at="47,29,48,42" concept="2" />
      <node id="3751132065236797370" at="48,42,49,26" concept="6" />
      <node id="3751132065236797370" at="49,26,50,58" concept="2" />
      <node id="3751132065236797370" at="50,58,51,42" concept="2" />
      <node id="3751132065236797370" at="51,42,52,80" concept="2" />
      <node id="3751132065236797370" at="52,80,53,73" concept="2" />
      <node id="3751132065236797370" at="53,73,54,57" concept="6" />
      <node id="3751132065236797370" at="54,57,55,59" concept="6" />
      <node id="3751132065236797370" at="56,35,57,82" concept="6" />
      <node id="3751132065236797370" at="57,82,58,94" concept="7" />
      <node id="3751132065236797370" at="59,10,60,22" concept="7" />
      <node id="3751132065236797366" at="16,0,19,0" concept="5" trace="createEditorCell#(Ljetbrains/mps/openapi/editor/EditorContext;Lorg/jetbrains/mps/openapi/model/SNode;)Ljetbrains/mps/openapi/editor/cells/EditorCell;" />
      <node id="3751132065236797369" at="32,58,35,5" concept="4" />
      <node id="3751132065236797369" at="38,59,43,22" concept="4" />
      <node id="3751132065236797370" at="55,59,60,22" concept="4" />
      <node id="3751132065236797366" at="19,0,27,0" concept="5" trace="createCollection_v24tt6_a#(Ljetbrains/mps/openapi/editor/EditorContext;Lorg/jetbrains/mps/openapi/model/SNode;)Ljetbrains/mps/openapi/editor/cells/EditorCell;" />
      <node id="3751132065236797370" at="45,0,62,0" concept="5" trace="createProperty_v24tt6_b0#(Ljetbrains/mps/openapi/editor/EditorContext;Lorg/jetbrains/mps/openapi/model/SNode;)Ljetbrains/mps/openapi/editor/cells/EditorCell;" />
      <node id="3751132065236797369" at="27,0,45,0" concept="5" trace="createRefNode_v24tt6_a0#(Ljetbrains/mps/openapi/editor/EditorContext;Lorg/jetbrains/mps/openapi/model/SNode;)Ljetbrains/mps/openapi/editor/cells/EditorCell;" />
      <scope id="3751132065236797366" at="16,79,17,63" />
      <scope id="3751132065236797366" at="22,28,23,80" />
      <scope id="3751132065236797366" at="23,80,24,81" />
      <scope id="3751132065236797369" at="33,39,34,33" />
      <scope id="3751132065236797369" at="39,35,41,94">
        <var name="manager" id="3751132065236797369" />
      </scope>
      <scope id="3751132065236797370" at="56,35,58,94">
        <var name="manager" id="3751132065236797370" />
      </scope>
      <scope id="3751132065236797366" at="16,0,19,0">
        <var name="editorContext" id="3751132065236797366" />
        <var name="node" id="3751132065236797366" />
      </scope>
      <scope id="3751132065236797366" at="19,89,25,22">
        <var name="editorCell" id="3751132065236797366" />
      </scope>
      <scope id="3751132065236797366" at="19,0,27,0">
        <var name="editorContext" id="3751132065236797366" />
        <var name="node" id="3751132065236797366" />
      </scope>
      <scope id="3751132065236797370" at="45,88,60,22">
        <var name="attributeConcept" id="3751132065236797370" />
        <var name="attributeKind" id="3751132065236797370" />
        <var name="editorCell" id="3751132065236797370" />
        <var name="provider" id="3751132065236797370" />
      </scope>
      <scope id="3751132065236797369" at="27,87,43,22">
        <var name="attributeConcept" id="3751132065236797369" />
        <var name="attributeKind" id="3751132065236797369" />
        <var name="editorCell" id="3751132065236797369" />
        <var name="provider" id="3751132065236797369" />
      </scope>
      <scope id="3751132065236797370" at="45,0,62,0">
        <var name="editorContext" id="3751132065236797370" />
        <var name="node" id="3751132065236797370" />
      </scope>
      <scope id="3751132065236797369" at="27,0,45,0">
        <var name="editorContext" id="3751132065236797369" />
        <var name="node" id="3751132065236797369" />
      </scope>
      <unit id="3751132065236797366" at="15,0,63,0" name="jetbrains.mps.lang.classLike.editor.ParameterDescriptor_Editor" />
    </file>
  </root>
  <root nodeRef="c7d5b9dd-a05f-4be2-bc73-f2e16994cc67/r:60fc5d65-00f5-411a-8513-c8d5fe6ffc51(jetbrains.mps.lang.classLike/jetbrains.mps.lang.classLike.editor)/3751132065236797387">
    <file name="ClassLikeMethod_Editor.java">
      <node id="3751132065236797387" at="32,79,33,63" concept="7" />
      <node id="3751132065236797387" at="35,89,36,96" concept="6" />
      <node id="3751132065236797387" at="36,96,37,48" concept="2" />
      <node id="3751132065236797387" at="37,48,38,28" concept="2" />
      <node id="3751132065236797387" at="38,28,39,80" concept="0" />
      <node id="3751132065236797387" at="38,28,39,80" concept="2" />
      <node id="3751132065236797387" at="39,80,40,81" concept="0" />
      <node id="3751132065236797387" at="39,80,40,81" concept="2" />
      <node id="3751132065236797387" at="40,81,41,81" concept="0" />
      <node id="3751132065236797387" at="40,81,41,81" concept="2" />
      <node id="3751132065236797387" at="41,81,42,84" concept="0" />
      <node id="3751132065236797387" at="41,81,42,84" concept="2" />
      <node id="3751132065236797387" at="42,84,43,81" concept="0" />
      <node id="3751132065236797387" at="42,84,43,81" concept="2" />
      <node id="3751132065236797387" at="43,81,44,81" concept="0" />
      <node id="3751132065236797387" at="43,81,44,81" concept="2" />
      <node id="3751132065236797387" at="44,81,45,80" concept="0" />
      <node id="3751132065236797387" at="44,81,45,80" concept="2" />
      <node id="3751132065236797387" at="45,80,46,81" concept="0" />
      <node id="3751132065236797387" at="45,80,46,81" concept="2" />
      <node id="3751132065236797387" at="46,81,47,22" concept="7" />
      <node id="2546325654728759147" at="49,87,50,81" concept="6" />
      <node id="2546325654728759147" at="50,81,51,35" concept="2" />
      <node id="2546325654728759147" at="51,35,52,48" concept="2" />
      <node id="2546325654728759147" at="52,48,53,26" concept="6" />
      <node id="2546325654728759147" at="53,26,54,58" concept="2" />
      <node id="2546325654728759147" at="55,39,56,39" concept="2" />
      <node id="2546325654728759147" at="57,5,58,34" concept="6" />
      <node id="2546325654728759147" at="58,34,59,50" concept="2" />
      <node id="2546325654728759147" at="59,50,60,40" concept="2" />
      <node id="2546325654728759147" at="60,40,61,73" concept="2" />
      <node id="2546325654728759147" at="61,73,62,57" concept="6" />
      <node id="2546325654728759147" at="62,57,63,59" concept="6" />
      <node id="2546325654728759147" at="64,35,65,82" concept="6" />
      <node id="2546325654728759147" at="65,82,66,94" concept="7" />
      <node id="2546325654728759147" at="67,10,68,22" concept="7" />
      <node id="3751132065236797389" at="70,88,71,82" concept="6" />
      <node id="3751132065236797389" at="71,82,72,29" concept="2" />
      <node id="3751132065236797389" at="72,29,73,42" concept="2" />
      <node id="3751132065236797389" at="73,42,74,26" concept="6" />
      <node id="3751132065236797389" at="74,26,75,58" concept="2" />
      <node id="3751132065236797389" at="75,58,76,42" concept="2" />
      <node id="3751132065236797389" at="76,42,77,34" concept="6" />
      <node id="3751132065236797389" at="77,34,78,51" concept="2" />
      <node id="3751132065236797389" at="78,51,79,50" concept="2" />
      <node id="3751132065236797389" at="79,50,80,110" concept="2" />
      <node id="3751132065236797389" at="80,110,81,40" concept="2" />
      <node id="3751132065236797389" at="81,40,82,75" concept="2" />
      <node id="3751132065236797389" at="82,75,83,73" concept="2" />
      <node id="3751132065236797389" at="83,73,84,57" concept="6" />
      <node id="3751132065236797389" at="84,57,85,59" concept="6" />
      <node id="3751132065236797389" at="86,35,87,82" concept="6" />
      <node id="3751132065236797389" at="87,82,88,94" concept="7" />
      <node id="3751132065236797389" at="89,10,90,22" concept="7" />
      <node id="3751132065236797393" at="92,88,93,87" concept="6" />
      <node id="3751132065236797393" at="93,87,94,38" concept="2" />
      <node id="3751132065236797393" at="94,38,95,34" concept="6" />
      <node id="3751132065236797393" at="95,34,96,77" concept="2" />
      <node id="3751132065236797393" at="96,77,97,40" concept="2" />
      <node id="3751132065236797393" at="97,40,98,34" concept="2" />
      <node id="3751132065236797393" at="98,34,99,22" concept="7" />
      <node id="3751132065236797387" at="101,91,102,130" concept="6" />
      <node id="3751132065236797387" at="102,130,103,106" concept="6" />
      <node id="3751132065236797387" at="103,106,104,50" concept="2" />
      <node id="3751132065236797387" at="104,50,105,34" concept="6" />
      <node id="3751132065236797387" at="105,34,106,50" concept="2" />
      <node id="3751132065236797387" at="106,50,107,40" concept="2" />
      <node id="3751132065236797387" at="107,40,108,49" concept="2" />
      <node id="3751132065236797387" at="108,49,109,22" concept="7" />
      <node id="3751132065236797387" at="112,101,113,50" concept="9" />
      <node id="3751132065236797387" at="115,66,116,41" concept="6" />
      <node id="3751132065236797387" at="116,41,117,93" concept="7" />
      <node id="3751132065236797387" at="119,86,120,80" concept="6" />
      <node id="3751132065236797387" at="120,80,121,95" concept="2" />
      <node id="3751132065236797387" at="121,95,122,25" concept="7" />
      <node id="3751132065236797387" at="124,68,125,34" concept="6" />
      <node id="3751132065236797387" at="125,34,126,80" concept="2" />
      <node id="3751132065236797387" at="126,80,127,87" concept="2" />
      <node id="3751132065236797387" at="127,87,128,23" concept="7" />
      <node id="3751132065236797387" at="130,89,131,65" concept="7" />
      <node id="3751132065236797387" at="134,96,135,134" concept="2" />
      <node id="3751132065236797387" at="136,34,137,95" concept="2" />
      <node id="3751132065236797387" at="137,95,138,98" concept="2" />
      <node id="3751132065236797387" at="138,98,139,80" concept="2" />
      <node id="3751132065236797387" at="141,122,142,139" concept="2" />
      <node id="3751132065236797387" at="147,104,148,100" concept="6" />
      <node id="3751132065236797387" at="148,100,149,38" concept="2" />
      <node id="3751132065236797387" at="149,38,150,36" concept="6" />
      <node id="3751132065236797387" at="150,36,151,55" concept="2" />
      <node id="3751132065236797387" at="151,55,152,56" concept="2" />
      <node id="3751132065236797387" at="152,56,153,42" concept="2" />
      <node id="3751132065236797387" at="153,42,154,90" concept="2" />
      <node id="3751132065236797387" at="154,90,155,87" concept="2" />
      <node id="3751132065236797387" at="155,87,156,24" concept="7" />
      <node id="3751132065236797396" at="158,91,159,88" concept="6" />
      <node id="3751132065236797396" at="159,88,160,50" concept="2" />
      <node id="3751132065236797396" at="160,50,161,36" concept="6" />
      <node id="3751132065236797396" at="161,36,162,53" concept="2" />
      <node id="3751132065236797396" at="162,53,163,51" concept="2" />
      <node id="3751132065236797396" at="163,51,164,42" concept="2" />
      <node id="3751132065236797396" at="164,42,165,36" concept="2" />
      <node id="3751132065236797396" at="165,36,166,24" concept="7" />
      <node id="3751132065236797401" at="169,88,170,87" concept="6" />
      <node id="3751132065236797401" at="170,87,171,39" concept="2" />
      <node id="3751132065236797401" at="171,39,172,34" concept="6" />
      <node id="3751132065236797401" at="172,34,173,69" concept="2" />
      <node id="3751132065236797401" at="173,69,174,51" concept="2" />
      <node id="3751132065236797401" at="174,51,175,40" concept="2" />
      <node id="3751132065236797401" at="175,40,176,75" concept="2" />
      <node id="3751132065236797401" at="176,75,177,34" concept="2" />
      <node id="3751132065236797401" at="177,34,178,22" concept="7" />
      <node id="3751132065236797419" at="180,88,181,87" concept="6" />
      <node id="3751132065236797419" at="181,87,182,47" concept="2" />
      <node id="3751132065236797419" at="182,47,183,34" concept="6" />
      <node id="3751132065236797419" at="183,34,184,68" concept="2" />
      <node id="3751132065236797419" at="184,68,185,63" concept="2" />
      <node id="3751132065236797419" at="185,63,186,40" concept="2" />
      <node id="3751132065236797419" at="186,40,187,75" concept="2" />
      <node id="3751132065236797419" at="187,75,188,34" concept="2" />
      <node id="3751132065236797419" at="188,34,189,22" concept="7" />
      <node id="3751132065236797421" at="191,87,192,81" concept="6" />
      <node id="3751132065236797421" at="192,81,193,29" concept="2" />
      <node id="3751132065236797421" at="193,29,194,42" concept="2" />
      <node id="3751132065236797421" at="194,42,195,26" concept="6" />
      <node id="3751132065236797421" at="195,26,196,58" concept="2" />
      <node id="3751132065236797421" at="197,39,198,33" concept="2" />
      <node id="3751132065236797421" at="199,5,200,34" concept="6" />
      <node id="3751132065236797421" at="200,34,201,61" concept="2" />
      <node id="3751132065236797421" at="201,61,202,63" concept="2" />
      <node id="3751132065236797421" at="202,63,203,40" concept="2" />
      <node id="3751132065236797421" at="203,40,204,75" concept="2" />
      <node id="3751132065236797421" at="204,75,205,73" concept="2" />
      <node id="3751132065236797421" at="205,73,206,57" concept="6" />
      <node id="3751132065236797421" at="206,57,207,59" concept="6" />
      <node id="3751132065236797421" at="208,35,209,82" concept="6" />
      <node id="3751132065236797421" at="209,82,210,94" concept="7" />
      <node id="3751132065236797421" at="211,10,212,22" concept="7" />
      <node id="3751132065236797424" at="214,88,215,87" concept="6" />
      <node id="3751132065236797424" at="215,87,216,47" concept="2" />
      <node id="3751132065236797424" at="216,47,217,34" concept="6" />
      <node id="3751132065236797424" at="217,34,218,69" concept="2" />
      <node id="3751132065236797424" at="218,69,219,63" concept="2" />
      <node id="3751132065236797424" at="219,63,220,40" concept="2" />
      <node id="3751132065236797424" at="220,40,221,75" concept="2" />
      <node id="3751132065236797424" at="221,75,222,34" concept="2" />
      <node id="3751132065236797424" at="222,34,223,22" concept="7" />
      <node id="3751132065236797387" at="32,0,35,0" concept="5" trace="createEditorCell#(Ljetbrains/mps/openapi/editor/EditorContext;Lorg/jetbrains/mps/openapi/model/SNode;)Ljetbrains/mps/openapi/editor/cells/EditorCell;" />
      <node id="2546325654728759147" at="54,58,57,5" concept="4" />
      <node id="3751132065236797387" at="112,0,115,0" concept="1" trace="parameterListHandler_kih9m6_d0#(Lorg/jetbrains/mps/openapi/model/SNode;Ljava/lang/String;Ljetbrains/mps/openapi/editor/EditorContext;)V" />
      <node id="3751132065236797387" at="130,0,133,0" concept="5" trace="createEmptyCell_internal#(Ljetbrains/mps/openapi/editor/EditorContext;Lorg/jetbrains/mps/openapi/model/SNode;)Ljetbrains/mps/openapi/editor/cells/EditorCell;" />
      <node id="3751132065236797387" at="140,9,143,9" concept="4" />
      <node id="3751132065236797421" at="196,58,199,5" concept="4" />
      <node id="3751132065236797387" at="115,0,119,0" concept="5" trace="createNodeToInsert#(Ljetbrains/mps/openapi/editor/EditorContext;)Lorg/jetbrains/mps/openapi/model/SNode;" />
      <node id="2546325654728759147" at="63,59,68,22" concept="4" />
      <node id="3751132065236797389" at="85,59,90,22" concept="4" />
      <node id="3751132065236797387" at="119,0,124,0" concept="5" trace="createNodeCell#(Ljetbrains/mps/openapi/editor/EditorContext;Lorg/jetbrains/mps/openapi/model/SNode;)Ljetbrains/mps/openapi/editor/cells/EditorCell;" />
      <node id="3751132065236797387" at="135,134,140,9" concept="4" />
      <node id="3751132065236797421" at="207,59,212,22" concept="4" />
      <node id="3751132065236797387" at="124,0,130,0" concept="5" trace="createEmptyCell#(Ljetbrains/mps/openapi/editor/EditorContext;)Ljetbrains/mps/openapi/editor/cells/EditorCell;" />
      <node id="3751132065236797393" at="92,0,101,0" concept="5" trace="createConstant_kih9m6_c0#(Ljetbrains/mps/openapi/editor/EditorContext;Lorg/jetbrains/mps/openapi/model/SNode;)Ljetbrains/mps/openapi/editor/cells/EditorCell;" />
      <node id="3751132065236797387" at="101,0,111,0" concept="5" trace="createRefNodeList_kih9m6_d0#(Ljetbrains/mps/openapi/editor/EditorContext;Lorg/jetbrains/mps/openapi/model/SNode;)Ljetbrains/mps/openapi/editor/cells/EditorCell;" />
      <node id="3751132065236797396" at="158,0,168,0" concept="5" trace="createConstant_kih9m6_a3a#(Ljetbrains/mps/openapi/editor/EditorContext;Lorg/jetbrains/mps/openapi/model/SNode;)Ljetbrains/mps/openapi/editor/cells/EditorCell;" />
      <node id="3751132065236797387" at="133,132,144,7" concept="4" />
      <node id="3751132065236797401" at="169,0,180,0" concept="5" trace="createConstant_kih9m6_e0#(Ljetbrains/mps/openapi/editor/EditorContext;Lorg/jetbrains/mps/openapi/model/SNode;)Ljetbrains/mps/openapi/editor/cells/EditorCell;" />
      <node id="3751132065236797419" at="180,0,191,0" concept="5" trace="createConstant_kih9m6_f0#(Ljetbrains/mps/openapi/editor/EditorContext;Lorg/jetbrains/mps/openapi/model/SNode;)Ljetbrains/mps/openapi/editor/cells/EditorCell;" />
      <node id="3751132065236797424" at="214,0,225,0" concept="5" trace="createConstant_kih9m6_h0#(Ljetbrains/mps/openapi/editor/EditorContext;Lorg/jetbrains/mps/openapi/model/SNode;)Ljetbrains/mps/openapi/editor/cells/EditorCell;" />
      <node id="3751132065236797387" at="146,0,158,0" concept="5" trace="createSeparatorCell#(Ljetbrains/mps/openapi/editor/EditorContext;Lorg/jetbrains/mps/openapi/model/SNode;Lorg/jetbrains/mps/openapi/model/SNode;)Ljetbrains/mps/openapi/editor/cells/EditorCell;" />
      <node id="3751132065236797387" at="133,0,146,0" concept="5" trace="installElementCellActions#(Lorg/jetbrains/mps/openapi/model/SNode;Lorg/jetbrains/mps/openapi/model/SNode;Ljetbrains/mps/openapi/editor/cells/EditorCell;Ljetbrains/mps/openapi/editor/EditorContext;)V" />
      <node id="3751132065236797387" at="35,0,49,0" concept="5" trace="createCollection_kih9m6_a#(Ljetbrains/mps/openapi/editor/EditorContext;Lorg/jetbrains/mps/openapi/model/SNode;)Ljetbrains/mps/openapi/editor/cells/EditorCell;" />
      <node id="2546325654728759147" at="49,0,70,0" concept="5" trace="createRefNode_kih9m6_a0#(Ljetbrains/mps/openapi/editor/EditorContext;Lorg/jetbrains/mps/openapi/model/SNode;)Ljetbrains/mps/openapi/editor/cells/EditorCell;" />
      <node id="3751132065236797389" at="70,0,92,0" concept="5" trace="createProperty_kih9m6_b0#(Ljetbrains/mps/openapi/editor/EditorContext;Lorg/jetbrains/mps/openapi/model/SNode;)Ljetbrains/mps/openapi/editor/cells/EditorCell;" />
      <node id="3751132065236797421" at="191,0,214,0" concept="5" trace="createRefNode_kih9m6_g0#(Ljetbrains/mps/openapi/editor/EditorContext;Lorg/jetbrains/mps/openapi/model/SNode;)Ljetbrains/mps/openapi/editor/cells/EditorCell;" />
      <scope id="3751132065236797387" at="32,79,33,63" />
      <scope id="3751132065236797387" at="38,28,39,80" />
      <scope id="3751132065236797387" at="39,80,40,81" />
      <scope id="3751132065236797387" at="40,81,41,81" />
      <scope id="3751132065236797387" at="41,81,42,84" />
      <scope id="3751132065236797387" at="42,84,43,81" />
      <scope id="3751132065236797387" at="43,81,44,81" />
      <scope id="3751132065236797387" at="44,81,45,80" />
      <scope id="3751132065236797387" at="45,80,46,81" />
      <scope id="2546325654728759147" at="55,39,56,39" />
      <scope id="3751132065236797387" at="112,101,113,50" />
      <scope id="3751132065236797387" at="130,89,131,65" />
      <scope id="3751132065236797387" at="141,122,142,139" />
      <scope id="3751132065236797421" at="197,39,198,33" />
      <scope id="2546325654728759147" at="64,35,66,94">
        <var name="manager" id="2546325654728759147" />
      </scope>
      <scope id="3751132065236797389" at="86,35,88,94">
        <var name="manager" id="3751132065236797389" />
      </scope>
      <scope id="3751132065236797387" at="115,66,117,93">
        <var name="listOwner" id="3751132065236797387" />
      </scope>
      <scope id="3751132065236797421" at="208,35,210,94">
        <var name="manager" id="3751132065236797421" />
      </scope>
      <scope id="3751132065236797387" at="32,0,35,0">
        <var name="editorContext" id="3751132065236797387" />
        <var name="node" id="3751132065236797387" />
      </scope>
      <scope id="3751132065236797387" at="112,0,115,0">
        <var name="childRole" id="3751132065236797387" />
        <var name="context" id="3751132065236797387" />
        <var name="ownerNode" id="3751132065236797387" />
      </scope>
      <scope id="3751132065236797387" at="119,86,122,25">
        <var name="elementCell" id="3751132065236797387" />
      </scope>
      <scope id="3751132065236797387" at="130,0,133,0">
        <var name="editorContext" id="3751132065236797387" />
        <var name="node" id="3751132065236797387" />
      </scope>
      <scope id="3751132065236797387" at="136,34,139,80" />
      <scope id="3751132065236797387" at="115,0,119,0">
        <var name="editorContext" id="3751132065236797387" />
      </scope>
      <scope id="3751132065236797387" at="124,68,128,23">
        <var name="emptyCell" id="3751132065236797387" />
      </scope>
      <scope id="3751132065236797387" at="119,0,124,0">
        <var name="editorContext" id="3751132065236797387" />
        <var name="elementNode" id="3751132065236797387" />
      </scope>
      <scope id="3751132065236797387" at="124,0,130,0">
        <var name="editorContext" id="3751132065236797387" />
      </scope>
      <scope id="3751132065236797393" at="92,88,99,22">
        <var name="editorCell" id="3751132065236797393" />
        <var name="style" id="3751132065236797393" />
      </scope>
      <scope id="3751132065236797387" at="101,91,109,22">
        <var name="editorCell" id="3751132065236797387" />
        <var name="handler" id="3751132065236797387" />
        <var name="style" id="3751132065236797387" />
      </scope>
      <scope id="3751132065236797396" at="158,91,166,24">
        <var name="editorCell" id="3751132065236797396" />
        <var name="style" id="3751132065236797396" />
      </scope>
      <scope id="3751132065236797393" at="92,0,101,0">
        <var name="editorContext" id="3751132065236797393" />
        <var name="node" id="3751132065236797393" />
      </scope>
      <scope id="3751132065236797387" at="134,96,143,9" />
      <scope id="3751132065236797387" at="147,104,156,24">
        <var name="editorCell" id="3751132065236797387" />
        <var name="style" id="3751132065236797387" />
      </scope>
      <scope id="3751132065236797401" at="169,88,178,22">
        <var name="editorCell" id="3751132065236797401" />
        <var name="style" id="3751132065236797401" />
      </scope>
      <scope id="3751132065236797419" at="180,88,189,22">
        <var name="editorCell" id="3751132065236797419" />
        <var name="style" id="3751132065236797419" />
      </scope>
      <scope id="3751132065236797424" at="214,88,223,22">
        <var name="editorCell" id="3751132065236797424" />
        <var name="style" id="3751132065236797424" />
      </scope>
      <scope id="3751132065236797387" at="101,0,111,0">
        <var name="editorContext" id="3751132065236797387" />
        <var name="node" id="3751132065236797387" />
      </scope>
      <scope id="3751132065236797396" at="158,0,168,0">
        <var name="editorContext" id="3751132065236797396" />
        <var name="node" id="3751132065236797396" />
      </scope>
      <scope id="3751132065236797387" at="133,132,144,7" />
      <scope id="3751132065236797401" at="169,0,180,0">
        <var name="editorContext" id="3751132065236797401" />
        <var name="node" id="3751132065236797401" />
      </scope>
      <scope id="3751132065236797419" at="180,0,191,0">
        <var name="editorContext" id="3751132065236797419" />
        <var name="node" id="3751132065236797419" />
      </scope>
      <scope id="3751132065236797424" at="214,0,225,0">
        <var name="editorContext" id="3751132065236797424" />
        <var name="node" id="3751132065236797424" />
      </scope>
      <scope id="3751132065236797387" at="35,89,47,22">
        <var name="editorCell" id="3751132065236797387" />
      </scope>
      <scope id="3751132065236797387" at="146,0,158,0">
        <var name="editorContext" id="3751132065236797387" />
        <var name="nextNode" id="3751132065236797387" />
        <var name="prevNode" id="3751132065236797387" />
      </scope>
      <scope id="3751132065236797387" at="133,0,146,0">
        <var name="editorContext" id="3751132065236797387" />
        <var name="elementCell" id="3751132065236797387" />
        <var name="elementNode" id="3751132065236797387" />
        <var name="listOwner" id="3751132065236797387" />
      </scope>
      <scope id="3751132065236797387" at="35,0,49,0">
        <var name="editorContext" id="3751132065236797387" />
        <var name="node" id="3751132065236797387" />
      </scope>
      <scope id="2546325654728759147" at="49,87,68,22">
        <var name="attributeConcept" id="2546325654728759147" />
        <var name="attributeKind" id="2546325654728759147" />
        <var name="editorCell" id="2546325654728759147" />
        <var name="provider" id="2546325654728759147" />
        <var name="style" id="2546325654728759147" />
      </scope>
      <scope id="3751132065236797389" at="70,88,90,22">
        <var name="attributeConcept" id="3751132065236797389" />
        <var name="attributeKind" id="3751132065236797389" />
        <var name="editorCell" id="3751132065236797389" />
        <var name="provider" id="3751132065236797389" />
        <var name="style" id="3751132065236797389" />
      </scope>
      <scope id="2546325654728759147" at="49,0,70,0">
        <var name="editorContext" id="2546325654728759147" />
        <var name="node" id="2546325654728759147" />
      </scope>
      <scope id="3751132065236797421" at="191,87,212,22">
        <var name="attributeConcept" id="3751132065236797421" />
        <var name="attributeKind" id="3751132065236797421" />
        <var name="editorCell" id="3751132065236797421" />
        <var name="provider" id="3751132065236797421" />
        <var name="style" id="3751132065236797421" />
      </scope>
      <scope id="3751132065236797389" at="70,0,92,0">
        <var name="editorContext" id="3751132065236797389" />
        <var name="node" id="3751132065236797389" />
      </scope>
      <scope id="3751132065236797421" at="191,0,214,0">
        <var name="editorContext" id="3751132065236797421" />
        <var name="node" id="3751132065236797421" />
      </scope>
      <unit id="3751132065236797387" at="111,0,169,0" name="jetbrains.mps.lang.classLike.editor.ClassLikeMethod_Editor$parameterListHandler_kih9m6_d0" />
      <unit id="3751132065236797387" at="31,0,226,0" name="jetbrains.mps.lang.classLike.editor.ClassLikeMethod_Editor" />
    </file>
  </root>
  <root nodeRef="c7d5b9dd-a05f-4be2-bc73-f2e16994cc67/r:60fc5d65-00f5-411a-8513-c8d5fe6ffc51(jetbrains.mps.lang.classLike/jetbrains.mps.lang.classLike.editor)/5820409521797720751">
    <file name="EmptyMember_Editor.java">
      <node id="5820409521797720751" at="12,79,13,61" concept="7" />
      <node id="5820409521797721406" at="15,87,16,86" concept="6" />
      <node id="5820409521797721406" at="16,86,17,46" concept="2" />
      <node id="5820409521797721406" at="17,46,18,28" concept="2" />
      <node id="5820409521797721406" at="18,28,19,34" concept="2" />
      <node id="5820409521797721406" at="19,34,20,22" concept="7" />
      <node id="5820409521797720751" at="12,0,15,0" concept="5" trace="createEditorCell#(Ljetbrains/mps/openapi/editor/EditorContext;Lorg/jetbrains/mps/openapi/model/SNode;)Ljetbrains/mps/openapi/editor/cells/EditorCell;" />
      <node id="5820409521797721406" at="15,0,22,0" concept="5" trace="createConstant_1i7dci_a#(Ljetbrains/mps/openapi/editor/EditorContext;Lorg/jetbrains/mps/openapi/model/SNode;)Ljetbrains/mps/openapi/editor/cells/EditorCell;" />
      <scope id="5820409521797720751" at="12,79,13,61" />
      <scope id="5820409521797720751" at="12,0,15,0">
        <var name="editorContext" id="5820409521797720751" />
        <var name="node" id="5820409521797720751" />
      </scope>
      <scope id="5820409521797721406" at="15,87,20,22">
        <var name="editorCell" id="5820409521797721406" />
      </scope>
      <scope id="5820409521797721406" at="15,0,22,0">
        <var name="editorContext" id="5820409521797721406" />
        <var name="node" id="5820409521797721406" />
      </scope>
      <unit id="5820409521797720751" at="11,0,23,0" name="jetbrains.mps.lang.classLike.editor.EmptyMember_Editor" />
    </file>
  </root>
  <root nodeRef="c7d5b9dd-a05f-4be2-bc73-f2e16994cc67/r:60fc5d65-00f5-411a-8513-c8d5fe6ffc51(jetbrains.mps.lang.classLike/jetbrains.mps.lang.classLike.editor)/6478870542308704512">
    <file name="ClassLikeMemberPlaceholder_Editor.java">
      <node id="6478870542308704512" at="18,79,19,61" concept="7" />
      <node id="6478870542308704955" at="21,87,22,82" concept="6" />
      <node id="6478870542308704955" at="22,82,23,32" concept="2" />
      <node id="6478870542308704955" at="23,32,24,45" concept="2" />
      <node id="6478870542308704955" at="24,45,25,26" concept="6" />
      <node id="6478870542308704955" at="25,26,26,58" concept="2" />
      <node id="6478870542308704955" at="26,58,27,45" concept="2" />
      <node id="6478870542308704955" at="27,45,28,28" concept="2" />
      <node id="6478870542308704955" at="28,28,29,34" concept="6" />
      <node id="6478870542308704955" at="29,34,30,66" concept="2" />
      <node id="6478870542308704955" at="30,66,31,50" concept="2" />
      <node id="6478870542308704955" at="31,50,32,40" concept="2" />
      <node id="6478870542308704955" at="32,40,33,75" concept="2" />
      <node id="6478870542308704955" at="33,75,34,73" concept="2" />
      <node id="6478870542308704955" at="34,73,35,57" concept="6" />
      <node id="6478870542308704955" at="35,57,36,59" concept="6" />
      <node id="6478870542308704955" at="37,35,38,82" concept="6" />
      <node id="6478870542308704955" at="38,82,39,94" concept="7" />
      <node id="6478870542308704955" at="40,10,41,22" concept="7" />
      <node id="6478870542308704512" at="18,0,21,0" concept="5" trace="createEditorCell#(Ljetbrains/mps/openapi/editor/EditorContext;Lorg/jetbrains/mps/openapi/model/SNode;)Ljetbrains/mps/openapi/editor/cells/EditorCell;" />
      <node id="6478870542308704955" at="36,59,41,22" concept="4" />
      <node id="6478870542308704955" at="21,0,43,0" concept="5" trace="createProperty_d3cun5_a#(Ljetbrains/mps/openapi/editor/EditorContext;Lorg/jetbrains/mps/openapi/model/SNode;)Ljetbrains/mps/openapi/editor/cells/EditorCell;" />
      <scope id="6478870542308704512" at="18,79,19,61" />
      <scope id="6478870542308704955" at="37,35,39,94">
        <var name="manager" id="6478870542308704955" />
      </scope>
      <scope id="6478870542308704512" at="18,0,21,0">
        <var name="editorContext" id="6478870542308704512" />
        <var name="node" id="6478870542308704512" />
      </scope>
      <scope id="6478870542308704955" at="21,87,41,22">
        <var name="attributeConcept" id="6478870542308704955" />
        <var name="attributeKind" id="6478870542308704955" />
        <var name="editorCell" id="6478870542308704955" />
        <var name="provider" id="6478870542308704955" />
        <var name="style" id="6478870542308704955" />
      </scope>
      <scope id="6478870542308704955" at="21,0,43,0">
        <var name="editorContext" id="6478870542308704955" />
        <var name="node" id="6478870542308704955" />
      </scope>
      <unit id="6478870542308704512" at="17,0,44,0" name="jetbrains.mps.lang.classLike.editor.ClassLikeMemberPlaceholder_Editor" />
    </file>
  </root>
  <root nodeRef="c7d5b9dd-a05f-4be2-bc73-f2e16994cc67/r:60fc5d65-00f5-411a-8513-c8d5fe6ffc51(jetbrains.mps.lang.classLike/jetbrains.mps.lang.classLike.editor)/6478870542308871477">
    <file name="ClassLikeStringProperty_Editor.java">
      <node id="6478870542308871477" at="15,79,16,63" concept="7" />
      <node id="6478870542308871477" at="18,89,19,96" concept="6" />
      <node id="6478870542308871477" at="19,96,20,48" concept="2" />
      <node id="6478870542308871477" at="20,48,21,28" concept="2" />
      <node id="6478870542308871477" at="21,28,22,82" concept="0" />
      <node id="6478870542308871477" at="21,28,22,82" concept="2" />
      <node id="6478870542308871477" at="22,82,23,81" concept="0" />
      <node id="6478870542308871477" at="22,82,23,81" concept="2" />
      <node id="6478870542308871477" at="23,81,24,22" concept="7" />
      <node id="9097849371503850191" at="26,89,27,169" concept="6" />
      <node id="9097849371503850191" at="27,169,28,22" concept="7" />
      <node id="6478870542308871707" at="30,88,31,82" concept="6" />
      <node id="6478870542308871707" at="31,82,32,30" concept="2" />
      <node id="6478870542308871707" at="32,30,33,43" concept="2" />
      <node id="6478870542308871707" at="33,43,34,26" concept="6" />
      <node id="6478870542308871707" at="34,26,35,58" concept="2" />
      <node id="6478870542308871707" at="35,58,36,43" concept="2" />
      <node id="6478870542308871707" at="36,43,37,75" concept="2" />
      <node id="6478870542308871707" at="37,75,38,73" concept="2" />
      <node id="6478870542308871707" at="38,73,39,57" concept="6" />
      <node id="6478870542308871707" at="39,57,40,59" concept="6" />
      <node id="6478870542308871707" at="41,35,42,82" concept="6" />
      <node id="6478870542308871707" at="42,82,43,94" concept="7" />
      <node id="6478870542308871707" at="44,10,45,22" concept="7" />
      <node id="6478870542308871477" at="15,0,18,0" concept="5" trace="createEditorCell#(Ljetbrains/mps/openapi/editor/EditorContext;Lorg/jetbrains/mps/openapi/model/SNode;)Ljetbrains/mps/openapi/editor/cells/EditorCell;" />
      <node id="9097849371503850191" at="26,0,30,0" concept="5" trace="createComponent_5jyh6z_a0#(Ljetbrains/mps/openapi/editor/EditorContext;Lorg/jetbrains/mps/openapi/model/SNode;)Ljetbrains/mps/openapi/editor/cells/EditorCell;" />
      <node id="6478870542308871707" at="40,59,45,22" concept="4" />
      <node id="6478870542308871477" at="18,0,26,0" concept="5" trace="createCollection_5jyh6z_a#(Ljetbrains/mps/openapi/editor/EditorContext;Lorg/jetbrains/mps/openapi/model/SNode;)Ljetbrains/mps/openapi/editor/cells/EditorCell;" />
      <node id="6478870542308871707" at="30,0,47,0" concept="5" trace="createProperty_5jyh6z_b0#(Ljetbrains/mps/openapi/editor/EditorContext;Lorg/jetbrains/mps/openapi/model/SNode;)Ljetbrains/mps/openapi/editor/cells/EditorCell;" />
      <scope id="6478870542308871477" at="15,79,16,63" />
      <scope id="6478870542308871477" at="21,28,22,82" />
      <scope id="6478870542308871477" at="22,82,23,81" />
      <scope id="9097849371503850191" at="26,89,28,22">
        <var name="editorCell" id="9097849371503850191" />
      </scope>
      <scope id="6478870542308871707" at="41,35,43,94">
        <var name="manager" id="6478870542308871707" />
      </scope>
      <scope id="6478870542308871477" at="15,0,18,0">
        <var name="editorContext" id="6478870542308871477" />
        <var name="node" id="6478870542308871477" />
      </scope>
      <scope id="9097849371503850191" at="26,0,30,0">
        <var name="editorContext" id="9097849371503850191" />
        <var name="node" id="9097849371503850191" />
      </scope>
      <scope id="6478870542308871477" at="18,89,24,22">
        <var name="editorCell" id="6478870542308871477" />
      </scope>
      <scope id="6478870542308871477" at="18,0,26,0">
        <var name="editorContext" id="6478870542308871477" />
        <var name="node" id="6478870542308871477" />
      </scope>
      <scope id="6478870542308871707" at="30,88,45,22">
        <var name="attributeConcept" id="6478870542308871707" />
        <var name="attributeKind" id="6478870542308871707" />
        <var name="editorCell" id="6478870542308871707" />
        <var name="provider" id="6478870542308871707" />
      </scope>
      <scope id="6478870542308871707" at="30,0,47,0">
        <var name="editorContext" id="6478870542308871707" />
        <var name="node" id="6478870542308871707" />
      </scope>
      <unit id="6478870542308871477" at="14,0,48,0" name="jetbrains.mps.lang.classLike.editor.ClassLikeStringProperty_Editor" />
    </file>
  </root>
  <root nodeRef="c7d5b9dd-a05f-4be2-bc73-f2e16994cc67/r:60fc5d65-00f5-411a-8513-c8d5fe6ffc51(jetbrains.mps.lang.classLike/jetbrains.mps.lang.classLike.editor)/6478870542308871959">
    <file name="ClassLikeIntegerProperty_Editor.java">
      <node id="6478870542308871959" at="15,79,16,63" concept="7" />
      <node id="6478870542308871959" at="18,89,19,96" concept="6" />
      <node id="6478870542308871959" at="19,96,20,48" concept="2" />
      <node id="6478870542308871959" at="20,48,21,28" concept="2" />
      <node id="6478870542308871959" at="21,28,22,82" concept="0" />
      <node id="6478870542308871959" at="21,28,22,82" concept="2" />
      <node id="6478870542308871959" at="22,82,23,81" concept="0" />
      <node id="6478870542308871959" at="22,82,23,81" concept="2" />
      <node id="6478870542308871959" at="23,81,24,22" concept="7" />
      <node id="9097849371503850263" at="26,89,27,169" concept="6" />
      <node id="9097849371503850263" at="27,169,28,22" concept="7" />
      <node id="6478870542308871979" at="30,88,31,82" concept="6" />
      <node id="6478870542308871979" at="31,82,32,30" concept="2" />
      <node id="6478870542308871979" at="32,30,33,43" concept="2" />
      <node id="6478870542308871979" at="33,43,34,26" concept="6" />
      <node id="6478870542308871979" at="34,26,35,58" concept="2" />
      <node id="6478870542308871979" at="35,58,36,43" concept="2" />
      <node id="6478870542308871979" at="36,43,37,75" concept="2" />
      <node id="6478870542308871979" at="37,75,38,73" concept="2" />
      <node id="6478870542308871979" at="38,73,39,57" concept="6" />
      <node id="6478870542308871979" at="39,57,40,59" concept="6" />
      <node id="6478870542308871979" at="41,35,42,82" concept="6" />
      <node id="6478870542308871979" at="42,82,43,94" concept="7" />
      <node id="6478870542308871979" at="44,10,45,22" concept="7" />
      <node id="6478870542308871959" at="15,0,18,0" concept="5" trace="createEditorCell#(Ljetbrains/mps/openapi/editor/EditorContext;Lorg/jetbrains/mps/openapi/model/SNode;)Ljetbrains/mps/openapi/editor/cells/EditorCell;" />
      <node id="9097849371503850263" at="26,0,30,0" concept="5" trace="createComponent_az29dw_a0#(Ljetbrains/mps/openapi/editor/EditorContext;Lorg/jetbrains/mps/openapi/model/SNode;)Ljetbrains/mps/openapi/editor/cells/EditorCell;" />
      <node id="6478870542308871979" at="40,59,45,22" concept="4" />
      <node id="6478870542308871959" at="18,0,26,0" concept="5" trace="createCollection_az29dw_a#(Ljetbrains/mps/openapi/editor/EditorContext;Lorg/jetbrains/mps/openapi/model/SNode;)Ljetbrains/mps/openapi/editor/cells/EditorCell;" />
      <node id="6478870542308871979" at="30,0,47,0" concept="5" trace="createProperty_az29dw_b0#(Ljetbrains/mps/openapi/editor/EditorContext;Lorg/jetbrains/mps/openapi/model/SNode;)Ljetbrains/mps/openapi/editor/cells/EditorCell;" />
      <scope id="6478870542308871959" at="15,79,16,63" />
      <scope id="6478870542308871959" at="21,28,22,82" />
      <scope id="6478870542308871959" at="22,82,23,81" />
      <scope id="9097849371503850263" at="26,89,28,22">
        <var name="editorCell" id="9097849371503850263" />
      </scope>
      <scope id="6478870542308871979" at="41,35,43,94">
        <var name="manager" id="6478870542308871979" />
      </scope>
      <scope id="6478870542308871959" at="15,0,18,0">
        <var name="editorContext" id="6478870542308871959" />
        <var name="node" id="6478870542308871959" />
      </scope>
      <scope id="9097849371503850263" at="26,0,30,0">
        <var name="editorContext" id="9097849371503850263" />
        <var name="node" id="9097849371503850263" />
      </scope>
      <scope id="6478870542308871959" at="18,89,24,22">
        <var name="editorCell" id="6478870542308871959" />
      </scope>
      <scope id="6478870542308871959" at="18,0,26,0">
        <var name="editorContext" id="6478870542308871959" />
        <var name="node" id="6478870542308871959" />
      </scope>
      <scope id="6478870542308871979" at="30,88,45,22">
        <var name="attributeConcept" id="6478870542308871979" />
        <var name="attributeKind" id="6478870542308871979" />
        <var name="editorCell" id="6478870542308871979" />
        <var name="provider" id="6478870542308871979" />
      </scope>
      <scope id="6478870542308871979" at="30,0,47,0">
        <var name="editorContext" id="6478870542308871979" />
        <var name="node" id="6478870542308871979" />
      </scope>
      <unit id="6478870542308871959" at="14,0,48,0" name="jetbrains.mps.lang.classLike.editor.ClassLikeIntegerProperty_Editor" />
    </file>
  </root>
  <root nodeRef="c7d5b9dd-a05f-4be2-bc73-f2e16994cc67/r:60fc5d65-00f5-411a-8513-c8d5fe6ffc51(jetbrains.mps.lang.classLike/jetbrains.mps.lang.classLike.editor)/6478870542308872009">
    <file name="ClassLikeBooleanProperty_Editor.java">
      <node id="6478870542308872009" at="15,79,16,63" concept="7" />
      <node id="6478870542308872009" at="18,89,19,96" concept="6" />
      <node id="6478870542308872009" at="19,96,20,48" concept="2" />
      <node id="6478870542308872009" at="20,48,21,28" concept="2" />
      <node id="6478870542308872009" at="21,28,22,82" concept="0" />
      <node id="6478870542308872009" at="21,28,22,82" concept="2" />
      <node id="6478870542308872009" at="22,82,23,81" concept="0" />
      <node id="6478870542308872009" at="22,82,23,81" concept="2" />
      <node id="6478870542308872009" at="23,81,24,22" concept="7" />
      <node id="9097849371503850234" at="26,89,27,169" concept="6" />
      <node id="9097849371503850234" at="27,169,28,22" concept="7" />
      <node id="6478870542308872029" at="30,88,31,82" concept="6" />
      <node id="6478870542308872029" at="31,82,32,30" concept="2" />
      <node id="6478870542308872029" at="32,30,33,43" concept="2" />
      <node id="6478870542308872029" at="33,43,34,26" concept="6" />
      <node id="6478870542308872029" at="34,26,35,58" concept="2" />
      <node id="6478870542308872029" at="35,58,36,43" concept="2" />
      <node id="6478870542308872029" at="36,43,37,75" concept="2" />
      <node id="6478870542308872029" at="37,75,38,73" concept="2" />
      <node id="6478870542308872029" at="38,73,39,57" concept="6" />
      <node id="6478870542308872029" at="39,57,40,59" concept="6" />
      <node id="6478870542308872029" at="41,35,42,82" concept="6" />
      <node id="6478870542308872029" at="42,82,43,94" concept="7" />
      <node id="6478870542308872029" at="44,10,45,22" concept="7" />
      <node id="6478870542308872009" at="15,0,18,0" concept="5" trace="createEditorCell#(Ljetbrains/mps/openapi/editor/EditorContext;Lorg/jetbrains/mps/openapi/model/SNode;)Ljetbrains/mps/openapi/editor/cells/EditorCell;" />
      <node id="9097849371503850234" at="26,0,30,0" concept="5" trace="createComponent_gaob8v_a0#(Ljetbrains/mps/openapi/editor/EditorContext;Lorg/jetbrains/mps/openapi/model/SNode;)Ljetbrains/mps/openapi/editor/cells/EditorCell;" />
      <node id="6478870542308872029" at="40,59,45,22" concept="4" />
      <node id="6478870542308872009" at="18,0,26,0" concept="5" trace="createCollection_gaob8v_a#(Ljetbrains/mps/openapi/editor/EditorContext;Lorg/jetbrains/mps/openapi/model/SNode;)Ljetbrains/mps/openapi/editor/cells/EditorCell;" />
      <node id="6478870542308872029" at="30,0,47,0" concept="5" trace="createProperty_gaob8v_b0#(Ljetbrains/mps/openapi/editor/EditorContext;Lorg/jetbrains/mps/openapi/model/SNode;)Ljetbrains/mps/openapi/editor/cells/EditorCell;" />
      <scope id="6478870542308872009" at="15,79,16,63" />
      <scope id="6478870542308872009" at="21,28,22,82" />
      <scope id="6478870542308872009" at="22,82,23,81" />
      <scope id="9097849371503850234" at="26,89,28,22">
        <var name="editorCell" id="9097849371503850234" />
      </scope>
      <scope id="6478870542308872029" at="41,35,43,94">
        <var name="manager" id="6478870542308872029" />
      </scope>
      <scope id="6478870542308872009" at="15,0,18,0">
        <var name="editorContext" id="6478870542308872009" />
        <var name="node" id="6478870542308872009" />
      </scope>
      <scope id="9097849371503850234" at="26,0,30,0">
        <var name="editorContext" id="9097849371503850234" />
        <var name="node" id="9097849371503850234" />
      </scope>
      <scope id="6478870542308872009" at="18,89,24,22">
        <var name="editorCell" id="6478870542308872009" />
      </scope>
      <scope id="6478870542308872009" at="18,0,26,0">
        <var name="editorContext" id="6478870542308872009" />
        <var name="node" id="6478870542308872009" />
      </scope>
      <scope id="6478870542308872029" at="30,88,45,22">
        <var name="attributeConcept" id="6478870542308872029" />
        <var name="attributeKind" id="6478870542308872029" />
        <var name="editorCell" id="6478870542308872029" />
        <var name="provider" id="6478870542308872029" />
      </scope>
      <scope id="6478870542308872029" at="30,0,47,0">
        <var name="editorContext" id="6478870542308872029" />
        <var name="node" id="6478870542308872029" />
      </scope>
      <unit id="6478870542308872009" at="14,0,48,0" name="jetbrains.mps.lang.classLike.editor.ClassLikeBooleanProperty_Editor" />
    </file>
  </root>
  <root nodeRef="c7d5b9dd-a05f-4be2-bc73-f2e16994cc67/r:60fc5d65-00f5-411a-8513-c8d5fe6ffc51(jetbrains.mps.lang.classLike/jetbrains.mps.lang.classLike.editor)/8260330507834566678">
    <file name="Placeholder2RealObject.java">
      <node id="8260330507834566678" at="12,95,13,112" concept="2" />
      <node id="8260330507834566678" at="13,112,14,126" concept="2" />
      <node id="8260330507834566678" at="17,0,18,0" concept="3" trace="myNode" />
      <node id="8260330507834566678" at="18,54,19,25" concept="2" />
      <node id="8260330507834566678" at="21,54,22,56" concept="2" />
      <node id="8260330507834985199" at="24,75,25,45" concept="2" />
      <node id="8260330507834566678" at="29,0,30,0" concept="3" trace="myNode" />
      <node id="8260330507834566678" at="30,61,31,25" concept="2" />
      <node id="8260330507834566678" at="33,54,34,56" concept="2" />
      <node id="8260330507834986527" at="36,75,37,45" concept="2" />
      <node id="8260330507834566678" at="18,0,21,0" concept="1" trace="Placeholder2RealObject_INSERT#(Lorg/jetbrains/mps/openapi/model/SNode;)V" />
      <node id="8260330507834566678" at="21,0,24,0" concept="5" trace="execute#(Ljetbrains/mps/openapi/editor/EditorContext;)V" />
      <node id="8260330507834566678" at="24,0,27,0" concept="5" trace="execute_internal#(Ljetbrains/mps/openapi/editor/EditorContext;Lorg/jetbrains/mps/openapi/model/SNode;)V" />
      <node id="8260330507834566678" at="30,0,33,0" concept="1" trace="Placeholder2RealObject_INSERT_BEFORE#(Lorg/jetbrains/mps/openapi/model/SNode;)V" />
      <node id="8260330507834566678" at="33,0,36,0" concept="5" trace="execute#(Ljetbrains/mps/openapi/editor/EditorContext;)V" />
      <node id="8260330507834566678" at="36,0,39,0" concept="5" trace="execute_internal#(Ljetbrains/mps/openapi/editor/EditorContext;Lorg/jetbrains/mps/openapi/model/SNode;)V" />
      <node id="8260330507834566678" at="12,0,16,0" concept="8" trace="setCellActions#(Ljetbrains/mps/openapi/editor/cells/EditorCell;Lorg/jetbrains/mps/openapi/model/SNode;Ljetbrains/mps/openapi/editor/EditorContext;)V" />
      <scope id="8260330507834566678" at="18,54,19,25" />
      <scope id="8260330507834566678" at="21,54,22,56" />
      <scope id="8260330507834567411" at="24,75,25,45" />
      <scope id="8260330507834566678" at="30,61,31,25" />
      <scope id="8260330507834566678" at="33,54,34,56" />
      <scope id="8260330507834984754" at="36,75,37,45" />
      <scope id="8260330507834566678" at="12,95,14,126" />
      <scope id="8260330507834566678" at="18,0,21,0">
        <var name="node" id="8260330507834566678" />
      </scope>
      <scope id="8260330507834566678" at="21,0,24,0">
        <var name="editorContext" id="8260330507834566678" />
      </scope>
      <scope id="8260330507834566678" at="24,0,27,0">
        <var name="editorContext" id="8260330507834566678" />
        <var name="node" id="8260330507834566678" />
      </scope>
      <scope id="8260330507834566678" at="30,0,33,0">
        <var name="node" id="8260330507834566678" />
      </scope>
      <scope id="8260330507834566678" at="33,0,36,0">
        <var name="editorContext" id="8260330507834566678" />
      </scope>
      <scope id="8260330507834566678" at="36,0,39,0">
        <var name="editorContext" id="8260330507834566678" />
        <var name="node" id="8260330507834566678" />
      </scope>
      <scope id="8260330507834566678" at="12,0,16,0">
        <var name="context" id="8260330507834566678" />
        <var name="editorCell" id="8260330507834566678" />
        <var name="node" id="8260330507834566678" />
      </scope>
      <unit id="8260330507834566678" at="16,0,28,0" name="jetbrains.mps.lang.classLike.editor.Placeholder2RealObject$Placeholder2RealObject_INSERT" />
      <unit id="8260330507834566678" at="28,0,40,0" name="jetbrains.mps.lang.classLike.editor.Placeholder2RealObject$Placeholder2RealObject_INSERT_BEFORE" />
      <unit id="8260330507834566678" at="11,0,41,0" name="jetbrains.mps.lang.classLike.editor.Placeholder2RealObject" />
    </file>
  </root>
  <root nodeRef="c7d5b9dd-a05f-4be2-bc73-f2e16994cc67/r:60fc5d65-00f5-411a-8513-c8d5fe6ffc51(jetbrains.mps.lang.classLike/jetbrains.mps.lang.classLike.editor)/8260330507834984778">
    <file name="EditorUtil.java">
      <node id="8260330507835120558" at="16,54,17,330" concept="2" />
      <node id="3855110916778129528" at="21,39,22,294" concept="7" />
      <node id="9097849371503960857" at="25,226,26,314" concept="2" />
      <node id="9097849371504368141" at="27,14,28,39" concept="2" />
      <node id="9097849371504367825" at="27,12,29,7" concept="0" />
      <node id="8260330507834984807" at="16,0,19,0" concept="8" trace="substitutePlaceholder#(Lorg/jetbrains/mps/openapi/model/SNode;)V" />
      <node id="3855110916778129526" at="21,0,24,0" concept="5" trace="accept#(Lorg/jetbrains/mps/openapi/model/SNode;)Z" />
      <node id="9097849371504363624" at="24,24,29,7" concept="4" />
      <node id="9097849371504012267" at="19,57,30,5" concept="4" />
      <node id="9097849371503960853" at="19,0,32,0" concept="8" trace="restorePlaceholder#(Lorg/jetbrains/mps/openapi/model/SNode;)V" />
      <scope id="8260330507834984813" at="16,54,17,330" />
      <scope id="3855110916778129527" at="21,39,22,294" />
      <scope id="9097849371504363627" at="25,226,26,314" />
      <scope id="9097849371504367826" at="27,14,28,39" />
      <scope id="8260330507834984807" at="16,0,19,0">
        <var name="ph" id="8260330507834984905" />
      </scope>
      <scope id="3855110916778129526" at="21,0,24,0">
        <var name="it" id="3855110916778129526" />
      </scope>
      <scope id="9097849371504012270" at="24,24,29,7" />
      <scope id="9097849371503960856" at="19,57,30,5" />
      <scope id="9097849371503960853" at="19,0,32,0">
        <var name="mi" id="9097849371503960866" />
      </scope>
      <unit id="3855110916778129526" at="20,791,24,5" name="jetbrains.mps.lang.classLike.editor.EditorUtil$1" />
      <unit id="8260330507834984778" at="15,0,33,0" name="jetbrains.mps.lang.classLike.editor.EditorUtil" />
    </file>
  </root>
  <root nodeRef="c7d5b9dd-a05f-4be2-bc73-f2e16994cc67/r:60fc5d65-00f5-411a-8513-c8d5fe6ffc51(jetbrains.mps.lang.classLike/jetbrains.mps.lang.classLike.editor)/8264762413010669701">
    <file name="PlaceholderModifier_Editor.java">
      <node id="8264762413010669701" at="19,79,20,63" concept="7" />
      <node id="8264762413010669701" at="22,89,23,96" concept="6" />
      <node id="8264762413010669701" at="23,96,24,48" concept="2" />
      <node id="8264762413010669701" at="24,48,25,28" concept="2" />
      <node id="8264762413010669701" at="25,28,26,82" concept="0" />
      <node id="8264762413010669701" at="25,28,26,82" concept="2" />
      <node id="8264762413010669701" at="26,82,27,81" concept="0" />
      <node id="8264762413010669701" at="26,82,27,81" concept="2" />
      <node id="8264762413010669701" at="27,81,28,81" concept="0" />
      <node id="8264762413010669701" at="27,81,28,81" concept="2" />
      <node id="8264762413010669701" at="28,81,29,81" concept="0" />
      <node id="8264762413010669701" at="28,81,29,81" concept="2" />
      <node id="8264762413010669701" at="29,81,30,22" concept="7" />
      <node id="3855110916776624930" at="32,89,33,131" concept="6" />
      <node id="3855110916776624930" at="33,131,34,22" concept="7" />
      <node id="3855110916776624941" at="36,88,37,87" concept="6" />
      <node id="3855110916776624941" at="37,87,38,47" concept="2" />
      <node id="3855110916776624941" at="38,47,39,34" concept="6" />
      <node id="3855110916776624941" at="39,34,40,57" concept="2" />
      <node id="3855110916776624941" at="40,57,41,58" concept="2" />
      <node id="3855110916776624941" at="41,58,42,40" concept="2" />
      <node id="3855110916776624941" at="42,40,43,34" concept="2" />
      <node id="3855110916776624941" at="43,34,44,22" concept="7" />
      <node id="8264762413010672261" at="46,88,47,82" concept="6" />
      <node id="8264762413010672261" at="47,82,48,32" concept="2" />
      <node id="8264762413010672261" at="48,32,49,45" concept="2" />
      <node id="8264762413010672261" at="49,45,50,26" concept="6" />
      <node id="8264762413010672261" at="50,26,51,58" concept="2" />
      <node id="8264762413010672261" at="51,58,52,45" concept="2" />
      <node id="8264762413010672261" at="52,45,53,73" concept="2" />
      <node id="8264762413010672261" at="53,73,54,57" concept="6" />
      <node id="8264762413010672261" at="54,57,55,59" concept="6" />
      <node id="8264762413010672261" at="56,35,57,82" concept="6" />
      <node id="8264762413010672261" at="57,82,58,94" concept="7" />
      <node id="8264762413010672261" at="59,10,60,22" concept="7" />
      <node id="8264762413010672253" at="62,88,63,87" concept="6" />
      <node id="8264762413010672253" at="63,87,64,47" concept="2" />
      <node id="8264762413010672253" at="64,47,65,34" concept="6" />
      <node id="8264762413010672253" at="65,34,66,57" concept="2" />
      <node id="8264762413010672253" at="66,57,67,40" concept="2" />
      <node id="8264762413010672253" at="67,40,68,34" concept="2" />
      <node id="8264762413010672253" at="68,34,69,22" concept="7" />
      <node id="8264762413010669701" at="19,0,22,0" concept="5" trace="createEditorCell#(Ljetbrains/mps/openapi/editor/EditorContext;Lorg/jetbrains/mps/openapi/model/SNode;)Ljetbrains/mps/openapi/editor/cells/EditorCell;" />
      <node id="3855110916776624930" at="32,0,36,0" concept="5" trace="createComponent_myxyxd_a0#(Ljetbrains/mps/openapi/editor/EditorContext;Lorg/jetbrains/mps/openapi/model/SNode;)Ljetbrains/mps/openapi/editor/cells/EditorCell;" />
      <node id="8264762413010672261" at="55,59,60,22" concept="4" />
      <node id="8264762413010672253" at="62,0,71,0" concept="5" trace="createConstant_myxyxd_d0#(Ljetbrains/mps/openapi/editor/EditorContext;Lorg/jetbrains/mps/openapi/model/SNode;)Ljetbrains/mps/openapi/editor/cells/EditorCell;" />
      <node id="8264762413010669701" at="22,0,32,0" concept="5" trace="createCollection_myxyxd_a#(Ljetbrains/mps/openapi/editor/EditorContext;Lorg/jetbrains/mps/openapi/model/SNode;)Ljetbrains/mps/openapi/editor/cells/EditorCell;" />
      <node id="3855110916776624941" at="36,0,46,0" concept="5" trace="createConstant_myxyxd_b0#(Ljetbrains/mps/openapi/editor/EditorContext;Lorg/jetbrains/mps/openapi/model/SNode;)Ljetbrains/mps/openapi/editor/cells/EditorCell;" />
      <node id="8264762413010672261" at="46,0,62,0" concept="5" trace="createProperty_myxyxd_c0#(Ljetbrains/mps/openapi/editor/EditorContext;Lorg/jetbrains/mps/openapi/model/SNode;)Ljetbrains/mps/openapi/editor/cells/EditorCell;" />
      <scope id="8264762413010669701" at="19,79,20,63" />
      <scope id="8264762413010669701" at="25,28,26,82" />
      <scope id="8264762413010669701" at="26,82,27,81" />
      <scope id="8264762413010669701" at="27,81,28,81" />
      <scope id="8264762413010669701" at="28,81,29,81" />
      <scope id="3855110916776624930" at="32,89,34,22">
        <var name="editorCell" id="3855110916776624930" />
      </scope>
      <scope id="8264762413010672261" at="56,35,58,94">
        <var name="manager" id="8264762413010672261" />
      </scope>
      <scope id="8264762413010669701" at="19,0,22,0">
        <var name="editorContext" id="8264762413010669701" />
        <var name="node" id="8264762413010669701" />
      </scope>
      <scope id="3855110916776624930" at="32,0,36,0">
        <var name="editorContext" id="3855110916776624930" />
        <var name="node" id="3855110916776624930" />
      </scope>
      <scope id="8264762413010672253" at="62,88,69,22">
        <var name="editorCell" id="8264762413010672253" />
        <var name="style" id="8264762413010672253" />
      </scope>
      <scope id="8264762413010669701" at="22,89,30,22">
        <var name="editorCell" id="8264762413010669701" />
      </scope>
      <scope id="3855110916776624941" at="36,88,44,22">
        <var name="editorCell" id="3855110916776624941" />
        <var name="style" id="3855110916776624941" />
      </scope>
      <scope id="8264762413010672253" at="62,0,71,0">
        <var name="editorContext" id="8264762413010672253" />
        <var name="node" id="8264762413010672253" />
      </scope>
      <scope id="8264762413010669701" at="22,0,32,0">
        <var name="editorContext" id="8264762413010669701" />
        <var name="node" id="8264762413010669701" />
      </scope>
      <scope id="3855110916776624941" at="36,0,46,0">
        <var name="editorContext" id="3855110916776624941" />
        <var name="node" id="3855110916776624941" />
      </scope>
      <scope id="8264762413010672261" at="46,88,60,22">
        <var name="attributeConcept" id="8264762413010672261" />
        <var name="attributeKind" id="8264762413010672261" />
        <var name="editorCell" id="8264762413010672261" />
        <var name="provider" id="8264762413010672261" />
      </scope>
      <scope id="8264762413010672261" at="46,0,62,0">
        <var name="editorContext" id="8264762413010672261" />
        <var name="node" id="8264762413010672261" />
      </scope>
      <unit id="8264762413010669701" at="18,0,72,0" name="jetbrains.mps.lang.classLike.editor.PlaceholderModifier_Editor" />
    </file>
  </root>
  <root nodeRef="c7d5b9dd-a05f-4be2-bc73-f2e16994cc67/r:60fc5d65-00f5-411a-8513-c8d5fe6ffc51(jetbrains.mps.lang.classLike/jetbrains.mps.lang.classLike.editor)/8264762413010672828">
    <file name="PropertyDescriptor_Editor.java">
      <node id="8264762413010672828" at="31,79,32,63" concept="7" />
      <node id="8264762413010672828" at="34,89,35,96" concept="6" />
      <node id="8264762413010672828" at="35,96,36,48" concept="2" />
      <node id="8264762413010672828" at="36,48,37,28" concept="2" />
      <node id="8264762413010672828" at="37,28,38,82" concept="0" />
      <node id="8264762413010672828" at="37,28,38,82" concept="2" />
      <node id="8264762413010672828" at="38,82,39,81" concept="0" />
      <node id="8264762413010672828" at="38,82,39,81" concept="2" />
      <node id="8264762413010672828" at="39,81,40,81" concept="0" />
      <node id="8264762413010672828" at="39,81,40,81" concept="2" />
      <node id="8264762413010672828" at="40,81,41,80" concept="0" />
      <node id="8264762413010672828" at="40,81,41,80" concept="2" />
      <node id="8264762413010672828" at="41,80,42,81" concept="0" />
      <node id="8264762413010672828" at="41,80,42,81" concept="2" />
      <node id="8264762413010672828" at="42,81,43,84" concept="0" />
      <node id="8264762413010672828" at="42,81,43,84" concept="2" />
      <node id="8264762413010672828" at="43,84,44,22" concept="7" />
      <node id="8264762413010672841" at="46,89,47,131" concept="6" />
      <node id="8264762413010672841" at="47,131,48,22" concept="7" />
      <node id="8264762413010672850" at="50,88,51,82" concept="6" />
      <node id="8264762413010672850" at="51,82,52,29" concept="2" />
      <node id="8264762413010672850" at="52,29,53,42" concept="2" />
      <node id="8264762413010672850" at="53,42,54,26" concept="6" />
      <node id="8264762413010672850" at="54,26,55,58" concept="2" />
      <node id="8264762413010672850" at="55,58,56,42" concept="2" />
      <node id="8264762413010672850" at="56,42,57,73" concept="2" />
      <node id="8264762413010672850" at="57,73,58,57" concept="6" />
      <node id="8264762413010672850" at="58,57,59,59" concept="6" />
      <node id="8264762413010672850" at="60,35,61,82" concept="6" />
      <node id="8264762413010672850" at="61,82,62,94" concept="7" />
      <node id="8264762413010672850" at="63,10,64,22" concept="7" />
      <node id="6478870542308871185" at="66,88,67,87" concept="6" />
      <node id="6478870542308871185" at="67,87,68,47" concept="2" />
      <node id="6478870542308871185" at="68,47,69,34" concept="2" />
      <node id="6478870542308871185" at="69,34,70,22" concept="7" />
      <node id="8264762413010672828" at="72,87,73,81" concept="6" />
      <node id="8264762413010672828" at="73,81,74,29" concept="2" />
      <node id="8264762413010672828" at="74,29,75,42" concept="2" />
      <node id="8264762413010672828" at="75,42,76,26" concept="6" />
      <node id="8264762413010672828" at="76,26,77,90" concept="2" />
      <node id="8264762413010672828" at="77,90,78,58" concept="2" />
      <node id="8264762413010672828" at="79,39,80,40" concept="2" />
      <node id="8264762413010672828" at="80,40,81,33" concept="2" />
      <node id="8264762413010672828" at="82,5,83,73" concept="2" />
      <node id="8264762413010672828" at="83,73,84,57" concept="6" />
      <node id="8264762413010672828" at="84,57,85,59" concept="6" />
      <node id="8264762413010672828" at="86,35,87,82" concept="6" />
      <node id="8264762413010672828" at="87,82,88,94" concept="7" />
      <node id="8264762413010672828" at="89,10,90,22" concept="7" />
      <node id="5155329496663029333" at="93,33,94,14" concept="9" />
      <node id="5155329496663029333" at="96,69,97,67" concept="7" />
      <node id="5155329496663029333" at="99,81,100,66" concept="7" />
      <node id="5155329496663029575" at="102,92,103,84" concept="6" />
      <node id="5155329496663029575" at="103,84,104,31" concept="2" />
      <node id="5155329496663029575" at="104,31,105,44" concept="2" />
      <node id="5155329496663029575" at="105,44,106,33" concept="2" />
      <node id="5155329496663029575" at="106,33,107,28" concept="6" />
      <node id="5155329496663029575" at="107,28,108,60" concept="2" />
      <node id="5155329496663029575" at="108,60,109,46" concept="2" />
      <node id="5155329496663029575" at="109,46,110,75" concept="2" />
      <node id="5155329496663029575" at="110,75,111,59" concept="6" />
      <node id="5155329496663029575" at="111,59,112,61" concept="6" />
      <node id="5155329496663029575" at="113,37,114,84" concept="6" />
      <node id="5155329496663029575" at="114,84,115,96" concept="7" />
      <node id="5155329496663029575" at="116,12,117,24" concept="7" />
      <node id="330439066007797027" at="120,88,121,87" concept="6" />
      <node id="330439066007797027" at="121,87,122,47" concept="2" />
      <node id="330439066007797027" at="122,47,123,34" concept="2" />
      <node id="330439066007797027" at="123,34,124,22" concept="7" />
      <node id="8264762413010672828" at="126,91,127,131" concept="6" />
      <node id="8264762413010672828" at="127,131,128,106" concept="6" />
      <node id="8264762413010672828" at="128,106,129,49" concept="2" />
      <node id="8264762413010672828" at="129,49,130,49" concept="2" />
      <node id="8264762413010672828" at="130,49,131,22" concept="7" />
      <node id="8264762413010672828" at="134,100,135,50" concept="9" />
      <node id="8264762413010672828" at="137,66,138,41" concept="6" />
      <node id="8264762413010672828" at="138,41,139,93" concept="7" />
      <node id="8264762413010672828" at="141,86,142,80" concept="6" />
      <node id="8264762413010672828" at="142,80,143,95" concept="2" />
      <node id="8264762413010672828" at="143,95,144,25" concept="7" />
      <node id="8264762413010672828" at="146,68,147,34" concept="6" />
      <node id="8264762413010672828" at="147,34,148,80" concept="2" />
      <node id="8264762413010672828" at="148,80,149,87" concept="2" />
      <node id="8264762413010672828" at="149,87,150,23" concept="7" />
      <node id="8264762413010672828" at="152,89,153,65" concept="7" />
      <node id="8264762413010672828" at="156,96,157,134" concept="2" />
      <node id="8264762413010672828" at="158,34,159,95" concept="2" />
      <node id="8264762413010672828" at="159,95,160,98" concept="2" />
      <node id="8264762413010672828" at="160,98,161,80" concept="2" />
      <node id="8264762413010672828" at="163,122,164,139" concept="2" />
      <node id="8264762413010672828" at="169,104,170,100" concept="6" />
      <node id="8264762413010672828" at="170,100,171,38" concept="2" />
      <node id="8264762413010672828" at="171,38,172,36" concept="6" />
      <node id="8264762413010672828" at="172,36,173,55" concept="2" />
      <node id="8264762413010672828" at="173,55,174,56" concept="2" />
      <node id="8264762413010672828" at="174,56,175,42" concept="2" />
      <node id="8264762413010672828" at="175,42,176,90" concept="2" />
      <node id="8264762413010672828" at="176,90,177,87" concept="2" />
      <node id="8264762413010672828" at="177,87,178,24" concept="7" />
      <node id="330439066007797030" at="180,91,181,99" concept="6" />
      <node id="330439066007797030" at="181,99,182,50" concept="2" />
      <node id="330439066007797030" at="182,50,183,36" concept="6" />
      <node id="330439066007797030" at="183,36,184,68" concept="2" />
      <node id="330439066007797030" at="184,68,185,42" concept="2" />
      <node id="330439066007797030" at="185,42,186,36" concept="2" />
      <node id="330439066007797030" at="186,36,187,24" concept="7" />
      <node id="8264762413010672828" at="31,0,34,0" concept="5" trace="createEditorCell#(Ljetbrains/mps/openapi/editor/EditorContext;Lorg/jetbrains/mps/openapi/model/SNode;)Ljetbrains/mps/openapi/editor/cells/EditorCell;" />
      <node id="5155329496663029333" at="93,0,96,0" concept="1" trace="_Inline_ram8ac_a3a#()V" />
      <node id="5155329496663029333" at="96,0,99,0" concept="5" trace="createEditorCell#(Ljetbrains/mps/openapi/editor/EditorContext;)Ljetbrains/mps/openapi/editor/cells/EditorCell;" />
      <node id="5155329496663029333" at="99,0,102,0" concept="5" trace="createEditorCell#(Ljetbrains/mps/openapi/editor/EditorContext;Lorg/jetbrains/mps/openapi/model/SNode;)Ljetbrains/mps/openapi/editor/cells/EditorCell;" />
      <node id="8264762413010672828" at="134,0,137,0" concept="1" trace="modifierListHandler_ram8ac_f0#(Lorg/jetbrains/mps/openapi/model/SNode;Ljava/lang/String;Ljetbrains/mps/openapi/editor/EditorContext;)V" />
      <node id="8264762413010672828" at="152,0,155,0" concept="5" trace="createEmptyCell_internal#(Ljetbrains/mps/openapi/editor/EditorContext;Lorg/jetbrains/mps/openapi/model/SNode;)Ljetbrains/mps/openapi/editor/cells/EditorCell;" />
      <node id="8264762413010672828" at="162,9,165,9" concept="4" />
      <node id="8264762413010672841" at="46,0,50,0" concept="5" trace="createComponent_ram8ac_a0#(Ljetbrains/mps/openapi/editor/EditorContext;Lorg/jetbrains/mps/openapi/model/SNode;)Ljetbrains/mps/openapi/editor/cells/EditorCell;" />
      <node id="8264762413010672828" at="78,58,82,5" concept="4" />
      <node id="8264762413010672828" at="137,0,141,0" concept="5" trace="createNodeToInsert#(Ljetbrains/mps/openapi/editor/EditorContext;)Lorg/jetbrains/mps/openapi/model/SNode;" />
      <node id="8264762413010672850" at="59,59,64,22" concept="4" />
      <node id="8264762413010672828" at="85,59,90,22" concept="4" />
      <node id="5155329496663029575" at="112,61,117,24" concept="4" />
      <node id="8264762413010672828" at="141,0,146,0" concept="5" trace="createNodeCell#(Ljetbrains/mps/openapi/editor/EditorContext;Lorg/jetbrains/mps/openapi/model/SNode;)Ljetbrains/mps/openapi/editor/cells/EditorCell;" />
      <node id="8264762413010672828" at="157,134,162,9" concept="4" />
      <node id="6478870542308871185" at="66,0,72,0" concept="5" trace="createConstant_ram8ac_c0#(Ljetbrains/mps/openapi/editor/EditorContext;Lorg/jetbrains/mps/openapi/model/SNode;)Ljetbrains/mps/openapi/editor/cells/EditorCell;" />
      <node id="330439066007797027" at="120,0,126,0" concept="5" trace="createConstant_ram8ac_e0#(Ljetbrains/mps/openapi/editor/EditorContext;Lorg/jetbrains/mps/openapi/model/SNode;)Ljetbrains/mps/openapi/editor/cells/EditorCell;" />
      <node id="8264762413010672828" at="146,0,152,0" concept="5" trace="createEmptyCell#(Ljetbrains/mps/openapi/editor/EditorContext;)Ljetbrains/mps/openapi/editor/cells/EditorCell;" />
      <node id="8264762413010672828" at="126,0,133,0" concept="5" trace="createRefNodeList_ram8ac_f0#(Ljetbrains/mps/openapi/editor/EditorContext;Lorg/jetbrains/mps/openapi/model/SNode;)Ljetbrains/mps/openapi/editor/cells/EditorCell;" />
      <node id="330439066007797030" at="180,0,189,0" concept="5" trace="createConstant_ram8ac_a5a#(Ljetbrains/mps/openapi/editor/EditorContext;Lorg/jetbrains/mps/openapi/model/SNode;)Ljetbrains/mps/openapi/editor/cells/EditorCell;" />
      <node id="8264762413010672828" at="155,132,166,7" concept="4" />
      <node id="8264762413010672828" at="34,0,46,0" concept="5" trace="createCollection_ram8ac_a#(Ljetbrains/mps/openapi/editor/EditorContext;Lorg/jetbrains/mps/openapi/model/SNode;)Ljetbrains/mps/openapi/editor/cells/EditorCell;" />
      <node id="8264762413010672828" at="168,0,180,0" concept="5" trace="createSeparatorCell#(Ljetbrains/mps/openapi/editor/EditorContext;Lorg/jetbrains/mps/openapi/model/SNode;Lorg/jetbrains/mps/openapi/model/SNode;)Ljetbrains/mps/openapi/editor/cells/EditorCell;" />
      <node id="8264762413010672828" at="155,0,168,0" concept="5" trace="installElementCellActions#(Lorg/jetbrains/mps/openapi/model/SNode;Lorg/jetbrains/mps/openapi/model/SNode;Ljetbrains/mps/openapi/editor/cells/EditorCell;Ljetbrains/mps/openapi/editor/EditorContext;)V" />
      <node id="8264762413010672850" at="50,0,66,0" concept="5" trace="createProperty_ram8ac_b0#(Ljetbrains/mps/openapi/editor/EditorContext;Lorg/jetbrains/mps/openapi/model/SNode;)Ljetbrains/mps/openapi/editor/cells/EditorCell;" />
      <node id="5155329496663029575" at="102,0,119,0" concept="5" trace="createProperty_ram8ac_a0d0#(Ljetbrains/mps/openapi/editor/EditorContext;Lorg/jetbrains/mps/openapi/model/SNode;)Ljetbrains/mps/openapi/editor/cells/EditorCell;" />
      <node id="8264762413010672828" at="72,0,92,0" concept="5" trace="createRefCell_ram8ac_d0#(Ljetbrains/mps/openapi/editor/EditorContext;Lorg/jetbrains/mps/openapi/model/SNode;)Ljetbrains/mps/openapi/editor/cells/EditorCell;" />
      <scope id="8264762413010672828" at="31,79,32,63" />
      <scope id="8264762413010672828" at="37,28,38,82" />
      <scope id="8264762413010672828" at="38,82,39,81" />
      <scope id="8264762413010672828" at="39,81,40,81" />
      <scope id="8264762413010672828" at="40,81,41,80" />
      <scope id="8264762413010672828" at="41,80,42,81" />
      <scope id="8264762413010672828" at="42,81,43,84" />
      <scope id="5155329496663029333" at="93,33,94,14" />
      <scope id="5155329496663029333" at="96,69,97,67" />
      <scope id="5155329496663029333" at="99,81,100,66" />
      <scope id="8264762413010672828" at="134,100,135,50" />
      <scope id="8264762413010672828" at="152,89,153,65" />
      <scope id="8264762413010672828" at="163,122,164,139" />
      <scope id="8264762413010672841" at="46,89,48,22">
        <var name="editorCell" id="8264762413010672841" />
      </scope>
      <scope id="8264762413010672850" at="60,35,62,94">
        <var name="manager" id="8264762413010672850" />
      </scope>
      <scope id="8264762413010672828" at="79,39,81,33" />
      <scope id="8264762413010672828" at="86,35,88,94">
        <var name="manager" id="8264762413010672828" />
      </scope>
      <scope id="5155329496663029575" at="113,37,115,96">
        <var name="manager" id="5155329496663029575" />
      </scope>
      <scope id="8264762413010672828" at="137,66,139,93">
        <var name="listOwner" id="8264762413010672828" />
      </scope>
      <scope id="8264762413010672828" at="31,0,34,0">
        <var name="editorContext" id="8264762413010672828" />
        <var name="node" id="8264762413010672828" />
      </scope>
      <scope id="5155329496663029333" at="93,0,96,0" />
      <scope id="5155329496663029333" at="96,0,99,0">
        <var name="editorContext" id="5155329496663029333" />
      </scope>
      <scope id="5155329496663029333" at="99,0,102,0">
        <var name="editorContext" id="5155329496663029333" />
        <var name="node" id="5155329496663029333" />
      </scope>
      <scope id="8264762413010672828" at="134,0,137,0">
        <var name="childRole" id="8264762413010672828" />
        <var name="context" id="8264762413010672828" />
        <var name="ownerNode" id="8264762413010672828" />
      </scope>
      <scope id="8264762413010672828" at="141,86,144,25">
        <var name="elementCell" id="8264762413010672828" />
      </scope>
      <scope id="8264762413010672828" at="152,0,155,0">
        <var name="editorContext" id="8264762413010672828" />
        <var name="node" id="8264762413010672828" />
      </scope>
      <scope id="8264762413010672828" at="158,34,161,80" />
      <scope id="8264762413010672841" at="46,0,50,0">
        <var name="editorContext" id="8264762413010672841" />
        <var name="node" id="8264762413010672841" />
      </scope>
      <scope id="6478870542308871185" at="66,88,70,22">
        <var name="editorCell" id="6478870542308871185" />
      </scope>
      <scope id="330439066007797027" at="120,88,124,22">
        <var name="editorCell" id="330439066007797027" />
      </scope>
      <scope id="8264762413010672828" at="137,0,141,0">
        <var name="editorContext" id="8264762413010672828" />
      </scope>
      <scope id="8264762413010672828" at="146,68,150,23">
        <var name="emptyCell" id="8264762413010672828" />
      </scope>
      <scope id="8264762413010672828" at="126,91,131,22">
        <var name="editorCell" id="8264762413010672828" />
        <var name="handler" id="8264762413010672828" />
      </scope>
      <scope id="8264762413010672828" at="141,0,146,0">
        <var name="editorContext" id="8264762413010672828" />
        <var name="elementNode" id="8264762413010672828" />
      </scope>
      <scope id="6478870542308871185" at="66,0,72,0">
        <var name="editorContext" id="6478870542308871185" />
        <var name="node" id="6478870542308871185" />
      </scope>
      <scope id="330439066007797027" at="120,0,126,0">
        <var name="editorContext" id="330439066007797027" />
        <var name="node" id="330439066007797027" />
      </scope>
      <scope id="8264762413010672828" at="146,0,152,0">
        <var name="editorContext" id="8264762413010672828" />
      </scope>
      <scope id="8264762413010672828" at="126,0,133,0">
        <var name="editorContext" id="8264762413010672828" />
        <var name="node" id="8264762413010672828" />
      </scope>
      <scope id="330439066007797030" at="180,91,187,24">
        <var name="editorCell" id="330439066007797030" />
        <var name="style" id="330439066007797030" />
      </scope>
      <scope id="8264762413010672828" at="156,96,165,9" />
      <scope id="8264762413010672828" at="169,104,178,24">
        <var name="editorCell" id="8264762413010672828" />
        <var name="style" id="8264762413010672828" />
      </scope>
      <scope id="330439066007797030" at="180,0,189,0">
        <var name="editorContext" id="330439066007797030" />
        <var name="node" id="330439066007797030" />
      </scope>
      <scope id="8264762413010672828" at="34,89,44,22">
        <var name="editorCell" id="8264762413010672828" />
      </scope>
      <scope id="8264762413010672828" at="155,132,166,7" />
      <scope id="8264762413010672828" at="34,0,46,0">
        <var name="editorContext" id="8264762413010672828" />
        <var name="node" id="8264762413010672828" />
      </scope>
      <scope id="8264762413010672828" at="168,0,180,0">
        <var name="editorContext" id="8264762413010672828" />
        <var name="nextNode" id="8264762413010672828" />
        <var name="prevNode" id="8264762413010672828" />
      </scope>
      <scope id="8264762413010672828" at="155,0,168,0">
        <var name="editorContext" id="8264762413010672828" />
        <var name="elementCell" id="8264762413010672828" />
        <var name="elementNode" id="8264762413010672828" />
        <var name="listOwner" id="8264762413010672828" />
      </scope>
      <scope id="8264762413010672850" at="50,88,64,22">
        <var name="attributeConcept" id="8264762413010672850" />
        <var name="attributeKind" id="8264762413010672850" />
        <var name="editorCell" id="8264762413010672850" />
        <var name="provider" id="8264762413010672850" />
      </scope>
      <scope id="5155329496663029575" at="102,92,117,24">
        <var name="attributeConcept" id="5155329496663029575" />
        <var name="attributeKind" id="5155329496663029575" />
        <var name="editorCell" id="5155329496663029575" />
        <var name="provider" id="5155329496663029575" />
      </scope>
      <scope id="8264762413010672850" at="50,0,66,0">
        <var name="editorContext" id="8264762413010672850" />
        <var name="node" id="8264762413010672850" />
      </scope>
      <scope id="5155329496663029575" at="102,0,119,0">
        <var name="editorContext" id="5155329496663029575" />
        <var name="node" id="5155329496663029575" />
      </scope>
      <scope id="8264762413010672828" at="72,87,90,22">
        <var name="attributeConcept" id="8264762413010672828" />
        <var name="attributeKind" id="8264762413010672828" />
        <var name="editorCell" id="8264762413010672828" />
        <var name="provider" id="8264762413010672828" />
      </scope>
      <scope id="8264762413010672828" at="72,0,92,0">
        <var name="editorContext" id="8264762413010672828" />
        <var name="node" id="8264762413010672828" />
      </scope>
      <unit id="5155329496663029333" at="92,0,120,0" name="jetbrains.mps.lang.classLike.editor.PropertyDescriptor_Editor$_Inline_ram8ac_a3a" />
      <unit id="8264762413010672828" at="133,0,190,0" name="jetbrains.mps.lang.classLike.editor.PropertyDescriptor_Editor$modifierListHandler_ram8ac_f0" />
      <unit id="8264762413010672828" at="30,0,191,0" name="jetbrains.mps.lang.classLike.editor.PropertyDescriptor_Editor" />
    </file>
  </root>
  <root nodeRef="c7d5b9dd-a05f-4be2-bc73-f2e16994cc67/r:60fc5d65-00f5-411a-8513-c8d5fe6ffc51(jetbrains.mps.lang.classLike/jetbrains.mps.lang.classLike.editor)/9097849371503146458">
    <file name="RealObject2Placeholder.java">
      <node id="9097849371503146458" at="12,95,13,112" concept="2" />
      <node id="9097849371503146458" at="13,112,14,118" concept="2" />
      <node id="9097849371503146458" at="17,0,18,0" concept="3" trace="myNode" />
      <node id="9097849371503146458" at="18,54,19,25" concept="2" />
      <node id="9097849371503146458" at="21,54,22,56" concept="2" />
      <node id="9097849371503962367" at="24,75,25,42" concept="2" />
      <node id="9097849371503146458" at="29,0,30,0" concept="3" trace="myNode" />
      <node id="9097849371503146458" at="30,57,31,25" concept="2" />
      <node id="9097849371503146458" at="33,54,34,56" concept="2" />
      <node id="9097849371503962367" at="36,75,37,42" concept="2" />
      <node id="9097849371503146458" at="18,0,21,0" concept="1" trace="RealObject2Placeholder_DELETE#(Lorg/jetbrains/mps/openapi/model/SNode;)V" />
      <node id="9097849371503146458" at="21,0,24,0" concept="5" trace="execute#(Ljetbrains/mps/openapi/editor/EditorContext;)V" />
      <node id="9097849371503146458" at="24,0,27,0" concept="5" trace="execute_internal#(Ljetbrains/mps/openapi/editor/EditorContext;Lorg/jetbrains/mps/openapi/model/SNode;)V" />
      <node id="9097849371503146458" at="30,0,33,0" concept="1" trace="RealObject2Placeholder_BACKSPACE#(Lorg/jetbrains/mps/openapi/model/SNode;)V" />
      <node id="9097849371503146458" at="33,0,36,0" concept="5" trace="execute#(Ljetbrains/mps/openapi/editor/EditorContext;)V" />
      <node id="9097849371503146458" at="36,0,39,0" concept="5" trace="execute_internal#(Ljetbrains/mps/openapi/editor/EditorContext;Lorg/jetbrains/mps/openapi/model/SNode;)V" />
      <node id="9097849371503146458" at="12,0,16,0" concept="8" trace="setCellActions#(Ljetbrains/mps/openapi/editor/cells/EditorCell;Lorg/jetbrains/mps/openapi/model/SNode;Ljetbrains/mps/openapi/editor/EditorContext;)V" />
      <scope id="9097849371503146458" at="18,54,19,25" />
      <scope id="9097849371503146458" at="21,54,22,56" />
      <scope id="9097849371503146770" at="24,75,25,42" />
      <scope id="9097849371503146458" at="30,57,31,25" />
      <scope id="9097849371503146458" at="33,54,34,56" />
      <scope id="9097849371503146770" at="36,75,37,42" />
      <scope id="9097849371503146458" at="12,95,14,118" />
      <scope id="9097849371503146458" at="18,0,21,0">
        <var name="node" id="9097849371503146458" />
      </scope>
      <scope id="9097849371503146458" at="21,0,24,0">
        <var name="editorContext" id="9097849371503146458" />
      </scope>
      <scope id="9097849371503146458" at="24,0,27,0">
        <var name="editorContext" id="9097849371503146458" />
        <var name="node" id="9097849371503146458" />
      </scope>
      <scope id="9097849371503146458" at="30,0,33,0">
        <var name="node" id="9097849371503146458" />
      </scope>
      <scope id="9097849371503146458" at="33,0,36,0">
        <var name="editorContext" id="9097849371503146458" />
      </scope>
      <scope id="9097849371503146458" at="36,0,39,0">
        <var name="editorContext" id="9097849371503146458" />
        <var name="node" id="9097849371503146458" />
      </scope>
      <scope id="9097849371503146458" at="12,0,16,0">
        <var name="context" id="9097849371503146458" />
        <var name="editorCell" id="9097849371503146458" />
        <var name="node" id="9097849371503146458" />
      </scope>
      <unit id="9097849371503146458" at="16,0,28,0" name="jetbrains.mps.lang.classLike.editor.RealObject2Placeholder$RealObject2Placeholder_DELETE" />
      <unit id="9097849371503146458" at="28,0,40,0" name="jetbrains.mps.lang.classLike.editor.RealObject2Placeholder$RealObject2Placeholder_BACKSPACE" />
      <unit id="9097849371503146458" at="11,0,41,0" name="jetbrains.mps.lang.classLike.editor.RealObject2Placeholder" />
    </file>
  </root>
  <root nodeRef="c7d5b9dd-a05f-4be2-bc73-f2e16994cc67/r:60fc5d65-00f5-411a-8513-c8d5fe6ffc51(jetbrains.mps.lang.classLike/jetbrains.mps.lang.classLike.editor)/9097849371503850188">
    <file name="ClassLikeProperty_Name_EditorComponent.java">
      <node id="9097849371503850188" at="21,47,22,35" concept="7" />
      <node id="9097849371503850188" at="24,79,25,63" concept="7" />
      <node id="9097849371503850188" at="27,89,28,96" concept="6" />
      <node id="9097849371503850188" at="28,96,29,48" concept="2" />
      <node id="9097849371503850188" at="29,48,30,81" concept="0" />
      <node id="9097849371503850188" at="29,48,30,81" concept="2" />
      <node id="9097849371503850188" at="30,81,31,81" concept="0" />
      <node id="9097849371503850188" at="30,81,31,81" concept="2" />
      <node id="9097849371503850188" at="31,81,32,22" concept="7" />
      <node id="9097849371503850189" at="34,88,35,82" concept="6" />
      <node id="9097849371503850189" at="35,82,36,29" concept="2" />
      <node id="9097849371503850189" at="36,29,37,42" concept="2" />
      <node id="9097849371503850189" at="37,42,38,26" concept="6" />
      <node id="9097849371503850189" at="38,26,39,58" concept="2" />
      <node id="9097849371503850189" at="39,58,40,49" concept="2" />
      <node id="9097849371503850189" at="40,49,41,34" concept="6" />
      <node id="9097849371503850189" at="41,34,42,50" concept="2" />
      <node id="9097849371503850189" at="42,50,43,40" concept="2" />
      <node id="9097849371503850189" at="43,40,44,75" concept="2" />
      <node id="9097849371503850189" at="44,75,45,73" concept="2" />
      <node id="9097849371503850189" at="45,73,46,57" concept="6" />
      <node id="9097849371503850189" at="46,57,47,59" concept="6" />
      <node id="9097849371503850189" at="48,35,49,82" concept="6" />
      <node id="9097849371503850189" at="49,82,50,94" concept="7" />
      <node id="9097849371503850189" at="51,10,52,22" concept="7" />
      <node id="6478870542308871699" at="54,88,55,87" concept="6" />
      <node id="6478870542308871699" at="55,87,56,47" concept="2" />
      <node id="6478870542308871699" at="56,47,57,75" concept="2" />
      <node id="6478870542308871699" at="57,75,58,34" concept="2" />
      <node id="6478870542308871699" at="58,34,59,22" concept="7" />
      <node id="9097849371503850188" at="21,0,24,0" concept="5" trace="getContextHints#()Ljava/util/Collection;" />
      <node id="9097849371503850188" at="24,0,27,0" concept="5" trace="createEditorCell#(Ljetbrains/mps/openapi/editor/EditorContext;Lorg/jetbrains/mps/openapi/model/SNode;)Ljetbrains/mps/openapi/editor/cells/EditorCell;" />
      <node id="9097849371503850189" at="47,59,52,22" concept="4" />
      <node id="9097849371503850188" at="27,0,34,0" concept="5" trace="createCollection_pwqhgb_a#(Ljetbrains/mps/openapi/editor/EditorContext;Lorg/jetbrains/mps/openapi/model/SNode;)Ljetbrains/mps/openapi/editor/cells/EditorCell;" />
      <node id="6478870542308871699" at="54,0,61,0" concept="5" trace="createConstant_pwqhgb_b0#(Ljetbrains/mps/openapi/editor/EditorContext;Lorg/jetbrains/mps/openapi/model/SNode;)Ljetbrains/mps/openapi/editor/cells/EditorCell;" />
      <node id="9097849371503850189" at="34,0,54,0" concept="5" trace="createProperty_pwqhgb_a0#(Ljetbrains/mps/openapi/editor/EditorContext;Lorg/jetbrains/mps/openapi/model/SNode;)Ljetbrains/mps/openapi/editor/cells/EditorCell;" />
      <scope id="9097849371503850188" at="21,47,22,35" />
      <scope id="9097849371503850188" at="24,79,25,63" />
      <scope id="9097849371503850188" at="29,48,30,81" />
      <scope id="9097849371503850188" at="30,81,31,81" />
      <scope id="9097849371503850189" at="48,35,50,94">
        <var name="manager" id="9097849371503850189" />
      </scope>
      <scope id="9097849371503850188" at="21,0,24,0" />
      <scope id="9097849371503850188" at="24,0,27,0">
        <var name="editorContext" id="9097849371503850188" />
        <var name="node" id="9097849371503850188" />
      </scope>
      <scope id="9097849371503850188" at="27,89,32,22">
        <var name="editorCell" id="9097849371503850188" />
      </scope>
      <scope id="6478870542308871699" at="54,88,59,22">
        <var name="editorCell" id="6478870542308871699" />
      </scope>
      <scope id="9097849371503850188" at="27,0,34,0">
        <var name="editorContext" id="9097849371503850188" />
        <var name="node" id="9097849371503850188" />
      </scope>
      <scope id="6478870542308871699" at="54,0,61,0">
        <var name="editorContext" id="6478870542308871699" />
        <var name="node" id="6478870542308871699" />
      </scope>
      <scope id="9097849371503850189" at="34,88,52,22">
        <var name="attributeConcept" id="9097849371503850189" />
        <var name="attributeKind" id="9097849371503850189" />
        <var name="editorCell" id="9097849371503850189" />
        <var name="provider" id="9097849371503850189" />
        <var name="style" id="9097849371503850189" />
      </scope>
      <scope id="9097849371503850189" at="34,0,54,0">
        <var name="editorContext" id="9097849371503850189" />
        <var name="node" id="9097849371503850189" />
      </scope>
      <unit id="9097849371503850188" at="20,0,62,0" name="jetbrains.mps.lang.classLike.editor.ClassLikeProperty_Name_EditorComponent" />
    </file>
  </root>
</debug-info>
<|MERGE_RESOLUTION|>--- conflicted
+++ resolved
@@ -12,7 +12,7 @@
   <concept fqn="jetbrains.mps.baseLanguage.structure.SuperConstructorInvocation" />
   <root>
     <file name="EditorAspectDescriptorImpl.java">
-      <unit at="13,0,73,0" name="jetbrains.mps.lang.classLike.editor.EditorAspectDescriptorImpl" />
+      <unit at="13,0,71,0" name="jetbrains.mps.lang.classLike.editor.EditorAspectDescriptorImpl" />
     </file>
   </root>
   <root nodeRef="c7d5b9dd-a05f-4be2-bc73-f2e16994cc67/r:60fc5d65-00f5-411a-8513-c8d5fe6ffc51(jetbrains.mps.lang.classLike/jetbrains.mps.lang.classLike.editor)/1901385213796947197">
@@ -47,33 +47,6 @@
       </scope>
       <unit id="1901385213796947197" at="16,0,28,0" name="jetbrains.mps.lang.classLike.editor.ParameterDescriptor_Actions$ParameterDescriptor_Actions_BACKSPACE" />
       <unit id="1901385213796947197" at="12,0,29,0" name="jetbrains.mps.lang.classLike.editor.ParameterDescriptor_Actions" />
-    </file>
-  </root>
-  <root nodeRef="c7d5b9dd-a05f-4be2-bc73-f2e16994cc67/r:60fc5d65-00f5-411a-8513-c8d5fe6ffc51(jetbrains.mps.lang.classLike/jetbrains.mps.lang.classLike.editor)/2141245758542265257">
-    <file name="MultipleModifier_Editor.java">
-      <node id="2141245758542265257" at="12,79,13,62" concept="7" />
-      <node id="2141245758542265258" at="15,88,16,131" concept="6" />
-      <node id="2141245758542265258" at="16,131,17,67" concept="6" />
-      <node id="2141245758542265258" at="18,26,19,27" concept="2" />
-      <node id="2141245758542265258" at="20,5,21,22" concept="7" />
-      <node id="2141245758542265257" at="12,0,15,0" concept="5" trace="createEditorCell#(Ljetbrains/mps/openapi/editor/EditorContext;Lorg/jetbrains/mps/openapi/model/SNode;)Ljetbrains/mps/openapi/editor/cells/EditorCell;" />
-      <node id="2141245758542265258" at="17,67,20,5" concept="4" />
-      <node id="2141245758542265258" at="15,0,23,0" concept="5" trace="createComponent_4cx7f6_a#(Ljetbrains/mps/openapi/editor/EditorContext;Lorg/jetbrains/mps/openapi/model/SNode;)Ljetbrains/mps/openapi/editor/cells/EditorCell;" />
-      <scope id="2141245758542265257" at="12,79,13,62" />
-      <scope id="2141245758542265258" at="18,26,19,27" />
-      <scope id="2141245758542265257" at="12,0,15,0">
-        <var name="editorContext" id="2141245758542265257" />
-        <var name="node" id="2141245758542265257" />
-      </scope>
-      <scope id="2141245758542265258" at="15,88,21,22">
-        <var name="bigCell" id="2141245758542265258" />
-        <var name="editorCell" id="2141245758542265258" />
-      </scope>
-      <scope id="2141245758542265258" at="15,0,23,0">
-        <var name="editorContext" id="2141245758542265258" />
-        <var name="node" id="2141245758542265258" />
-      </scope>
-      <unit id="2141245758542265257" at="11,0,24,0" name="jetbrains.mps.lang.classLike.editor.MultipleModifier_Editor" />
     </file>
   </root>
   <root nodeRef="c7d5b9dd-a05f-4be2-bc73-f2e16994cc67/r:60fc5d65-00f5-411a-8513-c8d5fe6ffc51(jetbrains.mps.lang.classLike/jetbrains.mps.lang.classLike.editor)/330439066007797739">
@@ -330,29 +303,39 @@
   </root>
   <root nodeRef="c7d5b9dd-a05f-4be2-bc73-f2e16994cc67/r:60fc5d65-00f5-411a-8513-c8d5fe6ffc51(jetbrains.mps.lang.classLike/jetbrains.mps.lang.classLike.editor)/3402736933911578137">
     <file name="RequiredModifier_Editor.java">
-      <node id="3402736933911578137" at="12,79,13,62" concept="7" />
-      <node id="3402736933911666702" at="15,88,16,131" concept="6" />
-      <node id="3402736933911666702" at="16,131,17,67" concept="6" />
-      <node id="3402736933911666702" at="18,26,19,27" concept="2" />
-      <node id="3402736933911666702" at="20,5,21,22" concept="7" />
+      <node id="3402736933911578137" at="12,79,13,63" concept="7" />
+      <node id="3402736933911578137" at="15,89,16,96" concept="6" />
+      <node id="3402736933911578137" at="16,96,17,48" concept="2" />
+      <node id="3402736933911578137" at="17,48,18,28" concept="2" />
+      <node id="3402736933911578137" at="18,28,19,82" concept="0" />
+      <node id="3402736933911578137" at="18,28,19,82" concept="2" />
+      <node id="3402736933911578137" at="19,82,20,22" concept="7" />
+      <node id="3402736933911666702" at="22,89,23,131" concept="6" />
+      <node id="3402736933911666702" at="23,131,24,22" concept="7" />
       <node id="3402736933911578137" at="12,0,15,0" concept="5" trace="createEditorCell#(Ljetbrains/mps/openapi/editor/EditorContext;Lorg/jetbrains/mps/openapi/model/SNode;)Ljetbrains/mps/openapi/editor/cells/EditorCell;" />
-      <node id="3402736933911666702" at="17,67,20,5" concept="4" />
-      <node id="3402736933911666702" at="15,0,23,0" concept="5" trace="createComponent_r4ruvv_a#(Ljetbrains/mps/openapi/editor/EditorContext;Lorg/jetbrains/mps/openapi/model/SNode;)Ljetbrains/mps/openapi/editor/cells/EditorCell;" />
-      <scope id="3402736933911578137" at="12,79,13,62" />
-      <scope id="3402736933911666702" at="18,26,19,27" />
+      <node id="3402736933911666702" at="22,0,26,0" concept="5" trace="createComponent_r4ruvv_a0#(Ljetbrains/mps/openapi/editor/EditorContext;Lorg/jetbrains/mps/openapi/model/SNode;)Ljetbrains/mps/openapi/editor/cells/EditorCell;" />
+      <node id="3402736933911578137" at="15,0,22,0" concept="5" trace="createCollection_r4ruvv_a#(Ljetbrains/mps/openapi/editor/EditorContext;Lorg/jetbrains/mps/openapi/model/SNode;)Ljetbrains/mps/openapi/editor/cells/EditorCell;" />
+      <scope id="3402736933911578137" at="12,79,13,63" />
+      <scope id="3402736933911578137" at="18,28,19,82" />
+      <scope id="3402736933911666702" at="22,89,24,22">
+        <var name="editorCell" id="3402736933911666702" />
+      </scope>
       <scope id="3402736933911578137" at="12,0,15,0">
         <var name="editorContext" id="3402736933911578137" />
         <var name="node" id="3402736933911578137" />
       </scope>
-      <scope id="3402736933911666702" at="15,88,21,22">
-        <var name="bigCell" id="3402736933911666702" />
-        <var name="editorCell" id="3402736933911666702" />
-      </scope>
-      <scope id="3402736933911666702" at="15,0,23,0">
+      <scope id="3402736933911666702" at="22,0,26,0">
         <var name="editorContext" id="3402736933911666702" />
         <var name="node" id="3402736933911666702" />
       </scope>
-      <unit id="3402736933911578137" at="11,0,24,0" name="jetbrains.mps.lang.classLike.editor.RequiredModifier_Editor" />
+      <scope id="3402736933911578137" at="15,89,20,22">
+        <var name="editorCell" id="3402736933911578137" />
+      </scope>
+      <scope id="3402736933911578137" at="15,0,22,0">
+        <var name="editorContext" id="3402736933911578137" />
+        <var name="node" id="3402736933911578137" />
+      </scope>
+      <unit id="3402736933911578137" at="11,0,27,0" name="jetbrains.mps.lang.classLike.editor.RequiredModifier_Editor" />
     </file>
   </root>
   <root nodeRef="c7d5b9dd-a05f-4be2-bc73-f2e16994cc67/r:60fc5d65-00f5-411a-8513-c8d5fe6ffc51(jetbrains.mps.lang.classLike/jetbrains.mps.lang.classLike.editor)/3571587574961827989">
@@ -1176,250 +1159,16 @@
   </root>
   <root nodeRef="c7d5b9dd-a05f-4be2-bc73-f2e16994cc67/r:60fc5d65-00f5-411a-8513-c8d5fe6ffc51(jetbrains.mps.lang.classLike/jetbrains.mps.lang.classLike.editor)/3751132065236797352">
     <file name="ClassLikeDescriptor_Editor.java">
-      <node id="3751132065236797352" at="34,79,35,63" concept="7" />
-      <node id="3751132065236797352" at="37,89,38,96" concept="6" />
-      <node id="3751132065236797352" at="38,96,39,48" concept="2" />
-      <node id="3751132065236797352" at="39,48,40,28" concept="2" />
-      <node id="3751132065236797352" at="40,28,41,81" concept="0" />
-      <node id="3751132065236797352" at="40,28,41,81" concept="2" />
+      <node id="3751132065236797352" at="33,79,34,63" concept="7" />
+      <node id="3751132065236797352" at="36,89,37,96" concept="6" />
+      <node id="3751132065236797352" at="37,96,38,48" concept="2" />
+      <node id="3751132065236797352" at="38,48,39,28" concept="2" />
+      <node id="3751132065236797352" at="39,28,40,81" concept="0" />
+      <node id="3751132065236797352" at="39,28,40,81" concept="2" />
+      <node id="3751132065236797352" at="40,81,41,81" concept="0" />
+      <node id="3751132065236797352" at="40,81,41,81" concept="2" />
       <node id="3751132065236797352" at="41,81,42,81" concept="0" />
       <node id="3751132065236797352" at="41,81,42,81" concept="2" />
-<<<<<<< HEAD
-      <node id="3751132065236797352" at="42,81,43,81" concept="0" />
-      <node id="3751132065236797352" at="42,81,43,81" concept="2" />
-      <node id="3751132065236797352" at="43,81,44,80" concept="0" />
-      <node id="3751132065236797352" at="43,81,44,80" concept="2" />
-      <node id="3751132065236797352" at="45,61,46,83" concept="2" />
-      <node id="3751132065236797352" at="48,61,49,82" concept="2" />
-      <node id="3751132065236797352" at="50,5,51,81" concept="0" />
-      <node id="3751132065236797352" at="50,5,51,81" concept="2" />
-      <node id="3751132065236797352" at="51,81,52,84" concept="0" />
-      <node id="3751132065236797352" at="51,81,52,84" concept="2" />
-      <node id="3751132065236797352" at="52,84,53,81" concept="0" />
-      <node id="3751132065236797352" at="52,84,53,81" concept="2" />
-      <node id="3751132065236797352" at="54,61,55,82" concept="2" />
-      <node id="3751132065236797352" at="56,5,57,82" concept="0" />
-      <node id="3751132065236797352" at="56,5,57,82" concept="2" />
-      <node id="3751132065236797352" at="57,82,58,81" concept="0" />
-      <node id="3751132065236797352" at="57,82,58,81" concept="2" />
-      <node id="3751132065236797352" at="58,81,59,22" concept="7" />
-      <node id="3682791316837310364" at="61,88,62,96" concept="6" />
-      <node id="3682791316837310364" at="62,96,63,47" concept="2" />
-      <node id="3682791316837310364" at="63,47,64,34" concept="2" />
-      <node id="3682791316837310364" at="64,34,65,22" concept="7" />
-      <node id="3682791316837310365" at="67,88,68,82" concept="6" />
-      <node id="3682791316837310365" at="68,82,69,29" concept="2" />
-      <node id="3682791316837310365" at="69,29,70,42" concept="2" />
-      <node id="3682791316837310365" at="70,42,71,26" concept="6" />
-      <node id="3682791316837310365" at="71,26,72,58" concept="2" />
-      <node id="3682791316837310365" at="72,58,73,42" concept="2" />
-      <node id="3682791316837310365" at="73,42,74,73" concept="2" />
-      <node id="3682791316837310365" at="74,73,75,57" concept="6" />
-      <node id="3682791316837310365" at="75,57,76,59" concept="6" />
-      <node id="3682791316837310365" at="77,35,78,82" concept="6" />
-      <node id="3682791316837310365" at="78,82,79,109" concept="7" />
-      <node id="3682791316837310365" at="80,10,81,22" concept="7" />
-      <node id="3682791316837310366" at="83,88,84,97" concept="6" />
-      <node id="3682791316837310366" at="84,97,85,47" concept="2" />
-      <node id="3682791316837310366" at="85,47,86,34" concept="2" />
-      <node id="3682791316837310366" at="86,34,87,22" concept="7" />
-      <node id="3751132065236797352" at="89,87,90,81" concept="6" />
-      <node id="3751132065236797352" at="90,81,91,41" concept="2" />
-      <node id="3751132065236797352" at="91,41,92,45" concept="2" />
-      <node id="3751132065236797352" at="92,45,93,26" concept="6" />
-      <node id="3751132065236797352" at="93,26,94,91" concept="2" />
-      <node id="3751132065236797352" at="94,91,95,58" concept="2" />
-      <node id="3751132065236797352" at="96,39,97,40" concept="2" />
-      <node id="3751132065236797352" at="97,40,98,45" concept="2" />
-      <node id="3751132065236797352" at="99,5,100,73" concept="2" />
-      <node id="3751132065236797352" at="100,73,101,57" concept="6" />
-      <node id="3751132065236797352" at="101,57,102,59" concept="6" />
-      <node id="3751132065236797352" at="103,35,104,82" concept="6" />
-      <node id="3751132065236797352" at="104,82,105,109" concept="7" />
-      <node id="3751132065236797352" at="106,10,107,22" concept="7" />
-      <node id="3682791316837310368" at="110,33,111,14" concept="9" />
-      <node id="3682791316837310368" at="113,69,114,67" concept="7" />
-      <node id="3682791316837310368" at="116,81,117,66" concept="7" />
-      <node id="3682791316837310369" at="119,92,120,84" concept="6" />
-      <node id="3682791316837310369" at="120,84,121,31" concept="2" />
-      <node id="3682791316837310369" at="121,31,122,44" concept="2" />
-      <node id="3682791316837310369" at="122,44,123,33" concept="2" />
-      <node id="3682791316837310369" at="123,33,124,28" concept="6" />
-      <node id="3682791316837310369" at="124,28,125,60" concept="2" />
-      <node id="3682791316837310369" at="125,60,126,46" concept="2" />
-      <node id="3682791316837310369" at="126,46,127,36" concept="6" />
-      <node id="3682791316837310369" at="127,36,128,70" concept="2" />
-      <node id="3682791316837310369" at="128,70,129,42" concept="2" />
-      <node id="3682791316837310369" at="129,42,130,75" concept="2" />
-      <node id="3682791316837310369" at="130,75,131,59" concept="6" />
-      <node id="3682791316837310369" at="131,59,132,61" concept="6" />
-      <node id="3682791316837310369" at="133,37,134,84" concept="6" />
-      <node id="3682791316837310369" at="134,84,135,111" concept="7" />
-      <node id="3682791316837310369" at="136,12,137,24" concept="7" />
-      <node id="3751132065236797352" at="140,88,141,93" concept="6" />
-      <node id="3751132065236797352" at="141,93,142,47" concept="2" />
-      <node id="3751132065236797352" at="142,47,143,81" concept="2" />
-      <node id="3751132065236797352" at="143,81,144,34" concept="2" />
-      <node id="3751132065236797352" at="144,34,145,22" concept="7" />
-      <node id="3190746170676179135" at="147,97,148,177" concept="7" />
-      <node id="3751132065236797352" at="150,87,151,81" concept="6" />
-      <node id="3751132065236797352" at="151,81,152,35" concept="2" />
-      <node id="3751132065236797352" at="152,35,153,39" concept="2" />
-      <node id="3751132065236797352" at="153,39,154,26" concept="6" />
-      <node id="3751132065236797352" at="154,26,155,58" concept="2" />
-      <node id="3751132065236797352" at="156,39,157,39" concept="2" />
-      <node id="3751132065236797352" at="158,5,159,81" concept="2" />
-      <node id="3751132065236797352" at="159,81,160,73" concept="2" />
-      <node id="3751132065236797352" at="160,73,161,57" concept="6" />
-      <node id="3751132065236797352" at="161,57,162,59" concept="6" />
-      <node id="3751132065236797352" at="163,35,164,82" concept="6" />
-      <node id="3751132065236797352" at="164,82,165,109" concept="7" />
-      <node id="3751132065236797352" at="166,10,167,22" concept="7" />
-      <node id="3190746170676236333" at="169,97,170,177" concept="7" />
-      <node id="3682791316837312237" at="172,88,173,87" concept="6" />
-      <node id="3682791316837312237" at="173,87,174,47" concept="2" />
-      <node id="3682791316837312237" at="174,47,175,34" concept="6" />
-      <node id="3682791316837312237" at="175,34,176,68" concept="2" />
-      <node id="3682791316837312237" at="176,68,177,63" concept="2" />
-      <node id="3682791316837312237" at="177,63,178,40" concept="2" />
-      <node id="3682791316837312237" at="178,40,179,34" concept="2" />
-      <node id="3682791316837312237" at="179,34,180,22" concept="7" />
-      <node id="3751132065236797352" at="182,91,183,146" concept="6" />
-      <node id="3751132065236797352" at="183,146,184,106" concept="6" />
-      <node id="3751132065236797352" at="184,106,185,56" concept="2" />
-      <node id="3751132065236797352" at="185,56,186,34" concept="6" />
-      <node id="3751132065236797352" at="186,34,187,63" concept="2" />
-      <node id="3751132065236797352" at="187,63,188,71" concept="2" />
-      <node id="3751132065236797352" at="188,71,189,61" concept="2" />
-      <node id="3751132065236797352" at="189,61,190,40" concept="2" />
-      <node id="3751132065236797352" at="190,40,191,49" concept="2" />
-      <node id="3751132065236797352" at="191,49,192,22" concept="7" />
-      <node id="3751132065236797352" at="195,107,196,50" concept="9" />
-      <node id="3751132065236797352" at="198,66,199,41" concept="6" />
-      <node id="3751132065236797352" at="199,41,200,93" concept="7" />
-      <node id="3751132065236797352" at="202,86,203,80" concept="6" />
-      <node id="3751132065236797352" at="203,80,204,95" concept="2" />
-      <node id="3751132065236797352" at="204,95,205,25" concept="7" />
-      <node id="3751132065236797352" at="207,68,208,34" concept="6" />
-      <node id="3751132065236797352" at="208,34,209,55" concept="2" />
-      <node id="3751132065236797352" at="209,55,210,87" concept="2" />
-      <node id="3751132065236797352" at="210,87,211,23" concept="7" />
-      <node id="3751132065236797352" at="214,96,215,134" concept="2" />
-      <node id="3751132065236797352" at="216,34,217,95" concept="2" />
-      <node id="3751132065236797352" at="217,95,218,98" concept="2" />
-      <node id="3751132065236797352" at="220,131,221,139" concept="2" />
-      <node id="3682791316837313175" at="226,88,227,86" concept="6" />
-      <node id="3682791316837313175" at="227,86,228,47" concept="2" />
-      <node id="3682791316837313175" at="228,47,229,34" concept="6" />
-      <node id="3682791316837313175" at="229,34,230,63" concept="2" />
-      <node id="3682791316837313175" at="230,63,231,61" concept="2" />
-      <node id="3682791316837313175" at="231,61,232,40" concept="2" />
-      <node id="3682791316837313175" at="232,40,233,34" concept="2" />
-      <node id="3682791316837313175" at="233,34,234,22" concept="7" />
-      <node id="3751132065236797352" at="236,87,237,81" concept="6" />
-      <node id="3751132065236797352" at="237,81,238,36" concept="2" />
-      <node id="3751132065236797352" at="238,36,239,49" concept="2" />
-      <node id="3751132065236797352" at="239,49,240,26" concept="6" />
-      <node id="3751132065236797352" at="240,26,241,58" concept="2" />
-      <node id="3751132065236797352" at="242,39,243,40" concept="2" />
-      <node id="3751132065236797352" at="244,5,245,34" concept="6" />
-      <node id="3751132065236797352" at="245,34,246,63" concept="2" />
-      <node id="3751132065236797352" at="246,63,247,61" concept="2" />
-      <node id="3751132065236797352" at="247,61,248,40" concept="2" />
-      <node id="3751132065236797352" at="248,40,249,73" concept="2" />
-      <node id="3751132065236797352" at="249,73,250,57" concept="6" />
-      <node id="3751132065236797352" at="250,57,251,59" concept="6" />
-      <node id="3751132065236797352" at="252,35,253,82" concept="6" />
-      <node id="3751132065236797352" at="253,82,254,109" concept="7" />
-      <node id="3751132065236797352" at="255,10,256,22" concept="7" />
-      <node id="4800340801163590319" at="258,97,259,189" concept="7" />
-      <node id="4800340801163139773" at="261,89,262,156" concept="6" />
-      <node id="4800340801163139773" at="262,156,263,34" concept="6" />
-      <node id="4800340801163139773" at="263,34,264,63" concept="2" />
-      <node id="4800340801163139773" at="264,63,265,40" concept="2" />
-      <node id="4800340801163139773" at="265,40,266,22" concept="7" />
-      <node id="3682791316837321696" at="268,88,269,87" concept="6" />
-      <node id="3682791316837321696" at="269,87,270,47" concept="2" />
-      <node id="3682791316837321696" at="270,47,271,34" concept="6" />
-      <node id="3682791316837321696" at="271,34,272,69" concept="2" />
-      <node id="3682791316837321696" at="272,69,273,40" concept="2" />
-      <node id="3682791316837321696" at="273,40,274,34" concept="2" />
-      <node id="3682791316837321696" at="274,34,275,22" concept="7" />
-      <node id="3751132065236797352" at="34,0,37,0" concept="5" trace="createEditorCell#(Ljetbrains/mps/openapi/editor/EditorContext;Lorg/jetbrains/mps/openapi/model/SNode;)Ljetbrains/mps/openapi/editor/cells/EditorCell;" />
-      <node id="3751132065236797352" at="44,80,47,5" concept="0" />
-      <node id="3751132065236797352" at="44,80,47,5" concept="4" />
-      <node id="3751132065236797352" at="47,5,50,5" concept="0" />
-      <node id="3751132065236797352" at="47,5,50,5" concept="4" />
-      <node id="3751132065236797352" at="53,81,56,5" concept="0" />
-      <node id="3751132065236797352" at="53,81,56,5" concept="4" />
-      <node id="3682791316837310368" at="110,0,113,0" concept="1" trace="_Inline_qnkj9j_a3a#()V" />
-      <node id="3682791316837310368" at="113,0,116,0" concept="5" trace="createEditorCell#(Ljetbrains/mps/openapi/editor/EditorContext;)Ljetbrains/mps/openapi/editor/cells/EditorCell;" />
-      <node id="3682791316837310368" at="116,0,119,0" concept="5" trace="createEditorCell#(Ljetbrains/mps/openapi/editor/EditorContext;Lorg/jetbrains/mps/openapi/model/SNode;)Ljetbrains/mps/openapi/editor/cells/EditorCell;" />
-      <node id="3190746170676176223" at="147,0,150,0" concept="8" trace="renderingCondition_qnkj9j_a4a#(Lorg/jetbrains/mps/openapi/model/SNode;Ljetbrains/mps/openapi/editor/EditorContext;)Z" />
-      <node id="3751132065236797352" at="155,58,158,5" concept="4" />
-      <node id="3190746170676234078" at="169,0,172,0" concept="8" trace="renderingCondition_qnkj9j_a5a#(Lorg/jetbrains/mps/openapi/model/SNode;Ljetbrains/mps/openapi/editor/EditorContext;)Z" />
-      <node id="3751132065236797352" at="195,0,198,0" concept="1" trace="classLikeMemberListHandler_qnkj9j_h0#(Lorg/jetbrains/mps/openapi/model/SNode;Ljava/lang/String;Ljetbrains/mps/openapi/editor/EditorContext;)V" />
-      <node id="3751132065236797352" at="219,9,222,9" concept="4" />
-      <node id="3751132065236797352" at="241,58,244,5" concept="4" />
-      <node id="4800340801163589996" at="258,0,261,0" concept="8" trace="renderingCondition_qnkj9j_a9a#(Lorg/jetbrains/mps/openapi/model/SNode;Ljetbrains/mps/openapi/editor/EditorContext;)Z" />
-      <node id="3751132065236797352" at="95,58,99,5" concept="4" />
-      <node id="3751132065236797352" at="198,0,202,0" concept="5" trace="createNodeToInsert#(Ljetbrains/mps/openapi/editor/EditorContext;)Lorg/jetbrains/mps/openapi/model/SNode;" />
-      <node id="3751132065236797352" at="215,134,219,9" concept="4" />
-      <node id="3682791316837310365" at="76,59,81,22" concept="4" />
-      <node id="3751132065236797352" at="102,59,107,22" concept="4" />
-      <node id="3682791316837310369" at="132,61,137,24" concept="4" />
-      <node id="3751132065236797352" at="162,59,167,22" concept="4" />
-      <node id="3751132065236797352" at="202,0,207,0" concept="5" trace="createNodeCell#(Ljetbrains/mps/openapi/editor/EditorContext;Lorg/jetbrains/mps/openapi/model/SNode;)Ljetbrains/mps/openapi/editor/cells/EditorCell;" />
-      <node id="3751132065236797352" at="251,59,256,22" concept="4" />
-      <node id="3682791316837310364" at="61,0,67,0" concept="5" trace="createConstant_qnkj9j_a0#(Ljetbrains/mps/openapi/editor/EditorContext;Lorg/jetbrains/mps/openapi/model/SNode;)Ljetbrains/mps/openapi/editor/cells/EditorCell;" />
-      <node id="3682791316837310366" at="83,0,89,0" concept="5" trace="createConstant_qnkj9j_c0#(Ljetbrains/mps/openapi/editor/EditorContext;Lorg/jetbrains/mps/openapi/model/SNode;)Ljetbrains/mps/openapi/editor/cells/EditorCell;" />
-      <node id="3751132065236797352" at="207,0,213,0" concept="5" trace="createEmptyCell#(Ljetbrains/mps/openapi/editor/EditorContext;)Ljetbrains/mps/openapi/editor/cells/EditorCell;" />
-      <node id="3751132065236797352" at="140,0,147,0" concept="5" trace="createConstant_qnkj9j_e0#(Ljetbrains/mps/openapi/editor/EditorContext;Lorg/jetbrains/mps/openapi/model/SNode;)Ljetbrains/mps/openapi/editor/cells/EditorCell;" />
-      <node id="4800340801163139773" at="261,0,268,0" concept="5" trace="createComponent_qnkj9j_k0#(Ljetbrains/mps/openapi/editor/EditorContext;Lorg/jetbrains/mps/openapi/model/SNode;)Ljetbrains/mps/openapi/editor/cells/EditorCell;" />
-      <node id="3682791316837321696" at="268,0,277,0" concept="5" trace="createConstant_qnkj9j_l0#(Ljetbrains/mps/openapi/editor/EditorContext;Lorg/jetbrains/mps/openapi/model/SNode;)Ljetbrains/mps/openapi/editor/cells/EditorCell;" />
-      <node id="3682791316837312237" at="172,0,182,0" concept="5" trace="createConstant_qnkj9j_g0#(Ljetbrains/mps/openapi/editor/EditorContext;Lorg/jetbrains/mps/openapi/model/SNode;)Ljetbrains/mps/openapi/editor/cells/EditorCell;" />
-      <node id="3751132065236797352" at="213,132,223,7" concept="4" />
-      <node id="3682791316837313175" at="226,0,236,0" concept="5" trace="createConstant_qnkj9j_i0#(Ljetbrains/mps/openapi/editor/EditorContext;Lorg/jetbrains/mps/openapi/model/SNode;)Ljetbrains/mps/openapi/editor/cells/EditorCell;" />
-      <node id="3751132065236797352" at="182,0,194,0" concept="5" trace="createRefNodeList_qnkj9j_h0#(Ljetbrains/mps/openapi/editor/EditorContext;Lorg/jetbrains/mps/openapi/model/SNode;)Ljetbrains/mps/openapi/editor/cells/EditorCell;" />
-      <node id="3751132065236797352" at="213,0,225,0" concept="5" trace="installElementCellActions#(Lorg/jetbrains/mps/openapi/model/SNode;Lorg/jetbrains/mps/openapi/model/SNode;Ljetbrains/mps/openapi/editor/cells/EditorCell;Ljetbrains/mps/openapi/editor/EditorContext;)V" />
-      <node id="3682791316837310365" at="67,0,83,0" concept="5" trace="createProperty_qnkj9j_b0#(Ljetbrains/mps/openapi/editor/EditorContext;Lorg/jetbrains/mps/openapi/model/SNode;)Ljetbrains/mps/openapi/editor/cells/EditorCell;" />
-      <node id="3751132065236797352" at="150,0,169,0" concept="5" trace="createRefNode_qnkj9j_f0#(Ljetbrains/mps/openapi/editor/EditorContext;Lorg/jetbrains/mps/openapi/model/SNode;)Ljetbrains/mps/openapi/editor/cells/EditorCell;" />
-      <node id="3751132065236797352" at="89,0,109,0" concept="5" trace="createRefCell_qnkj9j_d0#(Ljetbrains/mps/openapi/editor/EditorContext;Lorg/jetbrains/mps/openapi/model/SNode;)Ljetbrains/mps/openapi/editor/cells/EditorCell;" />
-      <node id="3682791316837310369" at="119,0,139,0" concept="5" trace="createProperty_qnkj9j_a0d0#(Ljetbrains/mps/openapi/editor/EditorContext;Lorg/jetbrains/mps/openapi/model/SNode;)Ljetbrains/mps/openapi/editor/cells/EditorCell;" />
-      <node id="3751132065236797352" at="236,0,258,0" concept="5" trace="createRefNode_qnkj9j_j0#(Ljetbrains/mps/openapi/editor/EditorContext;Lorg/jetbrains/mps/openapi/model/SNode;)Ljetbrains/mps/openapi/editor/cells/EditorCell;" />
-      <node id="3751132065236797352" at="37,0,61,0" concept="5" trace="createCollection_qnkj9j_a#(Ljetbrains/mps/openapi/editor/EditorContext;Lorg/jetbrains/mps/openapi/model/SNode;)Ljetbrains/mps/openapi/editor/cells/EditorCell;" />
-      <scope id="3751132065236797352" at="34,79,35,63" />
-      <scope id="3751132065236797352" at="40,28,41,81" />
-      <scope id="3751132065236797352" at="41,81,42,81" />
-      <scope id="3751132065236797352" at="42,81,43,81" />
-      <scope id="3751132065236797352" at="43,81,44,80" />
-      <scope id="3751132065236797352" at="45,61,46,83" />
-      <scope id="3751132065236797352" at="48,61,49,82" />
-      <scope id="3751132065236797352" at="50,5,51,81" />
-      <scope id="3751132065236797352" at="51,81,52,84" />
-      <scope id="3751132065236797352" at="52,84,53,81" />
-      <scope id="3751132065236797352" at="54,61,55,82" />
-      <scope id="3751132065236797352" at="56,5,57,82" />
-      <scope id="3751132065236797352" at="57,82,58,81" />
-      <scope id="3682791316837310368" at="110,33,111,14" />
-      <scope id="3682791316837310368" at="113,69,114,67" />
-      <scope id="3682791316837310368" at="116,81,117,66" />
-      <scope id="3190746170676176224" at="147,97,148,177" />
-      <scope id="3751132065236797352" at="156,39,157,39" />
-      <scope id="3190746170676234079" at="169,97,170,177" />
-      <scope id="3751132065236797352" at="195,107,196,50" />
-      <scope id="3751132065236797352" at="220,131,221,139" />
-      <scope id="3751132065236797352" at="242,39,243,40" />
-      <scope id="4800340801163589997" at="258,97,259,189" />
-      <scope id="3682791316837310365" at="77,35,79,109">
-        <var name="manager" id="3682791316837310365" />
-      </scope>
-      <scope id="3751132065236797352" at="96,39,98,45" />
-      <scope id="3751132065236797352" at="103,35,105,109">
-        <var name="manager" id="3751132065236797352" />
-      </scope>
-      <scope id="3682791316837310369" at="133,37,135,111">
-=======
       <node id="3751132065236797352" at="42,81,43,80" concept="0" />
       <node id="3751132065236797352" at="42,81,43,80" concept="2" />
       <node id="3751132065236797352" at="43,80,44,81" concept="0" />
@@ -1616,205 +1365,167 @@
         <var name="manager" id="3751132065236797352" />
       </scope>
       <scope id="3682791316837310369" at="123,37,125,96">
->>>>>>> 63970703
         <var name="manager" id="3682791316837310369" />
       </scope>
-      <scope id="3751132065236797352" at="163,35,165,109">
-        <var name="manager" id="3751132065236797352" />
-      </scope>
-      <scope id="3751132065236797352" at="198,66,200,93">
+      <scope id="3751132065236797352" at="156,66,158,93">
         <var name="listOwner" id="3751132065236797352" />
       </scope>
-<<<<<<< HEAD
-      <scope id="3751132065236797352" at="216,34,218,98" />
-      <scope id="3751132065236797352" at="252,35,254,109">
-        <var name="manager" id="3751132065236797352" />
-=======
       <scope id="3751132065236797352" at="174,34,176,98" />
       <scope id="1825613483881473041" at="224,35,226,94">
         <var name="manager" id="1825613483881473041" />
->>>>>>> 63970703
-      </scope>
-      <scope id="3751132065236797352" at="34,0,37,0">
+      </scope>
+      <scope id="3751132065236797352" at="33,0,36,0">
         <var name="editorContext" id="3751132065236797352" />
         <var name="node" id="3751132065236797352" />
       </scope>
-      <scope id="3751132065236797352" at="44,80,47,5" />
-      <scope id="3751132065236797352" at="47,5,50,5" />
-      <scope id="3751132065236797352" at="53,81,56,5" />
-      <scope id="3682791316837310368" at="110,0,113,0" />
-      <scope id="3682791316837310368" at="113,0,116,0">
+      <scope id="3751132065236797352" at="46,81,49,5" />
+      <scope id="3682791316837310368" at="103,0,106,0" />
+      <scope id="3682791316837310368" at="106,0,109,0">
         <var name="editorContext" id="3682791316837310368" />
       </scope>
-      <scope id="3682791316837310368" at="116,0,119,0">
+      <scope id="3682791316837310368" at="109,0,112,0">
         <var name="editorContext" id="3682791316837310368" />
         <var name="node" id="3682791316837310368" />
       </scope>
-      <scope id="3190746170676176223" at="147,0,150,0">
-        <var name="editorContext" id="3190746170676176223" />
-        <var name="node" id="3190746170676176223" />
-      </scope>
-      <scope id="3190746170676234078" at="169,0,172,0">
-        <var name="editorContext" id="3190746170676234078" />
-        <var name="node" id="3190746170676234078" />
-      </scope>
-      <scope id="3751132065236797352" at="195,0,198,0">
+      <scope id="3751132065236797352" at="153,0,156,0">
         <var name="childRole" id="3751132065236797352" />
         <var name="context" id="3751132065236797352" />
         <var name="ownerNode" id="3751132065236797352" />
       </scope>
-      <scope id="3751132065236797352" at="202,86,205,25">
+      <scope id="3751132065236797352" at="160,86,163,25">
         <var name="elementCell" id="3751132065236797352" />
       </scope>
-      <scope id="4800340801163589996" at="258,0,261,0">
-        <var name="editorContext" id="4800340801163589996" />
-        <var name="node" id="4800340801163589996" />
-      </scope>
-      <scope id="3682791316837310364" at="61,88,65,22">
+      <scope id="3211321119092890539" at="205,0,208,0">
+        <var name="editorContext" id="3211321119092890539" />
+        <var name="node" id="3211321119092890539" />
+      </scope>
+      <scope id="3682791316837310364" at="54,88,58,22">
         <var name="editorCell" id="3682791316837310364" />
       </scope>
-      <scope id="3682791316837310366" at="83,88,87,22">
+      <scope id="3682791316837310366" at="76,88,80,22">
         <var name="editorCell" id="3682791316837310366" />
       </scope>
-      <scope id="3751132065236797352" at="198,0,202,0">
+      <scope id="3751132065236797352" at="156,0,160,0">
         <var name="editorContext" id="3751132065236797352" />
       </scope>
-      <scope id="3751132065236797352" at="207,68,211,23">
+      <scope id="3751132065236797352" at="165,68,169,23">
         <var name="emptyCell" id="3751132065236797352" />
       </scope>
-      <scope id="3751132065236797352" at="140,88,145,22">
-        <var name="editorCell" id="3751132065236797352" />
-      </scope>
-      <scope id="3751132065236797352" at="202,0,207,0">
+      <scope id="3751132065236797352" at="160,0,165,0">
         <var name="editorContext" id="3751132065236797352" />
         <var name="elementNode" id="3751132065236797352" />
       </scope>
-      <scope id="4800340801163139773" at="261,89,266,22">
-        <var name="editorCell" id="4800340801163139773" />
-        <var name="style" id="4800340801163139773" />
-      </scope>
-      <scope id="3682791316837310364" at="61,0,67,0">
+      <scope id="3682791316837310364" at="54,0,60,0">
         <var name="editorContext" id="3682791316837310364" />
         <var name="node" id="3682791316837310364" />
       </scope>
-      <scope id="3682791316837310366" at="83,0,89,0">
+      <scope id="3682791316837310366" at="76,0,82,0">
         <var name="editorContext" id="3682791316837310366" />
         <var name="node" id="3682791316837310366" />
       </scope>
-      <scope id="3751132065236797352" at="207,0,213,0">
+      <scope id="3751132065236797352" at="165,0,171,0">
         <var name="editorContext" id="3751132065236797352" />
       </scope>
-      <scope id="3751132065236797352" at="140,0,147,0">
-        <var name="editorContext" id="3751132065236797352" />
-        <var name="node" id="3751132065236797352" />
-      </scope>
-      <scope id="4800340801163139773" at="261,0,268,0">
-        <var name="editorContext" id="4800340801163139773" />
-        <var name="node" id="4800340801163139773" />
-      </scope>
-      <scope id="3682791316837321696" at="268,88,275,22">
+      <scope id="3682791316837321696" at="230,88,237,22">
         <var name="editorCell" id="3682791316837321696" />
         <var name="style" id="3682791316837321696" />
       </scope>
-      <scope id="3682791316837312237" at="172,88,180,22">
+      <scope id="3682791316837312237" at="130,88,138,22">
         <var name="editorCell" id="3682791316837312237" />
         <var name="style" id="3682791316837312237" />
       </scope>
-      <scope id="3751132065236797352" at="214,96,222,9" />
-      <scope id="3682791316837313175" at="226,88,234,22">
+      <scope id="3751132065236797352" at="172,96,180,9" />
+      <scope id="3682791316837313175" at="184,88,192,22">
         <var name="editorCell" id="3682791316837313175" />
         <var name="style" id="3682791316837313175" />
       </scope>
-      <scope id="3682791316837321696" at="268,0,277,0">
+      <scope id="3751132065236797352" at="194,88,203,22">
+        <var name="editorCell" id="3751132065236797352" />
+        <var name="style" id="3751132065236797352" />
+      </scope>
+      <scope id="3682791316837321696" at="230,0,239,0">
         <var name="editorContext" id="3682791316837321696" />
         <var name="node" id="3682791316837321696" />
       </scope>
-      <scope id="3682791316837312237" at="172,0,182,0">
+      <scope id="3682791316837312237" at="130,0,140,0">
         <var name="editorContext" id="3682791316837312237" />
         <var name="node" id="3682791316837312237" />
       </scope>
-      <scope id="3751132065236797352" at="182,91,192,22">
+      <scope id="3751132065236797352" at="140,91,150,22">
         <var name="editorCell" id="3751132065236797352" />
         <var name="handler" id="3751132065236797352" />
         <var name="style" id="3751132065236797352" />
       </scope>
-      <scope id="3751132065236797352" at="213,132,223,7" />
-      <scope id="3682791316837313175" at="226,0,236,0">
+      <scope id="3751132065236797352" at="171,132,181,7" />
+      <scope id="3682791316837313175" at="184,0,194,0">
         <var name="editorContext" id="3682791316837313175" />
         <var name="node" id="3682791316837313175" />
       </scope>
-      <scope id="3751132065236797352" at="182,0,194,0">
+      <scope id="3751132065236797352" at="194,0,205,0">
         <var name="editorContext" id="3751132065236797352" />
         <var name="node" id="3751132065236797352" />
       </scope>
-      <scope id="3751132065236797352" at="213,0,225,0">
+      <scope id="3751132065236797352" at="140,0,152,0">
+        <var name="editorContext" id="3751132065236797352" />
+        <var name="node" id="3751132065236797352" />
+      </scope>
+      <scope id="3751132065236797352" at="171,0,183,0">
         <var name="editorContext" id="3751132065236797352" />
         <var name="elementCell" id="3751132065236797352" />
         <var name="elementNode" id="3751132065236797352" />
         <var name="listOwner" id="3751132065236797352" />
       </scope>
-      <scope id="3682791316837310365" at="67,88,81,22">
+      <scope id="3682791316837310365" at="60,88,74,22">
         <var name="attributeConcept" id="3682791316837310365" />
         <var name="attributeKind" id="3682791316837310365" />
         <var name="editorCell" id="3682791316837310365" />
         <var name="provider" id="3682791316837310365" />
       </scope>
-      <scope id="3682791316837310365" at="67,0,83,0">
+      <scope id="3682791316837310369" at="112,92,127,24">
+        <var name="attributeConcept" id="3682791316837310369" />
+        <var name="attributeKind" id="3682791316837310369" />
+        <var name="editorCell" id="3682791316837310369" />
+        <var name="provider" id="3682791316837310369" />
+      </scope>
+      <scope id="3751132065236797352" at="36,89,52,22">
+        <var name="editorCell" id="3751132065236797352" />
+      </scope>
+      <scope id="3682791316837310365" at="60,0,76,0">
         <var name="editorContext" id="3682791316837310365" />
         <var name="node" id="3682791316837310365" />
       </scope>
-      <scope id="3751132065236797352" at="150,87,167,22">
+      <scope id="3682791316837310369" at="112,0,129,0">
+        <var name="editorContext" id="3682791316837310369" />
+        <var name="node" id="3682791316837310369" />
+      </scope>
+      <scope id="3751132065236797352" at="36,0,54,0">
+        <var name="editorContext" id="3751132065236797352" />
+        <var name="node" id="3751132065236797352" />
+      </scope>
+      <scope id="3751132065236797352" at="82,87,100,22">
         <var name="attributeConcept" id="3751132065236797352" />
         <var name="attributeKind" id="3751132065236797352" />
         <var name="editorCell" id="3751132065236797352" />
         <var name="provider" id="3751132065236797352" />
       </scope>
-      <scope id="3751132065236797352" at="89,87,107,22">
-        <var name="attributeConcept" id="3751132065236797352" />
-        <var name="attributeKind" id="3751132065236797352" />
-        <var name="editorCell" id="3751132065236797352" />
-        <var name="provider" id="3751132065236797352" />
-      </scope>
-      <scope id="3682791316837310369" at="119,92,137,24">
-        <var name="attributeConcept" id="3682791316837310369" />
-        <var name="attributeKind" id="3682791316837310369" />
-        <var name="editorCell" id="3682791316837310369" />
-        <var name="provider" id="3682791316837310369" />
-        <var name="style" id="3682791316837310369" />
-      </scope>
-      <scope id="3751132065236797352" at="150,0,169,0">
+      <scope id="3751132065236797352" at="82,0,102,0">
         <var name="editorContext" id="3751132065236797352" />
         <var name="node" id="3751132065236797352" />
       </scope>
-      <scope id="3751132065236797352" at="89,0,109,0">
-        <var name="editorContext" id="3751132065236797352" />
-        <var name="node" id="3751132065236797352" />
-      </scope>
-      <scope id="3682791316837310369" at="119,0,139,0">
-        <var name="editorContext" id="3682791316837310369" />
-        <var name="node" id="3682791316837310369" />
-      </scope>
-      <scope id="3751132065236797352" at="236,87,256,22">
-        <var name="attributeConcept" id="3751132065236797352" />
-        <var name="attributeKind" id="3751132065236797352" />
-        <var name="editorCell" id="3751132065236797352" />
-        <var name="provider" id="3751132065236797352" />
-        <var name="style" id="3751132065236797352" />
-      </scope>
-      <scope id="3751132065236797352" at="37,89,59,22">
-        <var name="editorCell" id="3751132065236797352" />
-      </scope>
-      <scope id="3751132065236797352" at="236,0,258,0">
-        <var name="editorContext" id="3751132065236797352" />
-        <var name="node" id="3751132065236797352" />
-      </scope>
-      <scope id="3751132065236797352" at="37,0,61,0">
-        <var name="editorContext" id="3751132065236797352" />
-        <var name="node" id="3751132065236797352" />
-      </scope>
-      <unit id="3682791316837310368" at="109,0,140,0" name="jetbrains.mps.lang.classLike.editor.ClassLikeDescriptor_Editor$_Inline_qnkj9j_a3a" />
-      <unit id="3751132065236797352" at="194,0,226,0" name="jetbrains.mps.lang.classLike.editor.ClassLikeDescriptor_Editor$classLikeMemberListHandler_qnkj9j_h0" />
-      <unit id="3751132065236797352" at="33,0,278,0" name="jetbrains.mps.lang.classLike.editor.ClassLikeDescriptor_Editor" />
+      <scope id="1825613483881473041" at="208,87,228,22">
+        <var name="attributeConcept" id="1825613483881473041" />
+        <var name="attributeKind" id="1825613483881473041" />
+        <var name="editorCell" id="1825613483881473041" />
+        <var name="provider" id="1825613483881473041" />
+        <var name="style" id="1825613483881473041" />
+      </scope>
+      <scope id="1825613483881473041" at="208,0,230,0">
+        <var name="editorContext" id="1825613483881473041" />
+        <var name="node" id="1825613483881473041" />
+      </scope>
+      <unit id="3682791316837310368" at="102,0,130,0" name="jetbrains.mps.lang.classLike.editor.ClassLikeDescriptor_Editor$_Inline_qnkj9j_a3a" />
+      <unit id="3751132065236797352" at="152,0,184,0" name="jetbrains.mps.lang.classLike.editor.ClassLikeDescriptor_Editor$memberListHandler_qnkj9j_f0" />
+      <unit id="3751132065236797352" at="32,0,240,0" name="jetbrains.mps.lang.classLike.editor.ClassLikeDescriptor_Editor" />
     </file>
   </root>
   <root nodeRef="c7d5b9dd-a05f-4be2-bc73-f2e16994cc67/r:60fc5d65-00f5-411a-8513-c8d5fe6ffc51(jetbrains.mps.lang.classLike/jetbrains.mps.lang.classLike.editor)/3751132065236797366">
