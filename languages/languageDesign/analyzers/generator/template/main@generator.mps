--- conflicted
+++ resolved
@@ -12,14 +12,9 @@
     <use id="ceab5195-25ea-4f22-9b92-103b95ca8c0c" name="jetbrains.mps.lang.core" version="1" />
     <use id="7866978e-a0f0-4cc7-81bc-4d213d9375e1" name="jetbrains.mps.lang.smodel" version="4" />
     <use id="f3061a53-9226-4cc5-a443-f952ceaf5816" name="jetbrains.mps.baseLanguage" version="4" />
-<<<<<<< HEAD
     <use id="96ee7a94-411d-4cf8-9b94-96cad7e52411" name="jetbrains.mps.baseLanguage.jdk7" version="0" />
     <use id="f2801650-65d5-424e-bb1b-463a8781b786" name="jetbrains.mps.baseLanguage.javadoc" version="2" />
     <engage id="d4615e3b-d671-4ba9-af01-2b78369b0ba7" name="jetbrains.mps.lang.pattern" />
-=======
-    <use id="69b8a993-9b87-4d96-bf0c-3559f4bb0c63" name="jetbrains.mps.lang.slanguage" version="0" />
-    <generationPart ref="d4615e3b-d671-4ba9-af01-2b78369b0ba7(jetbrains.mps.lang.pattern)" />
->>>>>>> d968de6b
     <devkit ref="fbc25dd2-5da4-483a-8b19-70928e1b62d7(jetbrains.mps.devkit.general-purpose)" />
   </languages>
   <imports>
@@ -29,7 +24,6 @@
     <import index="mu20" ref="r:fc94574f-a075-45e6-9927-48e7e87153e6(jetbrains.mps.analyzers.runtime.framework)" />
     <import index="tpee" ref="r:00000000-0000-4000-0000-011c895902ca(jetbrains.mps.baseLanguage.structure)" />
     <import index="tp3t" ref="r:00000000-0000-4000-0000-011c89590345(jetbrains.mps.lang.pattern.structure)" />
-<<<<<<< HEAD
     <import index="33ny" ref="6354ebe7-c22a-4a0f-ac54-50b52ab9b065/java:java.util(JDK/)" />
     <import index="wyt6" ref="6354ebe7-c22a-4a0f-ac54-50b52ab9b065/java:java.lang(JDK/)" />
     <import index="1fjm" ref="6ed54515-acc8-4d1e-a16c-9fd6cfe951ea/java:jetbrains.mps.lang.dataFlow.framework(MPS.Core/)" />
@@ -40,23 +34,9 @@
     <import index="mhbf" ref="8865b7a8-5271-43d3-884c-6fd1d9cfdd34/java:org.jetbrains.mps.openapi.model(MPS.OpenAPI/)" />
     <import index="tp42" ref="r:00000000-0000-4000-0000-011c8959037e(jetbrains.mps.lang.dataFlow.generator.baseLanguage.template.main@generator)" />
     <import index="tpce" ref="r:00000000-0000-4000-0000-011c89590292(jetbrains.mps.lang.structure.structure)" />
-=======
-    <import index="33ny" ref="6354ebe7-c22a-4a0f-ac54-50b52ab9b065/java:java.util()" />
-    <import index="wyt6" ref="6354ebe7-c22a-4a0f-ac54-50b52ab9b065/java:java.lang()" />
-    <import index="1fjm" ref="6ed54515-acc8-4d1e-a16c-9fd6cfe951ea/java:jetbrains.mps.lang.dataFlow.framework()" />
-    <import index="7jhi" ref="6ed54515-acc8-4d1e-a16c-9fd6cfe951ea/java:jetbrains.mps.lang.pattern()" />
-    <import index="dau9" ref="6ed54515-acc8-4d1e-a16c-9fd6cfe951ea/java:jetbrains.mps.lang.dataFlow.framework.instructions()" />
-    <import index="w1kc" ref="6ed54515-acc8-4d1e-a16c-9fd6cfe951ea/java:jetbrains.mps.smodel()" />
-    <import index="8ov6" ref="6ed54515-acc8-4d1e-a16c-9fd6cfe951ea/java:jetbrains.mps.lang.dataFlow()" />
-    <import index="c17a" ref="8865b7a8-5271-43d3-884c-6fd1d9cfdd34/java:org.jetbrains.mps.openapi.language()" />
-    <import index="mhbf" ref="8865b7a8-5271-43d3-884c-6fd1d9cfdd34/java:org.jetbrains.mps.openapi.model()" />
-    <import index="tp27" ref="r:00000000-0000-4000-0000-011c89590303(jetbrains.mps.lang.smodel.generator.baseLanguage.template.main@generator)" />
-    <import index="lui2" ref="8865b7a8-5271-43d3-884c-6fd1d9cfdd34/java:org.jetbrains.mps.openapi.module()" />
-    <import index="lijz" ref="6ed54515-acc8-4d1e-a16c-9fd6cfe951ea/java:jetbrains.mps.project.dependency.modules()" />
-    <import index="hgrf" ref="r:01b252f4-57dd-45b0-b193-1c0cf81e6653(jetbrains.mps.lang.dataFlow.plugin)" />
->>>>>>> d968de6b
+    <import index="guwi" ref="6354ebe7-c22a-4a0f-ac54-50b52ab9b065/java:java.io(JDK/)" implicit="true" />
     <import index="tpck" ref="r:00000000-0000-4000-0000-011c89590288(jetbrains.mps.lang.core.structure)" implicit="true" />
-    <import index="guwi" ref="6354ebe7-c22a-4a0f-ac54-50b52ab9b065/java:java.io(JDK/)" implicit="true" />
+    <import index="hgrf" ref="r:01b252f4-57dd-45b0-b193-1c0cf81e6653(jetbrains.mps.lang.dataFlow.plugin)" implicit="true" />
     <import index="tpcu" ref="r:00000000-0000-4000-0000-011c89590282(jetbrains.mps.lang.core.behavior)" implicit="true" />
   </imports>
   <registry>
@@ -234,6 +214,7 @@
         <property id="1184950341882" name="topPriorityGroup" index="3$yP7D" />
         <child id="3071639529306477415" name="exports" index="24Zfi7" />
         <child id="1200911492601" name="mappingLabel" index="2rTMjI" />
+        <child id="1167088157977" name="createRootRule" index="2VS0gm" />
         <child id="1167328349397" name="reductionMappingRule" index="3acgRq" />
         <child id="1167514678247" name="rootMappingRule" index="3lj3bC" />
       </concept>
@@ -255,6 +236,11 @@
       <concept id="1722980698497626400" name="jetbrains.mps.lang.generator.structure.ITemplateCall" flags="ng" index="v9R3L">
         <reference id="1722980698497626483" name="template" index="v9R2y" />
       </concept>
+      <concept id="1167087469898" name="jetbrains.mps.lang.generator.structure.CreateRootRule" flags="lg" index="2VPoh5">
+        <reference id="1167087469901" name="templateNode" index="2VPoh2" />
+        <child id="1167087469900" name="conditionFunction" index="2VPoh3" />
+      </concept>
+      <concept id="1167087518662" name="jetbrains.mps.lang.generator.structure.CreateRootRule_Condition" flags="in" index="2VP$b9" />
       <concept id="1167168920554" name="jetbrains.mps.lang.generator.structure.BaseMappingRule_Condition" flags="in" index="30G5F_" />
       <concept id="1167169188348" name="jetbrains.mps.lang.generator.structure.TemplateFunctionParameter_sourceNode" flags="nn" index="30H73N" />
       <concept id="1167169308231" name="jetbrains.mps.lang.generator.structure.BaseMappingRule" flags="ng" index="30H$t8">
@@ -322,7 +308,6 @@
         <child id="1199569916463" name="body" index="1bW5cS" />
       </concept>
     </language>
-<<<<<<< HEAD
     <language id="f2801650-65d5-424e-bb1b-463a8781b786" name="jetbrains.mps.baseLanguage.javadoc">
       <concept id="5349172909345501395" name="jetbrains.mps.baseLanguage.javadoc.structure.BaseDocComment" flags="ng" index="P$AiS">
         <child id="5383422241790532083" name="tags" index="3nqlJM" />
@@ -331,11 +316,11 @@
       <concept id="8465538089690331500" name="jetbrains.mps.baseLanguage.javadoc.structure.CommentLine" flags="ng" index="TZ5HA" />
       <concept id="8465538089690331492" name="jetbrains.mps.baseLanguage.javadoc.structure.DeprecatedBlockDocTag" flags="ng" index="TZ5HI">
         <child id="2667874559098216723" name="text" index="3HnX3l" />
-=======
+      </concept>
+    </language>
     <language id="69b8a993-9b87-4d96-bf0c-3559f4bb0c63" name="jetbrains.mps.lang.slanguage">
       <concept id="2030416617761226491" name="jetbrains.mps.lang.slanguage.structure.Model_IsAspectOperation" flags="nn" index="3zA4fs">
         <reference id="2030416617761226680" name="aspect" index="3zA4av" />
->>>>>>> d968de6b
       </concept>
     </language>
     <language id="d7706f63-9be2-479c-a3da-ae92af1e64d5" name="jetbrains.mps.lang.generator.generationContext">
@@ -347,6 +332,8 @@
         <child id="1216860049632" name="inputNode" index="1iwH7V" />
       </concept>
       <concept id="1216860049635" name="jetbrains.mps.lang.generator.generationContext.structure.TemplateFunctionParameter_generationContext" flags="nn" index="1iwH7S" />
+      <concept id="1217004708011" name="jetbrains.mps.lang.generator.generationContext.structure.GenerationContextOp_GetInputModel" flags="nn" index="1r8y6K" />
+      <concept id="1217026863835" name="jetbrains.mps.lang.generator.generationContext.structure.GenerationContextOp_GetOriginalInputModel" flags="nn" index="1st3f0" />
       <concept id="494100551407707431" name="jetbrains.mps.lang.generator.generationContext.structure.GenerationContextOp_GetExport" flags="ng" index="1J843M">
         <reference id="494100551407707432" name="label" index="1J843X" />
         <child id="1770874776445951671" name="inputNode" index="vkvud" />
@@ -376,6 +363,9 @@
       <concept id="1145404486709" name="jetbrains.mps.lang.smodel.structure.SemanticDowncastExpression" flags="nn" index="2JrnkZ">
         <child id="1145404616321" name="leftExpression" index="2JrQYb" />
       </concept>
+      <concept id="1171315804604" name="jetbrains.mps.lang.smodel.structure.Model_RootsOperation" flags="nn" index="2RRcyG">
+        <reference id="1171315804605" name="concept" index="2RRcyH" />
+      </concept>
       <concept id="1171407110247" name="jetbrains.mps.lang.smodel.structure.Node_GetAncestorOperation" flags="nn" index="2Xjw5R" />
       <concept id="2644386474300074836" name="jetbrains.mps.lang.smodel.structure.ConceptIdRefExpression" flags="nn" index="35c_gC">
         <reference id="2644386474300074837" name="conceptDeclaration" index="35c_gD" />
@@ -446,11 +436,56 @@
       <concept id="1160612413312" name="jetbrains.mps.baseLanguage.collections.structure.AddElementOperation" flags="nn" index="TSZUe" />
       <concept id="1165525191778" name="jetbrains.mps.baseLanguage.collections.structure.GetFirstOperation" flags="nn" index="1uHKPH" />
       <concept id="1165530316231" name="jetbrains.mps.baseLanguage.collections.structure.IsEmptyOperation" flags="nn" index="1v1jN8" />
+      <concept id="1176501494711" name="jetbrains.mps.baseLanguage.collections.structure.IsNotEmptyOperation" flags="nn" index="3GX2aA" />
     </language>
   </registry>
   <node concept="bUwia" id="7XrupC0L9ZR">
     <property role="TrG5h" value="main" />
     <property role="3$yP7D" value="true" />
+    <node concept="3aamgX" id="3eVfSJefkJq" role="3acgRq">
+      <ref role="30HIoZ" to="bj1v:3eVfSJeeWos" resolve="ProgramParameter" />
+      <node concept="1Koe21" id="3eVfSJeflpj" role="1lVwrX">
+        <node concept="9aQIb" id="3eVfSJeflpp" role="1Koe22">
+          <node concept="3clFbS" id="3eVfSJeflpr" role="9aQI4">
+            <node concept="3cpWs8" id="3eVfSJefm7Q" role="3cqZAp">
+              <node concept="3cpWsn" id="3eVfSJefm7T" role="3cpWs9">
+                <property role="TrG5h" value="o" />
+                <node concept="17QB3L" id="3eVfSJefm7P" role="1tU5fm" />
+                <node concept="10Nm6u" id="3eVfSJefm84" role="33vP2m" />
+              </node>
+            </node>
+            <node concept="3clFbF" id="3eVfSJefm8n" role="3cqZAp">
+              <node concept="2OqwBi" id="3eVfSJefm8k" role="3clFbG">
+                <node concept="10M0yZ" id="3eVfSJefm8l" role="2Oq$k0">
+                  <ref role="1PxDUh" to="wyt6:~System" resolve="System" />
+                  <ref role="3cqZAo" to="wyt6:~System.out" resolve="out" />
+                </node>
+                <node concept="liA8E" id="3eVfSJefm8m" role="2OqNvi">
+                  <ref role="37wK5l" to="guwi:~PrintStream.println(java.lang.String):void" resolve="println" />
+                  <node concept="37vLTw" id="3eVfSJefm8P" role="37wK5m">
+                    <ref role="3cqZAo" node="3eVfSJefm7T" resolve="o" />
+                    <node concept="raruj" id="3eVfSJefmem" role="lGtFl" />
+                    <node concept="1ZhdrF" id="3eVfSJefmen" role="lGtFl">
+                      <property role="P3scX" value="f3061a53-9226-4cc5-a443-f952ceaf5816/1068498886296/1068581517664" />
+                      <property role="2qtEX8" value="variableDeclaration" />
+                      <node concept="3$xsQk" id="3eVfSJefmeo" role="3$ytzL">
+                        <node concept="3clFbS" id="3eVfSJefmep" role="2VODD2">
+                          <node concept="3clFbF" id="3eVfSJefnh9" role="3cqZAp">
+                            <node concept="Xl_RD" id="3eVfSJefnh8" role="3clFbG">
+                              <property role="Xl_RC" value="o" />
+                            </node>
+                          </node>
+                        </node>
+                      </node>
+                    </node>
+                  </node>
+                </node>
+              </node>
+            </node>
+          </node>
+        </node>
+      </node>
+    </node>
     <node concept="1J8HWv" id="5vxy$fN7dY7" role="24Zfi7">
       <property role="TrG5h" value="exportedInstructionClass" />
       <ref role="vkxhZ" to="bj1v:5JpT3MjX6ua" resolve="Instruction" />
@@ -695,14 +730,21 @@
         </node>
       </node>
     </node>
-<<<<<<< HEAD
-=======
     <node concept="2VPoh5" id="1_Iic4WSosy" role="2VS0gm">
       <ref role="2VPoh2" node="1_Iic4WSpJF" resolve="DataFlowAspectDescriptorImpl" />
       <node concept="2VP$b9" id="1_Iic4WSp7w" role="2VPoh3">
         <node concept="3clFbS" id="1_Iic4WSp7x" role="2VODD2">
           <node concept="3clFbF" id="1_Iic4WSpdb" role="3cqZAp">
             <node concept="1Wc70l" id="4UrKinLj41h" role="3clFbG">
+              <node concept="2OqwBi" id="1ZE6IpOfUCq" role="3uHU7B">
+                <node concept="2OqwBi" id="1ZE6IpOfVSI" role="2Oq$k0">
+                  <node concept="1iwH7S" id="1ZE6IpOfVRk" role="2Oq$k0" />
+                  <node concept="1st3f0" id="1ZE6IpOfVUL" role="2OqNvi" />
+                </node>
+                <node concept="3zA4fs" id="1ZE6IpOfV6j" role="2OqNvi">
+                  <ref role="3zA4av" to="hgrf:2LiUEk8oQ$g" resolve="dataFlow" />
+                </node>
+              </node>
               <node concept="2OqwBi" id="4UrKinLj4g_" role="3uHU7w">
                 <node concept="2OqwBi" id="4UrKinLj5DD" role="2Oq$k0">
                   <node concept="2OqwBi" id="4UrKinLj4gB" role="2Oq$k0">
@@ -715,210 +757,11 @@
                 </node>
                 <node concept="3GX2aA" id="4UrKinLj4gF" role="2OqNvi" />
               </node>
-              <node concept="2OqwBi" id="1ZE6IpOfUCq" role="3uHU7B">
-                <node concept="2OqwBi" id="1ZE6IpOfVSI" role="2Oq$k0">
-                  <node concept="1iwH7S" id="1ZE6IpOfVRk" role="2Oq$k0" />
-                  <node concept="1st3f0" id="1ZE6IpOfVUL" role="2OqNvi" />
-                </node>
-                <node concept="3zA4fs" id="1ZE6IpOfV6j" role="2OqNvi">
-                  <ref role="3zA4av" to="hgrf:2LiUEk8oQ$g" resolve="dataFlow" />
-                </node>
-              </node>
-            </node>
-          </node>
-        </node>
-      </node>
-    </node>
-    <node concept="aNPBN" id="7ePCaSB_YvE" role="aQYdv">
-      <ref role="aOQi4" to="bj1v:nUEAIXlVr8" resolve="Rule" />
-      <node concept="aO8KQ" id="7ePCaSB_YGo" role="aOLnb">
-        <node concept="3clFbS" id="7ePCaSB_YGp" role="2VODD2">
-          <node concept="3cpWs8" id="5420fVrSLxA" role="3cqZAp">
-            <node concept="3cpWsn" id="5420fVrSLxB" role="3cpWs9">
-              <property role="TrG5h" value="module" />
-              <node concept="3uibUv" id="5420fVrSLxv" role="1tU5fm">
-                <ref role="3uigEE" to="lui2:~SModule" resolve="SModule" />
-              </node>
-              <node concept="2OqwBi" id="5420fVrSLxC" role="33vP2m">
-                <node concept="liA8E" id="5420fVrSLxH" role="2OqNvi">
-                  <ref role="37wK5l" to="mhbf:~SModel.getModule():org.jetbrains.mps.openapi.module.SModule" resolve="getModule" />
-                </node>
-                <node concept="2JrnkZ" id="7ePCaSBA4At" role="2Oq$k0">
-                  <node concept="2OqwBi" id="7ePCaSBA376" role="2JrQYb">
-                    <node concept="1iwH7S" id="7ePCaSBA2dM" role="2Oq$k0" />
-                    <node concept="1st3f0" id="7ePCaSBA3r8" role="2OqNvi" />
-                  </node>
-                </node>
-              </node>
-            </node>
-          </node>
-          <node concept="3clFbJ" id="5420fVrSOs1" role="3cqZAp">
-            <node concept="3clFbS" id="5420fVrSOs3" role="3clFbx">
-              <node concept="3cpWs6" id="5420fVrST2N" role="3cqZAp">
-                <node concept="3clFbT" id="7ePCaSBA5e$" role="3cqZAk">
-                  <property role="3clFbU" value="true" />
-                </node>
-              </node>
-            </node>
-            <node concept="3fqX7Q" id="5420fVrSSKU" role="3clFbw">
-              <node concept="2ZW3vV" id="5420fVrSSKV" role="3fr31v">
-                <node concept="3uibUv" id="5420fVrSSKW" role="2ZW6by">
-                  <ref role="3uigEE" to="w1kc:~Language" resolve="Language" />
-                </node>
-                <node concept="37vLTw" id="5420fVrSSKX" role="2ZW6bz">
-                  <ref role="3cqZAo" node="5420fVrSLxB" resolve="module" />
-                </node>
-              </node>
-            </node>
-          </node>
-          <node concept="3cpWs8" id="hYjR2Jb" role="3cqZAp">
-            <node concept="3cpWsn" id="hYjR2Jc" role="3cpWs9">
-              <property role="TrG5h" value="ruleLanguage" />
-              <node concept="3uibUv" id="hYjR2Jd" role="1tU5fm">
-                <ref role="3uigEE" to="w1kc:~Language" resolve="Language" />
-              </node>
-              <node concept="1eOMI4" id="5420fVrSWph" role="33vP2m">
-                <node concept="10QFUN" id="5420fVrSWpi" role="1eOMHV">
-                  <node concept="37vLTw" id="5420fVrSWpg" role="10QFUP">
-                    <ref role="3cqZAo" node="5420fVrSLxB" resolve="module" />
-                  </node>
-                  <node concept="3uibUv" id="5420fVrSWpf" role="10QFUM">
-                    <ref role="3uigEE" to="w1kc:~Language" resolve="Language" />
-                  </node>
-                </node>
-              </node>
-            </node>
-          </node>
-          <node concept="3cpWs8" id="hYjRie0" role="3cqZAp">
-            <node concept="3cpWsn" id="hYjRie1" role="3cpWs9">
-              <property role="TrG5h" value="extendedLanguages" />
-              <node concept="2hMVRd" id="2u_1aB3ByY8" role="1tU5fm">
-                <node concept="3uibUv" id="2u_1aB3ByY9" role="2hN53Y">
-                  <ref role="3uigEE" to="w1kc:~Language" resolve="Language" />
-                </node>
-              </node>
-              <node concept="2YIFZM" id="1e8VADAXv6j" role="33vP2m">
-                <ref role="37wK5l" to="lijz:~LanguageDependenciesManager.getAllExtendedLanguages(jetbrains.mps.smodel.Language):java.util.Set" resolve="getAllExtendedLanguages" />
-                <ref role="1Pybhc" to="lijz:~LanguageDependenciesManager" resolve="LanguageDependenciesManager" />
-                <node concept="37vLTw" id="1e8VADAXv6l" role="37wK5m">
-                  <ref role="3cqZAo" node="hYjR2Jc" resolve="ruleLanguage" />
-                </node>
-              </node>
-            </node>
-          </node>
-          <node concept="3cpWs8" id="5420fVrT2gm" role="3cqZAp">
-            <node concept="3cpWsn" id="5420fVrT2gp" role="3cpWs9">
-              <property role="TrG5h" value="analyzer" />
-              <node concept="3Tqbb2" id="5420fVrT2gk" role="1tU5fm">
-                <ref role="ehGHo" to="bj1v:5JpT3MjX6u9" resolve="Analyzer" />
-              </node>
-              <node concept="2OqwBi" id="5420fVrT2uq" role="33vP2m">
-                <node concept="1PxgMI" id="7ePCaSBA6EL" role="2Oq$k0">
-                  <ref role="1m5ApE" to="bj1v:nUEAIXlVr8" resolve="Rule" />
-                  <node concept="30H73N" id="7ePCaSBA5Gd" role="1m5AlR" />
-                </node>
-                <node concept="3TrEf2" id="7ePCaSBA8V_" role="2OqNvi">
-                  <ref role="3Tt5mk" to="bj1v:3_iNRJnrAh0" />
-                </node>
-              </node>
-            </node>
-          </node>
-          <node concept="3cpWs8" id="5420fVrT3TO" role="3cqZAp">
-            <node concept="3cpWsn" id="5420fVrT3TP" role="3cpWs9">
-              <property role="TrG5h" value="analyzerModule" />
-              <node concept="3uibUv" id="5420fVrT3TQ" role="1tU5fm">
-                <ref role="3uigEE" to="lui2:~SModule" resolve="SModule" />
-              </node>
-              <node concept="2OqwBi" id="5420fVrT3TR" role="33vP2m">
-                <node concept="2JrnkZ" id="5420fVrT3TS" role="2Oq$k0">
-                  <node concept="2OqwBi" id="5420fVrT3TT" role="2JrQYb">
-                    <node concept="37vLTw" id="5420fVrT4kN" role="2Oq$k0">
-                      <ref role="3cqZAo" node="5420fVrT2gp" resolve="analyzer" />
-                    </node>
-                    <node concept="I4A8Y" id="5420fVrT3TV" role="2OqNvi" />
-                  </node>
-                </node>
-                <node concept="liA8E" id="5420fVrT3TW" role="2OqNvi">
-                  <ref role="37wK5l" to="mhbf:~SModel.getModule():org.jetbrains.mps.openapi.module.SModule" resolve="getModule" />
-                </node>
-              </node>
-            </node>
-          </node>
-          <node concept="3clFbJ" id="5420fVrT3TX" role="3cqZAp">
-            <node concept="3clFbS" id="5420fVrT3TY" role="3clFbx">
-              <node concept="3cpWs6" id="5420fVrT3TZ" role="3cqZAp">
-                <node concept="3clFbT" id="7ePCaSBA9OD" role="3cqZAk">
-                  <property role="3clFbU" value="true" />
-                </node>
-              </node>
-            </node>
-            <node concept="3fqX7Q" id="5420fVrT3U1" role="3clFbw">
-              <node concept="2ZW3vV" id="5420fVrT3U2" role="3fr31v">
-                <node concept="3uibUv" id="5420fVrT3U3" role="2ZW6by">
-                  <ref role="3uigEE" to="w1kc:~Language" resolve="Language" />
-                </node>
-                <node concept="37vLTw" id="5420fVrT3U4" role="2ZW6bz">
-                  <ref role="3cqZAo" node="5420fVrT3TP" resolve="analyzerModule" />
-                </node>
-              </node>
-            </node>
-          </node>
-          <node concept="3cpWs8" id="5420fVrT3U8" role="3cqZAp">
-            <node concept="3cpWsn" id="5420fVrT3U9" role="3cpWs9">
-              <property role="TrG5h" value="analyzerLanguage" />
-              <node concept="3uibUv" id="5420fVrT3Ua" role="1tU5fm">
-                <ref role="3uigEE" to="w1kc:~Language" resolve="Language" />
-              </node>
-              <node concept="1eOMI4" id="5420fVrT3Ub" role="33vP2m">
-                <node concept="10QFUN" id="5420fVrT3Uc" role="1eOMHV">
-                  <node concept="37vLTw" id="5420fVrT3Ud" role="10QFUP">
-                    <ref role="3cqZAo" node="5420fVrT3TP" resolve="analyzerModule" />
-                  </node>
-                  <node concept="3uibUv" id="5420fVrT3Ue" role="10QFUM">
-                    <ref role="3uigEE" to="w1kc:~Language" resolve="Language" />
-                  </node>
-                </node>
-              </node>
-            </node>
-          </node>
-          <node concept="3clFbJ" id="hYjRJRO" role="3cqZAp">
-            <node concept="3clFbS" id="hYjRJRP" role="3clFbx">
-              <node concept="3cpWs6" id="7ePCaSBAax9" role="3cqZAp">
-                <node concept="3clFbT" id="7ePCaSBAaMh" role="3cqZAk">
-                  <property role="3clFbU" value="true" />
-                </node>
-              </node>
-            </node>
-            <node concept="1Wc70l" id="hYjRQgr" role="3clFbw">
-              <node concept="3y3z36" id="hYjRS1x" role="3uHU7B">
-                <node concept="37vLTw" id="3GM_nagT$f7" role="3uHU7w">
-                  <ref role="3cqZAo" node="hYjR2Jc" resolve="ruleLanguage" />
-                </node>
-                <node concept="37vLTw" id="5420fVrT4EN" role="3uHU7B">
-                  <ref role="3cqZAo" node="5420fVrT3U9" resolve="analyzerLanguage" />
-                </node>
-              </node>
-              <node concept="3fqX7Q" id="hYjRNVk" role="3uHU7w">
-                <node concept="2OqwBi" id="i05NXB4" role="3fr31v">
-                  <node concept="37vLTw" id="3GM_nagT_E6" role="2Oq$k0">
-                    <ref role="3cqZAo" node="hYjRie1" resolve="extendedLanguages" />
-                  </node>
-                  <node concept="3JPx81" id="i05NXZC" role="2OqNvi">
-                    <node concept="37vLTw" id="7ePCaSBAR9o" role="25WWJ7">
-                      <ref role="3cqZAo" node="5420fVrT3U9" resolve="analyzerLanguage" />
-                    </node>
-                  </node>
-                </node>
-              </node>
-            </node>
-          </node>
-          <node concept="3clFbF" id="7ePCaSBAbMt" role="3cqZAp">
-            <node concept="3clFbT" id="7ePCaSBAbMs" role="3clFbG" />
-          </node>
-        </node>
-      </node>
-    </node>
->>>>>>> d968de6b
+            </node>
+          </node>
+        </node>
+      </node>
+    </node>
     <node concept="2rT7sh" id="7wwiZxTDQBc" role="2rTMjI">
       <property role="TrG5h" value="param" />
       <ref role="2rTdP9" to="bj1v:nUEAIXm3Ew" resolve="InstructionParameter" />
@@ -948,50 +791,6 @@
       <property role="TrG5h" value="constructorParamField" />
       <ref role="2rTdP9" to="bj1v:3tEjlbSL22K" resolve="AnalyzerConstructorParameter" />
       <ref role="2rZz_L" to="tpee:fz12cDC" resolve="FieldDeclaration" />
-    </node>
-    <node concept="3aamgX" id="3eVfSJefkJq" role="3acgRq">
-      <ref role="30HIoZ" to="bj1v:3eVfSJeeWos" resolve="ProgramParameter" />
-      <node concept="1Koe21" id="3eVfSJeflpj" role="1lVwrX">
-        <node concept="9aQIb" id="3eVfSJeflpp" role="1Koe22">
-          <node concept="3clFbS" id="3eVfSJeflpr" role="9aQI4">
-            <node concept="3cpWs8" id="3eVfSJefm7Q" role="3cqZAp">
-              <node concept="3cpWsn" id="3eVfSJefm7T" role="3cpWs9">
-                <property role="TrG5h" value="o" />
-                <node concept="17QB3L" id="3eVfSJefm7P" role="1tU5fm" />
-                <node concept="10Nm6u" id="3eVfSJefm84" role="33vP2m" />
-              </node>
-            </node>
-            <node concept="3clFbF" id="3eVfSJefm8n" role="3cqZAp">
-              <node concept="2OqwBi" id="3eVfSJefm8k" role="3clFbG">
-                <node concept="10M0yZ" id="3eVfSJefm8l" role="2Oq$k0">
-                  <ref role="1PxDUh" to="wyt6:~System" resolve="System" />
-                  <ref role="3cqZAo" to="wyt6:~System.out" resolve="out" />
-                </node>
-                <node concept="liA8E" id="3eVfSJefm8m" role="2OqNvi">
-                  <ref role="37wK5l" to="guwi:~PrintStream.println(java.lang.String):void" resolve="println" />
-                  <node concept="37vLTw" id="3eVfSJefm8P" role="37wK5m">
-                    <ref role="3cqZAo" node="3eVfSJefm7T" resolve="o" />
-                    <node concept="raruj" id="3eVfSJefmem" role="lGtFl" />
-                    <node concept="1ZhdrF" id="3eVfSJefmen" role="lGtFl">
-                      <property role="P3scX" value="f3061a53-9226-4cc5-a443-f952ceaf5816/1068498886296/1068581517664" />
-                      <property role="2qtEX8" value="variableDeclaration" />
-                      <node concept="3$xsQk" id="3eVfSJefmeo" role="3$ytzL">
-                        <node concept="3clFbS" id="3eVfSJefmep" role="2VODD2">
-                          <node concept="3clFbF" id="3eVfSJefnh9" role="3cqZAp">
-                            <node concept="Xl_RD" id="3eVfSJefnh8" role="3clFbG">
-                              <property role="Xl_RC" value="o" />
-                            </node>
-                          </node>
-                        </node>
-                      </node>
-                    </node>
-                  </node>
-                </node>
-              </node>
-            </node>
-          </node>
-        </node>
-      </node>
     </node>
     <node concept="3aamgX" id="7XrupC0Lhwk" role="3acgRq">
       <ref role="30HIoZ" to="bj1v:7XrupC0KJI8" resolve="ForwardDirection" />
@@ -1925,6 +1724,14 @@
         <property role="od$2w" value="false" />
         <property role="DiZV1" value="false" />
         <property role="2aFKle" value="false" />
+        <node concept="2AHcQZ" id="5MCOPSq4K3q" role="2AJF6D">
+          <ref role="2AI5Lk" to="wyt6:~Deprecated" resolve="Deprecated" />
+        </node>
+        <node concept="P$JXv" id="5MCOPSq4K3n" role="lGtFl">
+          <node concept="TZ5HI" id="5MCOPSq4K3o" role="3nqlJM">
+            <node concept="TZ5HA" id="5MCOPSq4K3p" role="3HnX3l" />
+          </node>
+        </node>
         <node concept="3clFbS" id="5uNfefH5NSp" role="3clF47">
           <node concept="3clFbF" id="5uNfefH5OVH" role="3cqZAp">
             <node concept="Xl_RD" id="5uNfefH5OVG" role="3clFbG">
@@ -1950,14 +1757,6 @@
         </node>
         <node concept="3Tm1VV" id="5uNfefH5N4u" role="1B3o_S" />
         <node concept="17QB3L" id="5uNfefH5OB0" role="3clF45" />
-        <node concept="P$JXv" id="5MCOPSq4K3n" role="lGtFl">
-          <node concept="TZ5HI" id="5MCOPSq4K3o" role="3nqlJM">
-            <node concept="TZ5HA" id="5MCOPSq4K3p" role="3HnX3l" />
-          </node>
-        </node>
-        <node concept="2AHcQZ" id="5MCOPSq4K3q" role="2AJF6D">
-          <ref role="2AI5Lk" to="wyt6:~Deprecated" resolve="Deprecated" />
-        </node>
       </node>
     </node>
   </node>
@@ -4045,338 +3844,6 @@
       </node>
     </node>
   </node>
-  <node concept="jVnub" id="5hM31D8xS9z">
-    <property role="3GE5qa" value="Analyzer" />
-    <property role="TrG5h" value="template_CreateProgram" />
-    <node concept="3aamgX" id="5hM31D8xS9$" role="3aUrZf">
-      <property role="36QftV" value="true" />
-      <ref role="30HIoZ" to="bj1v:5JpT3MjX6u9" resolve="Analyzer" />
-      <node concept="1Koe21" id="5hM31D8xS9_" role="1lVwrX">
-        <node concept="312cEu" id="5hM31D8xS9A" role="1Koe22">
-          <property role="2bfB8j" value="true" />
-          <property role="TrG5h" value="CustomAnalyzer" />
-          <node concept="312cEg" id="5hM31D8xS9B" role="jymVt">
-            <property role="TrG5h" value="myNode" />
-            <node concept="3Tm6S6" id="5hM31D8xS9C" role="1B3o_S" />
-            <node concept="3Tqbb2" id="5hM31D8xS9D" role="1tU5fm" />
-          </node>
-          <node concept="3clFb_" id="5hM31D8xUZu" role="jymVt">
-            <property role="1EzhhJ" value="false" />
-            <property role="TrG5h" value="createProgram" />
-            <property role="od$2w" value="false" />
-            <property role="DiZV1" value="false" />
-            <property role="2aFKle" value="false" />
-            <node concept="3clFbS" id="5hM31D8xUZv" role="3clF47">
-              <node concept="3clFbF" id="5hM31D8xUZw" role="3cqZAp">
-                <node concept="2OqwBi" id="5hM31D8xUZx" role="3clFbG">
-                  <node concept="2ShNRf" id="5hM31D8xUZy" role="2Oq$k0">
-                    <node concept="1pGfFk" id="5hM31D8xUZz" role="2ShVmc">
-                      <ref role="37wK5l" to="8ov6:~MPSProgramBuilder.&lt;init&gt;()" resolve="MPSProgramBuilder" />
-                    </node>
-                  </node>
-                  <node concept="liA8E" id="5hM31D8xUZ$" role="2OqNvi">
-                    <ref role="37wK5l" to="1fjm:~StructuralProgramBuilder.buildProgram(java.lang.Object):jetbrains.mps.lang.dataFlow.framework.Program" resolve="buildProgram" />
-                    <node concept="37vLTw" id="5hM31D8xUZ_" role="37wK5m">
-                      <ref role="3cqZAo" node="5hM31D8xS9B" resolve="myNode" />
-                    </node>
-                  </node>
-                </node>
-              </node>
-            </node>
-            <node concept="3Tm6S6" id="5hM31D8xUZA" role="1B3o_S" />
-            <node concept="3uibUv" id="5hM31D8xUZB" role="3clF45">
-              <ref role="3uigEE" to="1fjm:~Program" resolve="Program" />
-            </node>
-            <node concept="raruj" id="5hM31D8xV29" role="lGtFl" />
-          </node>
-          <node concept="3Tm1VV" id="5hM31D8xSa1" role="1B3o_S" />
-          <node concept="3uibUv" id="5hM31D8xSa2" role="1zkMxy">
-            <ref role="3uigEE" to="mu20:9V7Nft_x9B" resolve="CustomAnalyzerRunner" />
-          </node>
-        </node>
-      </node>
-      <node concept="30G5F_" id="5hM31D8xSa3" role="30HLyM">
-        <node concept="3clFbS" id="5hM31D8xSa4" role="2VODD2">
-          <node concept="3clFbF" id="5hM31D8xSa5" role="3cqZAp">
-            <node concept="2OqwBi" id="5hM31D8xSa6" role="3clFbG">
-              <node concept="2OqwBi" id="5hM31D8xSa7" role="2Oq$k0">
-                <node concept="30H73N" id="5hM31D8xSa8" role="2Oq$k0" />
-                <node concept="3CFZ6_" id="5hM31D8xSa9" role="2OqNvi">
-                  <node concept="3CFYIy" id="5hM31D8xSaa" role="3CFYIz">
-                    <ref role="3CFYIx" to="bj1v:5hM31D8wMnE" resolve="AnalyzerTypeAnnotation" />
-                  </node>
-                </node>
-              </node>
-              <node concept="1v1jN8" id="5hM31D8xSab" role="2OqNvi" />
-            </node>
-          </node>
-        </node>
-      </node>
-    </node>
-  </node>
-  <node concept="jVnub" id="7NG3AjJ7Aoa">
-    <property role="3GE5qa" value="Analyzer" />
-    <property role="TrG5h" value="template_PrepareProgram" />
-    <node concept="3aamgX" id="7NG3AjJ7Aob" role="3aUrZf">
-      <property role="36QftV" value="true" />
-      <ref role="30HIoZ" to="bj1v:5JpT3MjX6u9" resolve="Analyzer" />
-      <node concept="1Koe21" id="7NG3AjJ7B$c" role="1lVwrX">
-        <node concept="312cEu" id="7NG3AjJ7B$i" role="1Koe22">
-          <property role="2bfB8j" value="true" />
-          <property role="TrG5h" value="CustomAnalyzer" />
-          <node concept="312cEg" id="7NG3AjJ7BBK" role="jymVt">
-            <property role="TrG5h" value="myNode" />
-            <node concept="3Tm6S6" id="7NG3AjJ7BBL" role="1B3o_S" />
-            <node concept="3Tqbb2" id="7NG3AjJ7BBM" role="1tU5fm" />
-          </node>
-          <node concept="3clFb_" id="7NG3AjJ7BCd" role="jymVt">
-            <property role="1EzhhJ" value="false" />
-            <property role="TrG5h" value="prepareProgram" />
-            <property role="od$2w" value="false" />
-            <property role="DiZV1" value="false" />
-            <property role="2aFKle" value="false" />
-            <node concept="3clFbS" id="7NG3AjJ7BCg" role="3clF47">
-              <node concept="3clFbF" id="7NG3AjJ7CQ4" role="3cqZAp">
-                <node concept="2OqwBi" id="7NG3AjJ7CQ5" role="3clFbG">
-                  <node concept="2ShNRf" id="7NG3AjJ7CQ6" role="2Oq$k0">
-                    <node concept="1pGfFk" id="7NG3AjJ7CQ7" role="2ShVmc">
-                      <ref role="37wK5l" to="1fjm:~AnalyzerRules.&lt;init&gt;(java.lang.String,org.jetbrains.mps.openapi.model.SNode,jetbrains.mps.lang.dataFlow.framework.Program)" resolve="AnalyzerRules" />
-                      <node concept="Xl_RD" id="7NG3AjJ7CQ8" role="37wK5m">
-                        <property role="Xl_RC" value="" />
-                        <node concept="17Uvod" id="7NG3AjJ7CQ9" role="lGtFl">
-                          <property role="P4ACc" value="f3061a53-9226-4cc5-a443-f952ceaf5816/1070475926800/1070475926801" />
-                          <property role="2qtEX9" value="value" />
-                          <node concept="3zFVjK" id="7NG3AjJ7CQa" role="3zH0cK">
-                            <node concept="3clFbS" id="7NG3AjJ7CQb" role="2VODD2">
-                              <node concept="3clFbF" id="7NG3AjJ7CQc" role="3cqZAp">
-                                <node concept="2OqwBi" id="7NG3AjJ7CQd" role="3clFbG">
-                                  <node concept="2qgKlT" id="63QuB1F3S6w" role="2OqNvi">
-                                    <ref role="37wK5l" to="tpcu:hEwIO9y" resolve="getFqName" />
-                                  </node>
-                                  <node concept="30H73N" id="63QuB1F3Rdt" role="2Oq$k0" />
-                                </node>
-                              </node>
-                            </node>
-                          </node>
-                        </node>
-                      </node>
-                      <node concept="37vLTw" id="7NG3AjJ7CQg" role="37wK5m">
-                        <ref role="3cqZAo" node="7NG3AjJ7BBK" resolve="myNode" />
-                      </node>
-                      <node concept="37vLTw" id="7NG3AjJ7CQh" role="37wK5m">
-                        <ref role="3cqZAo" to="1fjm:~AnalyzerRunner.myProgram" resolve="myProgram" />
-                      </node>
-                    </node>
-                  </node>
-                  <node concept="liA8E" id="7NG3AjJ7CQi" role="2OqNvi">
-                    <ref role="37wK5l" to="1fjm:~AnalyzerRules.apply():void" resolve="apply" />
-                  </node>
-                </node>
-              </node>
-            </node>
-            <node concept="3Tm6S6" id="7NG3AjJ7BC3" role="1B3o_S" />
-            <node concept="3cqZAl" id="7NG3AjJ7BCb" role="3clF45" />
-            <node concept="raruj" id="7NG3AjJ7Dbw" role="lGtFl" />
-          </node>
-          <node concept="3Tm1VV" id="7NG3AjJ7B$j" role="1B3o_S" />
-          <node concept="3uibUv" id="7NG3AjJ7BC1" role="1zkMxy">
-            <ref role="3uigEE" to="mu20:9V7Nft_x9B" resolve="CustomAnalyzerRunner" />
-          </node>
-        </node>
-      </node>
-      <node concept="30G5F_" id="5hM31D8xeGp" role="30HLyM">
-        <node concept="3clFbS" id="5hM31D8xeGq" role="2VODD2">
-          <node concept="3clFbF" id="5hM31D8xfsF" role="3cqZAp">
-            <node concept="2OqwBi" id="5hM31D8xg8Y" role="3clFbG">
-              <node concept="2OqwBi" id="5hM31D8xfvi" role="2Oq$k0">
-                <node concept="30H73N" id="5hM31D8xfsE" role="2Oq$k0" />
-                <node concept="3CFZ6_" id="5hM31D8xfzT" role="2OqNvi">
-                  <node concept="3CFYIy" id="5hM31D8xf_2" role="3CFYIz">
-                    <ref role="3CFYIx" to="bj1v:5hM31D8wMnE" resolve="AnalyzerTypeAnnotation" />
-                  </node>
-                </node>
-              </node>
-              <node concept="1v1jN8" id="5hM31D8xhcq" role="2OqNvi" />
-            </node>
-          </node>
-        </node>
-      </node>
-    </node>
-  </node>
-  <node concept="jVnub" id="JwZXmxXJTB">
-    <property role="TrG5h" value="switch_EmitInstruction_Concept" />
-    <node concept="3aamgX" id="JwZXmxXJTC" role="3aUrZf">
-      <property role="36QftV" value="true" />
-      <ref role="30HIoZ" to="bj1v:3E8vDQwGYyk" resolve="EmitInstruction" />
-      <node concept="30G5F_" id="JwZXmxXJTD" role="30HLyM">
-        <node concept="3clFbS" id="JwZXmxXJTE" role="2VODD2">
-          <node concept="3clFbF" id="JwZXmxXLDz" role="3cqZAp">
-            <node concept="1Wc70l" id="3eVfSJer4te" role="3clFbG">
-              <node concept="2OqwBi" id="JwZXmxXMJi" role="3uHU7B">
-                <node concept="2OqwBi" id="JwZXmxXLD$" role="2Oq$k0">
-                  <node concept="2OqwBi" id="JwZXmxXLD_" role="2Oq$k0">
-                    <node concept="2OqwBi" id="JwZXmxXLDA" role="2Oq$k0">
-                      <node concept="30H73N" id="JwZXmxXLDB" role="2Oq$k0" />
-                      <node concept="2Xjw5R" id="JwZXmxXLDC" role="2OqNvi">
-                        <node concept="1xMEDy" id="JwZXmxXLDD" role="1xVPHs">
-                          <node concept="chp4Y" id="JwZXmxXLDE" role="ri$Ld">
-                            <ref role="cht4Q" to="bj1v:nUEAIXlVr8" resolve="Rule" />
-                          </node>
-                        </node>
-                      </node>
-                    </node>
-                    <node concept="3TrEf2" id="JwZXmxXLYO" role="2OqNvi">
-                      <ref role="3Tt5mk" to="bj1v:3_iNRJnrAh0" />
-                    </node>
-                  </node>
-                  <node concept="3CFZ6_" id="JwZXmxXM8m" role="2OqNvi">
-                    <node concept="3CFYIy" id="JwZXmxXMbi" role="3CFYIz">
-                      <ref role="3CFYIx" to="bj1v:5hM31D8wMnE" resolve="AnalyzerTypeAnnotation" />
-                    </node>
-                  </node>
-                </node>
-                <node concept="1v1jN8" id="JwZXmxXORz" role="2OqNvi" />
-              </node>
-              <node concept="1eOMI4" id="3eVfSJettL7" role="3uHU7w">
-                <node concept="17QLQc" id="3eVfSJetwm6" role="1eOMHV">
-                  <node concept="2OqwBi" id="3eVfSJets$0" role="3uHU7B">
-                    <node concept="1PxgMI" id="3eVfSJets$1" role="2Oq$k0">
-                      <property role="1BlNFB" value="true" />
-                      <ref role="1m5ApE" to="tpee:g7uibYu" resolve="ClassifierType" />
-                      <node concept="2OqwBi" id="3eVfSJets$2" role="1m5AlR">
-                        <node concept="2OqwBi" id="3eVfSJets$3" role="2Oq$k0">
-                          <node concept="30H73N" id="3eVfSJets$4" role="2Oq$k0" />
-                          <node concept="3TrEf2" id="3eVfSJets$5" role="2OqNvi">
-                            <ref role="3Tt5mk" to="bj1v:hWYZ0eE_w2" />
-                          </node>
-                        </node>
-                        <node concept="3JvlWi" id="3eVfSJets$6" role="2OqNvi" />
-                      </node>
-                    </node>
-                    <node concept="3TrEf2" id="3eVfSJets$7" role="2OqNvi">
-                      <ref role="3Tt5mk" to="tpee:g7uigIF" />
-                    </node>
-                  </node>
-                  <node concept="3B5_sB" id="3eVfSJets$8" role="3uHU7w">
-                    <ref role="3B5MYn" to="dau9:~Instruction" resolve="Instruction" />
-                  </node>
-                </node>
-              </node>
-            </node>
-          </node>
-        </node>
-      </node>
-      <node concept="j$656" id="JwZXmxXLOf" role="1lVwrX">
-        <ref role="v9R2y" node="4ipeeu8X0PQ" resolve="reduce_EmitInstruction_Concept" />
-      </node>
-    </node>
-    <node concept="3aamgX" id="3eVfSJelJQQ" role="3aUrZf">
-      <property role="36QftV" value="true" />
-      <ref role="30HIoZ" to="bj1v:3E8vDQwGYyk" resolve="EmitInstruction" />
-      <node concept="30G5F_" id="3eVfSJelJQR" role="30HLyM">
-        <node concept="3clFbS" id="3eVfSJelJQS" role="2VODD2">
-          <node concept="3clFbF" id="3eVfSJelJQT" role="3cqZAp">
-            <node concept="1Wc70l" id="3eVfSJeocD8" role="3clFbG">
-              <node concept="2OqwBi" id="3eVfSJelJR3" role="3uHU7B">
-                <node concept="2OqwBi" id="3eVfSJelJR4" role="2Oq$k0">
-                  <node concept="2OqwBi" id="3eVfSJelJR5" role="2Oq$k0">
-                    <node concept="2OqwBi" id="3eVfSJelJR6" role="2Oq$k0">
-                      <node concept="30H73N" id="3eVfSJelJR7" role="2Oq$k0" />
-                      <node concept="2Xjw5R" id="3eVfSJelJR8" role="2OqNvi">
-                        <node concept="1xMEDy" id="3eVfSJelJR9" role="1xVPHs">
-                          <node concept="chp4Y" id="3eVfSJelJRa" role="ri$Ld">
-                            <ref role="cht4Q" to="bj1v:nUEAIXlVr8" resolve="Rule" />
-                          </node>
-                        </node>
-                      </node>
-                    </node>
-                    <node concept="3TrEf2" id="3eVfSJelJRb" role="2OqNvi">
-                      <ref role="3Tt5mk" to="bj1v:3_iNRJnrAh0" />
-                    </node>
-                  </node>
-                  <node concept="3CFZ6_" id="3eVfSJelJRc" role="2OqNvi">
-                    <node concept="3CFYIy" id="3eVfSJelJRd" role="3CFYIz">
-                      <ref role="3CFYIx" to="bj1v:5hM31D8wMnE" resolve="AnalyzerTypeAnnotation" />
-                    </node>
-                  </node>
-                </node>
-                <node concept="1v1jN8" id="3eVfSJelJRe" role="2OqNvi" />
-              </node>
-              <node concept="1eOMI4" id="3eVfSJetwGc" role="3uHU7w">
-                <node concept="17R0WA" id="3eVfSJetszY" role="1eOMHV">
-                  <node concept="2OqwBi" id="3eVfSJetwGd" role="3uHU7B">
-                    <node concept="1PxgMI" id="3eVfSJetwGe" role="2Oq$k0">
-                      <property role="1BlNFB" value="true" />
-                      <ref role="1m5ApE" to="tpee:g7uibYu" resolve="ClassifierType" />
-                      <node concept="2OqwBi" id="3eVfSJetwGf" role="1m5AlR">
-                        <node concept="2OqwBi" id="3eVfSJetwGg" role="2Oq$k0">
-                          <node concept="30H73N" id="3eVfSJetwGh" role="2Oq$k0" />
-                          <node concept="3TrEf2" id="3eVfSJetwGi" role="2OqNvi">
-                            <ref role="3Tt5mk" to="bj1v:hWYZ0eE_w2" />
-                          </node>
-                        </node>
-                        <node concept="3JvlWi" id="3eVfSJetwGj" role="2OqNvi" />
-                      </node>
-                    </node>
-                    <node concept="3TrEf2" id="3eVfSJetwGk" role="2OqNvi">
-                      <ref role="3Tt5mk" to="tpee:g7uigIF" />
-                    </node>
-                  </node>
-                  <node concept="3B5_sB" id="3eVfSJetwGl" role="3uHU7w">
-                    <ref role="3B5MYn" to="dau9:~Instruction" resolve="Instruction" />
-                  </node>
-                </node>
-              </node>
-            </node>
-          </node>
-        </node>
-      </node>
-      <node concept="j$656" id="3eVfSJelKGI" role="1lVwrX">
-        <ref role="v9R2y" node="3eVfSJelwb$" resolve="reduce_EmitInstruction_Concept_PositionedByInstruction" />
-      </node>
-    </node>
-  </node>
-  <node concept="jVnub" id="JwZXmxXJUg">
-    <property role="TrG5h" value="switch_EmitInstruction_Pattern" />
-    <node concept="3aamgX" id="JwZXmxXOXC" role="3aUrZf">
-      <property role="36QftV" value="true" />
-      <ref role="30HIoZ" to="bj1v:3E8vDQwGYyk" resolve="EmitInstruction" />
-      <node concept="30G5F_" id="JwZXmxXOXD" role="30HLyM">
-        <node concept="3clFbS" id="JwZXmxXOXE" role="2VODD2">
-          <node concept="3clFbF" id="JwZXmxXOXF" role="3cqZAp">
-            <node concept="2OqwBi" id="JwZXmxXOXG" role="3clFbG">
-              <node concept="2OqwBi" id="JwZXmxXOXH" role="2Oq$k0">
-                <node concept="2OqwBi" id="JwZXmxXOXI" role="2Oq$k0">
-                  <node concept="2OqwBi" id="JwZXmxXOXJ" role="2Oq$k0">
-                    <node concept="30H73N" id="JwZXmxXOXK" role="2Oq$k0" />
-                    <node concept="2Xjw5R" id="JwZXmxXOXL" role="2OqNvi">
-                      <node concept="1xMEDy" id="JwZXmxXOXM" role="1xVPHs">
-                        <node concept="chp4Y" id="JwZXmxXOXN" role="ri$Ld">
-                          <ref role="cht4Q" to="bj1v:nUEAIXlVr8" resolve="Rule" />
-                        </node>
-                      </node>
-                    </node>
-                  </node>
-                  <node concept="3TrEf2" id="JwZXmxXOXO" role="2OqNvi">
-                    <ref role="3Tt5mk" to="bj1v:3_iNRJnrAh0" />
-                  </node>
-                </node>
-                <node concept="3CFZ6_" id="JwZXmxXOXP" role="2OqNvi">
-                  <node concept="3CFYIy" id="JwZXmxXOXQ" role="3CFYIz">
-                    <ref role="3CFYIx" to="bj1v:5hM31D8wMnE" resolve="AnalyzerTypeAnnotation" />
-                  </node>
-                </node>
-              </node>
-              <node concept="1v1jN8" id="JwZXmxXOXR" role="2OqNvi" />
-            </node>
-          </node>
-        </node>
-      </node>
-      <node concept="j$656" id="JwZXmxXP23" role="1lVwrX">
-        <ref role="v9R2y" node="7wwiZxTDRdt" resolve="reduce_EmitInstruction_Pattern" />
-      </node>
-    </node>
-  </node>
   <node concept="13MO4I" id="3eVfSJelwb$">
     <property role="TrG5h" value="reduce_EmitInstruction_Concept_PositionedByInstruction" />
     <ref role="3gUMe" to="bj1v:3E8vDQwGYyk" resolve="EmitInstruction" />
@@ -4781,4 +4248,336 @@
       </node>
     </node>
   </node>
+  <node concept="jVnub" id="JwZXmxXJUg">
+    <property role="TrG5h" value="switch_EmitInstruction_Pattern" />
+    <node concept="3aamgX" id="JwZXmxXOXC" role="3aUrZf">
+      <property role="36QftV" value="true" />
+      <ref role="30HIoZ" to="bj1v:3E8vDQwGYyk" resolve="EmitInstruction" />
+      <node concept="30G5F_" id="JwZXmxXOXD" role="30HLyM">
+        <node concept="3clFbS" id="JwZXmxXOXE" role="2VODD2">
+          <node concept="3clFbF" id="JwZXmxXOXF" role="3cqZAp">
+            <node concept="2OqwBi" id="JwZXmxXOXG" role="3clFbG">
+              <node concept="2OqwBi" id="JwZXmxXOXH" role="2Oq$k0">
+                <node concept="2OqwBi" id="JwZXmxXOXI" role="2Oq$k0">
+                  <node concept="2OqwBi" id="JwZXmxXOXJ" role="2Oq$k0">
+                    <node concept="30H73N" id="JwZXmxXOXK" role="2Oq$k0" />
+                    <node concept="2Xjw5R" id="JwZXmxXOXL" role="2OqNvi">
+                      <node concept="1xMEDy" id="JwZXmxXOXM" role="1xVPHs">
+                        <node concept="chp4Y" id="JwZXmxXOXN" role="ri$Ld">
+                          <ref role="cht4Q" to="bj1v:nUEAIXlVr8" resolve="Rule" />
+                        </node>
+                      </node>
+                    </node>
+                  </node>
+                  <node concept="3TrEf2" id="JwZXmxXOXO" role="2OqNvi">
+                    <ref role="3Tt5mk" to="bj1v:3_iNRJnrAh0" />
+                  </node>
+                </node>
+                <node concept="3CFZ6_" id="JwZXmxXOXP" role="2OqNvi">
+                  <node concept="3CFYIy" id="JwZXmxXOXQ" role="3CFYIz">
+                    <ref role="3CFYIx" to="bj1v:5hM31D8wMnE" resolve="AnalyzerTypeAnnotation" />
+                  </node>
+                </node>
+              </node>
+              <node concept="1v1jN8" id="JwZXmxXOXR" role="2OqNvi" />
+            </node>
+          </node>
+        </node>
+      </node>
+      <node concept="j$656" id="JwZXmxXP23" role="1lVwrX">
+        <ref role="v9R2y" node="7wwiZxTDRdt" resolve="reduce_EmitInstruction_Pattern" />
+      </node>
+    </node>
+  </node>
+  <node concept="jVnub" id="JwZXmxXJTB">
+    <property role="TrG5h" value="switch_EmitInstruction_Concept" />
+    <node concept="3aamgX" id="JwZXmxXJTC" role="3aUrZf">
+      <property role="36QftV" value="true" />
+      <ref role="30HIoZ" to="bj1v:3E8vDQwGYyk" resolve="EmitInstruction" />
+      <node concept="30G5F_" id="JwZXmxXJTD" role="30HLyM">
+        <node concept="3clFbS" id="JwZXmxXJTE" role="2VODD2">
+          <node concept="3clFbF" id="JwZXmxXLDz" role="3cqZAp">
+            <node concept="1Wc70l" id="3eVfSJer4te" role="3clFbG">
+              <node concept="2OqwBi" id="JwZXmxXMJi" role="3uHU7B">
+                <node concept="2OqwBi" id="JwZXmxXLD$" role="2Oq$k0">
+                  <node concept="2OqwBi" id="JwZXmxXLD_" role="2Oq$k0">
+                    <node concept="2OqwBi" id="JwZXmxXLDA" role="2Oq$k0">
+                      <node concept="30H73N" id="JwZXmxXLDB" role="2Oq$k0" />
+                      <node concept="2Xjw5R" id="JwZXmxXLDC" role="2OqNvi">
+                        <node concept="1xMEDy" id="JwZXmxXLDD" role="1xVPHs">
+                          <node concept="chp4Y" id="JwZXmxXLDE" role="ri$Ld">
+                            <ref role="cht4Q" to="bj1v:nUEAIXlVr8" resolve="Rule" />
+                          </node>
+                        </node>
+                      </node>
+                    </node>
+                    <node concept="3TrEf2" id="JwZXmxXLYO" role="2OqNvi">
+                      <ref role="3Tt5mk" to="bj1v:3_iNRJnrAh0" />
+                    </node>
+                  </node>
+                  <node concept="3CFZ6_" id="JwZXmxXM8m" role="2OqNvi">
+                    <node concept="3CFYIy" id="JwZXmxXMbi" role="3CFYIz">
+                      <ref role="3CFYIx" to="bj1v:5hM31D8wMnE" resolve="AnalyzerTypeAnnotation" />
+                    </node>
+                  </node>
+                </node>
+                <node concept="1v1jN8" id="JwZXmxXORz" role="2OqNvi" />
+              </node>
+              <node concept="1eOMI4" id="3eVfSJettL7" role="3uHU7w">
+                <node concept="17QLQc" id="3eVfSJetwm6" role="1eOMHV">
+                  <node concept="2OqwBi" id="3eVfSJets$0" role="3uHU7B">
+                    <node concept="1PxgMI" id="3eVfSJets$1" role="2Oq$k0">
+                      <property role="1BlNFB" value="true" />
+                      <ref role="1m5ApE" to="tpee:g7uibYu" resolve="ClassifierType" />
+                      <node concept="2OqwBi" id="3eVfSJets$2" role="1m5AlR">
+                        <node concept="2OqwBi" id="3eVfSJets$3" role="2Oq$k0">
+                          <node concept="30H73N" id="3eVfSJets$4" role="2Oq$k0" />
+                          <node concept="3TrEf2" id="3eVfSJets$5" role="2OqNvi">
+                            <ref role="3Tt5mk" to="bj1v:hWYZ0eE_w2" />
+                          </node>
+                        </node>
+                        <node concept="3JvlWi" id="3eVfSJets$6" role="2OqNvi" />
+                      </node>
+                    </node>
+                    <node concept="3TrEf2" id="3eVfSJets$7" role="2OqNvi">
+                      <ref role="3Tt5mk" to="tpee:g7uigIF" />
+                    </node>
+                  </node>
+                  <node concept="3B5_sB" id="3eVfSJets$8" role="3uHU7w">
+                    <ref role="3B5MYn" to="dau9:~Instruction" resolve="Instruction" />
+                  </node>
+                </node>
+              </node>
+            </node>
+          </node>
+        </node>
+      </node>
+      <node concept="j$656" id="JwZXmxXLOf" role="1lVwrX">
+        <ref role="v9R2y" node="4ipeeu8X0PQ" resolve="reduce_EmitInstruction_Concept" />
+      </node>
+    </node>
+    <node concept="3aamgX" id="3eVfSJelJQQ" role="3aUrZf">
+      <property role="36QftV" value="true" />
+      <ref role="30HIoZ" to="bj1v:3E8vDQwGYyk" resolve="EmitInstruction" />
+      <node concept="30G5F_" id="3eVfSJelJQR" role="30HLyM">
+        <node concept="3clFbS" id="3eVfSJelJQS" role="2VODD2">
+          <node concept="3clFbF" id="3eVfSJelJQT" role="3cqZAp">
+            <node concept="1Wc70l" id="3eVfSJeocD8" role="3clFbG">
+              <node concept="2OqwBi" id="3eVfSJelJR3" role="3uHU7B">
+                <node concept="2OqwBi" id="3eVfSJelJR4" role="2Oq$k0">
+                  <node concept="2OqwBi" id="3eVfSJelJR5" role="2Oq$k0">
+                    <node concept="2OqwBi" id="3eVfSJelJR6" role="2Oq$k0">
+                      <node concept="30H73N" id="3eVfSJelJR7" role="2Oq$k0" />
+                      <node concept="2Xjw5R" id="3eVfSJelJR8" role="2OqNvi">
+                        <node concept="1xMEDy" id="3eVfSJelJR9" role="1xVPHs">
+                          <node concept="chp4Y" id="3eVfSJelJRa" role="ri$Ld">
+                            <ref role="cht4Q" to="bj1v:nUEAIXlVr8" resolve="Rule" />
+                          </node>
+                        </node>
+                      </node>
+                    </node>
+                    <node concept="3TrEf2" id="3eVfSJelJRb" role="2OqNvi">
+                      <ref role="3Tt5mk" to="bj1v:3_iNRJnrAh0" />
+                    </node>
+                  </node>
+                  <node concept="3CFZ6_" id="3eVfSJelJRc" role="2OqNvi">
+                    <node concept="3CFYIy" id="3eVfSJelJRd" role="3CFYIz">
+                      <ref role="3CFYIx" to="bj1v:5hM31D8wMnE" resolve="AnalyzerTypeAnnotation" />
+                    </node>
+                  </node>
+                </node>
+                <node concept="1v1jN8" id="3eVfSJelJRe" role="2OqNvi" />
+              </node>
+              <node concept="1eOMI4" id="3eVfSJetwGc" role="3uHU7w">
+                <node concept="17R0WA" id="3eVfSJetszY" role="1eOMHV">
+                  <node concept="2OqwBi" id="3eVfSJetwGd" role="3uHU7B">
+                    <node concept="1PxgMI" id="3eVfSJetwGe" role="2Oq$k0">
+                      <property role="1BlNFB" value="true" />
+                      <ref role="1m5ApE" to="tpee:g7uibYu" resolve="ClassifierType" />
+                      <node concept="2OqwBi" id="3eVfSJetwGf" role="1m5AlR">
+                        <node concept="2OqwBi" id="3eVfSJetwGg" role="2Oq$k0">
+                          <node concept="30H73N" id="3eVfSJetwGh" role="2Oq$k0" />
+                          <node concept="3TrEf2" id="3eVfSJetwGi" role="2OqNvi">
+                            <ref role="3Tt5mk" to="bj1v:hWYZ0eE_w2" />
+                          </node>
+                        </node>
+                        <node concept="3JvlWi" id="3eVfSJetwGj" role="2OqNvi" />
+                      </node>
+                    </node>
+                    <node concept="3TrEf2" id="3eVfSJetwGk" role="2OqNvi">
+                      <ref role="3Tt5mk" to="tpee:g7uigIF" />
+                    </node>
+                  </node>
+                  <node concept="3B5_sB" id="3eVfSJetwGl" role="3uHU7w">
+                    <ref role="3B5MYn" to="dau9:~Instruction" resolve="Instruction" />
+                  </node>
+                </node>
+              </node>
+            </node>
+          </node>
+        </node>
+      </node>
+      <node concept="j$656" id="3eVfSJelKGI" role="1lVwrX">
+        <ref role="v9R2y" node="3eVfSJelwb$" resolve="reduce_EmitInstruction_Concept_PositionedByInstruction" />
+      </node>
+    </node>
+  </node>
+  <node concept="jVnub" id="5hM31D8xS9z">
+    <property role="3GE5qa" value="Analyzer" />
+    <property role="TrG5h" value="template_CreateProgram" />
+    <node concept="3aamgX" id="5hM31D8xS9$" role="3aUrZf">
+      <property role="36QftV" value="true" />
+      <ref role="30HIoZ" to="bj1v:5JpT3MjX6u9" resolve="Analyzer" />
+      <node concept="1Koe21" id="5hM31D8xS9_" role="1lVwrX">
+        <node concept="312cEu" id="5hM31D8xS9A" role="1Koe22">
+          <property role="2bfB8j" value="true" />
+          <property role="TrG5h" value="CustomAnalyzer" />
+          <node concept="312cEg" id="5hM31D8xS9B" role="jymVt">
+            <property role="TrG5h" value="myNode" />
+            <node concept="3Tm6S6" id="5hM31D8xS9C" role="1B3o_S" />
+            <node concept="3Tqbb2" id="5hM31D8xS9D" role="1tU5fm" />
+          </node>
+          <node concept="3clFb_" id="5hM31D8xUZu" role="jymVt">
+            <property role="1EzhhJ" value="false" />
+            <property role="TrG5h" value="createProgram" />
+            <property role="od$2w" value="false" />
+            <property role="DiZV1" value="false" />
+            <property role="2aFKle" value="false" />
+            <node concept="3clFbS" id="5hM31D8xUZv" role="3clF47">
+              <node concept="3clFbF" id="5hM31D8xUZw" role="3cqZAp">
+                <node concept="2OqwBi" id="5hM31D8xUZx" role="3clFbG">
+                  <node concept="2ShNRf" id="5hM31D8xUZy" role="2Oq$k0">
+                    <node concept="1pGfFk" id="5hM31D8xUZz" role="2ShVmc">
+                      <ref role="37wK5l" to="8ov6:~MPSProgramBuilder.&lt;init&gt;()" resolve="MPSProgramBuilder" />
+                    </node>
+                  </node>
+                  <node concept="liA8E" id="5hM31D8xUZ$" role="2OqNvi">
+                    <ref role="37wK5l" to="1fjm:~StructuralProgramBuilder.buildProgram(java.lang.Object):jetbrains.mps.lang.dataFlow.framework.Program" resolve="buildProgram" />
+                    <node concept="37vLTw" id="5hM31D8xUZ_" role="37wK5m">
+                      <ref role="3cqZAo" node="5hM31D8xS9B" resolve="myNode" />
+                    </node>
+                  </node>
+                </node>
+              </node>
+            </node>
+            <node concept="3Tm6S6" id="5hM31D8xUZA" role="1B3o_S" />
+            <node concept="3uibUv" id="5hM31D8xUZB" role="3clF45">
+              <ref role="3uigEE" to="1fjm:~Program" resolve="Program" />
+            </node>
+            <node concept="raruj" id="5hM31D8xV29" role="lGtFl" />
+          </node>
+          <node concept="3Tm1VV" id="5hM31D8xSa1" role="1B3o_S" />
+          <node concept="3uibUv" id="5hM31D8xSa2" role="1zkMxy">
+            <ref role="3uigEE" to="mu20:9V7Nft_x9B" resolve="CustomAnalyzerRunner" />
+          </node>
+        </node>
+      </node>
+      <node concept="30G5F_" id="5hM31D8xSa3" role="30HLyM">
+        <node concept="3clFbS" id="5hM31D8xSa4" role="2VODD2">
+          <node concept="3clFbF" id="5hM31D8xSa5" role="3cqZAp">
+            <node concept="2OqwBi" id="5hM31D8xSa6" role="3clFbG">
+              <node concept="2OqwBi" id="5hM31D8xSa7" role="2Oq$k0">
+                <node concept="30H73N" id="5hM31D8xSa8" role="2Oq$k0" />
+                <node concept="3CFZ6_" id="5hM31D8xSa9" role="2OqNvi">
+                  <node concept="3CFYIy" id="5hM31D8xSaa" role="3CFYIz">
+                    <ref role="3CFYIx" to="bj1v:5hM31D8wMnE" resolve="AnalyzerTypeAnnotation" />
+                  </node>
+                </node>
+              </node>
+              <node concept="1v1jN8" id="5hM31D8xSab" role="2OqNvi" />
+            </node>
+          </node>
+        </node>
+      </node>
+    </node>
+  </node>
+  <node concept="jVnub" id="7NG3AjJ7Aoa">
+    <property role="3GE5qa" value="Analyzer" />
+    <property role="TrG5h" value="template_PrepareProgram" />
+    <node concept="3aamgX" id="7NG3AjJ7Aob" role="3aUrZf">
+      <property role="36QftV" value="true" />
+      <ref role="30HIoZ" to="bj1v:5JpT3MjX6u9" resolve="Analyzer" />
+      <node concept="1Koe21" id="7NG3AjJ7B$c" role="1lVwrX">
+        <node concept="312cEu" id="7NG3AjJ7B$i" role="1Koe22">
+          <property role="2bfB8j" value="true" />
+          <property role="TrG5h" value="CustomAnalyzer" />
+          <node concept="312cEg" id="7NG3AjJ7BBK" role="jymVt">
+            <property role="TrG5h" value="myNode" />
+            <node concept="3Tm6S6" id="7NG3AjJ7BBL" role="1B3o_S" />
+            <node concept="3Tqbb2" id="7NG3AjJ7BBM" role="1tU5fm" />
+          </node>
+          <node concept="3clFb_" id="7NG3AjJ7BCd" role="jymVt">
+            <property role="1EzhhJ" value="false" />
+            <property role="TrG5h" value="prepareProgram" />
+            <property role="od$2w" value="false" />
+            <property role="DiZV1" value="false" />
+            <property role="2aFKle" value="false" />
+            <node concept="3clFbS" id="7NG3AjJ7BCg" role="3clF47">
+              <node concept="3clFbF" id="7NG3AjJ7CQ4" role="3cqZAp">
+                <node concept="2OqwBi" id="7NG3AjJ7CQ5" role="3clFbG">
+                  <node concept="2ShNRf" id="7NG3AjJ7CQ6" role="2Oq$k0">
+                    <node concept="1pGfFk" id="7NG3AjJ7CQ7" role="2ShVmc">
+                      <ref role="37wK5l" to="1fjm:~AnalyzerRules.&lt;init&gt;(java.lang.String,org.jetbrains.mps.openapi.model.SNode,jetbrains.mps.lang.dataFlow.framework.Program)" resolve="AnalyzerRules" />
+                      <node concept="Xl_RD" id="7NG3AjJ7CQ8" role="37wK5m">
+                        <property role="Xl_RC" value="" />
+                        <node concept="17Uvod" id="7NG3AjJ7CQ9" role="lGtFl">
+                          <property role="P4ACc" value="f3061a53-9226-4cc5-a443-f952ceaf5816/1070475926800/1070475926801" />
+                          <property role="2qtEX9" value="value" />
+                          <node concept="3zFVjK" id="7NG3AjJ7CQa" role="3zH0cK">
+                            <node concept="3clFbS" id="7NG3AjJ7CQb" role="2VODD2">
+                              <node concept="3clFbF" id="7NG3AjJ7CQc" role="3cqZAp">
+                                <node concept="2OqwBi" id="7NG3AjJ7CQd" role="3clFbG">
+                                  <node concept="2qgKlT" id="63QuB1F3S6w" role="2OqNvi">
+                                    <ref role="37wK5l" to="tpcu:hEwIO9y" resolve="getFqName" />
+                                  </node>
+                                  <node concept="30H73N" id="63QuB1F3Rdt" role="2Oq$k0" />
+                                </node>
+                              </node>
+                            </node>
+                          </node>
+                        </node>
+                      </node>
+                      <node concept="37vLTw" id="7NG3AjJ7CQg" role="37wK5m">
+                        <ref role="3cqZAo" node="7NG3AjJ7BBK" resolve="myNode" />
+                      </node>
+                      <node concept="37vLTw" id="7NG3AjJ7CQh" role="37wK5m">
+                        <ref role="3cqZAo" to="1fjm:~AnalyzerRunner.myProgram" resolve="myProgram" />
+                      </node>
+                    </node>
+                  </node>
+                  <node concept="liA8E" id="7NG3AjJ7CQi" role="2OqNvi">
+                    <ref role="37wK5l" to="1fjm:~AnalyzerRules.apply():void" resolve="apply" />
+                  </node>
+                </node>
+              </node>
+            </node>
+            <node concept="3Tm6S6" id="7NG3AjJ7BC3" role="1B3o_S" />
+            <node concept="3cqZAl" id="7NG3AjJ7BCb" role="3clF45" />
+            <node concept="raruj" id="7NG3AjJ7Dbw" role="lGtFl" />
+          </node>
+          <node concept="3Tm1VV" id="7NG3AjJ7B$j" role="1B3o_S" />
+          <node concept="3uibUv" id="7NG3AjJ7BC1" role="1zkMxy">
+            <ref role="3uigEE" to="mu20:9V7Nft_x9B" resolve="CustomAnalyzerRunner" />
+          </node>
+        </node>
+      </node>
+      <node concept="30G5F_" id="5hM31D8xeGp" role="30HLyM">
+        <node concept="3clFbS" id="5hM31D8xeGq" role="2VODD2">
+          <node concept="3clFbF" id="5hM31D8xfsF" role="3cqZAp">
+            <node concept="2OqwBi" id="5hM31D8xg8Y" role="3clFbG">
+              <node concept="2OqwBi" id="5hM31D8xfvi" role="2Oq$k0">
+                <node concept="30H73N" id="5hM31D8xfsE" role="2Oq$k0" />
+                <node concept="3CFZ6_" id="5hM31D8xfzT" role="2OqNvi">
+                  <node concept="3CFYIy" id="5hM31D8xf_2" role="3CFYIz">
+                    <ref role="3CFYIx" to="bj1v:5hM31D8wMnE" resolve="AnalyzerTypeAnnotation" />
+                  </node>
+                </node>
+              </node>
+              <node concept="1v1jN8" id="5hM31D8xhcq" role="2OqNvi" />
+            </node>
+          </node>
+        </node>
+      </node>
+    </node>
+  </node>
 </model>
