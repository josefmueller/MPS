--- conflicted
+++ resolved
@@ -15,78 +15,6 @@
   </root>
   <root nodeRef="r:139daa25-c5a7-4ac9-85a2-eb14d22e8f56(jetbrains.mps.lang.dataFlow.analyzers.typesystem)/1235133131950">
     <file name="check_ExtendedAnalyzersAreInExtendedLanguages_NonTypesystemRule.java">
-<<<<<<< HEAD
-      <node id="5837229161636370534" at="30,117,31,72" concept="5" />
-      <node id="5837229161636401331" at="32,40,33,13" concept="6" />
-      <node id="1235136293835" at="34,5,35,48" concept="5" />
-      <node id="1235136357248" at="35,48,36,104" concept="5" />
-      <node id="5837229161636439062" at="36,104,37,185" concept="5" />
-      <node id="286431870956600924" at="38,27,39,13" concept="6" />
-      <node id="5837229161636445812" at="40,5,41,84" concept="5" />
-      <node id="5837229161636445823" at="42,48,43,13" concept="6" />
-      <node id="5837229161636445832" at="44,5,45,60" concept="5" />
-      <node id="1235136520823" at="47,7,48,60" concept="5" />
-      <node id="1235136520823" at="48,60,49,56" concept="2" />
-      <node id="1235136520823" at="49,56,50,494" concept="5" />
-      <node id="1235136520823" at="51,9,52,155" concept="5" />
-      <node id="1235136520823" at="52,155,53,69" concept="2" />
-      <node id="1235136520823" at="53,69,54,62" concept="2" />
-      <node id="1235136520823" at="54,62,55,71" concept="2" />
-      <node id="1235133131950" at="60,46,61,66" concept="6" />
-      <node id="1235133131950" at="64,5,65,130" concept="5" />
-      <node id="1235133131950" at="65,130,66,45" concept="6" />
-      <node id="1235133131950" at="69,30,70,17" concept="6" />
-      <node id="286431870956612661" at="73,36,74,43" concept="6" />
-      <node id="286431870956612661" at="75,5,76,16" concept="6" />
-      <node id="286431870956617744" at="79,36,80,43" concept="6" />
-      <node id="286431870956617744" at="81,5,82,16" concept="6" />
-      <node id="1235133131950" at="28,0,30,0" concept="1" trace="check_ExtendedAnalyzersAreInExtendedLanguages_NonTypesystemRule#()V" />
-      <node id="5837229161636382465" at="31,72,34,5" concept="3" />
-      <node id="286431870956599990" at="37,185,40,5" concept="3" />
-      <node id="5837229161636445821" at="41,84,44,5" concept="3" />
-      <node id="1235133131950" at="60,0,63,0" concept="4" trace="getApplicableConceptFQName#()Ljava/lang/String;" />
-      <node id="1235133131950" at="69,0,72,0" concept="4" trace="overrides#()Z" />
-      <node id="286431870956612661" at="72,71,75,5" concept="3" />
-      <node id="286431870956617744" at="78,71,81,5" concept="3" />
-      <node id="1235133131950" at="63,68,67,5" concept="0" />
-      <node id="1235136520823" at="50,494,56,9" concept="0" />
-      <node id="1235133131950" at="63,0,69,0" concept="4" trace="isApplicableAndPattern#(Lorg/jetbrains/mps/openapi/model/SNode;)Ljetbrains/mps/lang/typesystem/runtime/IsApplicableStatus;" />
-      <node id="286431870956612661" at="72,0,78,0" concept="7" trace="check_b4f08s_a0a0b#(Lorg/jetbrains/mps/openapi/model/SModel;)Lorg/jetbrains/mps/openapi/module/SModule;" />
-      <node id="286431870956617744" at="78,0,84,0" concept="7" trace="check_b4f08s_a0g0b#(Lorg/jetbrains/mps/openapi/model/SModel;)Lorg/jetbrains/mps/openapi/module/SModule;" />
-      <node id="1235136520823" at="46,115,57,7" concept="0" />
-      <node id="1235136478708" at="45,60,58,5" concept="3" />
-      <node id="1235133131950" at="30,0,60,0" concept="4" trace="applyRule#(Lorg/jetbrains/mps/openapi/model/SNode;Ljetbrains/mps/typesystem/inference/TypeCheckingContext;Ljetbrains/mps/lang/typesystem/runtime/IsApplicableStatus;)V" />
-      <scope id="1235133131950" at="28,76,28,76" />
-      <scope id="5837229161636382467" at="32,40,33,13" />
-      <scope id="286431870956599992" at="38,27,39,13" />
-      <scope id="5837229161636445822" at="42,48,43,13" />
-      <scope id="1235133131950" at="60,46,61,66" />
-      <scope id="1235133131950" at="69,30,70,17" />
-      <scope id="286431870956612661" at="73,36,74,43" />
-      <scope id="286431870956617744" at="79,36,80,43" />
-      <scope id="1235133131950" at="28,0,30,0" />
-      <scope id="1235133131950" at="64,5,66,45">
-        <var name="b" id="1235133131950" />
-      </scope>
-      <scope id="1235133131950" at="60,0,63,0" />
-      <scope id="1235133131950" at="69,0,72,0" />
-      <scope id="1235136520823" at="51,9,55,71">
-        <var name="intentionProvider" id="1235136520823" />
-      </scope>
-      <scope id="1235133131950" at="63,68,67,5" />
-      <scope id="286431870956612661" at="72,71,76,16" />
-      <scope id="286431870956617744" at="78,71,82,16" />
-      <scope id="1235133131950" at="63,0,69,0">
-        <var name="argument" id="1235133131950" />
-      </scope>
-      <scope id="286431870956612661" at="72,0,78,0">
-        <var name="checkedDotOperand" id="286431870956612661" />
-      </scope>
-      <scope id="286431870956617744" at="78,0,84,0">
-        <var name="checkedDotOperand" id="286431870956617744" />
-      </scope>
-      <scope id="1235136520823" at="47,7,56,9">
-=======
       <node id="5837229161636370534" at="29,117,30,64" concept="5" />
       <node id="5837229161636401331" at="31,40,32,13" concept="6" />
       <node id="1235136293835" at="33,5,34,48" concept="5" />
@@ -132,12 +60,11 @@
         <var name="intentionProvider" id="1235136520823" />
       </scope>
       <scope id="1235136520823" at="43,7,52,9">
->>>>>>> ad6eeaf0
         <var name="_reporter_2309309498" id="1235136520823" />
         <var name="errorTarget" id="1235136520823" />
       </scope>
-      <scope id="1235136478709" at="46,115,57,7" />
-      <scope id="1235133131951" at="30,117,58,5">
+      <scope id="1235136478709" at="42,115,53,7" />
+      <scope id="1235133131951" at="29,117,54,5">
         <var name="analyzer" id="5837229161636439065" />
         <var name="analyzerLanguage" id="5837229161636445833" />
         <var name="analyzerModule" id="5837229161636445813" />
@@ -145,16 +72,12 @@
         <var name="module" id="5837229161636370535" />
         <var name="ruleLanguage" id="1235136293836" />
       </scope>
-      <scope id="1235133131950" at="30,0,60,0">
+      <scope id="1235133131950" at="29,0,56,0">
         <var name="rule" id="1235133131950" />
         <var name="status" id="1235133131950" />
         <var name="typeCheckingContext" id="1235133131950" />
       </scope>
-<<<<<<< HEAD
-      <unit id="1235133131950" at="27,0,85,0" name="jetbrains.mps.lang.dataFlow.analyzers.typesystem.check_ExtendedAnalyzersAreInExtendedLanguages_NonTypesystemRule" />
-=======
       <unit id="1235133131950" at="26,0,66,0" name="jetbrains.mps.lang.dataFlow.analyzers.typesystem.check_ExtendedAnalyzersAreInExtendedLanguages_NonTypesystemRule" />
->>>>>>> ad6eeaf0
     </file>
   </root>
   <root nodeRef="r:139daa25-c5a7-4ac9-85a2-eb14d22e8f56(jetbrains.mps.lang.dataFlow.analyzers.typesystem)/178770917832494464">
