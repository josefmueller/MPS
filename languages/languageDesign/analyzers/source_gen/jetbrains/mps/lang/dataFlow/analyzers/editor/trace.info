<?xml version="1.0" encoding="UTF-8"?>
<debug-info version="2">
  <concept fqn="c:f3061a53-9226-4cc5-a443-f952ceaf5816/1082485599095:jetbrains.mps.baseLanguage.structure.BlockStatement" />
  <concept fqn="c:f3061a53-9226-4cc5-a443-f952ceaf5816/1068580123140:jetbrains.mps.baseLanguage.structure.ConstructorDeclaration" />
  <concept fqn="c:f3061a53-9226-4cc5-a443-f952ceaf5816/1068580123155:jetbrains.mps.baseLanguage.structure.ExpressionStatement" />
  <concept fqn="c:f3061a53-9226-4cc5-a443-f952ceaf5816/1068390468200:jetbrains.mps.baseLanguage.structure.FieldDeclaration" />
  <concept fqn="c:f3061a53-9226-4cc5-a443-f952ceaf5816/1068580123159:jetbrains.mps.baseLanguage.structure.IfStatement" />
  <concept fqn="c:f3061a53-9226-4cc5-a443-f952ceaf5816/1068580123165:jetbrains.mps.baseLanguage.structure.InstanceMethodDeclaration" />
  <concept fqn="c:f3061a53-9226-4cc5-a443-f952ceaf5816/1068581242864:jetbrains.mps.baseLanguage.structure.LocalVariableDeclarationStatement" />
  <concept fqn="c:f3061a53-9226-4cc5-a443-f952ceaf5816/1068581242878:jetbrains.mps.baseLanguage.structure.ReturnStatement" />
  <concept fqn="c:f3061a53-9226-4cc5-a443-f952ceaf5816/1068580123157:jetbrains.mps.baseLanguage.structure.Statement" />
  <concept fqn="c:f3061a53-9226-4cc5-a443-f952ceaf5816/1081236700938:jetbrains.mps.baseLanguage.structure.StaticMethodDeclaration" />
  <concept fqn="c:f3061a53-9226-4cc5-a443-f952ceaf5816/1070475587102:jetbrains.mps.baseLanguage.structure.SuperConstructorInvocation" />
  <concept fqn="c:f3061a53-9226-4cc5-a443-f952ceaf5816/1153952380246:jetbrains.mps.baseLanguage.structure.TryStatement" />
  <root>
    <file name="AnalyzerConstructorParameterReference_SubstituteMenu.java">
      <unit at="47,0,65,0" name="jetbrains.mps.lang.dataFlow.analyzers.editor.AnalyzerConstructorParameterReference_SubstituteMenu$SMP_ReferenceScope_swgugx_a" />
      <unit at="65,0,86,0" name="jetbrains.mps.lang.dataFlow.analyzers.editor.AnalyzerConstructorParameterReference_SubstituteMenu$SMP_Subconcepts_swgugx_b" />
      <unit at="24,0,87,0" name="jetbrains.mps.lang.dataFlow.analyzers.editor.AnalyzerConstructorParameterReference_SubstituteMenu" />
    </file>
    <file name="ApplicableNodeReference_SubstituteMenu.java">
      <unit at="47,0,65,0" name="jetbrains.mps.lang.dataFlow.analyzers.editor.ApplicableNodeReference_SubstituteMenu$SMP_ReferenceScope_1r0rvb_a" />
      <unit at="65,0,86,0" name="jetbrains.mps.lang.dataFlow.analyzers.editor.ApplicableNodeReference_SubstituteMenu$SMP_Subconcepts_1r0rvb_b" />
      <unit at="24,0,87,0" name="jetbrains.mps.lang.dataFlow.analyzers.editor.ApplicableNodeReference_SubstituteMenu" />
    </file>
    <file name="CustomInstructionsContainerReference_SubstituteMenu.java">
      <unit at="47,0,65,0" name="jetbrains.mps.lang.dataFlow.analyzers.editor.CustomInstructionsContainerReference_SubstituteMenu$SMP_ReferenceScope_ygskgc_a" />
      <unit at="65,0,86,0" name="jetbrains.mps.lang.dataFlow.analyzers.editor.CustomInstructionsContainerReference_SubstituteMenu$SMP_Subconcepts_ygskgc_b" />
      <unit at="24,0,87,0" name="jetbrains.mps.lang.dataFlow.analyzers.editor.CustomInstructionsContainerReference_SubstituteMenu" />
    </file>
    <file name="EditorAspectDescriptorImpl.java">
      <unit at="16,0,92,0" name="jetbrains.mps.lang.dataFlow.analyzers.editor.EditorAspectDescriptorImpl" />
    </file>
    <file name="InstructionReference_SubstituteMenu.java">
      <unit at="47,0,65,0" name="jetbrains.mps.lang.dataFlow.analyzers.editor.InstructionReference_SubstituteMenu$SMP_ReferenceScope_4eo87x_a" />
      <unit at="65,0,86,0" name="jetbrains.mps.lang.dataFlow.analyzers.editor.InstructionReference_SubstituteMenu$SMP_Subconcepts_4eo87x_b" />
      <unit at="24,0,87,0" name="jetbrains.mps.lang.dataFlow.analyzers.editor.InstructionReference_SubstituteMenu" />
    </file>
    <file name="RuleReference_SubstituteMenu.java">
      <unit at="47,0,65,0" name="jetbrains.mps.lang.dataFlow.analyzers.editor.RuleReference_SubstituteMenu$SMP_ReferenceScope_px8ruc_a" />
      <unit at="65,0,86,0" name="jetbrains.mps.lang.dataFlow.analyzers.editor.RuleReference_SubstituteMenu$SMP_Subconcepts_px8ruc_b" />
      <unit at="24,0,87,0" name="jetbrains.mps.lang.dataFlow.analyzers.editor.RuleReference_SubstituteMenu" />
    </file>
    <file name="Rule_SubstituteMenu.java">
      <unit at="47,0,65,0" name="jetbrains.mps.lang.dataFlow.analyzers.editor.Rule_SubstituteMenu$SMP_ReferenceScope_oxbbz2_a" />
      <unit at="65,0,86,0" name="jetbrains.mps.lang.dataFlow.analyzers.editor.Rule_SubstituteMenu$SMP_Subconcepts_oxbbz2_b" />
      <unit at="24,0,87,0" name="jetbrains.mps.lang.dataFlow.analyzers.editor.Rule_SubstituteMenu" />
    </file>
  </root>
  <root nodeRef="r:f6eee33a-bfb4-4e1b-8340-0fa8c23aeb2e(jetbrains.mps.lang.dataFlow.analyzers.editor)/3325264799421258462">
    <file name="InstructionParameter_Editor.java">
      <node id="3325264799421258462" at="11,79,12,86" concept="7" />
      <node id="3325264799421258462" at="11,0,14,0" concept="5" trace="createEditorCell#(Ljetbrains/mps/openapi/editor/EditorContext;Lorg/jetbrains/mps/openapi/model/SNode;)Ljetbrains/mps/openapi/editor/cells/EditorCell;" />
      <scope id="3325264799421258462" at="11,79,12,86" />
      <scope id="3325264799421258462" at="11,0,14,0">
        <var name="editorContext" id="3325264799421258462" />
        <var name="node" id="3325264799421258462" />
      </scope>
      <unit id="3325264799421258462" at="10,0,15,0" name="jetbrains.mps.lang.dataFlow.analyzers.editor.InstructionParameter_Editor" />
    </file>
    <file name="InstructionParameter_EditorBuilder_a.java">
      <node id="3325264799421258462" at="41,100,42,19" concept="10" />
      <node id="3325264799421258462" at="42,19,43,18" concept="2" />
      <node id="3325264799421258462" at="48,26,49,18" concept="7" />
      <node id="3325264799421258462" at="52,39,53,39" concept="7" />
      <node id="3325264799421258462" at="56,50,57,118" concept="6" />
      <node id="3325264799421258462" at="57,118,58,48" concept="2" />
      <node id="3325264799421258462" at="58,48,59,28" concept="2" />
      <node id="3325264799421258462" at="59,28,60,65" concept="2" />
      <node id="3325264799421258462" at="60,65,61,56" concept="2" />
      <node id="3325264799421258462" at="61,56,62,57" concept="2" />
      <node id="3325264799421258462" at="62,57,63,22" concept="7" />
      <node id="3325264799421258462" at="65,48,66,268" concept="6" />
      <node id="3325264799421258462" at="66,268,67,33" concept="7" />
      <node id="3325264799421258462" at="73,118,74,38" concept="10" />
      <node id="3325264799421258462" at="74,38,75,25" concept="2" />
      <node id="3325264799421258462" at="80,28,81,20" concept="7" />
      <node id="3325264799421258462" at="84,55,85,76" concept="6" />
      <node id="3325264799421258462" at="85,76,86,225" concept="2" />
      <node id="3325264799421258462" at="86,225,87,228" concept="2" />
      <node id="3325264799421258462" at="87,228,88,41" concept="2" />
      <node id="3325264799421258462" at="88,41,89,24" concept="7" />
      <node id="3325264799421258462" at="95,118,96,75" concept="2" />
      <node id="3325264799421258462" at="98,42,99,157" concept="2" />
      <node id="3325264799421258462" at="103,44,104,41" concept="2" />
      <node id="3325264799421258462" at="104,41,105,216" concept="2" />
      <node id="3325264799421258462" at="106,11,107,56" concept="6" />
      <node id="3325264799421258462" at="107,56,108,43" concept="2" />
      <node id="3325264799421258462" at="108,43,109,42" concept="2" />
      <node id="3325264799421258462" at="109,42,110,35" concept="2" />
      <node id="3325264799421258462" at="110,35,111,26" concept="7" />
      <node id="3325264799421258462" at="112,17,113,42" concept="2" />
      <node id="3325264799421258462" at="116,40,117,25" concept="7" />
      <node id="3325264799421258469" at="120,49,121,39" concept="2" />
      <node id="3325264799421258469" at="122,9,123,146" concept="6" />
      <node id="3325264799421258469" at="123,146,124,76" concept="2" />
      <node id="3325264799421258469" at="124,76,125,149" concept="6" />
      <node id="3325264799421258469" at="125,149,126,45" concept="2" />
      <node id="3325264799421258469" at="126,45,127,153" concept="2" />
      <node id="3325264799421258469" at="127,153,128,157" concept="2" />
      <node id="3325264799421258469" at="128,157,129,44" concept="2" />
      <node id="3325264799421258469" at="129,44,130,86" concept="2" />
      <node id="3325264799421258469" at="130,86,131,33" concept="2" />
      <node id="3325264799421258469" at="131,33,132,306" concept="6" />
      <node id="3325264799421258469" at="134,41,135,118" concept="7" />
      <node id="3325264799421258469" at="138,74,139,89" concept="6" />
      <node id="3325264799421258469" at="139,89,140,145" concept="7" />
      <node id="3325264799421258469" at="141,12,142,24" concept="7" />
      <node id="3325264799421258469" at="143,15,144,40" concept="2" />
      <node id="3325264799421258462" at="38,0,40,0" concept="3" trace="myNode" />
      <node id="3325264799421258462" at="70,0,72,0" concept="3" trace="myNode" />
      <node id="3325264799421258462" at="52,0,55,0" concept="5" trace="createCell#()Ljetbrains/mps/openapi/editor/cells/EditorCell;" />
      <node id="3325264799421258462" at="94,70,97,7" concept="4" />
      <node id="3325264799421258462" at="97,7,100,7" concept="4" />
      <node id="3325264799421258462" at="116,0,119,0" concept="5" trace="getNoTargetText#()Ljava/lang/String;" />
      <node id="3325264799421258469" at="134,0,137,0" concept="5" trace="accept#(Lorg/jetbrains/mps/openapi/model/SNode;)Z" />
      <node id="3325264799421258462" at="41,0,45,0" concept="1" trace="InstructionParameter_EditorBuilder_a#(Ljetbrains/mps/openapi/editor/EditorContext;Lorg/jetbrains/mps/openapi/model/SNode;)V" />
      <node id="3325264799421258462" at="65,0,69,0" concept="5" trace="createRefNode_dh6vg8_a0#()Ljetbrains/mps/openapi/editor/cells/EditorCell;" />
      <node id="3325264799421258462" at="73,0,77,0" concept="1" trace="typeSingleRoleHandler_dh6vg8_a0#(Lorg/jetbrains/mps/openapi/model/SNode;Lorg/jetbrains/mps/openapi/language/SContainmentLink;Ljetbrains/mps/openapi/editor/EditorContext;)V" />
      <node id="3325264799421258462" at="46,0,51,0" concept="5" trace="getNode#()Lorg/jetbrains/mps/openapi/model/SNode;" />
      <node id="3325264799421258462" at="78,0,83,0" concept="5" trace="getNode#()Lorg/jetbrains/mps/openapi/model/SNode;" />
      <node id="3325264799421258469" at="132,306,137,9" concept="6" />
      <node id="3325264799421258469" at="137,9,142,24" concept="4" />
      <node id="3325264799421258462" at="84,0,91,0" concept="5" trace="createChildCell#(Lorg/jetbrains/mps/openapi/model/SNode;)Ljetbrains/mps/openapi/editor/cells/EditorCell;" />
      <node id="3325264799421258462" at="94,0,102,0" concept="5" trace="installCellInfo#(Lorg/jetbrains/mps/openapi/model/SNode;Ljetbrains/mps/openapi/editor/cells/EditorCell;)V" />
      <node id="3325264799421258462" at="56,0,65,0" concept="5" trace="createCollection_dh6vg8_a#()Ljetbrains/mps/openapi/editor/cells/EditorCell;" />
      <node id="3325264799421258462" at="105,216,114,7" concept="11" />
      <node id="3325264799421258462" at="102,0,116,0" concept="5" trace="createEmptyCell#()Ljetbrains/mps/openapi/editor/cells/EditorCell;" />
      <node id="3325264799421258469" at="121,39,145,5" concept="11" />
      <node id="3325264799421258469" at="120,0,147,0" concept="5" trace="createProperty_dh6vg8_b0#()Ljetbrains/mps/openapi/editor/cells/EditorCell;" />
      <scope id="3325264799421258462" at="48,26,49,18" />
      <scope id="3325264799421258462" at="52,39,53,39" />
      <scope id="3325264799421258462" at="80,28,81,20" />
      <scope id="3325264799421258462" at="95,118,96,75" />
      <scope id="3325264799421258462" at="98,42,99,157" />
      <scope id="3325264799421258462" at="112,17,113,42" />
      <scope id="3325264799421258462" at="116,40,117,25" />
      <scope id="3325264799421258469" at="134,41,135,118" />
      <scope id="3325264799421258469" at="143,15,144,40" />
      <scope id="3325264799421258462" at="41,100,43,18" />
      <scope id="3325264799421258462" at="65,48,67,33">
        <var name="provider" id="3325264799421258462" />
      </scope>
      <scope id="3325264799421258462" at="73,118,75,25" />
      <scope id="3325264799421258469" at="138,74,140,145">
        <var name="manager" id="3325264799421258469" />
      </scope>
      <scope id="3325264799421258462" at="52,0,55,0" />
      <scope id="3325264799421258462" at="116,0,119,0" />
      <scope id="3325264799421258469" at="134,0,137,0">
        <var name="it" id="3325264799421258469" />
      </scope>
      <scope id="3325264799421258462" at="41,0,45,0">
        <var name="context" id="3325264799421258462" />
        <var name="node" id="3325264799421258462" />
      </scope>
      <scope id="3325264799421258462" at="65,0,69,0" />
      <scope id="3325264799421258462" at="73,0,77,0">
        <var name="containmentLink" id="3325264799421258462" />
        <var name="context" id="3325264799421258462" />
        <var name="ownerNode" id="3325264799421258462" />
      </scope>
      <scope id="3325264799421258462" at="46,0,51,0" />
      <scope id="3325264799421258462" at="78,0,83,0" />
      <scope id="3325264799421258462" at="84,55,89,24">
        <var name="editorCell" id="3325264799421258462" />
      </scope>
      <scope id="3325264799421258462" at="106,11,111,26">
        <var name="editorCell" id="3325264799421258462" />
      </scope>
      <scope id="3325264799421258462" at="94,70,100,7" />
      <scope id="3325264799421258462" at="56,50,63,22">
        <var name="editorCell" id="3325264799421258462" />
      </scope>
      <scope id="3325264799421258462" at="84,0,91,0">
        <var name="child" id="3325264799421258462" />
      </scope>
      <scope id="3325264799421258462" at="94,0,102,0">
        <var name="child" id="3325264799421258462" />
        <var name="editorCell" id="3325264799421258462" />
      </scope>
      <scope id="3325264799421258462" at="56,0,65,0" />
      <scope id="3325264799421258462" at="103,44,114,7" />
      <scope id="3325264799421258462" at="102,0,116,0" />
      <scope id="3325264799421258469" at="122,9,142,24">
        <var name="currentPropertyAttributes" id="3325264799421258469" />
        <var name="editorCell" id="3325264799421258469" />
        <var name="property" id="3325264799421258469" />
        <var name="propertyAttributes" id="3325264799421258469" />
      </scope>
      <scope id="3325264799421258469" at="120,49,145,5" />
      <scope id="3325264799421258469" at="120,0,147,0" />
      <unit id="3325264799421258469" at="133,102,137,7" name="jetbrains.mps.lang.dataFlow.analyzers.editor.InstructionParameter_EditorBuilder_a$1" />
      <unit id="3325264799421258462" at="69,0,120,0" name="jetbrains.mps.lang.dataFlow.analyzers.editor.InstructionParameter_EditorBuilder_a$typeSingleRoleHandler_dh6vg8_a0" />
      <unit id="3325264799421258462" at="37,0,148,0" name="jetbrains.mps.lang.dataFlow.analyzers.editor.InstructionParameter_EditorBuilder_a" />
    </file>
  </root>
  <root nodeRef="r:f6eee33a-bfb4-4e1b-8340-0fa8c23aeb2e(jetbrains.mps.lang.dataFlow.analyzers.editor)/3727642986272245335">
    <file name="ProgramParameter_Editor.java">
      <node id="3727642986272245335" at="11,79,12,82" concept="7" />
      <node id="3727642986272245335" at="11,0,14,0" concept="5" trace="createEditorCell#(Ljetbrains/mps/openapi/editor/EditorContext;Lorg/jetbrains/mps/openapi/model/SNode;)Ljetbrains/mps/openapi/editor/cells/EditorCell;" />
      <scope id="3727642986272245335" at="11,79,12,82" />
      <scope id="3727642986272245335" at="11,0,14,0">
        <var name="editorContext" id="3727642986272245335" />
        <var name="node" id="3727642986272245335" />
      </scope>
      <unit id="3727642986272245335" at="10,0,15,0" name="jetbrains.mps.lang.dataFlow.analyzers.editor.ProgramParameter_Editor" />
    </file>
    <file name="ProgramParameter_EditorBuilder_a.java">
      <node id="3727642986272245335" at="16,96,17,19" concept="10" />
      <node id="3727642986272245335" at="17,19,18,18" concept="2" />
      <node id="3727642986272245335" at="23,26,24,18" concept="7" />
      <node id="3727642986272245335" at="27,39,28,37" concept="7" />
      <node id="3727642986272245337" at="31,48,32,100" concept="6" />
      <node id="3727642986272245337" at="32,100,33,46" concept="2" />
      <node id="3727642986272245337" at="33,46,34,28" concept="2" />
      <node id="3727642986272245337" at="34,28,35,65" concept="2" />
      <node id="3727642986272245337" at="35,65,36,34" concept="2" />
      <node id="3727642986272245337" at="36,34,37,22" concept="7" />
      <node id="3727642986272245335" at="13,0,15,0" concept="3" trace="myNode" />
      <node id="3727642986272245335" at="27,0,30,0" concept="5" trace="createCell#()Ljetbrains/mps/openapi/editor/cells/EditorCell;" />
      <node id="3727642986272245335" at="16,0,20,0" concept="1" trace="ProgramParameter_EditorBuilder_a#(Ljetbrains/mps/openapi/editor/EditorContext;Lorg/jetbrains/mps/openapi/model/SNode;)V" />
      <node id="3727642986272245335" at="21,0,26,0" concept="5" trace="getNode#()Lorg/jetbrains/mps/openapi/model/SNode;" />
      <node id="3727642986272245337" at="31,0,39,0" concept="5" trace="createConstant_88mgfn_a#()Ljetbrains/mps/openapi/editor/cells/EditorCell;" />
      <scope id="3727642986272245335" at="23,26,24,18" />
      <scope id="3727642986272245335" at="27,39,28,37" />
      <scope id="3727642986272245335" at="16,96,18,18" />
      <scope id="3727642986272245335" at="27,0,30,0" />
      <scope id="3727642986272245335" at="16,0,20,0">
        <var name="context" id="3727642986272245335" />
        <var name="node" id="3727642986272245335" />
      </scope>
      <scope id="3727642986272245335" at="21,0,26,0" />
      <scope id="3727642986272245337" at="31,48,37,22">
        <var name="editorCell" id="3727642986272245337" />
      </scope>
      <scope id="3727642986272245337" at="31,0,39,0" />
      <unit id="3727642986272245335" at="12,0,40,0" name="jetbrains.mps.lang.dataFlow.analyzers.editor.ProgramParameter_EditorBuilder_a" />
    </file>
  </root>
  <root nodeRef="r:f6eee33a-bfb4-4e1b-8340-0fa8c23aeb2e(jetbrains.mps.lang.dataFlow.analyzers.editor)/3993089038373626370">
    <file name="AnalyzerConstructorParameter_Editor.java">
      <node id="3993089038373626370" at="11,79,12,94" concept="7" />
      <node id="3993089038373626370" at="11,0,14,0" concept="5" trace="createEditorCell#(Ljetbrains/mps/openapi/editor/EditorContext;Lorg/jetbrains/mps/openapi/model/SNode;)Ljetbrains/mps/openapi/editor/cells/EditorCell;" />
      <scope id="3993089038373626370" at="11,79,12,94" />
      <scope id="3993089038373626370" at="11,0,14,0">
        <var name="editorContext" id="3993089038373626370" />
        <var name="node" id="3993089038373626370" />
      </scope>
      <unit id="3993089038373626370" at="10,0,15,0" name="jetbrains.mps.lang.dataFlow.analyzers.editor.AnalyzerConstructorParameter_Editor" />
    </file>
    <file name="AnalyzerConstructorParameter_EditorBuilder_a.java">
      <node id="3993089038373626370" at="45,108,46,19" concept="10" />
      <node id="3993089038373626370" at="46,19,47,18" concept="2" />
      <node id="3993089038373626370" at="52,26,53,18" concept="7" />
      <node id="3993089038373626370" at="56,39,57,39" concept="7" />
      <node id="3993089038373626370" at="60,50,61,118" concept="6" />
      <node id="3993089038373626370" at="61,118,62,48" concept="2" />
      <node id="3993089038373626370" at="62,48,63,28" concept="2" />
      <node id="3993089038373626370" at="63,28,64,65" concept="2" />
      <node id="3993089038373626370" at="64,65,65,56" concept="2" />
      <node id="3993089038373626370" at="65,56,66,57" concept="2" />
      <node id="3993089038373626370" at="66,57,67,57" concept="2" />
      <node id="3993089038373626370" at="67,57,68,22" concept="7" />
      <node id="3993089038373626370" at="70,48,71,278" concept="6" />
      <node id="3993089038373626370" at="71,278,72,33" concept="7" />
      <node id="3993089038373626370" at="78,118,79,38" concept="10" />
      <node id="3993089038373626370" at="79,38,80,25" concept="2" />
      <node id="3993089038373626370" at="85,28,86,20" concept="7" />
      <node id="3993089038373626370" at="89,55,90,76" concept="6" />
      <node id="3993089038373626370" at="90,76,91,227" concept="2" />
      <node id="3993089038373626370" at="91,227,92,230" concept="2" />
      <node id="3993089038373626370" at="92,230,93,41" concept="2" />
      <node id="3993089038373626370" at="93,41,94,24" concept="7" />
      <node id="3993089038373626370" at="100,118,101,75" concept="2" />
      <node id="3993089038373626370" at="103,42,104,159" concept="2" />
      <node id="3993089038373626370" at="108,44,109,41" concept="2" />
      <node id="3993089038373626370" at="109,41,110,218" concept="2" />
      <node id="3993089038373626370" at="111,11,112,56" concept="6" />
      <node id="3993089038373626370" at="112,56,113,43" concept="2" />
      <node id="3993089038373626370" at="113,43,114,42" concept="2" />
      <node id="3993089038373626370" at="114,42,115,35" concept="2" />
      <node id="3993089038373626370" at="115,35,116,26" concept="7" />
      <node id="3993089038373626370" at="117,17,118,42" concept="2" />
      <node id="3993089038373626370" at="121,40,122,25" concept="7" />
      <node id="3993089038373626388" at="125,49,126,39" concept="2" />
      <node id="3993089038373626388" at="127,9,128,146" concept="6" />
      <node id="3993089038373626388" at="128,146,129,76" concept="2" />
      <node id="3993089038373626388" at="129,76,130,149" concept="6" />
      <node id="3993089038373626388" at="130,149,131,45" concept="2" />
      <node id="3993089038373626388" at="131,45,132,153" concept="2" />
      <node id="3993089038373626388" at="132,153,133,157" concept="2" />
      <node id="3993089038373626388" at="133,157,134,44" concept="2" />
      <node id="3993089038373626388" at="134,44,135,86" concept="2" />
      <node id="3993089038373626388" at="135,86,136,33" concept="2" />
      <node id="3993089038373626388" at="136,33,137,306" concept="6" />
      <node id="3993089038373626388" at="139,41,140,118" concept="7" />
      <node id="3993089038373626388" at="143,74,144,89" concept="6" />
      <node id="3993089038373626388" at="144,89,145,145" concept="7" />
      <node id="3993089038373626388" at="146,12,147,24" concept="7" />
      <node id="3993089038373626388" at="148,15,149,40" concept="2" />
      <node id="3993089038373626396" at="152,49,153,94" concept="6" />
      <node id="3993089038373626396" at="153,94,154,47" concept="2" />
      <node id="3993089038373626396" at="154,47,155,34" concept="6" />
      <node id="3993089038373626396" at="155,34,156,84" concept="2" />
      <node id="3993089038373626396" at="156,84,157,40" concept="2" />
      <node id="3993089038373626396" at="157,40,158,34" concept="2" />
      <node id="3993089038373626396" at="158,34,159,22" concept="7" />
      <node id="3993089038373626370" at="42,0,44,0" concept="3" trace="myNode" />
      <node id="3993089038373626370" at="75,0,77,0" concept="3" trace="myNode" />
      <node id="3993089038373626370" at="56,0,59,0" concept="5" trace="createCell#()Ljetbrains/mps/openapi/editor/cells/EditorCell;" />
      <node id="3993089038373626370" at="99,70,102,7" concept="4" />
      <node id="3993089038373626370" at="102,7,105,7" concept="4" />
      <node id="3993089038373626370" at="121,0,124,0" concept="5" trace="getNoTargetText#()Ljava/lang/String;" />
      <node id="3993089038373626388" at="139,0,142,0" concept="5" trace="accept#(Lorg/jetbrains/mps/openapi/model/SNode;)Z" />
      <node id="3993089038373626370" at="45,0,49,0" concept="1" trace="AnalyzerConstructorParameter_EditorBuilder_a#(Ljetbrains/mps/openapi/editor/EditorContext;Lorg/jetbrains/mps/openapi/model/SNode;)V" />
      <node id="3993089038373626370" at="70,0,74,0" concept="5" trace="createRefNode_c0rf3f_a0#()Ljetbrains/mps/openapi/editor/cells/EditorCell;" />
      <node id="3993089038373626370" at="78,0,82,0" concept="1" trace="typeSingleRoleHandler_c0rf3f_a0#(Lorg/jetbrains/mps/openapi/model/SNode;Lorg/jetbrains/mps/openapi/language/SContainmentLink;Ljetbrains/mps/openapi/editor/EditorContext;)V" />
      <node id="3993089038373626370" at="50,0,55,0" concept="5" trace="getNode#()Lorg/jetbrains/mps/openapi/model/SNode;" />
      <node id="3993089038373626370" at="83,0,88,0" concept="5" trace="getNode#()Lorg/jetbrains/mps/openapi/model/SNode;" />
      <node id="3993089038373626388" at="137,306,142,9" concept="6" />
      <node id="3993089038373626388" at="142,9,147,24" concept="4" />
      <node id="3993089038373626370" at="89,0,96,0" concept="5" trace="createChildCell#(Lorg/jetbrains/mps/openapi/model/SNode;)Ljetbrains/mps/openapi/editor/cells/EditorCell;" />
      <node id="3993089038373626370" at="99,0,107,0" concept="5" trace="installCellInfo#(Lorg/jetbrains/mps/openapi/model/SNode;Ljetbrains/mps/openapi/editor/cells/EditorCell;)V" />
      <node id="3993089038373626370" at="110,218,119,7" concept="11" />
      <node id="3993089038373626396" at="152,0,161,0" concept="5" trace="createConstant_c0rf3f_c0#()Ljetbrains/mps/openapi/editor/cells/EditorCell;" />
      <node id="3993089038373626370" at="60,0,70,0" concept="5" trace="createCollection_c0rf3f_a#()Ljetbrains/mps/openapi/editor/cells/EditorCell;" />
      <node id="3993089038373626370" at="107,0,121,0" concept="5" trace="createEmptyCell#()Ljetbrains/mps/openapi/editor/cells/EditorCell;" />
      <node id="3993089038373626388" at="126,39,150,5" concept="11" />
      <node id="3993089038373626388" at="125,0,152,0" concept="5" trace="createProperty_c0rf3f_b0#()Ljetbrains/mps/openapi/editor/cells/EditorCell;" />
      <scope id="3993089038373626370" at="52,26,53,18" />
      <scope id="3993089038373626370" at="56,39,57,39" />
      <scope id="3993089038373626370" at="85,28,86,20" />
      <scope id="3993089038373626370" at="100,118,101,75" />
      <scope id="3993089038373626370" at="103,42,104,159" />
      <scope id="3993089038373626370" at="117,17,118,42" />
      <scope id="3993089038373626370" at="121,40,122,25" />
      <scope id="3993089038373626388" at="139,41,140,118" />
      <scope id="3993089038373626388" at="148,15,149,40" />
      <scope id="3993089038373626370" at="45,108,47,18" />
      <scope id="3993089038373626370" at="70,48,72,33">
        <var name="provider" id="3993089038373626370" />
      </scope>
      <scope id="3993089038373626370" at="78,118,80,25" />
      <scope id="3993089038373626388" at="143,74,145,145">
        <var name="manager" id="3993089038373626388" />
      </scope>
      <scope id="3993089038373626370" at="56,0,59,0" />
      <scope id="3993089038373626370" at="121,0,124,0" />
      <scope id="3993089038373626388" at="139,0,142,0">
        <var name="it" id="3993089038373626388" />
      </scope>
      <scope id="3993089038373626370" at="45,0,49,0">
        <var name="context" id="3993089038373626370" />
        <var name="node" id="3993089038373626370" />
      </scope>
      <scope id="3993089038373626370" at="70,0,74,0" />
      <scope id="3993089038373626370" at="78,0,82,0">
        <var name="containmentLink" id="3993089038373626370" />
        <var name="context" id="3993089038373626370" />
        <var name="ownerNode" id="3993089038373626370" />
      </scope>
      <scope id="3993089038373626370" at="50,0,55,0" />
      <scope id="3993089038373626370" at="83,0,88,0" />
      <scope id="3993089038373626370" at="89,55,94,24">
        <var name="editorCell" id="3993089038373626370" />
      </scope>
      <scope id="3993089038373626370" at="111,11,116,26">
        <var name="editorCell" id="3993089038373626370" />
      </scope>
      <scope id="3993089038373626370" at="99,70,105,7" />
      <scope id="3993089038373626370" at="89,0,96,0">
        <var name="child" id="3993089038373626370" />
      </scope>
      <scope id="3993089038373626396" at="152,49,159,22">
        <var name="editorCell" id="3993089038373626396" />
        <var name="style" id="3993089038373626396" />
      </scope>
      <scope id="3993089038373626370" at="60,50,68,22">
        <var name="editorCell" id="3993089038373626370" />
      </scope>
      <scope id="3993089038373626370" at="99,0,107,0">
        <var name="child" id="3993089038373626370" />
        <var name="editorCell" id="3993089038373626370" />
      </scope>
      <scope id="3993089038373626396" at="152,0,161,0" />
      <scope id="3993089038373626370" at="60,0,70,0" />
      <scope id="3993089038373626370" at="108,44,119,7" />
      <scope id="3993089038373626370" at="107,0,121,0" />
      <scope id="3993089038373626388" at="127,9,147,24">
        <var name="currentPropertyAttributes" id="3993089038373626388" />
        <var name="editorCell" id="3993089038373626388" />
        <var name="property" id="3993089038373626388" />
        <var name="propertyAttributes" id="3993089038373626388" />
      </scope>
      <scope id="3993089038373626388" at="125,49,150,5" />
      <scope id="3993089038373626388" at="125,0,152,0" />
      <unit id="3993089038373626388" at="138,102,142,7" name="jetbrains.mps.lang.dataFlow.analyzers.editor.AnalyzerConstructorParameter_EditorBuilder_a$1" />
      <unit id="3993089038373626370" at="74,0,125,0" name="jetbrains.mps.lang.dataFlow.analyzers.editor.AnalyzerConstructorParameter_EditorBuilder_a$typeSingleRoleHandler_c0rf3f_a0" />
      <unit id="3993089038373626370" at="41,0,162,0" name="jetbrains.mps.lang.dataFlow.analyzers.editor.AnalyzerConstructorParameter_EditorBuilder_a" />
    </file>
  </root>
  <root nodeRef="r:f6eee33a-bfb4-4e1b-8340-0fa8c23aeb2e(jetbrains.mps.lang.dataFlow.analyzers.editor)/3993089038374095171">
    <file name="AnalyzerConstructorParameterReference_Editor.java">
      <node id="3993089038374095171" at="11,79,12,103" concept="7" />
      <node id="3993089038374095171" at="11,0,14,0" concept="5" trace="createEditorCell#(Ljetbrains/mps/openapi/editor/EditorContext;Lorg/jetbrains/mps/openapi/model/SNode;)Ljetbrains/mps/openapi/editor/cells/EditorCell;" />
      <scope id="3993089038374095171" at="11,79,12,103" />
      <scope id="3993089038374095171" at="11,0,14,0">
        <var name="editorContext" id="3993089038374095171" />
        <var name="node" id="3993089038374095171" />
      </scope>
      <unit id="3993089038374095171" at="10,0,15,0" name="jetbrains.mps.lang.dataFlow.analyzers.editor.AnalyzerConstructorParameterReference_Editor" />
    </file>
    <file name="AnalyzerConstructorParameterReference_EditorBuilder_a.java">
      <node id="3993089038374095171" at="46,117,47,19" concept="10" />
      <node id="3993089038374095171" at="47,19,48,18" concept="2" />
      <node id="3993089038374095171" at="53,26,54,18" concept="7" />
      <node id="3993089038374095171" at="57,39,58,39" concept="7" />
      <node id="3993089038374095171" at="61,50,62,118" concept="6" />
      <node id="3993089038374095171" at="62,118,63,48" concept="2" />
      <node id="3993089038374095171" at="63,48,64,28" concept="2" />
      <node id="3993089038374095171" at="64,28,65,65" concept="2" />
      <node id="3993089038374095171" at="65,65,66,56" concept="2" />
      <node id="3993089038374095171" at="66,56,67,22" concept="7" />
      <node id="3993089038374095171" at="69,48,70,188" concept="6" />
      <node id="3993089038374095171" at="74,39,75,159" concept="7" />
      <node id="3993089038374095171" at="77,50,78,60" concept="2" />
      <node id="3993089038374095171" at="78,60,79,48" concept="2" />
      <node id="3993089038374095171" at="79,48,80,58" concept="2" />
      <node id="3993089038374095171" at="80,58,81,20" concept="7" />
      <node id="3993089038374095171" at="84,58,85,97" concept="6" />
      <node id="3993089038374095171" at="85,97,86,131" concept="2" />
      <node id="3993089038374095171" at="86,131,87,135" concept="2" />
      <node id="3993089038374095171" at="87,135,88,20" concept="7" />
      <node id="3993089038374095171" at="90,6,91,0" concept="8" />
      <node id="3993089038374095171" at="91,0,92,49" concept="2" />
      <node id="3993089038374095171" at="92,49,93,54" concept="2" />
      <node id="3993089038374095171" at="93,54,94,50" concept="6" />
      <node id="3993089038374095171" at="94,50,95,0" concept="8" />
      <node id="3993089038374095171" at="96,40,97,40" concept="2" />
      <node id="3993089038374095171" at="97,40,98,174" concept="2" />
      <node id="3993089038374095171" at="99,5,100,317" concept="2" />
      <node id="3993089038374095171" at="100,317,101,301" concept="6" />
      <node id="3993089038374095171" at="103,39,104,113" concept="7" />
      <node id="3993089038374095171" at="107,73,108,87" concept="6" />
      <node id="3993089038374095171" at="108,87,109,145" concept="7" />
      <node id="3993089038374095171" at="110,10,111,22" concept="7" />
      <node id="3993089038374095175" at="116,0,117,0" concept="3" trace="myReferencingNode" />
      <node id="3993089038374095175" at="118,119,119,21" concept="10" />
      <node id="3993089038374095175" at="119,21,120,42" concept="2" />
      <node id="3993089038374095175" at="120,42,121,20" concept="2" />
      <node id="3993089038374095175" at="124,41,125,42" concept="7" />
      <node id="3993089038374095175" at="130,28,131,20" concept="7" />
      <node id="3993089038374095185" at="134,53,135,41" concept="2" />
      <node id="3993089038374095185" at="136,11,137,148" concept="6" />
      <node id="3993089038374095185" at="137,148,138,78" concept="2" />
      <node id="3993089038374095185" at="138,78,139,150" concept="6" />
      <node id="3993089038374095185" at="139,150,140,47" concept="2" />
      <node id="3993089038374095185" at="140,47,141,136" concept="2" />
      <node id="3993089038374095185" at="141,136,142,140" concept="2" />
      <node id="3993089038374095185" at="142,140,143,46" concept="2" />
      <node id="3993089038374095185" at="143,46,144,38" concept="6" />
      <node id="3993089038374095185" at="144,38,145,56" concept="2" />
      <node id="3993089038374095185" at="145,56,146,44" concept="2" />
      <node id="3993089038374095185" at="146,44,147,88" concept="2" />
      <node id="3993089038374095185" at="147,88,148,35" concept="2" />
      <node id="3993089038374095185" at="148,35,149,308" concept="6" />
      <node id="3993089038374095185" at="151,43,152,120" concept="7" />
      <node id="3993089038374095185" at="155,76,156,91" concept="6" />
      <node id="3993089038374095185" at="156,91,157,147" concept="7" />
      <node id="3993089038374095185" at="158,14,159,26" concept="7" />
      <node id="3993089038374095185" at="160,17,161,42" concept="2" />
      <node id="3993089038374095171" at="43,0,45,0" concept="3" trace="myNode" />
      <node id="3993089038374095175" at="114,0,116,0" concept="3" trace="myNode" />
      <node id="3993089038374095171" at="57,0,60,0" concept="5" trace="createCell#()Ljetbrains/mps/openapi/editor/cells/EditorCell;" />
      <node id="3993089038374095171" at="74,0,77,0" concept="5" trace="compute#()Ljetbrains/mps/openapi/editor/cells/EditorCell;" />
      <node id="3993089038374095171" at="103,0,106,0" concept="5" trace="accept#(Lorg/jetbrains/mps/openapi/model/SNode;)Z" />
      <node id="3993089038374095175" at="124,0,127,0" concept="5" trace="createCell#()Ljetbrains/mps/openapi/editor/cells/EditorCell;" />
      <node id="3993089038374095185" at="151,0,154,0" concept="5" trace="accept#(Lorg/jetbrains/mps/openapi/model/SNode;)Z" />
      <node id="3993089038374095171" at="46,0,50,0" concept="1" trace="AnalyzerConstructorParameterReference_EditorBuilder_a#(Ljetbrains/mps/openapi/editor/EditorContext;Lorg/jetbrains/mps/openapi/model/SNode;)V" />
      <node id="3993089038374095171" at="95,0,99,5" concept="4" />
      <node id="3993089038374095171" at="51,0,56,0" concept="5" trace="getNode#()Lorg/jetbrains/mps/openapi/model/SNode;" />
      <node id="3993089038374095171" at="72,72,77,50" concept="6" />
      <node id="3993089038374095171" at="101,301,106,7" concept="6" />
      <node id="3993089038374095171" at="106,7,111,22" concept="4" />
      <node id="3993089038374095175" at="118,0,123,0" concept="1" trace="Inline_Builder_qoi6sr_a0a#(Ljetbrains/mps/openapi/editor/EditorContext;Lorg/jetbrains/mps/openapi/model/SNode;Lorg/jetbrains/mps/openapi/model/SNode;)V" />
      <node id="3993089038374095175" at="128,0,133,0" concept="5" trace="getNode#()Lorg/jetbrains/mps/openapi/model/SNode;" />
      <node id="3993089038374095185" at="149,308,154,11" concept="6" />
      <node id="3993089038374095185" at="154,11,159,26" concept="4" />
      <node id="3993089038374095171" at="83,0,90,0" concept="5" trace="createErrorCell#(Ljava/lang/String;)Ljetbrains/mps/openapi/editor/cells/EditorCell;" />
      <node id="3993089038374095171" at="61,0,69,0" concept="5" trace="createCollection_qoi6sr_a#()Ljetbrains/mps/openapi/editor/cells/EditorCell;" />
      <node id="3993089038374095171" at="72,0,83,0" concept="5" trace="createReferenceCell#(Lorg/jetbrains/mps/openapi/model/SNode;)Ljetbrains/mps/openapi/editor/cells/EditorCell;" />
      <node id="3993089038374095171" at="70,188,90,6" concept="6" />
      <node id="3993089038374095185" at="135,41,162,7" concept="11" />
      <node id="3993089038374095185" at="134,0,164,0" concept="5" trace="createProperty_qoi6sr_a0a0#()Ljetbrains/mps/openapi/editor/cells/EditorCell;" />
      <node id="3993089038374095171" at="69,0,113,0" concept="5" trace="createRefCell_qoi6sr_a0#()Ljetbrains/mps/openapi/editor/cells/EditorCell;" />
      <scope id="3993089038374095171" at="53,26,54,18" />
      <scope id="3993089038374095171" at="57,39,58,39" />
      <scope id="3993089038374095171" at="74,39,75,159" />
      <scope id="3993089038374095171" at="103,39,104,113" />
      <scope id="3993089038374095175" at="124,41,125,42" />
      <scope id="3993089038374095175" at="130,28,131,20" />
      <scope id="3993089038374095185" at="151,43,152,120" />
      <scope id="3993089038374095185" at="160,17,161,42" />
      <scope id="3993089038374095171" at="46,117,48,18" />
      <scope id="3993089038374095171" at="96,40,98,174" />
      <scope id="3993089038374095171" at="107,73,109,145">
        <var name="manager" id="3993089038374095171" />
      </scope>
      <scope id="3993089038374095185" at="155,76,157,147">
        <var name="manager" id="3993089038374095185" />
      </scope>
      <scope id="3993089038374095171" at="57,0,60,0" />
      <scope id="3993089038374095171" at="74,0,77,0" />
      <scope id="3993089038374095171" at="103,0,106,0">
        <var name="it" id="3993089038374095171" />
      </scope>
      <scope id="3993089038374095175" at="118,119,121,20" />
      <scope id="3993089038374095175" at="124,0,127,0" />
      <scope id="3993089038374095185" at="151,0,154,0">
        <var name="it" id="3993089038374095185" />
      </scope>
      <scope id="3993089038374095171" at="46,0,50,0">
        <var name="context" id="3993089038374095171" />
        <var name="node" id="3993089038374095171" />
      </scope>
      <scope id="3993089038374095171" at="84,58,88,20">
        <var name="cell" id="3993089038374095171" />
      </scope>
      <scope id="3993089038374095171" at="51,0,56,0" />
      <scope id="3993089038374095175" at="118,0,123,0">
        <var name="context" id="3993089038374095175" />
        <var name="node" id="3993089038374095175" />
        <var name="referencingNode" id="3993089038374095175" />
      </scope>
      <scope id="3993089038374095175" at="128,0,133,0" />
      <scope id="3993089038374095171" at="61,50,67,22">
        <var name="editorCell" id="3993089038374095171" />
      </scope>
      <scope id="3993089038374095171" at="83,0,90,0">
        <var name="error" id="3993089038374095171" />
      </scope>
      <scope id="3993089038374095171" at="61,0,69,0" />
      <scope id="3993089038374095171" at="72,72,81,20">
        <var name="cell" id="3993089038374095171" />
      </scope>
      <scope id="3993089038374095171" at="72,0,83,0">
        <var name="targetNode" id="3993089038374095171" />
      </scope>
      <scope id="3993089038374095185" at="136,11,159,26">
        <var name="currentPropertyAttributes" id="3993089038374095185" />
        <var name="editorCell" id="3993089038374095185" />
        <var name="property" id="3993089038374095185" />
        <var name="propertyAttributes" id="3993089038374095185" />
        <var name="style" id="3993089038374095185" />
      </scope>
      <scope id="3993089038374095185" at="134,53,162,7" />
      <scope id="3993089038374095185" at="134,0,164,0" />
      <scope id="3993089038374095171" at="69,48,111,22">
        <var name="currentReferenceAttributes" id="3993089038374095171" />
        <var name="editorCell" id="3993089038374095171" />
        <var name="provider" id="3993089038374095171" />
        <var name="referenceAttributes" id="3993089038374095171" />
        <var name="referenceLink" id="3993089038374095171" />
      </scope>
      <scope id="3993089038374095171" at="69,0,113,0" />
      <unit id="3993089038374095171" at="73,74,77,9" name="jetbrains.mps.lang.dataFlow.analyzers.editor.AnalyzerConstructorParameterReference_EditorBuilder_a$1$1" />
      <unit id="3993089038374095171" at="102,102,106,5" name="jetbrains.mps.lang.dataFlow.analyzers.editor.AnalyzerConstructorParameterReference_EditorBuilder_a$2" />
      <unit id="3993089038374095185" at="150,104,154,9" name="jetbrains.mps.lang.dataFlow.analyzers.editor.AnalyzerConstructorParameterReference_EditorBuilder_a$Inline_Builder_qoi6sr_a0a$1" />
      <unit id="3993089038374095171" at="71,42,90,5" name="jetbrains.mps.lang.dataFlow.analyzers.editor.AnalyzerConstructorParameterReference_EditorBuilder_a$1" />
      <unit id="3993089038374095175" at="113,0,165,0" name="jetbrains.mps.lang.dataFlow.analyzers.editor.AnalyzerConstructorParameterReference_EditorBuilder_a$Inline_Builder_qoi6sr_a0a" />
      <unit id="3993089038374095171" at="42,0,166,0" name="jetbrains.mps.lang.dataFlow.analyzers.editor.AnalyzerConstructorParameterReference_EditorBuilder_a" />
    </file>
  </root>
  <root nodeRef="r:f6eee33a-bfb4-4e1b-8340-0fa8c23aeb2e(jetbrains.mps.lang.dataFlow.analyzers.editor)/4217760266503579997">
    <file name="EmitInstruction_Editor.java">
      <node id="4217760266503579997" at="11,79,12,81" concept="7" />
      <node id="4217760266503579997" at="11,0,14,0" concept="5" trace="createEditorCell#(Ljetbrains/mps/openapi/editor/EditorContext;Lorg/jetbrains/mps/openapi/model/SNode;)Ljetbrains/mps/openapi/editor/cells/EditorCell;" />
      <scope id="4217760266503579997" at="11,79,12,81" />
      <scope id="4217760266503579997" at="11,0,14,0">
        <var name="editorContext" id="4217760266503579997" />
        <var name="node" id="4217760266503579997" />
      </scope>
      <unit id="4217760266503579997" at="10,0,15,0" name="jetbrains.mps.lang.dataFlow.analyzers.editor.EmitInstruction_Editor" />
    </file>
    <file name="EmitInstruction_EditorBuilder_a.java">
      <node id="4217760266503579997" at="30,95,31,19" concept="10" />
      <node id="4217760266503579997" at="31,19,32,18" concept="2" />
      <node id="4217760266503579997" at="37,26,38,18" concept="7" />
      <node id="4217760266503579997" at="41,39,42,39" concept="7" />
      <node id="4217760266503579997" at="45,50,46,118" concept="6" />
      <node id="4217760266503579997" at="46,118,47,48" concept="2" />
      <node id="4217760266503579997" at="47,48,48,28" concept="2" />
      <node id="4217760266503579997" at="48,28,49,65" concept="2" />
      <node id="4217760266503579997" at="49,65,50,57" concept="2" />
      <node id="4217760266503579997" at="50,57,51,56" concept="2" />
      <node id="4217760266503579997" at="52,37,53,61" concept="2" />
      <node id="4217760266503579997" at="54,5,55,22" concept="7" />
      <node id="24089196731087408" at="57,46,58,210" concept="7" />
      <node id="8990057180225996732" at="60,49,61,99" concept="6" />
      <node id="8990057180225996732" at="61,99,62,47" concept="2" />
      <node id="8990057180225996732" at="62,47,63,34" concept="2" />
      <node id="8990057180225996732" at="63,34,64,22" concept="7" />
      <node id="4217760266503579997" at="66,48,67,285" concept="6" />
      <node id="4217760266503579997" at="67,285,68,33" concept="7" />
      <node id="4217760266503579997" at="74,128,75,38" concept="10" />
      <node id="4217760266503579997" at="75,38,76,25" concept="2" />
      <node id="4217760266503579997" at="81,28,82,20" concept="7" />
      <node id="4217760266503579997" at="85,55,86,76" concept="6" />
      <node id="4217760266503579997" at="86,76,87,237" concept="2" />
      <node id="4217760266503579997" at="87,237,88,240" concept="2" />
      <node id="4217760266503579997" at="88,240,89,41" concept="2" />
      <node id="4217760266503579997" at="89,41,90,24" concept="7" />
      <node id="4217760266503579997" at="96,118,97,75" concept="2" />
      <node id="4217760266503579997" at="99,42,100,169" concept="2" />
      <node id="4217760266503579997" at="104,44,105,41" concept="2" />
      <node id="4217760266503579997" at="105,41,106,228" concept="2" />
      <node id="4217760266503579997" at="107,11,108,56" concept="6" />
      <node id="4217760266503579997" at="108,56,109,53" concept="2" />
      <node id="4217760266503579997" at="109,53,110,42" concept="2" />
      <node id="4217760266503579997" at="110,42,111,35" concept="2" />
      <node id="4217760266503579997" at="111,35,112,26" concept="7" />
      <node id="4217760266503579997" at="113,17,114,42" concept="2" />
      <node id="4217760266503579997" at="117,40,118,35" concept="7" />
      <node id="4217760266503579997" at="121,51,122,118" concept="6" />
      <node id="4217760266503579997" at="122,118,123,49" concept="2" />
      <node id="4217760266503579997" at="123,49,124,34" concept="6" />
      <node id="4217760266503579997" at="124,34,125,49" concept="2" />
      <node id="4217760266503579997" at="125,49,126,40" concept="2" />
      <node id="4217760266503579997" at="126,40,127,57" concept="2" />
      <node id="4217760266503579997" at="127,57,128,57" concept="2" />
      <node id="4217760266503579997" at="128,57,129,22" concept="7" />
      <node id="4217760266503579997" at="131,49,132,272" concept="6" />
      <node id="4217760266503579997" at="132,272,133,33" concept="7" />
      <node id="4217760266503579997" at="139,123,140,38" concept="10" />
      <node id="4217760266503579997" at="140,38,141,25" concept="2" />
      <node id="4217760266503579997" at="146,28,147,20" concept="7" />
      <node id="4217760266503579997" at="150,55,151,76" concept="6" />
      <node id="4217760266503579997" at="151,76,152,229" concept="2" />
      <node id="4217760266503579997" at="152,229,153,232" concept="2" />
      <node id="4217760266503579997" at="153,232,154,41" concept="2" />
      <node id="4217760266503579997" at="154,41,155,24" concept="7" />
      <node id="4217760266503579997" at="161,118,162,75" concept="2" />
      <node id="4217760266503579997" at="164,42,165,161" concept="2" />
      <node id="4217760266503579997" at="169,44,170,41" concept="2" />
      <node id="4217760266503579997" at="170,41,171,220" concept="2" />
      <node id="4217760266503579997" at="172,11,173,56" concept="6" />
      <node id="4217760266503579997" at="173,56,174,47" concept="2" />
      <node id="4217760266503579997" at="174,47,175,42" concept="2" />
      <node id="4217760266503579997" at="175,42,176,35" concept="2" />
      <node id="4217760266503579997" at="176,35,177,26" concept="7" />
      <node id="4217760266503579997" at="178,17,179,42" concept="2" />
      <node id="4217760266503579997" at="182,40,183,29" concept="7" />
      <node id="4217760266503579997" at="186,49,187,269" concept="6" />
      <node id="4217760266503579997" at="187,269,188,33" concept="7" />
      <node id="4217760266503579997" at="194,121,195,38" concept="10" />
      <node id="4217760266503579997" at="195,38,196,25" concept="2" />
      <node id="4217760266503579997" at="201,28,202,20" concept="7" />
      <node id="4217760266503579997" at="205,55,206,76" concept="6" />
      <node id="4217760266503579997" at="206,76,207,228" concept="2" />
      <node id="4217760266503579997" at="207,228,208,231" concept="2" />
      <node id="4217760266503579997" at="208,231,209,41" concept="2" />
      <node id="4217760266503579997" at="209,41,210,24" concept="7" />
      <node id="4217760266503579997" at="216,118,217,75" concept="2" />
      <node id="4217760266503579997" at="219,42,220,160" concept="2" />
      <node id="4217760266503579997" at="224,44,225,41" concept="2" />
      <node id="4217760266503579997" at="225,41,226,219" concept="2" />
      <node id="4217760266503579997" at="227,11,228,56" concept="6" />
      <node id="4217760266503579997" at="228,56,229,45" concept="2" />
      <node id="4217760266503579997" at="229,45,230,42" concept="2" />
      <node id="4217760266503579997" at="230,42,231,35" concept="2" />
      <node id="4217760266503579997" at="231,35,232,26" concept="7" />
      <node id="4217760266503579997" at="233,17,234,42" concept="2" />
      <node id="4217760266503579997" at="237,40,238,27" concept="7" />
      <node id="4217760266503579997" at="27,0,29,0" concept="3" trace="myNode" />
      <node id="4217760266503579997" at="71,0,73,0" concept="3" trace="myNode" />
      <node id="4217760266503579997" at="136,0,138,0" concept="3" trace="myNode" />
      <node id="4217760266503579997" at="191,0,193,0" concept="3" trace="myNode" />
      <node id="4217760266503579997" at="41,0,44,0" concept="5" trace="createCell#()Ljetbrains/mps/openapi/editor/cells/EditorCell;" />
      <node id="4217760266503579997" at="51,56,54,5" concept="4" />
      <node id="24089196731087406" at="57,0,60,0" concept="5" trace="nodeCondition_tx9kns_a2a#()Z" />
      <node id="4217760266503579997" at="95,70,98,7" concept="4" />
      <node id="4217760266503579997" at="98,7,101,7" concept="4" />
      <node id="4217760266503579997" at="117,0,120,0" concept="5" trace="getNoTargetText#()Ljava/lang/String;" />
      <node id="4217760266503579997" at="160,70,163,7" concept="4" />
      <node id="4217760266503579997" at="163,7,166,7" concept="4" />
      <node id="4217760266503579997" at="182,0,185,0" concept="5" trace="getNoTargetText#()Ljava/lang/String;" />
      <node id="4217760266503579997" at="215,70,218,7" concept="4" />
      <node id="4217760266503579997" at="218,7,221,7" concept="4" />
      <node id="4217760266503579997" at="237,0,240,0" concept="5" trace="getNoTargetText#()Ljava/lang/String;" />
      <node id="4217760266503579997" at="30,0,34,0" concept="1" trace="EmitInstruction_EditorBuilder_a#(Ljetbrains/mps/openapi/editor/EditorContext;Lorg/jetbrains/mps/openapi/model/SNode;)V" />
      <node id="4217760266503579997" at="66,0,70,0" concept="5" trace="createRefNode_tx9kns_b0#()Ljetbrains/mps/openapi/editor/cells/EditorCell;" />
      <node id="4217760266503579997" at="74,0,78,0" concept="1" trace="instructionRefSingleRoleHandler_tx9kns_b0#(Lorg/jetbrains/mps/openapi/model/SNode;Lorg/jetbrains/mps/openapi/language/SContainmentLink;Ljetbrains/mps/openapi/editor/EditorContext;)V" />
      <node id="4217760266503579997" at="131,0,135,0" concept="5" trace="createRefNode_tx9kns_a2a#()Ljetbrains/mps/openapi/editor/cells/EditorCell;" />
      <node id="4217760266503579997" at="139,0,143,0" concept="1" trace="positionSingleRoleHandler_tx9kns_a2a#(Lorg/jetbrains/mps/openapi/model/SNode;Lorg/jetbrains/mps/openapi/language/SContainmentLink;Ljetbrains/mps/openapi/editor/EditorContext;)V" />
      <node id="4217760266503579997" at="186,0,190,0" concept="5" trace="createRefNode_tx9kns_b2a#()Ljetbrains/mps/openapi/editor/cells/EditorCell;" />
      <node id="4217760266503579997" at="194,0,198,0" concept="1" trace="targetSingleRoleHandler_tx9kns_b2a#(Lorg/jetbrains/mps/openapi/model/SNode;Lorg/jetbrains/mps/openapi/language/SContainmentLink;Ljetbrains/mps/openapi/editor/EditorContext;)V" />
      <node id="4217760266503579997" at="35,0,40,0" concept="5" trace="getNode#()Lorg/jetbrains/mps/openapi/model/SNode;" />
      <node id="4217760266503579997" at="79,0,84,0" concept="5" trace="getNode#()Lorg/jetbrains/mps/openapi/model/SNode;" />
      <node id="4217760266503579997" at="144,0,149,0" concept="5" trace="getNode#()Lorg/jetbrains/mps/openapi/model/SNode;" />
      <node id="4217760266503579997" at="199,0,204,0" concept="5" trace="getNode#()Lorg/jetbrains/mps/openapi/model/SNode;" />
      <node id="8990057180225996732" at="60,0,66,0" concept="5" trace="createConstant_tx9kns_a0#()Ljetbrains/mps/openapi/editor/cells/EditorCell;" />
      <node id="4217760266503579997" at="85,0,92,0" concept="5" trace="createChildCell#(Lorg/jetbrains/mps/openapi/model/SNode;)Ljetbrains/mps/openapi/editor/cells/EditorCell;" />
      <node id="4217760266503579997" at="150,0,157,0" concept="5" trace="createChildCell#(Lorg/jetbrains/mps/openapi/model/SNode;)Ljetbrains/mps/openapi/editor/cells/EditorCell;" />
      <node id="4217760266503579997" at="205,0,212,0" concept="5" trace="createChildCell#(Lorg/jetbrains/mps/openapi/model/SNode;)Ljetbrains/mps/openapi/editor/cells/EditorCell;" />
      <node id="4217760266503579997" at="95,0,103,0" concept="5" trace="installCellInfo#(Lorg/jetbrains/mps/openapi/model/SNode;Ljetbrains/mps/openapi/editor/cells/EditorCell;)V" />
      <node id="4217760266503579997" at="160,0,168,0" concept="5" trace="installCellInfo#(Lorg/jetbrains/mps/openapi/model/SNode;Ljetbrains/mps/openapi/editor/cells/EditorCell;)V" />
      <node id="4217760266503579997" at="215,0,223,0" concept="5" trace="installCellInfo#(Lorg/jetbrains/mps/openapi/model/SNode;Ljetbrains/mps/openapi/editor/cells/EditorCell;)V" />
      <node id="4217760266503579997" at="106,228,115,7" concept="11" />
      <node id="4217760266503579997" at="171,220,180,7" concept="11" />
      <node id="4217760266503579997" at="226,219,235,7" concept="11" />
      <node id="4217760266503579997" at="121,0,131,0" concept="5" trace="createCollection_tx9kns_c0#()Ljetbrains/mps/openapi/editor/cells/EditorCell;" />
      <node id="4217760266503579997" at="45,0,57,0" concept="5" trace="createCollection_tx9kns_a#()Ljetbrains/mps/openapi/editor/cells/EditorCell;" />
      <node id="4217760266503579997" at="103,0,117,0" concept="5" trace="createEmptyCell#()Ljetbrains/mps/openapi/editor/cells/EditorCell;" />
      <node id="4217760266503579997" at="168,0,182,0" concept="5" trace="createEmptyCell#()Ljetbrains/mps/openapi/editor/cells/EditorCell;" />
      <node id="4217760266503579997" at="223,0,237,0" concept="5" trace="createEmptyCell#()Ljetbrains/mps/openapi/editor/cells/EditorCell;" />
      <scope id="4217760266503579997" at="37,26,38,18" />
      <scope id="4217760266503579997" at="41,39,42,39" />
      <scope id="4217760266503579997" at="52,37,53,61" />
      <scope id="24089196731087407" at="57,46,58,210" />
      <scope id="4217760266503579997" at="81,28,82,20" />
      <scope id="4217760266503579997" at="96,118,97,75" />
      <scope id="4217760266503579997" at="99,42,100,169" />
      <scope id="4217760266503579997" at="113,17,114,42" />
      <scope id="4217760266503579997" at="117,40,118,35" />
      <scope id="4217760266503579997" at="146,28,147,20" />
      <scope id="4217760266503579997" at="161,118,162,75" />
      <scope id="4217760266503579997" at="164,42,165,161" />
      <scope id="4217760266503579997" at="178,17,179,42" />
      <scope id="4217760266503579997" at="182,40,183,29" />
      <scope id="4217760266503579997" at="201,28,202,20" />
      <scope id="4217760266503579997" at="216,118,217,75" />
      <scope id="4217760266503579997" at="219,42,220,160" />
      <scope id="4217760266503579997" at="233,17,234,42" />
      <scope id="4217760266503579997" at="237,40,238,27" />
      <scope id="4217760266503579997" at="30,95,32,18" />
      <scope id="4217760266503579997" at="66,48,68,33">
        <var name="provider" id="4217760266503579997" />
      </scope>
      <scope id="4217760266503579997" at="74,128,76,25" />
      <scope id="4217760266503579997" at="131,49,133,33">
        <var name="provider" id="4217760266503579997" />
      </scope>
      <scope id="4217760266503579997" at="139,123,141,25" />
      <scope id="4217760266503579997" at="186,49,188,33">
        <var name="provider" id="4217760266503579997" />
      </scope>
      <scope id="4217760266503579997" at="194,121,196,25" />
      <scope id="4217760266503579997" at="41,0,44,0" />
      <scope id="24089196731087406" at="57,0,60,0" />
      <scope id="4217760266503579997" at="117,0,120,0" />
      <scope id="4217760266503579997" at="182,0,185,0" />
      <scope id="4217760266503579997" at="237,0,240,0" />
      <scope id="4217760266503579997" at="30,0,34,0">
        <var name="context" id="4217760266503579997" />
        <var name="node" id="4217760266503579997" />
      </scope>
      <scope id="8990057180225996732" at="60,49,64,22">
        <var name="editorCell" id="8990057180225996732" />
      </scope>
      <scope id="4217760266503579997" at="66,0,70,0" />
      <scope id="4217760266503579997" at="74,0,78,0">
        <var name="containmentLink" id="4217760266503579997" />
        <var name="context" id="4217760266503579997" />
        <var name="ownerNode" id="4217760266503579997" />
      </scope>
      <scope id="4217760266503579997" at="131,0,135,0" />
      <scope id="4217760266503579997" at="139,0,143,0">
        <var name="containmentLink" id="4217760266503579997" />
        <var name="context" id="4217760266503579997" />
        <var name="ownerNode" id="4217760266503579997" />
      </scope>
      <scope id="4217760266503579997" at="186,0,190,0" />
      <scope id="4217760266503579997" at="194,0,198,0">
        <var name="containmentLink" id="4217760266503579997" />
        <var name="context" id="4217760266503579997" />
        <var name="ownerNode" id="4217760266503579997" />
      </scope>
      <scope id="4217760266503579997" at="35,0,40,0" />
      <scope id="4217760266503579997" at="79,0,84,0" />
      <scope id="4217760266503579997" at="85,55,90,24">
        <var name="editorCell" id="4217760266503579997" />
      </scope>
      <scope id="4217760266503579997" at="107,11,112,26">
        <var name="editorCell" id="4217760266503579997" />
      </scope>
      <scope id="4217760266503579997" at="144,0,149,0" />
      <scope id="4217760266503579997" at="150,55,155,24">
        <var name="editorCell" id="4217760266503579997" />
      </scope>
      <scope id="4217760266503579997" at="172,11,177,26">
        <var name="editorCell" id="4217760266503579997" />
      </scope>
      <scope id="4217760266503579997" at="199,0,204,0" />
      <scope id="4217760266503579997" at="205,55,210,24">
        <var name="editorCell" id="4217760266503579997" />
      </scope>
      <scope id="4217760266503579997" at="227,11,232,26">
        <var name="editorCell" id="4217760266503579997" />
      </scope>
      <scope id="8990057180225996732" at="60,0,66,0" />
      <scope id="4217760266503579997" at="95,70,101,7" />
      <scope id="4217760266503579997" at="160,70,166,7" />
      <scope id="4217760266503579997" at="215,70,221,7" />
      <scope id="4217760266503579997" at="85,0,92,0">
        <var name="child" id="4217760266503579997" />
      </scope>
      <scope id="4217760266503579997" at="150,0,157,0">
        <var name="child" id="4217760266503579997" />
      </scope>
      <scope id="4217760266503579997" at="205,0,212,0">
        <var name="child" id="4217760266503579997" />
      </scope>
      <scope id="4217760266503579997" at="95,0,103,0">
        <var name="child" id="4217760266503579997" />
        <var name="editorCell" id="4217760266503579997" />
      </scope>
      <scope id="4217760266503579997" at="121,51,129,22">
        <var name="editorCell" id="4217760266503579997" />
        <var name="style" id="4217760266503579997" />
      </scope>
      <scope id="4217760266503579997" at="160,0,168,0">
        <var name="child" id="4217760266503579997" />
        <var name="editorCell" id="4217760266503579997" />
      </scope>
      <scope id="4217760266503579997" at="215,0,223,0">
        <var name="child" id="4217760266503579997" />
        <var name="editorCell" id="4217760266503579997" />
      </scope>
      <scope id="4217760266503579997" at="45,50,55,22">
        <var name="editorCell" id="4217760266503579997" />
      </scope>
      <scope id="4217760266503579997" at="121,0,131,0" />
      <scope id="4217760266503579997" at="104,44,115,7" />
      <scope id="4217760266503579997" at="169,44,180,7" />
      <scope id="4217760266503579997" at="224,44,235,7" />
      <scope id="4217760266503579997" at="45,0,57,0" />
      <scope id="4217760266503579997" at="103,0,117,0" />
      <scope id="4217760266503579997" at="168,0,182,0" />
      <scope id="4217760266503579997" at="223,0,237,0" />
      <unit id="4217760266503579997" at="70,0,121,0" name="jetbrains.mps.lang.dataFlow.analyzers.editor.EmitInstruction_EditorBuilder_a$instructionRefSingleRoleHandler_tx9kns_b0" />
      <unit id="4217760266503579997" at="135,0,186,0" name="jetbrains.mps.lang.dataFlow.analyzers.editor.EmitInstruction_EditorBuilder_a$positionSingleRoleHandler_tx9kns_a2a" />
      <unit id="4217760266503579997" at="190,0,241,0" name="jetbrains.mps.lang.dataFlow.analyzers.editor.EmitInstruction_EditorBuilder_a$targetSingleRoleHandler_tx9kns_b2a" />
      <unit id="4217760266503579997" at="26,0,242,0" name="jetbrains.mps.lang.dataFlow.analyzers.editor.EmitInstruction_EditorBuilder_a" />
    </file>
  </root>
  <root nodeRef="r:f6eee33a-bfb4-4e1b-8340-0fa8c23aeb2e(jetbrains.mps.lang.dataFlow.analyzers.editor)/4217760266503638750">
    <file name="InstructionReference_Editor.java">
      <node id="4217760266503638750" at="11,79,12,86" concept="7" />
      <node id="4217760266503638750" at="11,0,14,0" concept="5" trace="createEditorCell#(Ljetbrains/mps/openapi/editor/EditorContext;Lorg/jetbrains/mps/openapi/model/SNode;)Ljetbrains/mps/openapi/editor/cells/EditorCell;" />
      <scope id="4217760266503638750" at="11,79,12,86" />
      <scope id="4217760266503638750" at="11,0,14,0">
        <var name="editorContext" id="4217760266503638750" />
        <var name="node" id="4217760266503638750" />
      </scope>
      <unit id="4217760266503638750" at="10,0,15,0" name="jetbrains.mps.lang.dataFlow.analyzers.editor.InstructionReference_Editor" />
    </file>
    <file name="InstructionReference_EditorBuilder_a.java">
<<<<<<< HEAD
      <node id="4217760266503638750" at="56,100,57,19" concept="10" />
      <node id="4217760266503638750" at="57,19,58,18" concept="2" />
      <node id="4217760266503638750" at="63,26,64,18" concept="7" />
      <node id="4217760266503638750" at="67,39,68,39" concept="7" />
      <node id="4217760266503638750" at="71,50,72,118" concept="6" />
      <node id="4217760266503638750" at="72,118,73,48" concept="2" />
      <node id="4217760266503638750" at="73,48,74,28" concept="2" />
      <node id="4217760266503638750" at="74,28,75,65" concept="2" />
      <node id="4217760266503638750" at="75,65,76,56" concept="2" />
      <node id="4217760266503638750" at="76,56,77,57" concept="2" />
      <node id="4217760266503638750" at="77,57,78,60" concept="2" />
      <node id="4217760266503638750" at="78,60,79,57" concept="2" />
      <node id="4217760266503638750" at="79,57,80,22" concept="7" />
      <node id="4217760266503638750" at="82,48,83,176" concept="6" />
      <node id="4217760266503638750" at="87,39,88,142" concept="7" />
      <node id="4217760266503638750" at="90,38,91,60" concept="2" />
      <node id="4217760266503638750" at="91,60,92,48" concept="2" />
      <node id="4217760266503638750" at="92,48,93,58" concept="2" />
      <node id="4217760266503638750" at="93,58,94,20" concept="7" />
      <node id="4217760266503638750" at="97,58,98,91" concept="6" />
      <node id="4217760266503638750" at="98,91,99,131" concept="2" />
      <node id="4217760266503638750" at="99,131,100,135" concept="2" />
      <node id="4217760266503638750" at="100,135,101,20" concept="7" />
      <node id="4217760266503638750" at="103,6,104,0" concept="8" />
      <node id="4217760266503638750" at="104,0,105,49" concept="2" />
      <node id="4217760266503638750" at="105,49,106,50" concept="6" />
      <node id="4217760266503638750" at="106,50,107,0" concept="8" />
      <node id="4217760266503638750" at="108,40,109,40" concept="2" />
      <node id="4217760266503638750" at="109,40,110,162" concept="2" />
      <node id="4217760266503638750" at="111,5,112,143" concept="2" />
      <node id="4217760266503638750" at="112,143,113,301" concept="6" />
      <node id="4217760266503638750" at="115,39,116,113" concept="7" />
      <node id="4217760266503638750" at="119,73,120,87" concept="6" />
      <node id="4217760266503638750" at="120,87,121,145" concept="7" />
      <node id="4217760266503638750" at="122,10,123,22" concept="7" />
      <node id="4217760266503638760" at="128,0,129,0" concept="3" trace="myReferencingNode" />
      <node id="4217760266503638760" at="130,119,131,21" concept="10" />
      <node id="4217760266503638760" at="131,21,132,42" concept="2" />
      <node id="4217760266503638760" at="132,42,133,20" concept="2" />
      <node id="4217760266503638760" at="136,41,137,42" concept="7" />
      <node id="4217760266503638760" at="142,28,143,20" concept="7" />
      <node id="4217760266503638762" at="146,53,147,41" concept="2" />
      <node id="4217760266503638762" at="148,11,149,148" concept="6" />
      <node id="4217760266503638762" at="149,148,150,78" concept="2" />
      <node id="4217760266503638762" at="150,78,151,150" concept="6" />
      <node id="4217760266503638762" at="151,150,152,47" concept="2" />
      <node id="4217760266503638762" at="152,47,153,136" concept="2" />
      <node id="4217760266503638762" at="153,136,154,140" concept="2" />
      <node id="4217760266503638762" at="154,140,155,46" concept="2" />
      <node id="4217760266503638762" at="155,46,156,38" concept="6" />
      <node id="4217760266503638762" at="156,38,157,59" concept="2" />
      <node id="4217760266503638762" at="157,59,158,44" concept="2" />
      <node id="4217760266503638762" at="158,44,159,88" concept="2" />
      <node id="4217760266503638762" at="159,88,160,35" concept="2" />
      <node id="4217760266503638762" at="160,35,161,308" concept="6" />
      <node id="4217760266503638762" at="163,43,164,120" concept="7" />
      <node id="4217760266503638762" at="167,76,168,91" concept="6" />
      <node id="4217760266503638762" at="168,91,169,147" concept="7" />
      <node id="4217760266503638762" at="170,14,171,26" concept="7" />
      <node id="4217760266503638762" at="172,17,173,42" concept="2" />
      <node id="4217760266503638764" at="177,49,178,94" concept="6" />
      <node id="4217760266503638764" at="178,94,179,47" concept="2" />
      <node id="4217760266503638764" at="179,47,180,34" concept="6" />
      <node id="4217760266503638764" at="180,34,181,55" concept="2" />
      <node id="4217760266503638764" at="181,55,182,40" concept="2" />
      <node id="4217760266503638764" at="182,40,183,34" concept="2" />
      <node id="4217760266503638764" at="183,34,184,22" concept="7" />
      <node id="4217760266503638750" at="186,52,187,137" concept="6" />
      <node id="4217760266503638750" at="187,137,188,91" concept="6" />
      <node id="4217760266503638750" at="188,91,189,49" concept="2" />
      <node id="4217760266503638750" at="189,49,190,51" concept="2" />
      <node id="4217760266503638750" at="190,51,191,22" concept="7" />
      <node id="4217760266503638750" at="197,82,198,28" concept="10" />
      <node id="4217760266503638750" at="198,28,199,25" concept="2" />
      <node id="4217760266503638750" at="203,28,204,20" concept="7" />
      <node id="4217760266503638750" at="206,40,207,147" concept="7" />
      <node id="4217760266503638750" at="209,48,210,151" concept="7" />
      <node id="4217760266503638750" at="212,66,213,221" concept="7" />
      <node id="4217760266503638750" at="215,57,216,83" concept="6" />
      <node id="4217760266503638750" at="216,83,217,58" concept="2" />
      <node id="4217760266503638750" at="217,58,218,25" concept="7" />
      <node id="4217760266503638750" at="220,41,221,41" concept="2" />
      <node id="4217760266503638750" at="221,41,222,257" concept="2" />
      <node id="4217760266503638750" at="223,11,224,36" concept="6" />
      <node id="4217760266503638750" at="224,36,225,44" concept="2" />
      <node id="4217760266503638750" at="225,44,226,51" concept="2" />
      <node id="4217760266503638750" at="226,51,227,34" concept="2" />
      <node id="4217760266503638750" at="227,34,228,25" concept="7" />
      <node id="4217760266503638750" at="229,17,230,42" concept="2" />
      <node id="4217760266503638750" at="234,96,235,134" concept="2" />
      <node id="4217760266503638750" at="236,34,237,142" concept="2" />
      <node id="4217760266503638750" at="237,142,238,146" concept="2" />
      <node id="4217760266503638750" at="238,146,239,80" concept="2" />
      <node id="4217760266503638750" at="241,122,242,238" concept="2" />
      <node id="4217760266503638750" at="247,75,248,99" concept="6" />
      <node id="4217760266503638750" at="248,99,249,38" concept="2" />
      <node id="4217760266503638750" at="249,38,250,36" concept="6" />
      <node id="4217760266503638750" at="250,36,251,55" concept="2" />
      <node id="4217760266503638750" at="251,55,252,56" concept="2" />
      <node id="4217760266503638750" at="252,56,253,42" concept="2" />
      <node id="4217760266503638750" at="253,42,254,134" concept="2" />
      <node id="4217760266503638750" at="254,134,255,138" concept="2" />
      <node id="4217760266503638750" at="255,138,256,24" concept="7" />
      <node id="4217760266503638767" at="259,49,260,94" concept="6" />
      <node id="4217760266503638767" at="260,94,261,47" concept="2" />
      <node id="4217760266503638767" at="261,47,262,34" concept="6" />
      <node id="4217760266503638767" at="262,34,263,54" concept="2" />
      <node id="4217760266503638767" at="263,54,264,40" concept="2" />
      <node id="4217760266503638767" at="264,40,265,34" concept="2" />
      <node id="4217760266503638767" at="265,34,266,22" concept="7" />
      <node id="4217760266503638750" at="53,0,55,0" concept="3" trace="myNode" />
      <node id="4217760266503638760" at="126,0,128,0" concept="3" trace="myNode" />
      <node id="4217760266503638750" at="194,0,196,0" concept="3" trace="myNode" />
      <node id="4217760266503638750" at="67,0,70,0" concept="5" trace="createCell#()Ljetbrains/mps/openapi/editor/cells/EditorCell;" />
      <node id="4217760266503638750" at="87,0,90,0" concept="5" trace="compute#()Ljetbrains/mps/openapi/editor/cells/EditorCell;" />
      <node id="4217760266503638750" at="115,0,118,0" concept="5" trace="accept#(Lorg/jetbrains/mps/openapi/model/SNode;)Z" />
      <node id="4217760266503638760" at="136,0,139,0" concept="5" trace="createCell#()Ljetbrains/mps/openapi/editor/cells/EditorCell;" />
      <node id="4217760266503638762" at="163,0,166,0" concept="5" trace="accept#(Lorg/jetbrains/mps/openapi/model/SNode;)Z" />
      <node id="4217760266503638750" at="206,0,209,0" concept="5" trace="getSLink#()Lorg/jetbrains/mps/openapi/language/SContainmentLink;" />
      <node id="4217760266503638750" at="209,0,212,0" concept="5" trace="getChildSConcept#()Lorg/jetbrains/mps/openapi/language/SAbstractConcept;" />
      <node id="4217760266503638750" at="212,0,215,0" concept="5" trace="createNodeToInsert#(Ljetbrains/mps/openapi/editor/EditorContext;)Lorg/jetbrains/mps/openapi/model/SNode;" />
      <node id="4217760266503638750" at="240,9,243,9" concept="4" />
      <node id="4217760266503638750" at="56,0,60,0" concept="1" trace="InstructionReference_EditorBuilder_a#(Ljetbrains/mps/openapi/editor/EditorContext;Lorg/jetbrains/mps/openapi/model/SNode;)V" />
      <node id="4217760266503638750" at="107,0,111,5" concept="4" />
      <node id="4217760266503638750" at="197,0,201,0" concept="1" trace="argumentListHandler_o0r2rr_c0#(Lorg/jetbrains/mps/openapi/model/SNode;Ljetbrains/mps/openapi/editor/EditorContext;)V" />
      <node id="4217760266503638750" at="202,0,206,0" concept="5" trace="getNode#()Lorg/jetbrains/mps/openapi/model/SNode;" />
      <node id="4217760266503638750" at="61,0,66,0" concept="5" trace="getNode#()Lorg/jetbrains/mps/openapi/model/SNode;" />
      <node id="4217760266503638750" at="85,72,90,38" concept="6" />
      <node id="4217760266503638750" at="113,301,118,7" concept="6" />
      <node id="4217760266503638750" at="118,7,123,22" concept="4" />
      <node id="4217760266503638760" at="130,0,135,0" concept="1" trace="Inline_Builder_o0r2rr_a0a#(Ljetbrains/mps/openapi/editor/EditorContext;Lorg/jetbrains/mps/openapi/model/SNode;Lorg/jetbrains/mps/openapi/model/SNode;)V" />
      <node id="4217760266503638760" at="140,0,145,0" concept="5" trace="getNode#()Lorg/jetbrains/mps/openapi/model/SNode;" />
      <node id="4217760266503638762" at="161,308,166,11" concept="6" />
      <node id="4217760266503638762" at="166,11,171,26" concept="4" />
      <node id="4217760266503638750" at="215,0,220,0" concept="5" trace="createNodeCell#(Lorg/jetbrains/mps/openapi/model/SNode;)Ljetbrains/mps/openapi/editor/cells/EditorCell;" />
      <node id="4217760266503638750" at="235,134,240,9" concept="4" />
      <node id="4217760266503638750" at="96,0,103,0" concept="5" trace="createErrorCell#(Ljava/lang/String;)Ljetbrains/mps/openapi/editor/cells/EditorCell;" />
      <node id="4217760266503638750" at="186,0,193,0" concept="5" trace="createRefNodeList_o0r2rr_c0#()Ljetbrains/mps/openapi/editor/cells/EditorCell;" />
      <node id="4217760266503638764" at="177,0,186,0" concept="5" trace="createConstant_o0r2rr_b0#()Ljetbrains/mps/openapi/editor/cells/EditorCell;" />
      <node id="4217760266503638750" at="222,257,231,7" concept="11" />
      <node id="4217760266503638767" at="259,0,268,0" concept="5" trace="createConstant_o0r2rr_d0#()Ljetbrains/mps/openapi/editor/cells/EditorCell;" />
      <node id="4217760266503638750" at="71,0,82,0" concept="5" trace="createCollection_o0r2rr_a#()Ljetbrains/mps/openapi/editor/cells/EditorCell;" />
      <node id="4217760266503638750" at="85,0,96,0" concept="5" trace="createReferenceCell#(Lorg/jetbrains/mps/openapi/model/SNode;)Ljetbrains/mps/openapi/editor/cells/EditorCell;" />
      <node id="4217760266503638750" at="233,86,244,7" concept="4" />
      <node id="4217760266503638750" at="246,0,258,0" concept="5" trace="createSeparatorCell#(Lorg/jetbrains/mps/openapi/model/SNode;Lorg/jetbrains/mps/openapi/model/SNode;)Ljetbrains/mps/openapi/editor/cells/EditorCell;" />
      <node id="4217760266503638750" at="220,0,233,0" concept="5" trace="createEmptyCell#()Ljetbrains/mps/openapi/editor/cells/EditorCell;" />
      <node id="4217760266503638750" at="233,0,246,0" concept="5" trace="installElementCellActions#(Lorg/jetbrains/mps/openapi/model/SNode;Ljetbrains/mps/openapi/editor/cells/EditorCell;)V" />
      <node id="4217760266503638750" at="83,176,103,6" concept="6" />
      <node id="4217760266503638762" at="147,41,174,7" concept="11" />
      <node id="4217760266503638762" at="146,0,176,0" concept="5" trace="createProperty_o0r2rr_a0a0#()Ljetbrains/mps/openapi/editor/cells/EditorCell;" />
      <node id="4217760266503638750" at="82,0,125,0" concept="5" trace="createRefCell_o0r2rr_a0#()Ljetbrains/mps/openapi/editor/cells/EditorCell;" />
      <scope id="4217760266503638750" at="63,26,64,18" />
      <scope id="4217760266503638750" at="67,39,68,39" />
      <scope id="4217760266503638750" at="87,39,88,142" />
      <scope id="4217760266503638750" at="115,39,116,113" />
      <scope id="4217760266503638760" at="136,41,137,42" />
      <scope id="4217760266503638760" at="142,28,143,20" />
      <scope id="4217760266503638762" at="163,43,164,120" />
      <scope id="4217760266503638762" at="172,17,173,42" />
      <scope id="4217760266503638750" at="203,28,204,20" />
      <scope id="4217760266503638750" at="206,40,207,147" />
      <scope id="4217760266503638750" at="209,48,210,151" />
      <scope id="4217760266503638750" at="212,66,213,221" />
      <scope id="4217760266503638750" at="229,17,230,42" />
      <scope id="4217760266503638750" at="241,122,242,238" />
      <scope id="4217760266503638750" at="56,100,58,18" />
      <scope id="4217760266503638750" at="108,40,110,162" />
      <scope id="4217760266503638750" at="119,73,121,145">
=======
      <node id="4217760266503638750" at="54,100,55,19" concept="10" />
      <node id="4217760266503638750" at="55,19,56,18" concept="2" />
      <node id="4217760266503638750" at="61,26,62,18" concept="7" />
      <node id="4217760266503638750" at="65,39,66,39" concept="7" />
      <node id="4217760266503638750" at="69,50,70,118" concept="6" />
      <node id="4217760266503638750" at="70,118,71,48" concept="2" />
      <node id="4217760266503638750" at="71,48,72,28" concept="2" />
      <node id="4217760266503638750" at="72,28,73,65" concept="2" />
      <node id="4217760266503638750" at="73,65,74,56" concept="2" />
      <node id="4217760266503638750" at="74,56,75,57" concept="2" />
      <node id="4217760266503638750" at="75,57,76,60" concept="2" />
      <node id="4217760266503638750" at="76,60,77,57" concept="2" />
      <node id="4217760266503638750" at="77,57,78,22" concept="7" />
      <node id="4217760266503638750" at="80,48,81,176" concept="6" />
      <node id="4217760266503638750" at="85,39,86,142" concept="7" />
      <node id="4217760266503638750" at="88,38,89,60" concept="2" />
      <node id="4217760266503638750" at="89,60,90,48" concept="2" />
      <node id="4217760266503638750" at="90,48,91,58" concept="2" />
      <node id="4217760266503638750" at="91,58,92,20" concept="7" />
      <node id="4217760266503638750" at="95,58,96,97" concept="6" />
      <node id="4217760266503638750" at="96,97,97,131" concept="2" />
      <node id="4217760266503638750" at="97,131,98,135" concept="2" />
      <node id="4217760266503638750" at="98,135,99,20" concept="7" />
      <node id="4217760266503638750" at="101,6,102,0" concept="8" />
      <node id="4217760266503638750" at="102,0,103,49" concept="2" />
      <node id="4217760266503638750" at="103,49,104,50" concept="6" />
      <node id="4217760266503638750" at="104,50,105,0" concept="8" />
      <node id="4217760266503638750" at="106,39,107,40" concept="2" />
      <node id="4217760266503638750" at="107,40,108,40" concept="2" />
      <node id="4217760266503638750" at="109,5,110,143" concept="2" />
      <node id="4217760266503638750" at="110,143,111,301" concept="6" />
      <node id="4217760266503638750" at="113,39,114,113" concept="7" />
      <node id="4217760266503638750" at="117,73,118,87" concept="6" />
      <node id="4217760266503638750" at="118,87,119,145" concept="7" />
      <node id="4217760266503638750" at="120,10,121,22" concept="7" />
      <node id="4217760266503638760" at="126,0,127,0" concept="3" trace="myReferencingNode" />
      <node id="4217760266503638760" at="128,119,129,21" concept="10" />
      <node id="4217760266503638760" at="129,21,130,42" concept="2" />
      <node id="4217760266503638760" at="130,42,131,20" concept="2" />
      <node id="4217760266503638760" at="134,41,135,42" concept="7" />
      <node id="4217760266503638760" at="140,28,141,20" concept="7" />
      <node id="4217760266503638762" at="144,53,145,41" concept="2" />
      <node id="4217760266503638762" at="146,11,147,148" concept="6" />
      <node id="4217760266503638762" at="147,148,148,78" concept="2" />
      <node id="4217760266503638762" at="148,78,149,150" concept="6" />
      <node id="4217760266503638762" at="149,150,150,47" concept="2" />
      <node id="4217760266503638762" at="150,47,151,136" concept="2" />
      <node id="4217760266503638762" at="151,136,152,140" concept="2" />
      <node id="4217760266503638762" at="152,140,153,46" concept="2" />
      <node id="4217760266503638762" at="153,46,154,38" concept="6" />
      <node id="4217760266503638762" at="154,38,155,59" concept="2" />
      <node id="4217760266503638762" at="155,59,156,44" concept="2" />
      <node id="4217760266503638762" at="156,44,157,88" concept="2" />
      <node id="4217760266503638762" at="157,88,158,35" concept="2" />
      <node id="4217760266503638762" at="158,35,159,308" concept="6" />
      <node id="4217760266503638762" at="161,43,162,120" concept="7" />
      <node id="4217760266503638762" at="165,76,166,91" concept="6" />
      <node id="4217760266503638762" at="166,91,167,147" concept="7" />
      <node id="4217760266503638762" at="168,14,169,26" concept="7" />
      <node id="4217760266503638762" at="170,17,171,42" concept="2" />
      <node id="4217760266503638764" at="175,49,176,94" concept="6" />
      <node id="4217760266503638764" at="176,94,177,47" concept="2" />
      <node id="4217760266503638764" at="177,47,178,34" concept="6" />
      <node id="4217760266503638764" at="178,34,179,55" concept="2" />
      <node id="4217760266503638764" at="179,55,180,40" concept="2" />
      <node id="4217760266503638764" at="180,40,181,34" concept="2" />
      <node id="4217760266503638764" at="181,34,182,22" concept="7" />
      <node id="4217760266503638750" at="184,52,185,149" concept="6" />
      <node id="4217760266503638750" at="185,149,186,91" concept="6" />
      <node id="4217760266503638750" at="186,91,187,49" concept="2" />
      <node id="4217760266503638750" at="187,49,188,49" concept="2" />
      <node id="4217760266503638750" at="188,49,189,22" concept="7" />
      <node id="4217760266503638750" at="195,100,196,50" concept="10" />
      <node id="4217760266503638750" at="196,50,197,25" concept="2" />
      <node id="4217760266503638750" at="202,28,203,20" concept="7" />
      <node id="4217760266503638750" at="206,66,207,221" concept="7" />
      <node id="4217760266503638750" at="209,57,210,83" concept="6" />
      <node id="4217760266503638750" at="210,83,211,58" concept="2" />
      <node id="4217760266503638750" at="211,58,212,25" concept="7" />
      <node id="4217760266503638750" at="214,41,215,41" concept="2" />
      <node id="4217760266503638750" at="215,41,216,257" concept="2" />
      <node id="4217760266503638750" at="217,11,218,36" concept="6" />
      <node id="4217760266503638750" at="218,36,219,44" concept="2" />
      <node id="4217760266503638750" at="219,44,220,51" concept="2" />
      <node id="4217760266503638750" at="220,51,221,34" concept="2" />
      <node id="4217760266503638750" at="221,34,222,25" concept="7" />
      <node id="4217760266503638750" at="223,17,224,42" concept="2" />
      <node id="4217760266503638750" at="228,96,229,134" concept="2" />
      <node id="4217760266503638750" at="230,34,231,142" concept="2" />
      <node id="4217760266503638750" at="231,142,232,146" concept="2" />
      <node id="4217760266503638750" at="232,146,233,80" concept="2" />
      <node id="4217760266503638750" at="235,122,236,238" concept="2" />
      <node id="4217760266503638750" at="241,75,242,99" concept="6" />
      <node id="4217760266503638750" at="242,99,243,38" concept="2" />
      <node id="4217760266503638750" at="243,38,244,36" concept="6" />
      <node id="4217760266503638750" at="244,36,245,55" concept="2" />
      <node id="4217760266503638750" at="245,55,246,56" concept="2" />
      <node id="4217760266503638750" at="246,56,247,42" concept="2" />
      <node id="4217760266503638750" at="247,42,248,134" concept="2" />
      <node id="4217760266503638750" at="248,134,249,138" concept="2" />
      <node id="4217760266503638750" at="249,138,250,24" concept="7" />
      <node id="4217760266503638767" at="253,49,254,94" concept="6" />
      <node id="4217760266503638767" at="254,94,255,47" concept="2" />
      <node id="4217760266503638767" at="255,47,256,34" concept="6" />
      <node id="4217760266503638767" at="256,34,257,54" concept="2" />
      <node id="4217760266503638767" at="257,54,258,40" concept="2" />
      <node id="4217760266503638767" at="258,40,259,34" concept="2" />
      <node id="4217760266503638767" at="259,34,260,22" concept="7" />
      <node id="4217760266503638750" at="51,0,53,0" concept="3" trace="myNode" />
      <node id="4217760266503638760" at="124,0,126,0" concept="3" trace="myNode" />
      <node id="4217760266503638750" at="192,0,194,0" concept="3" trace="myNode" />
      <node id="4217760266503638750" at="65,0,68,0" concept="5" trace="createCell#()Ljetbrains/mps/openapi/editor/cells/EditorCell;" />
      <node id="4217760266503638750" at="85,0,88,0" concept="5" trace="compute#()Ljetbrains/mps/openapi/editor/cells/EditorCell;" />
      <node id="4217760266503638750" at="113,0,116,0" concept="5" trace="accept#(Lorg/jetbrains/mps/openapi/model/SNode;)Z" />
      <node id="4217760266503638760" at="134,0,137,0" concept="5" trace="createCell#()Ljetbrains/mps/openapi/editor/cells/EditorCell;" />
      <node id="4217760266503638762" at="161,0,164,0" concept="5" trace="accept#(Lorg/jetbrains/mps/openapi/model/SNode;)Z" />
      <node id="4217760266503638750" at="206,0,209,0" concept="5" trace="createNodeToInsert#(Ljetbrains/mps/openapi/editor/EditorContext;)Lorg/jetbrains/mps/openapi/model/SNode;" />
      <node id="4217760266503638750" at="234,9,237,9" concept="4" />
      <node id="4217760266503638750" at="54,0,58,0" concept="1" trace="InstructionReference_EditorBuilder_a#(Ljetbrains/mps/openapi/editor/EditorContext;Lorg/jetbrains/mps/openapi/model/SNode;)V" />
      <node id="4217760266503638750" at="105,0,109,5" concept="4" />
      <node id="4217760266503638750" at="195,0,199,0" concept="1" trace="argumentListHandler_o0r2rr_c0#(Lorg/jetbrains/mps/openapi/model/SNode;Ljava/lang/String;Ljetbrains/mps/openapi/editor/EditorContext;)V" />
      <node id="4217760266503638750" at="59,0,64,0" concept="5" trace="getNode#()Lorg/jetbrains/mps/openapi/model/SNode;" />
      <node id="4217760266503638750" at="83,72,88,38" concept="6" />
      <node id="4217760266503638750" at="111,301,116,7" concept="6" />
      <node id="4217760266503638750" at="116,7,121,22" concept="4" />
      <node id="4217760266503638760" at="128,0,133,0" concept="1" trace="Inline_Builder_o0r2rr_a0a#(Ljetbrains/mps/openapi/editor/EditorContext;Lorg/jetbrains/mps/openapi/model/SNode;Lorg/jetbrains/mps/openapi/model/SNode;)V" />
      <node id="4217760266503638760" at="138,0,143,0" concept="5" trace="getNode#()Lorg/jetbrains/mps/openapi/model/SNode;" />
      <node id="4217760266503638762" at="159,308,164,11" concept="6" />
      <node id="4217760266503638762" at="164,11,169,26" concept="4" />
      <node id="4217760266503638750" at="200,0,205,0" concept="5" trace="getNode#()Lorg/jetbrains/mps/openapi/model/SNode;" />
      <node id="4217760266503638750" at="209,0,214,0" concept="5" trace="createNodeCell#(Lorg/jetbrains/mps/openapi/model/SNode;)Ljetbrains/mps/openapi/editor/cells/EditorCell;" />
      <node id="4217760266503638750" at="229,134,234,9" concept="4" />
      <node id="4217760266503638750" at="94,0,101,0" concept="5" trace="createErrorCell#(Ljava/lang/String;)Ljetbrains/mps/openapi/editor/cells/EditorCell;" />
      <node id="4217760266503638750" at="184,0,191,0" concept="5" trace="createRefNodeList_o0r2rr_c0#()Ljetbrains/mps/openapi/editor/cells/EditorCell;" />
      <node id="4217760266503638764" at="175,0,184,0" concept="5" trace="createConstant_o0r2rr_b0#()Ljetbrains/mps/openapi/editor/cells/EditorCell;" />
      <node id="4217760266503638750" at="216,257,225,7" concept="11" />
      <node id="4217760266503638767" at="253,0,262,0" concept="5" trace="createConstant_o0r2rr_d0#()Ljetbrains/mps/openapi/editor/cells/EditorCell;" />
      <node id="4217760266503638750" at="69,0,80,0" concept="5" trace="createCollection_o0r2rr_a#()Ljetbrains/mps/openapi/editor/cells/EditorCell;" />
      <node id="4217760266503638750" at="83,0,94,0" concept="5" trace="createReferenceCell#(Lorg/jetbrains/mps/openapi/model/SNode;)Ljetbrains/mps/openapi/editor/cells/EditorCell;" />
      <node id="4217760266503638750" at="227,86,238,7" concept="4" />
      <node id="4217760266503638750" at="240,0,252,0" concept="5" trace="createSeparatorCell#(Lorg/jetbrains/mps/openapi/model/SNode;Lorg/jetbrains/mps/openapi/model/SNode;)Ljetbrains/mps/openapi/editor/cells/EditorCell;" />
      <node id="4217760266503638750" at="214,0,227,0" concept="5" trace="createEmptyCell#()Ljetbrains/mps/openapi/editor/cells/EditorCell;" />
      <node id="4217760266503638750" at="227,0,240,0" concept="5" trace="installElementCellActions#(Lorg/jetbrains/mps/openapi/model/SNode;Ljetbrains/mps/openapi/editor/cells/EditorCell;)V" />
      <node id="4217760266503638750" at="81,176,101,6" concept="6" />
      <node id="4217760266503638762" at="145,41,172,7" concept="11" />
      <node id="4217760266503638762" at="144,0,174,0" concept="5" trace="createProperty_o0r2rr_a0a0#()Ljetbrains/mps/openapi/editor/cells/EditorCell;" />
      <node id="4217760266503638750" at="80,0,123,0" concept="5" trace="createRefCell_o0r2rr_a0#()Ljetbrains/mps/openapi/editor/cells/EditorCell;" />
      <scope id="4217760266503638750" at="61,26,62,18" />
      <scope id="4217760266503638750" at="65,39,66,39" />
      <scope id="4217760266503638750" at="85,39,86,142" />
      <scope id="4217760266503638750" at="113,39,114,113" />
      <scope id="4217760266503638760" at="134,41,135,42" />
      <scope id="4217760266503638760" at="140,28,141,20" />
      <scope id="4217760266503638762" at="161,43,162,120" />
      <scope id="4217760266503638762" at="170,17,171,42" />
      <scope id="4217760266503638750" at="202,28,203,20" />
      <scope id="4217760266503638750" at="206,66,207,221" />
      <scope id="4217760266503638750" at="223,17,224,42" />
      <scope id="4217760266503638750" at="235,122,236,238" />
      <scope id="4217760266503638750" at="54,100,56,18" />
      <scope id="4217760266503638750" at="106,39,108,40" />
      <scope id="4217760266503638750" at="117,73,119,145">
>>>>>>> ac231bee
        <var name="manager" id="4217760266503638750" />
      </scope>
      <scope id="4217760266503638762" at="167,76,169,147">
        <var name="manager" id="4217760266503638762" />
      </scope>
      <scope id="4217760266503638750" at="197,82,199,25" />
      <scope id="4217760266503638750" at="67,0,70,0" />
      <scope id="4217760266503638750" at="87,0,90,0" />
      <scope id="4217760266503638750" at="115,0,118,0">
        <var name="it" id="4217760266503638750" />
      </scope>
      <scope id="4217760266503638760" at="130,119,133,20" />
      <scope id="4217760266503638760" at="136,0,139,0" />
      <scope id="4217760266503638762" at="163,0,166,0">
        <var name="it" id="4217760266503638762" />
      </scope>
      <scope id="4217760266503638750" at="206,0,209,0" />
      <scope id="4217760266503638750" at="209,0,212,0" />
      <scope id="4217760266503638750" at="212,0,215,0">
        <var name="editorContext" id="4217760266503638750" />
      </scope>
      <scope id="4217760266503638750" at="215,57,218,25">
        <var name="elementCell" id="4217760266503638750" />
      </scope>
      <scope id="4217760266503638750" at="236,34,239,80" />
      <scope id="4217760266503638750" at="56,0,60,0">
        <var name="context" id="4217760266503638750" />
        <var name="node" id="4217760266503638750" />
      </scope>
      <scope id="4217760266503638750" at="97,58,101,20">
        <var name="cell" id="4217760266503638750" />
      </scope>
      <scope id="4217760266503638750" at="197,0,201,0">
        <var name="context" id="4217760266503638750" />
        <var name="ownerNode" id="4217760266503638750" />
      </scope>
      <scope id="4217760266503638750" at="202,0,206,0" />
      <scope id="4217760266503638750" at="61,0,66,0" />
      <scope id="4217760266503638760" at="130,0,135,0">
        <var name="context" id="4217760266503638760" />
        <var name="node" id="4217760266503638760" />
        <var name="referencingNode" id="4217760266503638760" />
      </scope>
      <scope id="4217760266503638760" at="140,0,145,0" />
      <scope id="4217760266503638750" at="186,52,191,22">
        <var name="editorCell" id="4217760266503638750" />
        <var name="handler" id="4217760266503638750" />
      </scope>
      <scope id="4217760266503638750" at="215,0,220,0">
        <var name="elementNode" id="4217760266503638750" />
      </scope>
      <scope id="4217760266503638750" at="223,11,228,25">
        <var name="emptyCell" id="4217760266503638750" />
      </scope>
      <scope id="4217760266503638750" at="96,0,103,0">
        <var name="error" id="4217760266503638750" />
      </scope>
      <scope id="4217760266503638764" at="177,49,184,22">
        <var name="editorCell" id="4217760266503638764" />
        <var name="style" id="4217760266503638764" />
      </scope>
      <scope id="4217760266503638750" at="186,0,193,0" />
      <scope id="4217760266503638767" at="259,49,266,22">
        <var name="editorCell" id="4217760266503638767" />
        <var name="style" id="4217760266503638767" />
      </scope>
      <scope id="4217760266503638750" at="71,50,80,22">
        <var name="editorCell" id="4217760266503638750" />
      </scope>
      <scope id="4217760266503638750" at="85,72,94,20">
        <var name="cell" id="4217760266503638750" />
      </scope>
      <scope id="4217760266503638764" at="177,0,186,0" />
      <scope id="4217760266503638750" at="234,96,243,9" />
      <scope id="4217760266503638750" at="247,75,256,24">
        <var name="editorCell" id="4217760266503638750" />
        <var name="style" id="4217760266503638750" />
      </scope>
      <scope id="4217760266503638767" at="259,0,268,0" />
      <scope id="4217760266503638750" at="71,0,82,0" />
      <scope id="4217760266503638750" at="85,0,96,0">
        <var name="targetNode" id="4217760266503638750" />
      </scope>
      <scope id="4217760266503638750" at="220,41,231,7" />
      <scope id="4217760266503638750" at="233,86,244,7" />
      <scope id="4217760266503638750" at="246,0,258,0">
        <var name="nextNode" id="4217760266503638750" />
        <var name="prevNode" id="4217760266503638750" />
      </scope>
      <scope id="4217760266503638750" at="220,0,233,0" />
      <scope id="4217760266503638750" at="233,0,246,0">
        <var name="elementCell" id="4217760266503638750" />
        <var name="elementNode" id="4217760266503638750" />
      </scope>
      <scope id="4217760266503638762" at="148,11,171,26">
        <var name="currentPropertyAttributes" id="4217760266503638762" />
        <var name="editorCell" id="4217760266503638762" />
        <var name="property" id="4217760266503638762" />
        <var name="propertyAttributes" id="4217760266503638762" />
        <var name="style" id="4217760266503638762" />
      </scope>
      <scope id="4217760266503638762" at="146,53,174,7" />
      <scope id="4217760266503638762" at="146,0,176,0" />
      <scope id="4217760266503638750" at="82,48,123,22">
        <var name="currentReferenceAttributes" id="4217760266503638750" />
        <var name="editorCell" id="4217760266503638750" />
        <var name="provider" id="4217760266503638750" />
        <var name="referenceAttributes" id="4217760266503638750" />
        <var name="referenceLink" id="4217760266503638750" />
      </scope>
      <scope id="4217760266503638750" at="82,0,125,0" />
      <unit id="4217760266503638750" at="86,74,90,9" name="jetbrains.mps.lang.dataFlow.analyzers.editor.InstructionReference_EditorBuilder_a$1$1" />
      <unit id="4217760266503638750" at="114,102,118,5" name="jetbrains.mps.lang.dataFlow.analyzers.editor.InstructionReference_EditorBuilder_a$2" />
      <unit id="4217760266503638762" at="162,104,166,9" name="jetbrains.mps.lang.dataFlow.analyzers.editor.InstructionReference_EditorBuilder_a$Inline_Builder_o0r2rr_a0a$1" />
      <unit id="4217760266503638750" at="84,42,103,5" name="jetbrains.mps.lang.dataFlow.analyzers.editor.InstructionReference_EditorBuilder_a$1" />
      <unit id="4217760266503638760" at="125,0,177,0" name="jetbrains.mps.lang.dataFlow.analyzers.editor.InstructionReference_EditorBuilder_a$Inline_Builder_o0r2rr_a0a" />
      <unit id="4217760266503638750" at="193,0,259,0" name="jetbrains.mps.lang.dataFlow.analyzers.editor.InstructionReference_EditorBuilder_a$argumentListHandler_o0r2rr_c0" />
      <unit id="4217760266503638750" at="52,0,269,0" name="jetbrains.mps.lang.dataFlow.analyzers.editor.InstructionReference_EditorBuilder_a" />
    </file>
  </root>
  <root nodeRef="r:f6eee33a-bfb4-4e1b-8340-0fa8c23aeb2e(jetbrains.mps.lang.dataFlow.analyzers.editor)/430844094082188805">
    <file name="Rule_Editor.java">
      <node id="430844094082188805" at="11,79,12,70" concept="7" />
      <node id="430844094082188805" at="11,0,14,0" concept="5" trace="createEditorCell#(Ljetbrains/mps/openapi/editor/EditorContext;Lorg/jetbrains/mps/openapi/model/SNode;)Ljetbrains/mps/openapi/editor/cells/EditorCell;" />
      <scope id="430844094082188805" at="11,79,12,70" />
      <scope id="430844094082188805" at="11,0,14,0">
        <var name="editorContext" id="430844094082188805" />
        <var name="node" id="430844094082188805" />
      </scope>
      <unit id="430844094082188805" at="10,0,15,0" name="jetbrains.mps.lang.dataFlow.analyzers.editor.Rule_Editor" />
    </file>
    <file name="Rule_EditorBuilder_a.java">
      <node id="430844094082188805" at="60,84,61,19" concept="10" />
      <node id="430844094082188805" at="61,19,62,18" concept="2" />
      <node id="430844094082188805" at="67,26,68,18" concept="7" />
      <node id="430844094082188805" at="71,39,72,39" concept="7" />
      <node id="430844094082188805" at="75,50,76,118" concept="6" />
      <node id="430844094082188805" at="76,118,77,48" concept="2" />
      <node id="430844094082188805" at="77,48,78,28" concept="2" />
      <node id="430844094082188805" at="78,28,79,65" concept="2" />
      <node id="430844094082188805" at="79,65,80,57" concept="2" />
      <node id="430844094082188805" at="80,57,81,57" concept="2" />
      <node id="430844094082188805" at="82,37,83,61" concept="2" />
      <node id="430844094082188805" at="84,5,85,57" concept="2" />
      <node id="430844094082188805" at="85,57,86,56" concept="2" />
      <node id="430844094082188805" at="86,56,87,57" concept="2" />
      <node id="430844094082188805" at="87,57,88,56" concept="2" />
      <node id="430844094082188805" at="88,56,89,57" concept="2" />
      <node id="430844094082188805" at="90,37,91,58" concept="2" />
      <node id="430844094082188805" at="92,5,93,22" concept="7" />
      <node id="5034669639904566067" at="95,46,96,214" concept="7" />
      <node id="4943044633101742991" at="98,46,99,372" concept="7" />
      <node id="430844094082188830" at="101,49,102,106" concept="6" />
      <node id="430844094082188830" at="102,106,103,47" concept="2" />
      <node id="430844094082188830" at="103,47,104,34" concept="2" />
      <node id="430844094082188830" at="104,34,105,22" concept="7" />
      <node id="3325264799421270076" at="107,49,108,39" concept="2" />
      <node id="3325264799421270076" at="109,9,110,146" concept="6" />
      <node id="3325264799421270076" at="110,146,111,76" concept="2" />
      <node id="3325264799421270076" at="111,76,112,149" concept="6" />
      <node id="3325264799421270076" at="112,149,113,45" concept="2" />
      <node id="3325264799421270076" at="113,45,114,153" concept="2" />
      <node id="3325264799421270076" at="114,153,115,157" concept="2" />
      <node id="3325264799421270076" at="115,157,116,44" concept="2" />
      <node id="3325264799421270076" at="116,44,117,86" concept="2" />
      <node id="3325264799421270076" at="117,86,118,33" concept="2" />
      <node id="3325264799421270076" at="118,33,119,306" concept="6" />
      <node id="3325264799421270076" at="121,41,122,118" concept="7" />
      <node id="3325264799421270076" at="125,74,126,89" concept="6" />
      <node id="3325264799421270076" at="126,89,127,145" concept="7" />
      <node id="3325264799421270076" at="128,12,129,24" concept="7" />
      <node id="3325264799421270076" at="130,15,131,40" concept="2" />
      <node id="430844094082188805" at="134,51,135,118" concept="6" />
      <node id="430844094082188805" at="135,118,136,49" concept="2" />
      <node id="430844094082188805" at="136,49,137,34" concept="6" />
      <node id="430844094082188805" at="137,34,138,49" concept="2" />
      <node id="430844094082188805" at="138,49,139,40" concept="2" />
      <node id="430844094082188805" at="139,40,140,58" concept="2" />
      <node id="430844094082188805" at="140,58,141,61" concept="2" />
      <node id="430844094082188805" at="141,61,142,22" concept="7" />
      <node id="5034669639904565593" at="144,50,145,99" concept="6" />
      <node id="5034669639904565593" at="145,99,146,48" concept="2" />
      <node id="5034669639904565593" at="146,48,147,34" concept="2" />
      <node id="5034669639904565593" at="147,34,148,22" concept="7" />
      <node id="430844094082188805" at="150,53,151,119" concept="6" />
      <node id="430844094082188805" at="151,119,152,91" concept="6" />
      <node id="430844094082188805" at="152,91,153,46" concept="2" />
      <node id="430844094082188805" at="153,46,154,51" concept="2" />
      <node id="430844094082188805" at="154,51,155,22" concept="7" />
      <node id="430844094082188805" at="161,80,162,28" concept="10" />
      <node id="430844094082188805" at="162,28,163,25" concept="2" />
      <node id="430844094082188805" at="167,28,168,20" concept="7" />
<<<<<<< HEAD
      <node id="430844094082188805" at="170,40,171,143" concept="7" />
      <node id="430844094082188805" at="173,48,174,169" concept="7" />
      <node id="430844094082188805" at="176,66,177,239" concept="7" />
      <node id="430844094082188805" at="179,57,180,83" concept="6" />
      <node id="430844094082188805" at="180,83,181,58" concept="2" />
      <node id="430844094082188805" at="181,58,182,25" concept="7" />
      <node id="430844094082188805" at="184,41,185,41" concept="2" />
      <node id="430844094082188805" at="185,41,186,251" concept="2" />
      <node id="430844094082188805" at="187,11,188,36" concept="6" />
      <node id="430844094082188805" at="188,36,189,44" concept="2" />
      <node id="430844094082188805" at="189,44,190,51" concept="2" />
      <node id="430844094082188805" at="190,51,191,34" concept="2" />
      <node id="430844094082188805" at="191,34,192,25" concept="7" />
      <node id="430844094082188805" at="193,17,194,42" concept="2" />
      <node id="430844094082188805" at="198,96,199,134" concept="2" />
      <node id="430844094082188805" at="200,34,201,142" concept="2" />
      <node id="430844094082188805" at="201,142,202,146" concept="2" />
      <node id="430844094082188805" at="204,122,205,234" concept="2" />
      <node id="4130591939054429250" at="210,49,211,96" concept="6" />
      <node id="4130591939054429250" at="211,96,212,47" concept="2" />
      <node id="4130591939054429250" at="212,47,213,34" concept="6" />
      <node id="4130591939054429250" at="213,34,214,63" concept="2" />
      <node id="4130591939054429250" at="214,63,215,40" concept="2" />
      <node id="4130591939054429250" at="215,40,216,34" concept="2" />
      <node id="4130591939054429250" at="216,34,217,22" concept="7" />
      <node id="430844094082188805" at="219,48,220,172" concept="6" />
      <node id="430844094082188805" at="224,39,225,126" concept="7" />
      <node id="430844094082188805" at="227,35,228,60" concept="2" />
      <node id="430844094082188805" at="228,60,229,48" concept="2" />
      <node id="430844094082188805" at="229,48,230,58" concept="2" />
      <node id="430844094082188805" at="230,58,231,20" concept="7" />
      <node id="430844094082188805" at="234,58,235,91" concept="6" />
      <node id="430844094082188805" at="235,91,236,131" concept="2" />
      <node id="430844094082188805" at="236,131,237,135" concept="2" />
      <node id="430844094082188805" at="237,135,238,20" concept="7" />
      <node id="430844094082188805" at="240,6,241,0" concept="8" />
      <node id="430844094082188805" at="241,0,242,46" concept="2" />
      <node id="430844094082188805" at="242,46,243,50" concept="6" />
      <node id="430844094082188805" at="243,50,244,0" concept="8" />
      <node id="430844094082188805" at="245,40,246,40" concept="2" />
      <node id="430844094082188805" at="246,40,247,158" concept="2" />
      <node id="430844094082188805" at="248,5,249,143" concept="2" />
      <node id="430844094082188805" at="249,143,250,301" concept="6" />
      <node id="430844094082188805" at="252,39,253,113" concept="7" />
      <node id="430844094082188805" at="256,73,257,87" concept="6" />
      <node id="430844094082188805" at="257,87,258,145" concept="7" />
      <node id="430844094082188805" at="259,10,260,22" concept="7" />
      <node id="4130591939054429253" at="265,0,266,0" concept="3" trace="myReferencingNode" />
      <node id="4130591939054429253" at="267,119,268,21" concept="10" />
      <node id="4130591939054429253" at="268,21,269,42" concept="2" />
      <node id="4130591939054429253" at="269,42,270,20" concept="2" />
      <node id="4130591939054429253" at="273,41,274,42" concept="7" />
      <node id="4130591939054429253" at="279,28,280,20" concept="7" />
      <node id="4130591939054429255" at="283,53,284,41" concept="2" />
      <node id="4130591939054429255" at="285,11,286,148" concept="6" />
      <node id="4130591939054429255" at="286,148,287,78" concept="2" />
      <node id="4130591939054429255" at="287,78,288,150" concept="6" />
      <node id="4130591939054429255" at="288,150,289,47" concept="2" />
      <node id="4130591939054429255" at="289,47,290,136" concept="2" />
      <node id="4130591939054429255" at="290,136,291,140" concept="2" />
      <node id="4130591939054429255" at="291,140,292,48" concept="2" />
      <node id="4130591939054429255" at="292,48,293,88" concept="2" />
      <node id="4130591939054429255" at="293,88,294,35" concept="2" />
      <node id="4130591939054429255" at="294,35,295,308" concept="6" />
      <node id="4130591939054429255" at="297,43,298,120" concept="7" />
      <node id="4130591939054429255" at="301,76,302,91" concept="6" />
      <node id="4130591939054429255" at="302,91,303,147" concept="7" />
      <node id="4130591939054429255" at="304,14,305,26" concept="7" />
      <node id="4130591939054429255" at="306,17,307,42" concept="2" />
      <node id="4130591939054429257" at="311,49,312,101" concept="6" />
      <node id="4130591939054429257" at="312,101,313,47" concept="2" />
      <node id="4130591939054429257" at="313,47,314,34" concept="6" />
      <node id="4130591939054429257" at="314,34,315,60" concept="2" />
      <node id="4130591939054429257" at="315,60,316,40" concept="2" />
      <node id="4130591939054429257" at="316,40,317,34" concept="2" />
      <node id="4130591939054429257" at="317,34,318,22" concept="7" />
      <node id="430844094082188805" at="320,48,321,263" concept="6" />
      <node id="430844094082188805" at="321,263,322,33" concept="7" />
      <node id="430844094082188805" at="328,123,329,38" concept="10" />
      <node id="430844094082188805" at="329,38,330,25" concept="2" />
      <node id="430844094082188805" at="335,28,336,20" concept="7" />
      <node id="430844094082188805" at="339,55,340,76" concept="6" />
      <node id="430844094082188805" at="340,76,341,231" concept="2" />
      <node id="430844094082188805" at="341,231,342,234" concept="2" />
      <node id="430844094082188805" at="342,234,343,41" concept="2" />
      <node id="430844094082188805" at="343,41,344,24" concept="7" />
      <node id="430844094082188805" at="350,118,351,75" concept="2" />
      <node id="430844094082188805" at="353,42,354,163" concept="2" />
      <node id="430844094082188805" at="355,7,356,36" concept="6" />
      <node id="430844094082188805" at="356,36,357,62" concept="2" />
      <node id="430844094082188805" at="357,62,358,42" concept="2" />
      <node id="430844094082188805" at="361,44,362,41" concept="2" />
      <node id="430844094082188805" at="362,41,363,222" concept="2" />
      <node id="430844094082188805" at="364,11,365,56" concept="6" />
      <node id="430844094082188805" at="365,56,366,48" concept="2" />
      <node id="430844094082188805" at="366,48,367,42" concept="2" />
      <node id="430844094082188805" at="367,42,368,35" concept="2" />
      <node id="430844094082188805" at="368,35,369,26" concept="7" />
      <node id="430844094082188805" at="370,17,371,42" concept="2" />
      <node id="430844094082188805" at="374,40,375,30" concept="7" />
      <node id="1384134943041910555" at="378,49,379,93" concept="6" />
      <node id="1384134943041910555" at="379,93,380,47" concept="2" />
      <node id="1384134943041910555" at="380,47,381,34" concept="6" />
      <node id="1384134943041910555" at="381,34,382,60" concept="2" />
      <node id="1384134943041910555" at="382,60,383,40" concept="2" />
      <node id="1384134943041910555" at="383,40,384,34" concept="2" />
      <node id="1384134943041910555" at="384,34,385,22" concept="7" />
      <node id="430844094082188805" at="387,48,388,259" concept="6" />
      <node id="430844094082188805" at="388,259,389,33" concept="7" />
      <node id="430844094082188805" at="395,121,396,38" concept="10" />
      <node id="430844094082188805" at="396,38,397,25" concept="2" />
      <node id="430844094082188805" at="402,28,403,20" concept="7" />
      <node id="430844094082188805" at="406,55,407,76" concept="6" />
      <node id="430844094082188805" at="407,76,408,229" concept="2" />
      <node id="430844094082188805" at="408,229,409,232" concept="2" />
      <node id="430844094082188805" at="409,232,410,41" concept="2" />
      <node id="430844094082188805" at="410,41,411,24" concept="7" />
      <node id="430844094082188805" at="417,118,418,75" concept="2" />
      <node id="430844094082188805" at="420,42,421,161" concept="2" />
      <node id="430844094082188805" at="425,44,426,41" concept="2" />
      <node id="430844094082188805" at="426,41,427,220" concept="2" />
      <node id="430844094082188805" at="428,11,429,56" concept="6" />
      <node id="430844094082188805" at="429,56,430,46" concept="2" />
      <node id="430844094082188805" at="430,46,431,42" concept="2" />
      <node id="430844094082188805" at="431,42,432,35" concept="2" />
      <node id="430844094082188805" at="432,35,433,26" concept="7" />
      <node id="430844094082188805" at="434,17,435,42" concept="2" />
      <node id="430844094082188805" at="438,40,439,28" concept="7" />
      <node id="430844094082188805" at="57,0,59,0" concept="3" trace="myNode" />
      <node id="430844094082188805" at="158,0,160,0" concept="3" trace="myNode" />
      <node id="4130591939054429253" at="263,0,265,0" concept="3" trace="myNode" />
      <node id="430844094082188805" at="325,0,327,0" concept="3" trace="myNode" />
      <node id="430844094082188805" at="392,0,394,0" concept="3" trace="myNode" />
      <node id="430844094082188805" at="71,0,74,0" concept="5" trace="createCell#()Ljetbrains/mps/openapi/editor/cells/EditorCell;" />
      <node id="430844094082188805" at="81,57,84,5" concept="4" />
      <node id="430844094082188805" at="89,57,92,5" concept="4" />
      <node id="5034669639904565605" at="95,0,98,0" concept="5" trace="nodeCondition_z0m96w_a2a#()Z" />
      <node id="4943044633101742989" at="98,0,101,0" concept="5" trace="nodeCondition_z0m96w_a8a#()Z" />
      <node id="3325264799421270076" at="121,0,124,0" concept="5" trace="accept#(Lorg/jetbrains/mps/openapi/model/SNode;)Z" />
      <node id="430844094082188805" at="170,0,173,0" concept="5" trace="getSLink#()Lorg/jetbrains/mps/openapi/language/SContainmentLink;" />
      <node id="430844094082188805" at="173,0,176,0" concept="5" trace="getChildSConcept#()Lorg/jetbrains/mps/openapi/language/SAbstractConcept;" />
      <node id="430844094082188805" at="176,0,179,0" concept="5" trace="createNodeToInsert#(Ljetbrains/mps/openapi/editor/EditorContext;)Lorg/jetbrains/mps/openapi/model/SNode;" />
      <node id="430844094082188805" at="203,9,206,9" concept="4" />
      <node id="430844094082188805" at="224,0,227,0" concept="5" trace="compute#()Ljetbrains/mps/openapi/editor/cells/EditorCell;" />
      <node id="430844094082188805" at="252,0,255,0" concept="5" trace="accept#(Lorg/jetbrains/mps/openapi/model/SNode;)Z" />
      <node id="4130591939054429253" at="273,0,276,0" concept="5" trace="createCell#()Ljetbrains/mps/openapi/editor/cells/EditorCell;" />
      <node id="4130591939054429255" at="297,0,300,0" concept="5" trace="accept#(Lorg/jetbrains/mps/openapi/model/SNode;)Z" />
      <node id="430844094082188805" at="349,70,352,7" concept="4" />
      <node id="430844094082188805" at="352,7,355,7" concept="4" />
      <node id="430844094082188805" at="374,0,377,0" concept="5" trace="getNoTargetText#()Ljava/lang/String;" />
      <node id="430844094082188805" at="416,70,419,7" concept="4" />
      <node id="430844094082188805" at="419,7,422,7" concept="4" />
      <node id="430844094082188805" at="438,0,441,0" concept="5" trace="getNoTargetText#()Ljava/lang/String;" />
      <node id="430844094082188805" at="60,0,64,0" concept="1" trace="Rule_EditorBuilder_a#(Ljetbrains/mps/openapi/editor/EditorContext;Lorg/jetbrains/mps/openapi/model/SNode;)V" />
      <node id="430844094082188805" at="161,0,165,0" concept="1" trace="modesListHandler_z0m96w_b2a#(Lorg/jetbrains/mps/openapi/model/SNode;Ljetbrains/mps/openapi/editor/EditorContext;)V" />
      <node id="430844094082188805" at="166,0,170,0" concept="5" trace="getNode#()Lorg/jetbrains/mps/openapi/model/SNode;" />
      <node id="430844094082188805" at="199,134,203,9" concept="4" />
      <node id="430844094082188805" at="244,0,248,5" concept="4" />
      <node id="430844094082188805" at="320,0,324,0" concept="5" trace="createRefNode_z0m96w_g0#()Ljetbrains/mps/openapi/editor/cells/EditorCell;" />
      <node id="430844094082188805" at="328,0,332,0" concept="1" trace="conditionSingleRoleHandler_z0m96w_g0#(Lorg/jetbrains/mps/openapi/model/SNode;Lorg/jetbrains/mps/openapi/language/SContainmentLink;Ljetbrains/mps/openapi/editor/EditorContext;)V" />
      <node id="430844094082188805" at="387,0,391,0" concept="5" trace="createRefNode_z0m96w_i0#()Ljetbrains/mps/openapi/editor/cells/EditorCell;" />
      <node id="430844094082188805" at="395,0,399,0" concept="1" trace="actionsSingleRoleHandler_z0m96w_i0#(Lorg/jetbrains/mps/openapi/model/SNode;Lorg/jetbrains/mps/openapi/language/SContainmentLink;Ljetbrains/mps/openapi/editor/EditorContext;)V" />
      <node id="430844094082188805" at="65,0,70,0" concept="5" trace="getNode#()Lorg/jetbrains/mps/openapi/model/SNode;" />
      <node id="3325264799421270076" at="119,306,124,9" concept="6" />
      <node id="3325264799421270076" at="124,9,129,24" concept="4" />
      <node id="430844094082188805" at="179,0,184,0" concept="5" trace="createNodeCell#(Lorg/jetbrains/mps/openapi/model/SNode;)Ljetbrains/mps/openapi/editor/cells/EditorCell;" />
      <node id="430844094082188805" at="222,72,227,35" concept="6" />
      <node id="430844094082188805" at="250,301,255,7" concept="6" />
      <node id="430844094082188805" at="255,7,260,22" concept="4" />
      <node id="4130591939054429253" at="267,0,272,0" concept="1" trace="Inline_Builder_z0m96w_a4a#(Ljetbrains/mps/openapi/editor/EditorContext;Lorg/jetbrains/mps/openapi/model/SNode;Lorg/jetbrains/mps/openapi/model/SNode;)V" />
      <node id="4130591939054429253" at="277,0,282,0" concept="5" trace="getNode#()Lorg/jetbrains/mps/openapi/model/SNode;" />
      <node id="4130591939054429255" at="295,308,300,11" concept="6" />
      <node id="4130591939054429255" at="300,11,305,26" concept="4" />
      <node id="430844094082188805" at="333,0,338,0" concept="5" trace="getNode#()Lorg/jetbrains/mps/openapi/model/SNode;" />
      <node id="430844094082188805" at="400,0,405,0" concept="5" trace="getNode#()Lorg/jetbrains/mps/openapi/model/SNode;" />
      <node id="430844094082188830" at="101,0,107,0" concept="5" trace="createConstant_z0m96w_a0#()Ljetbrains/mps/openapi/editor/cells/EditorCell;" />
      <node id="5034669639904565593" at="144,0,150,0" concept="5" trace="createConstant_z0m96w_a2a#()Ljetbrains/mps/openapi/editor/cells/EditorCell;" />
      <node id="430844094082188805" at="150,0,157,0" concept="5" trace="createRefNodeList_z0m96w_b2a#()Ljetbrains/mps/openapi/editor/cells/EditorCell;" />
      <node id="430844094082188805" at="233,0,240,0" concept="5" trace="createErrorCell#(Ljava/lang/String;)Ljetbrains/mps/openapi/editor/cells/EditorCell;" />
      <node id="430844094082188805" at="339,0,346,0" concept="5" trace="createChildCell#(Lorg/jetbrains/mps/openapi/model/SNode;)Ljetbrains/mps/openapi/editor/cells/EditorCell;" />
      <node id="430844094082188805" at="406,0,413,0" concept="5" trace="createChildCell#(Lorg/jetbrains/mps/openapi/model/SNode;)Ljetbrains/mps/openapi/editor/cells/EditorCell;" />
      <node id="430844094082188805" at="416,0,424,0" concept="5" trace="installCellInfo#(Lorg/jetbrains/mps/openapi/model/SNode;Ljetbrains/mps/openapi/editor/cells/EditorCell;)V" />
      <node id="430844094082188805" at="186,251,195,7" concept="11" />
      <node id="4130591939054429250" at="210,0,219,0" concept="5" trace="createConstant_z0m96w_d0#()Ljetbrains/mps/openapi/editor/cells/EditorCell;" />
      <node id="4130591939054429257" at="311,0,320,0" concept="5" trace="createConstant_z0m96w_f0#()Ljetbrains/mps/openapi/editor/cells/EditorCell;" />
      <node id="430844094082188805" at="363,222,372,7" concept="11" />
      <node id="1384134943041910555" at="378,0,387,0" concept="5" trace="createConstant_z0m96w_h0#()Ljetbrains/mps/openapi/editor/cells/EditorCell;" />
      <node id="430844094082188805" at="427,220,436,7" concept="11" />
      <node id="430844094082188805" at="134,0,144,0" concept="5" trace="createCollection_z0m96w_c0#()Ljetbrains/mps/openapi/editor/cells/EditorCell;" />
      <node id="430844094082188805" at="197,86,207,7" concept="4" />
      <node id="430844094082188805" at="222,0,233,0" concept="5" trace="createReferenceCell#(Lorg/jetbrains/mps/openapi/model/SNode;)Ljetbrains/mps/openapi/editor/cells/EditorCell;" />
      <node id="430844094082188805" at="349,0,360,0" concept="5" trace="installCellInfo#(Lorg/jetbrains/mps/openapi/model/SNode;Ljetbrains/mps/openapi/editor/cells/EditorCell;)V" />
      <node id="430844094082188805" at="197,0,209,0" concept="5" trace="installElementCellActions#(Lorg/jetbrains/mps/openapi/model/SNode;Ljetbrains/mps/openapi/editor/cells/EditorCell;)V" />
      <node id="430844094082188805" at="184,0,197,0" concept="5" trace="createEmptyCell#()Ljetbrains/mps/openapi/editor/cells/EditorCell;" />
      <node id="430844094082188805" at="360,0,374,0" concept="5" trace="createEmptyCell#()Ljetbrains/mps/openapi/editor/cells/EditorCell;" />
      <node id="430844094082188805" at="424,0,438,0" concept="5" trace="createEmptyCell#()Ljetbrains/mps/openapi/editor/cells/EditorCell;" />
      <node id="430844094082188805" at="75,0,95,0" concept="5" trace="createCollection_z0m96w_a#()Ljetbrains/mps/openapi/editor/cells/EditorCell;" />
      <node id="430844094082188805" at="220,172,240,6" concept="6" />
      <node id="3325264799421270076" at="108,39,132,5" concept="11" />
      <node id="4130591939054429255" at="284,41,308,7" concept="11" />
      <node id="3325264799421270076" at="107,0,134,0" concept="5" trace="createProperty_z0m96w_b0#()Ljetbrains/mps/openapi/editor/cells/EditorCell;" />
      <node id="4130591939054429255" at="283,0,310,0" concept="5" trace="createProperty_z0m96w_a0e0#()Ljetbrains/mps/openapi/editor/cells/EditorCell;" />
      <node id="430844094082188805" at="219,0,262,0" concept="5" trace="createRefCell_z0m96w_e0#()Ljetbrains/mps/openapi/editor/cells/EditorCell;" />
      <scope id="430844094082188805" at="67,26,68,18" />
      <scope id="430844094082188805" at="71,39,72,39" />
      <scope id="430844094082188805" at="82,37,83,61" />
      <scope id="430844094082188805" at="90,37,91,58" />
      <scope id="5034669639904565606" at="95,46,96,214" />
      <scope id="4943044633101742990" at="98,46,99,372" />
      <scope id="3325264799421270076" at="121,41,122,118" />
      <scope id="3325264799421270076" at="130,15,131,40" />
=======
      <node id="430844094082188805" at="171,66,172,239" concept="7" />
      <node id="430844094082188805" at="174,57,175,83" concept="6" />
      <node id="430844094082188805" at="175,83,176,58" concept="2" />
      <node id="430844094082188805" at="176,58,177,25" concept="7" />
      <node id="430844094082188805" at="179,41,180,41" concept="2" />
      <node id="430844094082188805" at="180,41,181,251" concept="2" />
      <node id="430844094082188805" at="182,11,183,36" concept="6" />
      <node id="430844094082188805" at="183,36,184,44" concept="2" />
      <node id="430844094082188805" at="184,44,185,51" concept="2" />
      <node id="430844094082188805" at="185,51,186,34" concept="2" />
      <node id="430844094082188805" at="186,34,187,25" concept="7" />
      <node id="430844094082188805" at="188,17,189,42" concept="2" />
      <node id="430844094082188805" at="193,96,194,134" concept="2" />
      <node id="430844094082188805" at="195,34,196,142" concept="2" />
      <node id="430844094082188805" at="196,142,197,146" concept="2" />
      <node id="430844094082188805" at="199,122,200,234" concept="2" />
      <node id="4130591939054429250" at="205,49,206,96" concept="6" />
      <node id="4130591939054429250" at="206,96,207,47" concept="2" />
      <node id="4130591939054429250" at="207,47,208,34" concept="6" />
      <node id="4130591939054429250" at="208,34,209,63" concept="2" />
      <node id="4130591939054429250" at="209,63,210,40" concept="2" />
      <node id="4130591939054429250" at="210,40,211,34" concept="2" />
      <node id="4130591939054429250" at="211,34,212,22" concept="7" />
      <node id="430844094082188805" at="214,48,215,172" concept="6" />
      <node id="430844094082188805" at="219,39,220,126" concept="7" />
      <node id="430844094082188805" at="222,35,223,60" concept="2" />
      <node id="430844094082188805" at="223,60,224,48" concept="2" />
      <node id="430844094082188805" at="224,48,225,58" concept="2" />
      <node id="430844094082188805" at="225,58,226,20" concept="7" />
      <node id="430844094082188805" at="229,58,230,97" concept="6" />
      <node id="430844094082188805" at="230,97,231,131" concept="2" />
      <node id="430844094082188805" at="231,131,232,135" concept="2" />
      <node id="430844094082188805" at="232,135,233,20" concept="7" />
      <node id="430844094082188805" at="235,6,236,0" concept="8" />
      <node id="430844094082188805" at="236,0,237,46" concept="2" />
      <node id="430844094082188805" at="237,46,238,50" concept="6" />
      <node id="430844094082188805" at="238,50,239,0" concept="8" />
      <node id="430844094082188805" at="240,39,241,40" concept="2" />
      <node id="430844094082188805" at="241,40,242,37" concept="2" />
      <node id="430844094082188805" at="243,5,244,143" concept="2" />
      <node id="430844094082188805" at="244,143,245,301" concept="6" />
      <node id="430844094082188805" at="247,39,248,113" concept="7" />
      <node id="430844094082188805" at="251,73,252,87" concept="6" />
      <node id="430844094082188805" at="252,87,253,145" concept="7" />
      <node id="430844094082188805" at="254,10,255,22" concept="7" />
      <node id="4130591939054429253" at="260,0,261,0" concept="3" trace="myReferencingNode" />
      <node id="4130591939054429253" at="262,119,263,21" concept="10" />
      <node id="4130591939054429253" at="263,21,264,42" concept="2" />
      <node id="4130591939054429253" at="264,42,265,20" concept="2" />
      <node id="4130591939054429253" at="268,41,269,42" concept="7" />
      <node id="4130591939054429253" at="274,28,275,20" concept="7" />
      <node id="4130591939054429255" at="278,53,279,41" concept="2" />
      <node id="4130591939054429255" at="280,11,281,148" concept="6" />
      <node id="4130591939054429255" at="281,148,282,78" concept="2" />
      <node id="4130591939054429255" at="282,78,283,150" concept="6" />
      <node id="4130591939054429255" at="283,150,284,47" concept="2" />
      <node id="4130591939054429255" at="284,47,285,136" concept="2" />
      <node id="4130591939054429255" at="285,136,286,140" concept="2" />
      <node id="4130591939054429255" at="286,140,287,48" concept="2" />
      <node id="4130591939054429255" at="287,48,288,88" concept="2" />
      <node id="4130591939054429255" at="288,88,289,35" concept="2" />
      <node id="4130591939054429255" at="289,35,290,308" concept="6" />
      <node id="4130591939054429255" at="292,43,293,120" concept="7" />
      <node id="4130591939054429255" at="296,76,297,91" concept="6" />
      <node id="4130591939054429255" at="297,91,298,147" concept="7" />
      <node id="4130591939054429255" at="299,14,300,26" concept="7" />
      <node id="4130591939054429255" at="301,17,302,42" concept="2" />
      <node id="4130591939054429257" at="306,49,307,101" concept="6" />
      <node id="4130591939054429257" at="307,101,308,47" concept="2" />
      <node id="4130591939054429257" at="308,47,309,34" concept="6" />
      <node id="4130591939054429257" at="309,34,310,60" concept="2" />
      <node id="4130591939054429257" at="310,60,311,40" concept="2" />
      <node id="4130591939054429257" at="311,40,312,34" concept="2" />
      <node id="4130591939054429257" at="312,34,313,22" concept="7" />
      <node id="430844094082188805" at="315,48,316,263" concept="6" />
      <node id="430844094082188805" at="316,263,317,33" concept="7" />
      <node id="430844094082188805" at="323,123,324,38" concept="10" />
      <node id="430844094082188805" at="324,38,325,25" concept="2" />
      <node id="430844094082188805" at="330,28,331,20" concept="7" />
      <node id="430844094082188805" at="334,55,335,76" concept="6" />
      <node id="430844094082188805" at="335,76,336,231" concept="2" />
      <node id="430844094082188805" at="336,231,337,234" concept="2" />
      <node id="430844094082188805" at="337,234,338,41" concept="2" />
      <node id="430844094082188805" at="338,41,339,24" concept="7" />
      <node id="430844094082188805" at="345,118,346,75" concept="2" />
      <node id="430844094082188805" at="348,41,349,40" concept="2" />
      <node id="430844094082188805" at="350,7,351,36" concept="6" />
      <node id="430844094082188805" at="351,36,352,62" concept="2" />
      <node id="430844094082188805" at="352,62,353,42" concept="2" />
      <node id="430844094082188805" at="356,44,357,41" concept="2" />
      <node id="430844094082188805" at="357,41,358,222" concept="2" />
      <node id="430844094082188805" at="359,11,360,56" concept="6" />
      <node id="430844094082188805" at="360,56,361,48" concept="2" />
      <node id="430844094082188805" at="361,48,362,42" concept="2" />
      <node id="430844094082188805" at="362,42,363,35" concept="2" />
      <node id="430844094082188805" at="363,35,364,26" concept="7" />
      <node id="430844094082188805" at="365,17,366,42" concept="2" />
      <node id="430844094082188805" at="369,40,370,30" concept="7" />
      <node id="1384134943041910555" at="373,49,374,93" concept="6" />
      <node id="1384134943041910555" at="374,93,375,47" concept="2" />
      <node id="1384134943041910555" at="375,47,376,34" concept="6" />
      <node id="1384134943041910555" at="376,34,377,60" concept="2" />
      <node id="1384134943041910555" at="377,60,378,40" concept="2" />
      <node id="1384134943041910555" at="378,40,379,34" concept="2" />
      <node id="1384134943041910555" at="379,34,380,22" concept="7" />
      <node id="430844094082188805" at="382,48,383,259" concept="6" />
      <node id="430844094082188805" at="383,259,384,33" concept="7" />
      <node id="430844094082188805" at="390,121,391,38" concept="10" />
      <node id="430844094082188805" at="391,38,392,25" concept="2" />
      <node id="430844094082188805" at="397,28,398,20" concept="7" />
      <node id="430844094082188805" at="401,55,402,76" concept="6" />
      <node id="430844094082188805" at="402,76,403,229" concept="2" />
      <node id="430844094082188805" at="403,229,404,232" concept="2" />
      <node id="430844094082188805" at="404,232,405,41" concept="2" />
      <node id="430844094082188805" at="405,41,406,24" concept="7" />
      <node id="430844094082188805" at="412,118,413,75" concept="2" />
      <node id="430844094082188805" at="415,41,416,38" concept="2" />
      <node id="430844094082188805" at="420,44,421,41" concept="2" />
      <node id="430844094082188805" at="421,41,422,220" concept="2" />
      <node id="430844094082188805" at="423,11,424,56" concept="6" />
      <node id="430844094082188805" at="424,56,425,46" concept="2" />
      <node id="430844094082188805" at="425,46,426,42" concept="2" />
      <node id="430844094082188805" at="426,42,427,35" concept="2" />
      <node id="430844094082188805" at="427,35,428,26" concept="7" />
      <node id="430844094082188805" at="429,17,430,42" concept="2" />
      <node id="430844094082188805" at="433,40,434,28" concept="7" />
      <node id="430844094082188805" at="56,0,58,0" concept="3" trace="myNode" />
      <node id="430844094082188805" at="157,0,159,0" concept="3" trace="myNode" />
      <node id="4130591939054429253" at="258,0,260,0" concept="3" trace="myNode" />
      <node id="430844094082188805" at="320,0,322,0" concept="3" trace="myNode" />
      <node id="430844094082188805" at="387,0,389,0" concept="3" trace="myNode" />
      <node id="430844094082188805" at="70,0,73,0" concept="5" trace="createCell#()Ljetbrains/mps/openapi/editor/cells/EditorCell;" />
      <node id="430844094082188805" at="80,57,83,5" concept="4" />
      <node id="430844094082188805" at="88,57,91,5" concept="4" />
      <node id="5034669639904565605" at="94,0,97,0" concept="5" trace="nodeCondition_z0m96w_a2a#()Z" />
      <node id="4943044633101742989" at="97,0,100,0" concept="5" trace="nodeCondition_z0m96w_a8a#()Z" />
      <node id="3325264799421270076" at="120,0,123,0" concept="5" trace="accept#(Lorg/jetbrains/mps/openapi/model/SNode;)Z" />
      <node id="430844094082188805" at="171,0,174,0" concept="5" trace="createNodeToInsert#(Ljetbrains/mps/openapi/editor/EditorContext;)Lorg/jetbrains/mps/openapi/model/SNode;" />
      <node id="430844094082188805" at="198,9,201,9" concept="4" />
      <node id="430844094082188805" at="219,0,222,0" concept="5" trace="compute#()Ljetbrains/mps/openapi/editor/cells/EditorCell;" />
      <node id="430844094082188805" at="247,0,250,0" concept="5" trace="accept#(Lorg/jetbrains/mps/openapi/model/SNode;)Z" />
      <node id="4130591939054429253" at="268,0,271,0" concept="5" trace="createCell#()Ljetbrains/mps/openapi/editor/cells/EditorCell;" />
      <node id="4130591939054429255" at="292,0,295,0" concept="5" trace="accept#(Lorg/jetbrains/mps/openapi/model/SNode;)Z" />
      <node id="430844094082188805" at="344,70,347,7" concept="4" />
      <node id="430844094082188805" at="347,7,350,7" concept="4" />
      <node id="430844094082188805" at="369,0,372,0" concept="5" trace="getNoTargetText#()Ljava/lang/String;" />
      <node id="430844094082188805" at="411,70,414,7" concept="4" />
      <node id="430844094082188805" at="414,7,417,7" concept="4" />
      <node id="430844094082188805" at="433,0,436,0" concept="5" trace="getNoTargetText#()Ljava/lang/String;" />
      <node id="430844094082188805" at="59,0,63,0" concept="1" trace="Rule_EditorBuilder_a#(Ljetbrains/mps/openapi/editor/EditorContext;Lorg/jetbrains/mps/openapi/model/SNode;)V" />
      <node id="430844094082188805" at="160,0,164,0" concept="1" trace="modesListHandler_z0m96w_b2a#(Lorg/jetbrains/mps/openapi/model/SNode;Ljava/lang/String;Ljetbrains/mps/openapi/editor/EditorContext;)V" />
      <node id="430844094082188805" at="194,134,198,9" concept="4" />
      <node id="430844094082188805" at="239,0,243,5" concept="4" />
      <node id="430844094082188805" at="315,0,319,0" concept="5" trace="createRefNode_z0m96w_g0#()Ljetbrains/mps/openapi/editor/cells/EditorCell;" />
      <node id="430844094082188805" at="323,0,327,0" concept="1" trace="conditionSingleRoleHandler_z0m96w_g0#(Lorg/jetbrains/mps/openapi/model/SNode;Lorg/jetbrains/mps/openapi/language/SContainmentLink;Ljetbrains/mps/openapi/editor/EditorContext;)V" />
      <node id="430844094082188805" at="382,0,386,0" concept="5" trace="createRefNode_z0m96w_i0#()Ljetbrains/mps/openapi/editor/cells/EditorCell;" />
      <node id="430844094082188805" at="390,0,394,0" concept="1" trace="actionsSingleRoleHandler_z0m96w_i0#(Lorg/jetbrains/mps/openapi/model/SNode;Lorg/jetbrains/mps/openapi/language/SContainmentLink;Ljetbrains/mps/openapi/editor/EditorContext;)V" />
      <node id="430844094082188805" at="64,0,69,0" concept="5" trace="getNode#()Lorg/jetbrains/mps/openapi/model/SNode;" />
      <node id="3325264799421270076" at="118,306,123,9" concept="6" />
      <node id="3325264799421270076" at="123,9,128,24" concept="4" />
      <node id="430844094082188805" at="165,0,170,0" concept="5" trace="getNode#()Lorg/jetbrains/mps/openapi/model/SNode;" />
      <node id="430844094082188805" at="174,0,179,0" concept="5" trace="createNodeCell#(Lorg/jetbrains/mps/openapi/model/SNode;)Ljetbrains/mps/openapi/editor/cells/EditorCell;" />
      <node id="430844094082188805" at="217,72,222,35" concept="6" />
      <node id="430844094082188805" at="245,301,250,7" concept="6" />
      <node id="430844094082188805" at="250,7,255,22" concept="4" />
      <node id="4130591939054429253" at="262,0,267,0" concept="1" trace="Inline_Builder_z0m96w_a4a#(Ljetbrains/mps/openapi/editor/EditorContext;Lorg/jetbrains/mps/openapi/model/SNode;Lorg/jetbrains/mps/openapi/model/SNode;)V" />
      <node id="4130591939054429253" at="272,0,277,0" concept="5" trace="getNode#()Lorg/jetbrains/mps/openapi/model/SNode;" />
      <node id="4130591939054429255" at="290,308,295,11" concept="6" />
      <node id="4130591939054429255" at="295,11,300,26" concept="4" />
      <node id="430844094082188805" at="328,0,333,0" concept="5" trace="getNode#()Lorg/jetbrains/mps/openapi/model/SNode;" />
      <node id="430844094082188805" at="395,0,400,0" concept="5" trace="getNode#()Lorg/jetbrains/mps/openapi/model/SNode;" />
      <node id="430844094082188830" at="100,0,106,0" concept="5" trace="createConstant_z0m96w_a0#()Ljetbrains/mps/openapi/editor/cells/EditorCell;" />
      <node id="5034669639904565593" at="143,0,149,0" concept="5" trace="createConstant_z0m96w_a2a#()Ljetbrains/mps/openapi/editor/cells/EditorCell;" />
      <node id="430844094082188805" at="149,0,156,0" concept="5" trace="createRefNodeList_z0m96w_b2a#()Ljetbrains/mps/openapi/editor/cells/EditorCell;" />
      <node id="430844094082188805" at="228,0,235,0" concept="5" trace="createErrorCell#(Ljava/lang/String;)Ljetbrains/mps/openapi/editor/cells/EditorCell;" />
      <node id="430844094082188805" at="334,0,341,0" concept="5" trace="createChildCell#(Lorg/jetbrains/mps/openapi/model/SNode;)Ljetbrains/mps/openapi/editor/cells/EditorCell;" />
      <node id="430844094082188805" at="401,0,408,0" concept="5" trace="createChildCell#(Lorg/jetbrains/mps/openapi/model/SNode;)Ljetbrains/mps/openapi/editor/cells/EditorCell;" />
      <node id="430844094082188805" at="411,0,419,0" concept="5" trace="installCellInfo#(Lorg/jetbrains/mps/openapi/model/SNode;Ljetbrains/mps/openapi/editor/cells/EditorCell;)V" />
      <node id="430844094082188805" at="181,251,190,7" concept="11" />
      <node id="4130591939054429250" at="205,0,214,0" concept="5" trace="createConstant_z0m96w_d0#()Ljetbrains/mps/openapi/editor/cells/EditorCell;" />
      <node id="4130591939054429257" at="306,0,315,0" concept="5" trace="createConstant_z0m96w_f0#()Ljetbrains/mps/openapi/editor/cells/EditorCell;" />
      <node id="430844094082188805" at="358,222,367,7" concept="11" />
      <node id="1384134943041910555" at="373,0,382,0" concept="5" trace="createConstant_z0m96w_h0#()Ljetbrains/mps/openapi/editor/cells/EditorCell;" />
      <node id="430844094082188805" at="422,220,431,7" concept="11" />
      <node id="430844094082188805" at="133,0,143,0" concept="5" trace="createCollection_z0m96w_c0#()Ljetbrains/mps/openapi/editor/cells/EditorCell;" />
      <node id="430844094082188805" at="192,86,202,7" concept="4" />
      <node id="430844094082188805" at="217,0,228,0" concept="5" trace="createReferenceCell#(Lorg/jetbrains/mps/openapi/model/SNode;)Ljetbrains/mps/openapi/editor/cells/EditorCell;" />
      <node id="430844094082188805" at="344,0,355,0" concept="5" trace="installCellInfo#(Lorg/jetbrains/mps/openapi/model/SNode;Ljetbrains/mps/openapi/editor/cells/EditorCell;)V" />
      <node id="430844094082188805" at="192,0,204,0" concept="5" trace="installElementCellActions#(Lorg/jetbrains/mps/openapi/model/SNode;Ljetbrains/mps/openapi/editor/cells/EditorCell;)V" />
      <node id="430844094082188805" at="179,0,192,0" concept="5" trace="createEmptyCell#()Ljetbrains/mps/openapi/editor/cells/EditorCell;" />
      <node id="430844094082188805" at="355,0,369,0" concept="5" trace="createEmptyCell#()Ljetbrains/mps/openapi/editor/cells/EditorCell;" />
      <node id="430844094082188805" at="419,0,433,0" concept="5" trace="createEmptyCell#()Ljetbrains/mps/openapi/editor/cells/EditorCell;" />
      <node id="430844094082188805" at="74,0,94,0" concept="5" trace="createCollection_z0m96w_a#()Ljetbrains/mps/openapi/editor/cells/EditorCell;" />
      <node id="430844094082188805" at="215,172,235,6" concept="6" />
      <node id="3325264799421270076" at="107,39,131,5" concept="11" />
      <node id="4130591939054429255" at="279,41,303,7" concept="11" />
      <node id="3325264799421270076" at="106,0,133,0" concept="5" trace="createProperty_z0m96w_b0#()Ljetbrains/mps/openapi/editor/cells/EditorCell;" />
      <node id="4130591939054429255" at="278,0,305,0" concept="5" trace="createProperty_z0m96w_a0e0#()Ljetbrains/mps/openapi/editor/cells/EditorCell;" />
      <node id="430844094082188805" at="214,0,257,0" concept="5" trace="createRefCell_z0m96w_e0#()Ljetbrains/mps/openapi/editor/cells/EditorCell;" />
      <scope id="430844094082188805" at="66,26,67,18" />
      <scope id="430844094082188805" at="70,39,71,39" />
      <scope id="430844094082188805" at="81,37,82,61" />
      <scope id="430844094082188805" at="89,37,90,58" />
      <scope id="5034669639904565606" at="94,46,95,214" />
      <scope id="4943044633101742990" at="97,46,98,372" />
      <scope id="3325264799421270076" at="120,41,121,118" />
      <scope id="3325264799421270076" at="129,15,130,40" />
>>>>>>> ac231bee
      <scope id="430844094082188805" at="167,28,168,20" />
      <scope id="430844094082188805" at="170,40,171,143" />
      <scope id="430844094082188805" at="173,48,174,169" />
      <scope id="430844094082188805" at="176,66,177,239" />
      <scope id="430844094082188805" at="193,17,194,42" />
      <scope id="430844094082188805" at="204,122,205,234" />
      <scope id="430844094082188805" at="224,39,225,126" />
      <scope id="430844094082188805" at="252,39,253,113" />
      <scope id="4130591939054429253" at="273,41,274,42" />
      <scope id="4130591939054429253" at="279,28,280,20" />
      <scope id="4130591939054429255" at="297,43,298,120" />
      <scope id="4130591939054429255" at="306,17,307,42" />
      <scope id="430844094082188805" at="335,28,336,20" />
      <scope id="430844094082188805" at="350,118,351,75" />
      <scope id="430844094082188805" at="353,42,354,163" />
      <scope id="430844094082188805" at="370,17,371,42" />
      <scope id="430844094082188805" at="374,40,375,30" />
      <scope id="430844094082188805" at="402,28,403,20" />
      <scope id="430844094082188805" at="417,118,418,75" />
      <scope id="430844094082188805" at="420,42,421,161" />
      <scope id="430844094082188805" at="434,17,435,42" />
      <scope id="430844094082188805" at="438,40,439,28" />
      <scope id="430844094082188805" at="60,84,62,18" />
      <scope id="3325264799421270076" at="125,74,127,145">
        <var name="manager" id="3325264799421270076" />
      </scope>
      <scope id="430844094082188805" at="161,80,163,25" />
      <scope id="430844094082188805" at="200,34,202,146" />
      <scope id="430844094082188805" at="245,40,247,158" />
      <scope id="430844094082188805" at="256,73,258,145">
        <var name="manager" id="430844094082188805" />
      </scope>
      <scope id="4130591939054429255" at="301,76,303,147">
        <var name="manager" id="4130591939054429255" />
      </scope>
      <scope id="430844094082188805" at="320,48,322,33">
        <var name="provider" id="430844094082188805" />
      </scope>
      <scope id="430844094082188805" at="328,123,330,25" />
      <scope id="430844094082188805" at="387,48,389,33">
        <var name="provider" id="430844094082188805" />
      </scope>
      <scope id="430844094082188805" at="395,121,397,25" />
      <scope id="430844094082188805" at="71,0,74,0" />
      <scope id="5034669639904565605" at="95,0,98,0" />
      <scope id="4943044633101742989" at="98,0,101,0" />
      <scope id="3325264799421270076" at="121,0,124,0">
        <var name="it" id="3325264799421270076" />
      </scope>
      <scope id="430844094082188805" at="170,0,173,0" />
      <scope id="430844094082188805" at="173,0,176,0" />
      <scope id="430844094082188805" at="176,0,179,0">
        <var name="editorContext" id="430844094082188805" />
      </scope>
      <scope id="430844094082188805" at="179,57,182,25">
        <var name="elementCell" id="430844094082188805" />
      </scope>
      <scope id="430844094082188805" at="224,0,227,0" />
      <scope id="430844094082188805" at="252,0,255,0">
        <var name="it" id="430844094082188805" />
      </scope>
      <scope id="4130591939054429253" at="267,119,270,20" />
      <scope id="4130591939054429253" at="273,0,276,0" />
      <scope id="4130591939054429255" at="297,0,300,0">
        <var name="it" id="4130591939054429255" />
      </scope>
      <scope id="430844094082188805" at="374,0,377,0" />
      <scope id="430844094082188805" at="438,0,441,0" />
      <scope id="430844094082188805" at="60,0,64,0">
        <var name="context" id="430844094082188805" />
        <var name="node" id="430844094082188805" />
      </scope>
      <scope id="430844094082188830" at="101,49,105,22">
        <var name="editorCell" id="430844094082188830" />
      </scope>
      <scope id="5034669639904565593" at="144,50,148,22">
        <var name="editorCell" id="5034669639904565593" />
      </scope>
      <scope id="430844094082188805" at="161,0,165,0">
        <var name="context" id="430844094082188805" />
        <var name="ownerNode" id="430844094082188805" />
      </scope>
      <scope id="430844094082188805" at="166,0,170,0" />
      <scope id="430844094082188805" at="234,58,238,20">
        <var name="cell" id="430844094082188805" />
      </scope>
      <scope id="430844094082188805" at="320,0,324,0" />
      <scope id="430844094082188805" at="328,0,332,0">
        <var name="containmentLink" id="430844094082188805" />
        <var name="context" id="430844094082188805" />
        <var name="ownerNode" id="430844094082188805" />
      </scope>
      <scope id="430844094082188805" at="387,0,391,0" />
      <scope id="430844094082188805" at="395,0,399,0">
        <var name="containmentLink" id="430844094082188805" />
        <var name="context" id="430844094082188805" />
        <var name="ownerNode" id="430844094082188805" />
      </scope>
      <scope id="430844094082188805" at="65,0,70,0" />
      <scope id="430844094082188805" at="150,53,155,22">
        <var name="editorCell" id="430844094082188805" />
        <var name="handler" id="430844094082188805" />
      </scope>
      <scope id="430844094082188805" at="179,0,184,0">
        <var name="elementNode" id="430844094082188805" />
      </scope>
      <scope id="430844094082188805" at="187,11,192,25">
        <var name="emptyCell" id="430844094082188805" />
      </scope>
      <scope id="4130591939054429253" at="267,0,272,0">
        <var name="context" id="4130591939054429253" />
        <var name="node" id="4130591939054429253" />
        <var name="referencingNode" id="4130591939054429253" />
      </scope>
      <scope id="4130591939054429253" at="277,0,282,0" />
      <scope id="430844094082188805" at="333,0,338,0" />
      <scope id="430844094082188805" at="339,55,344,24">
        <var name="editorCell" id="430844094082188805" />
      </scope>
      <scope id="430844094082188805" at="364,11,369,26">
        <var name="editorCell" id="430844094082188805" />
      </scope>
      <scope id="430844094082188805" at="400,0,405,0" />
      <scope id="430844094082188805" at="406,55,411,24">
        <var name="editorCell" id="430844094082188805" />
      </scope>
      <scope id="430844094082188805" at="428,11,433,26">
        <var name="editorCell" id="430844094082188805" />
      </scope>
      <scope id="430844094082188830" at="101,0,107,0" />
      <scope id="5034669639904565593" at="144,0,150,0" />
      <scope id="430844094082188805" at="416,70,422,7" />
      <scope id="430844094082188805" at="150,0,157,0" />
      <scope id="4130591939054429250" at="210,49,217,22">
        <var name="editorCell" id="4130591939054429250" />
        <var name="style" id="4130591939054429250" />
      </scope>
      <scope id="430844094082188805" at="233,0,240,0">
        <var name="error" id="430844094082188805" />
      </scope>
      <scope id="4130591939054429257" at="311,49,318,22">
        <var name="editorCell" id="4130591939054429257" />
        <var name="style" id="4130591939054429257" />
      </scope>
      <scope id="430844094082188805" at="339,0,346,0">
        <var name="child" id="430844094082188805" />
      </scope>
      <scope id="1384134943041910555" at="378,49,385,22">
        <var name="editorCell" id="1384134943041910555" />
        <var name="style" id="1384134943041910555" />
      </scope>
      <scope id="430844094082188805" at="406,0,413,0">
        <var name="child" id="430844094082188805" />
      </scope>
      <scope id="430844094082188805" at="134,51,142,22">
        <var name="editorCell" id="430844094082188805" />
        <var name="style" id="430844094082188805" />
      </scope>
      <scope id="430844094082188805" at="198,96,206,9" />
      <scope id="430844094082188805" at="416,0,424,0">
        <var name="child" id="430844094082188805" />
        <var name="editorCell" id="430844094082188805" />
      </scope>
      <scope id="4130591939054429250" at="210,0,219,0" />
      <scope id="430844094082188805" at="222,72,231,20">
        <var name="cell" id="430844094082188805" />
      </scope>
      <scope id="4130591939054429257" at="311,0,320,0" />
      <scope id="430844094082188805" at="349,70,358,42">
        <var name="style" id="430844094082188805" />
      </scope>
      <scope id="1384134943041910555" at="378,0,387,0" />
      <scope id="430844094082188805" at="134,0,144,0" />
      <scope id="430844094082188805" at="197,86,207,7" />
      <scope id="430844094082188805" at="184,41,195,7" />
      <scope id="430844094082188805" at="222,0,233,0">
        <var name="targetNode" id="430844094082188805" />
      </scope>
      <scope id="430844094082188805" at="349,0,360,0">
        <var name="child" id="430844094082188805" />
        <var name="editorCell" id="430844094082188805" />
      </scope>
      <scope id="430844094082188805" at="361,44,372,7" />
      <scope id="430844094082188805" at="425,44,436,7" />
      <scope id="430844094082188805" at="197,0,209,0">
        <var name="elementCell" id="430844094082188805" />
        <var name="elementNode" id="430844094082188805" />
      </scope>
      <scope id="430844094082188805" at="184,0,197,0" />
      <scope id="430844094082188805" at="360,0,374,0" />
      <scope id="430844094082188805" at="424,0,438,0" />
      <scope id="430844094082188805" at="75,50,93,22">
        <var name="editorCell" id="430844094082188805" />
      </scope>
      <scope id="430844094082188805" at="75,0,95,0" />
      <scope id="3325264799421270076" at="109,9,129,24">
        <var name="currentPropertyAttributes" id="3325264799421270076" />
        <var name="editorCell" id="3325264799421270076" />
        <var name="property" id="3325264799421270076" />
        <var name="propertyAttributes" id="3325264799421270076" />
      </scope>
      <scope id="4130591939054429255" at="285,11,305,26">
        <var name="currentPropertyAttributes" id="4130591939054429255" />
        <var name="editorCell" id="4130591939054429255" />
        <var name="property" id="4130591939054429255" />
        <var name="propertyAttributes" id="4130591939054429255" />
      </scope>
      <scope id="3325264799421270076" at="107,49,132,5" />
      <scope id="4130591939054429255" at="283,53,308,7" />
      <scope id="3325264799421270076" at="107,0,134,0" />
      <scope id="4130591939054429255" at="283,0,310,0" />
      <scope id="430844094082188805" at="219,48,260,22">
        <var name="currentReferenceAttributes" id="430844094082188805" />
        <var name="editorCell" id="430844094082188805" />
        <var name="provider" id="430844094082188805" />
        <var name="referenceAttributes" id="430844094082188805" />
        <var name="referenceLink" id="430844094082188805" />
      </scope>
      <scope id="430844094082188805" at="219,0,262,0" />
      <unit id="3325264799421270076" at="120,102,124,7" name="jetbrains.mps.lang.dataFlow.analyzers.editor.Rule_EditorBuilder_a$1" />
      <unit id="430844094082188805" at="223,74,227,9" name="jetbrains.mps.lang.dataFlow.analyzers.editor.Rule_EditorBuilder_a$2$1" />
      <unit id="430844094082188805" at="251,102,255,5" name="jetbrains.mps.lang.dataFlow.analyzers.editor.Rule_EditorBuilder_a$3" />
      <unit id="4130591939054429255" at="296,104,300,9" name="jetbrains.mps.lang.dataFlow.analyzers.editor.Rule_EditorBuilder_a$Inline_Builder_z0m96w_a4a$1" />
      <unit id="430844094082188805" at="221,42,240,5" name="jetbrains.mps.lang.dataFlow.analyzers.editor.Rule_EditorBuilder_a$2" />
      <unit id="4130591939054429253" at="262,0,311,0" name="jetbrains.mps.lang.dataFlow.analyzers.editor.Rule_EditorBuilder_a$Inline_Builder_z0m96w_a4a" />
      <unit id="430844094082188805" at="391,0,442,0" name="jetbrains.mps.lang.dataFlow.analyzers.editor.Rule_EditorBuilder_a$actionsSingleRoleHandler_z0m96w_i0" />
      <unit id="430844094082188805" at="157,0,210,0" name="jetbrains.mps.lang.dataFlow.analyzers.editor.Rule_EditorBuilder_a$modesListHandler_z0m96w_b2a" />
      <unit id="430844094082188805" at="324,0,378,0" name="jetbrains.mps.lang.dataFlow.analyzers.editor.Rule_EditorBuilder_a$conditionSingleRoleHandler_z0m96w_g0" />
      <unit id="430844094082188805" at="56,0,443,0" name="jetbrains.mps.lang.dataFlow.analyzers.editor.Rule_EditorBuilder_a" />
    </file>
  </root>
  <root nodeRef="r:f6eee33a-bfb4-4e1b-8340-0fa8c23aeb2e(jetbrains.mps.lang.dataFlow.analyzers.editor)/4413230749907686730">
    <file name="PatternCondition_Editor.java">
      <node id="4413230749907686730" at="11,79,12,82" concept="7" />
      <node id="4413230749907686730" at="11,0,14,0" concept="5" trace="createEditorCell#(Ljetbrains/mps/openapi/editor/EditorContext;Lorg/jetbrains/mps/openapi/model/SNode;)Ljetbrains/mps/openapi/editor/cells/EditorCell;" />
      <scope id="4413230749907686730" at="11,79,12,82" />
      <scope id="4413230749907686730" at="11,0,14,0">
        <var name="editorContext" id="4413230749907686730" />
        <var name="node" id="4413230749907686730" />
      </scope>
      <unit id="4413230749907686730" at="10,0,15,0" name="jetbrains.mps.lang.dataFlow.analyzers.editor.PatternCondition_Editor" />
    </file>
    <file name="PatternCondition_EditorBuilder_a.java">
      <node id="4413230749907686730" at="25,96,26,19" concept="10" />
      <node id="4413230749907686730" at="26,19,27,18" concept="2" />
      <node id="4413230749907686730" at="32,26,33,18" concept="7" />
      <node id="4413230749907686730" at="36,39,37,39" concept="7" />
      <node id="4413230749907686730" at="40,50,41,118" concept="6" />
      <node id="4413230749907686730" at="41,118,42,48" concept="2" />
      <node id="4413230749907686730" at="42,48,43,28" concept="2" />
      <node id="4413230749907686730" at="43,28,44,65" concept="2" />
      <node id="4413230749907686730" at="44,65,45,56" concept="2" />
      <node id="4413230749907686730" at="45,56,46,22" concept="7" />
      <node id="4413230749907686730" at="48,48,49,272" concept="6" />
      <node id="4413230749907686730" at="49,272,50,33" concept="7" />
      <node id="4413230749907686730" at="56,121,57,38" concept="10" />
      <node id="4413230749907686730" at="57,38,58,25" concept="2" />
      <node id="4413230749907686730" at="63,28,64,20" concept="7" />
      <node id="4413230749907686730" at="67,55,68,76" concept="6" />
      <node id="4413230749907686730" at="68,76,69,230" concept="2" />
      <node id="4413230749907686730" at="69,230,70,233" concept="2" />
      <node id="4413230749907686730" at="70,233,71,41" concept="2" />
      <node id="4413230749907686730" at="71,41,72,24" concept="7" />
      <node id="4413230749907686730" at="78,118,79,75" concept="2" />
      <node id="4413230749907686730" at="81,42,82,162" concept="2" />
      <node id="4413230749907686730" at="86,44,87,41" concept="2" />
      <node id="4413230749907686730" at="87,41,88,221" concept="2" />
      <node id="4413230749907686730" at="89,11,90,56" concept="6" />
      <node id="4413230749907686730" at="90,56,91,46" concept="2" />
      <node id="4413230749907686730" at="91,46,92,42" concept="2" />
      <node id="4413230749907686730" at="92,42,93,35" concept="2" />
      <node id="4413230749907686730" at="93,35,94,26" concept="7" />
      <node id="4413230749907686730" at="95,17,96,42" concept="2" />
      <node id="4413230749907686730" at="99,40,100,28" concept="7" />
      <node id="4413230749907686730" at="22,0,24,0" concept="3" trace="myNode" />
      <node id="4413230749907686730" at="53,0,55,0" concept="3" trace="myNode" />
      <node id="4413230749907686730" at="36,0,39,0" concept="5" trace="createCell#()Ljetbrains/mps/openapi/editor/cells/EditorCell;" />
      <node id="4413230749907686730" at="77,70,80,7" concept="4" />
      <node id="4413230749907686730" at="80,7,83,7" concept="4" />
      <node id="4413230749907686730" at="99,0,102,0" concept="5" trace="getNoTargetText#()Ljava/lang/String;" />
      <node id="4413230749907686730" at="25,0,29,0" concept="1" trace="PatternCondition_EditorBuilder_a#(Ljetbrains/mps/openapi/editor/EditorContext;Lorg/jetbrains/mps/openapi/model/SNode;)V" />
      <node id="4413230749907686730" at="48,0,52,0" concept="5" trace="createRefNode_8a66hs_a0#()Ljetbrains/mps/openapi/editor/cells/EditorCell;" />
      <node id="4413230749907686730" at="56,0,60,0" concept="1" trace="patternSingleRoleHandler_8a66hs_a0#(Lorg/jetbrains/mps/openapi/model/SNode;Lorg/jetbrains/mps/openapi/language/SContainmentLink;Ljetbrains/mps/openapi/editor/EditorContext;)V" />
      <node id="4413230749907686730" at="30,0,35,0" concept="5" trace="getNode#()Lorg/jetbrains/mps/openapi/model/SNode;" />
      <node id="4413230749907686730" at="61,0,66,0" concept="5" trace="getNode#()Lorg/jetbrains/mps/openapi/model/SNode;" />
      <node id="4413230749907686730" at="67,0,74,0" concept="5" trace="createChildCell#(Lorg/jetbrains/mps/openapi/model/SNode;)Ljetbrains/mps/openapi/editor/cells/EditorCell;" />
      <node id="4413230749907686730" at="40,0,48,0" concept="5" trace="createCollection_8a66hs_a#()Ljetbrains/mps/openapi/editor/cells/EditorCell;" />
      <node id="4413230749907686730" at="77,0,85,0" concept="5" trace="installCellInfo#(Lorg/jetbrains/mps/openapi/model/SNode;Ljetbrains/mps/openapi/editor/cells/EditorCell;)V" />
      <node id="4413230749907686730" at="88,221,97,7" concept="11" />
      <node id="4413230749907686730" at="85,0,99,0" concept="5" trace="createEmptyCell#()Ljetbrains/mps/openapi/editor/cells/EditorCell;" />
      <scope id="4413230749907686730" at="32,26,33,18" />
      <scope id="4413230749907686730" at="36,39,37,39" />
      <scope id="4413230749907686730" at="63,28,64,20" />
      <scope id="4413230749907686730" at="78,118,79,75" />
      <scope id="4413230749907686730" at="81,42,82,162" />
      <scope id="4413230749907686730" at="95,17,96,42" />
      <scope id="4413230749907686730" at="99,40,100,28" />
      <scope id="4413230749907686730" at="25,96,27,18" />
      <scope id="4413230749907686730" at="48,48,50,33">
        <var name="provider" id="4413230749907686730" />
      </scope>
      <scope id="4413230749907686730" at="56,121,58,25" />
      <scope id="4413230749907686730" at="36,0,39,0" />
      <scope id="4413230749907686730" at="99,0,102,0" />
      <scope id="4413230749907686730" at="25,0,29,0">
        <var name="context" id="4413230749907686730" />
        <var name="node" id="4413230749907686730" />
      </scope>
      <scope id="4413230749907686730" at="48,0,52,0" />
      <scope id="4413230749907686730" at="56,0,60,0">
        <var name="containmentLink" id="4413230749907686730" />
        <var name="context" id="4413230749907686730" />
        <var name="ownerNode" id="4413230749907686730" />
      </scope>
      <scope id="4413230749907686730" at="30,0,35,0" />
      <scope id="4413230749907686730" at="61,0,66,0" />
      <scope id="4413230749907686730" at="67,55,72,24">
        <var name="editorCell" id="4413230749907686730" />
      </scope>
      <scope id="4413230749907686730" at="89,11,94,26">
        <var name="editorCell" id="4413230749907686730" />
      </scope>
      <scope id="4413230749907686730" at="40,50,46,22">
        <var name="editorCell" id="4413230749907686730" />
      </scope>
      <scope id="4413230749907686730" at="77,70,83,7" />
      <scope id="4413230749907686730" at="67,0,74,0">
        <var name="child" id="4413230749907686730" />
      </scope>
      <scope id="4413230749907686730" at="40,0,48,0" />
      <scope id="4413230749907686730" at="77,0,85,0">
        <var name="child" id="4413230749907686730" />
        <var name="editorCell" id="4413230749907686730" />
      </scope>
      <scope id="4413230749907686730" at="86,44,97,7" />
      <scope id="4413230749907686730" at="85,0,99,0" />
      <unit id="4413230749907686730" at="52,0,103,0" name="jetbrains.mps.lang.dataFlow.analyzers.editor.PatternCondition_EditorBuilder_a$patternSingleRoleHandler_8a66hs_a0" />
      <unit id="4413230749907686730" at="21,0,104,0" name="jetbrains.mps.lang.dataFlow.analyzers.editor.PatternCondition_EditorBuilder_a" />
    </file>
  </root>
  <root nodeRef="r:f6eee33a-bfb4-4e1b-8340-0fa8c23aeb2e(jetbrains.mps.lang.dataFlow.analyzers.editor)/4746038179140586941">
    <file name="Analyzer_Editor.java">
      <node id="4746038179140586941" at="11,79,12,74" concept="7" />
      <node id="4746038179140586941" at="11,0,14,0" concept="5" trace="createEditorCell#(Ljetbrains/mps/openapi/editor/EditorContext;Lorg/jetbrains/mps/openapi/model/SNode;)Ljetbrains/mps/openapi/editor/cells/EditorCell;" />
      <scope id="4746038179140586941" at="11,79,12,74" />
      <scope id="4746038179140586941" at="11,0,14,0">
        <var name="editorContext" id="4746038179140586941" />
        <var name="node" id="4746038179140586941" />
      </scope>
      <unit id="4746038179140586941" at="10,0,15,0" name="jetbrains.mps.lang.dataFlow.analyzers.editor.Analyzer_Editor" />
    </file>
    <file name="Analyzer_EditorBuilder_a.java">
      <node id="4746038179140586941" at="54,88,55,19" concept="10" />
      <node id="4746038179140586941" at="55,19,56,18" concept="2" />
      <node id="4746038179140586941" at="61,26,62,18" concept="7" />
      <node id="4746038179140586941" at="65,39,66,39" concept="7" />
      <node id="4746038179140586941" at="69,50,70,118" concept="6" />
      <node id="4746038179140586941" at="70,118,71,48" concept="2" />
      <node id="4746038179140586941" at="71,48,72,28" concept="2" />
      <node id="4746038179140586941" at="72,28,73,65" concept="2" />
      <node id="4746038179140586941" at="73,65,74,57" concept="2" />
      <node id="4746038179140586941" at="74,57,75,57" concept="2" />
      <node id="4746038179140586941" at="75,57,76,57" concept="2" />
      <node id="4746038179140586941" at="76,57,77,56" concept="2" />
      <node id="4746038179140586941" at="77,56,78,57" concept="2" />
      <node id="4746038179140586941" at="78,57,79,56" concept="2" />
      <node id="4746038179140586941" at="79,56,80,57" concept="2" />
      <node id="4746038179140586941" at="80,57,81,60" concept="2" />
      <node id="4746038179140586941" at="81,60,82,57" concept="2" />
      <node id="4746038179140586941" at="82,57,83,59" concept="2" />
      <node id="4746038179140586941" at="83,59,84,57" concept="2" />
      <node id="4746038179140586941" at="84,57,85,56" concept="2" />
      <node id="4746038179140586941" at="85,56,86,56" concept="2" />
      <node id="4746038179140586941" at="86,56,87,57" concept="2" />
      <node id="4746038179140586941" at="87,57,88,56" concept="2" />
      <node id="4746038179140586941" at="88,56,89,56" concept="2" />
      <node id="4746038179140586941" at="89,56,90,57" concept="2" />
      <node id="4746038179140586941" at="90,57,91,56" concept="2" />
      <node id="4746038179140586941" at="91,56,92,56" concept="2" />
      <node id="4746038179140586941" at="92,56,93,57" concept="2" />
      <node id="4746038179140586941" at="93,57,94,57" concept="2" />
      <node id="4746038179140586941" at="94,57,95,60" concept="2" />
      <node id="4746038179140586941" at="95,60,96,57" concept="2" />
      <node id="4746038179140586941" at="96,57,97,22" concept="7" />
      <node id="4746038179140586947" at="99,49,100,101" concept="6" />
      <node id="4746038179140586947" at="100,101,101,47" concept="2" />
      <node id="4746038179140586947" at="101,47,102,34" concept="2" />
      <node id="4746038179140586947" at="102,34,103,22" concept="7" />
      <node id="4746038179140586949" at="105,49,106,39" concept="2" />
      <node id="4746038179140586949" at="107,9,108,146" concept="6" />
      <node id="4746038179140586949" at="108,146,109,76" concept="2" />
      <node id="4746038179140586949" at="109,76,110,149" concept="6" />
      <node id="4746038179140586949" at="110,149,111,45" concept="2" />
      <node id="4746038179140586949" at="111,45,112,153" concept="2" />
      <node id="4746038179140586949" at="112,153,113,157" concept="2" />
      <node id="4746038179140586949" at="113,157,114,44" concept="2" />
      <node id="4746038179140586949" at="114,44,115,36" concept="6" />
      <node id="4746038179140586949" at="115,36,116,62" concept="2" />
      <node id="4746038179140586949" at="116,62,117,42" concept="2" />
      <node id="4746038179140586949" at="117,42,118,86" concept="2" />
      <node id="4746038179140586949" at="118,86,119,33" concept="2" />
      <node id="4746038179140586949" at="119,33,120,306" concept="6" />
      <node id="4746038179140586949" at="122,41,123,118" concept="7" />
      <node id="4746038179140586949" at="126,74,127,89" concept="6" />
      <node id="4746038179140586949" at="127,89,128,145" concept="7" />
      <node id="4746038179140586949" at="129,12,130,24" concept="7" />
      <node id="4746038179140586949" at="131,15,132,40" concept="2" />
      <node id="9177062368042220444" at="135,49,136,112" concept="6" />
      <node id="9177062368042220444" at="136,112,137,47" concept="2" />
      <node id="9177062368042220444" at="137,47,138,34" concept="2" />
      <node id="9177062368042220444" at="138,34,139,22" concept="7" />
      <node id="4746038179140586941" at="141,48,142,268" concept="6" />
      <node id="4746038179140586941" at="142,268,143,33" concept="7" />
      <node id="4746038179140586941" at="149,123,150,38" concept="10" />
      <node id="4746038179140586941" at="150,38,151,25" concept="2" />
      <node id="4746038179140586941" at="156,28,157,20" concept="7" />
      <node id="4746038179140586941" at="160,55,161,76" concept="6" />
      <node id="4746038179140586941" at="161,76,162,232" concept="2" />
      <node id="4746038179140586941" at="162,232,163,235" concept="2" />
      <node id="4746038179140586941" at="163,235,164,41" concept="2" />
      <node id="4746038179140586941" at="164,41,165,24" concept="7" />
      <node id="4746038179140586941" at="171,118,172,75" concept="2" />
      <node id="4746038179140586941" at="174,42,175,164" concept="2" />
      <node id="4746038179140586941" at="176,7,177,36" concept="6" />
      <node id="4746038179140586941" at="177,36,178,62" concept="2" />
      <node id="4746038179140586941" at="178,62,179,42" concept="2" />
      <node id="4746038179140586941" at="182,44,183,41" concept="2" />
      <node id="4746038179140586941" at="183,41,184,223" concept="2" />
      <node id="4746038179140586941" at="185,11,186,56" concept="6" />
      <node id="4746038179140586941" at="186,56,187,48" concept="2" />
      <node id="4746038179140586941" at="187,48,188,42" concept="2" />
      <node id="4746038179140586941" at="188,42,189,35" concept="2" />
      <node id="4746038179140586941" at="189,35,190,26" concept="7" />
      <node id="4746038179140586941" at="191,17,192,42" concept="2" />
      <node id="4746038179140586941" at="195,40,196,30" concept="7" />
      <node id="9177062368042359741" at="199,49,200,114" concept="6" />
      <node id="9177062368042359741" at="200,114,201,47" concept="2" />
      <node id="9177062368042359741" at="201,47,202,34" concept="2" />
      <node id="9177062368042359741" at="202,34,203,22" concept="7" />
      <node id="4746038179140586941" at="205,48,206,286" concept="6" />
      <node id="4746038179140586941" at="206,286,207,33" concept="7" />
      <node id="4746038179140586941" at="213,132,214,38" concept="10" />
      <node id="4746038179140586941" at="214,38,215,25" concept="2" />
      <node id="4746038179140586941" at="220,28,221,20" concept="7" />
      <node id="4746038179140586941" at="224,55,225,76" concept="6" />
      <node id="4746038179140586941" at="225,76,226,241" concept="2" />
      <node id="4746038179140586941" at="226,241,227,244" concept="2" />
      <node id="4746038179140586941" at="227,244,228,41" concept="2" />
      <node id="4746038179140586941" at="228,41,229,24" concept="7" />
      <node id="4746038179140586941" at="235,118,236,75" concept="2" />
      <node id="4746038179140586941" at="238,42,239,173" concept="2" />
      <node id="4746038179140586941" at="240,7,241,36" concept="6" />
      <node id="4746038179140586941" at="241,36,242,62" concept="2" />
      <node id="4746038179140586941" at="242,62,243,42" concept="2" />
      <node id="4746038179140586941" at="246,44,247,41" concept="2" />
      <node id="4746038179140586941" at="247,41,248,232" concept="2" />
      <node id="4746038179140586941" at="249,11,250,56" concept="6" />
      <node id="4746038179140586941" at="250,56,251,57" concept="2" />
      <node id="4746038179140586941" at="251,57,252,42" concept="2" />
      <node id="4746038179140586941" at="252,42,253,35" concept="2" />
      <node id="4746038179140586941" at="253,35,254,26" concept="7" />
      <node id="4746038179140586941" at="255,17,256,42" concept="2" />
      <node id="4746038179140586941" at="259,40,260,39" concept="7" />
      <node id="8350235189170141279" at="263,49,264,115" concept="6" />
      <node id="8350235189170141279" at="264,115,265,47" concept="2" />
      <node id="8350235189170141279" at="265,47,266,34" concept="2" />
      <node id="8350235189170141279" at="266,34,267,22" concept="7" />
      <node id="4746038179140586941" at="269,52,270,131" concept="6" />
      <node id="4746038179140586941" at="270,131,271,91" concept="6" />
      <node id="4746038179140586941" at="271,91,272,55" concept="2" />
      <node id="4746038179140586941" at="272,55,273,34" concept="6" />
      <node id="4746038179140586941" at="273,34,274,60" concept="2" />
      <node id="4746038179140586941" at="274,60,275,40" concept="2" />
      <node id="4746038179140586941" at="275,40,276,51" concept="2" />
      <node id="4746038179140586941" at="276,51,277,22" concept="7" />
      <node id="4746038179140586941" at="283,88,284,28" concept="10" />
      <node id="4746038179140586941" at="284,28,285,25" concept="2" />
      <node id="4746038179140586941" at="289,28,290,20" concept="7" />
      <node id="4746038179140586941" at="292,40,293,153" concept="7" />
      <node id="4746038179140586941" at="295,48,296,194" concept="7" />
      <node id="4746038179140586941" at="298,66,299,264" concept="7" />
      <node id="4746038179140586941" at="301,57,302,83" concept="6" />
      <node id="4746038179140586941" at="302,83,303,58" concept="2" />
      <node id="4746038179140586941" at="303,58,304,25" concept="7" />
      <node id="4746038179140586941" at="306,41,307,41" concept="2" />
      <node id="4746038179140586941" at="307,41,308,269" concept="2" />
      <node id="4746038179140586941" at="309,11,310,36" concept="6" />
      <node id="4746038179140586941" at="310,36,311,44" concept="2" />
      <node id="4746038179140586941" at="311,44,312,51" concept="2" />
      <node id="4746038179140586941" at="312,51,313,34" concept="2" />
      <node id="4746038179140586941" at="313,34,314,25" concept="7" />
      <node id="4746038179140586941" at="315,17,316,42" concept="2" />
      <node id="4746038179140586941" at="320,96,321,134" concept="2" />
      <node id="4746038179140586941" at="322,34,323,142" concept="2" />
      <node id="4746038179140586941" at="323,142,324,146" concept="2" />
      <node id="4746038179140586941" at="326,122,327,244" concept="2" />
      <node id="7043625615963447794" at="332,49,333,116" concept="6" />
      <node id="7043625615963447794" at="333,116,334,47" concept="2" />
      <node id="7043625615963447794" at="334,47,335,34" concept="6" />
      <node id="7043625615963447794" at="335,34,336,60" concept="2" />
      <node id="7043625615963447794" at="336,60,337,40" concept="2" />
      <node id="7043625615963447794" at="337,40,338,34" concept="2" />
      <node id="7043625615963447794" at="338,34,339,22" concept="7" />
      <node id="4746038179140586941" at="341,51,342,122" concept="6" />
      <node id="4746038179140586941" at="342,122,343,49" concept="2" />
      <node id="4746038179140586941" at="343,49,344,34" concept="6" />
      <node id="4746038179140586941" at="344,34,345,49" concept="2" />
      <node id="4746038179140586941" at="345,49,346,40" concept="2" />
      <node id="4746038179140586941" at="346,40,347,60" concept="2" />
      <node id="4746038179140586941" at="347,60,348,61" concept="2" />
      <node id="4746038179140586941" at="348,61,349,22" concept="7" />
      <node id="7043625615963447797" at="351,52,352,85" concept="6" />
      <node id="7043625615963447797" at="352,85,353,22" concept="7" />
      <node id="4746038179140586941" at="355,53,356,139" concept="6" />
      <node id="4746038179140586941" at="356,139,357,93" concept="6" />
      <node id="4746038179140586941" at="357,93,358,62" concept="2" />
      <node id="4746038179140586941" at="358,62,359,51" concept="2" />
      <node id="4746038179140586941" at="359,51,360,22" concept="7" />
      <node id="4746038179140586941" at="366,96,367,28" concept="10" />
      <node id="4746038179140586941" at="367,28,368,25" concept="2" />
      <node id="4746038179140586941" at="372,28,373,20" concept="7" />
      <node id="4746038179140586941" at="375,40,376,160" concept="7" />
      <node id="4746038179140586941" at="378,48,379,186" concept="7" />
      <node id="4746038179140586941" at="381,66,382,256" concept="7" />
      <node id="4746038179140586941" at="384,57,385,83" concept="6" />
      <node id="4746038179140586941" at="385,83,386,58" concept="2" />
      <node id="4746038179140586941" at="386,58,387,25" concept="7" />
      <node id="4746038179140586941" at="389,41,390,41" concept="2" />
      <node id="4746038179140586941" at="390,41,391,284" concept="2" />
      <node id="4746038179140586941" at="392,11,393,36" concept="6" />
      <node id="4746038179140586941" at="393,36,394,44" concept="2" />
      <node id="4746038179140586941" at="394,44,395,51" concept="2" />
      <node id="4746038179140586941" at="395,51,396,34" concept="2" />
      <node id="4746038179140586941" at="396,34,397,25" concept="7" />
      <node id="4746038179140586941" at="398,17,399,42" concept="2" />
      <node id="4746038179140586941" at="403,96,404,134" concept="2" />
      <node id="4746038179140586941" at="405,34,406,142" concept="2" />
      <node id="4746038179140586941" at="406,142,407,146" concept="2" />
      <node id="4746038179140586941" at="409,122,410,251" concept="2" />
      <node id="3993089038373624221" at="415,49,416,93" concept="6" />
      <node id="3993089038373624221" at="416,93,417,47" concept="2" />
      <node id="3993089038373624221" at="417,47,418,34" concept="6" />
      <node id="3993089038373624221" at="418,34,419,63" concept="2" />
      <node id="3993089038373624221" at="419,63,420,60" concept="2" />
      <node id="3993089038373624221" at="420,60,421,40" concept="2" />
      <node id="3993089038373624221" at="421,40,422,34" concept="2" />
      <node id="3993089038373624221" at="422,34,423,22" concept="7" />
      <node id="4746038179140586941" at="429,98,430,138" concept="6" />
      <node id="4746038179140586941" at="430,138,431,43" concept="2" />
      <node id="4746038179140586941" at="431,43,432,20" concept="7" />
      <node id="4746038179140586941" at="434,6,435,40" concept="2" />
      <node id="4746038179140586941" at="435,40,436,53" concept="2" />
      <node id="4746038179140586941" at="436,53,437,26" concept="6" />
      <node id="4746038179140586941" at="437,26,438,63" concept="2" />
      <node id="4746038179140586941" at="439,40,440,40" concept="2" />
      <node id="4746038179140586941" at="440,40,441,168" concept="2" />
      <node id="4746038179140586941" at="442,5,443,73" concept="2" />
      <node id="4746038179140586941" at="443,73,444,57" concept="6" />
      <node id="4746038179140586941" at="445,35,446,87" concept="6" />
      <node id="4746038179140586941" at="446,87,447,112" concept="7" />
      <node id="4746038179140586941" at="448,10,449,22" concept="7" />
      <node id="4746038179140588741" at="454,0,455,0" concept="3" trace="myReferencingNode" />
      <node id="4746038179140588741" at="456,120,457,21" concept="10" />
      <node id="4746038179140588741" at="457,21,458,42" concept="2" />
      <node id="4746038179140588741" at="458,42,459,20" concept="2" />
      <node id="4746038179140588741" at="462,41,463,43" concept="7" />
      <node id="4746038179140588741" at="468,28,469,20" concept="7" />
      <node id="2886182022232400479" at="472,54,473,121" concept="6" />
      <node id="2886182022232400479" at="473,121,474,24" concept="7" />
      <node id="4746038179140586941" at="477,48,478,280" concept="6" />
      <node id="4746038179140586941" at="478,280,479,33" concept="7" />
      <node id="4746038179140586941" at="485,129,486,38" concept="10" />
      <node id="4746038179140586941" at="486,38,487,25" concept="2" />
      <node id="4746038179140586941" at="492,28,493,20" concept="7" />
      <node id="4746038179140586941" at="496,55,497,76" concept="6" />
      <node id="4746038179140586941" at="497,76,498,238" concept="2" />
      <node id="4746038179140586941" at="498,238,499,241" concept="2" />
      <node id="4746038179140586941" at="499,241,500,41" concept="2" />
      <node id="4746038179140586941" at="500,41,501,24" concept="7" />
      <node id="4746038179140586941" at="507,118,508,75" concept="2" />
      <node id="4746038179140586941" at="510,42,511,170" concept="2" />
      <node id="4746038179140586941" at="512,7,513,36" concept="6" />
      <node id="4746038179140586941" at="513,36,514,62" concept="2" />
      <node id="4746038179140586941" at="514,62,515,42" concept="2" />
      <node id="4746038179140586941" at="518,44,519,41" concept="2" />
      <node id="4746038179140586941" at="519,41,520,229" concept="2" />
      <node id="4746038179140586941" at="521,11,522,56" concept="6" />
      <node id="4746038179140586941" at="522,56,523,54" concept="2" />
      <node id="4746038179140586941" at="523,54,524,42" concept="2" />
      <node id="4746038179140586941" at="524,42,525,35" concept="2" />
      <node id="4746038179140586941" at="525,35,526,26" concept="7" />
      <node id="4746038179140586941" at="527,17,528,42" concept="2" />
      <node id="4746038179140586941" at="531,40,532,36" concept="7" />
      <node id="430844094082202283" at="535,49,536,93" concept="6" />
      <node id="430844094082202283" at="536,93,537,47" concept="2" />
      <node id="430844094082202283" at="537,47,538,34" concept="6" />
      <node id="430844094082202283" at="538,34,539,60" concept="2" />
      <node id="430844094082202283" at="539,60,540,47" concept="2" />
      <node id="430844094082202283" at="540,47,541,40" concept="2" />
      <node id="430844094082202283" at="541,40,542,34" concept="2" />
      <node id="430844094082202283" at="542,34,543,22" concept="7" />
      <node id="4746038179140586941" at="549,98,550,138" concept="6" />
      <node id="4746038179140586941" at="550,138,551,43" concept="2" />
      <node id="4746038179140586941" at="551,43,552,20" concept="7" />
      <node id="4746038179140586941" at="554,6,555,38" concept="2" />
      <node id="4746038179140586941" at="555,38,556,51" concept="2" />
      <node id="4746038179140586941" at="556,51,557,26" concept="6" />
      <node id="4746038179140586941" at="557,26,558,63" concept="2" />
      <node id="4746038179140586941" at="559,40,560,40" concept="2" />
      <node id="4746038179140586941" at="560,40,561,166" concept="2" />
      <node id="4746038179140586941" at="562,5,563,73" concept="2" />
      <node id="4746038179140586941" at="563,73,564,57" concept="6" />
      <node id="4746038179140586941" at="565,35,566,87" concept="6" />
      <node id="4746038179140586941" at="566,87,567,112" concept="7" />
      <node id="4746038179140586941" at="568,10,569,22" concept="7" />
      <node id="4746038179140588761" at="574,0,575,0" concept="3" trace="myReferencingNode" />
      <node id="4746038179140588761" at="576,120,577,21" concept="10" />
      <node id="4746038179140588761" at="577,21,578,42" concept="2" />
      <node id="4746038179140588761" at="578,42,579,20" concept="2" />
      <node id="4746038179140588761" at="582,41,583,43" concept="7" />
      <node id="4746038179140588761" at="588,28,589,20" concept="7" />
      <node id="2886182022232400512" at="592,54,593,121" concept="6" />
      <node id="2886182022232400512" at="593,121,594,24" concept="7" />
      <node id="4746038179140586941" at="597,48,598,276" concept="6" />
      <node id="4746038179140586941" at="598,276,599,33" concept="7" />
      <node id="4746038179140586941" at="605,127,606,38" concept="10" />
      <node id="4746038179140586941" at="606,38,607,25" concept="2" />
      <node id="4746038179140586941" at="612,28,613,20" concept="7" />
      <node id="4746038179140586941" at="616,55,617,76" concept="6" />
      <node id="4746038179140586941" at="617,76,618,236" concept="2" />
      <node id="4746038179140586941" at="618,236,619,239" concept="2" />
      <node id="4746038179140586941" at="619,239,620,41" concept="2" />
      <node id="4746038179140586941" at="620,41,621,24" concept="7" />
      <node id="4746038179140586941" at="627,118,628,75" concept="2" />
      <node id="4746038179140586941" at="630,42,631,168" concept="2" />
      <node id="4746038179140586941" at="632,7,633,36" concept="6" />
      <node id="4746038179140586941" at="633,36,634,62" concept="2" />
      <node id="4746038179140586941" at="634,62,635,42" concept="2" />
      <node id="4746038179140586941" at="638,44,639,41" concept="2" />
      <node id="4746038179140586941" at="639,41,640,227" concept="2" />
      <node id="4746038179140586941" at="641,11,642,56" concept="6" />
      <node id="4746038179140586941" at="642,56,643,52" concept="2" />
      <node id="4746038179140586941" at="643,52,644,42" concept="2" />
      <node id="4746038179140586941" at="644,42,645,35" concept="2" />
      <node id="4746038179140586941" at="645,35,646,26" concept="7" />
      <node id="4746038179140586941" at="647,17,648,42" concept="2" />
      <node id="4746038179140586941" at="651,40,652,34" concept="7" />
      <node id="430844094082202286" at="655,49,656,93" concept="6" />
      <node id="430844094082202286" at="656,93,657,47" concept="2" />
      <node id="430844094082202286" at="657,47,658,34" concept="6" />
      <node id="430844094082202286" at="658,34,659,60" concept="2" />
      <node id="430844094082202286" at="659,60,660,47" concept="2" />
      <node id="430844094082202286" at="660,47,661,40" concept="2" />
      <node id="430844094082202286" at="661,40,662,34" concept="2" />
      <node id="430844094082202286" at="662,34,663,22" concept="7" />
      <node id="4746038179140586941" at="669,98,670,138" concept="6" />
      <node id="4746038179140586941" at="670,138,671,43" concept="2" />
      <node id="4746038179140586941" at="671,43,672,20" concept="7" />
      <node id="4746038179140586941" at="674,6,675,36" concept="2" />
      <node id="4746038179140586941" at="675,36,676,49" concept="2" />
      <node id="4746038179140586941" at="676,49,677,26" concept="6" />
      <node id="4746038179140586941" at="677,26,678,63" concept="2" />
      <node id="4746038179140586941" at="679,40,680,40" concept="2" />
      <node id="4746038179140586941" at="680,40,681,164" concept="2" />
      <node id="4746038179140586941" at="682,5,683,73" concept="2" />
      <node id="4746038179140586941" at="683,73,684,57" concept="6" />
      <node id="4746038179140586941" at="685,35,686,87" concept="6" />
      <node id="4746038179140586941" at="686,87,687,112" concept="7" />
      <node id="4746038179140586941" at="688,10,689,22" concept="7" />
      <node id="4746038179140588773" at="694,0,695,0" concept="3" trace="myReferencingNode" />
      <node id="4746038179140588773" at="696,120,697,21" concept="10" />
      <node id="4746038179140588773" at="697,21,698,42" concept="2" />
      <node id="4746038179140588773" at="698,42,699,20" concept="2" />
      <node id="4746038179140588773" at="702,41,703,43" concept="7" />
      <node id="4746038179140588773" at="708,28,709,20" concept="7" />
      <node id="2886182022232400239" at="712,54,713,121" concept="6" />
      <node id="2886182022232400239" at="713,121,714,24" concept="7" />
      <node id="4746038179140586941" at="717,48,718,272" concept="6" />
      <node id="4746038179140586941" at="718,272,719,33" concept="7" />
      <node id="4746038179140586941" at="725,125,726,38" concept="10" />
      <node id="4746038179140586941" at="726,38,727,25" concept="2" />
      <node id="4746038179140586941" at="732,28,733,20" concept="7" />
      <node id="4746038179140586941" at="736,55,737,76" concept="6" />
      <node id="4746038179140586941" at="737,76,738,234" concept="2" />
      <node id="4746038179140586941" at="738,234,739,237" concept="2" />
      <node id="4746038179140586941" at="739,237,740,41" concept="2" />
      <node id="4746038179140586941" at="740,41,741,24" concept="7" />
      <node id="4746038179140586941" at="747,118,748,75" concept="2" />
      <node id="4746038179140586941" at="750,42,751,166" concept="2" />
      <node id="4746038179140586941" at="752,7,753,36" concept="6" />
      <node id="4746038179140586941" at="753,36,754,62" concept="2" />
      <node id="4746038179140586941" at="754,62,755,42" concept="2" />
      <node id="4746038179140586941" at="758,44,759,41" concept="2" />
      <node id="4746038179140586941" at="759,41,760,225" concept="2" />
      <node id="4746038179140586941" at="761,11,762,56" concept="6" />
      <node id="4746038179140586941" at="762,56,763,50" concept="2" />
      <node id="4746038179140586941" at="763,50,764,42" concept="2" />
      <node id="4746038179140586941" at="764,42,765,35" concept="2" />
      <node id="4746038179140586941" at="765,35,766,26" concept="7" />
      <node id="4746038179140586941" at="767,17,768,42" concept="2" />
      <node id="4746038179140586941" at="771,40,772,32" concept="7" />
      <node id="3325264799421088061" at="775,49,776,93" concept="6" />
      <node id="3325264799421088061" at="776,93,777,47" concept="2" />
      <node id="3325264799421088061" at="777,47,778,34" concept="6" />
      <node id="3325264799421088061" at="778,34,779,60" concept="2" />
      <node id="3325264799421088061" at="779,60,780,40" concept="2" />
      <node id="3325264799421088061" at="780,40,781,34" concept="2" />
      <node id="3325264799421088061" at="781,34,782,22" concept="7" />
      <node id="3325264799421088065" at="784,49,785,106" concept="6" />
      <node id="3325264799421088065" at="785,106,786,47" concept="2" />
      <node id="3325264799421088065" at="786,47,787,34" concept="6" />
      <node id="3325264799421088065" at="787,34,788,60" concept="2" />
      <node id="3325264799421088065" at="788,60,789,40" concept="2" />
      <node id="3325264799421088065" at="789,40,790,34" concept="2" />
      <node id="3325264799421088065" at="790,34,791,22" concept="7" />
      <node id="4746038179140586941" at="793,52,794,128" concept="6" />
      <node id="4746038179140586941" at="794,128,795,91" concept="6" />
      <node id="4746038179140586941" at="795,91,796,52" concept="2" />
      <node id="4746038179140586941" at="796,52,797,34" concept="6" />
      <node id="4746038179140586941" at="797,34,798,68" concept="2" />
      <node id="4746038179140586941" at="798,68,799,40" concept="2" />
      <node id="4746038179140586941" at="799,40,800,51" concept="2" />
      <node id="4746038179140586941" at="800,51,801,22" concept="7" />
      <node id="4746038179140586941" at="807,85,808,28" concept="10" />
      <node id="4746038179140586941" at="808,28,809,25" concept="2" />
      <node id="4746038179140586941" at="813,28,814,20" concept="7" />
      <node id="4746038179140586941" at="816,40,817,150" concept="7" />
      <node id="4746038179140586941" at="819,48,820,169" concept="7" />
      <node id="4746038179140586941" at="822,66,823,239" concept="7" />
      <node id="4746038179140586941" at="825,57,826,83" concept="6" />
      <node id="4746038179140586941" at="826,83,827,58" concept="2" />
      <node id="4746038179140586941" at="827,58,828,25" concept="7" />
      <node id="4746038179140586941" at="830,41,831,41" concept="2" />
      <node id="4746038179140586941" at="831,41,832,263" concept="2" />
      <node id="4746038179140586941" at="833,11,834,36" concept="6" />
      <node id="4746038179140586941" at="834,36,835,44" concept="2" />
      <node id="4746038179140586941" at="835,44,836,51" concept="2" />
      <node id="4746038179140586941" at="836,51,837,34" concept="2" />
      <node id="4746038179140586941" at="837,34,838,25" concept="7" />
      <node id="4746038179140586941" at="839,17,840,42" concept="2" />
      <node id="4746038179140586941" at="844,96,845,134" concept="2" />
      <node id="4746038179140586941" at="846,34,847,142" concept="2" />
      <node id="4746038179140586941" at="847,142,848,146" concept="2" />
      <node id="4746038179140586941" at="850,122,851,241" concept="2" />
      <node id="3828744831080217918" at="856,49,857,93" concept="6" />
      <node id="3828744831080217918" at="857,93,858,47" concept="2" />
      <node id="3828744831080217918" at="858,47,859,34" concept="6" />
      <node id="3828744831080217918" at="859,34,860,60" concept="2" />
      <node id="3828744831080217918" at="860,60,861,40" concept="2" />
      <node id="3828744831080217918" at="861,40,862,34" concept="2" />
      <node id="3828744831080217918" at="862,34,863,22" concept="7" />
      <node id="4746038179140586941" at="51,0,53,0" concept="3" trace="myNode" />
      <node id="4746038179140586941" at="146,0,148,0" concept="3" trace="myNode" />
      <node id="4746038179140586941" at="210,0,212,0" concept="3" trace="myNode" />
      <node id="4746038179140586941" at="280,0,282,0" concept="3" trace="myNode" />
      <node id="4746038179140586941" at="363,0,365,0" concept="3" trace="myNode" />
      <node id="4746038179140588741" at="452,0,454,0" concept="3" trace="myNode" />
      <node id="4746038179140586941" at="482,0,484,0" concept="3" trace="myNode" />
      <node id="4746038179140588761" at="572,0,574,0" concept="3" trace="myNode" />
      <node id="4746038179140586941" at="602,0,604,0" concept="3" trace="myNode" />
      <node id="4746038179140588773" at="692,0,694,0" concept="3" trace="myNode" />
      <node id="4746038179140586941" at="722,0,724,0" concept="3" trace="myNode" />
      <node id="4746038179140586941" at="804,0,806,0" concept="3" trace="myNode" />
      <node id="4746038179140586941" at="65,0,68,0" concept="5" trace="createCell#()Ljetbrains/mps/openapi/editor/cells/EditorCell;" />
      <node id="4746038179140586949" at="122,0,125,0" concept="5" trace="accept#(Lorg/jetbrains/mps/openapi/model/SNode;)Z" />
      <node id="4746038179140586941" at="170,70,173,7" concept="4" />
      <node id="4746038179140586941" at="173,7,176,7" concept="4" />
      <node id="4746038179140586941" at="195,0,198,0" concept="5" trace="getNoTargetText#()Ljava/lang/String;" />
      <node id="4746038179140586941" at="234,70,237,7" concept="4" />
      <node id="4746038179140586941" at="237,7,240,7" concept="4" />
      <node id="4746038179140586941" at="259,0,262,0" concept="5" trace="getNoTargetText#()Ljava/lang/String;" />
      <node id="4746038179140586941" at="292,0,295,0" concept="5" trace="getSLink#()Lorg/jetbrains/mps/openapi/language/SContainmentLink;" />
      <node id="4746038179140586941" at="295,0,298,0" concept="5" trace="getChildSConcept#()Lorg/jetbrains/mps/openapi/language/SAbstractConcept;" />
      <node id="4746038179140586941" at="298,0,301,0" concept="5" trace="createNodeToInsert#(Ljetbrains/mps/openapi/editor/EditorContext;)Lorg/jetbrains/mps/openapi/model/SNode;" />
      <node id="4746038179140586941" at="325,9,328,9" concept="4" />
      <node id="4746038179140586941" at="375,0,378,0" concept="5" trace="getSLink#()Lorg/jetbrains/mps/openapi/language/SContainmentLink;" />
      <node id="4746038179140586941" at="378,0,381,0" concept="5" trace="getChildSConcept#()Lorg/jetbrains/mps/openapi/language/SAbstractConcept;" />
      <node id="4746038179140586941" at="381,0,384,0" concept="5" trace="createNodeToInsert#(Ljetbrains/mps/openapi/editor/EditorContext;)Lorg/jetbrains/mps/openapi/model/SNode;" />
      <node id="4746038179140586941" at="408,9,411,9" concept="4" />
      <node id="4746038179140588741" at="462,0,465,0" concept="5" trace="createCell#()Ljetbrains/mps/openapi/editor/cells/EditorCell;" />
      <node id="4746038179140586941" at="506,70,509,7" concept="4" />
      <node id="4746038179140586941" at="509,7,512,7" concept="4" />
      <node id="4746038179140586941" at="531,0,534,0" concept="5" trace="getNoTargetText#()Ljava/lang/String;" />
      <node id="4746038179140588761" at="582,0,585,0" concept="5" trace="createCell#()Ljetbrains/mps/openapi/editor/cells/EditorCell;" />
      <node id="4746038179140586941" at="626,70,629,7" concept="4" />
      <node id="4746038179140586941" at="629,7,632,7" concept="4" />
      <node id="4746038179140586941" at="651,0,654,0" concept="5" trace="getNoTargetText#()Ljava/lang/String;" />
      <node id="4746038179140588773" at="702,0,705,0" concept="5" trace="createCell#()Ljetbrains/mps/openapi/editor/cells/EditorCell;" />
      <node id="4746038179140586941" at="746,70,749,7" concept="4" />
      <node id="4746038179140586941" at="749,7,752,7" concept="4" />
      <node id="4746038179140586941" at="771,0,774,0" concept="5" trace="getNoTargetText#()Ljava/lang/String;" />
      <node id="4746038179140586941" at="816,0,819,0" concept="5" trace="getSLink#()Lorg/jetbrains/mps/openapi/language/SContainmentLink;" />
      <node id="4746038179140586941" at="819,0,822,0" concept="5" trace="getChildSConcept#()Lorg/jetbrains/mps/openapi/language/SAbstractConcept;" />
      <node id="4746038179140586941" at="822,0,825,0" concept="5" trace="createNodeToInsert#(Ljetbrains/mps/openapi/editor/EditorContext;)Lorg/jetbrains/mps/openapi/model/SNode;" />
      <node id="4746038179140586941" at="849,9,852,9" concept="4" />
      <node id="4746038179140586941" at="54,0,58,0" concept="1" trace="Analyzer_EditorBuilder_a#(Ljetbrains/mps/openapi/editor/EditorContext;Lorg/jetbrains/mps/openapi/model/SNode;)V" />
      <node id="4746038179140586941" at="141,0,145,0" concept="5" trace="createRefNode_590xoz_d0#()Ljetbrains/mps/openapi/editor/cells/EditorCell;" />
      <node id="4746038179140586941" at="149,0,153,0" concept="1" trace="directionSingleRoleHandler_590xoz_d0#(Lorg/jetbrains/mps/openapi/model/SNode;Lorg/jetbrains/mps/openapi/language/SContainmentLink;Ljetbrains/mps/openapi/editor/EditorContext;)V" />
      <node id="4746038179140586941" at="205,0,209,0" concept="5" trace="createRefNode_590xoz_f0#()Ljetbrains/mps/openapi/editor/cells/EditorCell;" />
      <node id="4746038179140586941" at="213,0,217,0" concept="1" trace="latticeElementTypeSingleRoleHandler_590xoz_f0#(Lorg/jetbrains/mps/openapi/model/SNode;Lorg/jetbrains/mps/openapi/language/SContainmentLink;Ljetbrains/mps/openapi/editor/EditorContext;)V" />
      <node id="4746038179140586941" at="283,0,287,0" concept="1" trace="usedContainersListHandler_590xoz_h0#(Lorg/jetbrains/mps/openapi/model/SNode;Ljetbrains/mps/openapi/editor/EditorContext;)V" />
      <node id="4746038179140586941" at="288,0,292,0" concept="5" trace="getNode#()Lorg/jetbrains/mps/openapi/model/SNode;" />
      <node id="4746038179140586941" at="321,134,325,9" concept="4" />
      <node id="7043625615963447797" at="351,0,355,0" concept="5" trace="createIndentCell_590xoz_a9a#()Ljetbrains/mps/openapi/editor/cells/EditorCell;" />
      <node id="4746038179140586941" at="366,0,370,0" concept="1" trace="constructorParametersListHandler_590xoz_b9a#(Lorg/jetbrains/mps/openapi/model/SNode;Ljetbrains/mps/openapi/editor/EditorContext;)V" />
      <node id="4746038179140586941" at="371,0,375,0" concept="5" trace="getNode#()Lorg/jetbrains/mps/openapi/model/SNode;" />
      <node id="4746038179140586941" at="404,134,408,9" concept="4" />
      <node id="4746038179140586941" at="438,63,442,5" concept="4" />
      <node id="2886182022232400479" at="472,0,476,0" concept="5" trace="createComponent_590xoz_a0l0#()Ljetbrains/mps/openapi/editor/cells/EditorCell;" />
      <node id="4746038179140586941" at="477,0,481,0" concept="5" trace="createRefNode_590xoz_m0#()Ljetbrains/mps/openapi/editor/cells/EditorCell;" />
      <node id="4746038179140586941" at="485,0,489,0" concept="1" trace="initialFunctionSingleRoleHandler_590xoz_m0#(Lorg/jetbrains/mps/openapi/model/SNode;Lorg/jetbrains/mps/openapi/language/SContainmentLink;Ljetbrains/mps/openapi/editor/EditorContext;)V" />
      <node id="4746038179140586941" at="558,63,562,5" concept="4" />
      <node id="2886182022232400512" at="592,0,596,0" concept="5" trace="createComponent_590xoz_a0o0#()Ljetbrains/mps/openapi/editor/cells/EditorCell;" />
      <node id="4746038179140586941" at="597,0,601,0" concept="5" trace="createRefNode_590xoz_p0#()Ljetbrains/mps/openapi/editor/cells/EditorCell;" />
      <node id="4746038179140586941" at="605,0,609,0" concept="1" trace="mergeFunctionSingleRoleHandler_590xoz_p0#(Lorg/jetbrains/mps/openapi/model/SNode;Lorg/jetbrains/mps/openapi/language/SContainmentLink;Ljetbrains/mps/openapi/editor/EditorContext;)V" />
      <node id="4746038179140586941" at="678,63,682,5" concept="4" />
      <node id="2886182022232400239" at="712,0,716,0" concept="5" trace="createComponent_590xoz_a0r0#()Ljetbrains/mps/openapi/editor/cells/EditorCell;" />
      <node id="4746038179140586941" at="717,0,721,0" concept="5" trace="createRefNode_590xoz_s0#()Ljetbrains/mps/openapi/editor/cells/EditorCell;" />
      <node id="4746038179140586941" at="725,0,729,0" concept="1" trace="funFunctionSingleRoleHandler_590xoz_s0#(Lorg/jetbrains/mps/openapi/model/SNode;Lorg/jetbrains/mps/openapi/language/SContainmentLink;Ljetbrains/mps/openapi/editor/EditorContext;)V" />
      <node id="4746038179140586941" at="807,0,811,0" concept="1" trace="instructionListHandler_590xoz_v0#(Lorg/jetbrains/mps/openapi/model/SNode;Ljetbrains/mps/openapi/editor/EditorContext;)V" />
      <node id="4746038179140586941" at="812,0,816,0" concept="5" trace="getNode#()Lorg/jetbrains/mps/openapi/model/SNode;" />
      <node id="4746038179140586941" at="845,134,849,9" concept="4" />
      <node id="4746038179140586941" at="59,0,64,0" concept="5" trace="getNode#()Lorg/jetbrains/mps/openapi/model/SNode;" />
      <node id="4746038179140586949" at="120,306,125,9" concept="6" />
      <node id="4746038179140586949" at="125,9,130,24" concept="4" />
      <node id="4746038179140586941" at="154,0,159,0" concept="5" trace="getNode#()Lorg/jetbrains/mps/openapi/model/SNode;" />
      <node id="4746038179140586941" at="218,0,223,0" concept="5" trace="getNode#()Lorg/jetbrains/mps/openapi/model/SNode;" />
      <node id="4746038179140586941" at="301,0,306,0" concept="5" trace="createNodeCell#(Lorg/jetbrains/mps/openapi/model/SNode;)Ljetbrains/mps/openapi/editor/cells/EditorCell;" />
      <node id="4746038179140586941" at="384,0,389,0" concept="5" trace="createNodeCell#(Lorg/jetbrains/mps/openapi/model/SNode;)Ljetbrains/mps/openapi/editor/cells/EditorCell;" />
      <node id="4746038179140586941" at="444,57,449,22" concept="4" />
      <node id="4746038179140588741" at="456,0,461,0" concept="1" trace="Inline_Builder_590xoz_a11a#(Ljetbrains/mps/openapi/editor/EditorContext;Lorg/jetbrains/mps/openapi/model/SNode;Lorg/jetbrains/mps/openapi/model/SNode;)V" />
      <node id="4746038179140588741" at="466,0,471,0" concept="5" trace="getNode#()Lorg/jetbrains/mps/openapi/model/SNode;" />
      <node id="4746038179140586941" at="490,0,495,0" concept="5" trace="getNode#()Lorg/jetbrains/mps/openapi/model/SNode;" />
      <node id="4746038179140586941" at="564,57,569,22" concept="4" />
      <node id="4746038179140588761" at="576,0,581,0" concept="1" trace="Inline_Builder_590xoz_a41a#(Ljetbrains/mps/openapi/editor/EditorContext;Lorg/jetbrains/mps/openapi/model/SNode;Lorg/jetbrains/mps/openapi/model/SNode;)V" />
      <node id="4746038179140588761" at="586,0,591,0" concept="5" trace="getNode#()Lorg/jetbrains/mps/openapi/model/SNode;" />
      <node id="4746038179140586941" at="610,0,615,0" concept="5" trace="getNode#()Lorg/jetbrains/mps/openapi/model/SNode;" />
      <node id="4746038179140586941" at="684,57,689,22" concept="4" />
      <node id="4746038179140588773" at="696,0,701,0" concept="1" trace="Inline_Builder_590xoz_a71a#(Ljetbrains/mps/openapi/editor/EditorContext;Lorg/jetbrains/mps/openapi/model/SNode;Lorg/jetbrains/mps/openapi/model/SNode;)V" />
      <node id="4746038179140588773" at="706,0,711,0" concept="5" trace="getNode#()Lorg/jetbrains/mps/openapi/model/SNode;" />
      <node id="4746038179140586941" at="730,0,735,0" concept="5" trace="getNode#()Lorg/jetbrains/mps/openapi/model/SNode;" />
      <node id="4746038179140586941" at="825,0,830,0" concept="5" trace="createNodeCell#(Lorg/jetbrains/mps/openapi/model/SNode;)Ljetbrains/mps/openapi/editor/cells/EditorCell;" />
      <node id="4746038179140586947" at="99,0,105,0" concept="5" trace="createConstant_590xoz_a0#()Ljetbrains/mps/openapi/editor/cells/EditorCell;" />
      <node id="9177062368042220444" at="135,0,141,0" concept="5" trace="createConstant_590xoz_c0#()Ljetbrains/mps/openapi/editor/cells/EditorCell;" />
      <node id="9177062368042359741" at="199,0,205,0" concept="5" trace="createConstant_590xoz_e0#()Ljetbrains/mps/openapi/editor/cells/EditorCell;" />
      <node id="8350235189170141279" at="263,0,269,0" concept="5" trace="createConstant_590xoz_g0#()Ljetbrains/mps/openapi/editor/cells/EditorCell;" />
      <node id="4746038179140586941" at="428,0,434,0" concept="5" trace="createRefCell#(Ljetbrains/mps/openapi/editor/EditorContext;Lorg/jetbrains/mps/openapi/model/SNode;Lorg/jetbrains/mps/openapi/model/SNode;)Ljetbrains/mps/openapi/editor/cells/EditorCell;" />
      <node id="4746038179140586941" at="548,0,554,0" concept="5" trace="createRefCell#(Ljetbrains/mps/openapi/editor/EditorContext;Lorg/jetbrains/mps/openapi/model/SNode;Lorg/jetbrains/mps/openapi/model/SNode;)Ljetbrains/mps/openapi/editor/cells/EditorCell;" />
      <node id="4746038179140586941" at="668,0,674,0" concept="5" trace="createRefCell#(Ljetbrains/mps/openapi/editor/EditorContext;Lorg/jetbrains/mps/openapi/model/SNode;Lorg/jetbrains/mps/openapi/model/SNode;)Ljetbrains/mps/openapi/editor/cells/EditorCell;" />
      <node id="4746038179140586941" at="160,0,167,0" concept="5" trace="createChildCell#(Lorg/jetbrains/mps/openapi/model/SNode;)Ljetbrains/mps/openapi/editor/cells/EditorCell;" />
      <node id="4746038179140586941" at="224,0,231,0" concept="5" trace="createChildCell#(Lorg/jetbrains/mps/openapi/model/SNode;)Ljetbrains/mps/openapi/editor/cells/EditorCell;" />
      <node id="4746038179140586941" at="355,0,362,0" concept="5" trace="createRefNodeList_590xoz_b9a#()Ljetbrains/mps/openapi/editor/cells/EditorCell;" />
      <node id="4746038179140586941" at="496,0,503,0" concept="5" trace="createChildCell#(Lorg/jetbrains/mps/openapi/model/SNode;)Ljetbrains/mps/openapi/editor/cells/EditorCell;" />
      <node id="4746038179140586941" at="616,0,623,0" concept="5" trace="createChildCell#(Lorg/jetbrains/mps/openapi/model/SNode;)Ljetbrains/mps/openapi/editor/cells/EditorCell;" />
      <node id="4746038179140586941" at="736,0,743,0" concept="5" trace="createChildCell#(Lorg/jetbrains/mps/openapi/model/SNode;)Ljetbrains/mps/openapi/editor/cells/EditorCell;" />
      <node id="4746038179140586941" at="184,223,193,7" concept="11" />
      <node id="4746038179140586941" at="248,232,257,7" concept="11" />
      <node id="4746038179140586941" at="308,269,317,7" concept="11" />
      <node id="7043625615963447794" at="332,0,341,0" concept="5" trace="createConstant_590xoz_i0#()Ljetbrains/mps/openapi/editor/cells/EditorCell;" />
      <node id="4746038179140586941" at="391,284,400,7" concept="11" />
      <node id="4746038179140586941" at="425,48,434,6" concept="6" />
      <node id="4746038179140586941" at="520,229,529,7" concept="11" />
      <node id="4746038179140586941" at="545,48,554,6" concept="6" />
      <node id="4746038179140586941" at="640,227,649,7" concept="11" />
      <node id="4746038179140586941" at="665,48,674,6" concept="6" />
      <node id="4746038179140586941" at="760,225,769,7" concept="11" />
      <node id="3325264799421088061" at="775,0,784,0" concept="5" trace="createConstant_590xoz_t0#()Ljetbrains/mps/openapi/editor/cells/EditorCell;" />
      <node id="3325264799421088065" at="784,0,793,0" concept="5" trace="createConstant_590xoz_u0#()Ljetbrains/mps/openapi/editor/cells/EditorCell;" />
      <node id="4746038179140586941" at="832,263,841,7" concept="11" />
      <node id="3828744831080217918" at="856,0,865,0" concept="5" trace="createConstant_590xoz_w0#()Ljetbrains/mps/openapi/editor/cells/EditorCell;" />
      <node id="4746038179140586941" at="269,0,279,0" concept="5" trace="createRefNodeList_590xoz_h0#()Ljetbrains/mps/openapi/editor/cells/EditorCell;" />
      <node id="4746038179140586941" at="319,86,329,7" concept="4" />
      <node id="4746038179140586941" at="341,0,351,0" concept="5" trace="createCollection_590xoz_j0#()Ljetbrains/mps/openapi/editor/cells/EditorCell;" />
      <node id="4746038179140586941" at="402,86,412,7" concept="4" />
      <node id="3993089038373624221" at="415,0,425,0" concept="5" trace="createConstant_590xoz_k0#()Ljetbrains/mps/openapi/editor/cells/EditorCell;" />
      <node id="430844094082202283" at="535,0,545,0" concept="5" trace="createConstant_590xoz_n0#()Ljetbrains/mps/openapi/editor/cells/EditorCell;" />
      <node id="430844094082202286" at="655,0,665,0" concept="5" trace="createConstant_590xoz_q0#()Ljetbrains/mps/openapi/editor/cells/EditorCell;" />
      <node id="4746038179140586941" at="793,0,803,0" concept="5" trace="createRefNodeList_590xoz_v0#()Ljetbrains/mps/openapi/editor/cells/EditorCell;" />
      <node id="4746038179140586941" at="843,86,853,7" concept="4" />
      <node id="4746038179140586941" at="170,0,181,0" concept="5" trace="installCellInfo#(Lorg/jetbrains/mps/openapi/model/SNode;Ljetbrains/mps/openapi/editor/cells/EditorCell;)V" />
      <node id="4746038179140586941" at="234,0,245,0" concept="5" trace="installCellInfo#(Lorg/jetbrains/mps/openapi/model/SNode;Ljetbrains/mps/openapi/editor/cells/EditorCell;)V" />
      <node id="4746038179140586941" at="506,0,517,0" concept="5" trace="installCellInfo#(Lorg/jetbrains/mps/openapi/model/SNode;Ljetbrains/mps/openapi/editor/cells/EditorCell;)V" />
      <node id="4746038179140586941" at="626,0,637,0" concept="5" trace="installCellInfo#(Lorg/jetbrains/mps/openapi/model/SNode;Ljetbrains/mps/openapi/editor/cells/EditorCell;)V" />
      <node id="4746038179140586941" at="746,0,757,0" concept="5" trace="installCellInfo#(Lorg/jetbrains/mps/openapi/model/SNode;Ljetbrains/mps/openapi/editor/cells/EditorCell;)V" />
      <node id="4746038179140586941" at="319,0,331,0" concept="5" trace="installElementCellActions#(Lorg/jetbrains/mps/openapi/model/SNode;Ljetbrains/mps/openapi/editor/cells/EditorCell;)V" />
      <node id="4746038179140586941" at="402,0,414,0" concept="5" trace="installElementCellActions#(Lorg/jetbrains/mps/openapi/model/SNode;Ljetbrains/mps/openapi/editor/cells/EditorCell;)V" />
      <node id="4746038179140586941" at="843,0,855,0" concept="5" trace="installElementCellActions#(Lorg/jetbrains/mps/openapi/model/SNode;Ljetbrains/mps/openapi/editor/cells/EditorCell;)V" />
      <node id="4746038179140586941" at="306,0,319,0" concept="5" trace="createEmptyCell#()Ljetbrains/mps/openapi/editor/cells/EditorCell;" />
      <node id="4746038179140586941" at="389,0,402,0" concept="5" trace="createEmptyCell#()Ljetbrains/mps/openapi/editor/cells/EditorCell;" />
      <node id="4746038179140586941" at="830,0,843,0" concept="5" trace="createEmptyCell#()Ljetbrains/mps/openapi/editor/cells/EditorCell;" />
      <node id="4746038179140586941" at="181,0,195,0" concept="5" trace="createEmptyCell#()Ljetbrains/mps/openapi/editor/cells/EditorCell;" />
      <node id="4746038179140586941" at="245,0,259,0" concept="5" trace="createEmptyCell#()Ljetbrains/mps/openapi/editor/cells/EditorCell;" />
      <node id="4746038179140586941" at="517,0,531,0" concept="5" trace="createEmptyCell#()Ljetbrains/mps/openapi/editor/cells/EditorCell;" />
      <node id="4746038179140586941" at="637,0,651,0" concept="5" trace="createEmptyCell#()Ljetbrains/mps/openapi/editor/cells/EditorCell;" />
      <node id="4746038179140586941" at="757,0,771,0" concept="5" trace="createEmptyCell#()Ljetbrains/mps/openapi/editor/cells/EditorCell;" />
      <node id="4746038179140586941" at="425,0,451,0" concept="5" trace="createRefCell_590xoz_l0#()Ljetbrains/mps/openapi/editor/cells/EditorCell;" />
      <node id="4746038179140586941" at="545,0,571,0" concept="5" trace="createRefCell_590xoz_o0#()Ljetbrains/mps/openapi/editor/cells/EditorCell;" />
      <node id="4746038179140586941" at="665,0,691,0" concept="5" trace="createRefCell_590xoz_r0#()Ljetbrains/mps/openapi/editor/cells/EditorCell;" />
      <node id="4746038179140586949" at="106,39,133,5" concept="11" />
      <node id="4746038179140586941" at="69,0,99,0" concept="5" trace="createCollection_590xoz_a#()Ljetbrains/mps/openapi/editor/cells/EditorCell;" />
      <node id="4746038179140586949" at="105,0,135,0" concept="5" trace="createProperty_590xoz_b0#()Ljetbrains/mps/openapi/editor/cells/EditorCell;" />
      <scope id="4746038179140586941" at="61,26,62,18" />
      <scope id="4746038179140586941" at="65,39,66,39" />
      <scope id="4746038179140586949" at="122,41,123,118" />
      <scope id="4746038179140586949" at="131,15,132,40" />
      <scope id="4746038179140586941" at="156,28,157,20" />
      <scope id="4746038179140586941" at="171,118,172,75" />
      <scope id="4746038179140586941" at="174,42,175,164" />
      <scope id="4746038179140586941" at="191,17,192,42" />
      <scope id="4746038179140586941" at="195,40,196,30" />
      <scope id="4746038179140586941" at="220,28,221,20" />
      <scope id="4746038179140586941" at="235,118,236,75" />
      <scope id="4746038179140586941" at="238,42,239,173" />
      <scope id="4746038179140586941" at="255,17,256,42" />
      <scope id="4746038179140586941" at="259,40,260,39" />
      <scope id="4746038179140586941" at="289,28,290,20" />
      <scope id="4746038179140586941" at="292,40,293,153" />
      <scope id="4746038179140586941" at="295,48,296,194" />
      <scope id="4746038179140586941" at="298,66,299,264" />
      <scope id="4746038179140586941" at="315,17,316,42" />
      <scope id="4746038179140586941" at="326,122,327,244" />
      <scope id="4746038179140586941" at="372,28,373,20" />
      <scope id="4746038179140586941" at="375,40,376,160" />
      <scope id="4746038179140586941" at="378,48,379,186" />
      <scope id="4746038179140586941" at="381,66,382,256" />
      <scope id="4746038179140586941" at="398,17,399,42" />
      <scope id="4746038179140586941" at="409,122,410,251" />
      <scope id="4746038179140588741" at="462,41,463,43" />
      <scope id="4746038179140588741" at="468,28,469,20" />
      <scope id="4746038179140586941" at="492,28,493,20" />
      <scope id="4746038179140586941" at="507,118,508,75" />
      <scope id="4746038179140586941" at="510,42,511,170" />
      <scope id="4746038179140586941" at="527,17,528,42" />
      <scope id="4746038179140586941" at="531,40,532,36" />
      <scope id="4746038179140588761" at="582,41,583,43" />
      <scope id="4746038179140588761" at="588,28,589,20" />
      <scope id="4746038179140586941" at="612,28,613,20" />
      <scope id="4746038179140586941" at="627,118,628,75" />
      <scope id="4746038179140586941" at="630,42,631,168" />
      <scope id="4746038179140586941" at="647,17,648,42" />
      <scope id="4746038179140586941" at="651,40,652,34" />
      <scope id="4746038179140588773" at="702,41,703,43" />
      <scope id="4746038179140588773" at="708,28,709,20" />
      <scope id="4746038179140586941" at="732,28,733,20" />
      <scope id="4746038179140586941" at="747,118,748,75" />
      <scope id="4746038179140586941" at="750,42,751,166" />
      <scope id="4746038179140586941" at="767,17,768,42" />
      <scope id="4746038179140586941" at="771,40,772,32" />
      <scope id="4746038179140586941" at="813,28,814,20" />
      <scope id="4746038179140586941" at="816,40,817,150" />
      <scope id="4746038179140586941" at="819,48,820,169" />
      <scope id="4746038179140586941" at="822,66,823,239" />
      <scope id="4746038179140586941" at="839,17,840,42" />
      <scope id="4746038179140586941" at="850,122,851,241" />
      <scope id="4746038179140586941" at="54,88,56,18" />
      <scope id="4746038179140586949" at="126,74,128,145">
        <var name="manager" id="4746038179140586949" />
      </scope>
      <scope id="4746038179140586941" at="141,48,143,33">
        <var name="provider" id="4746038179140586941" />
      </scope>
      <scope id="4746038179140586941" at="149,123,151,25" />
      <scope id="4746038179140586941" at="205,48,207,33">
        <var name="provider" id="4746038179140586941" />
      </scope>
      <scope id="4746038179140586941" at="213,132,215,25" />
      <scope id="4746038179140586941" at="283,88,285,25" />
      <scope id="4746038179140586941" at="322,34,324,146" />
      <scope id="7043625615963447797" at="351,52,353,22">
        <var name="editorCell" id="7043625615963447797" />
      </scope>
      <scope id="4746038179140586941" at="366,96,368,25" />
      <scope id="4746038179140586941" at="405,34,407,146" />
      <scope id="4746038179140586941" at="439,40,441,168" />
      <scope id="4746038179140586941" at="445,35,447,112">
        <var name="manager" id="4746038179140586941" />
      </scope>
      <scope id="2886182022232400479" at="472,54,474,24">
        <var name="editorCell" id="2886182022232400479" />
      </scope>
      <scope id="4746038179140586941" at="477,48,479,33">
        <var name="provider" id="4746038179140586941" />
      </scope>
      <scope id="4746038179140586941" at="485,129,487,25" />
      <scope id="4746038179140586941" at="559,40,561,166" />
      <scope id="4746038179140586941" at="565,35,567,112">
        <var name="manager" id="4746038179140586941" />
      </scope>
      <scope id="2886182022232400512" at="592,54,594,24">
        <var name="editorCell" id="2886182022232400512" />
      </scope>
      <scope id="4746038179140586941" at="597,48,599,33">
        <var name="provider" id="4746038179140586941" />
      </scope>
      <scope id="4746038179140586941" at="605,127,607,25" />
      <scope id="4746038179140586941" at="679,40,681,164" />
      <scope id="4746038179140586941" at="685,35,687,112">
        <var name="manager" id="4746038179140586941" />
      </scope>
      <scope id="2886182022232400239" at="712,54,714,24">
        <var name="editorCell" id="2886182022232400239" />
      </scope>
      <scope id="4746038179140586941" at="717,48,719,33">
        <var name="provider" id="4746038179140586941" />
      </scope>
      <scope id="4746038179140586941" at="725,125,727,25" />
      <scope id="4746038179140586941" at="807,85,809,25" />
      <scope id="4746038179140586941" at="846,34,848,146" />
      <scope id="4746038179140586941" at="65,0,68,0" />
      <scope id="4746038179140586949" at="122,0,125,0">
        <var name="it" id="4746038179140586949" />
      </scope>
      <scope id="4746038179140586941" at="195,0,198,0" />
      <scope id="4746038179140586941" at="259,0,262,0" />
      <scope id="4746038179140586941" at="292,0,295,0" />
      <scope id="4746038179140586941" at="295,0,298,0" />
      <scope id="4746038179140586941" at="298,0,301,0">
        <var name="editorContext" id="4746038179140586941" />
      </scope>
      <scope id="4746038179140586941" at="301,57,304,25">
        <var name="elementCell" id="4746038179140586941" />
      </scope>
      <scope id="4746038179140586941" at="375,0,378,0" />
      <scope id="4746038179140586941" at="378,0,381,0" />
      <scope id="4746038179140586941" at="381,0,384,0">
        <var name="editorContext" id="4746038179140586941" />
      </scope>
      <scope id="4746038179140586941" at="384,57,387,25">
        <var name="elementCell" id="4746038179140586941" />
      </scope>
      <scope id="4746038179140586941" at="429,98,432,20">
        <var name="cell" id="4746038179140586941" />
      </scope>
      <scope id="4746038179140588741" at="456,120,459,20" />
      <scope id="4746038179140588741" at="462,0,465,0" />
      <scope id="4746038179140586941" at="531,0,534,0" />
      <scope id="4746038179140586941" at="549,98,552,20">
        <var name="cell" id="4746038179140586941" />
      </scope>
      <scope id="4746038179140588761" at="576,120,579,20" />
      <scope id="4746038179140588761" at="582,0,585,0" />
      <scope id="4746038179140586941" at="651,0,654,0" />
      <scope id="4746038179140586941" at="669,98,672,20">
        <var name="cell" id="4746038179140586941" />
      </scope>
      <scope id="4746038179140588773" at="696,120,699,20" />
      <scope id="4746038179140588773" at="702,0,705,0" />
      <scope id="4746038179140586941" at="771,0,774,0" />
      <scope id="4746038179140586941" at="816,0,819,0" />
      <scope id="4746038179140586941" at="819,0,822,0" />
      <scope id="4746038179140586941" at="822,0,825,0">
        <var name="editorContext" id="4746038179140586941" />
      </scope>
      <scope id="4746038179140586941" at="825,57,828,25">
        <var name="elementCell" id="4746038179140586941" />
      </scope>
      <scope id="4746038179140586941" at="54,0,58,0">
        <var name="context" id="4746038179140586941" />
        <var name="node" id="4746038179140586941" />
      </scope>
      <scope id="4746038179140586947" at="99,49,103,22">
        <var name="editorCell" id="4746038179140586947" />
      </scope>
      <scope id="9177062368042220444" at="135,49,139,22">
        <var name="editorCell" id="9177062368042220444" />
      </scope>
      <scope id="4746038179140586941" at="141,0,145,0" />
      <scope id="4746038179140586941" at="149,0,153,0">
        <var name="containmentLink" id="4746038179140586941" />
        <var name="context" id="4746038179140586941" />
        <var name="ownerNode" id="4746038179140586941" />
      </scope>
      <scope id="9177062368042359741" at="199,49,203,22">
        <var name="editorCell" id="9177062368042359741" />
      </scope>
      <scope id="4746038179140586941" at="205,0,209,0" />
      <scope id="4746038179140586941" at="213,0,217,0">
        <var name="containmentLink" id="4746038179140586941" />
        <var name="context" id="4746038179140586941" />
        <var name="ownerNode" id="4746038179140586941" />
      </scope>
      <scope id="8350235189170141279" at="263,49,267,22">
        <var name="editorCell" id="8350235189170141279" />
      </scope>
      <scope id="4746038179140586941" at="283,0,287,0">
        <var name="context" id="4746038179140586941" />
        <var name="ownerNode" id="4746038179140586941" />
      </scope>
      <scope id="4746038179140586941" at="288,0,292,0" />
      <scope id="7043625615963447797" at="351,0,355,0" />
      <scope id="4746038179140586941" at="366,0,370,0">
        <var name="context" id="4746038179140586941" />
        <var name="ownerNode" id="4746038179140586941" />
      </scope>
      <scope id="4746038179140586941" at="371,0,375,0" />
      <scope id="2886182022232400479" at="472,0,476,0" />
      <scope id="4746038179140586941" at="477,0,481,0" />
      <scope id="4746038179140586941" at="485,0,489,0">
        <var name="containmentLink" id="4746038179140586941" />
        <var name="context" id="4746038179140586941" />
        <var name="ownerNode" id="4746038179140586941" />
      </scope>
      <scope id="2886182022232400512" at="592,0,596,0" />
      <scope id="4746038179140586941" at="597,0,601,0" />
      <scope id="4746038179140586941" at="605,0,609,0">
        <var name="containmentLink" id="4746038179140586941" />
        <var name="context" id="4746038179140586941" />
        <var name="ownerNode" id="4746038179140586941" />
      </scope>
      <scope id="2886182022232400239" at="712,0,716,0" />
      <scope id="4746038179140586941" at="717,0,721,0" />
      <scope id="4746038179140586941" at="725,0,729,0">
        <var name="containmentLink" id="4746038179140586941" />
        <var name="context" id="4746038179140586941" />
        <var name="ownerNode" id="4746038179140586941" />
      </scope>
      <scope id="4746038179140586941" at="807,0,811,0">
        <var name="context" id="4746038179140586941" />
        <var name="ownerNode" id="4746038179140586941" />
      </scope>
      <scope id="4746038179140586941" at="812,0,816,0" />
      <scope id="4746038179140586941" at="59,0,64,0" />
      <scope id="4746038179140586941" at="154,0,159,0" />
      <scope id="4746038179140586941" at="160,55,165,24">
        <var name="editorCell" id="4746038179140586941" />
      </scope>
      <scope id="4746038179140586941" at="185,11,190,26">
        <var name="editorCell" id="4746038179140586941" />
      </scope>
      <scope id="4746038179140586941" at="218,0,223,0" />
      <scope id="4746038179140586941" at="224,55,229,24">
        <var name="editorCell" id="4746038179140586941" />
      </scope>
      <scope id="4746038179140586941" at="249,11,254,26">
        <var name="editorCell" id="4746038179140586941" />
      </scope>
      <scope id="4746038179140586941" at="301,0,306,0">
        <var name="elementNode" id="4746038179140586941" />
      </scope>
      <scope id="4746038179140586941" at="309,11,314,25">
        <var name="emptyCell" id="4746038179140586941" />
      </scope>
      <scope id="4746038179140586941" at="355,53,360,22">
        <var name="editorCell" id="4746038179140586941" />
        <var name="handler" id="4746038179140586941" />
      </scope>
      <scope id="4746038179140586941" at="384,0,389,0">
        <var name="elementNode" id="4746038179140586941" />
      </scope>
      <scope id="4746038179140586941" at="392,11,397,25">
        <var name="emptyCell" id="4746038179140586941" />
      </scope>
      <scope id="4746038179140588741" at="456,0,461,0">
        <var name="context" id="4746038179140588741" />
        <var name="node" id="4746038179140588741" />
        <var name="referencingNode" id="4746038179140588741" />
      </scope>
      <scope id="4746038179140588741" at="466,0,471,0" />
      <scope id="4746038179140586941" at="490,0,495,0" />
      <scope id="4746038179140586941" at="496,55,501,24">
        <var name="editorCell" id="4746038179140586941" />
      </scope>
      <scope id="4746038179140586941" at="521,11,526,26">
        <var name="editorCell" id="4746038179140586941" />
      </scope>
      <scope id="4746038179140588761" at="576,0,581,0">
        <var name="context" id="4746038179140588761" />
        <var name="node" id="4746038179140588761" />
        <var name="referencingNode" id="4746038179140588761" />
      </scope>
      <scope id="4746038179140588761" at="586,0,591,0" />
      <scope id="4746038179140586941" at="610,0,615,0" />
      <scope id="4746038179140586941" at="616,55,621,24">
        <var name="editorCell" id="4746038179140586941" />
      </scope>
      <scope id="4746038179140586941" at="641,11,646,26">
        <var name="editorCell" id="4746038179140586941" />
      </scope>
      <scope id="4746038179140588773" at="696,0,701,0">
        <var name="context" id="4746038179140588773" />
        <var name="node" id="4746038179140588773" />
        <var name="referencingNode" id="4746038179140588773" />
      </scope>
      <scope id="4746038179140588773" at="706,0,711,0" />
      <scope id="4746038179140586941" at="730,0,735,0" />
      <scope id="4746038179140586941" at="736,55,741,24">
        <var name="editorCell" id="4746038179140586941" />
      </scope>
      <scope id="4746038179140586941" at="761,11,766,26">
        <var name="editorCell" id="4746038179140586941" />
      </scope>
      <scope id="4746038179140586941" at="825,0,830,0">
        <var name="elementNode" id="4746038179140586941" />
      </scope>
      <scope id="4746038179140586941" at="833,11,838,25">
        <var name="emptyCell" id="4746038179140586941" />
      </scope>
      <scope id="4746038179140586947" at="99,0,105,0" />
      <scope id="9177062368042220444" at="135,0,141,0" />
      <scope id="9177062368042359741" at="199,0,205,0" />
      <scope id="8350235189170141279" at="263,0,269,0" />
      <scope id="4746038179140586941" at="428,0,434,0">
        <var name="context" id="4746038179140586941" />
        <var name="effectiveNode" id="4746038179140586941" />
        <var name="node" id="4746038179140586941" />
      </scope>
      <scope id="4746038179140586941" at="548,0,554,0">
        <var name="context" id="4746038179140586941" />
        <var name="effectiveNode" id="4746038179140586941" />
        <var name="node" id="4746038179140586941" />
      </scope>
      <scope id="4746038179140586941" at="668,0,674,0">
        <var name="context" id="4746038179140586941" />
        <var name="effectiveNode" id="4746038179140586941" />
        <var name="node" id="4746038179140586941" />
      </scope>
      <scope id="4746038179140586941" at="160,0,167,0">
        <var name="child" id="4746038179140586941" />
      </scope>
      <scope id="4746038179140586941" at="224,0,231,0">
        <var name="child" id="4746038179140586941" />
      </scope>
      <scope id="7043625615963447794" at="332,49,339,22">
        <var name="editorCell" id="7043625615963447794" />
        <var name="style" id="7043625615963447794" />
      </scope>
      <scope id="4746038179140586941" at="355,0,362,0" />
      <scope id="4746038179140586941" at="496,0,503,0">
        <var name="child" id="4746038179140586941" />
      </scope>
      <scope id="4746038179140586941" at="616,0,623,0">
        <var name="child" id="4746038179140586941" />
      </scope>
      <scope id="4746038179140586941" at="736,0,743,0">
        <var name="child" id="4746038179140586941" />
      </scope>
      <scope id="3325264799421088061" at="775,49,782,22">
        <var name="editorCell" id="3325264799421088061" />
        <var name="style" id="3325264799421088061" />
      </scope>
      <scope id="3325264799421088065" at="784,49,791,22">
        <var name="editorCell" id="3325264799421088065" />
        <var name="style" id="3325264799421088065" />
      </scope>
      <scope id="3828744831080217918" at="856,49,863,22">
        <var name="editorCell" id="3828744831080217918" />
        <var name="style" id="3828744831080217918" />
      </scope>
      <scope id="4746038179140586941" at="269,52,277,22">
        <var name="editorCell" id="4746038179140586941" />
        <var name="handler" id="4746038179140586941" />
        <var name="style" id="4746038179140586941" />
      </scope>
      <scope id="4746038179140586941" at="320,96,328,9" />
      <scope id="4746038179140586941" at="341,51,349,22">
        <var name="editorCell" id="4746038179140586941" />
        <var name="style" id="4746038179140586941" />
      </scope>
      <scope id="4746038179140586941" at="403,96,411,9" />
      <scope id="3993089038373624221" at="415,49,423,22">
        <var name="editorCell" id="3993089038373624221" />
        <var name="style" id="3993089038373624221" />
      </scope>
      <scope id="430844094082202283" at="535,49,543,22">
        <var name="editorCell" id="430844094082202283" />
        <var name="style" id="430844094082202283" />
      </scope>
      <scope id="430844094082202286" at="655,49,663,22">
        <var name="editorCell" id="430844094082202286" />
        <var name="style" id="430844094082202286" />
      </scope>
      <scope id="4746038179140586941" at="793,52,801,22">
        <var name="editorCell" id="4746038179140586941" />
        <var name="handler" id="4746038179140586941" />
        <var name="style" id="4746038179140586941" />
      </scope>
      <scope id="4746038179140586941" at="844,96,852,9" />
      <scope id="4746038179140586941" at="170,70,179,42">
        <var name="style" id="4746038179140586941" />
      </scope>
      <scope id="4746038179140586941" at="234,70,243,42">
        <var name="style" id="4746038179140586941" />
      </scope>
      <scope id="7043625615963447794" at="332,0,341,0" />
      <scope id="4746038179140586941" at="506,70,515,42">
        <var name="style" id="4746038179140586941" />
      </scope>
      <scope id="4746038179140586941" at="626,70,635,42">
        <var name="style" id="4746038179140586941" />
      </scope>
      <scope id="4746038179140586941" at="746,70,755,42">
        <var name="style" id="4746038179140586941" />
      </scope>
      <scope id="3325264799421088061" at="775,0,784,0" />
      <scope id="3325264799421088065" at="784,0,793,0" />
      <scope id="3828744831080217918" at="856,0,865,0" />
      <scope id="4746038179140586941" at="269,0,279,0" />
      <scope id="4746038179140586941" at="319,86,329,7" />
      <scope id="4746038179140586941" at="341,0,351,0" />
      <scope id="4746038179140586941" at="402,86,412,7" />
      <scope id="3993089038373624221" at="415,0,425,0" />
      <scope id="430844094082202283" at="535,0,545,0" />
      <scope id="430844094082202286" at="655,0,665,0" />
      <scope id="4746038179140586941" at="793,0,803,0" />
      <scope id="4746038179140586941" at="843,86,853,7" />
      <scope id="4746038179140586941" at="170,0,181,0">
        <var name="child" id="4746038179140586941" />
        <var name="editorCell" id="4746038179140586941" />
      </scope>
      <scope id="4746038179140586941" at="182,44,193,7" />
      <scope id="4746038179140586941" at="234,0,245,0">
        <var name="child" id="4746038179140586941" />
        <var name="editorCell" id="4746038179140586941" />
      </scope>
      <scope id="4746038179140586941" at="246,44,257,7" />
      <scope id="4746038179140586941" at="306,41,317,7" />
      <scope id="4746038179140586941" at="389,41,400,7" />
      <scope id="4746038179140586941" at="506,0,517,0">
        <var name="child" id="4746038179140586941" />
        <var name="editorCell" id="4746038179140586941" />
      </scope>
      <scope id="4746038179140586941" at="518,44,529,7" />
      <scope id="4746038179140586941" at="626,0,637,0">
        <var name="child" id="4746038179140586941" />
        <var name="editorCell" id="4746038179140586941" />
      </scope>
      <scope id="4746038179140586941" at="638,44,649,7" />
      <scope id="4746038179140586941" at="746,0,757,0">
        <var name="child" id="4746038179140586941" />
        <var name="editorCell" id="4746038179140586941" />
      </scope>
      <scope id="4746038179140586941" at="758,44,769,7" />
      <scope id="4746038179140586941" at="830,41,841,7" />
      <scope id="4746038179140586941" at="319,0,331,0">
        <var name="elementCell" id="4746038179140586941" />
        <var name="elementNode" id="4746038179140586941" />
      </scope>
      <scope id="4746038179140586941" at="402,0,414,0">
        <var name="elementCell" id="4746038179140586941" />
        <var name="elementNode" id="4746038179140586941" />
      </scope>
      <scope id="4746038179140586941" at="843,0,855,0">
        <var name="elementCell" id="4746038179140586941" />
        <var name="elementNode" id="4746038179140586941" />
      </scope>
      <scope id="4746038179140586941" at="306,0,319,0" />
      <scope id="4746038179140586941" at="389,0,402,0" />
      <scope id="4746038179140586941" at="830,0,843,0" />
      <scope id="4746038179140586941" at="181,0,195,0" />
      <scope id="4746038179140586941" at="245,0,259,0" />
      <scope id="4746038179140586941" at="517,0,531,0" />
      <scope id="4746038179140586941" at="637,0,651,0" />
      <scope id="4746038179140586941" at="757,0,771,0" />
      <scope id="4746038179140586949" at="107,9,130,24">
        <var name="currentPropertyAttributes" id="4746038179140586949" />
        <var name="editorCell" id="4746038179140586949" />
        <var name="property" id="4746038179140586949" />
        <var name="propertyAttributes" id="4746038179140586949" />
        <var name="style" id="4746038179140586949" />
      </scope>
      <scope id="4746038179140586941" at="425,48,449,22">
        <var name="attributeConcept" id="4746038179140586941" />
        <var name="editorCell" id="4746038179140586941" />
        <var name="provider" id="4746038179140586941" />
      </scope>
      <scope id="4746038179140586941" at="545,48,569,22">
        <var name="attributeConcept" id="4746038179140586941" />
        <var name="editorCell" id="4746038179140586941" />
        <var name="provider" id="4746038179140586941" />
      </scope>
      <scope id="4746038179140586941" at="665,48,689,22">
        <var name="attributeConcept" id="4746038179140586941" />
        <var name="editorCell" id="4746038179140586941" />
        <var name="provider" id="4746038179140586941" />
      </scope>
      <scope id="4746038179140586941" at="425,0,451,0" />
      <scope id="4746038179140586941" at="545,0,571,0" />
      <scope id="4746038179140586941" at="665,0,691,0" />
      <scope id="4746038179140586941" at="69,50,97,22">
        <var name="editorCell" id="4746038179140586941" />
      </scope>
      <scope id="4746038179140586949" at="105,49,133,5" />
      <scope id="4746038179140586941" at="69,0,99,0" />
      <scope id="4746038179140586949" at="105,0,135,0" />
      <unit id="4746038179140586949" at="121,102,125,7" name="jetbrains.mps.lang.dataFlow.analyzers.editor.Analyzer_EditorBuilder_a$1" />
      <unit id="4746038179140586941" at="426,40,434,5" name="jetbrains.mps.lang.dataFlow.analyzers.editor.Analyzer_EditorBuilder_a$2" />
      <unit id="4746038179140586941" at="546,40,554,5" name="jetbrains.mps.lang.dataFlow.analyzers.editor.Analyzer_EditorBuilder_a$3" />
      <unit id="4746038179140586941" at="666,40,674,5" name="jetbrains.mps.lang.dataFlow.analyzers.editor.Analyzer_EditorBuilder_a$4" />
      <unit id="4746038179140588741" at="451,0,477,0" name="jetbrains.mps.lang.dataFlow.analyzers.editor.Analyzer_EditorBuilder_a$Inline_Builder_590xoz_a11a" />
      <unit id="4746038179140588761" at="571,0,597,0" name="jetbrains.mps.lang.dataFlow.analyzers.editor.Analyzer_EditorBuilder_a$Inline_Builder_590xoz_a41a" />
      <unit id="4746038179140588773" at="691,0,717,0" name="jetbrains.mps.lang.dataFlow.analyzers.editor.Analyzer_EditorBuilder_a$Inline_Builder_590xoz_a71a" />
      <unit id="4746038179140586941" at="279,0,332,0" name="jetbrains.mps.lang.dataFlow.analyzers.editor.Analyzer_EditorBuilder_a$usedContainersListHandler_590xoz_h0" />
      <unit id="4746038179140586941" at="362,0,415,0" name="jetbrains.mps.lang.dataFlow.analyzers.editor.Analyzer_EditorBuilder_a$constructorParametersListHandler_590xoz_b9a" />
      <unit id="4746038179140586941" at="803,0,856,0" name="jetbrains.mps.lang.dataFlow.analyzers.editor.Analyzer_EditorBuilder_a$instructionListHandler_590xoz_v0" />
      <unit id="4746038179140586941" at="145,0,199,0" name="jetbrains.mps.lang.dataFlow.analyzers.editor.Analyzer_EditorBuilder_a$directionSingleRoleHandler_590xoz_d0" />
      <unit id="4746038179140586941" at="209,0,263,0" name="jetbrains.mps.lang.dataFlow.analyzers.editor.Analyzer_EditorBuilder_a$latticeElementTypeSingleRoleHandler_590xoz_f0" />
      <unit id="4746038179140586941" at="481,0,535,0" name="jetbrains.mps.lang.dataFlow.analyzers.editor.Analyzer_EditorBuilder_a$initialFunctionSingleRoleHandler_590xoz_m0" />
      <unit id="4746038179140586941" at="601,0,655,0" name="jetbrains.mps.lang.dataFlow.analyzers.editor.Analyzer_EditorBuilder_a$mergeFunctionSingleRoleHandler_590xoz_p0" />
      <unit id="4746038179140586941" at="721,0,775,0" name="jetbrains.mps.lang.dataFlow.analyzers.editor.Analyzer_EditorBuilder_a$funFunctionSingleRoleHandler_590xoz_s0" />
      <unit id="4746038179140586941" at="50,0,866,0" name="jetbrains.mps.lang.dataFlow.analyzers.editor.Analyzer_EditorBuilder_a" />
    </file>
  </root>
  <root nodeRef="r:f6eee33a-bfb4-4e1b-8340-0fa8c23aeb2e(jetbrains.mps.lang.dataFlow.analyzers.editor)/4943044633101738905">
    <file name="ConceptCondition_Editor.java">
      <node id="4943044633101738905" at="11,79,12,82" concept="7" />
      <node id="4943044633101738905" at="11,0,14,0" concept="5" trace="createEditorCell#(Ljetbrains/mps/openapi/editor/EditorContext;Lorg/jetbrains/mps/openapi/model/SNode;)Ljetbrains/mps/openapi/editor/cells/EditorCell;" />
      <scope id="4943044633101738905" at="11,79,12,82" />
      <scope id="4943044633101738905" at="11,0,14,0">
        <var name="editorContext" id="4943044633101738905" />
        <var name="node" id="4943044633101738905" />
      </scope>
      <unit id="4943044633101738905" at="10,0,15,0" name="jetbrains.mps.lang.dataFlow.analyzers.editor.ConceptCondition_Editor" />
    </file>
    <file name="ConceptCondition_EditorBuilder_a.java">
      <node id="4943044633101738905" at="71,96,72,19" concept="10" />
      <node id="4943044633101738905" at="72,19,73,18" concept="2" />
      <node id="4943044633101738905" at="78,26,79,18" concept="7" />
      <node id="4943044633101738905" at="82,39,83,39" concept="7" />
      <node id="4943044633101738905" at="86,50,87,122" concept="6" />
      <node id="4943044633101738905" at="87,122,88,48" concept="2" />
      <node id="4943044633101738905" at="88,48,89,28" concept="2" />
      <node id="4943044633101738905" at="89,28,90,65" concept="2" />
      <node id="4943044633101738905" at="90,65,91,57" concept="2" />
      <node id="4943044633101738905" at="91,57,92,57" concept="2" />
      <node id="4943044633101738905" at="92,57,93,56" concept="2" />
      <node id="4943044633101738905" at="93,56,94,57" concept="2" />
      <node id="4943044633101738905" at="94,57,95,57" concept="2" />
      <node id="4943044633101738905" at="95,57,96,22" concept="7" />
      <node id="4943044633101738908" at="98,49,99,100" concept="6" />
      <node id="4943044633101738908" at="99,100,100,47" concept="2" />
      <node id="4943044633101738908" at="100,47,101,34" concept="6" />
      <node id="4943044633101738908" at="101,34,102,82" concept="2" />
      <node id="4943044633101738908" at="102,82,103,40" concept="2" />
      <node id="4943044633101738908" at="103,40,104,34" concept="2" />
      <node id="4943044633101738908" at="104,34,105,22" concept="7" />
      <node id="4943044633101738909" at="107,49,108,94" concept="6" />
      <node id="4943044633101738909" at="108,94,109,47" concept="2" />
      <node id="4943044633101738909" at="109,47,110,34" concept="2" />
      <node id="4943044633101738909" at="110,34,111,22" concept="7" />
      <node id="4943044633101738905" at="113,48,114,172" concept="6" />
      <node id="4943044633101738905" at="118,39,119,138" concept="7" />
      <node id="4943044633101738905" at="121,34,122,60" concept="2" />
      <node id="4943044633101738905" at="122,60,123,48" concept="2" />
      <node id="4943044633101738905" at="123,48,124,43" concept="2" />
      <node id="4943044633101738905" at="124,43,125,20" concept="7" />
      <node id="4943044633101738905" at="127,6,128,0" concept="8" />
      <node id="4943044633101738905" at="128,0,129,45" concept="2" />
      <node id="4943044633101738905" at="129,45,130,50" concept="6" />
      <node id="4943044633101738905" at="130,50,131,0" concept="8" />
      <node id="4943044633101738905" at="132,40,133,40" concept="2" />
      <node id="4943044633101738905" at="133,40,134,158" concept="2" />
      <node id="4943044633101738905" at="135,5,136,90" concept="2" />
      <node id="4943044633101738905" at="136,90,137,301" concept="6" />
      <node id="4943044633101738905" at="139,39,140,113" concept="7" />
      <node id="4943044633101738905" at="143,73,144,87" concept="6" />
      <node id="4943044633101738905" at="144,87,145,145" concept="7" />
      <node id="4943044633101738905" at="146,10,147,22" concept="7" />
      <node id="4943044633101738967" at="152,0,153,0" concept="3" trace="myReferencingNode" />
      <node id="4943044633101738967" at="154,119,155,21" concept="10" />
      <node id="4943044633101738967" at="155,21,156,42" concept="2" />
      <node id="4943044633101738967" at="156,42,157,20" concept="2" />
      <node id="4943044633101738967" at="160,41,161,42" concept="7" />
      <node id="4943044633101738967" at="166,28,167,20" concept="7" />
      <node id="4943044633101738969" at="170,53,171,41" concept="2" />
      <node id="4943044633101738969" at="172,11,173,148" concept="6" />
      <node id="4943044633101738969" at="173,148,174,78" concept="2" />
      <node id="4943044633101738969" at="174,78,175,150" concept="6" />
      <node id="4943044633101738969" at="175,150,176,47" concept="2" />
      <node id="4943044633101738969" at="176,47,177,136" concept="2" />
      <node id="4943044633101738969" at="177,136,178,140" concept="2" />
      <node id="4943044633101738969" at="178,140,179,46" concept="2" />
      <node id="4943044633101738969" at="179,46,180,88" concept="2" />
      <node id="4943044633101738969" at="180,88,181,35" concept="2" />
      <node id="4943044633101738969" at="181,35,182,308" concept="6" />
      <node id="4943044633101738969" at="184,43,185,120" concept="7" />
      <node id="4943044633101738969" at="188,76,189,91" concept="6" />
      <node id="4943044633101738969" at="189,91,190,147" concept="7" />
      <node id="4943044633101738969" at="191,14,192,26" concept="7" />
      <node id="4943044633101738969" at="193,17,194,42" concept="2" />
      <node id="4943044633101738913" at="198,49,199,95" concept="6" />
      <node id="4943044633101738913" at="199,95,200,47" concept="2" />
      <node id="4943044633101738913" at="200,47,201,34" concept="6" />
      <node id="4943044633101738913" at="201,34,202,82" concept="2" />
      <node id="4943044633101738913" at="202,82,203,40" concept="2" />
      <node id="4943044633101738913" at="203,40,204,34" concept="2" />
      <node id="4943044633101738913" at="204,34,205,22" concept="7" />
      <node id="4943044633101738905" at="207,49,208,39" concept="2" />
      <node id="4943044633101738905" at="209,9,210,146" concept="6" />
      <node id="4943044633101738905" at="210,146,211,76" concept="2" />
      <node id="4943044633101738905" at="211,76,212,149" concept="6" />
      <node id="4943044633101738905" at="212,149,213,45" concept="2" />
      <node id="4943044633101738905" at="213,45,214,153" concept="2" />
      <node id="4943044633101738905" at="214,153,215,157" concept="2" />
      <node id="4943044633101738905" at="215,157,216,46" concept="2" />
      <node id="4943044633101738905" at="216,46,217,36" concept="6" />
      <node id="4943044633101738905" at="217,36,218,61" concept="2" />
      <node id="4943044633101738905" at="218,61,219,109" concept="2" />
      <node id="4943044633101738905" at="219,109,220,42" concept="2" />
      <node id="4943044633101738905" at="220,42,221,290" concept="2" />
      <node id="4943044633101738905" at="221,290,222,33" concept="2" />
      <node id="4943044633101738905" at="222,33,223,306" concept="6" />
      <node id="4943044633101738905" at="225,41,226,118" concept="7" />
      <node id="4943044633101738905" at="229,74,230,89" concept="6" />
      <node id="4943044633101738905" at="230,89,231,145" concept="7" />
      <node id="4943044633101738905" at="232,12,233,24" concept="7" />
      <node id="4943044633101738905" at="234,15,235,40" concept="2" />
      <node id="4943044633101738916" at="242,103,243,87" concept="6" />
      <node id="4943044633101738916" at="248,65,249,77" concept="6" />
      <node id="4943044633101738916" at="249,77,250,220" concept="2" />
      <node id="4943044633101738916" at="250,220,251,28" concept="7" />
      <node id="4943044633101738916" at="255,8,256,71" concept="7" />
      <node id="4943044633101738919" at="259,115,260,26" concept="6" />
      <node id="4943044633101738925" at="261,506,262,354" concept="6" />
      <node id="4943044633101738934" at="262,354,263,61" concept="2" />
      <node id="4943044633101738954" at="264,14,265,64" concept="2" />
      <node id="4943044633101738960" at="266,7,267,20" concept="7" />
      <node id="4943044633101738905" at="68,0,70,0" concept="3" trace="myNode" />
      <node id="4943044633101738967" at="150,0,152,0" concept="3" trace="myNode" />
      <node id="4943044633101738916" at="239,0,241,0" concept="1" trace="ConceptCondition_name_postfixCellMenu_hrb2do_a0e0#()V" />
      <node id="4943044633101738952" at="264,12,266,7" concept="0" />
      <node id="4943044633101738905" at="82,0,85,0" concept="5" trace="createCell#()Ljetbrains/mps/openapi/editor/cells/EditorCell;" />
      <node id="4943044633101738905" at="118,0,121,0" concept="5" trace="compute#()Ljetbrains/mps/openapi/editor/cells/EditorCell;" />
      <node id="4943044633101738905" at="139,0,142,0" concept="5" trace="accept#(Lorg/jetbrains/mps/openapi/model/SNode;)Z" />
      <node id="4943044633101738967" at="160,0,163,0" concept="5" trace="createCell#()Ljetbrains/mps/openapi/editor/cells/EditorCell;" />
      <node id="4943044633101738969" at="184,0,187,0" concept="5" trace="accept#(Lorg/jetbrains/mps/openapi/model/SNode;)Z" />
      <node id="4943044633101738905" at="225,0,228,0" concept="5" trace="accept#(Lorg/jetbrains/mps/openapi/model/SNode;)Z" />
      <node id="4943044633101738905" at="71,0,75,0" concept="1" trace="ConceptCondition_EditorBuilder_a#(Ljetbrains/mps/openapi/editor/EditorContext;Lorg/jetbrains/mps/openapi/model/SNode;)V" />
      <node id="4943044633101738905" at="131,0,135,5" concept="4" />
      <node id="4943044633101738905" at="76,0,81,0" concept="5" trace="getNode#()Lorg/jetbrains/mps/openapi/model/SNode;" />
      <node id="4943044633101738905" at="116,72,121,34" concept="6" />
      <node id="4943044633101738905" at="137,301,142,7" concept="6" />
      <node id="4943044633101738905" at="142,7,147,22" concept="4" />
      <node id="4943044633101738967" at="154,0,159,0" concept="1" trace="Inline_Builder_hrb2do_a2a#(Ljetbrains/mps/openapi/editor/EditorContext;Lorg/jetbrains/mps/openapi/model/SNode;Lorg/jetbrains/mps/openapi/model/SNode;)V" />
      <node id="4943044633101738967" at="164,0,169,0" concept="5" trace="getNode#()Lorg/jetbrains/mps/openapi/model/SNode;" />
      <node id="4943044633101738969" at="182,308,187,11" concept="6" />
      <node id="4943044633101738969" at="187,11,192,26" concept="4" />
      <node id="4943044633101738905" at="223,306,228,9" concept="6" />
      <node id="4943044633101738905" at="228,9,233,24" concept="4" />
      <node id="4943044633101738909" at="107,0,113,0" concept="5" trace="createConstant_hrb2do_b0#()Ljetbrains/mps/openapi/editor/cells/EditorCell;" />
      <node id="4943044633101738916" at="247,0,253,0" concept="5" trace="getEditorMenuTraceInfo#()Ljetbrains/mps/openapi/editor/menus/EditorMenuTraceInfo;" />
      <node id="4943044633101738923" at="260,26,266,7" concept="4" />
      <node id="4943044633101738916" at="245,64,253,12" concept="7" />
      <node id="4943044633101738908" at="98,0,107,0" concept="5" trace="createConstant_hrb2do_a0#()Ljetbrains/mps/openapi/editor/cells/EditorCell;" />
      <node id="4943044633101738913" at="198,0,207,0" concept="5" trace="createConstant_hrb2do_d0#()Ljetbrains/mps/openapi/editor/cells/EditorCell;" />
      <node id="4943044633101738916" at="245,0,255,0" concept="5" trace="apply#(Ljetbrains/mps/openapi/editor/cells/SubstituteAction;)Ljetbrains/mps/openapi/editor/cells/SubstituteAction;" />
      <node id="4943044633101738916" at="259,0,269,0" concept="5" trace="getPostfixes#(Lorg/jetbrains/mps/openapi/model/SNode;Ljetbrains/mps/smodel/IOperationContext;Ljetbrains/mps/openapi/editor/EditorContext;)Ljava/util/List;" />
      <node id="4943044633101738905" at="116,0,127,0" concept="5" trace="createReferenceCell#(Lorg/jetbrains/mps/openapi/model/SNode;)Ljetbrains/mps/openapi/editor/cells/EditorCell;" />
      <node id="4943044633101738905" at="86,0,98,0" concept="5" trace="createCollection_hrb2do_a#()Ljetbrains/mps/openapi/editor/cells/EditorCell;" />
      <node id="4943044633101738916" at="243,87,255,8" concept="6" />
      <node id="4943044633101738905" at="114,172,127,6" concept="6" />
      <node id="4943044633101738916" at="241,0,258,0" concept="5" trace="createActions#(Ljetbrains/mps/nodeEditor/cellMenu/CellContext;Ljetbrains/mps/openapi/editor/EditorContext;)Ljava/util/List;" />
      <node id="4943044633101738969" at="171,41,195,7" concept="11" />
      <node id="4943044633101738969" at="170,0,197,0" concept="5" trace="createProperty_hrb2do_a0c0#()Ljetbrains/mps/openapi/editor/cells/EditorCell;" />
      <node id="4943044633101738905" at="208,39,236,5" concept="11" />
      <node id="4943044633101738905" at="207,0,238,0" concept="5" trace="createProperty_hrb2do_e0#()Ljetbrains/mps/openapi/editor/cells/EditorCell;" />
      <node id="4943044633101738905" at="113,0,149,0" concept="5" trace="createRefCell_hrb2do_c0#()Ljetbrains/mps/openapi/editor/cells/EditorCell;" />
      <scope id="4943044633101738916" at="239,64,239,64" />
      <scope id="4943044633101738905" at="78,26,79,18" />
      <scope id="4943044633101738905" at="82,39,83,39" />
      <scope id="4943044633101738905" at="118,39,119,138" />
      <scope id="4943044633101738905" at="139,39,140,113" />
      <scope id="4943044633101738967" at="160,41,161,42" />
      <scope id="4943044633101738967" at="166,28,167,20" />
      <scope id="4943044633101738969" at="184,43,185,120" />
      <scope id="4943044633101738969" at="193,17,194,42" />
      <scope id="4943044633101738905" at="225,41,226,118" />
      <scope id="4943044633101738905" at="234,15,235,40" />
      <scope id="4943044633101738953" at="264,14,265,64" />
      <scope id="4943044633101738905" at="71,96,73,18" />
      <scope id="4943044633101738905" at="132,40,134,158" />
      <scope id="4943044633101738905" at="143,73,145,145">
        <var name="manager" id="4943044633101738905" />
      </scope>
      <scope id="4943044633101738969" at="188,76,190,147">
        <var name="manager" id="4943044633101738969" />
      </scope>
      <scope id="4943044633101738905" at="229,74,231,145">
        <var name="manager" id="4943044633101738905" />
      </scope>
      <scope id="4943044633101738916" at="239,0,241,0" />
      <scope id="4943044633101738924" at="261,506,263,61">
        <var name="name" id="4943044633101738926" />
      </scope>
      <scope id="4943044633101738905" at="82,0,85,0" />
      <scope id="4943044633101738905" at="118,0,121,0" />
      <scope id="4943044633101738905" at="139,0,142,0">
        <var name="it" id="4943044633101738905" />
      </scope>
      <scope id="4943044633101738967" at="154,119,157,20" />
      <scope id="4943044633101738967" at="160,0,163,0" />
      <scope id="4943044633101738969" at="184,0,187,0">
        <var name="it" id="4943044633101738969" />
      </scope>
      <scope id="4943044633101738905" at="225,0,228,0">
        <var name="it" id="4943044633101738905" />
      </scope>
      <scope id="4943044633101738916" at="248,65,251,28">
        <var name="result" id="4943044633101738916" />
      </scope>
      <scope id="4943044633101738905" at="71,0,75,0">
        <var name="context" id="4943044633101738905" />
        <var name="node" id="4943044633101738905" />
      </scope>
      <scope id="4943044633101738909" at="107,49,111,22">
        <var name="editorCell" id="4943044633101738909" />
      </scope>
      <scope id="4943044633101738905" at="76,0,81,0" />
      <scope id="4943044633101738967" at="154,0,159,0">
        <var name="context" id="4943044633101738967" />
        <var name="node" id="4943044633101738967" />
        <var name="referencingNode" id="4943044633101738967" />
      </scope>
      <scope id="4943044633101738967" at="164,0,169,0" />
      <scope id="4943044633101738909" at="107,0,113,0" />
      <scope id="4943044633101738916" at="247,0,253,0" />
      <scope id="4943044633101738908" at="98,49,105,22">
        <var name="editorCell" id="4943044633101738908" />
        <var name="style" id="4943044633101738908" />
      </scope>
      <scope id="4943044633101738913" at="198,49,205,22">
        <var name="editorCell" id="4943044633101738913" />
        <var name="style" id="4943044633101738913" />
      </scope>
      <scope id="4943044633101738916" at="245,64,253,12" />
      <scope id="4943044633101738918" at="259,115,267,20">
        <var name="result" id="4943044633101738920" />
      </scope>
      <scope id="4943044633101738908" at="98,0,107,0" />
      <scope id="4943044633101738905" at="116,72,125,20">
        <var name="cell" id="4943044633101738905" />
      </scope>
      <scope id="4943044633101738913" at="198,0,207,0" />
      <scope id="4943044633101738905" at="86,50,96,22">
        <var name="editorCell" id="4943044633101738905" />
      </scope>
      <scope id="4943044633101738916" at="245,0,255,0">
        <var name="action" id="4943044633101738916" />
      </scope>
      <scope id="4943044633101738916" at="259,0,269,0">
        <var name="editorContext" id="4943044633101738916" />
        <var name="node" id="4943044633101738916" />
        <var name="operationContext" id="4943044633101738916" />
      </scope>
      <scope id="4943044633101738905" at="116,0,127,0">
        <var name="targetNode" id="4943044633101738905" />
      </scope>
      <scope id="4943044633101738905" at="86,0,98,0" />
      <scope id="4943044633101738916" at="242,103,256,71">
        <var name="actions" id="4943044633101738916" />
        <var name="mapper" id="4943044633101738916" />
      </scope>
      <scope id="4943044633101738916" at="241,0,258,0">
        <var name="cellContext" id="4943044633101738916" />
        <var name="editorContext" id="4943044633101738916" />
      </scope>
      <scope id="4943044633101738969" at="172,11,192,26">
        <var name="currentPropertyAttributes" id="4943044633101738969" />
        <var name="editorCell" id="4943044633101738969" />
        <var name="property" id="4943044633101738969" />
        <var name="propertyAttributes" id="4943044633101738969" />
      </scope>
      <scope id="4943044633101738905" at="209,9,233,24">
        <var name="currentPropertyAttributes" id="4943044633101738905" />
        <var name="editorCell" id="4943044633101738905" />
        <var name="property" id="4943044633101738905" />
        <var name="propertyAttributes" id="4943044633101738905" />
        <var name="style" id="4943044633101738905" />
      </scope>
      <scope id="4943044633101738969" at="170,53,195,7" />
      <scope id="4943044633101738969" at="170,0,197,0" />
      <scope id="4943044633101738905" at="207,49,236,5" />
      <scope id="4943044633101738905" at="207,0,238,0" />
      <scope id="4943044633101738905" at="113,48,147,22">
        <var name="currentReferenceAttributes" id="4943044633101738905" />
        <var name="editorCell" id="4943044633101738905" />
        <var name="provider" id="4943044633101738905" />
        <var name="referenceAttributes" id="4943044633101738905" />
        <var name="referenceLink" id="4943044633101738905" />
      </scope>
      <scope id="4943044633101738905" at="113,0,149,0" />
      <unit id="4943044633101738905" at="117,74,121,9" name="jetbrains.mps.lang.dataFlow.analyzers.editor.ConceptCondition_EditorBuilder_a$1$1" />
      <unit id="4943044633101738905" at="138,102,142,5" name="jetbrains.mps.lang.dataFlow.analyzers.editor.ConceptCondition_EditorBuilder_a$2" />
      <unit id="4943044633101738969" at="183,104,187,9" name="jetbrains.mps.lang.dataFlow.analyzers.editor.ConceptCondition_EditorBuilder_a$Inline_Builder_hrb2do_a2a$1" />
      <unit id="4943044633101738905" at="224,102,228,7" name="jetbrains.mps.lang.dataFlow.analyzers.editor.ConceptCondition_EditorBuilder_a$3" />
      <unit id="4943044633101738916" at="246,21,253,11" name="jetbrains.mps.lang.dataFlow.analyzers.editor.ConceptCondition_EditorBuilder_a$ConceptCondition_name_postfixCellMenu_hrb2do_a0e0$1$1" />
      <unit id="4943044633101738916" at="244,64,255,7" name="jetbrains.mps.lang.dataFlow.analyzers.editor.ConceptCondition_EditorBuilder_a$ConceptCondition_name_postfixCellMenu_hrb2do_a0e0$1" />
      <unit id="4943044633101738905" at="115,42,127,5" name="jetbrains.mps.lang.dataFlow.analyzers.editor.ConceptCondition_EditorBuilder_a$1" />
      <unit id="4943044633101738916" at="238,0,270,0" name="jetbrains.mps.lang.dataFlow.analyzers.editor.ConceptCondition_EditorBuilder_a$ConceptCondition_name_postfixCellMenu_hrb2do_a0e0" />
      <unit id="4943044633101738967" at="149,0,198,0" name="jetbrains.mps.lang.dataFlow.analyzers.editor.ConceptCondition_EditorBuilder_a$Inline_Builder_hrb2do_a2a" />
      <unit id="4943044633101738905" at="67,0,271,0" name="jetbrains.mps.lang.dataFlow.analyzers.editor.ConceptCondition_EditorBuilder_a" />
    </file>
  </root>
  <root nodeRef="r:f6eee33a-bfb4-4e1b-8340-0fa8c23aeb2e(jetbrains.mps.lang.dataFlow.analyzers.editor)/4943044633102057746">
    <file name="ApplicableNodeReference_Editor.java">
      <node id="4943044633102057746" at="11,79,12,89" concept="7" />
      <node id="4943044633102057746" at="11,0,14,0" concept="5" trace="createEditorCell#(Ljetbrains/mps/openapi/editor/EditorContext;Lorg/jetbrains/mps/openapi/model/SNode;)Ljetbrains/mps/openapi/editor/cells/EditorCell;" />
      <scope id="4943044633102057746" at="11,79,12,89" />
      <scope id="4943044633102057746" at="11,0,14,0">
        <var name="editorContext" id="4943044633102057746" />
        <var name="node" id="4943044633102057746" />
      </scope>
      <unit id="4943044633102057746" at="10,0,15,0" name="jetbrains.mps.lang.dataFlow.analyzers.editor.ApplicableNodeReference_Editor" />
    </file>
    <file name="ApplicableNodeReference_EditorBuilder_a.java">
      <node id="4943044633102057746" at="46,103,47,19" concept="10" />
      <node id="4943044633102057746" at="47,19,48,18" concept="2" />
      <node id="4943044633102057746" at="53,26,54,18" concept="7" />
      <node id="4943044633102057746" at="57,39,58,38" concept="7" />
      <node id="4943044633102057746" at="61,49,62,118" concept="6" />
      <node id="4943044633102057746" at="62,118,63,47" concept="2" />
      <node id="4943044633102057746" at="63,47,64,28" concept="2" />
      <node id="4943044633102057746" at="64,28,65,65" concept="2" />
      <node id="4943044633102057746" at="65,65,66,55" concept="2" />
      <node id="4943044633102057746" at="66,55,67,22" concept="7" />
      <node id="4943044633102057746" at="69,47,70,179" concept="6" />
      <node id="4943044633102057746" at="74,39,75,144" concept="7" />
      <node id="4943044633102057746" at="77,41,78,60" concept="2" />
      <node id="4943044633102057746" at="78,60,79,48" concept="2" />
      <node id="4943044633102057746" at="79,48,80,58" concept="2" />
      <node id="4943044633102057746" at="80,58,81,20" concept="7" />
      <node id="4943044633102057746" at="84,58,85,97" concept="6" />
      <node id="4943044633102057746" at="85,97,86,131" concept="2" />
      <node id="4943044633102057746" at="86,131,87,135" concept="2" />
      <node id="4943044633102057746" at="87,135,88,20" concept="7" />
      <node id="4943044633102057746" at="90,6,91,0" concept="8" />
      <node id="4943044633102057746" at="91,0,92,52" concept="2" />
      <node id="4943044633102057746" at="92,52,93,50" concept="6" />
      <node id="4943044633102057746" at="93,50,94,0" concept="8" />
      <node id="4943044633102057746" at="95,40,96,40" concept="2" />
      <node id="4943044633102057746" at="96,40,97,165" concept="2" />
      <node id="4943044633102057746" at="98,5,99,143" concept="2" />
      <node id="4943044633102057746" at="99,143,100,301" concept="6" />
      <node id="4943044633102057746" at="102,39,103,113" concept="7" />
      <node id="4943044633102057746" at="106,73,107,87" concept="6" />
      <node id="4943044633102057746" at="107,87,108,145" concept="7" />
      <node id="4943044633102057746" at="109,10,110,22" concept="7" />
      <node id="4943044633102057752" at="115,0,116,0" concept="3" trace="myReferencingNode" />
      <node id="4943044633102057752" at="117,118,118,21" concept="10" />
      <node id="4943044633102057752" at="118,21,119,42" concept="2" />
      <node id="4943044633102057752" at="119,42,120,20" concept="2" />
      <node id="4943044633102057752" at="123,41,124,41" concept="7" />
      <node id="4943044633102057752" at="129,28,130,20" concept="7" />
      <node id="4943044633102057754" at="133,52,134,41" concept="2" />
      <node id="4943044633102057754" at="135,11,136,148" concept="6" />
      <node id="4943044633102057754" at="136,148,137,78" concept="2" />
      <node id="4943044633102057754" at="137,78,138,150" concept="6" />
      <node id="4943044633102057754" at="138,150,139,47" concept="2" />
      <node id="4943044633102057754" at="139,47,140,136" concept="2" />
      <node id="4943044633102057754" at="140,136,141,140" concept="2" />
      <node id="4943044633102057754" at="141,140,142,46" concept="2" />
      <node id="4943044633102057754" at="142,46,143,38" concept="6" />
      <node id="4943044633102057754" at="143,38,144,56" concept="2" />
      <node id="4943044633102057754" at="144,56,145,44" concept="2" />
      <node id="4943044633102057754" at="145,44,146,88" concept="2" />
      <node id="4943044633102057754" at="146,88,147,35" concept="2" />
      <node id="4943044633102057754" at="147,35,148,308" concept="6" />
      <node id="4943044633102057754" at="150,43,151,120" concept="7" />
      <node id="4943044633102057754" at="154,76,155,91" concept="6" />
      <node id="4943044633102057754" at="155,91,156,147" concept="7" />
      <node id="4943044633102057754" at="157,14,158,26" concept="7" />
      <node id="4943044633102057754" at="159,17,160,42" concept="2" />
      <node id="4943044633102057746" at="43,0,45,0" concept="3" trace="myNode" />
      <node id="4943044633102057752" at="113,0,115,0" concept="3" trace="myNode" />
      <node id="4943044633102057746" at="57,0,60,0" concept="5" trace="createCell#()Ljetbrains/mps/openapi/editor/cells/EditorCell;" />
      <node id="4943044633102057746" at="74,0,77,0" concept="5" trace="compute#()Ljetbrains/mps/openapi/editor/cells/EditorCell;" />
      <node id="4943044633102057746" at="102,0,105,0" concept="5" trace="accept#(Lorg/jetbrains/mps/openapi/model/SNode;)Z" />
      <node id="4943044633102057752" at="123,0,126,0" concept="5" trace="createCell#()Ljetbrains/mps/openapi/editor/cells/EditorCell;" />
      <node id="4943044633102057754" at="150,0,153,0" concept="5" trace="accept#(Lorg/jetbrains/mps/openapi/model/SNode;)Z" />
      <node id="4943044633102057746" at="46,0,50,0" concept="1" trace="ApplicableNodeReference_EditorBuilder_a#(Ljetbrains/mps/openapi/editor/EditorContext;Lorg/jetbrains/mps/openapi/model/SNode;)V" />
      <node id="4943044633102057746" at="94,0,98,5" concept="4" />
      <node id="4943044633102057746" at="51,0,56,0" concept="5" trace="getNode#()Lorg/jetbrains/mps/openapi/model/SNode;" />
      <node id="4943044633102057746" at="72,72,77,41" concept="6" />
      <node id="4943044633102057746" at="100,301,105,7" concept="6" />
      <node id="4943044633102057746" at="105,7,110,22" concept="4" />
      <node id="4943044633102057752" at="117,0,122,0" concept="1" trace="Inline_Builder_13d8h_a0a#(Ljetbrains/mps/openapi/editor/EditorContext;Lorg/jetbrains/mps/openapi/model/SNode;Lorg/jetbrains/mps/openapi/model/SNode;)V" />
      <node id="4943044633102057752" at="127,0,132,0" concept="5" trace="getNode#()Lorg/jetbrains/mps/openapi/model/SNode;" />
      <node id="4943044633102057754" at="148,308,153,11" concept="6" />
      <node id="4943044633102057754" at="153,11,158,26" concept="4" />
      <node id="4943044633102057746" at="83,0,90,0" concept="5" trace="createErrorCell#(Ljava/lang/String;)Ljetbrains/mps/openapi/editor/cells/EditorCell;" />
      <node id="4943044633102057746" at="61,0,69,0" concept="5" trace="createCollection_13d8h_a#()Ljetbrains/mps/openapi/editor/cells/EditorCell;" />
      <node id="4943044633102057746" at="72,0,83,0" concept="5" trace="createReferenceCell#(Lorg/jetbrains/mps/openapi/model/SNode;)Ljetbrains/mps/openapi/editor/cells/EditorCell;" />
      <node id="4943044633102057746" at="70,179,90,6" concept="6" />
      <node id="4943044633102057754" at="134,41,161,7" concept="11" />
      <node id="4943044633102057754" at="133,0,163,0" concept="5" trace="createProperty_13d8h_a0a0#()Ljetbrains/mps/openapi/editor/cells/EditorCell;" />
      <node id="4943044633102057746" at="69,0,112,0" concept="5" trace="createRefCell_13d8h_a0#()Ljetbrains/mps/openapi/editor/cells/EditorCell;" />
      <scope id="4943044633102057746" at="53,26,54,18" />
      <scope id="4943044633102057746" at="57,39,58,38" />
      <scope id="4943044633102057746" at="74,39,75,144" />
      <scope id="4943044633102057746" at="102,39,103,113" />
      <scope id="4943044633102057752" at="123,41,124,41" />
      <scope id="4943044633102057752" at="129,28,130,20" />
      <scope id="4943044633102057754" at="150,43,151,120" />
      <scope id="4943044633102057754" at="159,17,160,42" />
      <scope id="4943044633102057746" at="46,103,48,18" />
      <scope id="4943044633102057746" at="95,40,97,165" />
      <scope id="4943044633102057746" at="106,73,108,145">
        <var name="manager" id="4943044633102057746" />
      </scope>
      <scope id="4943044633102057754" at="154,76,156,147">
        <var name="manager" id="4943044633102057754" />
      </scope>
      <scope id="4943044633102057746" at="57,0,60,0" />
      <scope id="4943044633102057746" at="74,0,77,0" />
      <scope id="4943044633102057746" at="102,0,105,0">
        <var name="it" id="4943044633102057746" />
      </scope>
      <scope id="4943044633102057752" at="117,118,120,20" />
      <scope id="4943044633102057752" at="123,0,126,0" />
      <scope id="4943044633102057754" at="150,0,153,0">
        <var name="it" id="4943044633102057754" />
      </scope>
      <scope id="4943044633102057746" at="46,0,50,0">
        <var name="context" id="4943044633102057746" />
        <var name="node" id="4943044633102057746" />
      </scope>
      <scope id="4943044633102057746" at="84,58,88,20">
        <var name="cell" id="4943044633102057746" />
      </scope>
      <scope id="4943044633102057746" at="51,0,56,0" />
      <scope id="4943044633102057752" at="117,0,122,0">
        <var name="context" id="4943044633102057752" />
        <var name="node" id="4943044633102057752" />
        <var name="referencingNode" id="4943044633102057752" />
      </scope>
      <scope id="4943044633102057752" at="127,0,132,0" />
      <scope id="4943044633102057746" at="61,49,67,22">
        <var name="editorCell" id="4943044633102057746" />
      </scope>
      <scope id="4943044633102057746" at="83,0,90,0">
        <var name="error" id="4943044633102057746" />
      </scope>
      <scope id="4943044633102057746" at="61,0,69,0" />
      <scope id="4943044633102057746" at="72,72,81,20">
        <var name="cell" id="4943044633102057746" />
      </scope>
      <scope id="4943044633102057746" at="72,0,83,0">
        <var name="targetNode" id="4943044633102057746" />
      </scope>
      <scope id="4943044633102057754" at="135,11,158,26">
        <var name="currentPropertyAttributes" id="4943044633102057754" />
        <var name="editorCell" id="4943044633102057754" />
        <var name="property" id="4943044633102057754" />
        <var name="propertyAttributes" id="4943044633102057754" />
        <var name="style" id="4943044633102057754" />
      </scope>
      <scope id="4943044633102057754" at="133,52,161,7" />
      <scope id="4943044633102057754" at="133,0,163,0" />
      <scope id="4943044633102057746" at="69,47,110,22">
        <var name="currentReferenceAttributes" id="4943044633102057746" />
        <var name="editorCell" id="4943044633102057746" />
        <var name="provider" id="4943044633102057746" />
        <var name="referenceAttributes" id="4943044633102057746" />
        <var name="referenceLink" id="4943044633102057746" />
      </scope>
      <scope id="4943044633102057746" at="69,0,112,0" />
      <unit id="4943044633102057746" at="73,74,77,9" name="jetbrains.mps.lang.dataFlow.analyzers.editor.ApplicableNodeReference_EditorBuilder_a$1$1" />
      <unit id="4943044633102057746" at="101,102,105,5" name="jetbrains.mps.lang.dataFlow.analyzers.editor.ApplicableNodeReference_EditorBuilder_a$2" />
      <unit id="4943044633102057754" at="149,104,153,9" name="jetbrains.mps.lang.dataFlow.analyzers.editor.ApplicableNodeReference_EditorBuilder_a$Inline_Builder_13d8h_a0a$1" />
      <unit id="4943044633102057746" at="71,42,90,5" name="jetbrains.mps.lang.dataFlow.analyzers.editor.ApplicableNodeReference_EditorBuilder_a$1" />
      <unit id="4943044633102057752" at="112,0,164,0" name="jetbrains.mps.lang.dataFlow.analyzers.editor.ApplicableNodeReference_EditorBuilder_a$Inline_Builder_13d8h_a0a" />
      <unit id="4943044633102057746" at="42,0,165,0" name="jetbrains.mps.lang.dataFlow.analyzers.editor.ApplicableNodeReference_EditorBuilder_a" />
    </file>
  </root>
  <root nodeRef="r:f6eee33a-bfb4-4e1b-8340-0fa8c23aeb2e(jetbrains.mps.lang.dataFlow.analyzers.editor)/752944717341640114">
    <file name="RuleReference_Editor.java">
      <node id="752944717341640114" at="11,79,12,79" concept="7" />
      <node id="752944717341640114" at="11,0,14,0" concept="5" trace="createEditorCell#(Ljetbrains/mps/openapi/editor/EditorContext;Lorg/jetbrains/mps/openapi/model/SNode;)Ljetbrains/mps/openapi/editor/cells/EditorCell;" />
      <scope id="752944717341640114" at="11,79,12,79" />
      <scope id="752944717341640114" at="11,0,14,0">
        <var name="editorContext" id="752944717341640114" />
        <var name="node" id="752944717341640114" />
      </scope>
      <unit id="752944717341640114" at="10,0,15,0" name="jetbrains.mps.lang.dataFlow.analyzers.editor.RuleReference_Editor" />
    </file>
    <file name="RuleReference_EditorBuilder_a.java">
      <node id="752944717341640114" at="46,93,47,19" concept="10" />
      <node id="752944717341640114" at="47,19,48,18" concept="2" />
      <node id="752944717341640114" at="53,26,54,18" concept="7" />
      <node id="752944717341640114" at="57,39,58,39" concept="7" />
      <node id="752944717341640114" at="61,50,62,118" concept="6" />
      <node id="752944717341640114" at="62,118,63,48" concept="2" />
      <node id="752944717341640114" at="63,48,64,28" concept="2" />
      <node id="752944717341640114" at="64,28,65,65" concept="2" />
      <node id="752944717341640114" at="65,65,66,56" concept="2" />
      <node id="752944717341640114" at="66,56,67,22" concept="7" />
      <node id="752944717341640114" at="69,48,70,167" concept="6" />
      <node id="752944717341640114" at="74,39,75,135" concept="7" />
      <node id="752944717341640114" at="77,31,78,60" concept="2" />
      <node id="752944717341640114" at="78,60,79,48" concept="2" />
      <node id="752944717341640114" at="79,48,80,58" concept="2" />
      <node id="752944717341640114" at="80,58,81,20" concept="7" />
      <node id="752944717341640114" at="84,58,85,97" concept="6" />
      <node id="752944717341640114" at="85,97,86,131" concept="2" />
      <node id="752944717341640114" at="86,131,87,135" concept="2" />
      <node id="752944717341640114" at="87,135,88,20" concept="7" />
      <node id="752944717341640114" at="90,6,91,0" concept="8" />
      <node id="752944717341640114" at="91,0,92,42" concept="2" />
      <node id="752944717341640114" at="92,42,93,50" concept="6" />
      <node id="752944717341640114" at="93,50,94,0" concept="8" />
      <node id="752944717341640114" at="95,40,96,40" concept="2" />
      <node id="752944717341640114" at="96,40,97,153" concept="2" />
      <node id="752944717341640114" at="98,5,99,143" concept="2" />
      <node id="752944717341640114" at="99,143,100,301" concept="6" />
      <node id="752944717341640114" at="102,39,103,113" concept="7" />
      <node id="752944717341640114" at="106,73,107,87" concept="6" />
      <node id="752944717341640114" at="107,87,108,145" concept="7" />
      <node id="752944717341640114" at="109,10,110,22" concept="7" />
      <node id="752944717341640117" at="115,0,116,0" concept="3" trace="myReferencingNode" />
      <node id="752944717341640117" at="117,119,118,21" concept="10" />
      <node id="752944717341640117" at="118,21,119,42" concept="2" />
      <node id="752944717341640117" at="119,42,120,20" concept="2" />
      <node id="752944717341640117" at="123,41,124,42" concept="7" />
      <node id="752944717341640117" at="129,28,130,20" concept="7" />
      <node id="752944717341640119" at="133,53,134,41" concept="2" />
      <node id="752944717341640119" at="135,11,136,148" concept="6" />
      <node id="752944717341640119" at="136,148,137,78" concept="2" />
      <node id="752944717341640119" at="137,78,138,150" concept="6" />
      <node id="752944717341640119" at="138,150,139,47" concept="2" />
      <node id="752944717341640119" at="139,47,140,136" concept="2" />
      <node id="752944717341640119" at="140,136,141,140" concept="2" />
      <node id="752944717341640119" at="141,140,142,46" concept="2" />
      <node id="752944717341640119" at="142,46,143,38" concept="6" />
      <node id="752944717341640119" at="143,38,144,56" concept="2" />
      <node id="752944717341640119" at="144,56,145,44" concept="2" />
      <node id="752944717341640119" at="145,44,146,88" concept="2" />
      <node id="752944717341640119" at="146,88,147,35" concept="2" />
      <node id="752944717341640119" at="147,35,148,308" concept="6" />
      <node id="752944717341640119" at="150,43,151,120" concept="7" />
      <node id="752944717341640119" at="154,76,155,91" concept="6" />
      <node id="752944717341640119" at="155,91,156,147" concept="7" />
      <node id="752944717341640119" at="157,14,158,26" concept="7" />
      <node id="752944717341640119" at="159,17,160,42" concept="2" />
      <node id="752944717341640114" at="43,0,45,0" concept="3" trace="myNode" />
      <node id="752944717341640117" at="113,0,115,0" concept="3" trace="myNode" />
      <node id="752944717341640114" at="57,0,60,0" concept="5" trace="createCell#()Ljetbrains/mps/openapi/editor/cells/EditorCell;" />
      <node id="752944717341640114" at="74,0,77,0" concept="5" trace="compute#()Ljetbrains/mps/openapi/editor/cells/EditorCell;" />
      <node id="752944717341640114" at="102,0,105,0" concept="5" trace="accept#(Lorg/jetbrains/mps/openapi/model/SNode;)Z" />
      <node id="752944717341640117" at="123,0,126,0" concept="5" trace="createCell#()Ljetbrains/mps/openapi/editor/cells/EditorCell;" />
      <node id="752944717341640119" at="150,0,153,0" concept="5" trace="accept#(Lorg/jetbrains/mps/openapi/model/SNode;)Z" />
      <node id="752944717341640114" at="46,0,50,0" concept="1" trace="RuleReference_EditorBuilder_a#(Ljetbrains/mps/openapi/editor/EditorContext;Lorg/jetbrains/mps/openapi/model/SNode;)V" />
      <node id="752944717341640114" at="94,0,98,5" concept="4" />
      <node id="752944717341640114" at="51,0,56,0" concept="5" trace="getNode#()Lorg/jetbrains/mps/openapi/model/SNode;" />
      <node id="752944717341640114" at="72,72,77,31" concept="6" />
      <node id="752944717341640114" at="100,301,105,7" concept="6" />
      <node id="752944717341640114" at="105,7,110,22" concept="4" />
      <node id="752944717341640117" at="117,0,122,0" concept="1" trace="Inline_Builder_b21fry_a0a#(Ljetbrains/mps/openapi/editor/EditorContext;Lorg/jetbrains/mps/openapi/model/SNode;Lorg/jetbrains/mps/openapi/model/SNode;)V" />
      <node id="752944717341640117" at="127,0,132,0" concept="5" trace="getNode#()Lorg/jetbrains/mps/openapi/model/SNode;" />
      <node id="752944717341640119" at="148,308,153,11" concept="6" />
      <node id="752944717341640119" at="153,11,158,26" concept="4" />
      <node id="752944717341640114" at="83,0,90,0" concept="5" trace="createErrorCell#(Ljava/lang/String;)Ljetbrains/mps/openapi/editor/cells/EditorCell;" />
      <node id="752944717341640114" at="61,0,69,0" concept="5" trace="createCollection_b21fry_a#()Ljetbrains/mps/openapi/editor/cells/EditorCell;" />
      <node id="752944717341640114" at="72,0,83,0" concept="5" trace="createReferenceCell#(Lorg/jetbrains/mps/openapi/model/SNode;)Ljetbrains/mps/openapi/editor/cells/EditorCell;" />
      <node id="752944717341640114" at="70,167,90,6" concept="6" />
      <node id="752944717341640119" at="134,41,161,7" concept="11" />
      <node id="752944717341640119" at="133,0,163,0" concept="5" trace="createProperty_b21fry_a0a0#()Ljetbrains/mps/openapi/editor/cells/EditorCell;" />
      <node id="752944717341640114" at="69,0,112,0" concept="5" trace="createRefCell_b21fry_a0#()Ljetbrains/mps/openapi/editor/cells/EditorCell;" />
      <scope id="752944717341640114" at="53,26,54,18" />
      <scope id="752944717341640114" at="57,39,58,39" />
      <scope id="752944717341640114" at="74,39,75,135" />
      <scope id="752944717341640114" at="102,39,103,113" />
      <scope id="752944717341640117" at="123,41,124,42" />
      <scope id="752944717341640117" at="129,28,130,20" />
      <scope id="752944717341640119" at="150,43,151,120" />
      <scope id="752944717341640119" at="159,17,160,42" />
      <scope id="752944717341640114" at="46,93,48,18" />
      <scope id="752944717341640114" at="95,40,97,153" />
      <scope id="752944717341640114" at="106,73,108,145">
        <var name="manager" id="752944717341640114" />
      </scope>
      <scope id="752944717341640119" at="154,76,156,147">
        <var name="manager" id="752944717341640119" />
      </scope>
      <scope id="752944717341640114" at="57,0,60,0" />
      <scope id="752944717341640114" at="74,0,77,0" />
      <scope id="752944717341640114" at="102,0,105,0">
        <var name="it" id="752944717341640114" />
      </scope>
      <scope id="752944717341640117" at="117,119,120,20" />
      <scope id="752944717341640117" at="123,0,126,0" />
      <scope id="752944717341640119" at="150,0,153,0">
        <var name="it" id="752944717341640119" />
      </scope>
      <scope id="752944717341640114" at="46,0,50,0">
        <var name="context" id="752944717341640114" />
        <var name="node" id="752944717341640114" />
      </scope>
      <scope id="752944717341640114" at="84,58,88,20">
        <var name="cell" id="752944717341640114" />
      </scope>
      <scope id="752944717341640114" at="51,0,56,0" />
      <scope id="752944717341640117" at="117,0,122,0">
        <var name="context" id="752944717341640117" />
        <var name="node" id="752944717341640117" />
        <var name="referencingNode" id="752944717341640117" />
      </scope>
      <scope id="752944717341640117" at="127,0,132,0" />
      <scope id="752944717341640114" at="61,50,67,22">
        <var name="editorCell" id="752944717341640114" />
      </scope>
      <scope id="752944717341640114" at="83,0,90,0">
        <var name="error" id="752944717341640114" />
      </scope>
      <scope id="752944717341640114" at="61,0,69,0" />
      <scope id="752944717341640114" at="72,72,81,20">
        <var name="cell" id="752944717341640114" />
      </scope>
      <scope id="752944717341640114" at="72,0,83,0">
        <var name="targetNode" id="752944717341640114" />
      </scope>
      <scope id="752944717341640119" at="135,11,158,26">
        <var name="currentPropertyAttributes" id="752944717341640119" />
        <var name="editorCell" id="752944717341640119" />
        <var name="property" id="752944717341640119" />
        <var name="propertyAttributes" id="752944717341640119" />
        <var name="style" id="752944717341640119" />
      </scope>
      <scope id="752944717341640119" at="133,53,161,7" />
      <scope id="752944717341640119" at="133,0,163,0" />
      <scope id="752944717341640114" at="69,48,110,22">
        <var name="currentReferenceAttributes" id="752944717341640114" />
        <var name="editorCell" id="752944717341640114" />
        <var name="provider" id="752944717341640114" />
        <var name="referenceAttributes" id="752944717341640114" />
        <var name="referenceLink" id="752944717341640114" />
      </scope>
      <scope id="752944717341640114" at="69,0,112,0" />
      <unit id="752944717341640114" at="73,74,77,9" name="jetbrains.mps.lang.dataFlow.analyzers.editor.RuleReference_EditorBuilder_a$1$1" />
      <unit id="752944717341640114" at="101,102,105,5" name="jetbrains.mps.lang.dataFlow.analyzers.editor.RuleReference_EditorBuilder_a$2" />
      <unit id="752944717341640119" at="149,104,153,9" name="jetbrains.mps.lang.dataFlow.analyzers.editor.RuleReference_EditorBuilder_a$Inline_Builder_b21fry_a0a$1" />
      <unit id="752944717341640114" at="71,42,90,5" name="jetbrains.mps.lang.dataFlow.analyzers.editor.RuleReference_EditorBuilder_a$1" />
      <unit id="752944717341640117" at="112,0,164,0" name="jetbrains.mps.lang.dataFlow.analyzers.editor.RuleReference_EditorBuilder_a$Inline_Builder_b21fry_a0a" />
      <unit id="752944717341640114" at="42,0,165,0" name="jetbrains.mps.lang.dataFlow.analyzers.editor.RuleReference_EditorBuilder_a" />
    </file>
  </root>
  <root nodeRef="r:f6eee33a-bfb4-4e1b-8340-0fa8c23aeb2e(jetbrains.mps.lang.dataFlow.analyzers.editor)/7857205188090882492">
    <file name="AnalyzerRunnerAnalyzeOperation_Editor.java">
      <node id="7857205188090882492" at="11,79,12,96" concept="7" />
      <node id="7857205188090882492" at="11,0,14,0" concept="5" trace="createEditorCell#(Ljetbrains/mps/openapi/editor/EditorContext;Lorg/jetbrains/mps/openapi/model/SNode;)Ljetbrains/mps/openapi/editor/cells/EditorCell;" />
      <scope id="7857205188090882492" at="11,79,12,96" />
      <scope id="7857205188090882492" at="11,0,14,0">
        <var name="editorContext" id="7857205188090882492" />
        <var name="node" id="7857205188090882492" />
      </scope>
      <unit id="7857205188090882492" at="10,0,15,0" name="jetbrains.mps.lang.dataFlow.analyzers.editor.AnalyzerRunnerAnalyzeOperation_Editor" />
    </file>
    <file name="AnalyzerRunnerAnalyzeOperation_EditorBuilder_a.java">
      <node id="7857205188090882492" at="18,110,19,19" concept="10" />
      <node id="7857205188090882492" at="19,19,20,18" concept="2" />
      <node id="7857205188090882492" at="25,26,26,18" concept="7" />
      <node id="7857205188090882492" at="29,39,30,39" concept="7" />
      <node id="7857205188090882492" at="33,50,34,118" concept="6" />
      <node id="7857205188090882492" at="34,118,35,48" concept="2" />
      <node id="7857205188090882492" at="35,48,36,28" concept="2" />
      <node id="7857205188090882492" at="36,28,37,65" concept="2" />
      <node id="7857205188090882492" at="37,65,38,57" concept="2" />
      <node id="7857205188090882492" at="38,57,39,57" concept="2" />
      <node id="7857205188090882492" at="39,57,40,57" concept="2" />
      <node id="7857205188090882492" at="40,57,41,22" concept="7" />
      <node id="7857205188090947126" at="43,49,44,100" concept="6" />
      <node id="7857205188090947126" at="44,100,45,47" concept="2" />
      <node id="7857205188090947126" at="45,47,46,34" concept="2" />
      <node id="7857205188090947126" at="46,34,47,22" concept="7" />
      <node id="178770917832560928" at="49,49,50,94" concept="6" />
      <node id="178770917832560928" at="50,94,51,47" concept="2" />
      <node id="178770917832560928" at="51,47,52,34" concept="2" />
      <node id="178770917832560928" at="52,34,53,22" concept="7" />
      <node id="178770917832560930" at="55,49,56,94" concept="6" />
      <node id="178770917832560930" at="56,94,57,47" concept="2" />
      <node id="178770917832560930" at="57,47,58,34" concept="2" />
      <node id="178770917832560930" at="58,34,59,22" concept="7" />
      <node id="7857205188090882492" at="15,0,17,0" concept="3" trace="myNode" />
      <node id="7857205188090882492" at="29,0,32,0" concept="5" trace="createCell#()Ljetbrains/mps/openapi/editor/cells/EditorCell;" />
      <node id="7857205188090882492" at="18,0,22,0" concept="1" trace="AnalyzerRunnerAnalyzeOperation_EditorBuilder_a#(Ljetbrains/mps/openapi/editor/EditorContext;Lorg/jetbrains/mps/openapi/model/SNode;)V" />
      <node id="7857205188090882492" at="23,0,28,0" concept="5" trace="getNode#()Lorg/jetbrains/mps/openapi/model/SNode;" />
      <node id="7857205188090947126" at="43,0,49,0" concept="5" trace="createConstant_f2r9d9_a0#()Ljetbrains/mps/openapi/editor/cells/EditorCell;" />
      <node id="178770917832560928" at="49,0,55,0" concept="5" trace="createConstant_f2r9d9_b0#()Ljetbrains/mps/openapi/editor/cells/EditorCell;" />
      <node id="178770917832560930" at="55,0,61,0" concept="5" trace="createConstant_f2r9d9_c0#()Ljetbrains/mps/openapi/editor/cells/EditorCell;" />
      <node id="7857205188090882492" at="33,0,43,0" concept="5" trace="createCollection_f2r9d9_a#()Ljetbrains/mps/openapi/editor/cells/EditorCell;" />
      <scope id="7857205188090882492" at="25,26,26,18" />
      <scope id="7857205188090882492" at="29,39,30,39" />
      <scope id="7857205188090882492" at="18,110,20,18" />
      <scope id="7857205188090882492" at="29,0,32,0" />
      <scope id="7857205188090882492" at="18,0,22,0">
        <var name="context" id="7857205188090882492" />
        <var name="node" id="7857205188090882492" />
      </scope>
      <scope id="7857205188090947126" at="43,49,47,22">
        <var name="editorCell" id="7857205188090947126" />
      </scope>
      <scope id="178770917832560928" at="49,49,53,22">
        <var name="editorCell" id="178770917832560928" />
      </scope>
      <scope id="178770917832560930" at="55,49,59,22">
        <var name="editorCell" id="178770917832560930" />
      </scope>
      <scope id="7857205188090882492" at="23,0,28,0" />
      <scope id="7857205188090947126" at="43,0,49,0" />
      <scope id="178770917832560928" at="49,0,55,0" />
      <scope id="178770917832560930" at="55,0,61,0" />
      <scope id="7857205188090882492" at="33,50,41,22">
        <var name="editorCell" id="7857205188090882492" />
      </scope>
      <scope id="7857205188090882492" at="33,0,43,0" />
      <unit id="7857205188090882492" at="14,0,62,0" name="jetbrains.mps.lang.dataFlow.analyzers.editor.AnalyzerRunnerAnalyzeOperation_EditorBuilder_a" />
    </file>
  </root>
  <root nodeRef="r:f6eee33a-bfb4-4e1b-8340-0fa8c23aeb2e(jetbrains.mps.lang.dataFlow.analyzers.editor)/7985661997283714148">
    <file name="IsOperation_Editor.java">
      <node id="7985661997283714148" at="11,79,12,77" concept="7" />
      <node id="7985661997283714148" at="11,0,14,0" concept="5" trace="createEditorCell#(Ljetbrains/mps/openapi/editor/EditorContext;Lorg/jetbrains/mps/openapi/model/SNode;)Ljetbrains/mps/openapi/editor/cells/EditorCell;" />
      <scope id="7985661997283714148" at="11,79,12,77" />
      <scope id="7985661997283714148" at="11,0,14,0">
        <var name="editorContext" id="7985661997283714148" />
        <var name="node" id="7985661997283714148" />
      </scope>
      <unit id="7985661997283714148" at="10,0,15,0" name="jetbrains.mps.lang.dataFlow.analyzers.editor.IsOperation_Editor" />
    </file>
    <file name="IsOperation_EditorBuilder_a.java">
      <node id="7985661997283714148" at="48,91,49,19" concept="10" />
      <node id="7985661997283714148" at="49,19,50,18" concept="2" />
      <node id="7985661997283714148" at="55,26,56,18" concept="7" />
      <node id="7985661997283714148" at="59,39,60,39" concept="7" />
      <node id="7985661997283714148" at="63,50,64,118" concept="6" />
      <node id="7985661997283714148" at="64,118,65,48" concept="2" />
      <node id="7985661997283714148" at="65,48,66,28" concept="2" />
      <node id="7985661997283714148" at="66,28,67,65" concept="2" />
      <node id="7985661997283714148" at="67,65,68,56" concept="2" />
      <node id="7985661997283714148" at="68,56,69,57" concept="2" />
      <node id="7985661997283714148" at="69,57,70,56" concept="2" />
      <node id="7985661997283714148" at="70,56,71,22" concept="7" />
      <node id="7985661997283714148" at="73,48,74,261" concept="6" />
      <node id="7985661997283714148" at="74,261,75,33" concept="7" />
      <node id="7985661997283714148" at="81,118,82,38" concept="10" />
      <node id="7985661997283714148" at="82,38,83,25" concept="2" />
      <node id="7985661997283714148" at="88,28,89,20" concept="7" />
      <node id="7985661997283714148" at="92,55,93,76" concept="6" />
      <node id="7985661997283714148" at="93,76,94,227" concept="2" />
      <node id="7985661997283714148" at="94,227,95,230" concept="2" />
      <node id="7985661997283714148" at="95,230,96,41" concept="2" />
      <node id="7985661997283714148" at="96,41,97,24" concept="7" />
      <node id="7985661997283714148" at="103,118,104,75" concept="2" />
      <node id="7985661997283714148" at="106,42,107,159" concept="2" />
      <node id="7985661997283714148" at="111,44,112,41" concept="2" />
      <node id="7985661997283714148" at="112,41,113,218" concept="2" />
      <node id="7985661997283714148" at="114,11,115,56" concept="6" />
      <node id="7985661997283714148" at="115,56,116,43" concept="2" />
      <node id="7985661997283714148" at="116,43,117,42" concept="2" />
      <node id="7985661997283714148" at="117,42,118,35" concept="2" />
      <node id="7985661997283714148" at="118,35,119,26" concept="7" />
      <node id="7985661997283714148" at="120,17,121,42" concept="2" />
      <node id="7985661997283714148" at="124,40,125,25" concept="7" />
      <node id="7985661997283737332" at="128,49,129,95" concept="6" />
      <node id="7985661997283737332" at="129,95,130,47" concept="2" />
      <node id="7985661997283737332" at="130,47,131,34" concept="2" />
      <node id="7985661997283737332" at="131,34,132,22" concept="7" />
      <node id="7985661997283714148" at="134,48,135,176" concept="6" />
      <node id="7985661997283714148" at="139,39,140,133" concept="7" />
      <node id="7985661997283714148" at="142,38,143,60" concept="2" />
      <node id="7985661997283714148" at="143,60,144,48" concept="2" />
      <node id="7985661997283714148" at="144,48,145,43" concept="2" />
      <node id="7985661997283714148" at="145,43,146,20" concept="7" />
      <node id="7985661997283714148" at="148,6,149,0" concept="8" />
      <node id="7985661997283714148" at="149,0,150,49" concept="2" />
      <node id="7985661997283714148" at="150,49,151,50" concept="6" />
      <node id="7985661997283714148" at="151,50,152,0" concept="8" />
      <node id="7985661997283714148" at="153,40,154,40" concept="2" />
      <node id="7985661997283714148" at="154,40,155,162" concept="2" />
      <node id="7985661997283714148" at="156,5,157,90" concept="2" />
      <node id="7985661997283714148" at="157,90,158,301" concept="6" />
      <node id="7985661997283714148" at="160,39,161,113" concept="7" />
      <node id="7985661997283714148" at="164,73,165,87" concept="6" />
      <node id="7985661997283714148" at="165,87,166,145" concept="7" />
      <node id="7985661997283714148" at="167,10,168,22" concept="7" />
      <node id="7985661997283714156" at="173,0,174,0" concept="3" trace="myReferencingNode" />
      <node id="7985661997283714156" at="175,119,176,21" concept="10" />
      <node id="7985661997283714156" at="176,21,177,42" concept="2" />
      <node id="7985661997283714156" at="177,42,178,20" concept="2" />
      <node id="7985661997283714156" at="181,41,182,42" concept="7" />
      <node id="7985661997283714156" at="187,28,188,20" concept="7" />
      <node id="7985661997283714158" at="191,53,192,41" concept="2" />
      <node id="7985661997283714158" at="193,11,194,148" concept="6" />
      <node id="7985661997283714158" at="194,148,195,78" concept="2" />
      <node id="7985661997283714158" at="195,78,196,150" concept="6" />
      <node id="7985661997283714158" at="196,150,197,47" concept="2" />
      <node id="7985661997283714158" at="197,47,198,136" concept="2" />
      <node id="7985661997283714158" at="198,136,199,140" concept="2" />
      <node id="7985661997283714158" at="199,140,200,46" concept="2" />
      <node id="7985661997283714158" at="200,46,201,88" concept="2" />
      <node id="7985661997283714158" at="201,88,202,35" concept="2" />
      <node id="7985661997283714158" at="202,35,203,308" concept="6" />
      <node id="7985661997283714158" at="205,43,206,120" concept="7" />
      <node id="7985661997283714158" at="209,76,210,91" concept="6" />
      <node id="7985661997283714158" at="210,91,211,147" concept="7" />
      <node id="7985661997283714158" at="212,14,213,26" concept="7" />
      <node id="7985661997283714158" at="214,17,215,42" concept="2" />
      <node id="7985661997283714148" at="45,0,47,0" concept="3" trace="myNode" />
      <node id="7985661997283714148" at="78,0,80,0" concept="3" trace="myNode" />
      <node id="7985661997283714156" at="171,0,173,0" concept="3" trace="myNode" />
      <node id="7985661997283714148" at="59,0,62,0" concept="5" trace="createCell#()Ljetbrains/mps/openapi/editor/cells/EditorCell;" />
      <node id="7985661997283714148" at="102,70,105,7" concept="4" />
      <node id="7985661997283714148" at="105,7,108,7" concept="4" />
      <node id="7985661997283714148" at="124,0,127,0" concept="5" trace="getNoTargetText#()Ljava/lang/String;" />
      <node id="7985661997283714148" at="139,0,142,0" concept="5" trace="compute#()Ljetbrains/mps/openapi/editor/cells/EditorCell;" />
      <node id="7985661997283714148" at="160,0,163,0" concept="5" trace="accept#(Lorg/jetbrains/mps/openapi/model/SNode;)Z" />
      <node id="7985661997283714156" at="181,0,184,0" concept="5" trace="createCell#()Ljetbrains/mps/openapi/editor/cells/EditorCell;" />
      <node id="7985661997283714158" at="205,0,208,0" concept="5" trace="accept#(Lorg/jetbrains/mps/openapi/model/SNode;)Z" />
      <node id="7985661997283714148" at="48,0,52,0" concept="1" trace="IsOperation_EditorBuilder_a#(Ljetbrains/mps/openapi/editor/EditorContext;Lorg/jetbrains/mps/openapi/model/SNode;)V" />
      <node id="7985661997283714148" at="73,0,77,0" concept="5" trace="createRefNode_5ag8rr_a0#()Ljetbrains/mps/openapi/editor/cells/EditorCell;" />
      <node id="7985661997283714148" at="81,0,85,0" concept="1" trace="leftSingleRoleHandler_5ag8rr_a0#(Lorg/jetbrains/mps/openapi/model/SNode;Lorg/jetbrains/mps/openapi/language/SContainmentLink;Ljetbrains/mps/openapi/editor/EditorContext;)V" />
      <node id="7985661997283714148" at="152,0,156,5" concept="4" />
      <node id="7985661997283714148" at="53,0,58,0" concept="5" trace="getNode#()Lorg/jetbrains/mps/openapi/model/SNode;" />
      <node id="7985661997283714148" at="86,0,91,0" concept="5" trace="getNode#()Lorg/jetbrains/mps/openapi/model/SNode;" />
      <node id="7985661997283714148" at="137,72,142,38" concept="6" />
      <node id="7985661997283714148" at="158,301,163,7" concept="6" />
      <node id="7985661997283714148" at="163,7,168,22" concept="4" />
      <node id="7985661997283714156" at="175,0,180,0" concept="1" trace="Inline_Builder_5ag8rr_a2a#(Ljetbrains/mps/openapi/editor/EditorContext;Lorg/jetbrains/mps/openapi/model/SNode;Lorg/jetbrains/mps/openapi/model/SNode;)V" />
      <node id="7985661997283714156" at="185,0,190,0" concept="5" trace="getNode#()Lorg/jetbrains/mps/openapi/model/SNode;" />
      <node id="7985661997283714158" at="203,308,208,11" concept="6" />
      <node id="7985661997283714158" at="208,11,213,26" concept="4" />
      <node id="7985661997283737332" at="128,0,134,0" concept="5" trace="createConstant_5ag8rr_b0#()Ljetbrains/mps/openapi/editor/cells/EditorCell;" />
      <node id="7985661997283714148" at="92,0,99,0" concept="5" trace="createChildCell#(Lorg/jetbrains/mps/openapi/model/SNode;)Ljetbrains/mps/openapi/editor/cells/EditorCell;" />
      <node id="7985661997283714148" at="102,0,110,0" concept="5" trace="installCellInfo#(Lorg/jetbrains/mps/openapi/model/SNode;Ljetbrains/mps/openapi/editor/cells/EditorCell;)V" />
      <node id="7985661997283714148" at="113,218,122,7" concept="11" />
      <node id="7985661997283714148" at="63,0,73,0" concept="5" trace="createCollection_5ag8rr_a#()Ljetbrains/mps/openapi/editor/cells/EditorCell;" />
      <node id="7985661997283714148" at="137,0,148,0" concept="5" trace="createReferenceCell#(Lorg/jetbrains/mps/openapi/model/SNode;)Ljetbrains/mps/openapi/editor/cells/EditorCell;" />
      <node id="7985661997283714148" at="135,176,148,6" concept="6" />
      <node id="7985661997283714148" at="110,0,124,0" concept="5" trace="createEmptyCell#()Ljetbrains/mps/openapi/editor/cells/EditorCell;" />
      <node id="7985661997283714158" at="192,41,216,7" concept="11" />
      <node id="7985661997283714158" at="191,0,218,0" concept="5" trace="createProperty_5ag8rr_a0c0#()Ljetbrains/mps/openapi/editor/cells/EditorCell;" />
      <node id="7985661997283714148" at="134,0,170,0" concept="5" trace="createRefCell_5ag8rr_c0#()Ljetbrains/mps/openapi/editor/cells/EditorCell;" />
      <scope id="7985661997283714148" at="55,26,56,18" />
      <scope id="7985661997283714148" at="59,39,60,39" />
      <scope id="7985661997283714148" at="88,28,89,20" />
      <scope id="7985661997283714148" at="103,118,104,75" />
      <scope id="7985661997283714148" at="106,42,107,159" />
      <scope id="7985661997283714148" at="120,17,121,42" />
      <scope id="7985661997283714148" at="124,40,125,25" />
      <scope id="7985661997283714148" at="139,39,140,133" />
      <scope id="7985661997283714148" at="160,39,161,113" />
      <scope id="7985661997283714156" at="181,41,182,42" />
      <scope id="7985661997283714156" at="187,28,188,20" />
      <scope id="7985661997283714158" at="205,43,206,120" />
      <scope id="7985661997283714158" at="214,17,215,42" />
      <scope id="7985661997283714148" at="48,91,50,18" />
      <scope id="7985661997283714148" at="73,48,75,33">
        <var name="provider" id="7985661997283714148" />
      </scope>
      <scope id="7985661997283714148" at="81,118,83,25" />
      <scope id="7985661997283714148" at="153,40,155,162" />
      <scope id="7985661997283714148" at="164,73,166,145">
        <var name="manager" id="7985661997283714148" />
      </scope>
      <scope id="7985661997283714158" at="209,76,211,147">
        <var name="manager" id="7985661997283714158" />
      </scope>
      <scope id="7985661997283714148" at="59,0,62,0" />
      <scope id="7985661997283714148" at="124,0,127,0" />
      <scope id="7985661997283714148" at="139,0,142,0" />
      <scope id="7985661997283714148" at="160,0,163,0">
        <var name="it" id="7985661997283714148" />
      </scope>
      <scope id="7985661997283714156" at="175,119,178,20" />
      <scope id="7985661997283714156" at="181,0,184,0" />
      <scope id="7985661997283714158" at="205,0,208,0">
        <var name="it" id="7985661997283714158" />
      </scope>
      <scope id="7985661997283714148" at="48,0,52,0">
        <var name="context" id="7985661997283714148" />
        <var name="node" id="7985661997283714148" />
      </scope>
      <scope id="7985661997283714148" at="73,0,77,0" />
      <scope id="7985661997283714148" at="81,0,85,0">
        <var name="containmentLink" id="7985661997283714148" />
        <var name="context" id="7985661997283714148" />
        <var name="ownerNode" id="7985661997283714148" />
      </scope>
      <scope id="7985661997283737332" at="128,49,132,22">
        <var name="editorCell" id="7985661997283737332" />
      </scope>
      <scope id="7985661997283714148" at="53,0,58,0" />
      <scope id="7985661997283714148" at="86,0,91,0" />
      <scope id="7985661997283714148" at="92,55,97,24">
        <var name="editorCell" id="7985661997283714148" />
      </scope>
      <scope id="7985661997283714148" at="114,11,119,26">
        <var name="editorCell" id="7985661997283714148" />
      </scope>
      <scope id="7985661997283714156" at="175,0,180,0">
        <var name="context" id="7985661997283714156" />
        <var name="node" id="7985661997283714156" />
        <var name="referencingNode" id="7985661997283714156" />
      </scope>
      <scope id="7985661997283714156" at="185,0,190,0" />
      <scope id="7985661997283714148" at="102,70,108,7" />
      <scope id="7985661997283737332" at="128,0,134,0" />
      <scope id="7985661997283714148" at="92,0,99,0">
        <var name="child" id="7985661997283714148" />
      </scope>
      <scope id="7985661997283714148" at="63,50,71,22">
        <var name="editorCell" id="7985661997283714148" />
      </scope>
      <scope id="7985661997283714148" at="102,0,110,0">
        <var name="child" id="7985661997283714148" />
        <var name="editorCell" id="7985661997283714148" />
      </scope>
      <scope id="7985661997283714148" at="137,72,146,20">
        <var name="cell" id="7985661997283714148" />
      </scope>
      <scope id="7985661997283714148" at="63,0,73,0" />
      <scope id="7985661997283714148" at="111,44,122,7" />
      <scope id="7985661997283714148" at="137,0,148,0">
        <var name="targetNode" id="7985661997283714148" />
      </scope>
      <scope id="7985661997283714148" at="110,0,124,0" />
      <scope id="7985661997283714158" at="193,11,213,26">
        <var name="currentPropertyAttributes" id="7985661997283714158" />
        <var name="editorCell" id="7985661997283714158" />
        <var name="property" id="7985661997283714158" />
        <var name="propertyAttributes" id="7985661997283714158" />
      </scope>
      <scope id="7985661997283714158" at="191,53,216,7" />
      <scope id="7985661997283714158" at="191,0,218,0" />
      <scope id="7985661997283714148" at="134,48,168,22">
        <var name="currentReferenceAttributes" id="7985661997283714148" />
        <var name="editorCell" id="7985661997283714148" />
        <var name="provider" id="7985661997283714148" />
        <var name="referenceAttributes" id="7985661997283714148" />
        <var name="referenceLink" id="7985661997283714148" />
      </scope>
      <scope id="7985661997283714148" at="134,0,170,0" />
      <unit id="7985661997283714148" at="138,74,142,9" name="jetbrains.mps.lang.dataFlow.analyzers.editor.IsOperation_EditorBuilder_a$1$1" />
      <unit id="7985661997283714148" at="159,102,163,5" name="jetbrains.mps.lang.dataFlow.analyzers.editor.IsOperation_EditorBuilder_a$2" />
      <unit id="7985661997283714158" at="204,104,208,9" name="jetbrains.mps.lang.dataFlow.analyzers.editor.IsOperation_EditorBuilder_a$Inline_Builder_5ag8rr_a2a$1" />
      <unit id="7985661997283714148" at="136,42,148,5" name="jetbrains.mps.lang.dataFlow.analyzers.editor.IsOperation_EditorBuilder_a$1" />
      <unit id="7985661997283714156" at="170,0,219,0" name="jetbrains.mps.lang.dataFlow.analyzers.editor.IsOperation_EditorBuilder_a$Inline_Builder_5ag8rr_a2a" />
      <unit id="7985661997283714148" at="77,0,128,0" name="jetbrains.mps.lang.dataFlow.analyzers.editor.IsOperation_EditorBuilder_a$leftSingleRoleHandler_5ag8rr_a0" />
      <unit id="7985661997283714148" at="44,0,220,0" name="jetbrains.mps.lang.dataFlow.analyzers.editor.IsOperation_EditorBuilder_a" />
    </file>
  </root>
  <root nodeRef="r:f6eee33a-bfb4-4e1b-8340-0fa8c23aeb2e(jetbrains.mps.lang.dataFlow.analyzers.editor)/8350235189170065650">
    <file name="CustomInstructionsContainer_Editor.java">
      <node id="8350235189170065650" at="11,79,12,93" concept="7" />
      <node id="8350235189170065650" at="11,0,14,0" concept="5" trace="createEditorCell#(Ljetbrains/mps/openapi/editor/EditorContext;Lorg/jetbrains/mps/openapi/model/SNode;)Ljetbrains/mps/openapi/editor/cells/EditorCell;" />
      <scope id="8350235189170065650" at="11,79,12,93" />
      <scope id="8350235189170065650" at="11,0,14,0">
        <var name="editorContext" id="8350235189170065650" />
        <var name="node" id="8350235189170065650" />
      </scope>
      <unit id="8350235189170065650" at="10,0,15,0" name="jetbrains.mps.lang.dataFlow.analyzers.editor.CustomInstructionsContainer_Editor" />
    </file>
    <file name="CustomInstructionsContainer_EditorBuilder_a.java">
      <node id="8350235189170065650" at="47,107,48,19" concept="10" />
      <node id="8350235189170065650" at="48,19,49,18" concept="2" />
      <node id="8350235189170065650" at="54,26,55,18" concept="7" />
      <node id="8350235189170065650" at="58,39,59,39" concept="7" />
      <node id="8350235189170065650" at="62,50,63,118" concept="6" />
      <node id="8350235189170065650" at="63,118,64,48" concept="2" />
      <node id="8350235189170065650" at="64,48,65,28" concept="2" />
      <node id="8350235189170065650" at="65,28,66,65" concept="2" />
      <node id="8350235189170065650" at="66,65,67,57" concept="2" />
      <node id="8350235189170065650" at="67,57,68,57" concept="2" />
      <node id="8350235189170065650" at="68,57,69,57" concept="2" />
      <node id="8350235189170065650" at="69,57,70,59" concept="2" />
      <node id="8350235189170065650" at="70,59,71,57" concept="2" />
      <node id="8350235189170065650" at="71,57,72,22" concept="7" />
      <node id="8350235189170065702" at="74,49,75,122" concept="6" />
      <node id="8350235189170065702" at="75,122,76,47" concept="2" />
      <node id="8350235189170065702" at="76,47,77,34" concept="2" />
      <node id="8350235189170065702" at="77,34,78,22" concept="7" />
      <node id="8350235189170065703" at="80,49,81,39" concept="2" />
      <node id="8350235189170065703" at="82,9,83,146" concept="6" />
      <node id="8350235189170065703" at="83,146,84,76" concept="2" />
      <node id="8350235189170065703" at="84,76,85,149" concept="6" />
      <node id="8350235189170065703" at="85,149,86,45" concept="2" />
      <node id="8350235189170065703" at="86,45,87,153" concept="2" />
      <node id="8350235189170065703" at="87,153,88,157" concept="2" />
      <node id="8350235189170065703" at="88,157,89,44" concept="2" />
      <node id="8350235189170065703" at="89,44,90,86" concept="2" />
      <node id="8350235189170065703" at="90,86,91,33" concept="2" />
      <node id="8350235189170065703" at="91,33,92,306" concept="6" />
      <node id="8350235189170065703" at="94,41,95,118" concept="7" />
      <node id="8350235189170065703" at="98,74,99,89" concept="6" />
      <node id="8350235189170065703" at="99,89,100,145" concept="7" />
      <node id="8350235189170065703" at="101,12,102,24" concept="7" />
      <node id="8350235189170065703" at="103,15,104,40" concept="2" />
      <node id="8350235189170065704" at="107,49,108,94" concept="6" />
      <node id="8350235189170065704" at="108,94,109,47" concept="2" />
      <node id="8350235189170065704" at="109,47,110,34" concept="6" />
      <node id="8350235189170065704" at="110,34,111,60" concept="2" />
      <node id="8350235189170065704" at="111,60,112,60" concept="2" />
      <node id="8350235189170065704" at="112,60,113,40" concept="2" />
      <node id="8350235189170065704" at="113,40,114,34" concept="2" />
      <node id="8350235189170065704" at="114,34,115,22" concept="7" />
      <node id="8350235189170065650" at="117,51,118,118" concept="6" />
      <node id="8350235189170065650" at="118,118,119,49" concept="2" />
      <node id="8350235189170065650" at="119,49,120,34" concept="6" />
      <node id="8350235189170065650" at="120,34,121,58" concept="2" />
      <node id="8350235189170065650" at="121,58,122,40" concept="2" />
      <node id="8350235189170065650" at="122,40,123,61" concept="2" />
      <node id="8350235189170065650" at="123,61,124,22" concept="7" />
      <node id="8350235189170065650" at="126,53,127,148" concept="6" />
      <node id="8350235189170065650" at="127,148,128,91" concept="6" />
      <node id="8350235189170065650" at="128,91,129,52" concept="2" />
      <node id="8350235189170065650" at="129,52,130,34" concept="6" />
      <node id="8350235189170065650" at="130,34,131,68" concept="2" />
      <node id="8350235189170065650" at="131,68,132,58" concept="2" />
      <node id="8350235189170065650" at="132,58,133,60" concept="2" />
      <node id="8350235189170065650" at="133,60,134,40" concept="2" />
      <node id="8350235189170065650" at="134,40,135,51" concept="2" />
      <node id="8350235189170065650" at="135,51,136,22" concept="7" />
      <node id="8350235189170065650" at="142,86,143,28" concept="10" />
      <node id="8350235189170065650" at="143,28,144,25" concept="2" />
      <node id="8350235189170065650" at="148,28,149,20" concept="7" />
      <node id="8350235189170065650" at="151,40,152,150" concept="7" />
      <node id="8350235189170065650" at="154,48,155,169" concept="7" />
      <node id="8350235189170065650" at="157,66,158,239" concept="7" />
      <node id="8350235189170065650" at="160,57,161,83" concept="6" />
      <node id="8350235189170065650" at="161,83,162,58" concept="2" />
      <node id="8350235189170065650" at="162,58,163,25" concept="7" />
      <node id="8350235189170065650" at="165,41,166,41" concept="2" />
      <node id="8350235189170065650" at="166,41,167,264" concept="2" />
      <node id="8350235189170065650" at="168,11,169,36" concept="6" />
      <node id="8350235189170065650" at="169,36,170,44" concept="2" />
      <node id="8350235189170065650" at="170,44,171,51" concept="2" />
      <node id="8350235189170065650" at="171,51,172,34" concept="2" />
      <node id="8350235189170065650" at="172,34,173,25" concept="7" />
      <node id="8350235189170065650" at="174,17,175,42" concept="2" />
      <node id="8350235189170065650" at="179,96,180,134" concept="2" />
      <node id="8350235189170065650" at="181,34,182,142" concept="2" />
      <node id="8350235189170065650" at="182,142,183,146" concept="2" />
      <node id="8350235189170065650" at="185,122,186,241" concept="2" />
      <node id="8350235189170065719" at="191,49,192,94" concept="6" />
      <node id="8350235189170065719" at="192,94,193,47" concept="2" />
      <node id="8350235189170065719" at="193,47,194,34" concept="6" />
      <node id="8350235189170065719" at="194,34,195,60" concept="2" />
      <node id="8350235189170065719" at="195,60,196,40" concept="2" />
      <node id="8350235189170065719" at="196,40,197,34" concept="2" />
      <node id="8350235189170065719" at="197,34,198,22" concept="7" />
      <node id="8350235189170065650" at="44,0,46,0" concept="3" trace="myNode" />
      <node id="8350235189170065650" at="139,0,141,0" concept="3" trace="myNode" />
      <node id="8350235189170065650" at="58,0,61,0" concept="5" trace="createCell#()Ljetbrains/mps/openapi/editor/cells/EditorCell;" />
      <node id="8350235189170065703" at="94,0,97,0" concept="5" trace="accept#(Lorg/jetbrains/mps/openapi/model/SNode;)Z" />
      <node id="8350235189170065650" at="151,0,154,0" concept="5" trace="getSLink#()Lorg/jetbrains/mps/openapi/language/SContainmentLink;" />
      <node id="8350235189170065650" at="154,0,157,0" concept="5" trace="getChildSConcept#()Lorg/jetbrains/mps/openapi/language/SAbstractConcept;" />
      <node id="8350235189170065650" at="157,0,160,0" concept="5" trace="createNodeToInsert#(Ljetbrains/mps/openapi/editor/EditorContext;)Lorg/jetbrains/mps/openapi/model/SNode;" />
      <node id="8350235189170065650" at="184,9,187,9" concept="4" />
      <node id="8350235189170065650" at="47,0,51,0" concept="1" trace="CustomInstructionsContainer_EditorBuilder_a#(Ljetbrains/mps/openapi/editor/EditorContext;Lorg/jetbrains/mps/openapi/model/SNode;)V" />
      <node id="8350235189170065650" at="142,0,146,0" concept="1" trace="instructionListHandler_qyly0w_a3a#(Lorg/jetbrains/mps/openapi/model/SNode;Ljetbrains/mps/openapi/editor/EditorContext;)V" />
      <node id="8350235189170065650" at="147,0,151,0" concept="5" trace="getNode#()Lorg/jetbrains/mps/openapi/model/SNode;" />
      <node id="8350235189170065650" at="180,134,184,9" concept="4" />
      <node id="8350235189170065650" at="52,0,57,0" concept="5" trace="getNode#()Lorg/jetbrains/mps/openapi/model/SNode;" />
      <node id="8350235189170065703" at="92,306,97,9" concept="6" />
      <node id="8350235189170065703" at="97,9,102,24" concept="4" />
      <node id="8350235189170065650" at="160,0,165,0" concept="5" trace="createNodeCell#(Lorg/jetbrains/mps/openapi/model/SNode;)Ljetbrains/mps/openapi/editor/cells/EditorCell;" />
      <node id="8350235189170065702" at="74,0,80,0" concept="5" trace="createConstant_qyly0w_a0#()Ljetbrains/mps/openapi/editor/cells/EditorCell;" />
      <node id="8350235189170065650" at="117,0,126,0" concept="5" trace="createCollection_qyly0w_d0#()Ljetbrains/mps/openapi/editor/cells/EditorCell;" />
      <node id="8350235189170065650" at="167,264,176,7" concept="11" />
      <node id="8350235189170065719" at="191,0,200,0" concept="5" trace="createConstant_qyly0w_e0#()Ljetbrains/mps/openapi/editor/cells/EditorCell;" />
      <node id="8350235189170065704" at="107,0,117,0" concept="5" trace="createConstant_qyly0w_c0#()Ljetbrains/mps/openapi/editor/cells/EditorCell;" />
      <node id="8350235189170065650" at="178,86,188,7" concept="4" />
      <node id="8350235189170065650" at="62,0,74,0" concept="5" trace="createCollection_qyly0w_a#()Ljetbrains/mps/openapi/editor/cells/EditorCell;" />
      <node id="8350235189170065650" at="126,0,138,0" concept="5" trace="createRefNodeList_qyly0w_a3a#()Ljetbrains/mps/openapi/editor/cells/EditorCell;" />
      <node id="8350235189170065650" at="178,0,190,0" concept="5" trace="installElementCellActions#(Lorg/jetbrains/mps/openapi/model/SNode;Ljetbrains/mps/openapi/editor/cells/EditorCell;)V" />
      <node id="8350235189170065650" at="165,0,178,0" concept="5" trace="createEmptyCell#()Ljetbrains/mps/openapi/editor/cells/EditorCell;" />
      <node id="8350235189170065703" at="81,39,105,5" concept="11" />
      <node id="8350235189170065703" at="80,0,107,0" concept="5" trace="createProperty_qyly0w_b0#()Ljetbrains/mps/openapi/editor/cells/EditorCell;" />
      <scope id="8350235189170065650" at="54,26,55,18" />
      <scope id="8350235189170065650" at="58,39,59,39" />
      <scope id="8350235189170065703" at="94,41,95,118" />
      <scope id="8350235189170065703" at="103,15,104,40" />
      <scope id="8350235189170065650" at="148,28,149,20" />
      <scope id="8350235189170065650" at="151,40,152,150" />
      <scope id="8350235189170065650" at="154,48,155,169" />
      <scope id="8350235189170065650" at="157,66,158,239" />
      <scope id="8350235189170065650" at="174,17,175,42" />
      <scope id="8350235189170065650" at="185,122,186,241" />
      <scope id="8350235189170065650" at="47,107,49,18" />
      <scope id="8350235189170065703" at="98,74,100,145">
        <var name="manager" id="8350235189170065703" />
      </scope>
      <scope id="8350235189170065650" at="142,86,144,25" />
      <scope id="8350235189170065650" at="181,34,183,146" />
      <scope id="8350235189170065650" at="58,0,61,0" />
      <scope id="8350235189170065703" at="94,0,97,0">
        <var name="it" id="8350235189170065703" />
      </scope>
      <scope id="8350235189170065650" at="151,0,154,0" />
      <scope id="8350235189170065650" at="154,0,157,0" />
      <scope id="8350235189170065650" at="157,0,160,0">
        <var name="editorContext" id="8350235189170065650" />
      </scope>
      <scope id="8350235189170065650" at="160,57,163,25">
        <var name="elementCell" id="8350235189170065650" />
      </scope>
      <scope id="8350235189170065650" at="47,0,51,0">
        <var name="context" id="8350235189170065650" />
        <var name="node" id="8350235189170065650" />
      </scope>
      <scope id="8350235189170065702" at="74,49,78,22">
        <var name="editorCell" id="8350235189170065702" />
      </scope>
      <scope id="8350235189170065650" at="142,0,146,0">
        <var name="context" id="8350235189170065650" />
        <var name="ownerNode" id="8350235189170065650" />
      </scope>
      <scope id="8350235189170065650" at="147,0,151,0" />
      <scope id="8350235189170065650" at="52,0,57,0" />
      <scope id="8350235189170065650" at="160,0,165,0">
        <var name="elementNode" id="8350235189170065650" />
      </scope>
      <scope id="8350235189170065650" at="168,11,173,25">
        <var name="emptyCell" id="8350235189170065650" />
      </scope>
      <scope id="8350235189170065702" at="74,0,80,0" />
      <scope id="8350235189170065650" at="117,51,124,22">
        <var name="editorCell" id="8350235189170065650" />
        <var name="style" id="8350235189170065650" />
      </scope>
      <scope id="8350235189170065719" at="191,49,198,22">
        <var name="editorCell" id="8350235189170065719" />
        <var name="style" id="8350235189170065719" />
      </scope>
      <scope id="8350235189170065704" at="107,49,115,22">
        <var name="editorCell" id="8350235189170065704" />
        <var name="style" id="8350235189170065704" />
      </scope>
      <scope id="8350235189170065650" at="179,96,187,9" />
      <scope id="8350235189170065650" at="117,0,126,0" />
      <scope id="8350235189170065719" at="191,0,200,0" />
      <scope id="8350235189170065650" at="62,50,72,22">
        <var name="editorCell" id="8350235189170065650" />
      </scope>
      <scope id="8350235189170065704" at="107,0,117,0" />
      <scope id="8350235189170065650" at="126,53,136,22">
        <var name="editorCell" id="8350235189170065650" />
        <var name="handler" id="8350235189170065650" />
        <var name="style" id="8350235189170065650" />
      </scope>
      <scope id="8350235189170065650" at="178,86,188,7" />
      <scope id="8350235189170065650" at="165,41,176,7" />
      <scope id="8350235189170065650" at="62,0,74,0" />
      <scope id="8350235189170065650" at="126,0,138,0" />
      <scope id="8350235189170065650" at="178,0,190,0">
        <var name="elementCell" id="8350235189170065650" />
        <var name="elementNode" id="8350235189170065650" />
      </scope>
      <scope id="8350235189170065650" at="165,0,178,0" />
      <scope id="8350235189170065703" at="82,9,102,24">
        <var name="currentPropertyAttributes" id="8350235189170065703" />
        <var name="editorCell" id="8350235189170065703" />
        <var name="property" id="8350235189170065703" />
        <var name="propertyAttributes" id="8350235189170065703" />
      </scope>
      <scope id="8350235189170065703" at="80,49,105,5" />
      <scope id="8350235189170065703" at="80,0,107,0" />
      <unit id="8350235189170065703" at="93,102,97,7" name="jetbrains.mps.lang.dataFlow.analyzers.editor.CustomInstructionsContainer_EditorBuilder_a$1" />
      <unit id="8350235189170065650" at="138,0,191,0" name="jetbrains.mps.lang.dataFlow.analyzers.editor.CustomInstructionsContainer_EditorBuilder_a$instructionListHandler_qyly0w_a3a" />
      <unit id="8350235189170065650" at="43,0,201,0" name="jetbrains.mps.lang.dataFlow.analyzers.editor.CustomInstructionsContainer_EditorBuilder_a" />
    </file>
  </root>
  <root nodeRef="r:f6eee33a-bfb4-4e1b-8340-0fa8c23aeb2e(jetbrains.mps.lang.dataFlow.analyzers.editor)/8350235189170112411">
    <file name="CustomInstructionsContainerReference_Editor.java">
      <node id="8350235189170112411" at="11,79,12,102" concept="7" />
      <node id="8350235189170112411" at="11,0,14,0" concept="5" trace="createEditorCell#(Ljetbrains/mps/openapi/editor/EditorContext;Lorg/jetbrains/mps/openapi/model/SNode;)Ljetbrains/mps/openapi/editor/cells/EditorCell;" />
      <scope id="8350235189170112411" at="11,79,12,102" />
      <scope id="8350235189170112411" at="11,0,14,0">
        <var name="editorContext" id="8350235189170112411" />
        <var name="node" id="8350235189170112411" />
      </scope>
      <unit id="8350235189170112411" at="10,0,15,0" name="jetbrains.mps.lang.dataFlow.analyzers.editor.CustomInstructionsContainerReference_Editor" />
    </file>
    <file name="CustomInstructionsContainerReference_EditorBuilder_a.java">
      <node id="8350235189170112411" at="46,116,47,19" concept="10" />
      <node id="8350235189170112411" at="47,19,48,18" concept="2" />
      <node id="8350235189170112411" at="53,26,54,18" concept="7" />
      <node id="8350235189170112411" at="57,39,58,39" concept="7" />
      <node id="8350235189170112411" at="61,50,62,118" concept="6" />
      <node id="8350235189170112411" at="62,118,63,48" concept="2" />
      <node id="8350235189170112411" at="63,48,64,28" concept="2" />
      <node id="8350235189170112411" at="64,28,65,65" concept="2" />
      <node id="8350235189170112411" at="65,65,66,56" concept="2" />
      <node id="8350235189170112411" at="66,56,67,22" concept="7" />
      <node id="8350235189170112411" at="69,48,70,175" concept="6" />
      <node id="8350235189170112411" at="74,39,75,158" concept="7" />
      <node id="8350235189170112411" at="77,37,78,60" concept="2" />
      <node id="8350235189170112411" at="78,60,79,48" concept="2" />
      <node id="8350235189170112411" at="79,48,80,58" concept="2" />
      <node id="8350235189170112411" at="80,58,81,20" concept="7" />
      <node id="8350235189170112411" at="84,58,85,97" concept="6" />
      <node id="8350235189170112411" at="85,97,86,131" concept="2" />
      <node id="8350235189170112411" at="86,131,87,135" concept="2" />
      <node id="8350235189170112411" at="87,135,88,20" concept="7" />
      <node id="8350235189170112411" at="90,6,91,0" concept="8" />
      <node id="8350235189170112411" at="91,0,92,48" concept="2" />
      <node id="8350235189170112411" at="92,48,93,50" concept="6" />
      <node id="8350235189170112411" at="93,50,94,0" concept="8" />
      <node id="8350235189170112411" at="95,40,96,40" concept="2" />
      <node id="8350235189170112411" at="96,40,97,161" concept="2" />
      <node id="8350235189170112411" at="98,5,99,143" concept="2" />
      <node id="8350235189170112411" at="99,143,100,301" concept="6" />
      <node id="8350235189170112411" at="102,39,103,113" concept="7" />
      <node id="8350235189170112411" at="106,73,107,87" concept="6" />
      <node id="8350235189170112411" at="107,87,108,145" concept="7" />
      <node id="8350235189170112411" at="109,10,110,22" concept="7" />
      <node id="8350235189170112420" at="115,0,116,0" concept="3" trace="myReferencingNode" />
      <node id="8350235189170112420" at="117,119,118,21" concept="10" />
      <node id="8350235189170112420" at="118,21,119,42" concept="2" />
      <node id="8350235189170112420" at="119,42,120,20" concept="2" />
      <node id="8350235189170112420" at="123,41,124,42" concept="7" />
      <node id="8350235189170112420" at="129,28,130,20" concept="7" />
      <node id="8350235189170112422" at="133,53,134,41" concept="2" />
      <node id="8350235189170112422" at="135,11,136,148" concept="6" />
      <node id="8350235189170112422" at="136,148,137,78" concept="2" />
      <node id="8350235189170112422" at="137,78,138,151" concept="6" />
      <node id="8350235189170112422" at="138,151,139,47" concept="2" />
      <node id="8350235189170112422" at="139,47,140,155" concept="2" />
      <node id="8350235189170112422" at="140,155,141,159" concept="2" />
      <node id="8350235189170112422" at="141,159,142,46" concept="2" />
      <node id="8350235189170112422" at="142,46,143,38" concept="6" />
      <node id="8350235189170112422" at="143,38,144,56" concept="2" />
      <node id="8350235189170112422" at="144,56,145,44" concept="2" />
      <node id="8350235189170112422" at="145,44,146,88" concept="2" />
      <node id="8350235189170112422" at="146,88,147,35" concept="2" />
      <node id="8350235189170112422" at="147,35,148,308" concept="6" />
      <node id="8350235189170112422" at="150,43,151,120" concept="7" />
      <node id="8350235189170112422" at="154,76,155,91" concept="6" />
      <node id="8350235189170112422" at="155,91,156,147" concept="7" />
      <node id="8350235189170112422" at="157,14,158,26" concept="7" />
      <node id="8350235189170112422" at="159,17,160,42" concept="2" />
      <node id="8350235189170112411" at="43,0,45,0" concept="3" trace="myNode" />
      <node id="8350235189170112420" at="113,0,115,0" concept="3" trace="myNode" />
      <node id="8350235189170112411" at="57,0,60,0" concept="5" trace="createCell#()Ljetbrains/mps/openapi/editor/cells/EditorCell;" />
      <node id="8350235189170112411" at="74,0,77,0" concept="5" trace="compute#()Ljetbrains/mps/openapi/editor/cells/EditorCell;" />
      <node id="8350235189170112411" at="102,0,105,0" concept="5" trace="accept#(Lorg/jetbrains/mps/openapi/model/SNode;)Z" />
      <node id="8350235189170112420" at="123,0,126,0" concept="5" trace="createCell#()Ljetbrains/mps/openapi/editor/cells/EditorCell;" />
      <node id="8350235189170112422" at="150,0,153,0" concept="5" trace="accept#(Lorg/jetbrains/mps/openapi/model/SNode;)Z" />
      <node id="8350235189170112411" at="46,0,50,0" concept="1" trace="CustomInstructionsContainerReference_EditorBuilder_a#(Ljetbrains/mps/openapi/editor/EditorContext;Lorg/jetbrains/mps/openapi/model/SNode;)V" />
      <node id="8350235189170112411" at="94,0,98,5" concept="4" />
      <node id="8350235189170112411" at="51,0,56,0" concept="5" trace="getNode#()Lorg/jetbrains/mps/openapi/model/SNode;" />
      <node id="8350235189170112411" at="72,72,77,37" concept="6" />
      <node id="8350235189170112411" at="100,301,105,7" concept="6" />
      <node id="8350235189170112411" at="105,7,110,22" concept="4" />
      <node id="8350235189170112420" at="117,0,122,0" concept="1" trace="Inline_Builder_957kty_a0a#(Ljetbrains/mps/openapi/editor/EditorContext;Lorg/jetbrains/mps/openapi/model/SNode;Lorg/jetbrains/mps/openapi/model/SNode;)V" />
      <node id="8350235189170112420" at="127,0,132,0" concept="5" trace="getNode#()Lorg/jetbrains/mps/openapi/model/SNode;" />
      <node id="8350235189170112422" at="148,308,153,11" concept="6" />
      <node id="8350235189170112422" at="153,11,158,26" concept="4" />
      <node id="8350235189170112411" at="83,0,90,0" concept="5" trace="createErrorCell#(Ljava/lang/String;)Ljetbrains/mps/openapi/editor/cells/EditorCell;" />
      <node id="8350235189170112411" at="61,0,69,0" concept="5" trace="createCollection_957kty_a#()Ljetbrains/mps/openapi/editor/cells/EditorCell;" />
      <node id="8350235189170112411" at="72,0,83,0" concept="5" trace="createReferenceCell#(Lorg/jetbrains/mps/openapi/model/SNode;)Ljetbrains/mps/openapi/editor/cells/EditorCell;" />
      <node id="8350235189170112411" at="70,175,90,6" concept="6" />
      <node id="8350235189170112422" at="134,41,161,7" concept="11" />
      <node id="8350235189170112422" at="133,0,163,0" concept="5" trace="createProperty_957kty_a0a0#()Ljetbrains/mps/openapi/editor/cells/EditorCell;" />
      <node id="8350235189170112411" at="69,0,112,0" concept="5" trace="createRefCell_957kty_a0#()Ljetbrains/mps/openapi/editor/cells/EditorCell;" />
      <scope id="8350235189170112411" at="53,26,54,18" />
      <scope id="8350235189170112411" at="57,39,58,39" />
      <scope id="8350235189170112411" at="74,39,75,158" />
      <scope id="8350235189170112411" at="102,39,103,113" />
      <scope id="8350235189170112420" at="123,41,124,42" />
      <scope id="8350235189170112420" at="129,28,130,20" />
      <scope id="8350235189170112422" at="150,43,151,120" />
      <scope id="8350235189170112422" at="159,17,160,42" />
      <scope id="8350235189170112411" at="46,116,48,18" />
      <scope id="8350235189170112411" at="95,40,97,161" />
      <scope id="8350235189170112411" at="106,73,108,145">
        <var name="manager" id="8350235189170112411" />
      </scope>
      <scope id="8350235189170112422" at="154,76,156,147">
        <var name="manager" id="8350235189170112422" />
      </scope>
      <scope id="8350235189170112411" at="57,0,60,0" />
      <scope id="8350235189170112411" at="74,0,77,0" />
      <scope id="8350235189170112411" at="102,0,105,0">
        <var name="it" id="8350235189170112411" />
      </scope>
      <scope id="8350235189170112420" at="117,119,120,20" />
      <scope id="8350235189170112420" at="123,0,126,0" />
      <scope id="8350235189170112422" at="150,0,153,0">
        <var name="it" id="8350235189170112422" />
      </scope>
      <scope id="8350235189170112411" at="46,0,50,0">
        <var name="context" id="8350235189170112411" />
        <var name="node" id="8350235189170112411" />
      </scope>
      <scope id="8350235189170112411" at="84,58,88,20">
        <var name="cell" id="8350235189170112411" />
      </scope>
      <scope id="8350235189170112411" at="51,0,56,0" />
      <scope id="8350235189170112420" at="117,0,122,0">
        <var name="context" id="8350235189170112420" />
        <var name="node" id="8350235189170112420" />
        <var name="referencingNode" id="8350235189170112420" />
      </scope>
      <scope id="8350235189170112420" at="127,0,132,0" />
      <scope id="8350235189170112411" at="61,50,67,22">
        <var name="editorCell" id="8350235189170112411" />
      </scope>
      <scope id="8350235189170112411" at="83,0,90,0">
        <var name="error" id="8350235189170112411" />
      </scope>
      <scope id="8350235189170112411" at="61,0,69,0" />
      <scope id="8350235189170112411" at="72,72,81,20">
        <var name="cell" id="8350235189170112411" />
      </scope>
      <scope id="8350235189170112411" at="72,0,83,0">
        <var name="targetNode" id="8350235189170112411" />
      </scope>
      <scope id="8350235189170112422" at="135,11,158,26">
        <var name="currentPropertyAttributes" id="8350235189170112422" />
        <var name="editorCell" id="8350235189170112422" />
        <var name="property" id="8350235189170112422" />
        <var name="propertyAttributes" id="8350235189170112422" />
        <var name="style" id="8350235189170112422" />
      </scope>
      <scope id="8350235189170112422" at="133,53,161,7" />
      <scope id="8350235189170112422" at="133,0,163,0" />
      <scope id="8350235189170112411" at="69,48,110,22">
        <var name="currentReferenceAttributes" id="8350235189170112411" />
        <var name="editorCell" id="8350235189170112411" />
        <var name="provider" id="8350235189170112411" />
        <var name="referenceAttributes" id="8350235189170112411" />
        <var name="referenceLink" id="8350235189170112411" />
      </scope>
      <scope id="8350235189170112411" at="69,0,112,0" />
      <unit id="8350235189170112411" at="73,74,77,9" name="jetbrains.mps.lang.dataFlow.analyzers.editor.CustomInstructionsContainerReference_EditorBuilder_a$1$1" />
      <unit id="8350235189170112411" at="101,102,105,5" name="jetbrains.mps.lang.dataFlow.analyzers.editor.CustomInstructionsContainerReference_EditorBuilder_a$2" />
      <unit id="8350235189170112422" at="149,104,153,9" name="jetbrains.mps.lang.dataFlow.analyzers.editor.CustomInstructionsContainerReference_EditorBuilder_a$Inline_Builder_957kty_a0a$1" />
      <unit id="8350235189170112411" at="71,42,90,5" name="jetbrains.mps.lang.dataFlow.analyzers.editor.CustomInstructionsContainerReference_EditorBuilder_a$1" />
      <unit id="8350235189170112420" at="112,0,164,0" name="jetbrains.mps.lang.dataFlow.analyzers.editor.CustomInstructionsContainerReference_EditorBuilder_a$Inline_Builder_957kty_a0a" />
      <unit id="8350235189170112411" at="42,0,165,0" name="jetbrains.mps.lang.dataFlow.analyzers.editor.CustomInstructionsContainerReference_EditorBuilder_a" />
    </file>
  </root>
  <root nodeRef="r:f6eee33a-bfb4-4e1b-8340-0fa8c23aeb2e(jetbrains.mps.lang.dataFlow.analyzers.editor)/8424563347437866621">
    <file name="InsertPosition_Editor.java">
      <node id="8424563347437866621" at="11,79,12,80" concept="7" />
      <node id="8424563347437866621" at="11,0,14,0" concept="5" trace="createEditorCell#(Ljetbrains/mps/openapi/editor/EditorContext;Lorg/jetbrains/mps/openapi/model/SNode;)Ljetbrains/mps/openapi/editor/cells/EditorCell;" />
      <scope id="8424563347437866621" at="11,79,12,80" />
      <scope id="8424563347437866621" at="11,0,14,0">
        <var name="editorContext" id="8424563347437866621" />
        <var name="node" id="8424563347437866621" />
      </scope>
      <unit id="8424563347437866621" at="10,0,15,0" name="jetbrains.mps.lang.dataFlow.analyzers.editor.InsertPosition_Editor" />
    </file>
    <file name="InsertPosition_EditorBuilder_a.java">
      <node id="8424563347437866621" at="16,94,17,19" concept="10" />
      <node id="8424563347437866621" at="17,19,18,18" concept="2" />
      <node id="8424563347437866621" at="23,26,24,18" concept="7" />
      <node id="8424563347437866621" at="27,39,28,37" concept="7" />
      <node id="8424563347437866623" at="31,48,32,93" concept="6" />
      <node id="8424563347437866623" at="32,93,33,46" concept="2" />
      <node id="8424563347437866623" at="33,46,34,28" concept="2" />
      <node id="8424563347437866623" at="34,28,35,65" concept="2" />
      <node id="8424563347437866623" at="35,65,36,34" concept="2" />
      <node id="8424563347437866623" at="36,34,37,22" concept="7" />
      <node id="8424563347437866621" at="13,0,15,0" concept="3" trace="myNode" />
      <node id="8424563347437866621" at="27,0,30,0" concept="5" trace="createCell#()Ljetbrains/mps/openapi/editor/cells/EditorCell;" />
      <node id="8424563347437866621" at="16,0,20,0" concept="1" trace="InsertPosition_EditorBuilder_a#(Ljetbrains/mps/openapi/editor/EditorContext;Lorg/jetbrains/mps/openapi/model/SNode;)V" />
      <node id="8424563347437866621" at="21,0,26,0" concept="5" trace="getNode#()Lorg/jetbrains/mps/openapi/model/SNode;" />
      <node id="8424563347437866623" at="31,0,39,0" concept="5" trace="createConstant_7f7qud_a#()Ljetbrains/mps/openapi/editor/cells/EditorCell;" />
      <scope id="8424563347437866621" at="23,26,24,18" />
      <scope id="8424563347437866621" at="27,39,28,37" />
      <scope id="8424563347437866621" at="16,94,18,18" />
      <scope id="8424563347437866621" at="27,0,30,0" />
      <scope id="8424563347437866621" at="16,0,20,0">
        <var name="context" id="8424563347437866621" />
        <var name="node" id="8424563347437866621" />
      </scope>
      <scope id="8424563347437866621" at="21,0,26,0" />
      <scope id="8424563347437866623" at="31,48,37,22">
        <var name="editorCell" id="8424563347437866623" />
      </scope>
      <scope id="8424563347437866623" at="31,0,39,0" />
      <unit id="8424563347437866621" at="12,0,40,0" name="jetbrains.mps.lang.dataFlow.analyzers.editor.InsertPosition_EditorBuilder_a" />
    </file>
  </root>
  <root nodeRef="r:f6eee33a-bfb4-4e1b-8340-0fa8c23aeb2e(jetbrains.mps.lang.dataFlow.analyzers.editor)/9177062368042220432">
    <file name="AnalysisDirection_Editor.java">
      <node id="9177062368042220432" at="11,79,12,83" concept="7" />
      <node id="9177062368042220432" at="11,0,14,0" concept="5" trace="createEditorCell#(Ljetbrains/mps/openapi/editor/EditorContext;Lorg/jetbrains/mps/openapi/model/SNode;)Ljetbrains/mps/openapi/editor/cells/EditorCell;" />
      <scope id="9177062368042220432" at="11,79,12,83" />
      <scope id="9177062368042220432" at="11,0,14,0">
        <var name="editorContext" id="9177062368042220432" />
        <var name="node" id="9177062368042220432" />
      </scope>
      <unit id="9177062368042220432" at="10,0,15,0" name="jetbrains.mps.lang.dataFlow.analyzers.editor.AnalysisDirection_Editor" />
    </file>
    <file name="AnalysisDirection_EditorBuilder_a.java">
      <node id="9177062368042220432" at="17,97,18,19" concept="10" />
      <node id="9177062368042220432" at="18,19,19,18" concept="2" />
      <node id="9177062368042220432" at="24,26,25,18" concept="7" />
      <node id="9177062368042220432" at="28,39,29,38" concept="7" />
      <node id="9177062368042220432" at="32,49,33,118" concept="6" />
      <node id="9177062368042220432" at="33,118,34,47" concept="2" />
      <node id="9177062368042220432" at="34,47,35,28" concept="2" />
      <node id="9177062368042220432" at="35,28,36,65" concept="2" />
      <node id="9177062368042220432" at="36,65,37,57" concept="2" />
      <node id="9177062368042220432" at="37,57,38,22" concept="7" />
      <node id="2886182022232400447" at="40,49,41,119" concept="6" />
      <node id="2886182022232400447" at="41,119,42,22" concept="7" />
      <node id="9177062368042220432" at="14,0,16,0" concept="3" trace="myNode" />
      <node id="9177062368042220432" at="28,0,31,0" concept="5" trace="createCell#()Ljetbrains/mps/openapi/editor/cells/EditorCell;" />
      <node id="9177062368042220432" at="17,0,21,0" concept="1" trace="AnalysisDirection_EditorBuilder_a#(Ljetbrains/mps/openapi/editor/EditorContext;Lorg/jetbrains/mps/openapi/model/SNode;)V" />
      <node id="2886182022232400447" at="40,0,44,0" concept="5" trace="createComponent_f69is_a0#()Ljetbrains/mps/openapi/editor/cells/EditorCell;" />
      <node id="9177062368042220432" at="22,0,27,0" concept="5" trace="getNode#()Lorg/jetbrains/mps/openapi/model/SNode;" />
      <node id="9177062368042220432" at="32,0,40,0" concept="5" trace="createCollection_f69is_a#()Ljetbrains/mps/openapi/editor/cells/EditorCell;" />
      <scope id="9177062368042220432" at="24,26,25,18" />
      <scope id="9177062368042220432" at="28,39,29,38" />
      <scope id="9177062368042220432" at="17,97,19,18" />
      <scope id="2886182022232400447" at="40,49,42,22">
        <var name="editorCell" id="2886182022232400447" />
      </scope>
      <scope id="9177062368042220432" at="28,0,31,0" />
      <scope id="9177062368042220432" at="17,0,21,0">
        <var name="context" id="9177062368042220432" />
        <var name="node" id="9177062368042220432" />
      </scope>
      <scope id="2886182022232400447" at="40,0,44,0" />
      <scope id="9177062368042220432" at="22,0,27,0" />
      <scope id="9177062368042220432" at="32,49,38,22">
        <var name="editorCell" id="9177062368042220432" />
      </scope>
      <scope id="9177062368042220432" at="32,0,40,0" />
      <unit id="9177062368042220432" at="13,0,45,0" name="jetbrains.mps.lang.dataFlow.analyzers.editor.AnalysisDirection_EditorBuilder_a" />
    </file>
  </root>
  <root nodeRef="r:f6eee33a-bfb4-4e1b-8340-0fa8c23aeb2e(jetbrains.mps.lang.dataFlow.analyzers.editor)/9177062368042313042">
    <file name="Instruction_Editor.java">
      <node id="9177062368042313042" at="11,79,12,77" concept="7" />
      <node id="9177062368042313042" at="11,0,14,0" concept="5" trace="createEditorCell#(Ljetbrains/mps/openapi/editor/EditorContext;Lorg/jetbrains/mps/openapi/model/SNode;)Ljetbrains/mps/openapi/editor/cells/EditorCell;" />
      <scope id="9177062368042313042" at="11,79,12,77" />
      <scope id="9177062368042313042" at="11,0,14,0">
        <var name="editorContext" id="9177062368042313042" />
        <var name="node" id="9177062368042313042" />
      </scope>
      <unit id="9177062368042313042" at="10,0,15,0" name="jetbrains.mps.lang.dataFlow.analyzers.editor.Instruction_Editor" />
    </file>
    <file name="Instruction_EditorBuilder_a.java">
      <node id="9177062368042313042" at="48,91,49,19" concept="10" />
      <node id="9177062368042313042" at="49,19,50,18" concept="2" />
      <node id="9177062368042313042" at="55,26,56,18" concept="7" />
      <node id="9177062368042313042" at="59,39,60,38" concept="7" />
      <node id="9177062368042313042" at="63,49,64,118" concept="6" />
      <node id="9177062368042313042" at="64,118,65,47" concept="2" />
      <node id="9177062368042313042" at="65,47,66,28" concept="2" />
      <node id="9177062368042313042" at="66,28,67,65" concept="2" />
      <node id="9177062368042313042" at="67,65,68,56" concept="2" />
      <node id="9177062368042313042" at="68,56,69,56" concept="2" />
      <node id="9177062368042313042" at="69,56,70,59" concept="2" />
      <node id="9177062368042313042" at="70,59,71,56" concept="2" />
      <node id="9177062368042313042" at="71,56,72,22" concept="7" />
      <node id="9177062368042313047" at="74,48,75,39" concept="2" />
      <node id="9177062368042313047" at="76,9,77,146" concept="6" />
      <node id="9177062368042313047" at="77,146,78,76" concept="2" />
      <node id="9177062368042313047" at="78,76,79,149" concept="6" />
      <node id="9177062368042313047" at="79,149,80,45" concept="2" />
      <node id="9177062368042313047" at="80,45,81,153" concept="2" />
      <node id="9177062368042313047" at="81,153,82,157" concept="2" />
      <node id="9177062368042313047" at="82,157,83,44" concept="2" />
      <node id="9177062368042313047" at="83,44,84,86" concept="2" />
      <node id="9177062368042313047" at="84,86,85,33" concept="2" />
      <node id="9177062368042313047" at="85,33,86,306" concept="6" />
      <node id="9177062368042313047" at="88,41,89,118" concept="7" />
      <node id="9177062368042313047" at="92,74,93,89" concept="6" />
      <node id="9177062368042313047" at="93,89,94,145" concept="7" />
      <node id="9177062368042313047" at="95,12,96,24" concept="7" />
      <node id="9177062368042313047" at="97,15,98,40" concept="2" />
      <node id="3325264799421088070" at="101,48,102,94" concept="6" />
      <node id="3325264799421088070" at="102,94,103,46" concept="2" />
      <node id="3325264799421088070" at="103,46,104,34" concept="6" />
      <node id="3325264799421088070" at="104,34,105,55" concept="2" />
      <node id="3325264799421088070" at="105,55,106,40" concept="2" />
      <node id="3325264799421088070" at="106,40,107,34" concept="2" />
      <node id="3325264799421088070" at="107,34,108,22" concept="7" />
      <node id="9177062368042313042" at="110,51,111,128" concept="6" />
      <node id="9177062368042313042" at="111,128,112,91" concept="6" />
      <node id="9177062368042313042" at="112,91,113,50" concept="2" />
      <node id="9177062368042313042" at="113,50,114,51" concept="2" />
      <node id="9177062368042313042" at="114,51,115,22" concept="7" />
      <node id="9177062368042313042" at="121,82,122,28" concept="10" />
      <node id="9177062368042313042" at="122,28,123,25" concept="2" />
      <node id="9177062368042313042" at="127,28,128,20" concept="7" />
      <node id="9177062368042313042" at="130,40,131,148" concept="7" />
      <node id="9177062368042313042" at="133,48,134,177" concept="7" />
      <node id="9177062368042313042" at="136,66,137,247" concept="7" />
      <node id="9177062368042313042" at="139,57,140,83" concept="6" />
      <node id="9177062368042313042" at="140,83,141,58" concept="2" />
      <node id="9177062368042313042" at="141,58,142,25" concept="7" />
      <node id="9177062368042313042" at="144,41,145,41" concept="2" />
      <node id="9177062368042313042" at="145,41,146,258" concept="2" />
      <node id="9177062368042313042" at="147,11,148,36" concept="6" />
      <node id="9177062368042313042" at="148,36,149,44" concept="2" />
      <node id="9177062368042313042" at="149,44,150,51" concept="2" />
      <node id="9177062368042313042" at="150,51,151,34" concept="2" />
      <node id="9177062368042313042" at="151,34,152,25" concept="7" />
      <node id="9177062368042313042" at="153,17,154,42" concept="2" />
      <node id="9177062368042313042" at="158,96,159,134" concept="2" />
      <node id="9177062368042313042" at="160,34,161,142" concept="2" />
      <node id="9177062368042313042" at="161,142,162,146" concept="2" />
      <node id="9177062368042313042" at="162,146,163,80" concept="2" />
      <node id="9177062368042313042" at="165,122,166,239" concept="2" />
      <node id="9177062368042313042" at="171,75,172,99" concept="6" />
      <node id="9177062368042313042" at="172,99,173,38" concept="2" />
      <node id="9177062368042313042" at="173,38,174,36" concept="6" />
      <node id="9177062368042313042" at="174,36,175,55" concept="2" />
      <node id="9177062368042313042" at="175,55,176,56" concept="2" />
      <node id="9177062368042313042" at="176,56,177,42" concept="2" />
      <node id="9177062368042313042" at="177,42,178,134" concept="2" />
      <node id="9177062368042313042" at="178,134,179,138" concept="2" />
      <node id="9177062368042313042" at="179,138,180,24" concept="7" />
      <node id="3325264799421088075" at="183,48,184,94" concept="6" />
      <node id="3325264799421088075" at="184,94,185,46" concept="2" />
      <node id="3325264799421088075" at="185,46,186,34" concept="6" />
      <node id="3325264799421088075" at="186,34,187,54" concept="2" />
      <node id="3325264799421088075" at="187,54,188,40" concept="2" />
      <node id="3325264799421088075" at="188,40,189,34" concept="2" />
      <node id="3325264799421088075" at="189,34,190,22" concept="7" />
      <node id="9177062368042313042" at="45,0,47,0" concept="3" trace="myNode" />
      <node id="9177062368042313042" at="118,0,120,0" concept="3" trace="myNode" />
      <node id="9177062368042313042" at="59,0,62,0" concept="5" trace="createCell#()Ljetbrains/mps/openapi/editor/cells/EditorCell;" />
      <node id="9177062368042313047" at="88,0,91,0" concept="5" trace="accept#(Lorg/jetbrains/mps/openapi/model/SNode;)Z" />
      <node id="9177062368042313042" at="130,0,133,0" concept="5" trace="getSLink#()Lorg/jetbrains/mps/openapi/language/SContainmentLink;" />
      <node id="9177062368042313042" at="133,0,136,0" concept="5" trace="getChildSConcept#()Lorg/jetbrains/mps/openapi/language/SAbstractConcept;" />
      <node id="9177062368042313042" at="136,0,139,0" concept="5" trace="createNodeToInsert#(Ljetbrains/mps/openapi/editor/EditorContext;)Lorg/jetbrains/mps/openapi/model/SNode;" />
      <node id="9177062368042313042" at="164,9,167,9" concept="4" />
      <node id="9177062368042313042" at="48,0,52,0" concept="1" trace="Instruction_EditorBuilder_a#(Ljetbrains/mps/openapi/editor/EditorContext;Lorg/jetbrains/mps/openapi/model/SNode;)V" />
      <node id="9177062368042313042" at="121,0,125,0" concept="1" trace="parameterListHandler_tof27_c0#(Lorg/jetbrains/mps/openapi/model/SNode;Ljetbrains/mps/openapi/editor/EditorContext;)V" />
      <node id="9177062368042313042" at="126,0,130,0" concept="5" trace="getNode#()Lorg/jetbrains/mps/openapi/model/SNode;" />
      <node id="9177062368042313042" at="53,0,58,0" concept="5" trace="getNode#()Lorg/jetbrains/mps/openapi/model/SNode;" />
      <node id="9177062368042313047" at="86,306,91,9" concept="6" />
      <node id="9177062368042313047" at="91,9,96,24" concept="4" />
      <node id="9177062368042313042" at="139,0,144,0" concept="5" trace="createNodeCell#(Lorg/jetbrains/mps/openapi/model/SNode;)Ljetbrains/mps/openapi/editor/cells/EditorCell;" />
      <node id="9177062368042313042" at="159,134,164,9" concept="4" />
      <node id="9177062368042313042" at="110,0,117,0" concept="5" trace="createRefNodeList_tof27_c0#()Ljetbrains/mps/openapi/editor/cells/EditorCell;" />
      <node id="3325264799421088070" at="101,0,110,0" concept="5" trace="createConstant_tof27_b0#()Ljetbrains/mps/openapi/editor/cells/EditorCell;" />
      <node id="9177062368042313042" at="146,258,155,7" concept="11" />
      <node id="3325264799421088075" at="183,0,192,0" concept="5" trace="createConstant_tof27_d0#()Ljetbrains/mps/openapi/editor/cells/EditorCell;" />
      <node id="9177062368042313042" at="63,0,74,0" concept="5" trace="createCollection_tof27_a#()Ljetbrains/mps/openapi/editor/cells/EditorCell;" />
      <node id="9177062368042313042" at="157,86,168,7" concept="4" />
      <node id="9177062368042313042" at="170,0,182,0" concept="5" trace="createSeparatorCell#(Lorg/jetbrains/mps/openapi/model/SNode;Lorg/jetbrains/mps/openapi/model/SNode;)Ljetbrains/mps/openapi/editor/cells/EditorCell;" />
      <node id="9177062368042313042" at="144,0,157,0" concept="5" trace="createEmptyCell#()Ljetbrains/mps/openapi/editor/cells/EditorCell;" />
      <node id="9177062368042313042" at="157,0,170,0" concept="5" trace="installElementCellActions#(Lorg/jetbrains/mps/openapi/model/SNode;Ljetbrains/mps/openapi/editor/cells/EditorCell;)V" />
      <node id="9177062368042313047" at="75,39,99,5" concept="11" />
      <node id="9177062368042313047" at="74,0,101,0" concept="5" trace="createProperty_tof27_a0#()Ljetbrains/mps/openapi/editor/cells/EditorCell;" />
      <scope id="9177062368042313042" at="55,26,56,18" />
      <scope id="9177062368042313042" at="59,39,60,38" />
      <scope id="9177062368042313047" at="88,41,89,118" />
      <scope id="9177062368042313047" at="97,15,98,40" />
      <scope id="9177062368042313042" at="127,28,128,20" />
      <scope id="9177062368042313042" at="130,40,131,148" />
      <scope id="9177062368042313042" at="133,48,134,177" />
      <scope id="9177062368042313042" at="136,66,137,247" />
      <scope id="9177062368042313042" at="153,17,154,42" />
      <scope id="9177062368042313042" at="165,122,166,239" />
      <scope id="9177062368042313042" at="48,91,50,18" />
      <scope id="9177062368042313047" at="92,74,94,145">
        <var name="manager" id="9177062368042313047" />
      </scope>
      <scope id="9177062368042313042" at="121,82,123,25" />
      <scope id="9177062368042313042" at="59,0,62,0" />
      <scope id="9177062368042313047" at="88,0,91,0">
        <var name="it" id="9177062368042313047" />
      </scope>
      <scope id="9177062368042313042" at="130,0,133,0" />
      <scope id="9177062368042313042" at="133,0,136,0" />
      <scope id="9177062368042313042" at="136,0,139,0">
        <var name="editorContext" id="9177062368042313042" />
      </scope>
      <scope id="9177062368042313042" at="139,57,142,25">
        <var name="elementCell" id="9177062368042313042" />
      </scope>
      <scope id="9177062368042313042" at="160,34,163,80" />
      <scope id="9177062368042313042" at="48,0,52,0">
        <var name="context" id="9177062368042313042" />
        <var name="node" id="9177062368042313042" />
      </scope>
      <scope id="9177062368042313042" at="121,0,125,0">
        <var name="context" id="9177062368042313042" />
        <var name="ownerNode" id="9177062368042313042" />
      </scope>
      <scope id="9177062368042313042" at="126,0,130,0" />
      <scope id="9177062368042313042" at="53,0,58,0" />
      <scope id="9177062368042313042" at="110,51,115,22">
        <var name="editorCell" id="9177062368042313042" />
        <var name="handler" id="9177062368042313042" />
      </scope>
      <scope id="9177062368042313042" at="139,0,144,0">
        <var name="elementNode" id="9177062368042313042" />
      </scope>
      <scope id="9177062368042313042" at="147,11,152,25">
        <var name="emptyCell" id="9177062368042313042" />
      </scope>
      <scope id="3325264799421088070" at="101,48,108,22">
        <var name="editorCell" id="3325264799421088070" />
        <var name="style" id="3325264799421088070" />
      </scope>
      <scope id="9177062368042313042" at="110,0,117,0" />
      <scope id="3325264799421088075" at="183,48,190,22">
        <var name="editorCell" id="3325264799421088075" />
        <var name="style" id="3325264799421088075" />
      </scope>
      <scope id="9177062368042313042" at="63,49,72,22">
        <var name="editorCell" id="9177062368042313042" />
      </scope>
      <scope id="3325264799421088070" at="101,0,110,0" />
      <scope id="9177062368042313042" at="158,96,167,9" />
      <scope id="9177062368042313042" at="171,75,180,24">
        <var name="editorCell" id="9177062368042313042" />
        <var name="style" id="9177062368042313042" />
      </scope>
      <scope id="3325264799421088075" at="183,0,192,0" />
      <scope id="9177062368042313042" at="63,0,74,0" />
      <scope id="9177062368042313042" at="144,41,155,7" />
      <scope id="9177062368042313042" at="157,86,168,7" />
      <scope id="9177062368042313042" at="170,0,182,0">
        <var name="nextNode" id="9177062368042313042" />
        <var name="prevNode" id="9177062368042313042" />
      </scope>
      <scope id="9177062368042313042" at="144,0,157,0" />
      <scope id="9177062368042313042" at="157,0,170,0">
        <var name="elementCell" id="9177062368042313042" />
        <var name="elementNode" id="9177062368042313042" />
      </scope>
      <scope id="9177062368042313047" at="76,9,96,24">
        <var name="currentPropertyAttributes" id="9177062368042313047" />
        <var name="editorCell" id="9177062368042313047" />
        <var name="property" id="9177062368042313047" />
        <var name="propertyAttributes" id="9177062368042313047" />
      </scope>
      <scope id="9177062368042313047" at="74,48,99,5" />
      <scope id="9177062368042313047" at="74,0,101,0" />
      <unit id="9177062368042313047" at="87,102,91,7" name="jetbrains.mps.lang.dataFlow.analyzers.editor.Instruction_EditorBuilder_a$1" />
      <unit id="9177062368042313042" at="117,0,183,0" name="jetbrains.mps.lang.dataFlow.analyzers.editor.Instruction_EditorBuilder_a$parameterListHandler_tof27_c0" />
      <unit id="9177062368042313042" at="44,0,193,0" name="jetbrains.mps.lang.dataFlow.analyzers.editor.Instruction_EditorBuilder_a" />
    </file>
  </root>
  <root nodeRef="r:f6eee33a-bfb4-4e1b-8340-0fa8c23aeb2e(jetbrains.mps.lang.dataFlow.analyzers.editor)/95073643532950040">
    <file name="AnalyzerRunnerCreator_Editor.java">
      <node id="95073643532950040" at="11,79,12,87" concept="7" />
      <node id="95073643532950040" at="11,0,14,0" concept="5" trace="createEditorCell#(Ljetbrains/mps/openapi/editor/EditorContext;Lorg/jetbrains/mps/openapi/model/SNode;)Ljetbrains/mps/openapi/editor/cells/EditorCell;" />
      <scope id="95073643532950040" at="11,79,12,87" />
      <scope id="95073643532950040" at="11,0,14,0">
        <var name="editorContext" id="95073643532950040" />
        <var name="node" id="95073643532950040" />
      </scope>
      <unit id="95073643532950040" at="10,0,15,0" name="jetbrains.mps.lang.dataFlow.analyzers.editor.AnalyzerRunnerCreator_Editor" />
    </file>
    <file name="AnalyzerRunnerCreator_EditorBuilder_a.java">
      <node id="95073643532950040" at="62,101,63,19" concept="10" />
      <node id="95073643532950040" at="63,19,64,18" concept="2" />
      <node id="95073643532950040" at="69,26,70,18" concept="7" />
      <node id="95073643532950040" at="73,39,74,39" concept="7" />
      <node id="95073643532950040" at="77,50,78,118" concept="6" />
      <node id="95073643532950040" at="78,118,79,48" concept="2" />
      <node id="95073643532950040" at="79,48,80,28" concept="2" />
      <node id="95073643532950040" at="80,28,81,65" concept="2" />
      <node id="95073643532950040" at="81,65,82,57" concept="2" />
      <node id="95073643532950040" at="82,57,83,56" concept="2" />
      <node id="95073643532950040" at="83,56,84,57" concept="2" />
      <node id="95073643532950040" at="84,57,85,56" concept="2" />
      <node id="95073643532950040" at="86,37,87,61" concept="2" />
      <node id="95073643532950040" at="89,37,90,61" concept="2" />
      <node id="95073643532950040" at="91,5,92,22" concept="7" />
      <node id="3364696741418272242" at="94,46,95,185" concept="7" />
      <node id="6628579460229359380" at="97,46,98,451" concept="7" />
      <node id="178770917832494476" at="100,49,101,101" concept="6" />
      <node id="178770917832494476" at="101,101,102,47" concept="2" />
      <node id="178770917832494476" at="102,47,103,34" concept="2" />
      <node id="178770917832494476" at="103,34,104,22" concept="7" />
      <node id="95073643532950040" at="106,48,107,171" concept="6" />
      <node id="95073643532950040" at="111,39,112,143" concept="7" />
      <node id="95073643532950040" at="114,35,115,60" concept="2" />
      <node id="95073643532950040" at="115,60,116,48" concept="2" />
      <node id="95073643532950040" at="116,48,117,43" concept="2" />
      <node id="95073643532950040" at="117,43,118,20" concept="7" />
      <node id="95073643532950040" at="120,6,121,0" concept="8" />
      <node id="95073643532950040" at="121,0,122,46" concept="2" />
      <node id="95073643532950040" at="122,46,123,50" concept="6" />
      <node id="95073643532950040" at="123,50,124,0" concept="8" />
      <node id="95073643532950040" at="125,40,126,40" concept="2" />
      <node id="95073643532950040" at="126,40,127,157" concept="2" />
      <node id="95073643532950040" at="128,5,129,90" concept="2" />
      <node id="95073643532950040" at="129,90,130,301" concept="6" />
      <node id="95073643532950040" at="132,39,133,113" concept="7" />
      <node id="95073643532950040" at="136,73,137,87" concept="6" />
      <node id="95073643532950040" at="137,87,138,145" concept="7" />
      <node id="95073643532950040" at="139,10,140,22" concept="7" />
      <node id="95073643532950048" at="145,0,146,0" concept="3" trace="myReferencingNode" />
      <node id="95073643532950048" at="147,119,148,21" concept="10" />
      <node id="95073643532950048" at="148,21,149,42" concept="2" />
      <node id="95073643532950048" at="149,42,150,20" concept="2" />
      <node id="95073643532950048" at="153,41,154,42" concept="7" />
      <node id="95073643532950048" at="159,28,160,20" concept="7" />
      <node id="95073643532950050" at="163,53,164,41" concept="2" />
      <node id="95073643532950050" at="165,11,166,148" concept="6" />
      <node id="95073643532950050" at="166,148,167,78" concept="2" />
      <node id="95073643532950050" at="167,78,168,150" concept="6" />
      <node id="95073643532950050" at="168,150,169,47" concept="2" />
      <node id="95073643532950050" at="169,47,170,136" concept="2" />
      <node id="95073643532950050" at="170,136,171,140" concept="2" />
      <node id="95073643532950050" at="171,140,172,46" concept="2" />
      <node id="95073643532950050" at="172,46,173,88" concept="2" />
      <node id="95073643532950050" at="173,88,174,35" concept="2" />
      <node id="95073643532950050" at="174,35,175,308" concept="6" />
      <node id="95073643532950050" at="177,43,178,120" concept="7" />
      <node id="95073643532950050" at="181,76,182,91" concept="6" />
      <node id="95073643532950050" at="182,91,183,147" concept="7" />
      <node id="95073643532950050" at="184,14,185,26" concept="7" />
      <node id="95073643532950050" at="186,17,187,42" concept="2" />
      <node id="252054926403436844" at="191,49,192,101" concept="6" />
      <node id="252054926403436844" at="192,101,193,47" concept="2" />
      <node id="252054926403436844" at="193,47,194,34" concept="2" />
      <node id="252054926403436844" at="194,34,195,22" concept="7" />
      <node id="95073643532950040" at="197,48,198,283" concept="6" />
      <node id="95073643532950040" at="198,283,199,33" concept="7" />
      <node id="95073643532950040" at="205,125,206,38" concept="10" />
      <node id="95073643532950040" at="206,38,207,25" concept="2" />
      <node id="95073643532950040" at="212,28,213,20" concept="7" />
      <node id="95073643532950040" at="216,55,217,76" concept="6" />
      <node id="95073643532950040" at="217,76,218,232" concept="2" />
      <node id="95073643532950040" at="218,232,219,235" concept="2" />
      <node id="95073643532950040" at="219,235,220,41" concept="2" />
      <node id="95073643532950040" at="220,41,221,24" concept="7" />
      <node id="95073643532950040" at="227,118,228,75" concept="2" />
      <node id="95073643532950040" at="230,42,231,164" concept="2" />
      <node id="95073643532950040" at="235,44,236,41" concept="2" />
      <node id="95073643532950040" at="236,41,237,223" concept="2" />
      <node id="95073643532950040" at="238,11,239,56" concept="6" />
      <node id="95073643532950040" at="239,56,240,50" concept="2" />
      <node id="95073643532950040" at="240,50,241,42" concept="2" />
      <node id="95073643532950040" at="241,42,242,35" concept="2" />
      <node id="95073643532950040" at="242,35,243,26" concept="7" />
      <node id="95073643532950040" at="244,17,245,42" concept="2" />
      <node id="95073643532950040" at="248,40,249,32" concept="7" />
      <node id="95073643532950040" at="252,51,253,118" concept="6" />
      <node id="95073643532950040" at="253,118,254,49" concept="2" />
      <node id="95073643532950040" at="254,49,255,34" concept="6" />
      <node id="95073643532950040" at="255,34,256,49" concept="2" />
      <node id="95073643532950040" at="256,49,257,40" concept="2" />
      <node id="95073643532950040" at="257,40,258,58" concept="2" />
      <node id="95073643532950040" at="258,58,259,57" concept="2" />
      <node id="95073643532950040" at="259,57,260,22" concept="7" />
      <node id="3364696741418271746" at="262,50,263,102" concept="6" />
      <node id="3364696741418271746" at="263,102,264,48" concept="2" />
      <node id="3364696741418271746" at="264,48,265,34" concept="2" />
      <node id="3364696741418271746" at="265,34,266,22" concept="7" />
      <node id="95073643532950040" at="268,49,269,271" concept="6" />
      <node id="95073643532950040" at="269,271,270,33" concept="7" />
      <node id="95073643532950040" at="276,119,277,38" concept="10" />
      <node id="95073643532950040" at="277,38,278,25" concept="2" />
      <node id="95073643532950040" at="283,28,284,20" concept="7" />
      <node id="95073643532950040" at="287,55,288,76" concept="6" />
      <node id="95073643532950040" at="288,76,289,226" concept="2" />
      <node id="95073643532950040" at="289,226,290,229" concept="2" />
      <node id="95073643532950040" at="290,229,291,41" concept="2" />
      <node id="95073643532950040" at="291,41,292,24" concept="7" />
      <node id="95073643532950040" at="298,118,299,75" concept="2" />
      <node id="95073643532950040" at="301,42,302,158" concept="2" />
      <node id="95073643532950040" at="306,44,307,41" concept="2" />
      <node id="95073643532950040" at="307,41,308,217" concept="2" />
      <node id="95073643532950040" at="309,11,310,56" concept="6" />
      <node id="95073643532950040" at="310,56,311,43" concept="2" />
      <node id="95073643532950040" at="311,43,312,42" concept="2" />
      <node id="95073643532950040" at="312,42,313,35" concept="2" />
      <node id="95073643532950040" at="313,35,314,26" concept="7" />
      <node id="95073643532950040" at="315,17,316,42" concept="2" />
      <node id="95073643532950040" at="319,40,320,25" concept="7" />
      <node id="95073643532950040" at="323,51,324,118" concept="6" />
      <node id="95073643532950040" at="324,118,325,49" concept="2" />
      <node id="95073643532950040" at="325,49,326,58" concept="2" />
      <node id="95073643532950040" at="326,58,327,58" concept="2" />
      <node id="95073643532950040" at="327,58,328,61" concept="2" />
      <node id="95073643532950040" at="328,61,329,58" concept="2" />
      <node id="95073643532950040" at="329,58,330,22" concept="7" />
      <node id="3993089038374473228" at="332,50,333,103" concept="6" />
      <node id="3993089038374473228" at="333,103,334,48" concept="2" />
      <node id="3993089038374473228" at="334,48,335,34" concept="6" />
      <node id="3993089038374473228" at="335,34,336,57" concept="2" />
      <node id="3993089038374473228" at="336,57,337,40" concept="2" />
      <node id="3993089038374473228" at="337,40,338,34" concept="2" />
      <node id="3993089038374473228" at="338,34,339,22" concept="7" />
      <node id="252054926403447777" at="341,50,342,94" concept="6" />
      <node id="252054926403447777" at="342,94,343,48" concept="2" />
      <node id="252054926403447777" at="343,48,344,34" concept="6" />
      <node id="252054926403447777" at="344,34,345,84" concept="2" />
      <node id="252054926403447777" at="345,84,346,40" concept="2" />
      <node id="252054926403447777" at="346,40,347,34" concept="2" />
      <node id="252054926403447777" at="347,34,348,22" concept="7" />
      <node id="95073643532950040" at="350,53,351,141" concept="6" />
      <node id="95073643532950040" at="351,141,352,91" concept="6" />
      <node id="95073643532950040" at="352,91,353,51" concept="2" />
      <node id="95073643532950040" at="353,51,354,51" concept="2" />
      <node id="95073643532950040" at="354,51,355,22" concept="7" />
      <node id="95073643532950040" at="361,85,362,28" concept="10" />
      <node id="95073643532950040" at="362,28,363,25" concept="2" />
      <node id="95073643532950040" at="367,28,368,20" concept="7" />
      <node id="95073643532950040" at="370,40,371,148" concept="7" />
      <node id="95073643532950040" at="373,48,374,151" concept="7" />
      <node id="95073643532950040" at="376,66,377,221" concept="7" />
      <node id="95073643532950040" at="379,57,380,83" concept="6" />
      <node id="95073643532950040" at="380,83,381,58" concept="2" />
      <node id="95073643532950040" at="381,58,382,25" concept="7" />
      <node id="95073643532950040" at="384,41,385,41" concept="2" />
      <node id="95073643532950040" at="385,41,386,261" concept="2" />
      <node id="95073643532950040" at="387,11,388,36" concept="6" />
      <node id="95073643532950040" at="388,36,389,44" concept="2" />
      <node id="95073643532950040" at="389,44,390,51" concept="2" />
      <node id="95073643532950040" at="390,51,391,34" concept="2" />
      <node id="95073643532950040" at="391,34,392,25" concept="7" />
      <node id="95073643532950040" at="393,17,394,42" concept="2" />
      <node id="95073643532950040" at="398,96,399,134" concept="2" />
      <node id="95073643532950040" at="400,34,401,142" concept="2" />
      <node id="95073643532950040" at="401,142,402,146" concept="2" />
      <node id="95073643532950040" at="402,146,403,80" concept="2" />
      <node id="95073643532950040" at="405,122,406,239" concept="2" />
      <node id="95073643532950040" at="411,75,412,99" concept="6" />
      <node id="95073643532950040" at="412,99,413,38" concept="2" />
      <node id="95073643532950040" at="413,38,414,36" concept="6" />
      <node id="95073643532950040" at="414,36,415,55" concept="2" />
      <node id="95073643532950040" at="415,55,416,56" concept="2" />
      <node id="95073643532950040" at="416,56,417,42" concept="2" />
      <node id="95073643532950040" at="417,42,418,134" concept="2" />
      <node id="95073643532950040" at="418,134,419,138" concept="2" />
      <node id="95073643532950040" at="419,138,420,24" concept="7" />
      <node id="252054926403449323" at="423,50,424,94" concept="6" />
      <node id="252054926403449323" at="424,94,425,48" concept="2" />
      <node id="252054926403449323" at="425,48,426,34" concept="6" />
      <node id="252054926403449323" at="426,34,427,85" concept="2" />
      <node id="252054926403449323" at="427,85,428,40" concept="2" />
      <node id="252054926403449323" at="428,40,429,34" concept="2" />
      <node id="252054926403449323" at="429,34,430,22" concept="7" />
      <node id="6628579460229371301" at="433,36,434,67" concept="7" />
      <node id="6628579460229371301" at="435,5,436,17" concept="7" />
      <node id="6628579460229362500" at="439,36,440,208" concept="7" />
      <node id="6628579460229362500" at="441,5,442,16" concept="7" />
      <node id="95073643532950040" at="59,0,61,0" concept="3" trace="myNode" />
      <node id="95073643532950048" at="143,0,145,0" concept="3" trace="myNode" />
      <node id="95073643532950040" at="202,0,204,0" concept="3" trace="myNode" />
      <node id="95073643532950040" at="273,0,275,0" concept="3" trace="myNode" />
      <node id="95073643532950040" at="358,0,360,0" concept="3" trace="myNode" />
      <node id="95073643532950040" at="73,0,76,0" concept="5" trace="createCell#()Ljetbrains/mps/openapi/editor/cells/EditorCell;" />
      <node id="95073643532950040" at="85,56,88,5" concept="4" />
      <node id="95073643532950040" at="88,5,91,5" concept="4" />
      <node id="3364696741418271776" at="94,0,97,0" concept="5" trace="nodeCondition_u2jyfv_a4a#()Z" />
      <node id="6628579460229413943" at="97,0,100,0" concept="5" trace="nodeCondition_u2jyfv_a5a#()Z" />
      <node id="95073643532950040" at="111,0,114,0" concept="5" trace="compute#()Ljetbrains/mps/openapi/editor/cells/EditorCell;" />
      <node id="95073643532950040" at="132,0,135,0" concept="5" trace="accept#(Lorg/jetbrains/mps/openapi/model/SNode;)Z" />
      <node id="95073643532950048" at="153,0,156,0" concept="5" trace="createCell#()Ljetbrains/mps/openapi/editor/cells/EditorCell;" />
      <node id="95073643532950050" at="177,0,180,0" concept="5" trace="accept#(Lorg/jetbrains/mps/openapi/model/SNode;)Z" />
      <node id="95073643532950040" at="226,70,229,7" concept="4" />
      <node id="95073643532950040" at="229,7,232,7" concept="4" />
      <node id="95073643532950040" at="248,0,251,0" concept="5" trace="getNoTargetText#()Ljava/lang/String;" />
      <node id="95073643532950040" at="297,70,300,7" concept="4" />
      <node id="95073643532950040" at="300,7,303,7" concept="4" />
      <node id="95073643532950040" at="319,0,322,0" concept="5" trace="getNoTargetText#()Ljava/lang/String;" />
      <node id="95073643532950040" at="370,0,373,0" concept="5" trace="getSLink#()Lorg/jetbrains/mps/openapi/language/SContainmentLink;" />
      <node id="95073643532950040" at="373,0,376,0" concept="5" trace="getChildSConcept#()Lorg/jetbrains/mps/openapi/language/SAbstractConcept;" />
      <node id="95073643532950040" at="376,0,379,0" concept="5" trace="createNodeToInsert#(Ljetbrains/mps/openapi/editor/EditorContext;)Lorg/jetbrains/mps/openapi/model/SNode;" />
      <node id="95073643532950040" at="404,9,407,9" concept="4" />
      <node id="6628579460229371301" at="432,78,435,5" concept="4" />
      <node id="6628579460229362500" at="438,77,441,5" concept="4" />
      <node id="95073643532950040" at="62,0,66,0" concept="1" trace="AnalyzerRunnerCreator_EditorBuilder_a#(Ljetbrains/mps/openapi/editor/EditorContext;Lorg/jetbrains/mps/openapi/model/SNode;)V" />
      <node id="95073643532950040" at="124,0,128,5" concept="4" />
      <node id="95073643532950040" at="197,0,201,0" concept="5" trace="createRefNode_u2jyfv_d0#()Ljetbrains/mps/openapi/editor/cells/EditorCell;" />
      <node id="95073643532950040" at="205,0,209,0" concept="1" trace="nodeToCheckSingleRoleHandler_u2jyfv_d0#(Lorg/jetbrains/mps/openapi/model/SNode;Lorg/jetbrains/mps/openapi/language/SContainmentLink;Ljetbrains/mps/openapi/editor/EditorContext;)V" />
      <node id="95073643532950040" at="268,0,272,0" concept="5" trace="createRefNode_u2jyfv_b4a#()Ljetbrains/mps/openapi/editor/cells/EditorCell;" />
      <node id="95073643532950040" at="276,0,280,0" concept="1" trace="modeSingleRoleHandler_u2jyfv_b4a#(Lorg/jetbrains/mps/openapi/model/SNode;Lorg/jetbrains/mps/openapi/language/SContainmentLink;Ljetbrains/mps/openapi/editor/EditorContext;)V" />
      <node id="95073643532950040" at="361,0,365,0" concept="1" trace="parametersListHandler_u2jyfv_c5a#(Lorg/jetbrains/mps/openapi/model/SNode;Ljetbrains/mps/openapi/editor/EditorContext;)V" />
      <node id="95073643532950040" at="366,0,370,0" concept="5" trace="getNode#()Lorg/jetbrains/mps/openapi/model/SNode;" />
      <node id="95073643532950040" at="67,0,72,0" concept="5" trace="getNode#()Lorg/jetbrains/mps/openapi/model/SNode;" />
      <node id="95073643532950040" at="109,72,114,35" concept="6" />
      <node id="95073643532950040" at="130,301,135,7" concept="6" />
      <node id="95073643532950040" at="135,7,140,22" concept="4" />
      <node id="95073643532950048" at="147,0,152,0" concept="1" trace="Inline_Builder_u2jyfv_a1a#(Ljetbrains/mps/openapi/editor/EditorContext;Lorg/jetbrains/mps/openapi/model/SNode;Lorg/jetbrains/mps/openapi/model/SNode;)V" />
      <node id="95073643532950048" at="157,0,162,0" concept="5" trace="getNode#()Lorg/jetbrains/mps/openapi/model/SNode;" />
      <node id="95073643532950050" at="175,308,180,11" concept="6" />
      <node id="95073643532950050" at="180,11,185,26" concept="4" />
      <node id="95073643532950040" at="210,0,215,0" concept="5" trace="getNode#()Lorg/jetbrains/mps/openapi/model/SNode;" />
      <node id="95073643532950040" at="281,0,286,0" concept="5" trace="getNode#()Lorg/jetbrains/mps/openapi/model/SNode;" />
      <node id="95073643532950040" at="379,0,384,0" concept="5" trace="createNodeCell#(Lorg/jetbrains/mps/openapi/model/SNode;)Ljetbrains/mps/openapi/editor/cells/EditorCell;" />
      <node id="95073643532950040" at="399,134,404,9" concept="4" />
      <node id="178770917832494476" at="100,0,106,0" concept="5" trace="createConstant_u2jyfv_a0#()Ljetbrains/mps/openapi/editor/cells/EditorCell;" />
      <node id="252054926403436844" at="191,0,197,0" concept="5" trace="createConstant_u2jyfv_c0#()Ljetbrains/mps/openapi/editor/cells/EditorCell;" />
      <node id="3364696741418271746" at="262,0,268,0" concept="5" trace="createConstant_u2jyfv_a4a#()Ljetbrains/mps/openapi/editor/cells/EditorCell;" />
      <node id="6628579460229371301" at="432,0,438,0" concept="9" trace="check_u2jyfv_a0a0a5a#(Ljava/util/List;)Z" />
      <node id="6628579460229362500" at="438,0,444,0" concept="9" trace="check_u2jyfv_a0a0a0f0#(Lorg/jetbrains/mps/openapi/model/SNode;)Ljava/util/List;" />
      <node id="95073643532950040" at="216,0,223,0" concept="5" trace="createChildCell#(Lorg/jetbrains/mps/openapi/model/SNode;)Ljetbrains/mps/openapi/editor/cells/EditorCell;" />
      <node id="95073643532950040" at="287,0,294,0" concept="5" trace="createChildCell#(Lorg/jetbrains/mps/openapi/model/SNode;)Ljetbrains/mps/openapi/editor/cells/EditorCell;" />
      <node id="95073643532950040" at="350,0,357,0" concept="5" trace="createRefNodeList_u2jyfv_c5a#()Ljetbrains/mps/openapi/editor/cells/EditorCell;" />
      <node id="95073643532950040" at="226,0,234,0" concept="5" trace="installCellInfo#(Lorg/jetbrains/mps/openapi/model/SNode;Ljetbrains/mps/openapi/editor/cells/EditorCell;)V" />
      <node id="95073643532950040" at="297,0,305,0" concept="5" trace="installCellInfo#(Lorg/jetbrains/mps/openapi/model/SNode;Ljetbrains/mps/openapi/editor/cells/EditorCell;)V" />
      <node id="95073643532950040" at="237,223,246,7" concept="11" />
      <node id="95073643532950040" at="308,217,317,7" concept="11" />
      <node id="95073643532950040" at="323,0,332,0" concept="5" trace="createCollection_u2jyfv_f0#()Ljetbrains/mps/openapi/editor/cells/EditorCell;" />
      <node id="3993089038374473228" at="332,0,341,0" concept="5" trace="createConstant_u2jyfv_a5a#()Ljetbrains/mps/openapi/editor/cells/EditorCell;" />
      <node id="252054926403447777" at="341,0,350,0" concept="5" trace="createConstant_u2jyfv_b5a#()Ljetbrains/mps/openapi/editor/cells/EditorCell;" />
      <node id="95073643532950040" at="386,261,395,7" concept="11" />
      <node id="252054926403449323" at="423,0,432,0" concept="5" trace="createConstant_u2jyfv_d5a#()Ljetbrains/mps/openapi/editor/cells/EditorCell;" />
      <node id="95073643532950040" at="252,0,262,0" concept="5" trace="createCollection_u2jyfv_e0#()Ljetbrains/mps/openapi/editor/cells/EditorCell;" />
      <node id="95073643532950040" at="109,0,120,0" concept="5" trace="createReferenceCell#(Lorg/jetbrains/mps/openapi/model/SNode;)Ljetbrains/mps/openapi/editor/cells/EditorCell;" />
      <node id="95073643532950040" at="397,86,408,7" concept="4" />
      <node id="95073643532950040" at="410,0,422,0" concept="5" trace="createSeparatorCell#(Lorg/jetbrains/mps/openapi/model/SNode;Lorg/jetbrains/mps/openapi/model/SNode;)Ljetbrains/mps/openapi/editor/cells/EditorCell;" />
      <node id="95073643532950040" at="107,171,120,6" concept="6" />
      <node id="95073643532950040" at="384,0,397,0" concept="5" trace="createEmptyCell#()Ljetbrains/mps/openapi/editor/cells/EditorCell;" />
      <node id="95073643532950040" at="397,0,410,0" concept="5" trace="installElementCellActions#(Lorg/jetbrains/mps/openapi/model/SNode;Ljetbrains/mps/openapi/editor/cells/EditorCell;)V" />
      <node id="95073643532950040" at="234,0,248,0" concept="5" trace="createEmptyCell#()Ljetbrains/mps/openapi/editor/cells/EditorCell;" />
      <node id="95073643532950040" at="305,0,319,0" concept="5" trace="createEmptyCell#()Ljetbrains/mps/openapi/editor/cells/EditorCell;" />
      <node id="95073643532950040" at="77,0,94,0" concept="5" trace="createCollection_u2jyfv_a#()Ljetbrains/mps/openapi/editor/cells/EditorCell;" />
      <node id="95073643532950050" at="164,41,188,7" concept="11" />
      <node id="95073643532950050" at="163,0,190,0" concept="5" trace="createProperty_u2jyfv_a0b0#()Ljetbrains/mps/openapi/editor/cells/EditorCell;" />
      <node id="95073643532950040" at="106,0,142,0" concept="5" trace="createRefCell_u2jyfv_b0#()Ljetbrains/mps/openapi/editor/cells/EditorCell;" />
      <scope id="95073643532950040" at="69,26,70,18" />
      <scope id="95073643532950040" at="73,39,74,39" />
      <scope id="95073643532950040" at="86,37,87,61" />
      <scope id="95073643532950040" at="89,37,90,61" />
      <scope id="3364696741418271777" at="94,46,95,185" />
      <scope id="6628579460229413944" at="97,46,98,451" />
      <scope id="95073643532950040" at="111,39,112,143" />
      <scope id="95073643532950040" at="132,39,133,113" />
      <scope id="95073643532950048" at="153,41,154,42" />
      <scope id="95073643532950048" at="159,28,160,20" />
      <scope id="95073643532950050" at="177,43,178,120" />
      <scope id="95073643532950050" at="186,17,187,42" />
      <scope id="95073643532950040" at="212,28,213,20" />
      <scope id="95073643532950040" at="227,118,228,75" />
      <scope id="95073643532950040" at="230,42,231,164" />
      <scope id="95073643532950040" at="244,17,245,42" />
      <scope id="95073643532950040" at="248,40,249,32" />
      <scope id="95073643532950040" at="283,28,284,20" />
      <scope id="95073643532950040" at="298,118,299,75" />
      <scope id="95073643532950040" at="301,42,302,158" />
      <scope id="95073643532950040" at="315,17,316,42" />
      <scope id="95073643532950040" at="319,40,320,25" />
      <scope id="95073643532950040" at="367,28,368,20" />
      <scope id="95073643532950040" at="370,40,371,148" />
      <scope id="95073643532950040" at="373,48,374,151" />
      <scope id="95073643532950040" at="376,66,377,221" />
      <scope id="95073643532950040" at="393,17,394,42" />
      <scope id="95073643532950040" at="405,122,406,239" />
      <scope id="6628579460229371301" at="433,36,434,67" />
      <scope id="6628579460229362500" at="439,36,440,208" />
      <scope id="95073643532950040" at="62,101,64,18" />
      <scope id="95073643532950040" at="125,40,127,157" />
      <scope id="95073643532950040" at="136,73,138,145">
        <var name="manager" id="95073643532950040" />
      </scope>
      <scope id="95073643532950050" at="181,76,183,147">
        <var name="manager" id="95073643532950050" />
      </scope>
      <scope id="95073643532950040" at="197,48,199,33">
        <var name="provider" id="95073643532950040" />
      </scope>
      <scope id="95073643532950040" at="205,125,207,25" />
      <scope id="95073643532950040" at="268,49,270,33">
        <var name="provider" id="95073643532950040" />
      </scope>
      <scope id="95073643532950040" at="276,119,278,25" />
      <scope id="95073643532950040" at="361,85,363,25" />
      <scope id="95073643532950040" at="73,0,76,0" />
      <scope id="3364696741418271776" at="94,0,97,0" />
      <scope id="6628579460229413943" at="97,0,100,0" />
      <scope id="95073643532950040" at="111,0,114,0" />
      <scope id="95073643532950040" at="132,0,135,0">
        <var name="it" id="95073643532950040" />
      </scope>
      <scope id="95073643532950048" at="147,119,150,20" />
      <scope id="95073643532950048" at="153,0,156,0" />
      <scope id="95073643532950050" at="177,0,180,0">
        <var name="it" id="95073643532950050" />
      </scope>
      <scope id="95073643532950040" at="248,0,251,0" />
      <scope id="95073643532950040" at="319,0,322,0" />
      <scope id="95073643532950040" at="370,0,373,0" />
      <scope id="95073643532950040" at="373,0,376,0" />
      <scope id="95073643532950040" at="376,0,379,0">
        <var name="editorContext" id="95073643532950040" />
      </scope>
      <scope id="95073643532950040" at="379,57,382,25">
        <var name="elementCell" id="95073643532950040" />
      </scope>
      <scope id="95073643532950040" at="400,34,403,80" />
      <scope id="95073643532950040" at="62,0,66,0">
        <var name="context" id="95073643532950040" />
        <var name="node" id="95073643532950040" />
      </scope>
      <scope id="178770917832494476" at="100,49,104,22">
        <var name="editorCell" id="178770917832494476" />
      </scope>
      <scope id="252054926403436844" at="191,49,195,22">
        <var name="editorCell" id="252054926403436844" />
      </scope>
      <scope id="95073643532950040" at="197,0,201,0" />
      <scope id="95073643532950040" at="205,0,209,0">
        <var name="containmentLink" id="95073643532950040" />
        <var name="context" id="95073643532950040" />
        <var name="ownerNode" id="95073643532950040" />
      </scope>
      <scope id="3364696741418271746" at="262,50,266,22">
        <var name="editorCell" id="3364696741418271746" />
      </scope>
      <scope id="95073643532950040" at="268,0,272,0" />
      <scope id="95073643532950040" at="276,0,280,0">
        <var name="containmentLink" id="95073643532950040" />
        <var name="context" id="95073643532950040" />
        <var name="ownerNode" id="95073643532950040" />
      </scope>
      <scope id="95073643532950040" at="361,0,365,0">
        <var name="context" id="95073643532950040" />
        <var name="ownerNode" id="95073643532950040" />
      </scope>
      <scope id="95073643532950040" at="366,0,370,0" />
      <scope id="6628579460229371301" at="432,78,436,17" />
      <scope id="6628579460229362500" at="438,77,442,16" />
      <scope id="95073643532950040" at="67,0,72,0" />
      <scope id="95073643532950048" at="147,0,152,0">
        <var name="context" id="95073643532950048" />
        <var name="node" id="95073643532950048" />
        <var name="referencingNode" id="95073643532950048" />
      </scope>
      <scope id="95073643532950048" at="157,0,162,0" />
      <scope id="95073643532950040" at="210,0,215,0" />
      <scope id="95073643532950040" at="216,55,221,24">
        <var name="editorCell" id="95073643532950040" />
      </scope>
      <scope id="95073643532950040" at="238,11,243,26">
        <var name="editorCell" id="95073643532950040" />
      </scope>
      <scope id="95073643532950040" at="281,0,286,0" />
      <scope id="95073643532950040" at="287,55,292,24">
        <var name="editorCell" id="95073643532950040" />
      </scope>
      <scope id="95073643532950040" at="309,11,314,26">
        <var name="editorCell" id="95073643532950040" />
      </scope>
      <scope id="95073643532950040" at="350,53,355,22">
        <var name="editorCell" id="95073643532950040" />
        <var name="handler" id="95073643532950040" />
      </scope>
      <scope id="95073643532950040" at="379,0,384,0">
        <var name="elementNode" id="95073643532950040" />
      </scope>
      <scope id="95073643532950040" at="387,11,392,25">
        <var name="emptyCell" id="95073643532950040" />
      </scope>
      <scope id="178770917832494476" at="100,0,106,0" />
      <scope id="252054926403436844" at="191,0,197,0" />
      <scope id="95073643532950040" at="226,70,232,7" />
      <scope id="3364696741418271746" at="262,0,268,0" />
      <scope id="95073643532950040" at="297,70,303,7" />
      <scope id="6628579460229371301" at="432,0,438,0">
        <var name="checkedDotOperand" id="6628579460229371301" />
      </scope>
      <scope id="6628579460229362500" at="438,0,444,0">
        <var name="checkedDotOperand" id="6628579460229362500" />
      </scope>
      <scope id="95073643532950040" at="216,0,223,0">
        <var name="child" id="95073643532950040" />
      </scope>
      <scope id="95073643532950040" at="287,0,294,0">
        <var name="child" id="95073643532950040" />
      </scope>
      <scope id="95073643532950040" at="323,51,330,22">
        <var name="editorCell" id="95073643532950040" />
      </scope>
      <scope id="3993089038374473228" at="332,50,339,22">
        <var name="editorCell" id="3993089038374473228" />
        <var name="style" id="3993089038374473228" />
      </scope>
      <scope id="252054926403447777" at="341,50,348,22">
        <var name="editorCell" id="252054926403447777" />
        <var name="style" id="252054926403447777" />
      </scope>
      <scope id="95073643532950040" at="350,0,357,0" />
      <scope id="252054926403449323" at="423,50,430,22">
        <var name="editorCell" id="252054926403449323" />
        <var name="style" id="252054926403449323" />
      </scope>
      <scope id="95073643532950040" at="226,0,234,0">
        <var name="child" id="95073643532950040" />
        <var name="editorCell" id="95073643532950040" />
      </scope>
      <scope id="95073643532950040" at="252,51,260,22">
        <var name="editorCell" id="95073643532950040" />
        <var name="style" id="95073643532950040" />
      </scope>
      <scope id="95073643532950040" at="297,0,305,0">
        <var name="child" id="95073643532950040" />
        <var name="editorCell" id="95073643532950040" />
      </scope>
      <scope id="95073643532950040" at="109,72,118,20">
        <var name="cell" id="95073643532950040" />
      </scope>
      <scope id="95073643532950040" at="323,0,332,0" />
      <scope id="3993089038374473228" at="332,0,341,0" />
      <scope id="252054926403447777" at="341,0,350,0" />
      <scope id="95073643532950040" at="398,96,407,9" />
      <scope id="95073643532950040" at="411,75,420,24">
        <var name="editorCell" id="95073643532950040" />
        <var name="style" id="95073643532950040" />
      </scope>
      <scope id="252054926403449323" at="423,0,432,0" />
      <scope id="95073643532950040" at="252,0,262,0" />
      <scope id="95073643532950040" at="109,0,120,0">
        <var name="targetNode" id="95073643532950040" />
      </scope>
      <scope id="95073643532950040" at="235,44,246,7" />
      <scope id="95073643532950040" at="306,44,317,7" />
      <scope id="95073643532950040" at="384,41,395,7" />
      <scope id="95073643532950040" at="397,86,408,7" />
      <scope id="95073643532950040" at="410,0,422,0">
        <var name="nextNode" id="95073643532950040" />
        <var name="prevNode" id="95073643532950040" />
      </scope>
      <scope id="95073643532950040" at="384,0,397,0" />
      <scope id="95073643532950040" at="397,0,410,0">
        <var name="elementCell" id="95073643532950040" />
        <var name="elementNode" id="95073643532950040" />
      </scope>
      <scope id="95073643532950040" at="234,0,248,0" />
      <scope id="95073643532950040" at="305,0,319,0" />
      <scope id="95073643532950040" at="77,50,92,22">
        <var name="editorCell" id="95073643532950040" />
      </scope>
      <scope id="95073643532950040" at="77,0,94,0" />
      <scope id="95073643532950050" at="165,11,185,26">
        <var name="currentPropertyAttributes" id="95073643532950050" />
        <var name="editorCell" id="95073643532950050" />
        <var name="property" id="95073643532950050" />
        <var name="propertyAttributes" id="95073643532950050" />
      </scope>
      <scope id="95073643532950050" at="163,53,188,7" />
      <scope id="95073643532950050" at="163,0,190,0" />
      <scope id="95073643532950040" at="106,48,140,22">
        <var name="currentReferenceAttributes" id="95073643532950040" />
        <var name="editorCell" id="95073643532950040" />
        <var name="provider" id="95073643532950040" />
        <var name="referenceAttributes" id="95073643532950040" />
        <var name="referenceLink" id="95073643532950040" />
      </scope>
      <scope id="95073643532950040" at="106,0,142,0" />
      <unit id="95073643532950040" at="110,74,114,9" name="jetbrains.mps.lang.dataFlow.analyzers.editor.AnalyzerRunnerCreator_EditorBuilder_a$1$1" />
      <unit id="95073643532950040" at="131,102,135,5" name="jetbrains.mps.lang.dataFlow.analyzers.editor.AnalyzerRunnerCreator_EditorBuilder_a$2" />
      <unit id="95073643532950050" at="176,104,180,9" name="jetbrains.mps.lang.dataFlow.analyzers.editor.AnalyzerRunnerCreator_EditorBuilder_a$Inline_Builder_u2jyfv_a1a$1" />
      <unit id="95073643532950040" at="108,42,120,5" name="jetbrains.mps.lang.dataFlow.analyzers.editor.AnalyzerRunnerCreator_EditorBuilder_a$1" />
      <unit id="95073643532950048" at="142,0,191,0" name="jetbrains.mps.lang.dataFlow.analyzers.editor.AnalyzerRunnerCreator_EditorBuilder_a$Inline_Builder_u2jyfv_a1a" />
      <unit id="95073643532950040" at="201,0,252,0" name="jetbrains.mps.lang.dataFlow.analyzers.editor.AnalyzerRunnerCreator_EditorBuilder_a$nodeToCheckSingleRoleHandler_u2jyfv_d0" />
      <unit id="95073643532950040" at="272,0,323,0" name="jetbrains.mps.lang.dataFlow.analyzers.editor.AnalyzerRunnerCreator_EditorBuilder_a$modeSingleRoleHandler_u2jyfv_b4a" />
      <unit id="95073643532950040" at="357,0,423,0" name="jetbrains.mps.lang.dataFlow.analyzers.editor.AnalyzerRunnerCreator_EditorBuilder_a$parametersListHandler_u2jyfv_c5a" />
      <unit id="95073643532950040" at="58,0,445,0" name="jetbrains.mps.lang.dataFlow.analyzers.editor.AnalyzerRunnerCreator_EditorBuilder_a" />
    </file>
  </root>
</debug-info>
<|MERGE_RESOLUTION|>--- conflicted
+++ resolved
@@ -856,7 +856,6 @@
       <unit id="4217760266503638750" at="10,0,15,0" name="jetbrains.mps.lang.dataFlow.analyzers.editor.InstructionReference_Editor" />
     </file>
     <file name="InstructionReference_EditorBuilder_a.java">
-<<<<<<< HEAD
       <node id="4217760266503638750" at="56,100,57,19" concept="10" />
       <node id="4217760266503638750" at="57,19,58,18" concept="2" />
       <node id="4217760266503638750" at="63,26,64,18" concept="7" />
@@ -876,8 +875,8 @@
       <node id="4217760266503638750" at="91,60,92,48" concept="2" />
       <node id="4217760266503638750" at="92,48,93,58" concept="2" />
       <node id="4217760266503638750" at="93,58,94,20" concept="7" />
-      <node id="4217760266503638750" at="97,58,98,91" concept="6" />
-      <node id="4217760266503638750" at="98,91,99,131" concept="2" />
+      <node id="4217760266503638750" at="97,58,98,97" concept="6" />
+      <node id="4217760266503638750" at="98,97,99,131" concept="2" />
       <node id="4217760266503638750" at="99,131,100,135" concept="2" />
       <node id="4217760266503638750" at="100,135,101,20" concept="7" />
       <node id="4217760266503638750" at="103,6,104,0" concept="8" />
@@ -1025,170 +1024,6 @@
       <scope id="4217760266503638750" at="56,100,58,18" />
       <scope id="4217760266503638750" at="108,40,110,162" />
       <scope id="4217760266503638750" at="119,73,121,145">
-=======
-      <node id="4217760266503638750" at="54,100,55,19" concept="10" />
-      <node id="4217760266503638750" at="55,19,56,18" concept="2" />
-      <node id="4217760266503638750" at="61,26,62,18" concept="7" />
-      <node id="4217760266503638750" at="65,39,66,39" concept="7" />
-      <node id="4217760266503638750" at="69,50,70,118" concept="6" />
-      <node id="4217760266503638750" at="70,118,71,48" concept="2" />
-      <node id="4217760266503638750" at="71,48,72,28" concept="2" />
-      <node id="4217760266503638750" at="72,28,73,65" concept="2" />
-      <node id="4217760266503638750" at="73,65,74,56" concept="2" />
-      <node id="4217760266503638750" at="74,56,75,57" concept="2" />
-      <node id="4217760266503638750" at="75,57,76,60" concept="2" />
-      <node id="4217760266503638750" at="76,60,77,57" concept="2" />
-      <node id="4217760266503638750" at="77,57,78,22" concept="7" />
-      <node id="4217760266503638750" at="80,48,81,176" concept="6" />
-      <node id="4217760266503638750" at="85,39,86,142" concept="7" />
-      <node id="4217760266503638750" at="88,38,89,60" concept="2" />
-      <node id="4217760266503638750" at="89,60,90,48" concept="2" />
-      <node id="4217760266503638750" at="90,48,91,58" concept="2" />
-      <node id="4217760266503638750" at="91,58,92,20" concept="7" />
-      <node id="4217760266503638750" at="95,58,96,97" concept="6" />
-      <node id="4217760266503638750" at="96,97,97,131" concept="2" />
-      <node id="4217760266503638750" at="97,131,98,135" concept="2" />
-      <node id="4217760266503638750" at="98,135,99,20" concept="7" />
-      <node id="4217760266503638750" at="101,6,102,0" concept="8" />
-      <node id="4217760266503638750" at="102,0,103,49" concept="2" />
-      <node id="4217760266503638750" at="103,49,104,50" concept="6" />
-      <node id="4217760266503638750" at="104,50,105,0" concept="8" />
-      <node id="4217760266503638750" at="106,39,107,40" concept="2" />
-      <node id="4217760266503638750" at="107,40,108,40" concept="2" />
-      <node id="4217760266503638750" at="109,5,110,143" concept="2" />
-      <node id="4217760266503638750" at="110,143,111,301" concept="6" />
-      <node id="4217760266503638750" at="113,39,114,113" concept="7" />
-      <node id="4217760266503638750" at="117,73,118,87" concept="6" />
-      <node id="4217760266503638750" at="118,87,119,145" concept="7" />
-      <node id="4217760266503638750" at="120,10,121,22" concept="7" />
-      <node id="4217760266503638760" at="126,0,127,0" concept="3" trace="myReferencingNode" />
-      <node id="4217760266503638760" at="128,119,129,21" concept="10" />
-      <node id="4217760266503638760" at="129,21,130,42" concept="2" />
-      <node id="4217760266503638760" at="130,42,131,20" concept="2" />
-      <node id="4217760266503638760" at="134,41,135,42" concept="7" />
-      <node id="4217760266503638760" at="140,28,141,20" concept="7" />
-      <node id="4217760266503638762" at="144,53,145,41" concept="2" />
-      <node id="4217760266503638762" at="146,11,147,148" concept="6" />
-      <node id="4217760266503638762" at="147,148,148,78" concept="2" />
-      <node id="4217760266503638762" at="148,78,149,150" concept="6" />
-      <node id="4217760266503638762" at="149,150,150,47" concept="2" />
-      <node id="4217760266503638762" at="150,47,151,136" concept="2" />
-      <node id="4217760266503638762" at="151,136,152,140" concept="2" />
-      <node id="4217760266503638762" at="152,140,153,46" concept="2" />
-      <node id="4217760266503638762" at="153,46,154,38" concept="6" />
-      <node id="4217760266503638762" at="154,38,155,59" concept="2" />
-      <node id="4217760266503638762" at="155,59,156,44" concept="2" />
-      <node id="4217760266503638762" at="156,44,157,88" concept="2" />
-      <node id="4217760266503638762" at="157,88,158,35" concept="2" />
-      <node id="4217760266503638762" at="158,35,159,308" concept="6" />
-      <node id="4217760266503638762" at="161,43,162,120" concept="7" />
-      <node id="4217760266503638762" at="165,76,166,91" concept="6" />
-      <node id="4217760266503638762" at="166,91,167,147" concept="7" />
-      <node id="4217760266503638762" at="168,14,169,26" concept="7" />
-      <node id="4217760266503638762" at="170,17,171,42" concept="2" />
-      <node id="4217760266503638764" at="175,49,176,94" concept="6" />
-      <node id="4217760266503638764" at="176,94,177,47" concept="2" />
-      <node id="4217760266503638764" at="177,47,178,34" concept="6" />
-      <node id="4217760266503638764" at="178,34,179,55" concept="2" />
-      <node id="4217760266503638764" at="179,55,180,40" concept="2" />
-      <node id="4217760266503638764" at="180,40,181,34" concept="2" />
-      <node id="4217760266503638764" at="181,34,182,22" concept="7" />
-      <node id="4217760266503638750" at="184,52,185,149" concept="6" />
-      <node id="4217760266503638750" at="185,149,186,91" concept="6" />
-      <node id="4217760266503638750" at="186,91,187,49" concept="2" />
-      <node id="4217760266503638750" at="187,49,188,49" concept="2" />
-      <node id="4217760266503638750" at="188,49,189,22" concept="7" />
-      <node id="4217760266503638750" at="195,100,196,50" concept="10" />
-      <node id="4217760266503638750" at="196,50,197,25" concept="2" />
-      <node id="4217760266503638750" at="202,28,203,20" concept="7" />
-      <node id="4217760266503638750" at="206,66,207,221" concept="7" />
-      <node id="4217760266503638750" at="209,57,210,83" concept="6" />
-      <node id="4217760266503638750" at="210,83,211,58" concept="2" />
-      <node id="4217760266503638750" at="211,58,212,25" concept="7" />
-      <node id="4217760266503638750" at="214,41,215,41" concept="2" />
-      <node id="4217760266503638750" at="215,41,216,257" concept="2" />
-      <node id="4217760266503638750" at="217,11,218,36" concept="6" />
-      <node id="4217760266503638750" at="218,36,219,44" concept="2" />
-      <node id="4217760266503638750" at="219,44,220,51" concept="2" />
-      <node id="4217760266503638750" at="220,51,221,34" concept="2" />
-      <node id="4217760266503638750" at="221,34,222,25" concept="7" />
-      <node id="4217760266503638750" at="223,17,224,42" concept="2" />
-      <node id="4217760266503638750" at="228,96,229,134" concept="2" />
-      <node id="4217760266503638750" at="230,34,231,142" concept="2" />
-      <node id="4217760266503638750" at="231,142,232,146" concept="2" />
-      <node id="4217760266503638750" at="232,146,233,80" concept="2" />
-      <node id="4217760266503638750" at="235,122,236,238" concept="2" />
-      <node id="4217760266503638750" at="241,75,242,99" concept="6" />
-      <node id="4217760266503638750" at="242,99,243,38" concept="2" />
-      <node id="4217760266503638750" at="243,38,244,36" concept="6" />
-      <node id="4217760266503638750" at="244,36,245,55" concept="2" />
-      <node id="4217760266503638750" at="245,55,246,56" concept="2" />
-      <node id="4217760266503638750" at="246,56,247,42" concept="2" />
-      <node id="4217760266503638750" at="247,42,248,134" concept="2" />
-      <node id="4217760266503638750" at="248,134,249,138" concept="2" />
-      <node id="4217760266503638750" at="249,138,250,24" concept="7" />
-      <node id="4217760266503638767" at="253,49,254,94" concept="6" />
-      <node id="4217760266503638767" at="254,94,255,47" concept="2" />
-      <node id="4217760266503638767" at="255,47,256,34" concept="6" />
-      <node id="4217760266503638767" at="256,34,257,54" concept="2" />
-      <node id="4217760266503638767" at="257,54,258,40" concept="2" />
-      <node id="4217760266503638767" at="258,40,259,34" concept="2" />
-      <node id="4217760266503638767" at="259,34,260,22" concept="7" />
-      <node id="4217760266503638750" at="51,0,53,0" concept="3" trace="myNode" />
-      <node id="4217760266503638760" at="124,0,126,0" concept="3" trace="myNode" />
-      <node id="4217760266503638750" at="192,0,194,0" concept="3" trace="myNode" />
-      <node id="4217760266503638750" at="65,0,68,0" concept="5" trace="createCell#()Ljetbrains/mps/openapi/editor/cells/EditorCell;" />
-      <node id="4217760266503638750" at="85,0,88,0" concept="5" trace="compute#()Ljetbrains/mps/openapi/editor/cells/EditorCell;" />
-      <node id="4217760266503638750" at="113,0,116,0" concept="5" trace="accept#(Lorg/jetbrains/mps/openapi/model/SNode;)Z" />
-      <node id="4217760266503638760" at="134,0,137,0" concept="5" trace="createCell#()Ljetbrains/mps/openapi/editor/cells/EditorCell;" />
-      <node id="4217760266503638762" at="161,0,164,0" concept="5" trace="accept#(Lorg/jetbrains/mps/openapi/model/SNode;)Z" />
-      <node id="4217760266503638750" at="206,0,209,0" concept="5" trace="createNodeToInsert#(Ljetbrains/mps/openapi/editor/EditorContext;)Lorg/jetbrains/mps/openapi/model/SNode;" />
-      <node id="4217760266503638750" at="234,9,237,9" concept="4" />
-      <node id="4217760266503638750" at="54,0,58,0" concept="1" trace="InstructionReference_EditorBuilder_a#(Ljetbrains/mps/openapi/editor/EditorContext;Lorg/jetbrains/mps/openapi/model/SNode;)V" />
-      <node id="4217760266503638750" at="105,0,109,5" concept="4" />
-      <node id="4217760266503638750" at="195,0,199,0" concept="1" trace="argumentListHandler_o0r2rr_c0#(Lorg/jetbrains/mps/openapi/model/SNode;Ljava/lang/String;Ljetbrains/mps/openapi/editor/EditorContext;)V" />
-      <node id="4217760266503638750" at="59,0,64,0" concept="5" trace="getNode#()Lorg/jetbrains/mps/openapi/model/SNode;" />
-      <node id="4217760266503638750" at="83,72,88,38" concept="6" />
-      <node id="4217760266503638750" at="111,301,116,7" concept="6" />
-      <node id="4217760266503638750" at="116,7,121,22" concept="4" />
-      <node id="4217760266503638760" at="128,0,133,0" concept="1" trace="Inline_Builder_o0r2rr_a0a#(Ljetbrains/mps/openapi/editor/EditorContext;Lorg/jetbrains/mps/openapi/model/SNode;Lorg/jetbrains/mps/openapi/model/SNode;)V" />
-      <node id="4217760266503638760" at="138,0,143,0" concept="5" trace="getNode#()Lorg/jetbrains/mps/openapi/model/SNode;" />
-      <node id="4217760266503638762" at="159,308,164,11" concept="6" />
-      <node id="4217760266503638762" at="164,11,169,26" concept="4" />
-      <node id="4217760266503638750" at="200,0,205,0" concept="5" trace="getNode#()Lorg/jetbrains/mps/openapi/model/SNode;" />
-      <node id="4217760266503638750" at="209,0,214,0" concept="5" trace="createNodeCell#(Lorg/jetbrains/mps/openapi/model/SNode;)Ljetbrains/mps/openapi/editor/cells/EditorCell;" />
-      <node id="4217760266503638750" at="229,134,234,9" concept="4" />
-      <node id="4217760266503638750" at="94,0,101,0" concept="5" trace="createErrorCell#(Ljava/lang/String;)Ljetbrains/mps/openapi/editor/cells/EditorCell;" />
-      <node id="4217760266503638750" at="184,0,191,0" concept="5" trace="createRefNodeList_o0r2rr_c0#()Ljetbrains/mps/openapi/editor/cells/EditorCell;" />
-      <node id="4217760266503638764" at="175,0,184,0" concept="5" trace="createConstant_o0r2rr_b0#()Ljetbrains/mps/openapi/editor/cells/EditorCell;" />
-      <node id="4217760266503638750" at="216,257,225,7" concept="11" />
-      <node id="4217760266503638767" at="253,0,262,0" concept="5" trace="createConstant_o0r2rr_d0#()Ljetbrains/mps/openapi/editor/cells/EditorCell;" />
-      <node id="4217760266503638750" at="69,0,80,0" concept="5" trace="createCollection_o0r2rr_a#()Ljetbrains/mps/openapi/editor/cells/EditorCell;" />
-      <node id="4217760266503638750" at="83,0,94,0" concept="5" trace="createReferenceCell#(Lorg/jetbrains/mps/openapi/model/SNode;)Ljetbrains/mps/openapi/editor/cells/EditorCell;" />
-      <node id="4217760266503638750" at="227,86,238,7" concept="4" />
-      <node id="4217760266503638750" at="240,0,252,0" concept="5" trace="createSeparatorCell#(Lorg/jetbrains/mps/openapi/model/SNode;Lorg/jetbrains/mps/openapi/model/SNode;)Ljetbrains/mps/openapi/editor/cells/EditorCell;" />
-      <node id="4217760266503638750" at="214,0,227,0" concept="5" trace="createEmptyCell#()Ljetbrains/mps/openapi/editor/cells/EditorCell;" />
-      <node id="4217760266503638750" at="227,0,240,0" concept="5" trace="installElementCellActions#(Lorg/jetbrains/mps/openapi/model/SNode;Ljetbrains/mps/openapi/editor/cells/EditorCell;)V" />
-      <node id="4217760266503638750" at="81,176,101,6" concept="6" />
-      <node id="4217760266503638762" at="145,41,172,7" concept="11" />
-      <node id="4217760266503638762" at="144,0,174,0" concept="5" trace="createProperty_o0r2rr_a0a0#()Ljetbrains/mps/openapi/editor/cells/EditorCell;" />
-      <node id="4217760266503638750" at="80,0,123,0" concept="5" trace="createRefCell_o0r2rr_a0#()Ljetbrains/mps/openapi/editor/cells/EditorCell;" />
-      <scope id="4217760266503638750" at="61,26,62,18" />
-      <scope id="4217760266503638750" at="65,39,66,39" />
-      <scope id="4217760266503638750" at="85,39,86,142" />
-      <scope id="4217760266503638750" at="113,39,114,113" />
-      <scope id="4217760266503638760" at="134,41,135,42" />
-      <scope id="4217760266503638760" at="140,28,141,20" />
-      <scope id="4217760266503638762" at="161,43,162,120" />
-      <scope id="4217760266503638762" at="170,17,171,42" />
-      <scope id="4217760266503638750" at="202,28,203,20" />
-      <scope id="4217760266503638750" at="206,66,207,221" />
-      <scope id="4217760266503638750" at="223,17,224,42" />
-      <scope id="4217760266503638750" at="235,122,236,238" />
-      <scope id="4217760266503638750" at="54,100,56,18" />
-      <scope id="4217760266503638750" at="106,39,108,40" />
-      <scope id="4217760266503638750" at="117,73,119,145">
->>>>>>> ac231bee
         <var name="manager" id="4217760266503638750" />
       </scope>
       <scope id="4217760266503638762" at="167,76,169,147">
@@ -1381,7 +1216,6 @@
       <node id="430844094082188805" at="161,80,162,28" concept="10" />
       <node id="430844094082188805" at="162,28,163,25" concept="2" />
       <node id="430844094082188805" at="167,28,168,20" concept="7" />
-<<<<<<< HEAD
       <node id="430844094082188805" at="170,40,171,143" concept="7" />
       <node id="430844094082188805" at="173,48,174,169" concept="7" />
       <node id="430844094082188805" at="176,66,177,239" concept="7" />
@@ -1413,8 +1247,8 @@
       <node id="430844094082188805" at="228,60,229,48" concept="2" />
       <node id="430844094082188805" at="229,48,230,58" concept="2" />
       <node id="430844094082188805" at="230,58,231,20" concept="7" />
-      <node id="430844094082188805" at="234,58,235,91" concept="6" />
-      <node id="430844094082188805" at="235,91,236,131" concept="2" />
+      <node id="430844094082188805" at="234,58,235,97" concept="6" />
+      <node id="430844094082188805" at="235,97,236,131" concept="2" />
       <node id="430844094082188805" at="236,131,237,135" concept="2" />
       <node id="430844094082188805" at="237,135,238,20" concept="7" />
       <node id="430844094082188805" at="240,6,241,0" concept="8" />
@@ -1593,215 +1427,6 @@
       <scope id="4943044633101742990" at="98,46,99,372" />
       <scope id="3325264799421270076" at="121,41,122,118" />
       <scope id="3325264799421270076" at="130,15,131,40" />
-=======
-      <node id="430844094082188805" at="171,66,172,239" concept="7" />
-      <node id="430844094082188805" at="174,57,175,83" concept="6" />
-      <node id="430844094082188805" at="175,83,176,58" concept="2" />
-      <node id="430844094082188805" at="176,58,177,25" concept="7" />
-      <node id="430844094082188805" at="179,41,180,41" concept="2" />
-      <node id="430844094082188805" at="180,41,181,251" concept="2" />
-      <node id="430844094082188805" at="182,11,183,36" concept="6" />
-      <node id="430844094082188805" at="183,36,184,44" concept="2" />
-      <node id="430844094082188805" at="184,44,185,51" concept="2" />
-      <node id="430844094082188805" at="185,51,186,34" concept="2" />
-      <node id="430844094082188805" at="186,34,187,25" concept="7" />
-      <node id="430844094082188805" at="188,17,189,42" concept="2" />
-      <node id="430844094082188805" at="193,96,194,134" concept="2" />
-      <node id="430844094082188805" at="195,34,196,142" concept="2" />
-      <node id="430844094082188805" at="196,142,197,146" concept="2" />
-      <node id="430844094082188805" at="199,122,200,234" concept="2" />
-      <node id="4130591939054429250" at="205,49,206,96" concept="6" />
-      <node id="4130591939054429250" at="206,96,207,47" concept="2" />
-      <node id="4130591939054429250" at="207,47,208,34" concept="6" />
-      <node id="4130591939054429250" at="208,34,209,63" concept="2" />
-      <node id="4130591939054429250" at="209,63,210,40" concept="2" />
-      <node id="4130591939054429250" at="210,40,211,34" concept="2" />
-      <node id="4130591939054429250" at="211,34,212,22" concept="7" />
-      <node id="430844094082188805" at="214,48,215,172" concept="6" />
-      <node id="430844094082188805" at="219,39,220,126" concept="7" />
-      <node id="430844094082188805" at="222,35,223,60" concept="2" />
-      <node id="430844094082188805" at="223,60,224,48" concept="2" />
-      <node id="430844094082188805" at="224,48,225,58" concept="2" />
-      <node id="430844094082188805" at="225,58,226,20" concept="7" />
-      <node id="430844094082188805" at="229,58,230,97" concept="6" />
-      <node id="430844094082188805" at="230,97,231,131" concept="2" />
-      <node id="430844094082188805" at="231,131,232,135" concept="2" />
-      <node id="430844094082188805" at="232,135,233,20" concept="7" />
-      <node id="430844094082188805" at="235,6,236,0" concept="8" />
-      <node id="430844094082188805" at="236,0,237,46" concept="2" />
-      <node id="430844094082188805" at="237,46,238,50" concept="6" />
-      <node id="430844094082188805" at="238,50,239,0" concept="8" />
-      <node id="430844094082188805" at="240,39,241,40" concept="2" />
-      <node id="430844094082188805" at="241,40,242,37" concept="2" />
-      <node id="430844094082188805" at="243,5,244,143" concept="2" />
-      <node id="430844094082188805" at="244,143,245,301" concept="6" />
-      <node id="430844094082188805" at="247,39,248,113" concept="7" />
-      <node id="430844094082188805" at="251,73,252,87" concept="6" />
-      <node id="430844094082188805" at="252,87,253,145" concept="7" />
-      <node id="430844094082188805" at="254,10,255,22" concept="7" />
-      <node id="4130591939054429253" at="260,0,261,0" concept="3" trace="myReferencingNode" />
-      <node id="4130591939054429253" at="262,119,263,21" concept="10" />
-      <node id="4130591939054429253" at="263,21,264,42" concept="2" />
-      <node id="4130591939054429253" at="264,42,265,20" concept="2" />
-      <node id="4130591939054429253" at="268,41,269,42" concept="7" />
-      <node id="4130591939054429253" at="274,28,275,20" concept="7" />
-      <node id="4130591939054429255" at="278,53,279,41" concept="2" />
-      <node id="4130591939054429255" at="280,11,281,148" concept="6" />
-      <node id="4130591939054429255" at="281,148,282,78" concept="2" />
-      <node id="4130591939054429255" at="282,78,283,150" concept="6" />
-      <node id="4130591939054429255" at="283,150,284,47" concept="2" />
-      <node id="4130591939054429255" at="284,47,285,136" concept="2" />
-      <node id="4130591939054429255" at="285,136,286,140" concept="2" />
-      <node id="4130591939054429255" at="286,140,287,48" concept="2" />
-      <node id="4130591939054429255" at="287,48,288,88" concept="2" />
-      <node id="4130591939054429255" at="288,88,289,35" concept="2" />
-      <node id="4130591939054429255" at="289,35,290,308" concept="6" />
-      <node id="4130591939054429255" at="292,43,293,120" concept="7" />
-      <node id="4130591939054429255" at="296,76,297,91" concept="6" />
-      <node id="4130591939054429255" at="297,91,298,147" concept="7" />
-      <node id="4130591939054429255" at="299,14,300,26" concept="7" />
-      <node id="4130591939054429255" at="301,17,302,42" concept="2" />
-      <node id="4130591939054429257" at="306,49,307,101" concept="6" />
-      <node id="4130591939054429257" at="307,101,308,47" concept="2" />
-      <node id="4130591939054429257" at="308,47,309,34" concept="6" />
-      <node id="4130591939054429257" at="309,34,310,60" concept="2" />
-      <node id="4130591939054429257" at="310,60,311,40" concept="2" />
-      <node id="4130591939054429257" at="311,40,312,34" concept="2" />
-      <node id="4130591939054429257" at="312,34,313,22" concept="7" />
-      <node id="430844094082188805" at="315,48,316,263" concept="6" />
-      <node id="430844094082188805" at="316,263,317,33" concept="7" />
-      <node id="430844094082188805" at="323,123,324,38" concept="10" />
-      <node id="430844094082188805" at="324,38,325,25" concept="2" />
-      <node id="430844094082188805" at="330,28,331,20" concept="7" />
-      <node id="430844094082188805" at="334,55,335,76" concept="6" />
-      <node id="430844094082188805" at="335,76,336,231" concept="2" />
-      <node id="430844094082188805" at="336,231,337,234" concept="2" />
-      <node id="430844094082188805" at="337,234,338,41" concept="2" />
-      <node id="430844094082188805" at="338,41,339,24" concept="7" />
-      <node id="430844094082188805" at="345,118,346,75" concept="2" />
-      <node id="430844094082188805" at="348,41,349,40" concept="2" />
-      <node id="430844094082188805" at="350,7,351,36" concept="6" />
-      <node id="430844094082188805" at="351,36,352,62" concept="2" />
-      <node id="430844094082188805" at="352,62,353,42" concept="2" />
-      <node id="430844094082188805" at="356,44,357,41" concept="2" />
-      <node id="430844094082188805" at="357,41,358,222" concept="2" />
-      <node id="430844094082188805" at="359,11,360,56" concept="6" />
-      <node id="430844094082188805" at="360,56,361,48" concept="2" />
-      <node id="430844094082188805" at="361,48,362,42" concept="2" />
-      <node id="430844094082188805" at="362,42,363,35" concept="2" />
-      <node id="430844094082188805" at="363,35,364,26" concept="7" />
-      <node id="430844094082188805" at="365,17,366,42" concept="2" />
-      <node id="430844094082188805" at="369,40,370,30" concept="7" />
-      <node id="1384134943041910555" at="373,49,374,93" concept="6" />
-      <node id="1384134943041910555" at="374,93,375,47" concept="2" />
-      <node id="1384134943041910555" at="375,47,376,34" concept="6" />
-      <node id="1384134943041910555" at="376,34,377,60" concept="2" />
-      <node id="1384134943041910555" at="377,60,378,40" concept="2" />
-      <node id="1384134943041910555" at="378,40,379,34" concept="2" />
-      <node id="1384134943041910555" at="379,34,380,22" concept="7" />
-      <node id="430844094082188805" at="382,48,383,259" concept="6" />
-      <node id="430844094082188805" at="383,259,384,33" concept="7" />
-      <node id="430844094082188805" at="390,121,391,38" concept="10" />
-      <node id="430844094082188805" at="391,38,392,25" concept="2" />
-      <node id="430844094082188805" at="397,28,398,20" concept="7" />
-      <node id="430844094082188805" at="401,55,402,76" concept="6" />
-      <node id="430844094082188805" at="402,76,403,229" concept="2" />
-      <node id="430844094082188805" at="403,229,404,232" concept="2" />
-      <node id="430844094082188805" at="404,232,405,41" concept="2" />
-      <node id="430844094082188805" at="405,41,406,24" concept="7" />
-      <node id="430844094082188805" at="412,118,413,75" concept="2" />
-      <node id="430844094082188805" at="415,41,416,38" concept="2" />
-      <node id="430844094082188805" at="420,44,421,41" concept="2" />
-      <node id="430844094082188805" at="421,41,422,220" concept="2" />
-      <node id="430844094082188805" at="423,11,424,56" concept="6" />
-      <node id="430844094082188805" at="424,56,425,46" concept="2" />
-      <node id="430844094082188805" at="425,46,426,42" concept="2" />
-      <node id="430844094082188805" at="426,42,427,35" concept="2" />
-      <node id="430844094082188805" at="427,35,428,26" concept="7" />
-      <node id="430844094082188805" at="429,17,430,42" concept="2" />
-      <node id="430844094082188805" at="433,40,434,28" concept="7" />
-      <node id="430844094082188805" at="56,0,58,0" concept="3" trace="myNode" />
-      <node id="430844094082188805" at="157,0,159,0" concept="3" trace="myNode" />
-      <node id="4130591939054429253" at="258,0,260,0" concept="3" trace="myNode" />
-      <node id="430844094082188805" at="320,0,322,0" concept="3" trace="myNode" />
-      <node id="430844094082188805" at="387,0,389,0" concept="3" trace="myNode" />
-      <node id="430844094082188805" at="70,0,73,0" concept="5" trace="createCell#()Ljetbrains/mps/openapi/editor/cells/EditorCell;" />
-      <node id="430844094082188805" at="80,57,83,5" concept="4" />
-      <node id="430844094082188805" at="88,57,91,5" concept="4" />
-      <node id="5034669639904565605" at="94,0,97,0" concept="5" trace="nodeCondition_z0m96w_a2a#()Z" />
-      <node id="4943044633101742989" at="97,0,100,0" concept="5" trace="nodeCondition_z0m96w_a8a#()Z" />
-      <node id="3325264799421270076" at="120,0,123,0" concept="5" trace="accept#(Lorg/jetbrains/mps/openapi/model/SNode;)Z" />
-      <node id="430844094082188805" at="171,0,174,0" concept="5" trace="createNodeToInsert#(Ljetbrains/mps/openapi/editor/EditorContext;)Lorg/jetbrains/mps/openapi/model/SNode;" />
-      <node id="430844094082188805" at="198,9,201,9" concept="4" />
-      <node id="430844094082188805" at="219,0,222,0" concept="5" trace="compute#()Ljetbrains/mps/openapi/editor/cells/EditorCell;" />
-      <node id="430844094082188805" at="247,0,250,0" concept="5" trace="accept#(Lorg/jetbrains/mps/openapi/model/SNode;)Z" />
-      <node id="4130591939054429253" at="268,0,271,0" concept="5" trace="createCell#()Ljetbrains/mps/openapi/editor/cells/EditorCell;" />
-      <node id="4130591939054429255" at="292,0,295,0" concept="5" trace="accept#(Lorg/jetbrains/mps/openapi/model/SNode;)Z" />
-      <node id="430844094082188805" at="344,70,347,7" concept="4" />
-      <node id="430844094082188805" at="347,7,350,7" concept="4" />
-      <node id="430844094082188805" at="369,0,372,0" concept="5" trace="getNoTargetText#()Ljava/lang/String;" />
-      <node id="430844094082188805" at="411,70,414,7" concept="4" />
-      <node id="430844094082188805" at="414,7,417,7" concept="4" />
-      <node id="430844094082188805" at="433,0,436,0" concept="5" trace="getNoTargetText#()Ljava/lang/String;" />
-      <node id="430844094082188805" at="59,0,63,0" concept="1" trace="Rule_EditorBuilder_a#(Ljetbrains/mps/openapi/editor/EditorContext;Lorg/jetbrains/mps/openapi/model/SNode;)V" />
-      <node id="430844094082188805" at="160,0,164,0" concept="1" trace="modesListHandler_z0m96w_b2a#(Lorg/jetbrains/mps/openapi/model/SNode;Ljava/lang/String;Ljetbrains/mps/openapi/editor/EditorContext;)V" />
-      <node id="430844094082188805" at="194,134,198,9" concept="4" />
-      <node id="430844094082188805" at="239,0,243,5" concept="4" />
-      <node id="430844094082188805" at="315,0,319,0" concept="5" trace="createRefNode_z0m96w_g0#()Ljetbrains/mps/openapi/editor/cells/EditorCell;" />
-      <node id="430844094082188805" at="323,0,327,0" concept="1" trace="conditionSingleRoleHandler_z0m96w_g0#(Lorg/jetbrains/mps/openapi/model/SNode;Lorg/jetbrains/mps/openapi/language/SContainmentLink;Ljetbrains/mps/openapi/editor/EditorContext;)V" />
-      <node id="430844094082188805" at="382,0,386,0" concept="5" trace="createRefNode_z0m96w_i0#()Ljetbrains/mps/openapi/editor/cells/EditorCell;" />
-      <node id="430844094082188805" at="390,0,394,0" concept="1" trace="actionsSingleRoleHandler_z0m96w_i0#(Lorg/jetbrains/mps/openapi/model/SNode;Lorg/jetbrains/mps/openapi/language/SContainmentLink;Ljetbrains/mps/openapi/editor/EditorContext;)V" />
-      <node id="430844094082188805" at="64,0,69,0" concept="5" trace="getNode#()Lorg/jetbrains/mps/openapi/model/SNode;" />
-      <node id="3325264799421270076" at="118,306,123,9" concept="6" />
-      <node id="3325264799421270076" at="123,9,128,24" concept="4" />
-      <node id="430844094082188805" at="165,0,170,0" concept="5" trace="getNode#()Lorg/jetbrains/mps/openapi/model/SNode;" />
-      <node id="430844094082188805" at="174,0,179,0" concept="5" trace="createNodeCell#(Lorg/jetbrains/mps/openapi/model/SNode;)Ljetbrains/mps/openapi/editor/cells/EditorCell;" />
-      <node id="430844094082188805" at="217,72,222,35" concept="6" />
-      <node id="430844094082188805" at="245,301,250,7" concept="6" />
-      <node id="430844094082188805" at="250,7,255,22" concept="4" />
-      <node id="4130591939054429253" at="262,0,267,0" concept="1" trace="Inline_Builder_z0m96w_a4a#(Ljetbrains/mps/openapi/editor/EditorContext;Lorg/jetbrains/mps/openapi/model/SNode;Lorg/jetbrains/mps/openapi/model/SNode;)V" />
-      <node id="4130591939054429253" at="272,0,277,0" concept="5" trace="getNode#()Lorg/jetbrains/mps/openapi/model/SNode;" />
-      <node id="4130591939054429255" at="290,308,295,11" concept="6" />
-      <node id="4130591939054429255" at="295,11,300,26" concept="4" />
-      <node id="430844094082188805" at="328,0,333,0" concept="5" trace="getNode#()Lorg/jetbrains/mps/openapi/model/SNode;" />
-      <node id="430844094082188805" at="395,0,400,0" concept="5" trace="getNode#()Lorg/jetbrains/mps/openapi/model/SNode;" />
-      <node id="430844094082188830" at="100,0,106,0" concept="5" trace="createConstant_z0m96w_a0#()Ljetbrains/mps/openapi/editor/cells/EditorCell;" />
-      <node id="5034669639904565593" at="143,0,149,0" concept="5" trace="createConstant_z0m96w_a2a#()Ljetbrains/mps/openapi/editor/cells/EditorCell;" />
-      <node id="430844094082188805" at="149,0,156,0" concept="5" trace="createRefNodeList_z0m96w_b2a#()Ljetbrains/mps/openapi/editor/cells/EditorCell;" />
-      <node id="430844094082188805" at="228,0,235,0" concept="5" trace="createErrorCell#(Ljava/lang/String;)Ljetbrains/mps/openapi/editor/cells/EditorCell;" />
-      <node id="430844094082188805" at="334,0,341,0" concept="5" trace="createChildCell#(Lorg/jetbrains/mps/openapi/model/SNode;)Ljetbrains/mps/openapi/editor/cells/EditorCell;" />
-      <node id="430844094082188805" at="401,0,408,0" concept="5" trace="createChildCell#(Lorg/jetbrains/mps/openapi/model/SNode;)Ljetbrains/mps/openapi/editor/cells/EditorCell;" />
-      <node id="430844094082188805" at="411,0,419,0" concept="5" trace="installCellInfo#(Lorg/jetbrains/mps/openapi/model/SNode;Ljetbrains/mps/openapi/editor/cells/EditorCell;)V" />
-      <node id="430844094082188805" at="181,251,190,7" concept="11" />
-      <node id="4130591939054429250" at="205,0,214,0" concept="5" trace="createConstant_z0m96w_d0#()Ljetbrains/mps/openapi/editor/cells/EditorCell;" />
-      <node id="4130591939054429257" at="306,0,315,0" concept="5" trace="createConstant_z0m96w_f0#()Ljetbrains/mps/openapi/editor/cells/EditorCell;" />
-      <node id="430844094082188805" at="358,222,367,7" concept="11" />
-      <node id="1384134943041910555" at="373,0,382,0" concept="5" trace="createConstant_z0m96w_h0#()Ljetbrains/mps/openapi/editor/cells/EditorCell;" />
-      <node id="430844094082188805" at="422,220,431,7" concept="11" />
-      <node id="430844094082188805" at="133,0,143,0" concept="5" trace="createCollection_z0m96w_c0#()Ljetbrains/mps/openapi/editor/cells/EditorCell;" />
-      <node id="430844094082188805" at="192,86,202,7" concept="4" />
-      <node id="430844094082188805" at="217,0,228,0" concept="5" trace="createReferenceCell#(Lorg/jetbrains/mps/openapi/model/SNode;)Ljetbrains/mps/openapi/editor/cells/EditorCell;" />
-      <node id="430844094082188805" at="344,0,355,0" concept="5" trace="installCellInfo#(Lorg/jetbrains/mps/openapi/model/SNode;Ljetbrains/mps/openapi/editor/cells/EditorCell;)V" />
-      <node id="430844094082188805" at="192,0,204,0" concept="5" trace="installElementCellActions#(Lorg/jetbrains/mps/openapi/model/SNode;Ljetbrains/mps/openapi/editor/cells/EditorCell;)V" />
-      <node id="430844094082188805" at="179,0,192,0" concept="5" trace="createEmptyCell#()Ljetbrains/mps/openapi/editor/cells/EditorCell;" />
-      <node id="430844094082188805" at="355,0,369,0" concept="5" trace="createEmptyCell#()Ljetbrains/mps/openapi/editor/cells/EditorCell;" />
-      <node id="430844094082188805" at="419,0,433,0" concept="5" trace="createEmptyCell#()Ljetbrains/mps/openapi/editor/cells/EditorCell;" />
-      <node id="430844094082188805" at="74,0,94,0" concept="5" trace="createCollection_z0m96w_a#()Ljetbrains/mps/openapi/editor/cells/EditorCell;" />
-      <node id="430844094082188805" at="215,172,235,6" concept="6" />
-      <node id="3325264799421270076" at="107,39,131,5" concept="11" />
-      <node id="4130591939054429255" at="279,41,303,7" concept="11" />
-      <node id="3325264799421270076" at="106,0,133,0" concept="5" trace="createProperty_z0m96w_b0#()Ljetbrains/mps/openapi/editor/cells/EditorCell;" />
-      <node id="4130591939054429255" at="278,0,305,0" concept="5" trace="createProperty_z0m96w_a0e0#()Ljetbrains/mps/openapi/editor/cells/EditorCell;" />
-      <node id="430844094082188805" at="214,0,257,0" concept="5" trace="createRefCell_z0m96w_e0#()Ljetbrains/mps/openapi/editor/cells/EditorCell;" />
-      <scope id="430844094082188805" at="66,26,67,18" />
-      <scope id="430844094082188805" at="70,39,71,39" />
-      <scope id="430844094082188805" at="81,37,82,61" />
-      <scope id="430844094082188805" at="89,37,90,58" />
-      <scope id="5034669639904565606" at="94,46,95,214" />
-      <scope id="4943044633101742990" at="97,46,98,372" />
-      <scope id="3325264799421270076" at="120,41,121,118" />
-      <scope id="3325264799421270076" at="129,15,130,40" />
->>>>>>> ac231bee
       <scope id="430844094082188805" at="167,28,168,20" />
       <scope id="430844094082188805" at="170,40,171,143" />
       <scope id="430844094082188805" at="173,48,174,169" />
