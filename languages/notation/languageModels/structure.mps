<?xml version="1.0" encoding="UTF-8"?>
<model modelUID="r:73e15084-90ca-4883-8020-50a625923cba(jetbrains.mps.core.notation.structure)">
  <persistence version="8" />
  <language namespace="c72da2b9-7cce-4447-8389-f407dc1158b7(jetbrains.mps.lang.structure)" />
  <devkit namespace="fbc25dd2-5da4-483a-8b19-70928e1b62d7(jetbrains.mps.devkit.general-purpose)" />
  <import index="74m3" modelUID="r:73e15084-90ca-4883-8020-50a625923cba(jetbrains.mps.core.notation.structure)" version="-1" />
  <import index="tpck" modelUID="r:00000000-0000-4000-0000-011c89590288(jetbrains.mps.lang.core.structure)" version="0" implicit="yes" />
  <import index="tpce" modelUID="r:00000000-0000-4000-0000-011c89590292(jetbrains.mps.lang.structure.structure)" version="0" implicit="yes" />
  <import index="ydsw" modelUID="r:c11a239c-3061-4b62-b5dd-6749678497d7(jetbrains.mps.core.structure.structure)" version="-1" implicit="yes" />
  <import index="bwy9" modelUID="r:f9198ffd-e084-425c-aa82-f2db8289f5eb(jetbrains.mps.core.query.structure)" version="0" implicit="yes" />
  <root type="tpce.ConceptDeclaration" typeId="tpce.1071489090640" id="6195190339582080388" nodeInfo="ig">
    <property name="name" nameId="tpck.1169194664001" value="SNotation" />
    <property name="conceptAlias" nameId="tpce.5092175715804935370" value="notation" />
    <link role="extends" roleId="tpce.1071489389519" targetNodeId="ydsw.3592778465723943672" resolveInfo="SStructurePart" />
    <node role="implements" roleId="tpce.1169129564478" type="tpce.InterfaceConceptReference" typeId="tpce.1169127622168" id="3647933405694717748" nodeInfo="ig">
      <link role="intfc" roleId="tpce.1169127628841" targetNodeId="3647933405694717737" resolveInfo="SNotationPartsContainer" />
    </node>
    <node role="implements" roleId="tpce.1169129564478" type="tpce.InterfaceConceptReference" typeId="tpce.1169127622168" id="8632884680339357888" nodeInfo="ig">
      <link role="intfc" roleId="tpce.1169127628841" targetNodeId="8632884680339357866" resolveInfo="SNotationContextProvider" />
    </node>
    <node role="linkDeclaration" roleId="tpce.1071489727083" type="tpce.LinkDeclaration" typeId="tpce.1071489288298" id="8632884680339275914" nodeInfo="ig">
      <property name="metaClass" nameId="tpce.1071599937831" value="aggregation" />
      <property name="role" nameId="tpce.1071599776563" value="context" />
      <property name="sourceCardinality" nameId="tpce.1071599893252" value="1" />
      <link role="target" roleId="tpce.1071599976176" targetNodeId="8632884680339275908" resolveInfo="SNotationContext" />
    </node>
  </root>
  <root type="tpce.ConceptDeclaration" typeId="tpce.1071489090640" id="3647933405694693953" nodeInfo="ig">
    <property name="name" nameId="tpck.1169194664001" value="SNotationPart" />
    <property name="virtualPackage" nameId="tpck.1193676396447" value="parts" />
    <property name="abstract" nameId="tpce.4628067390765956802" value="true" />
    <link role="extends" roleId="tpce.1071489389519" targetNodeId="tpck.1133920641626" resolveInfo="BaseConcept" />
    <node role="implements" roleId="tpce.1169129564478" type="tpce.InterfaceConceptReference" typeId="tpce.1169127622168" id="8632884680339357875" nodeInfo="ig">
      <link role="intfc" roleId="tpce.1169127628841" targetNodeId="8632884680339357866" resolveInfo="SNotationContextProvider" />
    </node>
  </root>
  <root type="tpce.ConceptDeclaration" typeId="tpce.1071489090640" id="3647933405694713882" nodeInfo="ig">
    <property name="name" nameId="tpck.1169194664001" value="SNotationLabel" />
    <property name="virtualPackage" nameId="tpck.1193676396447" value="core" />
    <property name="conceptAlias" nameId="tpce.5092175715804935370" value="&quot;" />
    <link role="extends" roleId="tpce.1071489389519" targetNodeId="7448018642144527578" resolveInfo="SNotationCorePart" />
    <node role="propertyDeclaration" roleId="tpce.1071489727084" type="tpce.PropertyDeclaration" typeId="tpce.1071489288299" id="3647933405694713883" nodeInfo="ig">
      <property name="name" nameId="tpck.1169194664001" value="text" />
      <link role="dataType" roleId="tpce.1082985295845" targetNodeId="tpck.1082983041843" resolveInfo="string" />
    </node>
  </root>
  <root type="tpce.ConceptDeclaration" typeId="tpce.1071489090640" id="3647933405694717717" nodeInfo="ig">
    <property name="virtualPackage" nameId="tpck.1193676396447" value="core" />
    <property name="name" nameId="tpck.1169194664001" value="SNotationParentheses" />
    <property name="conceptAlias" nameId="tpce.5092175715804935370" value="(" />
    <link role="extends" roleId="tpce.1071489389519" targetNodeId="7448018642144527578" resolveInfo="SNotationCorePart" />
    <node role="linkDeclaration" roleId="tpce.1071489727083" type="tpce.LinkDeclaration" typeId="tpce.1071489288298" id="8294198181866375827" nodeInfo="ig">
      <property name="metaClass" nameId="tpce.1071599937831" value="aggregation" />
      <property name="role" nameId="tpce.1071599776563" value="separator" />
      <link role="target" roleId="tpce.1071599976176" targetNodeId="3647933405694717735" resolveInfo="SNotationPartList" />
    </node>
    <node role="implements" roleId="tpce.1169129564478" type="tpce.InterfaceConceptReference" typeId="tpce.1169127622168" id="3647933405694717739" nodeInfo="ig">
      <link role="intfc" roleId="tpce.1169127628841" targetNodeId="3647933405694717737" resolveInfo="SNotationPartsContainer" />
    </node>
  </root>
  <root type="tpce.ConceptDeclaration" typeId="tpce.1071489090640" id="3647933405694717730" nodeInfo="ig">
    <property name="virtualPackage" nameId="tpck.1193676396447" value="view" />
    <property name="name" nameId="tpck.1169194664001" value="SNotationNewLine" />
    <property name="conceptAlias" nameId="tpce.5092175715804935370" value="\n" />
    <link role="extends" roleId="tpce.1071489389519" targetNodeId="4988228171406909312" resolveInfo="SNotationViewPart" />
  </root>
  <root type="tpce.ConceptDeclaration" typeId="tpce.1071489090640" id="3647933405694717735" nodeInfo="ig">
    <property name="virtualPackage" nameId="tpck.1193676396447" value="parts" />
    <property name="name" nameId="tpck.1169194664001" value="SNotationPartList" />
    <link role="extends" roleId="tpce.1071489389519" targetNodeId="tpck.1133920641626" resolveInfo="BaseConcept" />
    <node role="linkDeclaration" roleId="tpce.1071489727083" type="tpce.LinkDeclaration" typeId="tpce.1071489288298" id="3647933405694717736" nodeInfo="ig">
      <property name="metaClass" nameId="tpce.1071599937831" value="aggregation" />
      <property name="role" nameId="tpce.1071599776563" value="parts" />
      <property name="sourceCardinality" nameId="tpce.1071599893252" value="0..n" />
      <link role="target" roleId="tpce.1071599976176" targetNodeId="3647933405694693953" resolveInfo="SNotationPart" />
    </node>
    <node role="linkDeclaration" roleId="tpce.1071489727083" type="tpce.LinkDeclaration" typeId="tpce.1071489288298" id="8294198181866508992" nodeInfo="ig">
      <property name="metaClass" nameId="tpce.1071599937831" value="aggregation" />
      <property name="role" nameId="tpce.1071599776563" value="predicate" />
      <link role="target" roleId="tpce.1071599976176" targetNodeId="4988228171406861415" resolveInfo="SNotationPredicate" />
    </node>
    <node role="implements" roleId="tpce.1169129564478" type="tpce.InterfaceConceptReference" typeId="tpce.1169127622168" id="8632884680339357893" nodeInfo="ig">
      <link role="intfc" roleId="tpce.1169127628841" targetNodeId="8632884680339357866" resolveInfo="SNotationContextProvider" />
    </node>
  </root>
  <root type="tpce.InterfaceConceptDeclaration" typeId="tpce.1169125989551" id="3647933405694717737" nodeInfo="ig">
    <property name="virtualPackage" nameId="tpck.1193676396447" value="parts" />
    <property name="name" nameId="tpck.1169194664001" value="SNotationPartsContainer" />
    <node role="linkDeclaration" roleId="tpce.1071489727083" type="tpce.LinkDeclaration" typeId="tpce.1071489288298" id="3647933405694717738" nodeInfo="ig">
      <property name="metaClass" nameId="tpce.1071599937831" value="aggregation" />
      <property name="role" nameId="tpce.1071599776563" value="alternatives" />
      <property name="sourceCardinality" nameId="tpce.1071599893252" value="1..n" />
      <link role="target" roleId="tpce.1071599976176" targetNodeId="3647933405694717735" resolveInfo="SNotationPartList" />
    </node>
  </root>
  <root type="tpce.ConceptDeclaration" typeId="tpce.1071489090640" id="3129031437528132565" nodeInfo="ig">
    <property name="virtualPackage" nameId="tpck.1193676396447" value="mapping" />
    <property name="name" nameId="tpck.1169194664001" value="SNotationMapping" />
    <link role="extends" roleId="tpce.1071489389519" targetNodeId="3647933405694693953" resolveInfo="SNotationPart" />
    <node role="linkDeclaration" roleId="tpce.1071489727083" type="tpce.LinkDeclaration" typeId="tpce.1071489288298" id="7805033636902348041" nodeInfo="ig">
      <property name="metaClass" nameId="tpce.1071599937831" value="aggregation" />
      <property name="role" nameId="tpce.1071599776563" value="entityRef" />
      <property name="sourceCardinality" nameId="tpce.1071599893252" value="1" />
      <link role="target" roleId="tpce.1071599976176" targetNodeId="7805033636902348039" resolveInfo="SStructureEntityRef" />
    </node>
    <node role="linkDeclaration" roleId="tpce.1071489727083" type="tpce.LinkDeclaration" typeId="tpce.1071489288298" id="3129031437528291180" nodeInfo="ig">
      <property name="metaClass" nameId="tpce.1071599937831" value="aggregation" />
      <property name="role" nameId="tpce.1071599776563" value="presentation" />
      <link role="target" roleId="tpce.1071599976176" targetNodeId="7448018642144527578" resolveInfo="SNotationCorePart" />
    </node>
    <node role="implements" roleId="tpce.1169129564478" type="tpce.InterfaceConceptReference" typeId="tpce.1169127622168" id="8328395416353556612" nodeInfo="ig">
      <link role="intfc" roleId="tpce.1169127628841" targetNodeId="tpck.1835621062190663819" resolveInfo="IDontSubstituteByDefault" />
    </node>
  </root>
  <root type="tpce.ConceptDeclaration" typeId="tpce.1071489090640" id="3129031437528339296" nodeInfo="ig">
    <property name="virtualPackage" nameId="tpck.1193676396447" value="core" />
    <property name="name" nameId="tpck.1169194664001" value="SNotationQuantifier" />
    <link role="extends" roleId="tpce.1071489389519" targetNodeId="7448018642144527578" resolveInfo="SNotationCorePart" />
    <node role="linkDeclaration" roleId="tpce.1071489727083" type="tpce.LinkDeclaration" typeId="tpce.1071489288298" id="8379004527113948353" nodeInfo="ig">
      <property name="metaClass" nameId="tpce.1071599937831" value="aggregation" />
      <property name="role" nameId="tpce.1071599776563" value="inner" />
      <property name="sourceCardinality" nameId="tpce.1071599893252" value="1" />
      <link role="target" roleId="tpce.1071599976176" targetNodeId="3647933405694693953" resolveInfo="SNotationPart" />
    </node>
    <node role="propertyDeclaration" roleId="tpce.1071489727084" type="tpce.PropertyDeclaration" typeId="tpce.1071489288299" id="3129031437528339316" nodeInfo="ig">
      <property name="name" nameId="tpck.1169194664001" value="kind" />
      <link role="dataType" roleId="tpce.1082985295845" targetNodeId="3129031437528339312" resolveInfo="SNotationQuantifierKind" />
    </node>
    <node role="implements" roleId="tpce.1169129564478" type="tpce.InterfaceConceptReference" typeId="tpce.1169127622168" id="8328395416353556616" nodeInfo="ig">
      <link role="intfc" roleId="tpce.1169127628841" targetNodeId="tpck.1835621062190663819" resolveInfo="IDontSubstituteByDefault" />
    </node>
  </root>
  <root type="tpce.EnumerationDataTypeDeclaration" typeId="tpce.1082978164219" id="3129031437528339312" nodeInfo="ng">
    <property name="virtualPackage" nameId="tpck.1193676396447" value="core" />
    <property name="name" nameId="tpck.1169194664001" value="SNotationQuantifierKind" />
    <property name="memberIdentifierPolicy" nameId="tpce.1197591154882" value="derive_from_internal_value" />
    <link role="memberDataType" roleId="tpce.1083171729157" targetNodeId="tpck.1082983041843" resolveInfo="string" />
    <node role="member" roleId="tpce.1083172003582" type="tpce.EnumerationMemberDeclaration" typeId="tpce.1083171877298" id="3129031437528339313" nodeInfo="ig">
      <property name="externalValue" nameId="tpce.1083923523172" value="?" />
      <property name="internalValue" nameId="tpce.1083923523171" value="optional" />
    </node>
    <node role="member" roleId="tpce.1083172003582" type="tpce.EnumerationMemberDeclaration" typeId="tpce.1083171877298" id="3129031437528339314" nodeInfo="ig">
      <property name="externalValue" nameId="tpce.1083923523172" value="*" />
      <property name="internalValue" nameId="tpce.1083923523171" value="list" />
    </node>
    <node role="member" roleId="tpce.1083172003582" type="tpce.EnumerationMemberDeclaration" typeId="tpce.1083171877298" id="3129031437528339315" nodeInfo="ig">
      <property name="externalValue" nameId="tpce.1083923523172" value="+" />
      <property name="internalValue" nameId="tpce.1083923523171" value="nonempty-list" />
    </node>
  </root>
  <root type="tpce.ConceptDeclaration" typeId="tpce.1071489090640" id="7805033636902348039" nodeInfo="ig">
    <property name="virtualPackage" nameId="tpck.1193676396447" value="mapping" />
    <property name="name" nameId="tpck.1169194664001" value="SStructureEntityRef" />
    <property name="abstract" nameId="tpce.4628067390765956802" value="true" />
    <link role="extends" roleId="tpce.1071489389519" targetNodeId="tpck.1133920641626" resolveInfo="BaseConcept" />
  </root>
  <root type="tpce.ConceptDeclaration" typeId="tpce.1071489090640" id="7805033636902348042" nodeInfo="ig">
    <property name="virtualPackage" nameId="tpck.1193676396447" value="mapping" />
    <property name="name" nameId="tpck.1169194664001" value="SStructureLinkRef" />
    <link role="extends" roleId="tpce.1071489389519" targetNodeId="7805033636902348039" resolveInfo="SStructureEntityRef" />
    <node role="linkDeclaration" roleId="tpce.1071489727083" type="tpce.LinkDeclaration" typeId="tpce.1071489288298" id="3129031437528291155" nodeInfo="ig">
      <property name="metaClass" nameId="tpce.1071599937831" value="reference" />
      <property name="role" nameId="tpce.1071599776563" value="link" />
      <property name="sourceCardinality" nameId="tpce.1071599893252" value="1" />
      <link role="target" roleId="tpce.1071599976176" targetNodeId="ydsw.7581772527307862084" resolveInfo="SAbstractLink" />
    </node>
  </root>
  <root type="tpce.ConceptDeclaration" typeId="tpce.1071489090640" id="146911029171891500" nodeInfo="ig">
    <property name="virtualPackage" nameId="tpck.1193676396447" value="mapping" />
    <property name="name" nameId="tpck.1169194664001" value="SStructurePropertyRef" />
    <link role="extends" roleId="tpce.1071489389519" targetNodeId="7805033636902348039" resolveInfo="SStructureEntityRef" />
    <node role="linkDeclaration" roleId="tpce.1071489727083" type="tpce.LinkDeclaration" typeId="tpce.1071489288298" id="146911029171891501" nodeInfo="ig">
      <property name="metaClass" nameId="tpce.1071599937831" value="reference" />
      <property name="role" nameId="tpce.1071599776563" value="property" />
      <property name="sourceCardinality" nameId="tpce.1071599893252" value="1" />
      <link role="target" roleId="tpce.1071599976176" targetNodeId="ydsw.6195190339581766742" resolveInfo="SProperty" />
    </node>
  </root>
  <root type="tpce.ConceptDeclaration" typeId="tpce.1071489090640" id="8379004527113710095" nodeInfo="ig">
    <property name="virtualPackage" nameId="tpck.1193676396447" value="view" />
    <property name="name" nameId="tpck.1169194664001" value="SNotationNospace" />
    <property name="conceptAlias" nameId="tpce.5092175715804935370" value="nospace" />
    <link role="extends" roleId="tpce.1071489389519" targetNodeId="4988228171406909312" resolveInfo="SNotationViewPart" />
  </root>
  <root type="tpce.InterfaceConceptDeclaration" typeId="tpce.1169125989551" id="8379004527113970168" nodeInfo="ig">
    <property name="virtualPackage" nameId="tpck.1193676396447" value="parts" />
    <property name="name" nameId="tpck.1169194664001" value="SNotationPartWithStyle" />
  </root>
  <root type="tpce.ConceptDeclaration" typeId="tpce.1071489090640" id="2711998566964106140" nodeInfo="ig">
    <property name="virtualPackage" nameId="tpck.1193676396447" value="styles" />
    <property name="name" nameId="tpck.1169194664001" value="SNotationStylePart" />
    <property name="abstract" nameId="tpce.4628067390765956802" value="true" />
    <link role="extends" roleId="tpce.1071489389519" targetNodeId="tpck.1133920641626" resolveInfo="BaseConcept" />
  </root>
  <root type="tpce.ConceptDeclaration" typeId="tpce.1071489090640" id="2711998566964106145" nodeInfo="ig">
    <property name="virtualPackage" nameId="tpck.1193676396447" value="styles" />
    <property name="name" nameId="tpck.1169194664001" value="SNotationStyleIndent" />
    <property name="conceptAlias" nameId="tpce.5092175715804935370" value="indent" />
    <link role="extends" roleId="tpce.1071489389519" targetNodeId="2711998566964106140" resolveInfo="SNotationStylePart" />
  </root>
  <root type="tpce.ConceptDeclaration" typeId="tpce.1071489090640" id="2711998566964153005" nodeInfo="ig">
    <property name="virtualPackage" nameId="tpck.1193676396447" value="mapping" />
    <property name="name" nameId="tpck.1169194664001" value="SNotationCall" />
    <link role="extends" roleId="tpce.1071489389519" targetNodeId="7448018642144527578" resolveInfo="SNotationCorePart" />
    <node role="propertyDeclaration" roleId="tpce.1071489727084" type="tpce.PropertyDeclaration" typeId="tpce.1071489288299" id="2711998566964153007" nodeInfo="ig">
      <property name="name" nameId="tpck.1169194664001" value="id" />
      <link role="dataType" roleId="tpce.1082985295845" targetNodeId="tpck.1082983041843" resolveInfo="string" />
    </node>
    <node role="implements" roleId="tpce.1169129564478" type="tpce.InterfaceConceptReference" typeId="tpce.1169127622168" id="8328395416353556594" nodeInfo="ig">
      <link role="intfc" roleId="tpce.1169127628841" targetNodeId="tpck.1835621062190663819" resolveInfo="IDontSubstituteByDefault" />
    </node>
  </root>
  <root type="tpce.ConceptDeclaration" typeId="tpce.1071489090640" id="2711998566964162679" nodeInfo="ig">
    <property name="virtualPackage" nameId="tpck.1193676396447" value="view" />
    <property name="name" nameId="tpck.1169194664001" value="SNotationTab" />
    <property name="conceptAlias" nameId="tpce.5092175715804935370" value="\t" />
    <link role="extends" roleId="tpce.1071489389519" targetNodeId="4988228171406909312" resolveInfo="SNotationViewPart" />
  </root>
  <root type="tpce.ConceptDeclaration" typeId="tpce.1071489090640" id="7465902928068846323" nodeInfo="ig">
    <property name="virtualPackage" nameId="tpck.1193676396447" value="parts" />
    <property name="name" nameId="tpck.1169194664001" value="SNotationBreak" />
    <link role="extends" roleId="tpce.1071489389519" targetNodeId="3647933405694693953" resolveInfo="SNotationPart" />
    <node role="implements" roleId="tpce.1169129564478" type="tpce.InterfaceConceptReference" typeId="tpce.1169127622168" id="8328395416353556597" nodeInfo="ig">
      <link role="intfc" roleId="tpce.1169127628841" targetNodeId="tpck.1835621062190663819" resolveInfo="IDontSubstituteByDefault" />
    </node>
  </root>
  <root type="tpce.ConceptDeclaration" typeId="tpce.1071489090640" id="7524455788176520989" nodeInfo="ig">
    <property name="virtualPackage" nameId="tpck.1193676396447" value="core" />
    <property name="name" nameId="tpck.1169194664001" value="SNotationUnorderedGroup" />
    <link role="extends" roleId="tpce.1071489389519" targetNodeId="7448018642144527578" resolveInfo="SNotationCorePart" />
    <node role="linkDeclaration" roleId="tpce.1071489727083" type="tpce.LinkDeclaration" typeId="tpce.1071489288298" id="7524455788176520990" nodeInfo="ig">
      <property name="metaClass" nameId="tpce.1071599937831" value="aggregation" />
      <property name="role" nameId="tpce.1071599776563" value="parts" />
      <property name="sourceCardinality" nameId="tpce.1071599893252" value="1..n" />
      <link role="target" roleId="tpce.1071599976176" targetNodeId="3647933405694693953" resolveInfo="SNotationPart" />
    </node>
    <node role="implements" roleId="tpce.1169129564478" type="tpce.InterfaceConceptReference" typeId="tpce.1169127622168" id="8328395416353556585" nodeInfo="ig">
      <link role="intfc" roleId="tpce.1169127628841" targetNodeId="tpck.1835621062190663819" resolveInfo="IDontSubstituteByDefault" />
    </node>
  </root>
  <root type="tpce.ConceptDeclaration" typeId="tpce.1071489090640" id="7448018642144527578" nodeInfo="ig">
    <property name="virtualPackage" nameId="tpck.1193676396447" value="core" />
    <property name="name" nameId="tpck.1169194664001" value="SNotationCorePart" />
    <property name="abstract" nameId="tpce.4628067390765956802" value="true" />
    <link role="extends" roleId="tpce.1071489389519" targetNodeId="3647933405694693953" resolveInfo="SNotationPart" />
    <node role="linkDeclaration" roleId="tpce.1071489727083" type="tpce.LinkDeclaration" typeId="tpce.1071489288298" id="1598455488542436217" nodeInfo="ig">
      <property name="metaClass" nameId="tpce.1071599937831" value="aggregation" />
      <property name="role" nameId="tpce.1071599776563" value="styleClass" />
      <property name="sourceCardinality" nameId="tpce.1071599893252" value="0..n" />
      <link role="target" roleId="tpce.1071599976176" targetNodeId="1598455488542437023" resolveInfo="SNotationStyleClass" />
    </node>
  </root>
  <root type="tpce.ConceptDeclaration" typeId="tpce.1071489090640" id="8632884680339275908" nodeInfo="ig">
    <property name="name" nameId="tpck.1169194664001" value="SNotationContext" />
    <property name="virtualPackage" nameId="tpck.1193676396447" value="context" />
    <property name="abstract" nameId="tpce.4628067390765956802" value="true" />
    <link role="extends" roleId="tpce.1071489389519" targetNodeId="tpck.1133920641626" resolveInfo="BaseConcept" />
    <node role="propertyDeclaration" roleId="tpce.1071489727084" type="tpce.PropertyDeclaration" typeId="tpce.1071489288299" id="8632884680339275917" nodeInfo="ig">
      <property name="name" nameId="tpck.1169194664001" value="id" />
      <link role="dataType" roleId="tpce.1082985295845" targetNodeId="tpck.1082983041843" resolveInfo="string" />
    </node>
  </root>
  <root type="tpce.ConceptDeclaration" typeId="tpce.1071489090640" id="8632884680339275915" nodeInfo="ig">
    <property name="virtualPackage" nameId="tpck.1193676396447" value="context" />
    <property name="name" nameId="tpck.1169194664001" value="SNotationConceptContext" />
    <link role="extends" roleId="tpce.1071489389519" targetNodeId="8632884680339275908" resolveInfo="SNotationContext" />
    <node role="linkDeclaration" roleId="tpce.1071489727083" type="tpce.LinkDeclaration" typeId="tpce.1071489288298" id="8632884680339275916" nodeInfo="ig">
      <property name="metaClass" nameId="tpce.1071599937831" value="reference" />
      <property name="sourceCardinality" nameId="tpce.1071599893252" value="1" />
      <property name="role" nameId="tpce.1071599776563" value="element" />
      <link role="target" roleId="tpce.1071599976176" targetNodeId="ydsw.6195190339581756310" resolveInfo="SAbstractConcept" />
    </node>
  </root>
  <root type="tpce.InterfaceConceptDeclaration" typeId="tpce.1169125989551" id="8632884680339357866" nodeInfo="ig">
    <property name="virtualPackage" nameId="tpck.1193676396447" value="context" />
    <property name="name" nameId="tpck.1169194664001" value="SNotationContextProvider" />
  </root>
  <root type="tpce.ConceptDeclaration" typeId="tpce.1071489090640" id="4988228171406861415" nodeInfo="ig">
    <property name="name" nameId="tpck.1169194664001" value="SNotationPredicate" />
    <property name="abstract" nameId="tpce.4628067390765956802" value="false" />
    <property name="virtualPackage" nameId="tpck.1193676396447" value="predicates" />
    <property name="conceptAlias" nameId="tpce.5092175715804935370" value="[]" />
    <link role="extends" roleId="tpce.1071489389519" targetNodeId="tpck.1133920641626" resolveInfo="BaseConcept" />
    <node role="linkDeclaration" roleId="tpce.1071489727083" type="tpce.LinkDeclaration" typeId="tpce.1071489288298" id="8294198181866517851" nodeInfo="ig">
      <property name="metaClass" nameId="tpce.1071599937831" value="aggregation" />
      <property name="role" nameId="tpce.1071599776563" value="expr" />
      <property name="sourceCardinality" nameId="tpce.1071599893252" value="1" />
      <link role="target" roleId="tpce.1071599976176" targetNodeId="bwy9.6762883159245048012" resolveInfo="MqlExpression" />
    </node>
  </root>
  <root type="tpce.ConceptDeclaration" typeId="tpce.1071489090640" id="4988228171406909312" nodeInfo="ig">
    <property name="name" nameId="tpck.1169194664001" value="SNotationViewPart" />
    <property name="abstract" nameId="tpce.4628067390765956802" value="true" />
    <property name="virtualPackage" nameId="tpck.1193676396447" value="view" />
    <link role="extends" roleId="tpce.1071489389519" targetNodeId="3647933405694693953" resolveInfo="SNotationPart" />
  </root>
  <root type="tpce.ConceptDeclaration" typeId="tpce.1071489090640" id="2038289530662929468" nodeInfo="ig">
    <property name="virtualPackage" nameId="tpck.1193676396447" value="styles" />
    <property name="name" nameId="tpck.1169194664001" value="SNotationStylesImport" />
    <property name="conceptAlias" nameId="tpce.5092175715804935370" value="import styles from" />
    <link role="extends" roleId="tpce.1071489389519" targetNodeId="ydsw.3592778465723943672" resolveInfo="SStructurePart" />
    <node role="linkDeclaration" roleId="tpce.1071489727083" type="tpce.LinkDeclaration" typeId="tpce.1071489288298" id="2038289530662977665" nodeInfo="ig">
      <property name="metaClass" nameId="tpce.1071599937831" value="reference" />
      <property name="sourceCardinality" nameId="tpce.1071599893252" value="1" />
      <property name="role" nameId="tpce.1071599776563" value="source" />
      <link role="target" roleId="tpce.1071599976176" targetNodeId="ydsw.6195190339581766868" resolveInfo="SStructureContainer" />
    </node>
  </root>
  <root type="tpce.ConceptDeclaration" typeId="tpce.1071489090640" id="3712611346756435517" nodeInfo="ig">
    <property name="virtualPackage" nameId="tpck.1193676396447" value="styles" />
    <property name="name" nameId="tpck.1169194664001" value="SNotationStyle" />
    <property name="conceptAlias" nameId="tpce.5092175715804935370" value="style" />
    <link role="extends" roleId="tpce.1071489389519" targetNodeId="ydsw.3592778465723943672" resolveInfo="SStructurePart" />
    <node role="linkDeclaration" roleId="tpce.1071489727083" type="tpce.LinkDeclaration" typeId="tpce.1071489288298" id="3712611346756438263" nodeInfo="ig">
      <property name="metaClass" nameId="tpce.1071599937831" value="aggregation" />
      <property name="role" nameId="tpce.1071599776563" value="selector" />
      <property name="sourceCardinality" nameId="tpce.1071599893252" value="1..n" />
      <property name="unordered" nameId="tpce.2395585628928459314" value="true" />
      <link role="target" roleId="tpce.1071599976176" targetNodeId="3712611346756438202" resolveInfo="SNotationStyleSelector" />
    </node>
    <node role="linkDeclaration" roleId="tpce.1071489727083" type="tpce.LinkDeclaration" typeId="tpce.1071489288298" id="3712611346756438920" nodeInfo="ig">
      <property name="metaClass" nameId="tpce.1071599937831" value="aggregation" />
      <property name="role" nameId="tpce.1071599776563" value="content" />
      <property name="sourceCardinality" nameId="tpce.1071599893252" value="0..n" />
      <link role="target" roleId="tpce.1071599976176" targetNodeId="2711998566964106140" resolveInfo="SNotationStylePart" />
    </node>
  </root>
  <root type="tpce.ConceptDeclaration" typeId="tpce.1071489090640" id="3712611346756438202" nodeInfo="ig">
    <property name="virtualPackage" nameId="tpck.1193676396447" value="styles.selector" />
    <property name="name" nameId="tpck.1169194664001" value="SNotationStyleSelector" />
    <link role="extends" roleId="tpce.1071489389519" targetNodeId="tpck.1133920641626" resolveInfo="BaseConcept" />
    <node role="linkDeclaration" roleId="tpce.1071489727083" type="tpce.LinkDeclaration" typeId="tpce.1071489288298" id="3712611346756438336" nodeInfo="ig">
      <property name="metaClass" nameId="tpce.1071599937831" value="aggregation" />
      <property name="role" nameId="tpce.1071599776563" value="notationSelector" />
      <property name="sourceCardinality" nameId="tpce.1071599893252" value="1" />
      <link role="target" roleId="tpce.1071599976176" targetNodeId="3712611346756438400" resolveInfo="SNotationSelector" />
    </node>
    <node role="linkDeclaration" roleId="tpce.1071489727083" type="tpce.LinkDeclaration" typeId="tpce.1071489288298" id="3712611346756438527" nodeInfo="ig">
      <property name="metaClass" nameId="tpce.1071599937831" value="aggregation" />
      <property name="role" nameId="tpce.1071599776563" value="termSelector" />
      <property name="sourceCardinality" nameId="tpce.1071599893252" value="1..n" />
      <link role="target" roleId="tpce.1071599976176" targetNodeId="3712611346756438594" resolveInfo="SNotationTermSelector" />
    </node>
  </root>
  <root type="tpce.ConceptDeclaration" typeId="tpce.1071489090640" id="3712611346756438400" nodeInfo="ig">
    <property name="virtualPackage" nameId="tpck.1193676396447" value="styles.selector" />
    <property name="name" nameId="tpck.1169194664001" value="SNotationSelector" />
    <property name="abstract" nameId="tpce.4628067390765956802" value="true" />
    <link role="extends" roleId="tpce.1071489389519" targetNodeId="tpck.1133920641626" resolveInfo="BaseConcept" />
  </root>
  <root type="tpce.ConceptDeclaration" typeId="tpce.1071489090640" id="3712611346756438594" nodeInfo="ig">
    <property name="virtualPackage" nameId="tpck.1193676396447" value="styles.selector" />
    <property name="name" nameId="tpck.1169194664001" value="SNotationTermSelector" />
    <property name="abstract" nameId="tpce.4628067390765956802" value="true" />
    <property name="final" nameId="tpce.4628067390765956807" value="false" />
    <link role="extends" roleId="tpce.1071489389519" targetNodeId="tpck.1133920641626" resolveInfo="BaseConcept" />
  </root>
  <root type="tpce.ConceptDeclaration" typeId="tpce.1071489090640" id="3712611346757647019" nodeInfo="ig">
    <property name="virtualPackage" nameId="tpck.1193676396447" value="styles.selector" />
    <property name="name" nameId="tpck.1169194664001" value="SAllNotationsSelector" />
    <property name="conceptAlias" nameId="tpce.5092175715804935370" value="*" />
    <link role="extends" roleId="tpce.1071489389519" targetNodeId="3712611346756438400" resolveInfo="SNotationSelector" />
  </root>
  <root type="tpce.ConceptDeclaration" typeId="tpce.1071489090640" id="3712611346757945294" nodeInfo="ig">
    <property name="virtualPackage" nameId="tpck.1193676396447" value="styles.selector" />
    <property name="name" nameId="tpck.1169194664001" value="SAllTermsSelector" />
    <property name="conceptAlias" nameId="tpce.5092175715804935370" value="*" />
    <link role="extends" roleId="tpce.1071489389519" targetNodeId="3712611346756438594" resolveInfo="SNotationTermSelector" />
  </root>
  <root type="tpce.ConceptDeclaration" typeId="tpce.1071489090640" id="3712611346758623575" nodeInfo="ig">
    <property name="virtualPackage" nameId="tpck.1193676396447" value="styles" />
    <property name="name" nameId="tpck.1169194664001" value="SNotationStyleEmptyLine" />
    <property name="conceptAlias" nameId="tpce.5092175715804935370" value="&lt;empty&gt;" />
    <link role="extends" roleId="tpce.1071489389519" targetNodeId="2711998566964106140" resolveInfo="SNotationStylePart" />
  </root>
  <root type="tpce.ConceptDeclaration" typeId="tpce.1071489090640" id="2976314093278863731" nodeInfo="ig">
    <property name="virtualPackage" nameId="tpck.1193676396447" value="styles.selector" />
    <property name="name" nameId="tpck.1169194664001" value="SConceptNotationSelector" />
    <link role="extends" roleId="tpce.1071489389519" targetNodeId="3712611346756438400" resolveInfo="SNotationSelector" />
    <node role="linkDeclaration" roleId="tpce.1071489727083" type="tpce.LinkDeclaration" typeId="tpce.1071489288298" id="2976314093278921869" nodeInfo="ig">
      <property name="metaClass" nameId="tpce.1071599937831" value="reference" />
      <property name="role" nameId="tpce.1071599776563" value="concept" />
      <property name="sourceCardinality" nameId="tpce.1071599893252" value="1" />
      <link role="target" roleId="tpce.1071599976176" targetNodeId="ydsw.6195190339581756310" resolveInfo="SAbstractConcept" />
    </node>
  </root>
  <root type="tpce.ConceptDeclaration" typeId="tpce.1071489090640" id="2976314093281623406" nodeInfo="ig">
    <property name="virtualPackage" nameId="tpck.1193676396447" value="styles.selector" />
    <property name="name" nameId="tpck.1169194664001" value="SConcreteNotationSelector" />
    <link role="extends" roleId="tpce.1071489389519" targetNodeId="3712611346756438400" resolveInfo="SNotationSelector" />
    <node role="linkDeclaration" roleId="tpce.1071489727083" type="tpce.LinkDeclaration" typeId="tpce.1071489288298" id="2976314093281623556" nodeInfo="ig">
      <property name="metaClass" nameId="tpce.1071599937831" value="reference" />
      <property name="role" nameId="tpce.1071599776563" value="notation" />
      <property name="sourceCardinality" nameId="tpce.1071599893252" value="1" />
      <link role="target" roleId="tpce.1071599976176" targetNodeId="6195190339582080388" resolveInfo="SNotation" />
    </node>
  </root>
  <root type="tpce.ConceptDeclaration" typeId="tpce.1071489090640" id="2976314093283555795" nodeInfo="ig">
    <property name="virtualPackage" nameId="tpck.1193676396447" value="styles.selector" />
    <property name="name" nameId="tpck.1169194664001" value="SNotationTermTextSelector" />
    <link role="extends" roleId="tpce.1071489389519" targetNodeId="3712611346756438594" resolveInfo="SNotationTermSelector" />
    <node role="propertyDeclaration" roleId="tpce.1071489727084" type="tpce.PropertyDeclaration" typeId="tpce.1071489288299" id="2976314093283556355" nodeInfo="ig">
      <property name="name" nameId="tpck.1169194664001" value="text" />
      <link role="dataType" roleId="tpce.1082985295845" targetNodeId="tpck.1082983041843" resolveInfo="string" />
    </node>
  </root>
  <root type="tpce.ConceptDeclaration" typeId="tpce.1071489090640" id="2976314093284130174" nodeInfo="ig">
    <property name="virtualPackage" nameId="tpck.1193676396447" value="styles.selector" />
    <property name="name" nameId="tpck.1169194664001" value="SNotationTermClassSelector" />
    <link role="extends" roleId="tpce.1071489389519" targetNodeId="3712611346756438594" resolveInfo="SNotationTermSelector" />
    <node role="propertyDeclaration" roleId="tpce.1071489727084" type="tpce.PropertyDeclaration" typeId="tpce.1071489288299" id="2976314093284130739" nodeInfo="ig">
      <property name="name" nameId="tpck.1169194664001" value="className" />
      <link role="dataType" roleId="tpce.1082985295845" targetNodeId="tpck.1082983041843" resolveInfo="string" />
    </node>
  </root>
  <root type="tpce.EnumerationDataTypeDeclaration" typeId="tpce.1082978164219" id="1598455488534060463" nodeInfo="ng">
    <property name="virtualPackage" nameId="tpck.1193676396447" value="styles.part" />
    <property name="name" nameId="tpck.1169194664001" value="SNotationStyleContentKind" />
    <property name="hasNoDefaultMember" nameId="tpce.1212080844762" value="true" />
    <link role="memberDataType" roleId="tpce.1083171729157" targetNodeId="tpck.1082983041843" resolveInfo="string" />
    <node role="member" roleId="tpce.1083172003582" type="tpce.EnumerationMemberDeclaration" typeId="tpce.1083171877298" id="1598455488534060464" nodeInfo="ig">
      <property name="internalValue" nameId="tpce.1083923523171" value="contentBefore" />
      <property name="externalValue" nameId="tpce.1083923523172" value="content-before" />
    </node>
    <node role="member" roleId="tpce.1083172003582" type="tpce.EnumerationMemberDeclaration" typeId="tpce.1083171877298" id="1598455488534060995" nodeInfo="ig">
      <property name="internalValue" nameId="tpce.1083923523171" value="contentAfter" />
      <property name="externalValue" nameId="tpce.1083923523172" value="content-after" />
    </node>
    <node role="member" roleId="tpce.1083172003582" type="tpce.EnumerationMemberDeclaration" typeId="tpce.1083171877298" id="1598455488534069391" nodeInfo="ig">
      <property name="internalValue" nameId="tpce.1083923523171" value="separator" />
      <property name="externalValue" nameId="tpce.1083923523172" value="separator" />
    </node>
  </root>
  <root type="tpce.ConceptDeclaration" typeId="tpce.1071489090640" id="2976314093287931165" nodeInfo="ig">
    <property name="virtualPackage" nameId="tpck.1193676396447" value="styles.part" />
    <property name="name" nameId="tpck.1169194664001" value="SNotationStyleColor" />
    <link role="extends" roleId="tpce.1071489389519" targetNodeId="2711998566964106140" resolveInfo="SNotationStylePart" />
    <node role="propertyDeclaration" roleId="tpce.1071489727084" type="tpce.PropertyDeclaration" typeId="tpce.1071489288299" id="2976314093287932377" nodeInfo="ig">
      <property name="name" nameId="tpck.1169194664001" value="kind" />
      <link role="dataType" roleId="tpce.1082985295845" targetNodeId="2976314093287932047" resolveInfo="SNotationStyleColorKinds" />
    </node>
    <node role="propertyDeclaration" roleId="tpce.1071489727084" type="tpce.PropertyDeclaration" typeId="tpce.1071489288299" id="2976314093287946117" nodeInfo="ig">
      <property name="name" nameId="tpck.1169194664001" value="color" />
      <link role="dataType" roleId="tpce.1082985295845" targetNodeId="1598455488532300530" resolveInfo="SNotationStyleColors" />
    </node>
    <node role="implements" roleId="tpce.1169129564478" type="tpce.InterfaceConceptReference" typeId="tpce.1169127622168" id="1598455488533668000" nodeInfo="ig">
      <link role="intfc" roleId="tpce.1169127628841" targetNodeId="tpck.1835621062190663819" resolveInfo="IDontSubstituteByDefault" />
    </node>
  </root>
  <root type="tpce.EnumerationDataTypeDeclaration" typeId="tpce.1082978164219" id="2976314093287932047" nodeInfo="ng">
    <property name="virtualPackage" nameId="tpck.1193676396447" value="styles.part" />
    <property name="name" nameId="tpck.1169194664001" value="SNotationStyleColorKinds" />
    <property name="hasNoDefaultMember" nameId="tpce.1212080844762" value="true" />
    <link role="memberDataType" roleId="tpce.1083171729157" targetNodeId="tpck.1082983041843" resolveInfo="string" />
    <node role="member" roleId="tpce.1083172003582" type="tpce.EnumerationMemberDeclaration" typeId="tpce.1083171877298" id="2976314093287932289" nodeInfo="ig">
      <property name="internalValue" nameId="tpce.1083923523171" value="color" />
      <property name="externalValue" nameId="tpce.1083923523172" value="color" />
    </node>
    <node role="member" roleId="tpce.1083172003582" type="tpce.EnumerationMemberDeclaration" typeId="tpce.1083171877298" id="2976314093287932048" nodeInfo="ig">
      <property name="internalValue" nameId="tpce.1083923523171" value="backgroundColor" />
      <property name="externalValue" nameId="tpce.1083923523172" value="background-color" />
    </node>
  </root>
  <root type="tpce.EnumerationDataTypeDeclaration" typeId="tpce.1082978164219" id="1598455488532300530" nodeInfo="ng">
    <property name="virtualPackage" nameId="tpck.1193676396447" value="styles.part" />
    <property name="name" nameId="tpck.1169194664001" value="SNotationStyleColors" />
    <link role="memberDataType" roleId="tpce.1083171729157" targetNodeId="tpck.1082983041843" resolveInfo="string" />
    <link role="defaultMember" roleId="tpce.1083241965437" targetNodeId="1083952545110" />
    <node role="member" roleId="tpce.1083172003582" type="tpce.EnumerationMemberDeclaration" typeId="tpce.1083171877298" id="1083952545110" nodeInfo="ig">
      <property name="externalValue" nameId="tpce.1083923523172" value="none" />
    </node>
    <node role="member" roleId="tpce.1083172003582" type="tpce.EnumerationMemberDeclaration" typeId="tpce.1083171877298" id="1083952545111" nodeInfo="ig">
      <property name="internalValue" nameId="tpce.1083923523171" value="red" />
      <property name="externalValue" nameId="tpce.1083923523172" value="red" />
    </node>
    <node role="member" roleId="tpce.1083172003582" type="tpce.EnumerationMemberDeclaration" typeId="tpce.1083171877298" id="1083952545112" nodeInfo="ig">
      <property name="internalValue" nameId="tpce.1083923523171" value="pink" />
      <property name="externalValue" nameId="tpce.1083923523172" value="pink" />
    </node>
    <node role="member" roleId="tpce.1083172003582" type="tpce.EnumerationMemberDeclaration" typeId="tpce.1083171877298" id="1083952545113" nodeInfo="ig">
      <property name="internalValue" nameId="tpce.1083923523171" value="orange" />
      <property name="externalValue" nameId="tpce.1083923523172" value="orange" />
    </node>
    <node role="member" roleId="tpce.1083172003582" type="tpce.EnumerationMemberDeclaration" typeId="tpce.1083171877298" id="1083952545114" nodeInfo="ig">
      <property name="internalValue" nameId="tpce.1083923523171" value="yellow" />
      <property name="externalValue" nameId="tpce.1083923523172" value="yellow" />
    </node>
    <node role="member" roleId="tpce.1083172003582" type="tpce.EnumerationMemberDeclaration" typeId="tpce.1083171877298" id="1083952545115" nodeInfo="ig">
      <property name="internalValue" nameId="tpce.1083923523171" value="green" />
      <property name="externalValue" nameId="tpce.1083923523172" value="green" />
    </node>
    <node role="member" roleId="tpce.1083172003582" type="tpce.EnumerationMemberDeclaration" typeId="tpce.1083171877298" id="1101213169706" nodeInfo="ig">
      <property name="internalValue" nameId="tpce.1083923523171" value="darkGreen" />
      <property name="externalValue" nameId="tpce.1083923523172" value="dark-green" />
    </node>
    <node role="member" roleId="tpce.1083172003582" type="tpce.EnumerationMemberDeclaration" typeId="tpce.1083171877298" id="1083952545116" nodeInfo="ig">
      <property name="internalValue" nameId="tpce.1083923523171" value="magenta" />
      <property name="externalValue" nameId="tpce.1083923523172" value="magenta" />
    </node>
    <node role="member" roleId="tpce.1083172003582" type="tpce.EnumerationMemberDeclaration" typeId="tpce.1083171877298" id="1101213185757" nodeInfo="ig">
      <property name="internalValue" nameId="tpce.1083923523171" value="darkMagenta" />
      <property name="externalValue" nameId="tpce.1083923523172" value="dark-magenta" />
    </node>
    <node role="member" roleId="tpce.1083172003582" type="tpce.EnumerationMemberDeclaration" typeId="tpce.1083171877298" id="1083952545117" nodeInfo="ig">
      <property name="internalValue" nameId="tpce.1083923523171" value="cyan" />
      <property name="externalValue" nameId="tpce.1083923523172" value="cyan" />
    </node>
    <node role="member" roleId="tpce.1083172003582" type="tpce.EnumerationMemberDeclaration" typeId="tpce.1083171877298" id="1083952545118" nodeInfo="ig">
      <property name="internalValue" nameId="tpce.1083923523171" value="blue" />
      <property name="externalValue" nameId="tpce.1083923523172" value="blue" />
    </node>
    <node role="member" roleId="tpce.1083172003582" type="tpce.EnumerationMemberDeclaration" typeId="tpce.1083171877298" id="1216404713420" nodeInfo="ig">
      <property name="internalValue" nameId="tpce.1083923523171" value="lightBlue" />
      <property name="externalValue" nameId="tpce.1083923523172" value="light-blue" />
    </node>
    <node role="member" roleId="tpce.1083172003582" type="tpce.EnumerationMemberDeclaration" typeId="tpce.1083171877298" id="1101209985304" nodeInfo="ig">
      <property name="internalValue" nameId="tpce.1083923523171" value="darkBlue" />
      <property name="externalValue" nameId="tpce.1083923523172" value="dark-blue" />
    </node>
    <node role="member" roleId="tpce.1083172003582" type="tpce.EnumerationMemberDeclaration" typeId="tpce.1083171877298" id="1084208529765" nodeInfo="ig">
      <property name="internalValue" nameId="tpce.1083923523171" value="gray" />
      <property name="externalValue" nameId="tpce.1083923523172" value="gray" />
    </node>
    <node role="member" roleId="tpce.1083172003582" type="tpce.EnumerationMemberDeclaration" typeId="tpce.1083171877298" id="1084208529766" nodeInfo="ig">
      <property name="internalValue" nameId="tpce.1083923523171" value="lightGray" />
      <property name="externalValue" nameId="tpce.1083923523172" value="light-gray" />
    </node>
    <node role="member" roleId="tpce.1083172003582" type="tpce.EnumerationMemberDeclaration" typeId="tpce.1083171877298" id="1084208529767" nodeInfo="ig">
      <property name="internalValue" nameId="tpce.1083923523171" value="darkGray" />
      <property name="externalValue" nameId="tpce.1083923523172" value="dark-gray" />
    </node>
    <node role="member" roleId="tpce.1083172003582" type="tpce.EnumerationMemberDeclaration" typeId="tpce.1083171877298" id="1214395400259" nodeInfo="ig">
      <property name="internalValue" nameId="tpce.1083923523171" value="white" />
      <property name="externalValue" nameId="tpce.1083923523172" value="white" />
    </node>
    <node role="member" roleId="tpce.1083172003582" type="tpce.EnumerationMemberDeclaration" typeId="tpce.1083171877298" id="7151630269404055096" nodeInfo="ig">
      <property name="internalValue" nameId="tpce.1083923523171" value="black" />
      <property name="externalValue" nameId="tpce.1083923523172" value="black" />
    </node>
  </root>
  <root type="tpce.ConceptDeclaration" typeId="tpce.1071489090640" id="1598455488534059943" nodeInfo="ig">
    <property name="virtualPackage" nameId="tpck.1193676396447" value="styles.part" />
    <property name="name" nameId="tpck.1169194664001" value="SNotationStyleContent" />
    <link role="extends" roleId="tpce.1071489389519" targetNodeId="2711998566964106140" resolveInfo="SNotationStylePart" />
    <node role="linkDeclaration" roleId="tpce.1071489727083" type="tpce.LinkDeclaration" typeId="tpce.1071489288298" id="1598455488534069139" nodeInfo="ig">
      <property name="metaClass" nameId="tpce.1071599937831" value="aggregation" />
      <property name="role" nameId="tpce.1071599776563" value="content" />
      <property name="sourceCardinality" nameId="tpce.1071599893252" value="1..n" />
      <link role="target" roleId="tpce.1071599976176" targetNodeId="3647933405694693953" resolveInfo="SNotationPart" />
    </node>
    <node role="propertyDeclaration" roleId="tpce.1071489727084" type="tpce.PropertyDeclaration" typeId="tpce.1071489288299" id="1598455488534069027" nodeInfo="ig">
      <property name="name" nameId="tpck.1169194664001" value="kind" />
      <link role="dataType" roleId="tpce.1082985295845" targetNodeId="1598455488534060463" resolveInfo="SNotationStyleContentKind" />
    </node>
    <node role="implements" roleId="tpce.1169129564478" type="tpce.InterfaceConceptReference" typeId="tpce.1169127622168" id="1598455488534074986" nodeInfo="ig">
      <link role="intfc" roleId="tpce.1169127628841" targetNodeId="tpck.1835621062190663819" resolveInfo="IDontSubstituteByDefault" />
    </node>
  </root>
<<<<<<< HEAD
  <root type="tpce.EnumerationDataTypeDeclaration" typeId="tpce.1082978164219" id="1598455488534060463" nodeInfo="ng">
    <property name="virtualPackage" nameId="tpck.1193676396447" value="styles.part" />
    <property name="name" nameId="tpck.1169194664001" value="SNotationStyleContentKind" />
    <property name="hasNoDefaultMember" nameId="tpce.1212080844762" value="true" />
    <link role="memberDataType" roleId="tpce.1083171729157" targetNodeId="tpck.1082983041843" resolveInfo="string" />
    <node role="member" roleId="tpce.1083172003582" type="tpce.EnumerationMemberDeclaration" typeId="tpce.1083171877298" id="1598455488534060464" nodeInfo="ig">
      <property name="internalValue" nameId="tpce.1083923523171" value="contentBefore" />
      <property name="externalValue" nameId="tpce.1083923523172" value="content-before" />
    </node>
    <node role="member" roleId="tpce.1083172003582" type="tpce.EnumerationMemberDeclaration" typeId="tpce.1083171877298" id="1598455488534060995" nodeInfo="ig">
      <property name="internalValue" nameId="tpce.1083923523171" value="contentAfter" />
      <property name="externalValue" nameId="tpce.1083923523172" value="content-after" />
    </node>
    <node role="member" roleId="tpce.1083172003582" type="tpce.EnumerationMemberDeclaration" typeId="tpce.1083171877298" id="1598455488534069391" nodeInfo="ig">
      <property name="internalValue" nameId="tpce.1083923523171" value="separator" />
      <property name="externalValue" nameId="tpce.1083923523172" value="separator" />
    </node>
  </root>
  <root type="tpce.ConceptDeclaration" typeId="tpce.1071489090640" id="1598455488542437023" nodeInfo="ig">
    <property name="virtualPackage" nameId="tpck.1193676396447" value="styles" />
    <property name="name" nameId="tpck.1169194664001" value="SNotationStyleClass" />
    <link role="extends" roleId="tpce.1071489389519" targetNodeId="tpck.1133920641626" resolveInfo="BaseConcept" />
    <node role="propertyDeclaration" roleId="tpce.1071489727084" type="tpce.PropertyDeclaration" typeId="tpce.1071489288299" id="1598455488542437246" nodeInfo="ig">
      <property name="name" nameId="tpck.1169194664001" value="class" />
      <link role="dataType" roleId="tpce.1082985295845" targetNodeId="tpck.1082983041843" resolveInfo="string" />
    </node>
  </root>
=======
>>>>>>> 97f00648
</model>
<|MERGE_RESOLUTION|>--- conflicted
+++ resolved
@@ -413,6 +413,131 @@
       <link role="dataType" roleId="tpce.1082985295845" targetNodeId="tpck.1082983041843" resolveInfo="string" />
     </node>
   </root>
+  <root type="tpce.ConceptDeclaration" typeId="tpce.1071489090640" id="2976314093287931165" nodeInfo="ig">
+    <property name="virtualPackage" nameId="tpck.1193676396447" value="styles.part" />
+    <property name="name" nameId="tpck.1169194664001" value="SNotationStyleColor" />
+    <link role="extends" roleId="tpce.1071489389519" targetNodeId="2711998566964106140" resolveInfo="SNotationStylePart" />
+    <node role="propertyDeclaration" roleId="tpce.1071489727084" type="tpce.PropertyDeclaration" typeId="tpce.1071489288299" id="2976314093287932377" nodeInfo="ig">
+      <property name="name" nameId="tpck.1169194664001" value="kind" />
+      <link role="dataType" roleId="tpce.1082985295845" targetNodeId="2976314093287932047" resolveInfo="SNotationStyleColorKinds" />
+    </node>
+    <node role="propertyDeclaration" roleId="tpce.1071489727084" type="tpce.PropertyDeclaration" typeId="tpce.1071489288299" id="2976314093287946117" nodeInfo="ig">
+      <property name="name" nameId="tpck.1169194664001" value="color" />
+      <link role="dataType" roleId="tpce.1082985295845" targetNodeId="1598455488532300530" resolveInfo="SNotationStyleColors" />
+    </node>
+    <node role="implements" roleId="tpce.1169129564478" type="tpce.InterfaceConceptReference" typeId="tpce.1169127622168" id="1598455488533668000" nodeInfo="ig">
+      <link role="intfc" roleId="tpce.1169127628841" targetNodeId="tpck.1835621062190663819" resolveInfo="IDontSubstituteByDefault" />
+    </node>
+  </root>
+  <root type="tpce.EnumerationDataTypeDeclaration" typeId="tpce.1082978164219" id="2976314093287932047" nodeInfo="ng">
+    <property name="virtualPackage" nameId="tpck.1193676396447" value="styles.part" />
+    <property name="name" nameId="tpck.1169194664001" value="SNotationStyleColorKinds" />
+    <property name="hasNoDefaultMember" nameId="tpce.1212080844762" value="true" />
+    <link role="memberDataType" roleId="tpce.1083171729157" targetNodeId="tpck.1082983041843" resolveInfo="string" />
+    <node role="member" roleId="tpce.1083172003582" type="tpce.EnumerationMemberDeclaration" typeId="tpce.1083171877298" id="2976314093287932289" nodeInfo="ig">
+      <property name="internalValue" nameId="tpce.1083923523171" value="color" />
+      <property name="externalValue" nameId="tpce.1083923523172" value="color" />
+    </node>
+    <node role="member" roleId="tpce.1083172003582" type="tpce.EnumerationMemberDeclaration" typeId="tpce.1083171877298" id="2976314093287932048" nodeInfo="ig">
+      <property name="internalValue" nameId="tpce.1083923523171" value="backgroundColor" />
+      <property name="externalValue" nameId="tpce.1083923523172" value="background-color" />
+    </node>
+  </root>
+  <root type="tpce.EnumerationDataTypeDeclaration" typeId="tpce.1082978164219" id="1598455488532300530" nodeInfo="ng">
+    <property name="virtualPackage" nameId="tpck.1193676396447" value="styles.part" />
+    <property name="name" nameId="tpck.1169194664001" value="SNotationStyleColors" />
+    <link role="memberDataType" roleId="tpce.1083171729157" targetNodeId="tpck.1082983041843" resolveInfo="string" />
+    <link role="defaultMember" roleId="tpce.1083241965437" targetNodeId="1083952545110" />
+    <node role="member" roleId="tpce.1083172003582" type="tpce.EnumerationMemberDeclaration" typeId="tpce.1083171877298" id="1083952545110" nodeInfo="ig">
+      <property name="externalValue" nameId="tpce.1083923523172" value="none" />
+    </node>
+    <node role="member" roleId="tpce.1083172003582" type="tpce.EnumerationMemberDeclaration" typeId="tpce.1083171877298" id="1083952545111" nodeInfo="ig">
+      <property name="internalValue" nameId="tpce.1083923523171" value="red" />
+      <property name="externalValue" nameId="tpce.1083923523172" value="red" />
+    </node>
+    <node role="member" roleId="tpce.1083172003582" type="tpce.EnumerationMemberDeclaration" typeId="tpce.1083171877298" id="1083952545112" nodeInfo="ig">
+      <property name="internalValue" nameId="tpce.1083923523171" value="pink" />
+      <property name="externalValue" nameId="tpce.1083923523172" value="pink" />
+    </node>
+    <node role="member" roleId="tpce.1083172003582" type="tpce.EnumerationMemberDeclaration" typeId="tpce.1083171877298" id="1083952545113" nodeInfo="ig">
+      <property name="internalValue" nameId="tpce.1083923523171" value="orange" />
+      <property name="externalValue" nameId="tpce.1083923523172" value="orange" />
+    </node>
+    <node role="member" roleId="tpce.1083172003582" type="tpce.EnumerationMemberDeclaration" typeId="tpce.1083171877298" id="1083952545114" nodeInfo="ig">
+      <property name="internalValue" nameId="tpce.1083923523171" value="yellow" />
+      <property name="externalValue" nameId="tpce.1083923523172" value="yellow" />
+    </node>
+    <node role="member" roleId="tpce.1083172003582" type="tpce.EnumerationMemberDeclaration" typeId="tpce.1083171877298" id="1083952545115" nodeInfo="ig">
+      <property name="internalValue" nameId="tpce.1083923523171" value="green" />
+      <property name="externalValue" nameId="tpce.1083923523172" value="green" />
+    </node>
+    <node role="member" roleId="tpce.1083172003582" type="tpce.EnumerationMemberDeclaration" typeId="tpce.1083171877298" id="1101213169706" nodeInfo="ig">
+      <property name="internalValue" nameId="tpce.1083923523171" value="darkGreen" />
+      <property name="externalValue" nameId="tpce.1083923523172" value="dark-green" />
+    </node>
+    <node role="member" roleId="tpce.1083172003582" type="tpce.EnumerationMemberDeclaration" typeId="tpce.1083171877298" id="1083952545116" nodeInfo="ig">
+      <property name="internalValue" nameId="tpce.1083923523171" value="magenta" />
+      <property name="externalValue" nameId="tpce.1083923523172" value="magenta" />
+    </node>
+    <node role="member" roleId="tpce.1083172003582" type="tpce.EnumerationMemberDeclaration" typeId="tpce.1083171877298" id="1101213185757" nodeInfo="ig">
+      <property name="internalValue" nameId="tpce.1083923523171" value="darkMagenta" />
+      <property name="externalValue" nameId="tpce.1083923523172" value="dark-magenta" />
+    </node>
+    <node role="member" roleId="tpce.1083172003582" type="tpce.EnumerationMemberDeclaration" typeId="tpce.1083171877298" id="1083952545117" nodeInfo="ig">
+      <property name="internalValue" nameId="tpce.1083923523171" value="cyan" />
+      <property name="externalValue" nameId="tpce.1083923523172" value="cyan" />
+    </node>
+    <node role="member" roleId="tpce.1083172003582" type="tpce.EnumerationMemberDeclaration" typeId="tpce.1083171877298" id="1083952545118" nodeInfo="ig">
+      <property name="internalValue" nameId="tpce.1083923523171" value="blue" />
+      <property name="externalValue" nameId="tpce.1083923523172" value="blue" />
+    </node>
+    <node role="member" roleId="tpce.1083172003582" type="tpce.EnumerationMemberDeclaration" typeId="tpce.1083171877298" id="1216404713420" nodeInfo="ig">
+      <property name="internalValue" nameId="tpce.1083923523171" value="lightBlue" />
+      <property name="externalValue" nameId="tpce.1083923523172" value="light-blue" />
+    </node>
+    <node role="member" roleId="tpce.1083172003582" type="tpce.EnumerationMemberDeclaration" typeId="tpce.1083171877298" id="1101209985304" nodeInfo="ig">
+      <property name="internalValue" nameId="tpce.1083923523171" value="darkBlue" />
+      <property name="externalValue" nameId="tpce.1083923523172" value="dark-blue" />
+    </node>
+    <node role="member" roleId="tpce.1083172003582" type="tpce.EnumerationMemberDeclaration" typeId="tpce.1083171877298" id="1084208529765" nodeInfo="ig">
+      <property name="internalValue" nameId="tpce.1083923523171" value="gray" />
+      <property name="externalValue" nameId="tpce.1083923523172" value="gray" />
+    </node>
+    <node role="member" roleId="tpce.1083172003582" type="tpce.EnumerationMemberDeclaration" typeId="tpce.1083171877298" id="1084208529766" nodeInfo="ig">
+      <property name="internalValue" nameId="tpce.1083923523171" value="lightGray" />
+      <property name="externalValue" nameId="tpce.1083923523172" value="light-gray" />
+    </node>
+    <node role="member" roleId="tpce.1083172003582" type="tpce.EnumerationMemberDeclaration" typeId="tpce.1083171877298" id="1084208529767" nodeInfo="ig">
+      <property name="internalValue" nameId="tpce.1083923523171" value="darkGray" />
+      <property name="externalValue" nameId="tpce.1083923523172" value="dark-gray" />
+    </node>
+    <node role="member" roleId="tpce.1083172003582" type="tpce.EnumerationMemberDeclaration" typeId="tpce.1083171877298" id="1214395400259" nodeInfo="ig">
+      <property name="internalValue" nameId="tpce.1083923523171" value="white" />
+      <property name="externalValue" nameId="tpce.1083923523172" value="white" />
+    </node>
+    <node role="member" roleId="tpce.1083172003582" type="tpce.EnumerationMemberDeclaration" typeId="tpce.1083171877298" id="7151630269404055096" nodeInfo="ig">
+      <property name="internalValue" nameId="tpce.1083923523171" value="black" />
+      <property name="externalValue" nameId="tpce.1083923523172" value="black" />
+    </node>
+  </root>
+  <root type="tpce.ConceptDeclaration" typeId="tpce.1071489090640" id="1598455488534059943" nodeInfo="ig">
+    <property name="virtualPackage" nameId="tpck.1193676396447" value="styles.part" />
+    <property name="name" nameId="tpck.1169194664001" value="SNotationStyleContent" />
+    <link role="extends" roleId="tpce.1071489389519" targetNodeId="2711998566964106140" resolveInfo="SNotationStylePart" />
+    <node role="linkDeclaration" roleId="tpce.1071489727083" type="tpce.LinkDeclaration" typeId="tpce.1071489288298" id="1598455488534069139" nodeInfo="ig">
+      <property name="metaClass" nameId="tpce.1071599937831" value="aggregation" />
+      <property name="role" nameId="tpce.1071599776563" value="content" />
+      <property name="sourceCardinality" nameId="tpce.1071599893252" value="1..n" />
+      <link role="target" roleId="tpce.1071599976176" targetNodeId="3647933405694693953" resolveInfo="SNotationPart" />
+    </node>
+    <node role="propertyDeclaration" roleId="tpce.1071489727084" type="tpce.PropertyDeclaration" typeId="tpce.1071489288299" id="1598455488534069027" nodeInfo="ig">
+      <property name="name" nameId="tpck.1169194664001" value="kind" />
+      <link role="dataType" roleId="tpce.1082985295845" targetNodeId="1598455488534060463" resolveInfo="SNotationStyleContentKind" />
+    </node>
+    <node role="implements" roleId="tpce.1169129564478" type="tpce.InterfaceConceptReference" typeId="tpce.1169127622168" id="1598455488534074986" nodeInfo="ig">
+      <link role="intfc" roleId="tpce.1169127628841" targetNodeId="tpck.1835621062190663819" resolveInfo="IDontSubstituteByDefault" />
+    </node>
+  </root>
   <root type="tpce.EnumerationDataTypeDeclaration" typeId="tpce.1082978164219" id="1598455488534060463" nodeInfo="ng">
     <property name="virtualPackage" nameId="tpck.1193676396447" value="styles.part" />
     <property name="name" nameId="tpck.1169194664001" value="SNotationStyleContentKind" />
@@ -431,150 +556,6 @@
       <property name="externalValue" nameId="tpce.1083923523172" value="separator" />
     </node>
   </root>
-  <root type="tpce.ConceptDeclaration" typeId="tpce.1071489090640" id="2976314093287931165" nodeInfo="ig">
-    <property name="virtualPackage" nameId="tpck.1193676396447" value="styles.part" />
-    <property name="name" nameId="tpck.1169194664001" value="SNotationStyleColor" />
-    <link role="extends" roleId="tpce.1071489389519" targetNodeId="2711998566964106140" resolveInfo="SNotationStylePart" />
-    <node role="propertyDeclaration" roleId="tpce.1071489727084" type="tpce.PropertyDeclaration" typeId="tpce.1071489288299" id="2976314093287932377" nodeInfo="ig">
-      <property name="name" nameId="tpck.1169194664001" value="kind" />
-      <link role="dataType" roleId="tpce.1082985295845" targetNodeId="2976314093287932047" resolveInfo="SNotationStyleColorKinds" />
-    </node>
-    <node role="propertyDeclaration" roleId="tpce.1071489727084" type="tpce.PropertyDeclaration" typeId="tpce.1071489288299" id="2976314093287946117" nodeInfo="ig">
-      <property name="name" nameId="tpck.1169194664001" value="color" />
-      <link role="dataType" roleId="tpce.1082985295845" targetNodeId="1598455488532300530" resolveInfo="SNotationStyleColors" />
-    </node>
-    <node role="implements" roleId="tpce.1169129564478" type="tpce.InterfaceConceptReference" typeId="tpce.1169127622168" id="1598455488533668000" nodeInfo="ig">
-      <link role="intfc" roleId="tpce.1169127628841" targetNodeId="tpck.1835621062190663819" resolveInfo="IDontSubstituteByDefault" />
-    </node>
-  </root>
-  <root type="tpce.EnumerationDataTypeDeclaration" typeId="tpce.1082978164219" id="2976314093287932047" nodeInfo="ng">
-    <property name="virtualPackage" nameId="tpck.1193676396447" value="styles.part" />
-    <property name="name" nameId="tpck.1169194664001" value="SNotationStyleColorKinds" />
-    <property name="hasNoDefaultMember" nameId="tpce.1212080844762" value="true" />
-    <link role="memberDataType" roleId="tpce.1083171729157" targetNodeId="tpck.1082983041843" resolveInfo="string" />
-    <node role="member" roleId="tpce.1083172003582" type="tpce.EnumerationMemberDeclaration" typeId="tpce.1083171877298" id="2976314093287932289" nodeInfo="ig">
-      <property name="internalValue" nameId="tpce.1083923523171" value="color" />
-      <property name="externalValue" nameId="tpce.1083923523172" value="color" />
-    </node>
-    <node role="member" roleId="tpce.1083172003582" type="tpce.EnumerationMemberDeclaration" typeId="tpce.1083171877298" id="2976314093287932048" nodeInfo="ig">
-      <property name="internalValue" nameId="tpce.1083923523171" value="backgroundColor" />
-      <property name="externalValue" nameId="tpce.1083923523172" value="background-color" />
-    </node>
-  </root>
-  <root type="tpce.EnumerationDataTypeDeclaration" typeId="tpce.1082978164219" id="1598455488532300530" nodeInfo="ng">
-    <property name="virtualPackage" nameId="tpck.1193676396447" value="styles.part" />
-    <property name="name" nameId="tpck.1169194664001" value="SNotationStyleColors" />
-    <link role="memberDataType" roleId="tpce.1083171729157" targetNodeId="tpck.1082983041843" resolveInfo="string" />
-    <link role="defaultMember" roleId="tpce.1083241965437" targetNodeId="1083952545110" />
-    <node role="member" roleId="tpce.1083172003582" type="tpce.EnumerationMemberDeclaration" typeId="tpce.1083171877298" id="1083952545110" nodeInfo="ig">
-      <property name="externalValue" nameId="tpce.1083923523172" value="none" />
-    </node>
-    <node role="member" roleId="tpce.1083172003582" type="tpce.EnumerationMemberDeclaration" typeId="tpce.1083171877298" id="1083952545111" nodeInfo="ig">
-      <property name="internalValue" nameId="tpce.1083923523171" value="red" />
-      <property name="externalValue" nameId="tpce.1083923523172" value="red" />
-    </node>
-    <node role="member" roleId="tpce.1083172003582" type="tpce.EnumerationMemberDeclaration" typeId="tpce.1083171877298" id="1083952545112" nodeInfo="ig">
-      <property name="internalValue" nameId="tpce.1083923523171" value="pink" />
-      <property name="externalValue" nameId="tpce.1083923523172" value="pink" />
-    </node>
-    <node role="member" roleId="tpce.1083172003582" type="tpce.EnumerationMemberDeclaration" typeId="tpce.1083171877298" id="1083952545113" nodeInfo="ig">
-      <property name="internalValue" nameId="tpce.1083923523171" value="orange" />
-      <property name="externalValue" nameId="tpce.1083923523172" value="orange" />
-    </node>
-    <node role="member" roleId="tpce.1083172003582" type="tpce.EnumerationMemberDeclaration" typeId="tpce.1083171877298" id="1083952545114" nodeInfo="ig">
-      <property name="internalValue" nameId="tpce.1083923523171" value="yellow" />
-      <property name="externalValue" nameId="tpce.1083923523172" value="yellow" />
-    </node>
-    <node role="member" roleId="tpce.1083172003582" type="tpce.EnumerationMemberDeclaration" typeId="tpce.1083171877298" id="1083952545115" nodeInfo="ig">
-      <property name="internalValue" nameId="tpce.1083923523171" value="green" />
-      <property name="externalValue" nameId="tpce.1083923523172" value="green" />
-    </node>
-    <node role="member" roleId="tpce.1083172003582" type="tpce.EnumerationMemberDeclaration" typeId="tpce.1083171877298" id="1101213169706" nodeInfo="ig">
-      <property name="internalValue" nameId="tpce.1083923523171" value="darkGreen" />
-      <property name="externalValue" nameId="tpce.1083923523172" value="dark-green" />
-    </node>
-    <node role="member" roleId="tpce.1083172003582" type="tpce.EnumerationMemberDeclaration" typeId="tpce.1083171877298" id="1083952545116" nodeInfo="ig">
-      <property name="internalValue" nameId="tpce.1083923523171" value="magenta" />
-      <property name="externalValue" nameId="tpce.1083923523172" value="magenta" />
-    </node>
-    <node role="member" roleId="tpce.1083172003582" type="tpce.EnumerationMemberDeclaration" typeId="tpce.1083171877298" id="1101213185757" nodeInfo="ig">
-      <property name="internalValue" nameId="tpce.1083923523171" value="darkMagenta" />
-      <property name="externalValue" nameId="tpce.1083923523172" value="dark-magenta" />
-    </node>
-    <node role="member" roleId="tpce.1083172003582" type="tpce.EnumerationMemberDeclaration" typeId="tpce.1083171877298" id="1083952545117" nodeInfo="ig">
-      <property name="internalValue" nameId="tpce.1083923523171" value="cyan" />
-      <property name="externalValue" nameId="tpce.1083923523172" value="cyan" />
-    </node>
-    <node role="member" roleId="tpce.1083172003582" type="tpce.EnumerationMemberDeclaration" typeId="tpce.1083171877298" id="1083952545118" nodeInfo="ig">
-      <property name="internalValue" nameId="tpce.1083923523171" value="blue" />
-      <property name="externalValue" nameId="tpce.1083923523172" value="blue" />
-    </node>
-    <node role="member" roleId="tpce.1083172003582" type="tpce.EnumerationMemberDeclaration" typeId="tpce.1083171877298" id="1216404713420" nodeInfo="ig">
-      <property name="internalValue" nameId="tpce.1083923523171" value="lightBlue" />
-      <property name="externalValue" nameId="tpce.1083923523172" value="light-blue" />
-    </node>
-    <node role="member" roleId="tpce.1083172003582" type="tpce.EnumerationMemberDeclaration" typeId="tpce.1083171877298" id="1101209985304" nodeInfo="ig">
-      <property name="internalValue" nameId="tpce.1083923523171" value="darkBlue" />
-      <property name="externalValue" nameId="tpce.1083923523172" value="dark-blue" />
-    </node>
-    <node role="member" roleId="tpce.1083172003582" type="tpce.EnumerationMemberDeclaration" typeId="tpce.1083171877298" id="1084208529765" nodeInfo="ig">
-      <property name="internalValue" nameId="tpce.1083923523171" value="gray" />
-      <property name="externalValue" nameId="tpce.1083923523172" value="gray" />
-    </node>
-    <node role="member" roleId="tpce.1083172003582" type="tpce.EnumerationMemberDeclaration" typeId="tpce.1083171877298" id="1084208529766" nodeInfo="ig">
-      <property name="internalValue" nameId="tpce.1083923523171" value="lightGray" />
-      <property name="externalValue" nameId="tpce.1083923523172" value="light-gray" />
-    </node>
-    <node role="member" roleId="tpce.1083172003582" type="tpce.EnumerationMemberDeclaration" typeId="tpce.1083171877298" id="1084208529767" nodeInfo="ig">
-      <property name="internalValue" nameId="tpce.1083923523171" value="darkGray" />
-      <property name="externalValue" nameId="tpce.1083923523172" value="dark-gray" />
-    </node>
-    <node role="member" roleId="tpce.1083172003582" type="tpce.EnumerationMemberDeclaration" typeId="tpce.1083171877298" id="1214395400259" nodeInfo="ig">
-      <property name="internalValue" nameId="tpce.1083923523171" value="white" />
-      <property name="externalValue" nameId="tpce.1083923523172" value="white" />
-    </node>
-    <node role="member" roleId="tpce.1083172003582" type="tpce.EnumerationMemberDeclaration" typeId="tpce.1083171877298" id="7151630269404055096" nodeInfo="ig">
-      <property name="internalValue" nameId="tpce.1083923523171" value="black" />
-      <property name="externalValue" nameId="tpce.1083923523172" value="black" />
-    </node>
-  </root>
-  <root type="tpce.ConceptDeclaration" typeId="tpce.1071489090640" id="1598455488534059943" nodeInfo="ig">
-    <property name="virtualPackage" nameId="tpck.1193676396447" value="styles.part" />
-    <property name="name" nameId="tpck.1169194664001" value="SNotationStyleContent" />
-    <link role="extends" roleId="tpce.1071489389519" targetNodeId="2711998566964106140" resolveInfo="SNotationStylePart" />
-    <node role="linkDeclaration" roleId="tpce.1071489727083" type="tpce.LinkDeclaration" typeId="tpce.1071489288298" id="1598455488534069139" nodeInfo="ig">
-      <property name="metaClass" nameId="tpce.1071599937831" value="aggregation" />
-      <property name="role" nameId="tpce.1071599776563" value="content" />
-      <property name="sourceCardinality" nameId="tpce.1071599893252" value="1..n" />
-      <link role="target" roleId="tpce.1071599976176" targetNodeId="3647933405694693953" resolveInfo="SNotationPart" />
-    </node>
-    <node role="propertyDeclaration" roleId="tpce.1071489727084" type="tpce.PropertyDeclaration" typeId="tpce.1071489288299" id="1598455488534069027" nodeInfo="ig">
-      <property name="name" nameId="tpck.1169194664001" value="kind" />
-      <link role="dataType" roleId="tpce.1082985295845" targetNodeId="1598455488534060463" resolveInfo="SNotationStyleContentKind" />
-    </node>
-    <node role="implements" roleId="tpce.1169129564478" type="tpce.InterfaceConceptReference" typeId="tpce.1169127622168" id="1598455488534074986" nodeInfo="ig">
-      <link role="intfc" roleId="tpce.1169127628841" targetNodeId="tpck.1835621062190663819" resolveInfo="IDontSubstituteByDefault" />
-    </node>
-  </root>
-<<<<<<< HEAD
-  <root type="tpce.EnumerationDataTypeDeclaration" typeId="tpce.1082978164219" id="1598455488534060463" nodeInfo="ng">
-    <property name="virtualPackage" nameId="tpck.1193676396447" value="styles.part" />
-    <property name="name" nameId="tpck.1169194664001" value="SNotationStyleContentKind" />
-    <property name="hasNoDefaultMember" nameId="tpce.1212080844762" value="true" />
-    <link role="memberDataType" roleId="tpce.1083171729157" targetNodeId="tpck.1082983041843" resolveInfo="string" />
-    <node role="member" roleId="tpce.1083172003582" type="tpce.EnumerationMemberDeclaration" typeId="tpce.1083171877298" id="1598455488534060464" nodeInfo="ig">
-      <property name="internalValue" nameId="tpce.1083923523171" value="contentBefore" />
-      <property name="externalValue" nameId="tpce.1083923523172" value="content-before" />
-    </node>
-    <node role="member" roleId="tpce.1083172003582" type="tpce.EnumerationMemberDeclaration" typeId="tpce.1083171877298" id="1598455488534060995" nodeInfo="ig">
-      <property name="internalValue" nameId="tpce.1083923523171" value="contentAfter" />
-      <property name="externalValue" nameId="tpce.1083923523172" value="content-after" />
-    </node>
-    <node role="member" roleId="tpce.1083172003582" type="tpce.EnumerationMemberDeclaration" typeId="tpce.1083171877298" id="1598455488534069391" nodeInfo="ig">
-      <property name="internalValue" nameId="tpce.1083923523171" value="separator" />
-      <property name="externalValue" nameId="tpce.1083923523172" value="separator" />
-    </node>
-  </root>
   <root type="tpce.ConceptDeclaration" typeId="tpce.1071489090640" id="1598455488542437023" nodeInfo="ig">
     <property name="virtualPackage" nameId="tpck.1193676396447" value="styles" />
     <property name="name" nameId="tpck.1169194664001" value="SNotationStyleClass" />
@@ -584,6 +565,4 @@
       <link role="dataType" roleId="tpce.1082985295845" targetNodeId="tpck.1082983041843" resolveInfo="string" />
     </node>
   </root>
-=======
->>>>>>> 97f00648
 </model>
