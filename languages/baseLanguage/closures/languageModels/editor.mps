<?xml version="1.0" encoding="UTF-8"?>
<model ref="r:00000000-0000-4000-0000-011c89590336(jetbrains.mps.baseLanguage.closures.editor)">
  <persistence version="9" />
  <languages>
    <use id="83888646-71ce-4f1c-9c53-c54016f6ad4f" name="jetbrains.mps.baseLanguage.collections" version="0" />
    <use id="7a5dda62-9140-4668-ab76-d5ed1746f2b2" name="jetbrains.mps.lang.typesystem" version="0" />
<<<<<<< HEAD
    <use id="7866978e-a0f0-4cc7-81bc-4d213d9375e1" name="jetbrains.mps.lang.smodel" version="3" />
    <use id="18bc6592-03a6-4e29-a83a-7ff23bde13ba" name="jetbrains.mps.lang.editor" version="2" />
=======
    <use id="7866978e-a0f0-4cc7-81bc-4d213d9375e1" name="jetbrains.mps.lang.smodel" version="2" />
    <use id="18bc6592-03a6-4e29-a83a-7ff23bde13ba" name="jetbrains.mps.lang.editor" version="3" />
>>>>>>> 8605555f
    <use id="f3061a53-9226-4cc5-a443-f952ceaf5816" name="jetbrains.mps.baseLanguage" version="4" />
    <devkit ref="fbc25dd2-5da4-483a-8b19-70928e1b62d7(jetbrains.mps.devkit.general-purpose)" />
  </languages>
  <imports>
    <import index="tp2c" ref="r:00000000-0000-4000-0000-011c89590338(jetbrains.mps.baseLanguage.closures.structure)" />
    <import index="tpen" ref="r:00000000-0000-4000-0000-011c895902c3(jetbrains.mps.baseLanguage.editor)" />
    <import index="tpee" ref="r:00000000-0000-4000-0000-011c895902ca(jetbrains.mps.baseLanguage.structure)" />
    <import index="tpck" ref="r:00000000-0000-4000-0000-011c89590288(jetbrains.mps.lang.core.structure)" />
    <import index="tpek" ref="r:00000000-0000-4000-0000-011c895902c0(jetbrains.mps.baseLanguage.behavior)" />
    <import index="tpcu" ref="r:00000000-0000-4000-0000-011c89590282(jetbrains.mps.lang.core.behavior)" />
    <import index="tpco" ref="r:00000000-0000-4000-0000-011c89590284(jetbrains.mps.lang.core.editor)" />
  </imports>
  <registry>
    <language id="18bc6592-03a6-4e29-a83a-7ff23bde13ba" name="jetbrains.mps.lang.editor">
      <concept id="1402906326895675325" name="jetbrains.mps.lang.editor.structure.CellActionMap_FunctionParm_selectedNode" flags="nn" index="0IXxy" />
      <concept id="1071666914219" name="jetbrains.mps.lang.editor.structure.ConceptEditorDeclaration" flags="ig" index="24kQdi">
        <child id="1078153129734" name="inspectedCellModel" index="6VMZX" />
      </concept>
      <concept id="1140524381322" name="jetbrains.mps.lang.editor.structure.CellModel_ListWithRole" flags="ng" index="2czfm3">
        <property id="1140524450554" name="vertical" index="2czwfN" />
        <property id="1140524450557" name="separatorText" index="2czwfO" />
        <child id="1140524464360" name="cellLayout" index="2czzBx" />
        <child id="1140524464359" name="emptyCellModel" index="2czzBI" />
      </concept>
      <concept id="671290755174094691" name="jetbrains.mps.lang.editor.structure.ConceptFunctionParameter_parameterObject" flags="nn" index="2itN01" />
      <concept id="671290755174094686" name="jetbrains.mps.lang.editor.structure.QueryFunction_MethodPresentation" flags="in" index="2itN0W" />
      <concept id="1106270549637" name="jetbrains.mps.lang.editor.structure.CellLayout_Horizontal" flags="nn" index="2iRfu4" />
      <concept id="1106270571710" name="jetbrains.mps.lang.editor.structure.CellLayout_Vertical" flags="nn" index="2iRkQZ" />
      <concept id="4203201205844553978" name="jetbrains.mps.lang.editor.structure.ConceptFunctionParameter_selectedNode" flags="nn" index="jzRn0" />
      <concept id="4531786690998636238" name="jetbrains.mps.lang.editor.structure.AbstractStyledTextOperation" flags="nn" index="kdiOM">
        <child id="4531786690998636240" name="actualArgument" index="kdiOG" />
      </concept>
      <concept id="1237303669825" name="jetbrains.mps.lang.editor.structure.CellLayout_Indent" flags="nn" index="l2Vlx" />
      <concept id="1237307900041" name="jetbrains.mps.lang.editor.structure.IndentLayoutIndentStyleClassItem" flags="ln" index="lj46D" />
      <concept id="1237308012275" name="jetbrains.mps.lang.editor.structure.IndentLayoutNewLineStyleClassItem" flags="ln" index="ljvvj" />
      <concept id="1142886221719" name="jetbrains.mps.lang.editor.structure.QueryFunction_NodeCondition" flags="in" index="pkWqt" />
      <concept id="1142886811589" name="jetbrains.mps.lang.editor.structure.ConceptFunctionParameter_node" flags="nn" index="pncrf" />
      <concept id="1080736578640" name="jetbrains.mps.lang.editor.structure.BaseEditorComponent" flags="ig" index="2wURMF">
        <child id="1080736633877" name="cellModel" index="2wV5jI" />
      </concept>
      <concept id="7667276221847612943" name="jetbrains.mps.lang.editor.structure.QueryFunction_ParametersList" flags="in" index="2$ogOm" />
      <concept id="7667276221847612622" name="jetbrains.mps.lang.editor.structure.ParametersInformationQuery" flags="ng" index="2$ogZn">
        <reference id="4203201205843994215" name="applicableConcept" index="jxYdt" />
        <child id="671290755174161557" name="presentation" index="2iu3JR" />
        <child id="7667276221847612623" name="methods" index="2$ogZm" />
        <child id="8178273524755058633" name="type" index="3evHYT" />
        <child id="6419604448124516218" name="isMethodCurrent" index="3LVrd1" />
      </concept>
      <concept id="7667276221847570194" name="jetbrains.mps.lang.editor.structure.ParametersInformationStyleClassItem" flags="ln" index="2$oqgb">
        <reference id="8863456892852949148" name="parametersInformation" index="Bvoe9" />
      </concept>
      <concept id="1216308599511" name="jetbrains.mps.lang.editor.structure.PositionStyleClassItem" flags="ln" index="LD5Jc">
        <property id="1216308761668" name="position" index="LDHlv" />
      </concept>
      <concept id="1078939183254" name="jetbrains.mps.lang.editor.structure.CellModel_Component" flags="sg" stub="3162947552742194261" index="PMmxH">
        <reference id="1078939183255" name="editorComponent" index="PMmxG" />
      </concept>
      <concept id="1214320119173" name="jetbrains.mps.lang.editor.structure.SideTransformAnchorTagStyleClassItem" flags="ln" index="2V7CMv">
        <property id="1214320119174" name="tag" index="2V7CMs" />
      </concept>
      <concept id="1186403751766" name="jetbrains.mps.lang.editor.structure.FontStyleStyleClassItem" flags="ln" index="Vb9p2" />
      <concept id="1186414536763" name="jetbrains.mps.lang.editor.structure.BooleanStyleSheetItem" flags="ln" index="VOi$J">
        <property id="1186414551515" name="flag" index="VOm3f" />
        <child id="1223387335081" name="query" index="3n$kyP" />
      </concept>
      <concept id="1186414860679" name="jetbrains.mps.lang.editor.structure.EditableStyleClassItem" flags="ln" index="VPxyj" />
      <concept id="1186414928363" name="jetbrains.mps.lang.editor.structure.SelectableStyleSheetItem" flags="ln" index="VPM3Z" />
      <concept id="1186415722038" name="jetbrains.mps.lang.editor.structure.FontSizeStyleClassItem" flags="ln" index="VSNWy">
        <property id="1221209241505" name="value" index="1lJzqX" />
      </concept>
      <concept id="1216560327200" name="jetbrains.mps.lang.editor.structure.PositionChildrenStyleClassItem" flags="ln" index="10DmGV">
        <property id="1216560518566" name="position" index="10E5iX" />
      </concept>
      <concept id="1233758997495" name="jetbrains.mps.lang.editor.structure.PunctuationLeftStyleClassItem" flags="ln" index="11L4FC" />
      <concept id="1233759184865" name="jetbrains.mps.lang.editor.structure.PunctuationRightStyleClassItem" flags="ln" index="11LMrY" />
      <concept id="280151408461567367" name="jetbrains.mps.lang.editor.structure.AppendTextOperation" flags="nn" index="33jxAZ" />
      <concept id="1240253180846" name="jetbrains.mps.lang.editor.structure.IndentLayoutNoWrapClassItem" flags="ln" index="34QqEe" />
      <concept id="1139535219966" name="jetbrains.mps.lang.editor.structure.CellActionMapDeclaration" flags="ig" index="1h_SRR">
        <reference id="1139535219968" name="applicableConcept" index="1h_SK9" />
        <child id="1139535219969" name="item" index="1h_SK8" />
      </concept>
      <concept id="1139535280617" name="jetbrains.mps.lang.editor.structure.CellActionMapItem" flags="lg" index="1hA7zw">
        <property id="1139535298778" name="actionId" index="1hAc7j" />
        <property id="1139537298254" name="description" index="1hHO97" />
        <child id="1139535280620" name="executeFunction" index="1hA7z_" />
      </concept>
      <concept id="1139535439104" name="jetbrains.mps.lang.editor.structure.CellActionMap_ExecuteFunction" flags="in" index="1hAIg9" />
      <concept id="1088013125922" name="jetbrains.mps.lang.editor.structure.CellModel_RefCell" flags="sg" stub="730538219795941030" index="1iCGBv">
        <child id="1088186146602" name="editorComponent" index="1sWHZn" />
      </concept>
      <concept id="1381004262292414836" name="jetbrains.mps.lang.editor.structure.ICellStyle" flags="ng" index="1k5N5V">
        <reference id="1381004262292426837" name="parentStyleClass" index="1k5W1q" />
      </concept>
      <concept id="1223386653097" name="jetbrains.mps.lang.editor.structure.StrikeOutStyleSheet" flags="ln" index="3nxI2P" />
      <concept id="1223387125302" name="jetbrains.mps.lang.editor.structure.QueryFunction_Boolean" flags="in" index="3nzxsE" />
      <concept id="1088185857835" name="jetbrains.mps.lang.editor.structure.InlineEditorComponent" flags="ig" index="1sVBvm" />
      <concept id="4526149749187797167" name="jetbrains.mps.lang.editor.structure.ConceptFunctionParameter_StyledText" flags="nn" index="1unZQo" />
      <concept id="1215007762405" name="jetbrains.mps.lang.editor.structure.FloatStyleClassItem" flags="ln" index="3$6MrZ">
        <property id="1215007802031" name="value" index="3$6WeP" />
      </concept>
      <concept id="1215007883204" name="jetbrains.mps.lang.editor.structure.PaddingLeftStyleClassItem" flags="ln" index="3$7fVu" />
      <concept id="1215007897487" name="jetbrains.mps.lang.editor.structure.PaddingRightStyleClassItem" flags="ln" index="3$7jql" />
      <concept id="1139848536355" name="jetbrains.mps.lang.editor.structure.CellModel_WithRole" flags="ng" index="1$h60E">
        <property id="1139852716018" name="noTargetText" index="1$x2rV" />
        <property id="1140017977771" name="readOnly" index="1Intyy" />
        <reference id="1140103550593" name="relationDeclaration" index="1NtTu8" />
      </concept>
      <concept id="1073389214265" name="jetbrains.mps.lang.editor.structure.EditorCellModel" flags="ng" index="3EYTF0">
        <property id="1130859485024" name="attractsFocus" index="1cu_pB" />
        <reference id="1139959269582" name="actionMap" index="1ERwB7" />
        <child id="1198512004906" name="focusPolicyApplicable" index="cStSX" />
        <child id="1142887637401" name="renderingCondition" index="pqm2j" />
      </concept>
      <concept id="1073389446423" name="jetbrains.mps.lang.editor.structure.CellModel_Collection" flags="sn" stub="3013115976261988961" index="3EZMnI">
        <property id="1073389446425" name="vertical" index="3EZMnw" />
        <child id="1106270802874" name="cellLayout" index="2iSdaV" />
        <child id="1073389446424" name="childCellModel" index="3EZMnx" />
      </concept>
      <concept id="1073389577006" name="jetbrains.mps.lang.editor.structure.CellModel_Constant" flags="sn" stub="3610246225209162225" index="3F0ifn">
        <property id="1082639509531" name="nullText" index="ilYzB" />
        <property id="1073389577007" name="text" index="3F0ifm" />
      </concept>
      <concept id="1073389658414" name="jetbrains.mps.lang.editor.structure.CellModel_Property" flags="sg" stub="730538219796134133" index="3F0A7n" />
      <concept id="1219418625346" name="jetbrains.mps.lang.editor.structure.IStyleContainer" flags="ng" index="3F0Thp">
        <child id="1219418656006" name="styleItem" index="3F10Kt" />
      </concept>
      <concept id="1073389882823" name="jetbrains.mps.lang.editor.structure.CellModel_RefNode" flags="sg" stub="730538219795960754" index="3F1sOY" />
      <concept id="1073390211982" name="jetbrains.mps.lang.editor.structure.CellModel_RefNodeList" flags="sg" stub="2794558372793454595" index="3F2HdR" />
      <concept id="6419604448124516209" name="jetbrains.mps.lang.editor.structure.QueryFunction_IsMethodCurrent" flags="in" index="3LVrda" />
      <concept id="1088612959204" name="jetbrains.mps.lang.editor.structure.CellModel_Alternation" flags="sg" stub="8104358048506729361" index="1QoScp">
        <property id="1088613081987" name="vertical" index="1QpmdY" />
        <child id="1145918517974" name="alternationCondition" index="3e4ffs" />
        <child id="1088612958265" name="ifTrueCellModel" index="1QoS34" />
        <child id="1088612973955" name="ifFalseCellModel" index="1QoVPY" />
      </concept>
      <concept id="1166049232041" name="jetbrains.mps.lang.editor.structure.AbstractComponent" flags="ng" index="1XWOmA">
        <reference id="1166049300910" name="conceptDeclaration" index="1XX52x" />
      </concept>
    </language>
    <language id="f3061a53-9226-4cc5-a443-f952ceaf5816" name="jetbrains.mps.baseLanguage">
      <concept id="1080223426719" name="jetbrains.mps.baseLanguage.structure.OrExpression" flags="nn" index="22lmx$" />
      <concept id="1197027756228" name="jetbrains.mps.baseLanguage.structure.DotExpression" flags="nn" index="2OqwBi">
        <child id="1197027771414" name="operand" index="2Oq$k0" />
        <child id="1197027833540" name="operation" index="2OqNvi" />
      </concept>
      <concept id="1145552977093" name="jetbrains.mps.baseLanguage.structure.GenericNewExpression" flags="nn" index="2ShNRf">
        <child id="1145553007750" name="creator" index="2ShVmc" />
      </concept>
      <concept id="1137021947720" name="jetbrains.mps.baseLanguage.structure.ConceptFunction" flags="in" index="2VMwT0">
        <child id="1137022507850" name="body" index="2VODD2" />
      </concept>
      <concept id="1068431474542" name="jetbrains.mps.baseLanguage.structure.VariableDeclaration" flags="ng" index="33uBYm">
        <child id="1068431790190" name="initializer" index="33vP2m" />
      </concept>
      <concept id="1068431790189" name="jetbrains.mps.baseLanguage.structure.Type" flags="in" index="33vP2l" />
      <concept id="1068498886296" name="jetbrains.mps.baseLanguage.structure.VariableReference" flags="nn" index="37vLTw">
        <reference id="1068581517664" name="variableDeclaration" index="3cqZAo" />
      </concept>
      <concept id="4972933694980447171" name="jetbrains.mps.baseLanguage.structure.BaseVariableDeclaration" flags="ng" index="19Szcq">
        <child id="5680397130376446158" name="type" index="1tU5fm" />
      </concept>
      <concept id="1068580123155" name="jetbrains.mps.baseLanguage.structure.ExpressionStatement" flags="nn" index="3clFbF">
        <child id="1068580123156" name="expression" index="3clFbG" />
      </concept>
      <concept id="1068580123136" name="jetbrains.mps.baseLanguage.structure.StatementList" flags="sn" stub="5293379017992965193" index="3clFbS">
        <child id="1068581517665" name="statement" index="3cqZAp" />
      </concept>
      <concept id="1068580123137" name="jetbrains.mps.baseLanguage.structure.BooleanConstant" flags="nn" index="3clFbT">
        <property id="1068580123138" name="value" index="3clFbU" />
      </concept>
      <concept id="1068581242878" name="jetbrains.mps.baseLanguage.structure.ReturnStatement" flags="nn" index="3cpWs6">
        <child id="1068581517676" name="expression" index="3cqZAk" />
      </concept>
      <concept id="1068581242864" name="jetbrains.mps.baseLanguage.structure.LocalVariableDeclarationStatement" flags="nn" index="3cpWs8">
        <child id="1068581242865" name="localVariableDeclaration" index="3cpWs9" />
      </concept>
      <concept id="1068581242863" name="jetbrains.mps.baseLanguage.structure.LocalVariableDeclaration" flags="nr" index="3cpWsn" />
      <concept id="1081516740877" name="jetbrains.mps.baseLanguage.structure.NotExpression" flags="nn" index="3fqX7Q">
        <child id="1081516765348" name="expression" index="3fr31v" />
      </concept>
      <concept id="1204053956946" name="jetbrains.mps.baseLanguage.structure.IMethodCall" flags="ng" index="1ndlxa">
        <reference id="1068499141037" name="baseMethodDeclaration" index="37wK5l" />
      </concept>
      <concept id="1081773326031" name="jetbrains.mps.baseLanguage.structure.BinaryOperation" flags="nn" index="3uHJSO">
        <child id="1081773367579" name="rightExpression" index="3uHU7w" />
        <child id="1081773367580" name="leftExpression" index="3uHU7B" />
      </concept>
    </language>
    <language id="fd392034-7849-419d-9071-12563d152375" name="jetbrains.mps.baseLanguage.closures">
      <concept id="1199542442495" name="jetbrains.mps.baseLanguage.closures.structure.FunctionType" flags="in" index="1ajhzC">
        <child id="1199542457201" name="resultType" index="1ajl9A" />
        <child id="1199542501692" name="parameterType" index="1ajw0F" />
        <child id="1214831762486" name="throwsType" index="3pBpOG" />
      </concept>
    </language>
    <language id="3a13115c-633c-4c5c-bbcc-75c4219e9555" name="jetbrains.mps.lang.quotation">
      <concept id="1196350785110" name="jetbrains.mps.lang.quotation.structure.AbstractAntiquotation" flags="ng" index="2c44t0">
        <child id="1196350785111" name="expression" index="2c44t1" />
      </concept>
      <concept id="1196350785118" name="jetbrains.mps.lang.quotation.structure.ListAntiquotation" flags="ng" index="2c44t8" />
      <concept id="1196350785112" name="jetbrains.mps.lang.quotation.structure.Antiquotation" flags="ng" index="2c44te" />
      <concept id="1196350785113" name="jetbrains.mps.lang.quotation.structure.Quotation" flags="nn" index="2c44tf">
        <child id="1196350785114" name="quotedNode" index="2c44tc" />
      </concept>
    </language>
    <language id="7a5dda62-9140-4668-ab76-d5ed1746f2b2" name="jetbrains.mps.lang.typesystem">
      <concept id="1176544042499" name="jetbrains.mps.lang.typesystem.structure.Node_TypeOperation" flags="nn" index="3JvlWi" />
    </language>
    <language id="7866978e-a0f0-4cc7-81bc-4d213d9375e1" name="jetbrains.mps.lang.smodel">
      <concept id="1204851882688" name="jetbrains.mps.lang.smodel.structure.LinkRefQualifier" flags="ng" index="26LbJo">
        <reference id="1204851882689" name="link" index="26LbJp" />
      </concept>
      <concept id="1177026924588" name="jetbrains.mps.lang.smodel.structure.RefConcept_Reference" flags="nn" index="chp4Y">
        <reference id="1177026940964" name="conceptDeclaration" index="cht4Q" />
      </concept>
      <concept id="1138411891628" name="jetbrains.mps.lang.smodel.structure.SNodeOperation" flags="nn" index="eCIE_">
        <child id="1144104376918" name="parameter" index="1xVPHs" />
      </concept>
      <concept id="1179409122411" name="jetbrains.mps.lang.smodel.structure.Node_ConceptMethodCall" flags="nn" index="2qgKlT" />
      <concept id="2396822768958367367" name="jetbrains.mps.lang.smodel.structure.AbstractTypeCastExpression" flags="nn" index="$5XWr">
        <reference id="6733348108486823428" name="concept" index="1m5ApE" />
        <child id="6733348108486823193" name="leftExpression" index="1m5AlR" />
      </concept>
      <concept id="7835263205327057228" name="jetbrains.mps.lang.smodel.structure.Node_GetChildrenAndChildAttributesOperation" flags="ng" index="Bykcj" />
      <concept id="5168775467716640652" name="jetbrains.mps.lang.smodel.structure.OperationParm_LinkQualifier" flags="ng" index="1aIX9F">
        <child id="5168775467716640653" name="linkQualifier" index="1aIX9E" />
      </concept>
      <concept id="1139613262185" name="jetbrains.mps.lang.smodel.structure.Node_GetParentOperation" flags="nn" index="1mfA1w" />
      <concept id="1139621453865" name="jetbrains.mps.lang.smodel.structure.Node_IsInstanceOfOperation" flags="nn" index="1mIQ4w">
        <child id="1177027386292" name="conceptArgument" index="cj9EA" />
      </concept>
      <concept id="1172008320231" name="jetbrains.mps.lang.smodel.structure.Node_IsNotNullOperation" flags="nn" index="3x8VRR" />
      <concept id="1140131837776" name="jetbrains.mps.lang.smodel.structure.Node_ReplaceWithAnotherOperation" flags="nn" index="1P9Npp">
        <child id="1140131861877" name="replacementNode" index="1P9ThW" />
      </concept>
      <concept id="1140137987495" name="jetbrains.mps.lang.smodel.structure.SNodeTypeCastExpression" flags="nn" index="1PxgMI">
        <property id="1238684351431" name="asCast" index="1BlNFB" />
      </concept>
      <concept id="1138055754698" name="jetbrains.mps.lang.smodel.structure.SNodeType" flags="in" index="3Tqbb2">
        <reference id="1138405853777" name="concept" index="ehGHo" />
      </concept>
      <concept id="1138056022639" name="jetbrains.mps.lang.smodel.structure.SPropertyAccess" flags="nn" index="3TrcHB">
        <reference id="1138056395725" name="property" index="3TsBF5" />
      </concept>
      <concept id="1138056143562" name="jetbrains.mps.lang.smodel.structure.SLinkAccess" flags="nn" index="3TrEf2">
        <reference id="1138056516764" name="link" index="3Tt5mk" />
      </concept>
      <concept id="1138056282393" name="jetbrains.mps.lang.smodel.structure.SLinkListAccess" flags="nn" index="3Tsc0h">
        <reference id="1138056546658" name="link" index="3TtcxE" />
      </concept>
    </language>
    <language id="ceab5195-25ea-4f22-9b92-103b95ca8c0c" name="jetbrains.mps.lang.core">
      <concept id="1133920641626" name="jetbrains.mps.lang.core.structure.BaseConcept" flags="ng" index="2VYdi">
        <property id="1193676396447" name="virtualPackage" index="3GE5qa" />
        <child id="5169995583184591170" name="smodelAttribute" index="lGtFl" />
      </concept>
      <concept id="1169194658468" name="jetbrains.mps.lang.core.structure.INamedConcept" flags="ng" index="TrEIO">
        <property id="1169194664001" name="name" index="TrG5h" />
      </concept>
    </language>
    <language id="83888646-71ce-4f1c-9c53-c54016f6ad4f" name="jetbrains.mps.baseLanguage.collections">
      <concept id="1235573135402" name="jetbrains.mps.baseLanguage.collections.structure.SingletonSequenceCreator" flags="nn" index="2HTt$P">
        <child id="1235573175711" name="elementType" index="2HTBi0" />
        <child id="1235573187520" name="singletonValue" index="2HTEbv" />
      </concept>
      <concept id="1165530316231" name="jetbrains.mps.baseLanguage.collections.structure.IsEmptyOperation" flags="nn" index="1v1jN8" />
      <concept id="1176501494711" name="jetbrains.mps.baseLanguage.collections.structure.IsNotEmptyOperation" flags="nn" index="3GX2aA" />
    </language>
  </registry>
  <node concept="24kQdi" id="htajzAI">
    <ref role="1XX52x" to="tp2c:htajhBZ" resolve="FunctionType" />
    <node concept="3EZMnI" id="htaj$bT" role="2wV5jI">
      <property role="3EZMnw" value="false" />
      <node concept="3F0ifn" id="htak6Za" role="3EZMnx">
        <property role="3F0ifm" value="{" />
        <ref role="1k5W1q" to="tpen:hFD5onb" resolve="LeftBrace" />
        <node concept="11LMrY" id="i1sEDF0" role="3F10Kt">
          <property role="VOm3f" value="true" />
        </node>
      </node>
      <node concept="3F2HdR" id="htakeDY" role="3EZMnx">
        <property role="2czwfO" value="," />
        <ref role="1NtTu8" to="tp2c:htajw4W" />
        <node concept="3F0ifn" id="htakih3" role="2czzBI">
          <node concept="VPxyj" id="2BjdXnLH2JI" role="3F10Kt">
            <property role="VOm3f" value="true" />
          </node>
          <node concept="3$7jql" id="hJwAPqR" role="3F10Kt">
            <property role="3$6WeP" value="0.0" />
          </node>
        </node>
        <node concept="l2Vlx" id="i0NSnCO" role="2czzBx" />
      </node>
      <node concept="3F0ifn" id="htaka7h" role="3EZMnx">
        <property role="3F0ifm" value="=&gt;" />
        <ref role="1k5W1q" to="tpen:hF$iUjy" resolve="Operator" />
      </node>
      <node concept="3F1sOY" id="htakcCt" role="3EZMnx">
        <ref role="1NtTu8" to="tp2c:htajldL" />
        <node concept="2V7CMv" id="hTgTcyE" role="3F10Kt">
          <property role="2V7CMs" value="default_RTransform" />
        </node>
      </node>
      <node concept="3EZMnI" id="hFpBxVL" role="3EZMnx">
        <property role="3EZMnw" value="false" />
        <node concept="VPM3Z" id="hFpBxVM" role="3F10Kt">
          <property role="VOm3f" value="false" />
        </node>
        <node concept="pkWqt" id="hFpB_jv" role="pqm2j">
          <node concept="3clFbS" id="hFpB_jw" role="2VODD2">
            <node concept="3clFbF" id="hFpBChO" role="3cqZAp">
              <node concept="2OqwBi" id="2_1mL0eofET" role="3clFbG">
                <node concept="2OqwBi" id="hFpBCi4" role="2Oq$k0">
                  <node concept="pncrf" id="hFpBChP" role="2Oq$k0" />
                  <node concept="Bykcj" id="2_1mL0eofEQ" role="2OqNvi">
                    <node concept="1aIX9F" id="2_1mL0eofER" role="1xVPHs">
                      <node concept="26LbJo" id="2_1mL0eofES" role="1aIX9E">
                        <ref role="26LbJp" to="tp2c:hFpBpKQ" />
                      </node>
                    </node>
                  </node>
                </node>
                <node concept="3GX2aA" id="2_1mL0eofEU" role="2OqNvi" />
              </node>
            </node>
          </node>
        </node>
        <node concept="3F0ifn" id="hFpBU4q" role="3EZMnx">
          <property role="3F0ifm" value=" throws" />
          <ref role="1k5W1q" to="tpen:hgVS8CF" resolve="KeyWord" />
        </node>
        <node concept="3F2HdR" id="hFpBZ1_" role="3EZMnx">
          <property role="2czwfO" value="," />
          <ref role="1NtTu8" to="tp2c:hFpBpKQ" />
          <node concept="l2Vlx" id="i0NSnCA" role="2czzBx" />
        </node>
        <node concept="l2Vlx" id="i0IbJ_1" role="2iSdaV" />
      </node>
      <node concept="3F0ifn" id="htak7Qd" role="3EZMnx">
        <property role="3F0ifm" value="}" />
        <ref role="1k5W1q" to="tpen:hFD5_7H" resolve="RightBrace" />
        <node concept="11L4FC" id="i1sK4v3" role="3F10Kt">
          <property role="VOm3f" value="true" />
        </node>
        <node concept="2V7CMv" id="3Gulco4r4mA" role="3F10Kt">
          <property role="2V7CMs" value="ext_1_RTransform" />
        </node>
      </node>
      <node concept="3F0ifn" id="5AcbUBbbqe" role="3EZMnx">
        <property role="3F0ifm" value="ifc" />
        <node concept="11L4FC" id="5AcbUBbcgX" role="3F10Kt">
          <property role="VOm3f" value="true" />
        </node>
        <node concept="Vb9p2" id="5AcbUBbcgZ" role="3F10Kt" />
        <node concept="VSNWy" id="5AcbUBbch0" role="3F10Kt">
          <property role="1lJzqX" value="9" />
        </node>
        <node concept="pkWqt" id="5AcbUBbcmn" role="pqm2j">
          <node concept="3clFbS" id="5AcbUBbcmo" role="2VODD2">
            <node concept="3clFbF" id="5AcbUBbdgR" role="3cqZAp">
              <node concept="2OqwBi" id="5AcbUBbiNy" role="3clFbG">
                <node concept="2OqwBi" id="5AcbUBbdgT" role="2Oq$k0">
                  <node concept="pncrf" id="5AcbUBbdgS" role="2Oq$k0" />
                  <node concept="3TrEf2" id="5AcbUBbknF" role="2OqNvi">
                    <ref role="3Tt5mk" to="tp2c:5AcbUBbknD" />
                  </node>
                </node>
                <node concept="3x8VRR" id="5AcbUBbiNA" role="2OqNvi" />
              </node>
            </node>
          </node>
        </node>
      </node>
      <node concept="l2Vlx" id="i0IbJ_4" role="2iSdaV" />
    </node>
    <node concept="3EZMnI" id="5AcbUBbbpY" role="6VMZX">
      <node concept="2iRkQZ" id="5AcbUBbbpZ" role="2iSdaV" />
      <node concept="3EZMnI" id="5AcbUBbbq0" role="3EZMnx">
        <node concept="3F0ifn" id="5AcbUBbbq4" role="3EZMnx">
          <property role="3F0ifm" value="runtime interface:" />
        </node>
        <node concept="1iCGBv" id="5AcbUBbknH" role="3EZMnx">
          <ref role="1NtTu8" to="tp2c:5AcbUBbknD" />
          <node concept="1sVBvm" id="5AcbUBbknI" role="1sWHZn">
            <node concept="3F0A7n" id="5AcbUBbknK" role="2wV5jI">
              <property role="1Intyy" value="true" />
              <ref role="1NtTu8" to="tpee:hCjj90d" resolve="nestedName" />
            </node>
          </node>
        </node>
        <node concept="2iRfu4" id="5AcbUBbbq1" role="2iSdaV" />
        <node concept="VPM3Z" id="5AcbUBbbq2" role="3F10Kt">
          <property role="VOm3f" value="false" />
        </node>
      </node>
    </node>
  </node>
  <node concept="24kQdi" id="htaCb89">
    <ref role="1XX52x" to="tp2c:hta_$ul" resolve="InvokeFunctionExpression" />
    <node concept="3EZMnI" id="htaCbIJ" role="2wV5jI">
      <property role="3EZMnw" value="false" />
      <node concept="3F1sOY" id="htaCcCp" role="3EZMnx">
        <ref role="1NtTu8" to="tp2c:hta_Fzp" />
      </node>
      <node concept="3F0ifn" id="htaCdjr" role="3EZMnx">
        <property role="3F0ifm" value="." />
        <ref role="1k5W1q" to="tpen:hFDnyG9" resolve="Dot" />
      </node>
      <node concept="3F0ifn" id="htaCdFs" role="3EZMnx">
        <property role="3F0ifm" value="invoke" />
        <node concept="3$7jql" id="hJw_TBm" role="3F10Kt">
          <property role="3$6WeP" value="0.0" />
        </node>
        <node concept="3nxI2P" id="hPBmL4u" role="3F10Kt">
          <property role="VOm3f" value="true" />
        </node>
      </node>
      <node concept="3F0ifn" id="htaCkn1" role="3EZMnx">
        <property role="3F0ifm" value="(" />
        <ref role="1k5W1q" to="tpen:hY9fg1G" resolve="LeftParenAfterName" />
      </node>
      <node concept="3F2HdR" id="htaCGCp" role="3EZMnx">
        <property role="2czwfO" value="," />
        <ref role="1NtTu8" to="tp2c:htaCwvk" />
        <node concept="3F0ifn" id="htaCI2M" role="2czzBI">
          <node concept="3$7jql" id="hJwAbaM" role="3F10Kt">
            <property role="3$6WeP" value="0.0" />
          </node>
        </node>
        <node concept="l2Vlx" id="i0NSnCS" role="2czzBx" />
      </node>
      <node concept="3F0ifn" id="htaCfuV" role="3EZMnx">
        <property role="3F0ifm" value=")" />
        <ref role="1k5W1q" to="tpen:hFCSUmN" resolve="RightParen" />
      </node>
      <node concept="l2Vlx" id="i0IbPpe" role="2iSdaV" />
    </node>
  </node>
  <node concept="24kQdi" id="htbWaED">
    <ref role="1XX52x" to="tp2c:htbVj4_" resolve="ClosureLiteral" />
    <node concept="3EZMnI" id="htbWbt0" role="2wV5jI">
      <property role="3EZMnw" value="false" />
      <node concept="3F0ifn" id="htbWche" role="3EZMnx">
        <property role="3F0ifm" value="{" />
        <ref role="1k5W1q" to="tpen:hFD5onb" resolve="LeftBrace" />
        <node concept="11LMrY" id="i1sEC9Q" role="3F10Kt">
          <property role="VOm3f" value="true" />
        </node>
      </node>
      <node concept="3F2HdR" id="htbWdXS" role="3EZMnx">
        <property role="2czwfO" value="," />
        <ref role="1NtTu8" to="tp2c:htbW2KO" />
        <node concept="3F0ifn" id="htbWfki" role="2czzBI">
          <node concept="VPxyj" id="2BjdXnLHQca" role="3F10Kt">
            <property role="VOm3f" value="true" />
          </node>
          <node concept="34QqEe" id="6FiDysGPuUq" role="3F10Kt">
            <property role="VOm3f" value="true" />
          </node>
          <node concept="3$7jql" id="hJw$Dtl" role="3F10Kt">
            <property role="3$6WeP" value="0.0" />
          </node>
        </node>
        <node concept="l2Vlx" id="i0z24Ql" role="2czzBx" />
      </node>
      <node concept="3F0ifn" id="htbWgNg" role="3EZMnx">
        <property role="3F0ifm" value="=&gt;" />
        <ref role="1k5W1q" to="tpen:hF$iUjy" resolve="Operator" />
        <node concept="ljvvj" id="i0z27UD" role="3F10Kt">
          <property role="VOm3f" value="true" />
          <node concept="3nzxsE" id="i0z6_hZ" role="3n$kyP">
            <node concept="3clFbS" id="i0z6_i0" role="2VODD2">
              <node concept="3clFbF" id="i0z6ADU" role="3cqZAp">
                <node concept="3fqX7Q" id="i0z6EeB" role="3clFbG">
                  <node concept="2OqwBi" id="i0z6EeC" role="3fr31v">
                    <node concept="2OqwBi" id="i0z6EeD" role="2Oq$k0">
                      <node concept="pncrf" id="i0z6EeE" role="2Oq$k0" />
                      <node concept="3TrEf2" id="i0z6EeF" role="2OqNvi">
                        <ref role="3Tt5mk" to="tp2c:htbW58J" />
                      </node>
                    </node>
                    <node concept="2qgKlT" id="i0zyvxY" role="2OqNvi">
                      <ref role="37wK5l" to="tpek:i0zxBt8" resolve="isCompact" />
                    </node>
                  </node>
                </node>
              </node>
            </node>
          </node>
        </node>
      </node>
      <node concept="3F1sOY" id="htbWik7" role="3EZMnx">
        <property role="1cu_pB" value="3" />
        <ref role="1NtTu8" to="tp2c:htbW58J" />
        <node concept="lj46D" id="i0z28EK" role="3F10Kt">
          <property role="VOm3f" value="true" />
        </node>
      </node>
      <node concept="3F0ifn" id="htbWcP_" role="3EZMnx">
        <property role="3F0ifm" value="}" />
        <ref role="1k5W1q" to="tpen:hFD5_7H" resolve="RightBrace" />
      </node>
      <node concept="l2Vlx" id="i0z247s" role="2iSdaV" />
    </node>
  </node>
  <node concept="24kQdi" id="htknCfR">
    <ref role="1XX52x" to="tp2c:htknjxq" resolve="InvokeExpression" />
    <node concept="3EZMnI" id="htknCJP" role="2wV5jI">
      <property role="3EZMnw" value="false" />
      <node concept="3F0ifn" id="htknCJS" role="3EZMnx">
        <property role="3F0ifm" value="invoke" />
      </node>
      <node concept="3F0ifn" id="htknCJT" role="3EZMnx">
        <property role="3F0ifm" value="(" />
        <ref role="1k5W1q" to="tpen:hY9fg1G" resolve="LeftParenAfterName" />
      </node>
      <node concept="3F2HdR" id="htknCJU" role="3EZMnx">
        <property role="2czwfO" value="," />
        <ref role="1NtTu8" to="tp2c:htkn_zo" />
        <node concept="3F0ifn" id="htknCJV" role="2czzBI" />
        <node concept="l2Vlx" id="i0NSnCT" role="2czzBx" />
      </node>
      <node concept="3F0ifn" id="htknCJW" role="3EZMnx">
        <property role="3F0ifm" value=")" />
        <ref role="1k5W1q" to="tpen:hFCSUmN" resolve="RightParen" />
      </node>
      <node concept="l2Vlx" id="i0IbNM5" role="2iSdaV" />
    </node>
  </node>
  <node concept="24kQdi" id="hun6xgD">
    <ref role="1XX52x" to="tp2c:hun63U2" resolve="YieldStatement" />
    <node concept="3EZMnI" id="hun6xSN" role="2wV5jI">
      <property role="3EZMnw" value="false" />
      <node concept="PMmxH" id="2wdLO7KhY1z" role="3EZMnx">
        <property role="1cu_pB" value="0" />
        <ref role="PMmxG" to="tpco:2wZex4PafBj" resolve="alias" />
        <ref role="1k5W1q" to="tpen:hgVS8CF" resolve="KeyWord" />
      </node>
      <node concept="3F1sOY" id="hun6zqe" role="3EZMnx">
        <ref role="1NtTu8" to="tp2c:hun6tkl" />
      </node>
      <node concept="3F0ifn" id="hun6$1p" role="3EZMnx">
        <property role="3F0ifm" value=";" />
        <ref role="1k5W1q" to="tpen:hFDgi_W" resolve="Semicolon" />
      </node>
      <node concept="l2Vlx" id="i0Ic0wm" role="2iSdaV" />
    </node>
  </node>
  <node concept="24kQdi" id="hwBr$mJ">
    <ref role="1XX52x" to="tp2c:hwBqR26" resolve="UnboundClosureParameterDeclaration" />
    <node concept="3EZMnI" id="hwBr$WN" role="2wV5jI">
      <property role="3EZMnw" value="false" />
      <node concept="3F0ifn" id="hwBrA1V" role="3EZMnx">
        <property role="3F0ifm" value="?" />
      </node>
      <node concept="3F0A7n" id="hwBrIQb" role="3EZMnx">
        <ref role="1NtTu8" to="tpck:h0TrG11" resolve="name" />
      </node>
      <node concept="l2Vlx" id="i0IbRRS" role="2iSdaV" />
    </node>
  </node>
  <node concept="24kQdi" id="hPBeD20">
    <ref role="1XX52x" to="tp2c:hPBd92j" resolve="InvokeFunctionOperation" />
    <node concept="3EZMnI" id="hPBeDlM" role="2wV5jI">
      <property role="3EZMnw" value="false" />
      <node concept="PMmxH" id="2wdLO7KhY2O" role="3EZMnx">
        <property role="1cu_pB" value="0" />
        <ref role="PMmxG" to="tpco:2wZex4PafBj" resolve="alias" />
        <node concept="3$7jql" id="2wdLO7KhY2P" role="3F10Kt">
          <property role="3$6WeP" value="0.0" />
        </node>
      </node>
      <node concept="3F0ifn" id="hPBeDlR" role="3EZMnx">
        <property role="3F0ifm" value="(" />
        <ref role="1k5W1q" to="tpen:hY9fg1G" resolve="LeftParenAfterName" />
      </node>
      <node concept="3F2HdR" id="hPBeDlT" role="3EZMnx">
        <property role="1cu_pB" value="2" />
        <property role="2czwfO" value="," />
        <ref role="1NtTu8" to="tp2c:hPBdPZc" />
        <node concept="3F0ifn" id="hPBeDlU" role="2czzBI">
          <node concept="VPxyj" id="2BjdXnLHmAQ" role="3F10Kt">
            <property role="VOm3f" value="true" />
          </node>
          <node concept="34QqEe" id="6FiDysGPuUm" role="3F10Kt">
            <property role="VOm3f" value="true" />
          </node>
        </node>
        <node concept="l2Vlx" id="i0NSnCN" role="2czzBx" />
        <node concept="pkWqt" id="nfIF2FKOXR" role="cStSX">
          <node concept="3clFbS" id="nfIF2FKOXS" role="2VODD2">
            <node concept="3cpWs6" id="33y_oNqvnO2" role="3cqZAp">
              <node concept="3clFbT" id="33y_oNqvnO4" role="3cqZAk">
                <property role="3clFbU" value="false" />
              </node>
            </node>
          </node>
        </node>
      </node>
      <node concept="3F0ifn" id="hPBeDlW" role="3EZMnx">
        <property role="3F0ifm" value=")" />
        <property role="1cu_pB" value="1" />
        <ref role="1k5W1q" to="tpen:hFCSUmN" resolve="RightParen" />
        <node concept="pkWqt" id="nfIF2FKNk9" role="cStSX">
          <node concept="3clFbS" id="nfIF2FKNka" role="2VODD2">
            <node concept="3cpWs6" id="33y_oNqvnO6" role="3cqZAp">
              <node concept="3clFbT" id="33y_oNqvnO8" role="3cqZAk">
                <property role="3clFbU" value="false" />
              </node>
            </node>
          </node>
        </node>
      </node>
      <node concept="l2Vlx" id="i0IbQEn" role="2iSdaV" />
      <node concept="2$oqgb" id="3Llu$Dwpn5O" role="3F10Kt">
        <ref role="Bvoe9" node="3Llu$Dwpn4K" resolve="InvokeFunctionOperation_parameters" />
      </node>
    </node>
  </node>
  <node concept="24kQdi" id="hSAf5wO">
    <ref role="1XX52x" to="tp2c:hS_Z6Lz" resolve="YieldAllStatement" />
    <node concept="3EZMnI" id="hSAf9fo" role="2wV5jI">
      <property role="3EZMnw" value="false" />
      <node concept="PMmxH" id="2wdLO7KhY6G" role="3EZMnx">
        <property role="1cu_pB" value="0" />
        <ref role="PMmxG" to="tpco:2wZex4PafBj" resolve="alias" />
        <ref role="1k5W1q" to="tpen:hgVS8CF" resolve="KeyWord" />
      </node>
      <node concept="3F1sOY" id="hSAf9fq" role="3EZMnx">
        <ref role="1NtTu8" to="tp2c:hS_Z9Vh" />
      </node>
      <node concept="3F0ifn" id="hSAf9fr" role="3EZMnx">
        <property role="3F0ifm" value=";" />
        <ref role="1k5W1q" to="tpen:hFDgi_W" resolve="Semicolon" />
      </node>
      <node concept="l2Vlx" id="i0IbZbd" role="2iSdaV" />
    </node>
  </node>
  <node concept="24kQdi" id="hTa0wbv">
    <ref role="1XX52x" to="tp2c:hT9R82n" resolve="ControlAbstractionDeclaration" />
    <node concept="3EZMnI" id="hTa0FdR" role="2wV5jI">
      <property role="3EZMnw" value="true" />
      <node concept="PMmxH" id="7FDT6FiJ_Ow" role="3EZMnx">
        <ref role="PMmxG" to="tpen:6aS1KHf_xVK" resolve="HasAnnotation_AnnotationComponent" />
      </node>
      <node concept="3F1sOY" id="hTa2iK_" role="3EZMnx">
        <ref role="1NtTu8" to="tpee:h9B3oxE" />
      </node>
      <node concept="3F0ifn" id="hTa0F$1" role="3EZMnx">
        <property role="3F0ifm" value="static" />
        <ref role="1k5W1q" to="tpen:hgVS8CF" resolve="KeyWord" />
      </node>
      <node concept="3EZMnI" id="hTacZhu" role="3EZMnx">
        <property role="3EZMnw" value="false" />
        <node concept="VPM3Z" id="hTacZhv" role="3F10Kt">
          <property role="VOm3f" value="false" />
        </node>
        <node concept="VPM3Z" id="hTacZhx" role="3F10Kt">
          <property role="VOm3f" value="false" />
        </node>
        <node concept="pkWqt" id="hTad5Vz" role="pqm2j">
          <node concept="3clFbS" id="hTad5V$" role="2VODD2">
            <node concept="3clFbF" id="hTad6ae" role="3cqZAp">
              <node concept="2OqwBi" id="2_1mL0eofF3" role="3clFbG">
                <node concept="2OqwBi" id="hTad6ai" role="2Oq$k0">
                  <node concept="pncrf" id="hTad6aj" role="2Oq$k0" />
                  <node concept="Bykcj" id="2_1mL0eofF0" role="2OqNvi">
                    <node concept="1aIX9F" id="2_1mL0eofF1" role="1xVPHs">
                      <node concept="26LbJo" id="2_1mL0eofF2" role="1aIX9E">
                        <ref role="26LbJp" to="tpee:g96eVAe" />
                      </node>
                    </node>
                  </node>
                </node>
                <node concept="3GX2aA" id="2_1mL0eofF4" role="2OqNvi" />
              </node>
            </node>
          </node>
        </node>
        <node concept="3F0ifn" id="hTadfq1" role="3EZMnx">
          <property role="3F0ifm" value="&lt;" />
          <ref role="1k5W1q" to="tpen:i18cmFm" resolve="BaseAngleBracket" />
          <node concept="3$7jql" id="hTadfq2" role="3F10Kt">
            <property role="3$6WeP" value="0.0" />
          </node>
          <node concept="VPM3Z" id="hTadfq3" role="3F10Kt">
            <property role="VOm3f" value="false" />
          </node>
        </node>
        <node concept="3F2HdR" id="hTadfq4" role="3EZMnx">
          <property role="2czwfN" value="false" />
          <property role="2czwfO" value="," />
          <ref role="1NtTu8" to="tpee:g96eVAe" />
          <node concept="l2Vlx" id="i0NSnC_" role="2czzBx" />
        </node>
        <node concept="3F0ifn" id="hTadfq5" role="3EZMnx">
          <property role="3F0ifm" value="&gt;" />
          <ref role="1k5W1q" to="tpen:i18cmFm" resolve="BaseAngleBracket" />
          <node concept="VPM3Z" id="hTadfq6" role="3F10Kt">
            <property role="VOm3f" value="false" />
          </node>
        </node>
        <node concept="l2Vlx" id="i0Ib$10" role="2iSdaV" />
      </node>
      <node concept="3F0ifn" id="hTa51W4" role="3EZMnx">
        <property role="3F0ifm" value="void" />
        <ref role="1k5W1q" to="tpen:hgVS8CF" resolve="KeyWord" />
      </node>
      <node concept="3F0A7n" id="hTa4xNh" role="3EZMnx">
        <ref role="1NtTu8" to="tpck:h0TrG11" resolve="name" />
      </node>
      <node concept="3F0ifn" id="hTa0F$f" role="3EZMnx">
        <property role="3F0ifm" value="(" />
        <ref role="1k5W1q" to="tpen:hFCSAw$" resolve="LeftParen" />
        <node concept="VPM3Z" id="hTa0F$g" role="3F10Kt">
          <property role="VOm3f" value="false" />
        </node>
      </node>
      <node concept="3F2HdR" id="hTa0F$h" role="3EZMnx">
        <property role="2czwfN" value="false" />
        <property role="2czwfO" value="," />
        <ref role="1NtTu8" to="tp2c:hT9S09P" />
        <node concept="3F0ifn" id="hTa0F$i" role="2czzBI">
          <node concept="VPM3Z" id="hTa0F$j" role="3F10Kt">
            <property role="VOm3f" value="true" />
          </node>
          <node concept="VPxyj" id="hTa0F$k" role="3F10Kt">
            <property role="VOm3f" value="true" />
          </node>
          <node concept="3$7jql" id="hTa0F$l" role="3F10Kt">
            <property role="3$6WeP" value="0.0" />
          </node>
        </node>
        <node concept="l2Vlx" id="i0NSnCL" role="2czzBx" />
      </node>
      <node concept="3F0ifn" id="hTa0F$m" role="3EZMnx">
        <property role="3F0ifm" value=")" />
        <ref role="1k5W1q" to="tpen:hFCSUmN" resolve="RightParen" />
        <node concept="VPM3Z" id="hTa0F$n" role="3F10Kt">
          <property role="VOm3f" value="true" />
        </node>
        <node concept="ljvvj" id="i0Ib$11" role="3F10Kt">
          <property role="VOm3f" value="true" />
        </node>
      </node>
      <node concept="3F1sOY" id="hTa0F$J" role="3EZMnx">
        <ref role="1NtTu8" to="tp2c:hT9RWyz" />
        <node concept="lj46D" id="i0Ib$12" role="3F10Kt">
          <property role="VOm3f" value="true" />
        </node>
        <node concept="ljvvj" id="i0Ib$14" role="3F10Kt">
          <property role="VOm3f" value="true" />
        </node>
      </node>
      <node concept="3F0ifn" id="hTa0F$M" role="3EZMnx">
        <property role="3F0ifm" value="}" />
        <ref role="1k5W1q" to="tpen:hFD5_7H" resolve="RightBrace" />
        <node concept="VPM3Z" id="hTa0F$N" role="3F10Kt">
          <property role="VOm3f" value="true" />
        </node>
        <node concept="VPxyj" id="hTa0F$O" role="3F10Kt">
          <property role="VOm3f" value="true" />
        </node>
        <node concept="LD5Jc" id="hTa0F$P" role="3F10Kt">
          <property role="LDHlv" value="next-line" />
        </node>
        <node concept="ljvvj" id="i0Ib$15" role="3F10Kt">
          <property role="VOm3f" value="true" />
        </node>
      </node>
      <node concept="3F0ifn" id="hTa0F$Q" role="3EZMnx">
        <node concept="ljvvj" id="i0Ib$16" role="3F10Kt">
          <property role="VOm3f" value="true" />
        </node>
      </node>
      <node concept="l2Vlx" id="i0Ib$19" role="2iSdaV" />
    </node>
    <node concept="3EZMnI" id="hTa7DBo" role="6VMZX">
      <property role="3EZMnw" value="true" />
      <node concept="3F0ifn" id="hTa7DBq" role="3EZMnx">
        <property role="3F0ifm" value="annotations:" />
        <node concept="ljvvj" id="i0Ib_7r" role="3F10Kt">
          <property role="VOm3f" value="true" />
        </node>
      </node>
      <node concept="3F2HdR" id="hTa7DBs" role="3EZMnx">
        <property role="2czwfN" value="false" />
        <ref role="1NtTu8" to="tpee:hiAJF2X" />
        <node concept="ljvvj" id="i0Ib_7s" role="3F10Kt">
          <property role="VOm3f" value="true" />
        </node>
        <node concept="l2Vlx" id="i0NSnCI" role="2czzBx" />
      </node>
      <node concept="l2Vlx" id="i0Ib_7t" role="2iSdaV" />
    </node>
  </node>
  <node concept="24kQdi" id="hTa7JsJ">
    <ref role="1XX52x" to="tp2c:hT9QNxK" resolve="ControlAbstractionContainer" />
    <node concept="3EZMnI" id="hTa7KYz" role="2wV5jI">
      <property role="3EZMnw" value="true" />
      <node concept="PMmxH" id="7FDT6FiIP6G" role="3EZMnx">
        <ref role="PMmxG" to="tpen:6aS1KHf_xVK" resolve="HasAnnotation_AnnotationComponent" />
      </node>
      <node concept="3F1sOY" id="hTa9eLS" role="3EZMnx">
        <ref role="1NtTu8" to="tpee:h9B3oxE" />
      </node>
      <node concept="3F0ifn" id="hTa9anN" role="3EZMnx">
        <property role="3F0ifm" value="static" />
        <ref role="1k5W1q" to="tpen:hgVS8CF" resolve="KeyWord" />
        <node concept="pkWqt" id="hTa9anO" role="pqm2j">
          <node concept="3clFbS" id="hTa9anP" role="2VODD2">
            <node concept="3clFbF" id="hTa9anQ" role="3cqZAp">
              <node concept="2OqwBi" id="hTa9anR" role="3clFbG">
                <node concept="2OqwBi" id="hTa9anS" role="2Oq$k0">
                  <node concept="pncrf" id="hTa9anT" role="2Oq$k0" />
                  <node concept="1mfA1w" id="hTa9anU" role="2OqNvi" />
                </node>
                <node concept="1mIQ4w" id="hTa9anV" role="2OqNvi">
                  <node concept="chp4Y" id="hTa9anW" role="cj9EA">
                    <ref role="cht4Q" to="tpee:g7pOWCK" resolve="Classifier" />
                  </node>
                </node>
              </node>
            </node>
          </node>
        </node>
      </node>
      <node concept="3F0ifn" id="hTa9aob" role="3EZMnx">
        <property role="3F0ifm" value="container" />
        <ref role="1k5W1q" to="tpen:hgVS8CF" resolve="KeyWord" />
        <node concept="3$7jql" id="hTa9aoc" role="3F10Kt">
          <property role="3$6WeP" value="0.0" />
        </node>
      </node>
      <node concept="3F0ifn" id="hTa9aod" role="3EZMnx">
        <property role="3F0ifm" value=" " />
        <node concept="VPM3Z" id="hTa9aoe" role="3F10Kt">
          <property role="VOm3f" value="false" />
        </node>
        <node concept="3$7fVu" id="hTa9aof" role="3F10Kt">
          <property role="3$6WeP" value="0.0" />
        </node>
        <node concept="3$7jql" id="hTa9aog" role="3F10Kt">
          <property role="3$6WeP" value="0.0" />
        </node>
      </node>
      <node concept="3F0A7n" id="hTa9aoh" role="3EZMnx">
        <property role="1$x2rV" value="&lt;no name&gt;" />
        <ref role="1NtTu8" to="tpck:h0TrG11" resolve="name" />
        <node concept="3$7jql" id="hTa9aoi" role="3F10Kt">
          <property role="3$6WeP" value="1.0" />
        </node>
        <node concept="VPM3Z" id="hTa9aoj" role="3F10Kt">
          <property role="VOm3f" value="true" />
        </node>
        <node concept="2V7CMv" id="hTa9aok" role="3F10Kt">
          <property role="2V7CMs" value="default_RTransform" />
        </node>
      </node>
      <node concept="3EZMnI" id="hTacDLO" role="3EZMnx">
        <property role="3EZMnw" value="false" />
        <node concept="VPM3Z" id="hTacDLP" role="3F10Kt">
          <property role="VOm3f" value="false" />
        </node>
        <node concept="VPM3Z" id="hTacDLR" role="3F10Kt">
          <property role="VOm3f" value="false" />
        </node>
        <node concept="pkWqt" id="hTacGzJ" role="pqm2j">
          <node concept="3clFbS" id="hTacGzK" role="2VODD2">
            <node concept="3cpWs6" id="hTacIxx" role="3cqZAp">
              <node concept="2OqwBi" id="2_1mL0eofEO" role="3cqZAk">
                <node concept="2OqwBi" id="hTacIx_" role="2Oq$k0">
                  <node concept="pncrf" id="hTacIxA" role="2Oq$k0" />
                  <node concept="Bykcj" id="2_1mL0eofEL" role="2OqNvi">
                    <node concept="1aIX9F" id="2_1mL0eofEM" role="1xVPHs">
                      <node concept="26LbJo" id="2_1mL0eofEN" role="1aIX9E">
                        <ref role="26LbJp" to="tpee:g96eVAe" />
                      </node>
                    </node>
                  </node>
                </node>
                <node concept="3GX2aA" id="2_1mL0eofEP" role="2OqNvi" />
              </node>
            </node>
          </node>
        </node>
        <node concept="3F0ifn" id="hTacFlJ" role="3EZMnx">
          <property role="3F0ifm" value="&lt;" />
          <ref role="1k5W1q" to="tpen:i18cmFm" resolve="BaseAngleBracket" />
          <node concept="3$7jql" id="hTacFlK" role="3F10Kt">
            <property role="3$6WeP" value="0.0" />
          </node>
          <node concept="VPM3Z" id="hTacFlL" role="3F10Kt">
            <property role="VOm3f" value="false" />
          </node>
        </node>
        <node concept="3F2HdR" id="hTacFlN" role="3EZMnx">
          <property role="2czwfN" value="false" />
          <property role="2czwfO" value="," />
          <ref role="1NtTu8" to="tpee:g96eVAe" />
          <node concept="l2Vlx" id="i0NSnCC" role="2czzBx" />
        </node>
        <node concept="3F0ifn" id="hTacFlO" role="3EZMnx">
          <property role="3F0ifm" value="&gt;" />
          <ref role="1k5W1q" to="tpen:i18cmFm" resolve="BaseAngleBracket" />
          <node concept="VPM3Z" id="hTacFlP" role="3F10Kt">
            <property role="VOm3f" value="false" />
          </node>
        </node>
        <node concept="l2Vlx" id="i0IbxLy" role="2iSdaV" />
      </node>
      <node concept="3F0ifn" id="hTa9aoI" role="3EZMnx">
        <property role="3F0ifm" value="{" />
        <ref role="1k5W1q" to="tpen:hFD5onb" resolve="LeftBrace" />
        <node concept="ljvvj" id="i0IbxL$" role="3F10Kt">
          <property role="VOm3f" value="true" />
        </node>
      </node>
      <node concept="3F0ifn" id="hTaq$zN" role="3EZMnx">
        <node concept="VPM3Z" id="hTaq$zO" role="3F10Kt" />
        <node concept="ljvvj" id="i0IbxL_" role="3F10Kt">
          <property role="VOm3f" value="true" />
        </node>
      </node>
      <node concept="3F2HdR" id="hTadx3m" role="3EZMnx">
        <property role="2czwfN" value="false" />
        <ref role="1NtTu8" to="tp2c:hT9UO4D" />
        <node concept="3F0ifn" id="hTadx3n" role="2czzBI">
          <property role="ilYzB" value="&lt;&lt;control abstractions&gt;&gt;" />
          <node concept="VPxyj" id="hTadx3o" role="3F10Kt">
            <property role="VOm3f" value="true" />
          </node>
        </node>
        <node concept="VPM3Z" id="hTadx3p" role="3F10Kt">
          <property role="VOm3f" value="false" />
        </node>
        <node concept="10DmGV" id="hTadx3q" role="3F10Kt">
          <property role="10E5iX" value="indented" />
        </node>
        <node concept="lj46D" id="i0IbxLA" role="3F10Kt">
          <property role="VOm3f" value="true" />
        </node>
        <node concept="ljvvj" id="i0IbxLB" role="3F10Kt">
          <property role="VOm3f" value="true" />
        </node>
        <node concept="l2Vlx" id="i0NSnBV" role="2czzBx" />
      </node>
      <node concept="3F0ifn" id="hTae07e" role="3EZMnx">
        <property role="3F0ifm" value="}" />
        <ref role="1k5W1q" to="tpen:hFD5_7H" resolve="RightBrace" />
        <node concept="ljvvj" id="i0IbxLC" role="3F10Kt">
          <property role="VOm3f" value="true" />
        </node>
      </node>
      <node concept="l2Vlx" id="i0IbxLE" role="2iSdaV" />
    </node>
    <node concept="PMmxH" id="1GOfCi7VpG8" role="6VMZX">
      <ref role="PMmxG" to="tpco:1GOfCi7TDXl" resolve="VirtualPackage" />
    </node>
  </node>
  <node concept="24kQdi" id="hTbDL57">
    <ref role="1XX52x" to="tp2c:hT9NYQp" resolve="ClosureControlStatement" />
    <node concept="3EZMnI" id="hTbDM3h" role="2wV5jI">
      <property role="3EZMnw" value="true" />
      <node concept="1iCGBv" id="hZQ3gt4" role="3EZMnx">
        <ref role="1NtTu8" to="tp2c:hTbD_z8" />
        <ref role="1k5W1q" to="tpen:hgVS8CF" resolve="KeyWord" />
        <node concept="1sVBvm" id="hZQ3gt5" role="1sWHZn">
          <node concept="3F0A7n" id="hZQ3gt6" role="2wV5jI">
            <property role="1Intyy" value="true" />
            <ref role="1NtTu8" to="tpck:h0TrG11" resolve="name" />
            <node concept="2V7CMv" id="hZQ3gt7" role="3F10Kt">
              <property role="2V7CMs" value="default_RTransform" />
            </node>
          </node>
        </node>
      </node>
      <node concept="3EZMnI" id="hZQ3gt8" role="3EZMnx">
        <property role="3EZMnw" value="false" />
        <node concept="VPM3Z" id="hZQ3gt9" role="3F10Kt">
          <property role="VOm3f" value="false" />
        </node>
        <node concept="VPM3Z" id="hZQ3gtq" role="3F10Kt">
          <property role="VOm3f" value="false" />
        </node>
        <node concept="VPM3Z" id="hZQ3gtB" role="3F10Kt">
          <property role="VOm3f" value="false" />
        </node>
        <node concept="pkWqt" id="hZQ3gtC" role="pqm2j">
          <node concept="3clFbS" id="hZQ3gtD" role="2VODD2">
            <node concept="3clFbF" id="hZQ3gtE" role="3cqZAp">
              <node concept="22lmx$" id="hZQ3gtF" role="3clFbG">
                <node concept="2OqwBi" id="2_1mL0eofFi" role="3uHU7w">
                  <node concept="2OqwBi" id="hZQ3gtJ" role="2Oq$k0">
                    <node concept="pncrf" id="hZQ3gtK" role="2Oq$k0" />
                    <node concept="Bykcj" id="2_1mL0eofFf" role="2OqNvi">
                      <node concept="1aIX9F" id="2_1mL0eofFg" role="1xVPHs">
                        <node concept="26LbJo" id="2_1mL0eofFh" role="1aIX9E">
                          <ref role="26LbJp" to="tp2c:hTbDZZx" />
                        </node>
                      </node>
                    </node>
                  </node>
                  <node concept="3GX2aA" id="2_1mL0eofFj" role="2OqNvi" />
                </node>
                <node concept="2OqwBi" id="2_1mL0eofFn" role="3uHU7B">
                  <node concept="2OqwBi" id="hZQ54Bn" role="2Oq$k0">
                    <node concept="2OqwBi" id="hZQ3gtP" role="2Oq$k0">
                      <node concept="pncrf" id="hZQ3gtQ" role="2Oq$k0" />
                      <node concept="3TrEf2" id="hZQ54yj" role="2OqNvi">
                        <ref role="3Tt5mk" to="tp2c:hVPkIc7" />
                      </node>
                    </node>
                    <node concept="Bykcj" id="2_1mL0eofFk" role="2OqNvi">
                      <node concept="1aIX9F" id="2_1mL0eofFl" role="1xVPHs">
                        <node concept="26LbJo" id="2_1mL0eofFm" role="1aIX9E">
                          <ref role="26LbJp" to="tp2c:htbW2KO" />
                        </node>
                      </node>
                    </node>
                  </node>
                  <node concept="3GX2aA" id="2_1mL0eofFo" role="2OqNvi" />
                </node>
              </node>
            </node>
          </node>
        </node>
        <node concept="3F0ifn" id="hZQ3gta" role="3EZMnx">
          <property role="3F0ifm" value="(" />
          <ref role="1k5W1q" to="tpen:hFCSAw$" resolve="LeftParen" />
          <node concept="2V7CMv" id="hZQFX7b" role="3F10Kt">
            <property role="2V7CMs" value="ext_1_RTransform" />
          </node>
        </node>
        <node concept="1iCGBv" id="hZQ3j62" role="3EZMnx">
          <ref role="1NtTu8" to="tp2c:hVPkIc7" />
          <node concept="1sVBvm" id="hZQ3j63" role="1sWHZn">
            <node concept="3F2HdR" id="hZQ3kzE" role="2wV5jI">
              <property role="2czwfO" value="," />
              <ref role="1NtTu8" to="tp2c:htbW2KO" />
              <node concept="3F0ifn" id="hZQq8cA" role="2czzBI">
                <property role="3F0ifm" value="" />
                <node concept="11LMrY" id="hZQD$Cv" role="3F10Kt">
                  <property role="VOm3f" value="true" />
                </node>
              </node>
              <node concept="l2Vlx" id="i0NSnCV" role="2czzBx" />
            </node>
          </node>
        </node>
        <node concept="3EZMnI" id="hZQ3gtd" role="3EZMnx">
          <property role="3EZMnw" value="false" />
          <node concept="VPM3Z" id="hZQ3gte" role="3F10Kt">
            <property role="VOm3f" value="false" />
          </node>
          <node concept="pkWqt" id="hZQ3gts" role="pqm2j">
            <node concept="3clFbS" id="hZQ3gtt" role="2VODD2">
              <node concept="3clFbF" id="hZQ3gtu" role="3cqZAp">
                <node concept="2OqwBi" id="2_1mL0eofF8" role="3clFbG">
                  <node concept="2OqwBi" id="hZQ3gty" role="2Oq$k0">
                    <node concept="pncrf" id="hZQ3gtz" role="2Oq$k0" />
                    <node concept="Bykcj" id="2_1mL0eofF5" role="2OqNvi">
                      <node concept="1aIX9F" id="2_1mL0eofF6" role="1xVPHs">
                        <node concept="26LbJo" id="2_1mL0eofF7" role="1aIX9E">
                          <ref role="26LbJp" to="tp2c:hTbDZZx" />
                        </node>
                      </node>
                    </node>
                  </node>
                  <node concept="3GX2aA" id="2_1mL0eofF9" role="2OqNvi" />
                </node>
              </node>
            </node>
          </node>
          <node concept="3F0ifn" id="hZQ3gtf" role="3EZMnx">
            <property role="3F0ifm" value=":" />
            <ref role="1k5W1q" to="tpen:hFDgi_W" resolve="Semicolon" />
            <node concept="pkWqt" id="hZQ3gtg" role="pqm2j">
              <node concept="3clFbS" id="hZQ3gth" role="2VODD2">
                <node concept="3clFbF" id="hZQ3gti" role="3cqZAp">
                  <node concept="2OqwBi" id="5eo3iW5fedG" role="3clFbG">
                    <node concept="2OqwBi" id="hZQ3gtm" role="2Oq$k0">
                      <node concept="2OqwBi" id="hZQqV2z" role="2Oq$k0">
                        <node concept="pncrf" id="hZQ3gtn" role="2Oq$k0" />
                        <node concept="3TrEf2" id="hZQqV$s" role="2OqNvi">
                          <ref role="3Tt5mk" to="tp2c:hVPkIc7" />
                        </node>
                      </node>
                      <node concept="3Tsc0h" id="hZQqW7y" role="2OqNvi">
                        <ref role="3TtcxE" to="tp2c:htbW2KO" />
                      </node>
                    </node>
                    <node concept="3GX2aA" id="5eo3iW5fedH" role="2OqNvi" />
                  </node>
                </node>
              </node>
            </node>
          </node>
          <node concept="3F2HdR" id="hZQ3gtr" role="3EZMnx">
            <property role="2czwfO" value="," />
            <ref role="1NtTu8" to="tp2c:hTbDZZx" />
            <node concept="l2Vlx" id="i0NSnCE" role="2czzBx" />
          </node>
          <node concept="l2Vlx" id="i0Ibogc" role="2iSdaV" />
        </node>
        <node concept="3F0ifn" id="hZQ3gtA" role="3EZMnx">
          <property role="3F0ifm" value=")" />
          <ref role="1k5W1q" to="tpen:hFCSUmN" resolve="RightParen" />
          <node concept="2V7CMv" id="i00fjPx" role="3F10Kt">
            <property role="2V7CMs" value="ext_1_RTransform" />
          </node>
        </node>
        <node concept="l2Vlx" id="i0Iboge" role="2iSdaV" />
      </node>
      <node concept="3F0ifn" id="hZQ3gtU" role="3EZMnx">
        <property role="3F0ifm" value="{" />
        <ref role="1k5W1q" to="tpen:hFD5onb" resolve="LeftBrace" />
        <node concept="ljvvj" id="i0Ibogg" role="3F10Kt">
          <property role="VOm3f" value="true" />
        </node>
      </node>
      <node concept="3F1sOY" id="i005EFA" role="3EZMnx">
        <ref role="1NtTu8" to="tp2c:hVPkIc7" />
        <node concept="ljvvj" id="i0Ibogh" role="3F10Kt">
          <property role="VOm3f" value="true" />
        </node>
      </node>
      <node concept="3F0ifn" id="hZQ4Qhu" role="3EZMnx">
        <property role="3F0ifm" value="}" />
        <ref role="1k5W1q" to="tpen:hFD5_7H" resolve="RightBrace" />
        <node concept="ljvvj" id="i0Ibogi" role="3F10Kt">
          <property role="VOm3f" value="true" />
        </node>
      </node>
      <node concept="l2Vlx" id="i0Ibogk" role="2iSdaV" />
    </node>
  </node>
  <node concept="24kQdi" id="hTgOv4G">
    <ref role="1XX52x" to="tp2c:hTgmTQ3" resolve="UnrestrictedFunctionType" />
    <node concept="3EZMnI" id="hTgOvq9" role="2wV5jI">
      <property role="3EZMnw" value="false" />
      <node concept="3F0ifn" id="hTgOvqa" role="3EZMnx">
        <property role="3F0ifm" value="{" />
        <ref role="1k5W1q" to="tpen:hFD5onb" resolve="LeftBrace" />
        <node concept="11LMrY" id="i1sEGRp" role="3F10Kt">
          <property role="VOm3f" value="true" />
        </node>
      </node>
      <node concept="3F2HdR" id="hTgOvqc" role="3EZMnx">
        <property role="2czwfO" value="," />
        <ref role="1NtTu8" to="tp2c:htajw4W" />
        <node concept="3F0ifn" id="hTgOvqd" role="2czzBI">
          <node concept="3$7jql" id="hTgOvqe" role="3F10Kt">
            <property role="3$6WeP" value="0.0" />
          </node>
        </node>
        <node concept="l2Vlx" id="i0NSnCz" role="2czzBx" />
      </node>
      <node concept="3F0ifn" id="hTgOvqf" role="3EZMnx">
        <property role="3F0ifm" value="==&gt;" />
        <ref role="1k5W1q" to="tpen:hF$iUjy" resolve="Operator" />
      </node>
      <node concept="3F1sOY" id="hTgOvqg" role="3EZMnx">
        <ref role="1NtTu8" to="tp2c:hVqaMsf" />
      </node>
      <node concept="3EZMnI" id="hTgOvqh" role="3EZMnx">
        <property role="3EZMnw" value="false" />
        <node concept="VPM3Z" id="hTgOvqi" role="3F10Kt">
          <property role="VOm3f" value="false" />
        </node>
        <node concept="pkWqt" id="hTgOvql" role="pqm2j">
          <node concept="3clFbS" id="hTgOvqm" role="2VODD2">
            <node concept="3clFbF" id="hTgOvqn" role="3cqZAp">
              <node concept="2OqwBi" id="2_1mL0eofEY" role="3clFbG">
                <node concept="2OqwBi" id="hTgOvqp" role="2Oq$k0">
                  <node concept="pncrf" id="hTgOvqq" role="2Oq$k0" />
                  <node concept="Bykcj" id="2_1mL0eofEV" role="2OqNvi">
                    <node concept="1aIX9F" id="2_1mL0eofEW" role="1xVPHs">
                      <node concept="26LbJo" id="2_1mL0eofEX" role="1aIX9E">
                        <ref role="26LbJp" to="tp2c:hFpBpKQ" />
                      </node>
                    </node>
                  </node>
                </node>
                <node concept="3GX2aA" id="2_1mL0eofEZ" role="2OqNvi" />
              </node>
            </node>
          </node>
        </node>
        <node concept="3F0ifn" id="hTgOvqj" role="3EZMnx">
          <property role="3F0ifm" value="throws" />
          <ref role="1k5W1q" to="tpen:hgVS8CF" resolve="KeyWord" />
        </node>
        <node concept="3F2HdR" id="hTgOvqk" role="3EZMnx">
          <property role="2czwfO" value="," />
          <ref role="1NtTu8" to="tp2c:hFpBpKQ" />
          <node concept="l2Vlx" id="i0NSnCQ" role="2czzBx" />
        </node>
        <node concept="l2Vlx" id="i0IbUmT" role="2iSdaV" />
      </node>
      <node concept="3F0ifn" id="hTgOvqt" role="3EZMnx">
        <property role="3F0ifm" value="}" />
        <ref role="1k5W1q" to="tpen:hFD5_7H" resolve="RightBrace" />
        <node concept="11L4FC" id="i1sKakH" role="3F10Kt">
          <property role="VOm3f" value="true" />
        </node>
      </node>
      <node concept="l2Vlx" id="i0IbUmV" role="2iSdaV" />
    </node>
    <node concept="3EZMnI" id="hVw8VSY" role="6VMZX">
      <property role="3EZMnw" value="true" />
      <node concept="3F0ifn" id="hVw92kw" role="3EZMnx">
        <property role="3F0ifm" value="return:" />
      </node>
      <node concept="3F1sOY" id="hVw96pc" role="3EZMnx">
        <ref role="1NtTu8" to="tp2c:htajldL" />
        <node concept="ljvvj" id="i0IbWf2" role="3F10Kt">
          <property role="VOm3f" value="true" />
        </node>
      </node>
      <node concept="l2Vlx" id="i0IbWf4" role="2iSdaV" />
    </node>
  </node>
  <node concept="24kQdi" id="hTgVNfC">
    <ref role="1XX52x" to="tp2c:hT9Nvvb" resolve="UnrestrictedClosureLiteral" />
    <node concept="3EZMnI" id="i0zaYL1" role="2wV5jI">
      <property role="3EZMnw" value="false" />
      <node concept="3F0ifn" id="i0zaYL2" role="3EZMnx">
        <property role="3F0ifm" value="{" />
        <ref role="1k5W1q" to="tpen:hFD5onb" resolve="LeftBrace" />
        <node concept="11LMrY" id="i1sEEZi" role="3F10Kt">
          <property role="VOm3f" value="true" />
        </node>
      </node>
      <node concept="3F2HdR" id="i0zaYL3" role="3EZMnx">
        <property role="2czwfO" value="," />
        <ref role="1NtTu8" to="tp2c:htbW2KO" />
        <node concept="3F0ifn" id="i0zaYL4" role="2czzBI">
          <node concept="3$7jql" id="i0zaYL5" role="3F10Kt">
            <property role="3$6WeP" value="0.0" />
          </node>
        </node>
        <node concept="l2Vlx" id="i0zaYL6" role="2czzBx" />
      </node>
      <node concept="3F0ifn" id="i0zaYL7" role="3EZMnx">
        <property role="3F0ifm" value="==&gt;" />
        <ref role="1k5W1q" to="tpen:hF$iUjy" resolve="Operator" />
        <node concept="ljvvj" id="i0zaYL9" role="3F10Kt">
          <property role="VOm3f" value="true" />
          <node concept="3nzxsE" id="i0zaYLa" role="3n$kyP">
            <node concept="3clFbS" id="i0zaYLb" role="2VODD2">
              <node concept="3clFbF" id="i0zaYLc" role="3cqZAp">
                <node concept="3fqX7Q" id="i0zaYLd" role="3clFbG">
                  <node concept="2OqwBi" id="i0zaYLe" role="3fr31v">
                    <node concept="2OqwBi" id="i0zaYLf" role="2Oq$k0">
                      <node concept="pncrf" id="i0zaYLg" role="2Oq$k0" />
                      <node concept="3TrEf2" id="i0zaYLh" role="2OqNvi">
                        <ref role="3Tt5mk" to="tp2c:htbW58J" />
                      </node>
                    </node>
                    <node concept="2qgKlT" id="i0zy$jE" role="2OqNvi">
                      <ref role="37wK5l" to="tpek:i0zxBt8" resolve="isCompact" />
                    </node>
                  </node>
                </node>
              </node>
            </node>
          </node>
        </node>
      </node>
      <node concept="3F1sOY" id="i0zaYLj" role="3EZMnx">
        <property role="1cu_pB" value="3" />
        <ref role="1NtTu8" to="tp2c:htbW58J" />
        <node concept="lj46D" id="i0zaYLk" role="3F10Kt">
          <property role="VOm3f" value="true" />
        </node>
      </node>
      <node concept="3F0ifn" id="i0zaYLl" role="3EZMnx">
        <property role="3F0ifm" value="}" />
        <ref role="1k5W1q" to="tpen:hFD5_7H" resolve="RightBrace" />
        <node concept="11L4FC" id="i1sK85$" role="3F10Kt">
          <property role="VOm3f" value="true" />
        </node>
      </node>
      <node concept="l2Vlx" id="i0zaYLm" role="2iSdaV" />
    </node>
  </node>
  <node concept="24kQdi" id="hYSh3Ys">
    <ref role="1XX52x" to="tp2c:hYSg_EC" resolve="CompactInvokeFunctionExpression" />
    <node concept="3EZMnI" id="hYSh4t6" role="2wV5jI">
      <property role="3EZMnw" value="false" />
      <node concept="3F1sOY" id="hYSh6bu" role="3EZMnx">
        <ref role="1NtTu8" to="tp2c:hYSgG6H" />
      </node>
      <node concept="3F0ifn" id="hYSh71h" role="3EZMnx">
        <property role="3F0ifm" value="(" />
        <ref role="1ERwB7" node="hYShBHC" resolve="CompactInvokeFunctionExpression_DELETE" />
        <ref role="1k5W1q" to="tpen:hY9fg1G" resolve="LeftParenAfterName" />
      </node>
      <node concept="3F2HdR" id="hYSh8RU" role="3EZMnx">
        <property role="1cu_pB" value="2" />
        <property role="2czwfO" value="," />
        <ref role="1NtTu8" to="tp2c:hYSgHCY" />
        <node concept="3F0ifn" id="hYSjVpx" role="2czzBI">
          <node concept="VPxyj" id="6FiDysGPuU8" role="3F10Kt">
            <property role="VOm3f" value="true" />
          </node>
          <node concept="34QqEe" id="6FiDysGPuUu" role="3F10Kt">
            <property role="VOm3f" value="true" />
          </node>
        </node>
        <node concept="l2Vlx" id="i0z31Bw" role="2czzBx" />
        <node concept="pkWqt" id="3w9HeFeZ5rh" role="cStSX">
          <node concept="3clFbS" id="3w9HeFeZ5ri" role="2VODD2">
            <node concept="3cpWs6" id="2vWVMoR2tof" role="3cqZAp">
              <node concept="2OqwBi" id="2_1mL0eofFx" role="3cqZAk">
                <node concept="2OqwBi" id="2vWVMoR2toi" role="2Oq$k0">
                  <node concept="pncrf" id="2vWVMoR2toh" role="2Oq$k0" />
                  <node concept="Bykcj" id="2_1mL0eofFu" role="2OqNvi">
                    <node concept="1aIX9F" id="2_1mL0eofFv" role="1xVPHs">
                      <node concept="26LbJo" id="2_1mL0eofFw" role="1aIX9E">
                        <ref role="26LbJp" to="tp2c:hYSgHCY" />
                      </node>
                    </node>
                  </node>
                </node>
                <node concept="3GX2aA" id="2_1mL0eofFy" role="2OqNvi" />
              </node>
            </node>
          </node>
        </node>
      </node>
      <node concept="3F0ifn" id="hYShaNt" role="3EZMnx">
        <property role="3F0ifm" value=")" />
        <property role="1cu_pB" value="1" />
        <ref role="1k5W1q" to="tpen:hFCSUmN" resolve="RightParen" />
        <ref role="1ERwB7" node="hYShBHC" resolve="CompactInvokeFunctionExpression_DELETE" />
        <node concept="pkWqt" id="3w9HeFeZ5rw" role="cStSX">
          <node concept="3clFbS" id="3w9HeFeZ5rx" role="2VODD2">
            <node concept="3cpWs6" id="2vWVMoR2_Jc" role="3cqZAp">
              <node concept="2OqwBi" id="2vWVMoR2_J6" role="3cqZAk">
                <node concept="2OqwBi" id="2vWVMoR2_J1" role="2Oq$k0">
                  <node concept="pncrf" id="2vWVMoR2_J0" role="2Oq$k0" />
                  <node concept="3Tsc0h" id="2vWVMoR2_J5" role="2OqNvi">
                    <ref role="3TtcxE" to="tp2c:hYSgHCY" />
                  </node>
                </node>
                <node concept="1v1jN8" id="2vWVMoR2_Ja" role="2OqNvi" />
              </node>
            </node>
          </node>
        </node>
      </node>
      <node concept="l2Vlx" id="i0z30RS" role="2iSdaV" />
      <node concept="2$oqgb" id="3Llu$Dwpn6x" role="3F10Kt">
        <ref role="Bvoe9" node="3Llu$Dwpn5P" resolve="CompactInvokeFunctionExpression_parameters" />
      </node>
    </node>
  </node>
  <node concept="1h_SRR" id="hYShBHC">
    <property role="TrG5h" value="CompactInvokeFunctionExpression_DELETE" />
    <ref role="1h_SK9" to="tp2c:hYSg_EC" resolve="CompactInvokeFunctionExpression" />
    <node concept="1hA7zw" id="hYShEsb" role="1h_SK8">
      <property role="1hAc7j" value="delete_action_id" />
      <node concept="1hAIg9" id="hYShEsc" role="1hA7z_">
        <node concept="3clFbS" id="hYShEsd" role="2VODD2">
          <node concept="3clFbF" id="hYShJvp" role="3cqZAp">
            <node concept="2OqwBi" id="hYShJxc" role="3clFbG">
              <node concept="0IXxy" id="hYShJvq" role="2Oq$k0" />
              <node concept="1P9Npp" id="hYShKnn" role="2OqNvi">
                <node concept="2OqwBi" id="hYShKGH" role="1P9ThW">
                  <node concept="0IXxy" id="hYShKFU" role="2Oq$k0" />
                  <node concept="3TrEf2" id="hYShL0a" role="2OqNvi">
                    <ref role="3Tt5mk" to="tp2c:hYSgG6H" />
                  </node>
                </node>
              </node>
            </node>
          </node>
        </node>
      </node>
    </node>
  </node>
  <node concept="24kQdi" id="i005GTI">
    <ref role="1XX52x" to="tp2c:hT9Oogt" resolve="ControlClosureLiteral" />
    <node concept="3EZMnI" id="i005Hw_" role="2wV5jI">
      <property role="3EZMnw" value="false" />
      <node concept="3F1sOY" id="i005IZt" role="3EZMnx">
        <ref role="1NtTu8" to="tp2c:htbW58J" />
        <node concept="lj46D" id="i0IbBMv" role="3F10Kt">
          <property role="VOm3f" value="true" />
        </node>
      </node>
      <node concept="l2Vlx" id="i0IbBMw" role="2iSdaV" />
    </node>
  </node>
  <node concept="24kQdi" id="4bnBAeByBu7">
    <ref role="1XX52x" to="tp2c:4bnBAeByBu4" resolve="FunctionMethodDeclaration" />
    <node concept="3EZMnI" id="4bnBAeByBu9" role="2wV5jI">
      <property role="3EZMnw" value="true" />
      <node concept="VPM3Z" id="4bnBAeByBua" role="3F10Kt">
        <property role="VOm3f" value="true" />
      </node>
      <node concept="PMmxH" id="4bnBAeByBub" role="3EZMnx">
        <ref role="PMmxG" to="tpen:hNAtxlY" resolve="_DeprecatedPart" />
      </node>
      <node concept="PMmxH" id="3kGg61RvnOW" role="3EZMnx">
        <ref role="PMmxG" to="tpen:6aS1KHf_xVK" resolve="HasAnnotation_AnnotationComponent" />
      </node>
      <node concept="3EZMnI" id="4bnBAeByBuu" role="3EZMnx">
        <property role="3EZMnw" value="false" />
        <node concept="VPM3Z" id="4bnBAeByBuv" role="3F10Kt">
          <property role="VOm3f" value="false" />
        </node>
        <node concept="VPM3Z" id="4bnBAeByBuw" role="3F10Kt">
          <property role="VOm3f" value="false" />
        </node>
        <node concept="pkWqt" id="4bnBAeByBux" role="pqm2j">
          <node concept="3clFbS" id="4bnBAeByBuy" role="2VODD2">
            <node concept="3clFbF" id="4bnBAeByBuz" role="3cqZAp">
              <node concept="3fqX7Q" id="4bnBAeByBu$" role="3clFbG">
                <node concept="2OqwBi" id="4bnBAeByBu_" role="3fr31v">
                  <node concept="2OqwBi" id="4bnBAeByBuA" role="2Oq$k0">
                    <node concept="pncrf" id="4bnBAeByBuB" role="2Oq$k0" />
                    <node concept="1mfA1w" id="4bnBAeByBuC" role="2OqNvi" />
                  </node>
                  <node concept="1mIQ4w" id="4bnBAeByBuD" role="2OqNvi">
                    <node concept="chp4Y" id="4bnBAeByBuE" role="cj9EA">
                      <ref role="cht4Q" to="tpee:g7HP654" resolve="Interface" />
                    </node>
                  </node>
                </node>
              </node>
            </node>
          </node>
        </node>
        <node concept="PMmxH" id="4bnBAeByBuF" role="3EZMnx">
          <ref role="PMmxG" to="tpen:h9AUA0X" resolve="_Component_Visibility" />
          <ref role="1ERwB7" to="tpen:h9EA$1S" resolve="_InstanceMethodDeclaration_AddAbstract" />
        </node>
        <node concept="3F0ifn" id="4bnBAeByBuG" role="3EZMnx">
          <property role="3F0ifm" value="final" />
          <ref role="1ERwB7" to="tpen:78NyZDfmLGH" resolve="DeleteFinalInBaseMethod" />
          <ref role="1k5W1q" to="tpen:hgVS8CF" resolve="KeyWord" />
          <node concept="pkWqt" id="4bnBAeByBuH" role="pqm2j">
            <node concept="3clFbS" id="4bnBAeByBuI" role="2VODD2">
              <node concept="3clFbF" id="4bnBAeByBuJ" role="3cqZAp">
                <node concept="2OqwBi" id="4bnBAeByBuK" role="3clFbG">
                  <node concept="pncrf" id="4bnBAeByBuL" role="2Oq$k0" />
                  <node concept="3TrcHB" id="4bnBAeByBuM" role="2OqNvi">
                    <ref role="3TsBF5" to="tpee:hcDiZZi" resolve="isFinal" />
                  </node>
                </node>
              </node>
            </node>
          </node>
        </node>
        <node concept="3F0ifn" id="4bnBAeByBuN" role="3EZMnx">
          <property role="3F0ifm" value="abstract" />
          <ref role="1k5W1q" to="tpen:hgVS8CF" resolve="KeyWord" />
          <ref role="1ERwB7" to="tpen:h9EBNOl" resolve="_InstanceMethodDeclaration_RemoveAbstract" />
          <node concept="pkWqt" id="4bnBAeByBuO" role="pqm2j">
            <node concept="3clFbS" id="4bnBAeByBuP" role="2VODD2">
              <node concept="3cpWs6" id="4bnBAeByBuQ" role="3cqZAp">
                <node concept="2OqwBi" id="4bnBAeByBuR" role="3cqZAk">
                  <node concept="pncrf" id="4bnBAeByBuS" role="2Oq$k0" />
                  <node concept="3TrcHB" id="4bnBAeByBuT" role="2OqNvi">
                    <ref role="3TsBF5" to="tpee:h9EzhlX" resolve="isAbstract" />
                  </node>
                </node>
              </node>
            </node>
          </node>
        </node>
        <node concept="3F0ifn" id="4bnBAeByBuU" role="3EZMnx">
          <property role="3F0ifm" value="synchronized" />
          <ref role="1ERwB7" to="tpen:3HnrdCzoiM1" resolve="DeleteSynchronizedInBaseMethod" />
          <ref role="1k5W1q" to="tpen:hgVS8CF" resolve="KeyWord" />
          <node concept="pkWqt" id="4bnBAeByBuV" role="pqm2j">
            <node concept="3clFbS" id="4bnBAeByBuW" role="2VODD2">
              <node concept="3clFbF" id="4bnBAeByBuX" role="3cqZAp">
                <node concept="2OqwBi" id="4bnBAeByBuY" role="3clFbG">
                  <node concept="pncrf" id="4bnBAeByBuZ" role="2Oq$k0" />
                  <node concept="3TrcHB" id="4bnBAeByBv0" role="2OqNvi">
                    <ref role="3TsBF5" to="tpee:3HnrdCzoiLU" resolve="isSynchronized" />
                  </node>
                </node>
              </node>
            </node>
          </node>
        </node>
        <node concept="l2Vlx" id="4bnBAeByBv1" role="2iSdaV" />
      </node>
      <node concept="PMmxH" id="4bnBAeByBv2" role="3EZMnx">
        <ref role="PMmxG" to="tpen:g96ft$4" resolve="_GenericDeclaration_TypeVariables_Component" />
        <node concept="pkWqt" id="4bnBAeByBv3" role="pqm2j">
          <node concept="3clFbS" id="4bnBAeByBv4" role="2VODD2">
            <node concept="3cpWs6" id="4bnBAeByBv5" role="3cqZAp">
              <node concept="2OqwBi" id="5eo3iW5fedK" role="3cqZAk">
                <node concept="2OqwBi" id="4bnBAeByBv9" role="2Oq$k0">
                  <node concept="pncrf" id="4bnBAeByBva" role="2Oq$k0" />
                  <node concept="3Tsc0h" id="4bnBAeByBvb" role="2OqNvi">
                    <ref role="3TtcxE" to="tpee:g96eVAe" />
                  </node>
                </node>
                <node concept="3GX2aA" id="5eo3iW5fedL" role="2OqNvi" />
              </node>
            </node>
          </node>
        </node>
      </node>
      <node concept="3F0ifn" id="2kZQTvTeqRB" role="3EZMnx">
        <property role="3F0ifm" value="{" />
      </node>
      <node concept="3F2HdR" id="4bnBAeByBvh" role="3EZMnx">
        <property role="2czwfN" value="false" />
        <property role="2czwfO" value="," />
        <ref role="1NtTu8" to="tpee:fzclF7Y" />
        <node concept="3F0ifn" id="4bnBAeByBvi" role="2czzBI">
          <node concept="VPM3Z" id="4bnBAeByBvj" role="3F10Kt">
            <property role="VOm3f" value="true" />
          </node>
          <node concept="VPxyj" id="4bnBAeByBvk" role="3F10Kt">
            <property role="VOm3f" value="true" />
          </node>
        </node>
        <node concept="l2Vlx" id="4bnBAeByBvl" role="2czzBx" />
      </node>
      <node concept="3F0ifn" id="2kZQTvTeqRD" role="3EZMnx">
        <property role="3F0ifm" value="=&gt;" />
      </node>
      <node concept="3F1sOY" id="4bnBAeByBvd" role="3EZMnx">
        <property role="1cu_pB" value="2" />
        <property role="1$x2rV" value="&lt;no return type&gt;" />
        <ref role="1NtTu8" to="tpee:fzclF7X" />
      </node>
      <node concept="3EZMnI" id="4bnBAeByBvo" role="3EZMnx">
        <node concept="pkWqt" id="4bnBAeByBvp" role="pqm2j">
          <node concept="3clFbS" id="4bnBAeByBvq" role="2VODD2">
            <node concept="3cpWs6" id="4bnBAeByBvr" role="3cqZAp">
              <node concept="2OqwBi" id="2_1mL0eofFd" role="3cqZAk">
                <node concept="2OqwBi" id="4bnBAeByBvv" role="2Oq$k0">
                  <node concept="pncrf" id="4bnBAeByBvw" role="2Oq$k0" />
                  <node concept="Bykcj" id="2_1mL0eofFa" role="2OqNvi">
                    <node concept="1aIX9F" id="2_1mL0eofFb" role="1xVPHs">
                      <node concept="26LbJo" id="2_1mL0eofFc" role="1aIX9E">
                        <ref role="26LbJp" to="tpee:gWSfm_9" />
                      </node>
                    </node>
                  </node>
                </node>
                <node concept="3GX2aA" id="2_1mL0eofFe" role="2OqNvi" />
              </node>
            </node>
          </node>
        </node>
        <node concept="VPM3Z" id="4bnBAeByBvz" role="3F10Kt">
          <property role="VOm3f" value="false" />
        </node>
        <node concept="3F0ifn" id="4bnBAeByBv$" role="3EZMnx">
          <property role="3F0ifm" value="throws" />
          <ref role="1k5W1q" to="tpen:hgVS8CF" resolve="KeyWord" />
        </node>
        <node concept="3F2HdR" id="4bnBAeByBv_" role="3EZMnx">
          <property role="2czwfO" value="," />
          <ref role="1NtTu8" to="tpee:gWSfm_9" />
          <node concept="l2Vlx" id="4bnBAeByBvA" role="2czzBx" />
        </node>
        <node concept="l2Vlx" id="4bnBAeByBvB" role="2iSdaV" />
      </node>
      <node concept="3F0ifn" id="2kZQTvTeqRF" role="3EZMnx">
        <property role="3F0ifm" value="}" />
      </node>
      <node concept="1QoScp" id="2DQYZoTrowZ" role="3EZMnx">
        <property role="1QpmdY" value="true" />
        <node concept="pkWqt" id="2DQYZoTrox1" role="3e4ffs">
          <node concept="3clFbS" id="2DQYZoTrox2" role="2VODD2">
            <node concept="3clFbF" id="2DQYZoTrox4" role="3cqZAp">
              <node concept="2OqwBi" id="2DQYZoTrox6" role="3clFbG">
                <node concept="pncrf" id="2DQYZoTrox5" role="2Oq$k0" />
                <node concept="3TrcHB" id="2DQYZoTroND" role="2OqNvi">
                  <ref role="3TsBF5" to="tpee:h9EzhlX" resolve="isAbstract" />
                </node>
              </node>
            </node>
          </node>
        </node>
        <node concept="PMmxH" id="2DQYZoTroNM" role="1QoVPY">
          <ref role="PMmxG" to="tpen:5UYpxeVafB6" resolve="BaseMethodDeclaration_BodyComponent" />
        </node>
        <node concept="3F0ifn" id="2DQYZoTroNE" role="1QoS34">
          <property role="3F0ifm" value=";" />
          <ref role="1k5W1q" to="tpen:hFDgi_W" resolve="Semicolon" />
          <node concept="ljvvj" id="2DQYZoTroNL" role="3F10Kt">
            <property role="VOm3f" value="true" />
          </node>
        </node>
      </node>
      <node concept="3F0ifn" id="4bnBAeByBwh" role="3EZMnx">
        <node concept="pkWqt" id="4bnBAeByBwi" role="pqm2j">
          <node concept="3clFbS" id="4bnBAeByBwj" role="2VODD2">
            <node concept="3clFbF" id="4bnBAeByBwk" role="3cqZAp">
              <node concept="3fqX7Q" id="4bnBAeByBwl" role="3clFbG">
                <node concept="2OqwBi" id="4bnBAeByBwm" role="3fr31v">
                  <node concept="2OqwBi" id="4bnBAeByBwn" role="2Oq$k0">
                    <node concept="pncrf" id="4bnBAeByBwo" role="2Oq$k0" />
                    <node concept="1mfA1w" id="4bnBAeByBwp" role="2OqNvi" />
                  </node>
                  <node concept="1mIQ4w" id="4bnBAeByBwq" role="2OqNvi">
                    <node concept="chp4Y" id="4bnBAeByBwr" role="cj9EA">
                      <ref role="cht4Q" to="tpee:g7HP654" resolve="Interface" />
                    </node>
                  </node>
                </node>
              </node>
            </node>
          </node>
        </node>
        <node concept="VPM3Z" id="4bnBAeByBws" role="3F10Kt" />
        <node concept="ljvvj" id="4bnBAeByBwt" role="3F10Kt">
          <property role="VOm3f" value="true" />
        </node>
      </node>
      <node concept="l2Vlx" id="4bnBAeByBwu" role="2iSdaV" />
    </node>
    <node concept="3EZMnI" id="4bnBAeByBwv" role="6VMZX">
      <property role="3EZMnw" value="true" />
      <node concept="3F0ifn" id="4bnBAeByBww" role="3EZMnx">
        <property role="3F0ifm" value="annotations:" />
        <node concept="ljvvj" id="4bnBAeByBwx" role="3F10Kt">
          <property role="VOm3f" value="true" />
        </node>
      </node>
      <node concept="3F2HdR" id="4bnBAeByBwy" role="3EZMnx">
        <property role="2czwfN" value="false" />
        <ref role="1NtTu8" to="tpee:hiAJF2X" />
        <node concept="ljvvj" id="4bnBAeByBwz" role="3F10Kt">
          <property role="VOm3f" value="true" />
        </node>
        <node concept="l2Vlx" id="4bnBAeByBw$" role="2czzBx" />
      </node>
      <node concept="3F0ifn" id="4bnBAeByBw_" role="3EZMnx">
        <property role="3F0ifm" value="final" />
      </node>
      <node concept="3F0A7n" id="4bnBAeByBwA" role="3EZMnx">
        <ref role="1NtTu8" to="tpee:hcDiZZi" resolve="isFinal" />
      </node>
      <node concept="l2Vlx" id="4bnBAeByBwB" role="2iSdaV" />
    </node>
  </node>
  <node concept="24kQdi" id="4RyexnR6mLU">
    <ref role="1XX52x" to="tp2c:4RyexnR6jlX" resolve="AbstractFunctionType" />
    <node concept="3EZMnI" id="4RyexnR6mLW" role="2wV5jI">
      <node concept="3F0ifn" id="4RyexnR6mM8" role="3EZMnx">
        <property role="3F0ifm" value="{" />
        <ref role="1k5W1q" to="tpen:hFD5onb" resolve="LeftBrace" />
        <node concept="11LMrY" id="4RyexnR6nF8" role="3F10Kt">
          <property role="VOm3f" value="true" />
        </node>
      </node>
      <node concept="3F2HdR" id="4RyexnR6mLZ" role="3EZMnx">
        <property role="2czwfO" value="," />
        <ref role="1NtTu8" to="tp2c:4RyexnR6jlY" />
        <node concept="3F0ifn" id="4RyexnR6mM0" role="2czzBI">
          <node concept="VPxyj" id="4RyexnR6mM1" role="3F10Kt">
            <property role="VOm3f" value="true" />
          </node>
          <node concept="3$7jql" id="4RyexnR6mM2" role="3F10Kt">
            <property role="3$6WeP" value="0.0" />
          </node>
        </node>
        <node concept="l2Vlx" id="4RyexnR6mM3" role="2czzBx" />
      </node>
      <node concept="3F0ifn" id="4RyexnR6mM4" role="3EZMnx">
        <property role="3F0ifm" value="~~&gt;" />
        <ref role="1k5W1q" to="tpen:hF$iUjy" resolve="Operator" />
      </node>
      <node concept="3F1sOY" id="4RyexnR6mM5" role="3EZMnx">
        <ref role="1NtTu8" to="tp2c:4RyexnR6jlZ" />
        <node concept="2V7CMv" id="4RyexnR6mM6" role="3F10Kt">
          <property role="2V7CMs" value="default_RTransform" />
        </node>
      </node>
      <node concept="3F0ifn" id="4RyexnR6mMa" role="3EZMnx">
        <property role="3F0ifm" value="}" />
        <ref role="1k5W1q" to="tpen:hFD5_7H" resolve="RightBrace" />
        <node concept="11L4FC" id="4RyexnR6nF7" role="3F10Kt">
          <property role="VOm3f" value="true" />
        </node>
      </node>
      <node concept="l2Vlx" id="4RyexnR6mLY" role="2iSdaV" />
    </node>
  </node>
  <node concept="2$ogZn" id="3Llu$Dwpn4K">
    <property role="TrG5h" value="InvokeFunctionOperation_parameters" />
    <ref role="jxYdt" to="tp2c:hPBd92j" resolve="InvokeFunctionOperation" />
    <node concept="3Tqbb2" id="3Llu$Dwpn5g" role="3evHYT">
      <ref role="ehGHo" to="tp2c:htajhBZ" resolve="FunctionType" />
    </node>
    <node concept="2$ogOm" id="3Llu$Dwpn4M" role="2$ogZm">
      <node concept="3clFbS" id="3Llu$Dwpn4N" role="2VODD2">
        <node concept="3clFbF" id="3Llu$Dwpn4T" role="3cqZAp">
          <node concept="2ShNRf" id="3Llu$Dwpn4U" role="3clFbG">
            <node concept="2HTt$P" id="3Llu$Dwpn4W" role="2ShVmc">
              <node concept="1PxgMI" id="3Llu$Dwpn5i" role="2HTEbv">
                <property role="1BlNFB" value="true" />
                <ref role="1m5ApE" to="tp2c:htajhBZ" resolve="FunctionType" />
                <node concept="2OqwBi" id="3Llu$Dwpn5b" role="1m5AlR">
                  <node concept="2OqwBi" id="3Llu$Dwpn51" role="2Oq$k0">
                    <node concept="jzRn0" id="3Llu$Dwpn50" role="2Oq$k0" />
                    <node concept="2qgKlT" id="3Llu$Dwpn56" role="2OqNvi">
                      <ref role="37wK5l" to="tpek:hEwIP$m" resolve="getOperand" />
                    </node>
                  </node>
                  <node concept="3JvlWi" id="3Llu$Dwpn5f" role="2OqNvi" />
                </node>
              </node>
              <node concept="3Tqbb2" id="3Llu$Dwpn4Z" role="2HTBi0">
                <ref role="ehGHo" to="tp2c:htajhBZ" resolve="FunctionType" />
              </node>
            </node>
          </node>
        </node>
      </node>
    </node>
    <node concept="2itN0W" id="3Llu$Dwpn4O" role="2iu3JR">
      <node concept="3clFbS" id="3Llu$Dwpn4P" role="2VODD2">
        <node concept="3clFbF" id="3Llu$Dwpn5m" role="3cqZAp">
          <node concept="2OqwBi" id="3Llu$Dwpn5p" role="3clFbG">
            <node concept="1unZQo" id="3Llu$Dwpn5n" role="2Oq$k0" />
            <node concept="33jxAZ" id="3Llu$Dwpn5t" role="2OqNvi">
              <node concept="2OqwBi" id="3Llu$Dwpn5J" role="kdiOG">
                <node concept="2itN01" id="3Llu$Dwpn5v" role="2Oq$k0" />
                <node concept="2qgKlT" id="3Llu$Dwpn5N" role="2OqNvi">
                  <ref role="37wK5l" to="tpcu:hEwIMiw" resolve="getPresentation" />
                </node>
              </node>
            </node>
          </node>
        </node>
      </node>
    </node>
    <node concept="3LVrda" id="3Llu$Dwpn4Q" role="3LVrd1">
      <node concept="3clFbS" id="3Llu$Dwpn4R" role="2VODD2">
        <node concept="3clFbF" id="3Llu$Dwpn5k" role="3cqZAp">
          <node concept="3clFbT" id="3Llu$Dwpn5l" role="3clFbG">
            <property role="3clFbU" value="true" />
          </node>
        </node>
      </node>
    </node>
  </node>
  <node concept="2$ogZn" id="3Llu$Dwpn5P">
    <property role="TrG5h" value="CompactInvokeFunctionExpression_parameters" />
    <ref role="jxYdt" to="tp2c:hYSg_EC" resolve="CompactInvokeFunctionExpression" />
    <node concept="2$ogOm" id="3Llu$Dwpn5R" role="2$ogZm">
      <node concept="3clFbS" id="3Llu$Dwpn5S" role="2VODD2">
        <node concept="3clFbF" id="3Llu$Dwpn5Y" role="3cqZAp">
          <node concept="2ShNRf" id="3Llu$Dwpn5Z" role="3clFbG">
            <node concept="2HTt$P" id="3Llu$Dwpn60" role="2ShVmc">
              <node concept="1PxgMI" id="3Llu$Dwpn61" role="2HTEbv">
                <property role="1BlNFB" value="true" />
                <ref role="1m5ApE" to="tp2c:htajhBZ" resolve="FunctionType" />
                <node concept="2OqwBi" id="3Llu$Dwpn62" role="1m5AlR">
                  <node concept="2OqwBi" id="3Llu$Dwpn6j" role="2Oq$k0">
                    <node concept="jzRn0" id="3Llu$Dwpn64" role="2Oq$k0" />
                    <node concept="3TrEf2" id="3Llu$Dwpn6n" role="2OqNvi">
                      <ref role="3Tt5mk" to="tp2c:hYSgG6H" />
                    </node>
                  </node>
                  <node concept="3JvlWi" id="3Llu$Dwpn66" role="2OqNvi" />
                </node>
              </node>
              <node concept="3Tqbb2" id="3Llu$Dwpn67" role="2HTBi0">
                <ref role="ehGHo" to="tp2c:htajhBZ" resolve="FunctionType" />
              </node>
            </node>
          </node>
        </node>
      </node>
    </node>
    <node concept="2itN0W" id="3Llu$Dwpn5T" role="2iu3JR">
      <node concept="3clFbS" id="3Llu$Dwpn5U" role="2VODD2">
        <node concept="3clFbF" id="3Llu$Dwpn6o" role="3cqZAp">
          <node concept="2OqwBi" id="3Llu$Dwpn6p" role="3clFbG">
            <node concept="1unZQo" id="3Llu$Dwpn6q" role="2Oq$k0" />
            <node concept="33jxAZ" id="3Llu$Dwpn6r" role="2OqNvi">
              <node concept="2OqwBi" id="3Llu$Dwpn6s" role="kdiOG">
                <node concept="2itN01" id="3Llu$Dwpn6t" role="2Oq$k0" />
                <node concept="2qgKlT" id="3Llu$Dwpn6u" role="2OqNvi">
                  <ref role="37wK5l" to="tpcu:hEwIMiw" resolve="getPresentation" />
                </node>
              </node>
            </node>
          </node>
        </node>
      </node>
    </node>
    <node concept="3LVrda" id="3Llu$Dwpn5V" role="3LVrd1">
      <node concept="3clFbS" id="3Llu$Dwpn5W" role="2VODD2">
        <node concept="3clFbF" id="3Llu$Dwpn6v" role="3cqZAp">
          <node concept="3clFbT" id="3Llu$Dwpn6w" role="3clFbG">
            <property role="3clFbU" value="true" />
          </node>
        </node>
      </node>
    </node>
    <node concept="3Tqbb2" id="3Llu$Dwpn5X" role="3evHYT">
      <ref role="ehGHo" to="tp2c:htajhBZ" resolve="FunctionType" />
    </node>
  </node>
  <node concept="24kQdi" id="7HgBmF$19Yv">
    <property role="3GE5qa" value="impl" />
    <ref role="1XX52x" to="tp2c:5owP2D592b7" resolve="ClosureArgReference" />
    <node concept="3EZMnI" id="7HgBmF$1aG1" role="2wV5jI">
      <node concept="3F0ifn" id="7HgBmF$1aG7" role="3EZMnx">
        <property role="3F0ifm" value="{" />
        <node concept="11LMrY" id="7HgBmF$d4VF" role="3F10Kt">
          <property role="VOm3f" value="true" />
        </node>
      </node>
      <node concept="2iRfu4" id="7HgBmF$1aG2" role="2iSdaV" />
      <node concept="3F1sOY" id="7HgBmF$1aGd" role="3EZMnx">
        <ref role="1NtTu8" to="tp2c:5owP2D592ci" />
      </node>
      <node concept="3F0ifn" id="7HgBmF$1aGk" role="3EZMnx">
        <property role="3F0ifm" value="}" />
        <node concept="11L4FC" id="7HgBmF$d4XQ" role="3F10Kt">
          <property role="VOm3f" value="true" />
        </node>
      </node>
    </node>
  </node>
  <node concept="24kQdi" id="U7sbC7HDqZ">
    <ref role="1XX52x" to="tp2c:U7sbC7HC1h" resolve="ClosureLiteralType" />
    <node concept="3EZMnI" id="U7sbC7HDr1" role="2wV5jI">
      <property role="3EZMnw" value="false" />
      <node concept="3F0ifn" id="U7sbC7HDr2" role="3EZMnx">
        <property role="3F0ifm" value="{" />
        <ref role="1k5W1q" to="tpen:hFD5onb" resolve="LeftBrace" />
        <node concept="11LMrY" id="U7sbC7HDr3" role="3F10Kt">
          <property role="VOm3f" value="true" />
        </node>
      </node>
      <node concept="3F2HdR" id="U7sbC7HDr4" role="3EZMnx">
        <property role="2czwfO" value="," />
        <ref role="1NtTu8" to="tp2c:htajw4W" />
        <node concept="3F0ifn" id="U7sbC7HDr5" role="2czzBI">
          <node concept="VPxyj" id="U7sbC7HDr6" role="3F10Kt">
            <property role="VOm3f" value="true" />
          </node>
          <node concept="3$7jql" id="U7sbC7HDr7" role="3F10Kt">
            <property role="3$6WeP" value="0.0" />
          </node>
        </node>
        <node concept="l2Vlx" id="U7sbC7HDr8" role="2czzBx" />
      </node>
      <node concept="3F0ifn" id="U7sbC7HDr9" role="3EZMnx">
        <property role="3F0ifm" value="=&gt;" />
        <ref role="1k5W1q" to="tpen:hF$iUjy" resolve="Operator" />
      </node>
      <node concept="3F1sOY" id="U7sbC7HDra" role="3EZMnx">
        <ref role="1NtTu8" to="tp2c:htajldL" />
        <node concept="2V7CMv" id="U7sbC7HDrb" role="3F10Kt">
          <property role="2V7CMs" value="default_RTransform" />
        </node>
      </node>
      <node concept="3EZMnI" id="U7sbC7HDrc" role="3EZMnx">
        <property role="3EZMnw" value="false" />
        <node concept="VPM3Z" id="U7sbC7HDrd" role="3F10Kt">
          <property role="VOm3f" value="false" />
        </node>
        <node concept="pkWqt" id="U7sbC7HDre" role="pqm2j">
          <node concept="3clFbS" id="U7sbC7HDrf" role="2VODD2">
            <node concept="3clFbF" id="U7sbC7HDrg" role="3cqZAp">
              <node concept="2OqwBi" id="2_1mL0eofFs" role="3clFbG">
                <node concept="2OqwBi" id="U7sbC7HDri" role="2Oq$k0">
                  <node concept="pncrf" id="U7sbC7HDrj" role="2Oq$k0" />
                  <node concept="Bykcj" id="2_1mL0eofFp" role="2OqNvi">
                    <node concept="1aIX9F" id="2_1mL0eofFq" role="1xVPHs">
                      <node concept="26LbJo" id="2_1mL0eofFr" role="1aIX9E">
                        <ref role="26LbJp" to="tp2c:hFpBpKQ" />
                      </node>
                    </node>
                  </node>
                </node>
                <node concept="3GX2aA" id="2_1mL0eofFt" role="2OqNvi" />
              </node>
            </node>
          </node>
        </node>
        <node concept="3F0ifn" id="U7sbC7HDrm" role="3EZMnx">
          <property role="3F0ifm" value=" throws" />
          <ref role="1k5W1q" to="tpen:hgVS8CF" resolve="KeyWord" />
        </node>
        <node concept="3F2HdR" id="U7sbC7HDrn" role="3EZMnx">
          <property role="2czwfO" value="," />
          <ref role="1NtTu8" to="tp2c:hFpBpKQ" />
          <node concept="l2Vlx" id="U7sbC7HDro" role="2czzBx" />
        </node>
        <node concept="l2Vlx" id="U7sbC7HDrp" role="2iSdaV" />
      </node>
      <node concept="3F0ifn" id="U7sbC7HDrq" role="3EZMnx">
        <property role="3F0ifm" value="}" />
        <ref role="1k5W1q" to="tpen:hFD5_7H" resolve="RightBrace" />
        <node concept="11L4FC" id="U7sbC7HDrr" role="3F10Kt">
          <property role="VOm3f" value="true" />
        </node>
      </node>
      <node concept="3F0ifn" id="U7sbC7HEDq" role="3EZMnx">
        <property role="3F0ifm" value="lit" />
        <ref role="1ERwB7" node="3Gulco4s_G4" resolve="ClosureLiteralType_DELETE" />
        <node concept="11L4FC" id="U7sbC7HEDr" role="3F10Kt">
          <property role="VOm3f" value="true" />
        </node>
        <node concept="Vb9p2" id="U7sbC7HEDs" role="3F10Kt" />
        <node concept="VSNWy" id="U7sbC7HEDt" role="3F10Kt">
          <property role="1lJzqX" value="9" />
        </node>
      </node>
      <node concept="l2Vlx" id="U7sbC7HDrC" role="2iSdaV" />
    </node>
  </node>
  <node concept="1h_SRR" id="3Gulco4s_G4">
    <property role="TrG5h" value="ClosureLiteralType_DELETE" />
    <ref role="1h_SK9" to="tp2c:U7sbC7HC1h" resolve="ClosureLiteralType" />
    <node concept="1hA7zw" id="3Gulco4s_HH" role="1h_SK8">
      <property role="1hAc7j" value="delete_action_id" />
      <property role="1hHO97" value="make a function type" />
      <node concept="1hAIg9" id="3Gulco4s_HI" role="1hA7z_">
        <node concept="3clFbS" id="3Gulco4s_HJ" role="2VODD2">
          <node concept="3cpWs8" id="3Gulco4s_Oi" role="3cqZAp">
            <node concept="3cpWsn" id="3Gulco4s_Oj" role="3cpWs9">
              <property role="TrG5h" value="clt" />
              <node concept="3Tqbb2" id="3Gulco4s_Oh" role="1tU5fm">
                <ref role="ehGHo" to="tp2c:U7sbC7HC1h" resolve="ClosureLiteralType" />
              </node>
              <node concept="0IXxy" id="3Gulco4s_Ok" role="33vP2m" />
            </node>
          </node>
          <node concept="3clFbF" id="3Gulco4s_PB" role="3cqZAp">
            <node concept="2OqwBi" id="3Gulco4s_Ts" role="3clFbG">
              <node concept="0IXxy" id="3Gulco4s_P_" role="2Oq$k0" />
              <node concept="1P9Npp" id="3Gulco4sAdX" role="2OqNvi">
                <node concept="2c44tf" id="3Gulco4sAeI" role="1P9ThW">
                  <node concept="1ajhzC" id="3Gulco4sAg_" role="2c44tc">
                    <node concept="33vP2l" id="3Gulco4sAhu" role="1ajw0F">
                      <node concept="2c44t8" id="3Gulco4sAiM" role="lGtFl">
                        <node concept="2OqwBi" id="3Gulco4sAoa" role="2c44t1">
                          <node concept="37vLTw" id="3Gulco4sAjx" role="2Oq$k0">
                            <ref role="3cqZAo" node="3Gulco4s_Oj" resolve="clt" />
                          </node>
                          <node concept="3Tsc0h" id="3Gulco4sAGQ" role="2OqNvi">
                            <ref role="3TtcxE" to="tp2c:htajw4W" />
                          </node>
                        </node>
                      </node>
                    </node>
                    <node concept="33vP2l" id="3Gulco4sAgB" role="1ajl9A">
                      <node concept="2c44te" id="3Gulco4sAIZ" role="lGtFl">
                        <node concept="2OqwBi" id="3Gulco4sANd" role="2c44t1">
                          <node concept="37vLTw" id="3Gulco4sAJh" role="2Oq$k0">
                            <ref role="3cqZAo" node="3Gulco4s_Oj" resolve="clt" />
                          </node>
                          <node concept="3TrEf2" id="3Gulco4sB7L" role="2OqNvi">
                            <ref role="3Tt5mk" to="tp2c:htajldL" />
                          </node>
                        </node>
                      </node>
                    </node>
                    <node concept="33vP2l" id="3Gulco4sBdA" role="3pBpOG">
                      <node concept="2c44t8" id="3Gulco4sBf2" role="lGtFl">
                        <node concept="2OqwBi" id="3Gulco4sBka" role="2c44t1">
                          <node concept="37vLTw" id="3Gulco4sBfx" role="2Oq$k0">
                            <ref role="3cqZAo" node="3Gulco4s_Oj" resolve="clt" />
                          </node>
                          <node concept="3Tsc0h" id="3Gulco4sBCQ" role="2OqNvi">
                            <ref role="3TtcxE" to="tp2c:hFpBpKQ" />
                          </node>
                        </node>
                      </node>
                    </node>
                  </node>
                </node>
              </node>
            </node>
          </node>
        </node>
      </node>
    </node>
  </node>
</model>
<|MERGE_RESOLUTION|>--- conflicted
+++ resolved
@@ -4,13 +4,8 @@
   <languages>
     <use id="83888646-71ce-4f1c-9c53-c54016f6ad4f" name="jetbrains.mps.baseLanguage.collections" version="0" />
     <use id="7a5dda62-9140-4668-ab76-d5ed1746f2b2" name="jetbrains.mps.lang.typesystem" version="0" />
-<<<<<<< HEAD
-    <use id="7866978e-a0f0-4cc7-81bc-4d213d9375e1" name="jetbrains.mps.lang.smodel" version="3" />
+    <use id="7866978e-a0f0-4cc7-81bc-4d213d9375e1" name="jetbrains.mps.lang.smodel" version="2" />
     <use id="18bc6592-03a6-4e29-a83a-7ff23bde13ba" name="jetbrains.mps.lang.editor" version="2" />
-=======
-    <use id="7866978e-a0f0-4cc7-81bc-4d213d9375e1" name="jetbrains.mps.lang.smodel" version="2" />
-    <use id="18bc6592-03a6-4e29-a83a-7ff23bde13ba" name="jetbrains.mps.lang.editor" version="3" />
->>>>>>> 8605555f
     <use id="f3061a53-9226-4cc5-a443-f952ceaf5816" name="jetbrains.mps.baseLanguage" version="4" />
     <devkit ref="fbc25dd2-5da4-483a-8b19-70928e1b62d7(jetbrains.mps.devkit.general-purpose)" />
   </languages>
@@ -65,7 +60,7 @@
       <concept id="1216308599511" name="jetbrains.mps.lang.editor.structure.PositionStyleClassItem" flags="ln" index="LD5Jc">
         <property id="1216308761668" name="position" index="LDHlv" />
       </concept>
-      <concept id="1078939183254" name="jetbrains.mps.lang.editor.structure.CellModel_Component" flags="sg" stub="3162947552742194261" index="PMmxH">
+      <concept id="1078939183254" name="jetbrains.mps.lang.editor.structure.CellModel_Component" flags="sg" index="PMmxH">
         <reference id="1078939183255" name="editorComponent" index="PMmxG" />
       </concept>
       <concept id="1214320119173" name="jetbrains.mps.lang.editor.structure.SideTransformAnchorTagStyleClassItem" flags="ln" index="2V7CMv">
@@ -98,7 +93,7 @@
         <child id="1139535280620" name="executeFunction" index="1hA7z_" />
       </concept>
       <concept id="1139535439104" name="jetbrains.mps.lang.editor.structure.CellActionMap_ExecuteFunction" flags="in" index="1hAIg9" />
-      <concept id="1088013125922" name="jetbrains.mps.lang.editor.structure.CellModel_RefCell" flags="sg" stub="730538219795941030" index="1iCGBv">
+      <concept id="1088013125922" name="jetbrains.mps.lang.editor.structure.CellModel_RefCell" flags="sg" index="1iCGBv">
         <child id="1088186146602" name="editorComponent" index="1sWHZn" />
       </concept>
       <concept id="1381004262292414836" name="jetbrains.mps.lang.editor.structure.ICellStyle" flags="ng" index="1k5N5V">
@@ -124,23 +119,23 @@
         <child id="1198512004906" name="focusPolicyApplicable" index="cStSX" />
         <child id="1142887637401" name="renderingCondition" index="pqm2j" />
       </concept>
-      <concept id="1073389446423" name="jetbrains.mps.lang.editor.structure.CellModel_Collection" flags="sn" stub="3013115976261988961" index="3EZMnI">
+      <concept id="1073389446423" name="jetbrains.mps.lang.editor.structure.CellModel_Collection" flags="sn" index="3EZMnI">
         <property id="1073389446425" name="vertical" index="3EZMnw" />
         <child id="1106270802874" name="cellLayout" index="2iSdaV" />
         <child id="1073389446424" name="childCellModel" index="3EZMnx" />
       </concept>
-      <concept id="1073389577006" name="jetbrains.mps.lang.editor.structure.CellModel_Constant" flags="sn" stub="3610246225209162225" index="3F0ifn">
+      <concept id="1073389577006" name="jetbrains.mps.lang.editor.structure.CellModel_Constant" flags="sn" index="3F0ifn">
         <property id="1082639509531" name="nullText" index="ilYzB" />
         <property id="1073389577007" name="text" index="3F0ifm" />
       </concept>
-      <concept id="1073389658414" name="jetbrains.mps.lang.editor.structure.CellModel_Property" flags="sg" stub="730538219796134133" index="3F0A7n" />
+      <concept id="1073389658414" name="jetbrains.mps.lang.editor.structure.CellModel_Property" flags="sg" index="3F0A7n" />
       <concept id="1219418625346" name="jetbrains.mps.lang.editor.structure.IStyleContainer" flags="ng" index="3F0Thp">
         <child id="1219418656006" name="styleItem" index="3F10Kt" />
       </concept>
-      <concept id="1073389882823" name="jetbrains.mps.lang.editor.structure.CellModel_RefNode" flags="sg" stub="730538219795960754" index="3F1sOY" />
-      <concept id="1073390211982" name="jetbrains.mps.lang.editor.structure.CellModel_RefNodeList" flags="sg" stub="2794558372793454595" index="3F2HdR" />
+      <concept id="1073389882823" name="jetbrains.mps.lang.editor.structure.CellModel_RefNode" flags="sg" index="3F1sOY" />
+      <concept id="1073390211982" name="jetbrains.mps.lang.editor.structure.CellModel_RefNodeList" flags="sg" index="3F2HdR" />
       <concept id="6419604448124516209" name="jetbrains.mps.lang.editor.structure.QueryFunction_IsMethodCurrent" flags="in" index="3LVrda" />
-      <concept id="1088612959204" name="jetbrains.mps.lang.editor.structure.CellModel_Alternation" flags="sg" stub="8104358048506729361" index="1QoScp">
+      <concept id="1088612959204" name="jetbrains.mps.lang.editor.structure.CellModel_Alternation" flags="sg" index="1QoScp">
         <property id="1088613081987" name="vertical" index="1QpmdY" />
         <child id="1145918517974" name="alternationCondition" index="3e4ffs" />
         <child id="1088612958265" name="ifTrueCellModel" index="1QoS34" />
@@ -175,7 +170,7 @@
       <concept id="1068580123155" name="jetbrains.mps.baseLanguage.structure.ExpressionStatement" flags="nn" index="3clFbF">
         <child id="1068580123156" name="expression" index="3clFbG" />
       </concept>
-      <concept id="1068580123136" name="jetbrains.mps.baseLanguage.structure.StatementList" flags="sn" stub="5293379017992965193" index="3clFbS">
+      <concept id="1068580123136" name="jetbrains.mps.baseLanguage.structure.StatementList" flags="sn" index="3clFbS">
         <child id="1068581517665" name="statement" index="3cqZAp" />
       </concept>
       <concept id="1068580123137" name="jetbrains.mps.baseLanguage.structure.BooleanConstant" flags="nn" index="3clFbT">
