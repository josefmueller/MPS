--- conflicted
+++ resolved
@@ -25,11 +25,7 @@
       <property name="vertical" nameId="tpc2.1073389446425" value="false" />
       <node role="childCellModel" roleId="tpc2.1073389446424" type="tpc2.CellModel_ReadOnlyModelAccessor" typeId="tpc2.1225900081164" id="1262430001742033653" nodeInfo="ng">
         <property name="attractsFocus" nameId="tpc2.1130859485024" value="0" />
-<<<<<<< HEAD
-        <link role="parentStyleClass" roleId="tpc2.1186406756722" targetNodeId="tpen.1233923571622" resolveInfo="LeftBracket" />
-=======
         <link role="parentStyleClass" roleId="tpc2.1381004262292426837" targetNodeId="tpen.1233923571622" resolveInfo="LeftBracket" />
->>>>>>> f41488bc
         <node role="modelAccessor" roleId="tpc2.1225900141900" type="tpc2.ReadOnlyModelAccessor" typeId="tpc2.1225898583838" id="1262430001742033654" nodeInfo="ng">
           <node role="getter" roleId="tpc2.1225898971709" type="tpc2.QueryFunction_ModelAccess_Getter" typeId="tpc2.1176717841777" id="1262430001742033655" nodeInfo="nn">
             <node role="body" roleId="tpee.1137022507850" type="tpee.StatementList" typeId="tpee.1068580123136" id="1262430001742033656" nodeInfo="sn">
@@ -64,11 +60,7 @@
       </node>
       <node role="childCellModel" roleId="tpc2.1073389446424" type="tpc2.CellModel_ReadOnlyModelAccessor" typeId="tpc2.1225900081164" id="1262430001742033536" nodeInfo="ng">
         <property name="attractsFocus" nameId="tpc2.1130859485024" value="0" />
-<<<<<<< HEAD
-        <link role="parentStyleClass" roleId="tpc2.1186406756722" targetNodeId="tpen.1233923584313" resolveInfo="RightBracket" />
-=======
         <link role="parentStyleClass" roleId="tpc2.1381004262292426837" targetNodeId="tpen.1233923584313" resolveInfo="RightBracket" />
->>>>>>> f41488bc
         <node role="modelAccessor" roleId="tpc2.1225900141900" type="tpc2.ReadOnlyModelAccessor" typeId="tpc2.1225898583838" id="1262430001742033537" nodeInfo="ng">
           <node role="getter" roleId="tpc2.1225898971709" type="tpc2.QueryFunction_ModelAccess_Getter" typeId="tpc2.1176717841777" id="1262430001742033538" nodeInfo="nn">
             <node role="body" roleId="tpee.1137022507850" type="tpee.StatementList" typeId="tpee.1068580123136" id="1262430001742033539" nodeInfo="sn">
@@ -102,11 +94,7 @@
       <property name="vertical" nameId="tpc2.1073389446425" value="false" />
       <node role="childCellModel" roleId="tpc2.1073389446424" type="tpc2.CellModel_ReadOnlyModelAccessor" typeId="tpc2.1225900081164" id="1262430001742033525" nodeInfo="ng">
         <property name="attractsFocus" nameId="tpc2.1130859485024" value="0" />
-<<<<<<< HEAD
-        <link role="parentStyleClass" roleId="tpc2.1186406756722" targetNodeId="tpen.1233923571622" resolveInfo="LeftBracket" />
-=======
         <link role="parentStyleClass" roleId="tpc2.1381004262292426837" targetNodeId="tpen.1233923571622" resolveInfo="LeftBracket" />
->>>>>>> f41488bc
         <node role="modelAccessor" roleId="tpc2.1225900141900" type="tpc2.ReadOnlyModelAccessor" typeId="tpc2.1225898583838" id="1262430001742033526" nodeInfo="ng">
           <node role="getter" roleId="tpc2.1225898971709" type="tpc2.QueryFunction_ModelAccess_Getter" typeId="tpc2.1176717841777" id="1262430001742033527" nodeInfo="nn">
             <node role="body" roleId="tpee.1137022507850" type="tpee.StatementList" typeId="tpee.1068580123136" id="1262430001742033528" nodeInfo="sn">
@@ -138,11 +126,7 @@
       </node>
       <node role="childCellModel" roleId="tpc2.1073389446424" type="tpc2.CellModel_ReadOnlyModelAccessor" typeId="tpc2.1225900081164" id="1262430001742033514" nodeInfo="ng">
         <property name="attractsFocus" nameId="tpc2.1130859485024" value="0" />
-<<<<<<< HEAD
-        <link role="parentStyleClass" roleId="tpc2.1186406756722" targetNodeId="tpen.1233923584313" resolveInfo="RightBracket" />
-=======
         <link role="parentStyleClass" roleId="tpc2.1381004262292426837" targetNodeId="tpen.1233923584313" resolveInfo="RightBracket" />
->>>>>>> f41488bc
         <node role="modelAccessor" roleId="tpc2.1225900141900" type="tpc2.ReadOnlyModelAccessor" typeId="tpc2.1225898583838" id="1262430001742033515" nodeInfo="ng">
           <node role="getter" roleId="tpc2.1225898971709" type="tpc2.QueryFunction_ModelAccess_Getter" typeId="tpc2.1176717841777" id="1262430001742033516" nodeInfo="nn">
             <node role="body" roleId="tpee.1137022507850" type="tpee.StatementList" typeId="tpee.1068580123136" id="1262430001742033517" nodeInfo="sn">
@@ -176,22 +160,14 @@
       </node>
       <node role="childCellModel" roleId="tpc2.1073389446424" type="tpc2.CellModel_Constant" typeId="tpc2.1073389577006" id="1238857821361" nodeInfo="nn">
         <property name="text" nameId="tpc2.1073389577007" value="[" />
-<<<<<<< HEAD
-        <link role="parentStyleClass" roleId="tpc2.1186406756722" targetNodeId="tpen.1234958090348" resolveInfo="LeftParenAfterName" />
-=======
         <link role="parentStyleClass" roleId="tpc2.1381004262292426837" targetNodeId="tpen.1234958090348" resolveInfo="LeftParenAfterName" />
->>>>>>> f41488bc
       </node>
       <node role="childCellModel" roleId="tpc2.1073389446424" type="tpc2.CellModel_RefNode" typeId="tpc2.1073389882823" id="1238857851135" nodeInfo="ng">
         <link role="relationDeclaration" roleId="tpc2.1140103550593" targetNodeId="cx9y.1238857834412" />
       </node>
       <node role="childCellModel" roleId="tpc2.1073389446424" type="tpc2.CellModel_Constant" typeId="tpc2.1073389577006" id="1238857856472" nodeInfo="nn">
         <property name="text" nameId="tpc2.1073389577007" value="]" />
-<<<<<<< HEAD
-        <link role="parentStyleClass" roleId="tpc2.1186406756722" targetNodeId="tpen.1233923584313" resolveInfo="RightBracket" />
-=======
         <link role="parentStyleClass" roleId="tpc2.1381004262292426837" targetNodeId="tpen.1233923584313" resolveInfo="RightBracket" />
->>>>>>> f41488bc
       </node>
       <node role="cellLayout" roleId="tpc2.1106270802874" type="tpc2.CellLayout_Indent" typeId="tpc2.1237303669825" id="880375768889418405" nodeInfo="nn" />
     </node>
@@ -208,11 +184,7 @@
       </node>
       <node role="childCellModel" roleId="tpc2.1073389446424" type="tpc2.CellModel_Constant" typeId="tpc2.1073389577006" id="1239460104353" nodeInfo="nn">
         <property name="text" nameId="tpc2.1073389577007" value="static" />
-<<<<<<< HEAD
-        <link role="parentStyleClass" roleId="tpc2.1186406756722" targetNodeId="tpen.1186415544875" resolveInfo="KeyWord" />
-=======
         <link role="parentStyleClass" roleId="tpc2.1381004262292426837" targetNodeId="tpen.1186415544875" resolveInfo="KeyWord" />
->>>>>>> f41488bc
         <node role="renderingCondition" roleId="tpc2.1142887637401" type="tpc2.QueryFunction_NodeCondition" typeId="tpc2.1142886221719" id="1239460104354" nodeInfo="nn">
           <node role="body" roleId="tpee.1137022507850" type="tpee.StatementList" typeId="tpee.1068580123136" id="1239460104355" nodeInfo="sn">
             <node role="statement" roleId="tpee.1068581517665" type="tpee.ExpressionStatement" typeId="tpee.1068580123155" id="1239460104356" nodeInfo="nn">
@@ -233,11 +205,7 @@
       </node>
       <node role="childCellModel" roleId="tpc2.1073389446424" type="tpc2.CellModel_Constant" typeId="tpc2.1073389577006" id="1239529245183" nodeInfo="nn">
         <property name="text" nameId="tpc2.1073389577007" value="tuple" />
-<<<<<<< HEAD
-        <link role="parentStyleClass" roleId="tpc2.1186406756722" targetNodeId="tpen.1186415544875" resolveInfo="KeyWord" />
-=======
         <link role="parentStyleClass" roleId="tpc2.1381004262292426837" targetNodeId="tpen.1186415544875" resolveInfo="KeyWord" />
->>>>>>> f41488bc
       </node>
       <node role="childCellModel" roleId="tpc2.1073389446424" type="tpc2.CellModel_Property" typeId="tpc2.1073389658414" id="1239529278554" nodeInfo="ng">
         <link role="relationDeclaration" roleId="tpc2.1140103550593" targetNodeId="tpck.1169194664001" resolveInfo="name" />
@@ -252,11 +220,7 @@
         <property name="vertical" nameId="tpc2.1073389446425" value="false" />
         <node role="childCellModel" roleId="tpc2.1073389446424" type="tpc2.CellModel_Constant" typeId="tpc2.1073389577006" id="1240501425777" nodeInfo="nn">
           <property name="text" nameId="tpc2.1073389577007" value="&lt;" />
-<<<<<<< HEAD
-          <link role="parentStyleClass" roleId="tpc2.1186406756722" targetNodeId="tpen.1215091279307" resolveInfo="LeftBrace" />
-=======
           <link role="parentStyleClass" roleId="tpc2.1381004262292426837" targetNodeId="tpen.1215091279307" resolveInfo="LeftBrace" />
->>>>>>> f41488bc
           <node role="styleItem" roleId="tpc2.1219418656006" type="tpc2.PunctuationLeftStyleClassItem" typeId="tpc2.1233758997495" id="1240501425778" nodeInfo="nn">
             <property name="flag" nameId="tpc2.1186414551515" value="true" />
           </node>
@@ -275,11 +239,7 @@
         </node>
         <node role="childCellModel" roleId="tpc2.1073389446424" type="tpc2.CellModel_Constant" typeId="tpc2.1073389577006" id="1240501425782" nodeInfo="nn">
           <property name="text" nameId="tpc2.1073389577007" value="&gt;" />
-<<<<<<< HEAD
-          <link role="parentStyleClass" roleId="tpc2.1186406756722" targetNodeId="tpen.1215091331565" resolveInfo="RightBrace" />
-=======
           <link role="parentStyleClass" roleId="tpc2.1381004262292426837" targetNodeId="tpen.1215091331565" resolveInfo="RightBrace" />
->>>>>>> f41488bc
           <node role="styleItem" roleId="tpc2.1219418656006" type="tpc2.PunctuationLeftStyleClassItem" typeId="tpc2.1233758997495" id="1240501425783" nodeInfo="nn">
             <property name="flag" nameId="tpc2.1186414551515" value="true" />
           </node>
@@ -317,11 +277,7 @@
         <node role="cellLayout" roleId="tpc2.1106270802874" type="tpc2.CellLayout_Indent" typeId="tpc2.1237303669825" id="3142843783245503502" nodeInfo="nn" />
         <node role="childCellModel" roleId="tpc2.1073389446424" type="tpc2.CellModel_Constant" typeId="tpc2.1073389577006" id="3142843783245527731" nodeInfo="nn">
           <property name="text" nameId="tpc2.1073389577007" value="extends" />
-<<<<<<< HEAD
-          <link role="parentStyleClass" roleId="tpc2.1186406756722" targetNodeId="tpen.1186415544875" resolveInfo="KeyWord" />
-=======
           <link role="parentStyleClass" roleId="tpc2.1381004262292426837" targetNodeId="tpen.1186415544875" resolveInfo="KeyWord" />
->>>>>>> f41488bc
         </node>
         <node role="childCellModel" roleId="tpc2.1073389446424" type="tpc2.CellModel_RefNode" typeId="tpc2.1073389882823" id="322547369016009798" nodeInfo="ng">
           <property name="noTargetText" nameId="tpc2.1139852716018" value="&lt;none&gt;" />
@@ -334,11 +290,7 @@
         </node>
         <node role="childCellModel" roleId="tpc2.1073389446424" type="tpc2.CellModel_Constant" typeId="tpc2.1073389577006" id="2423993921025725812" nodeInfo="nn">
           <property name="text" nameId="tpc2.1073389577007" value="implements" />
-<<<<<<< HEAD
-          <link role="parentStyleClass" roleId="tpc2.1186406756722" targetNodeId="tpen.1186415544875" resolveInfo="KeyWord" />
-=======
           <link role="parentStyleClass" roleId="tpc2.1381004262292426837" targetNodeId="tpen.1186415544875" resolveInfo="KeyWord" />
->>>>>>> f41488bc
         </node>
         <node role="childCellModel" roleId="tpc2.1073389446424" type="tpc2.CellModel_RefNodeList" typeId="tpc2.1073390211982" id="2423993921025725817" nodeInfo="ng">
           <property name="separatorText" nameId="tpc2.1140524450557" value="," />
@@ -355,11 +307,7 @@
         <node role="cellLayout" roleId="tpc2.1106270802874" type="tpc2.CellLayout_Indent" typeId="tpc2.1237303669825" id="7166312718652875133" nodeInfo="nn" />
         <node role="childCellModel" roleId="tpc2.1073389446424" type="tpc2.CellModel_Constant" typeId="tpc2.1073389577006" id="1239529284293" nodeInfo="nn">
           <property name="text" nameId="tpc2.1073389577007" value="{" />
-<<<<<<< HEAD
-          <link role="parentStyleClass" roleId="tpc2.1186406756722" targetNodeId="tpen.1215091279307" resolveInfo="LeftBrace" />
-=======
           <link role="parentStyleClass" roleId="tpc2.1381004262292426837" targetNodeId="tpen.1215091279307" resolveInfo="LeftBrace" />
->>>>>>> f41488bc
           <node role="styleItem" roleId="tpc2.1219418656006" type="tpc2.IndentLayoutNewLineStyleClassItem" typeId="tpc2.1237308012275" id="1239530397258" nodeInfo="nn">
             <property name="flag" nameId="tpc2.1186414551515" value="true" />
           </node>
@@ -418,11 +366,7 @@
         </node>
         <node role="childCellModel" roleId="tpc2.1073389446424" type="tpc2.CellModel_Constant" typeId="tpc2.1073389577006" id="1239529823095" nodeInfo="nn">
           <property name="text" nameId="tpc2.1073389577007" value="}" />
-<<<<<<< HEAD
-          <link role="parentStyleClass" roleId="tpc2.1186406756722" targetNodeId="tpen.1215091331565" resolveInfo="RightBrace" />
-=======
           <link role="parentStyleClass" roleId="tpc2.1381004262292426837" targetNodeId="tpen.1215091331565" resolveInfo="RightBrace" />
->>>>>>> f41488bc
         </node>
         <node role="usesFoldingCondition" roleId="tpc2.8709572687796959088" type="tpc2.QueryFunction_NodeCondition" typeId="tpc2.1142886221719" id="7166312718652875138" nodeInfo="nn">
           <node role="body" roleId="tpee.1137022507850" type="tpee.StatementList" typeId="tpee.1068580123136" id="7166312718652875139" nodeInfo="sn">
@@ -472,11 +416,7 @@
       </node>
       <node role="childCellModel" roleId="tpc2.1073389446424" type="tpc2.CellModel_Constant" typeId="tpc2.1073389577006" id="1240400925607" nodeInfo="nn">
         <property name="text" nameId="tpc2.1073389577007" value="final" />
-<<<<<<< HEAD
-        <link role="parentStyleClass" roleId="tpc2.1186406756722" targetNodeId="tpen.1186415544875" resolveInfo="KeyWord" />
-=======
         <link role="parentStyleClass" roleId="tpc2.1381004262292426837" targetNodeId="tpen.1186415544875" resolveInfo="KeyWord" />
->>>>>>> f41488bc
         <link role="actionMap" roleId="tpc2.1139959269582" targetNodeId="1240400999425" resolveInfo="NTCD_delete_final" />
         <node role="renderingCondition" roleId="tpc2.1142887637401" type="tpc2.QueryFunction_NodeCondition" typeId="tpc2.1142886221719" id="1240400933907" nodeInfo="nn">
           <node role="body" roleId="tpee.1137022507850" type="tpee.StatementList" typeId="tpee.1068580123136" id="1240400933908" nodeInfo="sn">
@@ -621,11 +561,7 @@
       </node>
       <node role="childCellModel" roleId="tpc2.1073389446424" type="tpc2.CellModel_Constant" typeId="tpc2.1073389577006" id="1239550525847" nodeInfo="nn">
         <property name="text" nameId="tpc2.1073389577007" value=";" />
-<<<<<<< HEAD
-        <link role="parentStyleClass" roleId="tpc2.1186406756722" targetNodeId="tpen.1215094139260" resolveInfo="Semicolon" />
-=======
         <link role="parentStyleClass" roleId="tpc2.1381004262292426837" targetNodeId="tpen.1215094139260" resolveInfo="Semicolon" />
->>>>>>> f41488bc
       </node>
       <node role="cellLayout" roleId="tpc2.1106270802874" type="tpc2.CellLayout_Indent" typeId="tpc2.1237303669825" id="1239463482092" nodeInfo="nn" />
     </node>
@@ -637,11 +573,7 @@
       <node role="childCellModel" roleId="tpc2.1073389446424" type="tpc2.CellModel_Collection" typeId="tpc2.1073389446423" id="322547369016095054" nodeInfo="nn">
         <node role="childCellModel" roleId="tpc2.1073389446424" type="tpc2.CellModel_ReadOnlyModelAccessor" typeId="tpc2.1225900081164" id="1262430001742033289" nodeInfo="ng">
           <property name="attractsFocus" nameId="tpc2.1130859485024" value="0" />
-<<<<<<< HEAD
-          <link role="parentStyleClass" roleId="tpc2.1186406756722" targetNodeId="tpen.1233923571622" resolveInfo="LeftBracket" />
-=======
           <link role="parentStyleClass" roleId="tpc2.1381004262292426837" targetNodeId="tpen.1233923571622" resolveInfo="LeftBracket" />
->>>>>>> f41488bc
           <node role="modelAccessor" roleId="tpc2.1225900141900" type="tpc2.ReadOnlyModelAccessor" typeId="tpc2.1225898583838" id="1262430001742033290" nodeInfo="ng">
             <node role="getter" roleId="tpc2.1225898971709" type="tpc2.QueryFunction_ModelAccess_Getter" typeId="tpc2.1176717841777" id="1262430001742033291" nodeInfo="nn">
               <node role="body" roleId="tpee.1137022507850" type="tpee.StatementList" typeId="tpee.1068580123136" id="1262430001742033292" nodeInfo="sn">
@@ -788,11 +720,7 @@
         </node>
         <node role="childCellModel" roleId="tpc2.1073389446424" type="tpc2.CellModel_ReadOnlyModelAccessor" typeId="tpc2.1225900081164" id="1262430001742033389" nodeInfo="ng">
           <property name="attractsFocus" nameId="tpc2.1130859485024" value="0" />
-<<<<<<< HEAD
-          <link role="parentStyleClass" roleId="tpc2.1186406756722" targetNodeId="tpen.1233923584313" resolveInfo="RightBracket" />
-=======
           <link role="parentStyleClass" roleId="tpc2.1381004262292426837" targetNodeId="tpen.1233923584313" resolveInfo="RightBracket" />
->>>>>>> f41488bc
           <node role="modelAccessor" roleId="tpc2.1225900141900" type="tpc2.ReadOnlyModelAccessor" typeId="tpc2.1225898583838" id="1262430001742033390" nodeInfo="ng">
             <node role="getter" roleId="tpc2.1225898971709" type="tpc2.QueryFunction_ModelAccess_Getter" typeId="tpc2.1176717841777" id="1262430001742033391" nodeInfo="nn">
               <node role="body" roleId="tpee.1137022507850" type="tpee.StatementList" typeId="tpee.1068580123136" id="1262430001742033392" nodeInfo="sn">
@@ -883,11 +811,7 @@
         <property name="vertical" nameId="tpc2.1073389446425" value="false" />
         <node role="childCellModel" roleId="tpc2.1073389446424" type="tpc2.CellModel_Constant" typeId="tpc2.1073389577006" id="1239881184377" nodeInfo="nn">
           <property name="text" nameId="tpc2.1073389577007" value="&lt;" />
-<<<<<<< HEAD
-          <link role="parentStyleClass" roleId="tpc2.1186406756722" targetNodeId="tpen.1238161779414" resolveInfo="BaseAngleBracket" />
-=======
           <link role="parentStyleClass" roleId="tpc2.1381004262292426837" targetNodeId="tpen.1238161779414" resolveInfo="BaseAngleBracket" />
->>>>>>> f41488bc
           <node role="styleItem" roleId="tpc2.1219418656006" type="tpc2.PunctuationRightStyleClassItem" typeId="tpc2.1233759184865" id="1239881184378" nodeInfo="nn">
             <property name="flag" nameId="tpc2.1186414551515" value="true" />
           </node>
@@ -903,11 +827,7 @@
         </node>
         <node role="childCellModel" roleId="tpc2.1073389446424" type="tpc2.CellModel_Constant" typeId="tpc2.1073389577006" id="1239881184383" nodeInfo="nn">
           <property name="text" nameId="tpc2.1073389577007" value="&gt;" />
-<<<<<<< HEAD
-          <link role="parentStyleClass" roleId="tpc2.1186406756722" targetNodeId="tpen.1238161779414" resolveInfo="BaseAngleBracket" />
-=======
           <link role="parentStyleClass" roleId="tpc2.1381004262292426837" targetNodeId="tpen.1238161779414" resolveInfo="BaseAngleBracket" />
->>>>>>> f41488bc
           <node role="styleItem" roleId="tpc2.1219418656006" type="tpc2.PunctuationLeftStyleClassItem" typeId="tpc2.1233758997495" id="1239881184384" nodeInfo="nn">
             <property name="flag" nameId="tpc2.1186414551515" value="true" />
           </node>
@@ -1141,11 +1061,7 @@
     <node role="cellModel" roleId="tpc2.1080736633877" type="tpc2.CellModel_Collection" typeId="tpc2.1073389446423" id="1239560931360" nodeInfo="nn">
       <node role="childCellModel" roleId="tpc2.1073389446424" type="tpc2.CellModel_ReadOnlyModelAccessor" typeId="tpc2.1225900081164" id="1262430001742033279" nodeInfo="ng">
         <property name="attractsFocus" nameId="tpc2.1130859485024" value="0" />
-<<<<<<< HEAD
-        <link role="parentStyleClass" roleId="tpc2.1186406756722" targetNodeId="tpen.1233923571622" resolveInfo="LeftBracket" />
-=======
         <link role="parentStyleClass" roleId="tpc2.1381004262292426837" targetNodeId="tpen.1233923571622" resolveInfo="LeftBracket" />
->>>>>>> f41488bc
         <node role="modelAccessor" roleId="tpc2.1225900141900" type="tpc2.ReadOnlyModelAccessor" typeId="tpc2.1225898583838" id="1262430001742033280" nodeInfo="ng">
           <node role="getter" roleId="tpc2.1225898971709" type="tpc2.QueryFunction_ModelAccess_Getter" typeId="tpc2.1176717841777" id="1262430001742033281" nodeInfo="nn">
             <node role="body" roleId="tpee.1137022507850" type="tpee.StatementList" typeId="tpee.1068580123136" id="1262430001742033282" nodeInfo="sn">
@@ -1175,11 +1091,7 @@
       </node>
       <node role="childCellModel" roleId="tpc2.1073389446424" type="tpc2.CellModel_ReadOnlyModelAccessor" typeId="tpc2.1225900081164" id="1262430001742033459" nodeInfo="ng">
         <property name="attractsFocus" nameId="tpc2.1130859485024" value="0" />
-<<<<<<< HEAD
-        <link role="parentStyleClass" roleId="tpc2.1186406756722" targetNodeId="tpen.1233923584313" resolveInfo="RightBracket" />
-=======
         <link role="parentStyleClass" roleId="tpc2.1381004262292426837" targetNodeId="tpen.1233923584313" resolveInfo="RightBracket" />
->>>>>>> f41488bc
         <node role="modelAccessor" roleId="tpc2.1225900141900" type="tpc2.ReadOnlyModelAccessor" typeId="tpc2.1225898583838" id="1262430001742033460" nodeInfo="ng">
           <node role="getter" roleId="tpc2.1225898971709" type="tpc2.QueryFunction_ModelAccess_Getter" typeId="tpc2.1176717841777" id="1262430001742033461" nodeInfo="nn">
             <node role="body" roleId="tpee.1137022507850" type="tpee.StatementList" typeId="tpee.1068580123136" id="1262430001742033462" nodeInfo="sn">
@@ -1253,20 +1165,12 @@
     <link role="conceptDeclaration" roleId="tpc2.1166049300910" targetNodeId="cx9y.1239576519914" resolveInfo="NamedTupleComponentAccessOperation" />
     <node role="cellModel" roleId="tpc2.1080736633877" type="tpc2.CellModel_RefCell" typeId="tpc2.1088013125922" id="1239576646158" nodeInfo="ng">
       <link role="relationDeclaration" roleId="tpc2.1140103550593" targetNodeId="cx9y.1239576542472" />
-<<<<<<< HEAD
-      <link role="parentStyleClass" roleId="tpc2.1186406756722" targetNodeId="tpen.1198595398954" resolveInfo="Field" />
-=======
       <link role="parentStyleClass" roleId="tpc2.1381004262292426837" targetNodeId="tpen.1198595398954" resolveInfo="Field" />
->>>>>>> f41488bc
       <node role="editorComponent" roleId="tpc2.1088186146602" type="tpc2.InlineEditorComponent" typeId="tpc2.1088185857835" id="1239576646159" nodeInfo="ng">
         <node role="cellModel" roleId="tpc2.1080736633877" type="tpc2.CellModel_Property" typeId="tpc2.1073389658414" id="1239576653632" nodeInfo="ng">
           <property name="readOnly" nameId="tpc2.1140017977771" value="true" />
           <link role="relationDeclaration" roleId="tpc2.1140103550593" targetNodeId="tpck.1169194664001" resolveInfo="name" />
-<<<<<<< HEAD
-          <link role="parentStyleClass" roleId="tpc2.1186406756722" targetNodeId="tpen.1198595398954" resolveInfo="Field" />
-=======
           <link role="parentStyleClass" roleId="tpc2.1381004262292426837" targetNodeId="tpen.1198595398954" resolveInfo="Field" />
->>>>>>> f41488bc
         </node>
       </node>
     </node>
