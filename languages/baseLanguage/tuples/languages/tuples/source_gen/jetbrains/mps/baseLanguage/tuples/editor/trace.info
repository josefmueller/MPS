<?xml version="1.0" encoding="UTF-8"?>
<debug-info version="2">
  <concept fqn="c:f3061a53-9226-4cc5-a443-f952ceaf5816/1082485599095:jetbrains.mps.baseLanguage.structure.BlockStatement" />
  <concept fqn="c:f3061a53-9226-4cc5-a443-f952ceaf5816/1068580123140:jetbrains.mps.baseLanguage.structure.ConstructorDeclaration" />
  <concept fqn="c:f3061a53-9226-4cc5-a443-f952ceaf5816/1068580123155:jetbrains.mps.baseLanguage.structure.ExpressionStatement" />
  <concept fqn="c:f3061a53-9226-4cc5-a443-f952ceaf5816/1068390468200:jetbrains.mps.baseLanguage.structure.FieldDeclaration" />
  <concept fqn="c:f3061a53-9226-4cc5-a443-f952ceaf5816/1144226303539:jetbrains.mps.baseLanguage.structure.ForeachStatement" />
  <concept fqn="c:f3061a53-9226-4cc5-a443-f952ceaf5816/1068580123159:jetbrains.mps.baseLanguage.structure.IfStatement" />
  <concept fqn="c:f3061a53-9226-4cc5-a443-f952ceaf5816/1068580123165:jetbrains.mps.baseLanguage.structure.InstanceMethodDeclaration" />
  <concept fqn="c:f3061a53-9226-4cc5-a443-f952ceaf5816/1068581242864:jetbrains.mps.baseLanguage.structure.LocalVariableDeclarationStatement" />
  <concept fqn="c:f3061a53-9226-4cc5-a443-f952ceaf5816/1068581242878:jetbrains.mps.baseLanguage.structure.ReturnStatement" />
  <concept fqn="c:f3061a53-9226-4cc5-a443-f952ceaf5816/6329021646629104954:jetbrains.mps.baseLanguage.structure.SingleLineComment" />
  <concept fqn="c:f3061a53-9226-4cc5-a443-f952ceaf5816/1068580123157:jetbrains.mps.baseLanguage.structure.Statement" />
  <concept fqn="c:f3061a53-9226-4cc5-a443-f952ceaf5816/1081236700938:jetbrains.mps.baseLanguage.structure.StaticMethodDeclaration" />
  <concept fqn="c:f3061a53-9226-4cc5-a443-f952ceaf5816/1070475587102:jetbrains.mps.baseLanguage.structure.SuperConstructorInvocation" />
  <concept fqn="c:f3061a53-9226-4cc5-a443-f952ceaf5816/1164879751025:jetbrains.mps.baseLanguage.structure.TryCatchStatement" />
  <concept fqn="c:f3061a53-9226-4cc5-a443-f952ceaf5816/1153952380246:jetbrains.mps.baseLanguage.structure.TryStatement" />
  <concept fqn="c:f3061a53-9226-4cc5-a443-f952ceaf5816/1076505808687:jetbrains.mps.baseLanguage.structure.WhileStatement" />
  <root>
    <file name="EditorAspectDescriptorImpl.java">
      <unit at="17,0,89,0" name="jetbrains.mps.baseLanguage.tuples.editor.EditorAspectDescriptorImpl" />
    </file>
    <file name="NamedTupleComponentAccessOperation_SubstituteMenu.java">
      <unit at="47,0,65,0" name="jetbrains.mps.baseLanguage.tuples.editor.NamedTupleComponentAccessOperation_SubstituteMenu$SMP_ReferenceScope_8ybxd_a" />
      <unit at="65,0,86,0" name="jetbrains.mps.baseLanguage.tuples.editor.NamedTupleComponentAccessOperation_SubstituteMenu$SMP_Subconcepts_8ybxd_b" />
      <unit at="24,0,87,0" name="jetbrains.mps.baseLanguage.tuples.editor.NamedTupleComponentAccessOperation_SubstituteMenu" />
    </file>
    <file name="NamedTupleComponentReference_SubstituteMenu.java">
      <unit at="47,0,65,0" name="jetbrains.mps.baseLanguage.tuples.editor.NamedTupleComponentReference_SubstituteMenu$SMP_ReferenceScope_1dtstp_a" />
      <unit at="65,0,86,0" name="jetbrains.mps.baseLanguage.tuples.editor.NamedTupleComponentReference_SubstituteMenu$SMP_Subconcepts_1dtstp_b" />
      <unit at="24,0,87,0" name="jetbrains.mps.baseLanguage.tuples.editor.NamedTupleComponentReference_SubstituteMenu" />
    </file>
    <file name="NamedTupleLiteral_SubstituteMenu.java">
      <unit at="101,0,122,0" name="jetbrains.mps.baseLanguage.tuples.editor.NamedTupleLiteral_SubstituteMenu$SMP_Subconcepts_k8v7cc_b" />
      <unit at="75,0,100,0" name="jetbrains.mps.baseLanguage.tuples.editor.NamedTupleLiteral_SubstituteMenu$SMP_ReferenceScope_k8v7cc_a$Item" />
      <unit at="53,0,101,0" name="jetbrains.mps.baseLanguage.tuples.editor.NamedTupleLiteral_SubstituteMenu$SMP_ReferenceScope_k8v7cc_a" />
      <unit at="30,0,123,0" name="jetbrains.mps.baseLanguage.tuples.editor.NamedTupleLiteral_SubstituteMenu" />
    </file>
  </root>
  <root nodeRef="r:a841fea4-52c0-4064-96f2-7687a509aba5(jetbrains.mps.baseLanguage.tuples.editor)/1238852221639">
    <file name="IndexedTupleType_Editor.java">
      <node id="1238852221639" at="11,79,12,82" concept="8" />
      <node id="1238852221639" at="11,0,14,0" concept="6" trace="createEditorCell#(Ljetbrains/mps/openapi/editor/EditorContext;Lorg/jetbrains/mps/openapi/model/SNode;)Ljetbrains/mps/openapi/editor/cells/EditorCell;" />
      <scope id="1238852221639" at="11,79,12,82" />
      <scope id="1238852221639" at="11,0,14,0">
        <var name="editorContext" id="1238852221639" />
        <var name="node" id="1238852221639" />
      </scope>
      <unit id="1238852221639" at="10,0,15,0" name="jetbrains.mps.baseLanguage.tuples.editor.IndexedTupleType_Editor" />
    </file>
    <file name="IndexedTupleType_EditorBuilder_a.java">
      <node id="1238852221639" at="44,96,45,19" concept="12" />
      <node id="1238852221639" at="45,19,46,18" concept="2" />
      <node id="1238852221639" at="51,26,52,18" concept="8" />
      <node id="1238852221639" at="55,39,56,39" concept="8" />
      <node id="1238852221639" at="59,50,60,118" concept="7" />
      <node id="1238852221639" at="60,118,61,48" concept="2" />
      <node id="1238852221639" at="61,48,62,28" concept="2" />
      <node id="1238852221639" at="62,28,63,65" concept="2" />
      <node id="1238852221639" at="63,65,64,70" concept="2" />
      <node id="1238852221639" at="64,70,65,60" concept="2" />
      <node id="1238852221639" at="65,60,66,70" concept="2" />
      <node id="1238852221639" at="66,70,67,22" concept="8" />
      <node id="1262430001742033658" at="71,31,72,161" concept="8" />
      <node id="1262430001742033653" at="76,44,77,46" concept="8" />
      <node id="1262430001742033653" at="79,15,80,79" concept="2" />
      <node id="1262430001742033653" at="80,79,81,82" concept="2" />
      <node id="1262430001742033653" at="81,82,82,60" concept="2" />
      <node id="1262430001742033653" at="82,60,83,34" concept="7" />
      <node id="1262430001742033653" at="83,34,84,86" concept="2" />
      <node id="1262430001742033653" at="84,86,85,111" concept="2" />
      <node id="1262430001742033653" at="85,111,86,57" concept="2" />
      <node id="1262430001742033653" at="86,57,87,47" concept="2" />
      <node id="1262430001742033653" at="87,47,88,40" concept="2" />
      <node id="1262430001742033653" at="88,40,89,22" concept="8" />
      <node id="1238852221639" at="91,52,92,138" concept="7" />
      <node id="1238852221639" at="92,138,93,91" concept="7" />
      <node id="1238852221639" at="93,91,94,54" concept="2" />
      <node id="1238852221639" at="94,54,95,51" concept="2" />
      <node id="1238852221639" at="95,51,96,22" concept="8" />
      <node id="1238852221639" at="102,87,103,28" concept="12" />
      <node id="1238852221639" at="103,28,104,25" concept="2" />
      <node id="1238852221639" at="108,28,109,20" concept="8" />
      <node id="1238852221639" at="111,40,112,142" concept="8" />
      <node id="1238852221639" at="114,48,115,145" concept="8" />
      <node id="1238852221639" at="117,66,118,215" concept="8" />
      <node id="1238852221639" at="120,57,121,83" concept="7" />
      <node id="1238852221639" at="121,83,122,58" concept="2" />
      <node id="1238852221639" at="122,58,123,25" concept="8" />
      <node id="1238852221639" at="125,41,126,41" concept="2" />
      <node id="1238852221639" at="126,41,127,257" concept="2" />
      <node id="1238852221639" at="128,11,129,36" concept="7" />
      <node id="1238852221639" at="129,36,130,48" concept="2" />
      <node id="1238852221639" at="130,48,131,51" concept="2" />
      <node id="1238852221639" at="131,51,132,34" concept="2" />
      <node id="1238852221639" at="132,34,133,25" concept="8" />
      <node id="1238852221639" at="134,17,135,42" concept="2" />
      <node id="1238852221639" at="139,96,140,134" concept="2" />
      <node id="1238852221639" at="141,34,142,142" concept="2" />
      <node id="1238852221639" at="142,142,143,146" concept="2" />
      <node id="1238852221639" at="143,146,144,80" concept="2" />
      <node id="1238852221639" at="146,122,147,233" concept="2" />
      <node id="1238852221639" at="152,75,153,99" concept="7" />
      <node id="1238852221639" at="153,99,154,38" concept="2" />
      <node id="1238852221639" at="154,38,155,36" concept="7" />
      <node id="1238852221639" at="155,36,156,55" concept="2" />
      <node id="1238852221639" at="156,55,157,56" concept="2" />
      <node id="1238852221639" at="157,56,158,42" concept="2" />
      <node id="1238852221639" at="158,42,159,134" concept="2" />
      <node id="1238852221639" at="159,134,160,138" concept="2" />
      <node id="1238852221639" at="160,138,161,24" concept="8" />
      <node id="1238853742805" at="163,52,164,95" concept="7" />
      <node id="1238853742805" at="164,95,165,50" concept="2" />
      <node id="1238853742805" at="165,50,166,36" concept="2" />
      <node id="1238853742805" at="166,36,167,24" concept="8" />
      <node id="1262430001742033541" at="172,31,173,162" concept="8" />
      <node id="1262430001742033536" at="177,44,178,46" concept="8" />
      <node id="1262430001742033536" at="180,15,181,79" concept="2" />
      <node id="1262430001742033536" at="181,79,182,82" concept="2" />
      <node id="1262430001742033536" at="182,82,183,60" concept="2" />
      <node id="1262430001742033536" at="183,60,184,34" concept="7" />
      <node id="1262430001742033536" at="184,34,185,87" concept="2" />
      <node id="1262430001742033536" at="185,87,186,111" concept="2" />
      <node id="1262430001742033536" at="186,111,187,57" concept="2" />
      <node id="1262430001742033536" at="187,57,188,47" concept="2" />
      <node id="1262430001742033536" at="188,47,189,40" concept="2" />
      <node id="1262430001742033536" at="189,40,190,22" concept="8" />
      <node id="1238852221639" at="41,0,43,0" concept="3" trace="myNode" />
      <node id="1262430001742033653" at="74,0,76,0" concept="6" trace="setText#(Ljava/lang/String;)V" />
      <node id="1238852221639" at="99,0,101,0" concept="3" trace="myNode" />
      <node id="1262430001742033536" at="175,0,177,0" concept="6" trace="setText#(Ljava/lang/String;)V" />
      <node id="1238852221639" at="55,0,58,0" concept="6" trace="createCell#()Ljetbrains/mps/openapi/editor/cells/EditorCell;" />
      <node id="1262430001742033653" at="71,0,74,0" concept="6" trace="getText#()Ljava/lang/String;" />
      <node id="1262430001742033653" at="76,0,79,0" concept="6" trace="isValidText#(Ljava/lang/String;)Z" />
      <node id="1238852221639" at="111,0,114,0" concept="6" trace="getSLink#()Lorg/jetbrains/mps/openapi/language/SContainmentLink;" />
      <node id="1238852221639" at="114,0,117,0" concept="6" trace="getChildSConcept#()Lorg/jetbrains/mps/openapi/language/SAbstractConcept;" />
      <node id="1238852221639" at="117,0,120,0" concept="6" trace="createNodeToInsert#(Ljetbrains/mps/openapi/editor/EditorContext;)Lorg/jetbrains/mps/openapi/model/SNode;" />
      <node id="1238852221639" at="145,9,148,9" concept="5" />
      <node id="1262430001742033536" at="172,0,175,0" concept="6" trace="getText#()Ljava/lang/String;" />
      <node id="1262430001742033536" at="177,0,180,0" concept="6" trace="isValidText#(Ljava/lang/String;)Z" />
      <node id="1238852221639" at="44,0,48,0" concept="1" trace="IndexedTupleType_EditorBuilder_a#(Ljetbrains/mps/openapi/editor/EditorContext;Lorg/jetbrains/mps/openapi/model/SNode;)V" />
      <node id="1238852221639" at="102,0,106,0" concept="1" trace="componentTypeListHandler_kdtlb1_b0#(Lorg/jetbrains/mps/openapi/model/SNode;Ljetbrains/mps/openapi/editor/EditorContext;)V" />
      <node id="1238852221639" at="107,0,111,0" concept="6" trace="getNode#()Lorg/jetbrains/mps/openapi/model/SNode;" />
      <node id="1238852221639" at="49,0,54,0" concept="6" trace="getNode#()Lorg/jetbrains/mps/openapi/model/SNode;" />
      <node id="1238852221639" at="120,0,125,0" concept="6" trace="createNodeCell#(Lorg/jetbrains/mps/openapi/model/SNode;)Ljetbrains/mps/openapi/editor/cells/EditorCell;" />
      <node id="1238852221639" at="140,134,145,9" concept="5" />
      <node id="1238853742805" at="163,0,169,0" concept="6" trace="createConstant_kdtlb1_a1a#()Ljetbrains/mps/openapi/editor/cells/EditorCell;" />
      <node id="1238852221639" at="91,0,98,0" concept="6" trace="createRefNodeList_kdtlb1_b0#()Ljetbrains/mps/openapi/editor/cells/EditorCell;" />
      <node id="1238852221639" at="127,257,136,7" concept="14" />
      <node id="1238852221639" at="59,0,69,0" concept="6" trace="createCollection_kdtlb1_a#()Ljetbrains/mps/openapi/editor/cells/EditorCell;" />
      <node id="1262430001742033653" at="69,62,79,15" concept="7" />
      <node id="1262430001742033536" at="170,62,180,15" concept="7" />
      <node id="1238852221639" at="138,86,149,7" concept="5" />
      <node id="1238852221639" at="151,0,163,0" concept="6" trace="createSeparatorCell#(Lorg/jetbrains/mps/openapi/model/SNode;Lorg/jetbrains/mps/openapi/model/SNode;)Ljetbrains/mps/openapi/editor/cells/EditorCell;" />
      <node id="1238852221639" at="125,0,138,0" concept="6" trace="createEmptyCell#()Ljetbrains/mps/openapi/editor/cells/EditorCell;" />
      <node id="1238852221639" at="138,0,151,0" concept="6" trace="installElementCellActions#(Lorg/jetbrains/mps/openapi/model/SNode;Ljetbrains/mps/openapi/editor/cells/EditorCell;)V" />
      <node id="1262430001742033653" at="69,0,91,0" concept="6" trace="createReadOnlyModelAccessor_kdtlb1_a0#()Ljetbrains/mps/openapi/editor/cells/EditorCell;" />
      <node id="1262430001742033536" at="170,0,192,0" concept="6" trace="createReadOnlyModelAccessor_kdtlb1_c0#()Ljetbrains/mps/openapi/editor/cells/EditorCell;" />
      <scope id="1262430001742033653" at="74,37,74,37" />
      <scope id="1262430001742033536" at="175,37,175,37" />
      <scope id="1238852221639" at="51,26,52,18" />
      <scope id="1238852221639" at="55,39,56,39" />
      <scope id="1262430001742033656" at="71,31,72,161" />
      <scope id="1262430001742033653" at="76,44,77,46" />
      <scope id="1238852221639" at="108,28,109,20" />
      <scope id="1238852221639" at="111,40,112,142" />
      <scope id="1238852221639" at="114,48,115,145" />
      <scope id="1238852221639" at="117,66,118,215" />
      <scope id="1238852221639" at="134,17,135,42" />
      <scope id="1238852221639" at="146,122,147,233" />
      <scope id="1262430001742033539" at="172,31,173,162" />
      <scope id="1262430001742033536" at="177,44,178,46" />
      <scope id="1238852221639" at="44,96,46,18" />
      <scope id="1262430001742033653" at="74,0,76,0">
        <var name="s" id="1262430001742033653" />
      </scope>
      <scope id="1238852221639" at="102,87,104,25" />
      <scope id="1262430001742033536" at="175,0,177,0">
        <var name="s" id="1262430001742033536" />
      </scope>
      <scope id="1238852221639" at="55,0,58,0" />
      <scope id="1262430001742033653" at="71,0,74,0" />
      <scope id="1262430001742033653" at="76,0,79,0">
        <var name="s" id="1262430001742033653" />
      </scope>
      <scope id="1238852221639" at="111,0,114,0" />
      <scope id="1238852221639" at="114,0,117,0" />
      <scope id="1238852221639" at="117,0,120,0">
        <var name="editorContext" id="1238852221639" />
      </scope>
      <scope id="1238852221639" at="120,57,123,25">
        <var name="elementCell" id="1238852221639" />
      </scope>
      <scope id="1238852221639" at="141,34,144,80" />
      <scope id="1262430001742033536" at="172,0,175,0" />
      <scope id="1262430001742033536" at="177,0,180,0">
        <var name="s" id="1262430001742033536" />
      </scope>
      <scope id="1238852221639" at="44,0,48,0">
        <var name="context" id="1238852221639" />
        <var name="node" id="1238852221639" />
      </scope>
      <scope id="1238852221639" at="102,0,106,0">
        <var name="context" id="1238852221639" />
        <var name="ownerNode" id="1238852221639" />
      </scope>
      <scope id="1238852221639" at="107,0,111,0" />
      <scope id="1238853742805" at="163,52,167,24">
        <var name="editorCell" id="1238853742805" />
      </scope>
      <scope id="1238852221639" at="49,0,54,0" />
      <scope id="1238852221639" at="91,52,96,22">
        <var name="editorCell" id="1238852221639" />
        <var name="handler" id="1238852221639" />
      </scope>
      <scope id="1238852221639" at="120,0,125,0">
        <var name="elementNode" id="1238852221639" />
      </scope>
      <scope id="1238852221639" at="128,11,133,25">
        <var name="emptyCell" id="1238852221639" />
      </scope>
      <scope id="1238853742805" at="163,0,169,0" />
      <scope id="1238852221639" at="91,0,98,0" />
      <scope id="1238852221639" at="59,50,67,22">
        <var name="editorCell" id="1238852221639" />
      </scope>
      <scope id="1238852221639" at="139,96,148,9" />
      <scope id="1238852221639" at="152,75,161,24">
        <var name="editorCell" id="1238852221639" />
        <var name="style" id="1238852221639" />
      </scope>
      <scope id="1238852221639" at="59,0,69,0" />
      <scope id="1238852221639" at="125,41,136,7" />
      <scope id="1238852221639" at="138,86,149,7" />
      <scope id="1238852221639" at="151,0,163,0">
        <var name="nextNode" id="1238852221639" />
        <var name="prevNode" id="1238852221639" />
      </scope>
      <scope id="1238852221639" at="125,0,138,0" />
      <scope id="1238852221639" at="138,0,151,0">
        <var name="elementCell" id="1238852221639" />
        <var name="elementNode" id="1238852221639" />
      </scope>
      <scope id="1262430001742033653" at="69,62,89,22">
        <var name="editorCell" id="1262430001742033653" />
        <var name="style" id="1262430001742033653" />
      </scope>
      <scope id="1262430001742033536" at="170,62,190,22">
        <var name="editorCell" id="1262430001742033536" />
        <var name="style" id="1262430001742033536" />
      </scope>
      <scope id="1262430001742033653" at="69,0,91,0" />
      <scope id="1262430001742033536" at="170,0,192,0" />
      <unit id="1262430001742033653" at="70,88,79,5" name="jetbrains.mps.baseLanguage.tuples.editor.IndexedTupleType_EditorBuilder_a$1" />
      <unit id="1262430001742033536" at="171,88,180,5" name="jetbrains.mps.baseLanguage.tuples.editor.IndexedTupleType_EditorBuilder_a$2" />
      <unit id="1238852221639" at="98,0,170,0" name="jetbrains.mps.baseLanguage.tuples.editor.IndexedTupleType_EditorBuilder_a$componentTypeListHandler_kdtlb1_b0" />
      <unit id="1238852221639" at="40,0,193,0" name="jetbrains.mps.baseLanguage.tuples.editor.IndexedTupleType_EditorBuilder_a" />
    </file>
  </root>
  <root nodeRef="r:a841fea4-52c0-4064-96f2-7687a509aba5(jetbrains.mps.baseLanguage.tuples.editor)/1238853858232">
    <file name="IndexedTupleLiteral_Editor.java">
      <node id="1238853858232" at="11,79,12,85" concept="8" />
      <node id="1238853858232" at="11,0,14,0" concept="6" trace="createEditorCell#(Ljetbrains/mps/openapi/editor/EditorContext;Lorg/jetbrains/mps/openapi/model/SNode;)Ljetbrains/mps/openapi/editor/cells/EditorCell;" />
      <scope id="1238853858232" at="11,79,12,85" />
      <scope id="1238853858232" at="11,0,14,0">
        <var name="editorContext" id="1238853858232" />
        <var name="node" id="1238853858232" />
      </scope>
      <unit id="1238853858232" at="10,0,15,0" name="jetbrains.mps.baseLanguage.tuples.editor.IndexedTupleLiteral_Editor" />
    </file>
    <file name="IndexedTupleLiteral_EditorBuilder_a.java">
      <node id="1238853858232" at="42,99,43,19" concept="12" />
      <node id="1238853858232" at="43,19,44,18" concept="2" />
      <node id="1238853858232" at="49,26,50,18" concept="8" />
      <node id="1238853858232" at="53,39,54,39" concept="8" />
      <node id="1238853858232" at="57,50,58,118" concept="7" />
      <node id="1238853858232" at="58,118,59,48" concept="2" />
      <node id="1238853858232" at="59,48,60,28" concept="2" />
      <node id="1238853858232" at="60,28,61,65" concept="2" />
      <node id="1238853858232" at="61,65,62,70" concept="2" />
      <node id="1238853858232" at="62,70,63,60" concept="2" />
      <node id="1238853858232" at="63,60,64,70" concept="2" />
      <node id="1238853858232" at="64,70,65,22" concept="8" />
      <node id="1262430001742033530" at="69,31,70,164" concept="8" />
      <node id="1262430001742033525" at="74,44,75,46" concept="8" />
      <node id="1262430001742033525" at="77,15,78,79" concept="2" />
      <node id="1262430001742033525" at="78,79,79,82" concept="2" />
      <node id="1262430001742033525" at="79,82,80,60" concept="2" />
      <node id="1262430001742033525" at="80,60,81,34" concept="7" />
      <node id="1262430001742033525" at="81,34,82,86" concept="2" />
      <node id="1262430001742033525" at="82,86,83,57" concept="2" />
      <node id="1262430001742033525" at="83,57,84,47" concept="2" />
      <node id="1262430001742033525" at="84,47,85,40" concept="2" />
      <node id="1262430001742033525" at="85,40,86,22" concept="8" />
      <node id="1238853858232" at="88,52,89,137" concept="7" />
      <node id="1238853858232" at="89,137,90,91" concept="7" />
      <node id="1238853858232" at="90,91,91,50" concept="2" />
      <node id="1238853858232" at="91,50,92,51" concept="2" />
      <node id="1238853858232" at="92,51,93,22" concept="8" />
      <node id="1238853858232" at="99,83,100,28" concept="12" />
      <node id="1238853858232" at="100,28,101,25" concept="2" />
      <node id="1238853858232" at="105,28,106,20" concept="8" />
      <node id="1238853858232" at="108,40,109,138" concept="8" />
      <node id="1238853858232" at="111,48,112,151" concept="8" />
      <node id="1238853858232" at="114,66,115,221" concept="8" />
      <node id="1238853858232" at="117,57,118,83" concept="7" />
      <node id="1238853858232" at="118,83,119,58" concept="2" />
      <node id="1238853858232" at="119,58,120,25" concept="8" />
      <node id="1238853858232" at="122,41,123,41" concept="2" />
      <node id="1238853858232" at="123,41,124,249" concept="2" />
      <node id="1238853858232" at="125,11,126,36" concept="7" />
      <node id="1238853858232" at="126,36,127,48" concept="2" />
      <node id="1238853858232" at="127,48,128,51" concept="2" />
      <node id="1238853858232" at="128,51,129,34" concept="2" />
      <node id="1238853858232" at="129,34,130,25" concept="8" />
      <node id="1238853858232" at="131,17,132,42" concept="2" />
      <node id="1238853858232" at="136,96,137,134" concept="2" />
      <node id="1238853858232" at="138,34,139,142" concept="2" />
      <node id="1238853858232" at="139,142,140,146" concept="2" />
      <node id="1238853858232" at="140,146,141,80" concept="2" />
      <node id="1238853858232" at="143,122,144,229" concept="2" />
      <node id="1238853858232" at="149,75,150,99" concept="7" />
      <node id="1238853858232" at="150,99,151,38" concept="2" />
      <node id="1238853858232" at="151,38,152,36" concept="7" />
      <node id="1238853858232" at="152,36,153,55" concept="2" />
      <node id="1238853858232" at="153,55,154,56" concept="2" />
      <node id="1238853858232" at="154,56,155,42" concept="2" />
      <node id="1238853858232" at="155,42,156,134" concept="2" />
      <node id="1238853858232" at="156,134,157,138" concept="2" />
      <node id="1238853858232" at="157,138,158,24" concept="8" />
      <node id="1238853909939" at="160,52,161,95" concept="7" />
      <node id="1238853909939" at="161,95,162,50" concept="2" />
      <node id="1238853909939" at="162,50,163,36" concept="2" />
      <node id="1238853909939" at="163,36,164,24" concept="8" />
      <node id="1262430001742033519" at="169,31,170,165" concept="8" />
      <node id="1262430001742033514" at="174,44,175,46" concept="8" />
      <node id="1262430001742033514" at="177,15,178,79" concept="2" />
      <node id="1262430001742033514" at="178,79,179,82" concept="2" />
      <node id="1262430001742033514" at="179,82,180,60" concept="2" />
      <node id="1262430001742033514" at="180,60,181,34" concept="7" />
      <node id="1262430001742033514" at="181,34,182,87" concept="2" />
      <node id="1262430001742033514" at="182,87,183,57" concept="2" />
      <node id="1262430001742033514" at="183,57,184,47" concept="2" />
      <node id="1262430001742033514" at="184,47,185,40" concept="2" />
      <node id="1262430001742033514" at="185,40,186,22" concept="8" />
      <node id="1238853858232" at="39,0,41,0" concept="3" trace="myNode" />
      <node id="1262430001742033525" at="72,0,74,0" concept="6" trace="setText#(Ljava/lang/String;)V" />
      <node id="1238853858232" at="96,0,98,0" concept="3" trace="myNode" />
      <node id="1262430001742033514" at="172,0,174,0" concept="6" trace="setText#(Ljava/lang/String;)V" />
      <node id="1238853858232" at="53,0,56,0" concept="6" trace="createCell#()Ljetbrains/mps/openapi/editor/cells/EditorCell;" />
      <node id="1262430001742033525" at="69,0,72,0" concept="6" trace="getText#()Ljava/lang/String;" />
      <node id="1262430001742033525" at="74,0,77,0" concept="6" trace="isValidText#(Ljava/lang/String;)Z" />
      <node id="1238853858232" at="108,0,111,0" concept="6" trace="getSLink#()Lorg/jetbrains/mps/openapi/language/SContainmentLink;" />
      <node id="1238853858232" at="111,0,114,0" concept="6" trace="getChildSConcept#()Lorg/jetbrains/mps/openapi/language/SAbstractConcept;" />
      <node id="1238853858232" at="114,0,117,0" concept="6" trace="createNodeToInsert#(Ljetbrains/mps/openapi/editor/EditorContext;)Lorg/jetbrains/mps/openapi/model/SNode;" />
      <node id="1238853858232" at="142,9,145,9" concept="5" />
      <node id="1262430001742033514" at="169,0,172,0" concept="6" trace="getText#()Ljava/lang/String;" />
      <node id="1262430001742033514" at="174,0,177,0" concept="6" trace="isValidText#(Ljava/lang/String;)Z" />
      <node id="1238853858232" at="42,0,46,0" concept="1" trace="IndexedTupleLiteral_EditorBuilder_a#(Ljetbrains/mps/openapi/editor/EditorContext;Lorg/jetbrains/mps/openapi/model/SNode;)V" />
      <node id="1238853858232" at="99,0,103,0" concept="1" trace="componentListHandler_rvpzqy_b0#(Lorg/jetbrains/mps/openapi/model/SNode;Ljetbrains/mps/openapi/editor/EditorContext;)V" />
      <node id="1238853858232" at="104,0,108,0" concept="6" trace="getNode#()Lorg/jetbrains/mps/openapi/model/SNode;" />
      <node id="1238853858232" at="47,0,52,0" concept="6" trace="getNode#()Lorg/jetbrains/mps/openapi/model/SNode;" />
      <node id="1238853858232" at="117,0,122,0" concept="6" trace="createNodeCell#(Lorg/jetbrains/mps/openapi/model/SNode;)Ljetbrains/mps/openapi/editor/cells/EditorCell;" />
      <node id="1238853858232" at="137,134,142,9" concept="5" />
      <node id="1238853909939" at="160,0,166,0" concept="6" trace="createConstant_rvpzqy_a1a#()Ljetbrains/mps/openapi/editor/cells/EditorCell;" />
      <node id="1238853858232" at="88,0,95,0" concept="6" trace="createRefNodeList_rvpzqy_b0#()Ljetbrains/mps/openapi/editor/cells/EditorCell;" />
      <node id="1238853858232" at="124,249,133,7" concept="14" />
      <node id="1238853858232" at="57,0,67,0" concept="6" trace="createCollection_rvpzqy_a#()Ljetbrains/mps/openapi/editor/cells/EditorCell;" />
      <node id="1262430001742033525" at="67,62,77,15" concept="7" />
      <node id="1262430001742033514" at="167,62,177,15" concept="7" />
      <node id="1238853858232" at="135,86,146,7" concept="5" />
      <node id="1238853858232" at="148,0,160,0" concept="6" trace="createSeparatorCell#(Lorg/jetbrains/mps/openapi/model/SNode;Lorg/jetbrains/mps/openapi/model/SNode;)Ljetbrains/mps/openapi/editor/cells/EditorCell;" />
      <node id="1238853858232" at="122,0,135,0" concept="6" trace="createEmptyCell#()Ljetbrains/mps/openapi/editor/cells/EditorCell;" />
      <node id="1238853858232" at="135,0,148,0" concept="6" trace="installElementCellActions#(Lorg/jetbrains/mps/openapi/model/SNode;Ljetbrains/mps/openapi/editor/cells/EditorCell;)V" />
      <node id="1262430001742033525" at="67,0,88,0" concept="6" trace="createReadOnlyModelAccessor_rvpzqy_a0#()Ljetbrains/mps/openapi/editor/cells/EditorCell;" />
      <node id="1262430001742033514" at="167,0,188,0" concept="6" trace="createReadOnlyModelAccessor_rvpzqy_c0#()Ljetbrains/mps/openapi/editor/cells/EditorCell;" />
      <scope id="1262430001742033525" at="72,37,72,37" />
      <scope id="1262430001742033514" at="172,37,172,37" />
      <scope id="1238853858232" at="49,26,50,18" />
      <scope id="1238853858232" at="53,39,54,39" />
      <scope id="1262430001742033528" at="69,31,70,164" />
      <scope id="1262430001742033525" at="74,44,75,46" />
      <scope id="1238853858232" at="105,28,106,20" />
      <scope id="1238853858232" at="108,40,109,138" />
      <scope id="1238853858232" at="111,48,112,151" />
      <scope id="1238853858232" at="114,66,115,221" />
      <scope id="1238853858232" at="131,17,132,42" />
      <scope id="1238853858232" at="143,122,144,229" />
      <scope id="1262430001742033517" at="169,31,170,165" />
      <scope id="1262430001742033514" at="174,44,175,46" />
      <scope id="1238853858232" at="42,99,44,18" />
      <scope id="1262430001742033525" at="72,0,74,0">
        <var name="s" id="1262430001742033525" />
      </scope>
      <scope id="1238853858232" at="99,83,101,25" />
      <scope id="1262430001742033514" at="172,0,174,0">
        <var name="s" id="1262430001742033514" />
      </scope>
      <scope id="1238853858232" at="53,0,56,0" />
      <scope id="1262430001742033525" at="69,0,72,0" />
      <scope id="1262430001742033525" at="74,0,77,0">
        <var name="s" id="1262430001742033525" />
      </scope>
      <scope id="1238853858232" at="108,0,111,0" />
      <scope id="1238853858232" at="111,0,114,0" />
      <scope id="1238853858232" at="114,0,117,0">
        <var name="editorContext" id="1238853858232" />
      </scope>
      <scope id="1238853858232" at="117,57,120,25">
        <var name="elementCell" id="1238853858232" />
      </scope>
      <scope id="1238853858232" at="138,34,141,80" />
      <scope id="1262430001742033514" at="169,0,172,0" />
      <scope id="1262430001742033514" at="174,0,177,0">
        <var name="s" id="1262430001742033514" />
      </scope>
      <scope id="1238853858232" at="42,0,46,0">
        <var name="context" id="1238853858232" />
        <var name="node" id="1238853858232" />
      </scope>
      <scope id="1238853858232" at="99,0,103,0">
        <var name="context" id="1238853858232" />
        <var name="ownerNode" id="1238853858232" />
      </scope>
      <scope id="1238853858232" at="104,0,108,0" />
      <scope id="1238853909939" at="160,52,164,24">
        <var name="editorCell" id="1238853909939" />
      </scope>
      <scope id="1238853858232" at="47,0,52,0" />
      <scope id="1238853858232" at="88,52,93,22">
        <var name="editorCell" id="1238853858232" />
        <var name="handler" id="1238853858232" />
      </scope>
      <scope id="1238853858232" at="117,0,122,0">
        <var name="elementNode" id="1238853858232" />
      </scope>
      <scope id="1238853858232" at="125,11,130,25">
        <var name="emptyCell" id="1238853858232" />
      </scope>
      <scope id="1238853909939" at="160,0,166,0" />
      <scope id="1238853858232" at="88,0,95,0" />
      <scope id="1238853858232" at="57,50,65,22">
        <var name="editorCell" id="1238853858232" />
      </scope>
      <scope id="1238853858232" at="136,96,145,9" />
      <scope id="1238853858232" at="149,75,158,24">
        <var name="editorCell" id="1238853858232" />
        <var name="style" id="1238853858232" />
      </scope>
      <scope id="1238853858232" at="57,0,67,0" />
      <scope id="1238853858232" at="122,41,133,7" />
      <scope id="1238853858232" at="135,86,146,7" />
      <scope id="1238853858232" at="148,0,160,0">
        <var name="nextNode" id="1238853858232" />
        <var name="prevNode" id="1238853858232" />
      </scope>
      <scope id="1238853858232" at="122,0,135,0" />
      <scope id="1238853858232" at="135,0,148,0">
        <var name="elementCell" id="1238853858232" />
        <var name="elementNode" id="1238853858232" />
      </scope>
      <scope id="1262430001742033525" at="67,62,86,22">
        <var name="editorCell" id="1262430001742033525" />
        <var name="style" id="1262430001742033525" />
      </scope>
      <scope id="1262430001742033514" at="167,62,186,22">
        <var name="editorCell" id="1262430001742033514" />
        <var name="style" id="1262430001742033514" />
      </scope>
      <scope id="1262430001742033525" at="67,0,88,0" />
      <scope id="1262430001742033514" at="167,0,188,0" />
      <unit id="1262430001742033525" at="68,88,77,5" name="jetbrains.mps.baseLanguage.tuples.editor.IndexedTupleLiteral_EditorBuilder_a$1" />
      <unit id="1262430001742033514" at="168,88,177,5" name="jetbrains.mps.baseLanguage.tuples.editor.IndexedTupleLiteral_EditorBuilder_a$2" />
      <unit id="1238853858232" at="95,0,167,0" name="jetbrains.mps.baseLanguage.tuples.editor.IndexedTupleLiteral_EditorBuilder_a$componentListHandler_rvpzqy_b0" />
      <unit id="1238853858232" at="38,0,189,0" name="jetbrains.mps.baseLanguage.tuples.editor.IndexedTupleLiteral_EditorBuilder_a" />
    </file>
  </root>
  <root nodeRef="r:a841fea4-52c0-4064-96f2-7687a509aba5(jetbrains.mps.baseLanguage.tuples.editor)/1238857796064">
    <file name="IndexedTupleMemberAccessExpression_Editor.java">
      <node id="1238857796064" at="11,79,12,100" concept="8" />
      <node id="1238857796064" at="11,0,14,0" concept="6" trace="createEditorCell#(Ljetbrains/mps/openapi/editor/EditorContext;Lorg/jetbrains/mps/openapi/model/SNode;)Ljetbrains/mps/openapi/editor/cells/EditorCell;" />
      <scope id="1238857796064" at="11,79,12,100" />
      <scope id="1238857796064" at="11,0,14,0">
        <var name="editorContext" id="1238857796064" />
        <var name="node" id="1238857796064" />
      </scope>
      <unit id="1238857796064" at="10,0,15,0" name="jetbrains.mps.baseLanguage.tuples.editor.IndexedTupleMemberAccessExpression_Editor" />
    </file>
    <file name="IndexedTupleMemberAccessExpression_EditorBuilder_a.java">
      <node id="1238857796064" at="30,114,31,19" concept="12" />
      <node id="1238857796064" at="31,19,32,18" concept="2" />
      <node id="1238857796064" at="37,26,38,18" concept="8" />
      <node id="1238857796064" at="41,39,42,39" concept="8" />
      <node id="1238857796064" at="45,50,46,118" concept="7" />
      <node id="1238857796064" at="46,118,47,48" concept="2" />
      <node id="1238857796064" at="47,48,48,28" concept="2" />
      <node id="1238857796064" at="48,28,49,65" concept="2" />
      <node id="1238857796064" at="49,65,50,56" concept="2" />
      <node id="1238857796064" at="50,56,51,57" concept="2" />
      <node id="1238857796064" at="51,57,52,56" concept="2" />
      <node id="1238857796064" at="52,56,53,57" concept="2" />
      <node id="1238857796064" at="53,57,54,22" concept="8" />
      <node id="1238857796064" at="56,48,57,276" concept="7" />
      <node id="1238857796064" at="57,276,58,33" concept="8" />
      <node id="1238857796064" at="64,119,65,38" concept="12" />
      <node id="1238857796064" at="65,38,66,25" concept="2" />
      <node id="1238857796064" at="71,28,72,20" concept="8" />
      <node id="1238857796064" at="75,55,76,76" concept="7" />
      <node id="1238857796064" at="76,76,77,218" concept="2" />
      <node id="1238857796064" at="77,218,78,221" concept="2" />
      <node id="1238857796064" at="78,221,79,41" concept="2" />
      <node id="1238857796064" at="79,41,80,24" concept="8" />
      <node id="1238857796064" at="86,118,87,75" concept="2" />
      <node id="1238857796064" at="89,42,90,150" concept="2" />
      <node id="1238857796064" at="94,44,95,41" concept="2" />
      <node id="1238857796064" at="95,41,96,209" concept="2" />
      <node id="1238857796064" at="97,11,98,56" concept="7" />
      <node id="1238857796064" at="98,56,99,44" concept="2" />
      <node id="1238857796064" at="99,44,100,42" concept="2" />
      <node id="1238857796064" at="100,42,101,35" concept="2" />
      <node id="1238857796064" at="101,35,102,26" concept="8" />
      <node id="1238857796064" at="103,17,104,42" concept="2" />
      <node id="1238857796064" at="107,40,108,26" concept="8" />
      <node id="1238857821361" at="111,49,112,94" concept="7" />
      <node id="1238857821361" at="112,94,113,47" concept="2" />
      <node id="1238857821361" at="113,47,114,34" concept="7" />
      <node id="1238857821361" at="114,34,115,93" concept="2" />
      <node id="1238857821361" at="115,93,116,40" concept="2" />
      <node id="1238857821361" at="116,40,117,34" concept="2" />
      <node id="1238857821361" at="117,34,118,22" concept="8" />
      <node id="1238857796064" at="120,48,121,276" concept="7" />
      <node id="1238857796064" at="121,276,122,33" concept="8" />
      <node id="1238857796064" at="128,119,129,38" concept="12" />
      <node id="1238857796064" at="129,38,130,25" concept="2" />
      <node id="1238857796064" at="135,28,136,20" concept="8" />
      <node id="1238857796064" at="139,55,140,76" concept="7" />
      <node id="1238857796064" at="140,76,141,218" concept="2" />
      <node id="1238857796064" at="141,218,142,221" concept="2" />
      <node id="1238857796064" at="142,221,143,41" concept="2" />
      <node id="1238857796064" at="143,41,144,24" concept="8" />
      <node id="1238857796064" at="150,118,151,75" concept="2" />
      <node id="1238857796064" at="153,42,154,150" concept="2" />
      <node id="1238857796064" at="158,44,159,41" concept="2" />
      <node id="1238857796064" at="159,41,160,209" concept="2" />
      <node id="1238857796064" at="161,11,162,56" concept="7" />
      <node id="1238857796064" at="162,56,163,44" concept="2" />
      <node id="1238857796064" at="163,44,164,42" concept="2" />
      <node id="1238857796064" at="164,42,165,35" concept="2" />
      <node id="1238857796064" at="165,35,166,26" concept="8" />
      <node id="1238857796064" at="167,17,168,42" concept="2" />
      <node id="1238857796064" at="171,40,172,26" concept="8" />
      <node id="1238857856472" at="175,49,176,94" concept="7" />
      <node id="1238857856472" at="176,94,177,47" concept="2" />
      <node id="1238857856472" at="177,47,178,34" concept="7" />
      <node id="1238857856472" at="178,34,179,87" concept="2" />
      <node id="1238857856472" at="179,87,180,40" concept="2" />
      <node id="1238857856472" at="180,40,181,34" concept="2" />
      <node id="1238857856472" at="181,34,182,22" concept="8" />
      <node id="1238857796064" at="27,0,29,0" concept="3" trace="myNode" />
      <node id="1238857796064" at="61,0,63,0" concept="3" trace="myNode" />
      <node id="1238857796064" at="125,0,127,0" concept="3" trace="myNode" />
      <node id="1238857796064" at="41,0,44,0" concept="6" trace="createCell#()Ljetbrains/mps/openapi/editor/cells/EditorCell;" />
      <node id="1238857796064" at="85,70,88,7" concept="5" />
      <node id="1238857796064" at="88,7,91,7" concept="5" />
      <node id="1238857796064" at="107,0,110,0" concept="6" trace="getNoTargetText#()Ljava/lang/String;" />
      <node id="1238857796064" at="149,70,152,7" concept="5" />
      <node id="1238857796064" at="152,7,155,7" concept="5" />
      <node id="1238857796064" at="171,0,174,0" concept="6" trace="getNoTargetText#()Ljava/lang/String;" />
      <node id="1238857796064" at="30,0,34,0" concept="1" trace="IndexedTupleMemberAccessExpression_EditorBuilder_a#(Ljetbrains/mps/openapi/editor/EditorContext;Lorg/jetbrains/mps/openapi/model/SNode;)V" />
      <node id="1238857796064" at="56,0,60,0" concept="6" trace="createRefNode_pessfj_a0#()Ljetbrains/mps/openapi/editor/cells/EditorCell;" />
      <node id="1238857796064" at="64,0,68,0" concept="1" trace="tupleSingleRoleHandler_pessfj_a0#(Lorg/jetbrains/mps/openapi/model/SNode;Lorg/jetbrains/mps/openapi/language/SContainmentLink;Ljetbrains/mps/openapi/editor/EditorContext;)V" />
      <node id="1238857796064" at="120,0,124,0" concept="6" trace="createRefNode_pessfj_c0#()Ljetbrains/mps/openapi/editor/cells/EditorCell;" />
      <node id="1238857796064" at="128,0,132,0" concept="1" trace="indexSingleRoleHandler_pessfj_c0#(Lorg/jetbrains/mps/openapi/model/SNode;Lorg/jetbrains/mps/openapi/language/SContainmentLink;Ljetbrains/mps/openapi/editor/EditorContext;)V" />
      <node id="1238857796064" at="35,0,40,0" concept="6" trace="getNode#()Lorg/jetbrains/mps/openapi/model/SNode;" />
      <node id="1238857796064" at="69,0,74,0" concept="6" trace="getNode#()Lorg/jetbrains/mps/openapi/model/SNode;" />
      <node id="1238857796064" at="133,0,138,0" concept="6" trace="getNode#()Lorg/jetbrains/mps/openapi/model/SNode;" />
      <node id="1238857796064" at="75,0,82,0" concept="6" trace="createChildCell#(Lorg/jetbrains/mps/openapi/model/SNode;)Ljetbrains/mps/openapi/editor/cells/EditorCell;" />
      <node id="1238857796064" at="139,0,146,0" concept="6" trace="createChildCell#(Lorg/jetbrains/mps/openapi/model/SNode;)Ljetbrains/mps/openapi/editor/cells/EditorCell;" />
      <node id="1238857796064" at="85,0,93,0" concept="6" trace="installCellInfo#(Lorg/jetbrains/mps/openapi/model/SNode;Ljetbrains/mps/openapi/editor/cells/EditorCell;)V" />
      <node id="1238857796064" at="149,0,157,0" concept="6" trace="installCellInfo#(Lorg/jetbrains/mps/openapi/model/SNode;Ljetbrains/mps/openapi/editor/cells/EditorCell;)V" />
      <node id="1238857796064" at="96,209,105,7" concept="14" />
      <node id="1238857821361" at="111,0,120,0" concept="6" trace="createConstant_pessfj_b0#()Ljetbrains/mps/openapi/editor/cells/EditorCell;" />
      <node id="1238857796064" at="160,209,169,7" concept="14" />
      <node id="1238857856472" at="175,0,184,0" concept="6" trace="createConstant_pessfj_d0#()Ljetbrains/mps/openapi/editor/cells/EditorCell;" />
      <node id="1238857796064" at="45,0,56,0" concept="6" trace="createCollection_pessfj_a#()Ljetbrains/mps/openapi/editor/cells/EditorCell;" />
      <node id="1238857796064" at="93,0,107,0" concept="6" trace="createEmptyCell#()Ljetbrains/mps/openapi/editor/cells/EditorCell;" />
      <node id="1238857796064" at="157,0,171,0" concept="6" trace="createEmptyCell#()Ljetbrains/mps/openapi/editor/cells/EditorCell;" />
      <scope id="1238857796064" at="37,26,38,18" />
      <scope id="1238857796064" at="41,39,42,39" />
      <scope id="1238857796064" at="71,28,72,20" />
      <scope id="1238857796064" at="86,118,87,75" />
      <scope id="1238857796064" at="89,42,90,150" />
      <scope id="1238857796064" at="103,17,104,42" />
      <scope id="1238857796064" at="107,40,108,26" />
      <scope id="1238857796064" at="135,28,136,20" />
      <scope id="1238857796064" at="150,118,151,75" />
      <scope id="1238857796064" at="153,42,154,150" />
      <scope id="1238857796064" at="167,17,168,42" />
      <scope id="1238857796064" at="171,40,172,26" />
      <scope id="1238857796064" at="30,114,32,18" />
      <scope id="1238857796064" at="56,48,58,33">
        <var name="provider" id="1238857796064" />
      </scope>
      <scope id="1238857796064" at="64,119,66,25" />
      <scope id="1238857796064" at="120,48,122,33">
        <var name="provider" id="1238857796064" />
      </scope>
      <scope id="1238857796064" at="128,119,130,25" />
      <scope id="1238857796064" at="41,0,44,0" />
      <scope id="1238857796064" at="107,0,110,0" />
      <scope id="1238857796064" at="171,0,174,0" />
      <scope id="1238857796064" at="30,0,34,0">
        <var name="context" id="1238857796064" />
        <var name="node" id="1238857796064" />
      </scope>
      <scope id="1238857796064" at="56,0,60,0" />
      <scope id="1238857796064" at="64,0,68,0">
        <var name="containmentLink" id="1238857796064" />
        <var name="context" id="1238857796064" />
        <var name="ownerNode" id="1238857796064" />
      </scope>
      <scope id="1238857796064" at="120,0,124,0" />
      <scope id="1238857796064" at="128,0,132,0">
        <var name="containmentLink" id="1238857796064" />
        <var name="context" id="1238857796064" />
        <var name="ownerNode" id="1238857796064" />
      </scope>
      <scope id="1238857796064" at="35,0,40,0" />
      <scope id="1238857796064" at="69,0,74,0" />
      <scope id="1238857796064" at="75,55,80,24">
        <var name="editorCell" id="1238857796064" />
      </scope>
      <scope id="1238857796064" at="97,11,102,26">
        <var name="editorCell" id="1238857796064" />
      </scope>
      <scope id="1238857796064" at="133,0,138,0" />
      <scope id="1238857796064" at="139,55,144,24">
        <var name="editorCell" id="1238857796064" />
      </scope>
      <scope id="1238857796064" at="161,11,166,26">
        <var name="editorCell" id="1238857796064" />
      </scope>
      <scope id="1238857796064" at="85,70,91,7" />
      <scope id="1238857796064" at="149,70,155,7" />
      <scope id="1238857796064" at="75,0,82,0">
        <var name="child" id="1238857796064" />
      </scope>
      <scope id="1238857821361" at="111,49,118,22">
        <var name="editorCell" id="1238857821361" />
        <var name="style" id="1238857821361" />
      </scope>
      <scope id="1238857796064" at="139,0,146,0">
        <var name="child" id="1238857796064" />
      </scope>
      <scope id="1238857856472" at="175,49,182,22">
        <var name="editorCell" id="1238857856472" />
        <var name="style" id="1238857856472" />
      </scope>
      <scope id="1238857796064" at="85,0,93,0">
        <var name="child" id="1238857796064" />
        <var name="editorCell" id="1238857796064" />
      </scope>
      <scope id="1238857796064" at="149,0,157,0">
        <var name="child" id="1238857796064" />
        <var name="editorCell" id="1238857796064" />
      </scope>
      <scope id="1238857796064" at="45,50,54,22">
        <var name="editorCell" id="1238857796064" />
      </scope>
      <scope id="1238857821361" at="111,0,120,0" />
      <scope id="1238857856472" at="175,0,184,0" />
      <scope id="1238857796064" at="45,0,56,0" />
      <scope id="1238857796064" at="94,44,105,7" />
      <scope id="1238857796064" at="158,44,169,7" />
      <scope id="1238857796064" at="93,0,107,0" />
      <scope id="1238857796064" at="157,0,171,0" />
      <unit id="1238857796064" at="60,0,111,0" name="jetbrains.mps.baseLanguage.tuples.editor.IndexedTupleMemberAccessExpression_EditorBuilder_a$tupleSingleRoleHandler_pessfj_a0" />
      <unit id="1238857796064" at="124,0,175,0" name="jetbrains.mps.baseLanguage.tuples.editor.IndexedTupleMemberAccessExpression_EditorBuilder_a$indexSingleRoleHandler_pessfj_c0" />
      <unit id="1238857796064" at="26,0,185,0" name="jetbrains.mps.baseLanguage.tuples.editor.IndexedTupleMemberAccessExpression_EditorBuilder_a" />
    </file>
  </root>
  <root nodeRef="r:a841fea4-52c0-4064-96f2-7687a509aba5(jetbrains.mps.baseLanguage.tuples.editor)/1239377826323">
    <file name="NamedTupleDeclaration_Editor.java">
      <node id="1239377826323" at="11,79,12,87" concept="8" />
      <node id="1239377826323" at="14,82,15,90" concept="8" />
      <node id="1239377826323" at="11,0,14,0" concept="6" trace="createEditorCell#(Ljetbrains/mps/openapi/editor/EditorContext;Lorg/jetbrains/mps/openapi/model/SNode;)Ljetbrains/mps/openapi/editor/cells/EditorCell;" />
      <node id="1239377826323" at="14,0,17,0" concept="6" trace="createInspectedCell#(Ljetbrains/mps/openapi/editor/EditorContext;Lorg/jetbrains/mps/openapi/model/SNode;)Ljetbrains/mps/openapi/editor/cells/EditorCell;" />
      <scope id="1239377826323" at="11,79,12,87" />
      <scope id="1239377826323" at="14,82,15,90" />
      <scope id="1239377826323" at="11,0,14,0">
        <var name="editorContext" id="1239377826323" />
        <var name="node" id="1239377826323" />
      </scope>
      <scope id="1239377826323" at="14,0,17,0">
        <var name="editorContext" id="1239377826323" />
        <var name="node" id="1239377826323" />
      </scope>
      <unit id="1239377826323" at="10,0,18,0" name="jetbrains.mps.baseLanguage.tuples.editor.NamedTupleDeclaration_Editor" />
    </file>
    <file name="NamedTupleDeclaration_EditorBuilder_a.java">
      <node id="1239377826323" at="55,101,56,19" concept="12" />
      <node id="1239377826323" at="56,19,57,18" concept="2" />
      <node id="1239377826323" at="62,26,63,18" concept="8" />
      <node id="1239377826323" at="66,39,67,39" concept="8" />
      <node id="1239377826323" at="70,50,71,118" concept="7" />
      <node id="1239377826323" at="71,118,72,48" concept="2" />
      <node id="1239377826323" at="72,48,73,28" concept="2" />
      <node id="1239377826323" at="73,28,74,65" concept="2" />
      <node id="1239377826323" at="74,65,75,58" concept="2" />
      <node id="1239377826323" at="75,58,76,58" concept="2" />
      <node id="1239377826323" at="77,37,78,59" concept="2" />
      <node id="1239377826323" at="79,5,80,57" concept="2" />
      <node id="1239377826323" at="80,57,81,57" concept="2" />
      <node id="1239377826323" at="82,37,83,61" concept="2" />
      <node id="1239377826323" at="84,5,85,59" concept="2" />
      <node id="1239377826323" at="85,59,86,59" concept="2" />
      <node id="1239377826323" at="86,59,87,59" concept="2" />
      <node id="1239377826323" at="87,59,88,22" concept="8" />
      <node id="1239460104356" at="90,46,91,215" concept="8" />
      <node id="1240501437254" at="93,46,94,242" concept="8" />
      <node id="8856861289653952666" at="96,50,97,150" concept="7" />
      <node id="8856861289653952666" at="97,150,98,22" concept="8" />
      <node id="1239459873182" at="100,50,101,138" concept="7" />
      <node id="1239459873182" at="101,138,102,22" concept="8" />
      <node id="1239460104353" at="104,49,105,99" concept="7" />
      <node id="1239460104353" at="105,99,106,47" concept="2" />
      <node id="1239460104353" at="106,47,107,34" concept="7" />
      <node id="1239460104353" at="107,34,108,82" concept="2" />
      <node id="1239460104353" at="108,82,109,40" concept="2" />
      <node id="1239460104353" at="109,40,110,34" concept="2" />
      <node id="1239460104353" at="110,34,111,22" concept="8" />
      <node id="1239529245183" at="113,49,114,98" concept="7" />
      <node id="1239529245183" at="114,98,115,47" concept="2" />
      <node id="1239529245183" at="115,47,116,34" concept="7" />
      <node id="1239529245183" at="116,34,117,82" concept="2" />
      <node id="1239529245183" at="117,82,118,40" concept="2" />
      <node id="1239529245183" at="118,40,119,34" concept="2" />
      <node id="1239529245183" at="119,34,120,22" concept="8" />
      <node id="1239529278554" at="122,49,123,39" concept="2" />
      <node id="1239529278554" at="124,9,125,146" concept="7" />
      <node id="1239529278554" at="125,146,126,76" concept="2" />
      <node id="1239529278554" at="126,76,127,149" concept="7" />
      <node id="1239529278554" at="127,149,128,45" concept="2" />
      <node id="1239529278554" at="128,45,129,153" concept="2" />
      <node id="1239529278554" at="129,153,130,157" concept="2" />
      <node id="1239529278554" at="130,157,131,44" concept="2" />
      <node id="1239529278554" at="131,44,132,36" concept="7" />
      <node id="1239529278554" at="132,36,133,50" concept="2" />
      <node id="1239529278554" at="133,50,134,42" concept="2" />
      <node id="1239529278554" at="134,42,135,306" concept="2" />
      <node id="1239529278554" at="135,306,136,86" concept="2" />
      <node id="1239529278554" at="136,86,137,33" concept="2" />
      <node id="1239529278554" at="137,33,138,306" concept="7" />
      <node id="1239529278554" at="140,41,141,118" concept="8" />
      <node id="1239529278554" at="144,74,145,89" concept="7" />
      <node id="1239529278554" at="145,89,146,145" concept="8" />
      <node id="1239529278554" at="147,12,148,24" concept="8" />
      <node id="1239529278554" at="149,15,150,40" concept="2" />
      <node id="1239377826323" at="153,51,154,118" concept="7" />
      <node id="1239377826323" at="154,118,155,49" concept="2" />
      <node id="1239377826323" at="155,49,156,34" concept="7" />
      <node id="1239377826323" at="156,34,157,49" concept="2" />
      <node id="1239377826323" at="157,49,158,40" concept="2" />
      <node id="1239377826323" at="158,40,159,58" concept="2" />
      <node id="1239377826323" at="159,58,160,61" concept="2" />
      <node id="1239377826323" at="160,61,161,58" concept="2" />
      <node id="1239377826323" at="161,58,162,22" concept="8" />
      <node id="1240501425777" at="164,50,165,94" concept="7" />
      <node id="1240501425777" at="165,94,166,48" concept="2" />
      <node id="1240501425777" at="166,48,167,34" concept="7" />
      <node id="1240501425777" at="167,34,168,84" concept="2" />
      <node id="1240501425777" at="168,84,169,54" concept="2" />
      <node id="1240501425777" at="169,54,170,55" concept="2" />
      <node id="1240501425777" at="170,55,171,40" concept="2" />
      <node id="1240501425777" at="171,40,172,34" concept="2" />
      <node id="1240501425777" at="172,34,173,22" concept="8" />
      <node id="1239377826323" at="175,53,176,154" concept="7" />
      <node id="1239377826323" at="176,154,177,91" concept="7" />
      <node id="1239377826323" at="177,91,178,64" concept="2" />
      <node id="1239377826323" at="178,64,179,51" concept="2" />
      <node id="1239377826323" at="179,51,180,22" concept="8" />
      <node id="1239377826323" at="186,98,187,28" concept="12" />
      <node id="1239377826323" at="187,28,188,25" concept="2" />
      <node id="1239377826323" at="192,28,193,20" concept="8" />
      <node id="1239377826323" at="195,40,196,152" concept="8" />
      <node id="1239377826323" at="198,48,199,165" concept="8" />
      <node id="1239377826323" at="201,66,202,235" concept="8" />
      <node id="1239377826323" at="204,57,205,83" concept="7" />
      <node id="1239377826323" at="205,83,206,58" concept="2" />
      <node id="1239377826323" at="206,58,207,25" concept="8" />
      <node id="1239377826323" at="209,41,210,41" concept="2" />
      <node id="1239377826323" at="210,41,211,278" concept="2" />
      <node id="1239377826323" at="212,11,213,36" concept="7" />
      <node id="1239377826323" at="213,36,214,49" concept="2" />
      <node id="1239377826323" at="214,49,215,51" concept="2" />
      <node id="1239377826323" at="215,51,216,34" concept="2" />
      <node id="1239377826323" at="216,34,217,25" concept="8" />
      <node id="1239377826323" at="218,17,219,42" concept="2" />
      <node id="1239377826323" at="223,96,224,134" concept="2" />
      <node id="1239377826323" at="225,34,226,142" concept="2" />
      <node id="1239377826323" at="226,142,227,146" concept="2" />
      <node id="1239377826323" at="227,146,228,80" concept="2" />
      <node id="1239377826323" at="230,122,231,243" concept="2" />
      <node id="1239377826323" at="236,75,237,99" concept="7" />
      <node id="1239377826323" at="237,99,238,38" concept="2" />
      <node id="1239377826323" at="238,38,239,36" concept="7" />
      <node id="1239377826323" at="239,36,240,55" concept="2" />
      <node id="1239377826323" at="240,55,241,56" concept="2" />
      <node id="1239377826323" at="241,56,242,42" concept="2" />
      <node id="1239377826323" at="242,42,243,134" concept="2" />
      <node id="1239377826323" at="243,134,244,138" concept="2" />
      <node id="1239377826323" at="244,138,245,24" concept="8" />
      <node id="1500000307918477150" at="247,53,248,95" concept="7" />
      <node id="1500000307918477150" at="248,95,249,51" concept="2" />
      <node id="1500000307918477150" at="249,51,250,42" concept="2" />
      <node id="1500000307918477150" at="250,42,251,24" concept="8" />
      <node id="1240501425782" at="254,50,255,94" concept="7" />
      <node id="1240501425782" at="255,94,256,48" concept="2" />
      <node id="1240501425782" at="256,48,257,34" concept="7" />
      <node id="1240501425782" at="257,34,258,85" concept="2" />
      <node id="1240501425782" at="258,85,259,54" concept="2" />
      <node id="1240501425782" at="259,54,260,48" concept="2" />
      <node id="1240501425782" at="260,48,261,40" concept="2" />
      <node id="1240501425782" at="261,40,262,34" concept="2" />
      <node id="1240501425782" at="262,34,263,22" concept="8" />
      <node id="1239377826323" at="265,51,266,118" concept="7" />
      <node id="1239377826323" at="266,118,267,49" concept="2" />
      <node id="1239377826323" at="267,49,268,34" concept="7" />
      <node id="1239377826323" at="268,34,269,49" concept="2" />
      <node id="1239377826323" at="269,49,270,40" concept="2" />
      <node id="1239377826323" at="270,40,271,58" concept="2" />
      <node id="1239377826323" at="271,58,272,57" concept="2" />
      <node id="1239377826323" at="272,57,273,22" concept="8" />
      <node id="3142843783245527731" at="275,50,276,100" concept="7" />
      <node id="3142843783245527731" at="276,100,277,48" concept="2" />
      <node id="3142843783245527731" at="277,48,278,34" concept="7" />
      <node id="3142843783245527731" at="278,34,279,82" concept="2" />
      <node id="3142843783245527731" at="279,82,280,40" concept="2" />
      <node id="3142843783245527731" at="280,40,281,34" concept="2" />
      <node id="3142843783245527731" at="281,34,282,22" concept="8" />
      <node id="1239377826323" at="284,49,285,274" concept="7" />
      <node id="1239377826323" at="285,274,286,33" concept="8" />
      <node id="1239377826323" at="292,123,293,38" concept="12" />
      <node id="1239377826323" at="293,38,294,25" concept="2" />
      <node id="1239377826323" at="299,28,300,20" concept="8" />
      <node id="1239377826323" at="303,55,304,76" concept="7" />
      <node id="1239377826323" at="304,76,305,225" concept="2" />
      <node id="1239377826323" at="305,225,306,228" concept="2" />
      <node id="1239377826323" at="306,228,307,41" concept="2" />
      <node id="1239377826323" at="307,41,308,24" concept="8" />
      <node id="1239377826323" at="314,118,315,75" concept="2" />
      <node id="1239377826323" at="317,42,318,157" concept="2" />
      <node id="1239377826323" at="322,44,323,41" concept="2" />
      <node id="1239377826323" at="323,41,324,216" concept="2" />
      <node id="1239377826323" at="325,11,326,56" concept="7" />
      <node id="1239377826323" at="326,56,327,47" concept="2" />
      <node id="1239377826323" at="327,47,328,42" concept="2" />
      <node id="1239377826323" at="328,42,329,35" concept="2" />
      <node id="1239377826323" at="329,35,330,26" concept="8" />
      <node id="1239377826323" at="331,17,332,42" concept="2" />
      <node id="1239377826323" at="335,40,336,22" concept="8" />
      <node id="1239377826323" at="339,51,340,118" concept="7" />
      <node id="1239377826323" at="340,118,341,49" concept="2" />
      <node id="1239377826323" at="341,49,342,34" concept="7" />
      <node id="1239377826323" at="342,34,343,49" concept="2" />
      <node id="1239377826323" at="343,49,344,40" concept="2" />
      <node id="1239377826323" at="344,40,345,58" concept="2" />
      <node id="1239377826323" at="345,58,346,61" concept="2" />
      <node id="1239377826323" at="346,61,347,22" concept="8" />
      <node id="2423993921025725812" at="349,50,350,103" concept="7" />
      <node id="2423993921025725812" at="350,103,351,48" concept="2" />
      <node id="2423993921025725812" at="351,48,352,34" concept="7" />
      <node id="2423993921025725812" at="352,34,353,82" concept="2" />
      <node id="2423993921025725812" at="353,82,354,40" concept="2" />
      <node id="2423993921025725812" at="354,40,355,34" concept="2" />
      <node id="2423993921025725812" at="355,34,356,22" concept="8" />
      <node id="1239377826323" at="358,53,359,141" concept="7" />
      <node id="1239377826323" at="359,141,360,91" concept="7" />
      <node id="1239377826323" at="360,91,361,51" concept="2" />
      <node id="1239377826323" at="361,51,362,51" concept="2" />
      <node id="1239377826323" at="362,51,363,22" concept="8" />
      <node id="1239377826323" at="369,85,370,28" concept="12" />
      <node id="1239377826323" at="370,28,371,25" concept="2" />
      <node id="1239377826323" at="375,28,376,20" concept="8" />
      <node id="1239377826323" at="378,40,379,144" concept="8" />
      <node id="1239377826323" at="381,48,382,156" concept="8" />
      <node id="1239377826323" at="384,66,385,226" concept="8" />
      <node id="1239377826323" at="387,57,388,83" concept="7" />
      <node id="1239377826323" at="388,83,389,58" concept="2" />
      <node id="1239377826323" at="389,58,390,25" concept="8" />
      <node id="1239377826323" at="392,41,393,41" concept="2" />
      <node id="1239377826323" at="393,41,394,257" concept="2" />
      <node id="1239377826323" at="395,11,396,36" concept="7" />
      <node id="1239377826323" at="396,36,397,49" concept="2" />
      <node id="1239377826323" at="397,49,398,51" concept="2" />
      <node id="1239377826323" at="398,51,399,34" concept="2" />
      <node id="1239377826323" at="399,34,400,25" concept="8" />
      <node id="1239377826323" at="401,17,402,42" concept="2" />
      <node id="1239377826323" at="406,96,407,134" concept="2" />
      <node id="1239377826323" at="408,34,409,142" concept="2" />
      <node id="1239377826323" at="409,142,410,146" concept="2" />
      <node id="1239377826323" at="410,146,411,80" concept="2" />
      <node id="1239377826323" at="413,122,414,235" concept="2" />
      <node id="1239377826323" at="419,75,420,99" concept="7" />
      <node id="1239377826323" at="420,99,421,38" concept="2" />
      <node id="1239377826323" at="421,38,422,36" concept="7" />
      <node id="1239377826323" at="422,36,423,55" concept="2" />
      <node id="1239377826323" at="423,55,424,56" concept="2" />
      <node id="1239377826323" at="424,56,425,42" concept="2" />
      <node id="1239377826323" at="425,42,426,134" concept="2" />
      <node id="1239377826323" at="426,134,427,138" concept="2" />
      <node id="1239377826323" at="427,138,428,24" concept="8" />
      <node id="5338502249698184798" at="430,53,431,95" concept="7" />
      <node id="5338502249698184798" at="431,95,432,51" concept="2" />
      <node id="5338502249698184798" at="432,51,433,42" concept="2" />
      <node id="5338502249698184798" at="433,42,434,24" concept="8" />
      <node id="1239377826323" at="437,51,438,118" concept="7" />
      <node id="1239377826323" at="438,118,439,49" concept="2" />
      <node id="1239377826323" at="439,49,440,55" concept="2" />
      <node id="1239377826323" at="440,55,441,59" concept="2" />
      <node id="1239377826323" at="441,59,442,58" concept="2" />
      <node id="1239377826323" at="442,58,443,61" concept="2" />
      <node id="1239377826323" at="443,61,444,61" concept="2" />
      <node id="1239377826323" at="444,61,445,58" concept="2" />
      <node id="1239377826323" at="445,58,446,22" concept="8" />
      <node id="7166312718652875140" at="448,46,449,55" concept="8" />
      <node id="1239529284293" at="451,50,452,94" concept="7" />
      <node id="1239529284293" at="452,94,453,48" concept="2" />
      <node id="1239529284293" at="453,48,454,34" concept="7" />
      <node id="1239529284293" at="454,34,455,84" concept="2" />
      <node id="1239529284293" at="455,84,456,60" concept="2" />
      <node id="1239529284293" at="456,60,457,40" concept="2" />
      <node id="1239529284293" at="457,40,458,34" concept="2" />
      <node id="1239529284293" at="458,34,459,22" concept="8" />
      <node id="1239377826323" at="461,53,462,140" concept="7" />
      <node id="1239377826323" at="462,140,463,91" concept="7" />
      <node id="1239377826323" at="463,91,464,50" concept="2" />
      <node id="1239377826323" at="464,50,465,34" concept="7" />
      <node id="1239377826323" at="465,34,466,49" concept="2" />
      <node id="1239377826323" at="466,49,467,61" concept="2" />
      <node id="1239377826323" at="467,61,468,58" concept="2" />
      <node id="1239377826323" at="468,58,469,60" concept="2" />
      <node id="1239377826323" at="469,60,470,68" concept="2" />
      <node id="1239377826323" at="470,68,471,40" concept="2" />
      <node id="1239377826323" at="471,40,472,51" concept="2" />
      <node id="1239377826323" at="472,51,473,22" concept="8" />
      <node id="1239377826323" at="479,84,480,28" concept="12" />
      <node id="1239377826323" at="480,28,481,25" concept="2" />
      <node id="1239377826323" at="485,28,486,20" concept="8" />
      <node id="1239377826323" at="488,40,489,138" concept="8" />
      <node id="1239377826323" at="491,48,492,179" concept="8" />
      <node id="1239377826323" at="494,66,495,249" concept="8" />
      <node id="1239377826323" at="497,57,498,83" concept="7" />
      <node id="1239377826323" at="498,83,499,58" concept="2" />
      <node id="1239377826323" at="499,58,500,25" concept="8" />
      <node id="1239377826323" at="502,41,503,41" concept="2" />
      <node id="1239377826323" at="503,41,504,250" concept="2" />
      <node id="1239377826323" at="505,11,506,36" concept="7" />
      <node id="1239377826323" at="506,36,507,49" concept="2" />
      <node id="1239377826323" at="507,49,508,51" concept="2" />
      <node id="1239377826323" at="508,51,509,34" concept="2" />
      <node id="1239377826323" at="509,34,510,25" concept="8" />
      <node id="1239377826323" at="511,17,512,42" concept="2" />
      <node id="1239377826323" at="516,96,517,134" concept="2" />
      <node id="1239377826323" at="518,34,519,142" concept="2" />
      <node id="1239377826323" at="519,142,520,146" concept="2" />
      <node id="1239377826323" at="522,122,523,229" concept="2" />
      <node id="1239529544054" at="527,53,528,95" concept="7" />
      <node id="1239529544054" at="528,95,529,51" concept="2" />
      <node id="1239529544054" at="529,51,530,36" concept="7" />
      <node id="1239529544054" at="530,36,531,48" concept="2" />
      <node id="1239529544054" at="531,48,532,42" concept="2" />
      <node id="1239529544054" at="532,42,533,50" concept="2" />
      <node id="1239529544054" at="533,50,534,24" concept="8" />
      <node id="1239377826323" at="537,53,538,137" concept="7" />
      <node id="1239377826323" at="538,137,539,91" concept="7" />
      <node id="1239377826323" at="539,91,540,47" concept="2" />
      <node id="1239377826323" at="540,47,541,34" concept="7" />
      <node id="1239377826323" at="541,34,542,49" concept="2" />
      <node id="1239377826323" at="542,49,543,61" concept="2" />
      <node id="1239377826323" at="543,61,544,58" concept="2" />
      <node id="1239377826323" at="544,58,545,60" concept="2" />
      <node id="1239377826323" at="545,60,546,68" concept="2" />
      <node id="1239377826323" at="546,68,547,40" concept="2" />
      <node id="1239377826323" at="547,40,548,51" concept="2" />
      <node id="1239377826323" at="548,51,549,22" concept="8" />
      <node id="1239377826323" at="555,81,556,28" concept="12" />
      <node id="1239377826323" at="556,28,557,25" concept="2" />
      <node id="1239377826323" at="561,28,562,20" concept="8" />
      <node id="1239377826323" at="564,40,565,135" concept="8" />
      <node id="1239377826323" at="567,48,568,166" concept="8" />
      <node id="1239377826323" at="570,66,571,236" concept="8" />
      <node id="1239377826323" at="573,57,574,278" concept="7" />
      <node id="1239377826323" at="574,278,575,58" concept="2" />
      <node id="1239377826323" at="575,58,576,25" concept="8" />
      <node id="1239377826323" at="578,41,579,41" concept="2" />
      <node id="1239377826323" at="579,41,580,398" concept="2" />
      <node id="1239377826323" at="581,11,582,36" concept="7" />
      <node id="1239377826323" at="582,36,583,49" concept="2" />
      <node id="1239377826323" at="583,49,584,51" concept="2" />
      <node id="1239377826323" at="584,51,585,34" concept="2" />
      <node id="1239377826323" at="585,34,586,25" concept="8" />
      <node id="1239377826323" at="587,17,588,42" concept="2" />
      <node id="1239377826323" at="592,96,593,134" concept="2" />
      <node id="1239377826323" at="594,34,595,142" concept="2" />
      <node id="1239377826323" at="595,142,596,146" concept="2" />
      <node id="1239377826323" at="598,122,599,226" concept="2" />
      <node id="1500000307918332110" at="603,53,604,95" concept="7" />
      <node id="1500000307918332110" at="604,95,605,51" concept="2" />
      <node id="1500000307918332110" at="605,51,606,36" concept="7" />
      <node id="1500000307918332110" at="606,36,607,48" concept="2" />
      <node id="1500000307918332110" at="607,48,608,42" concept="2" />
      <node id="1500000307918332110" at="608,42,609,47" concept="2" />
      <node id="1500000307918332110" at="609,47,610,24" concept="8" />
      <node id="1239529823095" at="613,50,614,94" concept="7" />
      <node id="1239529823095" at="614,94,615,48" concept="2" />
      <node id="1239529823095" at="615,48,616,34" concept="7" />
      <node id="1239529823095" at="616,34,617,85" concept="2" />
      <node id="1239529823095" at="617,85,618,40" concept="2" />
      <node id="1239529823095" at="618,40,619,34" concept="2" />
      <node id="1239529823095" at="619,34,620,22" concept="8" />
      <node id="7166312718652875152" at="622,51,623,161" concept="7" />
      <node id="7166312718652875152" at="623,161,624,22" concept="8" />
      <node id="1239377826323" at="52,0,54,0" concept="3" trace="myNode" />
      <node id="1239377826323" at="183,0,185,0" concept="3" trace="myNode" />
      <node id="1239377826323" at="289,0,291,0" concept="3" trace="myNode" />
      <node id="1239377826323" at="366,0,368,0" concept="3" trace="myNode" />
      <node id="1239377826323" at="476,0,478,0" concept="3" trace="myNode" />
      <node id="1239377826323" at="552,0,554,0" concept="3" trace="myNode" />
      <node id="1239377826323" at="66,0,69,0" concept="6" trace="createCell#()Ljetbrains/mps/openapi/editor/cells/EditorCell;" />
      <node id="1239377826323" at="76,58,79,5" concept="5" />
      <node id="1239377826323" at="81,57,84,5" concept="5" />
      <node id="1239460104354" at="90,0,93,0" concept="6" trace="nodeCondition_955wzk_a2a#()Z" />
      <node id="1240501436451" at="93,0,96,0" concept="6" trace="nodeCondition_955wzk_a5a#()Z" />
      <node id="1239529278554" at="140,0,143,0" concept="6" trace="accept#(Lorg/jetbrains/mps/openapi/model/SNode;)Z" />
      <node id="1239377826323" at="195,0,198,0" concept="6" trace="getSLink#()Lorg/jetbrains/mps/openapi/language/SContainmentLink;" />
      <node id="1239377826323" at="198,0,201,0" concept="6" trace="getChildSConcept#()Lorg/jetbrains/mps/openapi/language/SAbstractConcept;" />
      <node id="1239377826323" at="201,0,204,0" concept="6" trace="createNodeToInsert#(Ljetbrains/mps/openapi/editor/EditorContext;)Lorg/jetbrains/mps/openapi/model/SNode;" />
      <node id="1239377826323" at="229,9,232,9" concept="5" />
      <node id="1239377826323" at="313,70,316,7" concept="5" />
      <node id="1239377826323" at="316,7,319,7" concept="5" />
      <node id="1239377826323" at="335,0,338,0" concept="6" trace="getNoTargetText#()Ljava/lang/String;" />
      <node id="1239377826323" at="378,0,381,0" concept="6" trace="getSLink#()Lorg/jetbrains/mps/openapi/language/SContainmentLink;" />
      <node id="1239377826323" at="381,0,384,0" concept="6" trace="getChildSConcept#()Lorg/jetbrains/mps/openapi/language/SAbstractConcept;" />
      <node id="1239377826323" at="384,0,387,0" concept="6" trace="createNodeToInsert#(Ljetbrains/mps/openapi/editor/EditorContext;)Lorg/jetbrains/mps/openapi/model/SNode;" />
      <node id="1239377826323" at="412,9,415,9" concept="5" />
      <node id="7166312718652875138" at="448,0,451,0" concept="6" trace="nodeCondition_955wzk_a8a#()Z" />
      <node id="1239377826323" at="488,0,491,0" concept="6" trace="getSLink#()Lorg/jetbrains/mps/openapi/language/SContainmentLink;" />
      <node id="1239377826323" at="491,0,494,0" concept="6" trace="getChildSConcept#()Lorg/jetbrains/mps/openapi/language/SAbstractConcept;" />
      <node id="1239377826323" at="494,0,497,0" concept="6" trace="createNodeToInsert#(Ljetbrains/mps/openapi/editor/EditorContext;)Lorg/jetbrains/mps/openapi/model/SNode;" />
      <node id="1239377826323" at="521,9,524,9" concept="5" />
      <node id="1239377826323" at="564,0,567,0" concept="6" trace="getSLink#()Lorg/jetbrains/mps/openapi/language/SContainmentLink;" />
      <node id="1239377826323" at="567,0,570,0" concept="6" trace="getChildSConcept#()Lorg/jetbrains/mps/openapi/language/SAbstractConcept;" />
      <node id="1239377826323" at="570,0,573,0" concept="6" trace="createNodeToInsert#(Ljetbrains/mps/openapi/editor/EditorContext;)Lorg/jetbrains/mps/openapi/model/SNode;" />
      <node id="1239377826323" at="597,9,600,9" concept="5" />
      <node id="1239377826323" at="55,0,59,0" concept="1" trace="NamedTupleDeclaration_EditorBuilder_a#(Ljetbrains/mps/openapi/editor/EditorContext;Lorg/jetbrains/mps/openapi/model/SNode;)V" />
      <node id="8856861289653952666" at="96,0,100,0" concept="6" trace="createComponent_955wzk_a0#()Ljetbrains/mps/openapi/editor/cells/EditorCell;" />
      <node id="1239459873182" at="100,0,104,0" concept="6" trace="createComponent_955wzk_b0#()Ljetbrains/mps/openapi/editor/cells/EditorCell;" />
      <node id="1239377826323" at="186,0,190,0" concept="1" trace="typeVariableDeclarationListHandler_955wzk_b5a#(Lorg/jetbrains/mps/openapi/model/SNode;Ljetbrains/mps/openapi/editor/EditorContext;)V" />
      <node id="1239377826323" at="191,0,195,0" concept="6" trace="getNode#()Lorg/jetbrains/mps/openapi/model/SNode;" />
      <node id="1239377826323" at="284,0,288,0" concept="6" trace="createRefNode_955wzk_b6a#()Ljetbrains/mps/openapi/editor/cells/EditorCell;" />
      <node id="1239377826323" at="292,0,296,0" concept="1" trace="extendedSingleRoleHandler_955wzk_b6a#(Lorg/jetbrains/mps/openapi/model/SNode;Lorg/jetbrains/mps/openapi/language/SContainmentLink;Ljetbrains/mps/openapi/editor/EditorContext;)V" />
      <node id="1239377826323" at="369,0,373,0" concept="1" trace="implementsListHandler_955wzk_b7a#(Lorg/jetbrains/mps/openapi/model/SNode;Ljetbrains/mps/openapi/editor/EditorContext;)V" />
      <node id="1239377826323" at="374,0,378,0" concept="6" trace="getNode#()Lorg/jetbrains/mps/openapi/model/SNode;" />
      <node id="1239377826323" at="479,0,483,0" concept="1" trace="componentListHandler_955wzk_b8a#(Lorg/jetbrains/mps/openapi/model/SNode;Ljetbrains/mps/openapi/editor/EditorContext;)V" />
      <node id="1239377826323" at="484,0,488,0" concept="6" trace="getNode#()Lorg/jetbrains/mps/openapi/model/SNode;" />
      <node id="1239377826323" at="517,134,521,9" concept="5" />
      <node id="1239377826323" at="555,0,559,0" concept="1" trace="methodListHandler_955wzk_c8a#(Lorg/jetbrains/mps/openapi/model/SNode;Ljetbrains/mps/openapi/editor/EditorContext;)V" />
      <node id="1239377826323" at="560,0,564,0" concept="6" trace="getNode#()Lorg/jetbrains/mps/openapi/model/SNode;" />
      <node id="1239377826323" at="593,134,597,9" concept="5" />
      <node id="7166312718652875152" at="622,0,626,0" concept="6" trace="createComponent_955wzk_a8a#()Ljetbrains/mps/openapi/editor/cells/EditorCell;" />
      <node id="1239377826323" at="60,0,65,0" concept="6" trace="getNode#()Lorg/jetbrains/mps/openapi/model/SNode;" />
      <node id="1239529278554" at="138,306,143,9" concept="7" />
      <node id="1239529278554" at="143,9,148,24" concept="5" />
      <node id="1239377826323" at="204,0,209,0" concept="6" trace="createNodeCell#(Lorg/jetbrains/mps/openapi/model/SNode;)Ljetbrains/mps/openapi/editor/cells/EditorCell;" />
      <node id="1239377826323" at="224,134,229,9" concept="5" />
      <node id="1239377826323" at="297,0,302,0" concept="6" trace="getNode#()Lorg/jetbrains/mps/openapi/model/SNode;" />
      <node id="1239377826323" at="387,0,392,0" concept="6" trace="createNodeCell#(Lorg/jetbrains/mps/openapi/model/SNode;)Ljetbrains/mps/openapi/editor/cells/EditorCell;" />
      <node id="1239377826323" at="407,134,412,9" concept="5" />
      <node id="1239377826323" at="497,0,502,0" concept="6" trace="createNodeCell#(Lorg/jetbrains/mps/openapi/model/SNode;)Ljetbrains/mps/openapi/editor/cells/EditorCell;" />
      <node id="1239377826323" at="573,0,578,0" concept="6" trace="createNodeCell#(Lorg/jetbrains/mps/openapi/model/SNode;)Ljetbrains/mps/openapi/editor/cells/EditorCell;" />
      <node id="1500000307918477150" at="247,0,253,0" concept="6" trace="createConstant_955wzk_a1f0#()Ljetbrains/mps/openapi/editor/cells/EditorCell;" />
      <node id="5338502249698184798" at="430,0,436,0" concept="6" trace="createConstant_955wzk_a1h0#()Ljetbrains/mps/openapi/editor/cells/EditorCell;" />
      <node id="1239377826323" at="175,0,182,0" concept="6" trace="createRefNodeList_955wzk_b5a#()Ljetbrains/mps/openapi/editor/cells/EditorCell;" />
      <node id="1239377826323" at="303,0,310,0" concept="6" trace="createChildCell#(Lorg/jetbrains/mps/openapi/model/SNode;)Ljetbrains/mps/openapi/editor/cells/EditorCell;" />
      <node id="1239377826323" at="358,0,365,0" concept="6" trace="createRefNodeList_955wzk_b7a#()Ljetbrains/mps/openapi/editor/cells/EditorCell;" />
      <node id="1239377826323" at="313,0,321,0" concept="6" trace="installCellInfo#(Lorg/jetbrains/mps/openapi/model/SNode;Ljetbrains/mps/openapi/editor/cells/EditorCell;)V" />
      <node id="1239460104353" at="104,0,113,0" concept="6" trace="createConstant_955wzk_c0#()Ljetbrains/mps/openapi/editor/cells/EditorCell;" />
      <node id="1239529245183" at="113,0,122,0" concept="6" trace="createConstant_955wzk_d0#()Ljetbrains/mps/openapi/editor/cells/EditorCell;" />
      <node id="1239377826323" at="211,278,220,7" concept="14" />
      <node id="3142843783245527731" at="275,0,284,0" concept="6" trace="createConstant_955wzk_a6a#()Ljetbrains/mps/openapi/editor/cells/EditorCell;" />
      <node id="1239377826323" at="324,216,333,7" concept="14" />
      <node id="2423993921025725812" at="349,0,358,0" concept="6" trace="createConstant_955wzk_a7a#()Ljetbrains/mps/openapi/editor/cells/EditorCell;" />
      <node id="1239377826323" at="394,257,403,7" concept="14" />
      <node id="1239377826323" at="504,250,513,7" concept="14" />
      <node id="1239529544054" at="527,0,536,0" concept="6" trace="createConstant_955wzk_a1i0#()Ljetbrains/mps/openapi/editor/cells/EditorCell;" />
      <node id="1239377826323" at="580,398,589,7" concept="14" />
      <node id="1500000307918332110" at="603,0,612,0" concept="6" trace="createConstant_955wzk_a2i0#()Ljetbrains/mps/openapi/editor/cells/EditorCell;" />
      <node id="1239529823095" at="613,0,622,0" concept="6" trace="createConstant_955wzk_d8a#()Ljetbrains/mps/openapi/editor/cells/EditorCell;" />
      <node id="1239377826323" at="265,0,275,0" concept="6" trace="createCollection_955wzk_g0#()Ljetbrains/mps/openapi/editor/cells/EditorCell;" />
      <node id="1239377826323" at="339,0,349,0" concept="6" trace="createCollection_955wzk_h0#()Ljetbrains/mps/openapi/editor/cells/EditorCell;" />
      <node id="1239529284293" at="451,0,461,0" concept="6" trace="createConstant_955wzk_a8a#()Ljetbrains/mps/openapi/editor/cells/EditorCell;" />
      <node id="1239377826323" at="515,86,525,7" concept="5" />
      <node id="1239377826323" at="591,86,601,7" concept="5" />
      <node id="1239377826323" at="153,0,164,0" concept="6" trace="createCollection_955wzk_f0#()Ljetbrains/mps/openapi/editor/cells/EditorCell;" />
      <node id="1240501425777" at="164,0,175,0" concept="6" trace="createConstant_955wzk_a5a#()Ljetbrains/mps/openapi/editor/cells/EditorCell;" />
      <node id="1239377826323" at="222,86,233,7" concept="5" />
      <node id="1240501425782" at="254,0,265,0" concept="6" trace="createConstant_955wzk_c5a#()Ljetbrains/mps/openapi/editor/cells/EditorCell;" />
      <node id="1239377826323" at="405,86,416,7" concept="5" />
      <node id="1239377826323" at="437,0,448,0" concept="6" trace="createCollection_955wzk_i0#()Ljetbrains/mps/openapi/editor/cells/EditorCell;" />
      <node id="1239377826323" at="235,0,247,0" concept="6" trace="createSeparatorCell#(Lorg/jetbrains/mps/openapi/model/SNode;Lorg/jetbrains/mps/openapi/model/SNode;)Ljetbrains/mps/openapi/editor/cells/EditorCell;" />
      <node id="1239377826323" at="418,0,430,0" concept="6" trace="createSeparatorCell#(Lorg/jetbrains/mps/openapi/model/SNode;Lorg/jetbrains/mps/openapi/model/SNode;)Ljetbrains/mps/openapi/editor/cells/EditorCell;" />
      <node id="1239377826323" at="515,0,527,0" concept="6" trace="installElementCellActions#(Lorg/jetbrains/mps/openapi/model/SNode;Ljetbrains/mps/openapi/editor/cells/EditorCell;)V" />
      <node id="1239377826323" at="591,0,603,0" concept="6" trace="installElementCellActions#(Lorg/jetbrains/mps/openapi/model/SNode;Ljetbrains/mps/openapi/editor/cells/EditorCell;)V" />
      <node id="1239377826323" at="209,0,222,0" concept="6" trace="createEmptyCell#()Ljetbrains/mps/openapi/editor/cells/EditorCell;" />
      <node id="1239377826323" at="222,0,235,0" concept="6" trace="installElementCellActions#(Lorg/jetbrains/mps/openapi/model/SNode;Ljetbrains/mps/openapi/editor/cells/EditorCell;)V" />
      <node id="1239377826323" at="392,0,405,0" concept="6" trace="createEmptyCell#()Ljetbrains/mps/openapi/editor/cells/EditorCell;" />
      <node id="1239377826323" at="405,0,418,0" concept="6" trace="installElementCellActions#(Lorg/jetbrains/mps/openapi/model/SNode;Ljetbrains/mps/openapi/editor/cells/EditorCell;)V" />
      <node id="1239377826323" at="502,0,515,0" concept="6" trace="createEmptyCell#()Ljetbrains/mps/openapi/editor/cells/EditorCell;" />
      <node id="1239377826323" at="578,0,591,0" concept="6" trace="createEmptyCell#()Ljetbrains/mps/openapi/editor/cells/EditorCell;" />
      <node id="1239377826323" at="321,0,335,0" concept="6" trace="createEmptyCell#()Ljetbrains/mps/openapi/editor/cells/EditorCell;" />
      <node id="1239377826323" at="461,0,475,0" concept="6" trace="createRefNodeList_955wzk_b8a#()Ljetbrains/mps/openapi/editor/cells/EditorCell;" />
      <node id="1239377826323" at="537,0,551,0" concept="6" trace="createRefNodeList_955wzk_c8a#()Ljetbrains/mps/openapi/editor/cells/EditorCell;" />
      <node id="1239377826323" at="70,0,90,0" concept="6" trace="createCollection_955wzk_a#()Ljetbrains/mps/openapi/editor/cells/EditorCell;" />
      <node id="1239529278554" at="123,39,151,5" concept="14" />
      <node id="1239529278554" at="122,0,153,0" concept="6" trace="createProperty_955wzk_e0#()Ljetbrains/mps/openapi/editor/cells/EditorCell;" />
      <scope id="1239377826323" at="62,26,63,18" />
      <scope id="1239377826323" at="66,39,67,39" />
      <scope id="1239377826323" at="77,37,78,59" />
      <scope id="1239377826323" at="82,37,83,61" />
      <scope id="1239460104355" at="90,46,91,215" />
      <scope id="1240501436452" at="93,46,94,242" />
      <scope id="1239529278554" at="140,41,141,118" />
      <scope id="1239529278554" at="149,15,150,40" />
      <scope id="1239377826323" at="192,28,193,20" />
      <scope id="1239377826323" at="195,40,196,152" />
      <scope id="1239377826323" at="198,48,199,165" />
      <scope id="1239377826323" at="201,66,202,235" />
      <scope id="1239377826323" at="218,17,219,42" />
      <scope id="1239377826323" at="230,122,231,243" />
      <scope id="1239377826323" at="299,28,300,20" />
      <scope id="1239377826323" at="314,118,315,75" />
      <scope id="1239377826323" at="317,42,318,157" />
      <scope id="1239377826323" at="331,17,332,42" />
      <scope id="1239377826323" at="335,40,336,22" />
      <scope id="1239377826323" at="375,28,376,20" />
      <scope id="1239377826323" at="378,40,379,144" />
      <scope id="1239377826323" at="381,48,382,156" />
      <scope id="1239377826323" at="384,66,385,226" />
      <scope id="1239377826323" at="401,17,402,42" />
      <scope id="1239377826323" at="413,122,414,235" />
      <scope id="7166312718652875139" at="448,46,449,55" />
      <scope id="1239377826323" at="485,28,486,20" />
      <scope id="1239377826323" at="488,40,489,138" />
      <scope id="1239377826323" at="491,48,492,179" />
      <scope id="1239377826323" at="494,66,495,249" />
      <scope id="1239377826323" at="511,17,512,42" />
      <scope id="1239377826323" at="522,122,523,229" />
      <scope id="1239377826323" at="561,28,562,20" />
      <scope id="1239377826323" at="564,40,565,135" />
      <scope id="1239377826323" at="567,48,568,166" />
      <scope id="1239377826323" at="570,66,571,236" />
      <scope id="1239377826323" at="587,17,588,42" />
      <scope id="1239377826323" at="598,122,599,226" />
      <scope id="1239377826323" at="55,101,57,18" />
      <scope id="8856861289653952666" at="96,50,98,22">
        <var name="editorCell" id="8856861289653952666" />
      </scope>
      <scope id="1239459873182" at="100,50,102,22">
        <var name="editorCell" id="1239459873182" />
      </scope>
      <scope id="1239529278554" at="144,74,146,145">
        <var name="manager" id="1239529278554" />
      </scope>
      <scope id="1239377826323" at="186,98,188,25" />
      <scope id="1239377826323" at="284,49,286,33">
        <var name="provider" id="1239377826323" />
      </scope>
      <scope id="1239377826323" at="292,123,294,25" />
      <scope id="1239377826323" at="369,85,371,25" />
      <scope id="1239377826323" at="479,84,481,25" />
      <scope id="1239377826323" at="518,34,520,146" />
      <scope id="1239377826323" at="555,81,557,25" />
      <scope id="1239377826323" at="594,34,596,146" />
      <scope id="7166312718652875152" at="622,51,624,22">
        <var name="editorCell" id="7166312718652875152" />
      </scope>
      <scope id="1239377826323" at="66,0,69,0" />
      <scope id="1239460104354" at="90,0,93,0" />
      <scope id="1240501436451" at="93,0,96,0" />
      <scope id="1239529278554" at="140,0,143,0">
        <var name="it" id="1239529278554" />
      </scope>
      <scope id="1239377826323" at="195,0,198,0" />
      <scope id="1239377826323" at="198,0,201,0" />
      <scope id="1239377826323" at="201,0,204,0">
        <var name="editorContext" id="1239377826323" />
      </scope>
      <scope id="1239377826323" at="204,57,207,25">
        <var name="elementCell" id="1239377826323" />
      </scope>
      <scope id="1239377826323" at="225,34,228,80" />
      <scope id="1239377826323" at="335,0,338,0" />
      <scope id="1239377826323" at="378,0,381,0" />
      <scope id="1239377826323" at="381,0,384,0" />
      <scope id="1239377826323" at="384,0,387,0">
        <var name="editorContext" id="1239377826323" />
      </scope>
      <scope id="1239377826323" at="387,57,390,25">
        <var name="elementCell" id="1239377826323" />
      </scope>
      <scope id="1239377826323" at="408,34,411,80" />
      <scope id="7166312718652875138" at="448,0,451,0" />
      <scope id="1239377826323" at="488,0,491,0" />
      <scope id="1239377826323" at="491,0,494,0" />
      <scope id="1239377826323" at="494,0,497,0">
        <var name="editorContext" id="1239377826323" />
      </scope>
      <scope id="1239377826323" at="497,57,500,25">
        <var name="elementCell" id="1239377826323" />
      </scope>
      <scope id="1239377826323" at="564,0,567,0" />
      <scope id="1239377826323" at="567,0,570,0" />
      <scope id="1239377826323" at="570,0,573,0">
        <var name="editorContext" id="1239377826323" />
      </scope>
      <scope id="1239377826323" at="573,57,576,25">
        <var name="elementCell" id="1239377826323" />
      </scope>
      <scope id="1239377826323" at="55,0,59,0">
        <var name="context" id="1239377826323" />
        <var name="node" id="1239377826323" />
      </scope>
      <scope id="8856861289653952666" at="96,0,100,0" />
      <scope id="1239459873182" at="100,0,104,0" />
      <scope id="1239377826323" at="186,0,190,0">
        <var name="context" id="1239377826323" />
        <var name="ownerNode" id="1239377826323" />
      </scope>
      <scope id="1239377826323" at="191,0,195,0" />
      <scope id="1500000307918477150" at="247,53,251,24">
        <var name="editorCell" id="1500000307918477150" />
      </scope>
      <scope id="1239377826323" at="284,0,288,0" />
      <scope id="1239377826323" at="292,0,296,0">
        <var name="containmentLink" id="1239377826323" />
        <var name="context" id="1239377826323" />
        <var name="ownerNode" id="1239377826323" />
      </scope>
      <scope id="1239377826323" at="369,0,373,0">
        <var name="context" id="1239377826323" />
        <var name="ownerNode" id="1239377826323" />
      </scope>
      <scope id="1239377826323" at="374,0,378,0" />
      <scope id="5338502249698184798" at="430,53,434,24">
        <var name="editorCell" id="5338502249698184798" />
      </scope>
      <scope id="1239377826323" at="479,0,483,0">
        <var name="context" id="1239377826323" />
        <var name="ownerNode" id="1239377826323" />
      </scope>
      <scope id="1239377826323" at="484,0,488,0" />
      <scope id="1239377826323" at="555,0,559,0">
        <var name="context" id="1239377826323" />
        <var name="ownerNode" id="1239377826323" />
      </scope>
      <scope id="1239377826323" at="560,0,564,0" />
      <scope id="7166312718652875152" at="622,0,626,0" />
      <scope id="1239377826323" at="60,0,65,0" />
      <scope id="1239377826323" at="175,53,180,22">
        <var name="editorCell" id="1239377826323" />
        <var name="handler" id="1239377826323" />
      </scope>
      <scope id="1239377826323" at="204,0,209,0">
        <var name="elementNode" id="1239377826323" />
      </scope>
      <scope id="1239377826323" at="212,11,217,25">
        <var name="emptyCell" id="1239377826323" />
      </scope>
      <scope id="1239377826323" at="297,0,302,0" />
      <scope id="1239377826323" at="303,55,308,24">
        <var name="editorCell" id="1239377826323" />
      </scope>
      <scope id="1239377826323" at="325,11,330,26">
        <var name="editorCell" id="1239377826323" />
      </scope>
      <scope id="1239377826323" at="358,53,363,22">
        <var name="editorCell" id="1239377826323" />
        <var name="handler" id="1239377826323" />
      </scope>
      <scope id="1239377826323" at="387,0,392,0">
        <var name="elementNode" id="1239377826323" />
      </scope>
      <scope id="1239377826323" at="395,11,400,25">
        <var name="emptyCell" id="1239377826323" />
      </scope>
      <scope id="1239377826323" at="497,0,502,0">
        <var name="elementNode" id="1239377826323" />
      </scope>
      <scope id="1239377826323" at="505,11,510,25">
        <var name="emptyCell" id="1239377826323" />
      </scope>
      <scope id="1239377826323" at="573,0,578,0">
        <var name="elementNode" id="1239377826323" />
      </scope>
      <scope id="1239377826323" at="581,11,586,25">
        <var name="emptyCell" id="1239377826323" />
      </scope>
      <scope id="1500000307918477150" at="247,0,253,0" />
      <scope id="1239377826323" at="313,70,319,7" />
      <scope id="5338502249698184798" at="430,0,436,0" />
      <scope id="1239460104353" at="104,49,111,22">
        <var name="editorCell" id="1239460104353" />
        <var name="style" id="1239460104353" />
      </scope>
      <scope id="1239529245183" at="113,49,120,22">
        <var name="editorCell" id="1239529245183" />
        <var name="style" id="1239529245183" />
      </scope>
      <scope id="1239377826323" at="175,0,182,0" />
      <scope id="3142843783245527731" at="275,50,282,22">
        <var name="editorCell" id="3142843783245527731" />
        <var name="style" id="3142843783245527731" />
      </scope>
      <scope id="1239377826323" at="303,0,310,0">
        <var name="child" id="1239377826323" />
      </scope>
      <scope id="2423993921025725812" at="349,50,356,22">
        <var name="editorCell" id="2423993921025725812" />
        <var name="style" id="2423993921025725812" />
      </scope>
      <scope id="1239377826323" at="358,0,365,0" />
      <scope id="1239529544054" at="527,53,534,24">
        <var name="editorCell" id="1239529544054" />
        <var name="style" id="1239529544054" />
      </scope>
      <scope id="1500000307918332110" at="603,53,610,24">
        <var name="editorCell" id="1500000307918332110" />
        <var name="style" id="1500000307918332110" />
      </scope>
      <scope id="1239529823095" at="613,50,620,22">
        <var name="editorCell" id="1239529823095" />
        <var name="style" id="1239529823095" />
      </scope>
      <scope id="1239377826323" at="265,51,273,22">
        <var name="editorCell" id="1239377826323" />
        <var name="style" id="1239377826323" />
      </scope>
      <scope id="1239377826323" at="313,0,321,0">
        <var name="child" id="1239377826323" />
        <var name="editorCell" id="1239377826323" />
      </scope>
      <scope id="1239377826323" at="339,51,347,22">
        <var name="editorCell" id="1239377826323" />
        <var name="style" id="1239377826323" />
      </scope>
      <scope id="1239529284293" at="451,50,459,22">
        <var name="editorCell" id="1239529284293" />
        <var name="style" id="1239529284293" />
      </scope>
      <scope id="1239377826323" at="516,96,524,9" />
      <scope id="1239377826323" at="592,96,600,9" />
      <scope id="1239460104353" at="104,0,113,0" />
      <scope id="1239529245183" at="113,0,122,0" />
      <scope id="1239377826323" at="153,51,162,22">
        <var name="editorCell" id="1239377826323" />
        <var name="style" id="1239377826323" />
      </scope>
      <scope id="1240501425777" at="164,50,173,22">
        <var name="editorCell" id="1240501425777" />
        <var name="style" id="1240501425777" />
      </scope>
      <scope id="1239377826323" at="223,96,232,9" />
      <scope id="1239377826323" at="236,75,245,24">
        <var name="editorCell" id="1239377826323" />
        <var name="style" id="1239377826323" />
      </scope>
      <scope id="1240501425782" at="254,50,263,22">
        <var name="editorCell" id="1240501425782" />
        <var name="style" id="1240501425782" />
      </scope>
      <scope id="3142843783245527731" at="275,0,284,0" />
      <scope id="2423993921025725812" at="349,0,358,0" />
      <scope id="1239377826323" at="406,96,415,9" />
      <scope id="1239377826323" at="419,75,428,24">
        <var name="editorCell" id="1239377826323" />
        <var name="style" id="1239377826323" />
      </scope>
      <scope id="1239377826323" at="437,51,446,22">
        <var name="editorCell" id="1239377826323" />
      </scope>
      <scope id="1239529544054" at="527,0,536,0" />
      <scope id="1500000307918332110" at="603,0,612,0" />
      <scope id="1239529823095" at="613,0,622,0" />
      <scope id="1239377826323" at="265,0,275,0" />
      <scope id="1239377826323" at="339,0,349,0" />
      <scope id="1239529284293" at="451,0,461,0" />
      <scope id="1239377826323" at="515,86,525,7" />
      <scope id="1239377826323" at="591,86,601,7" />
      <scope id="1239377826323" at="153,0,164,0" />
      <scope id="1240501425777" at="164,0,175,0" />
      <scope id="1239377826323" at="209,41,220,7" />
      <scope id="1239377826323" at="222,86,233,7" />
      <scope id="1240501425782" at="254,0,265,0" />
      <scope id="1239377826323" at="322,44,333,7" />
      <scope id="1239377826323" at="392,41,403,7" />
      <scope id="1239377826323" at="405,86,416,7" />
      <scope id="1239377826323" at="437,0,448,0" />
      <scope id="1239377826323" at="502,41,513,7" />
      <scope id="1239377826323" at="578,41,589,7" />
      <scope id="1239377826323" at="235,0,247,0">
        <var name="nextNode" id="1239377826323" />
        <var name="prevNode" id="1239377826323" />
      </scope>
      <scope id="1239377826323" at="418,0,430,0">
        <var name="nextNode" id="1239377826323" />
        <var name="prevNode" id="1239377826323" />
      </scope>
      <scope id="1239377826323" at="461,53,473,22">
        <var name="editorCell" id="1239377826323" />
        <var name="handler" id="1239377826323" />
        <var name="style" id="1239377826323" />
      </scope>
      <scope id="1239377826323" at="515,0,527,0">
        <var name="elementCell" id="1239377826323" />
        <var name="elementNode" id="1239377826323" />
      </scope>
      <scope id="1239377826323" at="537,53,549,22">
        <var name="editorCell" id="1239377826323" />
        <var name="handler" id="1239377826323" />
        <var name="style" id="1239377826323" />
      </scope>
      <scope id="1239377826323" at="591,0,603,0">
        <var name="elementCell" id="1239377826323" />
        <var name="elementNode" id="1239377826323" />
      </scope>
      <scope id="1239377826323" at="209,0,222,0" />
      <scope id="1239377826323" at="222,0,235,0">
        <var name="elementCell" id="1239377826323" />
        <var name="elementNode" id="1239377826323" />
      </scope>
      <scope id="1239377826323" at="392,0,405,0" />
      <scope id="1239377826323" at="405,0,418,0">
        <var name="elementCell" id="1239377826323" />
        <var name="elementNode" id="1239377826323" />
      </scope>
      <scope id="1239377826323" at="502,0,515,0" />
      <scope id="1239377826323" at="578,0,591,0" />
      <scope id="1239377826323" at="321,0,335,0" />
      <scope id="1239377826323" at="461,0,475,0" />
      <scope id="1239377826323" at="537,0,551,0" />
      <scope id="1239377826323" at="70,50,88,22">
        <var name="editorCell" id="1239377826323" />
      </scope>
      <scope id="1239377826323" at="70,0,90,0" />
      <scope id="1239529278554" at="124,9,148,24">
        <var name="currentPropertyAttributes" id="1239529278554" />
        <var name="editorCell" id="1239529278554" />
        <var name="property" id="1239529278554" />
        <var name="propertyAttributes" id="1239529278554" />
        <var name="style" id="1239529278554" />
      </scope>
      <scope id="1239529278554" at="122,49,151,5" />
      <scope id="1239529278554" at="122,0,153,0" />
      <unit id="1239529278554" at="139,102,143,7" name="jetbrains.mps.baseLanguage.tuples.editor.NamedTupleDeclaration_EditorBuilder_a$1" />
      <unit id="1239377826323" at="288,0,339,0" name="jetbrains.mps.baseLanguage.tuples.editor.NamedTupleDeclaration_EditorBuilder_a$extendedSingleRoleHandler_955wzk_b6a" />
      <unit id="1239377826323" at="475,0,537,0" name="jetbrains.mps.baseLanguage.tuples.editor.NamedTupleDeclaration_EditorBuilder_a$componentListHandler_955wzk_b8a" />
      <unit id="1239377826323" at="551,0,613,0" name="jetbrains.mps.baseLanguage.tuples.editor.NamedTupleDeclaration_EditorBuilder_a$methodListHandler_955wzk_c8a" />
      <unit id="1239377826323" at="182,0,254,0" name="jetbrains.mps.baseLanguage.tuples.editor.NamedTupleDeclaration_EditorBuilder_a$typeVariableDeclarationListHandler_955wzk_b5a" />
      <unit id="1239377826323" at="365,0,437,0" name="jetbrains.mps.baseLanguage.tuples.editor.NamedTupleDeclaration_EditorBuilder_a$implementsListHandler_955wzk_b7a" />
      <unit id="1239377826323" at="51,0,627,0" name="jetbrains.mps.baseLanguage.tuples.editor.NamedTupleDeclaration_EditorBuilder_a" />
    </file>
    <file name="NamedTupleDeclaration_InspectorBuilder_a.java">
      <node id="1239377826323" at="32,104,33,19" concept="12" />
      <node id="1239377826323" at="33,19,34,18" concept="2" />
      <node id="1239377826323" at="39,26,40,18" concept="8" />
      <node id="1239377826323" at="43,39,44,41" concept="8" />
      <node id="1239377826323" at="47,52,48,118" concept="7" />
      <node id="1239377826323" at="48,118,49,50" concept="2" />
      <node id="1239377826323" at="49,50,50,28" concept="2" />
      <node id="1239377826323" at="50,28,51,65" concept="2" />
      <node id="1239377826323" at="51,65,52,34" concept="7" />
      <node id="1239377826323" at="52,34,53,49" concept="2" />
      <node id="1239377826323" at="53,49,54,40" concept="2" />
      <node id="1239377826323" at="54,40,55,57" concept="2" />
      <node id="1239377826323" at="55,57,56,60" concept="2" />
      <node id="1239377826323" at="56,60,57,58" concept="2" />
      <node id="1239377826323" at="57,58,58,22" concept="8" />
      <node id="1239529882519" at="60,49,61,105" concept="7" />
      <node id="1239529882519" at="61,105,62,47" concept="2" />
      <node id="1239529882519" at="62,47,63,34" concept="7" />
      <node id="1239529882519" at="63,34,64,60" concept="2" />
      <node id="1239529882519" at="64,60,65,40" concept="2" />
      <node id="1239529882519" at="65,40,66,34" concept="2" />
      <node id="1239529882519" at="66,34,67,22" concept="8" />
      <node id="1239377826323" at="69,52,70,143" concept="7" />
      <node id="1239377826323" at="70,143,71,91" concept="7" />
      <node id="1239377826323" at="71,91,72,51" concept="2" />
      <node id="1239377826323" at="72,51,73,34" concept="7" />
      <node id="1239377826323" at="73,34,74,60" concept="2" />
      <node id="1239377826323" at="74,60,75,40" concept="2" />
      <node id="1239377826323" at="75,40,76,51" concept="2" />
      <node id="1239377826323" at="76,51,77,22" concept="8" />
      <node id="1239377826323" at="83,84,84,28" concept="12" />
      <node id="1239377826323" at="84,28,85,25" concept="2" />
      <node id="1239377826323" at="89,28,90,20" concept="8" />
      <node id="1239377826323" at="92,40,93,139" concept="8" />
      <node id="1239377826323" at="95,48,96,160" concept="8" />
      <node id="1239377826323" at="98,66,99,230" concept="8" />
      <node id="1239377826323" at="101,57,102,83" concept="7" />
      <node id="1239377826323" at="102,83,103,58" concept="2" />
      <node id="1239377826323" at="103,58,104,25" concept="8" />
      <node id="1239377826323" at="106,41,107,41" concept="2" />
      <node id="1239377826323" at="107,41,108,251" concept="2" />
      <node id="1239377826323" at="109,11,110,36" concept="7" />
      <node id="1239377826323" at="110,36,111,44" concept="2" />
      <node id="1239377826323" at="111,44,112,51" concept="2" />
      <node id="1239377826323" at="112,51,113,34" concept="2" />
      <node id="1239377826323" at="113,34,114,25" concept="8" />
      <node id="1239377826323" at="115,17,116,42" concept="2" />
      <node id="1239377826323" at="120,96,121,134" concept="2" />
      <node id="1239377826323" at="122,34,123,142" concept="2" />
      <node id="1239377826323" at="123,142,124,146" concept="2" />
      <node id="1239377826323" at="126,122,127,230" concept="2" />
      <node id="1960260476750104104" at="132,50,133,128" concept="7" />
      <node id="1960260476750104104" at="133,128,134,22" concept="8" />
      <node id="1239377826323" at="29,0,31,0" concept="3" trace="myNode" />
      <node id="1239377826323" at="80,0,82,0" concept="3" trace="myNode" />
      <node id="1239377826323" at="43,0,46,0" concept="6" trace="createCell#()Ljetbrains/mps/openapi/editor/cells/EditorCell;" />
      <node id="1239377826323" at="92,0,95,0" concept="6" trace="getSLink#()Lorg/jetbrains/mps/openapi/language/SContainmentLink;" />
      <node id="1239377826323" at="95,0,98,0" concept="6" trace="getChildSConcept#()Lorg/jetbrains/mps/openapi/language/SAbstractConcept;" />
      <node id="1239377826323" at="98,0,101,0" concept="6" trace="createNodeToInsert#(Ljetbrains/mps/openapi/editor/EditorContext;)Lorg/jetbrains/mps/openapi/model/SNode;" />
      <node id="1239377826323" at="125,9,128,9" concept="5" />
      <node id="1239377826323" at="32,0,36,0" concept="1" trace="NamedTupleDeclaration_InspectorBuilder_a#(Ljetbrains/mps/openapi/editor/EditorContext;Lorg/jetbrains/mps/openapi/model/SNode;)V" />
      <node id="1239377826323" at="83,0,87,0" concept="1" trace="annotationListHandler_955wzk_b0#(Lorg/jetbrains/mps/openapi/model/SNode;Ljetbrains/mps/openapi/editor/EditorContext;)V" />
      <node id="1239377826323" at="88,0,92,0" concept="6" trace="getNode#()Lorg/jetbrains/mps/openapi/model/SNode;" />
      <node id="1239377826323" at="121,134,125,9" concept="5" />
      <node id="1960260476750104104" at="132,0,136,0" concept="6" trace="createComponent_955wzk_c0#()Ljetbrains/mps/openapi/editor/cells/EditorCell;" />
      <node id="1239377826323" at="37,0,42,0" concept="6" trace="getNode#()Lorg/jetbrains/mps/openapi/model/SNode;" />
      <node id="1239377826323" at="101,0,106,0" concept="6" trace="createNodeCell#(Lorg/jetbrains/mps/openapi/model/SNode;)Ljetbrains/mps/openapi/editor/cells/EditorCell;" />
      <node id="1239529882519" at="60,0,69,0" concept="6" trace="createConstant_955wzk_a0#()Ljetbrains/mps/openapi/editor/cells/EditorCell;" />
      <node id="1239377826323" at="108,251,117,7" concept="14" />
      <node id="1239377826323" at="69,0,79,0" concept="6" trace="createRefNodeList_955wzk_b0#()Ljetbrains/mps/openapi/editor/cells/EditorCell;" />
      <node id="1239377826323" at="119,86,129,7" concept="5" />
      <node id="1239377826323" at="119,0,131,0" concept="6" trace="installElementCellActions#(Lorg/jetbrains/mps/openapi/model/SNode;Ljetbrains/mps/openapi/editor/cells/EditorCell;)V" />
      <node id="1239377826323" at="47,0,60,0" concept="6" trace="createCollection_955wzk_a_0#()Ljetbrains/mps/openapi/editor/cells/EditorCell;" />
      <node id="1239377826323" at="106,0,119,0" concept="6" trace="createEmptyCell#()Ljetbrains/mps/openapi/editor/cells/EditorCell;" />
      <scope id="1239377826323" at="39,26,40,18" />
      <scope id="1239377826323" at="43,39,44,41" />
      <scope id="1239377826323" at="89,28,90,20" />
      <scope id="1239377826323" at="92,40,93,139" />
      <scope id="1239377826323" at="95,48,96,160" />
      <scope id="1239377826323" at="98,66,99,230" />
      <scope id="1239377826323" at="115,17,116,42" />
      <scope id="1239377826323" at="126,122,127,230" />
      <scope id="1239377826323" at="32,104,34,18" />
      <scope id="1239377826323" at="83,84,85,25" />
      <scope id="1239377826323" at="122,34,124,146" />
      <scope id="1960260476750104104" at="132,50,134,22">
        <var name="editorCell" id="1960260476750104104" />
      </scope>
      <scope id="1239377826323" at="43,0,46,0" />
      <scope id="1239377826323" at="92,0,95,0" />
      <scope id="1239377826323" at="95,0,98,0" />
      <scope id="1239377826323" at="98,0,101,0">
        <var name="editorContext" id="1239377826323" />
      </scope>
      <scope id="1239377826323" at="101,57,104,25">
        <var name="elementCell" id="1239377826323" />
      </scope>
      <scope id="1239377826323" at="32,0,36,0">
        <var name="context" id="1239377826323" />
        <var name="node" id="1239377826323" />
      </scope>
      <scope id="1239377826323" at="83,0,87,0">
        <var name="context" id="1239377826323" />
        <var name="ownerNode" id="1239377826323" />
      </scope>
      <scope id="1239377826323" at="88,0,92,0" />
      <scope id="1960260476750104104" at="132,0,136,0" />
      <scope id="1239377826323" at="37,0,42,0" />
      <scope id="1239377826323" at="101,0,106,0">
        <var name="elementNode" id="1239377826323" />
      </scope>
      <scope id="1239377826323" at="109,11,114,25">
        <var name="emptyCell" id="1239377826323" />
      </scope>
      <scope id="1239529882519" at="60,49,67,22">
        <var name="editorCell" id="1239529882519" />
        <var name="style" id="1239529882519" />
      </scope>
      <scope id="1239377826323" at="69,52,77,22">
        <var name="editorCell" id="1239377826323" />
        <var name="handler" id="1239377826323" />
        <var name="style" id="1239377826323" />
      </scope>
      <scope id="1239377826323" at="120,96,128,9" />
      <scope id="1239529882519" at="60,0,69,0" />
      <scope id="1239377826323" at="69,0,79,0" />
      <scope id="1239377826323" at="119,86,129,7" />
      <scope id="1239377826323" at="47,52,58,22">
        <var name="editorCell" id="1239377826323" />
        <var name="style" id="1239377826323" />
      </scope>
      <scope id="1239377826323" at="106,41,117,7" />
      <scope id="1239377826323" at="119,0,131,0">
        <var name="elementCell" id="1239377826323" />
        <var name="elementNode" id="1239377826323" />
      </scope>
      <scope id="1239377826323" at="47,0,60,0" />
      <scope id="1239377826323" at="106,0,119,0" />
      <unit id="1239377826323" at="79,0,132,0" name="jetbrains.mps.baseLanguage.tuples.editor.NamedTupleDeclaration_InspectorBuilder_a$annotationListHandler_955wzk_b0" />
      <unit id="1239377826323" at="28,0,137,0" name="jetbrains.mps.baseLanguage.tuples.editor.NamedTupleDeclaration_InspectorBuilder_a" />
    </file>
  </root>
  <root nodeRef="r:a841fea4-52c0-4064-96f2-7687a509aba5(jetbrains.mps.baseLanguage.tuples.editor)/1239463226387">
    <file name="NamedTupleComponentDeclaration_Editor.java">
      <node id="1239463226387" at="11,79,12,96" concept="8" />
      <node id="1239463226387" at="11,0,14,0" concept="6" trace="createEditorCell#(Ljetbrains/mps/openapi/editor/EditorContext;Lorg/jetbrains/mps/openapi/model/SNode;)Ljetbrains/mps/openapi/editor/cells/EditorCell;" />
      <scope id="1239463226387" at="11,79,12,96" />
      <scope id="1239463226387" at="11,0,14,0">
        <var name="editorContext" id="1239463226387" />
        <var name="node" id="1239463226387" />
      </scope>
      <unit id="1239463226387" at="10,0,15,0" name="jetbrains.mps.baseLanguage.tuples.editor.NamedTupleComponentDeclaration_Editor" />
    </file>
    <file name="NamedTupleComponentDeclaration_EditorBuilder_a.java">
      <node id="1239463226387" at="66,110,67,19" concept="12" />
      <node id="1239463226387" at="67,19,68,18" concept="2" />
      <node id="1239463226387" at="73,26,74,18" concept="8" />
      <node id="1239463226387" at="77,39,78,39" concept="8" />
      <node id="1239463226387" at="81,50,82,118" concept="7" />
      <node id="1239463226387" at="82,118,83,48" concept="2" />
      <node id="1239463226387" at="83,48,84,28" concept="2" />
      <node id="1239463226387" at="84,28,85,65" concept="2" />
      <node id="1239463226387" at="85,65,86,58" concept="2" />
      <node id="1239463226387" at="87,37,88,59" concept="2" />
      <node id="1239463226387" at="89,5,90,56" concept="2" />
      <node id="1239463226387" at="90,56,91,57" concept="2" />
      <node id="1239463226387" at="91,57,92,57" concept="2" />
      <node id="1239463226387" at="92,57,93,22" concept="8" />
      <node id="1240400938375" at="95,46,96,165" concept="8" />
      <node id="8856861289654164814" at="98,50,99,150" concept="7" />
      <node id="8856861289654164814" at="99,150,100,22" concept="8" />
      <node id="1240400925607" at="102,49,103,98" concept="7" />
      <node id="1240400925607" at="103,98,104,41" concept="2" />
      <node id="1240400925607" at="104,41,105,34" concept="7" />
      <node id="1240400925607" at="105,34,106,82" concept="2" />
      <node id="1240400925607" at="106,82,107,40" concept="2" />
      <node id="1240400925607" at="107,40,108,77" concept="2" />
      <node id="1240400925607" at="108,77,109,34" concept="2" />
      <node id="1240400925607" at="109,34,110,22" concept="8" />
      <node id="1239463226387" at="112,48,113,270" concept="7" />
      <node id="1239463226387" at="113,270,114,33" concept="8" />
      <node id="1239463226387" at="120,118,121,38" concept="12" />
      <node id="1239463226387" at="121,38,122,25" concept="2" />
      <node id="1239463226387" at="127,28,128,20" concept="8" />
      <node id="1239463226387" at="131,55,132,76" concept="7" />
      <node id="1239463226387" at="132,76,133,217" concept="2" />
      <node id="1239463226387" at="133,217,134,220" concept="2" />
      <node id="1239463226387" at="134,220,135,41" concept="2" />
      <node id="1239463226387" at="135,41,136,24" concept="8" />
      <node id="1239463226387" at="142,118,143,75" concept="2" />
      <node id="1239463226387" at="145,42,146,149" concept="2" />
      <node id="1239463226387" at="150,44,151,41" concept="2" />
      <node id="1239463226387" at="151,41,152,208" concept="2" />
      <node id="1239463226387" at="153,11,154,56" concept="7" />
      <node id="1239463226387" at="154,56,155,43" concept="2" />
      <node id="1239463226387" at="155,43,156,42" concept="2" />
      <node id="1239463226387" at="156,42,157,35" concept="2" />
      <node id="1239463226387" at="157,35,158,26" concept="8" />
      <node id="1239463226387" at="159,17,160,42" concept="2" />
      <node id="1239463226387" at="163,40,164,25" concept="8" />
      <node id="1239463226387" at="167,49,168,39" concept="2" />
      <node id="1239463226387" at="169,9,170,146" concept="7" />
      <node id="1239463226387" at="170,146,171,76" concept="2" />
      <node id="1239463226387" at="171,76,172,149" concept="7" />
      <node id="1239463226387" at="172,149,173,45" concept="2" />
      <node id="1239463226387" at="173,45,174,153" concept="2" />
      <node id="1239463226387" at="174,153,175,157" concept="2" />
      <node id="1239463226387" at="175,157,176,44" concept="2" />
      <node id="1239463226387" at="176,44,177,318" concept="2" />
      <node id="1239463226387" at="177,318,178,33" concept="2" />
      <node id="1239463226387" at="178,33,179,306" concept="7" />
      <node id="1239463226387" at="181,41,182,118" concept="8" />
      <node id="1239463226387" at="185,74,186,89" concept="7" />
      <node id="1239463226387" at="186,89,187,145" concept="8" />
      <node id="1239463226387" at="188,12,189,24" concept="8" />
      <node id="1239463226387" at="190,15,191,40" concept="2" />
      <node id="1239463555269" at="198,103,199,87" concept="7" />
      <node id="1239463555269" at="204,65,205,77" concept="7" />
      <node id="1239463555269" at="205,77,206,210" concept="2" />
      <node id="1239463555269" at="206,210,207,28" concept="8" />
      <node id="1239463555269" at="211,8,212,71" concept="8" />
      <node id="7376433222636453427" at="215,115,216,51" concept="9" />
      <node id="1239463555272" at="216,51,217,26" concept="7" />
      <node id="1239463555276" at="217,26,218,176" concept="7" />
      <node id="1239463555284" at="219,29,220,89" concept="2" />
      <node id="1239463555295" at="221,14,222,64" concept="2" />
      <node id="7376433222636454387" at="223,7,224,45" concept="9" />
      <node id="7376433222636454287" at="224,45,225,26" concept="9" />
      <node id="1239463555305" at="226,170,227,200" concept="2" />
      <node id="1239463555317" at="228,7,229,20" concept="8" />
      <node id="1239550525847" at="232,49,233,94" concept="7" />
      <node id="1239550525847" at="233,94,234,47" concept="2" />
      <node id="1239550525847" at="234,47,235,34" concept="7" />
      <node id="1239550525847" at="235,34,236,84" concept="2" />
      <node id="1239550525847" at="236,84,237,40" concept="2" />
      <node id="1239550525847" at="237,40,238,34" concept="2" />
      <node id="1239550525847" at="238,34,239,22" concept="8" />
      <node id="1239463226387" at="63,0,65,0" concept="3" trace="myNode" />
      <node id="1239463226387" at="117,0,119,0" concept="3" trace="myNode" />
      <node id="1239463555269" at="195,0,197,0" concept="1" trace="NamedTupleComponentDeclaration_name_postfixCellMenu_nmve34_a0d0#()V" />
      <node id="1239463555293" at="221,12,223,7" concept="0" />
      <node id="1239463226387" at="77,0,80,0" concept="6" trace="createCell#()Ljetbrains/mps/openapi/editor/cells/EditorCell;" />
      <node id="1239463226387" at="86,58,89,5" concept="5" />
      <node id="1240400933907" at="95,0,98,0" concept="6" trace="nodeCondition_nmve34_a1a#()Z" />
      <node id="1239463226387" at="141,70,144,7" concept="5" />
      <node id="1239463226387" at="144,7,147,7" concept="5" />
      <node id="1239463226387" at="163,0,166,0" concept="6" trace="getNoTargetText#()Ljava/lang/String;" />
      <node id="1239463226387" at="181,0,184,0" concept="6" trace="accept#(Lorg/jetbrains/mps/openapi/model/SNode;)Z" />
      <node id="1239463555303" at="225,26,228,7" concept="5" />
      <node id="1239463226387" at="66,0,70,0" concept="1" trace="NamedTupleComponentDeclaration_EditorBuilder_a#(Ljetbrains/mps/openapi/editor/EditorContext;Lorg/jetbrains/mps/openapi/model/SNode;)V" />
      <node id="8856861289654164814" at="98,0,102,0" concept="6" trace="createComponent_nmve34_a0#()Ljetbrains/mps/openapi/editor/cells/EditorCell;" />
      <node id="1239463226387" at="112,0,116,0" concept="6" trace="createRefNode_nmve34_c0#()Ljetbrains/mps/openapi/editor/cells/EditorCell;" />
      <node id="1239463226387" at="120,0,124,0" concept="1" trace="typeSingleRoleHandler_nmve34_c0#(Lorg/jetbrains/mps/openapi/model/SNode;Lorg/jetbrains/mps/openapi/language/SContainmentLink;Ljetbrains/mps/openapi/editor/EditorContext;)V" />
      <node id="1239463226387" at="71,0,76,0" concept="6" trace="getNode#()Lorg/jetbrains/mps/openapi/model/SNode;" />
      <node id="1239463226387" at="125,0,130,0" concept="6" trace="getNode#()Lorg/jetbrains/mps/openapi/model/SNode;" />
      <node id="1239463226387" at="179,306,184,9" concept="7" />
      <node id="1239463226387" at="184,9,189,24" concept="5" />
      <node id="1239463555282" at="218,176,223,7" concept="5" />
      <node id="1239463555269" at="203,0,209,0" concept="6" trace="getEditorMenuTraceInfo#()Ljetbrains/mps/openapi/editor/menus/EditorMenuTraceInfo;" />
      <node id="1239463226387" at="131,0,138,0" concept="6" trace="createChildCell#(Lorg/jetbrains/mps/openapi/model/SNode;)Ljetbrains/mps/openapi/editor/cells/EditorCell;" />
      <node id="1239463226387" at="141,0,149,0" concept="6" trace="installCellInfo#(Lorg/jetbrains/mps/openapi/model/SNode;Ljetbrains/mps/openapi/editor/cells/EditorCell;)V" />
      <node id="1239463555269" at="201,64,209,12" concept="8" />
      <node id="1239463226387" at="152,208,161,7" concept="14" />
      <node id="1239550525847" at="232,0,241,0" concept="6" trace="createConstant_nmve34_e0#()Ljetbrains/mps/openapi/editor/cells/EditorCell;" />
      <node id="1240400925607" at="102,0,112,0" concept="6" trace="createConstant_nmve34_b0#()Ljetbrains/mps/openapi/editor/cells/EditorCell;" />
      <node id="1239463555269" at="201,0,211,0" concept="6" trace="apply#(Ljetbrains/mps/openapi/editor/cells/SubstituteAction;)Ljetbrains/mps/openapi/editor/cells/SubstituteAction;" />
      <node id="1239463555269" at="199,87,211,8" concept="7" />
      <node id="1239463226387" at="81,0,95,0" concept="6" trace="createCollection_nmve34_a#()Ljetbrains/mps/openapi/editor/cells/EditorCell;" />
      <node id="1239463226387" at="149,0,163,0" concept="6" trace="createEmptyCell#()Ljetbrains/mps/openapi/editor/cells/EditorCell;" />
      <node id="1239463555269" at="215,0,231,0" concept="6" trace="getPostfixes#(Lorg/jetbrains/mps/openapi/model/SNode;Ljetbrains/mps/smodel/IOperationContext;Ljetbrains/mps/openapi/editor/EditorContext;)Ljava/util/List;" />
      <node id="1239463555269" at="197,0,214,0" concept="6" trace="createActions#(Ljetbrains/mps/nodeEditor/cellMenu/CellContext;Ljetbrains/mps/openapi/editor/EditorContext;)Ljava/util/List;" />
      <node id="1239463226387" at="168,39,192,5" concept="14" />
      <node id="1239463226387" at="167,0,194,0" concept="6" trace="createProperty_nmve34_d0#()Ljetbrains/mps/openapi/editor/cells/EditorCell;" />
      <scope id="1239463555269" at="195,78,195,78" />
      <scope id="1239463226387" at="73,26,74,18" />
      <scope id="1239463226387" at="77,39,78,39" />
      <scope id="1239463226387" at="87,37,88,59" />
      <scope id="1240400933908" at="95,46,96,165" />
      <scope id="1239463226387" at="127,28,128,20" />
      <scope id="1239463226387" at="142,118,143,75" />
      <scope id="1239463226387" at="145,42,146,149" />
      <scope id="1239463226387" at="159,17,160,42" />
      <scope id="1239463226387" at="163,40,164,25" />
      <scope id="1239463226387" at="181,41,182,118" />
      <scope id="1239463226387" at="190,15,191,40" />
      <scope id="1239463555283" at="219,29,220,89" />
      <scope id="1239463555294" at="221,14,222,64" />
      <scope id="1239463555304" at="226,170,227,200" />
      <scope id="1239463226387" at="66,110,68,18" />
      <scope id="8856861289654164814" at="98,50,100,22">
        <var name="editorCell" id="8856861289654164814" />
      </scope>
      <scope id="1239463226387" at="112,48,114,33">
        <var name="provider" id="1239463226387" />
      </scope>
      <scope id="1239463226387" at="120,118,122,25" />
      <scope id="1239463226387" at="185,74,187,145">
        <var name="manager" id="1239463226387" />
      </scope>
      <scope id="1239463555269" at="195,0,197,0" />
      <scope id="1239463226387" at="77,0,80,0" />
      <scope id="1240400933907" at="95,0,98,0" />
      <scope id="1239463226387" at="163,0,166,0" />
      <scope id="1239463226387" at="181,0,184,0">
        <var name="it" id="1239463226387" />
      </scope>
      <scope id="1239463555269" at="204,65,207,28">
        <var name="result" id="1239463555269" />
      </scope>
      <scope id="1239463226387" at="66,0,70,0">
        <var name="context" id="1239463226387" />
        <var name="node" id="1239463226387" />
      </scope>
      <scope id="8856861289654164814" at="98,0,102,0" />
      <scope id="1239463226387" at="112,0,116,0" />
      <scope id="1239463226387" at="120,0,124,0">
        <var name="containmentLink" id="1239463226387" />
        <var name="context" id="1239463226387" />
        <var name="ownerNode" id="1239463226387" />
      </scope>
      <scope id="1239463226387" at="71,0,76,0" />
      <scope id="1239463226387" at="125,0,130,0" />
      <scope id="1239463226387" at="131,55,136,24">
        <var name="editorCell" id="1239463226387" />
      </scope>
      <scope id="1239463226387" at="153,11,158,26">
        <var name="editorCell" id="1239463226387" />
      </scope>
      <scope id="1239463226387" at="141,70,147,7" />
      <scope id="1239463555269" at="203,0,209,0" />
      <scope id="1239463226387" at="131,0,138,0">
        <var name="child" id="1239463226387" />
      </scope>
      <scope id="1239550525847" at="232,49,239,22">
        <var name="editorCell" id="1239550525847" />
        <var name="style" id="1239550525847" />
      </scope>
      <scope id="1240400925607" at="102,49,110,22">
        <var name="editorCell" id="1240400925607" />
        <var name="style" id="1240400925607" />
      </scope>
      <scope id="1239463226387" at="141,0,149,0">
        <var name="child" id="1239463226387" />
        <var name="editorCell" id="1239463226387" />
      </scope>
      <scope id="1239463555269" at="201,64,209,12" />
      <scope id="1239550525847" at="232,0,241,0" />
      <scope id="1240400925607" at="102,0,112,0" />
      <scope id="1239463555269" at="201,0,211,0">
        <var name="action" id="1239463555269" />
      </scope>
      <scope id="1239463226387" at="150,44,161,7" />
      <scope id="1239463226387" at="81,50,93,22">
        <var name="editorCell" id="1239463226387" />
      </scope>
      <scope id="1239463226387" at="81,0,95,0" />
      <scope id="1239463226387" at="149,0,163,0" />
      <scope id="1239463555269" at="198,103,212,71">
        <var name="actions" id="1239463555269" />
        <var name="mapper" id="1239463555269" />
      </scope>
      <scope id="1239463555271" at="215,115,229,20">
        <var name="nodeType" id="1239463555277" />
        <var name="result" id="1239463555273" />
      </scope>
      <scope id="1239463555269" at="215,0,231,0">
        <var name="editorContext" id="1239463555269" />
        <var name="node" id="1239463555269" />
        <var name="operationContext" id="1239463555269" />
      </scope>
      <scope id="1239463555269" at="197,0,214,0">
        <var name="cellContext" id="1239463555269" />
        <var name="editorContext" id="1239463555269" />
      </scope>
      <scope id="1239463226387" at="169,9,189,24">
        <var name="currentPropertyAttributes" id="1239463226387" />
        <var name="editorCell" id="1239463226387" />
        <var name="property" id="1239463226387" />
        <var name="propertyAttributes" id="1239463226387" />
      </scope>
      <scope id="1239463226387" at="167,49,192,5" />
      <scope id="1239463226387" at="167,0,194,0" />
      <unit id="1239463226387" at="180,102,184,7" name="jetbrains.mps.baseLanguage.tuples.editor.NamedTupleComponentDeclaration_EditorBuilder_a$1" />
      <unit id="1239463555269" at="202,21,209,11" name="jetbrains.mps.baseLanguage.tuples.editor.NamedTupleComponentDeclaration_EditorBuilder_a$NamedTupleComponentDeclaration_name_postfixCellMenu_nmve34_a0d0$1$1" />
      <unit id="1239463555269" at="200,64,211,7" name="jetbrains.mps.baseLanguage.tuples.editor.NamedTupleComponentDeclaration_EditorBuilder_a$NamedTupleComponentDeclaration_name_postfixCellMenu_nmve34_a0d0$1" />
      <unit id="1239463555269" at="194,0,232,0" name="jetbrains.mps.baseLanguage.tuples.editor.NamedTupleComponentDeclaration_EditorBuilder_a$NamedTupleComponentDeclaration_name_postfixCellMenu_nmve34_a0d0" />
      <unit id="1239463226387" at="116,0,167,0" name="jetbrains.mps.baseLanguage.tuples.editor.NamedTupleComponentDeclaration_EditorBuilder_a$typeSingleRoleHandler_nmve34_c0" />
      <unit id="1239463226387" at="62,0,242,0" name="jetbrains.mps.baseLanguage.tuples.editor.NamedTupleComponentDeclaration_EditorBuilder_a" />
    </file>
  </root>
  <root nodeRef="r:a841fea4-52c0-4064-96f2-7687a509aba5(jetbrains.mps.baseLanguage.tuples.editor)/1239546792005">
    <file name="NamedTupleType_Editor.java">
      <node id="1239546792005" at="11,79,12,80" concept="8" />
      <node id="1239546792005" at="14,82,15,83" concept="8" />
      <node id="1239546792005" at="11,0,14,0" concept="6" trace="createEditorCell#(Ljetbrains/mps/openapi/editor/EditorContext;Lorg/jetbrains/mps/openapi/model/SNode;)Ljetbrains/mps/openapi/editor/cells/EditorCell;" />
      <node id="1239546792005" at="14,0,17,0" concept="6" trace="createInspectedCell#(Ljetbrains/mps/openapi/editor/EditorContext;Lorg/jetbrains/mps/openapi/model/SNode;)Ljetbrains/mps/openapi/editor/cells/EditorCell;" />
      <scope id="1239546792005" at="11,79,12,80" />
      <scope id="1239546792005" at="14,82,15,83" />
      <scope id="1239546792005" at="11,0,14,0">
        <var name="editorContext" id="1239546792005" />
        <var name="node" id="1239546792005" />
      </scope>
      <scope id="1239546792005" at="14,0,17,0">
        <var name="editorContext" id="1239546792005" />
        <var name="node" id="1239546792005" />
      </scope>
      <unit id="1239546792005" at="10,0,18,0" name="jetbrains.mps.baseLanguage.tuples.editor.NamedTupleType_Editor" />
    </file>
    <file name="NamedTupleType_EditorBuilder_a.java">
<<<<<<< HEAD
      <node id="1239546792005" at="74,94,75,19" concept="12" />
      <node id="1239546792005" at="75,19,76,18" concept="2" />
      <node id="1239546792005" at="81,26,82,18" concept="8" />
      <node id="1239546792005" at="85,39,86,39" concept="8" />
      <node id="1239546792005" at="89,50,90,118" concept="7" />
      <node id="1239546792005" at="90,118,91,48" concept="2" />
      <node id="1239546792005" at="91,48,92,28" concept="2" />
      <node id="1239546792005" at="92,28,93,65" concept="2" />
      <node id="1239546792005" at="94,37,95,61" concept="2" />
      <node id="1239546792005" at="97,37,98,61" concept="2" />
      <node id="1239546792005" at="100,37,101,61" concept="2" />
      <node id="1239546792005" at="102,5,103,22" concept="8" />
      <node id="322547369016095068" at="105,46,106,236" concept="8" />
      <node id="322547369016095102" at="108,46,109,233" concept="8" />
      <node id="1239881184387" at="111,46,112,228" concept="8" />
      <node id="1239546792005" at="114,51,115,118" concept="7" />
      <node id="1239546792005" at="115,118,116,49" concept="2" />
      <node id="1239546792005" at="116,49,117,34" concept="7" />
      <node id="1239546792005" at="117,34,118,49" concept="2" />
      <node id="1239546792005" at="118,49,119,40" concept="2" />
      <node id="1239546792005" at="119,40,120,71" concept="2" />
      <node id="1239546792005" at="120,71,121,57" concept="2" />
      <node id="1239546792005" at="121,57,122,71" concept="2" />
      <node id="1239546792005" at="122,71,123,22" concept="8" />
      <node id="1262430001742033294" at="127,31,128,159" concept="8" />
      <node id="1262430001742033289" at="132,44,133,46" concept="8" />
      <node id="1262430001742033289" at="135,15,136,79" concept="2" />
      <node id="1262430001742033289" at="136,79,137,82" concept="2" />
      <node id="1262430001742033289" at="137,82,138,61" concept="2" />
      <node id="1262430001742033289" at="138,61,139,34" concept="7" />
      <node id="1262430001742033289" at="139,34,140,86" concept="2" />
      <node id="1262430001742033289" at="140,86,141,47" concept="2" />
      <node id="1262430001742033289" at="141,47,142,40" concept="2" />
      <node id="1262430001742033289" at="142,40,143,22" concept="8" />
      <node id="1239546792005" at="145,49,146,165" concept="7" />
      <node id="1239546792005" at="150,39,151,137" concept="8" />
      <node id="1239546792005" at="153,37,154,60" concept="2" />
      <node id="1239546792005" at="154,60,155,48" concept="2" />
      <node id="1239546792005" at="155,48,156,58" concept="2" />
      <node id="1239546792005" at="156,58,157,20" concept="8" />
      <node id="1239546792005" at="160,58,161,91" concept="7" />
      <node id="1239546792005" at="161,91,162,131" concept="2" />
      <node id="1239546792005" at="162,131,163,135" concept="2" />
      <node id="1239546792005" at="163,135,164,20" concept="8" />
      <node id="1239546792005" at="166,6,167,0" concept="10" />
      <node id="1239546792005" at="167,0,168,54" concept="2" />
      <node id="1239546792005" at="168,54,169,59" concept="2" />
      <node id="1239546792005" at="169,59,170,50" concept="7" />
      <node id="1239546792005" at="170,50,171,0" concept="10" />
      <node id="1239546792005" at="172,40,173,40" concept="2" />
      <node id="1239546792005" at="173,40,174,151" concept="2" />
      <node id="1239546792005" at="175,5,176,301" concept="2" />
      <node id="1239546792005" at="176,301,177,301" concept="7" />
      <node id="1239546792005" at="179,39,180,113" concept="8" />
      <node id="1239546792005" at="183,73,184,87" concept="7" />
      <node id="1239546792005" at="184,87,185,145" concept="8" />
      <node id="1239546792005" at="186,10,187,22" concept="8" />
      <node id="1239549235574" at="192,0,193,0" concept="3" trace="myReferencingNode" />
      <node id="1239549235574" at="194,120,195,21" concept="12" />
      <node id="1239549235574" at="195,21,196,42" concept="2" />
      <node id="1239549235574" at="196,42,197,20" concept="2" />
      <node id="1239549235574" at="200,41,201,56" concept="8" />
      <node id="1239549235574" at="206,28,207,20" concept="8" />
      <node id="1239550803955" at="212,33,213,49" concept="7" />
      <node id="1239550910318" at="213,49,214,26" concept="7" />
      <node id="2912004279740661311" at="216,57,217,180" concept="8" />
      <node id="1239550892643" at="219,15,220,185" concept="2" />
      <node id="1239550928906" at="220,185,221,23" concept="2" />
      <node id="1239550940266" at="222,11,223,31" concept="8" />
      <node id="1239550778846" at="227,46,228,48" concept="8" />
      <node id="1239550778846" at="230,17,231,81" concept="2" />
      <node id="1239550778846" at="231,81,232,84" concept="2" />
      <node id="1239550778846" at="232,84,233,65" concept="2" />
      <node id="1239550778846" at="233,65,234,36" concept="7" />
      <node id="1239550778846" at="234,36,235,49" concept="2" />
      <node id="1239550778846" at="235,49,236,42" concept="2" />
      <node id="1239550778846" at="236,42,237,24" concept="8" />
      <node id="1262430001742033394" at="242,31,243,160" concept="8" />
      <node id="1262430001742033389" at="247,44,248,46" concept="8" />
      <node id="1262430001742033389" at="250,15,251,79" concept="2" />
      <node id="1262430001742033389" at="251,79,252,82" concept="2" />
      <node id="1262430001742033389" at="252,82,253,71" concept="2" />
      <node id="1262430001742033389" at="253,71,254,61" concept="2" />
      <node id="1262430001742033389" at="254,61,255,34" concept="7" />
      <node id="1262430001742033389" at="255,34,256,87" concept="2" />
      <node id="1262430001742033389" at="256,87,257,47" concept="2" />
      <node id="1262430001742033389" at="257,47,258,40" concept="2" />
      <node id="1262430001742033389" at="258,40,259,297" concept="2" />
      <node id="1262430001742033389" at="259,297,260,22" concept="8" />
      <node id="1239546792005" at="262,51,263,118" concept="7" />
      <node id="1239546792005" at="263,118,264,49" concept="2" />
      <node id="1239546792005" at="264,49,265,34" concept="7" />
      <node id="1239546792005" at="265,34,266,49" concept="2" />
      <node id="1239546792005" at="266,49,267,40" concept="2" />
      <node id="1239546792005" at="267,40,268,71" concept="2" />
      <node id="1239546792005" at="268,71,269,22" concept="8" />
      <node id="322547369016095093" at="273,31,274,97" concept="8" />
      <node id="1239546792005" at="278,44,279,46" concept="8" />
      <node id="1239546792005" at="281,15,282,79" concept="2" />
      <node id="1239546792005" at="282,79,283,82" concept="2" />
      <node id="1239546792005" at="283,82,284,272" concept="2" />
      <node id="1239546792005" at="284,272,285,61" concept="2" />
      <node id="1239546792005" at="285,61,286,34" concept="7" />
      <node id="1239546792005" at="286,34,287,47" concept="2" />
      <node id="1239546792005" at="287,47,288,40" concept="2" />
      <node id="1239546792005" at="288,40,289,22" concept="8" />
      <node id="322547369016118909" at="294,53,295,163" concept="8" />
      <node id="322547369016118909" at="298,117,299,230" concept="8" />
      <node id="1239546792005" at="302,51,303,118" concept="7" />
      <node id="1239546792005" at="303,118,304,49" concept="2" />
      <node id="1239546792005" at="304,49,305,34" concept="7" />
      <node id="1239546792005" at="305,34,306,49" concept="2" />
      <node id="1239546792005" at="306,49,307,54" concept="2" />
      <node id="1239546792005" at="307,54,308,40" concept="2" />
      <node id="1239546792005" at="308,40,309,58" concept="2" />
      <node id="1239546792005" at="309,58,310,61" concept="2" />
      <node id="1239546792005" at="310,61,311,58" concept="2" />
      <node id="1239546792005" at="311,58,312,22" concept="8" />
      <node id="1239881184377" at="314,50,315,94" concept="7" />
      <node id="1239881184377" at="315,94,316,48" concept="2" />
      <node id="1239881184377" at="316,48,317,34" concept="7" />
      <node id="1239881184377" at="317,34,318,91" concept="2" />
      <node id="1239881184377" at="318,91,319,55" concept="2" />
      <node id="1239881184377" at="319,55,320,54" concept="2" />
      <node id="1239881184377" at="320,54,321,40" concept="2" />
      <node id="1239881184377" at="321,40,322,34" concept="2" />
      <node id="1239881184377" at="322,34,323,22" concept="8" />
      <node id="1239546792005" at="325,53,326,137" concept="7" />
      <node id="1239546792005" at="326,137,327,91" concept="7" />
      <node id="1239546792005" at="327,91,328,54" concept="2" />
      <node id="1239546792005" at="328,54,329,51" concept="2" />
      <node id="1239546792005" at="329,51,330,22" concept="8" />
      <node id="1239546792005" at="336,88,337,28" concept="12" />
      <node id="1239546792005" at="337,28,338,25" concept="2" />
=======
      <node id="1239546792005" at="73,94,74,19" concept="12" />
      <node id="1239546792005" at="74,19,75,18" concept="2" />
      <node id="1239546792005" at="80,26,81,18" concept="8" />
      <node id="1239546792005" at="84,39,85,39" concept="8" />
      <node id="1239546792005" at="88,50,89,118" concept="7" />
      <node id="1239546792005" at="89,118,90,48" concept="2" />
      <node id="1239546792005" at="90,48,91,28" concept="2" />
      <node id="1239546792005" at="91,28,92,65" concept="2" />
      <node id="1239546792005" at="93,37,94,61" concept="2" />
      <node id="1239546792005" at="96,37,97,61" concept="2" />
      <node id="1239546792005" at="99,37,100,61" concept="2" />
      <node id="1239546792005" at="101,5,102,22" concept="8" />
      <node id="322547369016095068" at="104,46,105,236" concept="8" />
      <node id="322547369016095102" at="107,46,108,233" concept="8" />
      <node id="1239881184387" at="110,46,111,228" concept="8" />
      <node id="1239546792005" at="113,51,114,118" concept="7" />
      <node id="1239546792005" at="114,118,115,49" concept="2" />
      <node id="1239546792005" at="115,49,116,34" concept="7" />
      <node id="1239546792005" at="116,34,117,49" concept="2" />
      <node id="1239546792005" at="117,49,118,40" concept="2" />
      <node id="1239546792005" at="118,40,119,71" concept="2" />
      <node id="1239546792005" at="119,71,120,57" concept="2" />
      <node id="1239546792005" at="120,57,121,71" concept="2" />
      <node id="1239546792005" at="121,71,122,22" concept="8" />
      <node id="1262430001742033294" at="126,31,127,159" concept="8" />
      <node id="1262430001742033289" at="131,44,132,46" concept="8" />
      <node id="1262430001742033289" at="134,15,135,79" concept="2" />
      <node id="1262430001742033289" at="135,79,136,82" concept="2" />
      <node id="1262430001742033289" at="136,82,137,61" concept="2" />
      <node id="1262430001742033289" at="137,61,138,34" concept="7" />
      <node id="1262430001742033289" at="138,34,139,86" concept="2" />
      <node id="1262430001742033289" at="139,86,140,47" concept="2" />
      <node id="1262430001742033289" at="140,47,141,40" concept="2" />
      <node id="1262430001742033289" at="141,40,142,22" concept="8" />
      <node id="1239546792005" at="144,49,145,165" concept="7" />
      <node id="1239546792005" at="149,39,150,137" concept="8" />
      <node id="1239546792005" at="152,37,153,60" concept="2" />
      <node id="1239546792005" at="153,60,154,48" concept="2" />
      <node id="1239546792005" at="154,48,155,58" concept="2" />
      <node id="1239546792005" at="155,58,156,20" concept="8" />
      <node id="1239546792005" at="159,58,160,97" concept="7" />
      <node id="1239546792005" at="160,97,161,131" concept="2" />
      <node id="1239546792005" at="161,131,162,135" concept="2" />
      <node id="1239546792005" at="162,135,163,20" concept="8" />
      <node id="1239546792005" at="165,6,166,0" concept="10" />
      <node id="1239546792005" at="166,0,167,54" concept="2" />
      <node id="1239546792005" at="167,54,168,59" concept="2" />
      <node id="1239546792005" at="168,59,169,50" concept="7" />
      <node id="1239546792005" at="169,50,170,0" concept="10" />
      <node id="1239546792005" at="171,39,172,40" concept="2" />
      <node id="1239546792005" at="172,40,173,39" concept="2" />
      <node id="1239546792005" at="174,5,175,301" concept="2" />
      <node id="1239546792005" at="175,301,176,301" concept="7" />
      <node id="1239546792005" at="178,39,179,113" concept="8" />
      <node id="1239546792005" at="182,73,183,87" concept="7" />
      <node id="1239546792005" at="183,87,184,145" concept="8" />
      <node id="1239546792005" at="185,10,186,22" concept="8" />
      <node id="1239549235574" at="191,0,192,0" concept="3" trace="myReferencingNode" />
      <node id="1239549235574" at="193,120,194,21" concept="12" />
      <node id="1239549235574" at="194,21,195,42" concept="2" />
      <node id="1239549235574" at="195,42,196,20" concept="2" />
      <node id="1239549235574" at="199,41,200,56" concept="8" />
      <node id="1239549235574" at="205,28,206,20" concept="8" />
      <node id="1239550803955" at="211,33,212,49" concept="7" />
      <node id="1239550910318" at="212,49,213,26" concept="7" />
      <node id="2912004279740661311" at="215,57,216,180" concept="8" />
      <node id="1239550892643" at="218,15,219,185" concept="2" />
      <node id="1239550928906" at="219,185,220,23" concept="2" />
      <node id="1239550940266" at="221,11,222,31" concept="8" />
      <node id="1239550778846" at="226,46,227,48" concept="8" />
      <node id="1239550778846" at="229,17,230,81" concept="2" />
      <node id="1239550778846" at="230,81,231,84" concept="2" />
      <node id="1239550778846" at="231,84,232,65" concept="2" />
      <node id="1239550778846" at="232,65,233,36" concept="7" />
      <node id="1239550778846" at="233,36,234,49" concept="2" />
      <node id="1239550778846" at="234,49,235,42" concept="2" />
      <node id="1239550778846" at="235,42,236,24" concept="8" />
      <node id="1262430001742033394" at="241,31,242,160" concept="8" />
      <node id="1262430001742033389" at="246,44,247,46" concept="8" />
      <node id="1262430001742033389" at="249,15,250,79" concept="2" />
      <node id="1262430001742033389" at="250,79,251,82" concept="2" />
      <node id="1262430001742033389" at="251,82,252,71" concept="2" />
      <node id="1262430001742033389" at="252,71,253,61" concept="2" />
      <node id="1262430001742033389" at="253,61,254,34" concept="7" />
      <node id="1262430001742033389" at="254,34,255,87" concept="2" />
      <node id="1262430001742033389" at="255,87,256,47" concept="2" />
      <node id="1262430001742033389" at="256,47,257,40" concept="2" />
      <node id="1262430001742033389" at="257,40,258,297" concept="2" />
      <node id="1262430001742033389" at="258,297,259,22" concept="8" />
      <node id="1239546792005" at="261,51,262,118" concept="7" />
      <node id="1239546792005" at="262,118,263,49" concept="2" />
      <node id="1239546792005" at="263,49,264,34" concept="7" />
      <node id="1239546792005" at="264,34,265,49" concept="2" />
      <node id="1239546792005" at="265,49,266,40" concept="2" />
      <node id="1239546792005" at="266,40,267,71" concept="2" />
      <node id="1239546792005" at="267,71,268,22" concept="8" />
      <node id="322547369016095093" at="272,31,273,97" concept="8" />
      <node id="1239546792005" at="277,44,278,46" concept="8" />
      <node id="1239546792005" at="280,15,281,79" concept="2" />
      <node id="1239546792005" at="281,79,282,82" concept="2" />
      <node id="1239546792005" at="282,82,283,272" concept="2" />
      <node id="1239546792005" at="283,272,284,61" concept="2" />
      <node id="1239546792005" at="284,61,285,34" concept="7" />
      <node id="1239546792005" at="285,34,286,47" concept="2" />
      <node id="1239546792005" at="286,47,287,40" concept="2" />
      <node id="1239546792005" at="287,40,288,22" concept="8" />
      <node id="322547369016118909" at="293,53,294,163" concept="8" />
      <node id="322547369016118909" at="297,117,298,230" concept="8" />
      <node id="1239546792005" at="301,51,302,118" concept="7" />
      <node id="1239546792005" at="302,118,303,49" concept="2" />
      <node id="1239546792005" at="303,49,304,34" concept="7" />
      <node id="1239546792005" at="304,34,305,49" concept="2" />
      <node id="1239546792005" at="305,49,306,54" concept="2" />
      <node id="1239546792005" at="306,54,307,40" concept="2" />
      <node id="1239546792005" at="307,40,308,58" concept="2" />
      <node id="1239546792005" at="308,58,309,61" concept="2" />
      <node id="1239546792005" at="309,61,310,58" concept="2" />
      <node id="1239546792005" at="310,58,311,22" concept="8" />
      <node id="1239881184377" at="313,50,314,94" concept="7" />
      <node id="1239881184377" at="314,94,315,48" concept="2" />
      <node id="1239881184377" at="315,48,316,34" concept="7" />
      <node id="1239881184377" at="316,34,317,91" concept="2" />
      <node id="1239881184377" at="317,91,318,55" concept="2" />
      <node id="1239881184377" at="318,55,319,54" concept="2" />
      <node id="1239881184377" at="319,54,320,40" concept="2" />
      <node id="1239881184377" at="320,40,321,34" concept="2" />
      <node id="1239881184377" at="321,34,322,22" concept="8" />
      <node id="1239546792005" at="324,53,325,154" concept="7" />
      <node id="1239546792005" at="325,154,326,91" concept="7" />
      <node id="1239546792005" at="326,91,327,54" concept="2" />
      <node id="1239546792005" at="327,54,328,49" concept="2" />
      <node id="1239546792005" at="328,49,329,22" concept="8" />
      <node id="1239546792005" at="335,106,336,50" concept="12" />
      <node id="1239546792005" at="336,50,337,25" concept="2" />
>>>>>>> ac231bee
      <node id="1239546792005" at="342,28,343,20" concept="8" />
      <node id="1239546792005" at="345,40,346,138" concept="8" />
      <node id="1239546792005" at="348,48,349,145" concept="8" />
      <node id="1239546792005" at="351,66,352,215" concept="8" />
      <node id="1239546792005" at="354,57,355,257" concept="7" />
      <node id="1239546792005" at="355,257,356,58" concept="2" />
      <node id="1239546792005" at="356,58,357,25" concept="8" />
      <node id="1239546792005" at="359,41,360,41" concept="2" />
      <node id="1239546792005" at="360,41,361,387" concept="2" />
      <node id="1239546792005" at="362,11,363,36" concept="7" />
      <node id="1239546792005" at="363,36,364,44" concept="2" />
      <node id="1239546792005" at="364,44,365,51" concept="2" />
      <node id="1239546792005" at="365,51,366,34" concept="2" />
      <node id="1239546792005" at="366,34,367,25" concept="8" />
      <node id="1239546792005" at="368,17,369,42" concept="2" />
      <node id="1239546792005" at="373,96,374,134" concept="2" />
      <node id="1239546792005" at="375,34,376,142" concept="2" />
      <node id="1239546792005" at="376,142,377,146" concept="2" />
      <node id="1239546792005" at="377,146,378,80" concept="2" />
      <node id="1239546792005" at="380,122,381,229" concept="2" />
      <node id="1239546792005" at="386,75,387,99" concept="7" />
      <node id="1239546792005" at="387,99,388,38" concept="2" />
      <node id="1239546792005" at="388,38,389,36" concept="7" />
      <node id="1239546792005" at="389,36,390,55" concept="2" />
      <node id="1239546792005" at="390,55,391,56" concept="2" />
      <node id="1239546792005" at="391,56,392,42" concept="2" />
      <node id="1239546792005" at="392,42,393,134" concept="2" />
      <node id="1239546792005" at="393,134,394,138" concept="2" />
      <node id="1239546792005" at="394,138,395,24" concept="8" />
      <node id="1239881184383" at="398,50,399,94" concept="7" />
      <node id="1239881184383" at="399,94,400,48" concept="2" />
      <node id="1239881184383" at="400,48,401,34" concept="7" />
      <node id="1239881184383" at="401,34,402,91" concept="2" />
      <node id="1239881184383" at="402,91,403,54" concept="2" />
      <node id="1239881184383" at="403,54,404,40" concept="2" />
      <node id="1239881184383" at="404,40,405,34" concept="2" />
      <node id="1239881184383" at="405,34,406,22" concept="8" />
      <node id="1239546792005" at="71,0,73,0" concept="3" trace="myNode" />
      <node id="1262430001742033289" at="130,0,132,0" concept="6" trace="setText#(Ljava/lang/String;)V" />
      <node id="1239549235574" at="190,0,192,0" concept="3" trace="myNode" />
      <node id="1239550778846" at="225,0,227,0" concept="6" trace="setText#(Ljava/lang/String;)V" />
      <node id="1262430001742033389" at="245,0,247,0" concept="6" trace="setText#(Ljava/lang/String;)V" />
      <node id="1239546792005" at="276,0,278,0" concept="6" trace="setText#(Ljava/lang/String;)V" />
      <node id="322547369016118909" at="292,0,294,0" concept="1" trace="ReplaceWith_NamedTupleType_cellMenu_2ojjgh_a0a1a#()V" />
      <node id="1239546792005" at="333,0,335,0" concept="3" trace="myNode" />
      <node id="1239546792005" at="85,0,88,0" concept="6" trace="createCell#()Ljetbrains/mps/openapi/editor/cells/EditorCell;" />
      <node id="1239546792005" at="93,65,96,5" concept="5" />
      <node id="1239546792005" at="96,5,99,5" concept="5" />
      <node id="1239546792005" at="99,5,102,5" concept="5" />
      <node id="322547369016095058" at="105,0,108,0" concept="6" trace="nodeCondition_2ojjgh_a0a#()Z" />
      <node id="322547369016095100" at="108,0,111,0" concept="6" trace="nodeCondition_2ojjgh_a1a#()Z" />
      <node id="1239881184385" at="111,0,114,0" concept="6" trace="nodeCondition_2ojjgh_a2a#()Z" />
      <node id="1262430001742033289" at="127,0,130,0" concept="6" trace="getText#()Ljava/lang/String;" />
      <node id="1262430001742033289" at="132,0,135,0" concept="6" trace="isValidText#(Ljava/lang/String;)Z" />
      <node id="1239546792005" at="150,0,153,0" concept="6" trace="compute#()Ljetbrains/mps/openapi/editor/cells/EditorCell;" />
      <node id="1239546792005" at="179,0,182,0" concept="6" trace="accept#(Lorg/jetbrains/mps/openapi/model/SNode;)Z" />
      <node id="1239549235574" at="200,0,203,0" concept="6" trace="createCell#()Ljetbrains/mps/openapi/editor/cells/EditorCell;" />
      <node id="2912004279740652475" at="216,0,219,0" concept="6" trace="translate#(Lorg/jetbrains/mps/openapi/model/SNode;)Ljava/lang/Iterable;" />
      <node id="1239550778846" at="227,0,230,0" concept="6" trace="isValidText#(Ljava/lang/String;)Z" />
      <node id="1262430001742033389" at="242,0,245,0" concept="6" trace="getText#()Ljava/lang/String;" />
      <node id="1262430001742033389" at="247,0,250,0" concept="6" trace="isValidText#(Ljava/lang/String;)Z" />
      <node id="1239546792005" at="273,0,276,0" concept="6" trace="getText#()Ljava/lang/String;" />
      <node id="1239546792005" at="278,0,281,0" concept="6" trace="isValidText#(Ljava/lang/String;)Z" />
      <node id="322547369016118909" at="294,0,297,0" concept="6" trace="getReplacementConcept#()Lorg/jetbrains/mps/openapi/language/SAbstractConcept;" />
      <node id="1239546792005" at="345,0,348,0" concept="6" trace="getSLink#()Lorg/jetbrains/mps/openapi/language/SContainmentLink;" />
      <node id="1239546792005" at="348,0,351,0" concept="6" trace="getChildSConcept#()Lorg/jetbrains/mps/openapi/language/SAbstractConcept;" />
      <node id="1239546792005" at="351,0,354,0" concept="6" trace="createNodeToInsert#(Ljetbrains/mps/openapi/editor/EditorContext;)Lorg/jetbrains/mps/openapi/model/SNode;" />
      <node id="1239546792005" at="379,9,382,9" concept="5" />
      <node id="1239546792005" at="74,0,78,0" concept="1" trace="NamedTupleType_EditorBuilder_a#(Ljetbrains/mps/openapi/editor/EditorContext;Lorg/jetbrains/mps/openapi/model/SNode;)V" />
      <node id="1239546792005" at="171,0,175,5" concept="5" />
      <node id="322547369016118909" at="297,0,301,0" concept="6" trace="createEditorMenuDescriptor#(Ljetbrains/mps/nodeEditor/cellMenu/CellContext;Ljetbrains/mps/openapi/editor/EditorContext;)Ljetbrains/mps/openapi/editor/menus/EditorMenuDescriptor;" />
      <node id="1239546792005" at="336,0,340,0" concept="1" trace="parameterTypeListHandler_2ojjgh_b2a#(Lorg/jetbrains/mps/openapi/model/SNode;Ljetbrains/mps/openapi/editor/EditorContext;)V" />
      <node id="1239546792005" at="341,0,345,0" concept="6" trace="getNode#()Lorg/jetbrains/mps/openapi/model/SNode;" />
      <node id="1239546792005" at="79,0,84,0" concept="6" trace="getNode#()Lorg/jetbrains/mps/openapi/model/SNode;" />
      <node id="1239546792005" at="148,72,153,37" concept="7" />
      <node id="1239546792005" at="177,301,182,7" concept="7" />
      <node id="1239546792005" at="182,7,187,22" concept="5" />
      <node id="1239549235574" at="194,0,199,0" concept="1" trace="Inline_Builder_2ojjgh_a1a0#(Ljetbrains/mps/openapi/editor/EditorContext;Lorg/jetbrains/mps/openapi/model/SNode;Lorg/jetbrains/mps/openapi/model/SNode;)V" />
      <node id="1239549235574" at="204,0,209,0" concept="6" trace="getNode#()Lorg/jetbrains/mps/openapi/model/SNode;" />
      <node id="1239546792005" at="354,0,359,0" concept="6" trace="createNodeCell#(Lorg/jetbrains/mps/openapi/model/SNode;)Ljetbrains/mps/openapi/editor/cells/EditorCell;" />
      <node id="1239546792005" at="374,134,379,9" concept="5" />
      <node id="1239546792005" at="159,0,166,0" concept="6" trace="createErrorCell#(Ljava/lang/String;)Ljetbrains/mps/openapi/editor/cells/EditorCell;" />
      <node id="1239546792005" at="325,0,332,0" concept="6" trace="createRefNodeList_2ojjgh_b2a#()Ljetbrains/mps/openapi/editor/cells/EditorCell;" />
      <node id="1239550874594" at="214,26,222,11" concept="4" />
      <node id="1239546792005" at="262,0,271,0" concept="6" trace="createCollection_2ojjgh_b0#()Ljetbrains/mps/openapi/editor/cells/EditorCell;" />
      <node id="1239546792005" at="361,387,370,7" concept="14" />
      <node id="1262430001742033289" at="125,63,135,15" concept="7" />
      <node id="1262430001742033389" at="240,63,250,15" concept="7" />
      <node id="1239546792005" at="271,63,281,15" concept="7" />
      <node id="1239881184383" at="398,0,408,0" concept="6" trace="createConstant_2ojjgh_c2a#()Ljetbrains/mps/openapi/editor/cells/EditorCell;" />
      <node id="1239546792005" at="114,0,125,0" concept="6" trace="createCollection_2ojjgh_a0#()Ljetbrains/mps/openapi/editor/cells/EditorCell;" />
      <node id="1239546792005" at="148,0,159,0" concept="6" trace="createReferenceCell#(Lorg/jetbrains/mps/openapi/model/SNode;)Ljetbrains/mps/openapi/editor/cells/EditorCell;" />
      <node id="1239881184377" at="314,0,325,0" concept="6" trace="createConstant_2ojjgh_a2a#()Ljetbrains/mps/openapi/editor/cells/EditorCell;" />
      <node id="1239546792005" at="372,86,383,7" concept="5" />
      <node id="1239546792005" at="302,0,314,0" concept="6" trace="createCollection_2ojjgh_c0#()Ljetbrains/mps/openapi/editor/cells/EditorCell;" />
      <node id="1239546792005" at="385,0,397,0" concept="6" trace="createSeparatorCell#(Lorg/jetbrains/mps/openapi/model/SNode;Lorg/jetbrains/mps/openapi/model/SNode;)Ljetbrains/mps/openapi/editor/cells/EditorCell;" />
      <node id="1239550778846" at="212,0,225,0" concept="6" trace="getText#()Ljava/lang/String;" />
      <node id="1239546792005" at="359,0,372,0" concept="6" trace="createEmptyCell#()Ljetbrains/mps/openapi/editor/cells/EditorCell;" />
      <node id="1239546792005" at="372,0,385,0" concept="6" trace="installElementCellActions#(Lorg/jetbrains/mps/openapi/model/SNode;Ljetbrains/mps/openapi/editor/cells/EditorCell;)V" />
      <node id="1239546792005" at="89,0,105,0" concept="6" trace="createCollection_2ojjgh_a#()Ljetbrains/mps/openapi/editor/cells/EditorCell;" />
      <node id="1262430001742033289" at="125,0,145,0" concept="6" trace="createReadOnlyModelAccessor_2ojjgh_a0a#()Ljetbrains/mps/openapi/editor/cells/EditorCell;" />
      <node id="1239546792005" at="146,165,166,6" concept="7" />
      <node id="1239550778846" at="210,67,230,17" concept="7" />
      <node id="1239546792005" at="271,0,291,0" concept="6" trace="createReadOnlyModelAccessor_2ojjgh_a1a#()Ljetbrains/mps/openapi/editor/cells/EditorCell;" />
      <node id="1262430001742033389" at="240,0,262,0" concept="6" trace="createReadOnlyModelAccessor_2ojjgh_c0a#()Ljetbrains/mps/openapi/editor/cells/EditorCell;" />
      <node id="1239550778846" at="210,0,239,0" concept="6" trace="createReadOnlyModelAccessor_2ojjgh_a0b0a#()Ljetbrains/mps/openapi/editor/cells/EditorCell;" />
      <node id="1239546792005" at="145,0,189,0" concept="6" trace="createRefCell_2ojjgh_b0a#()Ljetbrains/mps/openapi/editor/cells/EditorCell;" />
      <scope id="1262430001742033289" at="130,37,130,37" />
      <scope id="1239550778846" at="225,39,225,39" />
      <scope id="1262430001742033389" at="245,37,245,37" />
      <scope id="1239546792005" at="276,37,276,37" />
      <scope id="322547369016118909" at="292,63,292,63" />
      <scope id="1239546792005" at="81,26,82,18" />
      <scope id="1239546792005" at="85,39,86,39" />
      <scope id="1239546792005" at="94,37,95,61" />
      <scope id="1239546792005" at="97,37,98,61" />
      <scope id="1239546792005" at="100,37,101,61" />
      <scope id="322547369016095059" at="105,46,106,236" />
      <scope id="322547369016095101" at="108,46,109,233" />
      <scope id="1239881184386" at="111,46,112,228" />
      <scope id="1262430001742033292" at="127,31,128,159" />
      <scope id="1262430001742033289" at="132,44,133,46" />
      <scope id="1239546792005" at="150,39,151,137" />
      <scope id="1239546792005" at="179,39,180,113" />
      <scope id="1239549235574" at="200,41,201,56" />
      <scope id="1239549235574" at="206,28,207,20" />
      <scope id="2912004279740652476" at="216,57,217,180" />
      <scope id="1239550778846" at="227,46,228,48" />
      <scope id="1262430001742033392" at="242,31,243,160" />
      <scope id="1262430001742033389" at="247,44,248,46" />
      <scope id="322547369016095092" at="273,31,274,97" />
      <scope id="1239546792005" at="278,44,279,46" />
      <scope id="322547369016118909" at="294,53,295,163" />
      <scope id="322547369016118909" at="298,117,299,230" />
      <scope id="1239546792005" at="342,28,343,20" />
      <scope id="1239546792005" at="345,40,346,138" />
      <scope id="1239546792005" at="348,48,349,145" />
      <scope id="1239546792005" at="351,66,352,215" />
      <scope id="1239546792005" at="368,17,369,42" />
      <scope id="1239546792005" at="380,122,381,229" />
      <scope id="1239546792005" at="74,94,76,18" />
      <scope id="1262430001742033289" at="130,0,132,0">
        <var name="s" id="1262430001742033289" />
      </scope>
      <scope id="1239546792005" at="172,40,174,151" />
      <scope id="1239546792005" at="183,73,185,145">
        <var name="manager" id="1239546792005" />
      </scope>
      <scope id="1239550874595" at="219,15,221,23" />
      <scope id="1239550778846" at="225,0,227,0">
        <var name="s" id="1239550778846" />
      </scope>
      <scope id="1262430001742033389" at="245,0,247,0">
        <var name="s" id="1262430001742033389" />
      </scope>
      <scope id="1239546792005" at="276,0,278,0">
        <var name="s" id="1239546792005" />
      </scope>
      <scope id="322547369016118909" at="292,0,294,0" />
      <scope id="1239546792005" at="336,88,338,25" />
      <scope id="1239546792005" at="85,0,88,0" />
      <scope id="322547369016095058" at="105,0,108,0" />
      <scope id="322547369016095100" at="108,0,111,0" />
      <scope id="1239881184385" at="111,0,114,0" />
      <scope id="1262430001742033289" at="127,0,130,0" />
      <scope id="1262430001742033289" at="132,0,135,0">
        <var name="s" id="1262430001742033289" />
      </scope>
      <scope id="1239546792005" at="150,0,153,0" />
      <scope id="1239546792005" at="179,0,182,0">
        <var name="it" id="1239546792005" />
      </scope>
      <scope id="1239549235574" at="194,120,197,20" />
      <scope id="1239549235574" at="200,0,203,0" />
      <scope id="2912004279740652475" at="216,0,219,0">
        <var name="ntd" id="2912004279740652475" />
      </scope>
      <scope id="1239550778846" at="227,0,230,0">
        <var name="s" id="1239550778846" />
      </scope>
      <scope id="1262430001742033389" at="242,0,245,0" />
      <scope id="1262430001742033389" at="247,0,250,0">
        <var name="s" id="1262430001742033389" />
      </scope>
      <scope id="1239546792005" at="273,0,276,0" />
      <scope id="1239546792005" at="278,0,281,0">
        <var name="s" id="1239546792005" />
      </scope>
      <scope id="322547369016118909" at="294,0,297,0" />
      <scope id="1239546792005" at="345,0,348,0" />
      <scope id="1239546792005" at="348,0,351,0" />
      <scope id="1239546792005" at="351,0,354,0">
        <var name="editorContext" id="1239546792005" />
      </scope>
      <scope id="1239546792005" at="354,57,357,25">
        <var name="elementCell" id="1239546792005" />
      </scope>
      <scope id="1239546792005" at="375,34,378,80" />
      <scope id="1239546792005" at="74,0,78,0">
        <var name="context" id="1239546792005" />
        <var name="node" id="1239546792005" />
      </scope>
      <scope id="1239546792005" at="160,58,164,20">
        <var name="cell" id="1239546792005" />
      </scope>
      <scope id="322547369016118909" at="297,0,301,0">
        <var name="cellContext" id="322547369016118909" />
        <var name="editorContext" id="322547369016118909" />
      </scope>
      <scope id="1239546792005" at="336,0,340,0">
        <var name="context" id="1239546792005" />
        <var name="ownerNode" id="1239546792005" />
      </scope>
      <scope id="1239546792005" at="341,0,345,0" />
      <scope id="1239546792005" at="79,0,84,0" />
      <scope id="1239549235574" at="194,0,199,0">
        <var name="context" id="1239549235574" />
        <var name="node" id="1239549235574" />
        <var name="referencingNode" id="1239549235574" />
      </scope>
      <scope id="1239549235574" at="204,0,209,0" />
      <scope id="1239546792005" at="325,53,330,22">
        <var name="editorCell" id="1239546792005" />
        <var name="handler" id="1239546792005" />
      </scope>
      <scope id="1239546792005" at="354,0,359,0">
        <var name="elementNode" id="1239546792005" />
      </scope>
      <scope id="1239546792005" at="362,11,367,25">
        <var name="emptyCell" id="1239546792005" />
      </scope>
      <scope id="1239546792005" at="159,0,166,0">
        <var name="error" id="1239546792005" />
      </scope>
      <scope id="1239546792005" at="262,51,269,22">
        <var name="editorCell" id="1239546792005" />
        <var name="style" id="1239546792005" />
      </scope>
      <scope id="1239546792005" at="325,0,332,0" />
      <scope id="1239550874594" at="214,26,222,11">
        <var name="ntcd" id="1239550874598" />
      </scope>
      <scope id="1239881184383" at="398,50,406,22">
        <var name="editorCell" id="1239881184383" />
        <var name="style" id="1239881184383" />
      </scope>
      <scope id="1239546792005" at="114,51,123,22">
        <var name="editorCell" id="1239546792005" />
        <var name="style" id="1239546792005" />
      </scope>
      <scope id="1239546792005" at="148,72,157,20">
        <var name="cell" id="1239546792005" />
      </scope>
      <scope id="1239546792005" at="262,0,271,0" />
      <scope id="1239881184377" at="314,50,323,22">
        <var name="editorCell" id="1239881184377" />
        <var name="style" id="1239881184377" />
      </scope>
      <scope id="1239546792005" at="373,96,382,9" />
      <scope id="1239546792005" at="386,75,395,24">
        <var name="editorCell" id="1239546792005" />
        <var name="style" id="1239546792005" />
      </scope>
      <scope id="1239546792005" at="302,51,312,22">
        <var name="editorCell" id="1239546792005" />
        <var name="style" id="1239546792005" />
      </scope>
      <scope id="1239881184383" at="398,0,408,0" />
      <scope id="1239546792005" at="114,0,125,0" />
      <scope id="1239546792005" at="148,0,159,0">
        <var name="targetNode" id="1239546792005" />
      </scope>
      <scope id="1239550803954" at="212,33,223,31">
        <var name="sb" id="1239550803956" />
        <var name="sep" id="1239550910319" />
      </scope>
      <scope id="1239881184377" at="314,0,325,0" />
      <scope id="1239546792005" at="359,41,370,7" />
      <scope id="1239546792005" at="372,86,383,7" />
      <scope id="1239546792005" at="302,0,314,0" />
      <scope id="1239546792005" at="385,0,397,0">
        <var name="nextNode" id="1239546792005" />
        <var name="prevNode" id="1239546792005" />
      </scope>
      <scope id="1239550778846" at="212,0,225,0" />
      <scope id="1239546792005" at="359,0,372,0" />
      <scope id="1239546792005" at="372,0,385,0">
        <var name="elementCell" id="1239546792005" />
        <var name="elementNode" id="1239546792005" />
      </scope>
      <scope id="1239546792005" at="89,50,103,22">
        <var name="editorCell" id="1239546792005" />
      </scope>
      <scope id="1239546792005" at="89,0,105,0" />
      <scope id="1262430001742033289" at="125,63,143,22">
        <var name="editorCell" id="1262430001742033289" />
        <var name="style" id="1262430001742033289" />
      </scope>
      <scope id="1239546792005" at="271,63,289,22">
        <var name="editorCell" id="1239546792005" />
        <var name="style" id="1239546792005" />
      </scope>
      <scope id="1262430001742033289" at="125,0,145,0" />
      <scope id="1262430001742033389" at="240,63,260,22">
        <var name="editorCell" id="1262430001742033389" />
        <var name="style" id="1262430001742033389" />
      </scope>
      <scope id="1239546792005" at="271,0,291,0" />
      <scope id="1262430001742033389" at="240,0,262,0" />
      <scope id="1239550778846" at="210,67,237,24">
        <var name="editorCell" id="1239550778846" />
        <var name="style" id="1239550778846" />
      </scope>
      <scope id="1239550778846" at="210,0,239,0" />
      <scope id="1239546792005" at="145,49,187,22">
        <var name="currentReferenceAttributes" id="1239546792005" />
        <var name="editorCell" id="1239546792005" />
        <var name="provider" id="1239546792005" />
        <var name="referenceAttributes" id="1239546792005" />
        <var name="referenceLink" id="1239546792005" />
      </scope>
      <scope id="1239546792005" at="145,0,189,0" />
      <unit id="1239546792005" at="149,74,153,9" name="jetbrains.mps.baseLanguage.tuples.editor.NamedTupleType_EditorBuilder_a$2$1" />
      <unit id="1239546792005" at="178,102,182,5" name="jetbrains.mps.baseLanguage.tuples.editor.NamedTupleType_EditorBuilder_a$3" />
      <unit id="2912004279740652475" at="215,162,219,11" name="jetbrains.mps.baseLanguage.tuples.editor.NamedTupleType_EditorBuilder_a$Inline_Builder_2ojjgh_a1a0$1$1" />
      <unit id="1262430001742033289" at="126,88,135,5" name="jetbrains.mps.baseLanguage.tuples.editor.NamedTupleType_EditorBuilder_a$1" />
      <unit id="1262430001742033389" at="241,88,250,5" name="jetbrains.mps.baseLanguage.tuples.editor.NamedTupleType_EditorBuilder_a$4" />
      <unit id="1239546792005" at="272,88,281,5" name="jetbrains.mps.baseLanguage.tuples.editor.NamedTupleType_EditorBuilder_a$5" />
      <unit id="322547369016118909" at="291,0,302,0" name="jetbrains.mps.baseLanguage.tuples.editor.NamedTupleType_EditorBuilder_a$ReplaceWith_NamedTupleType_cellMenu_2ojjgh_a0a1a" />
      <unit id="1239546792005" at="147,42,166,5" name="jetbrains.mps.baseLanguage.tuples.editor.NamedTupleType_EditorBuilder_a$2" />
      <unit id="1239550778846" at="211,90,230,7" name="jetbrains.mps.baseLanguage.tuples.editor.NamedTupleType_EditorBuilder_a$Inline_Builder_2ojjgh_a1a0$1" />
      <unit id="1239549235574" at="189,0,240,0" name="jetbrains.mps.baseLanguage.tuples.editor.NamedTupleType_EditorBuilder_a$Inline_Builder_2ojjgh_a1a0" />
      <unit id="1239546792005" at="332,0,398,0" name="jetbrains.mps.baseLanguage.tuples.editor.NamedTupleType_EditorBuilder_a$parameterTypeListHandler_2ojjgh_b2a" />
      <unit id="1239546792005" at="70,0,409,0" name="jetbrains.mps.baseLanguage.tuples.editor.NamedTupleType_EditorBuilder_a" />
    </file>
    <file name="NamedTupleType_InspectorBuilder_a.java">
      <node id="1239546792005" at="59,97,60,19" concept="12" />
      <node id="1239546792005" at="60,19,61,18" concept="2" />
      <node id="1239546792005" at="66,26,67,18" concept="8" />
      <node id="1239546792005" at="70,39,71,41" concept="8" />
      <node id="1239546792005" at="74,52,75,118" concept="7" />
      <node id="1239546792005" at="75,118,76,50" concept="2" />
      <node id="1239546792005" at="76,50,77,28" concept="2" />
      <node id="1239546792005" at="77,28,78,65" concept="2" />
      <node id="1239546792005" at="78,65,79,34" concept="7" />
      <node id="1239546792005" at="79,34,80,49" concept="2" />
      <node id="1239546792005" at="80,49,81,40" concept="2" />
      <node id="1239546792005" at="81,40,82,61" concept="2" />
      <node id="1239546792005" at="82,61,83,61" concept="2" />
      <node id="1239546792005" at="83,61,84,22" concept="8" />
      <node id="1239546792005" at="86,53,87,118" concept="7" />
      <node id="1239546792005" at="87,118,88,51" concept="2" />
      <node id="1239546792005" at="88,51,89,34" concept="7" />
      <node id="1239546792005" at="89,34,90,60" concept="2" />
      <node id="1239546792005" at="90,60,91,40" concept="2" />
      <node id="1239546792005" at="91,40,92,58" concept="2" />
      <node id="1239546792005" at="92,58,93,59" concept="2" />
      <node id="1239546792005" at="93,59,94,57" concept="2" />
      <node id="1239546792005" at="94,57,95,22" concept="8" />
      <node id="1239547284725" at="97,50,98,105" concept="7" />
      <node id="1239547284725" at="98,105,99,48" concept="2" />
      <node id="1239547284725" at="99,48,100,34" concept="2" />
      <node id="1239547284725" at="100,34,101,22" concept="8" />
      <node id="1239546792005" at="103,51,104,165" concept="7" />
      <node id="1239546792005" at="108,39,109,142" concept="8" />
      <node id="1239546792005" at="111,37,112,60" concept="2" />
      <node id="1239546792005" at="112,60,113,48" concept="2" />
      <node id="1239546792005" at="113,48,114,58" concept="2" />
      <node id="1239546792005" at="114,58,115,20" concept="8" />
      <node id="1239546792005" at="118,58,119,97" concept="7" />
      <node id="1239546792005" at="119,97,120,131" concept="2" />
      <node id="1239546792005" at="120,131,121,135" concept="2" />
      <node id="1239546792005" at="121,135,122,20" concept="8" />
      <node id="1239546792005" at="124,6,125,0" concept="10" />
      <node id="1239546792005" at="125,0,126,54" concept="2" />
      <node id="1239546792005" at="126,54,127,59" concept="2" />
      <node id="1239546792005" at="127,59,128,50" concept="7" />
      <node id="1239546792005" at="128,50,129,0" concept="10" />
      <node id="1239546792005" at="130,40,131,40" concept="2" />
      <node id="1239546792005" at="131,40,132,151" concept="2" />
      <node id="1239546792005" at="133,5,134,301" concept="2" />
      <node id="1239546792005" at="134,301,135,301" concept="7" />
      <node id="1239546792005" at="137,39,138,113" concept="8" />
      <node id="1239546792005" at="141,73,142,87" concept="7" />
      <node id="1239546792005" at="142,87,143,145" concept="8" />
      <node id="1239546792005" at="144,10,145,22" concept="8" />
      <node id="1239547301475" at="150,0,151,0" concept="3" trace="myReferencingNode" />
      <node id="1239547301475" at="152,122,153,21" concept="12" />
      <node id="1239547301475" at="153,21,154,42" concept="2" />
      <node id="1239547301475" at="154,42,155,20" concept="2" />
      <node id="1239547301475" at="158,41,159,43" concept="8" />
      <node id="1239547301475" at="164,28,165,20" concept="8" />
      <node id="1239547306966" at="168,54,169,41" concept="2" />
      <node id="1239547306966" at="170,11,171,154" concept="7" />
      <node id="1239547306966" at="171,154,172,78" concept="2" />
      <node id="1239547306966" at="172,78,173,150" concept="7" />
      <node id="1239547306966" at="173,150,174,53" concept="2" />
      <node id="1239547306966" at="174,53,175,136" concept="2" />
      <node id="1239547306966" at="175,136,176,140" concept="2" />
      <node id="1239547306966" at="176,140,177,52" concept="2" />
      <node id="1239547306966" at="177,52,178,88" concept="2" />
      <node id="1239547306966" at="178,88,179,35" concept="2" />
      <node id="1239547306966" at="179,35,180,308" concept="7" />
      <node id="1239547306966" at="182,43,183,120" concept="8" />
      <node id="1239547306966" at="186,76,187,91" concept="7" />
      <node id="1239547306966" at="187,91,188,147" concept="8" />
      <node id="1239547306966" at="189,14,190,26" concept="8" />
      <node id="1239547306966" at="191,17,192,42" concept="2" />
      <node id="1239546792005" at="196,49,197,165" concept="7" />
      <node id="1239546792005" at="201,39,202,140" concept="8" />
      <node id="1239546792005" at="204,37,205,60" concept="2" />
      <node id="1239546792005" at="205,60,206,48" concept="2" />
      <node id="1239546792005" at="206,48,207,58" concept="2" />
      <node id="1239546792005" at="207,58,208,20" concept="8" />
      <node id="1239546792005" at="211,58,212,97" concept="7" />
      <node id="1239546792005" at="212,97,213,131" concept="2" />
      <node id="1239546792005" at="213,131,214,135" concept="2" />
      <node id="1239546792005" at="214,135,215,20" concept="8" />
      <node id="1239546792005" at="217,6,218,0" concept="10" />
      <node id="1239546792005" at="218,0,219,54" concept="2" />
      <node id="1239546792005" at="219,54,220,59" concept="2" />
      <node id="1239546792005" at="220,59,221,50" concept="7" />
      <node id="1239546792005" at="221,50,222,0" concept="10" />
      <node id="1239546792005" at="223,40,224,40" concept="2" />
      <node id="1239546792005" at="224,40,225,151" concept="2" />
      <node id="1239546792005" at="226,5,227,301" concept="2" />
      <node id="1239546792005" at="227,301,228,301" concept="7" />
      <node id="1239546792005" at="230,39,231,113" concept="8" />
      <node id="1239546792005" at="234,73,235,87" concept="7" />
      <node id="1239546792005" at="235,87,236,145" concept="8" />
      <node id="1239546792005" at="237,10,238,22" concept="8" />
      <node id="1239883956209" at="243,0,244,0" concept="3" trace="myReferencingNode" />
      <node id="1239883956209" at="245,120,246,21" concept="12" />
      <node id="1239883956209" at="246,21,247,42" concept="2" />
      <node id="1239883956209" at="247,42,248,20" concept="2" />
      <node id="1239883956209" at="251,41,252,45" concept="8" />
      <node id="1239883956209" at="257,28,258,20" concept="8" />
      <node id="1239883956209" at="261,56,262,124" concept="7" />
      <node id="1239883956209" at="262,124,263,54" concept="2" />
      <node id="1239883956209" at="263,54,264,36" concept="7" />
      <node id="1239883956209" at="264,36,265,51" concept="2" />
      <node id="1239883956209" at="265,51,266,42" concept="2" />
      <node id="1239883956209" at="267,43,268,66" concept="2" />
      <node id="1239883956209" at="269,7,270,24" concept="8" />
      <node id="1239883957879" at="272,52,273,225" concept="8" />
      <node id="1239883957876" at="275,56,276,162" concept="7" />
      <node id="1239883957876" at="276,162,277,24" concept="8" />
      <node id="1239546792005" at="280,53,281,118" concept="7" />
      <node id="1239546792005" at="281,118,282,51" concept="2" />
      <node id="1239546792005" at="282,51,283,58" concept="2" />
      <node id="1239546792005" at="283,58,284,57" concept="2" />
      <node id="1239546792005" at="284,57,285,22" concept="8" />
      <node id="1239551095385" at="287,50,288,104" concept="7" />
      <node id="1239551095385" at="288,104,289,48" concept="2" />
      <node id="1239551095385" at="289,48,290,34" concept="7" />
      <node id="1239551095385" at="290,34,291,60" concept="2" />
      <node id="1239551095385" at="291,60,292,40" concept="2" />
      <node id="1239551095385" at="292,40,293,34" concept="2" />
      <node id="1239551095385" at="293,34,294,22" concept="8" />
      <node id="1239546792005" at="296,49,297,165" concept="7" />
      <node id="1239546792005" at="301,39,302,140" concept="8" />
      <node id="1239546792005" at="304,37,305,60" concept="2" />
      <node id="1239546792005" at="305,60,306,48" concept="2" />
      <node id="1239546792005" at="306,48,307,58" concept="2" />
      <node id="1239546792005" at="307,58,308,20" concept="8" />
      <node id="1239546792005" at="311,58,312,97" concept="7" />
      <node id="1239546792005" at="312,97,313,131" concept="2" />
      <node id="1239546792005" at="313,131,314,135" concept="2" />
      <node id="1239546792005" at="314,135,315,20" concept="8" />
      <node id="1239546792005" at="317,6,318,0" concept="10" />
      <node id="1239546792005" at="318,0,319,54" concept="2" />
      <node id="1239546792005" at="319,54,320,59" concept="2" />
      <node id="1239546792005" at="320,59,321,50" concept="7" />
      <node id="1239546792005" at="321,50,322,0" concept="10" />
      <node id="1239546792005" at="323,40,324,40" concept="2" />
      <node id="1239546792005" at="324,40,325,151" concept="2" />
      <node id="1239546792005" at="326,5,327,301" concept="2" />
      <node id="1239546792005" at="327,301,328,301" concept="7" />
      <node id="1239546792005" at="330,39,331,113" concept="8" />
      <node id="1239546792005" at="334,73,335,87" concept="7" />
      <node id="1239546792005" at="335,87,336,145" concept="8" />
      <node id="1239546792005" at="337,10,338,22" concept="8" />
      <node id="2912004279740714497" at="343,0,344,0" concept="3" trace="myReferencingNode" />
      <node id="2912004279740714497" at="345,120,346,21" concept="12" />
      <node id="2912004279740714497" at="346,21,347,42" concept="2" />
      <node id="2912004279740714497" at="347,42,348,20" concept="2" />
      <node id="2912004279740714497" at="351,41,352,56" concept="8" />
      <node id="2912004279740714497" at="357,28,358,20" concept="8" />
      <node id="2912004279740714724" at="365,57,366,180" concept="8" />
      <node id="2912004279740714742" at="369,43,370,569" concept="8" />
      <node id="2912004279740714694" at="376,46,377,48" concept="8" />
      <node id="2912004279740714694" at="379,17,380,81" concept="2" />
      <node id="2912004279740714694" at="380,81,381,84" concept="2" />
      <node id="2912004279740714694" at="381,84,382,65" concept="2" />
      <node id="2912004279740714694" at="382,65,383,36" concept="7" />
      <node id="2912004279740714694" at="383,36,384,49" concept="2" />
      <node id="2912004279740714694" at="384,49,385,42" concept="2" />
      <node id="2912004279740714694" at="385,42,386,24" concept="8" />
      <node id="1239546792005" at="56,0,58,0" concept="3" trace="myNode" />
      <node id="1239547301475" at="148,0,150,0" concept="3" trace="myNode" />
      <node id="1239883956209" at="241,0,243,0" concept="3" trace="myNode" />
      <node id="2912004279740714497" at="341,0,343,0" concept="3" trace="myNode" />
      <node id="2912004279740714694" at="374,0,376,0" concept="6" trace="setText#(Ljava/lang/String;)V" />
      <node id="1239546792005" at="70,0,73,0" concept="6" trace="createCell#()Ljetbrains/mps/openapi/editor/cells/EditorCell;" />
      <node id="1239546792005" at="108,0,111,0" concept="6" trace="compute#()Ljetbrains/mps/openapi/editor/cells/EditorCell;" />
      <node id="1239546792005" at="137,0,140,0" concept="6" trace="accept#(Lorg/jetbrains/mps/openapi/model/SNode;)Z" />
      <node id="1239547301475" at="158,0,161,0" concept="6" trace="createCell#()Ljetbrains/mps/openapi/editor/cells/EditorCell;" />
      <node id="1239547306966" at="182,0,185,0" concept="6" trace="accept#(Lorg/jetbrains/mps/openapi/model/SNode;)Z" />
      <node id="1239546792005" at="201,0,204,0" concept="6" trace="compute#()Ljetbrains/mps/openapi/editor/cells/EditorCell;" />
      <node id="1239546792005" at="230,0,233,0" concept="6" trace="accept#(Lorg/jetbrains/mps/openapi/model/SNode;)Z" />
      <node id="1239883956209" at="251,0,254,0" concept="6" trace="createCell#()Ljetbrains/mps/openapi/editor/cells/EditorCell;" />
      <node id="1239883956209" at="266,42,269,7" concept="5" />
      <node id="1239883957877" at="272,0,275,0" concept="6" trace="nodeCondition_2ojjgh_a0a0c0a#()Z" />
      <node id="1239546792005" at="301,0,304,0" concept="6" trace="compute#()Ljetbrains/mps/openapi/editor/cells/EditorCell;" />
      <node id="1239546792005" at="330,0,333,0" concept="6" trace="accept#(Lorg/jetbrains/mps/openapi/model/SNode;)Z" />
      <node id="2912004279740714497" at="351,0,354,0" concept="6" trace="createCell#()Ljetbrains/mps/openapi/editor/cells/EditorCell;" />
      <node id="2912004279740714720" at="365,0,368,0" concept="6" trace="translate#(Lorg/jetbrains/mps/openapi/model/SNode;)Ljava/lang/Iterable;" />
      <node id="2912004279740714738" at="369,0,372,0" concept="6" trace="select#(Lorg/jetbrains/mps/openapi/model/SNode;)Ljava/lang/String;" />
      <node id="2912004279740714694" at="376,0,379,0" concept="6" trace="isValidText#(Ljava/lang/String;)Z" />
      <node id="1239546792005" at="59,0,63,0" concept="1" trace="NamedTupleType_InspectorBuilder_a#(Ljetbrains/mps/openapi/editor/EditorContext;Lorg/jetbrains/mps/openapi/model/SNode;)V" />
      <node id="1239546792005" at="129,0,133,5" concept="5" />
      <node id="1239546792005" at="222,0,226,5" concept="5" />
      <node id="1239883957876" at="275,0,279,0" concept="6" trace="createComponent_2ojjgh_a0a2a0#()Ljetbrains/mps/openapi/editor/cells/EditorCell;" />
      <node id="1239546792005" at="322,0,326,5" concept="5" />
      <node id="1239546792005" at="64,0,69,0" concept="6" trace="getNode#()Lorg/jetbrains/mps/openapi/model/SNode;" />
      <node id="1239546792005" at="106,72,111,37" concept="7" />
      <node id="1239546792005" at="135,301,140,7" concept="7" />
      <node id="1239546792005" at="140,7,145,22" concept="5" />
      <node id="1239547301475" at="152,0,157,0" concept="1" trace="Inline_Builder_2ojjgh_a1a0_0#(Ljetbrains/mps/openapi/editor/EditorContext;Lorg/jetbrains/mps/openapi/model/SNode;Lorg/jetbrains/mps/openapi/model/SNode;)V" />
      <node id="1239547301475" at="162,0,167,0" concept="6" trace="getNode#()Lorg/jetbrains/mps/openapi/model/SNode;" />
      <node id="1239547306966" at="180,308,185,11" concept="7" />
      <node id="1239547306966" at="185,11,190,26" concept="5" />
      <node id="1239546792005" at="199,72,204,37" concept="7" />
      <node id="1239546792005" at="228,301,233,7" concept="7" />
      <node id="1239546792005" at="233,7,238,22" concept="5" />
      <node id="1239883956209" at="245,0,250,0" concept="1" trace="Inline_Builder_2ojjgh_a2a0#(Ljetbrains/mps/openapi/editor/EditorContext;Lorg/jetbrains/mps/openapi/model/SNode;Lorg/jetbrains/mps/openapi/model/SNode;)V" />
      <node id="1239883956209" at="255,0,260,0" concept="6" trace="getNode#()Lorg/jetbrains/mps/openapi/model/SNode;" />
      <node id="1239546792005" at="299,72,304,37" concept="7" />
      <node id="1239546792005" at="328,301,333,7" concept="7" />
      <node id="1239546792005" at="333,7,338,22" concept="5" />
      <node id="2912004279740714497" at="345,0,350,0" concept="1" trace="Inline_Builder_2ojjgh_a1b0#(Ljetbrains/mps/openapi/editor/EditorContext;Lorg/jetbrains/mps/openapi/model/SNode;Lorg/jetbrains/mps/openapi/model/SNode;)V" />
      <node id="2912004279740714497" at="355,0,360,0" concept="6" trace="getNode#()Lorg/jetbrains/mps/openapi/model/SNode;" />
      <node id="1239547284725" at="97,0,103,0" concept="6" trace="createConstant_2ojjgh_a0a#()Ljetbrains/mps/openapi/editor/cells/EditorCell;" />
      <node id="1239546792005" at="117,0,124,0" concept="6" trace="createErrorCell#(Ljava/lang/String;)Ljetbrains/mps/openapi/editor/cells/EditorCell;" />
      <node id="1239546792005" at="210,0,217,0" concept="6" trace="createErrorCell#(Ljava/lang/String;)Ljetbrains/mps/openapi/editor/cells/EditorCell;" />
      <node id="1239546792005" at="280,0,287,0" concept="6" trace="createCollection_2ojjgh_b0_0#()Ljetbrains/mps/openapi/editor/cells/EditorCell;" />
      <node id="1239546792005" at="310,0,317,0" concept="6" trace="createErrorCell#(Ljava/lang/String;)Ljetbrains/mps/openapi/editor/cells/EditorCell;" />
      <node id="1239551095385" at="287,0,296,0" concept="6" trace="createConstant_2ojjgh_a1a#()Ljetbrains/mps/openapi/editor/cells/EditorCell;" />
      <node id="2912004279740714698" at="363,33,372,20" concept="8" />
      <node id="1239546792005" at="86,0,97,0" concept="6" trace="createCollection_2ojjgh_a0_0#()Ljetbrains/mps/openapi/editor/cells/EditorCell;" />
      <node id="1239546792005" at="106,0,117,0" concept="6" trace="createReferenceCell#(Lorg/jetbrains/mps/openapi/model/SNode;)Ljetbrains/mps/openapi/editor/cells/EditorCell;" />
      <node id="1239546792005" at="199,0,210,0" concept="6" trace="createReferenceCell#(Lorg/jetbrains/mps/openapi/model/SNode;)Ljetbrains/mps/openapi/editor/cells/EditorCell;" />
      <node id="1239883956209" at="261,0,272,0" concept="6" trace="createCollection_2ojjgh_a0c0a#()Ljetbrains/mps/openapi/editor/cells/EditorCell;" />
      <node id="1239546792005" at="299,0,310,0" concept="6" trace="createReferenceCell#(Lorg/jetbrains/mps/openapi/model/SNode;)Ljetbrains/mps/openapi/editor/cells/EditorCell;" />
      <node id="2912004279740714694" at="363,0,374,0" concept="6" trace="getText#()Ljava/lang/String;" />
      <node id="1239546792005" at="74,0,86,0" concept="6" trace="createCollection_2ojjgh_a_0#()Ljetbrains/mps/openapi/editor/cells/EditorCell;" />
      <node id="2912004279740714694" at="361,67,379,17" concept="7" />
      <node id="1239546792005" at="104,165,124,6" concept="7" />
      <node id="1239546792005" at="197,165,217,6" concept="7" />
      <node id="1239546792005" at="297,165,317,6" concept="7" />
      <node id="1239547306966" at="169,41,193,7" concept="14" />
      <node id="1239547306966" at="168,0,195,0" concept="6" trace="createProperty_2ojjgh_a0b0a#()Ljetbrains/mps/openapi/editor/cells/EditorCell;" />
      <node id="2912004279740714694" at="361,0,388,0" concept="6" trace="createReadOnlyModelAccessor_2ojjgh_a0b1a#()Ljetbrains/mps/openapi/editor/cells/EditorCell;" />
      <node id="1239546792005" at="103,0,147,0" concept="6" trace="createRefCell_2ojjgh_b0a_0#()Ljetbrains/mps/openapi/editor/cells/EditorCell;" />
      <node id="1239546792005" at="196,0,240,0" concept="6" trace="createRefCell_2ojjgh_c0a#()Ljetbrains/mps/openapi/editor/cells/EditorCell;" />
      <node id="1239546792005" at="296,0,340,0" concept="6" trace="createRefCell_2ojjgh_b1a#()Ljetbrains/mps/openapi/editor/cells/EditorCell;" />
      <scope id="2912004279740714694" at="374,39,374,39" />
      <scope id="1239546792005" at="66,26,67,18" />
      <scope id="1239546792005" at="70,39,71,41" />
      <scope id="1239546792005" at="108,39,109,142" />
      <scope id="1239546792005" at="137,39,138,113" />
      <scope id="1239547301475" at="158,41,159,43" />
      <scope id="1239547301475" at="164,28,165,20" />
      <scope id="1239547306966" at="182,43,183,120" />
      <scope id="1239547306966" at="191,17,192,42" />
      <scope id="1239546792005" at="201,39,202,140" />
      <scope id="1239546792005" at="230,39,231,113" />
      <scope id="1239883956209" at="251,41,252,45" />
      <scope id="1239883956209" at="257,28,258,20" />
      <scope id="1239883956209" at="267,43,268,66" />
      <scope id="1239883957878" at="272,52,273,225" />
      <scope id="1239546792005" at="301,39,302,140" />
      <scope id="1239546792005" at="330,39,331,113" />
      <scope id="2912004279740714497" at="351,41,352,56" />
      <scope id="2912004279740714497" at="357,28,358,20" />
      <scope id="2912004279740714721" at="365,57,366,180" />
      <scope id="2912004279740714739" at="369,43,370,569" />
      <scope id="2912004279740714694" at="376,46,377,48" />
      <scope id="1239546792005" at="59,97,61,18" />
      <scope id="1239546792005" at="130,40,132,151" />
      <scope id="1239546792005" at="141,73,143,145">
        <var name="manager" id="1239546792005" />
      </scope>
      <scope id="1239547306966" at="186,76,188,147">
        <var name="manager" id="1239547306966" />
      </scope>
      <scope id="1239546792005" at="223,40,225,151" />
      <scope id="1239546792005" at="234,73,236,145">
        <var name="manager" id="1239546792005" />
      </scope>
      <scope id="1239883957876" at="275,56,277,24">
        <var name="editorCell" id="1239883957876" />
      </scope>
      <scope id="1239546792005" at="323,40,325,151" />
      <scope id="1239546792005" at="334,73,336,145">
        <var name="manager" id="1239546792005" />
      </scope>
      <scope id="2912004279740714694" at="374,0,376,0">
        <var name="s" id="2912004279740714694" />
      </scope>
      <scope id="1239546792005" at="70,0,73,0" />
      <scope id="1239546792005" at="108,0,111,0" />
      <scope id="1239546792005" at="137,0,140,0">
        <var name="it" id="1239546792005" />
      </scope>
      <scope id="1239547301475" at="152,122,155,20" />
      <scope id="1239547301475" at="158,0,161,0" />
      <scope id="1239547306966" at="182,0,185,0">
        <var name="it" id="1239547306966" />
      </scope>
      <scope id="1239546792005" at="201,0,204,0" />
      <scope id="1239546792005" at="230,0,233,0">
        <var name="it" id="1239546792005" />
      </scope>
      <scope id="1239883956209" at="245,120,248,20" />
      <scope id="1239883956209" at="251,0,254,0" />
      <scope id="1239883957877" at="272,0,275,0" />
      <scope id="1239546792005" at="301,0,304,0" />
      <scope id="1239546792005" at="330,0,333,0">
        <var name="it" id="1239546792005" />
      </scope>
      <scope id="2912004279740714497" at="345,120,348,20" />
      <scope id="2912004279740714497" at="351,0,354,0" />
      <scope id="2912004279740714720" at="365,0,368,0">
        <var name="ntd" id="2912004279740714720" />
      </scope>
      <scope id="2912004279740714738" at="369,0,372,0">
        <var name="c" id="2912004279740714738" />
      </scope>
      <scope id="2912004279740714694" at="376,0,379,0">
        <var name="s" id="2912004279740714694" />
      </scope>
      <scope id="1239546792005" at="59,0,63,0">
        <var name="context" id="1239546792005" />
        <var name="node" id="1239546792005" />
      </scope>
      <scope id="1239547284725" at="97,50,101,22">
        <var name="editorCell" id="1239547284725" />
      </scope>
      <scope id="1239546792005" at="118,58,122,20">
        <var name="cell" id="1239546792005" />
      </scope>
      <scope id="1239546792005" at="211,58,215,20">
        <var name="cell" id="1239546792005" />
      </scope>
      <scope id="1239883957876" at="275,0,279,0" />
      <scope id="1239546792005" at="311,58,315,20">
        <var name="cell" id="1239546792005" />
      </scope>
      <scope id="1239546792005" at="64,0,69,0" />
      <scope id="1239547301475" at="152,0,157,0">
        <var name="context" id="1239547301475" />
        <var name="node" id="1239547301475" />
        <var name="referencingNode" id="1239547301475" />
      </scope>
      <scope id="1239547301475" at="162,0,167,0" />
      <scope id="1239883956209" at="245,0,250,0">
        <var name="context" id="1239883956209" />
        <var name="node" id="1239883956209" />
        <var name="referencingNode" id="1239883956209" />
      </scope>
      <scope id="1239883956209" at="255,0,260,0" />
      <scope id="1239546792005" at="280,53,285,22">
        <var name="editorCell" id="1239546792005" />
      </scope>
      <scope id="2912004279740714497" at="345,0,350,0">
        <var name="context" id="2912004279740714497" />
        <var name="node" id="2912004279740714497" />
        <var name="referencingNode" id="2912004279740714497" />
      </scope>
      <scope id="2912004279740714497" at="355,0,360,0" />
      <scope id="1239547284725" at="97,0,103,0" />
      <scope id="1239546792005" at="117,0,124,0">
        <var name="error" id="1239546792005" />
      </scope>
      <scope id="1239546792005" at="210,0,217,0">
        <var name="error" id="1239546792005" />
      </scope>
      <scope id="1239546792005" at="280,0,287,0" />
      <scope id="1239551095385" at="287,50,294,22">
        <var name="editorCell" id="1239551095385" />
        <var name="style" id="1239551095385" />
      </scope>
      <scope id="1239546792005" at="310,0,317,0">
        <var name="error" id="1239546792005" />
      </scope>
      <scope id="1239546792005" at="86,53,95,22">
        <var name="editorCell" id="1239546792005" />
        <var name="style" id="1239546792005" />
      </scope>
      <scope id="1239546792005" at="106,72,115,20">
        <var name="cell" id="1239546792005" />
      </scope>
      <scope id="1239546792005" at="199,72,208,20">
        <var name="cell" id="1239546792005" />
      </scope>
      <scope id="1239883956209" at="261,56,270,24">
        <var name="editorCell" id="1239883956209" />
        <var name="style" id="1239883956209" />
      </scope>
      <scope id="1239551095385" at="287,0,296,0" />
      <scope id="1239546792005" at="299,72,308,20">
        <var name="cell" id="1239546792005" />
      </scope>
      <scope id="2912004279740714697" at="363,33,372,20" />
      <scope id="1239546792005" at="74,52,84,22">
        <var name="editorCell" id="1239546792005" />
        <var name="style" id="1239546792005" />
      </scope>
      <scope id="1239546792005" at="86,0,97,0" />
      <scope id="1239546792005" at="106,0,117,0">
        <var name="targetNode" id="1239546792005" />
      </scope>
      <scope id="1239546792005" at="199,0,210,0">
        <var name="targetNode" id="1239546792005" />
      </scope>
      <scope id="1239883956209" at="261,0,272,0" />
      <scope id="1239546792005" at="299,0,310,0">
        <var name="targetNode" id="1239546792005" />
      </scope>
      <scope id="2912004279740714694" at="363,0,374,0" />
      <scope id="1239546792005" at="74,0,86,0" />
      <scope id="1239547306966" at="170,11,190,26">
        <var name="currentPropertyAttributes" id="1239547306966" />
        <var name="editorCell" id="1239547306966" />
        <var name="property" id="1239547306966" />
        <var name="propertyAttributes" id="1239547306966" />
      </scope>
      <scope id="1239547306966" at="168,54,193,7" />
      <scope id="2912004279740714694" at="361,67,386,24">
        <var name="editorCell" id="2912004279740714694" />
        <var name="style" id="2912004279740714694" />
      </scope>
      <scope id="1239547306966" at="168,0,195,0" />
      <scope id="2912004279740714694" at="361,0,388,0" />
      <scope id="1239546792005" at="103,51,145,22">
        <var name="currentReferenceAttributes" id="1239546792005" />
        <var name="editorCell" id="1239546792005" />
        <var name="provider" id="1239546792005" />
        <var name="referenceAttributes" id="1239546792005" />
        <var name="referenceLink" id="1239546792005" />
      </scope>
      <scope id="1239546792005" at="196,49,238,22">
        <var name="currentReferenceAttributes" id="1239546792005" />
        <var name="editorCell" id="1239546792005" />
        <var name="provider" id="1239546792005" />
        <var name="referenceAttributes" id="1239546792005" />
        <var name="referenceLink" id="1239546792005" />
      </scope>
      <scope id="1239546792005" at="296,49,338,22">
        <var name="currentReferenceAttributes" id="1239546792005" />
        <var name="editorCell" id="1239546792005" />
        <var name="provider" id="1239546792005" />
        <var name="referenceAttributes" id="1239546792005" />
        <var name="referenceLink" id="1239546792005" />
      </scope>
      <scope id="1239546792005" at="103,0,147,0" />
      <scope id="1239546792005" at="196,0,240,0" />
      <scope id="1239546792005" at="296,0,340,0" />
      <unit id="1239546792005" at="107,74,111,9" name="jetbrains.mps.baseLanguage.tuples.editor.NamedTupleType_InspectorBuilder_a$1$1" />
      <unit id="1239546792005" at="136,102,140,5" name="jetbrains.mps.baseLanguage.tuples.editor.NamedTupleType_InspectorBuilder_a$2" />
      <unit id="1239547306966" at="181,104,185,9" name="jetbrains.mps.baseLanguage.tuples.editor.NamedTupleType_InspectorBuilder_a$Inline_Builder_2ojjgh_a1a0_0$1" />
      <unit id="1239546792005" at="200,74,204,9" name="jetbrains.mps.baseLanguage.tuples.editor.NamedTupleType_InspectorBuilder_a$3$1" />
      <unit id="1239546792005" at="229,102,233,5" name="jetbrains.mps.baseLanguage.tuples.editor.NamedTupleType_InspectorBuilder_a$4" />
      <unit id="1239546792005" at="300,74,304,9" name="jetbrains.mps.baseLanguage.tuples.editor.NamedTupleType_InspectorBuilder_a$5$1" />
      <unit id="1239546792005" at="329,102,333,5" name="jetbrains.mps.baseLanguage.tuples.editor.NamedTupleType_InspectorBuilder_a$6" />
      <unit id="2912004279740714720" at="364,170,368,11" name="jetbrains.mps.baseLanguage.tuples.editor.NamedTupleType_InspectorBuilder_a$Inline_Builder_2ojjgh_a1b0$1$1" />
      <unit id="2912004279740714738" at="368,24,372,11" name="jetbrains.mps.baseLanguage.tuples.editor.NamedTupleType_InspectorBuilder_a$Inline_Builder_2ojjgh_a1b0$1$2" />
      <unit id="2912004279740714694" at="362,90,379,7" name="jetbrains.mps.baseLanguage.tuples.editor.NamedTupleType_InspectorBuilder_a$Inline_Builder_2ojjgh_a1b0$1" />
      <unit id="1239546792005" at="105,42,124,5" name="jetbrains.mps.baseLanguage.tuples.editor.NamedTupleType_InspectorBuilder_a$1" />
      <unit id="1239546792005" at="198,42,217,5" name="jetbrains.mps.baseLanguage.tuples.editor.NamedTupleType_InspectorBuilder_a$3" />
      <unit id="1239546792005" at="298,42,317,5" name="jetbrains.mps.baseLanguage.tuples.editor.NamedTupleType_InspectorBuilder_a$5" />
      <unit id="1239883956209" at="240,0,280,0" name="jetbrains.mps.baseLanguage.tuples.editor.NamedTupleType_InspectorBuilder_a$Inline_Builder_2ojjgh_a2a0" />
      <unit id="1239547301475" at="147,0,196,0" name="jetbrains.mps.baseLanguage.tuples.editor.NamedTupleType_InspectorBuilder_a$Inline_Builder_2ojjgh_a1a0_0" />
      <unit id="2912004279740714497" at="340,0,389,0" name="jetbrains.mps.baseLanguage.tuples.editor.NamedTupleType_InspectorBuilder_a$Inline_Builder_2ojjgh_a1b0" />
      <unit id="1239546792005" at="55,0,390,0" name="jetbrains.mps.baseLanguage.tuples.editor.NamedTupleType_InspectorBuilder_a" />
    </file>
  </root>
  <root nodeRef="r:a841fea4-52c0-4064-96f2-7687a509aba5(jetbrains.mps.baseLanguage.tuples.editor)/1239560853305">
    <file name="NamedTupleComponentReference_Editor.java">
      <node id="1239560853305" at="11,79,12,94" concept="8" />
      <node id="1239560853305" at="11,0,14,0" concept="6" trace="createEditorCell#(Ljetbrains/mps/openapi/editor/EditorContext;Lorg/jetbrains/mps/openapi/model/SNode;)Ljetbrains/mps/openapi/editor/cells/EditorCell;" />
      <scope id="1239560853305" at="11,79,12,94" />
      <scope id="1239560853305" at="11,0,14,0">
        <var name="editorContext" id="1239560853305" />
        <var name="node" id="1239560853305" />
      </scope>
      <unit id="1239560853305" at="10,0,15,0" name="jetbrains.mps.baseLanguage.tuples.editor.NamedTupleComponentReference_Editor" />
    </file>
    <file name="NamedTupleComponentReference_EditorBuilder_a.java">
      <node id="1239560853305" at="53,108,54,19" concept="12" />
      <node id="1239560853305" at="54,19,55,18" concept="2" />
      <node id="1239560853305" at="60,26,61,18" concept="8" />
      <node id="1239560853305" at="64,39,65,39" concept="8" />
      <node id="1239560853305" at="68,50,69,118" concept="7" />
      <node id="1239560853305" at="69,118,70,48" concept="2" />
      <node id="1239560853305" at="70,48,71,28" concept="2" />
      <node id="1239560853305" at="71,28,72,65" concept="2" />
      <node id="1239560853305" at="72,65,73,56" concept="2" />
      <node id="1239560853305" at="73,56,74,57" concept="2" />
      <node id="1239560853305" at="74,57,75,56" concept="2" />
      <node id="1239560853305" at="75,56,76,22" concept="8" />
      <node id="1239560853305" at="78,48,79,175" concept="7" />
      <node id="1239560853305" at="83,39,84,150" concept="8" />
      <node id="1239560853305" at="86,47,87,60" concept="2" />
      <node id="1239560853305" at="87,60,88,48" concept="2" />
      <node id="1239560853305" at="88,48,89,58" concept="2" />
      <node id="1239560853305" at="89,58,90,20" concept="8" />
      <node id="1239560853305" at="93,58,94,97" concept="7" />
      <node id="1239560853305" at="94,97,95,131" concept="2" />
      <node id="1239560853305" at="95,131,96,135" concept="2" />
      <node id="1239560853305" at="96,135,97,20" concept="8" />
      <node id="1239560853305" at="99,6,100,0" concept="10" />
      <node id="1239560853305" at="100,0,101,58" concept="2" />
      <node id="1239560853305" at="101,58,102,50" concept="7" />
      <node id="1239560853305" at="102,50,103,0" concept="10" />
      <node id="1239560853305" at="104,40,105,40" concept="2" />
      <node id="1239560853305" at="105,40,106,161" concept="2" />
      <node id="1239560853305" at="107,5,108,143" concept="2" />
      <node id="1239560853305" at="108,143,109,301" concept="7" />
      <node id="1239560853305" at="111,39,112,113" concept="8" />
      <node id="1239560853305" at="115,73,116,87" concept="7" />
      <node id="1239560853305" at="116,87,117,145" concept="8" />
      <node id="1239560853305" at="118,10,119,22" concept="8" />
      <node id="1239560878451" at="124,0,125,0" concept="3" trace="myReferencingNode" />
      <node id="1239560878451" at="126,119,127,21" concept="12" />
      <node id="1239560878451" at="127,21,128,42" concept="2" />
      <node id="1239560878451" at="128,42,129,20" concept="2" />
      <node id="1239560878451" at="132,41,133,42" concept="8" />
      <node id="1239560878451" at="138,28,139,20" concept="8" />
      <node id="1239560885309" at="142,53,143,41" concept="2" />
      <node id="1239560885309" at="144,11,145,148" concept="7" />
      <node id="1239560885309" at="145,148,146,78" concept="2" />
      <node id="1239560885309" at="146,78,147,150" concept="7" />
      <node id="1239560885309" at="147,150,148,47" concept="2" />
      <node id="1239560885309" at="148,47,149,136" concept="2" />
      <node id="1239560885309" at="149,136,150,140" concept="2" />
      <node id="1239560885309" at="150,140,151,46" concept="2" />
      <node id="1239560885309" at="151,46,152,38" concept="7" />
      <node id="1239560885309" at="152,38,153,51" concept="2" />
      <node id="1239560885309" at="153,51,154,44" concept="2" />
      <node id="1239560885309" at="154,44,155,88" concept="2" />
      <node id="1239560885309" at="155,88,156,35" concept="2" />
      <node id="1239560885309" at="156,35,157,308" concept="7" />
      <node id="1239560885309" at="159,43,160,120" concept="8" />
      <node id="1239560885309" at="163,76,164,91" concept="7" />
      <node id="1239560885309" at="164,91,165,147" concept="8" />
      <node id="1239560885309" at="166,14,167,26" concept="8" />
      <node id="1239560885309" at="168,17,169,42" concept="2" />
      <node id="1239560888309" at="173,49,174,94" concept="7" />
      <node id="1239560888309" at="174,94,175,47" concept="2" />
      <node id="1239560888309" at="175,47,176,34" concept="2" />
      <node id="1239560888309" at="176,34,177,22" concept="8" />
      <node id="1239560853305" at="179,48,180,270" concept="7" />
      <node id="1239560853305" at="180,270,181,33" concept="8" />
      <node id="1239560853305" at="187,119,188,38" concept="12" />
      <node id="1239560853305" at="188,38,189,25" concept="2" />
      <node id="1239560853305" at="194,28,195,20" concept="8" />
      <node id="1239560853305" at="198,55,199,76" concept="7" />
      <node id="1239560853305" at="199,76,200,218" concept="2" />
      <node id="1239560853305" at="200,218,201,221" concept="2" />
      <node id="1239560853305" at="201,221,202,41" concept="2" />
      <node id="1239560853305" at="202,41,203,24" concept="8" />
      <node id="1239560853305" at="209,118,210,75" concept="2" />
      <node id="1239560853305" at="212,42,213,150" concept="2" />
      <node id="1239560853305" at="217,44,218,41" concept="2" />
      <node id="1239560853305" at="218,41,219,209" concept="2" />
      <node id="1239560853305" at="220,11,221,56" concept="7" />
      <node id="1239560853305" at="221,56,222,44" concept="2" />
      <node id="1239560853305" at="222,44,223,42" concept="2" />
      <node id="1239560853305" at="223,42,224,35" concept="2" />
      <node id="1239560853305" at="224,35,225,26" concept="8" />
      <node id="1239560853305" at="226,17,227,42" concept="2" />
      <node id="1239560853305" at="230,40,231,26" concept="8" />
      <node id="1239560853305" at="50,0,52,0" concept="3" trace="myNode" />
      <node id="1239560878451" at="122,0,124,0" concept="3" trace="myNode" />
      <node id="1239560853305" at="184,0,186,0" concept="3" trace="myNode" />
      <node id="1239560853305" at="64,0,67,0" concept="6" trace="createCell#()Ljetbrains/mps/openapi/editor/cells/EditorCell;" />
      <node id="1239560853305" at="83,0,86,0" concept="6" trace="compute#()Ljetbrains/mps/openapi/editor/cells/EditorCell;" />
      <node id="1239560853305" at="111,0,114,0" concept="6" trace="accept#(Lorg/jetbrains/mps/openapi/model/SNode;)Z" />
      <node id="1239560878451" at="132,0,135,0" concept="6" trace="createCell#()Ljetbrains/mps/openapi/editor/cells/EditorCell;" />
      <node id="1239560885309" at="159,0,162,0" concept="6" trace="accept#(Lorg/jetbrains/mps/openapi/model/SNode;)Z" />
      <node id="1239560853305" at="208,70,211,7" concept="5" />
      <node id="1239560853305" at="211,7,214,7" concept="5" />
      <node id="1239560853305" at="230,0,233,0" concept="6" trace="getNoTargetText#()Ljava/lang/String;" />
      <node id="1239560853305" at="53,0,57,0" concept="1" trace="NamedTupleComponentReference_EditorBuilder_a#(Ljetbrains/mps/openapi/editor/EditorContext;Lorg/jetbrains/mps/openapi/model/SNode;)V" />
      <node id="1239560853305" at="103,0,107,5" concept="5" />
      <node id="1239560853305" at="179,0,183,0" concept="6" trace="createRefNode_61lahj_c0#()Ljetbrains/mps/openapi/editor/cells/EditorCell;" />
      <node id="1239560853305" at="187,0,191,0" concept="1" trace="valueSingleRoleHandler_61lahj_c0#(Lorg/jetbrains/mps/openapi/model/SNode;Lorg/jetbrains/mps/openapi/language/SContainmentLink;Ljetbrains/mps/openapi/editor/EditorContext;)V" />
      <node id="1239560853305" at="58,0,63,0" concept="6" trace="getNode#()Lorg/jetbrains/mps/openapi/model/SNode;" />
      <node id="1239560853305" at="81,72,86,47" concept="7" />
      <node id="1239560853305" at="109,301,114,7" concept="7" />
      <node id="1239560853305" at="114,7,119,22" concept="5" />
      <node id="1239560878451" at="126,0,131,0" concept="1" trace="Inline_Builder_61lahj_a0a#(Ljetbrains/mps/openapi/editor/EditorContext;Lorg/jetbrains/mps/openapi/model/SNode;Lorg/jetbrains/mps/openapi/model/SNode;)V" />
      <node id="1239560878451" at="136,0,141,0" concept="6" trace="getNode#()Lorg/jetbrains/mps/openapi/model/SNode;" />
      <node id="1239560885309" at="157,308,162,11" concept="7" />
      <node id="1239560885309" at="162,11,167,26" concept="5" />
      <node id="1239560853305" at="192,0,197,0" concept="6" trace="getNode#()Lorg/jetbrains/mps/openapi/model/SNode;" />
      <node id="1239560888309" at="173,0,179,0" concept="6" trace="createConstant_61lahj_b0#()Ljetbrains/mps/openapi/editor/cells/EditorCell;" />
      <node id="1239560853305" at="92,0,99,0" concept="6" trace="createErrorCell#(Ljava/lang/String;)Ljetbrains/mps/openapi/editor/cells/EditorCell;" />
      <node id="1239560853305" at="198,0,205,0" concept="6" trace="createChildCell#(Lorg/jetbrains/mps/openapi/model/SNode;)Ljetbrains/mps/openapi/editor/cells/EditorCell;" />
      <node id="1239560853305" at="208,0,216,0" concept="6" trace="installCellInfo#(Lorg/jetbrains/mps/openapi/model/SNode;Ljetbrains/mps/openapi/editor/cells/EditorCell;)V" />
      <node id="1239560853305" at="219,209,228,7" concept="14" />
      <node id="1239560853305" at="68,0,78,0" concept="6" trace="createCollection_61lahj_a#()Ljetbrains/mps/openapi/editor/cells/EditorCell;" />
      <node id="1239560853305" at="81,0,92,0" concept="6" trace="createReferenceCell#(Lorg/jetbrains/mps/openapi/model/SNode;)Ljetbrains/mps/openapi/editor/cells/EditorCell;" />
      <node id="1239560853305" at="216,0,230,0" concept="6" trace="createEmptyCell#()Ljetbrains/mps/openapi/editor/cells/EditorCell;" />
      <node id="1239560853305" at="79,175,99,6" concept="7" />
      <node id="1239560885309" at="143,41,170,7" concept="14" />
      <node id="1239560885309" at="142,0,172,0" concept="6" trace="createProperty_61lahj_a0a0#()Ljetbrains/mps/openapi/editor/cells/EditorCell;" />
      <node id="1239560853305" at="78,0,121,0" concept="6" trace="createRefCell_61lahj_a0#()Ljetbrains/mps/openapi/editor/cells/EditorCell;" />
      <scope id="1239560853305" at="60,26,61,18" />
      <scope id="1239560853305" at="64,39,65,39" />
      <scope id="1239560853305" at="83,39,84,150" />
      <scope id="1239560853305" at="111,39,112,113" />
      <scope id="1239560878451" at="132,41,133,42" />
      <scope id="1239560878451" at="138,28,139,20" />
      <scope id="1239560885309" at="159,43,160,120" />
      <scope id="1239560885309" at="168,17,169,42" />
      <scope id="1239560853305" at="194,28,195,20" />
      <scope id="1239560853305" at="209,118,210,75" />
      <scope id="1239560853305" at="212,42,213,150" />
      <scope id="1239560853305" at="226,17,227,42" />
      <scope id="1239560853305" at="230,40,231,26" />
      <scope id="1239560853305" at="53,108,55,18" />
      <scope id="1239560853305" at="104,40,106,161" />
      <scope id="1239560853305" at="115,73,117,145">
        <var name="manager" id="1239560853305" />
      </scope>
      <scope id="1239560885309" at="163,76,165,147">
        <var name="manager" id="1239560885309" />
      </scope>
      <scope id="1239560853305" at="179,48,181,33">
        <var name="provider" id="1239560853305" />
      </scope>
      <scope id="1239560853305" at="187,119,189,25" />
      <scope id="1239560853305" at="64,0,67,0" />
      <scope id="1239560853305" at="83,0,86,0" />
      <scope id="1239560853305" at="111,0,114,0">
        <var name="it" id="1239560853305" />
      </scope>
      <scope id="1239560878451" at="126,119,129,20" />
      <scope id="1239560878451" at="132,0,135,0" />
      <scope id="1239560885309" at="159,0,162,0">
        <var name="it" id="1239560885309" />
      </scope>
      <scope id="1239560853305" at="230,0,233,0" />
      <scope id="1239560853305" at="53,0,57,0">
        <var name="context" id="1239560853305" />
        <var name="node" id="1239560853305" />
      </scope>
      <scope id="1239560853305" at="93,58,97,20">
        <var name="cell" id="1239560853305" />
      </scope>
      <scope id="1239560888309" at="173,49,177,22">
        <var name="editorCell" id="1239560888309" />
      </scope>
      <scope id="1239560853305" at="179,0,183,0" />
      <scope id="1239560853305" at="187,0,191,0">
        <var name="containmentLink" id="1239560853305" />
        <var name="context" id="1239560853305" />
        <var name="ownerNode" id="1239560853305" />
      </scope>
      <scope id="1239560853305" at="58,0,63,0" />
      <scope id="1239560878451" at="126,0,131,0">
        <var name="context" id="1239560878451" />
        <var name="node" id="1239560878451" />
        <var name="referencingNode" id="1239560878451" />
      </scope>
      <scope id="1239560878451" at="136,0,141,0" />
      <scope id="1239560853305" at="192,0,197,0" />
      <scope id="1239560853305" at="198,55,203,24">
        <var name="editorCell" id="1239560853305" />
      </scope>
      <scope id="1239560853305" at="220,11,225,26">
        <var name="editorCell" id="1239560853305" />
      </scope>
      <scope id="1239560888309" at="173,0,179,0" />
      <scope id="1239560853305" at="208,70,214,7" />
      <scope id="1239560853305" at="92,0,99,0">
        <var name="error" id="1239560853305" />
      </scope>
      <scope id="1239560853305" at="198,0,205,0">
        <var name="child" id="1239560853305" />
      </scope>
      <scope id="1239560853305" at="68,50,76,22">
        <var name="editorCell" id="1239560853305" />
      </scope>
      <scope id="1239560853305" at="208,0,216,0">
        <var name="child" id="1239560853305" />
        <var name="editorCell" id="1239560853305" />
      </scope>
      <scope id="1239560853305" at="81,72,90,20">
        <var name="cell" id="1239560853305" />
      </scope>
      <scope id="1239560853305" at="68,0,78,0" />
      <scope id="1239560853305" at="81,0,92,0">
        <var name="targetNode" id="1239560853305" />
      </scope>
      <scope id="1239560853305" at="217,44,228,7" />
      <scope id="1239560853305" at="216,0,230,0" />
      <scope id="1239560885309" at="144,11,167,26">
        <var name="currentPropertyAttributes" id="1239560885309" />
        <var name="editorCell" id="1239560885309" />
        <var name="property" id="1239560885309" />
        <var name="propertyAttributes" id="1239560885309" />
        <var name="style" id="1239560885309" />
      </scope>
      <scope id="1239560885309" at="142,53,170,7" />
      <scope id="1239560885309" at="142,0,172,0" />
      <scope id="1239560853305" at="78,48,119,22">
        <var name="currentReferenceAttributes" id="1239560853305" />
        <var name="editorCell" id="1239560853305" />
        <var name="provider" id="1239560853305" />
        <var name="referenceAttributes" id="1239560853305" />
        <var name="referenceLink" id="1239560853305" />
      </scope>
      <scope id="1239560853305" at="78,0,121,0" />
      <unit id="1239560853305" at="82,74,86,9" name="jetbrains.mps.baseLanguage.tuples.editor.NamedTupleComponentReference_EditorBuilder_a$1$1" />
      <unit id="1239560853305" at="110,102,114,5" name="jetbrains.mps.baseLanguage.tuples.editor.NamedTupleComponentReference_EditorBuilder_a$2" />
      <unit id="1239560885309" at="158,104,162,9" name="jetbrains.mps.baseLanguage.tuples.editor.NamedTupleComponentReference_EditorBuilder_a$Inline_Builder_61lahj_a0a$1" />
      <unit id="1239560853305" at="80,42,99,5" name="jetbrains.mps.baseLanguage.tuples.editor.NamedTupleComponentReference_EditorBuilder_a$1" />
      <unit id="1239560853305" at="183,0,234,0" name="jetbrains.mps.baseLanguage.tuples.editor.NamedTupleComponentReference_EditorBuilder_a$valueSingleRoleHandler_61lahj_c0" />
      <unit id="1239560878451" at="121,0,173,0" name="jetbrains.mps.baseLanguage.tuples.editor.NamedTupleComponentReference_EditorBuilder_a$Inline_Builder_61lahj_a0a" />
      <unit id="1239560853305" at="49,0,235,0" name="jetbrains.mps.baseLanguage.tuples.editor.NamedTupleComponentReference_EditorBuilder_a" />
    </file>
  </root>
  <root nodeRef="r:a841fea4-52c0-4064-96f2-7687a509aba5(jetbrains.mps.baseLanguage.tuples.editor)/1239560928631">
    <file name="NamedTupleLiteral_Editor.java">
      <node id="1239560928631" at="11,79,12,83" concept="8" />
      <node id="1239560928631" at="14,82,15,86" concept="8" />
      <node id="1239560928631" at="11,0,14,0" concept="6" trace="createEditorCell#(Ljetbrains/mps/openapi/editor/EditorContext;Lorg/jetbrains/mps/openapi/model/SNode;)Ljetbrains/mps/openapi/editor/cells/EditorCell;" />
      <node id="1239560928631" at="14,0,17,0" concept="6" trace="createInspectedCell#(Ljetbrains/mps/openapi/editor/EditorContext;Lorg/jetbrains/mps/openapi/model/SNode;)Ljetbrains/mps/openapi/editor/cells/EditorCell;" />
      <scope id="1239560928631" at="11,79,12,83" />
      <scope id="1239560928631" at="14,82,15,86" />
      <scope id="1239560928631" at="11,0,14,0">
        <var name="editorContext" id="1239560928631" />
        <var name="node" id="1239560928631" />
      </scope>
      <scope id="1239560928631" at="14,0,17,0">
        <var name="editorContext" id="1239560928631" />
        <var name="node" id="1239560928631" />
      </scope>
      <unit id="1239560928631" at="10,0,18,0" name="jetbrains.mps.baseLanguage.tuples.editor.NamedTupleLiteral_Editor" />
    </file>
    <file name="NamedTupleLiteral_EditorBuilder_a.java">
      <node id="1239560928631" at="41,97,42,19" concept="12" />
      <node id="1239560928631" at="42,19,43,18" concept="2" />
      <node id="1239560928631" at="48,26,49,18" concept="8" />
      <node id="1239560928631" at="52,39,53,39" concept="8" />
      <node id="1239560928631" at="56,50,57,118" concept="7" />
      <node id="1239560928631" at="57,118,58,48" concept="2" />
      <node id="1239560928631" at="58,48,59,28" concept="2" />
      <node id="1239560928631" at="59,28,60,65" concept="2" />
      <node id="1239560928631" at="60,65,61,70" concept="2" />
      <node id="1239560928631" at="61,70,62,60" concept="2" />
      <node id="1239560928631" at="62,60,63,70" concept="2" />
      <node id="1239560928631" at="63,70,64,22" concept="8" />
      <node id="1262430001742033284" at="68,31,69,162" concept="8" />
      <node id="1262430001742033279" at="73,44,74,46" concept="8" />
      <node id="1262430001742033279" at="76,15,77,79" concept="2" />
      <node id="1262430001742033279" at="77,79,78,82" concept="2" />
      <node id="1262430001742033279" at="78,82,79,60" concept="2" />
      <node id="1262430001742033279" at="79,60,80,34" concept="7" />
      <node id="1262430001742033279" at="80,34,81,86" concept="2" />
      <node id="1262430001742033279" at="81,86,82,47" concept="2" />
      <node id="1262430001742033279" at="82,47,83,40" concept="2" />
      <node id="1262430001742033279" at="83,40,84,22" concept="8" />
      <node id="1239560928631" at="86,52,87,138" concept="7" />
      <node id="1239560928631" at="87,138,88,91" concept="7" />
      <node id="1239560928631" at="88,91,89,53" concept="2" />
      <node id="1239560928631" at="89,53,90,51" concept="2" />
      <node id="1239560928631" at="90,51,91,22" concept="8" />
      <node id="1239560928631" at="97,86,98,28" concept="12" />
      <node id="1239560928631" at="98,28,99,25" concept="2" />
      <node id="1239560928631" at="103,28,104,20" concept="8" />
      <node id="1239560928631" at="106,40,107,141" concept="8" />
      <node id="1239560928631" at="109,48,110,177" concept="8" />
      <node id="1239560928631" at="112,66,113,247" concept="8" />
      <node id="1239560928631" at="115,57,116,83" concept="7" />
      <node id="1239560928631" at="116,83,117,58" concept="2" />
      <node id="1239560928631" at="117,58,118,25" concept="8" />
      <node id="1239560928631" at="120,41,121,41" concept="2" />
      <node id="1239560928631" at="121,41,122,255" concept="2" />
      <node id="1239560928631" at="123,11,124,36" concept="7" />
      <node id="1239560928631" at="124,36,125,48" concept="2" />
      <node id="1239560928631" at="125,48,126,51" concept="2" />
      <node id="1239560928631" at="126,51,127,34" concept="2" />
      <node id="1239560928631" at="127,34,128,25" concept="8" />
      <node id="1239560928631" at="129,17,130,42" concept="2" />
      <node id="1239560928631" at="134,96,135,134" concept="2" />
      <node id="1239560928631" at="136,34,137,142" concept="2" />
      <node id="1239560928631" at="137,142,138,146" concept="2" />
      <node id="1239560928631" at="138,146,139,80" concept="2" />
      <node id="1239560928631" at="141,122,142,232" concept="2" />
      <node id="1239560928631" at="147,75,148,99" concept="7" />
      <node id="1239560928631" at="148,99,149,38" concept="2" />
      <node id="1239560928631" at="149,38,150,36" concept="7" />
      <node id="1239560928631" at="150,36,151,55" concept="2" />
      <node id="1239560928631" at="151,55,152,56" concept="2" />
      <node id="1239560928631" at="152,56,153,42" concept="2" />
      <node id="1239560928631" at="153,42,154,134" concept="2" />
      <node id="1239560928631" at="154,134,155,138" concept="2" />
      <node id="1239560928631" at="155,138,156,24" concept="8" />
      <node id="1239561014302" at="158,52,159,95" concept="7" />
      <node id="1239561014302" at="159,95,160,50" concept="2" />
      <node id="1239561014302" at="160,50,161,50" concept="2" />
      <node id="1239561014302" at="161,50,162,24" concept="8" />
      <node id="1262430001742033464" at="167,31,168,163" concept="8" />
      <node id="1262430001742033459" at="172,44,173,46" concept="8" />
      <node id="1262430001742033459" at="175,15,176,79" concept="2" />
      <node id="1262430001742033459" at="176,79,177,82" concept="2" />
      <node id="1262430001742033459" at="177,82,178,60" concept="2" />
      <node id="1262430001742033459" at="178,60,179,34" concept="7" />
      <node id="1262430001742033459" at="179,34,180,87" concept="2" />
      <node id="1262430001742033459" at="180,87,181,47" concept="2" />
      <node id="1262430001742033459" at="181,47,182,40" concept="2" />
      <node id="1262430001742033459" at="182,40,183,22" concept="8" />
      <node id="1239560928631" at="38,0,40,0" concept="3" trace="myNode" />
      <node id="1262430001742033279" at="71,0,73,0" concept="6" trace="setText#(Ljava/lang/String;)V" />
      <node id="1239560928631" at="94,0,96,0" concept="3" trace="myNode" />
      <node id="1262430001742033459" at="170,0,172,0" concept="6" trace="setText#(Ljava/lang/String;)V" />
      <node id="1239560928631" at="52,0,55,0" concept="6" trace="createCell#()Ljetbrains/mps/openapi/editor/cells/EditorCell;" />
      <node id="1262430001742033279" at="68,0,71,0" concept="6" trace="getText#()Ljava/lang/String;" />
      <node id="1262430001742033279" at="73,0,76,0" concept="6" trace="isValidText#(Ljava/lang/String;)Z" />
      <node id="1239560928631" at="106,0,109,0" concept="6" trace="getSLink#()Lorg/jetbrains/mps/openapi/language/SContainmentLink;" />
      <node id="1239560928631" at="109,0,112,0" concept="6" trace="getChildSConcept#()Lorg/jetbrains/mps/openapi/language/SAbstractConcept;" />
      <node id="1239560928631" at="112,0,115,0" concept="6" trace="createNodeToInsert#(Ljetbrains/mps/openapi/editor/EditorContext;)Lorg/jetbrains/mps/openapi/model/SNode;" />
      <node id="1239560928631" at="140,9,143,9" concept="5" />
      <node id="1262430001742033459" at="167,0,170,0" concept="6" trace="getText#()Ljava/lang/String;" />
      <node id="1262430001742033459" at="172,0,175,0" concept="6" trace="isValidText#(Ljava/lang/String;)Z" />
      <node id="1239560928631" at="41,0,45,0" concept="1" trace="NamedTupleLiteral_EditorBuilder_a#(Ljetbrains/mps/openapi/editor/EditorContext;Lorg/jetbrains/mps/openapi/model/SNode;)V" />
      <node id="1239560928631" at="97,0,101,0" concept="1" trace="componentRefListHandler_ulpguu_b0#(Lorg/jetbrains/mps/openapi/model/SNode;Ljetbrains/mps/openapi/editor/EditorContext;)V" />
      <node id="1239560928631" at="102,0,106,0" concept="6" trace="getNode#()Lorg/jetbrains/mps/openapi/model/SNode;" />
      <node id="1239560928631" at="46,0,51,0" concept="6" trace="getNode#()Lorg/jetbrains/mps/openapi/model/SNode;" />
      <node id="1239560928631" at="115,0,120,0" concept="6" trace="createNodeCell#(Lorg/jetbrains/mps/openapi/model/SNode;)Ljetbrains/mps/openapi/editor/cells/EditorCell;" />
      <node id="1239560928631" at="135,134,140,9" concept="5" />
      <node id="1239561014302" at="158,0,164,0" concept="6" trace="createConstant_ulpguu_a1a#()Ljetbrains/mps/openapi/editor/cells/EditorCell;" />
      <node id="1239560928631" at="86,0,93,0" concept="6" trace="createRefNodeList_ulpguu_b0#()Ljetbrains/mps/openapi/editor/cells/EditorCell;" />
      <node id="1239560928631" at="122,255,131,7" concept="14" />
      <node id="1239560928631" at="56,0,66,0" concept="6" trace="createCollection_ulpguu_a#()Ljetbrains/mps/openapi/editor/cells/EditorCell;" />
      <node id="1262430001742033279" at="66,62,76,15" concept="7" />
      <node id="1262430001742033459" at="165,62,175,15" concept="7" />
      <node id="1239560928631" at="133,86,144,7" concept="5" />
      <node id="1239560928631" at="146,0,158,0" concept="6" trace="createSeparatorCell#(Lorg/jetbrains/mps/openapi/model/SNode;Lorg/jetbrains/mps/openapi/model/SNode;)Ljetbrains/mps/openapi/editor/cells/EditorCell;" />
      <node id="1239560928631" at="120,0,133,0" concept="6" trace="createEmptyCell#()Ljetbrains/mps/openapi/editor/cells/EditorCell;" />
      <node id="1239560928631" at="133,0,146,0" concept="6" trace="installElementCellActions#(Lorg/jetbrains/mps/openapi/model/SNode;Ljetbrains/mps/openapi/editor/cells/EditorCell;)V" />
      <node id="1262430001742033279" at="66,0,86,0" concept="6" trace="createReadOnlyModelAccessor_ulpguu_a0#()Ljetbrains/mps/openapi/editor/cells/EditorCell;" />
      <node id="1262430001742033459" at="165,0,185,0" concept="6" trace="createReadOnlyModelAccessor_ulpguu_c0#()Ljetbrains/mps/openapi/editor/cells/EditorCell;" />
      <scope id="1262430001742033279" at="71,37,71,37" />
      <scope id="1262430001742033459" at="170,37,170,37" />
      <scope id="1239560928631" at="48,26,49,18" />
      <scope id="1239560928631" at="52,39,53,39" />
      <scope id="1262430001742033282" at="68,31,69,162" />
      <scope id="1262430001742033279" at="73,44,74,46" />
      <scope id="1239560928631" at="103,28,104,20" />
      <scope id="1239560928631" at="106,40,107,141" />
      <scope id="1239560928631" at="109,48,110,177" />
      <scope id="1239560928631" at="112,66,113,247" />
      <scope id="1239560928631" at="129,17,130,42" />
      <scope id="1239560928631" at="141,122,142,232" />
      <scope id="1262430001742033462" at="167,31,168,163" />
      <scope id="1262430001742033459" at="172,44,173,46" />
      <scope id="1239560928631" at="41,97,43,18" />
      <scope id="1262430001742033279" at="71,0,73,0">
        <var name="s" id="1262430001742033279" />
      </scope>
      <scope id="1239560928631" at="97,86,99,25" />
      <scope id="1262430001742033459" at="170,0,172,0">
        <var name="s" id="1262430001742033459" />
      </scope>
      <scope id="1239560928631" at="52,0,55,0" />
      <scope id="1262430001742033279" at="68,0,71,0" />
      <scope id="1262430001742033279" at="73,0,76,0">
        <var name="s" id="1262430001742033279" />
      </scope>
      <scope id="1239560928631" at="106,0,109,0" />
      <scope id="1239560928631" at="109,0,112,0" />
      <scope id="1239560928631" at="112,0,115,0">
        <var name="editorContext" id="1239560928631" />
      </scope>
      <scope id="1239560928631" at="115,57,118,25">
        <var name="elementCell" id="1239560928631" />
      </scope>
      <scope id="1239560928631" at="136,34,139,80" />
      <scope id="1262430001742033459" at="167,0,170,0" />
      <scope id="1262430001742033459" at="172,0,175,0">
        <var name="s" id="1262430001742033459" />
      </scope>
      <scope id="1239560928631" at="41,0,45,0">
        <var name="context" id="1239560928631" />
        <var name="node" id="1239560928631" />
      </scope>
      <scope id="1239560928631" at="97,0,101,0">
        <var name="context" id="1239560928631" />
        <var name="ownerNode" id="1239560928631" />
      </scope>
      <scope id="1239560928631" at="102,0,106,0" />
      <scope id="1239561014302" at="158,52,162,24">
        <var name="editorCell" id="1239561014302" />
      </scope>
      <scope id="1239560928631" at="46,0,51,0" />
      <scope id="1239560928631" at="86,52,91,22">
        <var name="editorCell" id="1239560928631" />
        <var name="handler" id="1239560928631" />
      </scope>
      <scope id="1239560928631" at="115,0,120,0">
        <var name="elementNode" id="1239560928631" />
      </scope>
      <scope id="1239560928631" at="123,11,128,25">
        <var name="emptyCell" id="1239560928631" />
      </scope>
      <scope id="1239561014302" at="158,0,164,0" />
      <scope id="1239560928631" at="86,0,93,0" />
      <scope id="1239560928631" at="56,50,64,22">
        <var name="editorCell" id="1239560928631" />
      </scope>
      <scope id="1239560928631" at="134,96,143,9" />
      <scope id="1239560928631" at="147,75,156,24">
        <var name="editorCell" id="1239560928631" />
        <var name="style" id="1239560928631" />
      </scope>
      <scope id="1239560928631" at="56,0,66,0" />
      <scope id="1239560928631" at="120,41,131,7" />
      <scope id="1239560928631" at="133,86,144,7" />
      <scope id="1239560928631" at="146,0,158,0">
        <var name="nextNode" id="1239560928631" />
        <var name="prevNode" id="1239560928631" />
      </scope>
      <scope id="1239560928631" at="120,0,133,0" />
      <scope id="1239560928631" at="133,0,146,0">
        <var name="elementCell" id="1239560928631" />
        <var name="elementNode" id="1239560928631" />
      </scope>
      <scope id="1262430001742033279" at="66,62,84,22">
        <var name="editorCell" id="1262430001742033279" />
        <var name="style" id="1262430001742033279" />
      </scope>
      <scope id="1262430001742033459" at="165,62,183,22">
        <var name="editorCell" id="1262430001742033459" />
        <var name="style" id="1262430001742033459" />
      </scope>
      <scope id="1262430001742033279" at="66,0,86,0" />
      <scope id="1262430001742033459" at="165,0,185,0" />
      <unit id="1262430001742033279" at="67,88,76,5" name="jetbrains.mps.baseLanguage.tuples.editor.NamedTupleLiteral_EditorBuilder_a$1" />
      <unit id="1262430001742033459" at="166,88,175,5" name="jetbrains.mps.baseLanguage.tuples.editor.NamedTupleLiteral_EditorBuilder_a$2" />
      <unit id="1239560928631" at="93,0,165,0" name="jetbrains.mps.baseLanguage.tuples.editor.NamedTupleLiteral_EditorBuilder_a$componentRefListHandler_ulpguu_b0" />
      <unit id="1239560928631" at="37,0,186,0" name="jetbrains.mps.baseLanguage.tuples.editor.NamedTupleLiteral_EditorBuilder_a" />
    </file>
    <file name="NamedTupleLiteral_InspectorBuilder_a.java">
<<<<<<< HEAD
      <node id="1239560928631" at="55,100,56,19" concept="12" />
      <node id="1239560928631" at="56,19,57,18" concept="2" />
      <node id="1239560928631" at="62,26,63,18" concept="8" />
      <node id="1239560928631" at="66,39,67,41" concept="8" />
      <node id="1239560928631" at="70,52,71,118" concept="7" />
      <node id="1239560928631" at="71,118,72,50" concept="2" />
      <node id="1239560928631" at="72,50,73,28" concept="2" />
      <node id="1239560928631" at="73,28,74,65" concept="2" />
      <node id="1239560928631" at="74,65,75,34" concept="7" />
      <node id="1239560928631" at="75,34,76,49" concept="2" />
      <node id="1239560928631" at="76,49,77,40" concept="2" />
      <node id="1239560928631" at="77,40,78,59" concept="2" />
      <node id="1239560928631" at="78,59,79,59" concept="2" />
      <node id="1239560928631" at="79,59,80,22" concept="8" />
      <node id="1239560928631" at="82,51,83,118" concept="7" />
      <node id="1239560928631" at="83,118,84,49" concept="2" />
      <node id="1239560928631" at="84,49,85,34" concept="7" />
      <node id="1239560928631" at="85,34,86,60" concept="2" />
      <node id="1239560928631" at="86,60,87,40" concept="2" />
      <node id="1239560928631" at="87,40,88,58" concept="2" />
      <node id="1239560928631" at="88,58,89,57" concept="2" />
      <node id="1239560928631" at="89,57,90,22" concept="8" />
      <node id="1239567806098" at="92,50,93,105" concept="7" />
      <node id="1239567806098" at="93,105,94,48" concept="2" />
      <node id="1239567806098" at="94,48,95,34" concept="2" />
      <node id="1239567806098" at="95,34,96,22" concept="8" />
      <node id="1239560928631" at="98,49,99,171" concept="7" />
      <node id="1239560928631" at="103,39,104,143" concept="8" />
      <node id="1239560928631" at="106,43,107,60" concept="2" />
      <node id="1239560928631" at="107,60,108,48" concept="2" />
      <node id="1239560928631" at="108,48,109,58" concept="2" />
      <node id="1239560928631" at="109,58,110,20" concept="8" />
      <node id="1239560928631" at="113,58,114,91" concept="7" />
      <node id="1239560928631" at="114,91,115,131" concept="2" />
      <node id="1239560928631" at="115,131,116,135" concept="2" />
      <node id="1239560928631" at="116,135,117,20" concept="8" />
      <node id="1239560928631" at="119,6,120,0" concept="10" />
      <node id="1239560928631" at="120,0,121,54" concept="2" />
      <node id="1239560928631" at="121,54,122,50" concept="7" />
      <node id="1239560928631" at="122,50,123,0" concept="10" />
      <node id="1239560928631" at="124,40,125,40" concept="2" />
      <node id="1239560928631" at="125,40,126,157" concept="2" />
      <node id="1239560928631" at="127,5,128,143" concept="2" />
      <node id="1239560928631" at="128,143,129,301" concept="7" />
      <node id="1239560928631" at="131,39,132,113" concept="8" />
      <node id="1239560928631" at="135,73,136,87" concept="7" />
      <node id="1239560928631" at="136,87,137,145" concept="8" />
      <node id="1239560928631" at="138,10,139,22" concept="8" />
      <node id="1239567806100" at="144,0,145,0" concept="3" trace="myReferencingNode" />
      <node id="1239567806100" at="146,120,147,21" concept="12" />
      <node id="1239567806100" at="147,21,148,42" concept="2" />
      <node id="1239567806100" at="148,42,149,20" concept="2" />
      <node id="1239567806100" at="152,41,153,43" concept="8" />
      <node id="1239567806100" at="158,28,159,20" concept="8" />
      <node id="1239567806101" at="162,54,163,41" concept="2" />
      <node id="1239567806101" at="164,11,165,154" concept="7" />
      <node id="1239567806101" at="165,154,166,78" concept="2" />
      <node id="1239567806101" at="166,78,167,150" concept="7" />
      <node id="1239567806101" at="167,150,168,53" concept="2" />
      <node id="1239567806101" at="168,53,169,136" concept="2" />
      <node id="1239567806101" at="169,136,170,140" concept="2" />
      <node id="1239567806101" at="170,140,171,52" concept="2" />
      <node id="1239567806101" at="171,52,172,88" concept="2" />
      <node id="1239567806101" at="172,88,173,35" concept="2" />
      <node id="1239567806101" at="173,35,174,308" concept="7" />
      <node id="1239567806101" at="176,43,177,120" concept="8" />
      <node id="1239567806101" at="180,76,181,91" concept="7" />
      <node id="1239567806101" at="181,91,182,147" concept="8" />
      <node id="1239567806101" at="183,14,184,26" concept="8" />
      <node id="1239567806101" at="185,17,186,42" concept="2" />
      <node id="1239560928631" at="190,51,191,118" concept="7" />
      <node id="1239560928631" at="191,118,192,49" concept="2" />
      <node id="1239560928631" at="192,49,193,60" concept="2" />
      <node id="1239560928631" at="193,60,194,57" concept="2" />
      <node id="1239560928631" at="194,57,195,22" concept="8" />
      <node id="1239567806104" at="197,52,198,104" concept="7" />
      <node id="1239567806104" at="198,104,199,50" concept="2" />
      <node id="1239567806104" at="199,50,200,34" concept="7" />
      <node id="1239567806104" at="200,34,201,60" concept="2" />
      <node id="1239567806104" at="201,60,202,40" concept="2" />
      <node id="1239567806104" at="202,40,203,34" concept="2" />
      <node id="1239567806104" at="203,34,204,22" concept="8" />
      <node id="1239560928631" at="206,49,207,171" concept="7" />
      <node id="1239560928631" at="211,39,212,143" concept="8" />
      <node id="1239560928631" at="214,43,215,60" concept="2" />
      <node id="1239560928631" at="215,60,216,48" concept="2" />
      <node id="1239560928631" at="216,48,217,58" concept="2" />
      <node id="1239560928631" at="217,58,218,20" concept="8" />
      <node id="1239560928631" at="221,58,222,91" concept="7" />
      <node id="1239560928631" at="222,91,223,131" concept="2" />
      <node id="1239560928631" at="223,131,224,135" concept="2" />
      <node id="1239560928631" at="224,135,225,20" concept="8" />
      <node id="1239560928631" at="227,6,228,0" concept="10" />
      <node id="1239560928631" at="228,0,229,54" concept="2" />
      <node id="1239560928631" at="229,54,230,50" concept="7" />
      <node id="1239560928631" at="230,50,231,0" concept="10" />
      <node id="1239560928631" at="232,40,233,40" concept="2" />
      <node id="1239560928631" at="233,40,234,157" concept="2" />
      <node id="1239560928631" at="235,5,236,34" concept="7" />
      <node id="1239560928631" at="236,34,237,58" concept="2" />
      <node id="1239560928631" at="237,58,238,40" concept="2" />
      <node id="1239560928631" at="238,40,239,143" concept="2" />
      <node id="1239560928631" at="239,143,240,301" concept="7" />
      <node id="1239560928631" at="242,39,243,113" concept="8" />
      <node id="1239560928631" at="246,73,247,87" concept="7" />
      <node id="1239560928631" at="247,87,248,145" concept="8" />
      <node id="1239560928631" at="249,10,250,22" concept="8" />
      <node id="1239567806107" at="255,0,256,0" concept="3" trace="myReferencingNode" />
      <node id="1239567806107" at="257,120,258,21" concept="12" />
      <node id="1239567806107" at="258,21,259,42" concept="2" />
      <node id="1239567806107" at="259,42,260,20" concept="2" />
      <node id="1239567806107" at="263,41,264,45" concept="8" />
      <node id="1239567806107" at="269,28,270,20" concept="8" />
      <node id="1239567806107" at="273,56,274,120" concept="7" />
      <node id="1239567806107" at="274,120,275,54" concept="2" />
      <node id="1239567806107" at="275,54,276,66" concept="2" />
      <node id="1239567806107" at="276,66,277,24" concept="8" />
      <node id="1239567806107" at="279,58,280,171" concept="7" />
      <node id="1239567806107" at="280,171,281,93" concept="7" />
      <node id="1239567806107" at="281,93,282,52" concept="2" />
      <node id="1239567806107" at="282,52,283,36" concept="7" />
      <node id="1239567806107" at="283,36,284,70" concept="2" />
      <node id="1239567806107" at="284,70,285,42" concept="2" />
      <node id="1239567806107" at="285,42,286,53" concept="2" />
      <node id="1239567806107" at="286,53,287,24" concept="8" />
      <node id="1239567806107" at="293,89,294,30" concept="12" />
      <node id="1239567806107" at="294,30,295,27" concept="2" />
      <node id="1239567806107" at="299,30,300,22" concept="8" />
      <node id="1239567806107" at="302,42,303,140" concept="8" />
      <node id="1239567806107" at="305,50,306,181" concept="8" />
      <node id="1239567806107" at="308,68,309,251" concept="8" />
      <node id="1239567806107" at="311,59,312,85" concept="7" />
      <node id="1239567806107" at="312,85,313,60" concept="2" />
      <node id="1239567806107" at="313,60,314,27" concept="8" />
      <node id="1239567806107" at="316,43,317,43" concept="2" />
      <node id="1239567806107" at="317,43,318,255" concept="2" />
      <node id="1239567806107" at="319,13,320,38" concept="7" />
      <node id="1239567806107" at="320,38,321,46" concept="2" />
      <node id="1239567806107" at="321,46,322,53" concept="2" />
      <node id="1239567806107" at="322,53,323,36" concept="2" />
      <node id="1239567806107" at="323,36,324,27" concept="8" />
      <node id="1239567806107" at="325,19,326,44" concept="2" />
      <node id="1239567806107" at="330,98,331,136" concept="2" />
      <node id="1239567806107" at="332,36,333,144" concept="2" />
      <node id="1239567806107" at="333,144,334,148" concept="2" />
      <node id="1239567806107" at="336,124,337,231" concept="2" />
      <node id="1239560928631" at="52,0,54,0" concept="3" trace="myNode" />
      <node id="1239567806100" at="142,0,144,0" concept="3" trace="myNode" />
      <node id="1239567806107" at="253,0,255,0" concept="3" trace="myNode" />
      <node id="1239567806107" at="290,0,292,0" concept="3" trace="myNode" />
      <node id="1239560928631" at="66,0,69,0" concept="6" trace="createCell#()Ljetbrains/mps/openapi/editor/cells/EditorCell;" />
      <node id="1239560928631" at="103,0,106,0" concept="6" trace="compute#()Ljetbrains/mps/openapi/editor/cells/EditorCell;" />
      <node id="1239560928631" at="131,0,134,0" concept="6" trace="accept#(Lorg/jetbrains/mps/openapi/model/SNode;)Z" />
      <node id="1239567806100" at="152,0,155,0" concept="6" trace="createCell#()Ljetbrains/mps/openapi/editor/cells/EditorCell;" />
      <node id="1239567806101" at="176,0,179,0" concept="6" trace="accept#(Lorg/jetbrains/mps/openapi/model/SNode;)Z" />
      <node id="1239560928631" at="211,0,214,0" concept="6" trace="compute#()Ljetbrains/mps/openapi/editor/cells/EditorCell;" />
      <node id="1239560928631" at="242,0,245,0" concept="6" trace="accept#(Lorg/jetbrains/mps/openapi/model/SNode;)Z" />
      <node id="1239567806107" at="263,0,266,0" concept="6" trace="createCell#()Ljetbrains/mps/openapi/editor/cells/EditorCell;" />
      <node id="1239567806107" at="302,0,305,0" concept="6" trace="getSLink#()Lorg/jetbrains/mps/openapi/language/SContainmentLink;" />
      <node id="1239567806107" at="305,0,308,0" concept="6" trace="getChildSConcept#()Lorg/jetbrains/mps/openapi/language/SAbstractConcept;" />
      <node id="1239567806107" at="308,0,311,0" concept="6" trace="createNodeToInsert#(Ljetbrains/mps/openapi/editor/EditorContext;)Lorg/jetbrains/mps/openapi/model/SNode;" />
      <node id="1239567806107" at="335,11,338,11" concept="5" />
      <node id="1239560928631" at="55,0,59,0" concept="1" trace="NamedTupleLiteral_InspectorBuilder_a#(Ljetbrains/mps/openapi/editor/EditorContext;Lorg/jetbrains/mps/openapi/model/SNode;)V" />
      <node id="1239560928631" at="123,0,127,5" concept="5" />
      <node id="1239560928631" at="231,0,235,5" concept="5" />
      <node id="1239567806107" at="293,0,297,0" concept="1" trace="componentListHandler_ulpguu_a0a1b0#(Lorg/jetbrains/mps/openapi/model/SNode;Ljetbrains/mps/openapi/editor/EditorContext;)V" />
      <node id="1239567806107" at="298,0,302,0" concept="6" trace="getNode#()Lorg/jetbrains/mps/openapi/model/SNode;" />
      <node id="1239567806107" at="331,136,335,11" concept="5" />
      <node id="1239560928631" at="60,0,65,0" concept="6" trace="getNode#()Lorg/jetbrains/mps/openapi/model/SNode;" />
      <node id="1239560928631" at="101,72,106,43" concept="7" />
      <node id="1239560928631" at="129,301,134,7" concept="7" />
      <node id="1239560928631" at="134,7,139,22" concept="5" />
      <node id="1239567806100" at="146,0,151,0" concept="1" trace="Inline_Builder_ulpguu_a1a0#(Ljetbrains/mps/openapi/editor/EditorContext;Lorg/jetbrains/mps/openapi/model/SNode;Lorg/jetbrains/mps/openapi/model/SNode;)V" />
      <node id="1239567806100" at="156,0,161,0" concept="6" trace="getNode#()Lorg/jetbrains/mps/openapi/model/SNode;" />
      <node id="1239567806101" at="174,308,179,11" concept="7" />
      <node id="1239567806101" at="179,11,184,26" concept="5" />
      <node id="1239560928631" at="209,72,214,43" concept="7" />
      <node id="1239560928631" at="240,301,245,7" concept="7" />
      <node id="1239560928631" at="245,7,250,22" concept="5" />
      <node id="1239567806107" at="257,0,262,0" concept="1" trace="Inline_Builder_ulpguu_a1b0#(Ljetbrains/mps/openapi/editor/EditorContext;Lorg/jetbrains/mps/openapi/model/SNode;Lorg/jetbrains/mps/openapi/model/SNode;)V" />
      <node id="1239567806107" at="267,0,272,0" concept="6" trace="getNode#()Lorg/jetbrains/mps/openapi/model/SNode;" />
      <node id="1239567806107" at="311,0,316,0" concept="6" trace="createNodeCell#(Lorg/jetbrains/mps/openapi/model/SNode;)Ljetbrains/mps/openapi/editor/cells/EditorCell;" />
      <node id="1239567806098" at="92,0,98,0" concept="6" trace="createConstant_ulpguu_a0a#()Ljetbrains/mps/openapi/editor/cells/EditorCell;" />
      <node id="1239567806107" at="273,0,279,0" concept="6" trace="createCollection_ulpguu_a0b1a#()Ljetbrains/mps/openapi/editor/cells/EditorCell;" />
      <node id="1239560928631" at="112,0,119,0" concept="6" trace="createErrorCell#(Ljava/lang/String;)Ljetbrains/mps/openapi/editor/cells/EditorCell;" />
      <node id="1239560928631" at="190,0,197,0" concept="6" trace="createCollection_ulpguu_b0#()Ljetbrains/mps/openapi/editor/cells/EditorCell;" />
      <node id="1239560928631" at="220,0,227,0" concept="6" trace="createErrorCell#(Ljava/lang/String;)Ljetbrains/mps/openapi/editor/cells/EditorCell;" />
      <node id="1239567806104" at="197,0,206,0" concept="6" trace="createConstant_ulpguu_a1a_0#()Ljetbrains/mps/openapi/editor/cells/EditorCell;" />
      <node id="1239567806107" at="318,255,327,9" concept="14" />
      <node id="1239560928631" at="82,0,92,0" concept="6" trace="createCollection_ulpguu_a0#()Ljetbrains/mps/openapi/editor/cells/EditorCell;" />
      <node id="1239567806107" at="279,0,289,0" concept="6" trace="createRefNodeList_ulpguu_a0a1b0#()Ljetbrains/mps/openapi/editor/cells/EditorCell;" />
      <node id="1239567806107" at="329,88,339,9" concept="5" />
      <node id="1239560928631" at="101,0,112,0" concept="6" trace="createReferenceCell#(Lorg/jetbrains/mps/openapi/model/SNode;)Ljetbrains/mps/openapi/editor/cells/EditorCell;" />
      <node id="1239560928631" at="209,0,220,0" concept="6" trace="createReferenceCell#(Lorg/jetbrains/mps/openapi/model/SNode;)Ljetbrains/mps/openapi/editor/cells/EditorCell;" />
      <node id="1239560928631" at="70,0,82,0" concept="6" trace="createCollection_ulpguu_a_0#()Ljetbrains/mps/openapi/editor/cells/EditorCell;" />
      <node id="1239567806107" at="329,0,341,0" concept="6" trace="installElementCellActions#(Lorg/jetbrains/mps/openapi/model/SNode;Ljetbrains/mps/openapi/editor/cells/EditorCell;)V" />
      <node id="1239567806107" at="316,0,329,0" concept="6" trace="createEmptyCell#()Ljetbrains/mps/openapi/editor/cells/EditorCell;" />
      <node id="1239560928631" at="99,171,119,6" concept="7" />
      <node id="1239560928631" at="207,171,227,6" concept="7" />
      <node id="1239567806101" at="163,41,187,7" concept="14" />
      <node id="1239567806101" at="162,0,189,0" concept="6" trace="createProperty_ulpguu_a0b0a#()Ljetbrains/mps/openapi/editor/cells/EditorCell;" />
      <node id="1239560928631" at="98,0,141,0" concept="6" trace="createRefCell_ulpguu_b0a#()Ljetbrains/mps/openapi/editor/cells/EditorCell;" />
      <node id="1239560928631" at="206,0,252,0" concept="6" trace="createRefCell_ulpguu_b1a#()Ljetbrains/mps/openapi/editor/cells/EditorCell;" />
      <scope id="1239560928631" at="62,26,63,18" />
      <scope id="1239560928631" at="66,39,67,41" />
      <scope id="1239560928631" at="103,39,104,143" />
      <scope id="1239560928631" at="131,39,132,113" />
      <scope id="1239567806100" at="152,41,153,43" />
      <scope id="1239567806100" at="158,28,159,20" />
      <scope id="1239567806101" at="176,43,177,120" />
      <scope id="1239567806101" at="185,17,186,42" />
      <scope id="1239560928631" at="211,39,212,143" />
      <scope id="1239560928631" at="242,39,243,113" />
      <scope id="1239567806107" at="263,41,264,45" />
      <scope id="1239567806107" at="269,28,270,20" />
      <scope id="1239567806107" at="299,30,300,22" />
      <scope id="1239567806107" at="302,42,303,140" />
      <scope id="1239567806107" at="305,50,306,181" />
      <scope id="1239567806107" at="308,68,309,251" />
      <scope id="1239567806107" at="325,19,326,44" />
      <scope id="1239567806107" at="336,124,337,231" />
      <scope id="1239560928631" at="55,100,57,18" />
      <scope id="1239560928631" at="124,40,126,157" />
      <scope id="1239560928631" at="135,73,137,145">
=======
      <node id="1239560928631" at="53,100,54,19" concept="12" />
      <node id="1239560928631" at="54,19,55,18" concept="2" />
      <node id="1239560928631" at="60,26,61,18" concept="8" />
      <node id="1239560928631" at="64,39,65,41" concept="8" />
      <node id="1239560928631" at="68,52,69,118" concept="7" />
      <node id="1239560928631" at="69,118,70,50" concept="2" />
      <node id="1239560928631" at="70,50,71,28" concept="2" />
      <node id="1239560928631" at="71,28,72,65" concept="2" />
      <node id="1239560928631" at="72,65,73,34" concept="7" />
      <node id="1239560928631" at="73,34,74,49" concept="2" />
      <node id="1239560928631" at="74,49,75,40" concept="2" />
      <node id="1239560928631" at="75,40,76,59" concept="2" />
      <node id="1239560928631" at="76,59,77,59" concept="2" />
      <node id="1239560928631" at="77,59,78,22" concept="8" />
      <node id="1239560928631" at="80,51,81,118" concept="7" />
      <node id="1239560928631" at="81,118,82,49" concept="2" />
      <node id="1239560928631" at="82,49,83,34" concept="7" />
      <node id="1239560928631" at="83,34,84,60" concept="2" />
      <node id="1239560928631" at="84,60,85,40" concept="2" />
      <node id="1239560928631" at="85,40,86,58" concept="2" />
      <node id="1239560928631" at="86,58,87,57" concept="2" />
      <node id="1239560928631" at="87,57,88,22" concept="8" />
      <node id="1239567806098" at="90,50,91,105" concept="7" />
      <node id="1239567806098" at="91,105,92,48" concept="2" />
      <node id="1239567806098" at="92,48,93,34" concept="2" />
      <node id="1239567806098" at="93,34,94,22" concept="8" />
      <node id="1239560928631" at="96,49,97,171" concept="7" />
      <node id="1239560928631" at="101,39,102,143" concept="8" />
      <node id="1239560928631" at="104,43,105,60" concept="2" />
      <node id="1239560928631" at="105,60,106,48" concept="2" />
      <node id="1239560928631" at="106,48,107,58" concept="2" />
      <node id="1239560928631" at="107,58,108,20" concept="8" />
      <node id="1239560928631" at="111,58,112,97" concept="7" />
      <node id="1239560928631" at="112,97,113,131" concept="2" />
      <node id="1239560928631" at="113,131,114,135" concept="2" />
      <node id="1239560928631" at="114,135,115,20" concept="8" />
      <node id="1239560928631" at="117,6,118,0" concept="10" />
      <node id="1239560928631" at="118,0,119,54" concept="2" />
      <node id="1239560928631" at="119,54,120,50" concept="7" />
      <node id="1239560928631" at="120,50,121,0" concept="10" />
      <node id="1239560928631" at="122,39,123,40" concept="2" />
      <node id="1239560928631" at="123,40,124,45" concept="2" />
      <node id="1239560928631" at="125,5,126,143" concept="2" />
      <node id="1239560928631" at="126,143,127,301" concept="7" />
      <node id="1239560928631" at="129,39,130,113" concept="8" />
      <node id="1239560928631" at="133,73,134,87" concept="7" />
      <node id="1239560928631" at="134,87,135,145" concept="8" />
      <node id="1239560928631" at="136,10,137,22" concept="8" />
      <node id="1239567806100" at="142,0,143,0" concept="3" trace="myReferencingNode" />
      <node id="1239567806100" at="144,120,145,21" concept="12" />
      <node id="1239567806100" at="145,21,146,42" concept="2" />
      <node id="1239567806100" at="146,42,147,20" concept="2" />
      <node id="1239567806100" at="150,41,151,43" concept="8" />
      <node id="1239567806100" at="156,28,157,20" concept="8" />
      <node id="1239567806101" at="160,54,161,41" concept="2" />
      <node id="1239567806101" at="162,11,163,154" concept="7" />
      <node id="1239567806101" at="163,154,164,78" concept="2" />
      <node id="1239567806101" at="164,78,165,150" concept="7" />
      <node id="1239567806101" at="165,150,166,53" concept="2" />
      <node id="1239567806101" at="166,53,167,136" concept="2" />
      <node id="1239567806101" at="167,136,168,140" concept="2" />
      <node id="1239567806101" at="168,140,169,52" concept="2" />
      <node id="1239567806101" at="169,52,170,88" concept="2" />
      <node id="1239567806101" at="170,88,171,35" concept="2" />
      <node id="1239567806101" at="171,35,172,308" concept="7" />
      <node id="1239567806101" at="174,43,175,120" concept="8" />
      <node id="1239567806101" at="178,76,179,91" concept="7" />
      <node id="1239567806101" at="179,91,180,147" concept="8" />
      <node id="1239567806101" at="181,14,182,26" concept="8" />
      <node id="1239567806101" at="183,17,184,42" concept="2" />
      <node id="1239560928631" at="188,51,189,118" concept="7" />
      <node id="1239560928631" at="189,118,190,49" concept="2" />
      <node id="1239560928631" at="190,49,191,60" concept="2" />
      <node id="1239560928631" at="191,60,192,57" concept="2" />
      <node id="1239560928631" at="192,57,193,22" concept="8" />
      <node id="1239567806104" at="195,52,196,104" concept="7" />
      <node id="1239567806104" at="196,104,197,50" concept="2" />
      <node id="1239567806104" at="197,50,198,34" concept="7" />
      <node id="1239567806104" at="198,34,199,60" concept="2" />
      <node id="1239567806104" at="199,60,200,40" concept="2" />
      <node id="1239567806104" at="200,40,201,34" concept="2" />
      <node id="1239567806104" at="201,34,202,22" concept="8" />
      <node id="1239560928631" at="204,49,205,171" concept="7" />
      <node id="1239560928631" at="209,39,210,143" concept="8" />
      <node id="1239560928631" at="212,43,213,60" concept="2" />
      <node id="1239560928631" at="213,60,214,48" concept="2" />
      <node id="1239560928631" at="214,48,215,58" concept="2" />
      <node id="1239560928631" at="215,58,216,20" concept="8" />
      <node id="1239560928631" at="219,58,220,97" concept="7" />
      <node id="1239560928631" at="220,97,221,131" concept="2" />
      <node id="1239560928631" at="221,131,222,135" concept="2" />
      <node id="1239560928631" at="222,135,223,20" concept="8" />
      <node id="1239560928631" at="225,6,226,0" concept="10" />
      <node id="1239560928631" at="226,0,227,54" concept="2" />
      <node id="1239560928631" at="227,54,228,50" concept="7" />
      <node id="1239560928631" at="228,50,229,0" concept="10" />
      <node id="1239560928631" at="230,39,231,40" concept="2" />
      <node id="1239560928631" at="231,40,232,45" concept="2" />
      <node id="1239560928631" at="233,5,234,34" concept="7" />
      <node id="1239560928631" at="234,34,235,58" concept="2" />
      <node id="1239560928631" at="235,58,236,40" concept="2" />
      <node id="1239560928631" at="236,40,237,143" concept="2" />
      <node id="1239560928631" at="237,143,238,301" concept="7" />
      <node id="1239560928631" at="240,39,241,113" concept="8" />
      <node id="1239560928631" at="244,73,245,87" concept="7" />
      <node id="1239560928631" at="245,87,246,145" concept="8" />
      <node id="1239560928631" at="247,10,248,22" concept="8" />
      <node id="1239567806107" at="253,0,254,0" concept="3" trace="myReferencingNode" />
      <node id="1239567806107" at="255,120,256,21" concept="12" />
      <node id="1239567806107" at="256,21,257,42" concept="2" />
      <node id="1239567806107" at="257,42,258,20" concept="2" />
      <node id="1239567806107" at="261,41,262,45" concept="8" />
      <node id="1239567806107" at="267,28,268,20" concept="8" />
      <node id="1239567806107" at="271,56,272,120" concept="7" />
      <node id="1239567806107" at="272,120,273,54" concept="2" />
      <node id="1239567806107" at="273,54,274,66" concept="2" />
      <node id="1239567806107" at="274,66,275,24" concept="8" />
      <node id="1239567806107" at="277,58,278,184" concept="7" />
      <node id="1239567806107" at="278,184,279,93" concept="7" />
      <node id="1239567806107" at="279,93,280,52" concept="2" />
      <node id="1239567806107" at="280,52,281,36" concept="7" />
      <node id="1239567806107" at="281,36,282,70" concept="2" />
      <node id="1239567806107" at="282,70,283,42" concept="2" />
      <node id="1239567806107" at="283,42,284,51" concept="2" />
      <node id="1239567806107" at="284,51,285,24" concept="8" />
      <node id="1239567806107" at="291,107,292,52" concept="12" />
      <node id="1239567806107" at="292,52,293,27" concept="2" />
      <node id="1239567806107" at="298,30,299,22" concept="8" />
      <node id="1239567806107" at="302,68,303,251" concept="8" />
      <node id="1239567806107" at="305,59,306,85" concept="7" />
      <node id="1239567806107" at="306,85,307,60" concept="2" />
      <node id="1239567806107" at="307,60,308,27" concept="8" />
      <node id="1239567806107" at="310,43,311,43" concept="2" />
      <node id="1239567806107" at="311,43,312,255" concept="2" />
      <node id="1239567806107" at="313,13,314,38" concept="7" />
      <node id="1239567806107" at="314,38,315,46" concept="2" />
      <node id="1239567806107" at="315,46,316,53" concept="2" />
      <node id="1239567806107" at="316,53,317,36" concept="2" />
      <node id="1239567806107" at="317,36,318,27" concept="8" />
      <node id="1239567806107" at="319,19,320,44" concept="2" />
      <node id="1239567806107" at="324,98,325,136" concept="2" />
      <node id="1239567806107" at="326,36,327,144" concept="2" />
      <node id="1239567806107" at="327,144,328,148" concept="2" />
      <node id="1239567806107" at="330,124,331,231" concept="2" />
      <node id="1239560928631" at="50,0,52,0" concept="3" trace="myNode" />
      <node id="1239567806100" at="140,0,142,0" concept="3" trace="myNode" />
      <node id="1239567806107" at="251,0,253,0" concept="3" trace="myNode" />
      <node id="1239567806107" at="288,0,290,0" concept="3" trace="myNode" />
      <node id="1239560928631" at="64,0,67,0" concept="6" trace="createCell#()Ljetbrains/mps/openapi/editor/cells/EditorCell;" />
      <node id="1239560928631" at="101,0,104,0" concept="6" trace="compute#()Ljetbrains/mps/openapi/editor/cells/EditorCell;" />
      <node id="1239560928631" at="129,0,132,0" concept="6" trace="accept#(Lorg/jetbrains/mps/openapi/model/SNode;)Z" />
      <node id="1239567806100" at="150,0,153,0" concept="6" trace="createCell#()Ljetbrains/mps/openapi/editor/cells/EditorCell;" />
      <node id="1239567806101" at="174,0,177,0" concept="6" trace="accept#(Lorg/jetbrains/mps/openapi/model/SNode;)Z" />
      <node id="1239560928631" at="209,0,212,0" concept="6" trace="compute#()Ljetbrains/mps/openapi/editor/cells/EditorCell;" />
      <node id="1239560928631" at="240,0,243,0" concept="6" trace="accept#(Lorg/jetbrains/mps/openapi/model/SNode;)Z" />
      <node id="1239567806107" at="261,0,264,0" concept="6" trace="createCell#()Ljetbrains/mps/openapi/editor/cells/EditorCell;" />
      <node id="1239567806107" at="302,0,305,0" concept="6" trace="createNodeToInsert#(Ljetbrains/mps/openapi/editor/EditorContext;)Lorg/jetbrains/mps/openapi/model/SNode;" />
      <node id="1239567806107" at="329,11,332,11" concept="5" />
      <node id="1239560928631" at="53,0,57,0" concept="1" trace="NamedTupleLiteral_InspectorBuilder_a#(Ljetbrains/mps/openapi/editor/EditorContext;Lorg/jetbrains/mps/openapi/model/SNode;)V" />
      <node id="1239560928631" at="121,0,125,5" concept="5" />
      <node id="1239560928631" at="229,0,233,5" concept="5" />
      <node id="1239567806107" at="291,0,295,0" concept="1" trace="componentListHandler_ulpguu_a0a1b0#(Lorg/jetbrains/mps/openapi/model/SNode;Ljava/lang/String;Ljetbrains/mps/openapi/editor/EditorContext;)V" />
      <node id="1239567806107" at="325,136,329,11" concept="5" />
      <node id="1239560928631" at="58,0,63,0" concept="6" trace="getNode#()Lorg/jetbrains/mps/openapi/model/SNode;" />
      <node id="1239560928631" at="99,72,104,43" concept="7" />
      <node id="1239560928631" at="127,301,132,7" concept="7" />
      <node id="1239560928631" at="132,7,137,22" concept="5" />
      <node id="1239567806100" at="144,0,149,0" concept="1" trace="Inline_Builder_ulpguu_a1a0#(Ljetbrains/mps/openapi/editor/EditorContext;Lorg/jetbrains/mps/openapi/model/SNode;Lorg/jetbrains/mps/openapi/model/SNode;)V" />
      <node id="1239567806100" at="154,0,159,0" concept="6" trace="getNode#()Lorg/jetbrains/mps/openapi/model/SNode;" />
      <node id="1239567806101" at="172,308,177,11" concept="7" />
      <node id="1239567806101" at="177,11,182,26" concept="5" />
      <node id="1239560928631" at="207,72,212,43" concept="7" />
      <node id="1239560928631" at="238,301,243,7" concept="7" />
      <node id="1239560928631" at="243,7,248,22" concept="5" />
      <node id="1239567806107" at="255,0,260,0" concept="1" trace="Inline_Builder_ulpguu_a1b0#(Ljetbrains/mps/openapi/editor/EditorContext;Lorg/jetbrains/mps/openapi/model/SNode;Lorg/jetbrains/mps/openapi/model/SNode;)V" />
      <node id="1239567806107" at="265,0,270,0" concept="6" trace="getNode#()Lorg/jetbrains/mps/openapi/model/SNode;" />
      <node id="1239567806107" at="296,0,301,0" concept="6" trace="getNode#()Lorg/jetbrains/mps/openapi/model/SNode;" />
      <node id="1239567806107" at="305,0,310,0" concept="6" trace="createNodeCell#(Lorg/jetbrains/mps/openapi/model/SNode;)Ljetbrains/mps/openapi/editor/cells/EditorCell;" />
      <node id="1239567806098" at="90,0,96,0" concept="6" trace="createConstant_ulpguu_a0a#()Ljetbrains/mps/openapi/editor/cells/EditorCell;" />
      <node id="1239567806107" at="271,0,277,0" concept="6" trace="createCollection_ulpguu_a0b1a#()Ljetbrains/mps/openapi/editor/cells/EditorCell;" />
      <node id="1239560928631" at="110,0,117,0" concept="6" trace="createErrorCell#(Ljava/lang/String;)Ljetbrains/mps/openapi/editor/cells/EditorCell;" />
      <node id="1239560928631" at="188,0,195,0" concept="6" trace="createCollection_ulpguu_b0#()Ljetbrains/mps/openapi/editor/cells/EditorCell;" />
      <node id="1239560928631" at="218,0,225,0" concept="6" trace="createErrorCell#(Ljava/lang/String;)Ljetbrains/mps/openapi/editor/cells/EditorCell;" />
      <node id="1239567806104" at="195,0,204,0" concept="6" trace="createConstant_ulpguu_a1a_0#()Ljetbrains/mps/openapi/editor/cells/EditorCell;" />
      <node id="1239567806107" at="312,255,321,9" concept="14" />
      <node id="1239560928631" at="80,0,90,0" concept="6" trace="createCollection_ulpguu_a0#()Ljetbrains/mps/openapi/editor/cells/EditorCell;" />
      <node id="1239567806107" at="277,0,287,0" concept="6" trace="createRefNodeList_ulpguu_a0a1b0#()Ljetbrains/mps/openapi/editor/cells/EditorCell;" />
      <node id="1239567806107" at="323,88,333,9" concept="5" />
      <node id="1239560928631" at="99,0,110,0" concept="6" trace="createReferenceCell#(Lorg/jetbrains/mps/openapi/model/SNode;)Ljetbrains/mps/openapi/editor/cells/EditorCell;" />
      <node id="1239560928631" at="207,0,218,0" concept="6" trace="createReferenceCell#(Lorg/jetbrains/mps/openapi/model/SNode;)Ljetbrains/mps/openapi/editor/cells/EditorCell;" />
      <node id="1239560928631" at="68,0,80,0" concept="6" trace="createCollection_ulpguu_a_0#()Ljetbrains/mps/openapi/editor/cells/EditorCell;" />
      <node id="1239567806107" at="323,0,335,0" concept="6" trace="installElementCellActions#(Lorg/jetbrains/mps/openapi/model/SNode;Ljetbrains/mps/openapi/editor/cells/EditorCell;)V" />
      <node id="1239567806107" at="310,0,323,0" concept="6" trace="createEmptyCell#()Ljetbrains/mps/openapi/editor/cells/EditorCell;" />
      <node id="1239560928631" at="97,171,117,6" concept="7" />
      <node id="1239560928631" at="205,171,225,6" concept="7" />
      <node id="1239567806101" at="161,41,185,7" concept="14" />
      <node id="1239567806101" at="160,0,187,0" concept="6" trace="createProperty_ulpguu_a0b0a#()Ljetbrains/mps/openapi/editor/cells/EditorCell;" />
      <node id="1239560928631" at="96,0,139,0" concept="6" trace="createRefCell_ulpguu_b0a#()Ljetbrains/mps/openapi/editor/cells/EditorCell;" />
      <node id="1239560928631" at="204,0,250,0" concept="6" trace="createRefCell_ulpguu_b1a#()Ljetbrains/mps/openapi/editor/cells/EditorCell;" />
      <scope id="1239560928631" at="60,26,61,18" />
      <scope id="1239560928631" at="64,39,65,41" />
      <scope id="1239560928631" at="101,39,102,143" />
      <scope id="1239560928631" at="129,39,130,113" />
      <scope id="1239567806100" at="150,41,151,43" />
      <scope id="1239567806100" at="156,28,157,20" />
      <scope id="1239567806101" at="174,43,175,120" />
      <scope id="1239567806101" at="183,17,184,42" />
      <scope id="1239560928631" at="209,39,210,143" />
      <scope id="1239560928631" at="240,39,241,113" />
      <scope id="1239567806107" at="261,41,262,45" />
      <scope id="1239567806107" at="267,28,268,20" />
      <scope id="1239567806107" at="298,30,299,22" />
      <scope id="1239567806107" at="302,68,303,251" />
      <scope id="1239567806107" at="319,19,320,44" />
      <scope id="1239567806107" at="330,124,331,231" />
      <scope id="1239560928631" at="53,100,55,18" />
      <scope id="1239560928631" at="122,39,124,45" />
      <scope id="1239560928631" at="133,73,135,145">
>>>>>>> ac231bee
        <var name="manager" id="1239560928631" />
      </scope>
      <scope id="1239567806101" at="180,76,182,147">
        <var name="manager" id="1239567806101" />
      </scope>
      <scope id="1239560928631" at="232,40,234,157" />
      <scope id="1239560928631" at="246,73,248,145">
        <var name="manager" id="1239560928631" />
      </scope>
      <scope id="1239567806107" at="293,89,295,27" />
      <scope id="1239567806107" at="332,36,334,148" />
      <scope id="1239560928631" at="66,0,69,0" />
      <scope id="1239560928631" at="103,0,106,0" />
      <scope id="1239560928631" at="131,0,134,0">
        <var name="it" id="1239560928631" />
      </scope>
      <scope id="1239567806100" at="146,120,149,20" />
      <scope id="1239567806100" at="152,0,155,0" />
      <scope id="1239567806101" at="176,0,179,0">
        <var name="it" id="1239567806101" />
      </scope>
      <scope id="1239560928631" at="211,0,214,0" />
      <scope id="1239560928631" at="242,0,245,0">
        <var name="it" id="1239560928631" />
      </scope>
      <scope id="1239567806107" at="257,120,260,20" />
      <scope id="1239567806107" at="263,0,266,0" />
      <scope id="1239567806107" at="302,0,305,0" />
      <scope id="1239567806107" at="305,0,308,0" />
      <scope id="1239567806107" at="308,0,311,0">
        <var name="editorContext" id="1239567806107" />
      </scope>
      <scope id="1239567806107" at="311,59,314,27">
        <var name="elementCell" id="1239567806107" />
      </scope>
      <scope id="1239560928631" at="55,0,59,0">
        <var name="context" id="1239560928631" />
        <var name="node" id="1239560928631" />
      </scope>
      <scope id="1239567806098" at="92,50,96,22">
        <var name="editorCell" id="1239567806098" />
      </scope>
      <scope id="1239560928631" at="113,58,117,20">
        <var name="cell" id="1239560928631" />
      </scope>
      <scope id="1239560928631" at="221,58,225,20">
        <var name="cell" id="1239560928631" />
      </scope>
      <scope id="1239567806107" at="273,56,277,24">
        <var name="editorCell" id="1239567806107" />
      </scope>
      <scope id="1239567806107" at="293,0,297,0">
        <var name="context" id="1239567806107" />
        <var name="ownerNode" id="1239567806107" />
      </scope>
      <scope id="1239567806107" at="298,0,302,0" />
      <scope id="1239560928631" at="60,0,65,0" />
      <scope id="1239567806100" at="146,0,151,0">
        <var name="context" id="1239567806100" />
        <var name="node" id="1239567806100" />
        <var name="referencingNode" id="1239567806100" />
      </scope>
      <scope id="1239567806100" at="156,0,161,0" />
      <scope id="1239560928631" at="190,51,195,22">
        <var name="editorCell" id="1239560928631" />
      </scope>
      <scope id="1239567806107" at="257,0,262,0">
        <var name="context" id="1239567806107" />
        <var name="node" id="1239567806107" />
        <var name="referencingNode" id="1239567806107" />
      </scope>
      <scope id="1239567806107" at="267,0,272,0" />
      <scope id="1239567806107" at="311,0,316,0">
        <var name="elementNode" id="1239567806107" />
      </scope>
      <scope id="1239567806107" at="319,13,324,27">
        <var name="emptyCell" id="1239567806107" />
      </scope>
      <scope id="1239567806098" at="92,0,98,0" />
      <scope id="1239567806107" at="273,0,279,0" />
      <scope id="1239560928631" at="112,0,119,0">
        <var name="error" id="1239560928631" />
      </scope>
      <scope id="1239560928631" at="190,0,197,0" />
      <scope id="1239567806104" at="197,52,204,22">
        <var name="editorCell" id="1239567806104" />
        <var name="style" id="1239567806104" />
      </scope>
      <scope id="1239560928631" at="220,0,227,0">
        <var name="error" id="1239560928631" />
      </scope>
      <scope id="1239560928631" at="82,51,90,22">
        <var name="editorCell" id="1239560928631" />
        <var name="style" id="1239560928631" />
      </scope>
      <scope id="1239567806107" at="279,58,287,24">
        <var name="editorCell" id="1239567806107" />
        <var name="handler" id="1239567806107" />
        <var name="style" id="1239567806107" />
      </scope>
      <scope id="1239567806107" at="330,98,338,11" />
      <scope id="1239560928631" at="101,72,110,20">
        <var name="cell" id="1239560928631" />
      </scope>
      <scope id="1239567806104" at="197,0,206,0" />
      <scope id="1239560928631" at="209,72,218,20">
        <var name="cell" id="1239560928631" />
      </scope>
      <scope id="1239560928631" at="70,52,80,22">
        <var name="editorCell" id="1239560928631" />
        <var name="style" id="1239560928631" />
      </scope>
      <scope id="1239560928631" at="82,0,92,0" />
      <scope id="1239567806107" at="279,0,289,0" />
      <scope id="1239567806107" at="329,88,339,9" />
      <scope id="1239560928631" at="101,0,112,0">
        <var name="targetNode" id="1239560928631" />
      </scope>
      <scope id="1239560928631" at="209,0,220,0">
        <var name="targetNode" id="1239560928631" />
      </scope>
      <scope id="1239567806107" at="316,43,327,9" />
      <scope id="1239560928631" at="70,0,82,0" />
      <scope id="1239567806107" at="329,0,341,0">
        <var name="elementCell" id="1239567806107" />
        <var name="elementNode" id="1239567806107" />
      </scope>
      <scope id="1239567806107" at="316,0,329,0" />
      <scope id="1239567806101" at="164,11,184,26">
        <var name="currentPropertyAttributes" id="1239567806101" />
        <var name="editorCell" id="1239567806101" />
        <var name="property" id="1239567806101" />
        <var name="propertyAttributes" id="1239567806101" />
      </scope>
      <scope id="1239567806101" at="162,54,187,7" />
      <scope id="1239567806101" at="162,0,189,0" />
      <scope id="1239560928631" at="98,49,139,22">
        <var name="currentReferenceAttributes" id="1239560928631" />
        <var name="editorCell" id="1239560928631" />
        <var name="provider" id="1239560928631" />
        <var name="referenceAttributes" id="1239560928631" />
        <var name="referenceLink" id="1239560928631" />
      </scope>
      <scope id="1239560928631" at="98,0,141,0" />
      <scope id="1239560928631" at="206,49,250,22">
        <var name="currentReferenceAttributes" id="1239560928631" />
        <var name="editorCell" id="1239560928631" />
        <var name="provider" id="1239560928631" />
        <var name="referenceAttributes" id="1239560928631" />
        <var name="referenceLink" id="1239560928631" />
        <var name="style" id="1239560928631" />
      </scope>
      <scope id="1239560928631" at="206,0,252,0" />
      <unit id="1239560928631" at="102,74,106,9" name="jetbrains.mps.baseLanguage.tuples.editor.NamedTupleLiteral_InspectorBuilder_a$1$1" />
      <unit id="1239560928631" at="130,102,134,5" name="jetbrains.mps.baseLanguage.tuples.editor.NamedTupleLiteral_InspectorBuilder_a$2" />
      <unit id="1239567806101" at="175,104,179,9" name="jetbrains.mps.baseLanguage.tuples.editor.NamedTupleLiteral_InspectorBuilder_a$Inline_Builder_ulpguu_a1a0$1" />
      <unit id="1239560928631" at="210,74,214,9" name="jetbrains.mps.baseLanguage.tuples.editor.NamedTupleLiteral_InspectorBuilder_a$3$1" />
      <unit id="1239560928631" at="241,102,245,5" name="jetbrains.mps.baseLanguage.tuples.editor.NamedTupleLiteral_InspectorBuilder_a$4" />
      <unit id="1239560928631" at="100,42,119,5" name="jetbrains.mps.baseLanguage.tuples.editor.NamedTupleLiteral_InspectorBuilder_a$1" />
      <unit id="1239560928631" at="208,42,227,5" name="jetbrains.mps.baseLanguage.tuples.editor.NamedTupleLiteral_InspectorBuilder_a$3" />
      <unit id="1239567806100" at="141,0,190,0" name="jetbrains.mps.baseLanguage.tuples.editor.NamedTupleLiteral_InspectorBuilder_a$Inline_Builder_ulpguu_a1a0" />
      <unit id="1239567806107" at="289,0,342,0" name="jetbrains.mps.baseLanguage.tuples.editor.NamedTupleLiteral_InspectorBuilder_a$Inline_Builder_ulpguu_a1b0$componentListHandler_ulpguu_a0a1b0" />
      <unit id="1239567806107" at="252,0,343,0" name="jetbrains.mps.baseLanguage.tuples.editor.NamedTupleLiteral_InspectorBuilder_a$Inline_Builder_ulpguu_a1b0" />
      <unit id="1239560928631" at="51,0,344,0" name="jetbrains.mps.baseLanguage.tuples.editor.NamedTupleLiteral_InspectorBuilder_a" />
    </file>
  </root>
  <root nodeRef="r:a841fea4-52c0-4064-96f2-7687a509aba5(jetbrains.mps.baseLanguage.tuples.editor)/1239576560558">
    <file name="NamedTupleComponentAccessOperation_Editor.java">
      <node id="1239576560558" at="11,79,12,100" concept="8" />
      <node id="1239576560558" at="11,0,14,0" concept="6" trace="createEditorCell#(Ljetbrains/mps/openapi/editor/EditorContext;Lorg/jetbrains/mps/openapi/model/SNode;)Ljetbrains/mps/openapi/editor/cells/EditorCell;" />
      <scope id="1239576560558" at="11,79,12,100" />
      <scope id="1239576560558" at="11,0,14,0">
        <var name="editorContext" id="1239576560558" />
        <var name="node" id="1239576560558" />
      </scope>
      <unit id="1239576560558" at="10,0,15,0" name="jetbrains.mps.baseLanguage.tuples.editor.NamedTupleComponentAccessOperation_Editor" />
    </file>
    <file name="NamedTupleComponentAccessOperation_EditorBuilder_a.java">
      <node id="1239576560558" at="47,114,48,19" concept="12" />
      <node id="1239576560558" at="48,19,49,18" concept="2" />
      <node id="1239576560558" at="54,26,55,18" concept="8" />
      <node id="1239576560558" at="58,39,59,39" concept="8" />
      <node id="1239576560558" at="62,50,63,118" concept="7" />
      <node id="1239576560558" at="63,118,64,48" concept="2" />
      <node id="1239576560558" at="64,48,65,28" concept="2" />
      <node id="1239576560558" at="65,28,66,65" concept="2" />
      <node id="1239576560558" at="66,65,67,56" concept="2" />
      <node id="1239576560558" at="67,56,68,22" concept="8" />
      <node id="1239576560558" at="70,48,71,164" concept="7" />
      <node id="1239576560558" at="75,39,76,156" concept="8" />
      <node id="1239576560558" at="78,36,79,60" concept="2" />
      <node id="1239576560558" at="79,60,80,48" concept="2" />
      <node id="1239576560558" at="80,48,81,58" concept="2" />
      <node id="1239576560558" at="81,58,82,20" concept="8" />
      <node id="1239576560558" at="85,58,86,97" concept="7" />
      <node id="1239576560558" at="86,97,87,131" concept="2" />
      <node id="1239576560558" at="87,131,88,135" concept="2" />
      <node id="1239576560558" at="88,135,89,20" concept="8" />
      <node id="1239576560558" at="91,6,92,0" concept="10" />
      <node id="1239576560558" at="92,0,93,47" concept="2" />
      <node id="1239576560558" at="93,47,94,50" concept="7" />
      <node id="1239576560558" at="94,50,95,0" concept="10" />
      <node id="1239576560558" at="96,40,97,40" concept="2" />
      <node id="1239576560558" at="97,40,98,150" concept="2" />
      <node id="1239576560558" at="99,5,100,34" concept="7" />
      <node id="1239576560558" at="100,34,101,80" concept="2" />
      <node id="1239576560558" at="101,80,102,40" concept="2" />
      <node id="1239576560558" at="102,40,103,143" concept="2" />
      <node id="1239576560558" at="103,143,104,301" concept="7" />
      <node id="1239576560558" at="106,39,107,113" concept="8" />
      <node id="1239576560558" at="110,73,111,87" concept="7" />
      <node id="1239576560558" at="111,87,112,145" concept="8" />
      <node id="1239576560558" at="113,10,114,22" concept="8" />
      <node id="1239576646159" at="119,0,120,0" concept="3" trace="myReferencingNode" />
      <node id="1239576646159" at="121,119,122,21" concept="12" />
      <node id="1239576646159" at="122,21,123,42" concept="2" />
      <node id="1239576646159" at="123,42,124,20" concept="2" />
      <node id="1239576646159" at="127,41,128,42" concept="8" />
      <node id="1239576646159" at="133,28,134,20" concept="8" />
      <node id="1239576653632" at="137,53,138,41" concept="2" />
      <node id="1239576653632" at="139,11,140,148" concept="7" />
      <node id="1239576653632" at="140,148,141,78" concept="2" />
      <node id="1239576653632" at="141,78,142,150" concept="7" />
      <node id="1239576653632" at="142,150,143,47" concept="2" />
      <node id="1239576653632" at="143,47,144,136" concept="2" />
      <node id="1239576653632" at="144,136,145,140" concept="2" />
      <node id="1239576653632" at="145,140,146,46" concept="2" />
      <node id="1239576653632" at="146,46,147,38" concept="7" />
      <node id="1239576653632" at="147,38,148,84" concept="2" />
      <node id="1239576653632" at="148,84,149,56" concept="2" />
      <node id="1239576653632" at="149,56,150,44" concept="2" />
      <node id="1239576653632" at="150,44,151,88" concept="2" />
      <node id="1239576653632" at="151,88,152,35" concept="2" />
      <node id="1239576653632" at="152,35,153,308" concept="7" />
      <node id="1239576653632" at="155,43,156,120" concept="8" />
      <node id="1239576653632" at="159,76,160,91" concept="7" />
      <node id="1239576653632" at="160,91,161,147" concept="8" />
      <node id="1239576653632" at="162,14,163,26" concept="8" />
      <node id="1239576653632" at="164,17,165,42" concept="2" />
      <node id="1239576560558" at="44,0,46,0" concept="3" trace="myNode" />
      <node id="1239576646159" at="117,0,119,0" concept="3" trace="myNode" />
      <node id="1239576560558" at="58,0,61,0" concept="6" trace="createCell#()Ljetbrains/mps/openapi/editor/cells/EditorCell;" />
      <node id="1239576560558" at="75,0,78,0" concept="6" trace="compute#()Ljetbrains/mps/openapi/editor/cells/EditorCell;" />
      <node id="1239576560558" at="106,0,109,0" concept="6" trace="accept#(Lorg/jetbrains/mps/openapi/model/SNode;)Z" />
      <node id="1239576646159" at="127,0,130,0" concept="6" trace="createCell#()Ljetbrains/mps/openapi/editor/cells/EditorCell;" />
      <node id="1239576653632" at="155,0,158,0" concept="6" trace="accept#(Lorg/jetbrains/mps/openapi/model/SNode;)Z" />
      <node id="1239576560558" at="47,0,51,0" concept="1" trace="NamedTupleComponentAccessOperation_EditorBuilder_a#(Ljetbrains/mps/openapi/editor/EditorContext;Lorg/jetbrains/mps/openapi/model/SNode;)V" />
      <node id="1239576560558" at="95,0,99,5" concept="5" />
      <node id="1239576560558" at="52,0,57,0" concept="6" trace="getNode#()Lorg/jetbrains/mps/openapi/model/SNode;" />
      <node id="1239576560558" at="73,72,78,36" concept="7" />
      <node id="1239576560558" at="104,301,109,7" concept="7" />
      <node id="1239576560558" at="109,7,114,22" concept="5" />
      <node id="1239576646159" at="121,0,126,0" concept="1" trace="Inline_Builder_rt0op7_a0a#(Ljetbrains/mps/openapi/editor/EditorContext;Lorg/jetbrains/mps/openapi/model/SNode;Lorg/jetbrains/mps/openapi/model/SNode;)V" />
      <node id="1239576646159" at="131,0,136,0" concept="6" trace="getNode#()Lorg/jetbrains/mps/openapi/model/SNode;" />
      <node id="1239576653632" at="153,308,158,11" concept="7" />
      <node id="1239576653632" at="158,11,163,26" concept="5" />
      <node id="1239576560558" at="84,0,91,0" concept="6" trace="createErrorCell#(Ljava/lang/String;)Ljetbrains/mps/openapi/editor/cells/EditorCell;" />
      <node id="1239576560558" at="62,0,70,0" concept="6" trace="createCollection_rt0op7_a#()Ljetbrains/mps/openapi/editor/cells/EditorCell;" />
      <node id="1239576560558" at="73,0,84,0" concept="6" trace="createReferenceCell#(Lorg/jetbrains/mps/openapi/model/SNode;)Ljetbrains/mps/openapi/editor/cells/EditorCell;" />
      <node id="1239576560558" at="71,164,91,6" concept="7" />
      <node id="1239576653632" at="138,41,166,7" concept="14" />
      <node id="1239576653632" at="137,0,168,0" concept="6" trace="createProperty_rt0op7_a0a0#()Ljetbrains/mps/openapi/editor/cells/EditorCell;" />
      <node id="1239576560558" at="70,0,116,0" concept="6" trace="createRefCell_rt0op7_a0#()Ljetbrains/mps/openapi/editor/cells/EditorCell;" />
      <scope id="1239576560558" at="54,26,55,18" />
      <scope id="1239576560558" at="58,39,59,39" />
      <scope id="1239576560558" at="75,39,76,156" />
      <scope id="1239576560558" at="106,39,107,113" />
      <scope id="1239576646159" at="127,41,128,42" />
      <scope id="1239576646159" at="133,28,134,20" />
      <scope id="1239576653632" at="155,43,156,120" />
      <scope id="1239576653632" at="164,17,165,42" />
      <scope id="1239576560558" at="47,114,49,18" />
      <scope id="1239576560558" at="96,40,98,150" />
      <scope id="1239576560558" at="110,73,112,145">
        <var name="manager" id="1239576560558" />
      </scope>
      <scope id="1239576653632" at="159,76,161,147">
        <var name="manager" id="1239576653632" />
      </scope>
      <scope id="1239576560558" at="58,0,61,0" />
      <scope id="1239576560558" at="75,0,78,0" />
      <scope id="1239576560558" at="106,0,109,0">
        <var name="it" id="1239576560558" />
      </scope>
      <scope id="1239576646159" at="121,119,124,20" />
      <scope id="1239576646159" at="127,0,130,0" />
      <scope id="1239576653632" at="155,0,158,0">
        <var name="it" id="1239576653632" />
      </scope>
      <scope id="1239576560558" at="47,0,51,0">
        <var name="context" id="1239576560558" />
        <var name="node" id="1239576560558" />
      </scope>
      <scope id="1239576560558" at="85,58,89,20">
        <var name="cell" id="1239576560558" />
      </scope>
      <scope id="1239576560558" at="52,0,57,0" />
      <scope id="1239576646159" at="121,0,126,0">
        <var name="context" id="1239576646159" />
        <var name="node" id="1239576646159" />
        <var name="referencingNode" id="1239576646159" />
      </scope>
      <scope id="1239576646159" at="131,0,136,0" />
      <scope id="1239576560558" at="62,50,68,22">
        <var name="editorCell" id="1239576560558" />
      </scope>
      <scope id="1239576560558" at="84,0,91,0">
        <var name="error" id="1239576560558" />
      </scope>
      <scope id="1239576560558" at="62,0,70,0" />
      <scope id="1239576560558" at="73,72,82,20">
        <var name="cell" id="1239576560558" />
      </scope>
      <scope id="1239576560558" at="73,0,84,0">
        <var name="targetNode" id="1239576560558" />
      </scope>
      <scope id="1239576653632" at="139,11,163,26">
        <var name="currentPropertyAttributes" id="1239576653632" />
        <var name="editorCell" id="1239576653632" />
        <var name="property" id="1239576653632" />
        <var name="propertyAttributes" id="1239576653632" />
        <var name="style" id="1239576653632" />
      </scope>
      <scope id="1239576653632" at="137,53,166,7" />
      <scope id="1239576653632" at="137,0,168,0" />
      <scope id="1239576560558" at="70,48,114,22">
        <var name="currentReferenceAttributes" id="1239576560558" />
        <var name="editorCell" id="1239576560558" />
        <var name="provider" id="1239576560558" />
        <var name="referenceAttributes" id="1239576560558" />
        <var name="referenceLink" id="1239576560558" />
        <var name="style" id="1239576560558" />
      </scope>
      <scope id="1239576560558" at="70,0,116,0" />
      <unit id="1239576560558" at="74,74,78,9" name="jetbrains.mps.baseLanguage.tuples.editor.NamedTupleComponentAccessOperation_EditorBuilder_a$1$1" />
      <unit id="1239576560558" at="105,102,109,5" name="jetbrains.mps.baseLanguage.tuples.editor.NamedTupleComponentAccessOperation_EditorBuilder_a$2" />
      <unit id="1239576653632" at="154,104,158,9" name="jetbrains.mps.baseLanguage.tuples.editor.NamedTupleComponentAccessOperation_EditorBuilder_a$Inline_Builder_rt0op7_a0a$1" />
      <unit id="1239576560558" at="72,42,91,5" name="jetbrains.mps.baseLanguage.tuples.editor.NamedTupleComponentAccessOperation_EditorBuilder_a$1" />
      <unit id="1239576646159" at="116,0,169,0" name="jetbrains.mps.baseLanguage.tuples.editor.NamedTupleComponentAccessOperation_EditorBuilder_a$Inline_Builder_rt0op7_a0a" />
      <unit id="1239576560558" at="43,0,170,0" name="jetbrains.mps.baseLanguage.tuples.editor.NamedTupleComponentAccessOperation_EditorBuilder_a" />
    </file>
  </root>
  <root nodeRef="r:a841fea4-52c0-4064-96f2-7687a509aba5(jetbrains.mps.baseLanguage.tuples.editor)/1240400999425">
    <file name="NTCD_delete_final.java">
      <node id="1240400999425" at="15,95,16,102" concept="2" />
      <node id="1240400999425" at="16,102,17,108" concept="2" />
      <node id="1240400999425" at="20,0,21,0" concept="3" trace="myNode" />
      <node id="1240400999425" at="21,49,22,25" concept="2" />
      <node id="1240400999425" at="24,54,25,56" concept="2" />
      <node id="5324782470188398427" at="28,78,29,15" concept="8" />
      <node id="1240401033211" at="30,7,31,168" concept="2" />
      <node id="1240400999425" at="35,0,36,0" concept="3" trace="myNode" />
      <node id="1240400999425" at="36,52,37,25" concept="2" />
      <node id="1240400999425" at="39,54,40,56" concept="2" />
      <node id="5324782470188398427" at="43,78,44,15" concept="8" />
      <node id="1240401033211" at="45,7,46,168" concept="2" />
      <node id="1240400999425" at="21,0,24,0" concept="1" trace="NTCD_delete_final_DELETE#(Lorg/jetbrains/mps/openapi/model/SNode;)V" />
      <node id="1240400999425" at="24,0,27,0" concept="6" trace="execute#(Ljetbrains/mps/openapi/editor/EditorContext;)V" />
      <node id="5324782470188392678" at="27,75,30,7" concept="5" />
      <node id="1240400999425" at="36,0,39,0" concept="1" trace="NTCD_delete_final_BACKSPACE#(Lorg/jetbrains/mps/openapi/model/SNode;)V" />
      <node id="1240400999425" at="39,0,42,0" concept="6" trace="execute#(Ljetbrains/mps/openapi/editor/EditorContext;)V" />
      <node id="5324782470188392678" at="42,75,45,7" concept="5" />
      <node id="1240400999425" at="15,0,19,0" concept="11" trace="setCellActions#(Ljetbrains/mps/openapi/editor/cells/EditorCell;Lorg/jetbrains/mps/openapi/model/SNode;Ljetbrains/mps/openapi/editor/EditorContext;)V" />
      <node id="1240400999425" at="27,0,33,0" concept="6" trace="execute_internal#(Ljetbrains/mps/openapi/editor/EditorContext;Lorg/jetbrains/mps/openapi/model/SNode;)V" />
      <node id="1240400999425" at="42,0,48,0" concept="6" trace="execute_internal#(Ljetbrains/mps/openapi/editor/EditorContext;Lorg/jetbrains/mps/openapi/model/SNode;)V" />
      <scope id="1240400999425" at="21,49,22,25" />
      <scope id="1240400999425" at="24,54,25,56" />
      <scope id="5324782470188392680" at="28,78,29,15" />
      <scope id="1240400999425" at="36,52,37,25" />
      <scope id="1240400999425" at="39,54,40,56" />
      <scope id="5324782470188392680" at="43,78,44,15" />
      <scope id="1240400999425" at="15,95,17,108" />
      <scope id="1240400999425" at="21,0,24,0">
        <var name="node" id="1240400999425" />
      </scope>
      <scope id="1240400999425" at="24,0,27,0">
        <var name="editorContext" id="1240400999425" />
      </scope>
      <scope id="1240400999425" at="36,0,39,0">
        <var name="node" id="1240400999425" />
      </scope>
      <scope id="1240400999425" at="39,0,42,0">
        <var name="editorContext" id="1240400999425" />
      </scope>
      <scope id="1240400999425" at="15,0,19,0">
        <var name="context" id="1240400999425" />
        <var name="editorCell" id="1240400999425" />
        <var name="node" id="1240400999425" />
      </scope>
      <scope id="1240401003114" at="27,75,31,168" />
      <scope id="1240401003114" at="42,75,46,168" />
      <scope id="1240400999425" at="27,0,33,0">
        <var name="editorContext" id="1240400999425" />
        <var name="node" id="1240400999425" />
      </scope>
      <scope id="1240400999425" at="42,0,48,0">
        <var name="editorContext" id="1240400999425" />
        <var name="node" id="1240400999425" />
      </scope>
      <unit id="1240400999425" at="19,0,34,0" name="jetbrains.mps.baseLanguage.tuples.editor.NTCD_delete_final$NTCD_delete_final_DELETE" />
      <unit id="1240400999425" at="34,0,49,0" name="jetbrains.mps.baseLanguage.tuples.editor.NTCD_delete_final$NTCD_delete_final_BACKSPACE" />
      <unit id="1240400999425" at="14,0,50,0" name="jetbrains.mps.baseLanguage.tuples.editor.NTCD_delete_final" />
    </file>
  </root>
  <root nodeRef="r:a841fea4-52c0-4064-96f2-7687a509aba5(jetbrains.mps.baseLanguage.tuples.editor)/1240488415103">
    <file name="TupleIntefaceUtils.java">
      <node id="3350985893290267379" at="20,0,21,0" concept="3" trace="myProperties" />
      <node id="3350985893290266614" at="21,0,22,0" concept="3" trace="myIntefaceNode" />
      <node id="3350985893290268190" at="23,40,24,25" concept="2" />
      <node id="3350985893290933656" at="24,25,25,43" concept="2" />
      <node id="3350985893290988320" at="28,37,29,60" concept="8" />
      <node id="3350985893290280869" at="32,69,33,118" concept="7" />
      <node id="3350985893290280876" at="33,118,34,117" concept="7" />
      <node id="3350985893290280883" at="34,117,35,20" concept="7" />
      <node id="3350985893290280908" at="37,537,38,93" concept="2" />
      <node id="3350985893290596116" at="39,611,40,131" concept="9" />
      <node id="3350985893290280944" at="40,131,41,92" concept="2" />
      <node id="3350985893290280961" at="42,719,43,18" concept="2" />
      <node id="3350985893290281006" at="44,718,45,18" concept="2" />
      <node id="3350985893290281009" at="47,5,48,52" concept="7" />
      <node id="3350985893290281022" at="50,59,51,22" concept="8" />
      <node id="3350985893290281040" at="55,59,56,22" concept="8" />
      <node id="3350985893290281050" at="58,26,59,41" concept="7" />
      <node id="3350985893290281066" at="61,27,62,85" concept="2" />
      <node id="3350985893290281090" at="64,83,65,37" concept="2" />
      <node id="3350985893290281100" at="68,81,69,22" concept="8" />
      <node id="3350985893290281114" at="70,9,71,38" concept="2" />
      <node id="3350985893290281136" at="72,7,73,62" concept="2" />
      <node id="3350985893290281145" at="75,25,76,18" concept="8" />
      <node id="3350985893290281150" at="77,5,78,18" concept="8" />
      <node id="3350985893290310007" at="82,0,83,0" concept="3" trace="isFinal" />
      <node id="3350985893290310092" at="83,0,84,0" concept="3" trace="name" />
      <node id="3350985893290311426" at="84,0,85,0" concept="3" trace="type" />
      <node id="3350985893290375329" at="85,35,86,21" concept="2" />
      <node id="3350985893290379351" at="86,21,87,165" concept="2" />
      <node id="3350985893290386385" at="87,165,88,172" concept="2" />
      <node id="3350985893290949075" at="28,0,31,0" concept="6" trace="isTupleInterface#()Z" />
      <node id="3350985893290281020" at="50,0,53,0" concept="6" trace="select#(Ljetbrains/mps/baseLanguage/tuples/editor/TupleIntefaceUtils/Property;)Ljava/lang/String;" />
      <node id="3350985893290281038" at="55,0,58,0" concept="6" trace="select#(Ljetbrains/mps/baseLanguage/tuples/editor/TupleIntefaceUtils/Property;)Ljava/lang/String;" />
      <node id="3350985893290281061" at="60,28,63,7" concept="5" />
      <node id="3350985893290281072" at="63,7,66,7" concept="15" />
      <node id="3350985893290281098" at="67,73,70,9" concept="5" />
      <node id="3350985893290281143" at="74,5,77,5" concept="5" />
      <node id="1240488415105" at="23,0,27,0" concept="1" trace="TupleIntefaceUtils#(Lorg/jetbrains/mps/openapi/model/SNode;)V" />
      <node id="3350985893290281014" at="48,52,53,26" concept="7" />
      <node id="3350985893290281032" at="53,26,58,26" concept="7" />
      <node id="3350985893290368773" at="85,0,90,0" concept="1" trace="Property#(Lorg/jetbrains/mps/openapi/model/SNode;)V" />
      <node id="3350985893290281096" at="66,7,72,7" concept="5" />
      <node id="3350985893290280893" at="36,125,46,7" concept="5" />
      <node id="3350985893290280887" at="35,20,47,5" concept="4" />
      <node id="3350985893290281056" at="59,41,74,5" concept="15" />
      <node id="3350985893290280861" at="32,0,80,0" concept="6" trace="analyzeTupleInterface#()Ljava/util/List;" />
      <scope id="3350985893290949079" at="28,37,29,60" />
      <scope id="3350985893290280907" at="37,537,38,93" />
      <scope id="3350985893290280960" at="42,719,43,18" />
      <scope id="3350985893290281005" at="44,718,45,18" />
      <scope id="3350985893290281021" at="50,59,51,22" />
      <scope id="3350985893290281039" at="55,59,56,22" />
      <scope id="3350985893290281065" at="61,27,62,85" />
      <scope id="3350985893290281089" at="64,83,65,37" />
      <scope id="3350985893290281099" at="68,81,69,22" />
      <scope id="3350985893290281144" at="75,25,76,18" />
      <scope id="1240488415108" at="23,40,25,43" />
      <scope id="3350985893290280943" at="39,611,41,92" />
      <scope id="3350985893290949075" at="28,0,31,0" />
      <scope id="3350985893290281020" at="50,0,53,0">
        <var name="p" id="3350985893290281020" />
      </scope>
      <scope id="3350985893290281038" at="55,0,58,0">
        <var name="p" id="3350985893290281038" />
      </scope>
      <scope id="3350985893290368776" at="85,35,88,172" />
      <scope id="1240488415105" at="23,0,27,0">
        <var name="ifc" id="3350985893290265142" />
      </scope>
      <scope id="3350985893290281097" at="67,73,71,38" />
      <scope id="3350985893290368773" at="85,0,90,0">
        <var name="method" id="3350985893290375272" />
      </scope>
      <scope id="3350985893290280892" at="36,125,46,7" />
      <scope id="3350985893290280887" at="35,20,47,5">
        <var name="method" id="3350985893290280888" />
      </scope>
      <scope id="3350985893290281060" at="60,28,73,62" />
      <scope id="3350985893290280868" at="32,69,78,18">
        <var name="accessors" id="3350985893290280870" />
        <var name="ait" id="3350985893290281015" />
        <var name="hasMutators" id="3350985893290281051" />
        <var name="ignored" id="3350985893290280884" />
        <var name="mit" id="3350985893290281033" />
        <var name="mutators" id="3350985893290280877" />
        <var name="result" id="3350985893290281010" />
      </scope>
      <scope id="3350985893290280861" at="32,0,80,0" />
      <unit id="3350985893290281020" at="49,93,53,5" name="jetbrains.mps.baseLanguage.tuples.editor.TupleIntefaceUtils$1" />
      <unit id="3350985893290281038" at="54,92,58,5" name="jetbrains.mps.baseLanguage.tuples.editor.TupleIntefaceUtils$2" />
      <unit id="3350985893290309281" at="81,0,91,0" name="jetbrains.mps.baseLanguage.tuples.editor.TupleIntefaceUtils$Property" />
      <unit id="1240488415103" at="19,0,92,0" name="jetbrains.mps.baseLanguage.tuples.editor.TupleIntefaceUtils" />
    </file>
  </root>
  <root nodeRef="r:a841fea4-52c0-4064-96f2-7687a509aba5(jetbrains.mps.baseLanguage.tuples.editor)/1741258697587120925">
    <file name="namedTupleDeclaration_extends_Contribution.java">
      <node id="1741258697587120925" at="38,55,39,16" concept="12" />
      <node id="1741258697587120925" at="43,118,44,140" concept="7" />
      <node id="1741258697587120925" at="44,140,45,84" concept="2" />
      <node id="1741258697587120925" at="45,84,46,18" concept="8" />
      <node id="1741258697587120925" at="51,91,52,49" concept="2" />
      <node id="1741258697587120925" at="52,49,53,278" concept="2" />
      <node id="1741258697587120925" at="54,9,55,44" concept="8" />
      <node id="1741258697587120925" at="56,15,57,50" concept="2" />
      <node id="1741258697587120931" at="64,68,65,393" concept="8" />
      <node id="1741258697587120925" at="69,89,70,51" concept="2" />
      <node id="1741258697587120925" at="70,51,71,229" concept="2" />
      <node id="1741258697587120925" at="72,11,73,42" concept="8" />
      <node id="1741258697587120925" at="74,17,75,52" concept="2" />
      <node id="1741258697587120925" at="80,84,81,366" concept="8" />
      <node id="1741258697587120925" at="86,102,87,155" concept="8" />
      <node id="1741258697587120925" at="91,91,92,53" concept="2" />
      <node id="1741258697587120925" at="92,53,93,244" concept="2" />
      <node id="1741258697587120925" at="94,13,95,44" concept="8" />
      <node id="1741258697587120925" at="96,19,97,54" concept="2" />
      <node id="1741258697587120991" at="104,43,105,65" concept="8" />
      <node id="1741258697587120925" at="110,0,111,0" concept="3" trace="myParameterObject" />
      <node id="1741258697587120925" at="111,61,112,46" concept="2" />
      <node id="1741258697587120925" at="117,81,118,249" concept="7" />
      <node id="1741258697587120925" at="118,249,119,29" concept="7" />
      <node id="1741258697587120925" at="120,15,121,73" concept="2" />
      <node id="1741258697587120925" at="121,73,122,70" concept="2" />
      <node id="1741258697587120925" at="123,33,124,117" concept="2" />
      <node id="1741258697587120925" at="124,117,125,24" concept="8" />
      <node id="1741258697587120925" at="126,11,127,0" concept="10" />
      <node id="1741258697587120925" at="127,0,128,56" concept="2" />
      <node id="1741258697587120925" at="129,15,130,224" concept="2" />
      <node id="1741258697587120925" at="130,224,131,76" concept="2" />
      <node id="1741258697587120925" at="132,21,133,57" concept="2" />
      <node id="1741258697587120925" at="134,11,135,0" concept="10" />
      <node id="1741258697587120925" at="135,0,136,22" concept="8" />
      <node id="1741258697587120925" at="139,0,140,0" concept="3" trace="_context" />
      <node id="1741258697587120925" at="140,0,141,0" concept="3" trace="myTraceInfo" />
      <node id="1741258697587120925" at="141,54,142,247" concept="12" />
      <node id="1741258697587120925" at="142,247,143,31" concept="2" />
      <node id="1741258697587120925" at="146,68,147,36" concept="2" />
      <node id="1741258697587121026" at="152,60,153,75" concept="8" />
      <node id="1741258697587120925" at="157,53,158,31" concept="8" />
      <node id="1741258697587120925" at="163,53,164,95" concept="8" />
      <node id="1741258697587120925" at="165,13,166,42" concept="8" />
      <node id="1741258697587120925" at="171,53,172,85" concept="8" />
      <node id="1741258697587120925" at="173,13,174,42" concept="8" />
      <node id="1741258697587120925" at="179,53,180,90" concept="8" />
      <node id="1741258697587120925" at="181,13,182,24" concept="8" />
      <node id="1741258697587121027" at="189,81,190,63" concept="7" />
      <node id="1741258697587121027" at="190,63,191,30" concept="7" />
      <node id="1741258697587121027" at="191,30,192,252" concept="2" />
      <node id="1741258697587121027" at="192,252,193,199" concept="2" />
      <node id="1741258697587121027" at="193,199,194,24" concept="8" />
      <node id="1741258697587120925" at="38,0,41,0" concept="1" trace="namedTupleDeclaration_extends_Contribution#()V" />
      <node id="1741258697587120989" at="104,0,107,0" concept="6" trace="accept#(Lorg/jetbrains/mps/openapi/model/SNode;)Z" />
      <node id="1741258697587120925" at="111,0,114,0" concept="1" trace="SMP_Action_evf1f9_a0a#(Lorg/jetbrains/mps/openapi/model/SNode;)V" />
      <node id="1741258697587120925" at="146,0,149,0" concept="6" trace="setTraceInfo#(Ljetbrains/mps/openapi/editor/menus/EditorMenuTraceInfo;)V" />
      <node id="1741258697587120925" at="162,66,165,13" concept="5" />
      <node id="1741258697587120925" at="170,69,173,13" concept="5" />
      <node id="1741258697587120925" at="178,64,181,13" concept="5" />
      <node id="1741258697587120925" at="63,0,67,0" concept="6" trace="isApplicable#(Ljetbrains/mps/openapi/editor/menus/substitute/SubstituteMenuContext;)Z" />
      <node id="1741258697587120925" at="79,0,83,0" concept="6" trace="getParts#()Ljava/util/List;" />
      <node id="1741258697587120925" at="141,0,145,0" concept="1" trace="Item#(Ljetbrains/mps/openapi/editor/menus/substitute/SubstituteMenuContext;)V" />
      <node id="1741258697587120925" at="156,0,160,0" concept="6" trace="getTraceInfo#()Ljetbrains/mps/openapi/editor/menus/EditorMenuTraceInfo;" />
      <node id="1741258697587120925" at="53,278,58,5" concept="14" />
      <node id="1741258697587120925" at="71,229,76,7" concept="14" />
      <node id="1741258697587120925" at="84,0,89,0" concept="6" trace="createItems#(Lorg/jetbrains/mps/openapi/model/SNode;Ljetbrains/mps/openapi/editor/menus/substitute/SubstituteMenuContext;)Ljava/util/List;" />
      <node id="1741258697587120925" at="93,244,98,9" concept="14" />
      <node id="1741258697587120977" at="102,89,107,11" concept="8" />
      <node id="1741258697587120925" at="150,0,155,0" concept="6" trace="createNode#(Ljava/lang/String;)Lorg/jetbrains/mps/openapi/model/SNode;" />
      <node id="1741258697587120925" at="128,56,134,11" concept="14" />
      <node id="1741258697587120925" at="41,0,48,0" concept="6" trace="getParts#(Ljetbrains/mps/openapi/editor/menus/substitute/SubstituteMenuContext;)Ljava/util/List;" />
      <node id="1741258697587120925" at="119,29,126,11" concept="13" />
      <node id="1741258697587121027" at="189,0,196,0" concept="11" trace="_quotation_createNode_evf1f9_a0a0a0a#(Ljava/lang/Object;)Lorg/jetbrains/mps/openapi/model/SNode;" />
      <node id="1741258697587120925" at="160,0,168,0" concept="6" trace="getMatchingText#(Ljava/lang/String;)Ljava/lang/String;" />
      <node id="1741258697587120925" at="168,0,176,0" concept="6" trace="getDescriptionText#(Ljava/lang/String;)Ljava/lang/String;" />
      <node id="1741258697587120925" at="176,0,184,0" concept="6" trace="getIcon#(Ljava/lang/String;)Ljetbrains/mps/smodel/runtime/IconResource;" />
      <node id="1741258697587120925" at="100,0,109,0" concept="6" trace="getParameters#(Ljetbrains/mps/openapi/editor/menus/substitute/SubstituteMenuContext;)Ljava/lang/Iterable;" />
      <node id="1741258697587120925" at="49,0,60,0" concept="6" trace="createMenuItems#(Ljetbrains/mps/openapi/editor/menus/substitute/SubstituteMenuContext;)Ljava/util/List;" />
      <node id="1741258697587120925" at="67,0,78,0" concept="6" trace="createItems#(Ljetbrains/mps/openapi/editor/menus/substitute/SubstituteMenuContext;)Ljava/util/List;" />
      <node id="1741258697587120925" at="89,0,100,0" concept="6" trace="createItems#(Ljetbrains/mps/openapi/editor/menus/substitute/SubstituteMenuContext;)Ljava/util/List;" />
      <node id="1741258697587120925" at="115,0,138,0" concept="6" trace="createItem#(Ljetbrains/mps/openapi/editor/menus/substitute/SubstituteMenuContext;)Ljetbrains/mps/openapi/editor/menus/substitute/SubstituteMenuItem;" />
      <scope id="1741258697587120925" at="38,55,39,16" />
      <scope id="1741258697587120925" at="54,9,55,44" />
      <scope id="1741258697587120925" at="56,15,57,50" />
      <scope id="1741258697587120930" at="64,68,65,393" />
      <scope id="1741258697587120925" at="72,11,73,42" />
      <scope id="1741258697587120925" at="74,17,75,52" />
      <scope id="1741258697587120925" at="80,84,81,366" />
      <scope id="1741258697587120925" at="86,102,87,155" />
      <scope id="1741258697587120925" at="94,13,95,44" />
      <scope id="1741258697587120925" at="96,19,97,54" />
      <scope id="1741258697587120990" at="104,43,105,65" />
      <scope id="1741258697587120925" at="111,61,112,46" />
      <scope id="1741258697587120925" at="132,21,133,57" />
      <scope id="1741258697587120925" at="146,68,147,36" />
      <scope id="1741258697587120925" at="152,60,153,75" />
      <scope id="1741258697587120925" at="157,53,158,31" />
      <scope id="1741258697587120925" at="163,53,164,95" />
      <scope id="1741258697587120925" at="171,53,172,85" />
      <scope id="1741258697587120925" at="179,53,180,90" />
      <scope id="1741258697587120925" at="120,15,122,70" />
      <scope id="1741258697587120925" at="123,0,125,24">
        <var name="t" id="1741258697587120925" />
      </scope>
      <scope id="1741258697587120925" at="123,33,125,24" />
      <scope id="1741258697587120925" at="129,15,131,76" />
      <scope id="1741258697587120925" at="141,54,143,31" />
      <scope id="1741258697587120925" at="38,0,41,0" />
      <scope id="1741258697587120925" at="43,118,46,18">
        <var name="result" id="1741258697587120925" />
      </scope>
      <scope id="1741258697587120989" at="104,0,107,0">
        <var name="it" id="1741258697587120989" />
      </scope>
      <scope id="1741258697587120925" at="111,0,114,0">
        <var name="parameterObject" id="1741258697587120925" />
      </scope>
      <scope id="1741258697587120925" at="146,0,149,0">
        <var name="traceInfo" id="1741258697587120925" />
      </scope>
      <scope id="1741258697587120925" at="63,0,67,0">
        <var name="_context" id="1741258697587120925" />
      </scope>
      <scope id="1741258697587120925" at="79,0,83,0" />
      <scope id="1741258697587120925" at="141,0,145,0">
        <var name="context" id="1741258697587120925" />
      </scope>
      <scope id="1741258697587120925" at="156,0,160,0" />
      <scope id="1741258697587120925" at="162,66,166,42" />
      <scope id="1741258697587120925" at="170,69,174,42" />
      <scope id="1741258697587120925" at="178,64,182,24" />
      <scope id="1741258697587120925" at="84,0,89,0">
        <var name="context" id="1741258697587120925" />
        <var name="parameter" id="1741258697587120925" />
      </scope>
      <scope id="1741258697587120976" at="102,89,107,11" />
      <scope id="1741258697587120925" at="150,0,155,0">
        <var name="pattern" id="1741258697587120925" />
      </scope>
      <scope id="1741258697587121027" at="189,81,194,24">
        <var name="facade" id="1741258697587121027" />
        <var name="quotedNode_2" id="1741258697587121027" />
      </scope>
      <scope id="1741258697587120925" at="41,0,48,0">
        <var name="_context" id="1741258697587120925" />
      </scope>
      <scope id="1741258697587120925" at="51,91,58,5" />
      <scope id="1741258697587120925" at="69,89,76,7" />
      <scope id="1741258697587120925" at="91,91,98,9" />
      <scope id="1741258697587121027" at="189,0,196,0">
        <var name="parameter_1" id="1741258697587121027" />
      </scope>
      <scope id="1741258697587120925" at="160,0,168,0">
        <var name="pattern" id="1741258697587120925" />
      </scope>
      <scope id="1741258697587120925" at="168,0,176,0">
        <var name="pattern" id="1741258697587120925" />
      </scope>
      <scope id="1741258697587120925" at="176,0,184,0">
        <var name="pattern" id="1741258697587120925" />
      </scope>
      <scope id="1741258697587120925" at="100,0,109,0">
        <var name="_context" id="1741258697587120925" />
      </scope>
      <scope id="1741258697587120925" at="49,0,60,0">
        <var name="context" id="1741258697587120925" />
      </scope>
      <scope id="1741258697587120925" at="67,0,78,0">
        <var name="context" id="1741258697587120925" />
      </scope>
      <scope id="1741258697587120925" at="89,0,100,0">
        <var name="context" id="1741258697587120925" />
      </scope>
      <scope id="1741258697587120925" at="117,81,136,22">
        <var name="description" id="1741258697587120925" />
        <var name="item" id="1741258697587120925" />
      </scope>
      <scope id="1741258697587120925" at="115,0,138,0">
        <var name="_context" id="1741258697587120925" />
      </scope>
      <unit id="1741258697587120989" at="103,318,107,9" name="jetbrains.mps.baseLanguage.tuples.editor.namedTupleDeclaration_extends_Contribution$SMP_Group_evf1f9_a$SMP_Param_evf1f9_a0$1" />
      <unit id="1741258697587120925" at="138,0,185,0" name="jetbrains.mps.baseLanguage.tuples.editor.namedTupleDeclaration_extends_Contribution$SMP_Group_evf1f9_a$SMP_Param_evf1f9_a0$SMP_Action_evf1f9_a0a$Item" />
      <unit id="1741258697587120925" at="109,0,186,0" name="jetbrains.mps.baseLanguage.tuples.editor.namedTupleDeclaration_extends_Contribution$SMP_Group_evf1f9_a$SMP_Param_evf1f9_a0$SMP_Action_evf1f9_a0a" />
      <unit id="1741258697587120925" at="83,0,188,0" name="jetbrains.mps.baseLanguage.tuples.editor.namedTupleDeclaration_extends_Contribution$SMP_Group_evf1f9_a$SMP_Param_evf1f9_a0" />
      <unit id="1741258697587120925" at="62,0,189,0" name="jetbrains.mps.baseLanguage.tuples.editor.namedTupleDeclaration_extends_Contribution$SMP_Group_evf1f9_a" />
      <unit id="1741258697587120925" at="37,0,197,0" name="jetbrains.mps.baseLanguage.tuples.editor.namedTupleDeclaration_extends_Contribution" />
    </file>
  </root>
  <root nodeRef="r:a841fea4-52c0-4064-96f2-7687a509aba5(jetbrains.mps.baseLanguage.tuples.editor)/1741258697587121060">
    <file name="NamedTupleLiteral_Contribution.java">
      <node id="1741258697587121060" at="41,43,42,16" concept="12" />
      <node id="1741258697587121060" at="46,118,47,140" concept="7" />
      <node id="1741258697587121060" at="47,140,48,279" concept="2" />
      <node id="1741258697587121060" at="48,279,49,18" concept="8" />
      <node id="1741258697587121060" at="54,91,55,49" concept="2" />
      <node id="1741258697587121060" at="55,49,56,274" concept="2" />
      <node id="1741258697587121060" at="57,9,58,44" concept="8" />
      <node id="1741258697587121060" at="59,15,60,50" concept="2" />
      <node id="1741258697587121060" at="68,100,69,120" concept="8" />
      <node id="1741258697587121060" at="73,89,74,51" concept="2" />
      <node id="1741258697587121060" at="74,51,75,242" concept="2" />
      <node id="1741258697587121060" at="76,11,77,42" concept="8" />
      <node id="1741258697587121060" at="78,17,79,52" concept="2" />
      <node id="1741258697587121076" at="86,42,87,73" concept="8" />
      <node id="1741258697587121060" at="92,0,93,0" concept="3" trace="myParameterObject" />
      <node id="1741258697587121060" at="93,58,94,44" concept="2" />
      <node id="1741258697587121060" at="99,79,100,181" concept="7" />
      <node id="1741258697587121060" at="100,181,101,27" concept="7" />
      <node id="1741258697587121060" at="102,13,103,71" concept="2" />
      <node id="1741258697587121060" at="103,71,104,68" concept="2" />
      <node id="1741258697587121060" at="105,31,106,115" concept="2" />
      <node id="1741258697587121060" at="106,115,107,22" concept="8" />
      <node id="1741258697587121060" at="108,9,109,0" concept="10" />
      <node id="1741258697587121060" at="109,0,110,54" concept="2" />
      <node id="1741258697587121060" at="111,13,112,222" concept="2" />
      <node id="1741258697587121060" at="112,222,113,74" concept="2" />
      <node id="1741258697587121060" at="114,19,115,55" concept="2" />
      <node id="1741258697587121060" at="116,9,117,0" concept="10" />
      <node id="1741258697587121060" at="117,0,118,20" concept="8" />
      <node id="1741258697587121060" at="121,0,122,0" concept="3" trace="_context" />
      <node id="1741258697587121060" at="122,0,123,0" concept="3" trace="myTraceInfo" />
      <node id="1741258697587121060" at="123,52,124,255" concept="12" />
      <node id="1741258697587121060" at="124,255,125,29" concept="2" />
      <node id="1741258697587121060" at="128,66,129,34" concept="2" />
      <node id="1741258697587121159" at="136,44,137,66" concept="8" />
      <node id="1741258697587121177" at="141,57,142,180" concept="8" />
      <node id="1741258697587121060" at="148,51,149,29" concept="8" />
      <node id="1741258697587121060" at="154,51,155,83" concept="8" />
      <node id="1741258697587121060" at="156,11,157,40" concept="8" />
      <node id="1741258697587121060" at="162,51,163,88" concept="8" />
      <node id="1741258697587121060" at="164,11,165,22" concept="8" />
      <node id="1741258697587121115" at="169,64,170,114" concept="8" />
      <node id="1741258697587121160" at="176,84,177,63" concept="7" />
      <node id="1741258697587121160" at="177,63,178,30" concept="7" />
      <node id="1741258697587121160" at="178,30,179,30" concept="7" />
      <node id="1741258697587121160" at="179,30,180,273" concept="2" />
      <node id="1741258697587121160" at="180,273,181,209" concept="2" />
      <node id="1741258697587121160" at="181,209,182,247" concept="2" />
      <node id="1741258697587121160" at="182,247,183,162" concept="2" />
      <node id="1741258697587121160" at="183,162,184,24" concept="8" />
      <node id="1741258697587121166" at="186,100,187,63" concept="7" />
      <node id="1741258697587121166" at="187,63,188,30" concept="7" />
      <node id="1741258697587121166" at="188,30,189,30" concept="7" />
      <node id="1741258697587121166" at="189,30,190,30" concept="7" />
      <node id="1741258697587121166" at="190,30,191,262" concept="2" />
      <node id="1741258697587121166" at="191,262,192,205" concept="2" />
      <node id="1741258697587121166" at="193,5,194,52" concept="7" />
      <node id="1741258697587121166" at="195,33,196,189" concept="2" />
      <node id="1741258697587121166" at="198,5,199,24" concept="8" />
      <node id="1741258697587121060" at="41,0,44,0" concept="1" trace="NamedTupleLiteral_Contribution#()V" />
      <node id="1741258697587121074" at="86,0,89,0" concept="6" trace="accept#(Lorg/jetbrains/mps/openapi/model/SNode;)Z" />
      <node id="1741258697587121060" at="93,0,96,0" concept="1" trace="SMP_Action_4kfnt3_a0#(Lorg/jetbrains/mps/openapi/model/SNode;)V" />
      <node id="1741258697587121060" at="128,0,131,0" concept="6" trace="setTraceInfo#(Ljetbrains/mps/openapi/editor/menus/EditorMenuTraceInfo;)V" />
      <node id="1741258697587121155" at="136,0,139,0" concept="6" trace="invoke#(Lorg/jetbrains/mps/openapi/model/SNode;)Lorg/jetbrains/mps/openapi/model/SNode;" />
      <node id="1741258697587121175" at="141,0,144,0" concept="6" trace="translate#(Lorg/jetbrains/mps/openapi/model/SNode;)Ljava/lang/Iterable;" />
      <node id="1741258697587121060" at="153,67,156,11" concept="5" />
      <node id="1741258697587121060" at="161,62,164,11" concept="5" />
      <node id="1741258697587121166" at="194,52,197,7" concept="4" />
      <node id="1741258697587121060" at="123,0,127,0" concept="1" trace="Item#(Ljetbrains/mps/openapi/editor/menus/substitute/SubstituteMenuContext;)V" />
      <node id="1741258697587121060" at="147,0,151,0" concept="6" trace="getTraceInfo#()Ljetbrains/mps/openapi/editor/menus/EditorMenuTraceInfo;" />
      <node id="1741258697587121060" at="56,274,61,5" concept="14" />
      <node id="1741258697587121060" at="66,0,71,0" concept="6" trace="createItems#(Lorg/jetbrains/mps/openapi/model/SNode;Ljetbrains/mps/openapi/editor/menus/substitute/SubstituteMenuContext;)Ljava/util/List;" />
      <node id="1741258697587121060" at="75,242,80,7" concept="14" />
      <node id="1741258697587121067" at="84,93,89,26" concept="8" />
      <node id="1741258697587121150" at="134,58,139,12" concept="7" />
      <node id="1741258697587121165" at="139,12,144,64" concept="8" />
      <node id="1741258697587121112" at="167,0,172,0" concept="6" trace="getMatchingText#(Ljava/lang/String;)Ljava/lang/String;" />
      <node id="1741258697587121060" at="110,54,116,9" concept="14" />
      <node id="1741258697587121166" at="192,205,198,5" concept="0" />
      <node id="1741258697587121060" at="44,0,51,0" concept="6" trace="getParts#(Ljetbrains/mps/openapi/editor/menus/substitute/SubstituteMenuContext;)Ljava/util/List;" />
      <node id="1741258697587121060" at="101,27,108,9" concept="13" />
      <node id="1741258697587121060" at="151,0,159,0" concept="6" trace="getDescriptionText#(Ljava/lang/String;)Ljava/lang/String;" />
      <node id="1741258697587121060" at="159,0,167,0" concept="6" trace="getIcon#(Ljava/lang/String;)Ljetbrains/mps/smodel/runtime/IconResource;" />
      <node id="1741258697587121060" at="82,0,91,0" concept="6" trace="getParameters#(Ljetbrains/mps/openapi/editor/menus/substitute/SubstituteMenuContext;)Ljava/lang/Iterable;" />
      <node id="1741258697587121160" at="176,0,186,0" concept="11" trace="_quotation_createNode_4kfnt3_a0a0a0a0a0#(Ljava/lang/Object;)Lorg/jetbrains/mps/openapi/model/SNode;" />
      <node id="1741258697587121060" at="52,0,63,0" concept="6" trace="createMenuItems#(Ljetbrains/mps/openapi/editor/menus/substitute/SubstituteMenuContext;)Ljava/util/List;" />
      <node id="1741258697587121060" at="71,0,82,0" concept="6" trace="createItems#(Ljetbrains/mps/openapi/editor/menus/substitute/SubstituteMenuContext;)Ljava/util/List;" />
      <node id="1741258697587121060" at="132,0,146,0" concept="6" trace="createNode#(Ljava/lang/String;)Lorg/jetbrains/mps/openapi/model/SNode;" />
      <node id="1741258697587121166" at="186,0,201,0" concept="11" trace="_quotation_createNode_4kfnt3_a1a0a0#(Ljava/lang/Object;Ljava/lang/Object;)Lorg/jetbrains/mps/openapi/model/SNode;" />
      <node id="1741258697587121060" at="97,0,120,0" concept="6" trace="createItem#(Ljetbrains/mps/openapi/editor/menus/substitute/SubstituteMenuContext;)Ljetbrains/mps/openapi/editor/menus/substitute/SubstituteMenuItem;" />
      <scope id="1741258697587121060" at="41,43,42,16" />
      <scope id="1741258697587121060" at="57,9,58,44" />
      <scope id="1741258697587121060" at="59,15,60,50" />
      <scope id="1741258697587121060" at="68,100,69,120" />
      <scope id="1741258697587121060" at="76,11,77,42" />
      <scope id="1741258697587121060" at="78,17,79,52" />
      <scope id="1741258697587121075" at="86,42,87,73" />
      <scope id="1741258697587121060" at="93,58,94,44" />
      <scope id="1741258697587121060" at="114,19,115,55" />
      <scope id="1741258697587121060" at="128,66,129,34" />
      <scope id="1741258697587121158" at="136,44,137,66" />
      <scope id="1741258697587121176" at="141,57,142,180" />
      <scope id="1741258697587121060" at="148,51,149,29" />
      <scope id="1741258697587121060" at="154,51,155,83" />
      <scope id="1741258697587121060" at="162,51,163,88" />
      <scope id="1741258697587121112" at="169,64,170,114" />
      <scope id="1741258697587121166" at="195,33,196,189" />
      <scope id="1741258697587121060" at="102,13,104,68" />
      <scope id="1741258697587121060" at="105,0,107,22">
        <var name="t" id="1741258697587121060" />
      </scope>
      <scope id="1741258697587121060" at="105,31,107,22" />
      <scope id="1741258697587121060" at="111,13,113,74" />
      <scope id="1741258697587121060" at="123,52,125,29" />
      <scope id="1741258697587121060" at="41,0,44,0" />
      <scope id="1741258697587121060" at="46,118,49,18">
        <var name="result" id="1741258697587121060" />
      </scope>
      <scope id="1741258697587121074" at="86,0,89,0">
        <var name="ntd" id="1741258697587121074" />
      </scope>
      <scope id="1741258697587121060" at="93,0,96,0">
        <var name="parameterObject" id="1741258697587121060" />
      </scope>
      <scope id="1741258697587121060" at="128,0,131,0">
        <var name="traceInfo" id="1741258697587121060" />
      </scope>
      <scope id="1741258697587121155" at="136,0,139,0">
        <var name="cmp" id="1741258697587121155" />
      </scope>
      <scope id="1741258697587121175" at="141,0,144,0">
        <var name="ntd" id="1741258697587121175" />
      </scope>
      <scope id="1741258697587121166" at="194,52,197,7">
        <var name="child" id="1741258697587121166" />
      </scope>
      <scope id="1741258697587121060" at="123,0,127,0">
        <var name="context" id="1741258697587121060" />
      </scope>
      <scope id="1741258697587121060" at="147,0,151,0" />
      <scope id="1741258697587121060" at="153,67,157,40" />
      <scope id="1741258697587121060" at="161,62,165,22" />
      <scope id="1741258697587121166" at="193,5,197,7">
        <var name="nodes" id="1741258697587121166" />
      </scope>
      <scope id="1741258697587121060" at="66,0,71,0">
        <var name="context" id="1741258697587121060" />
        <var name="parameter" id="1741258697587121060" />
      </scope>
      <scope id="1741258697587121066" at="84,93,89,26" />
      <scope id="1741258697587121112" at="167,0,172,0">
        <var name="pattern" id="1741258697587121112" />
      </scope>
      <scope id="1741258697587121060" at="44,0,51,0">
        <var name="_context" id="1741258697587121060" />
      </scope>
      <scope id="1741258697587121060" at="54,91,61,5" />
      <scope id="1741258697587121060" at="73,89,80,7" />
      <scope id="1741258697587121060" at="151,0,159,0">
        <var name="pattern" id="1741258697587121060" />
      </scope>
      <scope id="1741258697587121060" at="159,0,167,0">
        <var name="pattern" id="1741258697587121060" />
      </scope>
      <scope id="1741258697587121160" at="176,84,184,24">
        <var name="facade" id="1741258697587121160" />
        <var name="quotedNode_2" id="1741258697587121160" />
        <var name="quotedNode_3" id="1741258697587121160" />
      </scope>
      <scope id="1741258697587121060" at="82,0,91,0">
        <var name="_context" id="1741258697587121060" />
      </scope>
      <scope id="1741258697587121060" at="134,58,144,64">
        <var name="toRef" id="1741258697587121151" />
      </scope>
      <scope id="1741258697587121160" at="176,0,186,0">
        <var name="parameter_1" id="1741258697587121160" />
      </scope>
      <scope id="1741258697587121060" at="52,0,63,0">
        <var name="context" id="1741258697587121060" />
      </scope>
      <scope id="1741258697587121060" at="71,0,82,0">
        <var name="context" id="1741258697587121060" />
      </scope>
      <scope id="1741258697587121166" at="186,100,199,24">
        <var name="facade" id="1741258697587121166" />
        <var name="quotedNode_3" id="1741258697587121166" />
        <var name="quotedNode_4" id="1741258697587121166" />
        <var name="quotedNode_5" id="1741258697587121166" />
      </scope>
      <scope id="1741258697587121060" at="132,0,146,0">
        <var name="pattern" id="1741258697587121060" />
      </scope>
      <scope id="1741258697587121166" at="186,0,201,0">
        <var name="parameter_1" id="1741258697587121166" />
        <var name="parameter_2" id="1741258697587121166" />
      </scope>
      <scope id="1741258697587121060" at="99,79,118,20">
        <var name="description" id="1741258697587121060" />
        <var name="item" id="1741258697587121060" />
      </scope>
      <scope id="1741258697587121060" at="97,0,120,0">
        <var name="_context" id="1741258697587121060" />
      </scope>
      <unit id="1741258697587121074" at="85,265,89,7" name="jetbrains.mps.baseLanguage.tuples.editor.NamedTupleLiteral_Contribution$SMP_Param_4kfnt3_a$1" />
      <unit id="1741258697587121155" at="135,83,139,11" name="jetbrains.mps.baseLanguage.tuples.editor.NamedTupleLiteral_Contribution$SMP_Param_4kfnt3_a$SMP_Action_4kfnt3_a0$Item$1" />
      <unit id="1741258697587121175" at="140,198,144,11" name="jetbrains.mps.baseLanguage.tuples.editor.NamedTupleLiteral_Contribution$SMP_Param_4kfnt3_a$SMP_Action_4kfnt3_a0$Item$2" />
      <unit id="1741258697587121060" at="120,0,173,0" name="jetbrains.mps.baseLanguage.tuples.editor.NamedTupleLiteral_Contribution$SMP_Param_4kfnt3_a$SMP_Action_4kfnt3_a0$Item" />
      <unit id="1741258697587121060" at="91,0,174,0" name="jetbrains.mps.baseLanguage.tuples.editor.NamedTupleLiteral_Contribution$SMP_Param_4kfnt3_a$SMP_Action_4kfnt3_a0" />
      <unit id="1741258697587121060" at="65,0,176,0" name="jetbrains.mps.baseLanguage.tuples.editor.NamedTupleLiteral_Contribution$SMP_Param_4kfnt3_a" />
      <unit id="1741258697587121060" at="40,0,202,0" name="jetbrains.mps.baseLanguage.tuples.editor.NamedTupleLiteral_Contribution" />
    </file>
  </root>
  <root nodeRef="r:a841fea4-52c0-4064-96f2-7687a509aba5(jetbrains.mps.baseLanguage.tuples.editor)/1741258697587121223">
    <file name="NamedTupleType_Contribution.java">
      <node id="1741258697587121223" at="36,40,37,16" concept="12" />
      <node id="1741258697587121223" at="41,118,42,140" concept="7" />
      <node id="1741258697587121223" at="42,140,43,273" concept="2" />
      <node id="1741258697587121223" at="43,273,44,18" concept="8" />
      <node id="1741258697587121223" at="49,91,50,49" concept="2" />
      <node id="1741258697587121223" at="50,49,51,268" concept="2" />
      <node id="1741258697587121223" at="52,9,53,44" concept="8" />
      <node id="1741258697587121223" at="54,15,55,50" concept="2" />
      <node id="1741258697587121223" at="63,100,64,117" concept="8" />
      <node id="1741258697587121223" at="68,89,69,51" concept="2" />
      <node id="1741258697587121223" at="69,51,70,242" concept="2" />
      <node id="1741258697587121223" at="71,11,72,42" concept="8" />
      <node id="1741258697587121223" at="73,17,74,52" concept="2" />
      <node id="1741258697587121239" at="81,42,82,73" concept="8" />
      <node id="1741258697587121223" at="87,0,88,0" concept="3" trace="myParameterObject" />
      <node id="1741258697587121223" at="88,58,89,44" concept="2" />
      <node id="1741258697587121223" at="94,79,95,175" concept="7" />
      <node id="1741258697587121223" at="95,175,96,27" concept="7" />
      <node id="1741258697587121223" at="97,13,98,71" concept="2" />
      <node id="1741258697587121223" at="98,71,99,68" concept="2" />
      <node id="1741258697587121223" at="100,31,101,115" concept="2" />
      <node id="1741258697587121223" at="101,115,102,22" concept="8" />
      <node id="1741258697587121223" at="103,9,104,0" concept="10" />
      <node id="1741258697587121223" at="104,0,105,54" concept="2" />
      <node id="1741258697587121223" at="106,13,107,222" concept="2" />
      <node id="1741258697587121223" at="107,222,108,74" concept="2" />
      <node id="1741258697587121223" at="109,19,110,55" concept="2" />
      <node id="1741258697587121223" at="111,9,112,0" concept="10" />
      <node id="1741258697587121223" at="112,0,113,20" concept="8" />
      <node id="1741258697587121223" at="116,0,117,0" concept="3" trace="_context" />
      <node id="1741258697587121223" at="117,0,118,0" concept="3" trace="myTraceInfo" />
      <node id="1741258697587121223" at="118,52,119,252" concept="12" />
      <node id="1741258697587121223" at="119,252,120,29" concept="2" />
      <node id="1741258697587121223" at="123,66,124,34" concept="2" />
      <node id="1741258697587121313" at="129,58,130,72" concept="8" />
      <node id="1741258697587121223" at="134,51,135,29" concept="8" />
      <node id="1741258697587121223" at="140,51,141,83" concept="8" />
      <node id="1741258697587121223" at="142,11,143,40" concept="8" />
      <node id="1741258697587121223" at="148,51,149,88" concept="8" />
      <node id="1741258697587121223" at="150,11,151,22" concept="8" />
      <node id="1741258697587121278" at="155,64,156,111" concept="8" />
      <node id="1741258697587121314" at="162,80,163,63" concept="7" />
      <node id="1741258697587121314" at="163,63,164,30" concept="7" />
      <node id="1741258697587121314" at="164,30,165,259" concept="2" />
      <node id="1741258697587121314" at="165,259,166,199" concept="2" />
      <node id="1741258697587121314" at="166,199,167,24" concept="8" />
      <node id="1741258697587121223" at="36,0,39,0" concept="1" trace="NamedTupleType_Contribution#()V" />
      <node id="1741258697587121237" at="81,0,84,0" concept="6" trace="accept#(Lorg/jetbrains/mps/openapi/model/SNode;)Z" />
      <node id="1741258697587121223" at="88,0,91,0" concept="1" trace="SMP_Action_rx1mqb_a0#(Lorg/jetbrains/mps/openapi/model/SNode;)V" />
      <node id="1741258697587121223" at="123,0,126,0" concept="6" trace="setTraceInfo#(Ljetbrains/mps/openapi/editor/menus/EditorMenuTraceInfo;)V" />
      <node id="1741258697587121223" at="139,67,142,11" concept="5" />
      <node id="1741258697587121223" at="147,62,150,11" concept="5" />
      <node id="1741258697587121223" at="118,0,122,0" concept="1" trace="Item#(Ljetbrains/mps/openapi/editor/menus/substitute/SubstituteMenuContext;)V" />
      <node id="1741258697587121223" at="133,0,137,0" concept="6" trace="getTraceInfo#()Ljetbrains/mps/openapi/editor/menus/EditorMenuTraceInfo;" />
      <node id="1741258697587121223" at="51,268,56,5" concept="14" />
      <node id="1741258697587121223" at="61,0,66,0" concept="6" trace="createItems#(Lorg/jetbrains/mps/openapi/model/SNode;Ljetbrains/mps/openapi/editor/menus/substitute/SubstituteMenuContext;)Ljava/util/List;" />
      <node id="1741258697587121223" at="70,242,75,7" concept="14" />
      <node id="1741258697587121230" at="79,93,84,26" concept="8" />
      <node id="1741258697587121223" at="127,0,132,0" concept="6" trace="createNode#(Ljava/lang/String;)Lorg/jetbrains/mps/openapi/model/SNode;" />
      <node id="1741258697587121275" at="153,0,158,0" concept="6" trace="getMatchingText#(Ljava/lang/String;)Ljava/lang/String;" />
      <node id="1741258697587121223" at="105,54,111,9" concept="14" />
      <node id="1741258697587121223" at="39,0,46,0" concept="6" trace="getParts#(Ljetbrains/mps/openapi/editor/menus/substitute/SubstituteMenuContext;)Ljava/util/List;" />
      <node id="1741258697587121223" at="96,27,103,9" concept="13" />
      <node id="1741258697587121314" at="162,0,169,0" concept="11" trace="_quotation_createNode_rx1mqb_a0a0a0#(Ljava/lang/Object;)Lorg/jetbrains/mps/openapi/model/SNode;" />
      <node id="1741258697587121223" at="137,0,145,0" concept="6" trace="getDescriptionText#(Ljava/lang/String;)Ljava/lang/String;" />
      <node id="1741258697587121223" at="145,0,153,0" concept="6" trace="getIcon#(Ljava/lang/String;)Ljetbrains/mps/smodel/runtime/IconResource;" />
      <node id="1741258697587121223" at="77,0,86,0" concept="6" trace="getParameters#(Ljetbrains/mps/openapi/editor/menus/substitute/SubstituteMenuContext;)Ljava/lang/Iterable;" />
      <node id="1741258697587121223" at="47,0,58,0" concept="6" trace="createMenuItems#(Ljetbrains/mps/openapi/editor/menus/substitute/SubstituteMenuContext;)Ljava/util/List;" />
      <node id="1741258697587121223" at="66,0,77,0" concept="6" trace="createItems#(Ljetbrains/mps/openapi/editor/menus/substitute/SubstituteMenuContext;)Ljava/util/List;" />
      <node id="1741258697587121223" at="92,0,115,0" concept="6" trace="createItem#(Ljetbrains/mps/openapi/editor/menus/substitute/SubstituteMenuContext;)Ljetbrains/mps/openapi/editor/menus/substitute/SubstituteMenuItem;" />
      <scope id="1741258697587121223" at="36,40,37,16" />
      <scope id="1741258697587121223" at="52,9,53,44" />
      <scope id="1741258697587121223" at="54,15,55,50" />
      <scope id="1741258697587121223" at="63,100,64,117" />
      <scope id="1741258697587121223" at="71,11,72,42" />
      <scope id="1741258697587121223" at="73,17,74,52" />
      <scope id="1741258697587121238" at="81,42,82,73" />
      <scope id="1741258697587121223" at="88,58,89,44" />
      <scope id="1741258697587121223" at="109,19,110,55" />
      <scope id="1741258697587121223" at="123,66,124,34" />
      <scope id="1741258697587121223" at="129,58,130,72" />
      <scope id="1741258697587121223" at="134,51,135,29" />
      <scope id="1741258697587121223" at="140,51,141,83" />
      <scope id="1741258697587121223" at="148,51,149,88" />
      <scope id="1741258697587121275" at="155,64,156,111" />
      <scope id="1741258697587121223" at="97,13,99,68" />
      <scope id="1741258697587121223" at="100,0,102,22">
        <var name="t" id="1741258697587121223" />
      </scope>
      <scope id="1741258697587121223" at="100,31,102,22" />
      <scope id="1741258697587121223" at="106,13,108,74" />
      <scope id="1741258697587121223" at="118,52,120,29" />
      <scope id="1741258697587121223" at="36,0,39,0" />
      <scope id="1741258697587121223" at="41,118,44,18">
        <var name="result" id="1741258697587121223" />
      </scope>
      <scope id="1741258697587121237" at="81,0,84,0">
        <var name="ntd" id="1741258697587121237" />
      </scope>
      <scope id="1741258697587121223" at="88,0,91,0">
        <var name="parameterObject" id="1741258697587121223" />
      </scope>
      <scope id="1741258697587121223" at="123,0,126,0">
        <var name="traceInfo" id="1741258697587121223" />
      </scope>
      <scope id="1741258697587121223" at="118,0,122,0">
        <var name="context" id="1741258697587121223" />
      </scope>
      <scope id="1741258697587121223" at="133,0,137,0" />
      <scope id="1741258697587121223" at="139,67,143,40" />
      <scope id="1741258697587121223" at="147,62,151,22" />
      <scope id="1741258697587121223" at="61,0,66,0">
        <var name="context" id="1741258697587121223" />
        <var name="parameter" id="1741258697587121223" />
      </scope>
      <scope id="1741258697587121229" at="79,93,84,26" />
      <scope id="1741258697587121223" at="127,0,132,0">
        <var name="pattern" id="1741258697587121223" />
      </scope>
      <scope id="1741258697587121275" at="153,0,158,0">
        <var name="pattern" id="1741258697587121275" />
      </scope>
      <scope id="1741258697587121314" at="162,80,167,24">
        <var name="facade" id="1741258697587121314" />
        <var name="quotedNode_2" id="1741258697587121314" />
      </scope>
      <scope id="1741258697587121223" at="39,0,46,0">
        <var name="_context" id="1741258697587121223" />
      </scope>
      <scope id="1741258697587121223" at="49,91,56,5" />
      <scope id="1741258697587121223" at="68,89,75,7" />
      <scope id="1741258697587121314" at="162,0,169,0">
        <var name="parameter_1" id="1741258697587121314" />
      </scope>
      <scope id="1741258697587121223" at="137,0,145,0">
        <var name="pattern" id="1741258697587121223" />
      </scope>
      <scope id="1741258697587121223" at="145,0,153,0">
        <var name="pattern" id="1741258697587121223" />
      </scope>
      <scope id="1741258697587121223" at="77,0,86,0">
        <var name="_context" id="1741258697587121223" />
      </scope>
      <scope id="1741258697587121223" at="47,0,58,0">
        <var name="context" id="1741258697587121223" />
      </scope>
      <scope id="1741258697587121223" at="66,0,77,0">
        <var name="context" id="1741258697587121223" />
      </scope>
      <scope id="1741258697587121223" at="94,79,113,20">
        <var name="description" id="1741258697587121223" />
        <var name="item" id="1741258697587121223" />
      </scope>
      <scope id="1741258697587121223" at="92,0,115,0">
        <var name="_context" id="1741258697587121223" />
      </scope>
      <unit id="1741258697587121237" at="80,265,84,7" name="jetbrains.mps.baseLanguage.tuples.editor.NamedTupleType_Contribution$SMP_Param_rx1mqb_a$1" />
      <unit id="1741258697587121223" at="115,0,159,0" name="jetbrains.mps.baseLanguage.tuples.editor.NamedTupleType_Contribution$SMP_Param_rx1mqb_a$SMP_Action_rx1mqb_a0$Item" />
      <unit id="1741258697587121223" at="86,0,160,0" name="jetbrains.mps.baseLanguage.tuples.editor.NamedTupleType_Contribution$SMP_Param_rx1mqb_a$SMP_Action_rx1mqb_a0" />
      <unit id="1741258697587121223" at="60,0,162,0" name="jetbrains.mps.baseLanguage.tuples.editor.NamedTupleType_Contribution$SMP_Param_rx1mqb_a" />
      <unit id="1741258697587121223" at="35,0,170,0" name="jetbrains.mps.baseLanguage.tuples.editor.NamedTupleType_Contribution" />
    </file>
  </root>
  <root nodeRef="r:a841fea4-52c0-4064-96f2-7687a509aba5(jetbrains.mps.baseLanguage.tuples.editor)/1741258697587121347">
    <file name="IndexedTupleMemberAccessExpression_SubstituteMenu.java">
      <node id="1741258697587121347" at="18,118,19,140" concept="7" />
      <node id="1741258697587121347" at="19,140,20,18" concept="8" />
      <node id="1741258697587121347" at="25,91,26,49" concept="2" />
      <node id="1741258697587121347" at="26,49,27,273" concept="2" />
      <node id="1741258697587121347" at="28,9,29,44" concept="8" />
      <node id="1741258697587121347" at="30,15,31,50" concept="2" />
      <node id="1741258697587121347" at="27,273,32,5" concept="14" />
      <node id="1741258697587121347" at="16,0,22,0" concept="6" trace="getParts#(Ljetbrains/mps/openapi/editor/menus/substitute/SubstituteMenuContext;)Ljava/util/List;" />
      <node id="1741258697587121347" at="23,0,34,0" concept="6" trace="createMenuItems#(Ljetbrains/mps/openapi/editor/menus/substitute/SubstituteMenuContext;)Ljava/util/List;" />
      <scope id="1741258697587121347" at="28,9,29,44" />
      <scope id="1741258697587121347" at="30,15,31,50" />
      <scope id="1741258697587121347" at="18,118,20,18">
        <var name="result" id="1741258697587121347" />
      </scope>
      <scope id="1741258697587121347" at="16,0,22,0">
        <var name="_context" id="1741258697587121347" />
      </scope>
      <scope id="1741258697587121347" at="25,91,32,5" />
      <scope id="1741258697587121347" at="23,0,34,0">
        <var name="context" id="1741258697587121347" />
      </scope>
      <unit id="1741258697587121347" at="15,0,37,0" name="jetbrains.mps.baseLanguage.tuples.editor.IndexedTupleMemberAccessExpression_SubstituteMenu" />
    </file>
  </root>
  <root nodeRef="r:a841fea4-52c0-4064-96f2-7687a509aba5(jetbrains.mps.baseLanguage.tuples.editor)/1741258697587121348">
    <file name="NamedTupleType_SubstituteMenu.java">
      <node id="1741258697587121348" at="18,118,19,140" concept="7" />
      <node id="1741258697587121348" at="19,140,20,18" concept="8" />
      <node id="1741258697587121348" at="25,91,26,49" concept="2" />
      <node id="1741258697587121348" at="26,49,27,253" concept="2" />
      <node id="1741258697587121348" at="28,9,29,44" concept="8" />
      <node id="1741258697587121348" at="30,15,31,50" concept="2" />
      <node id="1741258697587121348" at="27,253,32,5" concept="14" />
      <node id="1741258697587121348" at="16,0,22,0" concept="6" trace="getParts#(Ljetbrains/mps/openapi/editor/menus/substitute/SubstituteMenuContext;)Ljava/util/List;" />
      <node id="1741258697587121348" at="23,0,34,0" concept="6" trace="createMenuItems#(Ljetbrains/mps/openapi/editor/menus/substitute/SubstituteMenuContext;)Ljava/util/List;" />
      <scope id="1741258697587121348" at="28,9,29,44" />
      <scope id="1741258697587121348" at="30,15,31,50" />
      <scope id="1741258697587121348" at="18,118,20,18">
        <var name="result" id="1741258697587121348" />
      </scope>
      <scope id="1741258697587121348" at="16,0,22,0">
        <var name="_context" id="1741258697587121348" />
      </scope>
      <scope id="1741258697587121348" at="25,91,32,5" />
      <scope id="1741258697587121348" at="23,0,34,0">
        <var name="context" id="1741258697587121348" />
      </scope>
      <unit id="1741258697587121348" at="15,0,37,0" name="jetbrains.mps.baseLanguage.tuples.editor.NamedTupleType_SubstituteMenu" />
    </file>
  </root>
  <root nodeRef="r:a841fea4-52c0-4064-96f2-7687a509aba5(jetbrains.mps.baseLanguage.tuples.editor)/1741258697587186728">
    <file name="tuple_member_access_Contribution.java">
      <node id="1741258697587186728" at="41,45,42,16" concept="12" />
      <node id="1741258697587186728" at="44,0,45,0" concept="3" trace="myLocations" />
      <node id="1741258697587186728" at="46,67,47,63" concept="8" />
      <node id="1741258697587186728" at="52,99,53,49" concept="2" />
      <node id="1741258697587186728" at="53,49,54,278" concept="2" />
      <node id="1741258697587186728" at="55,9,56,44" concept="8" />
      <node id="1741258697587186728" at="57,15,58,50" concept="2" />
      <node id="1741258697587186728" at="64,124,65,156" concept="7" />
      <node id="1741258697587186728" at="66,138,67,77" concept="2" />
      <node id="1741258697587186728" at="68,5,69,18" concept="8" />
      <node id="1741258697587186737" at="74,72,75,331" concept="8" />
      <node id="1741258697587186732" at="80,97,81,51" concept="2" />
      <node id="1741258697587186732" at="81,51,82,233" concept="2" />
      <node id="1741258697587186732" at="83,11,84,42" concept="8" />
      <node id="1741258697587186732" at="85,17,86,52" concept="2" />
      <node id="1741258697587186732" at="90,92,91,398" concept="8" />
      <node id="1741258697587186732" at="95,86,96,188" concept="7" />
      <node id="1741258697587186732" at="96,188,97,27" concept="7" />
      <node id="1741258697587186732" at="98,13,99,64" concept="2" />
      <node id="1741258697587186732" at="100,31,101,105" concept="2" />
      <node id="1741258697587186732" at="101,105,102,22" concept="8" />
      <node id="1741258697587186732" at="103,9,104,53" concept="2" />
      <node id="1741258697587186732" at="105,13,106,221" concept="2" />
      <node id="1741258697587186732" at="106,221,107,73" concept="2" />
      <node id="1741258697587186732" at="108,19,109,54" concept="2" />
      <node id="1741258697587186732" at="110,9,111,20" concept="8" />
      <node id="1741258697587186732" at="115,0,116,0" concept="3" trace="_context" />
      <node id="1741258697587186732" at="116,0,117,0" concept="3" trace="myEditorMenuTraceInfo" />
      <node id="1741258697587186732" at="117,57,118,29" concept="2" />
      <node id="1741258697587186732" at="120,61,121,39" concept="2" />
      <node id="1741258697587186749" at="125,52,126,21" concept="8" />
      <node id="1741258697587186758" at="130,54,131,334" concept="7" />
      <node id="1741258697587186767" at="131,334,132,183" concept="2" />
      <node id="1741258697587186783" at="132,183,133,247" concept="2" />
      <node id="1741258697587186732" at="139,52,140,187" concept="8" />
      <node id="1741258697587186754" at="143,72,144,48" concept="8" />
      <node id="1741258697587186732" at="149,51,150,39" concept="8" />
      <node id="1741258697587186728" at="41,0,44,0" concept="1" trace="tuple_member_access_Contribution#()V" />
      <node id="1741258697587186728" at="65,156,68,5" concept="5" />
      <node id="1741258697587186732" at="117,0,120,0" concept="1" trace="Item#(Ljetbrains/mps/openapi/editor/menus/transformation/TransformationMenuContext;)V" />
      <node id="1741258697587186732" at="120,0,123,0" concept="6" trace="setTraceInfo#(Ljetbrains/mps/openapi/editor/menus/EditorMenuTraceInfo;)V" />
      <node id="1741258697587186728" at="45,0,49,0" concept="6" trace="isApplicableToLocation#(Ljava/lang/String;)Z" />
      <node id="1741258697587186732" at="73,0,77,0" concept="6" trace="isApplicable#(Ljetbrains/mps/openapi/editor/menus/transformation/TransformationMenuContext;)Z" />
      <node id="1741258697587186732" at="89,0,93,0" concept="6" trace="getParts#()Ljava/util/List;" />
      <node id="1741258697587186732" at="142,0,146,0" concept="6" trace="getShortDescriptionText#(Ljava/lang/String;)Ljava/lang/String;" />
      <node id="1741258697587186732" at="148,0,152,0" concept="6" trace="getTraceInfo#()Ljetbrains/mps/openapi/editor/menus/EditorMenuTraceInfo;" />
      <node id="1741258697587186728" at="54,278,59,5" concept="14" />
      <node id="1741258697587186732" at="82,233,87,7" concept="14" />
      <node id="1741258697587186732" at="123,0,128,0" concept="6" trace="getLabelText#(Ljava/lang/String;)Ljava/lang/String;" />
      <node id="1741258697587186732" at="137,0,142,0" concept="6" trace="getOutputConcept#()Lorg/jetbrains/mps/openapi/language/SAbstractConcept;" />
      <node id="1741258697587186732" at="97,27,103,9" concept="13" />
      <node id="1741258697587186732" at="104,53,110,9" concept="14" />
      <node id="1741258697587186732" at="129,0,135,0" concept="6" trace="execute#(Ljava/lang/String;)V" />
      <node id="1741258697587186728" at="62,0,71,0" concept="6" trace="getParts#(Ljetbrains/mps/openapi/editor/menus/transformation/TransformationMenuContext;)Ljava/util/List;" />
      <node id="1741258697587186728" at="50,0,61,0" concept="6" trace="createMenuItems#(Ljetbrains/mps/openapi/editor/menus/transformation/TransformationMenuContext;)Ljava/util/List;" />
      <node id="1741258697587186732" at="78,0,89,0" concept="6" trace="createItems#(Ljetbrains/mps/openapi/editor/menus/transformation/TransformationMenuContext;)Ljava/util/List;" />
      <node id="1741258697587186732" at="94,0,113,0" concept="6" trace="createItem#(Ljetbrains/mps/openapi/editor/menus/transformation/TransformationMenuContext;)Ljetbrains/mps/openapi/editor/menus/transformation/TransformationMenuItem;" />
      <scope id="1741258697587186728" at="41,45,42,16" />
      <scope id="1741258697587186728" at="46,67,47,63" />
      <scope id="1741258697587186728" at="55,9,56,44" />
      <scope id="1741258697587186728" at="57,15,58,50" />
      <scope id="1741258697587186728" at="66,138,67,77" />
      <scope id="1741258697587186736" at="74,72,75,331" />
      <scope id="1741258697587186732" at="83,11,84,42" />
      <scope id="1741258697587186732" at="85,17,86,52" />
      <scope id="1741258697587186732" at="90,92,91,398" />
      <scope id="1741258697587186732" at="98,13,99,64" />
      <scope id="1741258697587186732" at="108,19,109,54" />
      <scope id="1741258697587186732" at="117,57,118,29" />
      <scope id="1741258697587186732" at="120,61,121,39" />
      <scope id="1741258697587186748" at="125,52,126,21" />
      <scope id="1741258697587186732" at="139,52,140,187" />
      <scope id="1741258697587186753" at="143,72,144,48" />
      <scope id="1741258697587186732" at="149,51,150,39" />
      <scope id="1741258697587186732" at="100,0,102,22">
        <var name="t" id="1741258697587186732" />
      </scope>
      <scope id="1741258697587186732" at="100,31,102,22" />
      <scope id="1741258697587186732" at="105,13,107,73" />
      <scope id="1741258697587186728" at="41,0,44,0" />
      <scope id="1741258697587186732" at="117,0,120,0">
        <var name="context" id="1741258697587186732" />
      </scope>
      <scope id="1741258697587186732" at="120,0,123,0">
        <var name="info" id="1741258697587186732" />
      </scope>
      <scope id="1741258697587186757" at="130,54,133,247">
        <var name="mae" id="1741258697587186759" />
      </scope>
      <scope id="1741258697587186728" at="45,0,49,0">
        <var name="location" id="1741258697587186728" />
      </scope>
      <scope id="1741258697587186732" at="73,0,77,0">
        <var name="_context" id="1741258697587186732" />
      </scope>
      <scope id="1741258697587186732" at="89,0,93,0" />
      <scope id="1741258697587186732" at="142,0,146,0">
        <var name="pattern" id="1741258697587186732" />
      </scope>
      <scope id="1741258697587186732" at="148,0,152,0" />
      <scope id="1741258697587186728" at="64,124,69,18">
        <var name="result" id="1741258697587186728" />
      </scope>
      <scope id="1741258697587186732" at="123,0,128,0">
        <var name="pattern" id="1741258697587186732" />
      </scope>
      <scope id="1741258697587186732" at="137,0,142,0" />
      <scope id="1741258697587186732" at="129,0,135,0">
        <var name="pattern" id="1741258697587186732" />
      </scope>
      <scope id="1741258697587186728" at="52,99,59,5" />
      <scope id="1741258697587186732" at="80,97,87,7" />
      <scope id="1741258697587186728" at="62,0,71,0">
        <var name="_context" id="1741258697587186728" />
      </scope>
      <scope id="1741258697587186728" at="50,0,61,0">
        <var name="context" id="1741258697587186728" />
      </scope>
      <scope id="1741258697587186732" at="78,0,89,0">
        <var name="context" id="1741258697587186732" />
      </scope>
      <scope id="1741258697587186732" at="95,86,111,20">
        <var name="description" id="1741258697587186732" />
        <var name="item" id="1741258697587186732" />
      </scope>
      <scope id="1741258697587186732" at="94,0,113,0">
        <var name="context" id="1741258697587186732" />
      </scope>
      <unit id="1741258697587186732" at="114,0,153,0" name="jetbrains.mps.baseLanguage.tuples.editor.tuple_member_access_Contribution$TMP_Group_dlrmni_a0$TMP_Action_dlrmni_a0a$Item" />
      <unit id="1741258697587186732" at="93,0,155,0" name="jetbrains.mps.baseLanguage.tuples.editor.tuple_member_access_Contribution$TMP_Group_dlrmni_a0$TMP_Action_dlrmni_a0a" />
      <unit id="1741258697587186732" at="72,0,156,0" name="jetbrains.mps.baseLanguage.tuples.editor.tuple_member_access_Contribution$TMP_Group_dlrmni_a0" />
      <unit id="1741258697587186728" at="40,0,157,0" name="jetbrains.mps.baseLanguage.tuples.editor.tuple_member_access_Contribution" />
    </file>
  </root>
  <root nodeRef="r:a841fea4-52c0-4064-96f2-7687a509aba5(jetbrains.mps.baseLanguage.tuples.editor)/1741258697587186787">
    <file name="NTCD_add_final_Contribution.java">
      <node id="1741258697587186787" at="37,40,38,16" concept="12" />
      <node id="1741258697587186787" at="40,0,41,0" concept="3" trace="myLocations" />
      <node id="1741258697587186787" at="42,67,43,63" concept="8" />
      <node id="1741258697587186787" at="48,99,49,49" concept="2" />
      <node id="1741258697587186787" at="49,49,50,272" concept="2" />
      <node id="1741258697587186787" at="51,9,52,44" concept="8" />
      <node id="1741258697587186787" at="53,15,54,50" concept="2" />
      <node id="1741258697587186787" at="60,124,61,156" concept="7" />
      <node id="1741258697587186787" at="62,137,63,72" concept="2" />
      <node id="1741258697587186787" at="64,5,65,18" concept="8" />
      <node id="1741258697587186796" at="70,72,71,642" concept="8" />
      <node id="1741258697587186791" at="76,97,77,51" concept="2" />
      <node id="1741258697587186791" at="77,51,78,233" concept="2" />
      <node id="1741258697587186791" at="79,11,80,42" concept="8" />
      <node id="1741258697587186791" at="81,17,82,52" concept="2" />
      <node id="1741258697587186791" at="86,92,87,389" concept="8" />
      <node id="1741258697587186791" at="91,86,92,178" concept="7" />
      <node id="1741258697587186791" at="92,178,93,27" concept="7" />
      <node id="1741258697587186791" at="94,13,95,64" concept="2" />
      <node id="1741258697587186791" at="96,31,97,105" concept="2" />
      <node id="1741258697587186791" at="97,105,98,22" concept="8" />
      <node id="1741258697587186791" at="99,9,100,53" concept="2" />
      <node id="1741258697587186791" at="101,13,102,221" concept="2" />
      <node id="1741258697587186791" at="102,221,103,73" concept="2" />
      <node id="1741258697587186791" at="104,19,105,54" concept="2" />
      <node id="1741258697587186791" at="106,9,107,20" concept="8" />
      <node id="1741258697587186791" at="111,0,112,0" concept="3" trace="_context" />
      <node id="1741258697587186791" at="112,0,113,0" concept="3" trace="myEditorMenuTraceInfo" />
      <node id="1741258697587186791" at="113,57,114,29" concept="2" />
      <node id="1741258697587186791" at="116,61,117,39" concept="2" />
      <node id="1741258697587186808" at="121,52,122,25" concept="8" />
      <node id="1741258697587186812" at="126,54,127,399" concept="2" />
      <node id="1741258697587186830" at="127,399,128,262" concept="2" />
      <node id="1741258697587186791" at="134,52,135,183" concept="8" />
      <node id="1741258697587186791" at="140,51,141,39" concept="8" />
      <node id="1741258697587186787" at="37,0,40,0" concept="1" trace="NTCD_add_final_Contribution#()V" />
      <node id="1741258697587186787" at="61,156,64,5" concept="5" />
      <node id="1741258697587186791" at="113,0,116,0" concept="1" trace="Item#(Ljetbrains/mps/openapi/editor/menus/transformation/TransformationMenuContext;)V" />
      <node id="1741258697587186791" at="116,0,119,0" concept="6" trace="setTraceInfo#(Ljetbrains/mps/openapi/editor/menus/EditorMenuTraceInfo;)V" />
      <node id="1741258697587186787" at="41,0,45,0" concept="6" trace="isApplicableToLocation#(Ljava/lang/String;)Z" />
      <node id="1741258697587186791" at="69,0,73,0" concept="6" trace="isApplicable#(Ljetbrains/mps/openapi/editor/menus/transformation/TransformationMenuContext;)Z" />
      <node id="1741258697587186791" at="85,0,89,0" concept="6" trace="getParts#()Ljava/util/List;" />
      <node id="1741258697587186791" at="139,0,143,0" concept="6" trace="getTraceInfo#()Ljetbrains/mps/openapi/editor/menus/EditorMenuTraceInfo;" />
      <node id="1741258697587186787" at="50,272,55,5" concept="14" />
      <node id="1741258697587186791" at="78,233,83,7" concept="14" />
      <node id="1741258697587186791" at="119,0,124,0" concept="6" trace="getLabelText#(Ljava/lang/String;)Ljava/lang/String;" />
      <node id="1741258697587186791" at="125,0,130,0" concept="6" trace="execute#(Ljava/lang/String;)V" />
      <node id="1741258697587186791" at="132,0,137,0" concept="6" trace="getOutputConcept#()Lorg/jetbrains/mps/openapi/language/SAbstractConcept;" />
      <node id="1741258697587186791" at="93,27,99,9" concept="13" />
      <node id="1741258697587186791" at="100,53,106,9" concept="14" />
      <node id="1741258697587186787" at="58,0,67,0" concept="6" trace="getParts#(Ljetbrains/mps/openapi/editor/menus/transformation/TransformationMenuContext;)Ljava/util/List;" />
      <node id="1741258697587186787" at="46,0,57,0" concept="6" trace="createMenuItems#(Ljetbrains/mps/openapi/editor/menus/transformation/TransformationMenuContext;)Ljava/util/List;" />
      <node id="1741258697587186791" at="74,0,85,0" concept="6" trace="createItems#(Ljetbrains/mps/openapi/editor/menus/transformation/TransformationMenuContext;)Ljava/util/List;" />
      <node id="1741258697587186791" at="90,0,109,0" concept="6" trace="createItem#(Ljetbrains/mps/openapi/editor/menus/transformation/TransformationMenuContext;)Ljetbrains/mps/openapi/editor/menus/transformation/TransformationMenuItem;" />
      <scope id="1741258697587186787" at="37,40,38,16" />
      <scope id="1741258697587186787" at="42,67,43,63" />
      <scope id="1741258697587186787" at="51,9,52,44" />
      <scope id="1741258697587186787" at="53,15,54,50" />
      <scope id="1741258697587186787" at="62,137,63,72" />
      <scope id="1741258697587186795" at="70,72,71,642" />
      <scope id="1741258697587186791" at="79,11,80,42" />
      <scope id="1741258697587186791" at="81,17,82,52" />
      <scope id="1741258697587186791" at="86,92,87,389" />
      <scope id="1741258697587186791" at="94,13,95,64" />
      <scope id="1741258697587186791" at="104,19,105,54" />
      <scope id="1741258697587186791" at="113,57,114,29" />
      <scope id="1741258697587186791" at="116,61,117,39" />
      <scope id="1741258697587186807" at="121,52,122,25" />
      <scope id="1741258697587186791" at="134,52,135,183" />
      <scope id="1741258697587186791" at="140,51,141,39" />
      <scope id="1741258697587186791" at="96,0,98,22">
        <var name="t" id="1741258697587186791" />
      </scope>
      <scope id="1741258697587186791" at="96,31,98,22" />
      <scope id="1741258697587186791" at="101,13,103,73" />
      <scope id="1741258697587186811" at="126,54,128,262" />
      <scope id="1741258697587186787" at="37,0,40,0" />
      <scope id="1741258697587186791" at="113,0,116,0">
        <var name="context" id="1741258697587186791" />
      </scope>
      <scope id="1741258697587186791" at="116,0,119,0">
        <var name="info" id="1741258697587186791" />
      </scope>
      <scope id="1741258697587186787" at="41,0,45,0">
        <var name="location" id="1741258697587186787" />
      </scope>
      <scope id="1741258697587186791" at="69,0,73,0">
        <var name="_context" id="1741258697587186791" />
      </scope>
      <scope id="1741258697587186791" at="85,0,89,0" />
      <scope id="1741258697587186791" at="139,0,143,0" />
      <scope id="1741258697587186787" at="60,124,65,18">
        <var name="result" id="1741258697587186787" />
      </scope>
      <scope id="1741258697587186791" at="119,0,124,0">
        <var name="pattern" id="1741258697587186791" />
      </scope>
      <scope id="1741258697587186791" at="125,0,130,0">
        <var name="pattern" id="1741258697587186791" />
      </scope>
      <scope id="1741258697587186791" at="132,0,137,0" />
      <scope id="1741258697587186787" at="48,99,55,5" />
      <scope id="1741258697587186791" at="76,97,83,7" />
      <scope id="1741258697587186787" at="58,0,67,0">
        <var name="_context" id="1741258697587186787" />
      </scope>
      <scope id="1741258697587186787" at="46,0,57,0">
        <var name="context" id="1741258697587186787" />
      </scope>
      <scope id="1741258697587186791" at="74,0,85,0">
        <var name="context" id="1741258697587186791" />
      </scope>
      <scope id="1741258697587186791" at="91,86,107,20">
        <var name="description" id="1741258697587186791" />
        <var name="item" id="1741258697587186791" />
      </scope>
      <scope id="1741258697587186791" at="90,0,109,0">
        <var name="context" id="1741258697587186791" />
      </scope>
      <unit id="1741258697587186791" at="110,0,144,0" name="jetbrains.mps.baseLanguage.tuples.editor.NTCD_add_final_Contribution$TMP_Group_d177af_a0$TMP_Action_d177af_a0a$Item" />
      <unit id="1741258697587186791" at="89,0,146,0" name="jetbrains.mps.baseLanguage.tuples.editor.NTCD_add_final_Contribution$TMP_Group_d177af_a0$TMP_Action_d177af_a0a" />
      <unit id="1741258697587186791" at="68,0,147,0" name="jetbrains.mps.baseLanguage.tuples.editor.NTCD_add_final_Contribution$TMP_Group_d177af_a0" />
      <unit id="1741258697587186787" at="36,0,148,0" name="jetbrains.mps.baseLanguage.tuples.editor.NTCD_add_final_Contribution" />
    </file>
  </root>
</debug-info>
<|MERGE_RESOLUTION|>--- conflicted
+++ resolved
@@ -1880,7 +1880,6 @@
       <unit id="1239546792005" at="10,0,18,0" name="jetbrains.mps.baseLanguage.tuples.editor.NamedTupleType_Editor" />
     </file>
     <file name="NamedTupleType_EditorBuilder_a.java">
-<<<<<<< HEAD
       <node id="1239546792005" at="74,94,75,19" concept="12" />
       <node id="1239546792005" at="75,19,76,18" concept="2" />
       <node id="1239546792005" at="81,26,82,18" concept="8" />
@@ -1921,8 +1920,8 @@
       <node id="1239546792005" at="154,60,155,48" concept="2" />
       <node id="1239546792005" at="155,48,156,58" concept="2" />
       <node id="1239546792005" at="156,58,157,20" concept="8" />
-      <node id="1239546792005" at="160,58,161,91" concept="7" />
-      <node id="1239546792005" at="161,91,162,131" concept="2" />
+      <node id="1239546792005" at="160,58,161,97" concept="7" />
+      <node id="1239546792005" at="161,97,162,131" concept="2" />
       <node id="1239546792005" at="162,131,163,135" concept="2" />
       <node id="1239546792005" at="163,135,164,20" concept="8" />
       <node id="1239546792005" at="166,6,167,0" concept="10" />
@@ -2015,142 +2014,6 @@
       <node id="1239546792005" at="329,51,330,22" concept="8" />
       <node id="1239546792005" at="336,88,337,28" concept="12" />
       <node id="1239546792005" at="337,28,338,25" concept="2" />
-=======
-      <node id="1239546792005" at="73,94,74,19" concept="12" />
-      <node id="1239546792005" at="74,19,75,18" concept="2" />
-      <node id="1239546792005" at="80,26,81,18" concept="8" />
-      <node id="1239546792005" at="84,39,85,39" concept="8" />
-      <node id="1239546792005" at="88,50,89,118" concept="7" />
-      <node id="1239546792005" at="89,118,90,48" concept="2" />
-      <node id="1239546792005" at="90,48,91,28" concept="2" />
-      <node id="1239546792005" at="91,28,92,65" concept="2" />
-      <node id="1239546792005" at="93,37,94,61" concept="2" />
-      <node id="1239546792005" at="96,37,97,61" concept="2" />
-      <node id="1239546792005" at="99,37,100,61" concept="2" />
-      <node id="1239546792005" at="101,5,102,22" concept="8" />
-      <node id="322547369016095068" at="104,46,105,236" concept="8" />
-      <node id="322547369016095102" at="107,46,108,233" concept="8" />
-      <node id="1239881184387" at="110,46,111,228" concept="8" />
-      <node id="1239546792005" at="113,51,114,118" concept="7" />
-      <node id="1239546792005" at="114,118,115,49" concept="2" />
-      <node id="1239546792005" at="115,49,116,34" concept="7" />
-      <node id="1239546792005" at="116,34,117,49" concept="2" />
-      <node id="1239546792005" at="117,49,118,40" concept="2" />
-      <node id="1239546792005" at="118,40,119,71" concept="2" />
-      <node id="1239546792005" at="119,71,120,57" concept="2" />
-      <node id="1239546792005" at="120,57,121,71" concept="2" />
-      <node id="1239546792005" at="121,71,122,22" concept="8" />
-      <node id="1262430001742033294" at="126,31,127,159" concept="8" />
-      <node id="1262430001742033289" at="131,44,132,46" concept="8" />
-      <node id="1262430001742033289" at="134,15,135,79" concept="2" />
-      <node id="1262430001742033289" at="135,79,136,82" concept="2" />
-      <node id="1262430001742033289" at="136,82,137,61" concept="2" />
-      <node id="1262430001742033289" at="137,61,138,34" concept="7" />
-      <node id="1262430001742033289" at="138,34,139,86" concept="2" />
-      <node id="1262430001742033289" at="139,86,140,47" concept="2" />
-      <node id="1262430001742033289" at="140,47,141,40" concept="2" />
-      <node id="1262430001742033289" at="141,40,142,22" concept="8" />
-      <node id="1239546792005" at="144,49,145,165" concept="7" />
-      <node id="1239546792005" at="149,39,150,137" concept="8" />
-      <node id="1239546792005" at="152,37,153,60" concept="2" />
-      <node id="1239546792005" at="153,60,154,48" concept="2" />
-      <node id="1239546792005" at="154,48,155,58" concept="2" />
-      <node id="1239546792005" at="155,58,156,20" concept="8" />
-      <node id="1239546792005" at="159,58,160,97" concept="7" />
-      <node id="1239546792005" at="160,97,161,131" concept="2" />
-      <node id="1239546792005" at="161,131,162,135" concept="2" />
-      <node id="1239546792005" at="162,135,163,20" concept="8" />
-      <node id="1239546792005" at="165,6,166,0" concept="10" />
-      <node id="1239546792005" at="166,0,167,54" concept="2" />
-      <node id="1239546792005" at="167,54,168,59" concept="2" />
-      <node id="1239546792005" at="168,59,169,50" concept="7" />
-      <node id="1239546792005" at="169,50,170,0" concept="10" />
-      <node id="1239546792005" at="171,39,172,40" concept="2" />
-      <node id="1239546792005" at="172,40,173,39" concept="2" />
-      <node id="1239546792005" at="174,5,175,301" concept="2" />
-      <node id="1239546792005" at="175,301,176,301" concept="7" />
-      <node id="1239546792005" at="178,39,179,113" concept="8" />
-      <node id="1239546792005" at="182,73,183,87" concept="7" />
-      <node id="1239546792005" at="183,87,184,145" concept="8" />
-      <node id="1239546792005" at="185,10,186,22" concept="8" />
-      <node id="1239549235574" at="191,0,192,0" concept="3" trace="myReferencingNode" />
-      <node id="1239549235574" at="193,120,194,21" concept="12" />
-      <node id="1239549235574" at="194,21,195,42" concept="2" />
-      <node id="1239549235574" at="195,42,196,20" concept="2" />
-      <node id="1239549235574" at="199,41,200,56" concept="8" />
-      <node id="1239549235574" at="205,28,206,20" concept="8" />
-      <node id="1239550803955" at="211,33,212,49" concept="7" />
-      <node id="1239550910318" at="212,49,213,26" concept="7" />
-      <node id="2912004279740661311" at="215,57,216,180" concept="8" />
-      <node id="1239550892643" at="218,15,219,185" concept="2" />
-      <node id="1239550928906" at="219,185,220,23" concept="2" />
-      <node id="1239550940266" at="221,11,222,31" concept="8" />
-      <node id="1239550778846" at="226,46,227,48" concept="8" />
-      <node id="1239550778846" at="229,17,230,81" concept="2" />
-      <node id="1239550778846" at="230,81,231,84" concept="2" />
-      <node id="1239550778846" at="231,84,232,65" concept="2" />
-      <node id="1239550778846" at="232,65,233,36" concept="7" />
-      <node id="1239550778846" at="233,36,234,49" concept="2" />
-      <node id="1239550778846" at="234,49,235,42" concept="2" />
-      <node id="1239550778846" at="235,42,236,24" concept="8" />
-      <node id="1262430001742033394" at="241,31,242,160" concept="8" />
-      <node id="1262430001742033389" at="246,44,247,46" concept="8" />
-      <node id="1262430001742033389" at="249,15,250,79" concept="2" />
-      <node id="1262430001742033389" at="250,79,251,82" concept="2" />
-      <node id="1262430001742033389" at="251,82,252,71" concept="2" />
-      <node id="1262430001742033389" at="252,71,253,61" concept="2" />
-      <node id="1262430001742033389" at="253,61,254,34" concept="7" />
-      <node id="1262430001742033389" at="254,34,255,87" concept="2" />
-      <node id="1262430001742033389" at="255,87,256,47" concept="2" />
-      <node id="1262430001742033389" at="256,47,257,40" concept="2" />
-      <node id="1262430001742033389" at="257,40,258,297" concept="2" />
-      <node id="1262430001742033389" at="258,297,259,22" concept="8" />
-      <node id="1239546792005" at="261,51,262,118" concept="7" />
-      <node id="1239546792005" at="262,118,263,49" concept="2" />
-      <node id="1239546792005" at="263,49,264,34" concept="7" />
-      <node id="1239546792005" at="264,34,265,49" concept="2" />
-      <node id="1239546792005" at="265,49,266,40" concept="2" />
-      <node id="1239546792005" at="266,40,267,71" concept="2" />
-      <node id="1239546792005" at="267,71,268,22" concept="8" />
-      <node id="322547369016095093" at="272,31,273,97" concept="8" />
-      <node id="1239546792005" at="277,44,278,46" concept="8" />
-      <node id="1239546792005" at="280,15,281,79" concept="2" />
-      <node id="1239546792005" at="281,79,282,82" concept="2" />
-      <node id="1239546792005" at="282,82,283,272" concept="2" />
-      <node id="1239546792005" at="283,272,284,61" concept="2" />
-      <node id="1239546792005" at="284,61,285,34" concept="7" />
-      <node id="1239546792005" at="285,34,286,47" concept="2" />
-      <node id="1239546792005" at="286,47,287,40" concept="2" />
-      <node id="1239546792005" at="287,40,288,22" concept="8" />
-      <node id="322547369016118909" at="293,53,294,163" concept="8" />
-      <node id="322547369016118909" at="297,117,298,230" concept="8" />
-      <node id="1239546792005" at="301,51,302,118" concept="7" />
-      <node id="1239546792005" at="302,118,303,49" concept="2" />
-      <node id="1239546792005" at="303,49,304,34" concept="7" />
-      <node id="1239546792005" at="304,34,305,49" concept="2" />
-      <node id="1239546792005" at="305,49,306,54" concept="2" />
-      <node id="1239546792005" at="306,54,307,40" concept="2" />
-      <node id="1239546792005" at="307,40,308,58" concept="2" />
-      <node id="1239546792005" at="308,58,309,61" concept="2" />
-      <node id="1239546792005" at="309,61,310,58" concept="2" />
-      <node id="1239546792005" at="310,58,311,22" concept="8" />
-      <node id="1239881184377" at="313,50,314,94" concept="7" />
-      <node id="1239881184377" at="314,94,315,48" concept="2" />
-      <node id="1239881184377" at="315,48,316,34" concept="7" />
-      <node id="1239881184377" at="316,34,317,91" concept="2" />
-      <node id="1239881184377" at="317,91,318,55" concept="2" />
-      <node id="1239881184377" at="318,55,319,54" concept="2" />
-      <node id="1239881184377" at="319,54,320,40" concept="2" />
-      <node id="1239881184377" at="320,40,321,34" concept="2" />
-      <node id="1239881184377" at="321,34,322,22" concept="8" />
-      <node id="1239546792005" at="324,53,325,154" concept="7" />
-      <node id="1239546792005" at="325,154,326,91" concept="7" />
-      <node id="1239546792005" at="326,91,327,54" concept="2" />
-      <node id="1239546792005" at="327,54,328,49" concept="2" />
-      <node id="1239546792005" at="328,49,329,22" concept="8" />
-      <node id="1239546792005" at="335,106,336,50" concept="12" />
-      <node id="1239546792005" at="336,50,337,25" concept="2" />
->>>>>>> ac231bee
       <node id="1239546792005" at="342,28,343,20" concept="8" />
       <node id="1239546792005" at="345,40,346,138" concept="8" />
       <node id="1239546792005" at="348,48,349,145" concept="8" />
@@ -3410,7 +3273,6 @@
       <unit id="1239560928631" at="37,0,186,0" name="jetbrains.mps.baseLanguage.tuples.editor.NamedTupleLiteral_EditorBuilder_a" />
     </file>
     <file name="NamedTupleLiteral_InspectorBuilder_a.java">
-<<<<<<< HEAD
       <node id="1239560928631" at="55,100,56,19" concept="12" />
       <node id="1239560928631" at="56,19,57,18" concept="2" />
       <node id="1239560928631" at="62,26,63,18" concept="8" />
@@ -3443,8 +3305,8 @@
       <node id="1239560928631" at="107,60,108,48" concept="2" />
       <node id="1239560928631" at="108,48,109,58" concept="2" />
       <node id="1239560928631" at="109,58,110,20" concept="8" />
-      <node id="1239560928631" at="113,58,114,91" concept="7" />
-      <node id="1239560928631" at="114,91,115,131" concept="2" />
+      <node id="1239560928631" at="113,58,114,97" concept="7" />
+      <node id="1239560928631" at="114,97,115,131" concept="2" />
       <node id="1239560928631" at="115,131,116,135" concept="2" />
       <node id="1239560928631" at="116,135,117,20" concept="8" />
       <node id="1239560928631" at="119,6,120,0" concept="10" />
@@ -3499,8 +3361,8 @@
       <node id="1239560928631" at="215,60,216,48" concept="2" />
       <node id="1239560928631" at="216,48,217,58" concept="2" />
       <node id="1239560928631" at="217,58,218,20" concept="8" />
-      <node id="1239560928631" at="221,58,222,91" concept="7" />
-      <node id="1239560928631" at="222,91,223,131" concept="2" />
+      <node id="1239560928631" at="221,58,222,97" concept="7" />
+      <node id="1239560928631" at="222,97,223,131" concept="2" />
       <node id="1239560928631" at="223,131,224,135" concept="2" />
       <node id="1239560928631" at="224,135,225,20" concept="8" />
       <node id="1239560928631" at="227,6,228,0" concept="10" />
@@ -3635,226 +3497,6 @@
       <scope id="1239560928631" at="55,100,57,18" />
       <scope id="1239560928631" at="124,40,126,157" />
       <scope id="1239560928631" at="135,73,137,145">
-=======
-      <node id="1239560928631" at="53,100,54,19" concept="12" />
-      <node id="1239560928631" at="54,19,55,18" concept="2" />
-      <node id="1239560928631" at="60,26,61,18" concept="8" />
-      <node id="1239560928631" at="64,39,65,41" concept="8" />
-      <node id="1239560928631" at="68,52,69,118" concept="7" />
-      <node id="1239560928631" at="69,118,70,50" concept="2" />
-      <node id="1239560928631" at="70,50,71,28" concept="2" />
-      <node id="1239560928631" at="71,28,72,65" concept="2" />
-      <node id="1239560928631" at="72,65,73,34" concept="7" />
-      <node id="1239560928631" at="73,34,74,49" concept="2" />
-      <node id="1239560928631" at="74,49,75,40" concept="2" />
-      <node id="1239560928631" at="75,40,76,59" concept="2" />
-      <node id="1239560928631" at="76,59,77,59" concept="2" />
-      <node id="1239560928631" at="77,59,78,22" concept="8" />
-      <node id="1239560928631" at="80,51,81,118" concept="7" />
-      <node id="1239560928631" at="81,118,82,49" concept="2" />
-      <node id="1239560928631" at="82,49,83,34" concept="7" />
-      <node id="1239560928631" at="83,34,84,60" concept="2" />
-      <node id="1239560928631" at="84,60,85,40" concept="2" />
-      <node id="1239560928631" at="85,40,86,58" concept="2" />
-      <node id="1239560928631" at="86,58,87,57" concept="2" />
-      <node id="1239560928631" at="87,57,88,22" concept="8" />
-      <node id="1239567806098" at="90,50,91,105" concept="7" />
-      <node id="1239567806098" at="91,105,92,48" concept="2" />
-      <node id="1239567806098" at="92,48,93,34" concept="2" />
-      <node id="1239567806098" at="93,34,94,22" concept="8" />
-      <node id="1239560928631" at="96,49,97,171" concept="7" />
-      <node id="1239560928631" at="101,39,102,143" concept="8" />
-      <node id="1239560928631" at="104,43,105,60" concept="2" />
-      <node id="1239560928631" at="105,60,106,48" concept="2" />
-      <node id="1239560928631" at="106,48,107,58" concept="2" />
-      <node id="1239560928631" at="107,58,108,20" concept="8" />
-      <node id="1239560928631" at="111,58,112,97" concept="7" />
-      <node id="1239560928631" at="112,97,113,131" concept="2" />
-      <node id="1239560928631" at="113,131,114,135" concept="2" />
-      <node id="1239560928631" at="114,135,115,20" concept="8" />
-      <node id="1239560928631" at="117,6,118,0" concept="10" />
-      <node id="1239560928631" at="118,0,119,54" concept="2" />
-      <node id="1239560928631" at="119,54,120,50" concept="7" />
-      <node id="1239560928631" at="120,50,121,0" concept="10" />
-      <node id="1239560928631" at="122,39,123,40" concept="2" />
-      <node id="1239560928631" at="123,40,124,45" concept="2" />
-      <node id="1239560928631" at="125,5,126,143" concept="2" />
-      <node id="1239560928631" at="126,143,127,301" concept="7" />
-      <node id="1239560928631" at="129,39,130,113" concept="8" />
-      <node id="1239560928631" at="133,73,134,87" concept="7" />
-      <node id="1239560928631" at="134,87,135,145" concept="8" />
-      <node id="1239560928631" at="136,10,137,22" concept="8" />
-      <node id="1239567806100" at="142,0,143,0" concept="3" trace="myReferencingNode" />
-      <node id="1239567806100" at="144,120,145,21" concept="12" />
-      <node id="1239567806100" at="145,21,146,42" concept="2" />
-      <node id="1239567806100" at="146,42,147,20" concept="2" />
-      <node id="1239567806100" at="150,41,151,43" concept="8" />
-      <node id="1239567806100" at="156,28,157,20" concept="8" />
-      <node id="1239567806101" at="160,54,161,41" concept="2" />
-      <node id="1239567806101" at="162,11,163,154" concept="7" />
-      <node id="1239567806101" at="163,154,164,78" concept="2" />
-      <node id="1239567806101" at="164,78,165,150" concept="7" />
-      <node id="1239567806101" at="165,150,166,53" concept="2" />
-      <node id="1239567806101" at="166,53,167,136" concept="2" />
-      <node id="1239567806101" at="167,136,168,140" concept="2" />
-      <node id="1239567806101" at="168,140,169,52" concept="2" />
-      <node id="1239567806101" at="169,52,170,88" concept="2" />
-      <node id="1239567806101" at="170,88,171,35" concept="2" />
-      <node id="1239567806101" at="171,35,172,308" concept="7" />
-      <node id="1239567806101" at="174,43,175,120" concept="8" />
-      <node id="1239567806101" at="178,76,179,91" concept="7" />
-      <node id="1239567806101" at="179,91,180,147" concept="8" />
-      <node id="1239567806101" at="181,14,182,26" concept="8" />
-      <node id="1239567806101" at="183,17,184,42" concept="2" />
-      <node id="1239560928631" at="188,51,189,118" concept="7" />
-      <node id="1239560928631" at="189,118,190,49" concept="2" />
-      <node id="1239560928631" at="190,49,191,60" concept="2" />
-      <node id="1239560928631" at="191,60,192,57" concept="2" />
-      <node id="1239560928631" at="192,57,193,22" concept="8" />
-      <node id="1239567806104" at="195,52,196,104" concept="7" />
-      <node id="1239567806104" at="196,104,197,50" concept="2" />
-      <node id="1239567806104" at="197,50,198,34" concept="7" />
-      <node id="1239567806104" at="198,34,199,60" concept="2" />
-      <node id="1239567806104" at="199,60,200,40" concept="2" />
-      <node id="1239567806104" at="200,40,201,34" concept="2" />
-      <node id="1239567806104" at="201,34,202,22" concept="8" />
-      <node id="1239560928631" at="204,49,205,171" concept="7" />
-      <node id="1239560928631" at="209,39,210,143" concept="8" />
-      <node id="1239560928631" at="212,43,213,60" concept="2" />
-      <node id="1239560928631" at="213,60,214,48" concept="2" />
-      <node id="1239560928631" at="214,48,215,58" concept="2" />
-      <node id="1239560928631" at="215,58,216,20" concept="8" />
-      <node id="1239560928631" at="219,58,220,97" concept="7" />
-      <node id="1239560928631" at="220,97,221,131" concept="2" />
-      <node id="1239560928631" at="221,131,222,135" concept="2" />
-      <node id="1239560928631" at="222,135,223,20" concept="8" />
-      <node id="1239560928631" at="225,6,226,0" concept="10" />
-      <node id="1239560928631" at="226,0,227,54" concept="2" />
-      <node id="1239560928631" at="227,54,228,50" concept="7" />
-      <node id="1239560928631" at="228,50,229,0" concept="10" />
-      <node id="1239560928631" at="230,39,231,40" concept="2" />
-      <node id="1239560928631" at="231,40,232,45" concept="2" />
-      <node id="1239560928631" at="233,5,234,34" concept="7" />
-      <node id="1239560928631" at="234,34,235,58" concept="2" />
-      <node id="1239560928631" at="235,58,236,40" concept="2" />
-      <node id="1239560928631" at="236,40,237,143" concept="2" />
-      <node id="1239560928631" at="237,143,238,301" concept="7" />
-      <node id="1239560928631" at="240,39,241,113" concept="8" />
-      <node id="1239560928631" at="244,73,245,87" concept="7" />
-      <node id="1239560928631" at="245,87,246,145" concept="8" />
-      <node id="1239560928631" at="247,10,248,22" concept="8" />
-      <node id="1239567806107" at="253,0,254,0" concept="3" trace="myReferencingNode" />
-      <node id="1239567806107" at="255,120,256,21" concept="12" />
-      <node id="1239567806107" at="256,21,257,42" concept="2" />
-      <node id="1239567806107" at="257,42,258,20" concept="2" />
-      <node id="1239567806107" at="261,41,262,45" concept="8" />
-      <node id="1239567806107" at="267,28,268,20" concept="8" />
-      <node id="1239567806107" at="271,56,272,120" concept="7" />
-      <node id="1239567806107" at="272,120,273,54" concept="2" />
-      <node id="1239567806107" at="273,54,274,66" concept="2" />
-      <node id="1239567806107" at="274,66,275,24" concept="8" />
-      <node id="1239567806107" at="277,58,278,184" concept="7" />
-      <node id="1239567806107" at="278,184,279,93" concept="7" />
-      <node id="1239567806107" at="279,93,280,52" concept="2" />
-      <node id="1239567806107" at="280,52,281,36" concept="7" />
-      <node id="1239567806107" at="281,36,282,70" concept="2" />
-      <node id="1239567806107" at="282,70,283,42" concept="2" />
-      <node id="1239567806107" at="283,42,284,51" concept="2" />
-      <node id="1239567806107" at="284,51,285,24" concept="8" />
-      <node id="1239567806107" at="291,107,292,52" concept="12" />
-      <node id="1239567806107" at="292,52,293,27" concept="2" />
-      <node id="1239567806107" at="298,30,299,22" concept="8" />
-      <node id="1239567806107" at="302,68,303,251" concept="8" />
-      <node id="1239567806107" at="305,59,306,85" concept="7" />
-      <node id="1239567806107" at="306,85,307,60" concept="2" />
-      <node id="1239567806107" at="307,60,308,27" concept="8" />
-      <node id="1239567806107" at="310,43,311,43" concept="2" />
-      <node id="1239567806107" at="311,43,312,255" concept="2" />
-      <node id="1239567806107" at="313,13,314,38" concept="7" />
-      <node id="1239567806107" at="314,38,315,46" concept="2" />
-      <node id="1239567806107" at="315,46,316,53" concept="2" />
-      <node id="1239567806107" at="316,53,317,36" concept="2" />
-      <node id="1239567806107" at="317,36,318,27" concept="8" />
-      <node id="1239567806107" at="319,19,320,44" concept="2" />
-      <node id="1239567806107" at="324,98,325,136" concept="2" />
-      <node id="1239567806107" at="326,36,327,144" concept="2" />
-      <node id="1239567806107" at="327,144,328,148" concept="2" />
-      <node id="1239567806107" at="330,124,331,231" concept="2" />
-      <node id="1239560928631" at="50,0,52,0" concept="3" trace="myNode" />
-      <node id="1239567806100" at="140,0,142,0" concept="3" trace="myNode" />
-      <node id="1239567806107" at="251,0,253,0" concept="3" trace="myNode" />
-      <node id="1239567806107" at="288,0,290,0" concept="3" trace="myNode" />
-      <node id="1239560928631" at="64,0,67,0" concept="6" trace="createCell#()Ljetbrains/mps/openapi/editor/cells/EditorCell;" />
-      <node id="1239560928631" at="101,0,104,0" concept="6" trace="compute#()Ljetbrains/mps/openapi/editor/cells/EditorCell;" />
-      <node id="1239560928631" at="129,0,132,0" concept="6" trace="accept#(Lorg/jetbrains/mps/openapi/model/SNode;)Z" />
-      <node id="1239567806100" at="150,0,153,0" concept="6" trace="createCell#()Ljetbrains/mps/openapi/editor/cells/EditorCell;" />
-      <node id="1239567806101" at="174,0,177,0" concept="6" trace="accept#(Lorg/jetbrains/mps/openapi/model/SNode;)Z" />
-      <node id="1239560928631" at="209,0,212,0" concept="6" trace="compute#()Ljetbrains/mps/openapi/editor/cells/EditorCell;" />
-      <node id="1239560928631" at="240,0,243,0" concept="6" trace="accept#(Lorg/jetbrains/mps/openapi/model/SNode;)Z" />
-      <node id="1239567806107" at="261,0,264,0" concept="6" trace="createCell#()Ljetbrains/mps/openapi/editor/cells/EditorCell;" />
-      <node id="1239567806107" at="302,0,305,0" concept="6" trace="createNodeToInsert#(Ljetbrains/mps/openapi/editor/EditorContext;)Lorg/jetbrains/mps/openapi/model/SNode;" />
-      <node id="1239567806107" at="329,11,332,11" concept="5" />
-      <node id="1239560928631" at="53,0,57,0" concept="1" trace="NamedTupleLiteral_InspectorBuilder_a#(Ljetbrains/mps/openapi/editor/EditorContext;Lorg/jetbrains/mps/openapi/model/SNode;)V" />
-      <node id="1239560928631" at="121,0,125,5" concept="5" />
-      <node id="1239560928631" at="229,0,233,5" concept="5" />
-      <node id="1239567806107" at="291,0,295,0" concept="1" trace="componentListHandler_ulpguu_a0a1b0#(Lorg/jetbrains/mps/openapi/model/SNode;Ljava/lang/String;Ljetbrains/mps/openapi/editor/EditorContext;)V" />
-      <node id="1239567806107" at="325,136,329,11" concept="5" />
-      <node id="1239560928631" at="58,0,63,0" concept="6" trace="getNode#()Lorg/jetbrains/mps/openapi/model/SNode;" />
-      <node id="1239560928631" at="99,72,104,43" concept="7" />
-      <node id="1239560928631" at="127,301,132,7" concept="7" />
-      <node id="1239560928631" at="132,7,137,22" concept="5" />
-      <node id="1239567806100" at="144,0,149,0" concept="1" trace="Inline_Builder_ulpguu_a1a0#(Ljetbrains/mps/openapi/editor/EditorContext;Lorg/jetbrains/mps/openapi/model/SNode;Lorg/jetbrains/mps/openapi/model/SNode;)V" />
-      <node id="1239567806100" at="154,0,159,0" concept="6" trace="getNode#()Lorg/jetbrains/mps/openapi/model/SNode;" />
-      <node id="1239567806101" at="172,308,177,11" concept="7" />
-      <node id="1239567806101" at="177,11,182,26" concept="5" />
-      <node id="1239560928631" at="207,72,212,43" concept="7" />
-      <node id="1239560928631" at="238,301,243,7" concept="7" />
-      <node id="1239560928631" at="243,7,248,22" concept="5" />
-      <node id="1239567806107" at="255,0,260,0" concept="1" trace="Inline_Builder_ulpguu_a1b0#(Ljetbrains/mps/openapi/editor/EditorContext;Lorg/jetbrains/mps/openapi/model/SNode;Lorg/jetbrains/mps/openapi/model/SNode;)V" />
-      <node id="1239567806107" at="265,0,270,0" concept="6" trace="getNode#()Lorg/jetbrains/mps/openapi/model/SNode;" />
-      <node id="1239567806107" at="296,0,301,0" concept="6" trace="getNode#()Lorg/jetbrains/mps/openapi/model/SNode;" />
-      <node id="1239567806107" at="305,0,310,0" concept="6" trace="createNodeCell#(Lorg/jetbrains/mps/openapi/model/SNode;)Ljetbrains/mps/openapi/editor/cells/EditorCell;" />
-      <node id="1239567806098" at="90,0,96,0" concept="6" trace="createConstant_ulpguu_a0a#()Ljetbrains/mps/openapi/editor/cells/EditorCell;" />
-      <node id="1239567806107" at="271,0,277,0" concept="6" trace="createCollection_ulpguu_a0b1a#()Ljetbrains/mps/openapi/editor/cells/EditorCell;" />
-      <node id="1239560928631" at="110,0,117,0" concept="6" trace="createErrorCell#(Ljava/lang/String;)Ljetbrains/mps/openapi/editor/cells/EditorCell;" />
-      <node id="1239560928631" at="188,0,195,0" concept="6" trace="createCollection_ulpguu_b0#()Ljetbrains/mps/openapi/editor/cells/EditorCell;" />
-      <node id="1239560928631" at="218,0,225,0" concept="6" trace="createErrorCell#(Ljava/lang/String;)Ljetbrains/mps/openapi/editor/cells/EditorCell;" />
-      <node id="1239567806104" at="195,0,204,0" concept="6" trace="createConstant_ulpguu_a1a_0#()Ljetbrains/mps/openapi/editor/cells/EditorCell;" />
-      <node id="1239567806107" at="312,255,321,9" concept="14" />
-      <node id="1239560928631" at="80,0,90,0" concept="6" trace="createCollection_ulpguu_a0#()Ljetbrains/mps/openapi/editor/cells/EditorCell;" />
-      <node id="1239567806107" at="277,0,287,0" concept="6" trace="createRefNodeList_ulpguu_a0a1b0#()Ljetbrains/mps/openapi/editor/cells/EditorCell;" />
-      <node id="1239567806107" at="323,88,333,9" concept="5" />
-      <node id="1239560928631" at="99,0,110,0" concept="6" trace="createReferenceCell#(Lorg/jetbrains/mps/openapi/model/SNode;)Ljetbrains/mps/openapi/editor/cells/EditorCell;" />
-      <node id="1239560928631" at="207,0,218,0" concept="6" trace="createReferenceCell#(Lorg/jetbrains/mps/openapi/model/SNode;)Ljetbrains/mps/openapi/editor/cells/EditorCell;" />
-      <node id="1239560928631" at="68,0,80,0" concept="6" trace="createCollection_ulpguu_a_0#()Ljetbrains/mps/openapi/editor/cells/EditorCell;" />
-      <node id="1239567806107" at="323,0,335,0" concept="6" trace="installElementCellActions#(Lorg/jetbrains/mps/openapi/model/SNode;Ljetbrains/mps/openapi/editor/cells/EditorCell;)V" />
-      <node id="1239567806107" at="310,0,323,0" concept="6" trace="createEmptyCell#()Ljetbrains/mps/openapi/editor/cells/EditorCell;" />
-      <node id="1239560928631" at="97,171,117,6" concept="7" />
-      <node id="1239560928631" at="205,171,225,6" concept="7" />
-      <node id="1239567806101" at="161,41,185,7" concept="14" />
-      <node id="1239567806101" at="160,0,187,0" concept="6" trace="createProperty_ulpguu_a0b0a#()Ljetbrains/mps/openapi/editor/cells/EditorCell;" />
-      <node id="1239560928631" at="96,0,139,0" concept="6" trace="createRefCell_ulpguu_b0a#()Ljetbrains/mps/openapi/editor/cells/EditorCell;" />
-      <node id="1239560928631" at="204,0,250,0" concept="6" trace="createRefCell_ulpguu_b1a#()Ljetbrains/mps/openapi/editor/cells/EditorCell;" />
-      <scope id="1239560928631" at="60,26,61,18" />
-      <scope id="1239560928631" at="64,39,65,41" />
-      <scope id="1239560928631" at="101,39,102,143" />
-      <scope id="1239560928631" at="129,39,130,113" />
-      <scope id="1239567806100" at="150,41,151,43" />
-      <scope id="1239567806100" at="156,28,157,20" />
-      <scope id="1239567806101" at="174,43,175,120" />
-      <scope id="1239567806101" at="183,17,184,42" />
-      <scope id="1239560928631" at="209,39,210,143" />
-      <scope id="1239560928631" at="240,39,241,113" />
-      <scope id="1239567806107" at="261,41,262,45" />
-      <scope id="1239567806107" at="267,28,268,20" />
-      <scope id="1239567806107" at="298,30,299,22" />
-      <scope id="1239567806107" at="302,68,303,251" />
-      <scope id="1239567806107" at="319,19,320,44" />
-      <scope id="1239567806107" at="330,124,331,231" />
-      <scope id="1239560928631" at="53,100,55,18" />
-      <scope id="1239560928631" at="122,39,124,45" />
-      <scope id="1239560928631" at="133,73,135,145">
->>>>>>> ac231bee
         <var name="manager" id="1239560928631" />
       </scope>
       <scope id="1239567806101" at="180,76,182,147">
