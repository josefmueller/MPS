<?xml version="1.0" encoding="UTF-8"?>
<<<<<<< HEAD
<dependencies version="2" modelHash="-929unko9dhpdpfm8dxcy0ve4b2k57nr">
=======
<dependencies version="2" modelHash="-5hj4jf6p21h298g5nmfhjuo414lwbmo">
>>>>>>> f319092c
  <dep model="f:java_stub#6354ebe7-c22a-4a0f-ac54-50b52ab9b065#java.lang(JDK/java.lang@java_stub)" />
  <dep model="f:java_stub#6354ebe7-c22a-4a0f-ac54-50b52ab9b065#java.util(JDK/java.util@java_stub)" />
  <dep model="r:00000000-0000-4000-0000-011c89590288(jetbrains.mps.lang.core.structure)" hash="9ct9lck34q1x3n4q6gbk723j8ja9pb9" />
  <dep model="r:00000000-0000-4000-0000-011c89590292(jetbrains.mps.lang.structure.structure)" hash="21snxjnsdyx017gstofkv07qfwhy8bp" />
  <dep model="r:00000000-0000-4000-0000-011c89590293(jetbrains.mps.lang.structure.generator_new.baseLanguage@generator)" hash="-1vq0gdri0lycfxz1qxc7e4rfjd0h9c6" />
<<<<<<< HEAD
  <dep model="r:00000000-0000-4000-0000-011c895902cb(jetbrains.mps.baseLanguage.generator.java.closures@generator)" hash="-cjp3x7kpslsgnhml4bi405qvj66t1vk" />
  <dep model="r:00000000-0000-4000-0000-011c895902cd(jetbrains.mps.baseLanguage.generator.java.main@generator)" hash="4ne7zhyfwkypjdfw1fznt23ch4hm4mf" />
=======
  <dep model="r:00000000-0000-4000-0000-011c895902b4(jetbrains.mps.lang.typesystem.structure)" hash="-3buofa8o279b9d551tc7udvugz4mqy4" />
  <dep model="r:00000000-0000-4000-0000-011c895902cb(jetbrains.mps.baseLanguage.generator.java.closures@generator)" hash="-djmnpmg1bhn2mn53expf0s1xxpkcwj0" />
  <dep model="r:00000000-0000-4000-0000-011c895902cd(jetbrains.mps.baseLanguage.generator.java.main@generator)" hash="ck8oi50uv1htzbd6a48kc8f5mq1i0td" />
>>>>>>> f319092c
  <dep model="r:00000000-0000-4000-0000-011c895902e8(jetbrains.mps.lang.generator.structure)" hash="-dweusve4s1cnqvm1h7144swvj24rs4o" />
  <dep model="r:00000000-0000-4000-0000-011c8959032e(jetbrains.mps.baseLanguage.collections.structure)" hash="akjkrjbutr8e4cbdvlys5y35d7t5a7f" />
  <dep model="r:00000000-0000-4000-0000-011c8959032f(jetbrains.mps.baseLanguage.collections.generator.baseLanguage.template.main@generator)" hash="-bfykmctqk8at3a16i7p32qxx69vk97" />
  <dep model="r:00000000-0000-4000-0000-011c89590338(jetbrains.mps.baseLanguage.closures.structure)" hash="-351x3ag5k23p4nhu5dcvwwzgwh0j9aw" />
  <dep model="r:00000000-0000-4000-0000-011c8959033a(jetbrains.mps.baseLanguage.closures.generator.baseLanguage.template.main@generator)" hash="-4h2blgjmls01d1l1yihizxahor0z44y" />
  <dep model="r:00000000-0000-4000-0000-011c895903ac(jetbrains.mps.baseLanguageInternal.structure)" hash="2477vbyvtzsh7vo3tr3tayoxjyljmo5" />
  <dep model="r:3b7ed80f-6cfd-45bc-b051-2f66c620dd27(jetbrains.mps.lang.traceable.structure)" hash="78ysfrpjuhuyadt3m03y6bbyt3b17tp" />
  <dep model="r:64af8966-9a33-4cc7-8f2a-fe243f26c38f(jetbrains.mps.baseLanguage.jdk7.structure)" hash="86433i85vrrfejih7k12khi4bvgtd0d" />
  <dep model="r:b4d7d620-6723-4aa2-856b-118497e84e9e(jetbrains.mps.baseLanguage.generator.java.strings@generator)" hash="-3223m9cg8337am9br9ikluvywbkblf4" />
  <dep model="r:f04c1476-2f91-4f59-be13-c8e009abebee(jetbrains.mps.baseLanguageInternal.generator.template.main@generator)" hash="-ewgblj5m32jyc5zc1n1eup4emffkdql" />
  <dep model="r:fc76aa36-3cff-41c7-b94b-eee0e8341932(jetbrains.mps.internal.collections.runtime)" hash="-alf2ogeiijb2ox8l3f57xq8a4vsqut" />
  <common hash="-590xdj4f6xzu43ijcp2x6z1folu8y6q">
    <dep root="1023687332192347378" />
    <dep root="1068390468198" />
    <dep root="1068390468200" />
    <dep root="1068431474542" />
    <dep root="1068431790189" />
    <dep root="1068431790191" />
    <dep root="1068498886292" />
    <dep root="1068498886294" />
    <dep root="1068498886296" />
    <dep root="1068499141036" />
    <dep root="1068580123132" />
    <dep root="1068580123136" />
    <dep root="1068580123137" />
    <dep root="1068580123140" />
    <dep root="1068580123152" />
    <dep root="1068580123155" />
    <dep root="1068580123157" />
    <dep root="1068580123159" />
    <dep root="1068580123165" />
    <dep root="1068580320020" />
    <dep root="1068581242863" />
    <dep root="1068581242864" />
    <dep root="1068581242866" />
    <dep root="1068581242867" />
    <dep root="1068581242869" />
    <dep root="1068581242874" />
    <dep root="1068581242875" />
    <dep root="1068581242878" />
    <dep root="1068581517677" />
    <dep root="1070462154015" />
    <dep root="1070475354124" />
    <dep root="1070475587102" />
    <dep root="1070475926800" />
    <dep root="1070533707846" />
    <dep root="1070533982221" />
    <dep root="1070534058343" />
    <dep root="1070534370425" />
    <dep root="1070534436861" />
    <dep root="1070534513062" />
    <dep root="1070534555686" />
    <dep root="1070534604311" />
    <dep root="1070534644030" />
    <dep root="1070534760951" />
    <dep root="1070534934090" />
    <dep root="1073063089578" />
    <dep root="1073239437375" />
    <dep root="1076505808687" />
    <dep root="1079359253375" />
    <dep root="1080120340718" />
    <dep root="1080223426719" />
    <dep root="1081236700937" />
    <dep root="1081236700938" />
    <dep root="1081256982272" />
    <dep root="1081506762703" />
    <dep root="1081506773034" />
    <dep root="1081516740877" />
    <dep root="1081773326031" />
    <dep root="1081855346303" />
    <dep root="1082113931046" />
    <dep root="1082485599095" />
    <dep root="1083245097125" />
    <dep root="1083245299891" />
    <dep root="1083260308424" />
    <dep root="1092119917967" />
    <dep root="1095950406618" />
    <dep root="1107135704075" />
    <dep root="1107461130800" />
    <dep root="1107535904670" />
    <dep root="1107796713796" />
    <dep root="1109279763828" />
    <dep root="1109279851642" />
    <dep root="1109283449304" />
    <dep root="1111509017652" />
    <dep root="1116615150612" />
    <dep root="1137021947720" />
    <dep root="1144226303539" />
    <dep root="1144230876926" />
    <dep root="1144231330558" />
    <dep root="1145552809883" />
    <dep root="1145552977093" />
    <dep root="1146644584814" />
    <dep root="1146644602865" />
    <dep root="1146644623116" />
    <dep root="1146644641414" />
    <dep root="1152728232947" />
    <dep root="1153179527848" />
    <dep root="1153179560115" />
    <dep root="1153417849900" />
    <dep root="1153422105332" />
    <dep root="1153422305557" />
    <dep root="1153952380246" />
    <dep root="1154032098014" />
    <dep root="1154542696413" />
    <dep root="1157103807699" />
    <dep root="1160998861373" />
    <dep root="1163668896201" />
    <dep root="1163670490218" />
    <dep root="1163670641947" />
    <dep root="1164118113764" />
    <dep root="1164879751025" />
    <dep root="1164903280175" />
    <dep root="1164991038168" />
    <dep root="1168622733562" />
    <dep root="1170075670744" />
    <dep root="1170345865475" />
    <dep root="1171903607971" />
    <dep root="1171903862077" />
    <dep root="1171903916106" />
    <dep root="1172008963197" />
    <dep root="1172058436953" />
    <dep root="1173175405605" />
    <dep root="1177326519037" />
    <dep root="1177666668936" />
    <dep root="1177714083117" />
    <dep root="1178285077437" />
    <dep root="1178549954367" />
    <dep root="1178893518978" />
    <dep root="1179360813171" />
    <dep root="1179362310214" />
    <dep root="1182160077978" />
    <dep root="1184950988562" />
    <dep root="1184952934362" />
    <dep root="1188206331916" />
    <dep root="1188206574119" />
    <dep root="1188207840427" />
    <dep root="1188208481402" />
    <dep root="1188214482800" />
    <dep root="1188214545140" />
    <dep root="1188220165133" />
    <dep root="1194952169813" />
    <dep root="1197027756228" />
    <dep root="1197027803184" />
    <dep root="1197029447546" />
    <dep root="1199653749349" />
    <dep root="1200397529627" />
    <dep root="1201183863028" />
    <dep root="1201370618622" />
    <dep root="1201372346056" />
    <dep root="1201372606839" />
    <dep root="1201385106094" />
    <dep root="1201398722958" />
    <dep root="1201402044357" />
    <dep root="1201476912089" />
    <dep root="1202003934320" />
    <dep root="1202065242027" />
    <dep root="1202077725299" />
    <dep root="1202948039474" />
    <dep root="1204053956946" />
    <dep root="1204200696010" />
    <dep root="1206036041805" />
    <dep root="1206060495898" />
    <dep root="1206629501431" />
    <dep root="1207665819089" />
    <dep root="1208623485264" />
    <dep root="1208890769693" />
    <dep root="1212170275853" />
    <dep root="1212685548494" />
    <dep root="1214918800624" />
    <dep root="1214918975462" />
    <dep root="1215693861676" />
    <dep root="1215695189714" />
    <dep root="1215695201514" />
    <dep root="1219920932475" />
    <dep root="1221393582612" />
    <dep root="1221737317277" />
    <dep root="1222174328436" />
    <dep root="1223985693348" />
    <dep root="1224071154655" />
    <dep root="1224071180699" />
    <dep root="1224500579375" />
    <dep root="1224500764161" />
    <dep root="1224500790866" />
    <dep root="1224500799915" />
    <dep root="1224573963862" />
    <dep root="1224575136086" />
    <dep root="1224609861009" />
    <dep root="1224848483129" />
    <dep root="1225271177708" />
    <dep root="1225271221393" />
    <dep root="1225271283259" />
    <dep root="1225271315873" />
    <dep root="1225271369338" />
    <dep root="1225271408483" />
    <dep root="1225271443097" />
    <dep root="1225271484915" />
    <dep root="1225271546410" />
    <dep root="1225280593310" />
    <dep root="1225892208569" />
    <dep root="1225892319711" />
    <dep root="1225894555487" />
    <dep root="1232461062092" />
    <dep root="1233920926773" />
    <dep root="1237545921771" />
    <dep root="1238803202705" />
    <dep root="1238805530342" />
    <dep root="1239354281271" />
    <dep root="1239448985469" />
    <dep root="1239709250944" />
    <dep root="1239709577448" />
    <dep root="1239714755177" />
    <dep root="1241450588333" />
    <dep root="1241540912639" />
    <dep root="1251851371723515367" />
    <dep root="1461424660015405635" />
    <dep root="1830039279190439966" />
    <dep root="229277139747537782" />
    <dep root="2406048883599609633" />
    <dep root="2406048883599831972" />
    <dep root="2580416627845338977" />
    <dep root="2948164764175055168" />
    <dep root="3066917033203108594" />
    <dep root="320030840061144153" />
    <dep root="320030840061612167" />
    <dep root="3262277503800813724" />
    <dep root="3262277503800813725" />
    <dep root="3425520165286454670" />
    <dep root="363746191845175146" />
    <dep root="363746191845183785" />
    <dep root="3718132079121388578" />
    <dep root="4269842503726207156" />
    <dep root="4564374268190696673" />
    <dep root="4609636120081351393" />
    <dep root="4790782560812794334" />
    <dep root="4836112446988635817" />
    <dep root="4898614932449915862" />
    <dep root="4957392803029437192" />
    <dep root="4972933694980447171" />
    <dep root="501006281268604400" />
    <dep root="5205855332950442198" />
    <dep root="5279705229678483897" />
    <dep root="5293379017992965193" />
    <dep root="5432666129547687712" />
    <dep root="5497648299878491908" />
    <dep root="5620135147607645642" />
    <dep root="5862977038373003187" />
    <dep root="6329021646629104954" />
    <dep root="6329021646629104955" />
    <dep root="6329021646629104957" />
    <dep root="6329021646629175143" />
    <dep root="6617045035157661092" />
    <dep root="6694311595176645018" />
    <dep root="7024111702304495340" />
    <dep root="7024111702304501412" />
    <dep root="7024111702304501414" />
    <dep root="7024111702304501416" />
    <dep root="7024111702304501418" />
    <dep root="7024111702304501420" />
    <dep root="7024111702304501422" />
    <dep root="7024111702304501424" />
    <dep root="7405920559687209277" />
    <dep root="7405920559687209278" />
    <dep root="7405920559687237502" />
    <dep root="7785501532031639928" />
    <dep root="7812779912047922391" />
    <dep root="8064396509828172209" />
    <dep root="8412076637103718467" />
    <dep root="8972672481958095232" />
    <dep model="r:00000000-0000-4000-0000-011c89590288(jetbrains.mps.lang.core.structure)" />
    <dep model="r:00000000-0000-4000-0000-011c89590292(jetbrains.mps.lang.structure.structure)" />
    <dep model="r:00000000-0000-4000-0000-011c89590293(jetbrains.mps.lang.structure.generator_new.baseLanguage@generator)" />
    <dep model="r:00000000-0000-4000-0000-011c895902cb(jetbrains.mps.baseLanguage.generator.java.closures@generator)" />
    <dep model="r:00000000-0000-4000-0000-011c895902cd(jetbrains.mps.baseLanguage.generator.java.main@generator)" />
    <dep model="r:00000000-0000-4000-0000-011c895902e8(jetbrains.mps.lang.generator.structure)" />
    <dep model="r:00000000-0000-4000-0000-011c8959032e(jetbrains.mps.baseLanguage.collections.structure)" />
    <dep model="r:00000000-0000-4000-0000-011c8959032f(jetbrains.mps.baseLanguage.collections.generator.baseLanguage.template.main@generator)" />
    <dep model="r:00000000-0000-4000-0000-011c89590338(jetbrains.mps.baseLanguage.closures.structure)" />
    <dep model="r:00000000-0000-4000-0000-011c8959033a(jetbrains.mps.baseLanguage.closures.generator.baseLanguage.template.main@generator)" />
    <dep model="r:00000000-0000-4000-0000-011c895903ac(jetbrains.mps.baseLanguageInternal.structure)" />
    <dep model="r:3b7ed80f-6cfd-45bc-b051-2f66c620dd27(jetbrains.mps.lang.traceable.structure)" />
    <dep model="r:64af8966-9a33-4cc7-8f2a-fe243f26c38f(jetbrains.mps.baseLanguage.jdk7.structure)" />
    <dep model="r:b4d7d620-6723-4aa2-856b-118497e84e9e(jetbrains.mps.baseLanguage.generator.java.strings@generator)" />
    <dep model="r:f04c1476-2f91-4f59-be13-c8e009abebee(jetbrains.mps.baseLanguageInternal.generator.template.main@generator)" />
    <file name="BaseLanguage_Language.java" />
    <file name="StructureAspectDescriptor.java" />
  </common>
  <source id="1068498886294" name="AssignmentExpression" hash="-2xqf7lc1lf9diy8mqabgn5cm6tboh5u">
    <dep model="r:00000000-0000-4000-0000-011c89590293(jetbrains.mps.lang.structure.generator_new.baseLanguage@generator)" />
  </source>
  <source id="1068499141036" name="BaseMethodCall" hash="-cbcsjptrsof3ubvw6r5e0jrke10rtls">
    <dep model="r:00000000-0000-4000-0000-011c89590293(jetbrains.mps.lang.structure.generator_new.baseLanguage@generator)" />
  </source>
  <source id="1068431790191" name="Expression" hash="euq5d63kbjdgmcawt6i56899a4lancy">
    <dep model="r:00000000-0000-4000-0000-011c89590293(jetbrains.mps.lang.structure.generator_new.baseLanguage@generator)" />
  </source>
  <source id="1068390468198" name="ClassConcept" hash="6mywxxg0is37bi80jpkymin74obz3hm">
    <dep model="r:00000000-0000-4000-0000-011c89590293(jetbrains.mps.lang.structure.generator_new.baseLanguage@generator)" />
  </source>
  <source id="1068498886292" name="ParameterDeclaration" hash="2l5p4hina6mt8rqa687dahrtuavvo4s">
    <dep model="r:00000000-0000-4000-0000-011c89590293(jetbrains.mps.lang.structure.generator_new.baseLanguage@generator)" />
  </source>
  <source id="1068431790189" name="Type" hash="-1swcroyt6kwfamjwww06ns5srurvh9y">
    <dep model="r:00000000-0000-4000-0000-011c89590293(jetbrains.mps.lang.structure.generator_new.baseLanguage@generator)" />
  </source>
  <source id="1068580123132" name="BaseMethodDeclaration" hash="-bhjc71g1ebxdd64f9hosorc8bz5n1s3">
    <dep model="r:00000000-0000-4000-0000-011c89590293(jetbrains.mps.lang.structure.generator_new.baseLanguage@generator)" />
  </source>
  <source id="1068580123136" name="StatementList" hash="-cwtf5mh8vheehuqqgdtfnncl72risi7">
    <dep model="r:00000000-0000-4000-0000-011c89590293(jetbrains.mps.lang.structure.generator_new.baseLanguage@generator)" />
  </source>
  <source id="1068580123152" name="EqualsExpression" hash="85r387hixzyce8020o98nq467wlf95w">
    <dep model="r:00000000-0000-4000-0000-011c89590293(jetbrains.mps.lang.structure.generator_new.baseLanguage@generator)" />
  </source>
  <source id="1068580123155" name="ExpressionStatement" hash="2mv4qfc5gvnkd32hyvhrmgf064oi25g">
    <dep model="r:00000000-0000-4000-0000-011c89590293(jetbrains.mps.lang.structure.generator_new.baseLanguage@generator)" />
  </source>
  <source id="1068580123157" name="Statement" hash="ai5kfzvyfbktp0pv2bngotjcrmozgb8">
    <dep model="r:00000000-0000-4000-0000-011c89590293(jetbrains.mps.lang.structure.generator_new.baseLanguage@generator)" />
  </source>
  <source id="1068580123159" name="IfStatement" hash="19fjbl1hesz1c3cesrg5y982rpl8i0y">
    <dep model="r:00000000-0000-4000-0000-011c89590293(jetbrains.mps.lang.structure.generator_new.baseLanguage@generator)" />
  </source>
  <source id="1068580123165" name="InstanceMethodDeclaration" hash="d5jz4phbzfqoezwocbpvotbuoxcq2hg">
    <dep model="r:00000000-0000-4000-0000-011c89590293(jetbrains.mps.lang.structure.generator_new.baseLanguage@generator)" />
  </source>
  <source id="1068580320020" name="IntegerConstant" hash="-5b93h4jlgayo2p5625ln97kvsim5hfa">
    <dep model="r:00000000-0000-4000-0000-011c89590293(jetbrains.mps.lang.structure.generator_new.baseLanguage@generator)" />
  </source>
  <source id="1068581242863" name="LocalVariableDeclaration" hash="c1rlpf06wybrubpw8ehd4k6y1khu9y4">
    <dep model="r:00000000-0000-4000-0000-011c89590293(jetbrains.mps.lang.structure.generator_new.baseLanguage@generator)" />
  </source>
  <source id="1068581242864" name="LocalVariableDeclarationStatement" hash="-47ssllythxqkhb4juqz7c6fcaopgz5t">
    <dep model="r:00000000-0000-4000-0000-011c89590293(jetbrains.mps.lang.structure.generator_new.baseLanguage@generator)" />
  </source>
  <source id="1068581242866" name="LocalVariableReference" hash="-2b08g65gjn9v27ndicp12cj0xmif82w">
    <dep model="r:00000000-0000-4000-0000-011c89590293(jetbrains.mps.lang.structure.generator_new.baseLanguage@generator)" />
  </source>
  <source id="1068581242867" name="LongType" hash="-1bhrv6t2zprqzf17ivjqzcc0s4ddjg">
    <dep model="r:00000000-0000-4000-0000-011c89590293(jetbrains.mps.lang.structure.generator_new.baseLanguage@generator)" />
  </source>
  <source id="1068581242869" name="MinusExpression" hash="82fdxwpcviol88gul1kcikxfj609r5q">
    <dep model="r:00000000-0000-4000-0000-011c89590293(jetbrains.mps.lang.structure.generator_new.baseLanguage@generator)" />
  </source>
  <source id="1068581242874" name="ParameterReference" hash="-2u47bdk54zojibgrmo9crj9ogd1ra2e">
    <dep model="r:00000000-0000-4000-0000-011c89590293(jetbrains.mps.lang.structure.generator_new.baseLanguage@generator)" />
  </source>
  <source id="1068581242875" name="PlusExpression" hash="emnh7evya4sn7oxfxmzeutnyw3nkw38">
    <dep model="r:00000000-0000-4000-0000-011c89590293(jetbrains.mps.lang.structure.generator_new.baseLanguage@generator)" />
  </source>
  <source id="1068581242878" name="ReturnStatement" hash="-8zdxi9zczvu86dzo274u0bzbvmtjo1x">
    <dep model="r:00000000-0000-4000-0000-011c89590293(jetbrains.mps.lang.structure.generator_new.baseLanguage@generator)" />
  </source>
  <source id="1068581517677" name="VoidType" hash="-caqkwfr3vt1gyayys7309ofre60hfet">
    <dep model="r:00000000-0000-4000-0000-011c89590293(jetbrains.mps.lang.structure.generator_new.baseLanguage@generator)" />
  </source>
  <source id="1070462154015" name="StaticFieldDeclaration" hash="956d9sd456r1gl5on0sos6tvgcxjeiw">
    <dep model="r:00000000-0000-4000-0000-011c89590293(jetbrains.mps.lang.structure.generator_new.baseLanguage@generator)" />
  </source>
  <source id="1070475587102" name="SuperConstructorInvocation" hash="38eqpncmkhk0ak8cdkt89r3ktkakkxx">
    <dep model="r:00000000-0000-4000-0000-011c89590293(jetbrains.mps.lang.structure.generator_new.baseLanguage@generator)" />
  </source>
  <source id="1070475926800" name="StringLiteral" hash="c9ya247kernx5bzq6sripb2h45p7pan">
    <dep model="r:00000000-0000-4000-0000-011c89590293(jetbrains.mps.lang.structure.generator_new.baseLanguage@generator)" />
  </source>
  <source id="1070533707846" name="StaticFieldReference" hash="-27wpcl76gtqbubjko8ws32k4y97vbbz">
    <dep model="r:00000000-0000-4000-0000-011c89590293(jetbrains.mps.lang.structure.generator_new.baseLanguage@generator)" />
  </source>
  <source id="1070533982221" name="ShortType" hash="eplb9s3rrqt09ochwzxfm7949kjnunb">
    <dep model="r:00000000-0000-4000-0000-011c89590293(jetbrains.mps.lang.structure.generator_new.baseLanguage@generator)" />
  </source>
  <source id="1070534058343" name="NullLiteral" hash="-4ldm2y5nrolwv99gj9ph08ko9xvt4mi">
    <dep model="r:00000000-0000-4000-0000-011c89590293(jetbrains.mps.lang.structure.generator_new.baseLanguage@generator)" />
  </source>
  <source id="1070534370425" name="IntegerType" hash="-ck5ko8umcyzr2bflinhuk5olxgl95lc">
    <dep model="r:00000000-0000-4000-0000-011c89590293(jetbrains.mps.lang.structure.generator_new.baseLanguage@generator)" />
  </source>
  <source id="1070534436861" name="FloatType" hash="-aac9i9t7k3fvtg44pfwnkhmcva67ov8">
    <dep model="r:00000000-0000-4000-0000-011c89590293(jetbrains.mps.lang.structure.generator_new.baseLanguage@generator)" />
  </source>
  <source id="1070534513062" name="DoubleType" hash="tmhr0eh3szlxes35maelqg4c6endqw">
    <dep model="r:00000000-0000-4000-0000-011c89590293(jetbrains.mps.lang.structure.generator_new.baseLanguage@generator)" />
  </source>
  <source id="1070534555686" name="CharType" hash="-leweps6hbue3aisof7v60bumrw5gle">
    <dep model="r:00000000-0000-4000-0000-011c89590293(jetbrains.mps.lang.structure.generator_new.baseLanguage@generator)" />
  </source>
  <source id="1070534604311" name="ByteType" hash="918rri28g4ym1qn6wseu7pa8e2yzobn">
    <dep model="r:00000000-0000-4000-0000-011c89590293(jetbrains.mps.lang.structure.generator_new.baseLanguage@generator)" />
  </source>
  <source id="1070534644030" name="BooleanType" hash="-7cjfzvqfgjml41jmqgnv3j3o8nw7mpr">
    <dep model="r:00000000-0000-4000-0000-011c89590293(jetbrains.mps.lang.structure.generator_new.baseLanguage@generator)" />
  </source>
  <source id="1070534760951" name="ArrayType" hash="208du4kbqig1gjny1io2exk7fhxrn5f">
    <dep model="r:00000000-0000-4000-0000-011c89590293(jetbrains.mps.lang.structure.generator_new.baseLanguage@generator)" />
  </source>
  <source id="1070534934090" name="CastExpression" hash="3nemq6emkyvaa9veoucqaw2xkykeokd">
    <dep model="r:00000000-0000-4000-0000-011c89590293(jetbrains.mps.lang.structure.generator_new.baseLanguage@generator)" />
  </source>
  <source id="1073063089578" name="SuperMethodCall" hash="9am6oqqza02lknwx6o0uypfn3oc4y30">
    <dep model="r:00000000-0000-4000-0000-011c89590293(jetbrains.mps.lang.structure.generator_new.baseLanguage@generator)" />
  </source>
  <source id="1073239437375" name="NotEqualsExpression" hash="-eeafl8crd3l8wb4hvq1q4lcpf2kl78j">
    <dep model="r:00000000-0000-4000-0000-011c89590293(jetbrains.mps.lang.structure.generator_new.baseLanguage@generator)" />
  </source>
  <source id="1076505808687" name="WhileStatement" hash="f3t6wbrs1979i6j7k6w83897b8kkhx">
    <dep model="r:00000000-0000-4000-0000-011c89590293(jetbrains.mps.lang.structure.generator_new.baseLanguage@generator)" />
  </source>
  <source id="1079359253375" name="ParenthesizedExpression" hash="-ema3iup65b8vc26uxx46vvvnqbhl0wj">
    <dep model="r:00000000-0000-4000-0000-011c89590293(jetbrains.mps.lang.structure.generator_new.baseLanguage@generator)" />
  </source>
  <source id="1080120340718" name="AndExpression" hash="-1dy8f5825urx86rikxoaei125w9j5uk">
    <dep model="r:00000000-0000-4000-0000-011c89590293(jetbrains.mps.lang.structure.generator_new.baseLanguage@generator)" />
  </source>
  <source id="1080223426719" name="OrExpression" hash="-4emr80qwdjqq7mwnf1fn7ox69uaaxm2">
    <dep model="r:00000000-0000-4000-0000-011c89590293(jetbrains.mps.lang.structure.generator_new.baseLanguage@generator)" />
  </source>
  <source id="1081236700937" name="StaticMethodCall" hash="4kec7oxfepe7gib2unr171cw71k9bd6">
    <dep model="r:00000000-0000-4000-0000-011c89590293(jetbrains.mps.lang.structure.generator_new.baseLanguage@generator)" />
  </source>
  <source id="1081236700938" name="StaticMethodDeclaration" hash="9dbozi6118o3t33wj13t1bh5p727x2n">
    <dep model="r:00000000-0000-4000-0000-011c89590293(jetbrains.mps.lang.structure.generator_new.baseLanguage@generator)" />
  </source>
  <source id="1081256982272" name="InstanceOfExpression" hash="-39bf7g013dj798x28c4dmc40od54l3m">
    <dep model="r:00000000-0000-4000-0000-011c89590293(jetbrains.mps.lang.structure.generator_new.baseLanguage@generator)" />
  </source>
  <source id="1081516740877" name="NotExpression" hash="-20dopcu0jizemxyhd17f41hpbnq5dpq">
    <dep model="r:00000000-0000-4000-0000-011c89590293(jetbrains.mps.lang.structure.generator_new.baseLanguage@generator)" />
  </source>
  <source id="1081855346303" name="BreakStatement" hash="44m66z1kvb6nl0wy76dd9yjsod9tv2g">
    <dep model="r:00000000-0000-4000-0000-011c89590293(jetbrains.mps.lang.structure.generator_new.baseLanguage@generator)" />
  </source>
  <source id="1081773326031" name="BinaryOperation" hash="-6kvfb108trgej8xbc9f2skdejw6lom4">
    <dep model="r:00000000-0000-4000-0000-011c89590293(jetbrains.mps.lang.structure.generator_new.baseLanguage@generator)" />
  </source>
  <source id="1082113931046" name="ContinueStatement" hash="30vrng41idi0b3af0w4clhkh420nqi1">
    <dep model="r:00000000-0000-4000-0000-011c89590293(jetbrains.mps.lang.structure.generator_new.baseLanguage@generator)" />
  </source>
  <source id="1082485599095" name="BlockStatement" hash="23pinuaooru1xvcm3pon8rx7b04kmvf">
    <dep model="r:00000000-0000-4000-0000-011c89590293(jetbrains.mps.lang.structure.generator_new.baseLanguage@generator)" />
  </source>
  <source id="1083065718921" name="_Identifier_String" hash="azsxcyyy2d4k6qovboyn041hb7u0xk5">
    <dep root="1068498886294" />
    <dep root="1068499141036" />
    <dep root="1068580123132" />
    <dep root="1068580123136" />
    <dep root="1068580123152" />
    <dep root="1068580123155" />
    <dep root="1068580123159" />
    <dep root="1068580123165" />
    <dep root="1068581242863" />
    <dep root="1068581242864" />
    <dep root="1068581242866" />
    <dep root="1068581242874" />
    <dep root="1068581242878" />
    <dep root="1070475926800" />
    <dep root="1070534058343" />
    <dep root="1082485599095" />
    <dep root="1107535904670" />
    <dep root="1137021947720" />
    <dep root="1152728232947" />
    <dep root="1197027756228" />
    <dep root="1197029447546" />
    <dep root="1202948039474" />
    <dep root="1225271177708" />
    <dep root="1225271315873" />
    <dep root="1239354281271" />
    <dep root="5862977038373003187" />
    <dep model="r:00000000-0000-4000-0000-011c89590288(jetbrains.mps.lang.core.structure)" />
    <dep model="r:00000000-0000-4000-0000-011c89590293(jetbrains.mps.lang.structure.generator_new.baseLanguage@generator)" />
    <dep model="r:00000000-0000-4000-0000-011c895902cb(jetbrains.mps.baseLanguage.generator.java.closures@generator)" />
    <dep model="r:00000000-0000-4000-0000-011c895902cd(jetbrains.mps.baseLanguage.generator.java.main@generator)" />
    <dep model="r:00000000-0000-4000-0000-011c895902e8(jetbrains.mps.lang.generator.structure)" />
    <dep model="r:00000000-0000-4000-0000-011c8959032e(jetbrains.mps.baseLanguage.collections.structure)" />
    <dep model="r:00000000-0000-4000-0000-011c8959032f(jetbrains.mps.baseLanguage.collections.generator.baseLanguage.template.main@generator)" />
    <dep model="r:00000000-0000-4000-0000-011c89590338(jetbrains.mps.baseLanguage.closures.structure)" />
    <dep model="r:00000000-0000-4000-0000-011c8959033a(jetbrains.mps.baseLanguage.closures.generator.baseLanguage.template.main@generator)" />
    <dep model="r:b4d7d620-6723-4aa2-856b-118497e84e9e(jetbrains.mps.baseLanguage.generator.java.strings@generator)" />
    <dep model="r:f04c1476-2f91-4f59-be13-c8e009abebee(jetbrains.mps.baseLanguageInternal.generator.template.main@generator)" />
    <file name="_Identifier_String_PropertySupport.java" />
  </source>
  <source id="1083245097125" name="EnumClass" hash="-5bo1rd7ncx7tbby9umzm3je4kdb8yu1">
    <dep model="r:00000000-0000-4000-0000-011c89590293(jetbrains.mps.lang.structure.generator_new.baseLanguage@generator)" />
  </source>
  <source id="1083245299891" name="EnumConstantDeclaration" hash="92l0sd8trl94vhrexe1qj5eq6i6fb4b">
    <dep model="r:00000000-0000-4000-0000-011c89590293(jetbrains.mps.lang.structure.generator_new.baseLanguage@generator)" />
  </source>
  <source id="1083260308424" name="EnumConstantReference" hash="2qmu1mku4toecwqouz3owntgkb7d2q8">
    <dep model="r:00000000-0000-4000-0000-011c89590293(jetbrains.mps.lang.structure.generator_new.baseLanguage@generator)" />
  </source>
  <source id="1092119917967" name="MulExpression" hash="-2cupvib8f16x6k7yoigjuz9c617im1c">
    <dep model="r:00000000-0000-4000-0000-011c89590293(jetbrains.mps.lang.structure.generator_new.baseLanguage@generator)" />
  </source>
  <source id="1095950406618" name="DivExpression" hash="3cpvc0ho0g5dfib9v2bmp5fw39wpaq">
    <dep model="r:00000000-0000-4000-0000-011c89590293(jetbrains.mps.lang.structure.generator_new.baseLanguage@generator)" />
  </source>
  <source id="1107135704075" name="ConceptFunctionParameter" hash="6tcxcrzjdrgq64hbvcyjox3i6cx4q8t">
    <dep model="r:00000000-0000-4000-0000-011c89590293(jetbrains.mps.lang.structure.generator_new.baseLanguage@generator)" />
  </source>
  <source id="1107461130800" name="Classifier" hash="-6n2ojaqdv00veob672mjng763l0bppm">
    <dep model="r:00000000-0000-4000-0000-011c89590293(jetbrains.mps.lang.structure.generator_new.baseLanguage@generator)" />
  </source>
  <source id="1107535904670" name="ClassifierType" hash="8wwhn848t5psk055h3226nxbq029fdk">
    <dep model="r:00000000-0000-4000-0000-011c89590293(jetbrains.mps.lang.structure.generator_new.baseLanguage@generator)" />
  </source>
  <source id="1107796713796" name="Interface" hash="6q98goljs5c3lzygiibnbf1qe65bih5">
    <dep model="r:00000000-0000-4000-0000-011c89590293(jetbrains.mps.lang.structure.generator_new.baseLanguage@generator)" />
  </source>
  <source id="1109279763828" name="TypeVariableDeclaration" hash="-cyzrc7wzxxdkv20ekzhjkfa42x8weqw">
    <dep model="r:00000000-0000-4000-0000-011c89590293(jetbrains.mps.lang.structure.generator_new.baseLanguage@generator)" />
  </source>
  <source id="1109279851642" name="GenericDeclaration" hash="8oyep0kmin8egcjxmco3khfmlocpjd9">
    <dep model="r:00000000-0000-4000-0000-011c89590293(jetbrains.mps.lang.structure.generator_new.baseLanguage@generator)" />
  </source>
  <source id="1109283449304" name="TypeVariableReference" hash="b50dvw1rc0s62ppq996vyrkrbs41ojd">
    <dep model="r:00000000-0000-4000-0000-011c89590293(jetbrains.mps.lang.structure.generator_new.baseLanguage@generator)" />
  </source>
  <source id="1113006251687" name="_FPNumber_String" hash="-2crvttr0a6qz54l5fnxvz4bissegcsc">
    <dep root="1068498886294" />
    <dep root="1068499141036" />
    <dep root="1068580123132" />
    <dep root="1068580123136" />
    <dep root="1068580123152" />
    <dep root="1068580123155" />
    <dep root="1068580123159" />
    <dep root="1068580123165" />
    <dep root="1068581242863" />
    <dep root="1068581242864" />
    <dep root="1068581242866" />
    <dep root="1068581242874" />
    <dep root="1068581242878" />
    <dep root="1070475926800" />
    <dep root="1070534058343" />
    <dep root="1082485599095" />
    <dep root="1107535904670" />
    <dep root="1137021947720" />
    <dep root="1152728232947" />
    <dep root="1197027756228" />
    <dep root="1197029447546" />
    <dep root="1202948039474" />
    <dep root="1225271177708" />
    <dep root="1225271315873" />
    <dep root="1239354281271" />
    <dep root="5862977038373003187" />
    <dep model="r:00000000-0000-4000-0000-011c89590288(jetbrains.mps.lang.core.structure)" />
    <dep model="r:00000000-0000-4000-0000-011c89590293(jetbrains.mps.lang.structure.generator_new.baseLanguage@generator)" />
    <dep model="r:00000000-0000-4000-0000-011c895902cb(jetbrains.mps.baseLanguage.generator.java.closures@generator)" />
    <dep model="r:00000000-0000-4000-0000-011c895902cd(jetbrains.mps.baseLanguage.generator.java.main@generator)" />
    <dep model="r:00000000-0000-4000-0000-011c895902e8(jetbrains.mps.lang.generator.structure)" />
    <dep model="r:00000000-0000-4000-0000-011c8959032e(jetbrains.mps.baseLanguage.collections.structure)" />
    <dep model="r:00000000-0000-4000-0000-011c8959032f(jetbrains.mps.baseLanguage.collections.generator.baseLanguage.template.main@generator)" />
    <dep model="r:00000000-0000-4000-0000-011c89590338(jetbrains.mps.baseLanguage.closures.structure)" />
    <dep model="r:00000000-0000-4000-0000-011c8959033a(jetbrains.mps.baseLanguage.closures.generator.baseLanguage.template.main@generator)" />
    <dep model="r:b4d7d620-6723-4aa2-856b-118497e84e9e(jetbrains.mps.baseLanguage.generator.java.strings@generator)" />
    <dep model="r:f04c1476-2f91-4f59-be13-c8e009abebee(jetbrains.mps.baseLanguageInternal.generator.template.main@generator)" />
    <file name="_FPNumber_String_PropertySupport.java" />
  </source>
  <source id="1116615150612" name="ClassifierClassExpression" hash="-mypi3nod1gkve3wdcjgxfy9khd0188">
    <dep model="r:00000000-0000-4000-0000-011c89590293(jetbrains.mps.lang.structure.generator_new.baseLanguage@generator)" />
  </source>
  <source id="1137021947720" name="ConceptFunction" hash="-2bia16qqykxilx8fz06ncowwzm410je">
    <dep model="r:00000000-0000-4000-0000-011c89590293(jetbrains.mps.lang.structure.generator_new.baseLanguage@generator)" />
  </source>
  <source id="1144226303539" name="ForeachStatement" hash="533aqie97n7rbojtp4h4fy3rug50q12">
    <dep model="r:00000000-0000-4000-0000-011c89590293(jetbrains.mps.lang.structure.generator_new.baseLanguage@generator)" />
  </source>
  <source id="1144230876926" name="AbstractForStatement" hash="8pc4xv0qevynwsa73si7nbgwfk5hbg7">
    <dep model="r:00000000-0000-4000-0000-011c89590293(jetbrains.mps.lang.structure.generator_new.baseLanguage@generator)" />
  </source>
  <source id="1144231330558" name="ForStatement" hash="down85gt2bmb93msecrgpnhncn392dd">
    <dep model="r:00000000-0000-4000-0000-011c89590293(jetbrains.mps.lang.structure.generator_new.baseLanguage@generator)" />
  </source>
  <source id="1145552809883" name="AbstractCreator" hash="ceq593jv70xxay55um94xiuvrnd6li3">
    <dep model="r:00000000-0000-4000-0000-011c89590293(jetbrains.mps.lang.structure.generator_new.baseLanguage@generator)" />
  </source>
  <source id="1145552977093" name="GenericNewExpression" hash="-bz5hpsu0mda169k3lol12a805gjshya">
    <dep model="r:00000000-0000-4000-0000-011c89590293(jetbrains.mps.lang.structure.generator_new.baseLanguage@generator)" />
  </source>
  <source id="1146644584814" name="Visibility" hash="-2dzzgohjr28ozhskcki8rkg19xtu5l6">
    <dep model="r:00000000-0000-4000-0000-011c89590293(jetbrains.mps.lang.structure.generator_new.baseLanguage@generator)" />
  </source>
  <source id="1146644602865" name="PublicVisibility" hash="6fqr62wsz90f5nxflnryhvl8liv2wkn">
    <dep model="r:00000000-0000-4000-0000-011c89590293(jetbrains.mps.lang.structure.generator_new.baseLanguage@generator)" />
  </source>
  <source id="1146644623116" name="PrivateVisibility" hash="7ya7byjf1vlxsri3ujb8v1m36eklrgr">
    <dep model="r:00000000-0000-4000-0000-011c89590293(jetbrains.mps.lang.structure.generator_new.baseLanguage@generator)" />
  </source>
  <source id="1146644641414" name="ProtectedVisibility" hash="7kkqe5t40efil26x7vyjpa5nbj4kwdk">
    <dep model="r:00000000-0000-4000-0000-011c89590293(jetbrains.mps.lang.structure.generator_new.baseLanguage@generator)" />
  </source>
  <source id="1152728232947" name="Closure" hash="-d1mgkp7tno6s7xgbdyu42vu7avm1rqe">
    <dep model="r:00000000-0000-4000-0000-011c89590293(jetbrains.mps.lang.structure.generator_new.baseLanguage@generator)" />
  </source>
  <source id="1153179527848" name="ClosureParameter" hash="cfilsu83309d88sthd0r9e4wh186s0">
    <dep model="r:00000000-0000-4000-0000-011c89590293(jetbrains.mps.lang.structure.generator_new.baseLanguage@generator)" />
  </source>
  <source id="1153179560115" name="ClosureParameterReference" hash="7hy5a9r02si17vvpna6xb3fx78agred">
    <dep model="r:00000000-0000-4000-0000-011c89590293(jetbrains.mps.lang.structure.generator_new.baseLanguage@generator)" />
  </source>
  <source id="1153952380246" name="TryStatement" hash="-e1vtygqn6i3g88lb9kg95sht07pl62m">
    <dep model="r:00000000-0000-4000-0000-011c89590293(jetbrains.mps.lang.structure.generator_new.baseLanguage@generator)" />
  </source>
  <source id="1154032098014" name="AbstractLoopStatement" hash="-e3wsrpo9324uheeortdc6hdc47k8j29">
    <dep model="r:00000000-0000-4000-0000-011c89590293(jetbrains.mps.lang.structure.generator_new.baseLanguage@generator)" />
  </source>
  <source id="1154542696413" name="ArrayCreatorWithInitializer" hash="cr68ksvi454znyvw1u0lh4pn4j7bty0">
    <dep model="r:00000000-0000-4000-0000-011c89590293(jetbrains.mps.lang.structure.generator_new.baseLanguage@generator)" />
  </source>
  <source id="1160998861373" name="AssertStatement" hash="-3cv76wmxpwawofr4p48aemm1a0zlzpq">
    <dep model="r:00000000-0000-4000-0000-011c89590293(jetbrains.mps.lang.structure.generator_new.baseLanguage@generator)" />
  </source>
  <source id="1070475354124" name="ThisExpression" hash="-5qwjki76aczpy4xl518k7pav7epe329">
    <dep model="r:00000000-0000-4000-0000-011c89590293(jetbrains.mps.lang.structure.generator_new.baseLanguage@generator)" />
  </source>
  <source id="1163668896201" name="TernaryOperatorExpression" hash="2ev2hoia4kxh6citsc9e9sj86ehrdki">
    <dep model="r:00000000-0000-4000-0000-011c89590293(jetbrains.mps.lang.structure.generator_new.baseLanguage@generator)" />
  </source>
  <source id="1163670490218" name="SwitchStatement" hash="bes921ntrz85032pehnxrptqhju575k">
    <dep model="r:00000000-0000-4000-0000-011c89590293(jetbrains.mps.lang.structure.generator_new.baseLanguage@generator)" />
  </source>
  <source id="1163670641947" name="SwitchCase" hash="-dv3v1kv62i3r02aod5d3c6c4lwu0s3t">
    <dep model="r:00000000-0000-4000-0000-011c89590293(jetbrains.mps.lang.structure.generator_new.baseLanguage@generator)" />
  </source>
  <source id="1164118113764" name="PrimitiveType" hash="aqyhknjkca7sip28s34vui18cbbc5">
    <dep model="r:00000000-0000-4000-0000-011c89590293(jetbrains.mps.lang.structure.generator_new.baseLanguage@generator)" />
  </source>
  <source id="1164879751025" name="TryCatchStatement" hash="-79a3ds5wnl627r3txziav2djqjvcy6z">
    <dep model="r:00000000-0000-4000-0000-011c89590293(jetbrains.mps.lang.structure.generator_new.baseLanguage@generator)" />
  </source>
  <source id="1164903280175" name="CatchClause" hash="-ei69zpxw75fna34cd6x2b7w1gjaiawn">
    <dep model="r:00000000-0000-4000-0000-011c89590293(jetbrains.mps.lang.structure.generator_new.baseLanguage@generator)" />
  </source>
  <source id="1164991038168" name="ThrowStatement" hash="4hj72hx08817ahysnq1ap91b1m47fr4">
    <dep model="r:00000000-0000-4000-0000-011c89590293(jetbrains.mps.lang.structure.generator_new.baseLanguage@generator)" />
  </source>
  <source id="1168622733562" name="RemarkStatement" hash="-at0v5ngnlilp1a2jq39vv7sjqp6trgu">
    <dep model="r:00000000-0000-4000-0000-011c89590293(jetbrains.mps.lang.structure.generator_new.baseLanguage@generator)" />
  </source>
  <source id="1170075670744" name="SynchronizedStatement" hash="bbo1m2v1rop9sns2iqqnaq6u36g1ppg">
    <dep model="r:00000000-0000-4000-0000-011c89590293(jetbrains.mps.lang.structure.generator_new.baseLanguage@generator)" />
  </source>
  <source id="1170345865475" name="AnonymousClass" hash="-eu92mhc5vufcss4lsu42fipiso34bo0">
    <dep model="r:00000000-0000-4000-0000-011c89590293(jetbrains.mps.lang.structure.generator_new.baseLanguage@generator)" />
  </source>
  <source id="1171903607971" name="WildCardType" hash="-an8s2r12v0mcuqoyoe2yis9p9merjxz">
    <dep model="r:00000000-0000-4000-0000-011c89590293(jetbrains.mps.lang.structure.generator_new.baseLanguage@generator)" />
  </source>
  <source id="1171903862077" name="LowerBoundType" hash="-87mrhonk1x0exgr9j5n3t7peyzavr2q">
    <dep model="r:00000000-0000-4000-0000-011c89590293(jetbrains.mps.lang.structure.generator_new.baseLanguage@generator)" />
  </source>
  <source id="1171903916106" name="UpperBoundType" hash="-9c13s4kd3jsuxdnjpt1a5il75e6lb5y">
    <dep model="r:00000000-0000-4000-0000-011c89590293(jetbrains.mps.lang.structure.generator_new.baseLanguage@generator)" />
  </source>
  <source id="1172058436953" name="LocalStaticMethodCall" hash="ciojkq7rol6urmehrtw0ebwdgvihbip">
    <dep model="r:00000000-0000-4000-0000-011c89590293(jetbrains.mps.lang.structure.generator_new.baseLanguage@generator)" />
  </source>
  <source id="1173175405605" name="ArrayAccessExpression" hash="4l293iqg0bhvzxcoz5oaf6054zp2ozu">
    <dep model="r:00000000-0000-4000-0000-011c89590293(jetbrains.mps.lang.structure.generator_new.baseLanguage@generator)" />
  </source>
  <source id="1177326519037" name="CommentedStatementsBlock" hash="-9zcnd8dlmk7ynsf7jrycoj7tpht40ud">
    <dep model="r:00000000-0000-4000-0000-011c89590293(jetbrains.mps.lang.structure.generator_new.baseLanguage@generator)" />
  </source>
  <source id="1177666668936" name="DoWhileStatement" hash="-eczomnvftqnyf3z0m4dg2pwn1wrslr7">
    <dep model="r:00000000-0000-4000-0000-011c89590293(jetbrains.mps.lang.structure.generator_new.baseLanguage@generator)" />
  </source>
  <source id="1177714083117" name="VarType" hash="7rfdplj9m8ag3zptxljcxwh18so5rtb">
    <dep model="r:00000000-0000-4000-0000-011c89590293(jetbrains.mps.lang.structure.generator_new.baseLanguage@generator)" />
  </source>
  <source id="1178285077437" name="ClassifierMember" hash="-c7cw3elv8ejxrgayt0eyhaqpax7p7en">
    <dep model="r:00000000-0000-4000-0000-011c89590293(jetbrains.mps.lang.structure.generator_new.baseLanguage@generator)" />
  </source>
  <source id="1178893518978" name="ThisConstructorInvocation" hash="30nfxm0isvcrrvttvwr4oy4re633e86">
    <dep model="r:00000000-0000-4000-0000-011c89590293(jetbrains.mps.lang.structure.generator_new.baseLanguage@generator)" />
  </source>
  <source id="1179362310214" name="IntegerLiteral" hash="-64iw4550ijac3rcbca9d60ypxal15l1">
    <dep model="r:00000000-0000-4000-0000-011c89590293(jetbrains.mps.lang.structure.generator_new.baseLanguage@generator)" />
  </source>
  <source id="1182160077978" name="AnonymousClassCreator" hash="-5iue5ps3p9hoe7itceca5objgzyzsmr">
    <dep model="r:00000000-0000-4000-0000-011c89590293(jetbrains.mps.lang.structure.generator_new.baseLanguage@generator)" />
  </source>
  <source id="1184950988562" name="ArrayCreator" hash="-doavtoknjduu3yj86v7stxkcxzc26bu">
    <dep model="r:00000000-0000-4000-0000-011c89590293(jetbrains.mps.lang.structure.generator_new.baseLanguage@generator)" />
  </source>
  <source id="1184952934362" name="DimensionExpression" hash="c474aef37tjp4cs1dtr3vmmkrhkd32c">
    <dep model="r:00000000-0000-4000-0000-011c89590293(jetbrains.mps.lang.structure.generator_new.baseLanguage@generator)" />
  </source>
  <source id="1188206331916" name="Annotation" hash="-b04oe1ldep675c2s4pzp1ycvht8xz1">
    <dep model="r:00000000-0000-4000-0000-011c89590293(jetbrains.mps.lang.structure.generator_new.baseLanguage@generator)" />
  </source>
  <source id="1188206574119" name="AnnotationMethodDeclaration" hash="-6kn5ro80mp99x0v7qpfqlndnlfy94h5">
    <dep model="r:00000000-0000-4000-0000-011c89590293(jetbrains.mps.lang.structure.generator_new.baseLanguage@generator)" />
  </source>
  <source id="1188207840427" name="AnnotationInstance" hash="9l7b9d53k9jlo2ym4feq2niu1xfvmru">
    <dep model="r:00000000-0000-4000-0000-011c89590293(jetbrains.mps.lang.structure.generator_new.baseLanguage@generator)" />
  </source>
  <source id="1188214482800" name="AnnotationInstanceExpression" hash="6bteb25m9b2evr0w6daserlmec71nv6">
    <dep model="r:00000000-0000-4000-0000-011c89590293(jetbrains.mps.lang.structure.generator_new.baseLanguage@generator)" />
  </source>
  <source id="1188214545140" name="AnnotationInstanceValue" hash="3zfqpudyb1i52fswqgsbp0mo34tsju2">
    <dep model="r:00000000-0000-4000-0000-011c89590293(jetbrains.mps.lang.structure.generator_new.baseLanguage@generator)" />
  </source>
  <source id="1188220165133" name="ArrayLiteral" hash="2ot80nwtwcnsp0t101upxmtcop34tqf">
    <dep model="r:00000000-0000-4000-0000-011c89590293(jetbrains.mps.lang.structure.generator_new.baseLanguage@generator)" />
  </source>
  <source id="1194952169813" name="IMemberContainer" hash="-ddvw4hhi7pa0tssmy5uqqtyx6amcrni">
    <dep model="r:00000000-0000-4000-0000-011c89590293(jetbrains.mps.lang.structure.generator_new.baseLanguage@generator)" />
  </source>
  <source id="1197027756228" name="DotExpression" hash="-dytmnyvxnqoh0k29xkcglm8okytyt9a">
    <dep model="r:00000000-0000-4000-0000-011c89590293(jetbrains.mps.lang.structure.generator_new.baseLanguage@generator)" />
  </source>
  <source id="1197027803184" name="IOperation" hash="-2oviqzn9m9eil1pxiukcdak3kcnv4n">
    <dep model="r:00000000-0000-4000-0000-011c89590293(jetbrains.mps.lang.structure.generator_new.baseLanguage@generator)" />
  </source>
  <source id="1197029447546" name="FieldReferenceOperation" hash="-7f1axt3d7cr12iqq6onqcoyao8n9rbq">
    <dep model="r:00000000-0000-4000-0000-011c89590293(jetbrains.mps.lang.structure.generator_new.baseLanguage@generator)" />
  </source>
  <source id="1199653749349" name="IStatementListContainer" hash="egl8d3udl788b9wpzc4s534mx6n2gbi">
    <dep model="r:00000000-0000-4000-0000-011c89590293(jetbrains.mps.lang.structure.generator_new.baseLanguage@generator)" />
  </source>
  <source id="1200397549879" name="_CharConstant_String" hash="b2l40vv19m2m9wpivovknfju3h908nr">
    <dep root="1068498886294" />
    <dep root="1068499141036" />
    <dep root="1068580123132" />
    <dep root="1068580123136" />
    <dep root="1068580123152" />
    <dep root="1068580123155" />
    <dep root="1068580123159" />
    <dep root="1068580123165" />
    <dep root="1068581242863" />
    <dep root="1068581242864" />
    <dep root="1068581242866" />
    <dep root="1068581242874" />
    <dep root="1068581242878" />
    <dep root="1070475926800" />
    <dep root="1070534058343" />
    <dep root="1082485599095" />
    <dep root="1107535904670" />
    <dep root="1137021947720" />
    <dep root="1152728232947" />
    <dep root="1197027756228" />
    <dep root="1197029447546" />
    <dep root="1202948039474" />
    <dep root="1225271177708" />
    <dep root="1225271315873" />
    <dep root="1239354281271" />
    <dep root="5862977038373003187" />
    <dep model="r:00000000-0000-4000-0000-011c89590288(jetbrains.mps.lang.core.structure)" />
    <dep model="r:00000000-0000-4000-0000-011c89590293(jetbrains.mps.lang.structure.generator_new.baseLanguage@generator)" />
    <dep model="r:00000000-0000-4000-0000-011c895902cb(jetbrains.mps.baseLanguage.generator.java.closures@generator)" />
    <dep model="r:00000000-0000-4000-0000-011c895902cd(jetbrains.mps.baseLanguage.generator.java.main@generator)" />
    <dep model="r:00000000-0000-4000-0000-011c895902e8(jetbrains.mps.lang.generator.structure)" />
    <dep model="r:00000000-0000-4000-0000-011c8959032e(jetbrains.mps.baseLanguage.collections.structure)" />
    <dep model="r:00000000-0000-4000-0000-011c8959032f(jetbrains.mps.baseLanguage.collections.generator.baseLanguage.template.main@generator)" />
    <dep model="r:00000000-0000-4000-0000-011c89590338(jetbrains.mps.baseLanguage.closures.structure)" />
    <dep model="r:00000000-0000-4000-0000-011c8959033a(jetbrains.mps.baseLanguage.closures.generator.baseLanguage.template.main@generator)" />
    <dep model="r:b4d7d620-6723-4aa2-856b-118497e84e9e(jetbrains.mps.baseLanguage.generator.java.strings@generator)" />
    <dep model="r:f04c1476-2f91-4f59-be13-c8e009abebee(jetbrains.mps.baseLanguageInternal.generator.template.main@generator)" />
    <file name="_CharConstant_String_PropertySupport.java" />
  </source>
  <source id="1201183863028" name="TypeDerivable" hash="c24inmtmyyd17u051duqsnhu5xy8ab8">
    <dep model="r:00000000-0000-4000-0000-011c89590293(jetbrains.mps.lang.structure.generator_new.baseLanguage@generator)" />
  </source>
  <source id="1201370618622" name="Property" hash="-8g32qtuxm1sqshuxi3i48ripx4uf3n1">
    <dep model="r:00000000-0000-4000-0000-011c89590293(jetbrains.mps.lang.structure.generator_new.baseLanguage@generator)" />
  </source>
  <source id="1201372346056" name="PropertyImplementation" hash="-bdmfoqgmz2a9mxgugozrn0nu3sjetge">
    <dep model="r:00000000-0000-4000-0000-011c89590293(jetbrains.mps.lang.structure.generator_new.baseLanguage@generator)" />
  </source>
  <source id="1201372606839" name="DefaultPropertyImplementation" hash="-8hu3u2ksj83xin0iyofosrbi7b6yf6j">
    <dep model="r:00000000-0000-4000-0000-011c89590293(jetbrains.mps.lang.structure.generator_new.baseLanguage@generator)" />
  </source>
  <source id="1201385106094" name="PropertyReference" hash="-7y2ae473xgdea7emiml66128h6o9ac8">
    <dep model="r:00000000-0000-4000-0000-011c89590293(jetbrains.mps.lang.structure.generator_new.baseLanguage@generator)" />
  </source>
  <source id="1201398722958" name="CustomPropertyImplementation" hash="-7ykeqjhspz8hbadva75rwwc60oanffe">
    <dep model="r:00000000-0000-4000-0000-011c89590293(jetbrains.mps.lang.structure.generator_new.baseLanguage@generator)" />
  </source>
  <source id="1201402044357" name="GetAccessor" hash="-bbzaqx2e2tc6ecrzucm6kpl01d7o9vl">
    <dep model="r:00000000-0000-4000-0000-011c89590293(jetbrains.mps.lang.structure.generator_new.baseLanguage@generator)" />
  </source>
  <source id="1201476912089" name="SetAccessor" hash="anei5dqo0lg5o7rt7bnppvy8ganjsld">
    <dep model="r:00000000-0000-4000-0000-011c89590293(jetbrains.mps.lang.structure.generator_new.baseLanguage@generator)" />
  </source>
  <source id="1202003934320" name="ValueParameter" hash="1bniwl4bvxynksmgv0grj5r0bmbjvkv">
    <dep model="r:00000000-0000-4000-0000-011c89590293(jetbrains.mps.lang.structure.generator_new.baseLanguage@generator)" />
  </source>
  <source id="1202065242027" name="DefaultGetAccessor" hash="-bwu4zpcloxn7qdnosfco6udiqk7s17m">
    <dep model="r:00000000-0000-4000-0000-011c89590293(jetbrains.mps.lang.structure.generator_new.baseLanguage@generator)" />
  </source>
  <source id="1202077725299" name="DefaultSetAccessor" hash="-e9dzepxitbmmu9hlh4rb9gobafvl100">
    <dep model="r:00000000-0000-4000-0000-011c89590293(jetbrains.mps.lang.structure.generator_new.baseLanguage@generator)" />
  </source>
  <source id="1202948039474" name="InstanceMethodCallOperation" hash="8i8tjr06838wvcu9l2btce66iask59a">
    <dep model="r:00000000-0000-4000-0000-011c89590293(jetbrains.mps.lang.structure.generator_new.baseLanguage@generator)" />
  </source>
  <source id="1204053956946" name="IMethodCall" hash="-807m44la3rooo9izb116r81ve6kkfrc">
    <dep model="r:00000000-0000-4000-0000-011c89590293(jetbrains.mps.lang.structure.generator_new.baseLanguage@generator)" />
  </source>
  <source id="1204200696010" name="NullType" hash="9f964wn11dk6tvg48tg1r3jov1pnfel">
    <dep model="r:00000000-0000-4000-0000-011c89590293(jetbrains.mps.lang.structure.generator_new.baseLanguage@generator)" />
  </source>
  <source id="1206036041805" name="IInternalType" hash="-v43u3l65texgx0c4zxykuq31cbf1hi">
    <dep model="r:00000000-0000-4000-0000-011c89590293(jetbrains.mps.lang.structure.generator_new.baseLanguage@generator)" />
  </source>
  <source id="1206060495898" name="ElsifClause" hash="e4r6zarx1urqkyheeug63jeg8jun0yh">
    <dep model="r:00000000-0000-4000-0000-011c89590293(jetbrains.mps.lang.structure.generator_new.baseLanguage@generator)" />
  </source>
  <source id="1206629501431" name="InstanceInitializer" hash="5b3f3circvdmpq25yaasygsbk3sb4rl">
    <dep model="r:00000000-0000-4000-0000-011c89590293(jetbrains.mps.lang.structure.generator_new.baseLanguage@generator)" />
  </source>
  <source id="1207665819089" name="Closureoid" hash="d7w4sp15qvaczt6ym8wm7l8aos1z6vp">
    <dep model="r:00000000-0000-4000-0000-011c89590293(jetbrains.mps.lang.structure.generator_new.baseLanguage@generator)" />
  </source>
  <source id="1208623485264" name="AbstractOperation" hash="-cxht60980xd9uaruinsjtfumw64m705">
    <dep model="r:00000000-0000-4000-0000-011c89590293(jetbrains.mps.lang.structure.generator_new.baseLanguage@generator)" />
  </source>
  <source id="1208890769693" name="ArrayLengthOperation" hash="37el15lw45cvzjiruict0n0pjle5m2x">
    <dep model="r:00000000-0000-4000-0000-011c89590293(jetbrains.mps.lang.structure.generator_new.baseLanguage@generator)" />
  </source>
  <source id="1212170275853" name="IValidIdentifier" hash="56ut3hcrpfn60ev98einthjkcyrzo21">
    <dep model="r:00000000-0000-4000-0000-011c89590293(jetbrains.mps.lang.structure.generator_new.baseLanguage@generator)" />
  </source>
  <source id="1212685548494" name="ClassCreator" hash="-1te504hywe18vlxcarey9tasfk1uhha">
    <dep model="r:00000000-0000-4000-0000-011c89590293(jetbrains.mps.lang.structure.generator_new.baseLanguage@generator)" />
  </source>
  <source id="1214918800624" name="PostfixIncrementExpression" hash="-8ixrmnmx7yd4x8pw80r154j2u3qvrdf">
    <dep model="r:00000000-0000-4000-0000-011c89590293(jetbrains.mps.lang.structure.generator_new.baseLanguage@generator)" />
  </source>
  <source id="1214918975462" name="PostfixDecrementExpression" hash="3opgm5pdvc4csvyeazqzdcj53nlfm77">
    <dep model="r:00000000-0000-4000-0000-011c89590293(jetbrains.mps.lang.structure.generator_new.baseLanguage@generator)" />
  </source>
  <source id="1215693861676" name="BaseAssignmentExpression" hash="-efym317734rf6e6jir6c87518k48baa">
    <dep model="r:00000000-0000-4000-0000-011c89590293(jetbrains.mps.lang.structure.generator_new.baseLanguage@generator)" />
  </source>
  <source id="1215695189714" name="PlusAssignmentExpression" hash="-3y6brarh6sl27eh6m7q5qm5x8uf9nni">
    <dep model="r:00000000-0000-4000-0000-011c89590293(jetbrains.mps.lang.structure.generator_new.baseLanguage@generator)" />
  </source>
  <source id="1215695201514" name="MinusAssignmentExpression" hash="64szbupo0ygur6p2kydhic957nth8o9">
    <dep model="r:00000000-0000-4000-0000-011c89590293(jetbrains.mps.lang.structure.generator_new.baseLanguage@generator)" />
  </source>
  <source id="1219920932475" name="VariableArityType" hash="6krs4pxj5uenvv93gszris6okwr0a5z">
    <dep model="r:00000000-0000-4000-0000-011c89590293(jetbrains.mps.lang.structure.generator_new.baseLanguage@generator)" />
  </source>
  <source id="1221393582612" name="IExtractMethodAvailable" hash="6jusgdun441egbb547vfgkoidds16r9">
    <dep model="r:00000000-0000-4000-0000-011c89590293(jetbrains.mps.lang.structure.generator_new.baseLanguage@generator)" />
  </source>
  <source id="1221737317277" name="StaticInitializer" hash="92f7cqw4z3rcou3qitqwu348o9r7rox">
    <dep model="r:00000000-0000-4000-0000-011c89590293(jetbrains.mps.lang.structure.generator_new.baseLanguage@generator)" />
  </source>
  <source id="1222174328436" name="IStaticContainerForMethods" hash="-2ymc4m908bchjc349l8i9yu3t4p12fb">
    <dep model="r:00000000-0000-4000-0000-011c89590293(jetbrains.mps.lang.structure.generator_new.baseLanguage@generator)" />
  </source>
  <source id="1223985693348" name="IVariableAssignment" hash="753viovqquim5bpxjnvrhm3ogbjncse">
    <dep model="r:00000000-0000-4000-0000-011c89590293(jetbrains.mps.lang.structure.generator_new.baseLanguage@generator)" />
  </source>
  <source id="1224071154655" name="AsExpression" hash="-emtzwsoa75t9ayg3jexjldb7o5puer5">
    <dep model="r:00000000-0000-4000-0000-011c89590293(jetbrains.mps.lang.structure.generator_new.baseLanguage@generator)" />
  </source>
  <source id="1224071180699" name="UsingStatement" hash="-6gh0ypm4i71gsqgy61zrv40wju204vn">
    <dep model="r:00000000-0000-4000-0000-011c89590293(jetbrains.mps.lang.structure.generator_new.baseLanguage@generator)" />
  </source>
  <source id="1224573963862" name="EnumValuesExpression" hash="2je3xy9645twx12a4e0g2x8xilzxbib">
    <dep model="r:00000000-0000-4000-0000-011c89590293(jetbrains.mps.lang.structure.generator_new.baseLanguage@generator)" />
  </source>
  <source id="1224500799915" name="BitwiseXorExpression" hash="dc0gb3jsxbxwa1el2nmjktnszrrh1qq">
    <dep model="r:00000000-0000-4000-0000-011c89590293(jetbrains.mps.lang.structure.generator_new.baseLanguage@generator)" />
  </source>
  <source id="1224575136086" name="EnumValueOfExpression" hash="3i0chuyh4769zfnkgu09avg8m0ajl5i">
    <dep model="r:00000000-0000-4000-0000-011c89590293(jetbrains.mps.lang.structure.generator_new.baseLanguage@generator)" />
  </source>
  <source id="1224500579375" name="BinaryBitwiseOperation" hash="-5v0j2agveehumev3tvfyjzunm71qzvt">
    <dep model="r:00000000-0000-4000-0000-011c89590293(jetbrains.mps.lang.structure.generator_new.baseLanguage@generator)" />
  </source>
  <source id="1224500790866" name="BitwiseOrExpression" hash="m9zh4y6cl2ipeyntt344e8mpgnl5v0">
    <dep model="r:00000000-0000-4000-0000-011c89590293(jetbrains.mps.lang.structure.generator_new.baseLanguage@generator)" />
  </source>
  <source id="1224500764161" name="BitwiseAndExpression" hash="62fddytk04mitdfzs5ivq8d4novvxaq">
    <dep model="r:00000000-0000-4000-0000-011c89590293(jetbrains.mps.lang.structure.generator_new.baseLanguage@generator)" />
  </source>
  <source id="1224609861009" name="IThisExpression" hash="-2cykoi68454mydxs6h2uqu4zr769z3b">
    <dep model="r:00000000-0000-4000-0000-011c89590293(jetbrains.mps.lang.structure.generator_new.baseLanguage@generator)" />
  </source>
  <source id="1224848483129" name="IBLDeprecatable" hash="-7uhdig0l1lgt88euic28feobi8yy2z6">
    <dep model="r:00000000-0000-4000-0000-011c89590293(jetbrains.mps.lang.structure.generator_new.baseLanguage@generator)" />
  </source>
  <source id="1225271177708" name="StringType" hash="-3op25vvmcqbh2lflckf82t1dwwpwh4n">
    <dep model="r:00000000-0000-4000-0000-011c89590293(jetbrains.mps.lang.structure.generator_new.baseLanguage@generator)" />
  </source>
  <source id="1225271221393" name="NPENotEqualsExpression" hash="9liv8uddyqs0byyqfanyijisxp4b20n">
    <dep model="r:00000000-0000-4000-0000-011c89590293(jetbrains.mps.lang.structure.generator_new.baseLanguage@generator)" />
  </source>
  <source id="1225271283259" name="NPEEqualsExpression" hash="e08zrwfa40g22r0d0ue0mbftwenkwl">
    <dep model="r:00000000-0000-4000-0000-011c89590293(jetbrains.mps.lang.structure.generator_new.baseLanguage@generator)" />
  </source>
  <source id="1225271315873" name="BaseStringOperation" hash="-3rvd1rna0iwuim2qma8hi1cmr5rs0yz">
    <dep model="r:00000000-0000-4000-0000-011c89590293(jetbrains.mps.lang.structure.generator_new.baseLanguage@generator)" />
  </source>
  <source id="1225271369338" name="IsEmptyOperation" hash="-7hzmdcacbk7vdqtup1mdhbg813p81qj">
    <dep model="r:00000000-0000-4000-0000-011c89590293(jetbrains.mps.lang.structure.generator_new.baseLanguage@generator)" />
  </source>
  <source id="1225271408483" name="IsNotEmptyOperation" hash="cu9v4lsdcp90gvqv6pu53rlzl5myomy">
    <dep model="r:00000000-0000-4000-0000-011c89590293(jetbrains.mps.lang.structure.generator_new.baseLanguage@generator)" />
  </source>
  <source id="1225271443097" name="StringBooleanOperation" hash="-8kwivuewabcf4no9g95ywhwiew6k26v">
    <dep model="r:00000000-0000-4000-0000-011c89590293(jetbrains.mps.lang.structure.generator_new.baseLanguage@generator)" />
  </source>
  <source id="1225271484915" name="SubstringExpression" hash="-7bfx3yaxvtu35j41dyfy25htsn9vobu">
    <dep model="r:00000000-0000-4000-0000-011c89590293(jetbrains.mps.lang.structure.generator_new.baseLanguage@generator)" />
  </source>
  <source id="1225271514374" name="TrimKind" hash="-56vopm4eli3dq1mo6ee3le63300gc5j">
    <dep root="1068390468198" />
    <dep root="1068431474542" />
    <dep root="1068431790189" />
    <dep root="1068431790191" />
    <dep root="1068498886294" />
    <dep root="1068499141036" />
    <dep root="1068580123132" />
    <dep root="1068580123136" />
    <dep root="1068580123137" />
    <dep root="1068580123140" />
    <dep root="1068580123152" />
    <dep root="1068580123155" />
    <dep root="1068580123157" />
    <dep root="1068580123159" />
    <dep root="1068580123165" />
    <dep root="1068581242863" />
    <dep root="1068581242864" />
    <dep root="1068581242866" />
    <dep root="1068581242874" />
    <dep root="1068581242878" />
    <dep root="1068581517677" />
    <dep root="1070475354124" />
    <dep root="1070475926800" />
    <dep root="1070534058343" />
    <dep root="1070534760951" />
    <dep root="1070534934090" />
    <dep root="1073239437375" />
    <dep root="1076505808687" />
    <dep root="1079359253375" />
    <dep root="1081236700937" />
    <dep root="1081236700938" />
    <dep root="1082485599095" />
    <dep root="1083245097125" />
    <dep root="1083245299891" />
    <dep root="1083260308424" />
    <dep root="1107461130800" />
    <dep root="1107535904670" />
    <dep root="1107796713796" />
    <dep root="1109283449304" />
    <dep root="1137021947720" />
    <dep root="1145552809883" />
    <dep root="1145552977093" />
    <dep root="1152728232947" />
    <dep root="1170345865475" />
    <dep root="1171903607971" />
    <dep root="1171903916106" />
    <dep root="1197027756228" />
    <dep root="1197027803184" />
    <dep root="1197029447546" />
    <dep root="1201183863028" />
    <dep root="1201385106094" />
    <dep root="1202948039474" />
    <dep root="1204053956946" />
    <dep root="1204200696010" />
    <dep root="1208623485264" />
    <dep root="1212685548494" />
    <dep root="1225271177708" />
    <dep root="1225271315873" />
    <dep root="1239354281271" />
    <dep root="5862977038373003187" />
    <dep model="f:java_stub#6354ebe7-c22a-4a0f-ac54-50b52ab9b065#java.lang(JDK/java.lang@java_stub)" />
    <dep model="f:java_stub#6354ebe7-c22a-4a0f-ac54-50b52ab9b065#java.util(JDK/java.util@java_stub)" />
    <dep model="r:00000000-0000-4000-0000-011c89590288(jetbrains.mps.lang.core.structure)" />
    <dep model="r:00000000-0000-4000-0000-011c89590292(jetbrains.mps.lang.structure.structure)" />
    <dep model="r:00000000-0000-4000-0000-011c89590293(jetbrains.mps.lang.structure.generator_new.baseLanguage@generator)" />
    <dep model="r:00000000-0000-4000-0000-011c895902b4(jetbrains.mps.lang.typesystem.structure)" />
    <dep model="r:00000000-0000-4000-0000-011c895902cb(jetbrains.mps.baseLanguage.generator.java.closures@generator)" />
    <dep model="r:00000000-0000-4000-0000-011c895902cd(jetbrains.mps.baseLanguage.generator.java.main@generator)" />
    <dep model="r:00000000-0000-4000-0000-011c895902e8(jetbrains.mps.lang.generator.structure)" />
    <dep model="r:00000000-0000-4000-0000-011c8959032e(jetbrains.mps.baseLanguage.collections.structure)" />
    <dep model="r:00000000-0000-4000-0000-011c8959032f(jetbrains.mps.baseLanguage.collections.generator.baseLanguage.template.main@generator)" />
    <dep model="r:00000000-0000-4000-0000-011c89590338(jetbrains.mps.baseLanguage.closures.structure)" />
    <dep model="r:00000000-0000-4000-0000-011c8959033a(jetbrains.mps.baseLanguage.closures.generator.baseLanguage.template.main@generator)" />
    <dep model="r:00000000-0000-4000-0000-011c895903ac(jetbrains.mps.baseLanguageInternal.structure)" />
    <dep model="r:b4d7d620-6723-4aa2-856b-118497e84e9e(jetbrains.mps.baseLanguage.generator.java.strings@generator)" />
    <dep model="r:f04c1476-2f91-4f59-be13-c8e009abebee(jetbrains.mps.baseLanguageInternal.generator.template.main@generator)" />
    <dep model="r:fc76aa36-3cff-41c7-b94b-eee0e8341932(jetbrains.mps.internal.collections.runtime)" />
    <file name="TrimKind.java" />
    <file name="TrimKind_PropertySupport.java" />
  </source>
  <source id="1225271546410" name="TrimOperation" hash="-arjqwdpaojwqlq1y8h2tghcf7a7xtyv">
    <dep model="r:00000000-0000-4000-0000-011c89590293(jetbrains.mps.lang.structure.generator_new.baseLanguage@generator)" />
  </source>
  <source id="1225280593310" name="IParameter" hash="-15nkdg1mnhlak1yiapdg5qo7ngsdiiq">
    <dep model="r:00000000-0000-4000-0000-011c89590293(jetbrains.mps.lang.structure.generator_new.baseLanguage@generator)" />
  </source>
  <source id="1225894555487" name="BitwiseNotExpression" hash="-9ibv2nkbo7u68x2610fzpqzdiwedvxy">
    <dep model="r:00000000-0000-4000-0000-011c89590293(jetbrains.mps.lang.structure.generator_new.baseLanguage@generator)" />
  </source>
  <source id="1232461062092" name="CommentedStatement" hash="-h2qam7qkxsrnj1t8lb17rixqybn2g9">
    <dep model="r:00000000-0000-4000-0000-011c89590293(jetbrains.mps.lang.structure.generator_new.baseLanguage@generator)" />
  </source>
  <source id="1233920926773" name="TypeAnnotable" hash="-8gfkekfjg31rcfxjfquokqasozo53gf">
    <dep model="r:00000000-0000-4000-0000-011c89590293(jetbrains.mps.lang.structure.generator_new.baseLanguage@generator)" />
  </source>
  <source id="1237545921771" name="IContainsStatementList" hash="-6kdqeh4xj1ef73mgti4ptrhi5nmemde">
    <dep model="r:00000000-0000-4000-0000-011c89590293(jetbrains.mps.lang.structure.generator_new.baseLanguage@generator)" />
  </source>
  <source id="1238803202705" name="ILocalVariableElement" hash="k41i0nnylfzahotycfea7slr6xe4nr">
    <dep model="r:00000000-0000-4000-0000-011c89590293(jetbrains.mps.lang.structure.generator_new.baseLanguage@generator)" />
  </source>
  <source id="1238805530342" name="ILocalVariableElementList" hash="-725rfsl204t2laku479f5dhhoinjj70">
    <dep model="r:00000000-0000-4000-0000-011c89590293(jetbrains.mps.lang.structure.generator_new.baseLanguage@generator)" />
  </source>
  <source id="1239354281271" name="IMethodLike" hash="au0hmnfar8zzuwmx50gq9dczjjcsyd3">
    <dep model="r:00000000-0000-4000-0000-011c89590293(jetbrains.mps.lang.structure.generator_new.baseLanguage@generator)" />
  </source>
  <source id="1239448985469" name="BinaryCompareOperation" hash="-5qg3d027ryjd3gzoj1n19ppgwg5q1sl">
    <dep model="r:00000000-0000-4000-0000-011c89590293(jetbrains.mps.lang.structure.generator_new.baseLanguage@generator)" />
  </source>
  <source id="1239709250944" name="PrefixIncrementExpression" hash="-1utwt5s85ihm9l8ttzrmnn39sro8lvq">
    <dep model="r:00000000-0000-4000-0000-011c89590293(jetbrains.mps.lang.structure.generator_new.baseLanguage@generator)" />
  </source>
  <source id="1239709577448" name="PrefixDecrementExpression" hash="-5csazwgat7lv4qqtxtp7k1rkozux8ba">
    <dep model="r:00000000-0000-4000-0000-011c89590293(jetbrains.mps.lang.structure.generator_new.baseLanguage@generator)" />
  </source>
  <source id="1239714755177" name="AbstractUnaryNumberOperation" hash="-9bb3rqg7hlv71wpffixsuhrzm45k9ji">
    <dep model="r:00000000-0000-4000-0000-011c89590293(jetbrains.mps.lang.structure.generator_new.baseLanguage@generator)" />
  </source>
  <source id="1241450588333" name="BLBottomType" hash="wt9xk9eikyuwsjioghlttm2pqhel1w">
    <dep model="r:00000000-0000-4000-0000-011c89590293(jetbrains.mps.lang.structure.generator_new.baseLanguage@generator)" />
  </source>
  <source id="1241540912639" name="ConstructorInvocationStatement" hash="6dqfqmrb4mx8k8pj0is0n1nwg2c43yj">
    <dep model="r:00000000-0000-4000-0000-011c89590293(jetbrains.mps.lang.structure.generator_new.baseLanguage@generator)" />
  </source>
  <source id="4269842503726207818" name="_LongType_String" hash="-bcnetit2ozgdbsonixpd1jhmyuo8gyp">
    <dep root="1068498886294" />
    <dep root="1068499141036" />
    <dep root="1068580123132" />
    <dep root="1068580123136" />
    <dep root="1068580123152" />
    <dep root="1068580123155" />
    <dep root="1068580123159" />
    <dep root="1068580123165" />
    <dep root="1068581242863" />
    <dep root="1068581242864" />
    <dep root="1068581242866" />
    <dep root="1068581242874" />
    <dep root="1068581242878" />
    <dep root="1070475926800" />
    <dep root="1070534058343" />
    <dep root="1082485599095" />
    <dep root="1107535904670" />
    <dep root="1137021947720" />
    <dep root="1152728232947" />
    <dep root="1197027756228" />
    <dep root="1197029447546" />
    <dep root="1202948039474" />
    <dep root="1225271177708" />
    <dep root="1225271315873" />
    <dep root="1239354281271" />
    <dep root="5862977038373003187" />
    <dep model="r:00000000-0000-4000-0000-011c89590288(jetbrains.mps.lang.core.structure)" />
    <dep model="r:00000000-0000-4000-0000-011c89590293(jetbrains.mps.lang.structure.generator_new.baseLanguage@generator)" />
    <dep model="r:00000000-0000-4000-0000-011c895902cb(jetbrains.mps.baseLanguage.generator.java.closures@generator)" />
    <dep model="r:00000000-0000-4000-0000-011c895902cd(jetbrains.mps.baseLanguage.generator.java.main@generator)" />
    <dep model="r:00000000-0000-4000-0000-011c895902e8(jetbrains.mps.lang.generator.structure)" />
    <dep model="r:00000000-0000-4000-0000-011c8959032e(jetbrains.mps.baseLanguage.collections.structure)" />
    <dep model="r:00000000-0000-4000-0000-011c8959032f(jetbrains.mps.baseLanguage.collections.generator.baseLanguage.template.main@generator)" />
    <dep model="r:00000000-0000-4000-0000-011c89590338(jetbrains.mps.baseLanguage.closures.structure)" />
    <dep model="r:00000000-0000-4000-0000-011c8959033a(jetbrains.mps.baseLanguage.closures.generator.baseLanguage.template.main@generator)" />
    <dep model="r:b4d7d620-6723-4aa2-856b-118497e84e9e(jetbrains.mps.baseLanguage.generator.java.strings@generator)" />
    <dep model="r:f04c1476-2f91-4f59-be13-c8e009abebee(jetbrains.mps.baseLanguageInternal.generator.template.main@generator)" />
    <file name="_LongType_String_PropertySupport.java" />
  </source>
  <source id="5279705229678483898" name="_FloatNumberValue" hash="9yvrj684tkauyg21segk5fnk0qx66nk">
    <dep root="1068498886294" />
    <dep root="1068499141036" />
    <dep root="1068580123132" />
    <dep root="1068580123136" />
    <dep root="1068580123152" />
    <dep root="1068580123155" />
    <dep root="1068580123159" />
    <dep root="1068580123165" />
    <dep root="1068581242863" />
    <dep root="1068581242864" />
    <dep root="1068581242866" />
    <dep root="1068581242874" />
    <dep root="1068581242878" />
    <dep root="1070475926800" />
    <dep root="1070534058343" />
    <dep root="1082485599095" />
    <dep root="1107535904670" />
    <dep root="1137021947720" />
    <dep root="1152728232947" />
    <dep root="1197027756228" />
    <dep root="1197029447546" />
    <dep root="1202948039474" />
    <dep root="1225271177708" />
    <dep root="1225271315873" />
    <dep root="1239354281271" />
    <dep root="5862977038373003187" />
    <dep model="r:00000000-0000-4000-0000-011c89590288(jetbrains.mps.lang.core.structure)" />
    <dep model="r:00000000-0000-4000-0000-011c89590293(jetbrains.mps.lang.structure.generator_new.baseLanguage@generator)" />
    <dep model="r:00000000-0000-4000-0000-011c895902cb(jetbrains.mps.baseLanguage.generator.java.closures@generator)" />
    <dep model="r:00000000-0000-4000-0000-011c895902cd(jetbrains.mps.baseLanguage.generator.java.main@generator)" />
    <dep model="r:00000000-0000-4000-0000-011c895902e8(jetbrains.mps.lang.generator.structure)" />
    <dep model="r:00000000-0000-4000-0000-011c8959032e(jetbrains.mps.baseLanguage.collections.structure)" />
    <dep model="r:00000000-0000-4000-0000-011c8959032f(jetbrains.mps.baseLanguage.collections.generator.baseLanguage.template.main@generator)" />
    <dep model="r:00000000-0000-4000-0000-011c89590338(jetbrains.mps.baseLanguage.closures.structure)" />
    <dep model="r:00000000-0000-4000-0000-011c8959033a(jetbrains.mps.baseLanguage.closures.generator.baseLanguage.template.main@generator)" />
    <dep model="r:b4d7d620-6723-4aa2-856b-118497e84e9e(jetbrains.mps.baseLanguage.generator.java.strings@generator)" />
    <dep model="r:f04c1476-2f91-4f59-be13-c8e009abebee(jetbrains.mps.baseLanguageInternal.generator.template.main@generator)" />
    <file name="_FloatNumberValue_PropertySupport.java" />
  </source>
  <source id="6734604082923916973" name="_HexNumberValue" hash="-92duoenf8uagc4j36fkr1p81yjevloc">
    <dep root="1068498886294" />
    <dep root="1068499141036" />
    <dep root="1068580123132" />
    <dep root="1068580123136" />
    <dep root="1068580123152" />
    <dep root="1068580123155" />
    <dep root="1068580123159" />
    <dep root="1068580123165" />
    <dep root="1068581242863" />
    <dep root="1068581242864" />
    <dep root="1068581242866" />
    <dep root="1068581242874" />
    <dep root="1068581242878" />
    <dep root="1070475926800" />
    <dep root="1070534058343" />
    <dep root="1082485599095" />
    <dep root="1107535904670" />
    <dep root="1137021947720" />
    <dep root="1152728232947" />
    <dep root="1197027756228" />
    <dep root="1197029447546" />
    <dep root="1202948039474" />
    <dep root="1225271177708" />
    <dep root="1225271315873" />
    <dep root="1239354281271" />
    <dep root="5862977038373003187" />
    <dep model="r:00000000-0000-4000-0000-011c89590288(jetbrains.mps.lang.core.structure)" />
    <dep model="r:00000000-0000-4000-0000-011c89590293(jetbrains.mps.lang.structure.generator_new.baseLanguage@generator)" />
    <dep model="r:00000000-0000-4000-0000-011c895902cb(jetbrains.mps.baseLanguage.generator.java.closures@generator)" />
    <dep model="r:00000000-0000-4000-0000-011c895902cd(jetbrains.mps.baseLanguage.generator.java.main@generator)" />
    <dep model="r:00000000-0000-4000-0000-011c895902e8(jetbrains.mps.lang.generator.structure)" />
    <dep model="r:00000000-0000-4000-0000-011c8959032e(jetbrains.mps.baseLanguage.collections.structure)" />
    <dep model="r:00000000-0000-4000-0000-011c8959032f(jetbrains.mps.baseLanguage.collections.generator.baseLanguage.template.main@generator)" />
    <dep model="r:00000000-0000-4000-0000-011c89590338(jetbrains.mps.baseLanguage.closures.structure)" />
    <dep model="r:00000000-0000-4000-0000-011c8959033a(jetbrains.mps.baseLanguage.closures.generator.baseLanguage.template.main@generator)" />
    <dep model="r:b4d7d620-6723-4aa2-856b-118497e84e9e(jetbrains.mps.baseLanguage.generator.java.strings@generator)" />
    <dep model="r:f04c1476-2f91-4f59-be13-c8e009abebee(jetbrains.mps.baseLanguageInternal.generator.template.main@generator)" />
    <file name="_HexNumberValue_PropertySupport.java" />
  </source>
  <source id="4972933694980447171" name="BaseVariableDeclaration" hash="7a1k6ky3yt7jf312j4clwfjh3xwn3ol">
    <dep model="r:00000000-0000-4000-0000-011c89590293(jetbrains.mps.lang.structure.generator_new.baseLanguage@generator)" />
  </source>
  <source id="5497648299878491908" name="BaseVariableReference" hash="-775uplliq4mkzo1ystiyliouizamf06">
    <dep model="r:00000000-0000-4000-0000-011c89590293(jetbrains.mps.lang.structure.generator_new.baseLanguage@generator)" />
  </source>
  <source id="363746191845175146" name="LoopLabel" hash="eu2rrg5eijmmc1mx6cvbgopubh59o7k">
    <dep model="r:00000000-0000-4000-0000-011c89590293(jetbrains.mps.lang.structure.generator_new.baseLanguage@generator)" />
  </source>
  <source id="363746191845183785" name="LoopLabelReference" hash="76if7bbxgsr8acsgi8ilxpb4cw169us">
    <dep model="r:00000000-0000-4000-0000-011c89590293(jetbrains.mps.lang.structure.generator_new.baseLanguage@generator)" />
  </source>
  <source id="6329021646629104955" name="CommentPart" hash="-4na7wpnufj3yl9jkmdnr3yz1169e4xv">
    <dep model="r:00000000-0000-4000-0000-011c89590293(jetbrains.mps.lang.structure.generator_new.baseLanguage@generator)" />
  </source>
  <source id="7024111702304495340" name="MulAssignmentExpression" hash="enbmf4anedaq5qu8ifwh914snou7v9i">
    <dep model="r:00000000-0000-4000-0000-011c89590293(jetbrains.mps.lang.structure.generator_new.baseLanguage@generator)" />
  </source>
  <source id="7024111702304501412" name="DivAssignmentExpression" hash="-4b2unbzjybzs33y0zuc9dz1cxa5evem">
    <dep model="r:00000000-0000-4000-0000-011c89590293(jetbrains.mps.lang.structure.generator_new.baseLanguage@generator)" />
  </source>
  <source id="7024111702304501414" name="RemAssignmentExpression" hash="-99vjp49tyeucu2t4xmdligzh9sqji5w">
    <dep model="r:00000000-0000-4000-0000-011c89590293(jetbrains.mps.lang.structure.generator_new.baseLanguage@generator)" />
  </source>
  <source id="7024111702304501416" name="OrAssignmentExpression" hash="-enc0dtqe3pa6mzw4m8d111sc144703j">
    <dep model="r:00000000-0000-4000-0000-011c89590293(jetbrains.mps.lang.structure.generator_new.baseLanguage@generator)" />
  </source>
  <source id="7024111702304501418" name="AndAssignmentExpression" hash="kidi35yh30ir8o0eqnzbt1m7cs2gpk">
    <dep model="r:00000000-0000-4000-0000-011c89590293(jetbrains.mps.lang.structure.generator_new.baseLanguage@generator)" />
  </source>
  <source id="7024111702304501420" name="XorAssignmentExpression" hash="-8rl76zksyu0rwcjo74bubi3u73mflav">
    <dep model="r:00000000-0000-4000-0000-011c89590293(jetbrains.mps.lang.structure.generator_new.baseLanguage@generator)" />
  </source>
  <source id="7024111702304501422" name="LeftShiftAssignmentExpression" hash="-7qefe49bpamrp3yd2mprsp28hqrksre">
    <dep model="r:00000000-0000-4000-0000-011c89590293(jetbrains.mps.lang.structure.generator_new.baseLanguage@generator)" />
  </source>
  <source id="7024111702304501424" name="RightShiftAssignmentExpression" hash="-a2cezc5jgnpauumltw5y6s34v8lde1s">
    <dep model="r:00000000-0000-4000-0000-011c89590293(jetbrains.mps.lang.structure.generator_new.baseLanguage@generator)" />
  </source>
  <source id="1830039279190439966" name="AdditionalForLoopVariable" hash="euuscod5jg5ggo25llv691ypg3qauhl">
    <dep model="r:00000000-0000-4000-0000-011c89590293(jetbrains.mps.lang.structure.generator_new.baseLanguage@generator)" />
  </source>
  <source id="7812779912047922391" name="AbstractClassifierReference" hash="-9valt5lbf2y8abdmrlnuk9gxfh95m6s">
    <dep model="r:00000000-0000-4000-0000-011c89590293(jetbrains.mps.lang.structure.generator_new.baseLanguage@generator)" />
  </source>
  <source id="2580416627845338977" name="ImplicitAnnotationInstanceValue" hash="asye6ypeihrm6avzg7ie27lwft3o3l3">
    <dep model="r:00000000-0000-4000-0000-011c89590293(jetbrains.mps.lang.structure.generator_new.baseLanguage@generator)" />
  </source>
  <source id="4564374268190696673" name="PrimitiveClassExpression" hash="6nhr2j0pyt1duswfrnm8dmo3m8zskat">
    <dep model="r:00000000-0000-4000-0000-011c89590293(jetbrains.mps.lang.structure.generator_new.baseLanguage@generator)" />
  </source>
  <source id="5432666129547687712" name="IVariableDeclaration" hash="3iy2cqvvrgw9zfe0f75djxexmubani3">
    <dep model="r:00000000-0000-4000-0000-011c89590293(jetbrains.mps.lang.structure.generator_new.baseLanguage@generator)" />
  </source>
  <source id="3718132079121388578" name="ITryCatchStatement" hash="-3rak17w7dvu8jp6rew7k386u8hnyfhf">
    <dep model="r:00000000-0000-4000-0000-011c89590293(jetbrains.mps.lang.structure.generator_new.baseLanguage@generator)" />
  </source>
  <source id="3066917033203108594" name="LocalInstanceMethodCall" hash="-bnw4x9ztqmg14c8oyw44zv3vvhv7u0q">
    <dep model="r:00000000-0000-4000-0000-011c89590293(jetbrains.mps.lang.structure.generator_new.baseLanguage@generator)" />
  </source>
  <source id="3262277503800813724" name="ILocalDeclaration" hash="ct9rlvbe8nat38jvepz8sih81cmavnl">
    <dep model="r:00000000-0000-4000-0000-011c89590293(jetbrains.mps.lang.structure.generator_new.baseLanguage@generator)" />
  </source>
  <source id="3262277503800813725" name="ILocalReference" hash="-r6en044elqvvayang4d8cadeqj2be7">
    <dep model="r:00000000-0000-4000-0000-011c89590293(jetbrains.mps.lang.structure.generator_new.baseLanguage@generator)" />
  </source>
  <source id="5205855332950442198" name="ArrayCloneOperation" hash="-cb1avun2ix3ek3pfmeyufksp7xezgi">
    <dep model="r:00000000-0000-4000-0000-011c89590293(jetbrains.mps.lang.structure.generator_new.baseLanguage@generator)" />
  </source>
  <source id="2948164764175055168" name="UnresolvedNameReference" hash="9tj26j1t51xz1qtee4hr0bdt6g19ewq">
    <dep model="r:00000000-0000-4000-0000-011c89590293(jetbrains.mps.lang.structure.generator_new.baseLanguage@generator)" />
  </source>
  <source id="5293379017992965193" name="StubStatementList" hash="2gj5j7v7smbur90uhb2j3k4lh6mflij">
    <dep model="r:00000000-0000-4000-0000-011c89590293(jetbrains.mps.lang.structure.generator_new.baseLanguage@generator)" />
  </source>
  <source id="4957392803029437192" name="OperationAssignmentExpression" hash="dchzvb7okg8uv4mpn5zzkknoj2eoja8">
    <dep model="r:00000000-0000-4000-0000-011c89590293(jetbrains.mps.lang.structure.generator_new.baseLanguage@generator)" />
  </source>
  <source id="8972672481958095232" name="IControlFlowInterrupter" hash="ehi0s13eopshz7olwad0axuxrkyb273">
    <dep model="r:00000000-0000-4000-0000-011c89590293(jetbrains.mps.lang.structure.generator_new.baseLanguage@generator)" />
  </source>
  <source id="4609636120081351393" name="IWillBeClassifier" hash="141d13p2oumfspvtfw7s26446ocxs8p">
    <dep model="r:00000000-0000-4000-0000-011c89590293(jetbrains.mps.lang.structure.generator_new.baseLanguage@generator)" />
  </source>
  <source id="1461424660015405635" name="EscapeOperation" hash="7k0xt51y8npjdcjzzmzyfogrb6fr0oo">
    <dep model="r:00000000-0000-4000-0000-011c89590293(jetbrains.mps.lang.structure.generator_new.baseLanguage@generator)" />
  </source>
  <source id="4836112446988635817" name="UndefinedType" hash="-66k7e8fyc6abza0owx7fez5qw88l1aj">
    <dep model="r:00000000-0000-4000-0000-011c89590293(jetbrains.mps.lang.structure.generator_new.baseLanguage@generator)" />
  </source>
  <source id="5620135147607645642" name="IFinalWrapper" hash="1rogglom5rj3wvo5psxdzxkal8u6pc9">
    <dep model="r:00000000-0000-4000-0000-011c89590293(jetbrains.mps.lang.structure.generator_new.baseLanguage@generator)" />
  </source>
  <source id="3425520165286454670" name="IAnonymousClass" hash="-6x99g6sziik61ymit4h1r5wmkv1hwaq">
    <dep model="r:00000000-0000-4000-0000-011c89590293(jetbrains.mps.lang.structure.generator_new.baseLanguage@generator)" />
  </source>
  <source id="320030840061612167" name="UnsignedRightShiftAssignmentExpression" hash="-4axs9y0a8wgem06teb0hri9zibdbpqr">
    <dep model="r:00000000-0000-4000-0000-011c89590293(jetbrains.mps.lang.structure.generator_new.baseLanguage@generator)" />
  </source>
  <source id="1023687332192347378" name="IVariableReference" hash="-7a2u9oy1tgi4vi0cfs12e6igcw7600l">
    <dep model="r:00000000-0000-4000-0000-011c89590293(jetbrains.mps.lang.structure.generator_new.baseLanguage@generator)" />
  </source>
  <source id="8412076637103718467" name="ISkipsReturn" hash="81dp70t7nha2caccey2eyr1yw6d9pgl">
    <dep model="r:00000000-0000-4000-0000-011c89590293(jetbrains.mps.lang.structure.generator_new.baseLanguage@generator)" />
  </source>
  <source id="5862977038373003187" name="LocalPropertyReference" hash="9rb2hkg86zmbzfnp1mxua7e6djmomnd">
    <dep model="r:00000000-0000-4000-0000-011c89590293(jetbrains.mps.lang.structure.generator_new.baseLanguage@generator)" />
  </source>
  <source id="229277139747537782" name="ContextClassifierKind" hash="kwr9ckgrymbihztb1tin45zsxfjzsf">
    <dep model="r:00000000-0000-4000-0000-011c89590293(jetbrains.mps.lang.structure.generator_new.baseLanguage@generator)" />
  </source>
  <source id="6694311595176645018" name="ImplicitAnnotationMethodKind" hash="21yjvd5ylc3plorqooc0bt4kfgvpsk6">
    <dep model="r:00000000-0000-4000-0000-011c89590293(jetbrains.mps.lang.structure.generator_new.baseLanguage@generator)" />
  </source>
  <source id="6617045035157661092" name="SuperMethodKind" hash="-10fvb311qkwx2v4i4gaxiklnlj8txvb">
    <dep model="r:00000000-0000-4000-0000-011c89590293(jetbrains.mps.lang.structure.generator_new.baseLanguage@generator)" />
  </source>
  <source id="4790782560812794334" name="StaticKind" hash="-2jrar886i7sahysf6cbuk2y1o8qsplu">
    <dep model="r:00000000-0000-4000-0000-011c89590293(jetbrains.mps.lang.structure.generator_new.baseLanguage@generator)" />
  </source>
  <source id="2406048883599831972" name="ThisConstructorKind" hash="b1xvul037krm4wld5f85208741p5vjj">
    <dep model="r:00000000-0000-4000-0000-011c89590293(jetbrains.mps.lang.structure.generator_new.baseLanguage@generator)" />
  </source>
  <source id="501006281268604400" name="LocalToMethodKind" hash="-aml3l5myzibxprrx4xffhoh0194g8sm">
    <dep model="r:00000000-0000-4000-0000-011c89590293(jetbrains.mps.lang.structure.generator_new.baseLanguage@generator)" />
  </source>
  <source id="2406048883599609633" name="SuperConstructorKind" hash="awcp6kmhn68z7kir8roarm79dz0a2g">
    <dep model="r:00000000-0000-4000-0000-011c89590293(jetbrains.mps.lang.structure.generator_new.baseLanguage@generator)" />
  </source>
  <source id="1251851371723515367" name="ArrayClassExpression" hash="-3caosm5lr8866bop31wogozfx21fvtl">
    <dep model="r:00000000-0000-4000-0000-011c89590293(jetbrains.mps.lang.structure.generator_new.baseLanguage@generator)" />
  </source>
  <source id="7405920559687209277" name="IClassifier" hash="-3psh0hr6587zuqqnraa0440jrsbdrl0">
    <dep model="r:00000000-0000-4000-0000-011c89590293(jetbrains.mps.lang.structure.generator_new.baseLanguage@generator)" />
  </source>
  <source id="7405920559687209278" name="IClassifierMember" hash="bifnxudn8eld7kkp4tl6hsvfjra2w2q">
    <dep model="r:00000000-0000-4000-0000-011c89590293(jetbrains.mps.lang.structure.generator_new.baseLanguage@generator)" />
  </source>
  <source id="7405920559687237502" name="IClassifierType" hash="drgrjomwu2xcb9p4xenkjpsuwjl77w9">
    <dep model="r:00000000-0000-4000-0000-011c89590293(jetbrains.mps.lang.structure.generator_new.baseLanguage@generator)" />
  </source>
  <source id="1068390468200" name="FieldDeclaration" hash="a2wf224i21advmbmn9ls484egfex7n8">
    <dep model="r:00000000-0000-4000-0000-011c89590293(jetbrains.mps.lang.structure.generator_new.baseLanguage@generator)" />
  </source>
  <source id="1068580123140" name="ConstructorDeclaration" hash="4utyyycgy7jeag2y7jifiq1p73zq2sy">
    <dep model="r:00000000-0000-4000-0000-011c89590293(jetbrains.mps.lang.structure.generator_new.baseLanguage@generator)" />
  </source>
  <source id="1172008963197" name="LocalStaticFieldReference" hash="2lj226t24vrsfmbup2k6jspkco42rr8">
    <dep model="r:00000000-0000-4000-0000-011c89590293(jetbrains.mps.lang.structure.generator_new.baseLanguage@generator)" />
  </source>
  <source id="1188208481402" name="HasAnnotation" hash="1kbrl1vnqmmwxych66wsf5y7zmbzk6r">
    <dep model="r:00000000-0000-4000-0000-011c89590293(jetbrains.mps.lang.structure.generator_new.baseLanguage@generator)" />
  </source>
  <source id="1178549954367" name="IVisible" hash="cw52mpwvdszdx3o60t7byn9h9j0nln9">
    <dep model="r:00000000-0000-4000-0000-011c89590293(jetbrains.mps.lang.structure.generator_new.baseLanguage@generator)" />
  </source>
  <source id="4898614932449915862" name="PlaceholderMethodDeclaration" hash="-2jvb44j5qbma8vze4yeraq28mg7kvhw">
    <dep model="r:00000000-0000-4000-0000-011c89590293(jetbrains.mps.lang.structure.generator_new.baseLanguage@generator)" />
  </source>
  <source id="6329021646629104957" name="TextCommentPart" hash="adzu8m3mreglmetl55eboeki0exci39">
    <dep model="r:00000000-0000-4000-0000-011c89590293(jetbrains.mps.lang.structure.generator_new.baseLanguage@generator)" />
  </source>
  <source id="6329021646629175143" name="StatementCommentPart" hash="-4dqhrsxpr2fnh0ea92l9uk9mf5qhhf1">
    <dep model="r:00000000-0000-4000-0000-011c89590293(jetbrains.mps.lang.structure.generator_new.baseLanguage@generator)" />
  </source>
  <source id="6329021646629104954" name="SingleLineComment" hash="-dklivnfgqw8qg4007slr4vb748cvqgt">
    <dep model="r:00000000-0000-4000-0000-011c89590293(jetbrains.mps.lang.structure.generator_new.baseLanguage@generator)" />
  </source>
  <source id="7785501532031639928" name="LocalInstanceFieldReference" hash="-7ao2e9y05mlfu7t6o4c2p6jwil3xecb">
    <dep model="r:00000000-0000-4000-0000-011c89590293(jetbrains.mps.lang.structure.generator_new.baseLanguage@generator)" />
  </source>
  <source id="1225892208569" name="ShiftLeftExpression" hash="-698ix5eha6wq6tbagnodwtznm2wy847">
    <dep model="r:00000000-0000-4000-0000-011c89590293(jetbrains.mps.lang.structure.generator_new.baseLanguage@generator)" />
  </source>
  <source id="1225892319711" name="ShiftRightExpression" hash="-dhi2d93p0n0p2d05adu1tcainayn23i">
    <dep model="r:00000000-0000-4000-0000-011c89590293(jetbrains.mps.lang.structure.generator_new.baseLanguage@generator)" />
  </source>
  <source id="320030840061144153" name="ShiftRightUnsignedExpression" hash="-bltot8x05aipp4ybqw3p8b3cjjs4bhf">
    <dep model="r:00000000-0000-4000-0000-011c89590293(jetbrains.mps.lang.structure.generator_new.baseLanguage@generator)" />
  </source>
  <source id="1153422105332" name="RemExpression" hash="-57d7lodoguz39ok0t83oev37withio8">
    <dep model="r:00000000-0000-4000-0000-011c89590293(jetbrains.mps.lang.structure.generator_new.baseLanguage@generator)" />
  </source>
  <source id="1081506773034" name="LessThanExpression" hash="-dzxx5l2hc0pt1k5sdmm3o99m2vyq0x6">
    <dep model="r:00000000-0000-4000-0000-011c89590293(jetbrains.mps.lang.structure.generator_new.baseLanguage@generator)" />
  </source>
  <source id="1153422305557" name="LessThanOrEqualsExpression" hash="d98f2xvkbptdhgw43i74jwpmzx3bqv1">
    <dep model="r:00000000-0000-4000-0000-011c89590293(jetbrains.mps.lang.structure.generator_new.baseLanguage@generator)" />
  </source>
  <source id="1153417849900" name="GreaterThanOrEqualsExpression" hash="1pnuee0ilb98s92cjz6irq6wjljz44u">
    <dep model="r:00000000-0000-4000-0000-011c89590293(jetbrains.mps.lang.structure.generator_new.baseLanguage@generator)" />
  </source>
  <source id="1081506762703" name="GreaterThanExpression" hash="dhhtbdnq4ogw0j0gadnkugj7dmrvfos">
    <dep model="r:00000000-0000-4000-0000-011c89590293(jetbrains.mps.lang.structure.generator_new.baseLanguage@generator)" />
  </source>
  <source id="8064396509828172209" name="UnaryMinus" hash="-a0pyp7kelfwjj470kf7tx9z5e3phh53">
    <dep model="r:00000000-0000-4000-0000-011c89590293(jetbrains.mps.lang.structure.generator_new.baseLanguage@generator)" />
  </source>
  <source id="1179360813171" name="HexIntegerLiteral" hash="19tyzq0xq9gpmdbs7txjrrv6ay1y0h9">
    <dep model="r:00000000-0000-4000-0000-011c89590293(jetbrains.mps.lang.structure.generator_new.baseLanguage@generator)" />
  </source>
  <source id="4269842503726207156" name="LongLiteral" hash="-dykz6kglwvynzik4qv1k181vd6kqy5z">
    <dep model="r:00000000-0000-4000-0000-011c89590293(jetbrains.mps.lang.structure.generator_new.baseLanguage@generator)" />
  </source>
  <source id="5279705229678483897" name="FloatingPointFloatConstant" hash="-d0h29zzpbldlz09fmkmuowgdcsda5zk">
    <dep model="r:00000000-0000-4000-0000-011c89590293(jetbrains.mps.lang.structure.generator_new.baseLanguage@generator)" />
  </source>
  <source id="1111509017652" name="FloatingPointConstant" hash="259t4j4xpaydipwzmfa9q4oh7csg7q2">
    <dep model="r:00000000-0000-4000-0000-011c89590293(jetbrains.mps.lang.structure.generator_new.baseLanguage@generator)" />
  </source>
  <source id="1068580123137" name="BooleanConstant" hash="-67wglfsc8sdjhcf34qe13ub4pg7fiz4">
    <dep model="r:00000000-0000-4000-0000-011c89590293(jetbrains.mps.lang.structure.generator_new.baseLanguage@generator)" />
  </source>
  <source id="1200397529627" name="CharConstant" hash="a3ysvju3yc82hmdjoy28be2eygugwel">
    <dep model="r:00000000-0000-4000-0000-011c89590293(jetbrains.mps.lang.structure.generator_new.baseLanguage@generator)" />
  </source>
  <source id="1157103807699" name="Number" hash="1o9dwou88hs127qi39p8x27b5uzphv5">
    <dep model="r:00000000-0000-4000-0000-011c89590293(jetbrains.mps.lang.structure.generator_new.baseLanguage@generator)" />
  </source>
  <source id="1068431474542" name="VariableDeclaration" hash="a9512rfmt8x61s8apx50pm4tedcjwtf">
    <dep model="r:00000000-0000-4000-0000-011c89590293(jetbrains.mps.lang.structure.generator_new.baseLanguage@generator)" />
  </source>
  <source id="1068498886296" name="VariableReference" hash="-9jkgwv76hb40c4pl36k15ug5zyn7zcr">
    <dep model="r:00000000-0000-4000-0000-011c89590293(jetbrains.mps.lang.structure.generator_new.baseLanguage@generator)" />
  </source>
</dependencies>
<|MERGE_RESOLUTION|>--- conflicted
+++ resolved
@@ -1,34 +1,19 @@
 <?xml version="1.0" encoding="UTF-8"?>
-<<<<<<< HEAD
-<dependencies version="2" modelHash="-929unko9dhpdpfm8dxcy0ve4b2k57nr">
-=======
-<dependencies version="2" modelHash="-5hj4jf6p21h298g5nmfhjuo414lwbmo">
->>>>>>> f319092c
+<dependencies version="2" modelHash="-xtd3w00j4c7kqzxwb1qvtqveuh777q">
   <dep model="f:java_stub#6354ebe7-c22a-4a0f-ac54-50b52ab9b065#java.lang(JDK/java.lang@java_stub)" />
   <dep model="f:java_stub#6354ebe7-c22a-4a0f-ac54-50b52ab9b065#java.util(JDK/java.util@java_stub)" />
   <dep model="r:00000000-0000-4000-0000-011c89590288(jetbrains.mps.lang.core.structure)" hash="9ct9lck34q1x3n4q6gbk723j8ja9pb9" />
-  <dep model="r:00000000-0000-4000-0000-011c89590292(jetbrains.mps.lang.structure.structure)" hash="21snxjnsdyx017gstofkv07qfwhy8bp" />
   <dep model="r:00000000-0000-4000-0000-011c89590293(jetbrains.mps.lang.structure.generator_new.baseLanguage@generator)" hash="-1vq0gdri0lycfxz1qxc7e4rfjd0h9c6" />
-<<<<<<< HEAD
   <dep model="r:00000000-0000-4000-0000-011c895902cb(jetbrains.mps.baseLanguage.generator.java.closures@generator)" hash="-cjp3x7kpslsgnhml4bi405qvj66t1vk" />
-  <dep model="r:00000000-0000-4000-0000-011c895902cd(jetbrains.mps.baseLanguage.generator.java.main@generator)" hash="4ne7zhyfwkypjdfw1fznt23ch4hm4mf" />
-=======
-  <dep model="r:00000000-0000-4000-0000-011c895902b4(jetbrains.mps.lang.typesystem.structure)" hash="-3buofa8o279b9d551tc7udvugz4mqy4" />
-  <dep model="r:00000000-0000-4000-0000-011c895902cb(jetbrains.mps.baseLanguage.generator.java.closures@generator)" hash="-djmnpmg1bhn2mn53expf0s1xxpkcwj0" />
-  <dep model="r:00000000-0000-4000-0000-011c895902cd(jetbrains.mps.baseLanguage.generator.java.main@generator)" hash="ck8oi50uv1htzbd6a48kc8f5mq1i0td" />
->>>>>>> f319092c
+  <dep model="r:00000000-0000-4000-0000-011c895902cd(jetbrains.mps.baseLanguage.generator.java.main@generator)" hash="9jwqtwh7pbifgeuyvl157fluh7mnf4k" />
   <dep model="r:00000000-0000-4000-0000-011c895902e8(jetbrains.mps.lang.generator.structure)" hash="-dweusve4s1cnqvm1h7144swvj24rs4o" />
-  <dep model="r:00000000-0000-4000-0000-011c8959032e(jetbrains.mps.baseLanguage.collections.structure)" hash="akjkrjbutr8e4cbdvlys5y35d7t5a7f" />
   <dep model="r:00000000-0000-4000-0000-011c8959032f(jetbrains.mps.baseLanguage.collections.generator.baseLanguage.template.main@generator)" hash="-bfykmctqk8at3a16i7p32qxx69vk97" />
-  <dep model="r:00000000-0000-4000-0000-011c89590338(jetbrains.mps.baseLanguage.closures.structure)" hash="-351x3ag5k23p4nhu5dcvwwzgwh0j9aw" />
-  <dep model="r:00000000-0000-4000-0000-011c8959033a(jetbrains.mps.baseLanguage.closures.generator.baseLanguage.template.main@generator)" hash="-4h2blgjmls01d1l1yihizxahor0z44y" />
-  <dep model="r:00000000-0000-4000-0000-011c895903ac(jetbrains.mps.baseLanguageInternal.structure)" hash="2477vbyvtzsh7vo3tr3tayoxjyljmo5" />
+  <dep model="r:00000000-0000-4000-0000-011c8959033a(jetbrains.mps.baseLanguage.closures.generator.baseLanguage.template.main@generator)" hash="16haybniwq2wztvzdlr8tzy0d978rrp" />
   <dep model="r:3b7ed80f-6cfd-45bc-b051-2f66c620dd27(jetbrains.mps.lang.traceable.structure)" hash="78ysfrpjuhuyadt3m03y6bbyt3b17tp" />
-  <dep model="r:64af8966-9a33-4cc7-8f2a-fe243f26c38f(jetbrains.mps.baseLanguage.jdk7.structure)" hash="86433i85vrrfejih7k12khi4bvgtd0d" />
   <dep model="r:b4d7d620-6723-4aa2-856b-118497e84e9e(jetbrains.mps.baseLanguage.generator.java.strings@generator)" hash="-3223m9cg8337am9br9ikluvywbkblf4" />
   <dep model="r:f04c1476-2f91-4f59-be13-c8e009abebee(jetbrains.mps.baseLanguageInternal.generator.template.main@generator)" hash="-ewgblj5m32jyc5zc1n1eup4emffkdql" />
   <dep model="r:fc76aa36-3cff-41c7-b94b-eee0e8341932(jetbrains.mps.internal.collections.runtime)" hash="-alf2ogeiijb2ox8l3f57xq8a4vsqut" />
-  <common hash="-590xdj4f6xzu43ijcp2x6z1folu8y6q">
+  <common hash="-9r4gvvfk2dhzkc65jhp43hgqpyhg16l">
     <dep root="1023687332192347378" />
     <dep root="1068390468198" />
     <dep root="1068390468200" />
@@ -287,18 +272,13 @@
     <dep root="8412076637103718467" />
     <dep root="8972672481958095232" />
     <dep model="r:00000000-0000-4000-0000-011c89590288(jetbrains.mps.lang.core.structure)" />
-    <dep model="r:00000000-0000-4000-0000-011c89590292(jetbrains.mps.lang.structure.structure)" />
     <dep model="r:00000000-0000-4000-0000-011c89590293(jetbrains.mps.lang.structure.generator_new.baseLanguage@generator)" />
     <dep model="r:00000000-0000-4000-0000-011c895902cb(jetbrains.mps.baseLanguage.generator.java.closures@generator)" />
     <dep model="r:00000000-0000-4000-0000-011c895902cd(jetbrains.mps.baseLanguage.generator.java.main@generator)" />
     <dep model="r:00000000-0000-4000-0000-011c895902e8(jetbrains.mps.lang.generator.structure)" />
-    <dep model="r:00000000-0000-4000-0000-011c8959032e(jetbrains.mps.baseLanguage.collections.structure)" />
     <dep model="r:00000000-0000-4000-0000-011c8959032f(jetbrains.mps.baseLanguage.collections.generator.baseLanguage.template.main@generator)" />
-    <dep model="r:00000000-0000-4000-0000-011c89590338(jetbrains.mps.baseLanguage.closures.structure)" />
     <dep model="r:00000000-0000-4000-0000-011c8959033a(jetbrains.mps.baseLanguage.closures.generator.baseLanguage.template.main@generator)" />
-    <dep model="r:00000000-0000-4000-0000-011c895903ac(jetbrains.mps.baseLanguageInternal.structure)" />
     <dep model="r:3b7ed80f-6cfd-45bc-b051-2f66c620dd27(jetbrains.mps.lang.traceable.structure)" />
-    <dep model="r:64af8966-9a33-4cc7-8f2a-fe243f26c38f(jetbrains.mps.baseLanguage.jdk7.structure)" />
     <dep model="r:b4d7d620-6723-4aa2-856b-118497e84e9e(jetbrains.mps.baseLanguage.generator.java.strings@generator)" />
     <dep model="r:f04c1476-2f91-4f59-be13-c8e009abebee(jetbrains.mps.baseLanguageInternal.generator.template.main@generator)" />
     <file name="BaseLanguage_Language.java" />
@@ -458,40 +438,11 @@
     <dep model="r:00000000-0000-4000-0000-011c89590293(jetbrains.mps.lang.structure.generator_new.baseLanguage@generator)" />
   </source>
   <source id="1083065718921" name="_Identifier_String" hash="azsxcyyy2d4k6qovboyn041hb7u0xk5">
-    <dep root="1068498886294" />
-    <dep root="1068499141036" />
-    <dep root="1068580123132" />
-    <dep root="1068580123136" />
-    <dep root="1068580123152" />
-    <dep root="1068580123155" />
-    <dep root="1068580123159" />
-    <dep root="1068580123165" />
-    <dep root="1068581242863" />
-    <dep root="1068581242864" />
-    <dep root="1068581242866" />
-    <dep root="1068581242874" />
-    <dep root="1068581242878" />
-    <dep root="1070475926800" />
-    <dep root="1070534058343" />
-    <dep root="1082485599095" />
-    <dep root="1107535904670" />
-    <dep root="1137021947720" />
-    <dep root="1152728232947" />
-    <dep root="1197027756228" />
-    <dep root="1197029447546" />
     <dep root="1202948039474" />
-    <dep root="1225271177708" />
-    <dep root="1225271315873" />
-    <dep root="1239354281271" />
-    <dep root="5862977038373003187" />
-    <dep model="r:00000000-0000-4000-0000-011c89590288(jetbrains.mps.lang.core.structure)" />
     <dep model="r:00000000-0000-4000-0000-011c89590293(jetbrains.mps.lang.structure.generator_new.baseLanguage@generator)" />
     <dep model="r:00000000-0000-4000-0000-011c895902cb(jetbrains.mps.baseLanguage.generator.java.closures@generator)" />
     <dep model="r:00000000-0000-4000-0000-011c895902cd(jetbrains.mps.baseLanguage.generator.java.main@generator)" />
-    <dep model="r:00000000-0000-4000-0000-011c895902e8(jetbrains.mps.lang.generator.structure)" />
-    <dep model="r:00000000-0000-4000-0000-011c8959032e(jetbrains.mps.baseLanguage.collections.structure)" />
     <dep model="r:00000000-0000-4000-0000-011c8959032f(jetbrains.mps.baseLanguage.collections.generator.baseLanguage.template.main@generator)" />
-    <dep model="r:00000000-0000-4000-0000-011c89590338(jetbrains.mps.baseLanguage.closures.structure)" />
     <dep model="r:00000000-0000-4000-0000-011c8959033a(jetbrains.mps.baseLanguage.closures.generator.baseLanguage.template.main@generator)" />
     <dep model="r:b4d7d620-6723-4aa2-856b-118497e84e9e(jetbrains.mps.baseLanguage.generator.java.strings@generator)" />
     <dep model="r:f04c1476-2f91-4f59-be13-c8e009abebee(jetbrains.mps.baseLanguageInternal.generator.template.main@generator)" />
@@ -534,40 +485,11 @@
     <dep model="r:00000000-0000-4000-0000-011c89590293(jetbrains.mps.lang.structure.generator_new.baseLanguage@generator)" />
   </source>
   <source id="1113006251687" name="_FPNumber_String" hash="-2crvttr0a6qz54l5fnxvz4bissegcsc">
-    <dep root="1068498886294" />
-    <dep root="1068499141036" />
-    <dep root="1068580123132" />
-    <dep root="1068580123136" />
-    <dep root="1068580123152" />
-    <dep root="1068580123155" />
-    <dep root="1068580123159" />
-    <dep root="1068580123165" />
-    <dep root="1068581242863" />
-    <dep root="1068581242864" />
-    <dep root="1068581242866" />
-    <dep root="1068581242874" />
-    <dep root="1068581242878" />
-    <dep root="1070475926800" />
-    <dep root="1070534058343" />
-    <dep root="1082485599095" />
-    <dep root="1107535904670" />
-    <dep root="1137021947720" />
-    <dep root="1152728232947" />
-    <dep root="1197027756228" />
-    <dep root="1197029447546" />
     <dep root="1202948039474" />
-    <dep root="1225271177708" />
-    <dep root="1225271315873" />
-    <dep root="1239354281271" />
-    <dep root="5862977038373003187" />
-    <dep model="r:00000000-0000-4000-0000-011c89590288(jetbrains.mps.lang.core.structure)" />
     <dep model="r:00000000-0000-4000-0000-011c89590293(jetbrains.mps.lang.structure.generator_new.baseLanguage@generator)" />
     <dep model="r:00000000-0000-4000-0000-011c895902cb(jetbrains.mps.baseLanguage.generator.java.closures@generator)" />
     <dep model="r:00000000-0000-4000-0000-011c895902cd(jetbrains.mps.baseLanguage.generator.java.main@generator)" />
-    <dep model="r:00000000-0000-4000-0000-011c895902e8(jetbrains.mps.lang.generator.structure)" />
-    <dep model="r:00000000-0000-4000-0000-011c8959032e(jetbrains.mps.baseLanguage.collections.structure)" />
     <dep model="r:00000000-0000-4000-0000-011c8959032f(jetbrains.mps.baseLanguage.collections.generator.baseLanguage.template.main@generator)" />
-    <dep model="r:00000000-0000-4000-0000-011c89590338(jetbrains.mps.baseLanguage.closures.structure)" />
     <dep model="r:00000000-0000-4000-0000-011c8959033a(jetbrains.mps.baseLanguage.closures.generator.baseLanguage.template.main@generator)" />
     <dep model="r:b4d7d620-6723-4aa2-856b-118497e84e9e(jetbrains.mps.baseLanguage.generator.java.strings@generator)" />
     <dep model="r:f04c1476-2f91-4f59-be13-c8e009abebee(jetbrains.mps.baseLanguageInternal.generator.template.main@generator)" />
@@ -736,40 +658,11 @@
     <dep model="r:00000000-0000-4000-0000-011c89590293(jetbrains.mps.lang.structure.generator_new.baseLanguage@generator)" />
   </source>
   <source id="1200397549879" name="_CharConstant_String" hash="b2l40vv19m2m9wpivovknfju3h908nr">
-    <dep root="1068498886294" />
-    <dep root="1068499141036" />
-    <dep root="1068580123132" />
-    <dep root="1068580123136" />
-    <dep root="1068580123152" />
-    <dep root="1068580123155" />
-    <dep root="1068580123159" />
-    <dep root="1068580123165" />
-    <dep root="1068581242863" />
-    <dep root="1068581242864" />
-    <dep root="1068581242866" />
-    <dep root="1068581242874" />
-    <dep root="1068581242878" />
-    <dep root="1070475926800" />
-    <dep root="1070534058343" />
-    <dep root="1082485599095" />
-    <dep root="1107535904670" />
-    <dep root="1137021947720" />
-    <dep root="1152728232947" />
-    <dep root="1197027756228" />
-    <dep root="1197029447546" />
     <dep root="1202948039474" />
-    <dep root="1225271177708" />
-    <dep root="1225271315873" />
-    <dep root="1239354281271" />
-    <dep root="5862977038373003187" />
-    <dep model="r:00000000-0000-4000-0000-011c89590288(jetbrains.mps.lang.core.structure)" />
     <dep model="r:00000000-0000-4000-0000-011c89590293(jetbrains.mps.lang.structure.generator_new.baseLanguage@generator)" />
     <dep model="r:00000000-0000-4000-0000-011c895902cb(jetbrains.mps.baseLanguage.generator.java.closures@generator)" />
     <dep model="r:00000000-0000-4000-0000-011c895902cd(jetbrains.mps.baseLanguage.generator.java.main@generator)" />
-    <dep model="r:00000000-0000-4000-0000-011c895902e8(jetbrains.mps.lang.generator.structure)" />
-    <dep model="r:00000000-0000-4000-0000-011c8959032e(jetbrains.mps.baseLanguage.collections.structure)" />
     <dep model="r:00000000-0000-4000-0000-011c8959032f(jetbrains.mps.baseLanguage.collections.generator.baseLanguage.template.main@generator)" />
-    <dep model="r:00000000-0000-4000-0000-011c89590338(jetbrains.mps.baseLanguage.closures.structure)" />
     <dep model="r:00000000-0000-4000-0000-011c8959033a(jetbrains.mps.baseLanguage.closures.generator.baseLanguage.template.main@generator)" />
     <dep model="r:b4d7d620-6723-4aa2-856b-118497e84e9e(jetbrains.mps.baseLanguage.generator.java.strings@generator)" />
     <dep model="r:f04c1476-2f91-4f59-be13-c8e009abebee(jetbrains.mps.baseLanguageInternal.generator.template.main@generator)" />
@@ -926,80 +819,29 @@
     <dep model="r:00000000-0000-4000-0000-011c89590293(jetbrains.mps.lang.structure.generator_new.baseLanguage@generator)" />
   </source>
   <source id="1225271514374" name="TrimKind" hash="-56vopm4eli3dq1mo6ee3le63300gc5j">
-    <dep root="1068390468198" />
     <dep root="1068431474542" />
     <dep root="1068431790189" />
     <dep root="1068431790191" />
-    <dep root="1068498886294" />
-    <dep root="1068499141036" />
-    <dep root="1068580123132" />
-    <dep root="1068580123136" />
-    <dep root="1068580123137" />
-    <dep root="1068580123140" />
-    <dep root="1068580123152" />
-    <dep root="1068580123155" />
-    <dep root="1068580123157" />
-    <dep root="1068580123159" />
-    <dep root="1068580123165" />
     <dep root="1068581242863" />
-    <dep root="1068581242864" />
-    <dep root="1068581242866" />
-    <dep root="1068581242874" />
-    <dep root="1068581242878" />
-    <dep root="1068581517677" />
-    <dep root="1070475354124" />
     <dep root="1070475926800" />
-    <dep root="1070534058343" />
-    <dep root="1070534760951" />
-    <dep root="1070534934090" />
-    <dep root="1073239437375" />
-    <dep root="1076505808687" />
-    <dep root="1079359253375" />
-    <dep root="1081236700937" />
-    <dep root="1081236700938" />
-    <dep root="1082485599095" />
-    <dep root="1083245097125" />
-    <dep root="1083245299891" />
-    <dep root="1083260308424" />
-    <dep root="1107461130800" />
     <dep root="1107535904670" />
-    <dep root="1107796713796" />
-    <dep root="1109283449304" />
-    <dep root="1137021947720" />
     <dep root="1145552809883" />
     <dep root="1145552977093" />
-    <dep root="1152728232947" />
-    <dep root="1170345865475" />
-    <dep root="1171903607971" />
-    <dep root="1171903916106" />
     <dep root="1197027756228" />
     <dep root="1197027803184" />
     <dep root="1197029447546" />
-    <dep root="1201183863028" />
-    <dep root="1201385106094" />
     <dep root="1202948039474" />
     <dep root="1204053956946" />
-    <dep root="1204200696010" />
-    <dep root="1208623485264" />
     <dep root="1212685548494" />
-    <dep root="1225271177708" />
-    <dep root="1225271315873" />
-    <dep root="1239354281271" />
-    <dep root="5862977038373003187" />
     <dep model="f:java_stub#6354ebe7-c22a-4a0f-ac54-50b52ab9b065#java.lang(JDK/java.lang@java_stub)" />
     <dep model="f:java_stub#6354ebe7-c22a-4a0f-ac54-50b52ab9b065#java.util(JDK/java.util@java_stub)" />
     <dep model="r:00000000-0000-4000-0000-011c89590288(jetbrains.mps.lang.core.structure)" />
-    <dep model="r:00000000-0000-4000-0000-011c89590292(jetbrains.mps.lang.structure.structure)" />
-    <dep model="r:00000000-0000-4000-0000-011c89590293(jetbrains.mps.lang.structure.generator_new.baseLanguage@generator)" />
-    <dep model="r:00000000-0000-4000-0000-011c895902b4(jetbrains.mps.lang.typesystem.structure)" />
+    <dep model="r:00000000-0000-4000-0000-011c89590293(jetbrains.mps.lang.structure.generator_new.baseLanguage@generator)" />
     <dep model="r:00000000-0000-4000-0000-011c895902cb(jetbrains.mps.baseLanguage.generator.java.closures@generator)" />
     <dep model="r:00000000-0000-4000-0000-011c895902cd(jetbrains.mps.baseLanguage.generator.java.main@generator)" />
     <dep model="r:00000000-0000-4000-0000-011c895902e8(jetbrains.mps.lang.generator.structure)" />
-    <dep model="r:00000000-0000-4000-0000-011c8959032e(jetbrains.mps.baseLanguage.collections.structure)" />
     <dep model="r:00000000-0000-4000-0000-011c8959032f(jetbrains.mps.baseLanguage.collections.generator.baseLanguage.template.main@generator)" />
-    <dep model="r:00000000-0000-4000-0000-011c89590338(jetbrains.mps.baseLanguage.closures.structure)" />
     <dep model="r:00000000-0000-4000-0000-011c8959033a(jetbrains.mps.baseLanguage.closures.generator.baseLanguage.template.main@generator)" />
-    <dep model="r:00000000-0000-4000-0000-011c895903ac(jetbrains.mps.baseLanguageInternal.structure)" />
     <dep model="r:b4d7d620-6723-4aa2-856b-118497e84e9e(jetbrains.mps.baseLanguage.generator.java.strings@generator)" />
     <dep model="r:f04c1476-2f91-4f59-be13-c8e009abebee(jetbrains.mps.baseLanguageInternal.generator.template.main@generator)" />
     <dep model="r:fc76aa36-3cff-41c7-b94b-eee0e8341932(jetbrains.mps.internal.collections.runtime)" />
@@ -1052,120 +894,33 @@
     <dep model="r:00000000-0000-4000-0000-011c89590293(jetbrains.mps.lang.structure.generator_new.baseLanguage@generator)" />
   </source>
   <source id="4269842503726207818" name="_LongType_String" hash="-bcnetit2ozgdbsonixpd1jhmyuo8gyp">
-    <dep root="1068498886294" />
-    <dep root="1068499141036" />
-    <dep root="1068580123132" />
-    <dep root="1068580123136" />
-    <dep root="1068580123152" />
-    <dep root="1068580123155" />
-    <dep root="1068580123159" />
-    <dep root="1068580123165" />
-    <dep root="1068581242863" />
-    <dep root="1068581242864" />
-    <dep root="1068581242866" />
-    <dep root="1068581242874" />
-    <dep root="1068581242878" />
-    <dep root="1070475926800" />
-    <dep root="1070534058343" />
-    <dep root="1082485599095" />
-    <dep root="1107535904670" />
-    <dep root="1137021947720" />
-    <dep root="1152728232947" />
-    <dep root="1197027756228" />
-    <dep root="1197029447546" />
     <dep root="1202948039474" />
-    <dep root="1225271177708" />
-    <dep root="1225271315873" />
-    <dep root="1239354281271" />
-    <dep root="5862977038373003187" />
-    <dep model="r:00000000-0000-4000-0000-011c89590288(jetbrains.mps.lang.core.structure)" />
     <dep model="r:00000000-0000-4000-0000-011c89590293(jetbrains.mps.lang.structure.generator_new.baseLanguage@generator)" />
     <dep model="r:00000000-0000-4000-0000-011c895902cb(jetbrains.mps.baseLanguage.generator.java.closures@generator)" />
     <dep model="r:00000000-0000-4000-0000-011c895902cd(jetbrains.mps.baseLanguage.generator.java.main@generator)" />
-    <dep model="r:00000000-0000-4000-0000-011c895902e8(jetbrains.mps.lang.generator.structure)" />
-    <dep model="r:00000000-0000-4000-0000-011c8959032e(jetbrains.mps.baseLanguage.collections.structure)" />
     <dep model="r:00000000-0000-4000-0000-011c8959032f(jetbrains.mps.baseLanguage.collections.generator.baseLanguage.template.main@generator)" />
-    <dep model="r:00000000-0000-4000-0000-011c89590338(jetbrains.mps.baseLanguage.closures.structure)" />
     <dep model="r:00000000-0000-4000-0000-011c8959033a(jetbrains.mps.baseLanguage.closures.generator.baseLanguage.template.main@generator)" />
     <dep model="r:b4d7d620-6723-4aa2-856b-118497e84e9e(jetbrains.mps.baseLanguage.generator.java.strings@generator)" />
     <dep model="r:f04c1476-2f91-4f59-be13-c8e009abebee(jetbrains.mps.baseLanguageInternal.generator.template.main@generator)" />
     <file name="_LongType_String_PropertySupport.java" />
   </source>
   <source id="5279705229678483898" name="_FloatNumberValue" hash="9yvrj684tkauyg21segk5fnk0qx66nk">
-    <dep root="1068498886294" />
-    <dep root="1068499141036" />
-    <dep root="1068580123132" />
-    <dep root="1068580123136" />
-    <dep root="1068580123152" />
-    <dep root="1068580123155" />
-    <dep root="1068580123159" />
-    <dep root="1068580123165" />
-    <dep root="1068581242863" />
-    <dep root="1068581242864" />
-    <dep root="1068581242866" />
-    <dep root="1068581242874" />
-    <dep root="1068581242878" />
-    <dep root="1070475926800" />
-    <dep root="1070534058343" />
-    <dep root="1082485599095" />
-    <dep root="1107535904670" />
-    <dep root="1137021947720" />
-    <dep root="1152728232947" />
-    <dep root="1197027756228" />
-    <dep root="1197029447546" />
     <dep root="1202948039474" />
-    <dep root="1225271177708" />
-    <dep root="1225271315873" />
-    <dep root="1239354281271" />
-    <dep root="5862977038373003187" />
-    <dep model="r:00000000-0000-4000-0000-011c89590288(jetbrains.mps.lang.core.structure)" />
     <dep model="r:00000000-0000-4000-0000-011c89590293(jetbrains.mps.lang.structure.generator_new.baseLanguage@generator)" />
     <dep model="r:00000000-0000-4000-0000-011c895902cb(jetbrains.mps.baseLanguage.generator.java.closures@generator)" />
     <dep model="r:00000000-0000-4000-0000-011c895902cd(jetbrains.mps.baseLanguage.generator.java.main@generator)" />
-    <dep model="r:00000000-0000-4000-0000-011c895902e8(jetbrains.mps.lang.generator.structure)" />
-    <dep model="r:00000000-0000-4000-0000-011c8959032e(jetbrains.mps.baseLanguage.collections.structure)" />
     <dep model="r:00000000-0000-4000-0000-011c8959032f(jetbrains.mps.baseLanguage.collections.generator.baseLanguage.template.main@generator)" />
-    <dep model="r:00000000-0000-4000-0000-011c89590338(jetbrains.mps.baseLanguage.closures.structure)" />
     <dep model="r:00000000-0000-4000-0000-011c8959033a(jetbrains.mps.baseLanguage.closures.generator.baseLanguage.template.main@generator)" />
     <dep model="r:b4d7d620-6723-4aa2-856b-118497e84e9e(jetbrains.mps.baseLanguage.generator.java.strings@generator)" />
     <dep model="r:f04c1476-2f91-4f59-be13-c8e009abebee(jetbrains.mps.baseLanguageInternal.generator.template.main@generator)" />
     <file name="_FloatNumberValue_PropertySupport.java" />
   </source>
   <source id="6734604082923916973" name="_HexNumberValue" hash="-92duoenf8uagc4j36fkr1p81yjevloc">
-    <dep root="1068498886294" />
-    <dep root="1068499141036" />
-    <dep root="1068580123132" />
-    <dep root="1068580123136" />
-    <dep root="1068580123152" />
-    <dep root="1068580123155" />
-    <dep root="1068580123159" />
-    <dep root="1068580123165" />
-    <dep root="1068581242863" />
-    <dep root="1068581242864" />
-    <dep root="1068581242866" />
-    <dep root="1068581242874" />
-    <dep root="1068581242878" />
-    <dep root="1070475926800" />
-    <dep root="1070534058343" />
-    <dep root="1082485599095" />
-    <dep root="1107535904670" />
-    <dep root="1137021947720" />
-    <dep root="1152728232947" />
-    <dep root="1197027756228" />
-    <dep root="1197029447546" />
     <dep root="1202948039474" />
-    <dep root="1225271177708" />
-    <dep root="1225271315873" />
-    <dep root="1239354281271" />
-    <dep root="5862977038373003187" />
-    <dep model="r:00000000-0000-4000-0000-011c89590288(jetbrains.mps.lang.core.structure)" />
     <dep model="r:00000000-0000-4000-0000-011c89590293(jetbrains.mps.lang.structure.generator_new.baseLanguage@generator)" />
     <dep model="r:00000000-0000-4000-0000-011c895902cb(jetbrains.mps.baseLanguage.generator.java.closures@generator)" />
     <dep model="r:00000000-0000-4000-0000-011c895902cd(jetbrains.mps.baseLanguage.generator.java.main@generator)" />
-    <dep model="r:00000000-0000-4000-0000-011c895902e8(jetbrains.mps.lang.generator.structure)" />
-    <dep model="r:00000000-0000-4000-0000-011c8959032e(jetbrains.mps.baseLanguage.collections.structure)" />
     <dep model="r:00000000-0000-4000-0000-011c8959032f(jetbrains.mps.baseLanguage.collections.generator.baseLanguage.template.main@generator)" />
-    <dep model="r:00000000-0000-4000-0000-011c89590338(jetbrains.mps.baseLanguage.closures.structure)" />
     <dep model="r:00000000-0000-4000-0000-011c8959033a(jetbrains.mps.baseLanguage.closures.generator.baseLanguage.template.main@generator)" />
     <dep model="r:b4d7d620-6723-4aa2-856b-118497e84e9e(jetbrains.mps.baseLanguage.generator.java.strings@generator)" />
     <dep model="r:f04c1476-2f91-4f59-be13-c8e009abebee(jetbrains.mps.baseLanguageInternal.generator.template.main@generator)" />
@@ -1393,7 +1148,7 @@
   <source id="1068431474542" name="VariableDeclaration" hash="a9512rfmt8x61s8apx50pm4tedcjwtf">
     <dep model="r:00000000-0000-4000-0000-011c89590293(jetbrains.mps.lang.structure.generator_new.baseLanguage@generator)" />
   </source>
-  <source id="1068498886296" name="VariableReference" hash="-9jkgwv76hb40c4pl36k15ug5zyn7zcr">
+  <source id="1068498886296" name="VariableReference" hash="-17px5ito45st397u29w960fhgoliz5h">
     <dep model="r:00000000-0000-4000-0000-011c89590293(jetbrains.mps.lang.structure.generator_new.baseLanguage@generator)" />
   </source>
 </dependencies>
