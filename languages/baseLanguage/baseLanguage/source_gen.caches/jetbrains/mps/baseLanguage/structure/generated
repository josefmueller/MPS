--- conflicted
+++ resolved
@@ -1,633 +1,2 @@
 <?xml version="1.0" encoding="UTF-8"?>
-<<<<<<< HEAD
-<dependencies version="2" modelHash="-7vgk3jafz630zooccect8piiihx2bnu" />
-=======
-<dependencies version="2" modelHash="-cs7m40i7d9o09jkq6mrq5z7w0hqwzmp">
-  <dep model="f:java_stub#6354ebe7-c22a-4a0f-ac54-50b52ab9b065#java.lang(JDK/java.lang@java_stub)" />
-  <dep model="f:java_stub#6354ebe7-c22a-4a0f-ac54-50b52ab9b065#java.util(JDK/java.util@java_stub)" />
-  <dep model="f:java_stub#6ed54515-acc8-4d1e-a16c-9fd6cfe951ea#jetbrains.mps.smodel.adapter.ids(MPS.Core/jetbrains.mps.smodel.adapter.ids@java_stub)" />
-  <dep model="f:java_stub#6ed54515-acc8-4d1e-a16c-9fd6cfe951ea#jetbrains.mps.smodel.runtime.impl(MPS.Core/jetbrains.mps.smodel.runtime.impl@java_stub)" />
-  <dep model="r:00000000-0000-4000-0000-011c89590288(jetbrains.mps.lang.core.structure)" hash="-2hubvwh7bwismm0eld02cqmdefvj5by" />
-  <dep model="r:00000000-0000-4000-0000-011c89590293(jetbrains.mps.lang.structure.generator_new.baseLanguage@generator)" hash="-ds0k2lb74rgixgd3bdaak41qmp1755x" />
-  <dep model="r:00000000-0000-4000-0000-011c895902cd(jetbrains.mps.baseLanguage.generator.java.main@generator)" hash="-2sqpydigz7vryaerubh22j78l4l08jz" />
-  <dep model="r:3b7ed80f-6cfd-45bc-b051-2f66c620dd27(jetbrains.mps.lang.traceable.structure)" hash="76myxegtoxgbtj6tyvu3vtcyqh6ntew" />
-  <dep model="r:b4d7d620-6723-4aa2-856b-118497e84e9e(jetbrains.mps.baseLanguage.generator.java.strings@generator)" hash="d987foka3qddszg3k3yjss0jaslj9i" />
-  <dep model="r:f04c1476-2f91-4f59-be13-c8e009abebee(jetbrains.mps.baseLanguageInternal.generator.template.main@generator)" hash="8cdjk2e5d2y2u9lult1ptgxxrttxv07" />
-  <dep model="r:fc76aa36-3cff-41c7-b94b-eee0e8341932(jetbrains.mps.internal.collections.runtime)" hash="5g3rtdo35mi5yfu1kii2pegdk4kei4n" />
-  <common hash="e3pg9f1p437vyayalxuscj9q25wa63j" dependsOnNodes="true">
-    <dep root="1023687332192347378" />
-    <dep root="1068390468198" />
-    <dep root="1068390468200" />
-    <dep root="1068431474542" />
-    <dep root="1068431790189" />
-    <dep root="1068431790191" />
-    <dep root="1068498886292" />
-    <dep root="1068498886294" />
-    <dep root="1068498886296" />
-    <dep root="1068499141036" />
-    <dep root="1068580123132" />
-    <dep root="1068580123136" />
-    <dep root="1068580123137" />
-    <dep root="1068580123140" />
-    <dep root="1068580123152" />
-    <dep root="1068580123155" />
-    <dep root="1068580123157" />
-    <dep root="1068580123159" />
-    <dep root="1068580123165" />
-    <dep root="1068580320020" />
-    <dep root="1068581242863" />
-    <dep root="1068581242864" />
-    <dep root="1068581242866" />
-    <dep root="1068581242867" />
-    <dep root="1068581242869" />
-    <dep root="1068581242874" />
-    <dep root="1068581242875" />
-    <dep root="1068581242878" />
-    <dep root="1068581517677" />
-    <dep root="1070462154015" />
-    <dep root="1070475354124" />
-    <dep root="1070475587102" />
-    <dep root="1070475926800" />
-    <dep root="1070533707846" />
-    <dep root="1070533982221" />
-    <dep root="1070534058343" />
-    <dep root="1070534370425" />
-    <dep root="1070534436861" />
-    <dep root="1070534513062" />
-    <dep root="1070534555686" />
-    <dep root="1070534604311" />
-    <dep root="1070534644030" />
-    <dep root="1070534760951" />
-    <dep root="1070534934090" />
-    <dep root="1071364028384826861" />
-    <dep root="1073063089578" />
-    <dep root="1073239437375" />
-    <dep root="1076505808687" />
-    <dep root="1079359253375" />
-    <dep root="1080120340718" />
-    <dep root="1080223426719" />
-    <dep root="1081236700937" />
-    <dep root="1081236700938" />
-    <dep root="1081256982272" />
-    <dep root="1081506762703" />
-    <dep root="1081506773034" />
-    <dep root="1081516740877" />
-    <dep root="1081773326031" />
-    <dep root="1081855346303" />
-    <dep root="1082113931046" />
-    <dep root="1082485599095" />
-    <dep root="1083065718921" />
-    <dep root="1083245097125" />
-    <dep root="1083245299891" />
-    <dep root="1083260308424" />
-    <dep root="1092119917967" />
-    <dep root="1095950406618" />
-    <dep root="1107135704075" />
-    <dep root="1107461130800" />
-    <dep root="1107535904670" />
-    <dep root="1107796713796" />
-    <dep root="1109279763828" />
-    <dep root="1109279851642" />
-    <dep root="1109283449304" />
-    <dep root="1111509017652" />
-    <dep root="1113006251687" />
-    <dep root="1116615150612" />
-    <dep root="1137021947720" />
-    <dep root="1144226303539" />
-    <dep root="1144230876926" />
-    <dep root="1144231330558" />
-    <dep root="1145552809883" />
-    <dep root="1145552977093" />
-    <dep root="1146644584814" />
-    <dep root="1146644602865" />
-    <dep root="1146644623116" />
-    <dep root="1146644641414" />
-    <dep root="1152728232947" />
-    <dep root="1153179527848" />
-    <dep root="1153179560115" />
-    <dep root="1153417849900" />
-    <dep root="1153422105332" />
-    <dep root="1153422305557" />
-    <dep root="1153952380246" />
-    <dep root="1154032098014" />
-    <dep root="1154542696413" />
-    <dep root="1157103807699" />
-    <dep root="1160998861373" />
-    <dep root="1163668896201" />
-    <dep root="1163670490218" />
-    <dep root="1163670641947" />
-    <dep root="1164118113764" />
-    <dep root="1164879751025" />
-    <dep root="1164903280175" />
-    <dep root="1164991038168" />
-    <dep root="1168622733562" />
-    <dep root="1170075670744" />
-    <dep root="1170345865475" />
-    <dep root="1171903607971" />
-    <dep root="1171903862077" />
-    <dep root="1171903916106" />
-    <dep root="1172008963197" />
-    <dep root="1172058436953" />
-    <dep root="1173175405605" />
-    <dep root="1177326519037" />
-    <dep root="1177666668936" />
-    <dep root="1177714083117" />
-    <dep root="1178285077437" />
-    <dep root="1178549954367" />
-    <dep root="1178893518978" />
-    <dep root="1179360813171" />
-    <dep root="1179362310214" />
-    <dep root="1182160077978" />
-    <dep root="1184950988562" />
-    <dep root="1184952934362" />
-    <dep root="1188206331916" />
-    <dep root="1188206574119" />
-    <dep root="1188207840427" />
-    <dep root="1188208481402" />
-    <dep root="1188214482800" />
-    <dep root="1188214545140" />
-    <dep root="1188220165133" />
-    <dep root="1194952169813" />
-    <dep root="1197027756228" />
-    <dep root="1197027803184" />
-    <dep root="1197029447546" />
-    <dep root="1199653749349" />
-    <dep root="1200397529627" />
-    <dep root="1200397549879" />
-    <dep root="1201183863028" />
-    <dep root="1201370618622" />
-    <dep root="1201372346056" />
-    <dep root="1201372606839" />
-    <dep root="1201385106094" />
-    <dep root="1201398722958" />
-    <dep root="1201402044357" />
-    <dep root="1201476912089" />
-    <dep root="1202003934320" />
-    <dep root="1202065242027" />
-    <dep root="1202077725299" />
-    <dep root="1202948039474" />
-    <dep root="1204053956946" />
-    <dep root="1204200696010" />
-    <dep root="1206036041805" />
-    <dep root="1206060495898" />
-    <dep root="1206629501431" />
-    <dep root="1207665819089" />
-    <dep root="1208623485264" />
-    <dep root="1208890769693" />
-    <dep root="1212170275853" />
-    <dep root="1212685548494" />
-    <dep root="1214918800624" />
-    <dep root="1214918975462" />
-    <dep root="1215693861676" />
-    <dep root="1215695189714" />
-    <dep root="1215695201514" />
-    <dep root="1219920932475" />
-    <dep root="1221393582612" />
-    <dep root="1221737317277" />
-    <dep root="1222174328436" />
-    <dep root="1223985693348" />
-    <dep root="1224071154655" />
-    <dep root="1224071180699" />
-    <dep root="1224500579375" />
-    <dep root="1224500764161" />
-    <dep root="1224500790866" />
-    <dep root="1224500799915" />
-    <dep root="1224573963862" />
-    <dep root="1224575136086" />
-    <dep root="1224609861009" />
-    <dep root="1224848483129" />
-    <dep root="1225271177708" />
-    <dep root="1225271221393" />
-    <dep root="1225271283259" />
-    <dep root="1225271315873" />
-    <dep root="1225271369338" />
-    <dep root="1225271408483" />
-    <dep root="1225271443097" />
-    <dep root="1225271484915" />
-    <dep root="1225271514374" />
-    <dep root="1225271546410" />
-    <dep root="1225280593310" />
-    <dep root="1225892208569" />
-    <dep root="1225892319711" />
-    <dep root="1225894555487" />
-    <dep root="1232461062092" />
-    <dep root="1233920926773" />
-    <dep root="1237545921771" />
-    <dep root="1238803202705" />
-    <dep root="1238805530342" />
-    <dep root="1239354281271" />
-    <dep root="1239448985469" />
-    <dep root="1239709250944" />
-    <dep root="1239709577448" />
-    <dep root="1239714755177" />
-    <dep root="1241450588333" />
-    <dep root="1241540912639" />
-    <dep root="1251851371723515367" />
-    <dep root="1461424660015405635" />
-    <dep root="1465982738277781862" />
-    <dep root="1742226163722651198" />
-    <dep root="1830039279190439966" />
-    <dep root="229277139747537782" />
-    <dep root="2323553266850475941" />
-    <dep root="2329139813954029793" />
-    <dep root="2403002034744051110" />
-    <dep root="2406048883599609633" />
-    <dep root="2406048883599831972" />
-    <dep root="2580416627845338977" />
-    <dep root="2621000434129552854" />
-    <dep root="2621000434129553333" />
-    <dep root="2622108313324567541" />
-    <dep root="2820489544401957797" />
-    <dep root="28358707492436943" />
-    <dep root="2948164764175055168" />
-    <dep root="3066917033203108594" />
-    <dep root="320030840061144153" />
-    <dep root="320030840061612167" />
-    <dep root="3262277503800813724" />
-    <dep root="3262277503800813725" />
-    <dep root="3304084122476667220" />
-    <dep root="3425520165286454670" />
-    <dep root="3609453419506221441" />
-    <dep root="363746191845175146" />
-    <dep root="363746191845183785" />
-    <dep root="3718132079121388578" />
-    <dep root="4107091686347010317" />
-    <dep root="4269842503726207156" />
-    <dep root="4269842503726207818" />
-    <dep root="4285773203949551198" />
-    <dep root="4564374268190696673" />
-    <dep root="4609636120081351393" />
-    <dep root="4790782560812794334" />
-    <dep root="4836112446988635817" />
-    <dep root="4898614932449915862" />
-    <dep root="4957392803029437192" />
-    <dep root="4972933694980447171" />
-    <dep root="501006281268604400" />
-    <dep root="5205855332950442198" />
-    <dep root="5279705229678483897" />
-    <dep root="5279705229678483898" />
-    <dep root="5293379017992965193" />
-    <dep root="5432666129547687712" />
-    <dep root="5497648299878491908" />
-    <dep root="5620135147607645642" />
-    <dep root="5862977038373003187" />
-    <dep root="6050519299856556786" />
-    <dep root="6329021646629104954" />
-    <dep root="6329021646629104955" />
-    <dep root="6329021646629104957" />
-    <dep root="6329021646629175143" />
-    <dep root="6528213125912070246" />
-    <dep root="6617045035157661092" />
-    <dep root="6694311595176645018" />
-    <dep root="6734604082923916973" />
-    <dep root="6823176311001356881" />
-    <dep root="7024111702304495340" />
-    <dep root="7024111702304501412" />
-    <dep root="7024111702304501414" />
-    <dep root="7024111702304501416" />
-    <dep root="7024111702304501418" />
-    <dep root="7024111702304501420" />
-    <dep root="7024111702304501422" />
-    <dep root="7024111702304501424" />
-    <dep root="7251340091268481742" />
-    <dep root="7405920559687209277" />
-    <dep root="7405920559687209278" />
-    <dep root="7405920559687237502" />
-    <dep root="7785501532031639928" />
-    <dep root="7812454656619025412" />
-    <dep root="7812454656619025416" />
-    <dep root="7812779912047922391" />
-    <dep root="8064396509828172209" />
-    <dep root="8136348407761606757" />
-    <dep root="8277080359323839091" />
-    <dep root="8412076637103718467" />
-    <dep root="8473865358220097975" />
-    <dep root="8972672481958095232" />
-    <dep root="9100188248702352244" />
-    <dep model="f:java_stub#6354ebe7-c22a-4a0f-ac54-50b52ab9b065#java.lang(JDK/java.lang@java_stub)" />
-    <dep model="f:java_stub#6354ebe7-c22a-4a0f-ac54-50b52ab9b065#java.util(JDK/java.util@java_stub)" />
-    <dep model="f:java_stub#6ed54515-acc8-4d1e-a16c-9fd6cfe951ea#jetbrains.mps.smodel.adapter.ids(MPS.Core/jetbrains.mps.smodel.adapter.ids@java_stub)" />
-    <dep model="f:java_stub#6ed54515-acc8-4d1e-a16c-9fd6cfe951ea#jetbrains.mps.smodel.runtime.impl(MPS.Core/jetbrains.mps.smodel.runtime.impl@java_stub)" />
-    <dep model="r:00000000-0000-4000-0000-011c89590288(jetbrains.mps.lang.core.structure)" />
-    <dep model="r:00000000-0000-4000-0000-011c89590293(jetbrains.mps.lang.structure.generator_new.baseLanguage@generator)" />
-    <dep model="r:00000000-0000-4000-0000-011c895902cd(jetbrains.mps.baseLanguage.generator.java.main@generator)" />
-    <dep model="r:3b7ed80f-6cfd-45bc-b051-2f66c620dd27(jetbrains.mps.lang.traceable.structure)" />
-    <dep model="r:b4d7d620-6723-4aa2-856b-118497e84e9e(jetbrains.mps.baseLanguage.generator.java.strings@generator)" />
-    <dep model="r:f04c1476-2f91-4f59-be13-c8e009abebee(jetbrains.mps.baseLanguageInternal.generator.template.main@generator)" />
-    <file name="StructureAspectDescriptor.java" />
-  </common>
-  <source id="1068498886294" name="AssignmentExpression" hash="-e4nfyv9y3209fx9r8s71eht8a97sxie" />
-  <source id="1068499141036" name="BaseMethodCall" hash="476z7mjd8ihilq28xd4ksg7dp68zpln" />
-  <source id="1068431790191" name="Expression" hash="axwv2yk3311pl2ucdioybkolzkuezb1" />
-  <source id="1068390468198" name="ClassConcept" hash="-2ixmglsm2cqmitihprmq13p1ks2xodb" />
-  <source id="1068498886292" name="ParameterDeclaration" hash="9ykz806fdpeppnsjamdhtq6sbb70pye" />
-  <source id="1068431790189" name="Type" hash="x5yvpyybb4sv78sdokwwijx6l6ordx" />
-  <source id="1068580123132" name="BaseMethodDeclaration" hash="-arf95g63kuaivcf3lnpc4tdy1oujm0m" />
-  <source id="1068580123136" name="StatementList" hash="-s1a2txfetrz6otfwdb3zwh3pkqtz6f" />
-  <source id="1068580123152" name="EqualsExpression" hash="-bg40clwrnv3nwx5dfd8vkpd07giqbrs" />
-  <source id="1068580123155" name="ExpressionStatement" hash="bw8fsbbik628c4tify9307y8muotlno" />
-  <source id="1068580123157" name="Statement" hash="4gix8vdws0pufja947si5e3i89nchw6" />
-  <source id="1068580123159" name="IfStatement" hash="-1gt4c5x7rutus2dfabwcvtm3suiz89q" />
-  <source id="1068580123165" name="InstanceMethodDeclaration" hash="76ytmlpzo4sl45soyue59haeerfcwii" />
-  <source id="1068580320020" name="IntegerConstant" hash="9u7ydt0vlw9ftvznwkyjs5lmreqrkir" />
-  <source id="1068581242863" name="LocalVariableDeclaration" hash="6m6y0qn9wqju9pojjo8n3f4sq947zsi" />
-  <source id="1068581242864" name="LocalVariableDeclarationStatement" hash="a7h02x07fdq3xv8mlvfxzazqyy6khzo" />
-  <source id="1068581242866" name="LocalVariableReference" hash="-cju4smfqodqc9br8ingmkiqdpvygtdl" />
-  <source id="1068581242867" name="LongType" hash="93g2zj2si5uldjp93yecb6yz7amusbz" />
-  <source id="1068581242869" name="MinusExpression" hash="-2i14gp2omiy50m64iv93pr9vi79dxpk" />
-  <source id="1068581242874" name="ParameterReference" hash="954oc4cp5fq3njn4zm4usplrlp9d9xm" />
-  <source id="1068581242875" name="PlusExpression" hash="c60y7jds4clb07cf0qanx3dwldtsb99" />
-  <source id="1068581242878" name="ReturnStatement" hash="vjyhmeopa2em3x50x0vocal24ixqd9" />
-  <source id="1068581517677" name="VoidType" hash="bxhya2ss9ptd9fy160rxgsfwql0cfmg" />
-  <source id="1070462154015" name="StaticFieldDeclaration" hash="-3q6c3wmw5b8pjki8k6ogipwyvvugup1" />
-  <source id="1070475587102" name="SuperConstructorInvocation" hash="-qq44fcnrcomrwwq7w60afe4e69ngh9" />
-  <source id="1070475926800" name="StringLiteral" hash="-by7qwu2mdrikrwxj7q45qasy5x13fg" />
-  <source id="1070533707846" name="StaticFieldReference" hash="51hwfp4n48hjefgpvk4ikxs52ohtz1p" />
-  <source id="1070533982221" name="ShortType" hash="-4kid7vzijr6v9sjvmtjct99qe2vaav3" />
-  <source id="1070534058343" name="NullLiteral" hash="btofvc82n1hwpl3j352zfoyh1qzxg7e" />
-  <source id="1070534370425" name="IntegerType" hash="1z4nhs2tuh29yz0ujgpmkbq1bag9am9" />
-  <source id="1070534436861" name="FloatType" hash="65amngh0whefbuetycsi1htqkeb5vl5" />
-  <source id="1070534513062" name="DoubleType" hash="-b7jn8y0csz0p1q0fszaxvv29kmyj8hk" />
-  <source id="1070534555686" name="CharType" hash="c2bcuzrk3w97sc9s85j0ub640fmfhv9" />
-  <source id="1070534604311" name="ByteType" hash="e7spme3groeuda14remymbzazfezt0d" />
-  <source id="1070534644030" name="BooleanType" hash="cfo9kdpvdfpqympref4314iz8gg0lwc" />
-  <source id="1070534760951" name="ArrayType" hash="99uwnm2yjh6mc3km4gfbr7ivbqcvx8r" />
-  <source id="1070534934090" name="CastExpression" hash="-26byk5vtj3z16lsmk1dcnbirua5qjhf" />
-  <source id="1073063089578" name="SuperMethodCall" hash="-arinbb7c7ep5ljr7k6lurh8if6n76z" />
-  <source id="1073239437375" name="NotEqualsExpression" hash="-2elntoh3nxmofph8epqf18t37377w39" />
-  <source id="1076505808687" name="WhileStatement" hash="-b8z6hugs5b2ran26z2oizfoblsxi0m5" />
-  <source id="1079359253375" name="ParenthesizedExpression" hash="-9ozixdg5vilb1c63tib1zvom2c2fafx" />
-  <source id="1080120340718" name="AndExpression" hash="-db0vq0zy08zv3wjm3kl4dggcib1zrgk" />
-  <source id="1080223426719" name="OrExpression" hash="4quixu8zp15w4e40s6m41frlmz97e6" />
-  <source id="1081236700937" name="StaticMethodCall" hash="c3ppmzoj19qlm58w3qxrlxn3rz4djep" />
-  <source id="1081236700938" name="StaticMethodDeclaration" hash="5inmkp4z729lgny3kzfo5jhgyvvfjgh" />
-  <source id="1081256982272" name="InstanceOfExpression" hash="3w0382naq52rtkov6hklfgv3ku3v2gz" />
-  <source id="1081516740877" name="NotExpression" hash="a5avaqpp4qil98cx5g1ov0z7qwnkflp" />
-  <source id="1081855346303" name="BreakStatement" hash="973b0on47o4yxr0279luwzkiqtut1bv" />
-  <source id="1081773326031" name="BinaryOperation" hash="bx8kte5gx8c7ksh6y5blczfl1tpwier" />
-  <source id="1082113931046" name="ContinueStatement" hash="-b9qszd47bn1k3b6ue401ndqx92in4gl" />
-  <source id="1082485599095" name="BlockStatement" hash="5ze0inu30oyzonibnxkw97032ef4ffr" />
-  <source id="1083065718921" name="_Identifier_String" hash="332rwj27ao6jyebu99tk3edk2470gn1">
-    <dep model="r:00000000-0000-4000-0000-011c895902cd(jetbrains.mps.baseLanguage.generator.java.main@generator)" />
-    <dep model="r:f04c1476-2f91-4f59-be13-c8e009abebee(jetbrains.mps.baseLanguageInternal.generator.template.main@generator)" />
-    <file name="_Identifier_String_PropertySupport.java" />
-  </source>
-  <source id="1083245097125" name="EnumClass" hash="-8bllqnjcehe1q34uqk7k9ofgi9hw8rz" />
-  <source id="1083245299891" name="EnumConstantDeclaration" hash="-el3uptbtnu858ac2aklcgi4gvrir9xr" />
-  <source id="1083260308424" name="EnumConstantReference" hash="a6sxyi4mo0swrwc02r4mrw13d7pjqrt" />
-  <source id="1092119917967" name="MulExpression" hash="eq5ybz8q08jtvsgdu67cwe6glrjspsa" />
-  <source id="1095950406618" name="DivExpression" hash="9izgy7mlh7n2vztjcx4a4i6808god0f" />
-  <source id="1107135704075" name="ConceptFunctionParameter" hash="-3ft77kjp7et5b605zvzx9doxvr8sie9" />
-  <source id="1107461130800" name="Classifier" hash="9l2gp3lvadu3hbw5af6gxtb5b35l4ek" />
-  <source id="1107535904670" name="ClassifierType" hash="-490pn4ydiofjfcliqg4mcgupizhotvj" />
-  <source id="1107796713796" name="Interface" hash="-bbn9ndovjft67nfcrr89z0uy8f9qobu" />
-  <source id="1109279763828" name="TypeVariableDeclaration" hash="-hdhme8r5wgokvc22exbvs89nk1bmni" />
-  <source id="1109279851642" name="GenericDeclaration" hash="-acei81qy9lz4p5sdos10qjrl4wl63my" />
-  <source id="1109283449304" name="TypeVariableReference" hash="dta21wyhhzajkymh408aqlj121v6fva" />
-  <source id="1113006251687" name="_FPNumber_String" hash="-ebsrkefd7041cgxbka3rzjgqw50n4z8">
-    <dep model="r:00000000-0000-4000-0000-011c895902cd(jetbrains.mps.baseLanguage.generator.java.main@generator)" />
-    <file name="_FPNumber_String_PropertySupport.java" />
-  </source>
-  <source id="1116615150612" name="ClassifierClassExpression" hash="aabb26s397wephah2yftkpb7izqmwvn" />
-  <source id="1137021947720" name="ConceptFunction" hash="-61kljlvtkiqorkb2a4szfox84g4juv5" />
-  <source id="1144226303539" name="ForeachStatement" hash="5lu4qr0ol6qn6ns0gi2j4akj0kb9c77" />
-  <source id="1144230876926" name="AbstractForStatement" hash="-3xd4trxnjumxem1lvnhh13md71y76t2" />
-  <source id="1144231330558" name="ForStatement" hash="-72wpacleemgi6bvvdgove7l4abmfvmz" />
-  <source id="1145552809883" name="AbstractCreator" hash="-3eetgzbz7yncvuktiw43ie7eftwfv2q" />
-  <source id="1145552977093" name="GenericNewExpression" hash="celz9ode0d56vtboml6t3r1818tyog9" />
-  <source id="1146644584814" name="Visibility" hash="-7x7ggfisfmnf7vhqroojdg4maro83lg" />
-  <source id="1146644602865" name="PublicVisibility" hash="4hde1gi1c20q2knmz64ii9cxbktqefp" />
-  <source id="1146644623116" name="PrivateVisibility" hash="ef2u4276bbh347q4v29nf9ihpxhwltw" />
-  <source id="1146644641414" name="ProtectedVisibility" hash="adbql42r8eowsjldfaolv9knme7slr3" />
-  <source id="1152728232947" name="Closure" hash="-84mbe7fsomu67canv9qd4yremgibtpi" />
-  <source id="1153179527848" name="ClosureParameter" hash="2gfkp6l2t1zceitm9m50avo3y3v4d9z" />
-  <source id="1153179560115" name="ClosureParameterReference" hash="-7ov1apnz8z83psdglqookbd7627h1p" />
-  <source id="1153952380246" name="TryStatement" hash="7rkuijrnhzkpn4s55a1trrx6bxpf36" />
-  <source id="1154032098014" name="AbstractLoopStatement" hash="27w7kvmyaqkxbqhljembjkwxkm5q2ba" />
-  <source id="1154542696413" name="ArrayCreatorWithInitializer" hash="4uv0ji6e8dxjccdtvpade0ft4kzy3wh" />
-  <source id="1160998861373" name="AssertStatement" hash="enw5nj61zygn295reyv0r69mhpddmyn" />
-  <source id="1070475354124" name="ThisExpression" hash="-dk4xj7kispovdcuwqrj2qyayojrr6r9" />
-  <source id="1163668896201" name="TernaryOperatorExpression" hash="-h5nydy0wy4fvqw2hbsz33aa7004la4" />
-  <source id="1163670490218" name="SwitchStatement" hash="dnmruum0p6harrh2cxayx2ydgkcl3mw" />
-  <source id="1163670641947" name="SwitchCase" hash="-aj57xaa2x6ihzgk889sn9era1szdo1o" />
-  <source id="1164118113764" name="PrimitiveType" hash="dlxvokk17bagxuqu1ttv4k2fnyo9wpe" />
-  <source id="1164879751025" name="TryCatchStatement" hash="es7346xgg7gmxns6ngwdehpdgi5x1rg" />
-  <source id="1164903280175" name="CatchClause" hash="1n9e4aa8os14cxfween03hxhdenhu8x" />
-  <source id="1164991038168" name="ThrowStatement" hash="76xtws9rn9jsf0hbl2iyeps11j1ise8" />
-  <source id="1168622733562" name="RemarkStatement" hash="31clhqtyg0ez6vbp64skv9te1key3gq" />
-  <source id="1170075670744" name="SynchronizedStatement" hash="dsms8m2gkz824ykxhhweoa31wzmvgjn" />
-  <source id="1170345865475" name="AnonymousClass" hash="ci1n6w443pnjikgojewhf7zlgi0qz1i" />
-  <source id="1171903607971" name="WildCardType" hash="a2hxi730m5prgp7va1z6ha5hwvi5dmz" />
-  <source id="1171903862077" name="LowerBoundType" hash="-9v7w7k60g87gvhco15ec8e3cdub08mc" />
-  <source id="1171903916106" name="UpperBoundType" hash="cmqmaadga7apq34n00myo69wtj3jn3" />
-  <source id="1172058436953" name="LocalStaticMethodCall" hash="-y5oy4qoy3rq950cqjhbylho0s7tt1b" />
-  <source id="1173175405605" name="ArrayAccessExpression" hash="a1k8ddl4iz41ueib4mbow1zrqqxjwa2" />
-  <source id="1177326519037" name="CommentedStatementsBlock" hash="-1k1f8o5y76xc32wb0qg9lj6wh9la86a" />
-  <source id="1177666668936" name="DoWhileStatement" hash="1fcf06x8i6b3oq1vdgxv6r0f18ugjo" />
-  <source id="1177714083117" name="VarType" hash="-1c9a2dmuec9v90sc5pobaja18xv7jwi" />
-  <source id="1178285077437" name="ClassifierMember" hash="afde0cdg1zkaflj8fdsdw66iof2j3u0" />
-  <source id="1178893518978" name="ThisConstructorInvocation" hash="-cpsaa2gtrdd7z5q635yd8ht180akvtt" />
-  <source id="1179362310214" name="IntegerLiteral" hash="1rel2rui1vuxyg9pv37ge1vdmtqtovy" />
-  <source id="1182160077978" name="AnonymousClassCreator" hash="3oeuzf87tpthhi84lslm9mas1ed5tpx" />
-  <source id="1184950988562" name="ArrayCreator" hash="cs41z0sneskuv709cp5hxpw4k5f8bmp" />
-  <source id="1184952934362" name="DimensionExpression" hash="527ucmvm7g9oub0d9pdweu8p70dkonh" />
-  <source id="1188206331916" name="Annotation" hash="-9jkt8mrg3noejulwx2gjxudtti40by8" />
-  <source id="1188206574119" name="AnnotationMethodDeclaration" hash="4b3qgbv4cugc8dw6rt2yba8d6skm1m2" />
-  <source id="1188207840427" name="AnnotationInstance" hash="-ex81nl5vgdgusvdaofg1grkgjgxjgiz" />
-  <source id="1188214482800" name="AnnotationInstanceExpression" hash="7pncr40vcavuo2kph55xqtp80qw45jm" />
-  <source id="1188214545140" name="AnnotationInstanceValue" hash="-24n5h9ftestxilzzqjpr9tl9utb8aqs" />
-  <source id="1188220165133" name="ArrayLiteral" hash="-dbvdij9mq5yk5husrmsonf6k6td16bz" />
-  <source id="1194952169813" name="IMemberContainer" hash="-a5up0pltuelt5dvkfzyldbm45g70a75" />
-  <source id="1197027756228" name="DotExpression" hash="-5wl242wvtritkf3pduk0m0wyuu5pvyq" />
-  <source id="1197027803184" name="IOperation" hash="-ir4q1szpv1jy16zrb5qbb49b58w50l" />
-  <source id="1197029447546" name="FieldReferenceOperation" hash="-dy50ds10dena6gibbyhfa9iqxqzn4dd" />
-  <source id="1199653749349" name="IStatementListContainer" hash="4zlbfji2jvatn9r3rffmwsgfhz51a17" />
-  <source id="1200397549879" name="_CharConstant_String" hash="-4zp5cmjj3gklz3mk5y512yh5vzz2pvs">
-    <file name="_CharConstant_String_PropertySupport.java" />
-  </source>
-  <source id="1201183863028" name="TypeDerivable" hash="2e64nx11b7nytlxgvnix9c81424fqsw" />
-  <source id="1201370618622" name="Property" hash="xd5txbjtdsttzbtzvqrf2uqh2zwk9h" />
-  <source id="1201372346056" name="PropertyImplementation" hash="-18gynygay3w1fm824waeaxojs5fspyn" />
-  <source id="1201372606839" name="DefaultPropertyImplementation" hash="ditrneiyw3vi8q2ovgu1mlqe8a52erh" />
-  <source id="1201385106094" name="PropertyReference" hash="83s4eq4g1m7ospsprzzvitvswmmtefm" />
-  <source id="1201398722958" name="CustomPropertyImplementation" hash="-bxyga8cwrr2j2f68mxagpi2czm1lea1" />
-  <source id="1201402044357" name="GetAccessor" hash="85313nurb95xmr09jefqavtam3519d" />
-  <source id="1201476912089" name="SetAccessor" hash="4ho6s45zqpt6cy1qvz8wexn8l7ftfr7" />
-  <source id="1202003934320" name="ValueParameter" hash="eam6zk40jji5drna4ffgr4f67tqs1ii" />
-  <source id="1202065242027" name="DefaultGetAccessor" hash="-qz2vxtazmmo1xsrl805vtjp0ti73mx" />
-  <source id="1202077725299" name="DefaultSetAccessor" hash="brlabhoo17u78xohd7nxi3f4jo0283i" />
-  <source id="1202948039474" name="InstanceMethodCallOperation" hash="-csveyt23rkya3t8ude4bs7c7p3eunm8" />
-  <source id="1204053956946" name="IMethodCall" hash="-89t22sr0ofhdktbkv4l0zl6oaw1iyyo" />
-  <source id="1204200696010" name="NullType" hash="-3v5wozloyi1oae6ohkmx02wse5ft0fq" />
-  <source id="1206036041805" name="IInternalType" hash="cychuif3kwcmdulzp5omqglkvjlv173" />
-  <source id="1206060495898" name="ElsifClause" hash="30pmzktluujr3qopgrxr00ii2126cgr" />
-  <source id="1206629501431" name="InstanceInitializer" hash="91nop0vl1zusa5ua7177b8c0s6vnk8a" />
-  <source id="1207665819089" name="Closureoid" hash="-2rvuo64qjrpnrewq9dpw7i0mdchixuz" />
-  <source id="1208623485264" name="AbstractOperation" hash="-ghd5osu5x3uizsnoq99ahx6e56glmf" />
-  <source id="1208890769693" name="ArrayLengthOperation" hash="-1nwnublqwlsqq10as12a2l9r1wmjont" />
-  <source id="1212170275853" name="IValidIdentifier" hash="-dtt7fauzqlkcn4wba9oe8zsglm43m1b" />
-  <source id="1212685548494" name="ClassCreator" hash="-b8spbxhprlfwknozizez6nr239s7s7p" />
-  <source id="1214918800624" name="PostfixIncrementExpression" hash="bw0hbejnvg5o1vf5nw7sqt5jqurivf" />
-  <source id="1214918975462" name="PostfixDecrementExpression" hash="-ag9i96fiocvanyjgiy0oimdu2wczgoa" />
-  <source id="1215693861676" name="BaseAssignmentExpression" hash="-6i2upgx4sqvdpzt0z0918d2l2tpwrbx" />
-  <source id="1215695189714" name="PlusAssignmentExpression" hash="-2vg6t498lipobbsxhqwn75g53aubofo" />
-  <source id="1215695201514" name="MinusAssignmentExpression" hash="67gwril00tag76g6qbl0jaq8otes1an" />
-  <source id="1219920932475" name="VariableArityType" hash="-c0n95ny7gkag4t8du7fmio97rzi441k" />
-  <source id="1221393582612" name="IExtractMethodAvailable" hash="-27m09btqft0oumgt3i5hdhr1nuyvyyl" />
-  <source id="1221737317277" name="StaticInitializer" hash="4yu283h6ifqym03jfob3yipx4hzcs63" />
-  <source id="1222174328436" name="IStaticContainerForMethods" hash="-46qxh026x5vz53ehtsw40i3xz5hh50j" />
-  <source id="1223985693348" name="IVariableAssignment" hash="-385sijbphliaddoebluccq2mg7as4m7" />
-  <source id="1224071154655" name="AsExpression" hash="b2y4in5l4z7gvhfq08oru22rnrdsvit" />
-  <source id="1224071180699" name="UsingStatement" hash="-8izo9d4ztrs9bzr7hped2v8wvptjl6w" />
-  <source id="1224573963862" name="EnumValuesExpression" hash="6vdpkfqhcaa0zzsahtbv2a88iod5ywg" />
-  <source id="1224500799915" name="BitwiseXorExpression" hash="-aogy8hgyaqajux5d4qxl1fg1jelchb6" />
-  <source id="1224575136086" name="EnumValueOfExpression" hash="-bqzv05qnj9zbof32rp9ta4iwn3bn6ws" />
-  <source id="1224500579375" name="BinaryBitwiseOperation" hash="-itbo7i3ig3j4x9gcbvsaxgy58ws1cg" />
-  <source id="1224500790866" name="BitwiseOrExpression" hash="-8s3hbjyou2587x4whum18cv3x2b45bo" />
-  <source id="1224500764161" name="BitwiseAndExpression" hash="b4kra3uiot5r07gjvebaemlr8fq0u8b" />
-  <source id="1224609861009" name="IThisExpression" hash="-3aqfxz6f6rsa934szbl5j7k816k40pt" />
-  <source id="1224848483129" name="IBLDeprecatable" hash="322uvj3yryrmukjkjy9i2bpar6167lf" />
-  <source id="1225271177708" name="StringType" hash="-83qoue02ryqenrl0e4lignvwqvy1igp" />
-  <source id="1225271221393" name="NPENotEqualsExpression" hash="-4v0pb1ssc1y4ptxmaear88b14kz6jdw" />
-  <source id="1225271283259" name="NPEEqualsExpression" hash="2vzll32rkebargf001de00v85uyehf5" />
-  <source id="1225271315873" name="BaseStringOperation" hash="dv8zoa0keu51gfhbkgvvu4ha2lv2iio" />
-  <source id="1225271369338" name="IsEmptyOperation" hash="-bjvv3kdhuw5fsoaaouoiqiyjarco4zp" />
-  <source id="1225271408483" name="IsNotEmptyOperation" hash="-3daoucc12pxqrg8chnl2v31znomzos6" />
-  <source id="1225271443097" name="StringBooleanOperation" hash="8sixyoworfly4ftsm1o32imf62kaohk" />
-  <source id="1225271484915" name="SubstringExpression" hash="-8fwpls12zl8fvolbc38m8gkh6df1zx9" />
-  <source id="1225271514374" name="TrimKind" hash="-4yyqtr6x8tvlaf9exrw3rsh628nxsvd">
-    <dep model="f:java_stub#6354ebe7-c22a-4a0f-ac54-50b52ab9b065#java.lang(JDK/java.lang@java_stub)" />
-    <dep model="f:java_stub#6354ebe7-c22a-4a0f-ac54-50b52ab9b065#java.util(JDK/java.util@java_stub)" />
-    <dep model="r:00000000-0000-4000-0000-011c89590288(jetbrains.mps.lang.core.structure)" />
-    <dep model="r:00000000-0000-4000-0000-011c89590293(jetbrains.mps.lang.structure.generator_new.baseLanguage@generator)" />
-    <dep model="r:f04c1476-2f91-4f59-be13-c8e009abebee(jetbrains.mps.baseLanguageInternal.generator.template.main@generator)" />
-    <dep model="r:fc76aa36-3cff-41c7-b94b-eee0e8341932(jetbrains.mps.internal.collections.runtime)" />
-    <file name="TrimKind.java" />
-    <file name="TrimKind_PropertySupport.java" />
-  </source>
-  <source id="1225271546410" name="TrimOperation" hash="-7024xt4tan5law12iilcqigv5l1qefg" />
-  <source id="1225280593310" name="IParameter" hash="-ef8c8rbmfmxdkz0d2u2jadailflau4s" />
-  <source id="1225894555487" name="BitwiseNotExpression" hash="d16cmy7jxctpgxedkdq5owxjc06ft9p" />
-  <source id="1232461062092" name="CommentedStatement" hash="-5cm7piderdehk24xnklhqstzdyq6x04" />
-  <source id="1233920926773" name="TypeAnnotable" hash="-7gs9o6kgbs4eusxrv00s3mh7p3zlbe7" />
-  <source id="1237545921771" name="IContainsStatementList" hash="krsy5uumxoky7ew0q95ee192dod1vk" />
-  <source id="1238803202705" name="ILocalVariableElement" hash="-ecr7h6i4dg6gt2bi2w1y9666es4vbex" />
-  <source id="1238805530342" name="ILocalVariableElementList" hash="-7a6p3d3lzggs5z0ot1wfr4yzmy1re9m" />
-  <source id="1239354281271" name="IMethodLike" hash="-4k7u0u6xj0u2y7qxh366prhd0oznjlo" />
-  <source id="1239448985469" name="BinaryCompareOperation" hash="-dk2fid1lq9fg515daec5lz3l542gqa8" />
-  <source id="1239709250944" name="PrefixIncrementExpression" hash="b0y59nqtt9qic0ur1hh3ts43h0tvv53" />
-  <source id="1239709577448" name="PrefixDecrementExpression" hash="1hquevcv900wdsfvv2nzu7py74wfpeh" />
-  <source id="1239714755177" name="AbstractUnaryNumberOperation" hash="-32r8v07x14zpu7slz7ys0vraaxk9q8i" />
-  <source id="1241450588333" name="BLBottomType" hash="7rfw2ldlxdy7lnrrkf3upih1h8eun69" />
-  <source id="1241540912639" name="ConstructorInvocationStatement" hash="-816zxb2159jf8s6i0kxtx4utfwn0b1g" />
-  <source id="4269842503726207818" name="_LongType_String" hash="b4d3v7hxcqgt51bfg6mb9eh3vygjlz2">
-    <file name="_LongType_String_PropertySupport.java" />
-  </source>
-  <source id="5279705229678483898" name="_FloatNumberValue" hash="-a1ksnvl13q0u7agszrsfkmki7zuu1hm">
-    <file name="_FloatNumberValue_PropertySupport.java" />
-  </source>
-  <source id="6734604082923916973" name="_HexNumberValue" hash="55313jm0eigjlbteu8g7sstc0ocp7xj">
-    <file name="_HexNumberValue_PropertySupport.java" />
-  </source>
-  <source id="4972933694980447171" name="BaseVariableDeclaration" hash="-aajnhz183lu8yk5r8l8gqlnhfnezm7k" />
-  <source id="5497648299878491908" name="BaseVariableReference" hash="-8h2a2gck0t4m8140fy8ky7tzh00su6w" />
-  <source id="363746191845175146" name="LoopLabel" hash="-bumo5ye0uxvh8u3zttclxp0uurk26vi" />
-  <source id="363746191845183785" name="LoopLabelReference" hash="-u7d3rv2l51qdpon4bwj9c3dsjfpjh3" />
-  <source id="6329021646629104955" name="CommentPart" hash="baema6hj578nmhxith88z22rakcd49s" />
-  <source id="7024111702304495340" name="MulAssignmentExpression" hash="3j8a1qiijzk2or8s9n71cxatbjtl2em" />
-  <source id="7024111702304501412" name="DivAssignmentExpression" hash="-d3kdv8hi4ptswyp3fstkuxo5b6irgu0" />
-  <source id="7024111702304501414" name="RemAssignmentExpression" hash="-2oa703rzw5jkb66j5l7vggpljvdolbu" />
-  <source id="7024111702304501416" name="OrAssignmentExpression" hash="2rd4nzayfn9bffbn0vidos3m023q72e" />
-  <source id="7024111702304501418" name="AndAssignmentExpression" hash="-5r7lt9uq1nshallxgz9ipe5tzebp8p1" />
-  <source id="7024111702304501420" name="XorAssignmentExpression" hash="e188w4zywkqx30qdxohf5qes5al7lny" />
-  <source id="7024111702304501422" name="LeftShiftAssignmentExpression" hash="5owhq75eel0gzlgyu726ykcp7o7rbqa" />
-  <source id="7024111702304501424" name="RightShiftAssignmentExpression" hash="9m7cjs9isqpmlgsns0woyw2cizqda3w" />
-  <source id="1830039279190439966" name="AdditionalForLoopVariable" hash="81n40s1dd56m8ucqi5w0i345hfefepc" />
-  <source id="7812779912047922391" name="AbstractClassifierReference" hash="769b1eikcqomv0ayw8r5qz6r48l3poe" />
-  <source id="2580416627845338977" name="ImplicitAnnotationInstanceValue" hash="-5pgsx9gkf4i57ztvokpxz61ylv1nj86" />
-  <source id="4564374268190696673" name="PrimitiveClassExpression" hash="-6it4j7iopv826vw9j739y0ahm7633q7" />
-  <source id="5432666129547687712" name="IVariableDeclaration" hash="80aeblpjs1xtxfe97zo9g6fsf9v65k9" />
-  <source id="3718132079121388578" name="ITryCatchStatement" hash="bhbhcq52r06vwe96ilmitwuh0gyzero" />
-  <source id="3066917033203108594" name="LocalInstanceMethodCall" hash="2v298mpputnsdtey3ubkx37c6o7j5rp" />
-  <source id="3262277503800813724" name="ILocalDeclaration" hash="5237q9cieo2hb2fcwfn3qwsccxiwt5s" />
-  <source id="3262277503800813725" name="ILocalReference" hash="21gj627c061rxwnjxz4ihrdga6t5ga2" />
-  <source id="5205855332950442198" name="ArrayCloneOperation" hash="1l5ssh2uflv9is1m6prdswg74ymyiyq" />
-  <source id="2948164764175055168" name="UnresolvedNameReference" hash="-1matvu1kdoura2fc74qt3k6yy2ni4mo" />
-  <source id="5293379017992965193" name="StubStatementList" hash="-bs58eixurqyiive0zi2fh1tfdab6fve" />
-  <source id="4957392803029437192" name="OperationAssignmentExpression" hash="e926wq1af70bo5bsjs8xzxa2qh3dt79" />
-  <source id="8972672481958095232" name="IControlFlowInterrupter" hash="-4fm26jnak7csv2q64qxgrwtxcisfjn0" />
-  <source id="4609636120081351393" name="IWillBeClassifier" hash="8ljjer61ibk0kuteeuq4vmd945z0ar7" />
-  <source id="1461424660015405635" name="EscapeOperation" hash="-85e9wr55o6wjno3wsaikthkhnaa54oe" />
-  <source id="4836112446988635817" name="UndefinedType" hash="d2x7z7gwojphrzv0rnkau1eoviu4m8w" />
-  <source id="5620135147607645642" name="IFinalWrapper" hash="bdj9iz6q0a2t5fleiwifq80760mxafj" />
-  <source id="3425520165286454670" name="IAnonymousClass" hash="-67hm8d1wanwijdnjdln28wlyt01ptqv" />
-  <source id="320030840061612167" name="UnsignedRightShiftAssignmentExpression" hash="-7jmucfome9dj4n52gk8o2xwho7x0ktb" />
-  <source id="1023687332192347378" name="IVariableReference" hash="6o0t3kkv30pbu7x90r2i67nx7v3zj5k" />
-  <source id="8412076637103718467" name="ISkipsReturn" hash="8p7s5i9elqg4c2dmtl87iy5k7aoy7xq" />
-  <source id="5862977038373003187" name="LocalPropertyReference" hash="-407laxw3ihnhb4y741scjv691chn8xo" />
-  <source id="229277139747537782" name="ContextClassifierKind" hash="8pnqxvvqyojwalydvqfb4p3q0be56cd" />
-  <source id="6694311595176645018" name="ImplicitAnnotationMethodKind" hash="-5tfw178hbjcrkt02ylq6ghtjfep1j39" />
-  <source id="6617045035157661092" name="SuperMethodKind" hash="34m40fvdvd17zbopkqiacg62lxhhfgm" />
-  <source id="4790782560812794334" name="StaticKind" hash="-8q09d2hs7kf6vnpkop7jb9t02rsxjoq" />
-  <source id="2406048883599831972" name="ThisConstructorKind" hash="4lnzgbk79wqpjstujq2obm21x4c1zt2" />
-  <source id="501006281268604400" name="LocalToMethodKind" hash="-1k3htdxdngactk5t4qt8xl3402zn2h5" />
-  <source id="2406048883599609633" name="SuperConstructorKind" hash="8bf0juwrpt44x5vemdp04lhd3i6zfcj" />
-  <source id="1251851371723515367" name="ArrayClassExpression" hash="3se2ld26f0p1ie8n40lx3h8dw4bmefr" />
-  <source id="7405920559687209277" name="IClassifier" hash="2dsv89moycbiwuphiott5z53druvv7f" />
-  <source id="7405920559687209278" name="IClassifierMember" hash="-7mywjrnkjm6j1ip02ludmp5al4lwbzs" />
-  <source id="7405920559687237502" name="IClassifierType" hash="-774rztevp1xxxpec57w2qhqa9wihk6u" />
-  <source id="1068390468200" name="FieldDeclaration" hash="7k9yhipxtc9ic2818ifurytgahe17vj" />
-  <source id="1068580123140" name="ConstructorDeclaration" hash="-7ncjj3borhitqtsun4z9lpif0o6g1mn" />
-  <source id="1172008963197" name="LocalStaticFieldReference" hash="-79vyvkcf8bvej6vyeu1zh3of038mr2" />
-  <source id="1188208481402" name="HasAnnotation" hash="-b64t0n7woohsaokln3lzy06mdum7pl0" />
-  <source id="1178549954367" name="IVisible" hash="1z1wpfr5p2re1mqu3gprbbamfv7z9gn" />
-  <source id="4898614932449915862" name="PlaceholderMethodDeclaration" hash="-9jhwy46f91ntm75sr4e6p8d86b2cwae" />
-  <source id="6329021646629104957" name="TextCommentPart" hash="-egnw4eaahafml1b2g4zzytpye4liysd" />
-  <source id="6329021646629175143" name="StatementCommentPart" hash="-54xyq5l6yg0h7zqql9mavsnef1kvbvu" />
-  <source id="6329021646629104954" name="SingleLineComment" hash="-e0jx5o1wixogsqo1ezdvv7khz8g98t9" />
-  <source id="7785501532031639928" name="LocalInstanceFieldReference" hash="di6lh9vp0pttq9vi7mg5sjnwhisnahe" />
-  <source id="1225892208569" name="ShiftLeftExpression" hash="61nh94jwjzz5ub6aox7v2k25ddccp41" />
-  <source id="1225892319711" name="ShiftRightExpression" hash="-1jr6ue46vastf89kree17zc6e5s2ebm" />
-  <source id="320030840061144153" name="ShiftRightUnsignedExpression" hash="3fi3os82rjwrtnqgiui2e8t5ivytjcu" />
-  <source id="1153422105332" name="RemExpression" hash="5bpld5myboffzag69b3d8yg2xcwsmk5" />
-  <source id="1081506773034" name="LessThanExpression" hash="-bav1zomz3ts1l28alrcyvs7q4plg6j8" />
-  <source id="1153422305557" name="LessThanOrEqualsExpression" hash="-61vypca5jsjh9l8397bnsei493iox0v" />
-  <source id="1153417849900" name="GreaterThanOrEqualsExpression" hash="3rri3yhmipncbcpbr6i34ft6pluljsp" />
-  <source id="1081506762703" name="GreaterThanExpression" hash="89i8tuw1a4e1zalbhzssked8wgjy7uv" />
-  <source id="8064396509828172209" name="UnaryMinus" hash="3z4v5hm1kh7wrx6s3xggwljbok8ulty" />
-  <source id="1179360813171" name="HexIntegerLiteral" hash="-5x61c1th8s9uwc9vrdvabtwr9ln2buw" />
-  <source id="4269842503726207156" name="LongLiteral" hash="ahobd3p7whu5jval14z2wdu6cm9pp3n" />
-  <source id="5279705229678483897" name="FloatingPointFloatConstant" hash="-ejntlj2038rtdb2futpuln8g5wrzb2j" />
-  <source id="1111509017652" name="FloatingPointConstant" hash="-cx1fe9p6lzyumpowic32qppzlze9w5n" />
-  <source id="1068580123137" name="BooleanConstant" hash="8hjqhmnabemitp7mj08g7tckvbhd9mo" />
-  <source id="1200397529627" name="CharConstant" hash="-281to9sskcu6wytttsrcwnx5bigodl1" />
-  <source id="1157103807699" name="Number" hash="5f1mtvw1w2djc6ea72tpcae1vucwcau" />
-  <source id="1068431474542" name="VariableDeclaration" hash="-cbbmt6d83nexmim14c7pxmyq2ra2ksd" />
-  <source id="1068498886296" name="VariableReference" hash="-8opx6he4f49oq7vx84q2464w07nfbkz" />
-  <source id="8136348407761606757" name="IYetUnresolved" hash="-wglhyyqkqh65egye1kwul3ntwzpmm8" />
-  <source id="7812454656619025416" name="MethodDeclaration" hash="-4rdtfrchonbmdzwkliqipmtb8jua98y" />
-  <source id="8277080359323839091" name="ITypeApplicable" hash="-3slgfia07h3p0sjel8gsedi3wz8ldyh" />
-  <source id="7812454656619025412" name="LocalMethodCall" hash="a6fji6n0wbvk39ld0sbvfgzgxdajwjt" />
-  <source id="3304084122476667220" name="UnknownNew" hash="-am94wnbtgwievxgpjjgs4az0ranfkec" />
-  <source id="8473865358220097975" name="UnknownNameRef" hash="-5pezy8oz8esxbupfb5f3a60p6nutzt2" />
-  <source id="4107091686347010317" name="IGenericType" hash="7xtmom0knderfcfj3wb64wxu8lsatwn" />
-  <source id="6823176311001356881" name="StringToken" hash="c2twbmyvwnwp1e6x0s8j8bedk1pkbv6" />
-  <source id="9100188248702352244" name="UnknownConsCall" hash="-5wfag069o39k6nz1bpc3iuhgrpbmmqp" />
-  <source id="2621000434129552854" name="UnknownLocalCall" hash="-9ji1w8s1ibbp3ioe60gukbbrwtrrmcg" />
-  <source id="2621000434129553333" name="UnknownDotCall" hash="92pssnaa7uadchp2kbp05yrp0jozh0c" />
-  <source id="2403002034744051110" name="Modifier" hash="19ynatpz1ytyoxnuas4z9li8qu0pnhy" />
-  <source id="2323553266850475941" name="IHasModifiers" hash="-7qtrfiwfphjef6ktm6q5tfjbb3o5cl1" />
-  <source id="1465982738277781862" name="PlaceholderMember" hash="-9po92zx6j3hpzhyuvqx7v5doy4seh7x" />
-  <source id="6050519299856556786" name="JavaImports" hash="-1j3ke01i6y5rxyoxo3hamhxvsckjvcz" />
-  <source id="6528213125912070246" name="Tokens" hash="azvlehg9xjc2l2ggsu7fnu5fte2qqht" />
-  <source id="2820489544401957797" name="DefaultClassCreator" hash="33hq9kuu97ls93w5gwu15vsunh829k6" />
-  <source id="28358707492436943" name="JavaImport" hash="23qedo0t6kzute40qq7vd7tz5ir8oii" />
-  <source id="3609453419506221441" name="IncompleteMemberDeclaration" hash="a2zxp3feq9owrgc4mj0zeb4my5xun31" />
-  <source id="2622108313324567541" name="PropertyValueReference" hash="-e4r4tjvggc73988emm54o0d4nxccjzz" />
-  <source id="4285773203949551198" name="CustomSetterPropertyImplementation" hash="m3mi7ak5e2b0w6p89ushvezwc78dyx" />
-  <source id="7251340091268481742" name="IncompleteLeftParen" hash="5h4uldv4m7p9k5dihplf2nr9jbkl21y" />
-  <source id="2329139813954029793" name="IncompleteRightParen" hash="-31kjcuxu2ouuqsplmugg7qtofrh8e9" />
-  <source id="1742226163722651198" name="IBinaryLike" hash="-cdzz29wlzbxznih1l7ke9svo6wpaysu" />
-  <source id="1071364028384826861" name="IIncompleteParen" hash="65441c77hr8ksqolsvvo84pdx27edek" />
-</dependencies>
->>>>>>> 77f286ec
+<dependencies version="2" modelHash="-cs7m40i7d9o09jkq6mrq5z7w0hqwzmp" />
