package jetbrains.mps.baseLanguage.intentions;

/*Generated by MPS */

import jetbrains.mps.intentions.BaseIntention;
import jetbrains.mps.intentions.IntentionType;
import org.jetbrains.mps.openapi.model.SNodeReference;
import jetbrains.mps.smodel.SNodePointer;
import jetbrains.mps.smodel.SNode;
import jetbrains.mps.openapi.editor.EditorContext;
import jetbrains.mps.lang.smodel.generator.smodelAdapter.SNodeOperations;
import jetbrains.mps.typesystem.inference.TypeChecker;
import jetbrains.mps.lang.smodel.generator.smodelAdapter.SLinkOperations;
import jetbrains.mps.lang.typesystem.runtime.HUtil;
import jetbrains.mps.smodel.behaviour.BehaviorReflection;
import jetbrains.mps.internal.collections.runtime.ListSequence;
import jetbrains.mps.internal.collections.runtime.IWhereFilter;
import java.util.Set;
import java.util.HashSet;
import jetbrains.mps.smodel.SModelUtil_new;
import jetbrains.mps.project.GlobalScope;
import jetbrains.mps.smodel.SReference;
import jetbrains.mps.smodel.SModelReference;
import jetbrains.mps.smodel.SNodeId;

public class AddRuntimeExceptionToMethodSignature_Intention extends BaseIntention {
  public AddRuntimeExceptionToMethodSignature_Intention() {
  }

  public String getConcept() {
    return "jetbrains.mps.baseLanguage.structure.ThrowStatement";
  }

  public String getPresentation() {
    return "AddRuntimeExceptionToMethodSignature";
  }

  public String getPersistentStateKey() {
    return "jetbrains.mps.baseLanguage.intentions.AddRuntimeExceptionToMethodSignature_Intention";
  }

  public String getLanguageFqName() {
    return "jetbrains.mps.lang.intentions";
  }

  public IntentionType getType() {
    return IntentionType.NORMAL;
  }

  public SNodeReference getIntentionNodeReference() {
    return new SNodePointer("r:00000000-0000-4000-0000-011c895902c6(jetbrains.mps.baseLanguage.intentions)", "1199627248517");
  }

  public String getDescription(final SNode node, final EditorContext editorContext) {
    return "Add Runtime Exception to Method Signature";
  }

  public boolean isApplicable(final SNode node, final EditorContext editorContext) {
    if (!(isApplicableToNode(node, editorContext))) {
      return false;
    }
    return true;
  }

  private boolean isApplicableToNode(final SNode node, final EditorContext editorContext) {
    // check that this is done in a method 
    SNode methodDecl = SNodeOperations.getAncestor(node, "jetbrains.mps.baseLanguage.structure.BaseMethodDeclaration", false, false);
    if (methodDecl == null) {
      return false;
    }
    // get exception type 
    final SNode exceptionType = (TypeChecker.getInstance().getRuntimeSupport().coerce_(TypeChecker.getInstance().getTypeOf(SLinkOperations.getTarget(node, "throwable", true)), HUtil.createMatchingPatternByConceptFQName("jetbrains.mps.baseLanguage.structure.ClassifierType"), true));
    if (exceptionType == null) {
      return false;
    }
    SNode exceptionJavaType = (SNode) SLinkOperations.getTarget(exceptionType, "classifier", false);
    if (exceptionJavaType == null) {
      return false;
    }
    // check it's instance of RuntimeException 
<<<<<<< HEAD
    if (!(Classifier_Behavior.call_isDescendant_7165541881557222913(exceptionJavaType, (SNode) SLinkOperations.getTarget(new AddRuntimeExceptionToMethodSignature_Intention.QuotationClass_11l094_a0a1a0j0i().createNode(), "classifier", false)))) {
=======
    if (!(BehaviorReflection.invokeVirtual(Boolean.TYPE, exceptionJavaType, "virtual_isDescendant_7165541881557222913", new Object[]{(SNode) SLinkOperations.getTarget(new AddRuntimeExceptionToMethodSignature_Intention.QuotationClass_11l094_a0a0a3a0j0g().createNode(), "classifier", false)}))) {
>>>>>>> a95e170f
      return false;
    }
    // check if it's not thrown by a method yet 
    if (ListSequence.fromList(SLinkOperations.getTargets(methodDecl, "throwsItem", true)).where(new IWhereFilter<SNode>() {
      public boolean accept(SNode it) {
        return SNodeOperations.isInstanceOf(it, "jetbrains.mps.baseLanguage.structure.ClassifierType") && SLinkOperations.getTarget(SNodeOperations.cast(it, "jetbrains.mps.baseLanguage.structure.ClassifierType"), "classifier", false) == SLinkOperations.getTarget(exceptionType, "classifier", false);
      }
    }).isNotEmpty()) {
      return false;
    }
    return true;
  }

  public boolean isAvailableInChildNodes() {
    return false;
  }

  public void execute(final SNode node, final EditorContext editorContext) {
    SNode methodDecl = SNodeOperations.getAncestor(node, "jetbrains.mps.baseLanguage.structure.BaseMethodDeclaration", false, false);
    ListSequence.fromList(SLinkOperations.getTargets(methodDecl, "throwsItem", true)).addElement(SNodeOperations.cast(TypeChecker.getInstance().getTypeOf(SLinkOperations.getTarget(node, "throwable", true)), "jetbrains.mps.baseLanguage.structure.Type"));
  }

<<<<<<< HEAD
  public static class QuotationClass_11l094_a0a1a0j0i {
    public QuotationClass_11l094_a0a1a0j0i() {
=======
  public String getLocationString() {
    return "jetbrains.mps.baseLanguage.intentions";
  }

  public static class QuotationClass_11l094_a0a0a3a0j0g {
    public QuotationClass_11l094_a0a0a3a0j0g() {
>>>>>>> a95e170f
    }

    public SNode createNode() {
      SNode result = null;
      Set<SNode> _parameterValues_129834374 = new HashSet<SNode>();
      SNode quotedNode_1 = null;
      {
        quotedNode_1 = SModelUtil_new.instantiateConceptDeclaration("jetbrains.mps.baseLanguage.structure.ClassifierType", null, null, GlobalScope.getInstance(), false);
        SNode quotedNode1_2 = quotedNode_1;
        quotedNode1_2.setReference("classifier", SReference.create("classifier", quotedNode1_2, SModelReference.fromString("f:java_stub#6354ebe7-c22a-4a0f-ac54-50b52ab9b065#java.lang(JDK/java.lang@java_stub)"), SNodeId.fromString("~RuntimeException")));
        result = quotedNode1_2;
      }
      return result;
    }
  }
}<|MERGE_RESOLUTION|>--- conflicted
+++ resolved
@@ -78,11 +78,7 @@
       return false;
     }
     // check it's instance of RuntimeException 
-<<<<<<< HEAD
-    if (!(Classifier_Behavior.call_isDescendant_7165541881557222913(exceptionJavaType, (SNode) SLinkOperations.getTarget(new AddRuntimeExceptionToMethodSignature_Intention.QuotationClass_11l094_a0a1a0j0i().createNode(), "classifier", false)))) {
-=======
-    if (!(BehaviorReflection.invokeVirtual(Boolean.TYPE, exceptionJavaType, "virtual_isDescendant_7165541881557222913", new Object[]{(SNode) SLinkOperations.getTarget(new AddRuntimeExceptionToMethodSignature_Intention.QuotationClass_11l094_a0a0a3a0j0g().createNode(), "classifier", false)}))) {
->>>>>>> a95e170f
+    if (!(BehaviorReflection.invokeVirtual(Boolean.TYPE, exceptionJavaType, "virtual_isDescendant_7165541881557222913", new Object[]{(SNode) SLinkOperations.getTarget(new AddRuntimeExceptionToMethodSignature_Intention.QuotationClass_11l094_a0a0a3a0j0i().createNode(), "classifier", false)}))) {
       return false;
     }
     // check if it's not thrown by a method yet 
@@ -105,17 +101,8 @@
     ListSequence.fromList(SLinkOperations.getTargets(methodDecl, "throwsItem", true)).addElement(SNodeOperations.cast(TypeChecker.getInstance().getTypeOf(SLinkOperations.getTarget(node, "throwable", true)), "jetbrains.mps.baseLanguage.structure.Type"));
   }
 
-<<<<<<< HEAD
-  public static class QuotationClass_11l094_a0a1a0j0i {
-    public QuotationClass_11l094_a0a1a0j0i() {
-=======
-  public String getLocationString() {
-    return "jetbrains.mps.baseLanguage.intentions";
-  }
-
-  public static class QuotationClass_11l094_a0a0a3a0j0g {
-    public QuotationClass_11l094_a0a0a3a0j0g() {
->>>>>>> a95e170f
+  public static class QuotationClass_11l094_a0a0a3a0j0i {
+    public QuotationClass_11l094_a0a0a3a0j0i() {
     }
 
     public SNode createNode() {
