--- conflicted
+++ resolved
@@ -3589,7 +3589,6 @@
   </root>
   <root nodeRef="r:c6eeedda-084d-4659-9c4d-80b7768f2bb2(jetbrains.mps.baseLanguage.textGen)/1236013739107">
     <file name="StringTextGen.java">
-<<<<<<< HEAD
       <node id="1236013739107" at="9,75,10,55" concept="10" />
       <node id="1236013791614" at="10,55,11,22" concept="10" />
       <node id="1236013906425" at="12,78,13,36" concept="10" />
@@ -3601,30 +3600,15 @@
       <node id="1236014245681" at="27,48,28,40" concept="4" />
       <node id="1236014269317" at="29,18,30,46" concept="4" />
       <node id="1236014283646" at="32,9,33,42" concept="4" />
-      <node id="1237463992723" at="35,5,36,84" concept="4" />
+      <node id="1237463992723" at="35,5,36,23" concept="4" />
       <node id="1236013739107" at="38,88,39,55" concept="10" />
       <node id="1236013983077" at="39,55,40,69" concept="11" />
-      <node id="1236013739107" at="42,104,43,55" concept="10" />
-      <node id="1236014340226" at="43,55,44,47" concept="10" />
-      <node id="1236014392659" at="46,30,47,35" concept="4" />
-      <node id="1236014407550" at="48,14,49,79" concept="4" />
-      <node id="1236014516361" at="51,5,52,29" concept="11" />
-      <node id="1236013739107" at="54,71,55,55" concept="10" />
-      <node id="1236014437957" at="55,55,56,43" concept="10" />
-      <node id="1236014474716" at="57,32,58,26" concept="4" />
-      <node id="1236014489163" at="59,5,60,17" concept="11" />
       <node id="1236014267033" at="29,16,31,11" concept="1" />
-      <node id="1236014405157" at="48,12,50,7" concept="1" />
-      <node id="1236014463172" at="56,43,59,5" concept="18" />
       <node id="1236013947406" at="14,44,18,9" concept="8" />
       <node id="1236013739107" at="38,0,42,0" concept="15" trace="isBadDoubleQuote#(Ljava/lang/String;ILjetbrains/mps/text/rt/TextGenContext;)Z" />
-      <node id="1236014372096" at="45,42,50,7" concept="8" />
       <node id="1236013924713" at="13,36,19,7" concept="6" />
-      <node id="1236014353279" at="44,47,51,5" concept="6" />
-      <node id="1236013739107" at="54,0,62,0" concept="15" trace="paddedHex#(CLjetbrains/mps/text/rt/TextGenContext;)Ljava/lang/String;" />
       <node id="1236014145887" at="22,46,31,11" concept="8" />
       <node id="1236014127616" at="21,58,32,9" concept="6" />
-      <node id="1236013739107" at="42,0,54,0" concept="15" trace="replaceNonAsciiSymbolsWithUnicodeSymbols#(Ljava/lang/String;Ljetbrains/mps/text/rt/TextGenContext;)Ljava/lang/String;" />
       <node id="1236014102743" at="19,7,34,7" concept="8" />
       <node id="1236013814844" at="11,22,35,5" concept="8" />
       <node id="1236013739107" at="9,0,38,0" concept="15" trace="compilableString#(Ljava/lang/String;Ljetbrains/mps/text/rt/TextGenContext;)V" />
@@ -3632,47 +3616,8 @@
       <scope id="1236014181111" at="25,48,26,40" />
       <scope id="1236014229856" at="27,48,28,40" />
       <scope id="1236014267034" at="29,18,30,46" />
-      <scope id="1236014372097" at="46,30,47,35" />
-      <scope id="1236014405158" at="48,14,49,79" />
-      <scope id="1236014463174" at="57,32,58,26" />
       <scope id="1236013947407" at="15,112,17,16" />
       <scope id="1236013739107" at="38,88,40,69">
-=======
-      <node id="1236013739107" at="10,75,11,55" concept="10" />
-      <node id="1236013791614" at="11,55,12,22" concept="10" />
-      <node id="1236013906425" at="13,78,14,36" concept="10" />
-      <node id="1236014091202" at="16,112,17,31" concept="4" />
-      <node id="1236014098147" at="17,31,18,16" concept="2" />
-      <node id="1236014109560" at="21,26,22,58" concept="10" />
-      <node id="1236014159724" at="24,58,25,41" concept="4" />
-      <node id="1236014220049" at="26,48,27,40" concept="4" />
-      <node id="1236014245681" at="28,48,29,40" concept="4" />
-      <node id="1236014269317" at="30,18,31,46" concept="4" />
-      <node id="1236014283646" at="33,9,34,42" concept="4" />
-      <node id="1237463992723" at="36,5,37,23" concept="4" />
-      <node id="1236013739107" at="39,67,40,88" concept="12" />
-      <node id="1236013739107" at="40,88,41,102" concept="12" />
-      <node id="1236013739107" at="41,102,42,101" concept="12" />
-      <node id="1236013739107" at="42,101,43,28" concept="12" />
-      <node id="1236013739107" at="45,88,46,55" concept="10" />
-      <node id="1236013983077" at="46,55,47,69" concept="11" />
-      <node id="1236014267033" at="30,16,32,11" concept="1" />
-      <node id="1236013947406" at="15,44,19,9" concept="8" />
-      <node id="1236013739107" at="45,0,49,0" concept="15" trace="isBadDoubleQuote#(Ljava/lang/String;ILjetbrains/mps/text/rt/TextGenContext;)Z" />
-      <node id="1236013924713" at="14,36,20,7" concept="6" />
-      <node id="1236013739107" at="39,0,45,0" concept="15" trace="compilableString#(Ljava/lang/String;Ljetbrains/mps/textGen/SNodeTextGen;)V" />
-      <node id="1236014145887" at="23,46,32,11" concept="8" />
-      <node id="1236014127616" at="22,58,33,9" concept="6" />
-      <node id="1236014102743" at="20,7,35,7" concept="8" />
-      <node id="1236013814844" at="12,22,36,5" concept="8" />
-      <node id="1236013739107" at="10,0,39,0" concept="15" trace="compilableString#(Ljava/lang/String;Ljetbrains/mps/text/rt/TextGenContext;)V" />
-      <scope id="1236014145888" at="24,58,25,41" />
-      <scope id="1236014181111" at="26,48,27,40" />
-      <scope id="1236014229856" at="28,48,29,40" />
-      <scope id="1236014267034" at="30,18,31,46" />
-      <scope id="1236013947407" at="16,112,18,16" />
-      <scope id="1236013739107" at="45,88,47,69">
->>>>>>> 2a5b141f
         <var name="tgs" id="1236013739107" />
       </scope>
       <scope id="1236013924714" at="14,44,18,9" />
@@ -3681,59 +3626,20 @@
         <var name="i" id="1236013975026" />
         <var name="s" id="1236013974056" />
       </scope>
-<<<<<<< HEAD
-      <scope id="1236014353280" at="45,42,50,7" />
       <scope id="1236013924713" at="13,36,19,7">
         <var name="i" id="1236013924716" />
       </scope>
-      <scope id="1236013739107" at="54,71,60,17">
-        <var name="tgs" id="1236013739107" />
-        <var name="value" id="1236014437958" />
-      </scope>
-      <scope id="1236014353279" at="44,47,51,5">
-        <var name="i" id="1236014353282" />
-      </scope>
-      <scope id="1236013739107" at="54,0,62,0">
-        <var name="c" id="1236014433706" />
-        <var name="ctx" id="1236013739107" />
-      </scope>
       <scope id="1236014127617" at="22,46,31,11" />
-      <scope id="1236013739107" at="42,104,52,29">
-        <var name="result" id="1236014340227" />
-        <var name="tgs" id="1236013739107" />
-      </scope>
       <scope id="1236014127616" at="21,58,32,9">
         <var name="i" id="1236014127619" />
       </scope>
-      <scope id="1236013739107" at="42,0,54,0">
-        <var name="ctx" id="1236013739107" />
-        <var name="s" id="1236014324036" />
-      </scope>
       <scope id="1236014102744" at="20,26,33,42">
-=======
-      <scope id="1236013924713" at="14,36,20,7">
-        <var name="i" id="1236013924716" />
-      </scope>
-      <scope id="1236013739107" at="39,0,45,0">
-        <var name="ctx" id="1236013739107" />
-        <var name="s" id="1236013769299" />
-      </scope>
-      <scope id="1236014127617" at="23,46,32,11" />
-      <scope id="1236014127616" at="22,58,33,9">
-        <var name="i" id="1236014127619" />
-      </scope>
-      <scope id="1236014102744" at="21,26,34,42">
->>>>>>> 2a5b141f
         <var name="stringBuilder" id="1236014109561" />
       </scope>
       <scope id="1236013814845" at="12,78,34,7">
         <var name="needsEscaping" id="1236013906426" />
       </scope>
-<<<<<<< HEAD
-      <scope id="1236013739107" at="9,75,36,84">
-=======
-      <scope id="1236013739107" at="10,75,37,23">
->>>>>>> 2a5b141f
+      <scope id="1236013739107" at="9,75,36,23">
         <var name="result" id="1236013791615" />
         <var name="tgs" id="1236013739107" />
       </scope>
@@ -3741,11 +3647,7 @@
         <var name="ctx" id="1236013739107" />
         <var name="s" id="1236013769299" />
       </scope>
-<<<<<<< HEAD
-      <unit id="1236013739107" at="8,0,63,0" name="jetbrains.mps.baseLanguage.textGen.StringTextGen" />
-=======
-      <unit id="1236013739107" at="9,0,50,0" name="jetbrains.mps.baseLanguage.textGen.StringTextGen" />
->>>>>>> 2a5b141f
+      <unit id="1236013739107" at="8,0,43,0" name="jetbrains.mps.baseLanguage.textGen.StringTextGen" />
     </file>
   </root>
   <root nodeRef="r:c6eeedda-084d-4659-9c4d-80b7768f2bb2(jetbrains.mps.baseLanguage.textGen)/1237807733680">
