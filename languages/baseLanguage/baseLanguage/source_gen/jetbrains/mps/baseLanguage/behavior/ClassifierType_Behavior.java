package jetbrains.mps.baseLanguage.behavior;

/*Generated by MPS */

import org.jetbrains.mps.openapi.model.SNode;
import jetbrains.mps.lang.smodel.generator.smodelAdapter.SLinkOperations;
import jetbrains.mps.lang.smodel.generator.smodelAdapter.SPropertyOperations;
import java.util.List;
import jetbrains.mps.internal.collections.runtime.ListSequence;
import jetbrains.mps.smodel.behaviour.BehaviorReflection;
import jetbrains.mps.lang.smodel.generator.smodelAdapter.SNodeOperations;
import java.util.ArrayList;
import jetbrains.mps.util.NameUtil;
import jetbrains.mps.internal.collections.runtime.Sequence;
import jetbrains.mps.lang.smodel.generator.smodelAdapter.SConceptOperations;
import jetbrains.mps.lang.pattern.GeneratedMatchingPattern;
import jetbrains.mps.typesystem.inference.TypeChecker;
import java.util.Iterator;
import jetbrains.mps.lang.pattern.util.MatchingUtil;
import java.util.Map;
import jetbrains.mps.internal.collections.runtime.MapSequence;
import org.jetbrains.annotations.NotNull;
import java.util.Set;
import jetbrains.mps.internal.collections.runtime.IWhereFilter;
import jetbrains.mps.smodel.action.SNodeFactoryOperations;
import jetbrains.mps.smodel.behaviour.BehaviorManager;
import jetbrains.mps.lang.pattern.IMatchingPattern;
import org.jetbrains.mps.openapi.model.SNodeReference;
import jetbrains.mps.lang.pattern.runtime.PatternUtil;
import org.jetbrains.mps.openapi.persistence.PersistenceFacade;
import jetbrains.mps.smodel.SModelUtil_new;
import org.jetbrains.mps.openapi.model.SNodeAccessUtil;
import jetbrains.mps.smodel.SReference;
import jetbrains.mps.smodel.SNodePointer;

public class ClassifierType_Behavior {
  public static void init(SNode thisNode) {
  }

  public static String virtual_getPresentation_1213877396640(SNode thisNode) {
    SNode classifier = SLinkOperations.getTarget(thisNode, "classifier", false);
    if (classifier == null) {
      return "?no classifier?";
    }
    return ClassifierType_Behavior.call_getPresentation_2354269628709783609(thisNode, SPropertyOperations.getString(classifier, "name"));
  }

  public static String call_getPresentation_2354269628709783609(SNode thisNode, String name) {
    String result = name;
    List<SNode> parms = SLinkOperations.getTargets(thisNode, "parameter", true);
    if (ListSequence.fromList(parms).isNotEmpty()) {
      String parmsText = "";
      for (SNode parm : ListSequence.fromList(parms)) {
        if (parmsText.length() > 0) {
          parmsText = parmsText + ",";
        }
        parmsText = parmsText + BehaviorReflection.invokeVirtual(String.class, parm, "virtual_getPresentation_1213877396640", new Object[]{});
      }
      result = result + "<" + parmsText + ">";
    }
    return result;
  }

  public static String virtual_getDetailedPresentation_2354269628709769373(SNode thisNode) {
    SNode classifier = SLinkOperations.getTarget(thisNode, "classifier", false);
    if (classifier == null) {
      return "?no classifier?";
    }
    return ClassifierType_Behavior.call_getPresentation_2354269628709783609(thisNode, BehaviorReflection.invokeVirtual(String.class, classifier, "virtual_getFqName_1213877404258", new Object[]{}));
  }

  public static String virtual_getErasureSignature_1213877337313(SNode thisNode) {
    SNode classifier = SLinkOperations.getTarget(thisNode, "classifier", false);
    if (classifier == null) {
      return "?no classifier?";
    }
    return BehaviorReflection.invokeVirtual(String.class, classifier, "virtual_getFqName_1213877404258", new Object[]{});
  }

  public static SNode virtual_getErasure_702942408396803226(SNode thisNode) {
    SNode classifierType = SNodeOperations.copyNode(thisNode);
    ListSequence.fromList(SLinkOperations.getTargets(classifierType, "parameter", true)).clear();
    return classifierType;
  }

  @Deprecated
  public static boolean call_isRawType_702942408396828337(SNode thisNode) {
    SNode classifier = SLinkOperations.getTarget(thisNode, "classifier", false);
    if ((classifier == null)) {
      return false;
    }
    if (ListSequence.fromList(SLinkOperations.getTargets(classifier, "typeVariableDeclaration", true)).isEmpty()) {
      return false;
    }
    if (ListSequence.fromList(SLinkOperations.getTargets(thisNode, "parameter", true)).isNotEmpty()) {
      return false;
    }
    return true;
  }

  public static List<String> virtual_getVariableSuffixes_1213877337304(SNode thisNode) {
    String classifierName = SPropertyOperations.getString(SLinkOperations.getTarget(thisNode, "classifier", false), "name");
    if (classifierName == null) {
      return ListSequence.fromList(new ArrayList<String>());
    }
    String shortName = NameUtil.shortNameFromLongName(classifierName);
    return ((List<String>) NameUtil.splitByCamels(NameUtil.decapitalize(shortName)));
  }

  public static SNode virtual_getClassExpression_1213877337357(SNode thisNode) {
    return _quotation_createNode_hz3823_a0a7(SLinkOperations.getTarget(thisNode, "classifier", false));
  }

  public static SNode virtual_getAbstractCreator_1213877337340(SNode thisNode) {
    SNode classifier = SLinkOperations.getTarget(thisNode, "classifier", false);
    if (SNodeOperations.isInstanceOf(classifier, "jetbrains.mps.baseLanguage.structure.ClassConcept")) {
      if (!(SPropertyOperations.getBoolean(SNodeOperations.cast(classifier, "jetbrains.mps.baseLanguage.structure.ClassConcept"), "abstractClass")) && Sequence.fromIterable(ClassConcept_Behavior.call_constructors_5292274854859503373(SNodeOperations.cast(classifier, "jetbrains.mps.baseLanguage.structure.ClassConcept"))).isNotEmpty()) {
        SNode creator = SConceptOperations.createNewNode("jetbrains.mps.baseLanguage.structure.ClassCreator", null);
        SLinkOperations.setTarget(creator, "baseMethodDeclaration", Sequence.fromIterable(ClassConcept_Behavior.call_constructors_5292274854859503373(SNodeOperations.cast(classifier, "jetbrains.mps.baseLanguage.structure.ClassConcept"))).first(), false);
        for (SNode typeParm : ListSequence.fromList(SLinkOperations.getTargets(thisNode, "parameter", true))) {
          ListSequence.fromList(SLinkOperations.getTargets(creator, "typeParameter", true)).addElement(SNodeOperations.copyNode(typeParm));
        }
        return creator;
      }
    }
    return null;
  }

  public static boolean virtual_isSupersetOf_1220438914705(SNode thisNode, SNode t) {
    if (SNodeOperations.isInstanceOf(t, "jetbrains.mps.baseLanguage.structure.WildCardType")) {
      {
        SNode matchedNode_hz3823_a0a0j = thisNode;
        {
          boolean matches_hz3823_a0a0a9 = false;
          GeneratedMatchingPattern matchingPattern_hz3823_a0a0a9 = new ClassifierType_Behavior.Pattern_hz3823_a0a1a1a0a0a01();
          matches_hz3823_a0a0a9 = matchingPattern_hz3823_a0a0a9.match(matchedNode_hz3823_a0a0j);
          if (matches_hz3823_a0a0a9) {
            return true;
          } else
          return false;
        }
      }
    }
    {
      GeneratedMatchingPattern pattern_hz3823_b0j = new ClassifierType_Behavior.Pattern_hz3823_a0a0a1a01(SLinkOperations.getTarget(thisNode, "classifier", false));
      SNode coercedNode_hz3823_b0j = TypeChecker.getInstance().getRuntimeSupport().coerce_(t, pattern_hz3823_b0j);
      if (coercedNode_hz3823_b0j != null) {
        {
          Iterator<SNode> typeParam_it = ListSequence.fromList(((List<SNode>) pattern_hz3823_b0j.getFieldValue("patternVar_l"))).iterator();
          Iterator<SNode> myParam_it = ListSequence.fromList(SLinkOperations.getTargets(thisNode, "parameter", true)).iterator();
          SNode typeParam_var;
          SNode myParam_var;
          while (typeParam_it.hasNext() && myParam_it.hasNext()) {
            typeParam_var = typeParam_it.next();
            myParam_var = myParam_it.next();
            if (SNodeOperations.isInstanceOf(myParam_var, "jetbrains.mps.baseLanguage.structure.WildCardType") || SNodeOperations.isInstanceOf(myParam_var, "jetbrains.mps.baseLanguage.structure.UpperBoundType")) {
              if (!(BehaviorReflection.invokeVirtual(Boolean.TYPE, myParam_var, "virtual_isSupersetOf_1220438914705", new Object[]{typeParam_var}))) {
                return false;
              }
            } else {
              if (!(MatchingUtil.matchNodes(myParam_var, typeParam_var))) {
                return false;
              }
            }
          }
        }
        return true;
      } else {
      }
    }
    return BehaviorReflection.invokeSuper(Boolean.TYPE, thisNode, "jetbrains.mps.baseLanguage.structure.Type", "virtual_isSupersetOf_1220438914705", new Object[]{t});
  }

  public static boolean virtual_isSupersetOf_9029841626175335449(SNode thisNode, SNode t, Map<SNode, SNode> substitutions) {
    if (SNodeOperations.isInstanceOf(t, "jetbrains.mps.baseLanguage.structure.WildCardType")) {
      {
        SNode matchedNode_hz3823_a0a0k = thisNode;
        {
          boolean matches_hz3823_a0a0a01 = false;
          GeneratedMatchingPattern matchingPattern_hz3823_a0a0a01 = new ClassifierType_Behavior.Pattern_hz3823_a0a1a1a0a0a11();
          matches_hz3823_a0a0a01 = matchingPattern_hz3823_a0a0a01.match(matchedNode_hz3823_a0a0k);
          if (matches_hz3823_a0a0a01) {
            return true;
          } else
          return false;
        }
      }
    }
    {
      GeneratedMatchingPattern pattern_hz3823_b0k = new ClassifierType_Behavior.Pattern_hz3823_a0a0a1a11(SLinkOperations.getTarget(thisNode, "classifier", false));
      SNode coercedNode_hz3823_b0k = TypeChecker.getInstance().getRuntimeSupport().coerce_(t, pattern_hz3823_b0k);
      if (coercedNode_hz3823_b0k != null) {
        {
          Iterator<SNode> typeParam_it = ListSequence.fromList(((List<SNode>) pattern_hz3823_b0k.getFieldValue("patternVar_l"))).iterator();
          Iterator<SNode> myParam_it = ListSequence.fromList(SLinkOperations.getTargets(thisNode, "parameter", true)).iterator();
          SNode typeParam_var;
          SNode myParam_var;
          while (typeParam_it.hasNext() && myParam_it.hasNext()) {
            typeParam_var = typeParam_it.next();
            myParam_var = myParam_it.next();
            SNode _myParam = myParam_var;
            SNode _typeParam = typeParam_var;
            while (SNodeOperations.isInstanceOf(_myParam, "jetbrains.mps.baseLanguage.structure.TypeVariableReference")) {
              SNode temp = SNodeOperations.cast(MapSequence.fromMap(substitutions).get(SLinkOperations.getTarget(SNodeOperations.cast(_myParam, "jetbrains.mps.baseLanguage.structure.TypeVariableReference"), "typeVariableDeclaration", false)), "jetbrains.mps.baseLanguage.structure.Type");
              if (temp != null && temp != _myParam) {
                _myParam = temp;
              } else {
                break;
              }
            }
            while (SNodeOperations.isInstanceOf(_typeParam, "jetbrains.mps.baseLanguage.structure.TypeVariableReference")) {
              SNode temp = SNodeOperations.cast(MapSequence.fromMap(substitutions).get(SLinkOperations.getTarget(SNodeOperations.cast(_typeParam, "jetbrains.mps.baseLanguage.structure.TypeVariableReference"), "typeVariableDeclaration", false)), "jetbrains.mps.baseLanguage.structure.Type");
              if (temp != null && temp != _typeParam) {
                _typeParam = temp;
              } else {
                break;
              }
            }
            if (SNodeOperations.isInstanceOf(_myParam, "jetbrains.mps.baseLanguage.structure.WildCardType") || SNodeOperations.isInstanceOf(_myParam, "jetbrains.mps.baseLanguage.structure.UpperBoundType") || SNodeOperations.isInstanceOf(_myParam, "jetbrains.mps.baseLanguage.structure.LowerBoundType")) {
              if (!(BehaviorReflection.invokeVirtual(Boolean.TYPE, _myParam, "virtual_isSupersetOf_9029841626175335449", new Object[]{_typeParam, substitutions}))) {
                return false;
              }
            } else if (SNodeOperations.isInstanceOf(t, "jetbrains.mps.baseLanguage.structure.UpperBoundType") || SNodeOperations.isInstanceOf(t, "jetbrains.mps.baseLanguage.structure.LowerBoundType")) {
              return false;
            } else if (SNodeOperations.isInstanceOf(_myParam, "jetbrains.mps.baseLanguage.structure.ClassifierType") && ListSequence.fromList(SLinkOperations.getTargets(SNodeOperations.cast(_myParam, "jetbrains.mps.baseLanguage.structure.ClassifierType"), "parameter", true)).isNotEmpty()) {
              if (!(SNodeOperations.isInstanceOf(_typeParam, "jetbrains.mps.baseLanguage.structure.ClassifierType") && ListSequence.fromList(SLinkOperations.getTargets(SNodeOperations.cast(_typeParam, "jetbrains.mps.baseLanguage.structure.ClassifierType"), "parameter", true)).isNotEmpty() && BehaviorReflection.invokeVirtual(Boolean.TYPE, _myParam, "virtual_isSupersetOf_9029841626175335449", new Object[]{_typeParam, substitutions}) && BehaviorReflection.invokeVirtual(Boolean.TYPE, _typeParam, "virtual_isSupersetOf_9029841626175335449", new Object[]{_myParam, substitutions}))) {
                return false;
              }
            } else {
              if (!(MatchingUtil.matchNodes(_myParam, _typeParam))) {
                return false;
              }
            }
          }
        }
<<<<<<< HEAD
        if (SNodeOperations.isInstanceOf(t, "jetbrains.mps.baseLanguage.structure.ClassifierType") && ListSequence.fromList(SLinkOperations.getTargets(thisNode, "parameter", true)).count() != ListSequence.fromList(SLinkOperations.getTargets(SNodeOperations.cast(t, "jetbrains.mps.baseLanguage.structure.ClassifierType"), "parameter", true)).count() && !(SNodeOperations.isInstanceOf(coercedNode_hz3823_b0k, "jetbrains.mps.baseLanguage.structure.ClassifierType") && (int) ListSequence.fromList(SLinkOperations.getTargets(thisNode, "parameter", true)).count() == (int) ListSequence.fromList(SLinkOperations.getTargets(SNodeOperations.cast(coercedNode_hz3823_b0k, "jetbrains.mps.baseLanguage.structure.ClassifierType"), "parameter", true)).count())) {
=======
        if (SNodeOperations.isInstanceOf(t, "jetbrains.mps.baseLanguage.structure.ClassifierType") && ListSequence.fromList(SLinkOperations.getTargets(thisNode, "parameter", true)).count() != ListSequence.fromList(SLinkOperations.getTargets(SNodeOperations.cast(t, "jetbrains.mps.baseLanguage.structure.ClassifierType"), "parameter", true)).count() && !(SNodeOperations.isInstanceOf(coercedNode_hz3823_b0k, "jetbrains.mps.baseLanguage.structure.ClassifierType") && ListSequence.fromList(SLinkOperations.getTargets(thisNode, "parameter", true)).count() == ListSequence.fromList(SLinkOperations.getTargets(SNodeOperations.cast(coercedNode_hz3823_b0k, "jetbrains.mps.baseLanguage.structure.ClassifierType"), "parameter", true)).count())) {
>>>>>>> f41488bc
          return false;
        }
        return true;
      } else {
      }
    }
    return BehaviorReflection.invokeSuper(Boolean.TYPE, thisNode, "jetbrains.mps.baseLanguage.structure.Type", "virtual_isSupersetOf_9029841626175335449", new Object[]{t, substitutions});
  }

  public static SNode virtual_createDefaultTypeExpression_3359611512358152580(SNode thisNode) {
    return _quotation_createNode_hz3823_a0a11();
  }

  public static boolean virtual_hasMissingParameters_3508583411997314206(SNode thisNode) {
    return ListSequence.fromList(SLinkOperations.getTargets(SLinkOperations.getTarget(thisNode, "classifier", false), "typeVariableDeclaration", true)).count() != ListSequence.fromList(SLinkOperations.getTargets(thisNode, "parameter", true)).count();
  }

  public static SNode virtual_getLooseType_5744862332972792015(SNode thisNode, @NotNull Set<SNode> visitedTypes) {
    SNode classifierType = SConceptOperations.createNewNode("jetbrains.mps.baseLanguage.structure.ClassifierType", null);
    SLinkOperations.setTarget(classifierType, "classifier", SLinkOperations.getTarget(thisNode, "classifier", false), false);
    for (SNode typeParam : SLinkOperations.getTargets(thisNode, "parameter", true)) {
      ListSequence.fromList(SLinkOperations.getTargets(classifierType, "parameter", true)).addElement(BehaviorReflection.invokeVirtual((Class<SNode>) ((Class) Object.class), typeParam, "virtual_getLooseType_5744862332972792015", new Object[]{visitedTypes}));
    }
    return classifierType;
  }

  public static String virtual_jniSignature_8847328628797633411(SNode thisNode) {
    SNode classifier = SLinkOperations.getTarget(thisNode, "classifier", false);
    String fqName = check_hz3823_a0b0o(classifier);
    if (fqName == null) {
      return "";
    }
    String preparedFQName = fqName.replace('.', '/');
    return "L" + preparedFQName + ";";
  }

  public static boolean virtual_isReifiable_2817265908000464118(SNode thisNode) {
    if (!(ListSequence.fromList(SLinkOperations.getTargets(thisNode, "parameter", true)).isEmpty())) {
      for (SNode parameter : SLinkOperations.getTargets(thisNode, "parameter", true)) {
        if (!(SNodeOperations.isInstanceOf(parameter, "jetbrains.mps.baseLanguage.structure.WildCardType"))) {
          return false;
        }
      }
    }
    return true;
  }

  public static SNode virtual_getClassifier_7405920559687237513(SNode thisNode) {
    return SLinkOperations.getTarget(thisNode, "classifier", false);
  }

  public static Iterable<SNode> virtual_getTypeParameters_7405920559687237518(SNode thisNode) {
    return SLinkOperations.getTargets(thisNode, "parameter", true);
  }

  public static SNode virtual_expandGenerics_4122274986016348613(SNode thisNode, Map<SNode, SNode> substitutions, List<SNode> expTrace) {
    if (ListSequence.fromList(SLinkOperations.getTargets(thisNode, "parameter", true)).isEmpty() && ListSequence.fromList(SLinkOperations.getTargets(SLinkOperations.getTarget(thisNode, "classifier", false), "typeVariableDeclaration", true)).isNotEmpty()) {
      return thisNode;
    }
    if (ListSequence.fromList(SNodeOperations.getDescendants(thisNode, "jetbrains.mps.baseLanguage.structure.TypeVariableReference", false, new String[]{})).isEmpty()) {
      return thisNode;
    }
    return IGenericType_Behavior.call_expandGenericDescendants_4107091686347838550(thisNode, SNodeOperations.copyNode(thisNode), substitutions, expTrace);
  }

  public static void virtual_collectGenericSubstitutions_4107091686347010321(SNode thisNode, final Map<SNode, SNode> substitutions) {
    // recursion guard 
    if (MapSequence.fromMap(substitutions).containsKey(SLinkOperations.getTarget(thisNode, "classifier", false))) {
      return;
    }
    MapSequence.fromMap(substitutions).put(SLinkOperations.getTarget(thisNode, "classifier", false), SLinkOperations.getTarget(thisNode, "classifier", false));

    // traverse all extended/implemented classifiers 
    if (SNodeOperations.isInstanceOf(SLinkOperations.getTarget(thisNode, "classifier", false), "jetbrains.mps.baseLanguage.structure.AnonymousClass")) {
      BehaviorReflection.invokeVirtual(Void.class, BehaviorReflection.invokeVirtual((Class<SNode>) ((Class) Object.class), SNodeOperations.cast(SLinkOperations.getTarget(thisNode, "classifier", false), "jetbrains.mps.baseLanguage.structure.AnonymousClass"), "virtual_getSuperclass_1240936569950", new Object[]{}), "virtual_collectGenericSubstitutions_4107091686347010321", new Object[]{substitutions});
    } else if (SNodeOperations.isInstanceOf(SLinkOperations.getTarget(thisNode, "classifier", false), "jetbrains.mps.baseLanguage.structure.ClassConcept")) {
      BehaviorReflection.invokeVirtual(Void.class, SLinkOperations.getTarget(SNodeOperations.cast(SLinkOperations.getTarget(thisNode, "classifier", false), "jetbrains.mps.baseLanguage.structure.ClassConcept"), "superclass", true), "virtual_collectGenericSubstitutions_4107091686347010321", new Object[]{substitutions});
      for (SNode ifc : ListSequence.fromList(SLinkOperations.getTargets(SNodeOperations.cast(SLinkOperations.getTarget(thisNode, "classifier", false), "jetbrains.mps.baseLanguage.structure.ClassConcept"), "implementedInterface", true))) {
        BehaviorReflection.invokeVirtual(Void.class, ifc, "virtual_collectGenericSubstitutions_4107091686347010321", new Object[]{substitutions});
      }
    } else if (SNodeOperations.isInstanceOf(SLinkOperations.getTarget(thisNode, "classifier", false), "jetbrains.mps.baseLanguage.structure.Interface")) {
      for (SNode ifc : ListSequence.fromList(SLinkOperations.getTargets(SNodeOperations.cast(SLinkOperations.getTarget(thisNode, "classifier", false), "jetbrains.mps.baseLanguage.structure.Interface"), "extendedInterface", true))) {
        BehaviorReflection.invokeVirtual(Void.class, ifc, "virtual_collectGenericSubstitutions_4107091686347010321", new Object[]{substitutions});
      }
    }

    // for each declared TypeVar substitute its actual value 
    if (ListSequence.fromList(SLinkOperations.getTargets(SLinkOperations.getTarget(thisNode, "classifier", false), "typeVariableDeclaration", true)).any(new IWhereFilter<SNode>() {
      public boolean accept(SNode it) {
        return MapSequence.fromMap(substitutions).containsKey(it);
      }
    })) {
      return;
    }
    if (ListSequence.fromList(SLinkOperations.getTargets(thisNode, "parameter", true)).isEmpty() && ListSequence.fromList(SLinkOperations.getTargets(SLinkOperations.getTarget(thisNode, "classifier", false), "typeVariableDeclaration", true)).isNotEmpty()) {
      // treat raw type as if all params were Object or the appropriate bound 
      for (SNode tvd : ListSequence.fromList(SLinkOperations.getTargets(SLinkOperations.getTarget(thisNode, "classifier", false), "typeVariableDeclaration", true))) {
<<<<<<< HEAD
        MapSequence.fromMap(substitutions).put(tvd, ((SLinkOperations.getTarget(tvd, "bound", true) == null) ? _quotation_createNode_hz3823_a0a0a1a6a91() : SNodeOperations.copyNode(SLinkOperations.getTarget(tvd, "bound", true))));
=======
        MapSequence.fromMap(substitutions).put(tvd, ((SLinkOperations.getTarget(tvd, "bound", true) == null) ? _quotation_createNode_hz3823_a0a0a1a9a91() : SNodeOperations.copyNode(SLinkOperations.getTarget(tvd, "bound", true))));
>>>>>>> f41488bc
      }
    } else {
      {
        Iterator<SNode> tvd_it = ListSequence.fromList(SLinkOperations.getTargets(SLinkOperations.getTarget(thisNode, "classifier", false), "typeVariableDeclaration", true)).iterator();
        Iterator<SNode> tval_it = ListSequence.fromList(SLinkOperations.getTargets(thisNode, "parameter", true)).iterator();
        SNode tvd_var;
        SNode tval_var;
        while (tvd_it.hasNext() && tval_it.hasNext()) {
          tvd_var = tvd_it.next();
          tval_var = tval_it.next();
          MapSequence.fromMap(substitutions).put(tvd_var, SNodeOperations.copyNode(tval_var));
          // iterate recursively into each parameter type if generic 
          if (SNodeOperations.isInstanceOf(tval_var, "jetbrains.mps.baseLanguage.structure.IGenericType")) {
            BehaviorReflection.invokeVirtual(Void.class, SNodeOperations.cast(tval_var, "jetbrains.mps.baseLanguage.structure.IGenericType"), "virtual_collectGenericSubstitutions_4107091686347010321", new Object[]{substitutions});
          }
        }
      }
    }

    // traverse all enclosing classifiers if not in static context 
    // TODO : move to generic declaration? 
    if (!(BehaviorReflection.invokeVirtual(Boolean.TYPE, SLinkOperations.getTarget(thisNode, "classifier", false), "virtual_isStatic_8986964027630462944", new Object[]{}))) {
      SNode enclosing = SNodeOperations.getAncestor(SLinkOperations.getTarget(thisNode, "classifier", false), "jetbrains.mps.baseLanguage.structure.Classifier", false, false);
      if ((enclosing != null)) {
        SNode etype = SConceptOperations.createNewNode("jetbrains.mps.baseLanguage.structure.ClassifierType", null);
        SLinkOperations.setTarget(etype, "classifier", enclosing, false);
        for (SNode tvd : ListSequence.fromList(SLinkOperations.getTargets(enclosing, "typeVariableDeclaration", true))) {
          SNode tvr = SNodeFactoryOperations.addNewChild(etype, "parameter", "jetbrains.mps.baseLanguage.structure.TypeVariableReference");
          SLinkOperations.setTarget(tvr, "typeVariableDeclaration", tvd, false);
        }
        BehaviorReflection.invokeVirtual(Void.class, etype, "virtual_collectGenericSubstitutions_4107091686347010321", new Object[]{substitutions});
      }
    }
  }

  public static boolean virtual_canBeCoerced_6321644624958501287(SNode thisNode, String conceptFqName) {
    if ("jetbrains.mps.baseLanguage.structure.ArrayType".equals(conceptFqName)) {
      return SLinkOperations.getTarget(thisNode, "classifier", false) == SLinkOperations.getTarget(_quotation_createNode_hz3823_a0a0a0a0u_0(), "classifier", false) || SLinkOperations.getTarget(thisNode, "classifier", false) == SLinkOperations.getTarget(_quotation_createNode_hz3823_a0a0a0a0u(), "classifier", false);
    }
    return true;
  }

  @Deprecated
  public static SNode call_createDefaultTypeExpression_9011026350741578236(SNode thisNode) {
    return BehaviorReflection.invokeVirtual((Class<SNode>) ((Class) Object.class), thisNode, "virtual_createDefaultTypeExpression_3359611512358152580", new Object[]{});
  }

  @Deprecated
  public static SNode callSuper_createDefaultTypeExpression_9011026350741578236(SNode thisNode, String callerConceptFqName) {
    return BehaviorManager.getInstance().invokeSuper((Class<SNode>) ((Class) Object.class), SNodeOperations.cast(thisNode, "jetbrains.mps.baseLanguage.structure.ClassifierType"), callerConceptFqName, "virtual_createDefaultTypeExpression_3359611512358152580", new Class[]{SNode.class}, new Object[]{});
  }

  public static class Pattern_hz3823_a0a1a1a0a0a01 extends GeneratedMatchingPattern implements IMatchingPattern {
    public Pattern_hz3823_a0a1a1a0a0a01() {
    }

    public boolean match(SNode nodeToMatch) {
      {
        SNode nodeToMatch_hz3823_a0a0a0a0j = nodeToMatch;
        if (!("jetbrains.mps.baseLanguage.structure.ClassifierType".equals(nodeToMatch_hz3823_a0a0a0a0j.getConcept().getQualifiedName()))) {
          return false;
        }
        {
          SNodeReference pointer = SNODE_POINTER_hz3823_a0a0a0a0b0b0a0a0a0b0b0a0a0k;
          if (!(PatternUtil.matchReferentWithNode(pointer, nodeToMatch_hz3823_a0a0a0a0j.getReferenceTarget("classifier")))) {
            return false;
          }
        }
      }
      return true;
    }

    public boolean hasAntiquotations() {
      return false;
    }

    public void fillFieldValuesFrom(GeneratedMatchingPattern pattern) {
    }

    public Object getFieldValue(String fieldName) {
      return null;
    }

    public void performActions(Object o) {
    }
  }

  public static class Pattern_hz3823_a0a0a1a01 extends GeneratedMatchingPattern implements IMatchingPattern {
    /*package*/ List<SNode> patternVar_l;
    /*package*/ SNode patternVar_ignored;
    /*package*/ Object AntiquotationField_hz3823_a0a0a1a9;

    public Pattern_hz3823_a0a0a1a01(Object parameter_hz3823_a0a0a1a9) {
      this.AntiquotationField_hz3823_a0a0a1a9 = parameter_hz3823_a0a0a1a9;
    }

    public boolean match(SNode nodeToMatch) {
      {
        SNode nodeToMatch_hz3823_a0a1a9 = nodeToMatch;
        if (!("jetbrains.mps.baseLanguage.structure.ClassifierType".equals(nodeToMatch_hz3823_a0a1a9.getConcept().getQualifiedName()))) {
          return false;
        }
        {
          SNode referent;
          referent = (SNode) this.AntiquotationField_hz3823_a0a0a1a9;
          if (nodeToMatch_hz3823_a0a1a9.getReferenceTarget("classifier") != referent) {
            return false;
          }
        }
        {
          String childRole_hz3823_ = "parameter";
          this.patternVar_l = ListSequence.fromList(new ArrayList<SNode>());
          patternVar_ignored = null;
          for (SNode childVar : nodeToMatch_hz3823_a0a1a9.getChildren(childRole_hz3823_)) {
            patternVar_ignored = childVar;
            ListSequence.fromList(this.patternVar_l).addElement(childVar);
          }
        }
      }
      return true;
    }

    public boolean hasAntiquotations() {
      return true;
    }

    public void fillFieldValuesFrom(GeneratedMatchingPattern pattern) {
      if (pattern != null && pattern.getClass() == this.getClass()) {
        patternVar_l = (List<SNode>) pattern.getFieldValue("patternVar_l");
        patternVar_ignored = (SNode) pattern.getFieldValue("patternVar_ignored");
      }
    }

    public Object getFieldValue(String fieldName) {
      if ("patternVar_l".equals(fieldName)) {
        return patternVar_l;
      }
      if ("patternVar_ignored".equals(fieldName)) {
        return patternVar_ignored;
      }
      return null;
    }

    public void performActions(Object o) {
    }
  }

  public static class Pattern_hz3823_a0a1a1a0a0a11 extends GeneratedMatchingPattern implements IMatchingPattern {
    public Pattern_hz3823_a0a1a1a0a0a11() {
    }

    public boolean match(SNode nodeToMatch) {
      {
        SNode nodeToMatch_hz3823_a0a0a0a0k = nodeToMatch;
        if (!("jetbrains.mps.baseLanguage.structure.ClassifierType".equals(nodeToMatch_hz3823_a0a0a0a0k.getConcept().getQualifiedName()))) {
          return false;
        }
        {
          SNodeReference pointer = SNODE_POINTER_hz3823_a0a0a0a0b0b0a0a0a0b0b0a0a0l;
          if (!(PatternUtil.matchReferentWithNode(pointer, nodeToMatch_hz3823_a0a0a0a0k.getReferenceTarget("classifier")))) {
            return false;
          }
        }
      }
      return true;
    }

    public boolean hasAntiquotations() {
      return false;
    }

    public void fillFieldValuesFrom(GeneratedMatchingPattern pattern) {
    }

    public Object getFieldValue(String fieldName) {
      return null;
    }

    public void performActions(Object o) {
    }
  }

  public static class Pattern_hz3823_a0a0a1a11 extends GeneratedMatchingPattern implements IMatchingPattern {
    /*package*/ List<SNode> patternVar_l;
    /*package*/ SNode patternVar_ignored;
    /*package*/ Object AntiquotationField_hz3823_a0a0a1a01;

    public Pattern_hz3823_a0a0a1a11(Object parameter_hz3823_a0a0a1a01) {
      this.AntiquotationField_hz3823_a0a0a1a01 = parameter_hz3823_a0a0a1a01;
    }

    public boolean match(SNode nodeToMatch) {
      {
        SNode nodeToMatch_hz3823_a0a1a01 = nodeToMatch;
        if (!("jetbrains.mps.baseLanguage.structure.ClassifierType".equals(nodeToMatch_hz3823_a0a1a01.getConcept().getQualifiedName()))) {
          return false;
        }
        {
          SNode referent;
          referent = (SNode) this.AntiquotationField_hz3823_a0a0a1a01;
          if (nodeToMatch_hz3823_a0a1a01.getReferenceTarget("classifier") != referent) {
            return false;
          }
        }
        {
          String childRole_hz3823__0 = "parameter";
          this.patternVar_l = ListSequence.fromList(new ArrayList<SNode>());
          patternVar_ignored = null;
          for (SNode childVar : nodeToMatch_hz3823_a0a1a01.getChildren(childRole_hz3823__0)) {
            patternVar_ignored = childVar;
            ListSequence.fromList(this.patternVar_l).addElement(childVar);
          }
        }
      }
      return true;
    }

    public boolean hasAntiquotations() {
      return true;
    }

    public void fillFieldValuesFrom(GeneratedMatchingPattern pattern) {
      if (pattern != null && pattern.getClass() == this.getClass()) {
        patternVar_l = (List<SNode>) pattern.getFieldValue("patternVar_l");
        patternVar_ignored = (SNode) pattern.getFieldValue("patternVar_ignored");
      }
    }

    public Object getFieldValue(String fieldName) {
      if ("patternVar_l".equals(fieldName)) {
        return patternVar_l;
      }
      if ("patternVar_ignored".equals(fieldName)) {
        return patternVar_ignored;
      }
      return null;
    }

    public void performActions(Object o) {
    }
  }

  private static SNode _quotation_createNode_hz3823_a0a7(Object parameter_1) {
    PersistenceFacade facade = PersistenceFacade.getInstance();
    SNode quotedNode_2 = null;
    quotedNode_2 = SModelUtil_new.instantiateConceptDeclaration("jetbrains.mps.baseLanguage.structure.ClassifierClassExpression", null, null, false);
    SNodeAccessUtil.setReferenceTarget(quotedNode_2, "classifier", (SNode) parameter_1);
    return quotedNode_2;
  }

  private static SNode _quotation_createNode_hz3823_a0a11() {
    PersistenceFacade facade = PersistenceFacade.getInstance();
    SNode quotedNode_1 = null;
    quotedNode_1 = SModelUtil_new.instantiateConceptDeclaration("jetbrains.mps.baseLanguage.structure.NullLiteral", null, null, false);
    return quotedNode_1;
  }

  private static String check_hz3823_a0b0o(SNode checkedDotOperand) {
    if (null != checkedDotOperand) {
      return BehaviorReflection.invokeVirtual(String.class, checkedDotOperand, "virtual_getFqName_1213877404258", new Object[]{});
    }
    return null;
  }

<<<<<<< HEAD
  private static SNode _quotation_createNode_hz3823_a0a0a1a6a91() {
=======
  private static SNode _quotation_createNode_hz3823_a0a0a1a9a91() {
>>>>>>> f41488bc
    PersistenceFacade facade = PersistenceFacade.getInstance();
    SNode quotedNode_1 = null;
    quotedNode_1 = SModelUtil_new.instantiateConceptDeclaration("jetbrains.mps.baseLanguage.structure.ClassifierType", null, null, false);
    quotedNode_1.setReference("classifier", SReference.create("classifier", quotedNode_1, facade.createModelReference("f:java_stub#6354ebe7-c22a-4a0f-ac54-50b52ab9b065#java.lang(JDK/java.lang@java_stub)"), facade.createNodeId("~Object")));
    return quotedNode_1;
  }

  private static SNode _quotation_createNode_hz3823_a0a0a0a0u() {
    PersistenceFacade facade = PersistenceFacade.getInstance();
    SNode quotedNode_1 = null;
    quotedNode_1 = SModelUtil_new.instantiateConceptDeclaration("jetbrains.mps.baseLanguage.structure.ClassifierType", null, null, false);
    quotedNode_1.setReference("classifier", SReference.create("classifier", quotedNode_1, facade.createModelReference("f:java_stub#6354ebe7-c22a-4a0f-ac54-50b52ab9b065#java.lang(JDK/java.lang@java_stub)"), facade.createNodeId("~Object")));
    return quotedNode_1;
  }

  private static SNode _quotation_createNode_hz3823_a0a0a0a0u_0() {
    PersistenceFacade facade = PersistenceFacade.getInstance();
    SNode quotedNode_1 = null;
    quotedNode_1 = SModelUtil_new.instantiateConceptDeclaration("jetbrains.mps.baseLanguage.structure.ClassifierType", null, null, false);
    quotedNode_1.setReference("classifier", SReference.create("classifier", quotedNode_1, facade.createModelReference("f:java_stub#6354ebe7-c22a-4a0f-ac54-50b52ab9b065#java.lang.reflect(JDK/java.lang.reflect@java_stub)"), facade.createNodeId("~Array")));
    return quotedNode_1;
  }

  private static SNodePointer SNODE_POINTER_hz3823_a0a0a0a0b0b0a0a0a0b0b0a0a0k = new SNodePointer("f:java_stub#6354ebe7-c22a-4a0f-ac54-50b52ab9b065#java.lang(JDK/java.lang@java_stub)", "~Object");
  private static SNodePointer SNODE_POINTER_hz3823_a0a0a0a0b0b0a0a0a0b0b0a0a0l = new SNodePointer("f:java_stub#6354ebe7-c22a-4a0f-ac54-50b52ab9b065#java.lang(JDK/java.lang@java_stub)", "~Object");
}<|MERGE_RESOLUTION|>--- conflicted
+++ resolved
@@ -233,11 +233,7 @@
             }
           }
         }
-<<<<<<< HEAD
-        if (SNodeOperations.isInstanceOf(t, "jetbrains.mps.baseLanguage.structure.ClassifierType") && ListSequence.fromList(SLinkOperations.getTargets(thisNode, "parameter", true)).count() != ListSequence.fromList(SLinkOperations.getTargets(SNodeOperations.cast(t, "jetbrains.mps.baseLanguage.structure.ClassifierType"), "parameter", true)).count() && !(SNodeOperations.isInstanceOf(coercedNode_hz3823_b0k, "jetbrains.mps.baseLanguage.structure.ClassifierType") && (int) ListSequence.fromList(SLinkOperations.getTargets(thisNode, "parameter", true)).count() == (int) ListSequence.fromList(SLinkOperations.getTargets(SNodeOperations.cast(coercedNode_hz3823_b0k, "jetbrains.mps.baseLanguage.structure.ClassifierType"), "parameter", true)).count())) {
-=======
         if (SNodeOperations.isInstanceOf(t, "jetbrains.mps.baseLanguage.structure.ClassifierType") && ListSequence.fromList(SLinkOperations.getTargets(thisNode, "parameter", true)).count() != ListSequence.fromList(SLinkOperations.getTargets(SNodeOperations.cast(t, "jetbrains.mps.baseLanguage.structure.ClassifierType"), "parameter", true)).count() && !(SNodeOperations.isInstanceOf(coercedNode_hz3823_b0k, "jetbrains.mps.baseLanguage.structure.ClassifierType") && ListSequence.fromList(SLinkOperations.getTargets(thisNode, "parameter", true)).count() == ListSequence.fromList(SLinkOperations.getTargets(SNodeOperations.cast(coercedNode_hz3823_b0k, "jetbrains.mps.baseLanguage.structure.ClassifierType"), "parameter", true)).count())) {
->>>>>>> f41488bc
           return false;
         }
         return true;
@@ -335,11 +331,7 @@
     if (ListSequence.fromList(SLinkOperations.getTargets(thisNode, "parameter", true)).isEmpty() && ListSequence.fromList(SLinkOperations.getTargets(SLinkOperations.getTarget(thisNode, "classifier", false), "typeVariableDeclaration", true)).isNotEmpty()) {
       // treat raw type as if all params were Object or the appropriate bound 
       for (SNode tvd : ListSequence.fromList(SLinkOperations.getTargets(SLinkOperations.getTarget(thisNode, "classifier", false), "typeVariableDeclaration", true))) {
-<<<<<<< HEAD
-        MapSequence.fromMap(substitutions).put(tvd, ((SLinkOperations.getTarget(tvd, "bound", true) == null) ? _quotation_createNode_hz3823_a0a0a1a6a91() : SNodeOperations.copyNode(SLinkOperations.getTarget(tvd, "bound", true))));
-=======
         MapSequence.fromMap(substitutions).put(tvd, ((SLinkOperations.getTarget(tvd, "bound", true) == null) ? _quotation_createNode_hz3823_a0a0a1a9a91() : SNodeOperations.copyNode(SLinkOperations.getTarget(tvd, "bound", true))));
->>>>>>> f41488bc
       }
     } else {
       {
@@ -604,11 +596,7 @@
     return null;
   }
 
-<<<<<<< HEAD
-  private static SNode _quotation_createNode_hz3823_a0a0a1a6a91() {
-=======
   private static SNode _quotation_createNode_hz3823_a0a0a1a9a91() {
->>>>>>> f41488bc
     PersistenceFacade facade = PersistenceFacade.getInstance();
     SNode quotedNode_1 = null;
     quotedNode_1 = SModelUtil_new.instantiateConceptDeclaration("jetbrains.mps.baseLanguage.structure.ClassifierType", null, null, false);
