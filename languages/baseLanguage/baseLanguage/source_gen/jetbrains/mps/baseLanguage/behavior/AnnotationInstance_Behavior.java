--- conflicted
+++ resolved
@@ -25,11 +25,7 @@
         return new NamedElementsScope(methods);
       }
       if (SConceptOperations.isSubConceptOf(concept_c0a, "jetbrains.mps.baseLanguage.structure.ImplicitAnnotationMethodKind")) {
-<<<<<<< HEAD
-        return ((int) Sequence.fromIterable(methods).count() == 1 ? new NamedElementsScope(methods) : new EmptyScope());
-=======
         return (Sequence.fromIterable(methods).count() == 1 ? new NamedElementsScope(methods) : new EmptyScope());
->>>>>>> f41488bc
       }
     }
 
