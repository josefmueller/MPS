--- conflicted
+++ resolved
@@ -8,147 +8,55 @@
 import jetbrains.mps.typesystem.inference.TypeCheckingContext;
 import jetbrains.mps.lang.typesystem.runtime.IsApplicableStatus;
 import jetbrains.mps.lang.smodel.generator.smodelAdapter.SLinkOperations;
-import jetbrains.mps.baseLanguage.behavior.Classifier_Behavior;
+import jetbrains.mps.lang.smodel.generator.smodelAdapter.SNodeOperations;
 import java.util.Map;
+import java.util.List;
 import jetbrains.mps.internal.collections.runtime.MapSequence;
 import java.util.HashMap;
-import jetbrains.mps.baseLanguage.behavior.IMethodCall_Behavior;
-import java.util.List;
+import jetbrains.mps.internal.collections.runtime.Sequence;
+import jetbrains.mps.baseLanguage.scopes.Members;
+import jetbrains.mps.baseLanguage.behavior.IClassifier_Behavior;
+import jetbrains.mps.lang.smodel.generator.smodelAdapter.SConceptOperations;
 import jetbrains.mps.internal.collections.runtime.ListSequence;
-import jetbrains.mps.lang.smodel.generator.smodelAdapter.SNodeOperations;
-import jetbrains.mps.internal.collections.runtime.ISelector;
-import jetbrains.mps.internal.collections.runtime.IWhereFilter;
-import jetbrains.mps.internal.collections.runtime.ITranslator2;
-import java.util.Iterator;
-import jetbrains.mps.baseLanguage.behavior.IGenericType_Behavior;
-import jetbrains.mps.baseLanguage.behavior.ITypeApplicable_Behavior;
 import jetbrains.mps.typesystem.inference.EquationInfo;
 import jetbrains.mps.smodel.SModelUtil_new;
 import java.util.Set;
 import java.util.HashSet;
 import jetbrains.mps.project.GlobalScope;
-import jetbrains.mps.smodel.SReference;
-import jetbrains.mps.smodel.SModelReference;
-import jetbrains.mps.smodel.SNodeId;
 
 public class typeof_LocalInstanceMethodCall_InferenceRule extends AbstractInferenceRule_Runtime implements InferenceRule_Runtime {
   public typeof_LocalInstanceMethodCall_InferenceRule() {
   }
 
   public void applyRule(final SNode methodCall, final TypeCheckingContext typeCheckingContext, IsApplicableStatus status) {
-    final SNode mdecl = SLinkOperations.getTarget(methodCall, "baseMethodDeclaration", false);
-    if (mdecl == null) {
+    if (SLinkOperations.getTarget(methodCall, "baseMethodDeclaration", false) == null) {
       return;
     }
-
-    SNode contextClassifier = Classifier_Behavior.getContextClassifier_6172562527426750080(methodCall);
-    if (contextClassifier == null) {
-      return;
+    // --- 
+    SNode methodDeclaration = SLinkOperations.getTarget(methodCall, "baseMethodDeclaration", false);
+    final SNode methodClassifier = SNodeOperations.getAncestor(methodDeclaration, "jetbrains.mps.baseLanguage.structure.Classifier", false, false);
+    Map<SNode, List<SNode>> mmap = MapSequence.fromMap(new HashMap<SNode, List<SNode>>());
+    RulesFunctions_BaseLanguage.inference_equateParametersAndReturnType(typeCheckingContext, methodCall, SLinkOperations.getTarget(methodDeclaration, "returnType", true), mmap);
+    SNode currentClassifier = SNodeOperations.getAncestor(methodCall, "jetbrains.mps.baseLanguage.structure.Classifier", false, false);
+    while (currentClassifier != null && currentClassifier != methodClassifier && !(Sequence.fromIterable(Members.visibleInstanceMethods(IClassifier_Behavior.call_getThisType_7405920559687254782(currentClassifier), methodCall)).contains(methodDeclaration))) {
+      currentClassifier = SNodeOperations.getAncestor(currentClassifier, "jetbrains.mps.baseLanguage.structure.Classifier", false, false);
     }
-
-    SNode thisType = Classifier_Behavior.call_getThisType_3305065273710880775(contextClassifier);
-
-    final Map<SNode, SNode> subs = MapSequence.fromMap(new HashMap<SNode, SNode>());
-    // check the inference context 
-    if (!(IMethodCall_Behavior.call_isInTypeInferenceContext_4837286298388660615(methodCall))) {
-      List<SNode> inferrableTypeVars = ListSequence.fromList(SNodeOperations.getDescendants(SLinkOperations.getTarget(mdecl, "returnType", true), "jetbrains.mps.baseLanguage.structure.TypeVariableReference", false, new String[]{})).select(new ISelector<SNode, SNode>() {
-        public SNode select(SNode it) {
-          return SLinkOperations.getTarget(it, "typeVariableDeclaration", false);
-        }
-      }).where(new IWhereFilter<SNode>() {
-        public boolean accept(SNode it) {
-          return SNodeOperations.getParent(it) == mdecl;
-        }
-      }).toListSequence();
-      List<SNode> boundTypeVars = ListSequence.fromList(SLinkOperations.getTargets(mdecl, "parameter", true)).translate(new ITranslator2<SNode, SNode>() {
-        public Iterable<SNode> translate(SNode p) {
-          return SNodeOperations.getDescendants(p, "jetbrains.mps.baseLanguage.structure.TypeVariableReference", false, new String[]{});
-        }
-      }).select(new ISelector<SNode, SNode>() {
-        public SNode select(SNode it) {
-          return SLinkOperations.getTarget(it, "typeVariableDeclaration", false);
-        }
-      }).where(new IWhereFilter<SNode>() {
-        public boolean accept(SNode it) {
-          return SNodeOperations.getParent(it) == mdecl;
-        }
-      }).toListSequence();
-      for (SNode tvd : ListSequence.fromList(inferrableTypeVars).subtract(ListSequence.fromList(boundTypeVars))) {
-        // assume all unbound type vars outside an inference context are Object 
-        MapSequence.fromMap(subs).put(tvd, new typeof_LocalInstanceMethodCall_InferenceRule.QuotationClass_h4n2qb_a1a0b0c0k0a().createNode(typeCheckingContext));
-      }
+    SNode constructedType = new typeof_LocalInstanceMethodCall_InferenceRule.QuotationClass_h4n2qb_a0a8a0().createNode(currentClassifier, typeCheckingContext);
+    for (SNode tvd : SLinkOperations.getTargets(currentClassifier, "typeVariableDeclaration", true)) {
+      SNode tvr = SConceptOperations.createNewNode("jetbrains.mps.baseLanguage.structure.TypeVariableReference", null);
+      SLinkOperations.setTarget(tvr, "typeVariableDeclaration", tvd, false);
+      ListSequence.fromList(SLinkOperations.getTargets(constructedType, "parameter", true)).addElement(tvr);
     }
-    if (ListSequence.fromList(SLinkOperations.getTargets(methodCall, "typeArgument", true)).isEmpty() && ListSequence.fromList(SLinkOperations.getTargets(mdecl, "typeVariableDeclaration", true)).isNotEmpty()) {
-      for (SNode tvd : ListSequence.fromList(SLinkOperations.getTargets(mdecl, "typeVariableDeclaration", true))) {
-        if (!(MapSequence.fromMap(subs).containsKey(tvd))) {
-          final SNode T_typevar_4837286298389068251 = typeCheckingContext.createNewRuntimeTypesVariable();
-          MapSequence.fromMap(subs).put(tvd, typeCheckingContext.getRepresentative(T_typevar_4837286298389068251));
-        }
-      }
-    } else {
-      {
-        Iterator<SNode> tvd_it = ListSequence.fromList(SLinkOperations.getTargets(mdecl, "typeVariableDeclaration", true)).iterator();
-        Iterator<SNode> targ_it = ListSequence.fromList(SLinkOperations.getTargets(methodCall, "typeArgument", true)).iterator();
-        SNode tvd_var;
-        SNode targ_var;
-        while (tvd_it.hasNext() && targ_it.hasNext()) {
-          tvd_var = tvd_it.next();
-          targ_var = targ_it.next();
-          MapSequence.fromMap(subs).put(tvd_var, targ_var);
-          if (SNodeOperations.isInstanceOf(targ_var, "jetbrains.mps.baseLanguage.structure.IGenericType")) {
-            IGenericType_Behavior.call_collectGenericSubstitutions_4107091686347010321(SNodeOperations.cast(targ_var, "jetbrains.mps.baseLanguage.structure.IGenericType"), subs);
-          }
-        }
-      }
-    }
-
-    if (SNodeOperations.isInstanceOf(thisType, "jetbrains.mps.baseLanguage.structure.IGenericType")) {
-      IGenericType_Behavior.call_collectGenericSubstitutions_4107091686347010321(SNodeOperations.cast(thisType, "jetbrains.mps.baseLanguage.structure.IGenericType"), subs);
-    }
-
-    List<SNode> argl = SLinkOperations.getTargets(methodCall, "actualArgument", true);
-    List<SNode> typel = ITypeApplicable_Behavior.call_getTypeApplicationParameters_8277080359323839095(mdecl, ListSequence.fromList(argl).count());
-    for (SNode type : ListSequence.fromList(typel)) {
-      if (SNodeOperations.isInstanceOf(type, "jetbrains.mps.baseLanguage.structure.IGenericType")) {
-        IGenericType_Behavior.call_collectGenericSubstitutions_4107091686347010321(SNodeOperations.cast(type, "jetbrains.mps.baseLanguage.structure.IGenericType"), subs);
-      }
-    }
-
-    SNode retType = SLinkOperations.getTarget(mdecl, "returnType", true);
-    if (SNodeOperations.isInstanceOf(retType, "jetbrains.mps.baseLanguage.structure.IGenericType")) {
-      IGenericType_Behavior.call_collectGenericSubstitutions_4107091686347010321(SNodeOperations.cast(retType, "jetbrains.mps.baseLanguage.structure.IGenericType"), subs);
-      retType = IGenericType_Behavior.call_expandGenerics_4107091686347199582(SNodeOperations.cast(retType, "jetbrains.mps.baseLanguage.structure.IGenericType"), subs);
+    RulesFunctions_BaseLanguage.inference_matchConcreteTypesWithMethodTypeVariables(typeCheckingContext, methodCall, mmap);
+    RulesFunctions_BaseLanguage.inference_matchConcreteTypesWithTypeVariables(typeCheckingContext, methodClassifier, constructedType, mmap);
+    RulesFunctions_BaseLanguage.inference_equateMatchingTypeVariables(typeCheckingContext, mmap);
+    if (currentClassifier == null) {
+      currentClassifier = methodClassifier;
     }
     {
       SNode _nodeToCheck_1029348928467 = methodCall;
-      EquationInfo _info_12389875345 = new EquationInfo(_nodeToCheck_1029348928467, null, "r:00000000-0000-4000-0000-011c895902c5(jetbrains.mps.baseLanguage.typesystem)", "4695112407843789344", 0, null);
-      typeCheckingContext.createLessThanInequality((SNode) retType, (SNode) typeCheckingContext.typeOf(_nodeToCheck_1029348928467, "r:00000000-0000-4000-0000-011c895902c5(jetbrains.mps.baseLanguage.typesystem)", "4660288602099522907", true), false, true, _info_12389875345);
-    }
-
-    {
-      Iterator<SNode> type_it = ListSequence.fromList(typel).iterator();
-      Iterator<SNode> arg_it = ListSequence.fromList(argl).iterator();
-      SNode type_var;
-      SNode arg_var;
-      while (type_it.hasNext() && arg_it.hasNext()) {
-        type_var = type_it.next();
-        arg_var = arg_it.next();
-        if (SNodeOperations.isInstanceOf(type_var, "jetbrains.mps.baseLanguage.structure.IGenericType")) {
-          {
-            SNode _nodeToCheck_1029348928467 = arg_var;
-            EquationInfo _info_12389875345 = new EquationInfo(_nodeToCheck_1029348928467, null, "r:00000000-0000-4000-0000-011c895902c5(jetbrains.mps.baseLanguage.typesystem)", "6902868426314509210", 0, null);
-            typeCheckingContext.createGreaterThanInequality((SNode) IGenericType_Behavior.call_expandGenerics_4107091686347199582(SNodeOperations.cast(type_var, "jetbrains.mps.baseLanguage.structure.IGenericType"), subs), (SNode) typeCheckingContext.typeOf(_nodeToCheck_1029348928467, "r:00000000-0000-4000-0000-011c895902c5(jetbrains.mps.baseLanguage.typesystem)", "6902868426314509217", true), false, true, _info_12389875345);
-          }
-        } else {
-          if (!(typeCheckingContext.isSingleTypeComputation())) {
-            {
-              SNode _nodeToCheck_1029348928467 = arg_var;
-              EquationInfo _info_12389875345 = new EquationInfo(_nodeToCheck_1029348928467, null, "r:00000000-0000-4000-0000-011c895902c5(jetbrains.mps.baseLanguage.typesystem)", "6902868426314509162", 0, null);
-              typeCheckingContext.createGreaterThanInequality((SNode) type_var, (SNode) typeCheckingContext.typeOf(_nodeToCheck_1029348928467, "r:00000000-0000-4000-0000-011c895902c5(jetbrains.mps.baseLanguage.typesystem)", "6902868426314509164", true), true, true, _info_12389875345);
-            }
-          }
-        }
-      }
+      EquationInfo _info_12389875345 = new EquationInfo(_nodeToCheck_1029348928467, null, "r:00000000-0000-4000-0000-011c895902c5(jetbrains.mps.baseLanguage.typesystem)", "1126608406759381109", 0, null);
+      typeCheckingContext.createLessThanInequality((SNode) new typeof_LocalInstanceMethodCall_InferenceRule.QuotationClass_h4n2qb_a0a41a0_0().createNode(currentClassifier, typeCheckingContext), (SNode) new typeof_LocalInstanceMethodCall_InferenceRule.QuotationClass_h4n2qb_a0a41a0().createNode(methodClassifier, typeCheckingContext), false, true, _info_12389875345);
     }
   }
 
@@ -167,10 +75,6 @@
     return true;
   }
 
-<<<<<<< HEAD
-  public static class QuotationClass_h4n2qb_a1a0b0c0k0a {
-    public QuotationClass_h4n2qb_a1a0b0c0k0a() {
-=======
   public static class QuotationClass_h4n2qb_a0a8a0 {
     public QuotationClass_h4n2qb_a0a8a0() {
     }
@@ -235,38 +139,29 @@
 
   public static class QuotationClass_h4n2qb_a0a41a0_0 {
     public QuotationClass_h4n2qb_a0a41a0_0() {
->>>>>>> db75146f
     }
 
-    public SNode createNode(final TypeCheckingContext typeCheckingContext) {
+    public SNode createNode(Object parameter_3, final TypeCheckingContext typeCheckingContext) {
       SNode result = null;
       Set<SNode> _parameterValues_129834374 = new HashSet<SNode>();
       SNode quotedNode_1 = null;
       {
         quotedNode_1 = SModelUtil_new.instantiateConceptDeclaration("jetbrains.mps.baseLanguage.structure.ClassifierType", null, GlobalScope.getInstance(), false);
         SNode quotedNode1_2 = quotedNode_1;
-<<<<<<< HEAD
-        quotedNode1_2.addReference(SReference.create("classifier", quotedNode1_2, SModelReference.fromString("f:java_stub#6354ebe7-c22a-4a0f-ac54-50b52ab9b065#java.lang(JDK/java.lang@java_stub)"), SNodeId.fromString("~Object")));
-=======
         quotedNode1_2.setReferenceTarget("classifier", (SNode) parameter_3);
->>>>>>> db75146f
         result = quotedNode1_2;
       }
       return result;
     }
 
-    public SNode createNode() {
+    public SNode createNode(Object parameter_3) {
       SNode result = null;
       Set<SNode> _parameterValues_129834374 = new HashSet<SNode>();
       SNode quotedNode_1 = null;
       {
         quotedNode_1 = SModelUtil_new.instantiateConceptDeclaration("jetbrains.mps.baseLanguage.structure.ClassifierType", null, GlobalScope.getInstance(), false);
         SNode quotedNode1_2 = quotedNode_1;
-<<<<<<< HEAD
-        quotedNode1_2.addReference(SReference.create("classifier", quotedNode1_2, SModelReference.fromString("f:java_stub#6354ebe7-c22a-4a0f-ac54-50b52ab9b065#java.lang(JDK/java.lang@java_stub)"), SNodeId.fromString("~Object")));
-=======
         quotedNode1_2.setReferenceTarget("classifier", (SNode) parameter_3);
->>>>>>> db75146f
         result = quotedNode1_2;
       }
       return result;
