<?xml version="1.0" encoding="UTF-8"?>
<debug-info>
  <concept fqn="jetbrains.mps.baseLanguage.structure.BlockStatement" />
  <concept fqn="jetbrains.mps.baseLanguage.structure.ConstructorDeclaration" />
  <concept fqn="jetbrains.mps.baseLanguage.structure.ExpressionStatement" />
  <concept fqn="jetbrains.mps.baseLanguage.structure.FieldDeclaration" />
  <concept fqn="jetbrains.mps.baseLanguage.structure.IfStatement" />
  <concept fqn="jetbrains.mps.baseLanguage.structure.InstanceMethodDeclaration" />
  <concept fqn="jetbrains.mps.baseLanguage.structure.LocalVariableDeclarationStatement" />
  <concept fqn="jetbrains.mps.baseLanguage.structure.ReturnStatement" />
  <concept fqn="jetbrains.mps.baseLanguage.structure.SingleLineComment" />
  <concept fqn="jetbrains.mps.baseLanguage.structure.Statement" />
  <concept fqn="jetbrains.mps.baseLanguage.structure.StaticMethodDeclaration" />
  <root>
    <file name="MigrationDescriptorImpl.java">
      <unit at="11,0,17,0" name="jetbrains.mps.baseLanguage.migration.MigrationDescriptorImpl" />
    </file>
  </root>
  <root nodeRef="r:1dca72a1-44ae-4339-a783-4859610b0285(jetbrains.mps.baseLanguage.migration)/1261499155764368696">
    <file name="RemoveUsagesOfDeprecatedProperty.java">
      <node id="1261499155764368696" at="25,30,26,46" concept="7" />
      <node id="1261499155764368696" at="29,33,30,17" concept="7" />
      <node id="1261499155764371938" at="33,5,34,59" concept="6" />
      <node id="1261499155764371938" at="36,52,37,23" concept="7" />
      <node id="1261499155764378508" at="43,53,44,200" concept="6" />
      <node id="1261499155764378516" at="45,240,46,28" concept="7" />
      <node id="1261499155764378531" at="47,15,48,205" concept="7" />
      <node id="1261499155764383140" at="53,37,54,85" concept="2" />
      <node id="1261499155764386339" at="54,85,55,174" concept="2" />
      <node id="1261499155764378407" at="57,9,58,0" concept="9" />
      <node id="4691599798129811037" at="62,45,63,211" concept="7" />
      <node id="4691599798129811047" at="66,56,67,257" concept="7" />
      <node id="1261499155764376900" at="72,37,73,85" concept="2" />
      <node id="1261499155764411602" at="73,85,74,174" concept="2" />
      <node id="1304837983361765466" at="76,9,77,0" concept="9" />
      <node id="1304837983361841035" at="79,41,80,174" concept="7" />
      <node id="1304837983361845351" at="83,37,84,174" concept="2" />
      <node id="1261499155764368696" at="87,5,88,16" concept="7" />
      <node id="1261499155764368696" at="90,51,91,147" concept="7" />
      <node id="1261499155764368696" at="25,0,28,0" concept="5" trace="getCaption#()Ljava/lang/String;" />
<<<<<<< HEAD
      <node id="1261499155764371938" at="32,0,35,0" concept="5" trace="getDefaultSearchScope#()Lorg/jetbrains/mps/openapi/module/SearchScope;" />
      <node id="1261499155764378514" at="40,200,43,15" concept="4" />
      <node id="4691599798129811035" at="58,0,61,0" concept="5" trace="accept#(Lorg/jetbrains/mps/openapi/model/SNode;)Z" />
      <node id="4691599798129811045" at="62,0,65,0" concept="5" trace="translate#(Lorg/jetbrains/mps/openapi/model/SNode;)Ljava/lang/Iterable;" />
      <node id="1304837983361840720" at="75,0,78,0" concept="5" trace="accept#(Lorg/jetbrains/mps/openapi/model/SNode;)Z" />
      <node id="1304837983361845061" at="79,0,82,0" concept="5" trace="visit#(Lorg/jetbrains/mps/openapi/model/SNode;)V" />
      <node id="1261499155764368696" at="86,0,89,0" concept="5" trace="getDescriptor#()Ljetbrains/mps/lang/migration/runtime/base/MigrationScriptReference;" />
      <node id="1261499155764382842" at="49,0,53,0" concept="5" trace="visit#(Lorg/jetbrains/mps/openapi/model/SNode;)V" />
      <node id="1261499155764376611" at="68,0,72,0" concept="5" trace="visit#(Lorg/jetbrains/mps/openapi/model/SNode;)V" />
      <node id="1261499155764371938" at="30,59,35,8" concept="6" />
      <node id="1261499155764378506" at="39,0,46,0" concept="5" trace="accept#(Lorg/jetbrains/mps/openapi/model/SNode;)Z" />
      <node id="1261499155764378491" at="37,41,46,13" concept="7" />
      <node id="1261499155764369867" at="56,41,65,23" concept="7" />
      <node id="1304837983361766003" at="73,0,82,9" concept="2" />
      <node id="1261499155764378489" at="37,0,48,0" concept="5" trace="accept#(Lorg/jetbrains/mps/openapi/model/SNode;)Z" />
      <node id="1261499155764369865" at="56,0,67,0" concept="5" trace="accept#(Lorg/jetbrains/mps/openapi/model/SNode;)Z" />
      <node id="1261499155764378543" at="35,8,53,9" concept="2" />
      <node id="1261499155764369881" at="54,0,72,9" concept="2" />
      <node id="1261499155764371938" at="28,41,83,5" concept="0" />
      <node id="1261499155764368696" at="28,0,86,0" concept="5" trace="execute#(Lorg/jetbrains/mps/openapi/module/SModule;)Lorg/jetbrains/mps/openapi/model/SNode;" />
=======
      <node id="1261499155764371938" at="36,0,39,0" concept="5" trace="getDefaultSearchScope#()Lorg/jetbrains/mps/openapi/module/SearchScope;" />
      <node id="1261499155764378514" at="44,200,47,15" concept="4" />
      <node id="4691599798129811035" at="62,0,65,0" concept="5" trace="accept#(Lorg/jetbrains/mps/openapi/model/SNode;)Z" />
      <node id="4691599798129811045" at="66,0,69,0" concept="5" trace="translate#(Lorg/jetbrains/mps/openapi/model/SNode;)Ljava/lang/Iterable;" />
      <node id="1304837983361840720" at="79,0,82,0" concept="5" trace="accept#(Lorg/jetbrains/mps/openapi/model/SNode;)Z" />
      <node id="1304837983361845061" at="83,0,86,0" concept="5" trace="visit#(Lorg/jetbrains/mps/openapi/model/SNode;)V" />
      <node id="1261499155764368696" at="90,0,93,0" concept="5" trace="getDescriptor#()Ljetbrains/mps/lang/migration/runtime/base/MigrationScriptReference;" />
      <node id="1261499155764368696" at="28,0,32,0" concept="5" trace="isRerunnable#()Z" />
      <node id="1261499155764382842" at="53,0,57,0" concept="5" trace="visit#(Lorg/jetbrains/mps/openapi/model/SNode;)V" />
      <node id="1261499155764376611" at="72,0,76,0" concept="5" trace="visit#(Lorg/jetbrains/mps/openapi/model/SNode;)V" />
      <node id="1261499155764371938" at="34,59,39,8" concept="6" />
      <node id="1261499155764378506" at="43,0,50,0" concept="5" trace="accept#(Lorg/jetbrains/mps/openapi/model/SNode;)Z" />
      <node id="1261499155764378491" at="41,41,50,13" concept="7" />
      <node id="1261499155764369867" at="60,41,69,23" concept="7" />
      <node id="1304837983361766003" at="77,0,86,9" concept="2" />
      <node id="1261499155764378489" at="41,0,52,0" concept="5" trace="accept#(Lorg/jetbrains/mps/openapi/model/SNode;)Z" />
      <node id="1261499155764369865" at="60,0,71,0" concept="5" trace="accept#(Lorg/jetbrains/mps/openapi/model/SNode;)Z" />
      <node id="1261499155764378543" at="39,8,57,9" concept="2" />
      <node id="1261499155764369881" at="58,0,76,9" concept="2" />
      <node id="1261499155764371938" at="32,35,87,5" concept="0" />
      <node id="1261499155764368696" at="32,0,90,0" concept="5" trace="execute#(Lorg/jetbrains/mps/openapi/module/SModule;)Lorg/jetbrains/mps/openapi/model/SNode;" />
>>>>>>> 736921de
      <scope id="1261499155764368696" at="25,30,26,46" />
      <scope id="1261499155764368696" at="29,33,30,17" />
      <scope id="1261499155764371938" at="36,52,37,23" />
      <scope id="1261499155764378515" at="45,240,46,28" />
      <scope id="4691599798129811036" at="62,45,63,211" />
      <scope id="4691599798129811046" at="66,56,67,257" />
      <scope id="1304837983361840721" at="79,41,80,174" />
      <scope id="1304837983361845062" at="83,37,84,174" />
      <scope id="1261499155764368696" at="90,51,91,147" />
      <scope id="1261499155764382843" at="53,37,55,174" />
      <scope id="1261499155764376612" at="72,37,74,174" />
      <scope id="1261499155764368696" at="25,0,28,0" />
      <scope id="1261499155764371938" at="36,0,39,0" />
      <scope id="4691599798129811035" at="62,0,65,0">
        <var name="it" id="4691599798129811035" />
      </scope>
      <scope id="4691599798129811045" at="66,0,69,0">
        <var name="it" id="4691599798129811045" />
      </scope>
      <scope id="1304837983361840720" at="79,0,82,0">
        <var name="it" id="1304837983361840720" />
      </scope>
      <scope id="1304837983361845061" at="83,0,86,0">
        <var name="it" id="1304837983361845061" />
      </scope>
      <scope id="1261499155764368696" at="90,0,93,0" />
      <scope id="1261499155764368696" at="28,0,32,0" />
      <scope id="1261499155764382842" at="53,0,57,0">
        <var name="it" id="1261499155764382842" />
      </scope>
      <scope id="1261499155764376611" at="72,0,76,0">
        <var name="it" id="1261499155764376611" />
      </scope>
      <scope id="1261499155764378507" at="43,53,48,205">
        <var name="annotationLink" id="1261499155764378509" />
      </scope>
      <scope id="1261499155764378506" at="43,0,50,0">
        <var name="annotation" id="1261499155764378506" />
      </scope>
      <scope id="1261499155764378490" at="41,41,50,13" />
      <scope id="1261499155764369866" at="60,41,69,23" />
      <scope id="1261499155764378489" at="41,0,52,0">
        <var name="it" id="1261499155764378489" />
      </scope>
      <scope id="1261499155764369865" at="60,0,71,0">
        <var name="it" id="1261499155764369865" />
      </scope>
      <scope id="1261499155764371938" at="33,5,86,9">
        <var name="context" id="1261499155764371938" />
        <var name="scope" id="1261499155764371938" />
      </scope>
<<<<<<< HEAD
      <scope id="1261499155764368696" at="28,41,84,16" />
      <scope id="1261499155764368696" at="28,0,86,0">
=======
      <scope id="1261499155764368696" at="32,35,88,16" />
      <scope id="1261499155764368696" at="32,0,90,0">
>>>>>>> 736921de
        <var name="m" id="1261499155764368696" />
      </scope>
      <unit id="1261499155764371938" at="35,42,39,7" name="jetbrains.mps.baseLanguage.migration.RemoveUsagesOfDeprecatedProperty$1" />
      <unit id="4691599798129811035" at="61,242,65,11" name="jetbrains.mps.baseLanguage.migration.RemoveUsagesOfDeprecatedProperty$5" />
      <unit id="4691599798129811045" at="65,27,69,11" name="jetbrains.mps.baseLanguage.migration.RemoveUsagesOfDeprecatedProperty$5" />
      <unit id="1304837983361840720" at="78,281,82,7" name="jetbrains.mps.baseLanguage.migration.RemoveUsagesOfDeprecatedProperty$6" />
      <unit id="1304837983361845061" at="82,22,86,7" name="jetbrains.mps.baseLanguage.migration.RemoveUsagesOfDeprecatedProperty$7" />
      <unit id="1261499155764382842" at="52,22,57,7" name="jetbrains.mps.baseLanguage.migration.RemoveUsagesOfDeprecatedProperty$3" />
      <unit id="1261499155764376611" at="71,22,76,7" name="jetbrains.mps.baseLanguage.migration.RemoveUsagesOfDeprecatedProperty$5" />
      <unit id="1261499155764378506" at="42,565,50,11" name="jetbrains.mps.baseLanguage.migration.RemoveUsagesOfDeprecatedProperty$3" />
      <unit id="1261499155764378489" at="40,281,52,7" name="jetbrains.mps.baseLanguage.migration.RemoveUsagesOfDeprecatedProperty$2" />
      <unit id="1261499155764369865" at="59,281,71,7" name="jetbrains.mps.baseLanguage.migration.RemoveUsagesOfDeprecatedProperty$4" />
      <unit id="1261499155764368696" at="24,0,95,0" name="jetbrains.mps.baseLanguage.migration.RemoveUsagesOfDeprecatedProperty" />
    </file>
  </root>
  <root nodeRef="r:1dca72a1-44ae-4339-a783-4859610b0285(jetbrains.mps.baseLanguage.migration)/4787009421625770137">
    <file name="AddNecessaryParenthsToNotExpressions.java">
      <node id="4787009421625770137" at="32,30,33,57" concept="7" />
      <node id="4787009421625770137" at="36,33,37,17" concept="7" />
      <node id="4787009421625772292" at="40,5,41,114" concept="6" />
      <node id="4787009421625772292" at="43,53,44,94" concept="7" />
      <node id="4787009421625772292" at="47,41,48,35" concept="7" />
      <node id="4536253685767009343" at="51,43,52,69" concept="7" />
      <node id="4787009421625772292" at="55,41,56,98" concept="7" />
      <node id="4787009421625772292" at="59,54,60,39" concept="2" />
      <node id="4787009421625772292" at="62,36,63,108" concept="7" />
      <node id="4787009421625770137" at="68,5,69,16" concept="7" />
      <node id="4787009421625770137" at="71,51,72,147" concept="7" />
      <node id="4787009421625772293" at="76,0,77,0" concept="3" trace="patternVar_expr" />
      <node id="4787009421625772293" at="79,34,80,154" concept="7" />
      <node id="4787009421625772293" at="83,7,84,53" concept="6" />
      <node id="4787009421625772293" at="85,204,86,23" concept="7" />
      <node id="4787009421625772293" at="88,9,89,171" concept="6" />
      <node id="4787009421625772293" at="90,92,91,25" concept="7" />
      <node id="4787009421625772293" at="93,11,94,120" concept="6" />
      <node id="4787009421625772293" at="94,120,95,58" concept="2" />
      <node id="4787009421625772293" at="98,7,99,18" concept="7" />
      <node id="4787009421625772293" at="101,40,102,19" concept="7" />
      <node id="4787009421625772293" at="105,69,106,75" concept="2" />
      <node id="4787009421625772293" at="110,48,111,31" concept="7" />
      <node id="4787009421625772293" at="112,7,113,18" concept="7" />
      <node id="4787009421625773029" at="118,79,119,63" concept="6" />
      <node id="4787009421625773029" at="119,63,120,30" concept="6" />
      <node id="4787009421625773029" at="120,30,121,30" concept="6" />
      <node id="4787009421625773029" at="121,30,122,30" concept="6" />
      <node id="4787009421625773029" at="122,30,123,225" concept="2" />
      <node id="4787009421625773029" at="123,225,124,235" concept="2" />
      <node id="4787009421625773029" at="124,235,125,39" concept="2" />
      <node id="4787009421625773029" at="126,31,127,190" concept="2" />
      <node id="4787009421625773029" at="128,5,129,165" concept="2" />
      <node id="4787009421625773029" at="129,165,130,24" concept="7" />
      <node id="4787009421625772293" at="77,0,79,0" concept="1" trace="Pattern_fbexqr_a0a0a0a2#()V" />
      <node id="4787009421625772293" at="115,0,117,0" concept="5" trace="performActions#(Ljava/lang/Object;)V" />
      <node id="4787009421625770137" at="32,0,35,0" concept="5" trace="getCaption#()Ljava/lang/String;" />
<<<<<<< HEAD
      <node id="4787009421625772292" at="39,0,42,0" concept="5" trace="translate#(Lorg/jetbrains/mps/openapi/model/SModel;)Ljava/lang/Iterable;" />
      <node id="4787009421625772292" at="43,0,46,0" concept="5" trace="accept#(Lorg/jetbrains/mps/openapi/model/SNode;)Z" />
      <node id="4787009421625773634" at="47,0,50,0" concept="5" trace="accept#(Lorg/jetbrains/mps/openapi/model/SNode;)Z" />
      <node id="4787009421625772292" at="51,0,54,0" concept="5" trace="select#(Lorg/jetbrains/mps/openapi/model/SNode;)Ljava/lang/Integer;" />
      <node id="4787009421625772292" at="58,0,61,0" concept="5" trace="compute#()Lorg/jetbrains/mps/openapi/model/SNode;" />
      <node id="4787009421625770137" at="67,0,70,0" concept="5" trace="getDescriptor#()Ljetbrains/mps/lang/migration/runtime/base/MigrationScriptReference;" />
      <node id="4787009421625772293" at="75,0,78,0" concept="5" trace="getConcept#()Lorg/jetbrains/mps/openapi/language/SConcept;" />
      <node id="4787009421625772293" at="80,53,83,9" concept="4" />
      <node id="4787009421625772293" at="85,171,88,11" concept="4" />
      <node id="4787009421625772293" at="97,0,100,0" concept="5" trace="hasAntiquotations#()Z" />
      <node id="4787009421625772293" at="100,71,103,7" concept="4" />
      <node id="4787009421625772293" at="105,51,108,7" concept="0" />
      <node id="4787009421625772293" at="105,51,108,7" concept="4" />
      <node id="4787009421625773029" at="121,39,124,5" concept="4" />
      <node id="4787009421625772293" at="88,11,92,11" concept="0" />
      <node id="4787009421625773029" at="120,235,124,5" concept="0" />
      <node id="4787009421625773029" at="120,235,124,5" concept="0" />
      <node id="4787009421625772292" at="56,39,61,19" concept="2" />
      <node id="4787009421625772293" at="100,0,105,0" concept="5" trace="fillFieldValuesFrom#(Ljetbrains/mps/lang/pattern/GeneratedMatchingPattern;)V" />
      <node id="4787009421625772293" at="105,0,111,0" concept="5" trace="getFieldValue#(Ljava/lang/String;)Ljava/lang/Object;" />
      <node id="4787009421625773029" at="119,225,125,165" concept="0" />
      <node id="4787009421625773029" at="119,225,125,165" concept="0" />
      <node id="4787009421625772293" at="85,171,92,11" concept="0" />
      <node id="4787009421625773029" at="118,30,125,165" concept="0" />
      <node id="4787009421625773029" at="118,30,125,165" concept="0" />
      <node id="4787009421625772292" at="55,0,63,0" concept="5" trace="visit#(Lorg/jetbrains/mps/openapi/model/SNode;)V" />
      <node id="4787009421625772293" at="83,9,93,9" concept="0" />
      <node id="4787009421625772293" at="83,9,93,9" concept="0" />
      <node id="4787009421625772293" at="80,53,93,9" concept="0" />
      <node id="4787009421625773029" at="114,0,128,0" concept="10" trace="_quotation_createNode_fbexqr_a0a0f#(Ljava/lang/Object;)Lorg/jetbrains/mps/openapi/model/SNode;" />
      <node id="4787009421625772293" at="78,45,94,7" concept="0" />
      <node id="4787009421625772293" at="78,0,97,0" concept="5" trace="match#(Lorg/jetbrains/mps/openapi/model/SNode;)Z" />
      <node id="4787009421625772292" at="37,114,63,9" concept="2" />
      <node id="4787009421625772292" at="35,41,64,5" concept="0" />
      <node id="4787009421625770137" at="35,0,67,0" concept="5" trace="execute#(Lorg/jetbrains/mps/openapi/module/SModule;)Lorg/jetbrains/mps/openapi/model/SNode;" />
      <scope id="4787009421625772293" at="73,38,73,38" />
      <scope id="4787009421625772293" at="111,42,111,42" />
=======
      <node id="4787009421625772292" at="43,0,46,0" concept="5" trace="translate#(Lorg/jetbrains/mps/openapi/model/SModel;)Ljava/lang/Iterable;" />
      <node id="4787009421625772292" at="47,0,50,0" concept="5" trace="accept#(Lorg/jetbrains/mps/openapi/model/SNode;)Z" />
      <node id="4787009421625773634" at="51,0,54,0" concept="5" trace="accept#(Lorg/jetbrains/mps/openapi/model/SNode;)Z" />
      <node id="4787009421625772292" at="55,0,58,0" concept="5" trace="select#(Lorg/jetbrains/mps/openapi/model/SNode;)Ljava/lang/Integer;" />
      <node id="4787009421625772292" at="62,0,65,0" concept="5" trace="compute#()Lorg/jetbrains/mps/openapi/model/SNode;" />
      <node id="4787009421625770137" at="71,0,74,0" concept="5" trace="getDescriptor#()Ljetbrains/mps/lang/migration/runtime/base/MigrationScriptReference;" />
      <node id="4787009421625772293" at="79,0,82,0" concept="5" trace="getConcept#()Lorg/jetbrains/mps/openapi/language/SConcept;" />
      <node id="4787009421625772293" at="84,53,87,9" concept="4" />
      <node id="4787009421625772293" at="89,171,92,11" concept="4" />
      <node id="4787009421625772293" at="101,0,104,0" concept="5" trace="hasAntiquotations#()Z" />
      <node id="4787009421625772293" at="104,71,107,7" concept="4" />
      <node id="4787009421625772293" at="109,51,112,7" concept="0" />
      <node id="4787009421625772293" at="109,51,112,7" concept="4" />
      <node id="4787009421625773029" at="125,39,128,5" concept="4" />
      <node id="4787009421625770137" at="35,0,39,0" concept="5" trace="isRerunnable#()Z" />
      <node id="4787009421625772293" at="92,11,96,11" concept="0" />
      <node id="4787009421625773029" at="124,235,128,5" concept="0" />
      <node id="4787009421625773029" at="124,235,128,5" concept="0" />
      <node id="4787009421625772292" at="60,39,65,19" concept="2" />
      <node id="4787009421625772293" at="104,0,109,0" concept="5" trace="fillFieldValuesFrom#(Ljetbrains/mps/lang/pattern/GeneratedMatchingPattern;)V" />
      <node id="4787009421625772293" at="109,0,115,0" concept="5" trace="getFieldValue#(Ljava/lang/String;)Ljava/lang/Object;" />
      <node id="4787009421625773029" at="123,225,129,165" concept="0" />
      <node id="4787009421625773029" at="123,225,129,165" concept="0" />
      <node id="4787009421625772293" at="89,171,96,11" concept="0" />
      <node id="4787009421625773029" at="122,30,129,165" concept="0" />
      <node id="4787009421625773029" at="122,30,129,165" concept="0" />
      <node id="4787009421625772292" at="59,0,67,0" concept="5" trace="visit#(Lorg/jetbrains/mps/openapi/model/SNode;)V" />
      <node id="4787009421625772293" at="87,9,97,9" concept="0" />
      <node id="4787009421625772293" at="87,9,97,9" concept="0" />
      <node id="4787009421625772293" at="84,53,97,9" concept="0" />
      <node id="4787009421625773029" at="118,0,132,0" concept="10" trace="_quotation_createNode_fbexqr_a0a0f#(Ljava/lang/Object;)Lorg/jetbrains/mps/openapi/model/SNode;" />
      <node id="4787009421625772293" at="82,45,98,7" concept="0" />
      <node id="4787009421625772293" at="82,0,101,0" concept="5" trace="match#(Lorg/jetbrains/mps/openapi/model/SNode;)Z" />
      <node id="4787009421625772292" at="41,114,67,9" concept="2" />
      <node id="4787009421625772292" at="39,35,68,5" concept="0" />
      <node id="4787009421625770137" at="39,0,71,0" concept="5" trace="execute#(Lorg/jetbrains/mps/openapi/module/SModule;)Lorg/jetbrains/mps/openapi/model/SNode;" />
      <scope id="4787009421625772293" at="77,38,77,38" />
      <scope id="4787009421625772293" at="115,42,115,42" />
>>>>>>> 736921de
      <scope id="4787009421625770137" at="32,30,33,57" />
      <scope id="4787009421625770137" at="36,33,37,17" />
      <scope id="4787009421625772292" at="43,53,44,94" />
      <scope id="4787009421625772292" at="47,41,48,35" />
      <scope id="4787009421625773635" at="51,43,52,69" />
      <scope id="4787009421625772292" at="55,41,56,98" />
      <scope id="4787009421625772292" at="62,36,63,108" />
      <scope id="4787009421625770137" at="71,51,72,147" />
      <scope id="4787009421625772293" at="79,34,80,154" />
      <scope id="4787009421625772293" at="85,204,86,23" />
      <scope id="4787009421625772293" at="90,92,91,25" />
      <scope id="4787009421625772293" at="101,40,102,19" />
      <scope id="4787009421625772293" at="105,69,106,75" />
      <scope id="4787009421625772293" at="110,48,111,31" />
      <scope id="4787009421625773029" at="126,31,127,190" />
      <scope id="4787009421625772293" at="77,0,79,0" />
      <scope id="4787009421625772293" at="93,11,95,58">
        <var name="childVar_fbexqr_a0a0a5" id="4787009421625772293" />
      </scope>
      <scope id="4787009421625772293" at="115,0,117,0">
        <var name="o" id="4787009421625772293" />
      </scope>
      <scope id="4787009421625770137" at="32,0,35,0" />
      <scope id="4787009421625772292" at="43,0,46,0">
        <var name="it" id="4787009421625772292" />
      </scope>
      <scope id="4787009421625772292" at="47,0,50,0">
        <var name="it" id="4787009421625772292" />
      </scope>
      <scope id="4787009421625773634" at="51,0,54,0">
        <var name="node" id="4787009421625773634" />
      </scope>
      <scope id="4787009421625772292" at="55,0,58,0">
        <var name="it" id="4787009421625772292" />
      </scope>
      <scope id="4787009421625772292" at="62,0,65,0" />
      <scope id="4787009421625770137" at="71,0,74,0" />
      <scope id="4787009421625772293" at="79,0,82,0" />
      <scope id="4787009421625772293" at="101,0,104,0" />
      <scope id="4787009421625772293" at="104,71,107,7" />
      <scope id="4787009421625772293" at="109,51,112,7" />
      <scope id="4787009421625770137" at="35,0,39,0" />
      <scope id="4787009421625772293" at="109,51,113,18" />
      <scope id="4787009421625773029" at="124,235,128,5" />
      <scope id="4787009421625772293" at="104,0,109,0">
        <var name="pattern" id="4787009421625772293" />
      </scope>
      <scope id="4787009421625772292" at="59,54,65,19" />
      <scope id="4787009421625772293" at="109,0,115,0">
        <var name="fieldName" id="4787009421625772293" />
      </scope>
      <scope id="4787009421625773029" at="123,225,129,165" />
      <scope id="4787009421625772293" at="89,171,96,11" />
      <scope id="4787009421625773029" at="122,30,129,165" />
      <scope id="4787009421625772292" at="59,0,67,0">
        <var name="nodeToMigrate" id="4787009421625772292" />
      </scope>
      <scope id="4787009421625772293" at="88,9,96,11">
        <var name="childRole_fbexqr_" id="4787009421625772293" />
      </scope>
      <scope id="4787009421625772293" at="87,9,97,9" />
      <scope id="4787009421625773029" at="118,79,130,24">
        <var name="facade" id="4787009421625773029" />
        <var name="quotedNode_2" id="4787009421625773029" />
        <var name="quotedNode_3" id="4787009421625773029" />
        <var name="quotedNode_4" id="4787009421625773029" />
      </scope>
      <scope id="4787009421625772293" at="84,53,97,9" />
      <scope id="4787009421625772293" at="83,7,97,9">
        <var name="nodeToMatch_fbexqr_a0a0f" id="4787009421625772293" />
      </scope>
      <scope id="4787009421625773029" at="118,0,132,0">
        <var name="parameter_1" id="4787009421625773029" />
      </scope>
      <scope id="4787009421625772293" at="82,45,99,18" />
      <scope id="4787009421625772293" at="82,0,101,0">
        <var name="nodeToMatch" id="4787009421625772293" />
      </scope>
      <scope id="4787009421625772292" at="40,5,67,9">
        <var name="pattern" id="4787009421625772292" />
      </scope>
<<<<<<< HEAD
      <scope id="4787009421625770137" at="35,41,65,16" />
      <scope id="4787009421625770137" at="35,0,67,0">
=======
      <scope id="4787009421625770137" at="39,35,69,16" />
      <scope id="4787009421625770137" at="39,0,71,0">
>>>>>>> 736921de
        <var name="m" id="4787009421625770137" />
      </scope>
      <unit id="4787009421625772292" at="42,78,46,7" name="jetbrains.mps.baseLanguage.migration.AddNecessaryParenthsToNotExpressions$1" />
      <unit id="4787009421625772292" at="46,19,50,7" name="jetbrains.mps.baseLanguage.migration.AddNecessaryParenthsToNotExpressions$2" />
      <unit id="4787009421625773634" at="50,19,54,7" name="jetbrains.mps.baseLanguage.migration.AddNecessaryParenthsToNotExpressions$3" />
      <unit id="4787009421625772292" at="54,18,58,7" name="jetbrains.mps.baseLanguage.migration.AddNecessaryParenthsToNotExpressions$4" />
      <unit id="4787009421625772292" at="61,52,65,11" name="jetbrains.mps.baseLanguage.migration.AddNecessaryParenthsToNotExpressions$6" />
      <unit id="4787009421625772292" at="58,29,67,7" name="jetbrains.mps.baseLanguage.migration.AddNecessaryParenthsToNotExpressions$5" />
      <unit id="4787009421625772293" at="75,0,118,0" name="jetbrains.mps.baseLanguage.migration.AddNecessaryParenthsToNotExpressions$Pattern_fbexqr_a0a0a0a2" />
      <unit id="4787009421625770137" at="31,0,133,0" name="jetbrains.mps.baseLanguage.migration.AddNecessaryParenthsToNotExpressions" />
    </file>
  </root>
  <root nodeRef="r:1dca72a1-44ae-4339-a783-4859610b0285(jetbrains.mps.baseLanguage.migration)/9196563039720641373">
    <file name="ReplaceSingleLineCommentsWithGenericComments.java">
      <node id="9196563039720641373" at="24,30,25,112" concept="7" />
<<<<<<< HEAD
      <node id="1986963296983773087" at="27,41,28,65" concept="6" />
      <node id="4125235114146719252" at="30,39,31,0" concept="9" />
      <node id="4125235114147391516" at="31,0,32,55" concept="8" />
      <node id="4125235114146455925" at="34,43,35,527" concept="7" />
      <node id="4125235114146520623" at="38,39,39,43" concept="2" />
      <node id="4125235114146718005" at="41,11,42,0" concept="9" />
      <node id="5849110260867325454" at="42,0,43,78" concept="6" />
      <node id="9196563039720780941" at="45,43,46,614" concept="7" />
      <node id="9196563039721296229" at="49,47,50,631" concept="6" />
      <node id="9196563039721293973" at="50,631,51,41" concept="2" />
      <node id="5849110260867329577" at="51,41,52,40" concept="2" />
      <node id="5849110260867314969" at="55,35,56,68" concept="2" />
      <node id="9196563039720641373" at="59,7,60,16" concept="7" />
      <node id="9196563039720641373" at="62,51,63,147" concept="7" />
      <node id="4125235114147273599" at="66,52,67,44" concept="7" />
      <node id="4125235114147268416" at="69,74,70,45" concept="7" />
=======
      <node id="9196563039720641373" at="28,33,29,17" concept="7" />
      <node id="1986963296983773087" at="31,35,32,65" concept="6" />
      <node id="4125235114146719252" at="34,39,35,0" concept="9" />
      <node id="4125235114147391516" at="35,0,36,55" concept="8" />
      <node id="4125235114146455925" at="38,43,39,527" concept="7" />
      <node id="4125235114146520623" at="42,39,43,43" concept="2" />
      <node id="4125235114146718005" at="45,11,46,0" concept="9" />
      <node id="5849110260867325454" at="46,0,47,78" concept="6" />
      <node id="9196563039720780941" at="49,43,50,614" concept="7" />
      <node id="9196563039721296229" at="53,47,54,631" concept="6" />
      <node id="9196563039721293973" at="54,631,55,41" concept="2" />
      <node id="5849110260867329577" at="55,41,56,40" concept="2" />
      <node id="5849110260867314969" at="59,35,60,68" concept="2" />
      <node id="9196563039720641373" at="63,7,64,16" concept="7" />
      <node id="9196563039720641373" at="66,51,67,147" concept="7" />
      <node id="4125235114147273599" at="70,52,71,44" concept="7" />
      <node id="4125235114147268416" at="73,74,74,45" concept="7" />
>>>>>>> 736921de
      <node id="9196563039720641373" at="24,0,27,0" concept="5" trace="getCaption#()Ljava/lang/String;" />
      <node id="4125235114146455041" at="38,0,41,0" concept="5" trace="accept#(Lorg/jetbrains/mps/openapi/model/SNode;)Z" />
      <node id="4125235114146519575" at="42,0,45,0" concept="5" trace="visit#(Lorg/jetbrains/mps/openapi/model/SNode;)V" />
      <node id="9196563039720780226" at="49,0,52,0" concept="5" trace="accept#(Lorg/jetbrains/mps/openapi/model/SNode;)Z" />
      <node id="2105624292225410028" at="58,11,61,9" concept="4" />
      <node id="9196563039720641373" at="66,0,69,0" concept="5" trace="getDescriptor#()Ljetbrains/mps/lang/migration/runtime/base/MigrationScriptReference;" />
      <node id="4125235114147273599" at="70,0,73,0" concept="10" trace="isEmptyString#(Ljava/lang/String;)Z" />
      <node id="4125235114147268416" at="73,0,76,0" concept="10" trace="trim_o7ozeo_a0a0a0a0a0a0a0c0a0a0a0b0c#(Ljava/lang/String;)Ljava/lang/String;" />
      <node id="9196563039720641373" at="27,0,31,0" concept="5" trace="isRerunnable#()Z" />
      <node id="9196563039720720636" at="53,0,58,0" concept="5" trace="visit#(Lorg/jetbrains/mps/openapi/model/SNode;)V" />
      <node id="4125235114146441324" at="36,55,45,11" concept="2" />
      <node id="9196563039720652516" at="47,78,58,11" concept="2" />
      <node id="9196563039720651937" at="34,0,63,0" concept="5" trace="visit#(Lorg/jetbrains/mps/openapi/model/SModel;)V" />
      <node id="9196563039720649023" at="32,65,63,7" concept="2" />
      <node id="9196563039720641373" at="31,0,66,0" concept="5" trace="execute#(Lorg/jetbrains/mps/openapi/module/SModule;)Lorg/jetbrains/mps/openapi/model/SNode;" />
      <scope id="9196563039720641373" at="24,30,25,112" />
      <scope id="9196563039720641373" at="28,33,29,17" />
      <scope id="4125235114146455042" at="38,43,39,527" />
      <scope id="4125235114146519576" at="42,39,43,43" />
      <scope id="9196563039720780227" at="49,43,50,614" />
      <scope id="2105624292225410029" at="59,35,60,68" />
      <scope id="9196563039720641373" at="66,51,67,147" />
      <scope id="4125235114147273599" at="70,52,71,44" />
      <scope id="4125235114147268416" at="73,74,74,45" />
      <scope id="9196563039720641373" at="24,0,27,0" />
      <scope id="4125235114146455041" at="38,0,41,0">
        <var name="it" id="4125235114146455041" />
      </scope>
      <scope id="4125235114146519575" at="42,0,45,0">
        <var name="it" id="4125235114146519575" />
      </scope>
      <scope id="9196563039720780226" at="49,0,52,0">
        <var name="it" id="9196563039720780226" />
      </scope>
      <scope id="9196563039720720637" at="53,47,56,40">
        <var name="stmt" id="9196563039721296230" />
      </scope>
      <scope id="9196563039720641373" at="66,0,69,0" />
      <scope id="4125235114147273599" at="70,0,73,0">
        <var name="str" id="4125235114147273599" />
      </scope>
      <scope id="4125235114147268416" at="73,0,76,0">
        <var name="str" id="4125235114147268416" />
      </scope>
      <scope id="9196563039720641373" at="27,0,31,0" />
      <scope id="9196563039720720636" at="53,0,58,0">
        <var name="oldComment" id="9196563039720720636" />
      </scope>
      <scope id="9196563039720651938" at="34,39,61,9">
        <var name="moduleModified" id="5849110260867325457" />
      </scope>
      <scope id="9196563039720651937" at="34,0,63,0">
        <var name="model" id="9196563039720651937" />
      </scope>
<<<<<<< HEAD
      <scope id="9196563039720641373" at="27,41,60,16">
=======
      <scope id="9196563039720641373" at="31,35,64,16">
>>>>>>> 736921de
        <var name="models" id="1986963296983773088" />
      </scope>
      <scope id="9196563039720641373" at="31,0,66,0">
        <var name="m" id="9196563039720641373" />
      </scope>
      <unit id="4125235114146455041" at="37,221,41,9" name="jetbrains.mps.baseLanguage.migration.ReplaceSingleLineCommentsWithGenericComments$2" />
      <unit id="4125235114146519575" at="41,24,45,9" name="jetbrains.mps.baseLanguage.migration.ReplaceSingleLineCommentsWithGenericComments$2" />
      <unit id="9196563039720780226" at="48,223,52,9" name="jetbrains.mps.baseLanguage.migration.ReplaceSingleLineCommentsWithGenericComments$2" />
      <unit id="9196563039720720636" at="52,24,58,9" name="jetbrains.mps.baseLanguage.migration.ReplaceSingleLineCommentsWithGenericComments$2" />
      <unit id="9196563039720651937" at="33,47,63,5" name="jetbrains.mps.baseLanguage.migration.ReplaceSingleLineCommentsWithGenericComments$1" />
      <unit id="9196563039720641373" at="23,0,77,0" name="jetbrains.mps.baseLanguage.migration.ReplaceSingleLineCommentsWithGenericComments" />
    </file>
  </root>
</debug-info>
<|MERGE_RESOLUTION|>--- conflicted
+++ resolved
@@ -38,28 +38,6 @@
       <node id="1261499155764368696" at="87,5,88,16" concept="7" />
       <node id="1261499155764368696" at="90,51,91,147" concept="7" />
       <node id="1261499155764368696" at="25,0,28,0" concept="5" trace="getCaption#()Ljava/lang/String;" />
-<<<<<<< HEAD
-      <node id="1261499155764371938" at="32,0,35,0" concept="5" trace="getDefaultSearchScope#()Lorg/jetbrains/mps/openapi/module/SearchScope;" />
-      <node id="1261499155764378514" at="40,200,43,15" concept="4" />
-      <node id="4691599798129811035" at="58,0,61,0" concept="5" trace="accept#(Lorg/jetbrains/mps/openapi/model/SNode;)Z" />
-      <node id="4691599798129811045" at="62,0,65,0" concept="5" trace="translate#(Lorg/jetbrains/mps/openapi/model/SNode;)Ljava/lang/Iterable;" />
-      <node id="1304837983361840720" at="75,0,78,0" concept="5" trace="accept#(Lorg/jetbrains/mps/openapi/model/SNode;)Z" />
-      <node id="1304837983361845061" at="79,0,82,0" concept="5" trace="visit#(Lorg/jetbrains/mps/openapi/model/SNode;)V" />
-      <node id="1261499155764368696" at="86,0,89,0" concept="5" trace="getDescriptor#()Ljetbrains/mps/lang/migration/runtime/base/MigrationScriptReference;" />
-      <node id="1261499155764382842" at="49,0,53,0" concept="5" trace="visit#(Lorg/jetbrains/mps/openapi/model/SNode;)V" />
-      <node id="1261499155764376611" at="68,0,72,0" concept="5" trace="visit#(Lorg/jetbrains/mps/openapi/model/SNode;)V" />
-      <node id="1261499155764371938" at="30,59,35,8" concept="6" />
-      <node id="1261499155764378506" at="39,0,46,0" concept="5" trace="accept#(Lorg/jetbrains/mps/openapi/model/SNode;)Z" />
-      <node id="1261499155764378491" at="37,41,46,13" concept="7" />
-      <node id="1261499155764369867" at="56,41,65,23" concept="7" />
-      <node id="1304837983361766003" at="73,0,82,9" concept="2" />
-      <node id="1261499155764378489" at="37,0,48,0" concept="5" trace="accept#(Lorg/jetbrains/mps/openapi/model/SNode;)Z" />
-      <node id="1261499155764369865" at="56,0,67,0" concept="5" trace="accept#(Lorg/jetbrains/mps/openapi/model/SNode;)Z" />
-      <node id="1261499155764378543" at="35,8,53,9" concept="2" />
-      <node id="1261499155764369881" at="54,0,72,9" concept="2" />
-      <node id="1261499155764371938" at="28,41,83,5" concept="0" />
-      <node id="1261499155764368696" at="28,0,86,0" concept="5" trace="execute#(Lorg/jetbrains/mps/openapi/module/SModule;)Lorg/jetbrains/mps/openapi/model/SNode;" />
-=======
       <node id="1261499155764371938" at="36,0,39,0" concept="5" trace="getDefaultSearchScope#()Lorg/jetbrains/mps/openapi/module/SearchScope;" />
       <node id="1261499155764378514" at="44,200,47,15" concept="4" />
       <node id="4691599798129811035" at="62,0,65,0" concept="5" trace="accept#(Lorg/jetbrains/mps/openapi/model/SNode;)Z" />
@@ -79,9 +57,8 @@
       <node id="1261499155764369865" at="60,0,71,0" concept="5" trace="accept#(Lorg/jetbrains/mps/openapi/model/SNode;)Z" />
       <node id="1261499155764378543" at="39,8,57,9" concept="2" />
       <node id="1261499155764369881" at="58,0,76,9" concept="2" />
-      <node id="1261499155764371938" at="32,35,87,5" concept="0" />
+      <node id="1261499155764371938" at="32,41,87,5" concept="0" />
       <node id="1261499155764368696" at="32,0,90,0" concept="5" trace="execute#(Lorg/jetbrains/mps/openapi/module/SModule;)Lorg/jetbrains/mps/openapi/model/SNode;" />
->>>>>>> 736921de
       <scope id="1261499155764368696" at="25,30,26,46" />
       <scope id="1261499155764368696" at="29,33,30,17" />
       <scope id="1261499155764371938" at="36,52,37,23" />
@@ -133,13 +110,8 @@
         <var name="context" id="1261499155764371938" />
         <var name="scope" id="1261499155764371938" />
       </scope>
-<<<<<<< HEAD
-      <scope id="1261499155764368696" at="28,41,84,16" />
-      <scope id="1261499155764368696" at="28,0,86,0">
-=======
-      <scope id="1261499155764368696" at="32,35,88,16" />
+      <scope id="1261499155764368696" at="32,41,88,16" />
       <scope id="1261499155764368696" at="32,0,90,0">
->>>>>>> 736921de
         <var name="m" id="1261499155764368696" />
       </scope>
       <unit id="1261499155764371938" at="35,42,39,7" name="jetbrains.mps.baseLanguage.migration.RemoveUsagesOfDeprecatedProperty$1" />
@@ -194,45 +166,6 @@
       <node id="4787009421625772293" at="77,0,79,0" concept="1" trace="Pattern_fbexqr_a0a0a0a2#()V" />
       <node id="4787009421625772293" at="115,0,117,0" concept="5" trace="performActions#(Ljava/lang/Object;)V" />
       <node id="4787009421625770137" at="32,0,35,0" concept="5" trace="getCaption#()Ljava/lang/String;" />
-<<<<<<< HEAD
-      <node id="4787009421625772292" at="39,0,42,0" concept="5" trace="translate#(Lorg/jetbrains/mps/openapi/model/SModel;)Ljava/lang/Iterable;" />
-      <node id="4787009421625772292" at="43,0,46,0" concept="5" trace="accept#(Lorg/jetbrains/mps/openapi/model/SNode;)Z" />
-      <node id="4787009421625773634" at="47,0,50,0" concept="5" trace="accept#(Lorg/jetbrains/mps/openapi/model/SNode;)Z" />
-      <node id="4787009421625772292" at="51,0,54,0" concept="5" trace="select#(Lorg/jetbrains/mps/openapi/model/SNode;)Ljava/lang/Integer;" />
-      <node id="4787009421625772292" at="58,0,61,0" concept="5" trace="compute#()Lorg/jetbrains/mps/openapi/model/SNode;" />
-      <node id="4787009421625770137" at="67,0,70,0" concept="5" trace="getDescriptor#()Ljetbrains/mps/lang/migration/runtime/base/MigrationScriptReference;" />
-      <node id="4787009421625772293" at="75,0,78,0" concept="5" trace="getConcept#()Lorg/jetbrains/mps/openapi/language/SConcept;" />
-      <node id="4787009421625772293" at="80,53,83,9" concept="4" />
-      <node id="4787009421625772293" at="85,171,88,11" concept="4" />
-      <node id="4787009421625772293" at="97,0,100,0" concept="5" trace="hasAntiquotations#()Z" />
-      <node id="4787009421625772293" at="100,71,103,7" concept="4" />
-      <node id="4787009421625772293" at="105,51,108,7" concept="0" />
-      <node id="4787009421625772293" at="105,51,108,7" concept="4" />
-      <node id="4787009421625773029" at="121,39,124,5" concept="4" />
-      <node id="4787009421625772293" at="88,11,92,11" concept="0" />
-      <node id="4787009421625773029" at="120,235,124,5" concept="0" />
-      <node id="4787009421625773029" at="120,235,124,5" concept="0" />
-      <node id="4787009421625772292" at="56,39,61,19" concept="2" />
-      <node id="4787009421625772293" at="100,0,105,0" concept="5" trace="fillFieldValuesFrom#(Ljetbrains/mps/lang/pattern/GeneratedMatchingPattern;)V" />
-      <node id="4787009421625772293" at="105,0,111,0" concept="5" trace="getFieldValue#(Ljava/lang/String;)Ljava/lang/Object;" />
-      <node id="4787009421625773029" at="119,225,125,165" concept="0" />
-      <node id="4787009421625773029" at="119,225,125,165" concept="0" />
-      <node id="4787009421625772293" at="85,171,92,11" concept="0" />
-      <node id="4787009421625773029" at="118,30,125,165" concept="0" />
-      <node id="4787009421625773029" at="118,30,125,165" concept="0" />
-      <node id="4787009421625772292" at="55,0,63,0" concept="5" trace="visit#(Lorg/jetbrains/mps/openapi/model/SNode;)V" />
-      <node id="4787009421625772293" at="83,9,93,9" concept="0" />
-      <node id="4787009421625772293" at="83,9,93,9" concept="0" />
-      <node id="4787009421625772293" at="80,53,93,9" concept="0" />
-      <node id="4787009421625773029" at="114,0,128,0" concept="10" trace="_quotation_createNode_fbexqr_a0a0f#(Ljava/lang/Object;)Lorg/jetbrains/mps/openapi/model/SNode;" />
-      <node id="4787009421625772293" at="78,45,94,7" concept="0" />
-      <node id="4787009421625772293" at="78,0,97,0" concept="5" trace="match#(Lorg/jetbrains/mps/openapi/model/SNode;)Z" />
-      <node id="4787009421625772292" at="37,114,63,9" concept="2" />
-      <node id="4787009421625772292" at="35,41,64,5" concept="0" />
-      <node id="4787009421625770137" at="35,0,67,0" concept="5" trace="execute#(Lorg/jetbrains/mps/openapi/module/SModule;)Lorg/jetbrains/mps/openapi/model/SNode;" />
-      <scope id="4787009421625772293" at="73,38,73,38" />
-      <scope id="4787009421625772293" at="111,42,111,42" />
-=======
       <node id="4787009421625772292" at="43,0,46,0" concept="5" trace="translate#(Lorg/jetbrains/mps/openapi/model/SModel;)Ljava/lang/Iterable;" />
       <node id="4787009421625772292" at="47,0,50,0" concept="5" trace="accept#(Lorg/jetbrains/mps/openapi/model/SNode;)Z" />
       <node id="4787009421625773634" at="51,0,54,0" concept="5" trace="accept#(Lorg/jetbrains/mps/openapi/model/SNode;)Z" />
@@ -267,11 +200,10 @@
       <node id="4787009421625772293" at="82,45,98,7" concept="0" />
       <node id="4787009421625772293" at="82,0,101,0" concept="5" trace="match#(Lorg/jetbrains/mps/openapi/model/SNode;)Z" />
       <node id="4787009421625772292" at="41,114,67,9" concept="2" />
-      <node id="4787009421625772292" at="39,35,68,5" concept="0" />
+      <node id="4787009421625772292" at="39,41,68,5" concept="0" />
       <node id="4787009421625770137" at="39,0,71,0" concept="5" trace="execute#(Lorg/jetbrains/mps/openapi/module/SModule;)Lorg/jetbrains/mps/openapi/model/SNode;" />
       <scope id="4787009421625772293" at="77,38,77,38" />
       <scope id="4787009421625772293" at="115,42,115,42" />
->>>>>>> 736921de
       <scope id="4787009421625770137" at="32,30,33,57" />
       <scope id="4787009421625770137" at="36,33,37,17" />
       <scope id="4787009421625772292" at="43,53,44,94" />
@@ -353,13 +285,8 @@
       <scope id="4787009421625772292" at="40,5,67,9">
         <var name="pattern" id="4787009421625772292" />
       </scope>
-<<<<<<< HEAD
-      <scope id="4787009421625770137" at="35,41,65,16" />
-      <scope id="4787009421625770137" at="35,0,67,0">
-=======
-      <scope id="4787009421625770137" at="39,35,69,16" />
+      <scope id="4787009421625770137" at="39,41,69,16" />
       <scope id="4787009421625770137" at="39,0,71,0">
->>>>>>> 736921de
         <var name="m" id="4787009421625770137" />
       </scope>
       <unit id="4787009421625772292" at="42,78,46,7" name="jetbrains.mps.baseLanguage.migration.AddNecessaryParenthsToNotExpressions$1" />
@@ -375,26 +302,8 @@
   <root nodeRef="r:1dca72a1-44ae-4339-a783-4859610b0285(jetbrains.mps.baseLanguage.migration)/9196563039720641373">
     <file name="ReplaceSingleLineCommentsWithGenericComments.java">
       <node id="9196563039720641373" at="24,30,25,112" concept="7" />
-<<<<<<< HEAD
-      <node id="1986963296983773087" at="27,41,28,65" concept="6" />
-      <node id="4125235114146719252" at="30,39,31,0" concept="9" />
-      <node id="4125235114147391516" at="31,0,32,55" concept="8" />
-      <node id="4125235114146455925" at="34,43,35,527" concept="7" />
-      <node id="4125235114146520623" at="38,39,39,43" concept="2" />
-      <node id="4125235114146718005" at="41,11,42,0" concept="9" />
-      <node id="5849110260867325454" at="42,0,43,78" concept="6" />
-      <node id="9196563039720780941" at="45,43,46,614" concept="7" />
-      <node id="9196563039721296229" at="49,47,50,631" concept="6" />
-      <node id="9196563039721293973" at="50,631,51,41" concept="2" />
-      <node id="5849110260867329577" at="51,41,52,40" concept="2" />
-      <node id="5849110260867314969" at="55,35,56,68" concept="2" />
-      <node id="9196563039720641373" at="59,7,60,16" concept="7" />
-      <node id="9196563039720641373" at="62,51,63,147" concept="7" />
-      <node id="4125235114147273599" at="66,52,67,44" concept="7" />
-      <node id="4125235114147268416" at="69,74,70,45" concept="7" />
-=======
       <node id="9196563039720641373" at="28,33,29,17" concept="7" />
-      <node id="1986963296983773087" at="31,35,32,65" concept="6" />
+      <node id="1986963296983773087" at="31,41,32,65" concept="6" />
       <node id="4125235114146719252" at="34,39,35,0" concept="9" />
       <node id="4125235114147391516" at="35,0,36,55" concept="8" />
       <node id="4125235114146455925" at="38,43,39,527" concept="7" />
@@ -410,7 +319,6 @@
       <node id="9196563039720641373" at="66,51,67,147" concept="7" />
       <node id="4125235114147273599" at="70,52,71,44" concept="7" />
       <node id="4125235114147268416" at="73,74,74,45" concept="7" />
->>>>>>> 736921de
       <node id="9196563039720641373" at="24,0,27,0" concept="5" trace="getCaption#()Ljava/lang/String;" />
       <node id="4125235114146455041" at="38,0,41,0" concept="5" trace="accept#(Lorg/jetbrains/mps/openapi/model/SNode;)Z" />
       <node id="4125235114146519575" at="42,0,45,0" concept="5" trace="visit#(Lorg/jetbrains/mps/openapi/model/SNode;)V" />
@@ -465,11 +373,7 @@
       <scope id="9196563039720651937" at="34,0,63,0">
         <var name="model" id="9196563039720651937" />
       </scope>
-<<<<<<< HEAD
-      <scope id="9196563039720641373" at="27,41,60,16">
-=======
-      <scope id="9196563039720641373" at="31,35,64,16">
->>>>>>> 736921de
+      <scope id="9196563039720641373" at="31,41,64,16">
         <var name="models" id="1986963296983773088" />
       </scope>
       <scope id="9196563039720641373" at="31,0,66,0">
