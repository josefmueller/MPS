--- conflicted
+++ resolved
@@ -97,8 +97,6 @@
     }
     SNode binOp = SNodeOperations.cast(root, "jetbrains.mps.baseLanguage.structure.BinaryOperation");
     return findRightmostOrLeftmostLeafExpression((rightmost ? SLinkOperations.getTarget(binOp, "rightExpression", true) : SLinkOperations.getTarget(binOp, "leftExpression", true)), rightmost);
-<<<<<<< HEAD
-=======
   }
 
 
@@ -109,6 +107,5 @@
       currentRoot = findRightmostOrLeftmostLeafExpression(SLinkOperations.getTarget(SNodeOperations.cast(currentRoot, "jetbrains.mps.baseLanguage.structure.ParenthesizedExpression"), "expression", true), rightmost);
     }
     return currentRoot;
->>>>>>> f41488bc
   }
 }