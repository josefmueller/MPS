--- conflicted
+++ resolved
@@ -127,16 +127,11 @@
   private static boolean renderingCondition_359zr8_a1c0(SNode node, EditorContext editorContext) {
     return SPropertyOperations.getBoolean(node, "isFinal");
   }
-<<<<<<< HEAD
-=======
-
   public static class ApplySideTransforms_null_cellMenu_359zr8_a0b2a extends AbstractCellMenuPart_ApplySideTransforms {
     public ApplySideTransforms_null_cellMenu_359zr8_a0b2a() {
       super(CellSide.RIGHT);
     }
   }
-
->>>>>>> bf3a2c62
   private EditorCell createConstant_359zr8_c2a(EditorContext editorContext, SNode node) {
     EditorCell_Constant editorCell = new EditorCell_Constant(editorContext, node, "abstract");
     editorCell.setCellId("Constant_359zr8_c2a");
@@ -152,16 +147,11 @@
   private static boolean renderingCondition_359zr8_a2c0(SNode node, EditorContext editorContext) {
     return SPropertyOperations.getBoolean(node, "isAbstract");
   }
-<<<<<<< HEAD
-=======
-
   public static class ApplySideTransforms_null_cellMenu_359zr8_a0c2a extends AbstractCellMenuPart_ApplySideTransforms {
     public ApplySideTransforms_null_cellMenu_359zr8_a0c2a() {
       super(CellSide.RIGHT);
     }
   }
-
->>>>>>> bf3a2c62
   private EditorCell createConstant_359zr8_d2a(EditorContext editorContext, SNode node) {
     EditorCell_Constant editorCell = new EditorCell_Constant(editorContext, node, "synchronized");
     editorCell.setCellId("Constant_359zr8_d2a");
@@ -177,16 +167,11 @@
   private static boolean renderingCondition_359zr8_a3c0(SNode node, EditorContext editorContext) {
     return SPropertyOperations.getBoolean(node, "isSynchronized");
   }
-<<<<<<< HEAD
-=======
-
   public static class ApplySideTransforms_null_cellMenu_359zr8_a0d2a extends AbstractCellMenuPart_ApplySideTransforms {
     public ApplySideTransforms_null_cellMenu_359zr8_a0d2a() {
       super(CellSide.RIGHT);
     }
   }
-
->>>>>>> bf3a2c62
   private EditorCell createRefNodeList_359zr8_e2a(EditorContext editorContext, SNode node) {
     AbstractCellListHandler handler = new InstanceMethodDeclaration_Editor.modifiersListHandler_359zr8_e2a(node, "modifiers", editorContext);
     EditorCell_Collection editorCell = handler.createCells(editorContext, new CellLayout_Indent(), false);
