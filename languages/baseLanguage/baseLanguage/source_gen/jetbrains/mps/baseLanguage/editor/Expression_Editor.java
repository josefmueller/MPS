--- conflicted
+++ resolved
@@ -40,11 +40,7 @@
       public AbstractCellProvider invoke() {
         return new AbstractCellProvider() {
           public EditorCell createEditorCell(EditorContext context) {
-<<<<<<< HEAD
-            EditorCell_Error result = new EditorCell_Error((jetbrains.mps.nodeEditor.EditorContext) context, node, "<" + node.getRole_() + ">");
-=======
-            EditorCell_Error result = new EditorCell_Error(editorContext, node, "<" + node.getRole() + ">");
->>>>>>> 534a7cd8
+            EditorCell_Error result = new EditorCell_Error((jetbrains.mps.nodeEditor.EditorContext) context, node, "<" + node.getRole() + ">");
             result.getStyle().set(StyleAttributes.PADDING_LEFT, new Padding(0.0));
             result.getStyle().set(StyleAttributes.PADDING_RIGHT, new Padding(0.0));
             return result;
