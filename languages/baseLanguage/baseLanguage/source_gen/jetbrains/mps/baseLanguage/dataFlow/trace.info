--- conflicted
+++ resolved
@@ -18,11 +18,7 @@
   <concept fqn="jetbrains.mps.baseLanguage.structure.WhileStatement" />
   <root>
     <file name="DFABuilders.java">
-<<<<<<< HEAD
-      <unit at="8,0,75,0" name="jetbrains.mps.baseLanguage.dataFlow.DFABuilders" />
-=======
       <unit at="8,0,76,0" name="jetbrains.mps.baseLanguage.dataFlow.DFABuilders" />
->>>>>>> 9bffde98
     </file>
     <file name="DataFlowAspectDescriptorImpl.java">
       <unit at="14,0,41,0" name="jetbrains.mps.baseLanguage.dataFlow.DataFlowAspectDescriptorImpl" />
@@ -191,20 +187,6 @@
   </root>
   <root nodeRef="r:00000000-0000-4000-0000-011c895902c2(jetbrains.mps.baseLanguage.dataFlow)/1206460339989">
     <file name="AssignmentExpression_DataFlow.java">
-<<<<<<< HEAD
-      <node id="1206460344649" at="17,102,18,209" concept="3" />
-      <node id="1225456499111" at="18,209,19,189" concept="8" />
-      <node id="1225456606795" at="21,981,22,798" concept="3" />
-      <node id="2359846675286592328" at="25,707,26,969" concept="3" />
-      <node id="1207060739945" at="27,14,28,213" concept="3" />
-      <node id="1206460339989" at="15,0,17,0" concept="1" trace="AssignmentExpression_DataFlow#()V" />
-      <node id="2359846675286600921" at="27,12,29,7" concept="0" />
-      <node id="1225456443749" at="20,195,23,7" concept="6" />
-      <node id="2359846675286583934" at="24,12,29,7" concept="6" />
-      <node id="1207060738396" at="24,10,30,5" concept="0" />
-      <node id="1206460370422" at="19,189,30,5" concept="6" />
-      <node id="1206460339989" at="17,0,32,0" concept="7" trace="build#(Ljetbrains/mps/smodel/IOperationContext;Ljetbrains/mps/lang/dataFlow/DataFlowBuilderContext;)V" />
-=======
       <node id="1206460344649" at="17,102,18,209" concept="4" />
       <node id="1225456499111" at="18,209,19,189" concept="9" />
       <node id="1225456606795" at="21,981,22,798" concept="4" />
@@ -214,22 +196,19 @@
       <node id="1225456443749" at="20,195,23,7" concept="7" />
       <node id="1206460370422" at="19,189,26,5" concept="7" />
       <node id="1206460339989" at="17,0,28,0" concept="8" trace="build#(Ljetbrains/mps/smodel/IOperationContext;Ljetbrains/mps/lang/dataFlow/DataFlowBuilderContext;)V" />
->>>>>>> 9bffde98
       <scope id="1206460339989" at="15,42,15,42" />
       <scope id="1225456443750" at="21,981,22,798" />
-      <scope id="2359846675286583936" at="25,707,26,969" />
-      <scope id="2359846675286600922" at="27,14,28,213" />
+      <scope id="1207060738397" at="24,12,25,211" />
       <scope id="1206460339989" at="15,0,17,0" />
       <scope id="1206460370423" at="20,195,23,7" />
-      <scope id="1207060738397" at="24,12,29,7" />
-      <scope id="1206460339991" at="17,102,30,5">
+      <scope id="1206460339991" at="17,102,26,5">
         <var name="variable" id="1225456499112" />
       </scope>
-      <scope id="1206460339989" at="17,0,32,0">
+      <scope id="1206460339989" at="17,0,28,0">
         <var name="_context" id="1206460339989" />
         <var name="operationContext" id="1206460339989" />
       </scope>
-      <unit id="1206460339989" at="14,0,33,0" name="jetbrains.mps.baseLanguage.dataFlow.AssignmentExpression_DataFlow" />
+      <unit id="1206460339989" at="14,0,29,0" name="jetbrains.mps.baseLanguage.dataFlow.AssignmentExpression_DataFlow" />
     </file>
   </root>
   <root nodeRef="r:00000000-0000-4000-0000-011c895902c2(jetbrains.mps.baseLanguage.dataFlow)/1206460471601">
@@ -1598,21 +1577,6 @@
         <var name="o" id="1383888600185289441" />
       </scope>
       <unit id="1383888600185289441" at="15,0,96,0" name="jetbrains.mps.baseLanguage.dataFlow.RuleEqualsExpression" />
-    </file>
-  </root>
-  <root nodeRef="r:00000000-0000-4000-0000-011c895902c2(jetbrains.mps.baseLanguage.dataFlow)/2359846675287639236">
-    <file name="FieldReferenceOperation_DataFlow.java">
-      <node id="2359846675287640624" at="14,102,15,312" concept="3" />
-      <node id="2359846675287639236" at="12,0,14,0" concept="1" trace="FieldReferenceOperation_DataFlow#()V" />
-      <node id="2359846675287639236" at="14,0,17,0" concept="7" trace="build#(Ljetbrains/mps/smodel/IOperationContext;Ljetbrains/mps/lang/dataFlow/DataFlowBuilderContext;)V" />
-      <scope id="2359846675287639236" at="12,45,12,45" />
-      <scope id="2359846675287639238" at="14,102,15,312" />
-      <scope id="2359846675287639236" at="12,0,14,0" />
-      <scope id="2359846675287639236" at="14,0,17,0">
-        <var name="_context" id="2359846675287639236" />
-        <var name="operationContext" id="2359846675287639236" />
-      </scope>
-      <unit id="2359846675287639236" at="11,0,18,0" name="jetbrains.mps.baseLanguage.dataFlow.FieldReferenceOperation_DataFlow" />
     </file>
   </root>
   <root nodeRef="r:00000000-0000-4000-0000-011c895902c2(jetbrains.mps.baseLanguage.dataFlow)/3383816410303205607">
