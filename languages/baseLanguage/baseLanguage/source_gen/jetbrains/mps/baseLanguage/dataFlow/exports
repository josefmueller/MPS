<?xml version="1.0" encoding="UTF-8"?>
<<<<<<< HEAD
<model ref="r:ffc7ea56-d818-445a-a6a5-edad2b63bca8(jetbrains.mps.baseLanguage.dataFlow)">
=======
<model ref="r:b2bd1f73-e6c7-42b7-8e6b-ca2f4df2e7c6(jetbrains.mps.baseLanguage.dataFlow)">
>>>>>>> 7ab22f8e
  <persistence version="9" />
  <languages />
  <imports>
    <import index="mu20" ref="r:fc94574f-a075-45e6-9927-48e7e87153e6(jetbrains.mps.analyzers.runtime.framework)" implicit="true" />
    <import index="tpee" ref="r:00000000-0000-4000-0000-011c895902ca(jetbrains.mps.baseLanguage.structure)" implicit="true" />
    <import index="ty9a" ref="r:a906d1cd-0886-4e6d-bb7e-484119b7a54f(jetbrains.mps.lang.dataFlow.analyzers.generator.template.main@generator)" implicit="true" />
    <import index="e2lb" ref="6354ebe7-c22a-4a0f-ac54-50b52ab9b065/f:java_stub#6354ebe7-c22a-4a0f-ac54-50b52ab9b065#java.lang(JDK/java.lang@java_stub)" implicit="true" />
    <import index="qnq2" ref="6ed54515-acc8-4d1e-a16c-9fd6cfe951ea/f:java_stub#6ed54515-acc8-4d1e-a16c-9fd6cfe951ea#jetbrains.mps.lang.dataFlow(MPS.Core/jetbrains.mps.lang.dataFlow@java_stub)" implicit="true" />
    <import index="k7g3" ref="6354ebe7-c22a-4a0f-ac54-50b52ab9b065/f:java_stub#6354ebe7-c22a-4a0f-ac54-50b52ab9b065#java.util(JDK/java.util@java_stub)" implicit="true" />
    <import index="flgp" ref="6ed54515-acc8-4d1e-a16c-9fd6cfe951ea/f:java_stub#6ed54515-acc8-4d1e-a16c-9fd6cfe951ea#jetbrains.mps.lang.dataFlow.framework.instructions(MPS.Core/jetbrains.mps.lang.dataFlow.framework.instructions@java_stub)" implicit="true" />
    <import index="hxuy" ref="6ed54515-acc8-4d1e-a16c-9fd6cfe951ea/f:java_stub#6ed54515-acc8-4d1e-a16c-9fd6cfe951ea#jetbrains.mps.lang.dataFlow.framework(MPS.Core/jetbrains.mps.lang.dataFlow.framework@java_stub)" implicit="true" />
  </imports>
  <registry>
    <language id="97a52717-898f-4598-8150-573d9fd03868" name="jetbrains.mps.lang.dataFlow.analyzers">
      <concept id="6332494575505837814" name="jetbrains.mps.lang.dataFlow.analyzers.structure.InstructionClassKeeper" flags="ng" index="2$Z8iP">
        <child id="4445029770711387882" name="member" index="2ITynG" />
      </concept>
      <concept id="4746038179140566725" name="jetbrains.mps.lang.dataFlow.analyzers.structure.AnalyzerMergeParameterInput" flags="nn" index="1fK2Th" />
      <concept id="4746038179140588756" name="jetbrains.mps.lang.dataFlow.analyzers.structure.AnalyzerFunParameterInput" flags="nn" index="1fK8h0" />
      <concept id="4746038179140588754" name="jetbrains.mps.lang.dataFlow.analyzers.structure.AnalyzerFunParameterProgramState" flags="nn" index="1fK8h6" />
      <concept id="1417545764634752447" name="jetbrains.mps.lang.dataFlow.analyzers.structure.AnalyzerRunnerClassKeeper" flags="ng" index="3qhtvz">
        <child id="4445029770708541867" name="member" index="2IGoEH" />
      </concept>
    </language>
    <language id="f3061a53-9226-4cc5-a443-f952ceaf5816" name="jetbrains.mps.baseLanguage">
      <concept id="1215693861676" name="jetbrains.mps.baseLanguage.structure.BaseAssignmentExpression" flags="nn" index="d038R">
        <child id="1068498886297" name="rValue" index="37vLTx" />
        <child id="1068498886295" name="lValue" index="37vLTJ" />
      </concept>
      <concept id="1202948039474" name="jetbrains.mps.baseLanguage.structure.InstanceMethodCallOperation" flags="nn" index="liA8E" />
      <concept id="1188207840427" name="jetbrains.mps.baseLanguage.structure.AnnotationInstance" flags="nn" index="2AHcQZ">
        <reference id="1188208074048" name="annotation" index="2AI5Lk" />
      </concept>
      <concept id="1188208481402" name="jetbrains.mps.baseLanguage.structure.HasAnnotation" flags="ng" index="2AJDlI">
        <child id="1188208488637" name="annotation" index="2AJF6D" />
      </concept>
      <concept id="1154032098014" name="jetbrains.mps.baseLanguage.structure.AbstractLoopStatement" flags="nn" index="2LF5Ji">
        <child id="1154032183016" name="body" index="2LFqv$" />
      </concept>
      <concept id="1197027756228" name="jetbrains.mps.baseLanguage.structure.DotExpression" flags="nn" index="2OqwBi">
        <child id="1197027771414" name="operand" index="2Oq$k0" />
        <child id="1197027833540" name="operation" index="2OqNvi" />
      </concept>
      <concept id="1083260308424" name="jetbrains.mps.baseLanguage.structure.EnumConstantReference" flags="nn" index="Rm8GO">
        <reference id="1083260308426" name="enumConstantDeclaration" index="Rm8GQ" />
        <reference id="1144432896254" name="enumClass" index="1Px2BO" />
      </concept>
      <concept id="1145552977093" name="jetbrains.mps.baseLanguage.structure.GenericNewExpression" flags="nn" index="2ShNRf">
        <child id="1145553007750" name="creator" index="2ShVmc" />
      </concept>
      <concept id="1070475587102" name="jetbrains.mps.baseLanguage.structure.SuperConstructorInvocation" flags="nn" index="XkiVB" />
      <concept id="1070475926800" name="jetbrains.mps.baseLanguage.structure.StringLiteral" flags="nn" index="Xl_RD">
        <property id="1070475926801" name="value" index="Xl_RC" />
      </concept>
      <concept id="1081236700938" name="jetbrains.mps.baseLanguage.structure.StaticMethodDeclaration" flags="ig" index="2YIFZL" />
      <concept id="1081236700937" name="jetbrains.mps.baseLanguage.structure.StaticMethodCall" flags="nn" index="2YIFZM">
        <reference id="1144433194310" name="classConcept" index="1Pybhc" />
      </concept>
      <concept id="1081256982272" name="jetbrains.mps.baseLanguage.structure.InstanceOfExpression" flags="nn" index="2ZW3vV">
        <child id="1081256993305" name="classType" index="2ZW6by" />
        <child id="1081256993304" name="leftExpression" index="2ZW6bz" />
      </concept>
      <concept id="1070534058343" name="jetbrains.mps.baseLanguage.structure.NullLiteral" flags="nn" index="10Nm6u" />
      <concept id="1070534934090" name="jetbrains.mps.baseLanguage.structure.CastExpression" flags="nn" index="10QFUN">
        <child id="1070534934091" name="type" index="10QFUM" />
        <child id="1070534934092" name="expression" index="10QFUP" />
      </concept>
      <concept id="1068390468200" name="jetbrains.mps.baseLanguage.structure.FieldDeclaration" flags="ig" index="312cEg" />
      <concept id="1068390468198" name="jetbrains.mps.baseLanguage.structure.ClassConcept" flags="ig" index="312cEu">
        <child id="1095933932569" name="implementedInterface" index="EKbjA" />
      </concept>
      <concept id="1068431474542" name="jetbrains.mps.baseLanguage.structure.VariableDeclaration" flags="ng" index="33uBYm">
        <child id="1068431790190" name="initializer" index="33vP2m" />
      </concept>
      <concept id="1068498886296" name="jetbrains.mps.baseLanguage.structure.VariableReference" flags="nn" index="37vLTw">
        <reference id="1068581517664" name="variableDeclaration" index="3cqZAo" />
      </concept>
      <concept id="1068498886292" name="jetbrains.mps.baseLanguage.structure.ParameterDeclaration" flags="ir" index="37vLTG" />
      <concept id="1068498886294" name="jetbrains.mps.baseLanguage.structure.AssignmentExpression" flags="nn" index="37vLTI" />
      <concept id="1225271177708" name="jetbrains.mps.baseLanguage.structure.StringType" flags="in" index="17QB3L" />
      <concept id="4972933694980447171" name="jetbrains.mps.baseLanguage.structure.BaseVariableDeclaration" flags="ng" index="19Szcq">
        <child id="5680397130376446158" name="type" index="1tU5fm" />
      </concept>
      <concept id="1068580123132" name="jetbrains.mps.baseLanguage.structure.BaseMethodDeclaration" flags="ng" index="3clF44">
        <property id="4276006055363816570" name="isSynchronized" index="od$2w" />
        <property id="1181808852946" name="isFinal" index="DiZV1" />
        <child id="1068580123133" name="returnType" index="3clF45" />
        <child id="1068580123134" name="parameter" index="3clF46" />
        <child id="1068580123135" name="body" index="3clF47" />
      </concept>
      <concept id="1068580123165" name="jetbrains.mps.baseLanguage.structure.InstanceMethodDeclaration" flags="ig" index="3clFb_" />
      <concept id="1068580123152" name="jetbrains.mps.baseLanguage.structure.EqualsExpression" flags="nn" index="3clFbC" />
      <concept id="1068580123155" name="jetbrains.mps.baseLanguage.structure.ExpressionStatement" flags="nn" index="3clFbF">
        <child id="1068580123156" name="expression" index="3clFbG" />
      </concept>
      <concept id="1068580123159" name="jetbrains.mps.baseLanguage.structure.IfStatement" flags="nn" index="3clFbJ">
        <child id="1068580123160" name="condition" index="3clFbw" />
        <child id="1068580123161" name="ifTrue" index="3clFbx" />
      </concept>
      <concept id="1068580123136" name="jetbrains.mps.baseLanguage.structure.StatementList" flags="sn" stub="5293379017992965193" index="3clFbS">
        <child id="1068581517665" name="statement" index="3cqZAp" />
      </concept>
      <concept id="1068580123140" name="jetbrains.mps.baseLanguage.structure.ConstructorDeclaration" flags="ig" index="3clFbW" />
      <concept id="1068581242875" name="jetbrains.mps.baseLanguage.structure.PlusExpression" flags="nn" index="3cpWs3" />
      <concept id="1068581242878" name="jetbrains.mps.baseLanguage.structure.ReturnStatement" flags="nn" index="3cpWs6">
        <child id="1068581517676" name="expression" index="3cqZAk" />
      </concept>
      <concept id="1068581242864" name="jetbrains.mps.baseLanguage.structure.LocalVariableDeclarationStatement" flags="nn" index="3cpWs8">
        <child id="1068581242865" name="localVariableDeclaration" index="3cpWs9" />
      </concept>
      <concept id="1068581242863" name="jetbrains.mps.baseLanguage.structure.LocalVariableDeclaration" flags="nr" index="3cpWsn" />
      <concept id="1068581517677" name="jetbrains.mps.baseLanguage.structure.VoidType" flags="in" index="3cqZAl" />
      <concept id="1079359253375" name="jetbrains.mps.baseLanguage.structure.ParenthesizedExpression" flags="nn" index="1eOMI4">
        <child id="1079359253376" name="expression" index="1eOMHV" />
      </concept>
      <concept id="1204053956946" name="jetbrains.mps.baseLanguage.structure.IMethodCall" flags="ng" index="1ndlxa">
        <reference id="1068499141037" name="baseMethodDeclaration" index="37wK5l" />
        <child id="1068499141038" name="actualArgument" index="37wK5m" />
      </concept>
      <concept id="1212685548494" name="jetbrains.mps.baseLanguage.structure.ClassCreator" flags="nn" index="1pGfFk">
        <child id="1212687122400" name="typeParameter" index="1pMfVU" />
      </concept>
      <concept id="1107461130800" name="jetbrains.mps.baseLanguage.structure.Classifier" flags="ng" index="3pOWGL">
        <child id="5375687026011219971" name="member" index="jymVt" unordered="true" />
      </concept>
      <concept id="7812454656619025416" name="jetbrains.mps.baseLanguage.structure.MethodDeclaration" flags="ng" index="1rXfSm">
        <property id="8355037393041754995" name="isNative" index="2aFKle" />
      </concept>
      <concept id="7812454656619025412" name="jetbrains.mps.baseLanguage.structure.LocalMethodCall" flags="nn" index="1rXfSq" />
      <concept id="1107535904670" name="jetbrains.mps.baseLanguage.structure.ClassifierType" flags="in" index="3uibUv">
        <reference id="1107535924139" name="classifier" index="3uigEE" />
        <child id="1109201940907" name="parameter" index="11_B2D" />
      </concept>
      <concept id="1081773326031" name="jetbrains.mps.baseLanguage.structure.BinaryOperation" flags="nn" index="3uHJSO">
        <child id="1081773367579" name="rightExpression" index="3uHU7w" />
        <child id="1081773367580" name="leftExpression" index="3uHU7B" />
      </concept>
      <concept id="1073239437375" name="jetbrains.mps.baseLanguage.structure.NotEqualsExpression" flags="nn" index="3y3z36" />
      <concept id="1178549954367" name="jetbrains.mps.baseLanguage.structure.IVisible" flags="ng" index="1B3ioH">
        <child id="1178549979242" name="visibility" index="1B3o_S" />
      </concept>
      <concept id="1144226303539" name="jetbrains.mps.baseLanguage.structure.ForeachStatement" flags="nn" index="1DcWWT">
        <child id="1144226360166" name="iterable" index="1DdaDG" />
      </concept>
      <concept id="1144230876926" name="jetbrains.mps.baseLanguage.structure.AbstractForStatement" flags="nn" index="1DupvO">
        <child id="1144230900587" name="variable" index="1Duv9x" />
      </concept>
      <concept id="1146644602865" name="jetbrains.mps.baseLanguage.structure.PublicVisibility" flags="nn" index="3Tm1VV" />
      <concept id="1146644623116" name="jetbrains.mps.baseLanguage.structure.PrivateVisibility" flags="nn" index="3Tm6S6" />
    </language>
    <language id="b401a680-8325-4110-8fd3-84331ff25bef" name="jetbrains.mps.lang.generator">
      <concept id="9032177546942789835" name="jetbrains.mps.lang.generator.structure.TrivialModelId" flags="ng" index="2$$0lk">
        <property id="9032177546942789839" name="modelName" index="2$$0lg" />
      </concept>
      <concept id="9032177546941420365" name="jetbrains.mps.lang.generator.structure.ExportEntry" flags="ng" index="2$UQVi">
        <reference id="9032177546941634307" name="label" index="2$VUEs" />
        <child id="9032177546942803148" name="outputModel" index="2$$55j" />
        <child id="9032177546941575212" name="dataKeeper" index="2$VCQN" />
        <child id="9032177546941575209" name="outputNode" index="2$VCQQ" />
        <child id="9032177546941575207" name="inputNode" index="2$VCQS" />
      </concept>
      <concept id="9032177546941580387" name="jetbrains.mps.lang.generator.structure.TrivialNodeId" flags="ng" index="2$VJBW">
        <property id="9032177546941580392" name="nodeId" index="2$VJBR" />
        <property id="9032177546941580390" name="conceptId" index="2$VJBT" />
      </concept>
    </language>
    <language id="7866978e-a0f0-4cc7-81bc-4d213d9375e1" name="jetbrains.mps.lang.smodel">
      <concept id="1177026924588" name="jetbrains.mps.lang.smodel.structure.RefConcept_Reference" flags="nn" index="chp4Y">
        <reference id="1177026940964" name="conceptDeclaration" index="cht4Q" />
      </concept>
      <concept id="1139621453865" name="jetbrains.mps.lang.smodel.structure.Node_IsInstanceOfOperation" flags="nn" index="1mIQ4w">
        <child id="1177027386292" name="conceptArgument" index="cj9EA" />
      </concept>
      <concept id="1140137987495" name="jetbrains.mps.lang.smodel.structure.SNodeTypeCastExpression" flags="nn" index="1PxgMI">
        <reference id="1140138128738" name="concept" index="1PxNhF" />
        <child id="1140138123956" name="leftExpression" index="1PxMeX" />
      </concept>
      <concept id="1138055754698" name="jetbrains.mps.lang.smodel.structure.SNodeType" flags="in" index="3Tqbb2">
        <reference id="1138405853777" name="concept" index="ehGHo" />
      </concept>
      <concept id="1138056143562" name="jetbrains.mps.lang.smodel.structure.SLinkAccess" flags="nn" index="3TrEf2">
        <reference id="1138056516764" name="link" index="3Tt5mk" />
      </concept>
    </language>
    <language id="ceab5195-25ea-4f22-9b92-103b95ca8c0c" name="jetbrains.mps.lang.core">
      <concept id="1169194658468" name="jetbrains.mps.lang.core.structure.INamedConcept" flags="ng" index="TrEIO">
        <property id="1169194664001" name="name" index="TrG5h" />
      </concept>
    </language>
  </registry>
<<<<<<< HEAD
  <node concept="2$UQVi" id="2uD2ny$x_h3">
    <ref role="2$VUEs" to="ty9a:1eG8_N9UuQ_" resolve="exportedAnalyzerClass" />
    <node concept="2$$0lk" id="2uD2ny$x_iN" role="2$$55j">
      <property role="2$$0lg" value="jetbrains.mps.baseLanguage.dataFlow" />
    </node>
    <node concept="2$VJBW" id="2uD2ny$x_kc" role="2$VCQS">
      <property role="2$VJBT" value="jetbrains.mps.lang.dataFlow.analyzers.structure.Analyzer" />
      <property role="2$VJBR" value="6868777471677432036" />
    </node>
    <node concept="2$VJBW" id="2uD2ny$x_kd" role="2$VCQQ">
      <property role="2$VJBT" value="jetbrains.mps.baseLanguage.structure.ClassConcept" />
      <property role="2$VJBR" value="2857825852304281050" />
    </node>
    <node concept="3qhtvz" id="2uD2ny$x_7S" role="2$VCQN">
      <property role="TrG5h" value="NullableAnalyzerRunner" />
      <node concept="312cEg" id="2uD2ny$x_bH" role="2IGoEH">
        <property role="TrG5h" value="myNode" />
        <node concept="3Tm6S6" id="2uD2ny$x_bI" role="1B3o_S" />
        <node concept="3Tqbb2" id="2uD2ny$x_bJ" role="1tU5fm" />
      </node>
      <node concept="3clFbW" id="2uD2ny$x_bL" role="2IGoEH">
        <node concept="3cqZAl" id="2uD2ny$x_bM" role="3clF45" />
        <node concept="3Tm1VV" id="2uD2ny$x_bN" role="1B3o_S" />
        <node concept="3clFbS" id="2uD2ny$x_bO" role="3clF47">
          <node concept="XkiVB" id="2uD2ny$x_bP" role="3cqZAp">
            <ref role="37wK5l" to="mu20:9V7Nft_x9M" resolve="CustomAnalyzerRunner" />
            <node concept="10Nm6u" id="2uD2ny$x_bQ" role="37wK5m" />
            <node concept="10Nm6u" id="2uD2ny$x_bR" role="37wK5m" />
          </node>
          <node concept="3clFbF" id="2uD2ny$x_bS" role="3cqZAp">
            <node concept="37vLTI" id="2uD2ny$x_bT" role="3clFbG">
              <node concept="37vLTw" id="2uD2ny$x_bU" role="37vLTx" />
              <node concept="37vLTw" id="2uD2ny$x_bV" role="37vLTJ" />
            </node>
          </node>
          <node concept="3clFbF" id="2uD2ny$x_bW" role="3cqZAp">
            <node concept="37vLTI" id="2uD2ny$x_bX" role="3clFbG">
              <node concept="37vLTw" id="2uD2ny$x_bY" role="37vLTJ">
                <ref role="3cqZAo" to="hxuy:~AnalyzerRunner.myAnalyzer" resolve="myAnalyzer" />
              </node>
              <node concept="2ShNRf" id="2uD2ny$x_bZ" role="37vLTx">
                <node concept="1pGfFk" id="2uD2ny$x_c0" role="2ShVmc" />
              </node>
            </node>
          </node>
          <node concept="3clFbF" id="2uD2ny$x_c1" role="3cqZAp">
            <node concept="37vLTI" id="2uD2ny$x_c2" role="3clFbG">
              <node concept="37vLTw" id="2uD2ny$x_c3" role="37vLTJ">
                <ref role="3cqZAo" to="hxuy:~AnalyzerRunner.myProgram" resolve="myProgram" />
              </node>
              <node concept="2OqwBi" id="2uD2ny$x_c4" role="37vLTx">
                <node concept="2ShNRf" id="2uD2ny$x_c5" role="2Oq$k0">
                  <node concept="1pGfFk" id="2uD2ny$x_c6" role="2ShVmc">
                    <ref role="37wK5l" to="qnq2:~MPSProgramBuilder.&lt;init&gt;(jetbrains.mps.lang.dataFlow.DataFlowManager)" resolve="MPSProgramBuilder" />
                    <node concept="2YIFZM" id="2uD2ny$x_c7" role="37wK5m">
=======
  <node concept="2$UQVi" id="1C5O1PjgxVl">
    <ref role="2$VUEs" to="ty9a:1eG8_N9UuQ_" resolve="exportedAnalyzerClass" />
    <node concept="2$$0lk" id="1C5O1PjgxVm" role="2$$55j">
      <property role="2$$0lg" value="jetbrains.mps.baseLanguage.dataFlow" />
    </node>
    <node concept="2$VJBW" id="1C5O1PjgxVn" role="2$VCQS">
      <property role="2$VJBT" value="jetbrains.mps.lang.dataFlow.analyzers.structure.Analyzer" />
      <property role="2$VJBR" value="6868777471677432036" />
    </node>
    <node concept="2$VJBW" id="1C5O1PjgxVo" role="2$VCQQ">
      <property role="2$VJBT" value="jetbrains.mps.baseLanguage.structure.ClassConcept" />
      <property role="2$VJBR" value="1875133644239149050" />
    </node>
    <node concept="3qhtvz" id="1C5O1PjgxxV" role="2$VCQN">
      <property role="TrG5h" value="NullableAnalyzerRunner" />
      <node concept="312cEg" id="1C5O1PjgxxW" role="2IGoEH">
        <property role="TrG5h" value="myNode" />
        <node concept="3Tm6S6" id="1C5O1PjgxxX" role="1B3o_S" />
        <node concept="3Tqbb2" id="1C5O1PjgxxY" role="1tU5fm" />
      </node>
      <node concept="3clFbW" id="1C5O1PjgxxZ" role="2IGoEH">
        <node concept="3cqZAl" id="1C5O1Pjgxy0" role="3clF45" />
        <node concept="3Tm1VV" id="1C5O1Pjgxy1" role="1B3o_S" />
        <node concept="3clFbS" id="1C5O1Pjgxy2" role="3clF47">
          <node concept="XkiVB" id="1C5O1Pjgxy3" role="3cqZAp">
            <ref role="37wK5l" to="mu20:9V7Nft_x9M" resolve="CustomAnalyzerRunner" />
            <node concept="10Nm6u" id="1C5O1Pjgxy4" role="37wK5m" />
            <node concept="10Nm6u" id="1C5O1Pjgxy5" role="37wK5m" />
          </node>
          <node concept="3clFbF" id="1C5O1Pjgxy6" role="3cqZAp">
            <node concept="37vLTI" id="1C5O1Pjgxy7" role="3clFbG">
              <node concept="37vLTw" id="1C5O1Pjgxy8" role="37vLTx" />
              <node concept="37vLTw" id="1C5O1Pjgxy9" role="37vLTJ" />
            </node>
          </node>
          <node concept="3clFbF" id="1C5O1Pjgxya" role="3cqZAp">
            <node concept="37vLTI" id="1C5O1Pjgxyb" role="3clFbG">
              <node concept="37vLTw" id="1C5O1Pjgxyc" role="37vLTJ">
                <ref role="3cqZAo" to="hxuy:~AnalyzerRunner.myAnalyzer" resolve="myAnalyzer" />
              </node>
              <node concept="2ShNRf" id="1C5O1Pjgxyd" role="37vLTx">
                <node concept="1pGfFk" id="1C5O1Pjgxye" role="2ShVmc" />
              </node>
            </node>
          </node>
          <node concept="3clFbF" id="1C5O1Pjgxyf" role="3cqZAp">
            <node concept="37vLTI" id="1C5O1Pjgxyg" role="3clFbG">
              <node concept="37vLTw" id="1C5O1Pjgxyh" role="37vLTJ">
                <ref role="3cqZAo" to="hxuy:~AnalyzerRunner.myProgram" resolve="myProgram" />
              </node>
              <node concept="2OqwBi" id="1C5O1Pjgxyi" role="37vLTx">
                <node concept="2ShNRf" id="1C5O1Pjgxyj" role="2Oq$k0">
                  <node concept="1pGfFk" id="1C5O1Pjgxyk" role="2ShVmc">
                    <ref role="37wK5l" to="qnq2:~MPSProgramBuilder.&lt;init&gt;(jetbrains.mps.lang.dataFlow.DataFlowManager)" resolve="MPSProgramBuilder" />
                    <node concept="2YIFZM" id="1C5O1Pjgxyl" role="37wK5m">
>>>>>>> 7ab22f8e
                      <ref role="1Pybhc" to="qnq2:~DataFlowManager" resolve="DataFlowManager" />
                      <ref role="37wK5l" to="qnq2:~DataFlowManager.getInstance():jetbrains.mps.lang.dataFlow.DataFlowManager" resolve="getInstance" />
                    </node>
                  </node>
                </node>
<<<<<<< HEAD
                <node concept="liA8E" id="2uD2ny$x_c8" role="2OqNvi">
                  <ref role="37wK5l" to="hxuy:~StructuralProgramBuilder.buildProgram(java.lang.Object):jetbrains.mps.lang.dataFlow.framework.Program" resolve="buildProgram" />
                  <node concept="37vLTw" id="2uD2ny$x_c9" role="37wK5m" />
=======
                <node concept="liA8E" id="1C5O1Pjgxym" role="2OqNvi">
                  <ref role="37wK5l" to="hxuy:~StructuralProgramBuilder.buildProgram(java.lang.Object):jetbrains.mps.lang.dataFlow.framework.Program" resolve="buildProgram" />
                  <node concept="37vLTw" id="1C5O1Pjgxyn" role="37wK5m" />
>>>>>>> 7ab22f8e
                </node>
              </node>
            </node>
          </node>
<<<<<<< HEAD
          <node concept="3clFbF" id="2uD2ny$x_ca" role="3cqZAp">
            <node concept="1rXfSq" id="2uD2ny$x_cb" role="3clFbG" />
          </node>
        </node>
        <node concept="37vLTG" id="2uD2ny$x_cc" role="3clF46">
          <property role="TrG5h" value="node" />
          <node concept="3Tqbb2" id="2uD2ny$x_cd" role="1tU5fm" />
        </node>
      </node>
      <node concept="3clFb_" id="2uD2ny$x_ce" role="2IGoEH">
        <property role="TrG5h" value="prepareProgram" />
        <node concept="3cqZAl" id="2uD2ny$x_cf" role="3clF45" />
        <node concept="3Tm6S6" id="2uD2ny$x_cg" role="1B3o_S" />
        <node concept="3clFbS" id="2uD2ny$x_ch" role="3clF47">
          <node concept="3clFbF" id="2uD2ny$x_ci" role="3cqZAp">
            <node concept="2OqwBi" id="2uD2ny$x_cj" role="3clFbG">
              <node concept="2ShNRf" id="2uD2ny$x_ck" role="2Oq$k0">
                <node concept="1pGfFk" id="2uD2ny$x_cl" role="2ShVmc">
                  <ref role="37wK5l" to="hxuy:~AnalyzerRules.&lt;init&gt;(java.lang.String,org.jetbrains.mps.openapi.model.SNode,jetbrains.mps.lang.dataFlow.framework.Program)" resolve="AnalyzerRules" />
                  <node concept="2YIFZM" id="2uD2ny$x_cm" role="37wK5m" />
                  <node concept="37vLTw" id="2uD2ny$x_cn" role="37wK5m" />
                  <node concept="37vLTw" id="2uD2ny$x_co" role="37wK5m">
=======
          <node concept="3clFbF" id="1C5O1Pjgxyo" role="3cqZAp">
            <node concept="1rXfSq" id="1C5O1Pjgxyp" role="3clFbG" />
          </node>
        </node>
        <node concept="37vLTG" id="1C5O1Pjgxyq" role="3clF46">
          <property role="TrG5h" value="node" />
          <node concept="3Tqbb2" id="1C5O1Pjgxyr" role="1tU5fm" />
        </node>
      </node>
      <node concept="3clFb_" id="1C5O1PjgxQR" role="2IGoEH">
        <property role="TrG5h" value="prepareProgram" />
        <node concept="3cqZAl" id="1C5O1PjgxQS" role="3clF45" />
        <node concept="3Tm6S6" id="1C5O1PjgxQT" role="1B3o_S" />
        <node concept="3clFbS" id="1C5O1PjgxQU" role="3clF47">
          <node concept="3clFbF" id="1C5O1PjgxQV" role="3cqZAp">
            <node concept="2OqwBi" id="1C5O1PjgxQW" role="3clFbG">
              <node concept="2ShNRf" id="1C5O1PjgxQX" role="2Oq$k0">
                <node concept="1pGfFk" id="1C5O1PjgxQY" role="2ShVmc">
                  <ref role="37wK5l" to="hxuy:~AnalyzerRules.&lt;init&gt;(java.lang.String,org.jetbrains.mps.openapi.model.SNode,jetbrains.mps.lang.dataFlow.framework.Program)" resolve="AnalyzerRules" />
                  <node concept="2YIFZM" id="1C5O1PjgxQZ" role="37wK5m" />
                  <node concept="37vLTw" id="1C5O1PjgxR0" role="37wK5m" />
                  <node concept="37vLTw" id="1C5O1PjgxR1" role="37wK5m">
>>>>>>> 7ab22f8e
                    <ref role="3cqZAo" to="hxuy:~AnalyzerRunner.myProgram" resolve="myProgram" />
                  </node>
                </node>
              </node>
<<<<<<< HEAD
              <node concept="liA8E" id="2uD2ny$x_cp" role="2OqNvi">
=======
              <node concept="liA8E" id="1C5O1PjgxR2" role="2OqNvi">
>>>>>>> 7ab22f8e
                <ref role="37wK5l" to="hxuy:~AnalyzerRules.apply():void" resolve="apply" />
              </node>
            </node>
          </node>
        </node>
      </node>
<<<<<<< HEAD
      <node concept="312cEu" id="2uD2ny$x_cq" role="2IGoEH">
        <property role="TrG5h" value="NullableAnalyzer" />
        <node concept="3Tm1VV" id="2uD2ny$x_cr" role="1B3o_S" />
        <node concept="3uibUv" id="2uD2ny$x_cs" role="EKbjA">
          <ref role="3uigEE" to="hxuy:~DataFlowAnalyzer" resolve="DataFlowAnalyzer" />
          <node concept="3uibUv" id="2uD2ny$x_ct" role="11_B2D">
            <ref role="3uigEE" to="k7g3:~Map" resolve="Map" />
            <node concept="3Tqbb2" id="2uD2ny$x_cu" role="11_B2D" />
            <node concept="3uibUv" id="2uD2ny$x_cv" role="11_B2D" />
          </node>
        </node>
        <node concept="3clFbW" id="2uD2ny$x_cw" role="jymVt">
          <node concept="3cqZAl" id="2uD2ny$x_cx" role="3clF45" />
          <node concept="3Tm1VV" id="2uD2ny$x_cy" role="1B3o_S" />
          <node concept="3clFbS" id="2uD2ny$x_cz" role="3clF47" />
        </node>
        <node concept="3clFb_" id="2uD2ny$x_c$" role="jymVt">
          <property role="TrG5h" value="initial" />
          <node concept="3Tm1VV" id="2uD2ny$x_c_" role="1B3o_S" />
          <node concept="37vLTG" id="2uD2ny$x_cA" role="3clF46">
            <property role="TrG5h" value="program" />
            <node concept="3uibUv" id="2uD2ny$x_cB" role="1tU5fm">
              <ref role="3uigEE" to="hxuy:~Program" resolve="Program" />
            </node>
          </node>
          <node concept="3clFbS" id="2uD2ny$x_cC" role="3clF47">
            <node concept="3cpWs8" id="2uD2ny$x_cD" role="3cqZAp">
              <node concept="3cpWsn" id="2uD2ny$x_cE" role="3cpWs9">
                <property role="TrG5h" value="result" />
                <node concept="3uibUv" id="2uD2ny$x_cF" role="1tU5fm">
                  <ref role="3uigEE" to="k7g3:~Map" resolve="Map" />
                  <node concept="3Tqbb2" id="2uD2ny$x_cG" role="11_B2D" />
                  <node concept="3uibUv" id="2uD2ny$x_cH" role="11_B2D" />
                </node>
                <node concept="2ShNRf" id="2uD2ny$x_cI" role="33vP2m">
                  <node concept="1pGfFk" id="2uD2ny$x_cJ" role="2ShVmc">
                    <ref role="37wK5l" to="k7g3:~HashMap.&lt;init&gt;()" resolve="HashMap" />
                    <node concept="3Tqbb2" id="2uD2ny$x_cK" role="1pMfVU" />
                    <node concept="3uibUv" id="2uD2ny$x_cL" role="1pMfVU" />
=======
      <node concept="312cEu" id="1C5O1PjgxR3" role="2IGoEH">
        <property role="TrG5h" value="NullableAnalyzer" />
        <node concept="3Tm1VV" id="1C5O1PjgxR4" role="1B3o_S" />
        <node concept="3uibUv" id="1C5O1PjgxR5" role="EKbjA">
          <ref role="3uigEE" to="hxuy:~DataFlowAnalyzer" resolve="DataFlowAnalyzer" />
          <node concept="3uibUv" id="1C5O1PjgxR6" role="11_B2D">
            <ref role="3uigEE" to="k7g3:~Map" resolve="Map" />
            <node concept="3Tqbb2" id="1C5O1PjgxR7" role="11_B2D" />
            <node concept="3uibUv" id="1C5O1PjgxR8" role="11_B2D" />
          </node>
        </node>
        <node concept="3clFbW" id="1C5O1PjgxR9" role="jymVt">
          <node concept="3cqZAl" id="1C5O1PjgxRa" role="3clF45" />
          <node concept="3Tm1VV" id="1C5O1PjgxRb" role="1B3o_S" />
          <node concept="3clFbS" id="1C5O1PjgxRc" role="3clF47" />
        </node>
        <node concept="3clFb_" id="1C5O1PjgxRd" role="jymVt">
          <property role="TrG5h" value="initial" />
          <node concept="3Tm1VV" id="1C5O1PjgxRe" role="1B3o_S" />
          <node concept="37vLTG" id="1C5O1PjgxRf" role="3clF46">
            <property role="TrG5h" value="program" />
            <node concept="3uibUv" id="1C5O1PjgxRg" role="1tU5fm">
              <ref role="3uigEE" to="hxuy:~Program" resolve="Program" />
            </node>
          </node>
          <node concept="3clFbS" id="1C5O1PjgxRh" role="3clF47">
            <node concept="3cpWs8" id="1C5O1PjgxRi" role="3cqZAp">
              <node concept="3cpWsn" id="1C5O1PjgxRj" role="3cpWs9">
                <property role="TrG5h" value="result" />
                <node concept="3uibUv" id="1C5O1PjgxRk" role="1tU5fm">
                  <ref role="3uigEE" to="k7g3:~Map" resolve="Map" />
                  <node concept="3Tqbb2" id="1C5O1PjgxRl" role="11_B2D" />
                  <node concept="3uibUv" id="1C5O1PjgxRm" role="11_B2D" />
                </node>
                <node concept="2ShNRf" id="1C5O1PjgxRn" role="33vP2m">
                  <node concept="1pGfFk" id="1C5O1PjgxRo" role="2ShVmc">
                    <ref role="37wK5l" to="k7g3:~HashMap.&lt;init&gt;()" resolve="HashMap" />
                    <node concept="3Tqbb2" id="1C5O1PjgxRp" role="1pMfVU" />
                    <node concept="3uibUv" id="1C5O1PjgxRq" role="1pMfVU" />
>>>>>>> 7ab22f8e
                  </node>
                </node>
              </node>
            </node>
<<<<<<< HEAD
            <node concept="3clFbF" id="2uD2ny$x_cM" role="3cqZAp">
              <node concept="37vLTw" id="2uD2ny$x_cN" role="3clFbG" />
            </node>
          </node>
          <node concept="3uibUv" id="2uD2ny$x_cO" role="3clF45">
            <ref role="3uigEE" to="k7g3:~Map" resolve="Map" />
            <node concept="3Tqbb2" id="2uD2ny$x_cP" role="11_B2D" />
            <node concept="3uibUv" id="2uD2ny$x_cQ" role="11_B2D" />
          </node>
        </node>
        <node concept="3clFb_" id="2uD2ny$x_cR" role="jymVt">
          <property role="TrG5h" value="merge" />
          <node concept="3Tm1VV" id="2uD2ny$x_cT" role="1B3o_S" />
          <node concept="37vLTG" id="2uD2ny$x_cU" role="3clF46">
            <property role="TrG5h" value="program" />
            <node concept="3uibUv" id="2uD2ny$x_cW" role="1tU5fm">
              <ref role="3uigEE" to="hxuy:~Program" resolve="Program" />
            </node>
          </node>
          <node concept="37vLTG" id="2uD2ny$x_cX" role="3clF46">
            <property role="TrG5h" value="input" />
            <node concept="3uibUv" id="2uD2ny$x_cY" role="1tU5fm">
              <ref role="3uigEE" to="k7g3:~List" resolve="List" />
              <node concept="3uibUv" id="2uD2ny$x_cZ" role="11_B2D">
                <ref role="3uigEE" to="k7g3:~Map" resolve="Map" />
                <node concept="3Tqbb2" id="2uD2ny$x_d0" role="11_B2D" />
                <node concept="3uibUv" id="2uD2ny$x_d1" role="11_B2D" />
              </node>
            </node>
          </node>
          <node concept="3clFbS" id="2uD2ny$x_d2" role="3clF47">
            <node concept="3cpWs8" id="2uD2ny$x_d3" role="3cqZAp">
              <node concept="3cpWsn" id="2uD2ny$x_d4" role="3cpWs9">
                <property role="TrG5h" value="result" />
                <node concept="3uibUv" id="2uD2ny$x_d5" role="1tU5fm">
                  <ref role="3uigEE" to="k7g3:~Map" resolve="Map" />
                  <node concept="3Tqbb2" id="2uD2ny$x_d6" role="11_B2D" />
                  <node concept="3uibUv" id="2uD2ny$x_d7" role="11_B2D" />
                </node>
                <node concept="2ShNRf" id="2uD2ny$x_d8" role="33vP2m">
                  <node concept="1pGfFk" id="2uD2ny$x_d9" role="2ShVmc">
                    <ref role="37wK5l" to="k7g3:~HashMap.&lt;init&gt;()" resolve="HashMap" />
                    <node concept="3Tqbb2" id="2uD2ny$x_da" role="1pMfVU" />
                    <node concept="3uibUv" id="2uD2ny$x_db" role="1pMfVU" />
=======
            <node concept="3clFbF" id="1C5O1PjgxRr" role="3cqZAp">
              <node concept="37vLTw" id="1C5O1PjgxRs" role="3clFbG" />
            </node>
          </node>
          <node concept="3uibUv" id="1C5O1PjgxRt" role="3clF45">
            <ref role="3uigEE" to="k7g3:~Map" resolve="Map" />
            <node concept="3Tqbb2" id="1C5O1PjgxRu" role="11_B2D" />
            <node concept="3uibUv" id="1C5O1PjgxRv" role="11_B2D" />
          </node>
        </node>
        <node concept="3clFb_" id="1C5O1PjgxRw" role="jymVt">
          <property role="TrG5h" value="merge" />
          <node concept="3Tm1VV" id="1C5O1PjgxRx" role="1B3o_S" />
          <node concept="37vLTG" id="1C5O1PjgxRy" role="3clF46">
            <property role="TrG5h" value="program" />
            <node concept="3uibUv" id="1C5O1PjgxRz" role="1tU5fm">
              <ref role="3uigEE" to="hxuy:~Program" resolve="Program" />
            </node>
          </node>
          <node concept="37vLTG" id="1C5O1PjgxR$" role="3clF46">
            <property role="TrG5h" value="input" />
            <node concept="3uibUv" id="1C5O1PjgxR_" role="1tU5fm">
              <ref role="3uigEE" to="k7g3:~List" resolve="List" />
              <node concept="3uibUv" id="1C5O1PjgxRA" role="11_B2D">
                <ref role="3uigEE" to="k7g3:~Map" resolve="Map" />
                <node concept="3Tqbb2" id="1C5O1PjgxRB" role="11_B2D" />
                <node concept="3uibUv" id="1C5O1PjgxRC" role="11_B2D" />
              </node>
            </node>
          </node>
          <node concept="3clFbS" id="1C5O1PjgxRD" role="3clF47">
            <node concept="3cpWs8" id="1C5O1PjgxRE" role="3cqZAp">
              <node concept="3cpWsn" id="1C5O1PjgxRF" role="3cpWs9">
                <property role="TrG5h" value="result" />
                <node concept="3uibUv" id="1C5O1PjgxRG" role="1tU5fm">
                  <ref role="3uigEE" to="k7g3:~Map" resolve="Map" />
                  <node concept="3Tqbb2" id="1C5O1PjgxRH" role="11_B2D" />
                  <node concept="3uibUv" id="1C5O1PjgxRI" role="11_B2D" />
                </node>
                <node concept="2ShNRf" id="1C5O1PjgxRJ" role="33vP2m">
                  <node concept="1pGfFk" id="1C5O1PjgxRK" role="2ShVmc">
                    <ref role="37wK5l" to="k7g3:~HashMap.&lt;init&gt;()" resolve="HashMap" />
                    <node concept="3Tqbb2" id="1C5O1PjgxRL" role="1pMfVU" />
                    <node concept="3uibUv" id="1C5O1PjgxRM" role="1pMfVU" />
>>>>>>> 7ab22f8e
                  </node>
                </node>
              </node>
            </node>
<<<<<<< HEAD
            <node concept="1DcWWT" id="2uD2ny$x_dc" role="3cqZAp">
              <node concept="3cpWsn" id="2uD2ny$x_dd" role="1Duv9x">
                <property role="TrG5h" value="inputElement" />
                <node concept="3uibUv" id="2uD2ny$x_de" role="1tU5fm">
                  <ref role="3uigEE" to="k7g3:~Map" resolve="Map" />
                  <node concept="3Tqbb2" id="2uD2ny$x_df" role="11_B2D" />
                  <node concept="3uibUv" id="2uD2ny$x_dh" role="11_B2D" />
                </node>
              </node>
              <node concept="3clFbS" id="2uD2ny$x_di" role="2LFqv$">
                <node concept="1DcWWT" id="2uD2ny$x_dj" role="3cqZAp">
                  <node concept="3cpWsn" id="2uD2ny$x_dk" role="1Duv9x">
                    <property role="TrG5h" value="entry" />
                    <node concept="3uibUv" id="2uD2ny$x_dm" role="1tU5fm">
                      <ref role="3uigEE" to="k7g3:~Map$Entry" resolve="Map.Entry" />
                      <node concept="3Tqbb2" id="2uD2ny$x_dn" role="11_B2D" />
                      <node concept="3uibUv" id="2uD2ny$x_do" role="11_B2D" />
                    </node>
                  </node>
                  <node concept="3clFbS" id="2uD2ny$x_dp" role="2LFqv$">
                    <node concept="3cpWs8" id="2uD2ny$x_dq" role="3cqZAp">
                      <node concept="3cpWsn" id="2uD2ny$x_dr" role="3cpWs9">
                        <property role="TrG5h" value="expr" />
                        <node concept="3Tqbb2" id="2uD2ny$x_ds" role="1tU5fm" />
                        <node concept="2OqwBi" id="2uD2ny$x_dt" role="33vP2m">
                          <node concept="37vLTw" id="2uD2ny$x_dv" role="2Oq$k0" />
                          <node concept="liA8E" id="2uD2ny$x_dw" role="2OqNvi">
=======
            <node concept="1DcWWT" id="1C5O1PjgxRN" role="3cqZAp">
              <node concept="3cpWsn" id="1C5O1PjgxRO" role="1Duv9x">
                <property role="TrG5h" value="inputElement" />
                <node concept="3uibUv" id="1C5O1PjgxRP" role="1tU5fm">
                  <ref role="3uigEE" to="k7g3:~Map" resolve="Map" />
                  <node concept="3Tqbb2" id="1C5O1PjgxRQ" role="11_B2D" />
                  <node concept="3uibUv" id="1C5O1PjgxRR" role="11_B2D" />
                </node>
              </node>
              <node concept="3clFbS" id="1C5O1PjgxRS" role="2LFqv$">
                <node concept="1DcWWT" id="1C5O1PjgxRT" role="3cqZAp">
                  <node concept="3cpWsn" id="1C5O1PjgxRU" role="1Duv9x">
                    <property role="TrG5h" value="entry" />
                    <node concept="3uibUv" id="1C5O1PjgxRV" role="1tU5fm">
                      <ref role="3uigEE" to="k7g3:~Map$Entry" resolve="Map.Entry" />
                      <node concept="3Tqbb2" id="1C5O1PjgxRW" role="11_B2D" />
                      <node concept="3uibUv" id="1C5O1PjgxRX" role="11_B2D" />
                    </node>
                  </node>
                  <node concept="3clFbS" id="1C5O1PjgxRY" role="2LFqv$">
                    <node concept="3cpWs8" id="1C5O1PjgxRZ" role="3cqZAp">
                      <node concept="3cpWsn" id="1C5O1PjgxS0" role="3cpWs9">
                        <property role="TrG5h" value="expr" />
                        <node concept="3Tqbb2" id="1C5O1PjgxS1" role="1tU5fm" />
                        <node concept="2OqwBi" id="1C5O1PjgxS2" role="33vP2m">
                          <node concept="37vLTw" id="1C5O1PjgxS3" role="2Oq$k0" />
                          <node concept="liA8E" id="1C5O1PjgxS4" role="2OqNvi">
>>>>>>> 7ab22f8e
                            <ref role="37wK5l" to="k7g3:~Map$Entry.getKey():java.lang.Object" resolve="getKey" />
                          </node>
                        </node>
                      </node>
                    </node>
<<<<<<< HEAD
                    <node concept="3cpWs8" id="2uD2ny$x_dx" role="3cqZAp">
                      <node concept="3cpWsn" id="2uD2ny$x_dy" role="3cpWs9">
                        <property role="TrG5h" value="value" />
                        <node concept="3uibUv" id="2uD2ny$x_dz" role="1tU5fm" />
                        <node concept="2OqwBi" id="2uD2ny$x_d$" role="33vP2m">
                          <node concept="37vLTw" id="2uD2ny$x_d_" role="2Oq$k0" />
                          <node concept="liA8E" id="2uD2ny$x_dA" role="2OqNvi">
=======
                    <node concept="3cpWs8" id="1C5O1PjgxS5" role="3cqZAp">
                      <node concept="3cpWsn" id="1C5O1PjgxS6" role="3cpWs9">
                        <property role="TrG5h" value="value" />
                        <node concept="3uibUv" id="1C5O1PjgxS7" role="1tU5fm" />
                        <node concept="2OqwBi" id="1C5O1PjgxS8" role="33vP2m">
                          <node concept="37vLTw" id="1C5O1PjgxS9" role="2Oq$k0" />
                          <node concept="liA8E" id="1C5O1PjgxSa" role="2OqNvi">
>>>>>>> 7ab22f8e
                            <ref role="37wK5l" to="k7g3:~Map$Entry.getValue():java.lang.Object" resolve="getValue" />
                          </node>
                        </node>
                      </node>
                    </node>
<<<<<<< HEAD
                    <node concept="3cpWs8" id="2uD2ny$x_dB" role="3cqZAp">
                      <node concept="3cpWsn" id="2uD2ny$x_dC" role="3cpWs9">
                        <property role="TrG5h" value="resValue" />
                        <node concept="3uibUv" id="2uD2ny$x_dD" role="1tU5fm" />
                        <node concept="2OqwBi" id="2uD2ny$x_dE" role="33vP2m">
                          <node concept="37vLTw" id="2uD2ny$x_dF" role="2Oq$k0" />
                          <node concept="liA8E" id="2uD2ny$x_dG" role="2OqNvi">
                            <ref role="37wK5l" to="k7g3:~Map.get(java.lang.Object):java.lang.Object" resolve="get" />
                            <node concept="37vLTw" id="2uD2ny$x_dH" role="37wK5m" />
=======
                    <node concept="3cpWs8" id="1C5O1PjgxSb" role="3cqZAp">
                      <node concept="3cpWsn" id="1C5O1PjgxSc" role="3cpWs9">
                        <property role="TrG5h" value="resValue" />
                        <node concept="3uibUv" id="1C5O1PjgxSd" role="1tU5fm" />
                        <node concept="2OqwBi" id="1C5O1PjgxSe" role="33vP2m">
                          <node concept="37vLTw" id="1C5O1PjgxSf" role="2Oq$k0" />
                          <node concept="liA8E" id="1C5O1PjgxSg" role="2OqNvi">
                            <ref role="37wK5l" to="k7g3:~Map.get(java.lang.Object):java.lang.Object" resolve="get" />
                            <node concept="37vLTw" id="1C5O1PjgxSh" role="37wK5m" />
>>>>>>> 7ab22f8e
                          </node>
                        </node>
                      </node>
                    </node>
<<<<<<< HEAD
                    <node concept="3clFbJ" id="2uD2ny$x_dI" role="3cqZAp">
                      <node concept="3clFbS" id="2uD2ny$x_dJ" role="3clFbx">
                        <node concept="3clFbF" id="2uD2ny$x_dK" role="3cqZAp">
                          <node concept="37vLTI" id="2uD2ny$x_dL" role="3clFbG">
                            <node concept="Rm8GO" id="2uD2ny$x_dM" role="37vLTx" />
                            <node concept="37vLTw" id="2uD2ny$x_dN" role="37vLTJ" />
                          </node>
                        </node>
                      </node>
                      <node concept="3clFbC" id="2uD2ny$x_dP" role="3clFbw">
                        <node concept="10Nm6u" id="2uD2ny$x_dQ" role="3uHU7w" />
                        <node concept="37vLTw" id="2uD2ny$x_dR" role="3uHU7B" />
                      </node>
                    </node>
                    <node concept="3clFbF" id="2uD2ny$x_dT" role="3cqZAp">
                      <node concept="2OqwBi" id="2uD2ny$x_dU" role="3clFbG">
                        <node concept="37vLTw" id="2uD2ny$x_dW" role="2Oq$k0" />
                        <node concept="liA8E" id="2uD2ny$x_dX" role="2OqNvi">
                          <ref role="37wK5l" to="k7g3:~Map.put(java.lang.Object,java.lang.Object):java.lang.Object" resolve="put" />
                          <node concept="37vLTw" id="2uD2ny$x_dY" role="37wK5m" />
                          <node concept="2OqwBi" id="2uD2ny$x_e0" role="37wK5m">
                            <node concept="37vLTw" id="2uD2ny$x_e1" role="2Oq$k0" />
                            <node concept="liA8E" id="2uD2ny$x_e3" role="2OqNvi">
                              <node concept="37vLTw" id="2uD2ny$x_e5" role="37wK5m" />
=======
                    <node concept="3clFbJ" id="1C5O1PjgxSi" role="3cqZAp">
                      <node concept="3clFbS" id="1C5O1PjgxSj" role="3clFbx">
                        <node concept="3clFbF" id="1C5O1PjgxSk" role="3cqZAp">
                          <node concept="37vLTI" id="1C5O1PjgxSl" role="3clFbG">
                            <node concept="Rm8GO" id="1C5O1PjgxSm" role="37vLTx" />
                            <node concept="37vLTw" id="1C5O1PjgxSn" role="37vLTJ" />
                          </node>
                        </node>
                      </node>
                      <node concept="3clFbC" id="1C5O1PjgxSo" role="3clFbw">
                        <node concept="10Nm6u" id="1C5O1PjgxSp" role="3uHU7w" />
                        <node concept="37vLTw" id="1C5O1PjgxSq" role="3uHU7B" />
                      </node>
                    </node>
                    <node concept="3clFbF" id="1C5O1PjgxSr" role="3cqZAp">
                      <node concept="2OqwBi" id="1C5O1PjgxSs" role="3clFbG">
                        <node concept="37vLTw" id="1C5O1PjgxSt" role="2Oq$k0" />
                        <node concept="liA8E" id="1C5O1PjgxSu" role="2OqNvi">
                          <ref role="37wK5l" to="k7g3:~Map.put(java.lang.Object,java.lang.Object):java.lang.Object" resolve="put" />
                          <node concept="37vLTw" id="1C5O1PjgxSv" role="37wK5m" />
                          <node concept="2OqwBi" id="1C5O1PjgxSw" role="37wK5m">
                            <node concept="37vLTw" id="1C5O1PjgxSx" role="2Oq$k0" />
                            <node concept="liA8E" id="1C5O1PjgxSy" role="2OqNvi">
                              <node concept="37vLTw" id="1C5O1PjgxSz" role="37wK5m" />
>>>>>>> 7ab22f8e
                            </node>
                          </node>
                        </node>
                      </node>
                    </node>
                  </node>
<<<<<<< HEAD
                  <node concept="2OqwBi" id="2uD2ny$x_e6" role="1DdaDG">
                    <node concept="37vLTw" id="2uD2ny$x_e7" role="2Oq$k0" />
                    <node concept="liA8E" id="2uD2ny$x_e8" role="2OqNvi">
=======
                  <node concept="2OqwBi" id="1C5O1PjgxS$" role="1DdaDG">
                    <node concept="37vLTw" id="1C5O1PjgxS_" role="2Oq$k0" />
                    <node concept="liA8E" id="1C5O1PjgxSA" role="2OqNvi">
>>>>>>> 7ab22f8e
                      <ref role="37wK5l" to="k7g3:~Map.entrySet():java.util.Set" resolve="entrySet" />
                    </node>
                  </node>
                </node>
              </node>
<<<<<<< HEAD
              <node concept="1fK2Th" id="2uD2ny$x_e9" role="1DdaDG" />
            </node>
            <node concept="3clFbF" id="2uD2ny$x_ea" role="3cqZAp">
              <node concept="37vLTw" id="2uD2ny$x_eb" role="3clFbG" />
            </node>
          </node>
          <node concept="3uibUv" id="2uD2ny$x_ec" role="3clF45">
            <ref role="3uigEE" to="k7g3:~Map" resolve="Map" />
            <node concept="3Tqbb2" id="2uD2ny$x_ed" role="11_B2D" />
            <node concept="3uibUv" id="2uD2ny$x_ee" role="11_B2D" />
          </node>
        </node>
        <node concept="3clFb_" id="2uD2ny$x_ef" role="jymVt">
          <property role="TrG5h" value="fun" />
          <node concept="3Tm1VV" id="2uD2ny$x_eg" role="1B3o_S" />
          <node concept="37vLTG" id="2uD2ny$x_eh" role="3clF46">
            <property role="TrG5h" value="input" />
            <node concept="3uibUv" id="2uD2ny$x_ei" role="1tU5fm">
              <ref role="3uigEE" to="k7g3:~Map" resolve="Map" />
              <node concept="3Tqbb2" id="2uD2ny$x_ej" role="11_B2D" />
              <node concept="3uibUv" id="2uD2ny$x_ek" role="11_B2D" />
            </node>
          </node>
          <node concept="37vLTG" id="2uD2ny$x_el" role="3clF46">
            <property role="TrG5h" value="state" />
            <node concept="3uibUv" id="2uD2ny$x_em" role="1tU5fm">
              <ref role="3uigEE" to="hxuy:~ProgramState" resolve="ProgramState" />
            </node>
          </node>
          <node concept="3clFbS" id="2uD2ny$x_en" role="3clF47">
            <node concept="3cpWs8" id="2uD2ny$x_eo" role="3cqZAp">
              <node concept="3cpWsn" id="2uD2ny$x_ep" role="3cpWs9">
                <property role="TrG5h" value="result" />
                <node concept="3uibUv" id="2uD2ny$x_eq" role="1tU5fm">
                  <ref role="3uigEE" to="k7g3:~Map" resolve="Map" />
                  <node concept="3Tqbb2" id="2uD2ny$x_er" role="11_B2D" />
                  <node concept="3uibUv" id="2uD2ny$x_es" role="11_B2D" />
                </node>
                <node concept="1fK8h0" id="2uD2ny$x_et" role="33vP2m" />
              </node>
            </node>
            <node concept="3cpWs8" id="2uD2ny$x_eu" role="3cqZAp">
              <node concept="3cpWsn" id="2uD2ny$x_ev" role="3cpWs9">
                <property role="TrG5h" value="instruction" />
                <node concept="3uibUv" id="2uD2ny$x_ew" role="1tU5fm">
                  <ref role="3uigEE" to="flgp:~Instruction" resolve="Instruction" />
                </node>
                <node concept="2OqwBi" id="2uD2ny$x_ex" role="33vP2m">
                  <node concept="1fK8h6" id="2uD2ny$x_ey" role="2Oq$k0" />
                  <node concept="liA8E" id="2uD2ny$x_ez" role="2OqNvi">
=======
              <node concept="1fK2Th" id="1C5O1PjgxSB" role="1DdaDG" />
            </node>
            <node concept="3clFbF" id="1C5O1PjgxSC" role="3cqZAp">
              <node concept="37vLTw" id="1C5O1PjgxSD" role="3clFbG" />
            </node>
          </node>
          <node concept="3uibUv" id="1C5O1PjgxSE" role="3clF45">
            <ref role="3uigEE" to="k7g3:~Map" resolve="Map" />
            <node concept="3Tqbb2" id="1C5O1PjgxSF" role="11_B2D" />
            <node concept="3uibUv" id="1C5O1PjgxSG" role="11_B2D" />
          </node>
        </node>
        <node concept="3clFb_" id="1C5O1PjgxSH" role="jymVt">
          <property role="TrG5h" value="fun" />
          <node concept="3Tm1VV" id="1C5O1PjgxSI" role="1B3o_S" />
          <node concept="37vLTG" id="1C5O1PjgxSJ" role="3clF46">
            <property role="TrG5h" value="input" />
            <node concept="3uibUv" id="1C5O1PjgxSK" role="1tU5fm">
              <ref role="3uigEE" to="k7g3:~Map" resolve="Map" />
              <node concept="3Tqbb2" id="1C5O1PjgxSL" role="11_B2D" />
              <node concept="3uibUv" id="1C5O1PjgxSM" role="11_B2D" />
            </node>
          </node>
          <node concept="37vLTG" id="1C5O1PjgxSN" role="3clF46">
            <property role="TrG5h" value="state" />
            <node concept="3uibUv" id="1C5O1PjgxSO" role="1tU5fm">
              <ref role="3uigEE" to="hxuy:~ProgramState" resolve="ProgramState" />
            </node>
          </node>
          <node concept="3clFbS" id="1C5O1PjgxSP" role="3clF47">
            <node concept="3cpWs8" id="1C5O1PjgxSQ" role="3cqZAp">
              <node concept="3cpWsn" id="1C5O1PjgxSR" role="3cpWs9">
                <property role="TrG5h" value="result" />
                <node concept="3uibUv" id="1C5O1PjgxSS" role="1tU5fm">
                  <ref role="3uigEE" to="k7g3:~Map" resolve="Map" />
                  <node concept="3Tqbb2" id="1C5O1PjgxST" role="11_B2D" />
                  <node concept="3uibUv" id="1C5O1PjgxSU" role="11_B2D" />
                </node>
                <node concept="1fK8h0" id="1C5O1PjgxSV" role="33vP2m" />
              </node>
            </node>
            <node concept="3cpWs8" id="1C5O1PjgxSW" role="3cqZAp">
              <node concept="3cpWsn" id="1C5O1PjgxSX" role="3cpWs9">
                <property role="TrG5h" value="instruction" />
                <node concept="3uibUv" id="1C5O1PjgxSY" role="1tU5fm">
                  <ref role="3uigEE" to="flgp:~Instruction" resolve="Instruction" />
                </node>
                <node concept="2OqwBi" id="1C5O1PjgxSZ" role="33vP2m">
                  <node concept="1fK8h6" id="1C5O1PjgxT0" role="2Oq$k0" />
                  <node concept="liA8E" id="1C5O1PjgxT1" role="2OqNvi">
>>>>>>> 7ab22f8e
                    <ref role="37wK5l" to="hxuy:~ProgramState.getInstruction():jetbrains.mps.lang.dataFlow.framework.instructions.Instruction" resolve="getInstruction" />
                  </node>
                </node>
              </node>
            </node>
<<<<<<< HEAD
            <node concept="3cpWs8" id="2uD2ny$x_e$" role="3cqZAp">
              <node concept="3cpWsn" id="2uD2ny$x_e_" role="3cpWs9">
                <property role="TrG5h" value="nullableState" />
                <node concept="3uibUv" id="2uD2ny$x_eA" role="1tU5fm" />
                <node concept="Rm8GO" id="2uD2ny$x_eB" role="33vP2m" />
              </node>
            </node>
            <node concept="3clFbJ" id="2uD2ny$x_eC" role="3cqZAp">
              <node concept="3clFbS" id="2uD2ny$x_eD" role="3clFbx">
                <node concept="3cpWs8" id="2uD2ny$x_eE" role="3cqZAp">
                  <node concept="3cpWsn" id="2uD2ny$x_eF" role="3cpWs9">
                    <property role="TrG5h" value="node" />
                    <node concept="3Tqbb2" id="2uD2ny$x_eG" role="1tU5fm" />
                    <node concept="10QFUN" id="2uD2ny$x_eH" role="33vP2m">
                      <node concept="3Tqbb2" id="2uD2ny$x_eI" role="10QFUM" />
                      <node concept="1eOMI4" id="2uD2ny$x_eJ" role="10QFUP">
                        <node concept="2OqwBi" id="2uD2ny$x_eK" role="1eOMHV">
                          <node concept="1eOMI4" id="2uD2ny$x_eL" role="2Oq$k0">
                            <node concept="10QFUN" id="2uD2ny$x_eM" role="1eOMHV">
                              <node concept="3uibUv" id="2uD2ny$x_eN" role="10QFUM">
                                <ref role="3uigEE" to="mu20:6L60FDzMFhw" resolve="GeneratedInstruction" />
                              </node>
                              <node concept="37vLTw" id="2uD2ny$x_eO" role="10QFUP" />
                            </node>
                          </node>
                          <node concept="liA8E" id="2uD2ny$x_eP" role="2OqNvi">
=======
            <node concept="3cpWs8" id="1C5O1PjgxT2" role="3cqZAp">
              <node concept="3cpWsn" id="1C5O1PjgxT3" role="3cpWs9">
                <property role="TrG5h" value="nullableState" />
                <node concept="3uibUv" id="1C5O1PjgxT4" role="1tU5fm" />
                <node concept="Rm8GO" id="1C5O1PjgxT5" role="33vP2m" />
              </node>
            </node>
            <node concept="3clFbJ" id="1C5O1PjgxT6" role="3cqZAp">
              <node concept="3clFbS" id="1C5O1PjgxT7" role="3clFbx">
                <node concept="3cpWs8" id="1C5O1PjgxT8" role="3cqZAp">
                  <node concept="3cpWsn" id="1C5O1PjgxT9" role="3cpWs9">
                    <property role="TrG5h" value="node" />
                    <node concept="3Tqbb2" id="1C5O1PjgxTa" role="1tU5fm" />
                    <node concept="10QFUN" id="1C5O1PjgxTb" role="33vP2m">
                      <node concept="3Tqbb2" id="1C5O1PjgxTc" role="10QFUM" />
                      <node concept="1eOMI4" id="1C5O1PjgxTd" role="10QFUP">
                        <node concept="2OqwBi" id="1C5O1PjgxTe" role="1eOMHV">
                          <node concept="1eOMI4" id="1C5O1PjgxTf" role="2Oq$k0">
                            <node concept="10QFUN" id="1C5O1PjgxTg" role="1eOMHV">
                              <node concept="3uibUv" id="1C5O1PjgxTh" role="10QFUM">
                                <ref role="3uigEE" to="mu20:6L60FDzMFhw" resolve="GeneratedInstruction" />
                              </node>
                              <node concept="37vLTw" id="1C5O1PjgxTi" role="10QFUP" />
                            </node>
                          </node>
                          <node concept="liA8E" id="1C5O1PjgxTj" role="2OqNvi">
>>>>>>> 7ab22f8e
                            <ref role="37wK5l" to="mu20:6L60FDzMFik" resolve="getParameter" />
                          </node>
                        </node>
                      </node>
                    </node>
                  </node>
                </node>
<<<<<<< HEAD
                <node concept="3clFbJ" id="2uD2ny$x_eQ" role="3cqZAp">
                  <node concept="3clFbS" id="2uD2ny$x_eR" role="3clFbx">
                    <node concept="3clFbF" id="2uD2ny$x_eS" role="3cqZAp">
                      <node concept="37vLTI" id="2uD2ny$x_eT" role="3clFbG">
                        <node concept="Rm8GO" id="2uD2ny$x_eU" role="37vLTx" />
                        <node concept="37vLTw" id="2uD2ny$x_eV" role="37vLTJ" />
                      </node>
                    </node>
                  </node>
                  <node concept="2ZW3vV" id="2uD2ny$x_eX" role="3clFbw">
                    <node concept="3uibUv" id="2uD2ny$x_eY" role="2ZW6by" />
                    <node concept="37vLTw" id="2uD2ny$x_eZ" role="2ZW6bz" />
                  </node>
                </node>
                <node concept="3clFbJ" id="2uD2ny$x_f1" role="3cqZAp">
                  <node concept="3clFbS" id="2uD2ny$x_f2" role="3clFbx">
                    <node concept="3clFbF" id="2uD2ny$x_f3" role="3cqZAp">
                      <node concept="37vLTI" id="2uD2ny$x_f5" role="3clFbG">
                        <node concept="Rm8GO" id="2uD2ny$x_f6" role="37vLTx" />
                        <node concept="37vLTw" id="2uD2ny$x_f7" role="37vLTJ" />
                      </node>
                    </node>
                  </node>
                  <node concept="2ZW3vV" id="2uD2ny$x_f9" role="3clFbw">
                    <node concept="3uibUv" id="2uD2ny$x_fa" role="2ZW6by" />
                    <node concept="37vLTw" id="2uD2ny$x_fc" role="2ZW6bz" />
                  </node>
                </node>
                <node concept="3clFbJ" id="2uD2ny$x_fd" role="3cqZAp">
                  <node concept="3clFbS" id="2uD2ny$x_fe" role="3clFbx">
                    <node concept="3clFbF" id="2uD2ny$x_ff" role="3cqZAp">
                      <node concept="37vLTI" id="2uD2ny$x_fg" role="3clFbG">
                        <node concept="Rm8GO" id="2uD2ny$x_fh" role="37vLTx" />
                        <node concept="37vLTw" id="2uD2ny$x_fi" role="37vLTJ" />
                      </node>
                    </node>
                  </node>
                  <node concept="2ZW3vV" id="2uD2ny$x_fj" role="3clFbw">
                    <node concept="3uibUv" id="2uD2ny$x_fl" role="2ZW6by" />
                    <node concept="37vLTw" id="2uD2ny$x_fm" role="2ZW6bz" />
                  </node>
                </node>
                <node concept="3clFbJ" id="2uD2ny$x_fn" role="3cqZAp">
                  <node concept="3clFbS" id="2uD2ny$x_fo" role="3clFbx">
                    <node concept="3clFbF" id="2uD2ny$x_fp" role="3cqZAp">
                      <node concept="37vLTI" id="2uD2ny$x_fq" role="3clFbG">
                        <node concept="2OqwBi" id="2uD2ny$x_fr" role="37vLTx">
                          <node concept="1PxgMI" id="2uD2ny$x_fs" role="2Oq$k0">
                            <ref role="1PxNhF" to="tpee:fz7vLUo" resolve="VariableReference" />
                            <node concept="37vLTw" id="2uD2ny$x_ft" role="1PxMeX" />
                          </node>
                          <node concept="3TrEf2" id="2uD2ny$x_fu" role="2OqNvi">
                            <ref role="3Tt5mk" to="tpee:fzcqZ_w" />
                          </node>
                        </node>
                        <node concept="37vLTw" id="2uD2ny$x_fv" role="37vLTJ" />
                      </node>
                    </node>
                  </node>
                  <node concept="2OqwBi" id="2uD2ny$x_fw" role="3clFbw">
                    <node concept="37vLTw" id="2uD2ny$x_fx" role="2Oq$k0" />
                    <node concept="1mIQ4w" id="2uD2ny$x_fy" role="2OqNvi">
                      <node concept="chp4Y" id="2uD2ny$x_fz" role="cj9EA">
=======
                <node concept="3clFbJ" id="1C5O1PjgxTk" role="3cqZAp">
                  <node concept="3clFbS" id="1C5O1PjgxTl" role="3clFbx">
                    <node concept="3clFbF" id="1C5O1PjgxTm" role="3cqZAp">
                      <node concept="37vLTI" id="1C5O1PjgxTn" role="3clFbG">
                        <node concept="Rm8GO" id="1C5O1PjgxTo" role="37vLTx" />
                        <node concept="37vLTw" id="1C5O1PjgxTp" role="37vLTJ" />
                      </node>
                    </node>
                  </node>
                  <node concept="2ZW3vV" id="1C5O1PjgxTq" role="3clFbw">
                    <node concept="3uibUv" id="1C5O1PjgxTr" role="2ZW6by" />
                    <node concept="37vLTw" id="1C5O1PjgxTs" role="2ZW6bz" />
                  </node>
                </node>
                <node concept="3clFbJ" id="1C5O1PjgxTt" role="3cqZAp">
                  <node concept="3clFbS" id="1C5O1PjgxTu" role="3clFbx">
                    <node concept="3clFbF" id="1C5O1PjgxTv" role="3cqZAp">
                      <node concept="37vLTI" id="1C5O1PjgxTw" role="3clFbG">
                        <node concept="Rm8GO" id="1C5O1PjgxTx" role="37vLTx" />
                        <node concept="37vLTw" id="1C5O1PjgxTy" role="37vLTJ" />
                      </node>
                    </node>
                  </node>
                  <node concept="2ZW3vV" id="1C5O1PjgxTz" role="3clFbw">
                    <node concept="3uibUv" id="1C5O1PjgxT$" role="2ZW6by" />
                    <node concept="37vLTw" id="1C5O1PjgxT_" role="2ZW6bz" />
                  </node>
                </node>
                <node concept="3clFbJ" id="1C5O1PjgxTA" role="3cqZAp">
                  <node concept="3clFbS" id="1C5O1PjgxTB" role="3clFbx">
                    <node concept="3clFbF" id="1C5O1PjgxTC" role="3cqZAp">
                      <node concept="37vLTI" id="1C5O1PjgxTD" role="3clFbG">
                        <node concept="Rm8GO" id="1C5O1PjgxTE" role="37vLTx" />
                        <node concept="37vLTw" id="1C5O1PjgxTF" role="37vLTJ" />
                      </node>
                    </node>
                  </node>
                  <node concept="2ZW3vV" id="1C5O1PjgxTG" role="3clFbw">
                    <node concept="3uibUv" id="1C5O1PjgxTH" role="2ZW6by" />
                    <node concept="37vLTw" id="1C5O1PjgxTI" role="2ZW6bz" />
                  </node>
                </node>
                <node concept="3clFbJ" id="1C5O1PjgxTJ" role="3cqZAp">
                  <node concept="3clFbS" id="1C5O1PjgxTK" role="3clFbx">
                    <node concept="3clFbF" id="1C5O1PjgxTL" role="3cqZAp">
                      <node concept="37vLTI" id="1C5O1PjgxTM" role="3clFbG">
                        <node concept="2OqwBi" id="1C5O1PjgxTN" role="37vLTx">
                          <node concept="1PxgMI" id="1C5O1PjgxTO" role="2Oq$k0">
                            <ref role="1PxNhF" to="tpee:fz7vLUo" resolve="VariableReference" />
                            <node concept="37vLTw" id="1C5O1PjgxTP" role="1PxMeX" />
                          </node>
                          <node concept="3TrEf2" id="1C5O1PjgxTQ" role="2OqNvi">
                            <ref role="3Tt5mk" to="tpee:fzcqZ_w" />
                          </node>
                        </node>
                        <node concept="37vLTw" id="1C5O1PjgxTR" role="37vLTJ" />
                      </node>
                    </node>
                  </node>
                  <node concept="2OqwBi" id="1C5O1PjgxTS" role="3clFbw">
                    <node concept="37vLTw" id="1C5O1PjgxTT" role="2Oq$k0" />
                    <node concept="1mIQ4w" id="1C5O1PjgxTU" role="2OqNvi">
                      <node concept="chp4Y" id="1C5O1PjgxTV" role="cj9EA">
>>>>>>> 7ab22f8e
                        <ref role="cht4Q" to="tpee:fz7vLUo" resolve="VariableReference" />
                      </node>
                    </node>
                  </node>
                </node>
<<<<<<< HEAD
                <node concept="3clFbJ" id="2uD2ny$x_f$" role="3cqZAp">
                  <node concept="3clFbS" id="2uD2ny$x_f_" role="3clFbx">
                    <node concept="3clFbF" id="2uD2ny$x_fA" role="3cqZAp">
                      <node concept="2OqwBi" id="2uD2ny$x_fB" role="3clFbG">
                        <node concept="37vLTw" id="2uD2ny$x_fC" role="2Oq$k0" />
                        <node concept="liA8E" id="2uD2ny$x_fD" role="2OqNvi">
                          <ref role="37wK5l" to="k7g3:~Map.put(java.lang.Object,java.lang.Object):java.lang.Object" resolve="put" />
                          <node concept="37vLTw" id="2uD2ny$x_fE" role="37wK5m" />
                          <node concept="37vLTw" id="2uD2ny$x_fF" role="37wK5m" />
=======
                <node concept="3clFbJ" id="1C5O1PjgxTW" role="3cqZAp">
                  <node concept="3clFbS" id="1C5O1PjgxTX" role="3clFbx">
                    <node concept="3clFbF" id="1C5O1PjgxTY" role="3cqZAp">
                      <node concept="2OqwBi" id="1C5O1PjgxTZ" role="3clFbG">
                        <node concept="37vLTw" id="1C5O1PjgxU0" role="2Oq$k0" />
                        <node concept="liA8E" id="1C5O1PjgxU1" role="2OqNvi">
                          <ref role="37wK5l" to="k7g3:~Map.put(java.lang.Object,java.lang.Object):java.lang.Object" resolve="put" />
                          <node concept="37vLTw" id="1C5O1PjgxU2" role="37wK5m" />
                          <node concept="37vLTw" id="1C5O1PjgxU3" role="37wK5m" />
>>>>>>> 7ab22f8e
                        </node>
                      </node>
                    </node>
                  </node>
<<<<<<< HEAD
                  <node concept="3y3z36" id="2uD2ny$x_fG" role="3clFbw">
                    <node concept="10Nm6u" id="2uD2ny$x_fH" role="3uHU7w" />
                    <node concept="37vLTw" id="2uD2ny$x_fI" role="3uHU7B" />
                  </node>
                </node>
              </node>
              <node concept="2ZW3vV" id="2uD2ny$x_fJ" role="3clFbw">
                <node concept="3uibUv" id="2uD2ny$x_fK" role="2ZW6by">
                  <ref role="3uigEE" to="mu20:6L60FDzMFhw" resolve="GeneratedInstruction" />
                </node>
                <node concept="37vLTw" id="2uD2ny$x_fL" role="2ZW6bz" />
              </node>
            </node>
            <node concept="3clFbJ" id="2uD2ny$x_fM" role="3cqZAp">
              <node concept="3clFbS" id="2uD2ny$x_fN" role="3clFbx">
                <node concept="3cpWs8" id="2uD2ny$x_fO" role="3cqZAp">
                  <node concept="3cpWsn" id="2uD2ny$x_fP" role="3cpWs9">
                    <property role="TrG5h" value="write" />
                    <node concept="3uibUv" id="2uD2ny$x_fQ" role="1tU5fm">
                      <ref role="3uigEE" to="flgp:~WriteInstruction" resolve="WriteInstruction" />
                    </node>
                    <node concept="10QFUN" id="2uD2ny$x_fR" role="33vP2m">
                      <node concept="3uibUv" id="2uD2ny$x_fS" role="10QFUM">
                        <ref role="3uigEE" to="flgp:~WriteInstruction" resolve="WriteInstruction" />
                      </node>
                      <node concept="37vLTw" id="2uD2ny$x_fT" role="10QFUP" />
                    </node>
                  </node>
                </node>
                <node concept="3cpWs8" id="2uD2ny$x_fU" role="3cqZAp">
                  <node concept="3cpWsn" id="2uD2ny$x_fV" role="3cpWs9">
                    <property role="TrG5h" value="value" />
                    <node concept="3Tqbb2" id="2uD2ny$x_fW" role="1tU5fm" />
                    <node concept="10QFUN" id="2uD2ny$x_fX" role="33vP2m">
                      <node concept="3Tqbb2" id="2uD2ny$x_fY" role="10QFUM">
                        <ref role="ehGHo" to="tpee:fz3vP1J" resolve="Expression" />
                      </node>
                      <node concept="2OqwBi" id="2uD2ny$x_fZ" role="10QFUP">
                        <node concept="37vLTw" id="2uD2ny$x_g0" role="2Oq$k0" />
                        <node concept="liA8E" id="2uD2ny$x_g1" role="2OqNvi">
=======
                  <node concept="3y3z36" id="1C5O1PjgxU4" role="3clFbw">
                    <node concept="10Nm6u" id="1C5O1PjgxU5" role="3uHU7w" />
                    <node concept="37vLTw" id="1C5O1PjgxU6" role="3uHU7B" />
                  </node>
                </node>
              </node>
              <node concept="2ZW3vV" id="1C5O1PjgxU7" role="3clFbw">
                <node concept="3uibUv" id="1C5O1PjgxU8" role="2ZW6by">
                  <ref role="3uigEE" to="mu20:6L60FDzMFhw" resolve="GeneratedInstruction" />
                </node>
                <node concept="37vLTw" id="1C5O1PjgxU9" role="2ZW6bz" />
              </node>
            </node>
            <node concept="3clFbJ" id="1C5O1PjgxUa" role="3cqZAp">
              <node concept="3clFbS" id="1C5O1PjgxUb" role="3clFbx">
                <node concept="3cpWs8" id="1C5O1PjgxUc" role="3cqZAp">
                  <node concept="3cpWsn" id="1C5O1PjgxUd" role="3cpWs9">
                    <property role="TrG5h" value="write" />
                    <node concept="3uibUv" id="1C5O1PjgxUe" role="1tU5fm">
                      <ref role="3uigEE" to="flgp:~WriteInstruction" resolve="WriteInstruction" />
                    </node>
                    <node concept="10QFUN" id="1C5O1PjgxUf" role="33vP2m">
                      <node concept="3uibUv" id="1C5O1PjgxUg" role="10QFUM">
                        <ref role="3uigEE" to="flgp:~WriteInstruction" resolve="WriteInstruction" />
                      </node>
                      <node concept="37vLTw" id="1C5O1PjgxUh" role="10QFUP" />
                    </node>
                  </node>
                </node>
                <node concept="3cpWs8" id="1C5O1PjgxUi" role="3cqZAp">
                  <node concept="3cpWsn" id="1C5O1PjgxUj" role="3cpWs9">
                    <property role="TrG5h" value="value" />
                    <node concept="3Tqbb2" id="1C5O1PjgxUk" role="1tU5fm" />
                    <node concept="10QFUN" id="1C5O1PjgxUl" role="33vP2m">
                      <node concept="3Tqbb2" id="1C5O1PjgxUm" role="10QFUM">
                        <ref role="ehGHo" to="tpee:fz3vP1J" resolve="Expression" />
                      </node>
                      <node concept="2OqwBi" id="1C5O1PjgxUn" role="10QFUP">
                        <node concept="37vLTw" id="1C5O1PjgxUo" role="2Oq$k0" />
                        <node concept="liA8E" id="1C5O1PjgxUp" role="2OqNvi">
>>>>>>> 7ab22f8e
                          <ref role="37wK5l" to="flgp:~WriteInstruction.getValue():java.lang.Object" resolve="getValue" />
                        </node>
                      </node>
                    </node>
                  </node>
                </node>
<<<<<<< HEAD
                <node concept="3clFbJ" id="2uD2ny$x_g2" role="3cqZAp">
                  <node concept="3clFbS" id="2uD2ny$x_g3" role="3clFbx">
                    <node concept="3clFbF" id="2uD2ny$x_g4" role="3cqZAp">
                      <node concept="37vLTI" id="2uD2ny$x_g5" role="3clFbG">
                        <node concept="2OqwBi" id="2uD2ny$x_g6" role="37vLTx">
                          <node concept="1PxgMI" id="2uD2ny$x_g7" role="2Oq$k0">
                            <ref role="1PxNhF" to="tpee:fz7vLUo" resolve="VariableReference" />
                            <node concept="37vLTw" id="2uD2ny$x_g8" role="1PxMeX" />
                          </node>
                          <node concept="3TrEf2" id="2uD2ny$x_g9" role="2OqNvi">
                            <ref role="3Tt5mk" to="tpee:fzcqZ_w" />
                          </node>
                        </node>
                        <node concept="37vLTw" id="2uD2ny$x_ga" role="37vLTJ" />
                      </node>
                    </node>
                  </node>
                  <node concept="2OqwBi" id="2uD2ny$x_gb" role="3clFbw">
                    <node concept="37vLTw" id="2uD2ny$x_gc" role="2Oq$k0" />
                    <node concept="1mIQ4w" id="2uD2ny$x_gd" role="2OqNvi">
                      <node concept="chp4Y" id="2uD2ny$x_ge" role="cj9EA">
=======
                <node concept="3clFbJ" id="1C5O1PjgxUq" role="3cqZAp">
                  <node concept="3clFbS" id="1C5O1PjgxUr" role="3clFbx">
                    <node concept="3clFbF" id="1C5O1PjgxUs" role="3cqZAp">
                      <node concept="37vLTI" id="1C5O1PjgxUt" role="3clFbG">
                        <node concept="2OqwBi" id="1C5O1PjgxUu" role="37vLTx">
                          <node concept="1PxgMI" id="1C5O1PjgxUv" role="2Oq$k0">
                            <ref role="1PxNhF" to="tpee:fz7vLUo" resolve="VariableReference" />
                            <node concept="37vLTw" id="1C5O1PjgxUw" role="1PxMeX" />
                          </node>
                          <node concept="3TrEf2" id="1C5O1PjgxUx" role="2OqNvi">
                            <ref role="3Tt5mk" to="tpee:fzcqZ_w" />
                          </node>
                        </node>
                        <node concept="37vLTw" id="1C5O1PjgxUy" role="37vLTJ" />
                      </node>
                    </node>
                  </node>
                  <node concept="2OqwBi" id="1C5O1PjgxUz" role="3clFbw">
                    <node concept="37vLTw" id="1C5O1PjgxU$" role="2Oq$k0" />
                    <node concept="1mIQ4w" id="1C5O1PjgxU_" role="2OqNvi">
                      <node concept="chp4Y" id="1C5O1PjgxUA" role="cj9EA">
>>>>>>> 7ab22f8e
                        <ref role="cht4Q" to="tpee:fz7vLUo" resolve="VariableReference" />
                      </node>
                    </node>
                  </node>
                </node>
<<<<<<< HEAD
                <node concept="3cpWs8" id="2uD2ny$x_gf" role="3cqZAp">
                  <node concept="3cpWsn" id="2uD2ny$x_gg" role="3cpWs9">
                    <property role="TrG5h" value="valueState" />
                    <node concept="3uibUv" id="2uD2ny$x_gh" role="1tU5fm" />
                    <node concept="2OqwBi" id="2uD2ny$x_gi" role="33vP2m">
                      <node concept="37vLTw" id="2uD2ny$x_gj" role="2Oq$k0" />
                      <node concept="liA8E" id="2uD2ny$x_gk" role="2OqNvi">
                        <ref role="37wK5l" to="k7g3:~Map.get(java.lang.Object):java.lang.Object" resolve="get" />
                        <node concept="37vLTw" id="2uD2ny$x_gl" role="37wK5m" />
=======
                <node concept="3cpWs8" id="1C5O1PjgxUB" role="3cqZAp">
                  <node concept="3cpWsn" id="1C5O1PjgxUC" role="3cpWs9">
                    <property role="TrG5h" value="valueState" />
                    <node concept="3uibUv" id="1C5O1PjgxUD" role="1tU5fm" />
                    <node concept="2OqwBi" id="1C5O1PjgxUE" role="33vP2m">
                      <node concept="37vLTw" id="1C5O1PjgxUF" role="2Oq$k0" />
                      <node concept="liA8E" id="1C5O1PjgxUG" role="2OqNvi">
                        <ref role="37wK5l" to="k7g3:~Map.get(java.lang.Object):java.lang.Object" resolve="get" />
                        <node concept="37vLTw" id="1C5O1PjgxUH" role="37wK5m" />
>>>>>>> 7ab22f8e
                      </node>
                    </node>
                  </node>
                </node>
<<<<<<< HEAD
                <node concept="3clFbJ" id="2uD2ny$x_gm" role="3cqZAp">
                  <node concept="3clFbS" id="2uD2ny$x_gn" role="3clFbx">
                    <node concept="3clFbF" id="2uD2ny$x_go" role="3cqZAp">
                      <node concept="37vLTI" id="2uD2ny$x_gp" role="3clFbG">
                        <node concept="Rm8GO" id="2uD2ny$x_gq" role="37vLTx" />
                        <node concept="37vLTw" id="2uD2ny$x_gr" role="37vLTJ" />
                      </node>
                    </node>
                  </node>
                  <node concept="3clFbC" id="2uD2ny$x_gs" role="3clFbw">
                    <node concept="10Nm6u" id="2uD2ny$x_gt" role="3uHU7w" />
                    <node concept="37vLTw" id="2uD2ny$x_gu" role="3uHU7B" />
                  </node>
                </node>
                <node concept="3clFbF" id="2uD2ny$x_gv" role="3cqZAp">
                  <node concept="2OqwBi" id="2uD2ny$x_gw" role="3clFbG">
                    <node concept="37vLTw" id="2uD2ny$x_gx" role="2Oq$k0" />
                    <node concept="liA8E" id="2uD2ny$x_gy" role="2OqNvi">
                      <ref role="37wK5l" to="k7g3:~Map.put(java.lang.Object,java.lang.Object):java.lang.Object" resolve="put" />
                      <node concept="10QFUN" id="2uD2ny$x_gz" role="37wK5m">
                        <node concept="3Tqbb2" id="2uD2ny$x_g$" role="10QFUM" />
                        <node concept="2OqwBi" id="2uD2ny$x_g_" role="10QFUP">
                          <node concept="37vLTw" id="2uD2ny$x_gA" role="2Oq$k0" />
                          <node concept="liA8E" id="2uD2ny$x_gB" role="2OqNvi">
=======
                <node concept="3clFbJ" id="1C5O1PjgxUI" role="3cqZAp">
                  <node concept="3clFbS" id="1C5O1PjgxUJ" role="3clFbx">
                    <node concept="3clFbF" id="1C5O1PjgxUK" role="3cqZAp">
                      <node concept="37vLTI" id="1C5O1PjgxUL" role="3clFbG">
                        <node concept="Rm8GO" id="1C5O1PjgxUM" role="37vLTx" />
                        <node concept="37vLTw" id="1C5O1PjgxUN" role="37vLTJ" />
                      </node>
                    </node>
                  </node>
                  <node concept="3clFbC" id="1C5O1PjgxUO" role="3clFbw">
                    <node concept="10Nm6u" id="1C5O1PjgxUP" role="3uHU7w" />
                    <node concept="37vLTw" id="1C5O1PjgxUQ" role="3uHU7B" />
                  </node>
                </node>
                <node concept="3clFbF" id="1C5O1PjgxUR" role="3cqZAp">
                  <node concept="2OqwBi" id="1C5O1PjgxUS" role="3clFbG">
                    <node concept="37vLTw" id="1C5O1PjgxUT" role="2Oq$k0" />
                    <node concept="liA8E" id="1C5O1PjgxUU" role="2OqNvi">
                      <ref role="37wK5l" to="k7g3:~Map.put(java.lang.Object,java.lang.Object):java.lang.Object" resolve="put" />
                      <node concept="10QFUN" id="1C5O1PjgxUV" role="37wK5m">
                        <node concept="3Tqbb2" id="1C5O1PjgxUW" role="10QFUM" />
                        <node concept="2OqwBi" id="1C5O1PjgxUX" role="10QFUP">
                          <node concept="37vLTw" id="1C5O1PjgxUY" role="2Oq$k0" />
                          <node concept="liA8E" id="1C5O1PjgxUZ" role="2OqNvi">
>>>>>>> 7ab22f8e
                            <ref role="37wK5l" to="flgp:~WriteInstruction.getVariable():java.lang.Object" resolve="getVariable" />
                          </node>
                        </node>
                      </node>
<<<<<<< HEAD
                      <node concept="37vLTw" id="2uD2ny$x_gC" role="37wK5m" />
=======
                      <node concept="37vLTw" id="1C5O1PjgxV0" role="37wK5m" />
>>>>>>> 7ab22f8e
                    </node>
                  </node>
                </node>
              </node>
<<<<<<< HEAD
              <node concept="2ZW3vV" id="2uD2ny$x_gD" role="3clFbw">
                <node concept="3uibUv" id="2uD2ny$x_gE" role="2ZW6by">
                  <ref role="3uigEE" to="flgp:~WriteInstruction" resolve="WriteInstruction" />
                </node>
                <node concept="37vLTw" id="2uD2ny$x_gF" role="2ZW6bz" />
              </node>
            </node>
            <node concept="3clFbF" id="2uD2ny$x_gG" role="3cqZAp">
              <node concept="37vLTw" id="2uD2ny$x_gH" role="3clFbG" />
            </node>
          </node>
          <node concept="3uibUv" id="2uD2ny$x_gI" role="3clF45">
            <ref role="3uigEE" to="k7g3:~Map" resolve="Map" />
            <node concept="3Tqbb2" id="2uD2ny$x_gJ" role="11_B2D" />
            <node concept="3uibUv" id="2uD2ny$x_gK" role="11_B2D" />
          </node>
        </node>
        <node concept="3clFb_" id="2uD2ny$x_gL" role="jymVt">
          <property role="TrG5h" value="getDirection" />
          <node concept="3Tm1VV" id="2uD2ny$x_gM" role="1B3o_S" />
          <node concept="3uibUv" id="2uD2ny$x_gN" role="3clF45">
            <ref role="3uigEE" to="hxuy:~AnalysisDirection" resolve="AnalysisDirection" />
          </node>
          <node concept="3clFbS" id="2uD2ny$x_gO" role="3clF47">
            <node concept="3cpWs6" id="2uD2ny$x_gP" role="3cqZAp">
              <node concept="Rm8GO" id="2uD2ny$x_gQ" role="3cqZAk">
=======
              <node concept="2ZW3vV" id="1C5O1PjgxV1" role="3clFbw">
                <node concept="3uibUv" id="1C5O1PjgxV2" role="2ZW6by">
                  <ref role="3uigEE" to="flgp:~WriteInstruction" resolve="WriteInstruction" />
                </node>
                <node concept="37vLTw" id="1C5O1PjgxV3" role="2ZW6bz" />
              </node>
            </node>
            <node concept="3clFbF" id="1C5O1PjgxV4" role="3cqZAp">
              <node concept="37vLTw" id="1C5O1PjgxV5" role="3clFbG" />
            </node>
          </node>
          <node concept="3uibUv" id="1C5O1PjgxV6" role="3clF45">
            <ref role="3uigEE" to="k7g3:~Map" resolve="Map" />
            <node concept="3Tqbb2" id="1C5O1PjgxV7" role="11_B2D" />
            <node concept="3uibUv" id="1C5O1PjgxV8" role="11_B2D" />
          </node>
        </node>
        <node concept="3clFb_" id="1C5O1PjgxV9" role="jymVt">
          <property role="TrG5h" value="getDirection" />
          <node concept="3Tm1VV" id="1C5O1PjgxVa" role="1B3o_S" />
          <node concept="3uibUv" id="1C5O1PjgxVb" role="3clF45">
            <ref role="3uigEE" to="hxuy:~AnalysisDirection" resolve="AnalysisDirection" />
          </node>
          <node concept="3clFbS" id="1C5O1PjgxVc" role="3clF47">
            <node concept="3cpWs6" id="1C5O1PjgxVd" role="3cqZAp">
              <node concept="Rm8GO" id="1C5O1PjgxVe" role="3cqZAk">
>>>>>>> 7ab22f8e
                <ref role="Rm8GQ" to="hxuy:~AnalysisDirection.FORWARD" resolve="FORWARD" />
                <ref role="1Px2BO" to="hxuy:~AnalysisDirection" resolve="AnalysisDirection" />
              </node>
            </node>
          </node>
        </node>
<<<<<<< HEAD
        <node concept="2YIFZL" id="2uD2ny$x_gR" role="jymVt">
=======
        <node concept="2YIFZL" id="1C5O1PjgxVf" role="jymVt">
>>>>>>> 7ab22f8e
          <property role="TrG5h" value="getId" />
          <property role="od$2w" value="false" />
          <property role="DiZV1" value="false" />
          <property role="2aFKle" value="false" />
<<<<<<< HEAD
          <node concept="3clFbS" id="2uD2ny$x_gT" role="3clF47">
            <node concept="3clFbF" id="2uD2ny$x_gU" role="3cqZAp">
              <node concept="Xl_RD" id="2uD2ny$x_gV" role="3clFbG">
=======
          <node concept="3clFbS" id="1C5O1PjgxVg" role="3clF47">
            <node concept="3clFbF" id="1C5O1PjgxVh" role="3cqZAp">
              <node concept="Xl_RD" id="1C5O1PjgxVi" role="3clFbG">
>>>>>>> 7ab22f8e
                <property role="Xl_RC" value="jetbrains.mps.baseLanguage.dataFlow.NullableAnalyzerRunner.NullableAnalyzer" />
              </node>
            </node>
          </node>
<<<<<<< HEAD
          <node concept="3Tm1VV" id="2uD2ny$x_gW" role="1B3o_S" />
          <node concept="17QB3L" id="2uD2ny$x_gX" role="3clF45" />
=======
          <node concept="3Tm1VV" id="1C5O1PjgxVj" role="1B3o_S" />
          <node concept="17QB3L" id="1C5O1PjgxVk" role="3clF45" />
>>>>>>> 7ab22f8e
        </node>
      </node>
    </node>
  </node>
<<<<<<< HEAD
  <node concept="2$UQVi" id="2uD2ny$x_m5">
    <ref role="2$VUEs" to="ty9a:5vxy$fN7dY7" resolve="exportedInstructionClass" />
    <node concept="2$$0lk" id="2uD2ny$x_m6" role="2$$55j">
      <property role="2$$0lg" value="jetbrains.mps.baseLanguage.dataFlow" />
    </node>
    <node concept="2$VJBW" id="2uD2ny$x_m7" role="2$VCQS">
      <property role="2$VJBT" value="jetbrains.mps.lang.dataFlow.analyzers.structure.Instruction" />
      <property role="2$VJBR" value="6868777471677432047" />
    </node>
    <node concept="2$VJBW" id="2uD2ny$x_m8" role="2$VCQQ">
      <property role="2$VJBT" value="jetbrains.mps.baseLanguage.structure.ClassConcept" />
      <property role="2$VJBR" value="2857825852304282894" />
    </node>
    <node concept="2$Z8iP" id="2uD2ny$x_l9" role="2$VCQN">
      <property role="TrG5h" value="notNullInstruction" />
      <node concept="312cEg" id="2uD2ny$x_la" role="2ITynG">
        <property role="TrG5h" value="myexpression" />
        <node concept="3Tm6S6" id="2uD2ny$x_lb" role="1B3o_S" />
        <node concept="3Tqbb2" id="2uD2ny$x_lc" role="1tU5fm" />
      </node>
      <node concept="312cEg" id="2uD2ny$x_ld" role="2ITynG">
        <property role="TrG5h" value="myPresentation" />
        <node concept="3Tm6S6" id="2uD2ny$x_le" role="1B3o_S" />
        <node concept="17QB3L" id="2uD2ny$x_lf" role="1tU5fm" />
      </node>
      <node concept="3clFbW" id="2uD2ny$x_lg" role="2ITynG">
        <node concept="3cqZAl" id="2uD2ny$x_lh" role="3clF45" />
        <node concept="3Tm1VV" id="2uD2ny$x_li" role="1B3o_S" />
        <node concept="3clFbS" id="2uD2ny$x_lj" role="3clF47">
          <node concept="3cpWs8" id="2uD2ny$x_lk" role="3cqZAp">
            <node concept="3cpWsn" id="2uD2ny$x_ll" role="3cpWs9">
              <property role="TrG5h" value="sb" />
              <node concept="3uibUv" id="2uD2ny$x_lm" role="1tU5fm">
                <ref role="3uigEE" to="e2lb:~StringBuilder" resolve="StringBuilder" />
              </node>
              <node concept="2ShNRf" id="2uD2ny$x_ln" role="33vP2m">
                <node concept="1pGfFk" id="2uD2ny$x_lo" role="2ShVmc">
=======
  <node concept="2$UQVi" id="1C5O1PjgxXg">
    <ref role="2$VUEs" to="ty9a:5vxy$fN7dY7" resolve="exportedInstructionClass" />
    <node concept="2$$0lk" id="1C5O1PjgxXh" role="2$$55j">
      <property role="2$$0lg" value="jetbrains.mps.baseLanguage.dataFlow" />
    </node>
    <node concept="2$VJBW" id="1C5O1PjgxXi" role="2$VCQS">
      <property role="2$VJBT" value="jetbrains.mps.lang.dataFlow.analyzers.structure.Instruction" />
      <property role="2$VJBR" value="6868777471677432047" />
    </node>
    <node concept="2$VJBW" id="1C5O1PjgxXj" role="2$VCQQ">
      <property role="2$VJBT" value="jetbrains.mps.baseLanguage.structure.ClassConcept" />
      <property role="2$VJBR" value="1875133644239150809" />
    </node>
    <node concept="2$Z8iP" id="1C5O1PjgxWk" role="2$VCQN">
      <property role="TrG5h" value="notNullInstruction" />
      <node concept="312cEg" id="1C5O1PjgxWl" role="2ITynG">
        <property role="TrG5h" value="myexpression" />
        <node concept="3Tm6S6" id="1C5O1PjgxWm" role="1B3o_S" />
        <node concept="3Tqbb2" id="1C5O1PjgxWn" role="1tU5fm" />
      </node>
      <node concept="312cEg" id="1C5O1PjgxWo" role="2ITynG">
        <property role="TrG5h" value="myPresentation" />
        <node concept="3Tm6S6" id="1C5O1PjgxWp" role="1B3o_S" />
        <node concept="17QB3L" id="1C5O1PjgxWq" role="1tU5fm" />
      </node>
      <node concept="3clFbW" id="1C5O1PjgxWr" role="2ITynG">
        <node concept="3cqZAl" id="1C5O1PjgxWs" role="3clF45" />
        <node concept="3Tm1VV" id="1C5O1PjgxWt" role="1B3o_S" />
        <node concept="3clFbS" id="1C5O1PjgxWu" role="3clF47">
          <node concept="3cpWs8" id="1C5O1PjgxWv" role="3cqZAp">
            <node concept="3cpWsn" id="1C5O1PjgxWw" role="3cpWs9">
              <property role="TrG5h" value="sb" />
              <node concept="3uibUv" id="1C5O1PjgxWx" role="1tU5fm">
                <ref role="3uigEE" to="e2lb:~StringBuilder" resolve="StringBuilder" />
              </node>
              <node concept="2ShNRf" id="1C5O1PjgxWy" role="33vP2m">
                <node concept="1pGfFk" id="1C5O1PjgxWz" role="2ShVmc">
>>>>>>> 7ab22f8e
                  <ref role="37wK5l" to="e2lb:~StringBuilder.&lt;init&gt;()" resolve="StringBuilder" />
                </node>
              </node>
            </node>
          </node>
<<<<<<< HEAD
          <node concept="3clFbF" id="2uD2ny$x_lp" role="3cqZAp">
            <node concept="2OqwBi" id="2uD2ny$x_lq" role="3clFbG">
              <node concept="37vLTw" id="2uD2ny$x_lr" role="2Oq$k0" />
              <node concept="liA8E" id="2uD2ny$x_ls" role="2OqNvi">
                <ref role="37wK5l" to="e2lb:~StringBuilder.append(java.lang.String):java.lang.StringBuilder" resolve="append" />
                <node concept="Xl_RD" id="2uD2ny$x_lt" role="37wK5m">
=======
          <node concept="3clFbF" id="1C5O1PjgxW$" role="3cqZAp">
            <node concept="2OqwBi" id="1C5O1PjgxW_" role="3clFbG">
              <node concept="37vLTw" id="1C5O1PjgxWA" role="2Oq$k0" />
              <node concept="liA8E" id="1C5O1PjgxWB" role="2OqNvi">
                <ref role="37wK5l" to="e2lb:~StringBuilder.append(java.lang.String):java.lang.StringBuilder" resolve="append" />
                <node concept="Xl_RD" id="1C5O1PjgxWC" role="37wK5m">
>>>>>>> 7ab22f8e
                  <property role="Xl_RC" value="notNull" />
                </node>
              </node>
            </node>
          </node>
<<<<<<< HEAD
          <node concept="3clFbF" id="2uD2ny$x_lu" role="3cqZAp">
            <node concept="37vLTI" id="2uD2ny$x_lv" role="3clFbG">
              <node concept="37vLTw" id="2uD2ny$x_lw" role="37vLTx" />
              <node concept="37vLTw" id="2uD2ny$x_lx" role="37vLTJ" />
            </node>
          </node>
          <node concept="3clFbF" id="2uD2ny$x_ly" role="3cqZAp">
            <node concept="1rXfSq" id="2uD2ny$x_lz" role="3clFbG">
              <ref role="37wK5l" to="flgp:~Instruction.putUserObject(java.lang.Object,java.lang.Object):void" resolve="putUserObject" />
              <node concept="Xl_RD" id="2uD2ny$x_l$" role="37wK5m">
                <property role="Xl_RC" value="expression" />
              </node>
              <node concept="37vLTw" id="2uD2ny$x_l_" role="37wK5m" />
            </node>
          </node>
          <node concept="3clFbF" id="2uD2ny$x_lA" role="3cqZAp">
            <node concept="1rXfSq" id="2uD2ny$x_lB" role="3clFbG">
              <ref role="37wK5l" to="mu20:6L60FDzMFhQ" resolve="addParameter" />
              <node concept="37vLTw" id="2uD2ny$x_lC" role="37wK5m" />
            </node>
          </node>
          <node concept="3clFbF" id="2uD2ny$x_lD" role="3cqZAp">
            <node concept="2OqwBi" id="2uD2ny$x_lE" role="3clFbG">
              <node concept="37vLTw" id="2uD2ny$x_lF" role="2Oq$k0" />
              <node concept="liA8E" id="2uD2ny$x_lG" role="2OqNvi">
                <ref role="37wK5l" to="e2lb:~StringBuilder.append(java.lang.String):java.lang.StringBuilder" resolve="append" />
                <node concept="3cpWs3" id="2uD2ny$x_lH" role="37wK5m">
                  <node concept="Xl_RD" id="2uD2ny$x_lI" role="3uHU7B">
                    <property role="Xl_RC" value=" " />
                  </node>
                  <node concept="37vLTw" id="2uD2ny$x_lJ" role="3uHU7w" />
=======
          <node concept="3clFbF" id="1C5O1PjgxWD" role="3cqZAp">
            <node concept="37vLTI" id="1C5O1PjgxWE" role="3clFbG">
              <node concept="37vLTw" id="1C5O1PjgxWF" role="37vLTx" />
              <node concept="37vLTw" id="1C5O1PjgxWG" role="37vLTJ" />
            </node>
          </node>
          <node concept="3clFbF" id="1C5O1PjgxWH" role="3cqZAp">
            <node concept="1rXfSq" id="1C5O1PjgxWI" role="3clFbG">
              <ref role="37wK5l" to="flgp:~Instruction.putUserObject(java.lang.Object,java.lang.Object):void" resolve="putUserObject" />
              <node concept="Xl_RD" id="1C5O1PjgxWJ" role="37wK5m">
                <property role="Xl_RC" value="expression" />
              </node>
              <node concept="37vLTw" id="1C5O1PjgxWK" role="37wK5m" />
            </node>
          </node>
          <node concept="3clFbF" id="1C5O1PjgxWL" role="3cqZAp">
            <node concept="1rXfSq" id="1C5O1PjgxWM" role="3clFbG">
              <ref role="37wK5l" to="mu20:6L60FDzMFhQ" resolve="addParameter" />
              <node concept="37vLTw" id="1C5O1PjgxWN" role="37wK5m" />
            </node>
          </node>
          <node concept="3clFbF" id="1C5O1PjgxWO" role="3cqZAp">
            <node concept="2OqwBi" id="1C5O1PjgxWP" role="3clFbG">
              <node concept="37vLTw" id="1C5O1PjgxWQ" role="2Oq$k0" />
              <node concept="liA8E" id="1C5O1PjgxWR" role="2OqNvi">
                <ref role="37wK5l" to="e2lb:~StringBuilder.append(java.lang.String):java.lang.StringBuilder" resolve="append" />
                <node concept="3cpWs3" id="1C5O1PjgxWS" role="37wK5m">
                  <node concept="Xl_RD" id="1C5O1PjgxWT" role="3uHU7B">
                    <property role="Xl_RC" value=" " />
                  </node>
                  <node concept="37vLTw" id="1C5O1PjgxWU" role="3uHU7w" />
>>>>>>> 7ab22f8e
                </node>
              </node>
            </node>
          </node>
<<<<<<< HEAD
          <node concept="3clFbF" id="2uD2ny$x_lK" role="3cqZAp">
            <node concept="37vLTI" id="2uD2ny$x_lL" role="3clFbG">
              <node concept="2OqwBi" id="2uD2ny$x_lM" role="37vLTx">
                <node concept="37vLTw" id="2uD2ny$x_lN" role="2Oq$k0" />
                <node concept="liA8E" id="2uD2ny$x_lO" role="2OqNvi">
                  <ref role="37wK5l" to="e2lb:~StringBuilder.toString():java.lang.String" resolve="toString" />
                </node>
              </node>
              <node concept="37vLTw" id="2uD2ny$x_lP" role="37vLTJ" />
            </node>
          </node>
        </node>
        <node concept="37vLTG" id="2uD2ny$x_lQ" role="3clF46">
          <property role="TrG5h" value="expression" />
          <node concept="3Tqbb2" id="2uD2ny$x_lR" role="1tU5fm" />
        </node>
      </node>
      <node concept="3clFb_" id="2uD2ny$x_lS" role="2ITynG">
        <property role="TrG5h" value="commandPresentation" />
        <node concept="17QB3L" id="2uD2ny$x_lT" role="3clF45" />
        <node concept="3clFbS" id="2uD2ny$x_lU" role="3clF47">
          <node concept="3clFbF" id="2uD2ny$x_lV" role="3cqZAp">
            <node concept="37vLTw" id="2uD2ny$x_lW" role="3clFbG" />
          </node>
        </node>
        <node concept="3Tm1VV" id="2uD2ny$x_lX" role="1B3o_S" />
        <node concept="2AHcQZ" id="2uD2ny$x_lY" role="2AJF6D">
          <ref role="2AI5Lk" to="e2lb:~Override" resolve="Override" />
        </node>
      </node>
      <node concept="3clFb_" id="2uD2ny$x_lZ" role="2ITynG">
        <property role="TrG5h" value="getexpression" />
        <node concept="3Tqbb2" id="2uD2ny$x_m0" role="3clF45" />
        <node concept="3Tm1VV" id="2uD2ny$x_m1" role="1B3o_S" />
        <node concept="3clFbS" id="2uD2ny$x_m2" role="3clF47">
          <node concept="3cpWs6" id="2uD2ny$x_m3" role="3cqZAp">
            <node concept="37vLTw" id="2uD2ny$x_m4" role="3cqZAk" />
=======
          <node concept="3clFbF" id="1C5O1PjgxWV" role="3cqZAp">
            <node concept="37vLTI" id="1C5O1PjgxWW" role="3clFbG">
              <node concept="2OqwBi" id="1C5O1PjgxWX" role="37vLTx">
                <node concept="37vLTw" id="1C5O1PjgxWY" role="2Oq$k0" />
                <node concept="liA8E" id="1C5O1PjgxWZ" role="2OqNvi">
                  <ref role="37wK5l" to="e2lb:~StringBuilder.toString():java.lang.String" resolve="toString" />
                </node>
              </node>
              <node concept="37vLTw" id="1C5O1PjgxX0" role="37vLTJ" />
            </node>
          </node>
        </node>
        <node concept="37vLTG" id="1C5O1PjgxX1" role="3clF46">
          <property role="TrG5h" value="expression" />
          <node concept="3Tqbb2" id="1C5O1PjgxX2" role="1tU5fm" />
        </node>
      </node>
      <node concept="3clFb_" id="1C5O1PjgxX3" role="2ITynG">
        <property role="TrG5h" value="commandPresentation" />
        <node concept="17QB3L" id="1C5O1PjgxX4" role="3clF45" />
        <node concept="3clFbS" id="1C5O1PjgxX5" role="3clF47">
          <node concept="3clFbF" id="1C5O1PjgxX6" role="3cqZAp">
            <node concept="37vLTw" id="1C5O1PjgxX7" role="3clFbG" />
          </node>
        </node>
        <node concept="3Tm1VV" id="1C5O1PjgxX8" role="1B3o_S" />
        <node concept="2AHcQZ" id="1C5O1PjgxX9" role="2AJF6D">
          <ref role="2AI5Lk" to="e2lb:~Override" resolve="Override" />
        </node>
      </node>
      <node concept="3clFb_" id="1C5O1PjgxXa" role="2ITynG">
        <property role="TrG5h" value="getexpression" />
        <node concept="3Tqbb2" id="1C5O1PjgxXb" role="3clF45" />
        <node concept="3Tm1VV" id="1C5O1PjgxXc" role="1B3o_S" />
        <node concept="3clFbS" id="1C5O1PjgxXd" role="3clF47">
          <node concept="3cpWs6" id="1C5O1PjgxXe" role="3cqZAp">
            <node concept="37vLTw" id="1C5O1PjgxXf" role="3cqZAk" />
>>>>>>> 7ab22f8e
          </node>
        </node>
      </node>
    </node>
  </node>
<<<<<<< HEAD
  <node concept="2$UQVi" id="2uD2ny$x_o0">
    <ref role="2$VUEs" to="ty9a:5vxy$fN7dY7" resolve="exportedInstructionClass" />
    <node concept="2$$0lk" id="2uD2ny$x_o1" role="2$$55j">
      <property role="2$$0lg" value="jetbrains.mps.baseLanguage.dataFlow" />
    </node>
    <node concept="2$VJBW" id="2uD2ny$x_o2" role="2$VCQS">
      <property role="2$VJBT" value="jetbrains.mps.lang.dataFlow.analyzers.structure.Instruction" />
      <property role="2$VJBR" value="6868777471677432050" />
    </node>
    <node concept="2$VJBW" id="2uD2ny$x_o3" role="2$VCQQ">
      <property role="2$VJBT" value="jetbrains.mps.baseLanguage.structure.ClassConcept" />
      <property role="2$VJBR" value="2857825852304283017" />
    </node>
    <node concept="2$Z8iP" id="2uD2ny$x_n4" role="2$VCQN">
      <property role="TrG5h" value="nullableInstruction" />
      <node concept="312cEg" id="2uD2ny$x_n5" role="2ITynG">
        <property role="TrG5h" value="myexpression" />
        <node concept="3Tm6S6" id="2uD2ny$x_n6" role="1B3o_S" />
        <node concept="3Tqbb2" id="2uD2ny$x_n7" role="1tU5fm" />
      </node>
      <node concept="312cEg" id="2uD2ny$x_n8" role="2ITynG">
        <property role="TrG5h" value="myPresentation" />
        <node concept="3Tm6S6" id="2uD2ny$x_n9" role="1B3o_S" />
        <node concept="17QB3L" id="2uD2ny$x_na" role="1tU5fm" />
      </node>
      <node concept="3clFbW" id="2uD2ny$x_nb" role="2ITynG">
        <node concept="3cqZAl" id="2uD2ny$x_nc" role="3clF45" />
        <node concept="3Tm1VV" id="2uD2ny$x_nd" role="1B3o_S" />
        <node concept="3clFbS" id="2uD2ny$x_ne" role="3clF47">
          <node concept="3cpWs8" id="2uD2ny$x_nf" role="3cqZAp">
            <node concept="3cpWsn" id="2uD2ny$x_ng" role="3cpWs9">
              <property role="TrG5h" value="sb" />
              <node concept="3uibUv" id="2uD2ny$x_nh" role="1tU5fm">
                <ref role="3uigEE" to="e2lb:~StringBuilder" resolve="StringBuilder" />
              </node>
              <node concept="2ShNRf" id="2uD2ny$x_ni" role="33vP2m">
                <node concept="1pGfFk" id="2uD2ny$x_nj" role="2ShVmc">
=======
  <node concept="2$UQVi" id="1C5O1PjgxZb">
    <ref role="2$VUEs" to="ty9a:5vxy$fN7dY7" resolve="exportedInstructionClass" />
    <node concept="2$$0lk" id="1C5O1PjgxZc" role="2$$55j">
      <property role="2$$0lg" value="jetbrains.mps.baseLanguage.dataFlow" />
    </node>
    <node concept="2$VJBW" id="1C5O1PjgxZd" role="2$VCQS">
      <property role="2$VJBT" value="jetbrains.mps.lang.dataFlow.analyzers.structure.Instruction" />
      <property role="2$VJBR" value="6868777471677432050" />
    </node>
    <node concept="2$VJBW" id="1C5O1PjgxZe" role="2$VCQQ">
      <property role="2$VJBT" value="jetbrains.mps.baseLanguage.structure.ClassConcept" />
      <property role="2$VJBR" value="1875133644239150932" />
    </node>
    <node concept="2$Z8iP" id="1C5O1PjgxYf" role="2$VCQN">
      <property role="TrG5h" value="nullableInstruction" />
      <node concept="312cEg" id="1C5O1PjgxYg" role="2ITynG">
        <property role="TrG5h" value="myexpression" />
        <node concept="3Tm6S6" id="1C5O1PjgxYh" role="1B3o_S" />
        <node concept="3Tqbb2" id="1C5O1PjgxYi" role="1tU5fm" />
      </node>
      <node concept="312cEg" id="1C5O1PjgxYj" role="2ITynG">
        <property role="TrG5h" value="myPresentation" />
        <node concept="3Tm6S6" id="1C5O1PjgxYk" role="1B3o_S" />
        <node concept="17QB3L" id="1C5O1PjgxYl" role="1tU5fm" />
      </node>
      <node concept="3clFbW" id="1C5O1PjgxYm" role="2ITynG">
        <node concept="3cqZAl" id="1C5O1PjgxYn" role="3clF45" />
        <node concept="3Tm1VV" id="1C5O1PjgxYo" role="1B3o_S" />
        <node concept="3clFbS" id="1C5O1PjgxYp" role="3clF47">
          <node concept="3cpWs8" id="1C5O1PjgxYq" role="3cqZAp">
            <node concept="3cpWsn" id="1C5O1PjgxYr" role="3cpWs9">
              <property role="TrG5h" value="sb" />
              <node concept="3uibUv" id="1C5O1PjgxYs" role="1tU5fm">
                <ref role="3uigEE" to="e2lb:~StringBuilder" resolve="StringBuilder" />
              </node>
              <node concept="2ShNRf" id="1C5O1PjgxYt" role="33vP2m">
                <node concept="1pGfFk" id="1C5O1PjgxYu" role="2ShVmc">
>>>>>>> 7ab22f8e
                  <ref role="37wK5l" to="e2lb:~StringBuilder.&lt;init&gt;()" resolve="StringBuilder" />
                </node>
              </node>
            </node>
          </node>
<<<<<<< HEAD
          <node concept="3clFbF" id="2uD2ny$x_nk" role="3cqZAp">
            <node concept="2OqwBi" id="2uD2ny$x_nl" role="3clFbG">
              <node concept="37vLTw" id="2uD2ny$x_nm" role="2Oq$k0" />
              <node concept="liA8E" id="2uD2ny$x_nn" role="2OqNvi">
                <ref role="37wK5l" to="e2lb:~StringBuilder.append(java.lang.String):java.lang.StringBuilder" resolve="append" />
                <node concept="Xl_RD" id="2uD2ny$x_no" role="37wK5m">
=======
          <node concept="3clFbF" id="1C5O1PjgxYv" role="3cqZAp">
            <node concept="2OqwBi" id="1C5O1PjgxYw" role="3clFbG">
              <node concept="37vLTw" id="1C5O1PjgxYx" role="2Oq$k0" />
              <node concept="liA8E" id="1C5O1PjgxYy" role="2OqNvi">
                <ref role="37wK5l" to="e2lb:~StringBuilder.append(java.lang.String):java.lang.StringBuilder" resolve="append" />
                <node concept="Xl_RD" id="1C5O1PjgxYz" role="37wK5m">
>>>>>>> 7ab22f8e
                  <property role="Xl_RC" value="nullable" />
                </node>
              </node>
            </node>
          </node>
<<<<<<< HEAD
          <node concept="3clFbF" id="2uD2ny$x_np" role="3cqZAp">
            <node concept="37vLTI" id="2uD2ny$x_nq" role="3clFbG">
              <node concept="37vLTw" id="2uD2ny$x_nr" role="37vLTx" />
              <node concept="37vLTw" id="2uD2ny$x_ns" role="37vLTJ" />
            </node>
          </node>
          <node concept="3clFbF" id="2uD2ny$x_nt" role="3cqZAp">
            <node concept="1rXfSq" id="2uD2ny$x_nu" role="3clFbG">
              <ref role="37wK5l" to="flgp:~Instruction.putUserObject(java.lang.Object,java.lang.Object):void" resolve="putUserObject" />
              <node concept="Xl_RD" id="2uD2ny$x_nv" role="37wK5m">
                <property role="Xl_RC" value="expression" />
              </node>
              <node concept="37vLTw" id="2uD2ny$x_nw" role="37wK5m" />
            </node>
          </node>
          <node concept="3clFbF" id="2uD2ny$x_nx" role="3cqZAp">
            <node concept="1rXfSq" id="2uD2ny$x_ny" role="3clFbG">
              <ref role="37wK5l" to="mu20:6L60FDzMFhQ" resolve="addParameter" />
              <node concept="37vLTw" id="2uD2ny$x_nz" role="37wK5m" />
            </node>
          </node>
          <node concept="3clFbF" id="2uD2ny$x_n$" role="3cqZAp">
            <node concept="2OqwBi" id="2uD2ny$x_n_" role="3clFbG">
              <node concept="37vLTw" id="2uD2ny$x_nA" role="2Oq$k0" />
              <node concept="liA8E" id="2uD2ny$x_nB" role="2OqNvi">
                <ref role="37wK5l" to="e2lb:~StringBuilder.append(java.lang.String):java.lang.StringBuilder" resolve="append" />
                <node concept="3cpWs3" id="2uD2ny$x_nC" role="37wK5m">
                  <node concept="Xl_RD" id="2uD2ny$x_nD" role="3uHU7B">
                    <property role="Xl_RC" value=" " />
                  </node>
                  <node concept="37vLTw" id="2uD2ny$x_nE" role="3uHU7w" />
=======
          <node concept="3clFbF" id="1C5O1PjgxY$" role="3cqZAp">
            <node concept="37vLTI" id="1C5O1PjgxY_" role="3clFbG">
              <node concept="37vLTw" id="1C5O1PjgxYA" role="37vLTx" />
              <node concept="37vLTw" id="1C5O1PjgxYB" role="37vLTJ" />
            </node>
          </node>
          <node concept="3clFbF" id="1C5O1PjgxYC" role="3cqZAp">
            <node concept="1rXfSq" id="1C5O1PjgxYD" role="3clFbG">
              <ref role="37wK5l" to="flgp:~Instruction.putUserObject(java.lang.Object,java.lang.Object):void" resolve="putUserObject" />
              <node concept="Xl_RD" id="1C5O1PjgxYE" role="37wK5m">
                <property role="Xl_RC" value="expression" />
              </node>
              <node concept="37vLTw" id="1C5O1PjgxYF" role="37wK5m" />
            </node>
          </node>
          <node concept="3clFbF" id="1C5O1PjgxYG" role="3cqZAp">
            <node concept="1rXfSq" id="1C5O1PjgxYH" role="3clFbG">
              <ref role="37wK5l" to="mu20:6L60FDzMFhQ" resolve="addParameter" />
              <node concept="37vLTw" id="1C5O1PjgxYI" role="37wK5m" />
            </node>
          </node>
          <node concept="3clFbF" id="1C5O1PjgxYJ" role="3cqZAp">
            <node concept="2OqwBi" id="1C5O1PjgxYK" role="3clFbG">
              <node concept="37vLTw" id="1C5O1PjgxYL" role="2Oq$k0" />
              <node concept="liA8E" id="1C5O1PjgxYM" role="2OqNvi">
                <ref role="37wK5l" to="e2lb:~StringBuilder.append(java.lang.String):java.lang.StringBuilder" resolve="append" />
                <node concept="3cpWs3" id="1C5O1PjgxYN" role="37wK5m">
                  <node concept="Xl_RD" id="1C5O1PjgxYO" role="3uHU7B">
                    <property role="Xl_RC" value=" " />
                  </node>
                  <node concept="37vLTw" id="1C5O1PjgxYP" role="3uHU7w" />
>>>>>>> 7ab22f8e
                </node>
              </node>
            </node>
          </node>
<<<<<<< HEAD
          <node concept="3clFbF" id="2uD2ny$x_nF" role="3cqZAp">
            <node concept="37vLTI" id="2uD2ny$x_nG" role="3clFbG">
              <node concept="2OqwBi" id="2uD2ny$x_nH" role="37vLTx">
                <node concept="37vLTw" id="2uD2ny$x_nI" role="2Oq$k0" />
                <node concept="liA8E" id="2uD2ny$x_nJ" role="2OqNvi">
                  <ref role="37wK5l" to="e2lb:~StringBuilder.toString():java.lang.String" resolve="toString" />
                </node>
              </node>
              <node concept="37vLTw" id="2uD2ny$x_nK" role="37vLTJ" />
            </node>
          </node>
        </node>
        <node concept="37vLTG" id="2uD2ny$x_nL" role="3clF46">
          <property role="TrG5h" value="expression" />
          <node concept="3Tqbb2" id="2uD2ny$x_nM" role="1tU5fm" />
        </node>
      </node>
      <node concept="3clFb_" id="2uD2ny$x_nN" role="2ITynG">
        <property role="TrG5h" value="commandPresentation" />
        <node concept="17QB3L" id="2uD2ny$x_nO" role="3clF45" />
        <node concept="3clFbS" id="2uD2ny$x_nP" role="3clF47">
          <node concept="3clFbF" id="2uD2ny$x_nQ" role="3cqZAp">
            <node concept="37vLTw" id="2uD2ny$x_nR" role="3clFbG" />
          </node>
        </node>
        <node concept="3Tm1VV" id="2uD2ny$x_nS" role="1B3o_S" />
        <node concept="2AHcQZ" id="2uD2ny$x_nT" role="2AJF6D">
          <ref role="2AI5Lk" to="e2lb:~Override" resolve="Override" />
        </node>
      </node>
      <node concept="3clFb_" id="2uD2ny$x_nU" role="2ITynG">
        <property role="TrG5h" value="getexpression" />
        <node concept="3Tqbb2" id="2uD2ny$x_nV" role="3clF45" />
        <node concept="3Tm1VV" id="2uD2ny$x_nW" role="1B3o_S" />
        <node concept="3clFbS" id="2uD2ny$x_nX" role="3clF47">
          <node concept="3cpWs6" id="2uD2ny$x_nY" role="3cqZAp">
            <node concept="37vLTw" id="2uD2ny$x_nZ" role="3cqZAk" />
=======
          <node concept="3clFbF" id="1C5O1PjgxYQ" role="3cqZAp">
            <node concept="37vLTI" id="1C5O1PjgxYR" role="3clFbG">
              <node concept="2OqwBi" id="1C5O1PjgxYS" role="37vLTx">
                <node concept="37vLTw" id="1C5O1PjgxYT" role="2Oq$k0" />
                <node concept="liA8E" id="1C5O1PjgxYU" role="2OqNvi">
                  <ref role="37wK5l" to="e2lb:~StringBuilder.toString():java.lang.String" resolve="toString" />
                </node>
              </node>
              <node concept="37vLTw" id="1C5O1PjgxYV" role="37vLTJ" />
            </node>
          </node>
        </node>
        <node concept="37vLTG" id="1C5O1PjgxYW" role="3clF46">
          <property role="TrG5h" value="expression" />
          <node concept="3Tqbb2" id="1C5O1PjgxYX" role="1tU5fm" />
        </node>
      </node>
      <node concept="3clFb_" id="1C5O1PjgxYY" role="2ITynG">
        <property role="TrG5h" value="commandPresentation" />
        <node concept="17QB3L" id="1C5O1PjgxYZ" role="3clF45" />
        <node concept="3clFbS" id="1C5O1PjgxZ0" role="3clF47">
          <node concept="3clFbF" id="1C5O1PjgxZ1" role="3cqZAp">
            <node concept="37vLTw" id="1C5O1PjgxZ2" role="3clFbG" />
          </node>
        </node>
        <node concept="3Tm1VV" id="1C5O1PjgxZ3" role="1B3o_S" />
        <node concept="2AHcQZ" id="1C5O1PjgxZ4" role="2AJF6D">
          <ref role="2AI5Lk" to="e2lb:~Override" resolve="Override" />
        </node>
      </node>
      <node concept="3clFb_" id="1C5O1PjgxZ5" role="2ITynG">
        <property role="TrG5h" value="getexpression" />
        <node concept="3Tqbb2" id="1C5O1PjgxZ6" role="3clF45" />
        <node concept="3Tm1VV" id="1C5O1PjgxZ7" role="1B3o_S" />
        <node concept="3clFbS" id="1C5O1PjgxZ8" role="3clF47">
          <node concept="3cpWs6" id="1C5O1PjgxZ9" role="3cqZAp">
            <node concept="37vLTw" id="1C5O1PjgxZa" role="3cqZAk" />
>>>>>>> 7ab22f8e
          </node>
        </node>
      </node>
    </node>
  </node>
<<<<<<< HEAD
  <node concept="2$UQVi" id="2uD2ny$x_pV">
    <ref role="2$VUEs" to="ty9a:5vxy$fN7dY7" resolve="exportedInstructionClass" />
    <node concept="2$$0lk" id="2uD2ny$x_pW" role="2$$55j">
      <property role="2$$0lg" value="jetbrains.mps.baseLanguage.dataFlow" />
    </node>
    <node concept="2$VJBW" id="2uD2ny$x_pX" role="2$VCQS">
      <property role="2$VJBT" value="jetbrains.mps.lang.dataFlow.analyzers.structure.Instruction" />
      <property role="2$VJBR" value="6868777471677432053" />
    </node>
    <node concept="2$VJBW" id="2uD2ny$x_pY" role="2$VCQQ">
      <property role="2$VJBT" value="jetbrains.mps.baseLanguage.structure.ClassConcept" />
      <property role="2$VJBR" value="2857825852304283140" />
    </node>
    <node concept="2$Z8iP" id="2uD2ny$x_oZ" role="2$VCQN">
      <property role="TrG5h" value="nullInstruction" />
      <node concept="312cEg" id="2uD2ny$x_p0" role="2ITynG">
        <property role="TrG5h" value="myexpression" />
        <node concept="3Tm6S6" id="2uD2ny$x_p1" role="1B3o_S" />
        <node concept="3Tqbb2" id="2uD2ny$x_p2" role="1tU5fm" />
      </node>
      <node concept="312cEg" id="2uD2ny$x_p3" role="2ITynG">
        <property role="TrG5h" value="myPresentation" />
        <node concept="3Tm6S6" id="2uD2ny$x_p4" role="1B3o_S" />
        <node concept="17QB3L" id="2uD2ny$x_p5" role="1tU5fm" />
      </node>
      <node concept="3clFbW" id="2uD2ny$x_p6" role="2ITynG">
        <node concept="3cqZAl" id="2uD2ny$x_p7" role="3clF45" />
        <node concept="3Tm1VV" id="2uD2ny$x_p8" role="1B3o_S" />
        <node concept="3clFbS" id="2uD2ny$x_p9" role="3clF47">
          <node concept="3cpWs8" id="2uD2ny$x_pa" role="3cqZAp">
            <node concept="3cpWsn" id="2uD2ny$x_pb" role="3cpWs9">
              <property role="TrG5h" value="sb" />
              <node concept="3uibUv" id="2uD2ny$x_pc" role="1tU5fm">
                <ref role="3uigEE" to="e2lb:~StringBuilder" resolve="StringBuilder" />
              </node>
              <node concept="2ShNRf" id="2uD2ny$x_pd" role="33vP2m">
                <node concept="1pGfFk" id="2uD2ny$x_pe" role="2ShVmc">
=======
  <node concept="2$UQVi" id="1C5O1Pjgy16">
    <ref role="2$VUEs" to="ty9a:5vxy$fN7dY7" resolve="exportedInstructionClass" />
    <node concept="2$$0lk" id="1C5O1Pjgy17" role="2$$55j">
      <property role="2$$0lg" value="jetbrains.mps.baseLanguage.dataFlow" />
    </node>
    <node concept="2$VJBW" id="1C5O1Pjgy18" role="2$VCQS">
      <property role="2$VJBT" value="jetbrains.mps.lang.dataFlow.analyzers.structure.Instruction" />
      <property role="2$VJBR" value="6868777471677432053" />
    </node>
    <node concept="2$VJBW" id="1C5O1Pjgy19" role="2$VCQQ">
      <property role="2$VJBT" value="jetbrains.mps.baseLanguage.structure.ClassConcept" />
      <property role="2$VJBR" value="1875133644239151055" />
    </node>
    <node concept="2$Z8iP" id="1C5O1Pjgy0a" role="2$VCQN">
      <property role="TrG5h" value="nullInstruction" />
      <node concept="312cEg" id="1C5O1Pjgy0b" role="2ITynG">
        <property role="TrG5h" value="myexpression" />
        <node concept="3Tm6S6" id="1C5O1Pjgy0c" role="1B3o_S" />
        <node concept="3Tqbb2" id="1C5O1Pjgy0d" role="1tU5fm" />
      </node>
      <node concept="312cEg" id="1C5O1Pjgy0e" role="2ITynG">
        <property role="TrG5h" value="myPresentation" />
        <node concept="3Tm6S6" id="1C5O1Pjgy0f" role="1B3o_S" />
        <node concept="17QB3L" id="1C5O1Pjgy0g" role="1tU5fm" />
      </node>
      <node concept="3clFbW" id="1C5O1Pjgy0h" role="2ITynG">
        <node concept="3cqZAl" id="1C5O1Pjgy0i" role="3clF45" />
        <node concept="3Tm1VV" id="1C5O1Pjgy0j" role="1B3o_S" />
        <node concept="3clFbS" id="1C5O1Pjgy0k" role="3clF47">
          <node concept="3cpWs8" id="1C5O1Pjgy0l" role="3cqZAp">
            <node concept="3cpWsn" id="1C5O1Pjgy0m" role="3cpWs9">
              <property role="TrG5h" value="sb" />
              <node concept="3uibUv" id="1C5O1Pjgy0n" role="1tU5fm">
                <ref role="3uigEE" to="e2lb:~StringBuilder" resolve="StringBuilder" />
              </node>
              <node concept="2ShNRf" id="1C5O1Pjgy0o" role="33vP2m">
                <node concept="1pGfFk" id="1C5O1Pjgy0p" role="2ShVmc">
>>>>>>> 7ab22f8e
                  <ref role="37wK5l" to="e2lb:~StringBuilder.&lt;init&gt;()" resolve="StringBuilder" />
                </node>
              </node>
            </node>
          </node>
<<<<<<< HEAD
          <node concept="3clFbF" id="2uD2ny$x_pf" role="3cqZAp">
            <node concept="2OqwBi" id="2uD2ny$x_pg" role="3clFbG">
              <node concept="37vLTw" id="2uD2ny$x_ph" role="2Oq$k0" />
              <node concept="liA8E" id="2uD2ny$x_pi" role="2OqNvi">
                <ref role="37wK5l" to="e2lb:~StringBuilder.append(java.lang.String):java.lang.StringBuilder" resolve="append" />
                <node concept="Xl_RD" id="2uD2ny$x_pj" role="37wK5m">
=======
          <node concept="3clFbF" id="1C5O1Pjgy0q" role="3cqZAp">
            <node concept="2OqwBi" id="1C5O1Pjgy0r" role="3clFbG">
              <node concept="37vLTw" id="1C5O1Pjgy0s" role="2Oq$k0" />
              <node concept="liA8E" id="1C5O1Pjgy0t" role="2OqNvi">
                <ref role="37wK5l" to="e2lb:~StringBuilder.append(java.lang.String):java.lang.StringBuilder" resolve="append" />
                <node concept="Xl_RD" id="1C5O1Pjgy0u" role="37wK5m">
>>>>>>> 7ab22f8e
                  <property role="Xl_RC" value="null" />
                </node>
              </node>
            </node>
          </node>
<<<<<<< HEAD
          <node concept="3clFbF" id="2uD2ny$x_pk" role="3cqZAp">
            <node concept="37vLTI" id="2uD2ny$x_pl" role="3clFbG">
              <node concept="37vLTw" id="2uD2ny$x_pm" role="37vLTx" />
              <node concept="37vLTw" id="2uD2ny$x_pn" role="37vLTJ" />
            </node>
          </node>
          <node concept="3clFbF" id="2uD2ny$x_po" role="3cqZAp">
            <node concept="1rXfSq" id="2uD2ny$x_pp" role="3clFbG">
              <ref role="37wK5l" to="flgp:~Instruction.putUserObject(java.lang.Object,java.lang.Object):void" resolve="putUserObject" />
              <node concept="Xl_RD" id="2uD2ny$x_pq" role="37wK5m">
                <property role="Xl_RC" value="expression" />
              </node>
              <node concept="37vLTw" id="2uD2ny$x_pr" role="37wK5m" />
            </node>
          </node>
          <node concept="3clFbF" id="2uD2ny$x_ps" role="3cqZAp">
            <node concept="1rXfSq" id="2uD2ny$x_pt" role="3clFbG">
              <ref role="37wK5l" to="mu20:6L60FDzMFhQ" resolve="addParameter" />
              <node concept="37vLTw" id="2uD2ny$x_pu" role="37wK5m" />
            </node>
          </node>
          <node concept="3clFbF" id="2uD2ny$x_pv" role="3cqZAp">
            <node concept="2OqwBi" id="2uD2ny$x_pw" role="3clFbG">
              <node concept="37vLTw" id="2uD2ny$x_px" role="2Oq$k0" />
              <node concept="liA8E" id="2uD2ny$x_py" role="2OqNvi">
                <ref role="37wK5l" to="e2lb:~StringBuilder.append(java.lang.String):java.lang.StringBuilder" resolve="append" />
                <node concept="3cpWs3" id="2uD2ny$x_pz" role="37wK5m">
                  <node concept="Xl_RD" id="2uD2ny$x_p$" role="3uHU7B">
                    <property role="Xl_RC" value=" " />
                  </node>
                  <node concept="37vLTw" id="2uD2ny$x_p_" role="3uHU7w" />
=======
          <node concept="3clFbF" id="1C5O1Pjgy0v" role="3cqZAp">
            <node concept="37vLTI" id="1C5O1Pjgy0w" role="3clFbG">
              <node concept="37vLTw" id="1C5O1Pjgy0x" role="37vLTx" />
              <node concept="37vLTw" id="1C5O1Pjgy0y" role="37vLTJ" />
            </node>
          </node>
          <node concept="3clFbF" id="1C5O1Pjgy0z" role="3cqZAp">
            <node concept="1rXfSq" id="1C5O1Pjgy0$" role="3clFbG">
              <ref role="37wK5l" to="flgp:~Instruction.putUserObject(java.lang.Object,java.lang.Object):void" resolve="putUserObject" />
              <node concept="Xl_RD" id="1C5O1Pjgy0_" role="37wK5m">
                <property role="Xl_RC" value="expression" />
              </node>
              <node concept="37vLTw" id="1C5O1Pjgy0A" role="37wK5m" />
            </node>
          </node>
          <node concept="3clFbF" id="1C5O1Pjgy0B" role="3cqZAp">
            <node concept="1rXfSq" id="1C5O1Pjgy0C" role="3clFbG">
              <ref role="37wK5l" to="mu20:6L60FDzMFhQ" resolve="addParameter" />
              <node concept="37vLTw" id="1C5O1Pjgy0D" role="37wK5m" />
            </node>
          </node>
          <node concept="3clFbF" id="1C5O1Pjgy0E" role="3cqZAp">
            <node concept="2OqwBi" id="1C5O1Pjgy0F" role="3clFbG">
              <node concept="37vLTw" id="1C5O1Pjgy0G" role="2Oq$k0" />
              <node concept="liA8E" id="1C5O1Pjgy0H" role="2OqNvi">
                <ref role="37wK5l" to="e2lb:~StringBuilder.append(java.lang.String):java.lang.StringBuilder" resolve="append" />
                <node concept="3cpWs3" id="1C5O1Pjgy0I" role="37wK5m">
                  <node concept="Xl_RD" id="1C5O1Pjgy0J" role="3uHU7B">
                    <property role="Xl_RC" value=" " />
                  </node>
                  <node concept="37vLTw" id="1C5O1Pjgy0K" role="3uHU7w" />
>>>>>>> 7ab22f8e
                </node>
              </node>
            </node>
          </node>
<<<<<<< HEAD
          <node concept="3clFbF" id="2uD2ny$x_pA" role="3cqZAp">
            <node concept="37vLTI" id="2uD2ny$x_pB" role="3clFbG">
              <node concept="2OqwBi" id="2uD2ny$x_pC" role="37vLTx">
                <node concept="37vLTw" id="2uD2ny$x_pD" role="2Oq$k0" />
                <node concept="liA8E" id="2uD2ny$x_pE" role="2OqNvi">
                  <ref role="37wK5l" to="e2lb:~StringBuilder.toString():java.lang.String" resolve="toString" />
                </node>
              </node>
              <node concept="37vLTw" id="2uD2ny$x_pF" role="37vLTJ" />
            </node>
          </node>
        </node>
        <node concept="37vLTG" id="2uD2ny$x_pG" role="3clF46">
          <property role="TrG5h" value="expression" />
          <node concept="3Tqbb2" id="2uD2ny$x_pH" role="1tU5fm" />
        </node>
      </node>
      <node concept="3clFb_" id="2uD2ny$x_pI" role="2ITynG">
        <property role="TrG5h" value="commandPresentation" />
        <node concept="17QB3L" id="2uD2ny$x_pJ" role="3clF45" />
        <node concept="3clFbS" id="2uD2ny$x_pK" role="3clF47">
          <node concept="3clFbF" id="2uD2ny$x_pL" role="3cqZAp">
            <node concept="37vLTw" id="2uD2ny$x_pM" role="3clFbG" />
          </node>
        </node>
        <node concept="3Tm1VV" id="2uD2ny$x_pN" role="1B3o_S" />
        <node concept="2AHcQZ" id="2uD2ny$x_pO" role="2AJF6D">
          <ref role="2AI5Lk" to="e2lb:~Override" resolve="Override" />
        </node>
      </node>
      <node concept="3clFb_" id="2uD2ny$x_pP" role="2ITynG">
        <property role="TrG5h" value="getexpression" />
        <node concept="3Tqbb2" id="2uD2ny$x_pQ" role="3clF45" />
        <node concept="3Tm1VV" id="2uD2ny$x_pR" role="1B3o_S" />
        <node concept="3clFbS" id="2uD2ny$x_pS" role="3clF47">
          <node concept="3cpWs6" id="2uD2ny$x_pT" role="3cqZAp">
            <node concept="37vLTw" id="2uD2ny$x_pU" role="3cqZAk" />
=======
          <node concept="3clFbF" id="1C5O1Pjgy0L" role="3cqZAp">
            <node concept="37vLTI" id="1C5O1Pjgy0M" role="3clFbG">
              <node concept="2OqwBi" id="1C5O1Pjgy0N" role="37vLTx">
                <node concept="37vLTw" id="1C5O1Pjgy0O" role="2Oq$k0" />
                <node concept="liA8E" id="1C5O1Pjgy0P" role="2OqNvi">
                  <ref role="37wK5l" to="e2lb:~StringBuilder.toString():java.lang.String" resolve="toString" />
                </node>
              </node>
              <node concept="37vLTw" id="1C5O1Pjgy0Q" role="37vLTJ" />
            </node>
          </node>
        </node>
        <node concept="37vLTG" id="1C5O1Pjgy0R" role="3clF46">
          <property role="TrG5h" value="expression" />
          <node concept="3Tqbb2" id="1C5O1Pjgy0S" role="1tU5fm" />
        </node>
      </node>
      <node concept="3clFb_" id="1C5O1Pjgy0T" role="2ITynG">
        <property role="TrG5h" value="commandPresentation" />
        <node concept="17QB3L" id="1C5O1Pjgy0U" role="3clF45" />
        <node concept="3clFbS" id="1C5O1Pjgy0V" role="3clF47">
          <node concept="3clFbF" id="1C5O1Pjgy0W" role="3cqZAp">
            <node concept="37vLTw" id="1C5O1Pjgy0X" role="3clFbG" />
          </node>
        </node>
        <node concept="3Tm1VV" id="1C5O1Pjgy0Y" role="1B3o_S" />
        <node concept="2AHcQZ" id="1C5O1Pjgy0Z" role="2AJF6D">
          <ref role="2AI5Lk" to="e2lb:~Override" resolve="Override" />
        </node>
      </node>
      <node concept="3clFb_" id="1C5O1Pjgy10" role="2ITynG">
        <property role="TrG5h" value="getexpression" />
        <node concept="3Tqbb2" id="1C5O1Pjgy11" role="3clF45" />
        <node concept="3Tm1VV" id="1C5O1Pjgy12" role="1B3o_S" />
        <node concept="3clFbS" id="1C5O1Pjgy13" role="3clF47">
          <node concept="3cpWs6" id="1C5O1Pjgy14" role="3cqZAp">
            <node concept="37vLTw" id="1C5O1Pjgy15" role="3cqZAk" />
>>>>>>> 7ab22f8e
          </node>
        </node>
      </node>
    </node>
  </node>
</model>
<|MERGE_RESOLUTION|>--- conflicted
+++ resolved
@@ -1,9 +1,5 @@
 <?xml version="1.0" encoding="UTF-8"?>
-<<<<<<< HEAD
-<model ref="r:ffc7ea56-d818-445a-a6a5-edad2b63bca8(jetbrains.mps.baseLanguage.dataFlow)">
-=======
 <model ref="r:b2bd1f73-e6c7-42b7-8e6b-ca2f4df2e7c6(jetbrains.mps.baseLanguage.dataFlow)">
->>>>>>> 7ab22f8e
   <persistence version="9" />
   <languages />
   <imports>
@@ -194,63 +190,6 @@
       </concept>
     </language>
   </registry>
-<<<<<<< HEAD
-  <node concept="2$UQVi" id="2uD2ny$x_h3">
-    <ref role="2$VUEs" to="ty9a:1eG8_N9UuQ_" resolve="exportedAnalyzerClass" />
-    <node concept="2$$0lk" id="2uD2ny$x_iN" role="2$$55j">
-      <property role="2$$0lg" value="jetbrains.mps.baseLanguage.dataFlow" />
-    </node>
-    <node concept="2$VJBW" id="2uD2ny$x_kc" role="2$VCQS">
-      <property role="2$VJBT" value="jetbrains.mps.lang.dataFlow.analyzers.structure.Analyzer" />
-      <property role="2$VJBR" value="6868777471677432036" />
-    </node>
-    <node concept="2$VJBW" id="2uD2ny$x_kd" role="2$VCQQ">
-      <property role="2$VJBT" value="jetbrains.mps.baseLanguage.structure.ClassConcept" />
-      <property role="2$VJBR" value="2857825852304281050" />
-    </node>
-    <node concept="3qhtvz" id="2uD2ny$x_7S" role="2$VCQN">
-      <property role="TrG5h" value="NullableAnalyzerRunner" />
-      <node concept="312cEg" id="2uD2ny$x_bH" role="2IGoEH">
-        <property role="TrG5h" value="myNode" />
-        <node concept="3Tm6S6" id="2uD2ny$x_bI" role="1B3o_S" />
-        <node concept="3Tqbb2" id="2uD2ny$x_bJ" role="1tU5fm" />
-      </node>
-      <node concept="3clFbW" id="2uD2ny$x_bL" role="2IGoEH">
-        <node concept="3cqZAl" id="2uD2ny$x_bM" role="3clF45" />
-        <node concept="3Tm1VV" id="2uD2ny$x_bN" role="1B3o_S" />
-        <node concept="3clFbS" id="2uD2ny$x_bO" role="3clF47">
-          <node concept="XkiVB" id="2uD2ny$x_bP" role="3cqZAp">
-            <ref role="37wK5l" to="mu20:9V7Nft_x9M" resolve="CustomAnalyzerRunner" />
-            <node concept="10Nm6u" id="2uD2ny$x_bQ" role="37wK5m" />
-            <node concept="10Nm6u" id="2uD2ny$x_bR" role="37wK5m" />
-          </node>
-          <node concept="3clFbF" id="2uD2ny$x_bS" role="3cqZAp">
-            <node concept="37vLTI" id="2uD2ny$x_bT" role="3clFbG">
-              <node concept="37vLTw" id="2uD2ny$x_bU" role="37vLTx" />
-              <node concept="37vLTw" id="2uD2ny$x_bV" role="37vLTJ" />
-            </node>
-          </node>
-          <node concept="3clFbF" id="2uD2ny$x_bW" role="3cqZAp">
-            <node concept="37vLTI" id="2uD2ny$x_bX" role="3clFbG">
-              <node concept="37vLTw" id="2uD2ny$x_bY" role="37vLTJ">
-                <ref role="3cqZAo" to="hxuy:~AnalyzerRunner.myAnalyzer" resolve="myAnalyzer" />
-              </node>
-              <node concept="2ShNRf" id="2uD2ny$x_bZ" role="37vLTx">
-                <node concept="1pGfFk" id="2uD2ny$x_c0" role="2ShVmc" />
-              </node>
-            </node>
-          </node>
-          <node concept="3clFbF" id="2uD2ny$x_c1" role="3cqZAp">
-            <node concept="37vLTI" id="2uD2ny$x_c2" role="3clFbG">
-              <node concept="37vLTw" id="2uD2ny$x_c3" role="37vLTJ">
-                <ref role="3cqZAo" to="hxuy:~AnalyzerRunner.myProgram" resolve="myProgram" />
-              </node>
-              <node concept="2OqwBi" id="2uD2ny$x_c4" role="37vLTx">
-                <node concept="2ShNRf" id="2uD2ny$x_c5" role="2Oq$k0">
-                  <node concept="1pGfFk" id="2uD2ny$x_c6" role="2ShVmc">
-                    <ref role="37wK5l" to="qnq2:~MPSProgramBuilder.&lt;init&gt;(jetbrains.mps.lang.dataFlow.DataFlowManager)" resolve="MPSProgramBuilder" />
-                    <node concept="2YIFZM" id="2uD2ny$x_c7" role="37wK5m">
-=======
   <node concept="2$UQVi" id="1C5O1PjgxVl">
     <ref role="2$VUEs" to="ty9a:1eG8_N9UuQ_" resolve="exportedAnalyzerClass" />
     <node concept="2$$0lk" id="1C5O1PjgxVm" role="2$$55j">
@@ -306,49 +245,18 @@
                   <node concept="1pGfFk" id="1C5O1Pjgxyk" role="2ShVmc">
                     <ref role="37wK5l" to="qnq2:~MPSProgramBuilder.&lt;init&gt;(jetbrains.mps.lang.dataFlow.DataFlowManager)" resolve="MPSProgramBuilder" />
                     <node concept="2YIFZM" id="1C5O1Pjgxyl" role="37wK5m">
->>>>>>> 7ab22f8e
                       <ref role="1Pybhc" to="qnq2:~DataFlowManager" resolve="DataFlowManager" />
                       <ref role="37wK5l" to="qnq2:~DataFlowManager.getInstance():jetbrains.mps.lang.dataFlow.DataFlowManager" resolve="getInstance" />
                     </node>
                   </node>
                 </node>
-<<<<<<< HEAD
-                <node concept="liA8E" id="2uD2ny$x_c8" role="2OqNvi">
-                  <ref role="37wK5l" to="hxuy:~StructuralProgramBuilder.buildProgram(java.lang.Object):jetbrains.mps.lang.dataFlow.framework.Program" resolve="buildProgram" />
-                  <node concept="37vLTw" id="2uD2ny$x_c9" role="37wK5m" />
-=======
                 <node concept="liA8E" id="1C5O1Pjgxym" role="2OqNvi">
                   <ref role="37wK5l" to="hxuy:~StructuralProgramBuilder.buildProgram(java.lang.Object):jetbrains.mps.lang.dataFlow.framework.Program" resolve="buildProgram" />
                   <node concept="37vLTw" id="1C5O1Pjgxyn" role="37wK5m" />
->>>>>>> 7ab22f8e
-                </node>
-              </node>
-            </node>
-          </node>
-<<<<<<< HEAD
-          <node concept="3clFbF" id="2uD2ny$x_ca" role="3cqZAp">
-            <node concept="1rXfSq" id="2uD2ny$x_cb" role="3clFbG" />
-          </node>
-        </node>
-        <node concept="37vLTG" id="2uD2ny$x_cc" role="3clF46">
-          <property role="TrG5h" value="node" />
-          <node concept="3Tqbb2" id="2uD2ny$x_cd" role="1tU5fm" />
-        </node>
-      </node>
-      <node concept="3clFb_" id="2uD2ny$x_ce" role="2IGoEH">
-        <property role="TrG5h" value="prepareProgram" />
-        <node concept="3cqZAl" id="2uD2ny$x_cf" role="3clF45" />
-        <node concept="3Tm6S6" id="2uD2ny$x_cg" role="1B3o_S" />
-        <node concept="3clFbS" id="2uD2ny$x_ch" role="3clF47">
-          <node concept="3clFbF" id="2uD2ny$x_ci" role="3cqZAp">
-            <node concept="2OqwBi" id="2uD2ny$x_cj" role="3clFbG">
-              <node concept="2ShNRf" id="2uD2ny$x_ck" role="2Oq$k0">
-                <node concept="1pGfFk" id="2uD2ny$x_cl" role="2ShVmc">
-                  <ref role="37wK5l" to="hxuy:~AnalyzerRules.&lt;init&gt;(java.lang.String,org.jetbrains.mps.openapi.model.SNode,jetbrains.mps.lang.dataFlow.framework.Program)" resolve="AnalyzerRules" />
-                  <node concept="2YIFZM" id="2uD2ny$x_cm" role="37wK5m" />
-                  <node concept="37vLTw" id="2uD2ny$x_cn" role="37wK5m" />
-                  <node concept="37vLTw" id="2uD2ny$x_co" role="37wK5m">
-=======
+                </node>
+              </node>
+            </node>
+          </node>
           <node concept="3clFbF" id="1C5O1Pjgxyo" role="3cqZAp">
             <node concept="1rXfSq" id="1C5O1Pjgxyp" role="3clFbG" />
           </node>
@@ -371,63 +279,17 @@
                   <node concept="2YIFZM" id="1C5O1PjgxQZ" role="37wK5m" />
                   <node concept="37vLTw" id="1C5O1PjgxR0" role="37wK5m" />
                   <node concept="37vLTw" id="1C5O1PjgxR1" role="37wK5m">
->>>>>>> 7ab22f8e
                     <ref role="3cqZAo" to="hxuy:~AnalyzerRunner.myProgram" resolve="myProgram" />
                   </node>
                 </node>
               </node>
-<<<<<<< HEAD
-              <node concept="liA8E" id="2uD2ny$x_cp" role="2OqNvi">
-=======
               <node concept="liA8E" id="1C5O1PjgxR2" role="2OqNvi">
->>>>>>> 7ab22f8e
                 <ref role="37wK5l" to="hxuy:~AnalyzerRules.apply():void" resolve="apply" />
               </node>
             </node>
           </node>
         </node>
       </node>
-<<<<<<< HEAD
-      <node concept="312cEu" id="2uD2ny$x_cq" role="2IGoEH">
-        <property role="TrG5h" value="NullableAnalyzer" />
-        <node concept="3Tm1VV" id="2uD2ny$x_cr" role="1B3o_S" />
-        <node concept="3uibUv" id="2uD2ny$x_cs" role="EKbjA">
-          <ref role="3uigEE" to="hxuy:~DataFlowAnalyzer" resolve="DataFlowAnalyzer" />
-          <node concept="3uibUv" id="2uD2ny$x_ct" role="11_B2D">
-            <ref role="3uigEE" to="k7g3:~Map" resolve="Map" />
-            <node concept="3Tqbb2" id="2uD2ny$x_cu" role="11_B2D" />
-            <node concept="3uibUv" id="2uD2ny$x_cv" role="11_B2D" />
-          </node>
-        </node>
-        <node concept="3clFbW" id="2uD2ny$x_cw" role="jymVt">
-          <node concept="3cqZAl" id="2uD2ny$x_cx" role="3clF45" />
-          <node concept="3Tm1VV" id="2uD2ny$x_cy" role="1B3o_S" />
-          <node concept="3clFbS" id="2uD2ny$x_cz" role="3clF47" />
-        </node>
-        <node concept="3clFb_" id="2uD2ny$x_c$" role="jymVt">
-          <property role="TrG5h" value="initial" />
-          <node concept="3Tm1VV" id="2uD2ny$x_c_" role="1B3o_S" />
-          <node concept="37vLTG" id="2uD2ny$x_cA" role="3clF46">
-            <property role="TrG5h" value="program" />
-            <node concept="3uibUv" id="2uD2ny$x_cB" role="1tU5fm">
-              <ref role="3uigEE" to="hxuy:~Program" resolve="Program" />
-            </node>
-          </node>
-          <node concept="3clFbS" id="2uD2ny$x_cC" role="3clF47">
-            <node concept="3cpWs8" id="2uD2ny$x_cD" role="3cqZAp">
-              <node concept="3cpWsn" id="2uD2ny$x_cE" role="3cpWs9">
-                <property role="TrG5h" value="result" />
-                <node concept="3uibUv" id="2uD2ny$x_cF" role="1tU5fm">
-                  <ref role="3uigEE" to="k7g3:~Map" resolve="Map" />
-                  <node concept="3Tqbb2" id="2uD2ny$x_cG" role="11_B2D" />
-                  <node concept="3uibUv" id="2uD2ny$x_cH" role="11_B2D" />
-                </node>
-                <node concept="2ShNRf" id="2uD2ny$x_cI" role="33vP2m">
-                  <node concept="1pGfFk" id="2uD2ny$x_cJ" role="2ShVmc">
-                    <ref role="37wK5l" to="k7g3:~HashMap.&lt;init&gt;()" resolve="HashMap" />
-                    <node concept="3Tqbb2" id="2uD2ny$x_cK" role="1pMfVU" />
-                    <node concept="3uibUv" id="2uD2ny$x_cL" role="1pMfVU" />
-=======
       <node concept="312cEu" id="1C5O1PjgxR3" role="2IGoEH">
         <property role="TrG5h" value="NullableAnalyzer" />
         <node concept="3Tm1VV" id="1C5O1PjgxR4" role="1B3o_S" />
@@ -467,57 +329,10 @@
                     <ref role="37wK5l" to="k7g3:~HashMap.&lt;init&gt;()" resolve="HashMap" />
                     <node concept="3Tqbb2" id="1C5O1PjgxRp" role="1pMfVU" />
                     <node concept="3uibUv" id="1C5O1PjgxRq" role="1pMfVU" />
->>>>>>> 7ab22f8e
-                  </node>
-                </node>
-              </node>
-            </node>
-<<<<<<< HEAD
-            <node concept="3clFbF" id="2uD2ny$x_cM" role="3cqZAp">
-              <node concept="37vLTw" id="2uD2ny$x_cN" role="3clFbG" />
-            </node>
-          </node>
-          <node concept="3uibUv" id="2uD2ny$x_cO" role="3clF45">
-            <ref role="3uigEE" to="k7g3:~Map" resolve="Map" />
-            <node concept="3Tqbb2" id="2uD2ny$x_cP" role="11_B2D" />
-            <node concept="3uibUv" id="2uD2ny$x_cQ" role="11_B2D" />
-          </node>
-        </node>
-        <node concept="3clFb_" id="2uD2ny$x_cR" role="jymVt">
-          <property role="TrG5h" value="merge" />
-          <node concept="3Tm1VV" id="2uD2ny$x_cT" role="1B3o_S" />
-          <node concept="37vLTG" id="2uD2ny$x_cU" role="3clF46">
-            <property role="TrG5h" value="program" />
-            <node concept="3uibUv" id="2uD2ny$x_cW" role="1tU5fm">
-              <ref role="3uigEE" to="hxuy:~Program" resolve="Program" />
-            </node>
-          </node>
-          <node concept="37vLTG" id="2uD2ny$x_cX" role="3clF46">
-            <property role="TrG5h" value="input" />
-            <node concept="3uibUv" id="2uD2ny$x_cY" role="1tU5fm">
-              <ref role="3uigEE" to="k7g3:~List" resolve="List" />
-              <node concept="3uibUv" id="2uD2ny$x_cZ" role="11_B2D">
-                <ref role="3uigEE" to="k7g3:~Map" resolve="Map" />
-                <node concept="3Tqbb2" id="2uD2ny$x_d0" role="11_B2D" />
-                <node concept="3uibUv" id="2uD2ny$x_d1" role="11_B2D" />
-              </node>
-            </node>
-          </node>
-          <node concept="3clFbS" id="2uD2ny$x_d2" role="3clF47">
-            <node concept="3cpWs8" id="2uD2ny$x_d3" role="3cqZAp">
-              <node concept="3cpWsn" id="2uD2ny$x_d4" role="3cpWs9">
-                <property role="TrG5h" value="result" />
-                <node concept="3uibUv" id="2uD2ny$x_d5" role="1tU5fm">
-                  <ref role="3uigEE" to="k7g3:~Map" resolve="Map" />
-                  <node concept="3Tqbb2" id="2uD2ny$x_d6" role="11_B2D" />
-                  <node concept="3uibUv" id="2uD2ny$x_d7" role="11_B2D" />
-                </node>
-                <node concept="2ShNRf" id="2uD2ny$x_d8" role="33vP2m">
-                  <node concept="1pGfFk" id="2uD2ny$x_d9" role="2ShVmc">
-                    <ref role="37wK5l" to="k7g3:~HashMap.&lt;init&gt;()" resolve="HashMap" />
-                    <node concept="3Tqbb2" id="2uD2ny$x_da" role="1pMfVU" />
-                    <node concept="3uibUv" id="2uD2ny$x_db" role="1pMfVU" />
-=======
+                  </node>
+                </node>
+              </node>
+            </node>
             <node concept="3clFbF" id="1C5O1PjgxRr" role="3cqZAp">
               <node concept="37vLTw" id="1C5O1PjgxRs" role="3clFbG" />
             </node>
@@ -562,40 +377,10 @@
                     <ref role="37wK5l" to="k7g3:~HashMap.&lt;init&gt;()" resolve="HashMap" />
                     <node concept="3Tqbb2" id="1C5O1PjgxRL" role="1pMfVU" />
                     <node concept="3uibUv" id="1C5O1PjgxRM" role="1pMfVU" />
->>>>>>> 7ab22f8e
-                  </node>
-                </node>
-              </node>
-            </node>
-<<<<<<< HEAD
-            <node concept="1DcWWT" id="2uD2ny$x_dc" role="3cqZAp">
-              <node concept="3cpWsn" id="2uD2ny$x_dd" role="1Duv9x">
-                <property role="TrG5h" value="inputElement" />
-                <node concept="3uibUv" id="2uD2ny$x_de" role="1tU5fm">
-                  <ref role="3uigEE" to="k7g3:~Map" resolve="Map" />
-                  <node concept="3Tqbb2" id="2uD2ny$x_df" role="11_B2D" />
-                  <node concept="3uibUv" id="2uD2ny$x_dh" role="11_B2D" />
-                </node>
-              </node>
-              <node concept="3clFbS" id="2uD2ny$x_di" role="2LFqv$">
-                <node concept="1DcWWT" id="2uD2ny$x_dj" role="3cqZAp">
-                  <node concept="3cpWsn" id="2uD2ny$x_dk" role="1Duv9x">
-                    <property role="TrG5h" value="entry" />
-                    <node concept="3uibUv" id="2uD2ny$x_dm" role="1tU5fm">
-                      <ref role="3uigEE" to="k7g3:~Map$Entry" resolve="Map.Entry" />
-                      <node concept="3Tqbb2" id="2uD2ny$x_dn" role="11_B2D" />
-                      <node concept="3uibUv" id="2uD2ny$x_do" role="11_B2D" />
-                    </node>
-                  </node>
-                  <node concept="3clFbS" id="2uD2ny$x_dp" role="2LFqv$">
-                    <node concept="3cpWs8" id="2uD2ny$x_dq" role="3cqZAp">
-                      <node concept="3cpWsn" id="2uD2ny$x_dr" role="3cpWs9">
-                        <property role="TrG5h" value="expr" />
-                        <node concept="3Tqbb2" id="2uD2ny$x_ds" role="1tU5fm" />
-                        <node concept="2OqwBi" id="2uD2ny$x_dt" role="33vP2m">
-                          <node concept="37vLTw" id="2uD2ny$x_dv" role="2Oq$k0" />
-                          <node concept="liA8E" id="2uD2ny$x_dw" role="2OqNvi">
-=======
+                  </node>
+                </node>
+              </node>
+            </node>
             <node concept="1DcWWT" id="1C5O1PjgxRN" role="3cqZAp">
               <node concept="3cpWsn" id="1C5O1PjgxRO" role="1Duv9x">
                 <property role="TrG5h" value="inputElement" />
@@ -623,21 +408,11 @@
                         <node concept="2OqwBi" id="1C5O1PjgxS2" role="33vP2m">
                           <node concept="37vLTw" id="1C5O1PjgxS3" role="2Oq$k0" />
                           <node concept="liA8E" id="1C5O1PjgxS4" role="2OqNvi">
->>>>>>> 7ab22f8e
                             <ref role="37wK5l" to="k7g3:~Map$Entry.getKey():java.lang.Object" resolve="getKey" />
                           </node>
                         </node>
                       </node>
                     </node>
-<<<<<<< HEAD
-                    <node concept="3cpWs8" id="2uD2ny$x_dx" role="3cqZAp">
-                      <node concept="3cpWsn" id="2uD2ny$x_dy" role="3cpWs9">
-                        <property role="TrG5h" value="value" />
-                        <node concept="3uibUv" id="2uD2ny$x_dz" role="1tU5fm" />
-                        <node concept="2OqwBi" id="2uD2ny$x_d$" role="33vP2m">
-                          <node concept="37vLTw" id="2uD2ny$x_d_" role="2Oq$k0" />
-                          <node concept="liA8E" id="2uD2ny$x_dA" role="2OqNvi">
-=======
                     <node concept="3cpWs8" id="1C5O1PjgxS5" role="3cqZAp">
                       <node concept="3cpWsn" id="1C5O1PjgxS6" role="3cpWs9">
                         <property role="TrG5h" value="value" />
@@ -645,23 +420,11 @@
                         <node concept="2OqwBi" id="1C5O1PjgxS8" role="33vP2m">
                           <node concept="37vLTw" id="1C5O1PjgxS9" role="2Oq$k0" />
                           <node concept="liA8E" id="1C5O1PjgxSa" role="2OqNvi">
->>>>>>> 7ab22f8e
                             <ref role="37wK5l" to="k7g3:~Map$Entry.getValue():java.lang.Object" resolve="getValue" />
                           </node>
                         </node>
                       </node>
                     </node>
-<<<<<<< HEAD
-                    <node concept="3cpWs8" id="2uD2ny$x_dB" role="3cqZAp">
-                      <node concept="3cpWsn" id="2uD2ny$x_dC" role="3cpWs9">
-                        <property role="TrG5h" value="resValue" />
-                        <node concept="3uibUv" id="2uD2ny$x_dD" role="1tU5fm" />
-                        <node concept="2OqwBi" id="2uD2ny$x_dE" role="33vP2m">
-                          <node concept="37vLTw" id="2uD2ny$x_dF" role="2Oq$k0" />
-                          <node concept="liA8E" id="2uD2ny$x_dG" role="2OqNvi">
-                            <ref role="37wK5l" to="k7g3:~Map.get(java.lang.Object):java.lang.Object" resolve="get" />
-                            <node concept="37vLTw" id="2uD2ny$x_dH" role="37wK5m" />
-=======
                     <node concept="3cpWs8" id="1C5O1PjgxSb" role="3cqZAp">
                       <node concept="3cpWsn" id="1C5O1PjgxSc" role="3cpWs9">
                         <property role="TrG5h" value="resValue" />
@@ -671,37 +434,10 @@
                           <node concept="liA8E" id="1C5O1PjgxSg" role="2OqNvi">
                             <ref role="37wK5l" to="k7g3:~Map.get(java.lang.Object):java.lang.Object" resolve="get" />
                             <node concept="37vLTw" id="1C5O1PjgxSh" role="37wK5m" />
->>>>>>> 7ab22f8e
                           </node>
                         </node>
                       </node>
                     </node>
-<<<<<<< HEAD
-                    <node concept="3clFbJ" id="2uD2ny$x_dI" role="3cqZAp">
-                      <node concept="3clFbS" id="2uD2ny$x_dJ" role="3clFbx">
-                        <node concept="3clFbF" id="2uD2ny$x_dK" role="3cqZAp">
-                          <node concept="37vLTI" id="2uD2ny$x_dL" role="3clFbG">
-                            <node concept="Rm8GO" id="2uD2ny$x_dM" role="37vLTx" />
-                            <node concept="37vLTw" id="2uD2ny$x_dN" role="37vLTJ" />
-                          </node>
-                        </node>
-                      </node>
-                      <node concept="3clFbC" id="2uD2ny$x_dP" role="3clFbw">
-                        <node concept="10Nm6u" id="2uD2ny$x_dQ" role="3uHU7w" />
-                        <node concept="37vLTw" id="2uD2ny$x_dR" role="3uHU7B" />
-                      </node>
-                    </node>
-                    <node concept="3clFbF" id="2uD2ny$x_dT" role="3cqZAp">
-                      <node concept="2OqwBi" id="2uD2ny$x_dU" role="3clFbG">
-                        <node concept="37vLTw" id="2uD2ny$x_dW" role="2Oq$k0" />
-                        <node concept="liA8E" id="2uD2ny$x_dX" role="2OqNvi">
-                          <ref role="37wK5l" to="k7g3:~Map.put(java.lang.Object,java.lang.Object):java.lang.Object" resolve="put" />
-                          <node concept="37vLTw" id="2uD2ny$x_dY" role="37wK5m" />
-                          <node concept="2OqwBi" id="2uD2ny$x_e0" role="37wK5m">
-                            <node concept="37vLTw" id="2uD2ny$x_e1" role="2Oq$k0" />
-                            <node concept="liA8E" id="2uD2ny$x_e3" role="2OqNvi">
-                              <node concept="37vLTw" id="2uD2ny$x_e5" role="37wK5m" />
-=======
                     <node concept="3clFbJ" id="1C5O1PjgxSi" role="3cqZAp">
                       <node concept="3clFbS" id="1C5O1PjgxSj" role="3clFbx">
                         <node concept="3clFbF" id="1C5O1PjgxSk" role="3cqZAp">
@@ -726,79 +462,20 @@
                             <node concept="37vLTw" id="1C5O1PjgxSx" role="2Oq$k0" />
                             <node concept="liA8E" id="1C5O1PjgxSy" role="2OqNvi">
                               <node concept="37vLTw" id="1C5O1PjgxSz" role="37wK5m" />
->>>>>>> 7ab22f8e
                             </node>
                           </node>
                         </node>
                       </node>
                     </node>
                   </node>
-<<<<<<< HEAD
-                  <node concept="2OqwBi" id="2uD2ny$x_e6" role="1DdaDG">
-                    <node concept="37vLTw" id="2uD2ny$x_e7" role="2Oq$k0" />
-                    <node concept="liA8E" id="2uD2ny$x_e8" role="2OqNvi">
-=======
                   <node concept="2OqwBi" id="1C5O1PjgxS$" role="1DdaDG">
                     <node concept="37vLTw" id="1C5O1PjgxS_" role="2Oq$k0" />
                     <node concept="liA8E" id="1C5O1PjgxSA" role="2OqNvi">
->>>>>>> 7ab22f8e
                       <ref role="37wK5l" to="k7g3:~Map.entrySet():java.util.Set" resolve="entrySet" />
                     </node>
                   </node>
                 </node>
               </node>
-<<<<<<< HEAD
-              <node concept="1fK2Th" id="2uD2ny$x_e9" role="1DdaDG" />
-            </node>
-            <node concept="3clFbF" id="2uD2ny$x_ea" role="3cqZAp">
-              <node concept="37vLTw" id="2uD2ny$x_eb" role="3clFbG" />
-            </node>
-          </node>
-          <node concept="3uibUv" id="2uD2ny$x_ec" role="3clF45">
-            <ref role="3uigEE" to="k7g3:~Map" resolve="Map" />
-            <node concept="3Tqbb2" id="2uD2ny$x_ed" role="11_B2D" />
-            <node concept="3uibUv" id="2uD2ny$x_ee" role="11_B2D" />
-          </node>
-        </node>
-        <node concept="3clFb_" id="2uD2ny$x_ef" role="jymVt">
-          <property role="TrG5h" value="fun" />
-          <node concept="3Tm1VV" id="2uD2ny$x_eg" role="1B3o_S" />
-          <node concept="37vLTG" id="2uD2ny$x_eh" role="3clF46">
-            <property role="TrG5h" value="input" />
-            <node concept="3uibUv" id="2uD2ny$x_ei" role="1tU5fm">
-              <ref role="3uigEE" to="k7g3:~Map" resolve="Map" />
-              <node concept="3Tqbb2" id="2uD2ny$x_ej" role="11_B2D" />
-              <node concept="3uibUv" id="2uD2ny$x_ek" role="11_B2D" />
-            </node>
-          </node>
-          <node concept="37vLTG" id="2uD2ny$x_el" role="3clF46">
-            <property role="TrG5h" value="state" />
-            <node concept="3uibUv" id="2uD2ny$x_em" role="1tU5fm">
-              <ref role="3uigEE" to="hxuy:~ProgramState" resolve="ProgramState" />
-            </node>
-          </node>
-          <node concept="3clFbS" id="2uD2ny$x_en" role="3clF47">
-            <node concept="3cpWs8" id="2uD2ny$x_eo" role="3cqZAp">
-              <node concept="3cpWsn" id="2uD2ny$x_ep" role="3cpWs9">
-                <property role="TrG5h" value="result" />
-                <node concept="3uibUv" id="2uD2ny$x_eq" role="1tU5fm">
-                  <ref role="3uigEE" to="k7g3:~Map" resolve="Map" />
-                  <node concept="3Tqbb2" id="2uD2ny$x_er" role="11_B2D" />
-                  <node concept="3uibUv" id="2uD2ny$x_es" role="11_B2D" />
-                </node>
-                <node concept="1fK8h0" id="2uD2ny$x_et" role="33vP2m" />
-              </node>
-            </node>
-            <node concept="3cpWs8" id="2uD2ny$x_eu" role="3cqZAp">
-              <node concept="3cpWsn" id="2uD2ny$x_ev" role="3cpWs9">
-                <property role="TrG5h" value="instruction" />
-                <node concept="3uibUv" id="2uD2ny$x_ew" role="1tU5fm">
-                  <ref role="3uigEE" to="flgp:~Instruction" resolve="Instruction" />
-                </node>
-                <node concept="2OqwBi" id="2uD2ny$x_ex" role="33vP2m">
-                  <node concept="1fK8h6" id="2uD2ny$x_ey" role="2Oq$k0" />
-                  <node concept="liA8E" id="2uD2ny$x_ez" role="2OqNvi">
-=======
               <node concept="1fK2Th" id="1C5O1PjgxSB" role="1DdaDG" />
             </node>
             <node concept="3clFbF" id="1C5O1PjgxSC" role="3cqZAp">
@@ -849,40 +526,11 @@
                 <node concept="2OqwBi" id="1C5O1PjgxSZ" role="33vP2m">
                   <node concept="1fK8h6" id="1C5O1PjgxT0" role="2Oq$k0" />
                   <node concept="liA8E" id="1C5O1PjgxT1" role="2OqNvi">
->>>>>>> 7ab22f8e
                     <ref role="37wK5l" to="hxuy:~ProgramState.getInstruction():jetbrains.mps.lang.dataFlow.framework.instructions.Instruction" resolve="getInstruction" />
                   </node>
                 </node>
               </node>
             </node>
-<<<<<<< HEAD
-            <node concept="3cpWs8" id="2uD2ny$x_e$" role="3cqZAp">
-              <node concept="3cpWsn" id="2uD2ny$x_e_" role="3cpWs9">
-                <property role="TrG5h" value="nullableState" />
-                <node concept="3uibUv" id="2uD2ny$x_eA" role="1tU5fm" />
-                <node concept="Rm8GO" id="2uD2ny$x_eB" role="33vP2m" />
-              </node>
-            </node>
-            <node concept="3clFbJ" id="2uD2ny$x_eC" role="3cqZAp">
-              <node concept="3clFbS" id="2uD2ny$x_eD" role="3clFbx">
-                <node concept="3cpWs8" id="2uD2ny$x_eE" role="3cqZAp">
-                  <node concept="3cpWsn" id="2uD2ny$x_eF" role="3cpWs9">
-                    <property role="TrG5h" value="node" />
-                    <node concept="3Tqbb2" id="2uD2ny$x_eG" role="1tU5fm" />
-                    <node concept="10QFUN" id="2uD2ny$x_eH" role="33vP2m">
-                      <node concept="3Tqbb2" id="2uD2ny$x_eI" role="10QFUM" />
-                      <node concept="1eOMI4" id="2uD2ny$x_eJ" role="10QFUP">
-                        <node concept="2OqwBi" id="2uD2ny$x_eK" role="1eOMHV">
-                          <node concept="1eOMI4" id="2uD2ny$x_eL" role="2Oq$k0">
-                            <node concept="10QFUN" id="2uD2ny$x_eM" role="1eOMHV">
-                              <node concept="3uibUv" id="2uD2ny$x_eN" role="10QFUM">
-                                <ref role="3uigEE" to="mu20:6L60FDzMFhw" resolve="GeneratedInstruction" />
-                              </node>
-                              <node concept="37vLTw" id="2uD2ny$x_eO" role="10QFUP" />
-                            </node>
-                          </node>
-                          <node concept="liA8E" id="2uD2ny$x_eP" role="2OqNvi">
-=======
             <node concept="3cpWs8" id="1C5O1PjgxT2" role="3cqZAp">
               <node concept="3cpWsn" id="1C5O1PjgxT3" role="3cpWs9">
                 <property role="TrG5h" value="nullableState" />
@@ -909,7 +557,6 @@
                             </node>
                           </node>
                           <node concept="liA8E" id="1C5O1PjgxTj" role="2OqNvi">
->>>>>>> 7ab22f8e
                             <ref role="37wK5l" to="mu20:6L60FDzMFik" resolve="getParameter" />
                           </node>
                         </node>
@@ -917,71 +564,6 @@
                     </node>
                   </node>
                 </node>
-<<<<<<< HEAD
-                <node concept="3clFbJ" id="2uD2ny$x_eQ" role="3cqZAp">
-                  <node concept="3clFbS" id="2uD2ny$x_eR" role="3clFbx">
-                    <node concept="3clFbF" id="2uD2ny$x_eS" role="3cqZAp">
-                      <node concept="37vLTI" id="2uD2ny$x_eT" role="3clFbG">
-                        <node concept="Rm8GO" id="2uD2ny$x_eU" role="37vLTx" />
-                        <node concept="37vLTw" id="2uD2ny$x_eV" role="37vLTJ" />
-                      </node>
-                    </node>
-                  </node>
-                  <node concept="2ZW3vV" id="2uD2ny$x_eX" role="3clFbw">
-                    <node concept="3uibUv" id="2uD2ny$x_eY" role="2ZW6by" />
-                    <node concept="37vLTw" id="2uD2ny$x_eZ" role="2ZW6bz" />
-                  </node>
-                </node>
-                <node concept="3clFbJ" id="2uD2ny$x_f1" role="3cqZAp">
-                  <node concept="3clFbS" id="2uD2ny$x_f2" role="3clFbx">
-                    <node concept="3clFbF" id="2uD2ny$x_f3" role="3cqZAp">
-                      <node concept="37vLTI" id="2uD2ny$x_f5" role="3clFbG">
-                        <node concept="Rm8GO" id="2uD2ny$x_f6" role="37vLTx" />
-                        <node concept="37vLTw" id="2uD2ny$x_f7" role="37vLTJ" />
-                      </node>
-                    </node>
-                  </node>
-                  <node concept="2ZW3vV" id="2uD2ny$x_f9" role="3clFbw">
-                    <node concept="3uibUv" id="2uD2ny$x_fa" role="2ZW6by" />
-                    <node concept="37vLTw" id="2uD2ny$x_fc" role="2ZW6bz" />
-                  </node>
-                </node>
-                <node concept="3clFbJ" id="2uD2ny$x_fd" role="3cqZAp">
-                  <node concept="3clFbS" id="2uD2ny$x_fe" role="3clFbx">
-                    <node concept="3clFbF" id="2uD2ny$x_ff" role="3cqZAp">
-                      <node concept="37vLTI" id="2uD2ny$x_fg" role="3clFbG">
-                        <node concept="Rm8GO" id="2uD2ny$x_fh" role="37vLTx" />
-                        <node concept="37vLTw" id="2uD2ny$x_fi" role="37vLTJ" />
-                      </node>
-                    </node>
-                  </node>
-                  <node concept="2ZW3vV" id="2uD2ny$x_fj" role="3clFbw">
-                    <node concept="3uibUv" id="2uD2ny$x_fl" role="2ZW6by" />
-                    <node concept="37vLTw" id="2uD2ny$x_fm" role="2ZW6bz" />
-                  </node>
-                </node>
-                <node concept="3clFbJ" id="2uD2ny$x_fn" role="3cqZAp">
-                  <node concept="3clFbS" id="2uD2ny$x_fo" role="3clFbx">
-                    <node concept="3clFbF" id="2uD2ny$x_fp" role="3cqZAp">
-                      <node concept="37vLTI" id="2uD2ny$x_fq" role="3clFbG">
-                        <node concept="2OqwBi" id="2uD2ny$x_fr" role="37vLTx">
-                          <node concept="1PxgMI" id="2uD2ny$x_fs" role="2Oq$k0">
-                            <ref role="1PxNhF" to="tpee:fz7vLUo" resolve="VariableReference" />
-                            <node concept="37vLTw" id="2uD2ny$x_ft" role="1PxMeX" />
-                          </node>
-                          <node concept="3TrEf2" id="2uD2ny$x_fu" role="2OqNvi">
-                            <ref role="3Tt5mk" to="tpee:fzcqZ_w" />
-                          </node>
-                        </node>
-                        <node concept="37vLTw" id="2uD2ny$x_fv" role="37vLTJ" />
-                      </node>
-                    </node>
-                  </node>
-                  <node concept="2OqwBi" id="2uD2ny$x_fw" role="3clFbw">
-                    <node concept="37vLTw" id="2uD2ny$x_fx" role="2Oq$k0" />
-                    <node concept="1mIQ4w" id="2uD2ny$x_fy" role="2OqNvi">
-                      <node concept="chp4Y" id="2uD2ny$x_fz" role="cj9EA">
-=======
                 <node concept="3clFbJ" id="1C5O1PjgxTk" role="3cqZAp">
                   <node concept="3clFbS" id="1C5O1PjgxTl" role="3clFbx">
                     <node concept="3clFbF" id="1C5O1PjgxTm" role="3cqZAp">
@@ -1045,23 +627,11 @@
                     <node concept="37vLTw" id="1C5O1PjgxTT" role="2Oq$k0" />
                     <node concept="1mIQ4w" id="1C5O1PjgxTU" role="2OqNvi">
                       <node concept="chp4Y" id="1C5O1PjgxTV" role="cj9EA">
->>>>>>> 7ab22f8e
                         <ref role="cht4Q" to="tpee:fz7vLUo" resolve="VariableReference" />
                       </node>
                     </node>
                   </node>
                 </node>
-<<<<<<< HEAD
-                <node concept="3clFbJ" id="2uD2ny$x_f$" role="3cqZAp">
-                  <node concept="3clFbS" id="2uD2ny$x_f_" role="3clFbx">
-                    <node concept="3clFbF" id="2uD2ny$x_fA" role="3cqZAp">
-                      <node concept="2OqwBi" id="2uD2ny$x_fB" role="3clFbG">
-                        <node concept="37vLTw" id="2uD2ny$x_fC" role="2Oq$k0" />
-                        <node concept="liA8E" id="2uD2ny$x_fD" role="2OqNvi">
-                          <ref role="37wK5l" to="k7g3:~Map.put(java.lang.Object,java.lang.Object):java.lang.Object" resolve="put" />
-                          <node concept="37vLTw" id="2uD2ny$x_fE" role="37wK5m" />
-                          <node concept="37vLTw" id="2uD2ny$x_fF" role="37wK5m" />
-=======
                 <node concept="3clFbJ" id="1C5O1PjgxTW" role="3cqZAp">
                   <node concept="3clFbS" id="1C5O1PjgxTX" role="3clFbx">
                     <node concept="3clFbF" id="1C5O1PjgxTY" role="3cqZAp">
@@ -1071,53 +641,10 @@
                           <ref role="37wK5l" to="k7g3:~Map.put(java.lang.Object,java.lang.Object):java.lang.Object" resolve="put" />
                           <node concept="37vLTw" id="1C5O1PjgxU2" role="37wK5m" />
                           <node concept="37vLTw" id="1C5O1PjgxU3" role="37wK5m" />
->>>>>>> 7ab22f8e
                         </node>
                       </node>
                     </node>
                   </node>
-<<<<<<< HEAD
-                  <node concept="3y3z36" id="2uD2ny$x_fG" role="3clFbw">
-                    <node concept="10Nm6u" id="2uD2ny$x_fH" role="3uHU7w" />
-                    <node concept="37vLTw" id="2uD2ny$x_fI" role="3uHU7B" />
-                  </node>
-                </node>
-              </node>
-              <node concept="2ZW3vV" id="2uD2ny$x_fJ" role="3clFbw">
-                <node concept="3uibUv" id="2uD2ny$x_fK" role="2ZW6by">
-                  <ref role="3uigEE" to="mu20:6L60FDzMFhw" resolve="GeneratedInstruction" />
-                </node>
-                <node concept="37vLTw" id="2uD2ny$x_fL" role="2ZW6bz" />
-              </node>
-            </node>
-            <node concept="3clFbJ" id="2uD2ny$x_fM" role="3cqZAp">
-              <node concept="3clFbS" id="2uD2ny$x_fN" role="3clFbx">
-                <node concept="3cpWs8" id="2uD2ny$x_fO" role="3cqZAp">
-                  <node concept="3cpWsn" id="2uD2ny$x_fP" role="3cpWs9">
-                    <property role="TrG5h" value="write" />
-                    <node concept="3uibUv" id="2uD2ny$x_fQ" role="1tU5fm">
-                      <ref role="3uigEE" to="flgp:~WriteInstruction" resolve="WriteInstruction" />
-                    </node>
-                    <node concept="10QFUN" id="2uD2ny$x_fR" role="33vP2m">
-                      <node concept="3uibUv" id="2uD2ny$x_fS" role="10QFUM">
-                        <ref role="3uigEE" to="flgp:~WriteInstruction" resolve="WriteInstruction" />
-                      </node>
-                      <node concept="37vLTw" id="2uD2ny$x_fT" role="10QFUP" />
-                    </node>
-                  </node>
-                </node>
-                <node concept="3cpWs8" id="2uD2ny$x_fU" role="3cqZAp">
-                  <node concept="3cpWsn" id="2uD2ny$x_fV" role="3cpWs9">
-                    <property role="TrG5h" value="value" />
-                    <node concept="3Tqbb2" id="2uD2ny$x_fW" role="1tU5fm" />
-                    <node concept="10QFUN" id="2uD2ny$x_fX" role="33vP2m">
-                      <node concept="3Tqbb2" id="2uD2ny$x_fY" role="10QFUM">
-                        <ref role="ehGHo" to="tpee:fz3vP1J" resolve="Expression" />
-                      </node>
-                      <node concept="2OqwBi" id="2uD2ny$x_fZ" role="10QFUP">
-                        <node concept="37vLTw" id="2uD2ny$x_g0" role="2Oq$k0" />
-                        <node concept="liA8E" id="2uD2ny$x_g1" role="2OqNvi">
-=======
                   <node concept="3y3z36" id="1C5O1PjgxU4" role="3clFbw">
                     <node concept="10Nm6u" id="1C5O1PjgxU5" role="3uHU7w" />
                     <node concept="37vLTw" id="1C5O1PjgxU6" role="3uHU7B" />
@@ -1158,36 +685,12 @@
                       <node concept="2OqwBi" id="1C5O1PjgxUn" role="10QFUP">
                         <node concept="37vLTw" id="1C5O1PjgxUo" role="2Oq$k0" />
                         <node concept="liA8E" id="1C5O1PjgxUp" role="2OqNvi">
->>>>>>> 7ab22f8e
                           <ref role="37wK5l" to="flgp:~WriteInstruction.getValue():java.lang.Object" resolve="getValue" />
                         </node>
                       </node>
                     </node>
                   </node>
                 </node>
-<<<<<<< HEAD
-                <node concept="3clFbJ" id="2uD2ny$x_g2" role="3cqZAp">
-                  <node concept="3clFbS" id="2uD2ny$x_g3" role="3clFbx">
-                    <node concept="3clFbF" id="2uD2ny$x_g4" role="3cqZAp">
-                      <node concept="37vLTI" id="2uD2ny$x_g5" role="3clFbG">
-                        <node concept="2OqwBi" id="2uD2ny$x_g6" role="37vLTx">
-                          <node concept="1PxgMI" id="2uD2ny$x_g7" role="2Oq$k0">
-                            <ref role="1PxNhF" to="tpee:fz7vLUo" resolve="VariableReference" />
-                            <node concept="37vLTw" id="2uD2ny$x_g8" role="1PxMeX" />
-                          </node>
-                          <node concept="3TrEf2" id="2uD2ny$x_g9" role="2OqNvi">
-                            <ref role="3Tt5mk" to="tpee:fzcqZ_w" />
-                          </node>
-                        </node>
-                        <node concept="37vLTw" id="2uD2ny$x_ga" role="37vLTJ" />
-                      </node>
-                    </node>
-                  </node>
-                  <node concept="2OqwBi" id="2uD2ny$x_gb" role="3clFbw">
-                    <node concept="37vLTw" id="2uD2ny$x_gc" role="2Oq$k0" />
-                    <node concept="1mIQ4w" id="2uD2ny$x_gd" role="2OqNvi">
-                      <node concept="chp4Y" id="2uD2ny$x_ge" role="cj9EA">
-=======
                 <node concept="3clFbJ" id="1C5O1PjgxUq" role="3cqZAp">
                   <node concept="3clFbS" id="1C5O1PjgxUr" role="3clFbx">
                     <node concept="3clFbF" id="1C5O1PjgxUs" role="3cqZAp">
@@ -1209,23 +712,11 @@
                     <node concept="37vLTw" id="1C5O1PjgxU$" role="2Oq$k0" />
                     <node concept="1mIQ4w" id="1C5O1PjgxU_" role="2OqNvi">
                       <node concept="chp4Y" id="1C5O1PjgxUA" role="cj9EA">
->>>>>>> 7ab22f8e
                         <ref role="cht4Q" to="tpee:fz7vLUo" resolve="VariableReference" />
                       </node>
                     </node>
                   </node>
                 </node>
-<<<<<<< HEAD
-                <node concept="3cpWs8" id="2uD2ny$x_gf" role="3cqZAp">
-                  <node concept="3cpWsn" id="2uD2ny$x_gg" role="3cpWs9">
-                    <property role="TrG5h" value="valueState" />
-                    <node concept="3uibUv" id="2uD2ny$x_gh" role="1tU5fm" />
-                    <node concept="2OqwBi" id="2uD2ny$x_gi" role="33vP2m">
-                      <node concept="37vLTw" id="2uD2ny$x_gj" role="2Oq$k0" />
-                      <node concept="liA8E" id="2uD2ny$x_gk" role="2OqNvi">
-                        <ref role="37wK5l" to="k7g3:~Map.get(java.lang.Object):java.lang.Object" resolve="get" />
-                        <node concept="37vLTw" id="2uD2ny$x_gl" role="37wK5m" />
-=======
                 <node concept="3cpWs8" id="1C5O1PjgxUB" role="3cqZAp">
                   <node concept="3cpWsn" id="1C5O1PjgxUC" role="3cpWs9">
                     <property role="TrG5h" value="valueState" />
@@ -1235,37 +726,10 @@
                       <node concept="liA8E" id="1C5O1PjgxUG" role="2OqNvi">
                         <ref role="37wK5l" to="k7g3:~Map.get(java.lang.Object):java.lang.Object" resolve="get" />
                         <node concept="37vLTw" id="1C5O1PjgxUH" role="37wK5m" />
->>>>>>> 7ab22f8e
-                      </node>
-                    </node>
-                  </node>
-                </node>
-<<<<<<< HEAD
-                <node concept="3clFbJ" id="2uD2ny$x_gm" role="3cqZAp">
-                  <node concept="3clFbS" id="2uD2ny$x_gn" role="3clFbx">
-                    <node concept="3clFbF" id="2uD2ny$x_go" role="3cqZAp">
-                      <node concept="37vLTI" id="2uD2ny$x_gp" role="3clFbG">
-                        <node concept="Rm8GO" id="2uD2ny$x_gq" role="37vLTx" />
-                        <node concept="37vLTw" id="2uD2ny$x_gr" role="37vLTJ" />
-                      </node>
-                    </node>
-                  </node>
-                  <node concept="3clFbC" id="2uD2ny$x_gs" role="3clFbw">
-                    <node concept="10Nm6u" id="2uD2ny$x_gt" role="3uHU7w" />
-                    <node concept="37vLTw" id="2uD2ny$x_gu" role="3uHU7B" />
-                  </node>
-                </node>
-                <node concept="3clFbF" id="2uD2ny$x_gv" role="3cqZAp">
-                  <node concept="2OqwBi" id="2uD2ny$x_gw" role="3clFbG">
-                    <node concept="37vLTw" id="2uD2ny$x_gx" role="2Oq$k0" />
-                    <node concept="liA8E" id="2uD2ny$x_gy" role="2OqNvi">
-                      <ref role="37wK5l" to="k7g3:~Map.put(java.lang.Object,java.lang.Object):java.lang.Object" resolve="put" />
-                      <node concept="10QFUN" id="2uD2ny$x_gz" role="37wK5m">
-                        <node concept="3Tqbb2" id="2uD2ny$x_g$" role="10QFUM" />
-                        <node concept="2OqwBi" id="2uD2ny$x_g_" role="10QFUP">
-                          <node concept="37vLTw" id="2uD2ny$x_gA" role="2Oq$k0" />
-                          <node concept="liA8E" id="2uD2ny$x_gB" role="2OqNvi">
-=======
+                      </node>
+                    </node>
+                  </node>
+                </node>
                 <node concept="3clFbJ" id="1C5O1PjgxUI" role="3cqZAp">
                   <node concept="3clFbS" id="1C5O1PjgxUJ" role="3clFbx">
                     <node concept="3clFbF" id="1C5O1PjgxUK" role="3cqZAp">
@@ -1290,48 +754,15 @@
                         <node concept="2OqwBi" id="1C5O1PjgxUX" role="10QFUP">
                           <node concept="37vLTw" id="1C5O1PjgxUY" role="2Oq$k0" />
                           <node concept="liA8E" id="1C5O1PjgxUZ" role="2OqNvi">
->>>>>>> 7ab22f8e
                             <ref role="37wK5l" to="flgp:~WriteInstruction.getVariable():java.lang.Object" resolve="getVariable" />
                           </node>
                         </node>
                       </node>
-<<<<<<< HEAD
-                      <node concept="37vLTw" id="2uD2ny$x_gC" role="37wK5m" />
-=======
                       <node concept="37vLTw" id="1C5O1PjgxV0" role="37wK5m" />
->>>>>>> 7ab22f8e
-                    </node>
-                  </node>
-                </node>
-              </node>
-<<<<<<< HEAD
-              <node concept="2ZW3vV" id="2uD2ny$x_gD" role="3clFbw">
-                <node concept="3uibUv" id="2uD2ny$x_gE" role="2ZW6by">
-                  <ref role="3uigEE" to="flgp:~WriteInstruction" resolve="WriteInstruction" />
-                </node>
-                <node concept="37vLTw" id="2uD2ny$x_gF" role="2ZW6bz" />
-              </node>
-            </node>
-            <node concept="3clFbF" id="2uD2ny$x_gG" role="3cqZAp">
-              <node concept="37vLTw" id="2uD2ny$x_gH" role="3clFbG" />
-            </node>
-          </node>
-          <node concept="3uibUv" id="2uD2ny$x_gI" role="3clF45">
-            <ref role="3uigEE" to="k7g3:~Map" resolve="Map" />
-            <node concept="3Tqbb2" id="2uD2ny$x_gJ" role="11_B2D" />
-            <node concept="3uibUv" id="2uD2ny$x_gK" role="11_B2D" />
-          </node>
-        </node>
-        <node concept="3clFb_" id="2uD2ny$x_gL" role="jymVt">
-          <property role="TrG5h" value="getDirection" />
-          <node concept="3Tm1VV" id="2uD2ny$x_gM" role="1B3o_S" />
-          <node concept="3uibUv" id="2uD2ny$x_gN" role="3clF45">
-            <ref role="3uigEE" to="hxuy:~AnalysisDirection" resolve="AnalysisDirection" />
-          </node>
-          <node concept="3clFbS" id="2uD2ny$x_gO" role="3clF47">
-            <node concept="3cpWs6" id="2uD2ny$x_gP" role="3cqZAp">
-              <node concept="Rm8GO" id="2uD2ny$x_gQ" role="3cqZAk">
-=======
+                    </node>
+                  </node>
+                </node>
+              </node>
               <node concept="2ZW3vV" id="1C5O1PjgxV1" role="3clFbw">
                 <node concept="3uibUv" id="1C5O1PjgxV2" role="2ZW6by">
                   <ref role="3uigEE" to="flgp:~WriteInstruction" resolve="WriteInstruction" />
@@ -1358,85 +789,30 @@
           <node concept="3clFbS" id="1C5O1PjgxVc" role="3clF47">
             <node concept="3cpWs6" id="1C5O1PjgxVd" role="3cqZAp">
               <node concept="Rm8GO" id="1C5O1PjgxVe" role="3cqZAk">
->>>>>>> 7ab22f8e
                 <ref role="Rm8GQ" to="hxuy:~AnalysisDirection.FORWARD" resolve="FORWARD" />
                 <ref role="1Px2BO" to="hxuy:~AnalysisDirection" resolve="AnalysisDirection" />
               </node>
             </node>
           </node>
         </node>
-<<<<<<< HEAD
-        <node concept="2YIFZL" id="2uD2ny$x_gR" role="jymVt">
-=======
         <node concept="2YIFZL" id="1C5O1PjgxVf" role="jymVt">
->>>>>>> 7ab22f8e
           <property role="TrG5h" value="getId" />
           <property role="od$2w" value="false" />
           <property role="DiZV1" value="false" />
           <property role="2aFKle" value="false" />
-<<<<<<< HEAD
-          <node concept="3clFbS" id="2uD2ny$x_gT" role="3clF47">
-            <node concept="3clFbF" id="2uD2ny$x_gU" role="3cqZAp">
-              <node concept="Xl_RD" id="2uD2ny$x_gV" role="3clFbG">
-=======
           <node concept="3clFbS" id="1C5O1PjgxVg" role="3clF47">
             <node concept="3clFbF" id="1C5O1PjgxVh" role="3cqZAp">
               <node concept="Xl_RD" id="1C5O1PjgxVi" role="3clFbG">
->>>>>>> 7ab22f8e
                 <property role="Xl_RC" value="jetbrains.mps.baseLanguage.dataFlow.NullableAnalyzerRunner.NullableAnalyzer" />
               </node>
             </node>
           </node>
-<<<<<<< HEAD
-          <node concept="3Tm1VV" id="2uD2ny$x_gW" role="1B3o_S" />
-          <node concept="17QB3L" id="2uD2ny$x_gX" role="3clF45" />
-=======
           <node concept="3Tm1VV" id="1C5O1PjgxVj" role="1B3o_S" />
           <node concept="17QB3L" id="1C5O1PjgxVk" role="3clF45" />
->>>>>>> 7ab22f8e
         </node>
       </node>
     </node>
   </node>
-<<<<<<< HEAD
-  <node concept="2$UQVi" id="2uD2ny$x_m5">
-    <ref role="2$VUEs" to="ty9a:5vxy$fN7dY7" resolve="exportedInstructionClass" />
-    <node concept="2$$0lk" id="2uD2ny$x_m6" role="2$$55j">
-      <property role="2$$0lg" value="jetbrains.mps.baseLanguage.dataFlow" />
-    </node>
-    <node concept="2$VJBW" id="2uD2ny$x_m7" role="2$VCQS">
-      <property role="2$VJBT" value="jetbrains.mps.lang.dataFlow.analyzers.structure.Instruction" />
-      <property role="2$VJBR" value="6868777471677432047" />
-    </node>
-    <node concept="2$VJBW" id="2uD2ny$x_m8" role="2$VCQQ">
-      <property role="2$VJBT" value="jetbrains.mps.baseLanguage.structure.ClassConcept" />
-      <property role="2$VJBR" value="2857825852304282894" />
-    </node>
-    <node concept="2$Z8iP" id="2uD2ny$x_l9" role="2$VCQN">
-      <property role="TrG5h" value="notNullInstruction" />
-      <node concept="312cEg" id="2uD2ny$x_la" role="2ITynG">
-        <property role="TrG5h" value="myexpression" />
-        <node concept="3Tm6S6" id="2uD2ny$x_lb" role="1B3o_S" />
-        <node concept="3Tqbb2" id="2uD2ny$x_lc" role="1tU5fm" />
-      </node>
-      <node concept="312cEg" id="2uD2ny$x_ld" role="2ITynG">
-        <property role="TrG5h" value="myPresentation" />
-        <node concept="3Tm6S6" id="2uD2ny$x_le" role="1B3o_S" />
-        <node concept="17QB3L" id="2uD2ny$x_lf" role="1tU5fm" />
-      </node>
-      <node concept="3clFbW" id="2uD2ny$x_lg" role="2ITynG">
-        <node concept="3cqZAl" id="2uD2ny$x_lh" role="3clF45" />
-        <node concept="3Tm1VV" id="2uD2ny$x_li" role="1B3o_S" />
-        <node concept="3clFbS" id="2uD2ny$x_lj" role="3clF47">
-          <node concept="3cpWs8" id="2uD2ny$x_lk" role="3cqZAp">
-            <node concept="3cpWsn" id="2uD2ny$x_ll" role="3cpWs9">
-              <property role="TrG5h" value="sb" />
-              <node concept="3uibUv" id="2uD2ny$x_lm" role="1tU5fm">
-                <ref role="3uigEE" to="e2lb:~StringBuilder" resolve="StringBuilder" />
-              </node>
-              <node concept="2ShNRf" id="2uD2ny$x_ln" role="33vP2m">
-                <node concept="1pGfFk" id="2uD2ny$x_lo" role="2ShVmc">
-=======
   <node concept="2$UQVi" id="1C5O1PjgxXg">
     <ref role="2$VUEs" to="ty9a:5vxy$fN7dY7" resolve="exportedInstructionClass" />
     <node concept="2$$0lk" id="1C5O1PjgxXh" role="2$$55j">
@@ -1474,65 +850,22 @@
               </node>
               <node concept="2ShNRf" id="1C5O1PjgxWy" role="33vP2m">
                 <node concept="1pGfFk" id="1C5O1PjgxWz" role="2ShVmc">
->>>>>>> 7ab22f8e
                   <ref role="37wK5l" to="e2lb:~StringBuilder.&lt;init&gt;()" resolve="StringBuilder" />
                 </node>
               </node>
             </node>
           </node>
-<<<<<<< HEAD
-          <node concept="3clFbF" id="2uD2ny$x_lp" role="3cqZAp">
-            <node concept="2OqwBi" id="2uD2ny$x_lq" role="3clFbG">
-              <node concept="37vLTw" id="2uD2ny$x_lr" role="2Oq$k0" />
-              <node concept="liA8E" id="2uD2ny$x_ls" role="2OqNvi">
-                <ref role="37wK5l" to="e2lb:~StringBuilder.append(java.lang.String):java.lang.StringBuilder" resolve="append" />
-                <node concept="Xl_RD" id="2uD2ny$x_lt" role="37wK5m">
-=======
           <node concept="3clFbF" id="1C5O1PjgxW$" role="3cqZAp">
             <node concept="2OqwBi" id="1C5O1PjgxW_" role="3clFbG">
               <node concept="37vLTw" id="1C5O1PjgxWA" role="2Oq$k0" />
               <node concept="liA8E" id="1C5O1PjgxWB" role="2OqNvi">
                 <ref role="37wK5l" to="e2lb:~StringBuilder.append(java.lang.String):java.lang.StringBuilder" resolve="append" />
                 <node concept="Xl_RD" id="1C5O1PjgxWC" role="37wK5m">
->>>>>>> 7ab22f8e
                   <property role="Xl_RC" value="notNull" />
                 </node>
               </node>
             </node>
           </node>
-<<<<<<< HEAD
-          <node concept="3clFbF" id="2uD2ny$x_lu" role="3cqZAp">
-            <node concept="37vLTI" id="2uD2ny$x_lv" role="3clFbG">
-              <node concept="37vLTw" id="2uD2ny$x_lw" role="37vLTx" />
-              <node concept="37vLTw" id="2uD2ny$x_lx" role="37vLTJ" />
-            </node>
-          </node>
-          <node concept="3clFbF" id="2uD2ny$x_ly" role="3cqZAp">
-            <node concept="1rXfSq" id="2uD2ny$x_lz" role="3clFbG">
-              <ref role="37wK5l" to="flgp:~Instruction.putUserObject(java.lang.Object,java.lang.Object):void" resolve="putUserObject" />
-              <node concept="Xl_RD" id="2uD2ny$x_l$" role="37wK5m">
-                <property role="Xl_RC" value="expression" />
-              </node>
-              <node concept="37vLTw" id="2uD2ny$x_l_" role="37wK5m" />
-            </node>
-          </node>
-          <node concept="3clFbF" id="2uD2ny$x_lA" role="3cqZAp">
-            <node concept="1rXfSq" id="2uD2ny$x_lB" role="3clFbG">
-              <ref role="37wK5l" to="mu20:6L60FDzMFhQ" resolve="addParameter" />
-              <node concept="37vLTw" id="2uD2ny$x_lC" role="37wK5m" />
-            </node>
-          </node>
-          <node concept="3clFbF" id="2uD2ny$x_lD" role="3cqZAp">
-            <node concept="2OqwBi" id="2uD2ny$x_lE" role="3clFbG">
-              <node concept="37vLTw" id="2uD2ny$x_lF" role="2Oq$k0" />
-              <node concept="liA8E" id="2uD2ny$x_lG" role="2OqNvi">
-                <ref role="37wK5l" to="e2lb:~StringBuilder.append(java.lang.String):java.lang.StringBuilder" resolve="append" />
-                <node concept="3cpWs3" id="2uD2ny$x_lH" role="37wK5m">
-                  <node concept="Xl_RD" id="2uD2ny$x_lI" role="3uHU7B">
-                    <property role="Xl_RC" value=" " />
-                  </node>
-                  <node concept="37vLTw" id="2uD2ny$x_lJ" role="3uHU7w" />
-=======
           <node concept="3clFbF" id="1C5O1PjgxWD" role="3cqZAp">
             <node concept="37vLTI" id="1C5O1PjgxWE" role="3clFbG">
               <node concept="37vLTw" id="1C5O1PjgxWF" role="37vLTx" />
@@ -1564,50 +897,10 @@
                     <property role="Xl_RC" value=" " />
                   </node>
                   <node concept="37vLTw" id="1C5O1PjgxWU" role="3uHU7w" />
->>>>>>> 7ab22f8e
-                </node>
-              </node>
-            </node>
-          </node>
-<<<<<<< HEAD
-          <node concept="3clFbF" id="2uD2ny$x_lK" role="3cqZAp">
-            <node concept="37vLTI" id="2uD2ny$x_lL" role="3clFbG">
-              <node concept="2OqwBi" id="2uD2ny$x_lM" role="37vLTx">
-                <node concept="37vLTw" id="2uD2ny$x_lN" role="2Oq$k0" />
-                <node concept="liA8E" id="2uD2ny$x_lO" role="2OqNvi">
-                  <ref role="37wK5l" to="e2lb:~StringBuilder.toString():java.lang.String" resolve="toString" />
-                </node>
-              </node>
-              <node concept="37vLTw" id="2uD2ny$x_lP" role="37vLTJ" />
-            </node>
-          </node>
-        </node>
-        <node concept="37vLTG" id="2uD2ny$x_lQ" role="3clF46">
-          <property role="TrG5h" value="expression" />
-          <node concept="3Tqbb2" id="2uD2ny$x_lR" role="1tU5fm" />
-        </node>
-      </node>
-      <node concept="3clFb_" id="2uD2ny$x_lS" role="2ITynG">
-        <property role="TrG5h" value="commandPresentation" />
-        <node concept="17QB3L" id="2uD2ny$x_lT" role="3clF45" />
-        <node concept="3clFbS" id="2uD2ny$x_lU" role="3clF47">
-          <node concept="3clFbF" id="2uD2ny$x_lV" role="3cqZAp">
-            <node concept="37vLTw" id="2uD2ny$x_lW" role="3clFbG" />
-          </node>
-        </node>
-        <node concept="3Tm1VV" id="2uD2ny$x_lX" role="1B3o_S" />
-        <node concept="2AHcQZ" id="2uD2ny$x_lY" role="2AJF6D">
-          <ref role="2AI5Lk" to="e2lb:~Override" resolve="Override" />
-        </node>
-      </node>
-      <node concept="3clFb_" id="2uD2ny$x_lZ" role="2ITynG">
-        <property role="TrG5h" value="getexpression" />
-        <node concept="3Tqbb2" id="2uD2ny$x_m0" role="3clF45" />
-        <node concept="3Tm1VV" id="2uD2ny$x_m1" role="1B3o_S" />
-        <node concept="3clFbS" id="2uD2ny$x_m2" role="3clF47">
-          <node concept="3cpWs6" id="2uD2ny$x_m3" role="3cqZAp">
-            <node concept="37vLTw" id="2uD2ny$x_m4" role="3cqZAk" />
-=======
+                </node>
+              </node>
+            </node>
+          </node>
           <node concept="3clFbF" id="1C5O1PjgxWV" role="3cqZAp">
             <node concept="37vLTI" id="1C5O1PjgxWW" role="3clFbG">
               <node concept="2OqwBi" id="1C5O1PjgxWX" role="37vLTx">
@@ -1645,51 +938,11 @@
         <node concept="3clFbS" id="1C5O1PjgxXd" role="3clF47">
           <node concept="3cpWs6" id="1C5O1PjgxXe" role="3cqZAp">
             <node concept="37vLTw" id="1C5O1PjgxXf" role="3cqZAk" />
->>>>>>> 7ab22f8e
           </node>
         </node>
       </node>
     </node>
   </node>
-<<<<<<< HEAD
-  <node concept="2$UQVi" id="2uD2ny$x_o0">
-    <ref role="2$VUEs" to="ty9a:5vxy$fN7dY7" resolve="exportedInstructionClass" />
-    <node concept="2$$0lk" id="2uD2ny$x_o1" role="2$$55j">
-      <property role="2$$0lg" value="jetbrains.mps.baseLanguage.dataFlow" />
-    </node>
-    <node concept="2$VJBW" id="2uD2ny$x_o2" role="2$VCQS">
-      <property role="2$VJBT" value="jetbrains.mps.lang.dataFlow.analyzers.structure.Instruction" />
-      <property role="2$VJBR" value="6868777471677432050" />
-    </node>
-    <node concept="2$VJBW" id="2uD2ny$x_o3" role="2$VCQQ">
-      <property role="2$VJBT" value="jetbrains.mps.baseLanguage.structure.ClassConcept" />
-      <property role="2$VJBR" value="2857825852304283017" />
-    </node>
-    <node concept="2$Z8iP" id="2uD2ny$x_n4" role="2$VCQN">
-      <property role="TrG5h" value="nullableInstruction" />
-      <node concept="312cEg" id="2uD2ny$x_n5" role="2ITynG">
-        <property role="TrG5h" value="myexpression" />
-        <node concept="3Tm6S6" id="2uD2ny$x_n6" role="1B3o_S" />
-        <node concept="3Tqbb2" id="2uD2ny$x_n7" role="1tU5fm" />
-      </node>
-      <node concept="312cEg" id="2uD2ny$x_n8" role="2ITynG">
-        <property role="TrG5h" value="myPresentation" />
-        <node concept="3Tm6S6" id="2uD2ny$x_n9" role="1B3o_S" />
-        <node concept="17QB3L" id="2uD2ny$x_na" role="1tU5fm" />
-      </node>
-      <node concept="3clFbW" id="2uD2ny$x_nb" role="2ITynG">
-        <node concept="3cqZAl" id="2uD2ny$x_nc" role="3clF45" />
-        <node concept="3Tm1VV" id="2uD2ny$x_nd" role="1B3o_S" />
-        <node concept="3clFbS" id="2uD2ny$x_ne" role="3clF47">
-          <node concept="3cpWs8" id="2uD2ny$x_nf" role="3cqZAp">
-            <node concept="3cpWsn" id="2uD2ny$x_ng" role="3cpWs9">
-              <property role="TrG5h" value="sb" />
-              <node concept="3uibUv" id="2uD2ny$x_nh" role="1tU5fm">
-                <ref role="3uigEE" to="e2lb:~StringBuilder" resolve="StringBuilder" />
-              </node>
-              <node concept="2ShNRf" id="2uD2ny$x_ni" role="33vP2m">
-                <node concept="1pGfFk" id="2uD2ny$x_nj" role="2ShVmc">
-=======
   <node concept="2$UQVi" id="1C5O1PjgxZb">
     <ref role="2$VUEs" to="ty9a:5vxy$fN7dY7" resolve="exportedInstructionClass" />
     <node concept="2$$0lk" id="1C5O1PjgxZc" role="2$$55j">
@@ -1727,65 +980,22 @@
               </node>
               <node concept="2ShNRf" id="1C5O1PjgxYt" role="33vP2m">
                 <node concept="1pGfFk" id="1C5O1PjgxYu" role="2ShVmc">
->>>>>>> 7ab22f8e
                   <ref role="37wK5l" to="e2lb:~StringBuilder.&lt;init&gt;()" resolve="StringBuilder" />
                 </node>
               </node>
             </node>
           </node>
-<<<<<<< HEAD
-          <node concept="3clFbF" id="2uD2ny$x_nk" role="3cqZAp">
-            <node concept="2OqwBi" id="2uD2ny$x_nl" role="3clFbG">
-              <node concept="37vLTw" id="2uD2ny$x_nm" role="2Oq$k0" />
-              <node concept="liA8E" id="2uD2ny$x_nn" role="2OqNvi">
-                <ref role="37wK5l" to="e2lb:~StringBuilder.append(java.lang.String):java.lang.StringBuilder" resolve="append" />
-                <node concept="Xl_RD" id="2uD2ny$x_no" role="37wK5m">
-=======
           <node concept="3clFbF" id="1C5O1PjgxYv" role="3cqZAp">
             <node concept="2OqwBi" id="1C5O1PjgxYw" role="3clFbG">
               <node concept="37vLTw" id="1C5O1PjgxYx" role="2Oq$k0" />
               <node concept="liA8E" id="1C5O1PjgxYy" role="2OqNvi">
                 <ref role="37wK5l" to="e2lb:~StringBuilder.append(java.lang.String):java.lang.StringBuilder" resolve="append" />
                 <node concept="Xl_RD" id="1C5O1PjgxYz" role="37wK5m">
->>>>>>> 7ab22f8e
                   <property role="Xl_RC" value="nullable" />
                 </node>
               </node>
             </node>
           </node>
-<<<<<<< HEAD
-          <node concept="3clFbF" id="2uD2ny$x_np" role="3cqZAp">
-            <node concept="37vLTI" id="2uD2ny$x_nq" role="3clFbG">
-              <node concept="37vLTw" id="2uD2ny$x_nr" role="37vLTx" />
-              <node concept="37vLTw" id="2uD2ny$x_ns" role="37vLTJ" />
-            </node>
-          </node>
-          <node concept="3clFbF" id="2uD2ny$x_nt" role="3cqZAp">
-            <node concept="1rXfSq" id="2uD2ny$x_nu" role="3clFbG">
-              <ref role="37wK5l" to="flgp:~Instruction.putUserObject(java.lang.Object,java.lang.Object):void" resolve="putUserObject" />
-              <node concept="Xl_RD" id="2uD2ny$x_nv" role="37wK5m">
-                <property role="Xl_RC" value="expression" />
-              </node>
-              <node concept="37vLTw" id="2uD2ny$x_nw" role="37wK5m" />
-            </node>
-          </node>
-          <node concept="3clFbF" id="2uD2ny$x_nx" role="3cqZAp">
-            <node concept="1rXfSq" id="2uD2ny$x_ny" role="3clFbG">
-              <ref role="37wK5l" to="mu20:6L60FDzMFhQ" resolve="addParameter" />
-              <node concept="37vLTw" id="2uD2ny$x_nz" role="37wK5m" />
-            </node>
-          </node>
-          <node concept="3clFbF" id="2uD2ny$x_n$" role="3cqZAp">
-            <node concept="2OqwBi" id="2uD2ny$x_n_" role="3clFbG">
-              <node concept="37vLTw" id="2uD2ny$x_nA" role="2Oq$k0" />
-              <node concept="liA8E" id="2uD2ny$x_nB" role="2OqNvi">
-                <ref role="37wK5l" to="e2lb:~StringBuilder.append(java.lang.String):java.lang.StringBuilder" resolve="append" />
-                <node concept="3cpWs3" id="2uD2ny$x_nC" role="37wK5m">
-                  <node concept="Xl_RD" id="2uD2ny$x_nD" role="3uHU7B">
-                    <property role="Xl_RC" value=" " />
-                  </node>
-                  <node concept="37vLTw" id="2uD2ny$x_nE" role="3uHU7w" />
-=======
           <node concept="3clFbF" id="1C5O1PjgxY$" role="3cqZAp">
             <node concept="37vLTI" id="1C5O1PjgxY_" role="3clFbG">
               <node concept="37vLTw" id="1C5O1PjgxYA" role="37vLTx" />
@@ -1817,50 +1027,10 @@
                     <property role="Xl_RC" value=" " />
                   </node>
                   <node concept="37vLTw" id="1C5O1PjgxYP" role="3uHU7w" />
->>>>>>> 7ab22f8e
-                </node>
-              </node>
-            </node>
-          </node>
-<<<<<<< HEAD
-          <node concept="3clFbF" id="2uD2ny$x_nF" role="3cqZAp">
-            <node concept="37vLTI" id="2uD2ny$x_nG" role="3clFbG">
-              <node concept="2OqwBi" id="2uD2ny$x_nH" role="37vLTx">
-                <node concept="37vLTw" id="2uD2ny$x_nI" role="2Oq$k0" />
-                <node concept="liA8E" id="2uD2ny$x_nJ" role="2OqNvi">
-                  <ref role="37wK5l" to="e2lb:~StringBuilder.toString():java.lang.String" resolve="toString" />
-                </node>
-              </node>
-              <node concept="37vLTw" id="2uD2ny$x_nK" role="37vLTJ" />
-            </node>
-          </node>
-        </node>
-        <node concept="37vLTG" id="2uD2ny$x_nL" role="3clF46">
-          <property role="TrG5h" value="expression" />
-          <node concept="3Tqbb2" id="2uD2ny$x_nM" role="1tU5fm" />
-        </node>
-      </node>
-      <node concept="3clFb_" id="2uD2ny$x_nN" role="2ITynG">
-        <property role="TrG5h" value="commandPresentation" />
-        <node concept="17QB3L" id="2uD2ny$x_nO" role="3clF45" />
-        <node concept="3clFbS" id="2uD2ny$x_nP" role="3clF47">
-          <node concept="3clFbF" id="2uD2ny$x_nQ" role="3cqZAp">
-            <node concept="37vLTw" id="2uD2ny$x_nR" role="3clFbG" />
-          </node>
-        </node>
-        <node concept="3Tm1VV" id="2uD2ny$x_nS" role="1B3o_S" />
-        <node concept="2AHcQZ" id="2uD2ny$x_nT" role="2AJF6D">
-          <ref role="2AI5Lk" to="e2lb:~Override" resolve="Override" />
-        </node>
-      </node>
-      <node concept="3clFb_" id="2uD2ny$x_nU" role="2ITynG">
-        <property role="TrG5h" value="getexpression" />
-        <node concept="3Tqbb2" id="2uD2ny$x_nV" role="3clF45" />
-        <node concept="3Tm1VV" id="2uD2ny$x_nW" role="1B3o_S" />
-        <node concept="3clFbS" id="2uD2ny$x_nX" role="3clF47">
-          <node concept="3cpWs6" id="2uD2ny$x_nY" role="3cqZAp">
-            <node concept="37vLTw" id="2uD2ny$x_nZ" role="3cqZAk" />
-=======
+                </node>
+              </node>
+            </node>
+          </node>
           <node concept="3clFbF" id="1C5O1PjgxYQ" role="3cqZAp">
             <node concept="37vLTI" id="1C5O1PjgxYR" role="3clFbG">
               <node concept="2OqwBi" id="1C5O1PjgxYS" role="37vLTx">
@@ -1898,51 +1068,11 @@
         <node concept="3clFbS" id="1C5O1PjgxZ8" role="3clF47">
           <node concept="3cpWs6" id="1C5O1PjgxZ9" role="3cqZAp">
             <node concept="37vLTw" id="1C5O1PjgxZa" role="3cqZAk" />
->>>>>>> 7ab22f8e
           </node>
         </node>
       </node>
     </node>
   </node>
-<<<<<<< HEAD
-  <node concept="2$UQVi" id="2uD2ny$x_pV">
-    <ref role="2$VUEs" to="ty9a:5vxy$fN7dY7" resolve="exportedInstructionClass" />
-    <node concept="2$$0lk" id="2uD2ny$x_pW" role="2$$55j">
-      <property role="2$$0lg" value="jetbrains.mps.baseLanguage.dataFlow" />
-    </node>
-    <node concept="2$VJBW" id="2uD2ny$x_pX" role="2$VCQS">
-      <property role="2$VJBT" value="jetbrains.mps.lang.dataFlow.analyzers.structure.Instruction" />
-      <property role="2$VJBR" value="6868777471677432053" />
-    </node>
-    <node concept="2$VJBW" id="2uD2ny$x_pY" role="2$VCQQ">
-      <property role="2$VJBT" value="jetbrains.mps.baseLanguage.structure.ClassConcept" />
-      <property role="2$VJBR" value="2857825852304283140" />
-    </node>
-    <node concept="2$Z8iP" id="2uD2ny$x_oZ" role="2$VCQN">
-      <property role="TrG5h" value="nullInstruction" />
-      <node concept="312cEg" id="2uD2ny$x_p0" role="2ITynG">
-        <property role="TrG5h" value="myexpression" />
-        <node concept="3Tm6S6" id="2uD2ny$x_p1" role="1B3o_S" />
-        <node concept="3Tqbb2" id="2uD2ny$x_p2" role="1tU5fm" />
-      </node>
-      <node concept="312cEg" id="2uD2ny$x_p3" role="2ITynG">
-        <property role="TrG5h" value="myPresentation" />
-        <node concept="3Tm6S6" id="2uD2ny$x_p4" role="1B3o_S" />
-        <node concept="17QB3L" id="2uD2ny$x_p5" role="1tU5fm" />
-      </node>
-      <node concept="3clFbW" id="2uD2ny$x_p6" role="2ITynG">
-        <node concept="3cqZAl" id="2uD2ny$x_p7" role="3clF45" />
-        <node concept="3Tm1VV" id="2uD2ny$x_p8" role="1B3o_S" />
-        <node concept="3clFbS" id="2uD2ny$x_p9" role="3clF47">
-          <node concept="3cpWs8" id="2uD2ny$x_pa" role="3cqZAp">
-            <node concept="3cpWsn" id="2uD2ny$x_pb" role="3cpWs9">
-              <property role="TrG5h" value="sb" />
-              <node concept="3uibUv" id="2uD2ny$x_pc" role="1tU5fm">
-                <ref role="3uigEE" to="e2lb:~StringBuilder" resolve="StringBuilder" />
-              </node>
-              <node concept="2ShNRf" id="2uD2ny$x_pd" role="33vP2m">
-                <node concept="1pGfFk" id="2uD2ny$x_pe" role="2ShVmc">
-=======
   <node concept="2$UQVi" id="1C5O1Pjgy16">
     <ref role="2$VUEs" to="ty9a:5vxy$fN7dY7" resolve="exportedInstructionClass" />
     <node concept="2$$0lk" id="1C5O1Pjgy17" role="2$$55j">
@@ -1980,65 +1110,22 @@
               </node>
               <node concept="2ShNRf" id="1C5O1Pjgy0o" role="33vP2m">
                 <node concept="1pGfFk" id="1C5O1Pjgy0p" role="2ShVmc">
->>>>>>> 7ab22f8e
                   <ref role="37wK5l" to="e2lb:~StringBuilder.&lt;init&gt;()" resolve="StringBuilder" />
                 </node>
               </node>
             </node>
           </node>
-<<<<<<< HEAD
-          <node concept="3clFbF" id="2uD2ny$x_pf" role="3cqZAp">
-            <node concept="2OqwBi" id="2uD2ny$x_pg" role="3clFbG">
-              <node concept="37vLTw" id="2uD2ny$x_ph" role="2Oq$k0" />
-              <node concept="liA8E" id="2uD2ny$x_pi" role="2OqNvi">
-                <ref role="37wK5l" to="e2lb:~StringBuilder.append(java.lang.String):java.lang.StringBuilder" resolve="append" />
-                <node concept="Xl_RD" id="2uD2ny$x_pj" role="37wK5m">
-=======
           <node concept="3clFbF" id="1C5O1Pjgy0q" role="3cqZAp">
             <node concept="2OqwBi" id="1C5O1Pjgy0r" role="3clFbG">
               <node concept="37vLTw" id="1C5O1Pjgy0s" role="2Oq$k0" />
               <node concept="liA8E" id="1C5O1Pjgy0t" role="2OqNvi">
                 <ref role="37wK5l" to="e2lb:~StringBuilder.append(java.lang.String):java.lang.StringBuilder" resolve="append" />
                 <node concept="Xl_RD" id="1C5O1Pjgy0u" role="37wK5m">
->>>>>>> 7ab22f8e
                   <property role="Xl_RC" value="null" />
                 </node>
               </node>
             </node>
           </node>
-<<<<<<< HEAD
-          <node concept="3clFbF" id="2uD2ny$x_pk" role="3cqZAp">
-            <node concept="37vLTI" id="2uD2ny$x_pl" role="3clFbG">
-              <node concept="37vLTw" id="2uD2ny$x_pm" role="37vLTx" />
-              <node concept="37vLTw" id="2uD2ny$x_pn" role="37vLTJ" />
-            </node>
-          </node>
-          <node concept="3clFbF" id="2uD2ny$x_po" role="3cqZAp">
-            <node concept="1rXfSq" id="2uD2ny$x_pp" role="3clFbG">
-              <ref role="37wK5l" to="flgp:~Instruction.putUserObject(java.lang.Object,java.lang.Object):void" resolve="putUserObject" />
-              <node concept="Xl_RD" id="2uD2ny$x_pq" role="37wK5m">
-                <property role="Xl_RC" value="expression" />
-              </node>
-              <node concept="37vLTw" id="2uD2ny$x_pr" role="37wK5m" />
-            </node>
-          </node>
-          <node concept="3clFbF" id="2uD2ny$x_ps" role="3cqZAp">
-            <node concept="1rXfSq" id="2uD2ny$x_pt" role="3clFbG">
-              <ref role="37wK5l" to="mu20:6L60FDzMFhQ" resolve="addParameter" />
-              <node concept="37vLTw" id="2uD2ny$x_pu" role="37wK5m" />
-            </node>
-          </node>
-          <node concept="3clFbF" id="2uD2ny$x_pv" role="3cqZAp">
-            <node concept="2OqwBi" id="2uD2ny$x_pw" role="3clFbG">
-              <node concept="37vLTw" id="2uD2ny$x_px" role="2Oq$k0" />
-              <node concept="liA8E" id="2uD2ny$x_py" role="2OqNvi">
-                <ref role="37wK5l" to="e2lb:~StringBuilder.append(java.lang.String):java.lang.StringBuilder" resolve="append" />
-                <node concept="3cpWs3" id="2uD2ny$x_pz" role="37wK5m">
-                  <node concept="Xl_RD" id="2uD2ny$x_p$" role="3uHU7B">
-                    <property role="Xl_RC" value=" " />
-                  </node>
-                  <node concept="37vLTw" id="2uD2ny$x_p_" role="3uHU7w" />
-=======
           <node concept="3clFbF" id="1C5O1Pjgy0v" role="3cqZAp">
             <node concept="37vLTI" id="1C5O1Pjgy0w" role="3clFbG">
               <node concept="37vLTw" id="1C5O1Pjgy0x" role="37vLTx" />
@@ -2070,50 +1157,10 @@
                     <property role="Xl_RC" value=" " />
                   </node>
                   <node concept="37vLTw" id="1C5O1Pjgy0K" role="3uHU7w" />
->>>>>>> 7ab22f8e
-                </node>
-              </node>
-            </node>
-          </node>
-<<<<<<< HEAD
-          <node concept="3clFbF" id="2uD2ny$x_pA" role="3cqZAp">
-            <node concept="37vLTI" id="2uD2ny$x_pB" role="3clFbG">
-              <node concept="2OqwBi" id="2uD2ny$x_pC" role="37vLTx">
-                <node concept="37vLTw" id="2uD2ny$x_pD" role="2Oq$k0" />
-                <node concept="liA8E" id="2uD2ny$x_pE" role="2OqNvi">
-                  <ref role="37wK5l" to="e2lb:~StringBuilder.toString():java.lang.String" resolve="toString" />
-                </node>
-              </node>
-              <node concept="37vLTw" id="2uD2ny$x_pF" role="37vLTJ" />
-            </node>
-          </node>
-        </node>
-        <node concept="37vLTG" id="2uD2ny$x_pG" role="3clF46">
-          <property role="TrG5h" value="expression" />
-          <node concept="3Tqbb2" id="2uD2ny$x_pH" role="1tU5fm" />
-        </node>
-      </node>
-      <node concept="3clFb_" id="2uD2ny$x_pI" role="2ITynG">
-        <property role="TrG5h" value="commandPresentation" />
-        <node concept="17QB3L" id="2uD2ny$x_pJ" role="3clF45" />
-        <node concept="3clFbS" id="2uD2ny$x_pK" role="3clF47">
-          <node concept="3clFbF" id="2uD2ny$x_pL" role="3cqZAp">
-            <node concept="37vLTw" id="2uD2ny$x_pM" role="3clFbG" />
-          </node>
-        </node>
-        <node concept="3Tm1VV" id="2uD2ny$x_pN" role="1B3o_S" />
-        <node concept="2AHcQZ" id="2uD2ny$x_pO" role="2AJF6D">
-          <ref role="2AI5Lk" to="e2lb:~Override" resolve="Override" />
-        </node>
-      </node>
-      <node concept="3clFb_" id="2uD2ny$x_pP" role="2ITynG">
-        <property role="TrG5h" value="getexpression" />
-        <node concept="3Tqbb2" id="2uD2ny$x_pQ" role="3clF45" />
-        <node concept="3Tm1VV" id="2uD2ny$x_pR" role="1B3o_S" />
-        <node concept="3clFbS" id="2uD2ny$x_pS" role="3clF47">
-          <node concept="3cpWs6" id="2uD2ny$x_pT" role="3cqZAp">
-            <node concept="37vLTw" id="2uD2ny$x_pU" role="3cqZAk" />
-=======
+                </node>
+              </node>
+            </node>
+          </node>
           <node concept="3clFbF" id="1C5O1Pjgy0L" role="3cqZAp">
             <node concept="37vLTI" id="1C5O1Pjgy0M" role="3clFbG">
               <node concept="2OqwBi" id="1C5O1Pjgy0N" role="37vLTx">
@@ -2151,7 +1198,6 @@
         <node concept="3clFbS" id="1C5O1Pjgy13" role="3clF47">
           <node concept="3cpWs6" id="1C5O1Pjgy14" role="3cqZAp">
             <node concept="37vLTw" id="1C5O1Pjgy15" role="3cqZAk" />
->>>>>>> 7ab22f8e
           </node>
         </node>
       </node>
