--- conflicted
+++ resolved
@@ -1,9 +1,5 @@
 <?xml version="1.0" encoding="UTF-8"?>
-<<<<<<< HEAD
-<model ref="r:af27a1ba-913c-4c27-a5d7-39afea009eec(jetbrains.mps.baseLanguage.dataFlow)">
-=======
 <model ref="r:5b80acb1-206c-4662-8d35-23bdf7545c93(jetbrains.mps.baseLanguage.dataFlow)">
->>>>>>> cd269225
   <persistence version="9" />
   <languages />
   <imports>
@@ -217,20 +213,6 @@
       </concept>
     </language>
   </registry>
-<<<<<<< HEAD
-  <node concept="2$UQVi" id="59xVilizE_g">
-    <ref role="2$VUEs" to="ty9a:1eG8_N9UuQ_" resolve="exportedAnalyzerClass" />
-    <node concept="2$$0lk" id="59xVilizE_h" role="2$$55j">
-      <property role="2$$0lg" value="jetbrains.mps.baseLanguage.dataFlow" />
-    </node>
-    <node concept="2$VJBW" id="59xVilizE_i" role="2$VCQS">
-      <property role="2$VJBR" value="6868777471677432036" />
-      <node concept="2x4n5u" id="59xVilizE_j" role="3iCydw">
-        <property role="2x4mPI" value="Analyzer" />
-        <property role="2x4o5l" value="false" />
-        <property role="2x4n5l" value="1ea93zotjudmx" />
-        <node concept="2V$Bhx" id="59xVilizE_k" role="2x4n5j">
-=======
   <node concept="2$UQVi" id="3mWil9boUyR">
     <ref role="2$VUEs" to="ty9a:1eG8_N9UuQ_" resolve="exportedAnalyzerClass" />
     <node concept="2$$0lk" id="3mWil9boUzX" role="2$$55j">
@@ -243,21 +225,11 @@
         <property role="2x4o5l" value="false" />
         <property role="2x4n5l" value="1ea93zotjudmx" />
         <node concept="2V$Bhx" id="3mWil9boU_r" role="2x4n5j">
->>>>>>> cd269225
           <property role="2V$B1T" value="97a52717-898f-4598-8150-573d9fd03868" />
           <property role="2V$B1Q" value="jetbrains.mps.lang.dataFlow.analyzers" />
         </node>
       </node>
     </node>
-<<<<<<< HEAD
-    <node concept="2$VJBW" id="59xVilizE_l" role="2$VCQQ">
-      <property role="2$VJBR" value="5936286528405676533" />
-      <node concept="2x4n5u" id="59xVilizE_m" role="3iCydw">
-        <property role="2x4mPI" value="ClassConcept" />
-        <property role="2x4o5l" value="false" />
-        <property role="2x4n5l" value="dmt83l9i" />
-        <node concept="2V$Bhx" id="59xVilizE_n" role="2x4n5j">
-=======
     <node concept="2$VJBW" id="3mWil9boU_M" role="2$VCQQ">
       <property role="2$VJBR" value="3872050397432747960" />
       <node concept="2x4n5u" id="3mWil9boU_N" role="3iCydw">
@@ -265,50 +237,11 @@
         <property role="2x4o5l" value="false" />
         <property role="2x4n5l" value="dmt83l9i" />
         <node concept="2V$Bhx" id="3mWil9boU_O" role="2x4n5j">
->>>>>>> cd269225
           <property role="2V$B1T" value="f3061a53-9226-4cc5-a443-f952ceaf5816" />
           <property role="2V$B1Q" value="jetbrains.mps.baseLanguage" />
         </node>
       </node>
     </node>
-<<<<<<< HEAD
-    <node concept="3qhtvz" id="59xVilizE9Z" role="2$VCQN">
-      <property role="TrG5h" value="NullableAnalyzerRunner" />
-      <node concept="312cEg" id="59xVilizEa0" role="2IGoEH">
-        <property role="TrG5h" value="myNode" />
-        <node concept="3Tm6S6" id="59xVilizEa1" role="1B3o_S" />
-        <node concept="3Tqbb2" id="59xVilizEa2" role="1tU5fm" />
-      </node>
-      <node concept="3clFbW" id="59xVilizEa3" role="2IGoEH">
-        <node concept="3cqZAl" id="59xVilizEa4" role="3clF45" />
-        <node concept="3Tm1VV" id="59xVilizEa5" role="1B3o_S" />
-        <node concept="3clFbS" id="59xVilizEa6" role="3clF47">
-          <node concept="XkiVB" id="59xVilizEa7" role="3cqZAp">
-            <ref role="37wK5l" to="mu20:9V7Nft_x9M" resolve="CustomAnalyzerRunner" />
-            <node concept="10Nm6u" id="59xVilizEa8" role="37wK5m" />
-            <node concept="10Nm6u" id="59xVilizEa9" role="37wK5m" />
-          </node>
-          <node concept="3clFbF" id="59xVilizEaa" role="3cqZAp">
-            <node concept="37vLTI" id="59xVilizEab" role="3clFbG">
-              <node concept="37vLTw" id="59xVilizEac" role="37vLTx" />
-              <node concept="37vLTw" id="59xVilizEad" role="37vLTJ" />
-            </node>
-          </node>
-          <node concept="3clFbF" id="59xVilizEae" role="3cqZAp">
-            <node concept="37vLTI" id="59xVilizEaf" role="3clFbG">
-              <node concept="37vLTw" id="59xVilizEag" role="37vLTJ">
-                <ref role="3cqZAo" to="1fjm:~AnalyzerRunner.myAnalyzer" resolve="myAnalyzer" />
-              </node>
-              <node concept="2ShNRf" id="59xVilizEah" role="37vLTx">
-                <node concept="1pGfFk" id="59xVilizEai" role="2ShVmc" />
-              </node>
-            </node>
-          </node>
-          <node concept="3clFbF" id="59xVilizEaj" role="3cqZAp">
-            <node concept="37vLTI" id="59xVilizEak" role="3clFbG">
-              <node concept="1rXfSq" id="59xVilizEal" role="37vLTx" />
-              <node concept="37vLTw" id="59xVilizEam" role="37vLTJ">
-=======
     <node concept="3qhtvz" id="3mWil9boTyO" role="2$VCQN">
       <property role="TrG5h" value="NullableAnalyzerRunner" />
       <node concept="312cEg" id="3mWil9boTzF" role="2IGoEH">
@@ -345,23 +278,10 @@
             <node concept="37vLTI" id="3mWil9boTzZ" role="3clFbG">
               <node concept="1rXfSq" id="3mWil9boT$0" role="37vLTx" />
               <node concept="37vLTw" id="3mWil9boT$1" role="37vLTJ">
->>>>>>> cd269225
                 <ref role="3cqZAo" to="1fjm:~AnalyzerRunner.myProgram" resolve="myProgram" />
               </node>
             </node>
           </node>
-<<<<<<< HEAD
-          <node concept="3clFbF" id="59xVilizEan" role="3cqZAp">
-            <node concept="1rXfSq" id="59xVilizEao" role="3clFbG" />
-          </node>
-        </node>
-        <node concept="37vLTG" id="59xVilizEap" role="3clF46">
-          <property role="TrG5h" value="node" />
-          <node concept="3Tqbb2" id="59xVilizEaq" role="1tU5fm" />
-        </node>
-      </node>
-      <node concept="3clFb_" id="59xVilizErZ" role="2IGoEH">
-=======
           <node concept="3clFbF" id="3mWil9boT$2" role="3cqZAp">
             <node concept="1rXfSq" id="3mWil9boT$3" role="3clFbG" />
           </node>
@@ -372,25 +292,11 @@
         </node>
       </node>
       <node concept="3clFb_" id="3mWil9boUdF" role="2IGoEH">
->>>>>>> cd269225
         <property role="1EzhhJ" value="false" />
         <property role="TrG5h" value="prepareProgram" />
         <property role="od$2w" value="false" />
         <property role="DiZV1" value="false" />
         <property role="2aFKle" value="false" />
-<<<<<<< HEAD
-        <node concept="3clFbS" id="59xVilizEs0" role="3clF47">
-          <node concept="3clFbF" id="59xVilizEs1" role="3cqZAp">
-            <node concept="2OqwBi" id="59xVilizEs2" role="3clFbG">
-              <node concept="2ShNRf" id="59xVilizEs3" role="2Oq$k0">
-                <node concept="1pGfFk" id="59xVilizEs4" role="2ShVmc">
-                  <ref role="37wK5l" to="1fjm:~AnalyzerRules.&lt;init&gt;(java.lang.String,org.jetbrains.mps.openapi.model.SNode,jetbrains.mps.lang.dataFlow.framework.Program)" resolve="AnalyzerRules" />
-                  <node concept="Xl_RD" id="59xVilizEs5" role="37wK5m">
-                    <property role="Xl_RC" value="jetbrains.mps.baseLanguage.dataFlow.Nullable" />
-                  </node>
-                  <node concept="37vLTw" id="59xVilizEs6" role="37wK5m" />
-                  <node concept="37vLTw" id="59xVilizEs7" role="37wK5m">
-=======
         <node concept="3clFbS" id="3mWil9boUdG" role="3clF47">
           <node concept="3clFbF" id="3mWil9boUdH" role="3cqZAp">
             <node concept="2OqwBi" id="3mWil9boUdI" role="3clFbG">
@@ -402,50 +308,25 @@
                   </node>
                   <node concept="37vLTw" id="3mWil9boUdM" role="37wK5m" />
                   <node concept="37vLTw" id="3mWil9boUdN" role="37wK5m">
->>>>>>> cd269225
                     <ref role="3cqZAo" to="1fjm:~AnalyzerRunner.myProgram" resolve="myProgram" />
                   </node>
                 </node>
               </node>
-<<<<<<< HEAD
-              <node concept="liA8E" id="59xVilizEs8" role="2OqNvi">
-=======
               <node concept="liA8E" id="3mWil9boUdO" role="2OqNvi">
->>>>>>> cd269225
                 <ref role="37wK5l" to="1fjm:~AnalyzerRules.apply():void" resolve="apply" />
               </node>
             </node>
           </node>
         </node>
-<<<<<<< HEAD
-        <node concept="3Tm6S6" id="59xVilizEs9" role="1B3o_S" />
-        <node concept="3cqZAl" id="59xVilizEsa" role="3clF45" />
-      </node>
-      <node concept="3clFb_" id="59xVilizEsb" role="2IGoEH">
-=======
         <node concept="3Tm6S6" id="3mWil9boUdP" role="1B3o_S" />
         <node concept="3cqZAl" id="3mWil9boUdQ" role="3clF45" />
       </node>
       <node concept="3clFb_" id="3mWil9boUdR" role="2IGoEH">
->>>>>>> cd269225
         <property role="1EzhhJ" value="false" />
         <property role="TrG5h" value="createProgram" />
         <property role="od$2w" value="false" />
         <property role="DiZV1" value="false" />
         <property role="2aFKle" value="false" />
-<<<<<<< HEAD
-        <node concept="3clFbS" id="59xVilizEsc" role="3clF47">
-          <node concept="3clFbF" id="59xVilizEsd" role="3cqZAp">
-            <node concept="2OqwBi" id="59xVilizEse" role="3clFbG">
-              <node concept="2ShNRf" id="59xVilizEsf" role="2Oq$k0">
-                <node concept="1pGfFk" id="59xVilizEsg" role="2ShVmc">
-                  <ref role="37wK5l" to="8ov6:~MPSProgramBuilder.&lt;init&gt;()" resolve="MPSProgramBuilder" />
-                </node>
-              </node>
-              <node concept="liA8E" id="59xVilizEsh" role="2OqNvi">
-                <ref role="37wK5l" to="1fjm:~StructuralProgramBuilder.buildProgram(java.lang.Object):jetbrains.mps.lang.dataFlow.framework.Program" resolve="buildProgram" />
-                <node concept="37vLTw" id="59xVilizEsi" role="37wK5m" />
-=======
         <node concept="3clFbS" id="3mWil9boUdS" role="3clF47">
           <node concept="3clFbF" id="3mWil9boUdT" role="3cqZAp">
             <node concept="2OqwBi" id="3mWil9boUdU" role="3clFbG">
@@ -457,57 +338,10 @@
               <node concept="liA8E" id="3mWil9boUdX" role="2OqNvi">
                 <ref role="37wK5l" to="1fjm:~StructuralProgramBuilder.buildProgram(java.lang.Object):jetbrains.mps.lang.dataFlow.framework.Program" resolve="buildProgram" />
                 <node concept="37vLTw" id="3mWil9boUdY" role="37wK5m" />
->>>>>>> cd269225
-              </node>
-            </node>
-          </node>
-        </node>
-<<<<<<< HEAD
-        <node concept="3Tm6S6" id="59xVilizEsj" role="1B3o_S" />
-        <node concept="3uibUv" id="59xVilizEsk" role="3clF45">
-          <ref role="3uigEE" to="1fjm:~Program" resolve="Program" />
-        </node>
-      </node>
-      <node concept="312cEu" id="59xVilizEwU" role="2IGoEH">
-        <property role="TrG5h" value="NullableAnalyzer" />
-        <node concept="3Tm1VV" id="59xVilizEwV" role="1B3o_S" />
-        <node concept="3uibUv" id="59xVilizEwW" role="EKbjA">
-          <ref role="3uigEE" to="1fjm:~DataFlowAnalyzer" resolve="DataFlowAnalyzer" />
-          <node concept="3uibUv" id="59xVilizEwX" role="11_B2D">
-            <ref role="3uigEE" to="33ny:~Map" resolve="Map" />
-            <node concept="3Tqbb2" id="59xVilizEwY" role="11_B2D" />
-            <node concept="3uibUv" id="59xVilizEwZ" role="11_B2D" />
-          </node>
-        </node>
-        <node concept="3clFbW" id="59xVilizEx0" role="jymVt">
-          <node concept="3cqZAl" id="59xVilizEx1" role="3clF45" />
-          <node concept="3Tm1VV" id="59xVilizEx2" role="1B3o_S" />
-          <node concept="3clFbS" id="59xVilizEx3" role="3clF47" />
-        </node>
-        <node concept="3clFb_" id="59xVilizEx4" role="jymVt">
-          <property role="TrG5h" value="initial" />
-          <node concept="3Tm1VV" id="59xVilizEx5" role="1B3o_S" />
-          <node concept="37vLTG" id="59xVilizEx6" role="3clF46">
-            <property role="TrG5h" value="program" />
-            <node concept="3uibUv" id="59xVilizEx7" role="1tU5fm">
-              <ref role="3uigEE" to="1fjm:~Program" resolve="Program" />
-            </node>
-          </node>
-          <node concept="3clFbS" id="59xVilizEx8" role="3clF47">
-            <node concept="3cpWs8" id="59xVilizEx9" role="3cqZAp">
-              <node concept="3cpWsn" id="59xVilizExa" role="3cpWs9">
-                <property role="TrG5h" value="result" />
-                <node concept="3uibUv" id="59xVilizExb" role="1tU5fm">
-                  <ref role="3uigEE" to="33ny:~Map" resolve="Map" />
-                  <node concept="3Tqbb2" id="59xVilizExc" role="11_B2D" />
-                  <node concept="3uibUv" id="59xVilizExd" role="11_B2D" />
-                </node>
-                <node concept="2ShNRf" id="59xVilizExe" role="33vP2m">
-                  <node concept="1pGfFk" id="59xVilizExf" role="2ShVmc">
-                    <ref role="37wK5l" to="33ny:~HashMap.&lt;init&gt;()" resolve="HashMap" />
-                    <node concept="3Tqbb2" id="59xVilizExg" role="1pMfVU" />
-                    <node concept="3uibUv" id="59xVilizExh" role="1pMfVU" />
-=======
+              </node>
+            </node>
+          </node>
+        </node>
         <node concept="3Tm6S6" id="3mWil9boUdZ" role="1B3o_S" />
         <node concept="3uibUv" id="3mWil9boUe0" role="3clF45">
           <ref role="3uigEE" to="1fjm:~Program" resolve="Program" />
@@ -552,57 +386,10 @@
                     <ref role="37wK5l" to="33ny:~HashMap.&lt;init&gt;()" resolve="HashMap" />
                     <node concept="3Tqbb2" id="3mWil9boUuf" role="1pMfVU" />
                     <node concept="3uibUv" id="3mWil9boUug" role="1pMfVU" />
->>>>>>> cd269225
-                  </node>
-                </node>
-              </node>
-            </node>
-<<<<<<< HEAD
-            <node concept="3clFbF" id="59xVilizExi" role="3cqZAp">
-              <node concept="37vLTw" id="59xVilizExj" role="3clFbG" />
-            </node>
-          </node>
-          <node concept="3uibUv" id="59xVilizExk" role="3clF45">
-            <ref role="3uigEE" to="33ny:~Map" resolve="Map" />
-            <node concept="3Tqbb2" id="59xVilizExl" role="11_B2D" />
-            <node concept="3uibUv" id="59xVilizExm" role="11_B2D" />
-          </node>
-        </node>
-        <node concept="3clFb_" id="59xVilizExn" role="jymVt">
-          <property role="TrG5h" value="merge" />
-          <node concept="3Tm1VV" id="59xVilizExo" role="1B3o_S" />
-          <node concept="37vLTG" id="59xVilizExp" role="3clF46">
-            <property role="TrG5h" value="program" />
-            <node concept="3uibUv" id="59xVilizExq" role="1tU5fm">
-              <ref role="3uigEE" to="1fjm:~Program" resolve="Program" />
-            </node>
-          </node>
-          <node concept="37vLTG" id="59xVilizExr" role="3clF46">
-            <property role="TrG5h" value="input" />
-            <node concept="3uibUv" id="59xVilizExs" role="1tU5fm">
-              <ref role="3uigEE" to="33ny:~List" resolve="List" />
-              <node concept="3uibUv" id="59xVilizExt" role="11_B2D">
-                <ref role="3uigEE" to="33ny:~Map" resolve="Map" />
-                <node concept="3Tqbb2" id="59xVilizExu" role="11_B2D" />
-                <node concept="3uibUv" id="59xVilizExv" role="11_B2D" />
-              </node>
-            </node>
-          </node>
-          <node concept="3clFbS" id="59xVilizExw" role="3clF47">
-            <node concept="3cpWs8" id="59xVilizExx" role="3cqZAp">
-              <node concept="3cpWsn" id="59xVilizExy" role="3cpWs9">
-                <property role="TrG5h" value="result" />
-                <node concept="3uibUv" id="59xVilizExz" role="1tU5fm">
-                  <ref role="3uigEE" to="33ny:~Map" resolve="Map" />
-                  <node concept="3Tqbb2" id="59xVilizEx$" role="11_B2D" />
-                  <node concept="3uibUv" id="59xVilizEx_" role="11_B2D" />
-                </node>
-                <node concept="2ShNRf" id="59xVilizExA" role="33vP2m">
-                  <node concept="1pGfFk" id="59xVilizExB" role="2ShVmc">
-                    <ref role="37wK5l" to="33ny:~HashMap.&lt;init&gt;()" resolve="HashMap" />
-                    <node concept="3Tqbb2" id="59xVilizExC" role="1pMfVU" />
-                    <node concept="3uibUv" id="59xVilizExD" role="1pMfVU" />
-=======
+                  </node>
+                </node>
+              </node>
+            </node>
             <node concept="3clFbF" id="3mWil9boUuh" role="3cqZAp">
               <node concept="37vLTw" id="3mWil9boUui" role="3clFbG" />
             </node>
@@ -647,40 +434,10 @@
                     <ref role="37wK5l" to="33ny:~HashMap.&lt;init&gt;()" resolve="HashMap" />
                     <node concept="3Tqbb2" id="3mWil9boUuF" role="1pMfVU" />
                     <node concept="3uibUv" id="3mWil9boUuH" role="1pMfVU" />
->>>>>>> cd269225
-                  </node>
-                </node>
-              </node>
-            </node>
-<<<<<<< HEAD
-            <node concept="1DcWWT" id="59xVilizExE" role="3cqZAp">
-              <node concept="3cpWsn" id="59xVilizExF" role="1Duv9x">
-                <property role="TrG5h" value="inputElement" />
-                <node concept="3uibUv" id="59xVilizExG" role="1tU5fm">
-                  <ref role="3uigEE" to="33ny:~Map" resolve="Map" />
-                  <node concept="3Tqbb2" id="59xVilizExH" role="11_B2D" />
-                  <node concept="3uibUv" id="59xVilizExI" role="11_B2D" />
-                </node>
-              </node>
-              <node concept="3clFbS" id="59xVilizExJ" role="2LFqv$">
-                <node concept="1DcWWT" id="59xVilizExK" role="3cqZAp">
-                  <node concept="3cpWsn" id="59xVilizExL" role="1Duv9x">
-                    <property role="TrG5h" value="entry" />
-                    <node concept="3uibUv" id="59xVilizExM" role="1tU5fm">
-                      <ref role="3uigEE" to="33ny:~Map$Entry" resolve="Map.Entry" />
-                      <node concept="3Tqbb2" id="59xVilizExN" role="11_B2D" />
-                      <node concept="3uibUv" id="59xVilizExO" role="11_B2D" />
-                    </node>
-                  </node>
-                  <node concept="3clFbS" id="59xVilizExP" role="2LFqv$">
-                    <node concept="3cpWs8" id="59xVilizExQ" role="3cqZAp">
-                      <node concept="3cpWsn" id="59xVilizExR" role="3cpWs9">
-                        <property role="TrG5h" value="expr" />
-                        <node concept="3Tqbb2" id="59xVilizExS" role="1tU5fm" />
-                        <node concept="2OqwBi" id="59xVilizExT" role="33vP2m">
-                          <node concept="37vLTw" id="59xVilizExU" role="2Oq$k0" />
-                          <node concept="liA8E" id="59xVilizExV" role="2OqNvi">
-=======
+                  </node>
+                </node>
+              </node>
+            </node>
             <node concept="1DcWWT" id="3mWil9boUuJ" role="3cqZAp">
               <node concept="3cpWsn" id="3mWil9boUuL" role="1Duv9x">
                 <property role="TrG5h" value="inputElement" />
@@ -708,21 +465,11 @@
                         <node concept="2OqwBi" id="3mWil9boUuZ" role="33vP2m">
                           <node concept="37vLTw" id="3mWil9boUv0" role="2Oq$k0" />
                           <node concept="liA8E" id="3mWil9boUv1" role="2OqNvi">
->>>>>>> cd269225
                             <ref role="37wK5l" to="33ny:~Map$Entry.getKey():java.lang.Object" resolve="getKey" />
                           </node>
                         </node>
                       </node>
                     </node>
-<<<<<<< HEAD
-                    <node concept="3cpWs8" id="59xVilizExW" role="3cqZAp">
-                      <node concept="3cpWsn" id="59xVilizExX" role="3cpWs9">
-                        <property role="TrG5h" value="value" />
-                        <node concept="3uibUv" id="59xVilizExY" role="1tU5fm" />
-                        <node concept="2OqwBi" id="59xVilizExZ" role="33vP2m">
-                          <node concept="37vLTw" id="59xVilizEy0" role="2Oq$k0" />
-                          <node concept="liA8E" id="59xVilizEy1" role="2OqNvi">
-=======
                     <node concept="3cpWs8" id="3mWil9boUv2" role="3cqZAp">
                       <node concept="3cpWsn" id="3mWil9boUv3" role="3cpWs9">
                         <property role="TrG5h" value="value" />
@@ -730,23 +477,11 @@
                         <node concept="2OqwBi" id="3mWil9boUv5" role="33vP2m">
                           <node concept="37vLTw" id="3mWil9boUv7" role="2Oq$k0" />
                           <node concept="liA8E" id="3mWil9boUv8" role="2OqNvi">
->>>>>>> cd269225
                             <ref role="37wK5l" to="33ny:~Map$Entry.getValue():java.lang.Object" resolve="getValue" />
                           </node>
                         </node>
                       </node>
                     </node>
-<<<<<<< HEAD
-                    <node concept="3cpWs8" id="59xVilizEy2" role="3cqZAp">
-                      <node concept="3cpWsn" id="59xVilizEy3" role="3cpWs9">
-                        <property role="TrG5h" value="resValue" />
-                        <node concept="3uibUv" id="59xVilizEy4" role="1tU5fm" />
-                        <node concept="2OqwBi" id="59xVilizEy5" role="33vP2m">
-                          <node concept="37vLTw" id="59xVilizEy6" role="2Oq$k0" />
-                          <node concept="liA8E" id="59xVilizEy7" role="2OqNvi">
-                            <ref role="37wK5l" to="33ny:~Map.get(java.lang.Object):java.lang.Object" resolve="get" />
-                            <node concept="37vLTw" id="59xVilizEy8" role="37wK5m" />
-=======
                     <node concept="3cpWs8" id="3mWil9boUvb" role="3cqZAp">
                       <node concept="3cpWsn" id="3mWil9boUvc" role="3cpWs9">
                         <property role="TrG5h" value="resValue" />
@@ -756,37 +491,10 @@
                           <node concept="liA8E" id="3mWil9boUvh" role="2OqNvi">
                             <ref role="37wK5l" to="33ny:~Map.get(java.lang.Object):java.lang.Object" resolve="get" />
                             <node concept="37vLTw" id="3mWil9boUvi" role="37wK5m" />
->>>>>>> cd269225
                           </node>
                         </node>
                       </node>
                     </node>
-<<<<<<< HEAD
-                    <node concept="3clFbJ" id="59xVilizEy9" role="3cqZAp">
-                      <node concept="3clFbS" id="59xVilizEya" role="3clFbx">
-                        <node concept="3clFbF" id="59xVilizEyb" role="3cqZAp">
-                          <node concept="37vLTI" id="59xVilizEyc" role="3clFbG">
-                            <node concept="Rm8GO" id="59xVilizEyd" role="37vLTx" />
-                            <node concept="37vLTw" id="59xVilizEye" role="37vLTJ" />
-                          </node>
-                        </node>
-                      </node>
-                      <node concept="3clFbC" id="59xVilizEyf" role="3clFbw">
-                        <node concept="10Nm6u" id="59xVilizEyg" role="3uHU7w" />
-                        <node concept="37vLTw" id="59xVilizEyh" role="3uHU7B" />
-                      </node>
-                    </node>
-                    <node concept="3clFbF" id="59xVilizEyi" role="3cqZAp">
-                      <node concept="2OqwBi" id="59xVilizEyj" role="3clFbG">
-                        <node concept="37vLTw" id="59xVilizEyk" role="2Oq$k0" />
-                        <node concept="liA8E" id="59xVilizEyl" role="2OqNvi">
-                          <ref role="37wK5l" to="33ny:~Map.put(java.lang.Object,java.lang.Object):java.lang.Object" resolve="put" />
-                          <node concept="37vLTw" id="59xVilizEym" role="37wK5m" />
-                          <node concept="2OqwBi" id="59xVilizEyn" role="37wK5m">
-                            <node concept="37vLTw" id="59xVilizEyo" role="2Oq$k0" />
-                            <node concept="liA8E" id="59xVilizEyp" role="2OqNvi">
-                              <node concept="37vLTw" id="59xVilizEyq" role="37wK5m" />
-=======
                     <node concept="3clFbJ" id="3mWil9boUvk" role="3cqZAp">
                       <node concept="3clFbS" id="3mWil9boUvl" role="3clFbx">
                         <node concept="3clFbF" id="3mWil9boUvn" role="3cqZAp">
@@ -811,79 +519,20 @@
                             <node concept="37vLTw" id="3mWil9boUv_" role="2Oq$k0" />
                             <node concept="liA8E" id="3mWil9boUvA" role="2OqNvi">
                               <node concept="37vLTw" id="3mWil9boUvB" role="37wK5m" />
->>>>>>> cd269225
                             </node>
                           </node>
                         </node>
                       </node>
                     </node>
                   </node>
-<<<<<<< HEAD
-                  <node concept="2OqwBi" id="59xVilizEyr" role="1DdaDG">
-                    <node concept="37vLTw" id="59xVilizEys" role="2Oq$k0" />
-                    <node concept="liA8E" id="59xVilizEyt" role="2OqNvi">
-=======
                   <node concept="2OqwBi" id="3mWil9boUvC" role="1DdaDG">
                     <node concept="37vLTw" id="3mWil9boUvD" role="2Oq$k0" />
                     <node concept="liA8E" id="3mWil9boUvE" role="2OqNvi">
->>>>>>> cd269225
                       <ref role="37wK5l" to="33ny:~Map.entrySet():java.util.Set" resolve="entrySet" />
                     </node>
                   </node>
                 </node>
               </node>
-<<<<<<< HEAD
-              <node concept="1fK2Th" id="59xVilizEyu" role="1DdaDG" />
-            </node>
-            <node concept="3clFbF" id="59xVilizEyv" role="3cqZAp">
-              <node concept="37vLTw" id="59xVilizEyw" role="3clFbG" />
-            </node>
-          </node>
-          <node concept="3uibUv" id="59xVilizEyx" role="3clF45">
-            <ref role="3uigEE" to="33ny:~Map" resolve="Map" />
-            <node concept="3Tqbb2" id="59xVilizEyy" role="11_B2D" />
-            <node concept="3uibUv" id="59xVilizEyz" role="11_B2D" />
-          </node>
-        </node>
-        <node concept="3clFb_" id="59xVilizEy$" role="jymVt">
-          <property role="TrG5h" value="fun" />
-          <node concept="3Tm1VV" id="59xVilizEy_" role="1B3o_S" />
-          <node concept="37vLTG" id="59xVilizEyA" role="3clF46">
-            <property role="TrG5h" value="input" />
-            <node concept="3uibUv" id="59xVilizEyB" role="1tU5fm">
-              <ref role="3uigEE" to="33ny:~Map" resolve="Map" />
-              <node concept="3Tqbb2" id="59xVilizEyC" role="11_B2D" />
-              <node concept="3uibUv" id="59xVilizEyD" role="11_B2D" />
-            </node>
-          </node>
-          <node concept="37vLTG" id="59xVilizEyE" role="3clF46">
-            <property role="TrG5h" value="state" />
-            <node concept="3uibUv" id="59xVilizEyF" role="1tU5fm">
-              <ref role="3uigEE" to="1fjm:~ProgramState" resolve="ProgramState" />
-            </node>
-          </node>
-          <node concept="3clFbS" id="59xVilizEyG" role="3clF47">
-            <node concept="3cpWs8" id="59xVilizEyH" role="3cqZAp">
-              <node concept="3cpWsn" id="59xVilizEyI" role="3cpWs9">
-                <property role="TrG5h" value="result" />
-                <node concept="3uibUv" id="59xVilizEyJ" role="1tU5fm">
-                  <ref role="3uigEE" to="33ny:~Map" resolve="Map" />
-                  <node concept="3Tqbb2" id="59xVilizEyK" role="11_B2D" />
-                  <node concept="3uibUv" id="59xVilizEyL" role="11_B2D" />
-                </node>
-                <node concept="1fK8h0" id="59xVilizEyM" role="33vP2m" />
-              </node>
-            </node>
-            <node concept="3cpWs8" id="59xVilizEyN" role="3cqZAp">
-              <node concept="3cpWsn" id="59xVilizEyO" role="3cpWs9">
-                <property role="TrG5h" value="instruction" />
-                <node concept="3uibUv" id="59xVilizEyP" role="1tU5fm">
-                  <ref role="3uigEE" to="dau9:~Instruction" resolve="Instruction" />
-                </node>
-                <node concept="2OqwBi" id="59xVilizEyQ" role="33vP2m">
-                  <node concept="1fK8h6" id="59xVilizEyR" role="2Oq$k0" />
-                  <node concept="liA8E" id="59xVilizEyS" role="2OqNvi">
-=======
               <node concept="1fK2Th" id="3mWil9boUvF" role="1DdaDG" />
             </node>
             <node concept="3clFbF" id="3mWil9boUvG" role="3cqZAp">
@@ -934,40 +583,11 @@
                 <node concept="2OqwBi" id="3mWil9boUw3" role="33vP2m">
                   <node concept="1fK8h6" id="3mWil9boUw4" role="2Oq$k0" />
                   <node concept="liA8E" id="3mWil9boUw5" role="2OqNvi">
->>>>>>> cd269225
                     <ref role="37wK5l" to="1fjm:~ProgramState.getInstruction():jetbrains.mps.lang.dataFlow.framework.instructions.Instruction" resolve="getInstruction" />
                   </node>
                 </node>
               </node>
             </node>
-<<<<<<< HEAD
-            <node concept="3cpWs8" id="59xVilizEyT" role="3cqZAp">
-              <node concept="3cpWsn" id="59xVilizEyU" role="3cpWs9">
-                <property role="TrG5h" value="nullableState" />
-                <node concept="3uibUv" id="59xVilizEyV" role="1tU5fm" />
-                <node concept="Rm8GO" id="59xVilizEyW" role="33vP2m" />
-              </node>
-            </node>
-            <node concept="3clFbJ" id="59xVilizEyX" role="3cqZAp">
-              <node concept="3clFbS" id="59xVilizEyY" role="3clFbx">
-                <node concept="3cpWs8" id="59xVilizEyZ" role="3cqZAp">
-                  <node concept="3cpWsn" id="59xVilizEz0" role="3cpWs9">
-                    <property role="TrG5h" value="node" />
-                    <node concept="3Tqbb2" id="59xVilizEz1" role="1tU5fm" />
-                    <node concept="10QFUN" id="59xVilizEz2" role="33vP2m">
-                      <node concept="3Tqbb2" id="59xVilizEz3" role="10QFUM" />
-                      <node concept="1eOMI4" id="59xVilizEz4" role="10QFUP">
-                        <node concept="2OqwBi" id="59xVilizEz5" role="1eOMHV">
-                          <node concept="1eOMI4" id="59xVilizEz6" role="2Oq$k0">
-                            <node concept="10QFUN" id="59xVilizEz7" role="1eOMHV">
-                              <node concept="3uibUv" id="59xVilizEz8" role="10QFUM">
-                                <ref role="3uigEE" to="mu20:6L60FDzMFhw" resolve="GeneratedInstruction" />
-                              </node>
-                              <node concept="37vLTw" id="59xVilizEz9" role="10QFUP" />
-                            </node>
-                          </node>
-                          <node concept="liA8E" id="59xVilizEza" role="2OqNvi">
-=======
             <node concept="3cpWs8" id="3mWil9boUw6" role="3cqZAp">
               <node concept="3cpWsn" id="3mWil9boUw7" role="3cpWs9">
                 <property role="TrG5h" value="nullableState" />
@@ -994,7 +614,6 @@
                             </node>
                           </node>
                           <node concept="liA8E" id="3mWil9boUwn" role="2OqNvi">
->>>>>>> cd269225
                             <ref role="37wK5l" to="mu20:6L60FDzMFik" resolve="getParameter" />
                           </node>
                         </node>
@@ -1002,71 +621,6 @@
                     </node>
                   </node>
                 </node>
-<<<<<<< HEAD
-                <node concept="3clFbJ" id="59xVilizEzb" role="3cqZAp">
-                  <node concept="3clFbS" id="59xVilizEzc" role="3clFbx">
-                    <node concept="3clFbF" id="59xVilizEzd" role="3cqZAp">
-                      <node concept="37vLTI" id="59xVilizEze" role="3clFbG">
-                        <node concept="Rm8GO" id="59xVilizEzf" role="37vLTx" />
-                        <node concept="37vLTw" id="59xVilizEzg" role="37vLTJ" />
-                      </node>
-                    </node>
-                  </node>
-                  <node concept="2ZW3vV" id="59xVilizEzh" role="3clFbw">
-                    <node concept="3uibUv" id="59xVilizEzi" role="2ZW6by" />
-                    <node concept="37vLTw" id="59xVilizEzj" role="2ZW6bz" />
-                  </node>
-                </node>
-                <node concept="3clFbJ" id="59xVilizEzk" role="3cqZAp">
-                  <node concept="3clFbS" id="59xVilizEzl" role="3clFbx">
-                    <node concept="3clFbF" id="59xVilizEzm" role="3cqZAp">
-                      <node concept="37vLTI" id="59xVilizEzn" role="3clFbG">
-                        <node concept="Rm8GO" id="59xVilizEzo" role="37vLTx" />
-                        <node concept="37vLTw" id="59xVilizEzp" role="37vLTJ" />
-                      </node>
-                    </node>
-                  </node>
-                  <node concept="2ZW3vV" id="59xVilizEzq" role="3clFbw">
-                    <node concept="3uibUv" id="59xVilizEzr" role="2ZW6by" />
-                    <node concept="37vLTw" id="59xVilizEzs" role="2ZW6bz" />
-                  </node>
-                </node>
-                <node concept="3clFbJ" id="59xVilizEzt" role="3cqZAp">
-                  <node concept="3clFbS" id="59xVilizEzu" role="3clFbx">
-                    <node concept="3clFbF" id="59xVilizEzv" role="3cqZAp">
-                      <node concept="37vLTI" id="59xVilizEzw" role="3clFbG">
-                        <node concept="Rm8GO" id="59xVilizEzx" role="37vLTx" />
-                        <node concept="37vLTw" id="59xVilizEzy" role="37vLTJ" />
-                      </node>
-                    </node>
-                  </node>
-                  <node concept="2ZW3vV" id="59xVilizEzz" role="3clFbw">
-                    <node concept="3uibUv" id="59xVilizEz$" role="2ZW6by" />
-                    <node concept="37vLTw" id="59xVilizEz_" role="2ZW6bz" />
-                  </node>
-                </node>
-                <node concept="3clFbJ" id="59xVilizEzA" role="3cqZAp">
-                  <node concept="3clFbS" id="59xVilizEzB" role="3clFbx">
-                    <node concept="3clFbF" id="59xVilizEzC" role="3cqZAp">
-                      <node concept="37vLTI" id="59xVilizEzD" role="3clFbG">
-                        <node concept="2OqwBi" id="59xVilizEzE" role="37vLTx">
-                          <node concept="1PxgMI" id="59xVilizEzF" role="2Oq$k0">
-                            <ref role="1m5ApE" to="tpee:fz7vLUo" resolve="VariableReference" />
-                            <node concept="37vLTw" id="59xVilizEzG" role="1m5AlR" />
-                          </node>
-                          <node concept="3TrEf2" id="59xVilizEzH" role="2OqNvi">
-                            <ref role="3Tt5mk" to="tpee:fzcqZ_w" />
-                          </node>
-                        </node>
-                        <node concept="37vLTw" id="59xVilizEzI" role="37vLTJ" />
-                      </node>
-                    </node>
-                  </node>
-                  <node concept="2OqwBi" id="59xVilizEzJ" role="3clFbw">
-                    <node concept="37vLTw" id="59xVilizEzK" role="2Oq$k0" />
-                    <node concept="1mIQ4w" id="59xVilizEzL" role="2OqNvi">
-                      <node concept="chp4Y" id="59xVilizEzM" role="cj9EA">
-=======
                 <node concept="3clFbJ" id="3mWil9boUwp" role="3cqZAp">
                   <node concept="3clFbS" id="3mWil9boUwq" role="3clFbx">
                     <node concept="3clFbF" id="3mWil9boUwr" role="3cqZAp">
@@ -1130,23 +684,11 @@
                     <node concept="37vLTw" id="3mWil9boUx1" role="2Oq$k0" />
                     <node concept="1mIQ4w" id="3mWil9boUx2" role="2OqNvi">
                       <node concept="chp4Y" id="3mWil9boUx3" role="cj9EA">
->>>>>>> cd269225
                         <ref role="cht4Q" to="tpee:fz7vLUo" resolve="VariableReference" />
                       </node>
                     </node>
                   </node>
                 </node>
-<<<<<<< HEAD
-                <node concept="3clFbJ" id="59xVilizEzN" role="3cqZAp">
-                  <node concept="3clFbS" id="59xVilizEzO" role="3clFbx">
-                    <node concept="3clFbF" id="59xVilizEzP" role="3cqZAp">
-                      <node concept="2OqwBi" id="59xVilizEzQ" role="3clFbG">
-                        <node concept="37vLTw" id="59xVilizEzR" role="2Oq$k0" />
-                        <node concept="liA8E" id="59xVilizEzS" role="2OqNvi">
-                          <ref role="37wK5l" to="33ny:~Map.put(java.lang.Object,java.lang.Object):java.lang.Object" resolve="put" />
-                          <node concept="37vLTw" id="59xVilizEzT" role="37wK5m" />
-                          <node concept="37vLTw" id="59xVilizEzU" role="37wK5m" />
-=======
                 <node concept="3clFbJ" id="3mWil9boUx4" role="3cqZAp">
                   <node concept="3clFbS" id="3mWil9boUx5" role="3clFbx">
                     <node concept="3clFbF" id="3mWil9boUx6" role="3cqZAp">
@@ -1156,53 +698,10 @@
                           <ref role="37wK5l" to="33ny:~Map.put(java.lang.Object,java.lang.Object):java.lang.Object" resolve="put" />
                           <node concept="37vLTw" id="3mWil9boUxa" role="37wK5m" />
                           <node concept="37vLTw" id="3mWil9boUxb" role="37wK5m" />
->>>>>>> cd269225
                         </node>
                       </node>
                     </node>
                   </node>
-<<<<<<< HEAD
-                  <node concept="3y3z36" id="59xVilizEzV" role="3clFbw">
-                    <node concept="10Nm6u" id="59xVilizEzW" role="3uHU7w" />
-                    <node concept="37vLTw" id="59xVilizEzX" role="3uHU7B" />
-                  </node>
-                </node>
-              </node>
-              <node concept="2ZW3vV" id="59xVilizEzY" role="3clFbw">
-                <node concept="3uibUv" id="59xVilizEzZ" role="2ZW6by">
-                  <ref role="3uigEE" to="mu20:6L60FDzMFhw" resolve="GeneratedInstruction" />
-                </node>
-                <node concept="37vLTw" id="59xVilizE$0" role="2ZW6bz" />
-              </node>
-            </node>
-            <node concept="3clFbJ" id="59xVilizE$1" role="3cqZAp">
-              <node concept="3clFbS" id="59xVilizE$2" role="3clFbx">
-                <node concept="3cpWs8" id="59xVilizE$3" role="3cqZAp">
-                  <node concept="3cpWsn" id="59xVilizE$4" role="3cpWs9">
-                    <property role="TrG5h" value="write" />
-                    <node concept="3uibUv" id="59xVilizE$5" role="1tU5fm">
-                      <ref role="3uigEE" to="dau9:~WriteInstruction" resolve="WriteInstruction" />
-                    </node>
-                    <node concept="10QFUN" id="59xVilizE$6" role="33vP2m">
-                      <node concept="3uibUv" id="59xVilizE$7" role="10QFUM">
-                        <ref role="3uigEE" to="dau9:~WriteInstruction" resolve="WriteInstruction" />
-                      </node>
-                      <node concept="37vLTw" id="59xVilizE$8" role="10QFUP" />
-                    </node>
-                  </node>
-                </node>
-                <node concept="3cpWs8" id="59xVilizE$9" role="3cqZAp">
-                  <node concept="3cpWsn" id="59xVilizE$a" role="3cpWs9">
-                    <property role="TrG5h" value="value" />
-                    <node concept="3Tqbb2" id="59xVilizE$b" role="1tU5fm" />
-                    <node concept="10QFUN" id="59xVilizE$c" role="33vP2m">
-                      <node concept="3Tqbb2" id="59xVilizE$d" role="10QFUM">
-                        <ref role="ehGHo" to="tpee:fz3vP1J" resolve="Expression" />
-                      </node>
-                      <node concept="2OqwBi" id="59xVilizE$e" role="10QFUP">
-                        <node concept="37vLTw" id="59xVilizE$f" role="2Oq$k0" />
-                        <node concept="liA8E" id="59xVilizE$g" role="2OqNvi">
-=======
                   <node concept="3y3z36" id="3mWil9boUxc" role="3clFbw">
                     <node concept="10Nm6u" id="3mWil9boUxd" role="3uHU7w" />
                     <node concept="37vLTw" id="3mWil9boUxe" role="3uHU7B" />
@@ -1243,36 +742,12 @@
                       <node concept="2OqwBi" id="3mWil9boUxv" role="10QFUP">
                         <node concept="37vLTw" id="3mWil9boUxw" role="2Oq$k0" />
                         <node concept="liA8E" id="3mWil9boUxx" role="2OqNvi">
->>>>>>> cd269225
                           <ref role="37wK5l" to="dau9:~WriteInstruction.getValue():java.lang.Object" resolve="getValue" />
                         </node>
                       </node>
                     </node>
                   </node>
                 </node>
-<<<<<<< HEAD
-                <node concept="3clFbJ" id="59xVilizE$h" role="3cqZAp">
-                  <node concept="3clFbS" id="59xVilizE$i" role="3clFbx">
-                    <node concept="3clFbF" id="59xVilizE$j" role="3cqZAp">
-                      <node concept="37vLTI" id="59xVilizE$k" role="3clFbG">
-                        <node concept="2OqwBi" id="59xVilizE$l" role="37vLTx">
-                          <node concept="1PxgMI" id="59xVilizE$m" role="2Oq$k0">
-                            <ref role="1m5ApE" to="tpee:fz7vLUo" resolve="VariableReference" />
-                            <node concept="37vLTw" id="59xVilizE$n" role="1m5AlR" />
-                          </node>
-                          <node concept="3TrEf2" id="59xVilizE$o" role="2OqNvi">
-                            <ref role="3Tt5mk" to="tpee:fzcqZ_w" />
-                          </node>
-                        </node>
-                        <node concept="37vLTw" id="59xVilizE$p" role="37vLTJ" />
-                      </node>
-                    </node>
-                  </node>
-                  <node concept="2OqwBi" id="59xVilizE$q" role="3clFbw">
-                    <node concept="37vLTw" id="59xVilizE$r" role="2Oq$k0" />
-                    <node concept="1mIQ4w" id="59xVilizE$s" role="2OqNvi">
-                      <node concept="chp4Y" id="59xVilizE$t" role="cj9EA">
-=======
                 <node concept="3clFbJ" id="3mWil9boUxy" role="3cqZAp">
                   <node concept="3clFbS" id="3mWil9boUxz" role="3clFbx">
                     <node concept="3clFbF" id="3mWil9boUx$" role="3cqZAp">
@@ -1294,23 +769,11 @@
                     <node concept="37vLTw" id="3mWil9boUxG" role="2Oq$k0" />
                     <node concept="1mIQ4w" id="3mWil9boUxH" role="2OqNvi">
                       <node concept="chp4Y" id="3mWil9boUxI" role="cj9EA">
->>>>>>> cd269225
                         <ref role="cht4Q" to="tpee:fz7vLUo" resolve="VariableReference" />
                       </node>
                     </node>
                   </node>
                 </node>
-<<<<<<< HEAD
-                <node concept="3cpWs8" id="59xVilizE$u" role="3cqZAp">
-                  <node concept="3cpWsn" id="59xVilizE$v" role="3cpWs9">
-                    <property role="TrG5h" value="valueState" />
-                    <node concept="3uibUv" id="59xVilizE$w" role="1tU5fm" />
-                    <node concept="2OqwBi" id="59xVilizE$x" role="33vP2m">
-                      <node concept="37vLTw" id="59xVilizE$y" role="2Oq$k0" />
-                      <node concept="liA8E" id="59xVilizE$z" role="2OqNvi">
-                        <ref role="37wK5l" to="33ny:~Map.get(java.lang.Object):java.lang.Object" resolve="get" />
-                        <node concept="37vLTw" id="59xVilizE$$" role="37wK5m" />
-=======
                 <node concept="3cpWs8" id="3mWil9boUxJ" role="3cqZAp">
                   <node concept="3cpWsn" id="3mWil9boUxK" role="3cpWs9">
                     <property role="TrG5h" value="valueState" />
@@ -1320,37 +783,10 @@
                       <node concept="liA8E" id="3mWil9boUxO" role="2OqNvi">
                         <ref role="37wK5l" to="33ny:~Map.get(java.lang.Object):java.lang.Object" resolve="get" />
                         <node concept="37vLTw" id="3mWil9boUxP" role="37wK5m" />
->>>>>>> cd269225
-                      </node>
-                    </node>
-                  </node>
-                </node>
-<<<<<<< HEAD
-                <node concept="3clFbJ" id="59xVilizE$_" role="3cqZAp">
-                  <node concept="3clFbS" id="59xVilizE$A" role="3clFbx">
-                    <node concept="3clFbF" id="59xVilizE$B" role="3cqZAp">
-                      <node concept="37vLTI" id="59xVilizE$C" role="3clFbG">
-                        <node concept="Rm8GO" id="59xVilizE$D" role="37vLTx" />
-                        <node concept="37vLTw" id="59xVilizE$E" role="37vLTJ" />
-                      </node>
-                    </node>
-                  </node>
-                  <node concept="3clFbC" id="59xVilizE$F" role="3clFbw">
-                    <node concept="10Nm6u" id="59xVilizE$G" role="3uHU7w" />
-                    <node concept="37vLTw" id="59xVilizE$H" role="3uHU7B" />
-                  </node>
-                </node>
-                <node concept="3clFbF" id="59xVilizE$I" role="3cqZAp">
-                  <node concept="2OqwBi" id="59xVilizE$J" role="3clFbG">
-                    <node concept="37vLTw" id="59xVilizE$K" role="2Oq$k0" />
-                    <node concept="liA8E" id="59xVilizE$L" role="2OqNvi">
-                      <ref role="37wK5l" to="33ny:~Map.put(java.lang.Object,java.lang.Object):java.lang.Object" resolve="put" />
-                      <node concept="10QFUN" id="59xVilizE$M" role="37wK5m">
-                        <node concept="3Tqbb2" id="59xVilizE$N" role="10QFUM" />
-                        <node concept="2OqwBi" id="59xVilizE$O" role="10QFUP">
-                          <node concept="37vLTw" id="59xVilizE$P" role="2Oq$k0" />
-                          <node concept="liA8E" id="59xVilizE$Q" role="2OqNvi">
-=======
+                      </node>
+                    </node>
+                  </node>
+                </node>
                 <node concept="3clFbJ" id="3mWil9boUxQ" role="3cqZAp">
                   <node concept="3clFbS" id="3mWil9boUxR" role="3clFbx">
                     <node concept="3clFbF" id="3mWil9boUxS" role="3cqZAp">
@@ -1375,48 +811,15 @@
                         <node concept="2OqwBi" id="3mWil9boUy5" role="10QFUP">
                           <node concept="37vLTw" id="3mWil9boUy6" role="2Oq$k0" />
                           <node concept="liA8E" id="3mWil9boUy7" role="2OqNvi">
->>>>>>> cd269225
                             <ref role="37wK5l" to="dau9:~WriteInstruction.getVariable():java.lang.Object" resolve="getVariable" />
                           </node>
                         </node>
                       </node>
-<<<<<<< HEAD
-                      <node concept="37vLTw" id="59xVilizE$R" role="37wK5m" />
-=======
                       <node concept="37vLTw" id="3mWil9boUy8" role="37wK5m" />
->>>>>>> cd269225
-                    </node>
-                  </node>
-                </node>
-              </node>
-<<<<<<< HEAD
-              <node concept="2ZW3vV" id="59xVilizE$S" role="3clFbw">
-                <node concept="3uibUv" id="59xVilizE$T" role="2ZW6by">
-                  <ref role="3uigEE" to="dau9:~WriteInstruction" resolve="WriteInstruction" />
-                </node>
-                <node concept="37vLTw" id="59xVilizE$U" role="2ZW6bz" />
-              </node>
-            </node>
-            <node concept="3clFbF" id="59xVilizE$V" role="3cqZAp">
-              <node concept="37vLTw" id="59xVilizE$W" role="3clFbG" />
-            </node>
-          </node>
-          <node concept="3uibUv" id="59xVilizE$X" role="3clF45">
-            <ref role="3uigEE" to="33ny:~Map" resolve="Map" />
-            <node concept="3Tqbb2" id="59xVilizE$Y" role="11_B2D" />
-            <node concept="3uibUv" id="59xVilizE$Z" role="11_B2D" />
-          </node>
-        </node>
-        <node concept="3clFb_" id="59xVilizE_0" role="jymVt">
-          <property role="TrG5h" value="getDirection" />
-          <node concept="3Tm1VV" id="59xVilizE_1" role="1B3o_S" />
-          <node concept="3uibUv" id="59xVilizE_2" role="3clF45">
-            <ref role="3uigEE" to="1fjm:~AnalysisDirection" resolve="AnalysisDirection" />
-          </node>
-          <node concept="3clFbS" id="59xVilizE_3" role="3clF47">
-            <node concept="3cpWs6" id="59xVilizE_4" role="3cqZAp">
-              <node concept="Rm8GO" id="59xVilizE_5" role="3cqZAk">
-=======
+                    </node>
+                  </node>
+                </node>
+              </node>
               <node concept="2ZW3vV" id="3mWil9boUy9" role="3clFbw">
                 <node concept="3uibUv" id="3mWil9boUya" role="2ZW6by">
                   <ref role="3uigEE" to="dau9:~WriteInstruction" resolve="WriteInstruction" />
@@ -1443,40 +846,17 @@
           <node concept="3clFbS" id="3mWil9boUyk" role="3clF47">
             <node concept="3cpWs6" id="3mWil9boUyl" role="3cqZAp">
               <node concept="Rm8GO" id="3mWil9boUym" role="3cqZAk">
->>>>>>> cd269225
                 <ref role="Rm8GQ" to="1fjm:~AnalysisDirection.FORWARD" resolve="FORWARD" />
                 <ref role="1Px2BO" to="1fjm:~AnalysisDirection" resolve="AnalysisDirection" />
               </node>
             </node>
           </node>
         </node>
-<<<<<<< HEAD
-        <node concept="2YIFZL" id="59xVilizE_6" role="jymVt">
-=======
         <node concept="2YIFZL" id="3mWil9boUyn" role="jymVt">
->>>>>>> cd269225
           <property role="TrG5h" value="getId" />
           <property role="od$2w" value="false" />
           <property role="DiZV1" value="false" />
           <property role="2aFKle" value="false" />
-<<<<<<< HEAD
-          <node concept="3clFbS" id="59xVilizE_7" role="3clF47">
-            <node concept="3clFbF" id="59xVilizE_8" role="3cqZAp">
-              <node concept="Xl_RD" id="59xVilizE_9" role="3clFbG">
-                <property role="Xl_RC" value="jetbrains.mps.baseLanguage.dataFlow.Nullable" />
-              </node>
-            </node>
-          </node>
-          <node concept="3Tm1VV" id="59xVilizE_a" role="1B3o_S" />
-          <node concept="17QB3L" id="59xVilizE_b" role="3clF45" />
-          <node concept="P$JXv" id="59xVilizE_c" role="lGtFl">
-            <node concept="TZ5HI" id="59xVilizE_d" role="3nqlJM">
-              <node concept="TZ5HA" id="59xVilizE_e" role="3HnX3l" />
-            </node>
-          </node>
-          <node concept="2AHcQZ" id="59xVilizE_f" role="2AJF6D">
-            <ref role="2AI5Lk" to="wyt6:~Deprecated" resolve="Deprecated" />
-=======
           <node concept="2AHcQZ" id="3mWil9boUyo" role="2AJF6D">
             <ref role="2AI5Lk" to="wyt6:~Deprecated" resolve="Deprecated" />
           </node>
@@ -1491,7 +871,6 @@
                 <property role="Xl_RC" value="jetbrains.mps.baseLanguage.dataFlow.Nullable" />
               </node>
             </node>
->>>>>>> cd269225
           </node>
           <node concept="3Tm1VV" id="3mWil9boUyv" role="1B3o_S" />
           <node concept="17QB3L" id="3mWil9boUyw" role="3clF45" />
@@ -1499,20 +878,6 @@
       </node>
     </node>
   </node>
-<<<<<<< HEAD
-  <node concept="2$UQVi" id="59xVilizEBf">
-    <ref role="2$VUEs" to="ty9a:5vxy$fN7dY7" resolve="exportedInstructionClass" />
-    <node concept="2$$0lk" id="59xVilizEBg" role="2$$55j">
-      <property role="2$$0lg" value="jetbrains.mps.baseLanguage.dataFlow" />
-    </node>
-    <node concept="2$VJBW" id="59xVilizEBh" role="2$VCQS">
-      <property role="2$VJBR" value="6868777471677432047" />
-      <node concept="2x4n5u" id="59xVilizEBi" role="3iCydw">
-        <property role="2x4mPI" value="Instruction" />
-        <property role="2x4o5l" value="false" />
-        <property role="2x4n5l" value="1ea93zotjudmy" />
-        <node concept="2V$Bhx" id="59xVilizEBj" role="2x4n5j">
-=======
   <node concept="2$UQVi" id="3mWil9boUEL">
     <ref role="2$VUEs" to="ty9a:5vxy$fN7dY7" resolve="exportedInstructionClass" />
     <node concept="2$$0lk" id="3mWil9boUEP" role="2$$55j">
@@ -1525,21 +890,11 @@
         <property role="2x4o5l" value="false" />
         <property role="2x4n5l" value="1ea93zotjudmy" />
         <node concept="2V$Bhx" id="3mWil9boUEZ" role="2x4n5j">
->>>>>>> cd269225
           <property role="2V$B1T" value="97a52717-898f-4598-8150-573d9fd03868" />
           <property role="2V$B1Q" value="jetbrains.mps.lang.dataFlow.analyzers" />
         </node>
       </node>
     </node>
-<<<<<<< HEAD
-    <node concept="2$VJBW" id="59xVilizEBk" role="2$VCQQ">
-      <property role="2$VJBR" value="5936286528405678424" />
-      <node concept="2x4n5u" id="59xVilizEBl" role="3iCydw">
-        <property role="2x4mPI" value="ClassConcept" />
-        <property role="2x4o5l" value="false" />
-        <property role="2x4n5l" value="dmt83l9i" />
-        <node concept="2V$Bhx" id="59xVilizEBm" role="2x4n5j">
-=======
     <node concept="2$VJBW" id="3mWil9boUF0" role="2$VCQQ">
       <property role="2$VJBR" value="3872050397432752544" />
       <node concept="2x4n5u" id="3mWil9boUF1" role="3iCydw">
@@ -1547,38 +902,11 @@
         <property role="2x4o5l" value="false" />
         <property role="2x4n5l" value="dmt83l9i" />
         <node concept="2V$Bhx" id="3mWil9boUF2" role="2x4n5j">
->>>>>>> cd269225
           <property role="2V$B1T" value="f3061a53-9226-4cc5-a443-f952ceaf5816" />
           <property role="2V$B1Q" value="jetbrains.mps.baseLanguage" />
         </node>
       </node>
     </node>
-<<<<<<< HEAD
-    <node concept="2$Z8iP" id="59xVilizEAj" role="2$VCQN">
-      <property role="TrG5h" value="notNullInstruction" />
-      <node concept="312cEg" id="59xVilizEAk" role="2ITynG">
-        <property role="TrG5h" value="myexpression" />
-        <node concept="3Tm6S6" id="59xVilizEAl" role="1B3o_S" />
-        <node concept="3Tqbb2" id="59xVilizEAm" role="1tU5fm" />
-      </node>
-      <node concept="312cEg" id="59xVilizEAn" role="2ITynG">
-        <property role="TrG5h" value="myPresentation" />
-        <node concept="3Tm6S6" id="59xVilizEAo" role="1B3o_S" />
-        <node concept="17QB3L" id="59xVilizEAp" role="1tU5fm" />
-      </node>
-      <node concept="3clFbW" id="59xVilizEAq" role="2ITynG">
-        <node concept="3cqZAl" id="59xVilizEAr" role="3clF45" />
-        <node concept="3Tm1VV" id="59xVilizEAs" role="1B3o_S" />
-        <node concept="3clFbS" id="59xVilizEAt" role="3clF47">
-          <node concept="3cpWs8" id="59xVilizEAu" role="3cqZAp">
-            <node concept="3cpWsn" id="59xVilizEAv" role="3cpWs9">
-              <property role="TrG5h" value="sb" />
-              <node concept="3uibUv" id="59xVilizEAw" role="1tU5fm">
-                <ref role="3uigEE" to="wyt6:~StringBuilder" resolve="StringBuilder" />
-              </node>
-              <node concept="2ShNRf" id="59xVilizEAx" role="33vP2m">
-                <node concept="1pGfFk" id="59xVilizEAy" role="2ShVmc">
-=======
     <node concept="2$Z8iP" id="3mWil9boUC9" role="2$VCQN">
       <property role="TrG5h" value="notNullInstruction" />
       <node concept="312cEg" id="3mWil9boUDC" role="2ITynG">
@@ -1603,65 +931,22 @@
               </node>
               <node concept="2ShNRf" id="3mWil9boUDS" role="33vP2m">
                 <node concept="1pGfFk" id="3mWil9boUDT" role="2ShVmc">
->>>>>>> cd269225
                   <ref role="37wK5l" to="wyt6:~StringBuilder.&lt;init&gt;()" resolve="StringBuilder" />
                 </node>
               </node>
             </node>
           </node>
-<<<<<<< HEAD
-          <node concept="3clFbF" id="59xVilizEAz" role="3cqZAp">
-            <node concept="2OqwBi" id="59xVilizEA$" role="3clFbG">
-              <node concept="37vLTw" id="59xVilizEA_" role="2Oq$k0" />
-              <node concept="liA8E" id="59xVilizEAA" role="2OqNvi">
-                <ref role="37wK5l" to="wyt6:~StringBuilder.append(java.lang.String):java.lang.StringBuilder" resolve="append" />
-                <node concept="Xl_RD" id="59xVilizEAB" role="37wK5m">
-=======
           <node concept="3clFbF" id="3mWil9boUDU" role="3cqZAp">
             <node concept="2OqwBi" id="3mWil9boUDV" role="3clFbG">
               <node concept="37vLTw" id="3mWil9boUDX" role="2Oq$k0" />
               <node concept="liA8E" id="3mWil9boUDY" role="2OqNvi">
                 <ref role="37wK5l" to="wyt6:~StringBuilder.append(java.lang.String):java.lang.StringBuilder" resolve="append" />
                 <node concept="Xl_RD" id="3mWil9boUDZ" role="37wK5m">
->>>>>>> cd269225
                   <property role="Xl_RC" value="notNull" />
                 </node>
               </node>
             </node>
           </node>
-<<<<<<< HEAD
-          <node concept="3clFbF" id="59xVilizEAC" role="3cqZAp">
-            <node concept="37vLTI" id="59xVilizEAD" role="3clFbG">
-              <node concept="37vLTw" id="59xVilizEAE" role="37vLTx" />
-              <node concept="37vLTw" id="59xVilizEAF" role="37vLTJ" />
-            </node>
-          </node>
-          <node concept="3clFbF" id="59xVilizEAG" role="3cqZAp">
-            <node concept="1rXfSq" id="59xVilizEAH" role="3clFbG">
-              <ref role="37wK5l" to="dau9:~Instruction.putUserObject(java.lang.Object,java.lang.Object):void" resolve="putUserObject" />
-              <node concept="Xl_RD" id="59xVilizEAI" role="37wK5m">
-                <property role="Xl_RC" value="expression" />
-              </node>
-              <node concept="37vLTw" id="59xVilizEAJ" role="37wK5m" />
-            </node>
-          </node>
-          <node concept="3clFbF" id="59xVilizEAK" role="3cqZAp">
-            <node concept="1rXfSq" id="59xVilizEAL" role="3clFbG">
-              <ref role="37wK5l" to="mu20:6L60FDzMFhQ" resolve="addParameter" />
-              <node concept="37vLTw" id="59xVilizEAM" role="37wK5m" />
-            </node>
-          </node>
-          <node concept="3clFbF" id="59xVilizEAN" role="3cqZAp">
-            <node concept="2OqwBi" id="59xVilizEAO" role="3clFbG">
-              <node concept="37vLTw" id="59xVilizEAP" role="2Oq$k0" />
-              <node concept="liA8E" id="59xVilizEAQ" role="2OqNvi">
-                <ref role="37wK5l" to="wyt6:~StringBuilder.append(java.lang.String):java.lang.StringBuilder" resolve="append" />
-                <node concept="3cpWs3" id="59xVilizEAR" role="37wK5m">
-                  <node concept="Xl_RD" id="59xVilizEAS" role="3uHU7B">
-                    <property role="Xl_RC" value=" " />
-                  </node>
-                  <node concept="37vLTw" id="59xVilizEAT" role="3uHU7w" />
-=======
           <node concept="3clFbF" id="3mWil9boUE0" role="3cqZAp">
             <node concept="37vLTI" id="3mWil9boUE1" role="3clFbG">
               <node concept="37vLTw" id="3mWil9boUE2" role="37vLTx" />
@@ -1693,50 +978,10 @@
                     <property role="Xl_RC" value=" " />
                   </node>
                   <node concept="37vLTw" id="3mWil9boUEj" role="3uHU7w" />
->>>>>>> cd269225
-                </node>
-              </node>
-            </node>
-          </node>
-<<<<<<< HEAD
-          <node concept="3clFbF" id="59xVilizEAU" role="3cqZAp">
-            <node concept="37vLTI" id="59xVilizEAV" role="3clFbG">
-              <node concept="2OqwBi" id="59xVilizEAW" role="37vLTx">
-                <node concept="37vLTw" id="59xVilizEAX" role="2Oq$k0" />
-                <node concept="liA8E" id="59xVilizEAY" role="2OqNvi">
-                  <ref role="37wK5l" to="wyt6:~StringBuilder.toString():java.lang.String" resolve="toString" />
-                </node>
-              </node>
-              <node concept="37vLTw" id="59xVilizEAZ" role="37vLTJ" />
-            </node>
-          </node>
-        </node>
-        <node concept="37vLTG" id="59xVilizEB0" role="3clF46">
-          <property role="TrG5h" value="expression" />
-          <node concept="3Tqbb2" id="59xVilizEB1" role="1tU5fm" />
-        </node>
-      </node>
-      <node concept="3clFb_" id="59xVilizEB2" role="2ITynG">
-        <property role="TrG5h" value="commandPresentation" />
-        <node concept="17QB3L" id="59xVilizEB3" role="3clF45" />
-        <node concept="3clFbS" id="59xVilizEB4" role="3clF47">
-          <node concept="3clFbF" id="59xVilizEB5" role="3cqZAp">
-            <node concept="37vLTw" id="59xVilizEB6" role="3clFbG" />
-          </node>
-        </node>
-        <node concept="3Tm1VV" id="59xVilizEB7" role="1B3o_S" />
-        <node concept="2AHcQZ" id="59xVilizEB8" role="2AJF6D">
-          <ref role="2AI5Lk" to="wyt6:~Override" resolve="Override" />
-        </node>
-      </node>
-      <node concept="3clFb_" id="59xVilizEB9" role="2ITynG">
-        <property role="TrG5h" value="getexpression" />
-        <node concept="3Tqbb2" id="59xVilizEBa" role="3clF45" />
-        <node concept="3Tm1VV" id="59xVilizEBb" role="1B3o_S" />
-        <node concept="3clFbS" id="59xVilizEBc" role="3clF47">
-          <node concept="3cpWs6" id="59xVilizEBd" role="3cqZAp">
-            <node concept="37vLTw" id="59xVilizEBe" role="3cqZAk" />
-=======
+                </node>
+              </node>
+            </node>
+          </node>
           <node concept="3clFbF" id="3mWil9boUEk" role="3cqZAp">
             <node concept="37vLTI" id="3mWil9boUEl" role="3clFbG">
               <node concept="2OqwBi" id="3mWil9boUEm" role="37vLTx">
@@ -1774,26 +1019,11 @@
         <node concept="3clFbS" id="3mWil9boUEG" role="3clF47">
           <node concept="3cpWs6" id="3mWil9boUEH" role="3cqZAp">
             <node concept="37vLTw" id="3mWil9boUEI" role="3cqZAk" />
->>>>>>> cd269225
           </node>
         </node>
       </node>
     </node>
   </node>
-<<<<<<< HEAD
-  <node concept="2$UQVi" id="59xVilizEDe">
-    <ref role="2$VUEs" to="ty9a:5vxy$fN7dY7" resolve="exportedInstructionClass" />
-    <node concept="2$$0lk" id="59xVilizEDf" role="2$$55j">
-      <property role="2$$0lg" value="jetbrains.mps.baseLanguage.dataFlow" />
-    </node>
-    <node concept="2$VJBW" id="59xVilizEDg" role="2$VCQS">
-      <property role="2$VJBR" value="6868777471677432050" />
-      <node concept="2x4n5u" id="59xVilizEDh" role="3iCydw">
-        <property role="2x4mPI" value="Instruction" />
-        <property role="2x4o5l" value="false" />
-        <property role="2x4n5l" value="1ea93zotjudmy" />
-        <node concept="2V$Bhx" id="59xVilizEDi" role="2x4n5j">
-=======
   <node concept="2$UQVi" id="3mWil9boUH0">
     <ref role="2$VUEs" to="ty9a:5vxy$fN7dY7" resolve="exportedInstructionClass" />
     <node concept="2$$0lk" id="3mWil9boUH1" role="2$$55j">
@@ -1806,21 +1036,11 @@
         <property role="2x4o5l" value="false" />
         <property role="2x4n5l" value="1ea93zotjudmy" />
         <node concept="2V$Bhx" id="3mWil9boUH4" role="2x4n5j">
->>>>>>> cd269225
           <property role="2V$B1T" value="97a52717-898f-4598-8150-573d9fd03868" />
           <property role="2V$B1Q" value="jetbrains.mps.lang.dataFlow.analyzers" />
         </node>
       </node>
     </node>
-<<<<<<< HEAD
-    <node concept="2$VJBW" id="59xVilizEDj" role="2$VCQQ">
-      <property role="2$VJBR" value="5936286528405678551" />
-      <node concept="2x4n5u" id="59xVilizEDk" role="3iCydw">
-        <property role="2x4mPI" value="ClassConcept" />
-        <property role="2x4o5l" value="false" />
-        <property role="2x4n5l" value="dmt83l9i" />
-        <node concept="2V$Bhx" id="59xVilizEDl" role="2x4n5j">
-=======
     <node concept="2$VJBW" id="3mWil9boUH5" role="2$VCQQ">
       <property role="2$VJBR" value="3872050397432752835" />
       <node concept="2x4n5u" id="3mWil9boUH6" role="3iCydw">
@@ -1828,38 +1048,11 @@
         <property role="2x4o5l" value="false" />
         <property role="2x4n5l" value="dmt83l9i" />
         <node concept="2V$Bhx" id="3mWil9boUH8" role="2x4n5j">
->>>>>>> cd269225
           <property role="2V$B1T" value="f3061a53-9226-4cc5-a443-f952ceaf5816" />
           <property role="2V$B1Q" value="jetbrains.mps.baseLanguage" />
         </node>
       </node>
     </node>
-<<<<<<< HEAD
-    <node concept="2$Z8iP" id="59xVilizECi" role="2$VCQN">
-      <property role="TrG5h" value="nullableInstruction" />
-      <node concept="312cEg" id="59xVilizECj" role="2ITynG">
-        <property role="TrG5h" value="myexpression" />
-        <node concept="3Tm6S6" id="59xVilizECk" role="1B3o_S" />
-        <node concept="3Tqbb2" id="59xVilizECl" role="1tU5fm" />
-      </node>
-      <node concept="312cEg" id="59xVilizECm" role="2ITynG">
-        <property role="TrG5h" value="myPresentation" />
-        <node concept="3Tm6S6" id="59xVilizECn" role="1B3o_S" />
-        <node concept="17QB3L" id="59xVilizECo" role="1tU5fm" />
-      </node>
-      <node concept="3clFbW" id="59xVilizECp" role="2ITynG">
-        <node concept="3cqZAl" id="59xVilizECq" role="3clF45" />
-        <node concept="3Tm1VV" id="59xVilizECr" role="1B3o_S" />
-        <node concept="3clFbS" id="59xVilizECs" role="3clF47">
-          <node concept="3cpWs8" id="59xVilizECt" role="3cqZAp">
-            <node concept="3cpWsn" id="59xVilizECu" role="3cpWs9">
-              <property role="TrG5h" value="sb" />
-              <node concept="3uibUv" id="59xVilizECv" role="1tU5fm">
-                <ref role="3uigEE" to="wyt6:~StringBuilder" resolve="StringBuilder" />
-              </node>
-              <node concept="2ShNRf" id="59xVilizECw" role="33vP2m">
-                <node concept="1pGfFk" id="59xVilizECx" role="2ShVmc">
-=======
     <node concept="2$Z8iP" id="3mWil9boUG3" role="2$VCQN">
       <property role="TrG5h" value="nullableInstruction" />
       <node concept="312cEg" id="3mWil9boUG5" role="2ITynG">
@@ -1884,65 +1077,22 @@
               </node>
               <node concept="2ShNRf" id="3mWil9boUGi" role="33vP2m">
                 <node concept="1pGfFk" id="3mWil9boUGj" role="2ShVmc">
->>>>>>> cd269225
                   <ref role="37wK5l" to="wyt6:~StringBuilder.&lt;init&gt;()" resolve="StringBuilder" />
                 </node>
               </node>
             </node>
           </node>
-<<<<<<< HEAD
-          <node concept="3clFbF" id="59xVilizECy" role="3cqZAp">
-            <node concept="2OqwBi" id="59xVilizECz" role="3clFbG">
-              <node concept="37vLTw" id="59xVilizEC$" role="2Oq$k0" />
-              <node concept="liA8E" id="59xVilizEC_" role="2OqNvi">
-                <ref role="37wK5l" to="wyt6:~StringBuilder.append(java.lang.String):java.lang.StringBuilder" resolve="append" />
-                <node concept="Xl_RD" id="59xVilizECA" role="37wK5m">
-=======
           <node concept="3clFbF" id="3mWil9boUGk" role="3cqZAp">
             <node concept="2OqwBi" id="3mWil9boUGl" role="3clFbG">
               <node concept="37vLTw" id="3mWil9boUGm" role="2Oq$k0" />
               <node concept="liA8E" id="3mWil9boUGn" role="2OqNvi">
                 <ref role="37wK5l" to="wyt6:~StringBuilder.append(java.lang.String):java.lang.StringBuilder" resolve="append" />
                 <node concept="Xl_RD" id="3mWil9boUGo" role="37wK5m">
->>>>>>> cd269225
                   <property role="Xl_RC" value="nullable" />
                 </node>
               </node>
             </node>
           </node>
-<<<<<<< HEAD
-          <node concept="3clFbF" id="59xVilizECB" role="3cqZAp">
-            <node concept="37vLTI" id="59xVilizECC" role="3clFbG">
-              <node concept="37vLTw" id="59xVilizECD" role="37vLTx" />
-              <node concept="37vLTw" id="59xVilizECE" role="37vLTJ" />
-            </node>
-          </node>
-          <node concept="3clFbF" id="59xVilizECF" role="3cqZAp">
-            <node concept="1rXfSq" id="59xVilizECG" role="3clFbG">
-              <ref role="37wK5l" to="dau9:~Instruction.putUserObject(java.lang.Object,java.lang.Object):void" resolve="putUserObject" />
-              <node concept="Xl_RD" id="59xVilizECH" role="37wK5m">
-                <property role="Xl_RC" value="expression" />
-              </node>
-              <node concept="37vLTw" id="59xVilizECI" role="37wK5m" />
-            </node>
-          </node>
-          <node concept="3clFbF" id="59xVilizECJ" role="3cqZAp">
-            <node concept="1rXfSq" id="59xVilizECK" role="3clFbG">
-              <ref role="37wK5l" to="mu20:6L60FDzMFhQ" resolve="addParameter" />
-              <node concept="37vLTw" id="59xVilizECL" role="37wK5m" />
-            </node>
-          </node>
-          <node concept="3clFbF" id="59xVilizECM" role="3cqZAp">
-            <node concept="2OqwBi" id="59xVilizECN" role="3clFbG">
-              <node concept="37vLTw" id="59xVilizECO" role="2Oq$k0" />
-              <node concept="liA8E" id="59xVilizECP" role="2OqNvi">
-                <ref role="37wK5l" to="wyt6:~StringBuilder.append(java.lang.String):java.lang.StringBuilder" resolve="append" />
-                <node concept="3cpWs3" id="59xVilizECQ" role="37wK5m">
-                  <node concept="Xl_RD" id="59xVilizECR" role="3uHU7B">
-                    <property role="Xl_RC" value=" " />
-                  </node>
-                  <node concept="37vLTw" id="59xVilizECS" role="3uHU7w" />
-=======
           <node concept="3clFbF" id="3mWil9boUGp" role="3cqZAp">
             <node concept="37vLTI" id="3mWil9boUGq" role="3clFbG">
               <node concept="37vLTw" id="3mWil9boUGr" role="37vLTx" />
@@ -1974,50 +1124,10 @@
                     <property role="Xl_RC" value=" " />
                   </node>
                   <node concept="37vLTw" id="3mWil9boUGE" role="3uHU7w" />
->>>>>>> cd269225
-                </node>
-              </node>
-            </node>
-          </node>
-<<<<<<< HEAD
-          <node concept="3clFbF" id="59xVilizECT" role="3cqZAp">
-            <node concept="37vLTI" id="59xVilizECU" role="3clFbG">
-              <node concept="2OqwBi" id="59xVilizECV" role="37vLTx">
-                <node concept="37vLTw" id="59xVilizECW" role="2Oq$k0" />
-                <node concept="liA8E" id="59xVilizECX" role="2OqNvi">
-                  <ref role="37wK5l" to="wyt6:~StringBuilder.toString():java.lang.String" resolve="toString" />
-                </node>
-              </node>
-              <node concept="37vLTw" id="59xVilizECY" role="37vLTJ" />
-            </node>
-          </node>
-        </node>
-        <node concept="37vLTG" id="59xVilizECZ" role="3clF46">
-          <property role="TrG5h" value="expression" />
-          <node concept="3Tqbb2" id="59xVilizED0" role="1tU5fm" />
-        </node>
-      </node>
-      <node concept="3clFb_" id="59xVilizED1" role="2ITynG">
-        <property role="TrG5h" value="commandPresentation" />
-        <node concept="17QB3L" id="59xVilizED2" role="3clF45" />
-        <node concept="3clFbS" id="59xVilizED3" role="3clF47">
-          <node concept="3clFbF" id="59xVilizED4" role="3cqZAp">
-            <node concept="37vLTw" id="59xVilizED5" role="3clFbG" />
-          </node>
-        </node>
-        <node concept="3Tm1VV" id="59xVilizED6" role="1B3o_S" />
-        <node concept="2AHcQZ" id="59xVilizED7" role="2AJF6D">
-          <ref role="2AI5Lk" to="wyt6:~Override" resolve="Override" />
-        </node>
-      </node>
-      <node concept="3clFb_" id="59xVilizED8" role="2ITynG">
-        <property role="TrG5h" value="getexpression" />
-        <node concept="3Tqbb2" id="59xVilizED9" role="3clF45" />
-        <node concept="3Tm1VV" id="59xVilizEDa" role="1B3o_S" />
-        <node concept="3clFbS" id="59xVilizEDb" role="3clF47">
-          <node concept="3cpWs6" id="59xVilizEDc" role="3cqZAp">
-            <node concept="37vLTw" id="59xVilizEDd" role="3cqZAk" />
-=======
+                </node>
+              </node>
+            </node>
+          </node>
           <node concept="3clFbF" id="3mWil9boUGF" role="3cqZAp">
             <node concept="37vLTI" id="3mWil9boUGG" role="3clFbG">
               <node concept="2OqwBi" id="3mWil9boUGH" role="37vLTx">
@@ -2055,26 +1165,11 @@
         <node concept="3clFbS" id="3mWil9boUGX" role="3clF47">
           <node concept="3cpWs6" id="3mWil9boUGY" role="3cqZAp">
             <node concept="37vLTw" id="3mWil9boUGZ" role="3cqZAk" />
->>>>>>> cd269225
           </node>
         </node>
       </node>
     </node>
   </node>
-<<<<<<< HEAD
-  <node concept="2$UQVi" id="59xVilizEFd">
-    <ref role="2$VUEs" to="ty9a:5vxy$fN7dY7" resolve="exportedInstructionClass" />
-    <node concept="2$$0lk" id="59xVilizEFe" role="2$$55j">
-      <property role="2$$0lg" value="jetbrains.mps.baseLanguage.dataFlow" />
-    </node>
-    <node concept="2$VJBW" id="59xVilizEFf" role="2$VCQS">
-      <property role="2$VJBR" value="6868777471677432053" />
-      <node concept="2x4n5u" id="59xVilizEFg" role="3iCydw">
-        <property role="2x4mPI" value="Instruction" />
-        <property role="2x4o5l" value="false" />
-        <property role="2x4n5l" value="1ea93zotjudmy" />
-        <node concept="2V$Bhx" id="59xVilizEFh" role="2x4n5j">
-=======
   <node concept="2$UQVi" id="3mWil9boUJS">
     <ref role="2$VUEs" to="ty9a:5vxy$fN7dY7" resolve="exportedInstructionClass" />
     <node concept="2$$0lk" id="3mWil9boUJY" role="2$$55j">
@@ -2087,21 +1182,11 @@
         <property role="2x4o5l" value="false" />
         <property role="2x4n5l" value="1ea93zotjudmy" />
         <node concept="2V$Bhx" id="3mWil9boUK2" role="2x4n5j">
->>>>>>> cd269225
           <property role="2V$B1T" value="97a52717-898f-4598-8150-573d9fd03868" />
           <property role="2V$B1Q" value="jetbrains.mps.lang.dataFlow.analyzers" />
         </node>
       </node>
     </node>
-<<<<<<< HEAD
-    <node concept="2$VJBW" id="59xVilizEFi" role="2$VCQQ">
-      <property role="2$VJBR" value="5936286528405678678" />
-      <node concept="2x4n5u" id="59xVilizEFj" role="3iCydw">
-        <property role="2x4mPI" value="ClassConcept" />
-        <property role="2x4o5l" value="false" />
-        <property role="2x4n5l" value="dmt83l9i" />
-        <node concept="2V$Bhx" id="59xVilizEFk" role="2x4n5j">
-=======
     <node concept="2$VJBW" id="3mWil9boUK3" role="2$VCQQ">
       <property role="2$VJBR" value="3872050397432752978" />
       <node concept="2x4n5u" id="3mWil9boUK4" role="3iCydw">
@@ -2109,38 +1194,11 @@
         <property role="2x4o5l" value="false" />
         <property role="2x4n5l" value="dmt83l9i" />
         <node concept="2V$Bhx" id="3mWil9boUK5" role="2x4n5j">
->>>>>>> cd269225
           <property role="2V$B1T" value="f3061a53-9226-4cc5-a443-f952ceaf5816" />
           <property role="2V$B1Q" value="jetbrains.mps.baseLanguage" />
         </node>
       </node>
     </node>
-<<<<<<< HEAD
-    <node concept="2$Z8iP" id="59xVilizEEh" role="2$VCQN">
-      <property role="TrG5h" value="nullInstruction" />
-      <node concept="312cEg" id="59xVilizEEi" role="2ITynG">
-        <property role="TrG5h" value="myexpression" />
-        <node concept="3Tm6S6" id="59xVilizEEj" role="1B3o_S" />
-        <node concept="3Tqbb2" id="59xVilizEEk" role="1tU5fm" />
-      </node>
-      <node concept="312cEg" id="59xVilizEEl" role="2ITynG">
-        <property role="TrG5h" value="myPresentation" />
-        <node concept="3Tm6S6" id="59xVilizEEm" role="1B3o_S" />
-        <node concept="17QB3L" id="59xVilizEEn" role="1tU5fm" />
-      </node>
-      <node concept="3clFbW" id="59xVilizEEo" role="2ITynG">
-        <node concept="3cqZAl" id="59xVilizEEp" role="3clF45" />
-        <node concept="3Tm1VV" id="59xVilizEEq" role="1B3o_S" />
-        <node concept="3clFbS" id="59xVilizEEr" role="3clF47">
-          <node concept="3cpWs8" id="59xVilizEEs" role="3cqZAp">
-            <node concept="3cpWsn" id="59xVilizEEt" role="3cpWs9">
-              <property role="TrG5h" value="sb" />
-              <node concept="3uibUv" id="59xVilizEEu" role="1tU5fm">
-                <ref role="3uigEE" to="wyt6:~StringBuilder" resolve="StringBuilder" />
-              </node>
-              <node concept="2ShNRf" id="59xVilizEEv" role="33vP2m">
-                <node concept="1pGfFk" id="59xVilizEEw" role="2ShVmc">
-=======
     <node concept="2$Z8iP" id="3mWil9boUIM" role="2$VCQN">
       <property role="TrG5h" value="nullInstruction" />
       <node concept="312cEg" id="3mWil9boUIQ" role="2ITynG">
@@ -2165,65 +1223,22 @@
               </node>
               <node concept="2ShNRf" id="3mWil9boUJ4" role="33vP2m">
                 <node concept="1pGfFk" id="3mWil9boUJ5" role="2ShVmc">
->>>>>>> cd269225
                   <ref role="37wK5l" to="wyt6:~StringBuilder.&lt;init&gt;()" resolve="StringBuilder" />
                 </node>
               </node>
             </node>
           </node>
-<<<<<<< HEAD
-          <node concept="3clFbF" id="59xVilizEEx" role="3cqZAp">
-            <node concept="2OqwBi" id="59xVilizEEy" role="3clFbG">
-              <node concept="37vLTw" id="59xVilizEEz" role="2Oq$k0" />
-              <node concept="liA8E" id="59xVilizEE$" role="2OqNvi">
-                <ref role="37wK5l" to="wyt6:~StringBuilder.append(java.lang.String):java.lang.StringBuilder" resolve="append" />
-                <node concept="Xl_RD" id="59xVilizEE_" role="37wK5m">
-=======
           <node concept="3clFbF" id="3mWil9boUJ6" role="3cqZAp">
             <node concept="2OqwBi" id="3mWil9boUJ7" role="3clFbG">
               <node concept="37vLTw" id="3mWil9boUJ8" role="2Oq$k0" />
               <node concept="liA8E" id="3mWil9boUJ9" role="2OqNvi">
                 <ref role="37wK5l" to="wyt6:~StringBuilder.append(java.lang.String):java.lang.StringBuilder" resolve="append" />
                 <node concept="Xl_RD" id="3mWil9boUJa" role="37wK5m">
->>>>>>> cd269225
                   <property role="Xl_RC" value="null" />
                 </node>
               </node>
             </node>
           </node>
-<<<<<<< HEAD
-          <node concept="3clFbF" id="59xVilizEEA" role="3cqZAp">
-            <node concept="37vLTI" id="59xVilizEEB" role="3clFbG">
-              <node concept="37vLTw" id="59xVilizEEC" role="37vLTx" />
-              <node concept="37vLTw" id="59xVilizEED" role="37vLTJ" />
-            </node>
-          </node>
-          <node concept="3clFbF" id="59xVilizEEE" role="3cqZAp">
-            <node concept="1rXfSq" id="59xVilizEEF" role="3clFbG">
-              <ref role="37wK5l" to="dau9:~Instruction.putUserObject(java.lang.Object,java.lang.Object):void" resolve="putUserObject" />
-              <node concept="Xl_RD" id="59xVilizEEG" role="37wK5m">
-                <property role="Xl_RC" value="expression" />
-              </node>
-              <node concept="37vLTw" id="59xVilizEEH" role="37wK5m" />
-            </node>
-          </node>
-          <node concept="3clFbF" id="59xVilizEEI" role="3cqZAp">
-            <node concept="1rXfSq" id="59xVilizEEJ" role="3clFbG">
-              <ref role="37wK5l" to="mu20:6L60FDzMFhQ" resolve="addParameter" />
-              <node concept="37vLTw" id="59xVilizEEK" role="37wK5m" />
-            </node>
-          </node>
-          <node concept="3clFbF" id="59xVilizEEL" role="3cqZAp">
-            <node concept="2OqwBi" id="59xVilizEEM" role="3clFbG">
-              <node concept="37vLTw" id="59xVilizEEN" role="2Oq$k0" />
-              <node concept="liA8E" id="59xVilizEEO" role="2OqNvi">
-                <ref role="37wK5l" to="wyt6:~StringBuilder.append(java.lang.String):java.lang.StringBuilder" resolve="append" />
-                <node concept="3cpWs3" id="59xVilizEEP" role="37wK5m">
-                  <node concept="Xl_RD" id="59xVilizEEQ" role="3uHU7B">
-                    <property role="Xl_RC" value=" " />
-                  </node>
-                  <node concept="37vLTw" id="59xVilizEER" role="3uHU7w" />
-=======
           <node concept="3clFbF" id="3mWil9boUJb" role="3cqZAp">
             <node concept="37vLTI" id="3mWil9boUJc" role="3clFbG">
               <node concept="37vLTw" id="3mWil9boUJd" role="37vLTx" />
@@ -2255,50 +1270,10 @@
                     <property role="Xl_RC" value=" " />
                   </node>
                   <node concept="37vLTw" id="3mWil9boUJs" role="3uHU7w" />
->>>>>>> cd269225
-                </node>
-              </node>
-            </node>
-          </node>
-<<<<<<< HEAD
-          <node concept="3clFbF" id="59xVilizEES" role="3cqZAp">
-            <node concept="37vLTI" id="59xVilizEET" role="3clFbG">
-              <node concept="2OqwBi" id="59xVilizEEU" role="37vLTx">
-                <node concept="37vLTw" id="59xVilizEEV" role="2Oq$k0" />
-                <node concept="liA8E" id="59xVilizEEW" role="2OqNvi">
-                  <ref role="37wK5l" to="wyt6:~StringBuilder.toString():java.lang.String" resolve="toString" />
-                </node>
-              </node>
-              <node concept="37vLTw" id="59xVilizEEX" role="37vLTJ" />
-            </node>
-          </node>
-        </node>
-        <node concept="37vLTG" id="59xVilizEEY" role="3clF46">
-          <property role="TrG5h" value="expression" />
-          <node concept="3Tqbb2" id="59xVilizEEZ" role="1tU5fm" />
-        </node>
-      </node>
-      <node concept="3clFb_" id="59xVilizEF0" role="2ITynG">
-        <property role="TrG5h" value="commandPresentation" />
-        <node concept="17QB3L" id="59xVilizEF1" role="3clF45" />
-        <node concept="3clFbS" id="59xVilizEF2" role="3clF47">
-          <node concept="3clFbF" id="59xVilizEF3" role="3cqZAp">
-            <node concept="37vLTw" id="59xVilizEF4" role="3clFbG" />
-          </node>
-        </node>
-        <node concept="3Tm1VV" id="59xVilizEF5" role="1B3o_S" />
-        <node concept="2AHcQZ" id="59xVilizEF6" role="2AJF6D">
-          <ref role="2AI5Lk" to="wyt6:~Override" resolve="Override" />
-        </node>
-      </node>
-      <node concept="3clFb_" id="59xVilizEF7" role="2ITynG">
-        <property role="TrG5h" value="getexpression" />
-        <node concept="3Tqbb2" id="59xVilizEF8" role="3clF45" />
-        <node concept="3Tm1VV" id="59xVilizEF9" role="1B3o_S" />
-        <node concept="3clFbS" id="59xVilizEFa" role="3clF47">
-          <node concept="3cpWs6" id="59xVilizEFb" role="3cqZAp">
-            <node concept="37vLTw" id="59xVilizEFc" role="3cqZAk" />
-=======
+                </node>
+              </node>
+            </node>
+          </node>
           <node concept="3clFbF" id="3mWil9boUJt" role="3cqZAp">
             <node concept="37vLTI" id="3mWil9boUJu" role="3clFbG">
               <node concept="2OqwBi" id="3mWil9boUJv" role="37vLTx">
@@ -2336,7 +1311,6 @@
         <node concept="3clFbS" id="3mWil9boUJJ" role="3clF47">
           <node concept="3cpWs6" id="3mWil9boUJK" role="3cqZAp">
             <node concept="37vLTw" id="3mWil9boUJL" role="3cqZAk" />
->>>>>>> cd269225
           </node>
         </node>
       </node>
