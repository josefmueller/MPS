<?xml version="1.0" encoding="UTF-8"?>
<<<<<<< HEAD
<model ref="r:9ef62bc9-bb33-4528-be7a-047c9c570167(jetbrains.mps.baseLanguage.dataFlow)">
=======
<model ref="r:fd962bdb-0fde-41da-96cf-8ae949b12ff3(jetbrains.mps.baseLanguage.dataFlow)">
>>>>>>> ad6eeaf0
  <persistence version="9" />
  <languages />
  <imports>
    <import index="mu20" ref="r:fc94574f-a075-45e6-9927-48e7e87153e6(jetbrains.mps.analyzers.runtime.framework)" implicit="true" />
    <import index="tpee" ref="r:00000000-0000-4000-0000-011c895902ca(jetbrains.mps.baseLanguage.structure)" implicit="true" />
    <import index="ty9a" ref="r:a906d1cd-0886-4e6d-bb7e-484119b7a54f(jetbrains.mps.lang.dataFlow.analyzers.generator.template.main@generator)" implicit="true" />
    <import index="e2lb" ref="6354ebe7-c22a-4a0f-ac54-50b52ab9b065/f:java_stub#6354ebe7-c22a-4a0f-ac54-50b52ab9b065#java.lang(JDK/java.lang@java_stub)" implicit="true" />
    <import index="qnq2" ref="6ed54515-acc8-4d1e-a16c-9fd6cfe951ea/f:java_stub#6ed54515-acc8-4d1e-a16c-9fd6cfe951ea#jetbrains.mps.lang.dataFlow(MPS.Core/jetbrains.mps.lang.dataFlow@java_stub)" implicit="true" />
    <import index="k7g3" ref="6354ebe7-c22a-4a0f-ac54-50b52ab9b065/f:java_stub#6354ebe7-c22a-4a0f-ac54-50b52ab9b065#java.util(JDK/java.util@java_stub)" implicit="true" />
    <import index="flgp" ref="6ed54515-acc8-4d1e-a16c-9fd6cfe951ea/f:java_stub#6ed54515-acc8-4d1e-a16c-9fd6cfe951ea#jetbrains.mps.lang.dataFlow.framework.instructions(MPS.Core/jetbrains.mps.lang.dataFlow.framework.instructions@java_stub)" implicit="true" />
    <import index="hxuy" ref="6ed54515-acc8-4d1e-a16c-9fd6cfe951ea/f:java_stub#6ed54515-acc8-4d1e-a16c-9fd6cfe951ea#jetbrains.mps.lang.dataFlow.framework(MPS.Core/jetbrains.mps.lang.dataFlow.framework@java_stub)" implicit="true" />
  </imports>
  <registry>
    <language id="97a52717-898f-4598-8150-573d9fd03868" name="jetbrains.mps.lang.dataFlow.analyzers">
      <concept id="6332494575505837814" name="jetbrains.mps.lang.dataFlow.analyzers.structure.InstructionClassKeeper" flags="ng" index="2$Z8iP">
        <child id="4445029770711387882" name="member" index="2ITynG" />
      </concept>
      <concept id="4746038179140566725" name="jetbrains.mps.lang.dataFlow.analyzers.structure.AnalyzerMergeParameterInput" flags="nn" index="1fK2Th" />
      <concept id="4746038179140588756" name="jetbrains.mps.lang.dataFlow.analyzers.structure.AnalyzerFunParameterInput" flags="nn" index="1fK8h0" />
      <concept id="4746038179140588754" name="jetbrains.mps.lang.dataFlow.analyzers.structure.AnalyzerFunParameterProgramState" flags="nn" index="1fK8h6" />
      <concept id="1417545764634752447" name="jetbrains.mps.lang.dataFlow.analyzers.structure.AnalyzerRunnerClassKeeper" flags="ng" index="3qhtvz">
        <child id="4445029770708541867" name="member" index="2IGoEH" />
      </concept>
    </language>
    <language id="f3061a53-9226-4cc5-a443-f952ceaf5816" name="jetbrains.mps.baseLanguage">
      <concept id="1215693861676" name="jetbrains.mps.baseLanguage.structure.BaseAssignmentExpression" flags="nn" index="d038R">
        <child id="1068498886297" name="rValue" index="37vLTx" />
        <child id="1068498886295" name="lValue" index="37vLTJ" />
      </concept>
      <concept id="1202948039474" name="jetbrains.mps.baseLanguage.structure.InstanceMethodCallOperation" flags="nn" index="liA8E" />
      <concept id="1188207840427" name="jetbrains.mps.baseLanguage.structure.AnnotationInstance" flags="nn" index="2AHcQZ">
        <reference id="1188208074048" name="annotation" index="2AI5Lk" />
      </concept>
      <concept id="1188208481402" name="jetbrains.mps.baseLanguage.structure.HasAnnotation" flags="ng" index="2AJDlI">
        <child id="1188208488637" name="annotation" index="2AJF6D" />
      </concept>
      <concept id="1154032098014" name="jetbrains.mps.baseLanguage.structure.AbstractLoopStatement" flags="nn" index="2LF5Ji">
        <child id="1154032183016" name="body" index="2LFqv$" />
      </concept>
      <concept id="1197027756228" name="jetbrains.mps.baseLanguage.structure.DotExpression" flags="nn" index="2OqwBi">
        <child id="1197027771414" name="operand" index="2Oq$k0" />
        <child id="1197027833540" name="operation" index="2OqNvi" />
      </concept>
      <concept id="1083260308424" name="jetbrains.mps.baseLanguage.structure.EnumConstantReference" flags="nn" index="Rm8GO">
        <reference id="1083260308426" name="enumConstantDeclaration" index="Rm8GQ" />
        <reference id="1144432896254" name="enumClass" index="1Px2BO" />
      </concept>
      <concept id="1145552977093" name="jetbrains.mps.baseLanguage.structure.GenericNewExpression" flags="nn" index="2ShNRf">
        <child id="1145553007750" name="creator" index="2ShVmc" />
      </concept>
      <concept id="1070475587102" name="jetbrains.mps.baseLanguage.structure.SuperConstructorInvocation" flags="nn" index="XkiVB" />
      <concept id="1070475926800" name="jetbrains.mps.baseLanguage.structure.StringLiteral" flags="nn" index="Xl_RD">
        <property id="1070475926801" name="value" index="Xl_RC" />
      </concept>
      <concept id="1081236700938" name="jetbrains.mps.baseLanguage.structure.StaticMethodDeclaration" flags="ig" index="2YIFZL" />
      <concept id="1081236700937" name="jetbrains.mps.baseLanguage.structure.StaticMethodCall" flags="nn" index="2YIFZM">
        <reference id="1144433194310" name="classConcept" index="1Pybhc" />
      </concept>
      <concept id="1081256982272" name="jetbrains.mps.baseLanguage.structure.InstanceOfExpression" flags="nn" index="2ZW3vV">
        <child id="1081256993305" name="classType" index="2ZW6by" />
        <child id="1081256993304" name="leftExpression" index="2ZW6bz" />
      </concept>
      <concept id="1070534058343" name="jetbrains.mps.baseLanguage.structure.NullLiteral" flags="nn" index="10Nm6u" />
      <concept id="1070534934090" name="jetbrains.mps.baseLanguage.structure.CastExpression" flags="nn" index="10QFUN">
        <child id="1070534934091" name="type" index="10QFUM" />
        <child id="1070534934092" name="expression" index="10QFUP" />
      </concept>
      <concept id="1068390468200" name="jetbrains.mps.baseLanguage.structure.FieldDeclaration" flags="ig" index="312cEg" />
      <concept id="1068390468198" name="jetbrains.mps.baseLanguage.structure.ClassConcept" flags="ig" index="312cEu">
        <child id="1095933932569" name="implementedInterface" index="EKbjA" />
      </concept>
      <concept id="1068431474542" name="jetbrains.mps.baseLanguage.structure.VariableDeclaration" flags="ng" index="33uBYm">
        <child id="1068431790190" name="initializer" index="33vP2m" />
      </concept>
      <concept id="1068498886296" name="jetbrains.mps.baseLanguage.structure.VariableReference" flags="nn" index="37vLTw">
        <reference id="1068581517664" name="variableDeclaration" index="3cqZAo" />
      </concept>
      <concept id="1068498886292" name="jetbrains.mps.baseLanguage.structure.ParameterDeclaration" flags="ir" index="37vLTG" />
      <concept id="1068498886294" name="jetbrains.mps.baseLanguage.structure.AssignmentExpression" flags="nn" index="37vLTI" />
      <concept id="1225271177708" name="jetbrains.mps.baseLanguage.structure.StringType" flags="in" index="17QB3L" />
      <concept id="4972933694980447171" name="jetbrains.mps.baseLanguage.structure.BaseVariableDeclaration" flags="ng" index="19Szcq">
        <child id="5680397130376446158" name="type" index="1tU5fm" />
      </concept>
      <concept id="1068580123132" name="jetbrains.mps.baseLanguage.structure.BaseMethodDeclaration" flags="ng" index="3clF44">
        <property id="4276006055363816570" name="isSynchronized" index="od$2w" />
        <property id="1181808852946" name="isFinal" index="DiZV1" />
        <child id="1068580123133" name="returnType" index="3clF45" />
        <child id="1068580123134" name="parameter" index="3clF46" />
        <child id="1068580123135" name="body" index="3clF47" />
      </concept>
      <concept id="1068580123165" name="jetbrains.mps.baseLanguage.structure.InstanceMethodDeclaration" flags="ig" index="3clFb_" />
      <concept id="1068580123152" name="jetbrains.mps.baseLanguage.structure.EqualsExpression" flags="nn" index="3clFbC" />
      <concept id="1068580123155" name="jetbrains.mps.baseLanguage.structure.ExpressionStatement" flags="nn" index="3clFbF">
        <child id="1068580123156" name="expression" index="3clFbG" />
      </concept>
      <concept id="1068580123159" name="jetbrains.mps.baseLanguage.structure.IfStatement" flags="nn" index="3clFbJ">
        <child id="1068580123160" name="condition" index="3clFbw" />
        <child id="1068580123161" name="ifTrue" index="3clFbx" />
      </concept>
      <concept id="1068580123136" name="jetbrains.mps.baseLanguage.structure.StatementList" flags="sn" stub="5293379017992965193" index="3clFbS">
        <child id="1068581517665" name="statement" index="3cqZAp" />
      </concept>
      <concept id="1068580123140" name="jetbrains.mps.baseLanguage.structure.ConstructorDeclaration" flags="ig" index="3clFbW" />
      <concept id="1068581242875" name="jetbrains.mps.baseLanguage.structure.PlusExpression" flags="nn" index="3cpWs3" />
      <concept id="1068581242878" name="jetbrains.mps.baseLanguage.structure.ReturnStatement" flags="nn" index="3cpWs6">
        <child id="1068581517676" name="expression" index="3cqZAk" />
      </concept>
      <concept id="1068581242864" name="jetbrains.mps.baseLanguage.structure.LocalVariableDeclarationStatement" flags="nn" index="3cpWs8">
        <child id="1068581242865" name="localVariableDeclaration" index="3cpWs9" />
      </concept>
      <concept id="1068581242863" name="jetbrains.mps.baseLanguage.structure.LocalVariableDeclaration" flags="nr" index="3cpWsn" />
      <concept id="1068581517677" name="jetbrains.mps.baseLanguage.structure.VoidType" flags="in" index="3cqZAl" />
      <concept id="1079359253375" name="jetbrains.mps.baseLanguage.structure.ParenthesizedExpression" flags="nn" index="1eOMI4">
        <child id="1079359253376" name="expression" index="1eOMHV" />
      </concept>
      <concept id="1204053956946" name="jetbrains.mps.baseLanguage.structure.IMethodCall" flags="ng" index="1ndlxa">
        <reference id="1068499141037" name="baseMethodDeclaration" index="37wK5l" />
        <child id="1068499141038" name="actualArgument" index="37wK5m" />
      </concept>
      <concept id="1212685548494" name="jetbrains.mps.baseLanguage.structure.ClassCreator" flags="nn" index="1pGfFk">
        <child id="1212687122400" name="typeParameter" index="1pMfVU" />
      </concept>
      <concept id="1107461130800" name="jetbrains.mps.baseLanguage.structure.Classifier" flags="ng" index="3pOWGL">
        <child id="5375687026011219971" name="member" index="jymVt" unordered="true" />
      </concept>
      <concept id="7812454656619025416" name="jetbrains.mps.baseLanguage.structure.MethodDeclaration" flags="ng" index="1rXfSm">
        <property id="8355037393041754995" name="isNative" index="2aFKle" />
      </concept>
      <concept id="7812454656619025412" name="jetbrains.mps.baseLanguage.structure.LocalMethodCall" flags="nn" index="1rXfSq" />
      <concept id="1107535904670" name="jetbrains.mps.baseLanguage.structure.ClassifierType" flags="in" index="3uibUv">
        <reference id="1107535924139" name="classifier" index="3uigEE" />
        <child id="1109201940907" name="parameter" index="11_B2D" />
      </concept>
      <concept id="1081773326031" name="jetbrains.mps.baseLanguage.structure.BinaryOperation" flags="nn" index="3uHJSO">
        <child id="1081773367579" name="rightExpression" index="3uHU7w" />
        <child id="1081773367580" name="leftExpression" index="3uHU7B" />
      </concept>
      <concept id="1073239437375" name="jetbrains.mps.baseLanguage.structure.NotEqualsExpression" flags="nn" index="3y3z36" />
      <concept id="1178549954367" name="jetbrains.mps.baseLanguage.structure.IVisible" flags="ng" index="1B3ioH">
        <child id="1178549979242" name="visibility" index="1B3o_S" />
      </concept>
      <concept id="1144226303539" name="jetbrains.mps.baseLanguage.structure.ForeachStatement" flags="nn" index="1DcWWT">
        <child id="1144226360166" name="iterable" index="1DdaDG" />
      </concept>
      <concept id="1144230876926" name="jetbrains.mps.baseLanguage.structure.AbstractForStatement" flags="nn" index="1DupvO">
        <child id="1144230900587" name="variable" index="1Duv9x" />
      </concept>
      <concept id="1146644602865" name="jetbrains.mps.baseLanguage.structure.PublicVisibility" flags="nn" index="3Tm1VV" />
      <concept id="1146644623116" name="jetbrains.mps.baseLanguage.structure.PrivateVisibility" flags="nn" index="3Tm6S6" />
    </language>
    <language id="b401a680-8325-4110-8fd3-84331ff25bef" name="jetbrains.mps.lang.generator">
      <concept id="9032177546942789835" name="jetbrains.mps.lang.generator.structure.TrivialModelId" flags="ng" index="2$$0lk">
        <property id="9032177546942789839" name="modelName" index="2$$0lg" />
      </concept>
      <concept id="9032177546941420365" name="jetbrains.mps.lang.generator.structure.ExportEntry" flags="ng" index="2$UQVi">
        <reference id="9032177546941634307" name="label" index="2$VUEs" />
        <child id="9032177546942803148" name="outputModel" index="2$$55j" />
        <child id="9032177546941575212" name="dataKeeper" index="2$VCQN" />
        <child id="9032177546941575209" name="outputNode" index="2$VCQQ" />
        <child id="9032177546941575207" name="inputNode" index="2$VCQS" />
      </concept>
      <concept id="9032177546941580387" name="jetbrains.mps.lang.generator.structure.TrivialNodeId" flags="ng" index="2$VJBW">
        <property id="9032177546941580392" name="nodeId" index="2$VJBR" />
        <property id="9032177546941580390" name="conceptId" index="2$VJBT" />
      </concept>
    </language>
    <language id="7866978e-a0f0-4cc7-81bc-4d213d9375e1" name="jetbrains.mps.lang.smodel">
      <concept id="1177026924588" name="jetbrains.mps.lang.smodel.structure.RefConcept_Reference" flags="nn" index="chp4Y">
        <reference id="1177026940964" name="conceptDeclaration" index="cht4Q" />
      </concept>
      <concept id="1139621453865" name="jetbrains.mps.lang.smodel.structure.Node_IsInstanceOfOperation" flags="nn" index="1mIQ4w">
        <child id="1177027386292" name="conceptArgument" index="cj9EA" />
      </concept>
      <concept id="1140137987495" name="jetbrains.mps.lang.smodel.structure.SNodeTypeCastExpression" flags="nn" index="1PxgMI">
        <reference id="1140138128738" name="concept" index="1PxNhF" />
        <child id="1140138123956" name="leftExpression" index="1PxMeX" />
      </concept>
      <concept id="1138055754698" name="jetbrains.mps.lang.smodel.structure.SNodeType" flags="in" index="3Tqbb2">
        <reference id="1138405853777" name="concept" index="ehGHo" />
      </concept>
      <concept id="1138056143562" name="jetbrains.mps.lang.smodel.structure.SLinkAccess" flags="nn" index="3TrEf2">
        <reference id="1138056516764" name="link" index="3Tt5mk" />
      </concept>
    </language>
    <language id="ceab5195-25ea-4f22-9b92-103b95ca8c0c" name="jetbrains.mps.lang.core">
      <concept id="1169194658468" name="jetbrains.mps.lang.core.structure.INamedConcept" flags="ng" index="TrEIO">
        <property id="1169194664001" name="name" index="TrG5h" />
      </concept>
    </language>
  </registry>
<<<<<<< HEAD
  <node concept="2$UQVi" id="6zWdVBhU_tM">
    <ref role="2$VUEs" to="ty9a:1eG8_N9UuQ_" resolve="exportedAnalyzerClass" />
    <node concept="2$$0lk" id="6zWdVBhU_tN" role="2$$55j">
      <property role="2$$0lg" value="jetbrains.mps.baseLanguage.dataFlow" />
    </node>
    <node concept="2$VJBW" id="6zWdVBhU_tO" role="2$VCQS">
      <property role="2$VJBT" value="jetbrains.mps.lang.dataFlow.analyzers.structure.Analyzer" />
      <property role="2$VJBR" value="6868777471677432036" />
    </node>
    <node concept="2$VJBW" id="6zWdVBhU_tP" role="2$VCQQ">
      <property role="2$VJBT" value="jetbrains.mps.baseLanguage.structure.ClassConcept" />
      <property role="2$VJBR" value="7564982745305863386" />
    </node>
    <node concept="3qhtvz" id="6zWdVBhU_oN" role="2$VCQN">
      <property role="TrG5h" value="NullableAnalyzerRunner" />
      <node concept="312cEg" id="6zWdVBhU_oO" role="2IGoEH">
        <property role="TrG5h" value="myNode" />
        <node concept="3Tm6S6" id="6zWdVBhU_oP" role="1B3o_S" />
        <node concept="3Tqbb2" id="6zWdVBhU_oQ" role="1tU5fm" />
      </node>
      <node concept="3clFbW" id="6zWdVBhU_oR" role="2IGoEH">
        <node concept="3cqZAl" id="6zWdVBhU_oS" role="3clF45" />
        <node concept="3Tm1VV" id="6zWdVBhU_oT" role="1B3o_S" />
        <node concept="3clFbS" id="6zWdVBhU_oU" role="3clF47">
          <node concept="XkiVB" id="6zWdVBhU_oV" role="3cqZAp">
            <ref role="37wK5l" to="mu20:9V7Nft_x9M" resolve="CustomAnalyzerRunner" />
            <node concept="10Nm6u" id="6zWdVBhU_oW" role="37wK5m" />
            <node concept="10Nm6u" id="6zWdVBhU_oX" role="37wK5m" />
          </node>
          <node concept="3clFbF" id="6zWdVBhU_oY" role="3cqZAp">
            <node concept="37vLTI" id="6zWdVBhU_oZ" role="3clFbG">
              <node concept="37vLTw" id="6zWdVBhU_p0" role="37vLTx" />
              <node concept="37vLTw" id="6zWdVBhU_p1" role="37vLTJ" />
            </node>
          </node>
          <node concept="3clFbF" id="6zWdVBhU_p2" role="3cqZAp">
            <node concept="37vLTI" id="6zWdVBhU_p3" role="3clFbG">
              <node concept="37vLTw" id="6zWdVBhU_p4" role="37vLTJ">
                <ref role="3cqZAo" to="hxuy:~AnalyzerRunner.myAnalyzer" resolve="myAnalyzer" />
              </node>
              <node concept="2ShNRf" id="6zWdVBhU_p5" role="37vLTx">
                <node concept="1pGfFk" id="6zWdVBhU_p6" role="2ShVmc" />
              </node>
            </node>
          </node>
          <node concept="3clFbF" id="6zWdVBhU_p7" role="3cqZAp">
            <node concept="37vLTI" id="6zWdVBhU_p8" role="3clFbG">
              <node concept="37vLTw" id="6zWdVBhU_p9" role="37vLTJ">
                <ref role="3cqZAo" to="hxuy:~AnalyzerRunner.myProgram" resolve="myProgram" />
              </node>
              <node concept="2OqwBi" id="6zWdVBhU_pa" role="37vLTx">
                <node concept="2ShNRf" id="6zWdVBhU_pb" role="2Oq$k0">
                  <node concept="1pGfFk" id="6zWdVBhU_pc" role="2ShVmc">
                    <ref role="37wK5l" to="qnq2:~MPSProgramBuilder.&lt;init&gt;(jetbrains.mps.lang.dataFlow.DataFlowManager)" resolve="MPSProgramBuilder" />
                    <node concept="2YIFZM" id="6zWdVBhU_pd" role="37wK5m">
=======
  <node concept="2$UQVi" id="qoWhm3QNrg">
    <ref role="2$VUEs" to="ty9a:1eG8_N9UuQ_" resolve="exportedAnalyzerClass" />
    <node concept="2$$0lk" id="qoWhm3QNux" role="2$$55j">
      <property role="2$$0lg" value="jetbrains.mps.baseLanguage.dataFlow" />
    </node>
    <node concept="2$VJBW" id="qoWhm3QNx8" role="2$VCQS">
      <property role="2$VJBT" value="jetbrains.mps.lang.dataFlow.analyzers.structure.Analyzer" />
      <property role="2$VJBR" value="6868777471677432036" />
    </node>
    <node concept="2$VJBW" id="qoWhm3QNxm" role="2$VCQQ">
      <property role="2$VJBT" value="jetbrains.mps.baseLanguage.structure.ClassConcept" />
      <property role="2$VJBR" value="475394835396375042" />
    </node>
    <node concept="3qhtvz" id="qoWhm3QNjz" role="2$VCQN">
      <property role="TrG5h" value="NullableAnalyzerRunner" />
      <node concept="312cEg" id="qoWhm3QNl_" role="2IGoEH">
        <property role="TrG5h" value="myNode" />
        <node concept="3Tm6S6" id="qoWhm3QNlA" role="1B3o_S" />
        <node concept="3Tqbb2" id="qoWhm3QNlB" role="1tU5fm" />
      </node>
      <node concept="3clFbW" id="qoWhm3QNlJ" role="2IGoEH">
        <node concept="3cqZAl" id="qoWhm3QNlK" role="3clF45" />
        <node concept="3Tm1VV" id="qoWhm3QNlL" role="1B3o_S" />
        <node concept="3clFbS" id="qoWhm3QNlM" role="3clF47">
          <node concept="XkiVB" id="qoWhm3QNlN" role="3cqZAp">
            <ref role="37wK5l" to="mu20:9V7Nft_x9M" resolve="CustomAnalyzerRunner" />
            <node concept="10Nm6u" id="qoWhm3QNlO" role="37wK5m" />
            <node concept="10Nm6u" id="qoWhm3QNlP" role="37wK5m" />
          </node>
          <node concept="3clFbF" id="qoWhm3QNlQ" role="3cqZAp">
            <node concept="37vLTI" id="qoWhm3QNlR" role="3clFbG">
              <node concept="37vLTw" id="qoWhm3QNlS" role="37vLTx" />
              <node concept="37vLTw" id="qoWhm3QNlT" role="37vLTJ" />
            </node>
          </node>
          <node concept="3clFbF" id="qoWhm3QNlU" role="3cqZAp">
            <node concept="37vLTI" id="qoWhm3QNlV" role="3clFbG">
              <node concept="37vLTw" id="qoWhm3QNlX" role="37vLTJ">
                <ref role="3cqZAo" to="hxuy:~AnalyzerRunner.myAnalyzer" resolve="myAnalyzer" />
              </node>
              <node concept="2ShNRf" id="qoWhm3QNlY" role="37vLTx">
                <node concept="1pGfFk" id="qoWhm3QNlZ" role="2ShVmc" />
              </node>
            </node>
          </node>
          <node concept="3clFbF" id="qoWhm3QNm0" role="3cqZAp">
            <node concept="37vLTI" id="qoWhm3QNm1" role="3clFbG">
              <node concept="37vLTw" id="qoWhm3QNm2" role="37vLTJ">
                <ref role="3cqZAo" to="hxuy:~AnalyzerRunner.myProgram" resolve="myProgram" />
              </node>
              <node concept="2OqwBi" id="qoWhm3QNm3" role="37vLTx">
                <node concept="2ShNRf" id="qoWhm3QNm4" role="2Oq$k0">
                  <node concept="1pGfFk" id="qoWhm3QNm5" role="2ShVmc">
                    <ref role="37wK5l" to="qnq2:~MPSProgramBuilder.&lt;init&gt;(jetbrains.mps.lang.dataFlow.DataFlowManager)" resolve="MPSProgramBuilder" />
                    <node concept="2YIFZM" id="qoWhm3QNm6" role="37wK5m">
>>>>>>> ad6eeaf0
                      <ref role="1Pybhc" to="qnq2:~DataFlowManager" resolve="DataFlowManager" />
                      <ref role="37wK5l" to="qnq2:~DataFlowManager.getInstance():jetbrains.mps.lang.dataFlow.DataFlowManager" resolve="getInstance" />
                    </node>
                  </node>
                </node>
<<<<<<< HEAD
                <node concept="liA8E" id="6zWdVBhU_pe" role="2OqNvi">
                  <ref role="37wK5l" to="hxuy:~StructuralProgramBuilder.buildProgram(java.lang.Object):jetbrains.mps.lang.dataFlow.framework.Program" resolve="buildProgram" />
                  <node concept="37vLTw" id="6zWdVBhU_pf" role="37wK5m" />
=======
                <node concept="liA8E" id="qoWhm3QNm7" role="2OqNvi">
                  <ref role="37wK5l" to="hxuy:~StructuralProgramBuilder.buildProgram(java.lang.Object):jetbrains.mps.lang.dataFlow.framework.Program" resolve="buildProgram" />
                  <node concept="37vLTw" id="qoWhm3QNm8" role="37wK5m" />
>>>>>>> ad6eeaf0
                </node>
              </node>
            </node>
          </node>
<<<<<<< HEAD
          <node concept="3clFbF" id="6zWdVBhU_pg" role="3cqZAp">
            <node concept="1rXfSq" id="6zWdVBhU_ph" role="3clFbG" />
          </node>
        </node>
        <node concept="37vLTG" id="6zWdVBhU_pi" role="3clF46">
          <property role="TrG5h" value="node" />
          <node concept="3Tqbb2" id="6zWdVBhU_pj" role="1tU5fm" />
        </node>
      </node>
      <node concept="3clFb_" id="6zWdVBhU_pk" role="2IGoEH">
        <property role="TrG5h" value="prepareProgram" />
        <node concept="3cqZAl" id="6zWdVBhU_pl" role="3clF45" />
        <node concept="3Tm6S6" id="6zWdVBhU_pm" role="1B3o_S" />
        <node concept="3clFbS" id="6zWdVBhU_pn" role="3clF47">
          <node concept="3clFbF" id="6zWdVBhU_po" role="3cqZAp">
            <node concept="2OqwBi" id="6zWdVBhU_pp" role="3clFbG">
              <node concept="2ShNRf" id="6zWdVBhU_pq" role="2Oq$k0">
                <node concept="1pGfFk" id="6zWdVBhU_pr" role="2ShVmc">
                  <ref role="37wK5l" to="hxuy:~AnalyzerRules.&lt;init&gt;(java.lang.String,org.jetbrains.mps.openapi.model.SNode,jetbrains.mps.lang.dataFlow.framework.Program)" resolve="AnalyzerRules" />
                  <node concept="2YIFZM" id="6zWdVBhU_ps" role="37wK5m" />
                  <node concept="37vLTw" id="6zWdVBhU_pt" role="37wK5m" />
                  <node concept="37vLTw" id="6zWdVBhU_pu" role="37wK5m">
=======
          <node concept="3clFbF" id="qoWhm3QNm9" role="3cqZAp">
            <node concept="1rXfSq" id="qoWhm3QNma" role="3clFbG" />
          </node>
        </node>
        <node concept="37vLTG" id="qoWhm3QNmb" role="3clF46">
          <property role="TrG5h" value="node" />
          <node concept="3Tqbb2" id="qoWhm3QNmc" role="1tU5fm" />
        </node>
      </node>
      <node concept="3clFb_" id="qoWhm3QNmj" role="2IGoEH">
        <property role="TrG5h" value="prepareProgram" />
        <node concept="3cqZAl" id="qoWhm3QNmk" role="3clF45" />
        <node concept="3Tm6S6" id="qoWhm3QNml" role="1B3o_S" />
        <node concept="3clFbS" id="qoWhm3QNmm" role="3clF47">
          <node concept="3clFbF" id="qoWhm3QNmn" role="3cqZAp">
            <node concept="2OqwBi" id="qoWhm3QNmo" role="3clFbG">
              <node concept="2ShNRf" id="qoWhm3QNmp" role="2Oq$k0">
                <node concept="1pGfFk" id="qoWhm3QNmq" role="2ShVmc">
                  <ref role="37wK5l" to="hxuy:~AnalyzerRules.&lt;init&gt;(java.lang.String,org.jetbrains.mps.openapi.model.SNode,jetbrains.mps.lang.dataFlow.framework.Program)" resolve="AnalyzerRules" />
                  <node concept="2YIFZM" id="qoWhm3QNmr" role="37wK5m" />
                  <node concept="37vLTw" id="qoWhm3QNms" role="37wK5m" />
                  <node concept="37vLTw" id="qoWhm3QNmt" role="37wK5m">
>>>>>>> ad6eeaf0
                    <ref role="3cqZAo" to="hxuy:~AnalyzerRunner.myProgram" resolve="myProgram" />
                  </node>
                </node>
              </node>
<<<<<<< HEAD
              <node concept="liA8E" id="6zWdVBhU_pv" role="2OqNvi">
=======
              <node concept="liA8E" id="qoWhm3QNmu" role="2OqNvi">
>>>>>>> ad6eeaf0
                <ref role="37wK5l" to="hxuy:~AnalyzerRules.apply():void" resolve="apply" />
              </node>
            </node>
          </node>
        </node>
      </node>
<<<<<<< HEAD
      <node concept="312cEu" id="6zWdVBhU_pw" role="2IGoEH">
        <property role="TrG5h" value="NullableAnalyzer" />
        <node concept="3Tm1VV" id="6zWdVBhU_px" role="1B3o_S" />
        <node concept="3uibUv" id="6zWdVBhU_py" role="EKbjA">
          <ref role="3uigEE" to="hxuy:~DataFlowAnalyzer" resolve="DataFlowAnalyzer" />
          <node concept="3uibUv" id="6zWdVBhU_pz" role="11_B2D">
            <ref role="3uigEE" to="k7g3:~Map" resolve="Map" />
            <node concept="3Tqbb2" id="6zWdVBhU_p$" role="11_B2D" />
            <node concept="3uibUv" id="6zWdVBhU_p_" role="11_B2D" />
          </node>
        </node>
        <node concept="3clFbW" id="6zWdVBhU_pA" role="jymVt">
          <node concept="3cqZAl" id="6zWdVBhU_pB" role="3clF45" />
          <node concept="3Tm1VV" id="6zWdVBhU_pC" role="1B3o_S" />
          <node concept="3clFbS" id="6zWdVBhU_pD" role="3clF47" />
        </node>
        <node concept="3clFb_" id="6zWdVBhU_pE" role="jymVt">
          <property role="TrG5h" value="initial" />
          <node concept="3Tm1VV" id="6zWdVBhU_pF" role="1B3o_S" />
          <node concept="37vLTG" id="6zWdVBhU_pG" role="3clF46">
            <property role="TrG5h" value="program" />
            <node concept="3uibUv" id="6zWdVBhU_pH" role="1tU5fm">
              <ref role="3uigEE" to="hxuy:~Program" resolve="Program" />
            </node>
          </node>
          <node concept="3clFbS" id="6zWdVBhU_pI" role="3clF47">
            <node concept="3cpWs8" id="6zWdVBhU_pJ" role="3cqZAp">
              <node concept="3cpWsn" id="6zWdVBhU_pK" role="3cpWs9">
                <property role="TrG5h" value="result" />
                <node concept="3uibUv" id="6zWdVBhU_pL" role="1tU5fm">
                  <ref role="3uigEE" to="k7g3:~Map" resolve="Map" />
                  <node concept="3Tqbb2" id="6zWdVBhU_pM" role="11_B2D" />
                  <node concept="3uibUv" id="6zWdVBhU_pN" role="11_B2D" />
                </node>
                <node concept="2ShNRf" id="6zWdVBhU_pO" role="33vP2m">
                  <node concept="1pGfFk" id="6zWdVBhU_pP" role="2ShVmc">
                    <ref role="37wK5l" to="k7g3:~HashMap.&lt;init&gt;()" resolve="HashMap" />
                    <node concept="3Tqbb2" id="6zWdVBhU_pQ" role="1pMfVU" />
                    <node concept="3uibUv" id="6zWdVBhU_pR" role="1pMfVU" />
=======
      <node concept="312cEu" id="qoWhm3QNmv" role="2IGoEH">
        <property role="TrG5h" value="NullableAnalyzer" />
        <node concept="3Tm1VV" id="qoWhm3QNmw" role="1B3o_S" />
        <node concept="3uibUv" id="qoWhm3QNmx" role="EKbjA">
          <ref role="3uigEE" to="hxuy:~DataFlowAnalyzer" resolve="DataFlowAnalyzer" />
          <node concept="3uibUv" id="qoWhm3QNmy" role="11_B2D">
            <ref role="3uigEE" to="k7g3:~Map" resolve="Map" />
            <node concept="3Tqbb2" id="qoWhm3QNmz" role="11_B2D" />
            <node concept="3uibUv" id="qoWhm3QNm$" role="11_B2D" />
          </node>
        </node>
        <node concept="3clFbW" id="qoWhm3QNm_" role="jymVt">
          <node concept="3cqZAl" id="qoWhm3QNmA" role="3clF45" />
          <node concept="3Tm1VV" id="qoWhm3QNmB" role="1B3o_S" />
          <node concept="3clFbS" id="qoWhm3QNmC" role="3clF47" />
        </node>
        <node concept="3clFb_" id="qoWhm3QNmD" role="jymVt">
          <property role="TrG5h" value="initial" />
          <node concept="3Tm1VV" id="qoWhm3QNmF" role="1B3o_S" />
          <node concept="37vLTG" id="qoWhm3QNmH" role="3clF46">
            <property role="TrG5h" value="program" />
            <node concept="3uibUv" id="qoWhm3QNmI" role="1tU5fm">
              <ref role="3uigEE" to="hxuy:~Program" resolve="Program" />
            </node>
          </node>
          <node concept="3clFbS" id="qoWhm3QNmJ" role="3clF47">
            <node concept="3cpWs8" id="qoWhm3QNmL" role="3cqZAp">
              <node concept="3cpWsn" id="qoWhm3QNmM" role="3cpWs9">
                <property role="TrG5h" value="result" />
                <node concept="3uibUv" id="qoWhm3QNmO" role="1tU5fm">
                  <ref role="3uigEE" to="k7g3:~Map" resolve="Map" />
                  <node concept="3Tqbb2" id="qoWhm3QNmQ" role="11_B2D" />
                  <node concept="3uibUv" id="qoWhm3QNmR" role="11_B2D" />
                </node>
                <node concept="2ShNRf" id="qoWhm3QNmT" role="33vP2m">
                  <node concept="1pGfFk" id="qoWhm3QNmU" role="2ShVmc">
                    <ref role="37wK5l" to="k7g3:~HashMap.&lt;init&gt;()" resolve="HashMap" />
                    <node concept="3Tqbb2" id="qoWhm3QNmV" role="1pMfVU" />
                    <node concept="3uibUv" id="qoWhm3QNmW" role="1pMfVU" />
>>>>>>> ad6eeaf0
                  </node>
                </node>
              </node>
            </node>
<<<<<<< HEAD
            <node concept="3clFbF" id="6zWdVBhU_pS" role="3cqZAp">
              <node concept="37vLTw" id="6zWdVBhU_pT" role="3clFbG" />
            </node>
          </node>
          <node concept="3uibUv" id="6zWdVBhU_pU" role="3clF45">
            <ref role="3uigEE" to="k7g3:~Map" resolve="Map" />
            <node concept="3Tqbb2" id="6zWdVBhU_pV" role="11_B2D" />
            <node concept="3uibUv" id="6zWdVBhU_pW" role="11_B2D" />
          </node>
        </node>
        <node concept="3clFb_" id="6zWdVBhU_pX" role="jymVt">
          <property role="TrG5h" value="merge" />
          <node concept="3Tm1VV" id="6zWdVBhU_pY" role="1B3o_S" />
          <node concept="37vLTG" id="6zWdVBhU_pZ" role="3clF46">
            <property role="TrG5h" value="program" />
            <node concept="3uibUv" id="6zWdVBhU_q0" role="1tU5fm">
              <ref role="3uigEE" to="hxuy:~Program" resolve="Program" />
            </node>
          </node>
          <node concept="37vLTG" id="6zWdVBhU_q1" role="3clF46">
            <property role="TrG5h" value="input" />
            <node concept="3uibUv" id="6zWdVBhU_q2" role="1tU5fm">
              <ref role="3uigEE" to="k7g3:~List" resolve="List" />
              <node concept="3uibUv" id="6zWdVBhU_q3" role="11_B2D">
                <ref role="3uigEE" to="k7g3:~Map" resolve="Map" />
                <node concept="3Tqbb2" id="6zWdVBhU_q4" role="11_B2D" />
                <node concept="3uibUv" id="6zWdVBhU_q5" role="11_B2D" />
              </node>
            </node>
          </node>
          <node concept="3clFbS" id="6zWdVBhU_q6" role="3clF47">
            <node concept="3cpWs8" id="6zWdVBhU_q7" role="3cqZAp">
              <node concept="3cpWsn" id="6zWdVBhU_q8" role="3cpWs9">
                <property role="TrG5h" value="result" />
                <node concept="3uibUv" id="6zWdVBhU_q9" role="1tU5fm">
                  <ref role="3uigEE" to="k7g3:~Map" resolve="Map" />
                  <node concept="3Tqbb2" id="6zWdVBhU_qa" role="11_B2D" />
                  <node concept="3uibUv" id="6zWdVBhU_qb" role="11_B2D" />
                </node>
                <node concept="2ShNRf" id="6zWdVBhU_qc" role="33vP2m">
                  <node concept="1pGfFk" id="6zWdVBhU_qd" role="2ShVmc">
                    <ref role="37wK5l" to="k7g3:~HashMap.&lt;init&gt;()" resolve="HashMap" />
                    <node concept="3Tqbb2" id="6zWdVBhU_qe" role="1pMfVU" />
                    <node concept="3uibUv" id="6zWdVBhU_qf" role="1pMfVU" />
=======
            <node concept="3clFbF" id="qoWhm3QNmX" role="3cqZAp">
              <node concept="37vLTw" id="qoWhm3QNmY" role="3clFbG" />
            </node>
          </node>
          <node concept="3uibUv" id="qoWhm3QNn0" role="3clF45">
            <ref role="3uigEE" to="k7g3:~Map" resolve="Map" />
            <node concept="3Tqbb2" id="qoWhm3QNn2" role="11_B2D" />
            <node concept="3uibUv" id="qoWhm3QNn3" role="11_B2D" />
          </node>
        </node>
        <node concept="3clFb_" id="qoWhm3QNn5" role="jymVt">
          <property role="TrG5h" value="merge" />
          <node concept="3Tm1VV" id="qoWhm3QNn6" role="1B3o_S" />
          <node concept="37vLTG" id="qoWhm3QNn7" role="3clF46">
            <property role="TrG5h" value="program" />
            <node concept="3uibUv" id="qoWhm3QNn8" role="1tU5fm">
              <ref role="3uigEE" to="hxuy:~Program" resolve="Program" />
            </node>
          </node>
          <node concept="37vLTG" id="qoWhm3QNn9" role="3clF46">
            <property role="TrG5h" value="input" />
            <node concept="3uibUv" id="qoWhm3QNna" role="1tU5fm">
              <ref role="3uigEE" to="k7g3:~List" resolve="List" />
              <node concept="3uibUv" id="qoWhm3QNnb" role="11_B2D">
                <ref role="3uigEE" to="k7g3:~Map" resolve="Map" />
                <node concept="3Tqbb2" id="qoWhm3QNnc" role="11_B2D" />
                <node concept="3uibUv" id="qoWhm3QNnd" role="11_B2D" />
              </node>
            </node>
          </node>
          <node concept="3clFbS" id="qoWhm3QNne" role="3clF47">
            <node concept="3cpWs8" id="qoWhm3QNnf" role="3cqZAp">
              <node concept="3cpWsn" id="qoWhm3QNng" role="3cpWs9">
                <property role="TrG5h" value="result" />
                <node concept="3uibUv" id="qoWhm3QNni" role="1tU5fm">
                  <ref role="3uigEE" to="k7g3:~Map" resolve="Map" />
                  <node concept="3Tqbb2" id="qoWhm3QNnj" role="11_B2D" />
                  <node concept="3uibUv" id="qoWhm3QNnk" role="11_B2D" />
                </node>
                <node concept="2ShNRf" id="qoWhm3QNnl" role="33vP2m">
                  <node concept="1pGfFk" id="qoWhm3QNnn" role="2ShVmc">
                    <ref role="37wK5l" to="k7g3:~HashMap.&lt;init&gt;()" resolve="HashMap" />
                    <node concept="3Tqbb2" id="qoWhm3QNno" role="1pMfVU" />
                    <node concept="3uibUv" id="qoWhm3QNnp" role="1pMfVU" />
>>>>>>> ad6eeaf0
                  </node>
                </node>
              </node>
            </node>
<<<<<<< HEAD
            <node concept="1DcWWT" id="6zWdVBhU_qg" role="3cqZAp">
              <node concept="3cpWsn" id="6zWdVBhU_qh" role="1Duv9x">
                <property role="TrG5h" value="inputElement" />
                <node concept="3uibUv" id="6zWdVBhU_qi" role="1tU5fm">
                  <ref role="3uigEE" to="k7g3:~Map" resolve="Map" />
                  <node concept="3Tqbb2" id="6zWdVBhU_qj" role="11_B2D" />
                  <node concept="3uibUv" id="6zWdVBhU_qk" role="11_B2D" />
                </node>
              </node>
              <node concept="3clFbS" id="6zWdVBhU_ql" role="2LFqv$">
                <node concept="1DcWWT" id="6zWdVBhU_qm" role="3cqZAp">
                  <node concept="3cpWsn" id="6zWdVBhU_qn" role="1Duv9x">
                    <property role="TrG5h" value="entry" />
                    <node concept="3uibUv" id="6zWdVBhU_qo" role="1tU5fm">
                      <ref role="3uigEE" to="k7g3:~Map$Entry" resolve="Map.Entry" />
                      <node concept="3Tqbb2" id="6zWdVBhU_qp" role="11_B2D" />
                      <node concept="3uibUv" id="6zWdVBhU_qq" role="11_B2D" />
                    </node>
                  </node>
                  <node concept="3clFbS" id="6zWdVBhU_qr" role="2LFqv$">
                    <node concept="3cpWs8" id="6zWdVBhU_qs" role="3cqZAp">
                      <node concept="3cpWsn" id="6zWdVBhU_qt" role="3cpWs9">
                        <property role="TrG5h" value="expr" />
                        <node concept="3Tqbb2" id="6zWdVBhU_qu" role="1tU5fm" />
                        <node concept="2OqwBi" id="6zWdVBhU_qv" role="33vP2m">
                          <node concept="37vLTw" id="6zWdVBhU_qw" role="2Oq$k0" />
                          <node concept="liA8E" id="6zWdVBhU_qx" role="2OqNvi">
=======
            <node concept="1DcWWT" id="qoWhm3QNnr" role="3cqZAp">
              <node concept="3cpWsn" id="qoWhm3QNnt" role="1Duv9x">
                <property role="TrG5h" value="inputElement" />
                <node concept="3uibUv" id="qoWhm3QNnv" role="1tU5fm">
                  <ref role="3uigEE" to="k7g3:~Map" resolve="Map" />
                  <node concept="3Tqbb2" id="qoWhm3QNnx" role="11_B2D" />
                  <node concept="3uibUv" id="qoWhm3QNny" role="11_B2D" />
                </node>
              </node>
              <node concept="3clFbS" id="qoWhm3QNnz" role="2LFqv$">
                <node concept="1DcWWT" id="qoWhm3QNn$" role="3cqZAp">
                  <node concept="3cpWsn" id="qoWhm3QNn_" role="1Duv9x">
                    <property role="TrG5h" value="entry" />
                    <node concept="3uibUv" id="qoWhm3QNnA" role="1tU5fm">
                      <ref role="3uigEE" to="k7g3:~Map$Entry" resolve="Map.Entry" />
                      <node concept="3Tqbb2" id="qoWhm3QNnB" role="11_B2D" />
                      <node concept="3uibUv" id="qoWhm3QNnC" role="11_B2D" />
                    </node>
                  </node>
                  <node concept="3clFbS" id="qoWhm3QNnE" role="2LFqv$">
                    <node concept="3cpWs8" id="qoWhm3QNnF" role="3cqZAp">
                      <node concept="3cpWsn" id="qoWhm3QNnG" role="3cpWs9">
                        <property role="TrG5h" value="expr" />
                        <node concept="3Tqbb2" id="qoWhm3QNnH" role="1tU5fm" />
                        <node concept="2OqwBi" id="qoWhm3QNnI" role="33vP2m">
                          <node concept="37vLTw" id="qoWhm3QNnJ" role="2Oq$k0" />
                          <node concept="liA8E" id="qoWhm3QNnK" role="2OqNvi">
>>>>>>> ad6eeaf0
                            <ref role="37wK5l" to="k7g3:~Map$Entry.getKey():java.lang.Object" resolve="getKey" />
                          </node>
                        </node>
                      </node>
                    </node>
<<<<<<< HEAD
                    <node concept="3cpWs8" id="6zWdVBhU_qy" role="3cqZAp">
                      <node concept="3cpWsn" id="6zWdVBhU_qz" role="3cpWs9">
                        <property role="TrG5h" value="value" />
                        <node concept="3uibUv" id="6zWdVBhU_q$" role="1tU5fm" />
                        <node concept="2OqwBi" id="6zWdVBhU_q_" role="33vP2m">
                          <node concept="37vLTw" id="6zWdVBhU_qA" role="2Oq$k0" />
                          <node concept="liA8E" id="6zWdVBhU_qB" role="2OqNvi">
=======
                    <node concept="3cpWs8" id="qoWhm3QNnL" role="3cqZAp">
                      <node concept="3cpWsn" id="qoWhm3QNnM" role="3cpWs9">
                        <property role="TrG5h" value="value" />
                        <node concept="3uibUv" id="qoWhm3QNnN" role="1tU5fm" />
                        <node concept="2OqwBi" id="qoWhm3QNnO" role="33vP2m">
                          <node concept="37vLTw" id="qoWhm3QNnP" role="2Oq$k0" />
                          <node concept="liA8E" id="qoWhm3QNnR" role="2OqNvi">
>>>>>>> ad6eeaf0
                            <ref role="37wK5l" to="k7g3:~Map$Entry.getValue():java.lang.Object" resolve="getValue" />
                          </node>
                        </node>
                      </node>
                    </node>
<<<<<<< HEAD
                    <node concept="3cpWs8" id="6zWdVBhU_qC" role="3cqZAp">
                      <node concept="3cpWsn" id="6zWdVBhU_qD" role="3cpWs9">
                        <property role="TrG5h" value="resValue" />
                        <node concept="3uibUv" id="6zWdVBhU_qE" role="1tU5fm" />
                        <node concept="2OqwBi" id="6zWdVBhU_qF" role="33vP2m">
                          <node concept="37vLTw" id="6zWdVBhU_qG" role="2Oq$k0" />
                          <node concept="liA8E" id="6zWdVBhU_qH" role="2OqNvi">
                            <ref role="37wK5l" to="k7g3:~Map.get(java.lang.Object):java.lang.Object" resolve="get" />
                            <node concept="37vLTw" id="6zWdVBhU_qI" role="37wK5m" />
=======
                    <node concept="3cpWs8" id="qoWhm3QNnS" role="3cqZAp">
                      <node concept="3cpWsn" id="qoWhm3QNnT" role="3cpWs9">
                        <property role="TrG5h" value="resValue" />
                        <node concept="3uibUv" id="qoWhm3QNnV" role="1tU5fm" />
                        <node concept="2OqwBi" id="qoWhm3QNnW" role="33vP2m">
                          <node concept="37vLTw" id="qoWhm3QNnX" role="2Oq$k0" />
                          <node concept="liA8E" id="qoWhm3QNnY" role="2OqNvi">
                            <ref role="37wK5l" to="k7g3:~Map.get(java.lang.Object):java.lang.Object" resolve="get" />
                            <node concept="37vLTw" id="qoWhm3QNnZ" role="37wK5m" />
>>>>>>> ad6eeaf0
                          </node>
                        </node>
                      </node>
                    </node>
<<<<<<< HEAD
                    <node concept="3clFbJ" id="6zWdVBhU_qJ" role="3cqZAp">
                      <node concept="3clFbS" id="6zWdVBhU_qK" role="3clFbx">
                        <node concept="3clFbF" id="6zWdVBhU_qL" role="3cqZAp">
                          <node concept="37vLTI" id="6zWdVBhU_qM" role="3clFbG">
                            <node concept="Rm8GO" id="6zWdVBhU_qN" role="37vLTx" />
                            <node concept="37vLTw" id="6zWdVBhU_qO" role="37vLTJ" />
                          </node>
                        </node>
                      </node>
                      <node concept="3clFbC" id="6zWdVBhU_qP" role="3clFbw">
                        <node concept="10Nm6u" id="6zWdVBhU_qQ" role="3uHU7w" />
                        <node concept="37vLTw" id="6zWdVBhU_qR" role="3uHU7B" />
                      </node>
                    </node>
                    <node concept="3clFbF" id="6zWdVBhU_qS" role="3cqZAp">
                      <node concept="2OqwBi" id="6zWdVBhU_qT" role="3clFbG">
                        <node concept="37vLTw" id="6zWdVBhU_qU" role="2Oq$k0" />
                        <node concept="liA8E" id="6zWdVBhU_qV" role="2OqNvi">
                          <ref role="37wK5l" to="k7g3:~Map.put(java.lang.Object,java.lang.Object):java.lang.Object" resolve="put" />
                          <node concept="37vLTw" id="6zWdVBhU_qW" role="37wK5m" />
                          <node concept="2OqwBi" id="6zWdVBhU_qX" role="37wK5m">
                            <node concept="37vLTw" id="6zWdVBhU_qY" role="2Oq$k0" />
                            <node concept="liA8E" id="6zWdVBhU_qZ" role="2OqNvi">
                              <node concept="37vLTw" id="6zWdVBhU_r0" role="37wK5m" />
=======
                    <node concept="3clFbJ" id="qoWhm3QNo0" role="3cqZAp">
                      <node concept="3clFbS" id="qoWhm3QNo1" role="3clFbx">
                        <node concept="3clFbF" id="qoWhm3QNo2" role="3cqZAp">
                          <node concept="37vLTI" id="qoWhm3QNo3" role="3clFbG">
                            <node concept="Rm8GO" id="qoWhm3QNo4" role="37vLTx" />
                            <node concept="37vLTw" id="qoWhm3QNo5" role="37vLTJ" />
                          </node>
                        </node>
                      </node>
                      <node concept="3clFbC" id="qoWhm3QNo6" role="3clFbw">
                        <node concept="10Nm6u" id="qoWhm3QNo7" role="3uHU7w" />
                        <node concept="37vLTw" id="qoWhm3QNo8" role="3uHU7B" />
                      </node>
                    </node>
                    <node concept="3clFbF" id="qoWhm3QNo9" role="3cqZAp">
                      <node concept="2OqwBi" id="qoWhm3QNoa" role="3clFbG">
                        <node concept="37vLTw" id="qoWhm3QNob" role="2Oq$k0" />
                        <node concept="liA8E" id="qoWhm3QNoc" role="2OqNvi">
                          <ref role="37wK5l" to="k7g3:~Map.put(java.lang.Object,java.lang.Object):java.lang.Object" resolve="put" />
                          <node concept="37vLTw" id="qoWhm3QNod" role="37wK5m" />
                          <node concept="2OqwBi" id="qoWhm3QNoe" role="37wK5m">
                            <node concept="37vLTw" id="qoWhm3QNof" role="2Oq$k0" />
                            <node concept="liA8E" id="qoWhm3QNog" role="2OqNvi">
                              <node concept="37vLTw" id="qoWhm3QNoh" role="37wK5m" />
>>>>>>> ad6eeaf0
                            </node>
                          </node>
                        </node>
                      </node>
                    </node>
                  </node>
<<<<<<< HEAD
                  <node concept="2OqwBi" id="6zWdVBhU_r1" role="1DdaDG">
                    <node concept="37vLTw" id="6zWdVBhU_r2" role="2Oq$k0" />
                    <node concept="liA8E" id="6zWdVBhU_r3" role="2OqNvi">
=======
                  <node concept="2OqwBi" id="qoWhm3QNoi" role="1DdaDG">
                    <node concept="37vLTw" id="qoWhm3QNoj" role="2Oq$k0" />
                    <node concept="liA8E" id="qoWhm3QNok" role="2OqNvi">
>>>>>>> ad6eeaf0
                      <ref role="37wK5l" to="k7g3:~Map.entrySet():java.util.Set" resolve="entrySet" />
                    </node>
                  </node>
                </node>
              </node>
<<<<<<< HEAD
              <node concept="1fK2Th" id="6zWdVBhU_r4" role="1DdaDG" />
            </node>
            <node concept="3clFbF" id="6zWdVBhU_r5" role="3cqZAp">
              <node concept="37vLTw" id="6zWdVBhU_r6" role="3clFbG" />
            </node>
          </node>
          <node concept="3uibUv" id="6zWdVBhU_r7" role="3clF45">
            <ref role="3uigEE" to="k7g3:~Map" resolve="Map" />
            <node concept="3Tqbb2" id="6zWdVBhU_r8" role="11_B2D" />
            <node concept="3uibUv" id="6zWdVBhU_r9" role="11_B2D" />
          </node>
        </node>
        <node concept="3clFb_" id="6zWdVBhU_ra" role="jymVt">
          <property role="TrG5h" value="fun" />
          <node concept="3Tm1VV" id="6zWdVBhU_rb" role="1B3o_S" />
          <node concept="37vLTG" id="6zWdVBhU_rc" role="3clF46">
            <property role="TrG5h" value="input" />
            <node concept="3uibUv" id="6zWdVBhU_rd" role="1tU5fm">
              <ref role="3uigEE" to="k7g3:~Map" resolve="Map" />
              <node concept="3Tqbb2" id="6zWdVBhU_re" role="11_B2D" />
              <node concept="3uibUv" id="6zWdVBhU_rf" role="11_B2D" />
            </node>
          </node>
          <node concept="37vLTG" id="6zWdVBhU_rg" role="3clF46">
            <property role="TrG5h" value="state" />
            <node concept="3uibUv" id="6zWdVBhU_rh" role="1tU5fm">
              <ref role="3uigEE" to="hxuy:~ProgramState" resolve="ProgramState" />
            </node>
          </node>
          <node concept="3clFbS" id="6zWdVBhU_ri" role="3clF47">
            <node concept="3cpWs8" id="6zWdVBhU_rj" role="3cqZAp">
              <node concept="3cpWsn" id="6zWdVBhU_rk" role="3cpWs9">
                <property role="TrG5h" value="result" />
                <node concept="3uibUv" id="6zWdVBhU_rl" role="1tU5fm">
                  <ref role="3uigEE" to="k7g3:~Map" resolve="Map" />
                  <node concept="3Tqbb2" id="6zWdVBhU_rm" role="11_B2D" />
                  <node concept="3uibUv" id="6zWdVBhU_rn" role="11_B2D" />
                </node>
                <node concept="1fK8h0" id="6zWdVBhU_ro" role="33vP2m" />
              </node>
            </node>
            <node concept="3cpWs8" id="6zWdVBhU_rp" role="3cqZAp">
              <node concept="3cpWsn" id="6zWdVBhU_rq" role="3cpWs9">
                <property role="TrG5h" value="instruction" />
                <node concept="3uibUv" id="6zWdVBhU_rr" role="1tU5fm">
                  <ref role="3uigEE" to="flgp:~Instruction" resolve="Instruction" />
                </node>
                <node concept="2OqwBi" id="6zWdVBhU_rs" role="33vP2m">
                  <node concept="1fK8h6" id="6zWdVBhU_rt" role="2Oq$k0" />
                  <node concept="liA8E" id="6zWdVBhU_ru" role="2OqNvi">
=======
              <node concept="1fK2Th" id="qoWhm3QNol" role="1DdaDG" />
            </node>
            <node concept="3clFbF" id="qoWhm3QNom" role="3cqZAp">
              <node concept="37vLTw" id="qoWhm3QNon" role="3clFbG" />
            </node>
          </node>
          <node concept="3uibUv" id="qoWhm3QNoo" role="3clF45">
            <ref role="3uigEE" to="k7g3:~Map" resolve="Map" />
            <node concept="3Tqbb2" id="qoWhm3QNop" role="11_B2D" />
            <node concept="3uibUv" id="qoWhm3QNoq" role="11_B2D" />
          </node>
        </node>
        <node concept="3clFb_" id="qoWhm3QNor" role="jymVt">
          <property role="TrG5h" value="fun" />
          <node concept="3Tm1VV" id="qoWhm3QNos" role="1B3o_S" />
          <node concept="37vLTG" id="qoWhm3QNot" role="3clF46">
            <property role="TrG5h" value="input" />
            <node concept="3uibUv" id="qoWhm3QNou" role="1tU5fm">
              <ref role="3uigEE" to="k7g3:~Map" resolve="Map" />
              <node concept="3Tqbb2" id="qoWhm3QNov" role="11_B2D" />
              <node concept="3uibUv" id="qoWhm3QNow" role="11_B2D" />
            </node>
          </node>
          <node concept="37vLTG" id="qoWhm3QNox" role="3clF46">
            <property role="TrG5h" value="state" />
            <node concept="3uibUv" id="qoWhm3QNoy" role="1tU5fm">
              <ref role="3uigEE" to="hxuy:~ProgramState" resolve="ProgramState" />
            </node>
          </node>
          <node concept="3clFbS" id="qoWhm3QNoz" role="3clF47">
            <node concept="3cpWs8" id="qoWhm3QNo$" role="3cqZAp">
              <node concept="3cpWsn" id="qoWhm3QNo_" role="3cpWs9">
                <property role="TrG5h" value="result" />
                <node concept="3uibUv" id="qoWhm3QNoA" role="1tU5fm">
                  <ref role="3uigEE" to="k7g3:~Map" resolve="Map" />
                  <node concept="3Tqbb2" id="qoWhm3QNoB" role="11_B2D" />
                  <node concept="3uibUv" id="qoWhm3QNoC" role="11_B2D" />
                </node>
                <node concept="1fK8h0" id="qoWhm3QNoD" role="33vP2m" />
              </node>
            </node>
            <node concept="3cpWs8" id="qoWhm3QNoE" role="3cqZAp">
              <node concept="3cpWsn" id="qoWhm3QNoF" role="3cpWs9">
                <property role="TrG5h" value="instruction" />
                <node concept="3uibUv" id="qoWhm3QNoG" role="1tU5fm">
                  <ref role="3uigEE" to="flgp:~Instruction" resolve="Instruction" />
                </node>
                <node concept="2OqwBi" id="qoWhm3QNoH" role="33vP2m">
                  <node concept="1fK8h6" id="qoWhm3QNoI" role="2Oq$k0" />
                  <node concept="liA8E" id="qoWhm3QNoJ" role="2OqNvi">
>>>>>>> ad6eeaf0
                    <ref role="37wK5l" to="hxuy:~ProgramState.getInstruction():jetbrains.mps.lang.dataFlow.framework.instructions.Instruction" resolve="getInstruction" />
                  </node>
                </node>
              </node>
            </node>
<<<<<<< HEAD
            <node concept="3cpWs8" id="6zWdVBhU_rv" role="3cqZAp">
              <node concept="3cpWsn" id="6zWdVBhU_rw" role="3cpWs9">
                <property role="TrG5h" value="nullableState" />
                <node concept="3uibUv" id="6zWdVBhU_rx" role="1tU5fm" />
                <node concept="Rm8GO" id="6zWdVBhU_ry" role="33vP2m" />
              </node>
            </node>
            <node concept="3clFbJ" id="6zWdVBhU_rz" role="3cqZAp">
              <node concept="3clFbS" id="6zWdVBhU_r$" role="3clFbx">
                <node concept="3cpWs8" id="6zWdVBhU_r_" role="3cqZAp">
                  <node concept="3cpWsn" id="6zWdVBhU_rA" role="3cpWs9">
                    <property role="TrG5h" value="node" />
                    <node concept="3Tqbb2" id="6zWdVBhU_rB" role="1tU5fm" />
                    <node concept="10QFUN" id="6zWdVBhU_rC" role="33vP2m">
                      <node concept="3Tqbb2" id="6zWdVBhU_rD" role="10QFUM" />
                      <node concept="1eOMI4" id="6zWdVBhU_rE" role="10QFUP">
                        <node concept="2OqwBi" id="6zWdVBhU_rF" role="1eOMHV">
                          <node concept="1eOMI4" id="6zWdVBhU_rG" role="2Oq$k0">
                            <node concept="10QFUN" id="6zWdVBhU_rH" role="1eOMHV">
                              <node concept="3uibUv" id="6zWdVBhU_rI" role="10QFUM">
                                <ref role="3uigEE" to="mu20:6L60FDzMFhw" resolve="GeneratedInstruction" />
                              </node>
                              <node concept="37vLTw" id="6zWdVBhU_rJ" role="10QFUP" />
                            </node>
                          </node>
                          <node concept="liA8E" id="6zWdVBhU_rK" role="2OqNvi">
=======
            <node concept="3cpWs8" id="qoWhm3QNoK" role="3cqZAp">
              <node concept="3cpWsn" id="qoWhm3QNoL" role="3cpWs9">
                <property role="TrG5h" value="nullableState" />
                <node concept="3uibUv" id="qoWhm3QNoM" role="1tU5fm" />
                <node concept="Rm8GO" id="qoWhm3QNoN" role="33vP2m" />
              </node>
            </node>
            <node concept="3clFbJ" id="qoWhm3QNoO" role="3cqZAp">
              <node concept="3clFbS" id="qoWhm3QNoP" role="3clFbx">
                <node concept="3cpWs8" id="qoWhm3QNoQ" role="3cqZAp">
                  <node concept="3cpWsn" id="qoWhm3QNoR" role="3cpWs9">
                    <property role="TrG5h" value="node" />
                    <node concept="3Tqbb2" id="qoWhm3QNoS" role="1tU5fm" />
                    <node concept="10QFUN" id="qoWhm3QNoT" role="33vP2m">
                      <node concept="3Tqbb2" id="qoWhm3QNoU" role="10QFUM" />
                      <node concept="1eOMI4" id="qoWhm3QNoV" role="10QFUP">
                        <node concept="2OqwBi" id="qoWhm3QNoW" role="1eOMHV">
                          <node concept="1eOMI4" id="qoWhm3QNoX" role="2Oq$k0">
                            <node concept="10QFUN" id="qoWhm3QNoY" role="1eOMHV">
                              <node concept="3uibUv" id="qoWhm3QNoZ" role="10QFUM">
                                <ref role="3uigEE" to="mu20:6L60FDzMFhw" resolve="GeneratedInstruction" />
                              </node>
                              <node concept="37vLTw" id="qoWhm3QNp0" role="10QFUP" />
                            </node>
                          </node>
                          <node concept="liA8E" id="qoWhm3QNp1" role="2OqNvi">
>>>>>>> ad6eeaf0
                            <ref role="37wK5l" to="mu20:6L60FDzMFik" resolve="getParameter" />
                          </node>
                        </node>
                      </node>
                    </node>
                  </node>
                </node>
<<<<<<< HEAD
                <node concept="3clFbJ" id="6zWdVBhU_rL" role="3cqZAp">
                  <node concept="3clFbS" id="6zWdVBhU_rM" role="3clFbx">
                    <node concept="3clFbF" id="6zWdVBhU_rN" role="3cqZAp">
                      <node concept="37vLTI" id="6zWdVBhU_rO" role="3clFbG">
                        <node concept="Rm8GO" id="6zWdVBhU_rP" role="37vLTx" />
                        <node concept="37vLTw" id="6zWdVBhU_rQ" role="37vLTJ" />
                      </node>
                    </node>
                  </node>
                  <node concept="2ZW3vV" id="6zWdVBhU_rR" role="3clFbw">
                    <node concept="3uibUv" id="6zWdVBhU_rS" role="2ZW6by" />
                    <node concept="37vLTw" id="6zWdVBhU_rT" role="2ZW6bz" />
                  </node>
                </node>
                <node concept="3clFbJ" id="6zWdVBhU_rU" role="3cqZAp">
                  <node concept="3clFbS" id="6zWdVBhU_rV" role="3clFbx">
                    <node concept="3clFbF" id="6zWdVBhU_rW" role="3cqZAp">
                      <node concept="37vLTI" id="6zWdVBhU_rX" role="3clFbG">
                        <node concept="Rm8GO" id="6zWdVBhU_rY" role="37vLTx" />
                        <node concept="37vLTw" id="6zWdVBhU_rZ" role="37vLTJ" />
                      </node>
                    </node>
                  </node>
                  <node concept="2ZW3vV" id="6zWdVBhU_s0" role="3clFbw">
                    <node concept="3uibUv" id="6zWdVBhU_s1" role="2ZW6by" />
                    <node concept="37vLTw" id="6zWdVBhU_s2" role="2ZW6bz" />
                  </node>
                </node>
                <node concept="3clFbJ" id="6zWdVBhU_s3" role="3cqZAp">
                  <node concept="3clFbS" id="6zWdVBhU_s4" role="3clFbx">
                    <node concept="3clFbF" id="6zWdVBhU_s5" role="3cqZAp">
                      <node concept="37vLTI" id="6zWdVBhU_s6" role="3clFbG">
                        <node concept="Rm8GO" id="6zWdVBhU_s7" role="37vLTx" />
                        <node concept="37vLTw" id="6zWdVBhU_s8" role="37vLTJ" />
                      </node>
                    </node>
                  </node>
                  <node concept="2ZW3vV" id="6zWdVBhU_s9" role="3clFbw">
                    <node concept="3uibUv" id="6zWdVBhU_sa" role="2ZW6by" />
                    <node concept="37vLTw" id="6zWdVBhU_sb" role="2ZW6bz" />
                  </node>
                </node>
                <node concept="3clFbJ" id="6zWdVBhU_sc" role="3cqZAp">
                  <node concept="3clFbS" id="6zWdVBhU_sd" role="3clFbx">
                    <node concept="3clFbF" id="6zWdVBhU_se" role="3cqZAp">
                      <node concept="37vLTI" id="6zWdVBhU_sf" role="3clFbG">
                        <node concept="2OqwBi" id="6zWdVBhU_sg" role="37vLTx">
                          <node concept="1PxgMI" id="6zWdVBhU_sh" role="2Oq$k0">
                            <ref role="1PxNhF" to="tpee:fz7vLUo" resolve="VariableReference" />
                            <node concept="37vLTw" id="6zWdVBhU_si" role="1PxMeX" />
                          </node>
                          <node concept="3TrEf2" id="6zWdVBhU_sj" role="2OqNvi">
                            <ref role="3Tt5mk" to="tpee:fzcqZ_w" />
                          </node>
                        </node>
                        <node concept="37vLTw" id="6zWdVBhU_sk" role="37vLTJ" />
                      </node>
                    </node>
                  </node>
                  <node concept="2OqwBi" id="6zWdVBhU_sl" role="3clFbw">
                    <node concept="37vLTw" id="6zWdVBhU_sm" role="2Oq$k0" />
                    <node concept="1mIQ4w" id="6zWdVBhU_sn" role="2OqNvi">
                      <node concept="chp4Y" id="6zWdVBhU_so" role="cj9EA">
=======
                <node concept="3clFbJ" id="qoWhm3QNp2" role="3cqZAp">
                  <node concept="3clFbS" id="qoWhm3QNp3" role="3clFbx">
                    <node concept="3clFbF" id="qoWhm3QNp4" role="3cqZAp">
                      <node concept="37vLTI" id="qoWhm3QNp5" role="3clFbG">
                        <node concept="Rm8GO" id="qoWhm3QNp6" role="37vLTx" />
                        <node concept="37vLTw" id="qoWhm3QNp7" role="37vLTJ" />
                      </node>
                    </node>
                  </node>
                  <node concept="2ZW3vV" id="qoWhm3QNp8" role="3clFbw">
                    <node concept="3uibUv" id="qoWhm3QNp9" role="2ZW6by" />
                    <node concept="37vLTw" id="qoWhm3QNpa" role="2ZW6bz" />
                  </node>
                </node>
                <node concept="3clFbJ" id="qoWhm3QNpb" role="3cqZAp">
                  <node concept="3clFbS" id="qoWhm3QNpc" role="3clFbx">
                    <node concept="3clFbF" id="qoWhm3QNpd" role="3cqZAp">
                      <node concept="37vLTI" id="qoWhm3QNpe" role="3clFbG">
                        <node concept="Rm8GO" id="qoWhm3QNpf" role="37vLTx" />
                        <node concept="37vLTw" id="qoWhm3QNpg" role="37vLTJ" />
                      </node>
                    </node>
                  </node>
                  <node concept="2ZW3vV" id="qoWhm3QNph" role="3clFbw">
                    <node concept="3uibUv" id="qoWhm3QNpi" role="2ZW6by" />
                    <node concept="37vLTw" id="qoWhm3QNpj" role="2ZW6bz" />
                  </node>
                </node>
                <node concept="3clFbJ" id="qoWhm3QNpk" role="3cqZAp">
                  <node concept="3clFbS" id="qoWhm3QNpl" role="3clFbx">
                    <node concept="3clFbF" id="qoWhm3QNpm" role="3cqZAp">
                      <node concept="37vLTI" id="qoWhm3QNpn" role="3clFbG">
                        <node concept="Rm8GO" id="qoWhm3QNpo" role="37vLTx" />
                        <node concept="37vLTw" id="qoWhm3QNpp" role="37vLTJ" />
                      </node>
                    </node>
                  </node>
                  <node concept="2ZW3vV" id="qoWhm3QNpq" role="3clFbw">
                    <node concept="3uibUv" id="qoWhm3QNpr" role="2ZW6by" />
                    <node concept="37vLTw" id="qoWhm3QNps" role="2ZW6bz" />
                  </node>
                </node>
                <node concept="3clFbJ" id="qoWhm3QNpt" role="3cqZAp">
                  <node concept="3clFbS" id="qoWhm3QNpu" role="3clFbx">
                    <node concept="3clFbF" id="qoWhm3QNpv" role="3cqZAp">
                      <node concept="37vLTI" id="qoWhm3QNpw" role="3clFbG">
                        <node concept="2OqwBi" id="qoWhm3QNpx" role="37vLTx">
                          <node concept="1PxgMI" id="qoWhm3QNpy" role="2Oq$k0">
                            <ref role="1PxNhF" to="tpee:fz7vLUo" resolve="VariableReference" />
                            <node concept="37vLTw" id="qoWhm3QNpz" role="1PxMeX" />
                          </node>
                          <node concept="3TrEf2" id="qoWhm3QNp$" role="2OqNvi">
                            <ref role="3Tt5mk" to="tpee:fzcqZ_w" />
                          </node>
                        </node>
                        <node concept="37vLTw" id="qoWhm3QNp_" role="37vLTJ" />
                      </node>
                    </node>
                  </node>
                  <node concept="2OqwBi" id="qoWhm3QNpA" role="3clFbw">
                    <node concept="37vLTw" id="qoWhm3QNpB" role="2Oq$k0" />
                    <node concept="1mIQ4w" id="qoWhm3QNpC" role="2OqNvi">
                      <node concept="chp4Y" id="qoWhm3QNpD" role="cj9EA">
>>>>>>> ad6eeaf0
                        <ref role="cht4Q" to="tpee:fz7vLUo" resolve="VariableReference" />
                      </node>
                    </node>
                  </node>
                </node>
<<<<<<< HEAD
                <node concept="3clFbJ" id="6zWdVBhU_sp" role="3cqZAp">
                  <node concept="3clFbS" id="6zWdVBhU_sq" role="3clFbx">
                    <node concept="3clFbF" id="6zWdVBhU_sr" role="3cqZAp">
                      <node concept="2OqwBi" id="6zWdVBhU_ss" role="3clFbG">
                        <node concept="37vLTw" id="6zWdVBhU_st" role="2Oq$k0" />
                        <node concept="liA8E" id="6zWdVBhU_su" role="2OqNvi">
                          <ref role="37wK5l" to="k7g3:~Map.put(java.lang.Object,java.lang.Object):java.lang.Object" resolve="put" />
                          <node concept="37vLTw" id="6zWdVBhU_sv" role="37wK5m" />
                          <node concept="37vLTw" id="6zWdVBhU_sw" role="37wK5m" />
=======
                <node concept="3clFbJ" id="qoWhm3QNpE" role="3cqZAp">
                  <node concept="3clFbS" id="qoWhm3QNpF" role="3clFbx">
                    <node concept="3clFbF" id="qoWhm3QNpG" role="3cqZAp">
                      <node concept="2OqwBi" id="qoWhm3QNpH" role="3clFbG">
                        <node concept="37vLTw" id="qoWhm3QNpI" role="2Oq$k0" />
                        <node concept="liA8E" id="qoWhm3QNpJ" role="2OqNvi">
                          <ref role="37wK5l" to="k7g3:~Map.put(java.lang.Object,java.lang.Object):java.lang.Object" resolve="put" />
                          <node concept="37vLTw" id="qoWhm3QNpK" role="37wK5m" />
                          <node concept="37vLTw" id="qoWhm3QNpL" role="37wK5m" />
>>>>>>> ad6eeaf0
                        </node>
                      </node>
                    </node>
                  </node>
<<<<<<< HEAD
                  <node concept="3y3z36" id="6zWdVBhU_sx" role="3clFbw">
                    <node concept="10Nm6u" id="6zWdVBhU_sy" role="3uHU7w" />
                    <node concept="37vLTw" id="6zWdVBhU_sz" role="3uHU7B" />
                  </node>
                </node>
              </node>
              <node concept="2ZW3vV" id="6zWdVBhU_s$" role="3clFbw">
                <node concept="3uibUv" id="6zWdVBhU_s_" role="2ZW6by">
                  <ref role="3uigEE" to="mu20:6L60FDzMFhw" resolve="GeneratedInstruction" />
                </node>
                <node concept="37vLTw" id="6zWdVBhU_sA" role="2ZW6bz" />
              </node>
            </node>
            <node concept="3clFbJ" id="6zWdVBhU_sB" role="3cqZAp">
              <node concept="3clFbS" id="6zWdVBhU_sC" role="3clFbx">
                <node concept="3cpWs8" id="6zWdVBhU_sD" role="3cqZAp">
                  <node concept="3cpWsn" id="6zWdVBhU_sE" role="3cpWs9">
                    <property role="TrG5h" value="write" />
                    <node concept="3uibUv" id="6zWdVBhU_sF" role="1tU5fm">
                      <ref role="3uigEE" to="flgp:~WriteInstruction" resolve="WriteInstruction" />
                    </node>
                    <node concept="10QFUN" id="6zWdVBhU_sG" role="33vP2m">
                      <node concept="3uibUv" id="6zWdVBhU_sH" role="10QFUM">
                        <ref role="3uigEE" to="flgp:~WriteInstruction" resolve="WriteInstruction" />
                      </node>
                      <node concept="37vLTw" id="6zWdVBhU_sI" role="10QFUP" />
                    </node>
                  </node>
                </node>
                <node concept="3cpWs8" id="6zWdVBhU_sJ" role="3cqZAp">
                  <node concept="3cpWsn" id="6zWdVBhU_sK" role="3cpWs9">
                    <property role="TrG5h" value="value" />
                    <node concept="3Tqbb2" id="6zWdVBhU_sL" role="1tU5fm" />
                    <node concept="10QFUN" id="6zWdVBhU_sM" role="33vP2m">
                      <node concept="3Tqbb2" id="6zWdVBhU_sN" role="10QFUM">
                        <ref role="ehGHo" to="tpee:fz3vP1J" resolve="Expression" />
                      </node>
                      <node concept="2OqwBi" id="6zWdVBhU_sO" role="10QFUP">
                        <node concept="37vLTw" id="6zWdVBhU_sP" role="2Oq$k0" />
                        <node concept="liA8E" id="6zWdVBhU_sQ" role="2OqNvi">
=======
                  <node concept="3y3z36" id="qoWhm3QNpM" role="3clFbw">
                    <node concept="10Nm6u" id="qoWhm3QNpN" role="3uHU7w" />
                    <node concept="37vLTw" id="qoWhm3QNpO" role="3uHU7B" />
                  </node>
                </node>
              </node>
              <node concept="2ZW3vV" id="qoWhm3QNpP" role="3clFbw">
                <node concept="3uibUv" id="qoWhm3QNpQ" role="2ZW6by">
                  <ref role="3uigEE" to="mu20:6L60FDzMFhw" resolve="GeneratedInstruction" />
                </node>
                <node concept="37vLTw" id="qoWhm3QNpR" role="2ZW6bz" />
              </node>
            </node>
            <node concept="3clFbJ" id="qoWhm3QNpS" role="3cqZAp">
              <node concept="3clFbS" id="qoWhm3QNpT" role="3clFbx">
                <node concept="3cpWs8" id="qoWhm3QNpU" role="3cqZAp">
                  <node concept="3cpWsn" id="qoWhm3QNpV" role="3cpWs9">
                    <property role="TrG5h" value="write" />
                    <node concept="3uibUv" id="qoWhm3QNpW" role="1tU5fm">
                      <ref role="3uigEE" to="flgp:~WriteInstruction" resolve="WriteInstruction" />
                    </node>
                    <node concept="10QFUN" id="qoWhm3QNpX" role="33vP2m">
                      <node concept="3uibUv" id="qoWhm3QNpY" role="10QFUM">
                        <ref role="3uigEE" to="flgp:~WriteInstruction" resolve="WriteInstruction" />
                      </node>
                      <node concept="37vLTw" id="qoWhm3QNpZ" role="10QFUP" />
                    </node>
                  </node>
                </node>
                <node concept="3cpWs8" id="qoWhm3QNq0" role="3cqZAp">
                  <node concept="3cpWsn" id="qoWhm3QNq1" role="3cpWs9">
                    <property role="TrG5h" value="value" />
                    <node concept="3Tqbb2" id="qoWhm3QNq2" role="1tU5fm" />
                    <node concept="10QFUN" id="qoWhm3QNq3" role="33vP2m">
                      <node concept="3Tqbb2" id="qoWhm3QNq4" role="10QFUM">
                        <ref role="ehGHo" to="tpee:fz3vP1J" resolve="Expression" />
                      </node>
                      <node concept="2OqwBi" id="qoWhm3QNq5" role="10QFUP">
                        <node concept="37vLTw" id="qoWhm3QNq6" role="2Oq$k0" />
                        <node concept="liA8E" id="qoWhm3QNq7" role="2OqNvi">
>>>>>>> ad6eeaf0
                          <ref role="37wK5l" to="flgp:~WriteInstruction.getValue():java.lang.Object" resolve="getValue" />
                        </node>
                      </node>
                    </node>
                  </node>
                </node>
<<<<<<< HEAD
                <node concept="3clFbJ" id="6zWdVBhU_sR" role="3cqZAp">
                  <node concept="3clFbS" id="6zWdVBhU_sS" role="3clFbx">
                    <node concept="3clFbF" id="6zWdVBhU_sT" role="3cqZAp">
                      <node concept="37vLTI" id="6zWdVBhU_sU" role="3clFbG">
                        <node concept="2OqwBi" id="6zWdVBhU_sV" role="37vLTx">
                          <node concept="1PxgMI" id="6zWdVBhU_sW" role="2Oq$k0">
                            <ref role="1PxNhF" to="tpee:fz7vLUo" resolve="VariableReference" />
                            <node concept="37vLTw" id="6zWdVBhU_sX" role="1PxMeX" />
                          </node>
                          <node concept="3TrEf2" id="6zWdVBhU_sY" role="2OqNvi">
                            <ref role="3Tt5mk" to="tpee:fzcqZ_w" />
                          </node>
                        </node>
                        <node concept="37vLTw" id="6zWdVBhU_sZ" role="37vLTJ" />
                      </node>
                    </node>
                  </node>
                  <node concept="2OqwBi" id="6zWdVBhU_t0" role="3clFbw">
                    <node concept="37vLTw" id="6zWdVBhU_t1" role="2Oq$k0" />
                    <node concept="1mIQ4w" id="6zWdVBhU_t2" role="2OqNvi">
                      <node concept="chp4Y" id="6zWdVBhU_t3" role="cj9EA">
=======
                <node concept="3clFbJ" id="qoWhm3QNq8" role="3cqZAp">
                  <node concept="3clFbS" id="qoWhm3QNq9" role="3clFbx">
                    <node concept="3clFbF" id="qoWhm3QNqa" role="3cqZAp">
                      <node concept="37vLTI" id="qoWhm3QNqb" role="3clFbG">
                        <node concept="2OqwBi" id="qoWhm3QNqc" role="37vLTx">
                          <node concept="1PxgMI" id="qoWhm3QNqd" role="2Oq$k0">
                            <ref role="1PxNhF" to="tpee:fz7vLUo" resolve="VariableReference" />
                            <node concept="37vLTw" id="qoWhm3QNqe" role="1PxMeX" />
                          </node>
                          <node concept="3TrEf2" id="qoWhm3QNqf" role="2OqNvi">
                            <ref role="3Tt5mk" to="tpee:fzcqZ_w" />
                          </node>
                        </node>
                        <node concept="37vLTw" id="qoWhm3QNqg" role="37vLTJ" />
                      </node>
                    </node>
                  </node>
                  <node concept="2OqwBi" id="qoWhm3QNqh" role="3clFbw">
                    <node concept="37vLTw" id="qoWhm3QNqi" role="2Oq$k0" />
                    <node concept="1mIQ4w" id="qoWhm3QNqj" role="2OqNvi">
                      <node concept="chp4Y" id="qoWhm3QNql" role="cj9EA">
>>>>>>> ad6eeaf0
                        <ref role="cht4Q" to="tpee:fz7vLUo" resolve="VariableReference" />
                      </node>
                    </node>
                  </node>
                </node>
<<<<<<< HEAD
                <node concept="3cpWs8" id="6zWdVBhU_t4" role="3cqZAp">
                  <node concept="3cpWsn" id="6zWdVBhU_t5" role="3cpWs9">
                    <property role="TrG5h" value="valueState" />
                    <node concept="3uibUv" id="6zWdVBhU_t6" role="1tU5fm" />
                    <node concept="2OqwBi" id="6zWdVBhU_t7" role="33vP2m">
                      <node concept="37vLTw" id="6zWdVBhU_t8" role="2Oq$k0" />
                      <node concept="liA8E" id="6zWdVBhU_t9" role="2OqNvi">
                        <ref role="37wK5l" to="k7g3:~Map.get(java.lang.Object):java.lang.Object" resolve="get" />
                        <node concept="37vLTw" id="6zWdVBhU_ta" role="37wK5m" />
=======
                <node concept="3cpWs8" id="qoWhm3QNqm" role="3cqZAp">
                  <node concept="3cpWsn" id="qoWhm3QNqn" role="3cpWs9">
                    <property role="TrG5h" value="valueState" />
                    <node concept="3uibUv" id="qoWhm3QNqo" role="1tU5fm" />
                    <node concept="2OqwBi" id="qoWhm3QNqp" role="33vP2m">
                      <node concept="37vLTw" id="qoWhm3QNqq" role="2Oq$k0" />
                      <node concept="liA8E" id="qoWhm3QNqr" role="2OqNvi">
                        <ref role="37wK5l" to="k7g3:~Map.get(java.lang.Object):java.lang.Object" resolve="get" />
                        <node concept="37vLTw" id="qoWhm3QNqs" role="37wK5m" />
>>>>>>> ad6eeaf0
                      </node>
                    </node>
                  </node>
                </node>
<<<<<<< HEAD
                <node concept="3clFbJ" id="6zWdVBhU_tb" role="3cqZAp">
                  <node concept="3clFbS" id="6zWdVBhU_tc" role="3clFbx">
                    <node concept="3clFbF" id="6zWdVBhU_td" role="3cqZAp">
                      <node concept="37vLTI" id="6zWdVBhU_te" role="3clFbG">
                        <node concept="Rm8GO" id="6zWdVBhU_tf" role="37vLTx" />
                        <node concept="37vLTw" id="6zWdVBhU_tg" role="37vLTJ" />
                      </node>
                    </node>
                  </node>
                  <node concept="3clFbC" id="6zWdVBhU_th" role="3clFbw">
                    <node concept="10Nm6u" id="6zWdVBhU_ti" role="3uHU7w" />
                    <node concept="37vLTw" id="6zWdVBhU_tj" role="3uHU7B" />
                  </node>
                </node>
                <node concept="3clFbF" id="6zWdVBhU_tk" role="3cqZAp">
                  <node concept="2OqwBi" id="6zWdVBhU_tl" role="3clFbG">
                    <node concept="37vLTw" id="6zWdVBhU_tm" role="2Oq$k0" />
                    <node concept="liA8E" id="6zWdVBhU_tn" role="2OqNvi">
                      <ref role="37wK5l" to="k7g3:~Map.put(java.lang.Object,java.lang.Object):java.lang.Object" resolve="put" />
                      <node concept="10QFUN" id="6zWdVBhU_to" role="37wK5m">
                        <node concept="3Tqbb2" id="6zWdVBhU_tp" role="10QFUM" />
                        <node concept="2OqwBi" id="6zWdVBhU_tq" role="10QFUP">
                          <node concept="37vLTw" id="6zWdVBhU_tr" role="2Oq$k0" />
                          <node concept="liA8E" id="6zWdVBhU_ts" role="2OqNvi">
=======
                <node concept="3clFbJ" id="qoWhm3QNqt" role="3cqZAp">
                  <node concept="3clFbS" id="qoWhm3QNqu" role="3clFbx">
                    <node concept="3clFbF" id="qoWhm3QNqv" role="3cqZAp">
                      <node concept="37vLTI" id="qoWhm3QNqw" role="3clFbG">
                        <node concept="Rm8GO" id="qoWhm3QNqx" role="37vLTx" />
                        <node concept="37vLTw" id="qoWhm3QNqy" role="37vLTJ" />
                      </node>
                    </node>
                  </node>
                  <node concept="3clFbC" id="qoWhm3QNqz" role="3clFbw">
                    <node concept="10Nm6u" id="qoWhm3QNq$" role="3uHU7w" />
                    <node concept="37vLTw" id="qoWhm3QNq_" role="3uHU7B" />
                  </node>
                </node>
                <node concept="3clFbF" id="qoWhm3QNqA" role="3cqZAp">
                  <node concept="2OqwBi" id="qoWhm3QNqB" role="3clFbG">
                    <node concept="37vLTw" id="qoWhm3QNqC" role="2Oq$k0" />
                    <node concept="liA8E" id="qoWhm3QNqD" role="2OqNvi">
                      <ref role="37wK5l" to="k7g3:~Map.put(java.lang.Object,java.lang.Object):java.lang.Object" resolve="put" />
                      <node concept="10QFUN" id="qoWhm3QNqE" role="37wK5m">
                        <node concept="3Tqbb2" id="qoWhm3QNqF" role="10QFUM" />
                        <node concept="2OqwBi" id="qoWhm3QNqG" role="10QFUP">
                          <node concept="37vLTw" id="qoWhm3QNqI" role="2Oq$k0" />
                          <node concept="liA8E" id="qoWhm3QNqJ" role="2OqNvi">
>>>>>>> ad6eeaf0
                            <ref role="37wK5l" to="flgp:~WriteInstruction.getVariable():java.lang.Object" resolve="getVariable" />
                          </node>
                        </node>
                      </node>
<<<<<<< HEAD
                      <node concept="37vLTw" id="6zWdVBhU_tt" role="37wK5m" />
=======
                      <node concept="37vLTw" id="qoWhm3QNqK" role="37wK5m" />
>>>>>>> ad6eeaf0
                    </node>
                  </node>
                </node>
              </node>
<<<<<<< HEAD
              <node concept="2ZW3vV" id="6zWdVBhU_tu" role="3clFbw">
                <node concept="3uibUv" id="6zWdVBhU_tv" role="2ZW6by">
                  <ref role="3uigEE" to="flgp:~WriteInstruction" resolve="WriteInstruction" />
                </node>
                <node concept="37vLTw" id="6zWdVBhU_tw" role="2ZW6bz" />
              </node>
            </node>
            <node concept="3clFbF" id="6zWdVBhU_tx" role="3cqZAp">
              <node concept="37vLTw" id="6zWdVBhU_ty" role="3clFbG" />
            </node>
          </node>
          <node concept="3uibUv" id="6zWdVBhU_tz" role="3clF45">
            <ref role="3uigEE" to="k7g3:~Map" resolve="Map" />
            <node concept="3Tqbb2" id="6zWdVBhU_t$" role="11_B2D" />
            <node concept="3uibUv" id="6zWdVBhU_t_" role="11_B2D" />
          </node>
        </node>
        <node concept="3clFb_" id="6zWdVBhU_tA" role="jymVt">
          <property role="TrG5h" value="getDirection" />
          <node concept="3Tm1VV" id="6zWdVBhU_tB" role="1B3o_S" />
          <node concept="3uibUv" id="6zWdVBhU_tC" role="3clF45">
            <ref role="3uigEE" to="hxuy:~AnalysisDirection" resolve="AnalysisDirection" />
          </node>
          <node concept="3clFbS" id="6zWdVBhU_tD" role="3clF47">
            <node concept="3cpWs6" id="6zWdVBhU_tE" role="3cqZAp">
              <node concept="Rm8GO" id="6zWdVBhU_tF" role="3cqZAk">
=======
              <node concept="2ZW3vV" id="qoWhm3QNqL" role="3clFbw">
                <node concept="3uibUv" id="qoWhm3QNqM" role="2ZW6by">
                  <ref role="3uigEE" to="flgp:~WriteInstruction" resolve="WriteInstruction" />
                </node>
                <node concept="37vLTw" id="qoWhm3QNqN" role="2ZW6bz" />
              </node>
            </node>
            <node concept="3clFbF" id="qoWhm3QNqO" role="3cqZAp">
              <node concept="37vLTw" id="qoWhm3QNqP" role="3clFbG" />
            </node>
          </node>
          <node concept="3uibUv" id="qoWhm3QNqQ" role="3clF45">
            <ref role="3uigEE" to="k7g3:~Map" resolve="Map" />
            <node concept="3Tqbb2" id="qoWhm3QNqR" role="11_B2D" />
            <node concept="3uibUv" id="qoWhm3QNqS" role="11_B2D" />
          </node>
        </node>
        <node concept="3clFb_" id="qoWhm3QNqT" role="jymVt">
          <property role="TrG5h" value="getDirection" />
          <node concept="3Tm1VV" id="qoWhm3QNqU" role="1B3o_S" />
          <node concept="3uibUv" id="qoWhm3QNqV" role="3clF45">
            <ref role="3uigEE" to="hxuy:~AnalysisDirection" resolve="AnalysisDirection" />
          </node>
          <node concept="3clFbS" id="qoWhm3QNqW" role="3clF47">
            <node concept="3cpWs6" id="qoWhm3QNqX" role="3cqZAp">
              <node concept="Rm8GO" id="qoWhm3QNqY" role="3cqZAk">
>>>>>>> ad6eeaf0
                <ref role="Rm8GQ" to="hxuy:~AnalysisDirection.FORWARD" resolve="FORWARD" />
                <ref role="1Px2BO" to="hxuy:~AnalysisDirection" resolve="AnalysisDirection" />
              </node>
            </node>
          </node>
        </node>
<<<<<<< HEAD
        <node concept="2YIFZL" id="6zWdVBhU_tG" role="jymVt">
=======
        <node concept="2YIFZL" id="qoWhm3QNqZ" role="jymVt">
>>>>>>> ad6eeaf0
          <property role="TrG5h" value="getId" />
          <property role="od$2w" value="false" />
          <property role="DiZV1" value="false" />
          <property role="2aFKle" value="false" />
<<<<<<< HEAD
          <node concept="3clFbS" id="6zWdVBhU_tH" role="3clF47">
            <node concept="3clFbF" id="6zWdVBhU_tI" role="3cqZAp">
              <node concept="Xl_RD" id="6zWdVBhU_tJ" role="3clFbG">
=======
          <node concept="3clFbS" id="qoWhm3QNr0" role="3clF47">
            <node concept="3clFbF" id="qoWhm3QNr1" role="3cqZAp">
              <node concept="Xl_RD" id="qoWhm3QNr2" role="3clFbG">
>>>>>>> ad6eeaf0
                <property role="Xl_RC" value="jetbrains.mps.baseLanguage.dataFlow.NullableAnalyzerRunner.NullableAnalyzer" />
              </node>
            </node>
          </node>
<<<<<<< HEAD
          <node concept="3Tm1VV" id="6zWdVBhU_tK" role="1B3o_S" />
          <node concept="17QB3L" id="6zWdVBhU_tL" role="3clF45" />
=======
          <node concept="3Tm1VV" id="qoWhm3QNr3" role="1B3o_S" />
          <node concept="17QB3L" id="qoWhm3QNr4" role="3clF45" />
>>>>>>> ad6eeaf0
        </node>
      </node>
    </node>
  </node>
<<<<<<< HEAD
  <node concept="2$UQVi" id="6zWdVBhU_vK">
    <ref role="2$VUEs" to="ty9a:5vxy$fN7dY7" resolve="exportedInstructionClass" />
    <node concept="2$$0lk" id="6zWdVBhU_vL" role="2$$55j">
      <property role="2$$0lg" value="jetbrains.mps.baseLanguage.dataFlow" />
    </node>
    <node concept="2$VJBW" id="6zWdVBhU_vM" role="2$VCQS">
      <property role="2$VJBT" value="jetbrains.mps.lang.dataFlow.analyzers.structure.Instruction" />
      <property role="2$VJBR" value="6868777471677432047" />
    </node>
    <node concept="2$VJBW" id="6zWdVBhU_vN" role="2$VCQQ">
      <property role="2$VJBT" value="jetbrains.mps.baseLanguage.structure.ClassConcept" />
      <property role="2$VJBR" value="7564982745305864054" />
    </node>
    <node concept="2$Z8iP" id="6zWdVBhU_uO" role="2$VCQN">
      <property role="TrG5h" value="notNullInstruction" />
      <node concept="312cEg" id="6zWdVBhU_uP" role="2ITynG">
        <property role="TrG5h" value="myexpression" />
        <node concept="3Tm6S6" id="6zWdVBhU_uQ" role="1B3o_S" />
        <node concept="3Tqbb2" id="6zWdVBhU_uR" role="1tU5fm" />
      </node>
      <node concept="312cEg" id="6zWdVBhU_uS" role="2ITynG">
        <property role="TrG5h" value="myPresentation" />
        <node concept="3Tm6S6" id="6zWdVBhU_uT" role="1B3o_S" />
        <node concept="17QB3L" id="6zWdVBhU_uU" role="1tU5fm" />
      </node>
      <node concept="3clFbW" id="6zWdVBhU_uV" role="2ITynG">
        <node concept="3cqZAl" id="6zWdVBhU_uW" role="3clF45" />
        <node concept="3Tm1VV" id="6zWdVBhU_uX" role="1B3o_S" />
        <node concept="3clFbS" id="6zWdVBhU_uY" role="3clF47">
          <node concept="3cpWs8" id="6zWdVBhU_uZ" role="3cqZAp">
            <node concept="3cpWsn" id="6zWdVBhU_v0" role="3cpWs9">
              <property role="TrG5h" value="sb" />
              <node concept="3uibUv" id="6zWdVBhU_v1" role="1tU5fm">
                <ref role="3uigEE" to="e2lb:~StringBuilder" resolve="StringBuilder" />
              </node>
              <node concept="2ShNRf" id="6zWdVBhU_v2" role="33vP2m">
                <node concept="1pGfFk" id="6zWdVBhU_v3" role="2ShVmc">
=======
  <node concept="2$UQVi" id="qoWhm3QN$q">
    <ref role="2$VUEs" to="ty9a:5vxy$fN7dY7" resolve="exportedInstructionClass" />
    <node concept="2$$0lk" id="qoWhm3QN$r" role="2$$55j">
      <property role="2$$0lg" value="jetbrains.mps.baseLanguage.dataFlow" />
    </node>
    <node concept="2$VJBW" id="qoWhm3QN$s" role="2$VCQS">
      <property role="2$VJBT" value="jetbrains.mps.lang.dataFlow.analyzers.structure.Instruction" />
      <property role="2$VJBR" value="6868777471677432047" />
    </node>
    <node concept="2$VJBW" id="qoWhm3QN$t" role="2$VCQQ">
      <property role="2$VJBT" value="jetbrains.mps.baseLanguage.structure.ClassConcept" />
      <property role="2$VJBR" value="475394835396376670" />
    </node>
    <node concept="2$Z8iP" id="qoWhm3QNzu" role="2$VCQN">
      <property role="TrG5h" value="notNullInstruction" />
      <node concept="312cEg" id="qoWhm3QNzv" role="2ITynG">
        <property role="TrG5h" value="myexpression" />
        <node concept="3Tm6S6" id="qoWhm3QNzw" role="1B3o_S" />
        <node concept="3Tqbb2" id="qoWhm3QNzx" role="1tU5fm" />
      </node>
      <node concept="312cEg" id="qoWhm3QNzy" role="2ITynG">
        <property role="TrG5h" value="myPresentation" />
        <node concept="3Tm6S6" id="qoWhm3QNzz" role="1B3o_S" />
        <node concept="17QB3L" id="qoWhm3QNz$" role="1tU5fm" />
      </node>
      <node concept="3clFbW" id="qoWhm3QNz_" role="2ITynG">
        <node concept="3cqZAl" id="qoWhm3QNzA" role="3clF45" />
        <node concept="3Tm1VV" id="qoWhm3QNzB" role="1B3o_S" />
        <node concept="3clFbS" id="qoWhm3QNzC" role="3clF47">
          <node concept="3cpWs8" id="qoWhm3QNzD" role="3cqZAp">
            <node concept="3cpWsn" id="qoWhm3QNzE" role="3cpWs9">
              <property role="TrG5h" value="sb" />
              <node concept="3uibUv" id="qoWhm3QNzF" role="1tU5fm">
                <ref role="3uigEE" to="e2lb:~StringBuilder" resolve="StringBuilder" />
              </node>
              <node concept="2ShNRf" id="qoWhm3QNzG" role="33vP2m">
                <node concept="1pGfFk" id="qoWhm3QNzH" role="2ShVmc">
>>>>>>> ad6eeaf0
                  <ref role="37wK5l" to="e2lb:~StringBuilder.&lt;init&gt;()" resolve="StringBuilder" />
                </node>
              </node>
            </node>
          </node>
<<<<<<< HEAD
          <node concept="3clFbF" id="6zWdVBhU_v4" role="3cqZAp">
            <node concept="2OqwBi" id="6zWdVBhU_v5" role="3clFbG">
              <node concept="37vLTw" id="6zWdVBhU_v6" role="2Oq$k0" />
              <node concept="liA8E" id="6zWdVBhU_v7" role="2OqNvi">
                <ref role="37wK5l" to="e2lb:~StringBuilder.append(java.lang.String):java.lang.StringBuilder" resolve="append" />
                <node concept="Xl_RD" id="6zWdVBhU_v8" role="37wK5m">
=======
          <node concept="3clFbF" id="qoWhm3QNzI" role="3cqZAp">
            <node concept="2OqwBi" id="qoWhm3QNzJ" role="3clFbG">
              <node concept="37vLTw" id="qoWhm3QNzK" role="2Oq$k0" />
              <node concept="liA8E" id="qoWhm3QNzL" role="2OqNvi">
                <ref role="37wK5l" to="e2lb:~StringBuilder.append(java.lang.String):java.lang.StringBuilder" resolve="append" />
                <node concept="Xl_RD" id="qoWhm3QNzM" role="37wK5m">
>>>>>>> ad6eeaf0
                  <property role="Xl_RC" value="notNull" />
                </node>
              </node>
            </node>
          </node>
<<<<<<< HEAD
          <node concept="3clFbF" id="6zWdVBhU_v9" role="3cqZAp">
            <node concept="37vLTI" id="6zWdVBhU_va" role="3clFbG">
              <node concept="37vLTw" id="6zWdVBhU_vb" role="37vLTx" />
              <node concept="37vLTw" id="6zWdVBhU_vc" role="37vLTJ" />
            </node>
          </node>
          <node concept="3clFbF" id="6zWdVBhU_vd" role="3cqZAp">
            <node concept="1rXfSq" id="6zWdVBhU_ve" role="3clFbG">
              <ref role="37wK5l" to="flgp:~Instruction.putUserObject(java.lang.Object,java.lang.Object):void" resolve="putUserObject" />
              <node concept="Xl_RD" id="6zWdVBhU_vf" role="37wK5m">
                <property role="Xl_RC" value="expression" />
              </node>
              <node concept="37vLTw" id="6zWdVBhU_vg" role="37wK5m" />
            </node>
          </node>
          <node concept="3clFbF" id="6zWdVBhU_vh" role="3cqZAp">
            <node concept="1rXfSq" id="6zWdVBhU_vi" role="3clFbG">
              <ref role="37wK5l" to="mu20:6L60FDzMFhQ" resolve="addParameter" />
              <node concept="37vLTw" id="6zWdVBhU_vj" role="37wK5m" />
            </node>
          </node>
          <node concept="3clFbF" id="6zWdVBhU_vk" role="3cqZAp">
            <node concept="2OqwBi" id="6zWdVBhU_vl" role="3clFbG">
              <node concept="37vLTw" id="6zWdVBhU_vm" role="2Oq$k0" />
              <node concept="liA8E" id="6zWdVBhU_vn" role="2OqNvi">
                <ref role="37wK5l" to="e2lb:~StringBuilder.append(java.lang.String):java.lang.StringBuilder" resolve="append" />
                <node concept="3cpWs3" id="6zWdVBhU_vo" role="37wK5m">
                  <node concept="Xl_RD" id="6zWdVBhU_vp" role="3uHU7B">
                    <property role="Xl_RC" value=" " />
                  </node>
                  <node concept="37vLTw" id="6zWdVBhU_vq" role="3uHU7w" />
=======
          <node concept="3clFbF" id="qoWhm3QNzN" role="3cqZAp">
            <node concept="37vLTI" id="qoWhm3QNzO" role="3clFbG">
              <node concept="37vLTw" id="qoWhm3QNzP" role="37vLTx" />
              <node concept="37vLTw" id="qoWhm3QNzQ" role="37vLTJ" />
            </node>
          </node>
          <node concept="3clFbF" id="qoWhm3QNzR" role="3cqZAp">
            <node concept="1rXfSq" id="qoWhm3QNzS" role="3clFbG">
              <ref role="37wK5l" to="flgp:~Instruction.putUserObject(java.lang.Object,java.lang.Object):void" resolve="putUserObject" />
              <node concept="Xl_RD" id="qoWhm3QNzT" role="37wK5m">
                <property role="Xl_RC" value="expression" />
              </node>
              <node concept="37vLTw" id="qoWhm3QNzU" role="37wK5m" />
            </node>
          </node>
          <node concept="3clFbF" id="qoWhm3QNzV" role="3cqZAp">
            <node concept="1rXfSq" id="qoWhm3QNzW" role="3clFbG">
              <ref role="37wK5l" to="mu20:6L60FDzMFhQ" resolve="addParameter" />
              <node concept="37vLTw" id="qoWhm3QNzX" role="37wK5m" />
            </node>
          </node>
          <node concept="3clFbF" id="qoWhm3QNzY" role="3cqZAp">
            <node concept="2OqwBi" id="qoWhm3QNzZ" role="3clFbG">
              <node concept="37vLTw" id="qoWhm3QN$0" role="2Oq$k0" />
              <node concept="liA8E" id="qoWhm3QN$1" role="2OqNvi">
                <ref role="37wK5l" to="e2lb:~StringBuilder.append(java.lang.String):java.lang.StringBuilder" resolve="append" />
                <node concept="3cpWs3" id="qoWhm3QN$2" role="37wK5m">
                  <node concept="Xl_RD" id="qoWhm3QN$3" role="3uHU7B">
                    <property role="Xl_RC" value=" " />
                  </node>
                  <node concept="37vLTw" id="qoWhm3QN$4" role="3uHU7w" />
>>>>>>> ad6eeaf0
                </node>
              </node>
            </node>
          </node>
<<<<<<< HEAD
          <node concept="3clFbF" id="6zWdVBhU_vr" role="3cqZAp">
            <node concept="37vLTI" id="6zWdVBhU_vs" role="3clFbG">
              <node concept="2OqwBi" id="6zWdVBhU_vt" role="37vLTx">
                <node concept="37vLTw" id="6zWdVBhU_vu" role="2Oq$k0" />
                <node concept="liA8E" id="6zWdVBhU_vv" role="2OqNvi">
                  <ref role="37wK5l" to="e2lb:~StringBuilder.toString():java.lang.String" resolve="toString" />
                </node>
              </node>
              <node concept="37vLTw" id="6zWdVBhU_vw" role="37vLTJ" />
            </node>
          </node>
        </node>
        <node concept="37vLTG" id="6zWdVBhU_vx" role="3clF46">
          <property role="TrG5h" value="expression" />
          <node concept="3Tqbb2" id="6zWdVBhU_vy" role="1tU5fm" />
        </node>
      </node>
      <node concept="3clFb_" id="6zWdVBhU_vz" role="2ITynG">
        <property role="TrG5h" value="commandPresentation" />
        <node concept="17QB3L" id="6zWdVBhU_v$" role="3clF45" />
        <node concept="3clFbS" id="6zWdVBhU_v_" role="3clF47">
          <node concept="3clFbF" id="6zWdVBhU_vA" role="3cqZAp">
            <node concept="37vLTw" id="6zWdVBhU_vB" role="3clFbG" />
          </node>
        </node>
        <node concept="3Tm1VV" id="6zWdVBhU_vC" role="1B3o_S" />
        <node concept="2AHcQZ" id="6zWdVBhU_vD" role="2AJF6D">
          <ref role="2AI5Lk" to="e2lb:~Override" resolve="Override" />
        </node>
      </node>
      <node concept="3clFb_" id="6zWdVBhU_vE" role="2ITynG">
        <property role="TrG5h" value="getexpression" />
        <node concept="3Tqbb2" id="6zWdVBhU_vF" role="3clF45" />
        <node concept="3Tm1VV" id="6zWdVBhU_vG" role="1B3o_S" />
        <node concept="3clFbS" id="6zWdVBhU_vH" role="3clF47">
          <node concept="3cpWs6" id="6zWdVBhU_vI" role="3cqZAp">
            <node concept="37vLTw" id="6zWdVBhU_vJ" role="3cqZAk" />
=======
          <node concept="3clFbF" id="qoWhm3QN$5" role="3cqZAp">
            <node concept="37vLTI" id="qoWhm3QN$6" role="3clFbG">
              <node concept="2OqwBi" id="qoWhm3QN$7" role="37vLTx">
                <node concept="37vLTw" id="qoWhm3QN$8" role="2Oq$k0" />
                <node concept="liA8E" id="qoWhm3QN$9" role="2OqNvi">
                  <ref role="37wK5l" to="e2lb:~StringBuilder.toString():java.lang.String" resolve="toString" />
                </node>
              </node>
              <node concept="37vLTw" id="qoWhm3QN$a" role="37vLTJ" />
            </node>
          </node>
        </node>
        <node concept="37vLTG" id="qoWhm3QN$b" role="3clF46">
          <property role="TrG5h" value="expression" />
          <node concept="3Tqbb2" id="qoWhm3QN$c" role="1tU5fm" />
        </node>
      </node>
      <node concept="3clFb_" id="qoWhm3QN$d" role="2ITynG">
        <property role="TrG5h" value="commandPresentation" />
        <node concept="17QB3L" id="qoWhm3QN$e" role="3clF45" />
        <node concept="3clFbS" id="qoWhm3QN$f" role="3clF47">
          <node concept="3clFbF" id="qoWhm3QN$g" role="3cqZAp">
            <node concept="37vLTw" id="qoWhm3QN$h" role="3clFbG" />
          </node>
        </node>
        <node concept="3Tm1VV" id="qoWhm3QN$i" role="1B3o_S" />
        <node concept="2AHcQZ" id="qoWhm3QN$j" role="2AJF6D">
          <ref role="2AI5Lk" to="e2lb:~Override" resolve="Override" />
        </node>
      </node>
      <node concept="3clFb_" id="qoWhm3QN$k" role="2ITynG">
        <property role="TrG5h" value="getexpression" />
        <node concept="3Tqbb2" id="qoWhm3QN$l" role="3clF45" />
        <node concept="3Tm1VV" id="qoWhm3QN$m" role="1B3o_S" />
        <node concept="3clFbS" id="qoWhm3QN$n" role="3clF47">
          <node concept="3cpWs6" id="qoWhm3QN$o" role="3cqZAp">
            <node concept="37vLTw" id="qoWhm3QN$p" role="3cqZAk" />
>>>>>>> ad6eeaf0
          </node>
        </node>
      </node>
    </node>
  </node>
<<<<<<< HEAD
  <node concept="2$UQVi" id="6zWdVBhU_xI">
    <ref role="2$VUEs" to="ty9a:5vxy$fN7dY7" resolve="exportedInstructionClass" />
    <node concept="2$$0lk" id="6zWdVBhU_xJ" role="2$$55j">
      <property role="2$$0lg" value="jetbrains.mps.baseLanguage.dataFlow" />
    </node>
    <node concept="2$VJBW" id="6zWdVBhU_xK" role="2$VCQS">
      <property role="2$VJBT" value="jetbrains.mps.lang.dataFlow.analyzers.structure.Instruction" />
      <property role="2$VJBR" value="6868777471677432050" />
    </node>
    <node concept="2$VJBW" id="6zWdVBhU_xL" role="2$VCQQ">
      <property role="2$VJBT" value="jetbrains.mps.baseLanguage.structure.ClassConcept" />
      <property role="2$VJBR" value="7564982745305864180" />
    </node>
    <node concept="2$Z8iP" id="6zWdVBhU_wM" role="2$VCQN">
      <property role="TrG5h" value="nullableInstruction" />
      <node concept="312cEg" id="6zWdVBhU_wN" role="2ITynG">
        <property role="TrG5h" value="myexpression" />
        <node concept="3Tm6S6" id="6zWdVBhU_wO" role="1B3o_S" />
        <node concept="3Tqbb2" id="6zWdVBhU_wP" role="1tU5fm" />
      </node>
      <node concept="312cEg" id="6zWdVBhU_wQ" role="2ITynG">
        <property role="TrG5h" value="myPresentation" />
        <node concept="3Tm6S6" id="6zWdVBhU_wR" role="1B3o_S" />
        <node concept="17QB3L" id="6zWdVBhU_wS" role="1tU5fm" />
      </node>
      <node concept="3clFbW" id="6zWdVBhU_wT" role="2ITynG">
        <node concept="3cqZAl" id="6zWdVBhU_wU" role="3clF45" />
        <node concept="3Tm1VV" id="6zWdVBhU_wV" role="1B3o_S" />
        <node concept="3clFbS" id="6zWdVBhU_wW" role="3clF47">
          <node concept="3cpWs8" id="6zWdVBhU_wX" role="3cqZAp">
            <node concept="3cpWsn" id="6zWdVBhU_wY" role="3cpWs9">
              <property role="TrG5h" value="sb" />
              <node concept="3uibUv" id="6zWdVBhU_wZ" role="1tU5fm">
                <ref role="3uigEE" to="e2lb:~StringBuilder" resolve="StringBuilder" />
              </node>
              <node concept="2ShNRf" id="6zWdVBhU_x0" role="33vP2m">
                <node concept="1pGfFk" id="6zWdVBhU_x1" role="2ShVmc">
=======
  <node concept="2$UQVi" id="qoWhm3QNAl">
    <ref role="2$VUEs" to="ty9a:5vxy$fN7dY7" resolve="exportedInstructionClass" />
    <node concept="2$$0lk" id="qoWhm3QNAm" role="2$$55j">
      <property role="2$$0lg" value="jetbrains.mps.baseLanguage.dataFlow" />
    </node>
    <node concept="2$VJBW" id="qoWhm3QNAn" role="2$VCQS">
      <property role="2$VJBT" value="jetbrains.mps.lang.dataFlow.analyzers.structure.Instruction" />
      <property role="2$VJBR" value="6868777471677432050" />
    </node>
    <node concept="2$VJBW" id="qoWhm3QNAo" role="2$VCQQ">
      <property role="2$VJBT" value="jetbrains.mps.baseLanguage.structure.ClassConcept" />
      <property role="2$VJBR" value="475394835396376862" />
    </node>
    <node concept="2$Z8iP" id="qoWhm3QN_p" role="2$VCQN">
      <property role="TrG5h" value="nullableInstruction" />
      <node concept="312cEg" id="qoWhm3QN_q" role="2ITynG">
        <property role="TrG5h" value="myexpression" />
        <node concept="3Tm6S6" id="qoWhm3QN_r" role="1B3o_S" />
        <node concept="3Tqbb2" id="qoWhm3QN_s" role="1tU5fm" />
      </node>
      <node concept="312cEg" id="qoWhm3QN_t" role="2ITynG">
        <property role="TrG5h" value="myPresentation" />
        <node concept="3Tm6S6" id="qoWhm3QN_u" role="1B3o_S" />
        <node concept="17QB3L" id="qoWhm3QN_v" role="1tU5fm" />
      </node>
      <node concept="3clFbW" id="qoWhm3QN_w" role="2ITynG">
        <node concept="3cqZAl" id="qoWhm3QN_x" role="3clF45" />
        <node concept="3Tm1VV" id="qoWhm3QN_y" role="1B3o_S" />
        <node concept="3clFbS" id="qoWhm3QN_z" role="3clF47">
          <node concept="3cpWs8" id="qoWhm3QN_$" role="3cqZAp">
            <node concept="3cpWsn" id="qoWhm3QN__" role="3cpWs9">
              <property role="TrG5h" value="sb" />
              <node concept="3uibUv" id="qoWhm3QN_A" role="1tU5fm">
                <ref role="3uigEE" to="e2lb:~StringBuilder" resolve="StringBuilder" />
              </node>
              <node concept="2ShNRf" id="qoWhm3QN_B" role="33vP2m">
                <node concept="1pGfFk" id="qoWhm3QN_C" role="2ShVmc">
>>>>>>> ad6eeaf0
                  <ref role="37wK5l" to="e2lb:~StringBuilder.&lt;init&gt;()" resolve="StringBuilder" />
                </node>
              </node>
            </node>
          </node>
<<<<<<< HEAD
          <node concept="3clFbF" id="6zWdVBhU_x2" role="3cqZAp">
            <node concept="2OqwBi" id="6zWdVBhU_x3" role="3clFbG">
              <node concept="37vLTw" id="6zWdVBhU_x4" role="2Oq$k0" />
              <node concept="liA8E" id="6zWdVBhU_x5" role="2OqNvi">
                <ref role="37wK5l" to="e2lb:~StringBuilder.append(java.lang.String):java.lang.StringBuilder" resolve="append" />
                <node concept="Xl_RD" id="6zWdVBhU_x6" role="37wK5m">
=======
          <node concept="3clFbF" id="qoWhm3QN_D" role="3cqZAp">
            <node concept="2OqwBi" id="qoWhm3QN_E" role="3clFbG">
              <node concept="37vLTw" id="qoWhm3QN_F" role="2Oq$k0" />
              <node concept="liA8E" id="qoWhm3QN_G" role="2OqNvi">
                <ref role="37wK5l" to="e2lb:~StringBuilder.append(java.lang.String):java.lang.StringBuilder" resolve="append" />
                <node concept="Xl_RD" id="qoWhm3QN_H" role="37wK5m">
>>>>>>> ad6eeaf0
                  <property role="Xl_RC" value="nullable" />
                </node>
              </node>
            </node>
          </node>
<<<<<<< HEAD
          <node concept="3clFbF" id="6zWdVBhU_x7" role="3cqZAp">
            <node concept="37vLTI" id="6zWdVBhU_x8" role="3clFbG">
              <node concept="37vLTw" id="6zWdVBhU_x9" role="37vLTx" />
              <node concept="37vLTw" id="6zWdVBhU_xa" role="37vLTJ" />
            </node>
          </node>
          <node concept="3clFbF" id="6zWdVBhU_xb" role="3cqZAp">
            <node concept="1rXfSq" id="6zWdVBhU_xc" role="3clFbG">
              <ref role="37wK5l" to="flgp:~Instruction.putUserObject(java.lang.Object,java.lang.Object):void" resolve="putUserObject" />
              <node concept="Xl_RD" id="6zWdVBhU_xd" role="37wK5m">
                <property role="Xl_RC" value="expression" />
              </node>
              <node concept="37vLTw" id="6zWdVBhU_xe" role="37wK5m" />
            </node>
          </node>
          <node concept="3clFbF" id="6zWdVBhU_xf" role="3cqZAp">
            <node concept="1rXfSq" id="6zWdVBhU_xg" role="3clFbG">
              <ref role="37wK5l" to="mu20:6L60FDzMFhQ" resolve="addParameter" />
              <node concept="37vLTw" id="6zWdVBhU_xh" role="37wK5m" />
            </node>
          </node>
          <node concept="3clFbF" id="6zWdVBhU_xi" role="3cqZAp">
            <node concept="2OqwBi" id="6zWdVBhU_xj" role="3clFbG">
              <node concept="37vLTw" id="6zWdVBhU_xk" role="2Oq$k0" />
              <node concept="liA8E" id="6zWdVBhU_xl" role="2OqNvi">
                <ref role="37wK5l" to="e2lb:~StringBuilder.append(java.lang.String):java.lang.StringBuilder" resolve="append" />
                <node concept="3cpWs3" id="6zWdVBhU_xm" role="37wK5m">
                  <node concept="Xl_RD" id="6zWdVBhU_xn" role="3uHU7B">
                    <property role="Xl_RC" value=" " />
                  </node>
                  <node concept="37vLTw" id="6zWdVBhU_xo" role="3uHU7w" />
=======
          <node concept="3clFbF" id="qoWhm3QN_I" role="3cqZAp">
            <node concept="37vLTI" id="qoWhm3QN_J" role="3clFbG">
              <node concept="37vLTw" id="qoWhm3QN_K" role="37vLTx" />
              <node concept="37vLTw" id="qoWhm3QN_L" role="37vLTJ" />
            </node>
          </node>
          <node concept="3clFbF" id="qoWhm3QN_M" role="3cqZAp">
            <node concept="1rXfSq" id="qoWhm3QN_N" role="3clFbG">
              <ref role="37wK5l" to="flgp:~Instruction.putUserObject(java.lang.Object,java.lang.Object):void" resolve="putUserObject" />
              <node concept="Xl_RD" id="qoWhm3QN_O" role="37wK5m">
                <property role="Xl_RC" value="expression" />
              </node>
              <node concept="37vLTw" id="qoWhm3QN_P" role="37wK5m" />
            </node>
          </node>
          <node concept="3clFbF" id="qoWhm3QN_Q" role="3cqZAp">
            <node concept="1rXfSq" id="qoWhm3QN_R" role="3clFbG">
              <ref role="37wK5l" to="mu20:6L60FDzMFhQ" resolve="addParameter" />
              <node concept="37vLTw" id="qoWhm3QN_S" role="37wK5m" />
            </node>
          </node>
          <node concept="3clFbF" id="qoWhm3QN_T" role="3cqZAp">
            <node concept="2OqwBi" id="qoWhm3QN_U" role="3clFbG">
              <node concept="37vLTw" id="qoWhm3QN_V" role="2Oq$k0" />
              <node concept="liA8E" id="qoWhm3QN_W" role="2OqNvi">
                <ref role="37wK5l" to="e2lb:~StringBuilder.append(java.lang.String):java.lang.StringBuilder" resolve="append" />
                <node concept="3cpWs3" id="qoWhm3QN_X" role="37wK5m">
                  <node concept="Xl_RD" id="qoWhm3QN_Y" role="3uHU7B">
                    <property role="Xl_RC" value=" " />
                  </node>
                  <node concept="37vLTw" id="qoWhm3QN_Z" role="3uHU7w" />
>>>>>>> ad6eeaf0
                </node>
              </node>
            </node>
          </node>
<<<<<<< HEAD
          <node concept="3clFbF" id="6zWdVBhU_xp" role="3cqZAp">
            <node concept="37vLTI" id="6zWdVBhU_xq" role="3clFbG">
              <node concept="2OqwBi" id="6zWdVBhU_xr" role="37vLTx">
                <node concept="37vLTw" id="6zWdVBhU_xs" role="2Oq$k0" />
                <node concept="liA8E" id="6zWdVBhU_xt" role="2OqNvi">
                  <ref role="37wK5l" to="e2lb:~StringBuilder.toString():java.lang.String" resolve="toString" />
                </node>
              </node>
              <node concept="37vLTw" id="6zWdVBhU_xu" role="37vLTJ" />
            </node>
          </node>
        </node>
        <node concept="37vLTG" id="6zWdVBhU_xv" role="3clF46">
          <property role="TrG5h" value="expression" />
          <node concept="3Tqbb2" id="6zWdVBhU_xw" role="1tU5fm" />
        </node>
      </node>
      <node concept="3clFb_" id="6zWdVBhU_xx" role="2ITynG">
        <property role="TrG5h" value="commandPresentation" />
        <node concept="17QB3L" id="6zWdVBhU_xy" role="3clF45" />
        <node concept="3clFbS" id="6zWdVBhU_xz" role="3clF47">
          <node concept="3clFbF" id="6zWdVBhU_x$" role="3cqZAp">
            <node concept="37vLTw" id="6zWdVBhU_x_" role="3clFbG" />
          </node>
        </node>
        <node concept="3Tm1VV" id="6zWdVBhU_xA" role="1B3o_S" />
        <node concept="2AHcQZ" id="6zWdVBhU_xB" role="2AJF6D">
          <ref role="2AI5Lk" to="e2lb:~Override" resolve="Override" />
        </node>
      </node>
      <node concept="3clFb_" id="6zWdVBhU_xC" role="2ITynG">
        <property role="TrG5h" value="getexpression" />
        <node concept="3Tqbb2" id="6zWdVBhU_xD" role="3clF45" />
        <node concept="3Tm1VV" id="6zWdVBhU_xE" role="1B3o_S" />
        <node concept="3clFbS" id="6zWdVBhU_xF" role="3clF47">
          <node concept="3cpWs6" id="6zWdVBhU_xG" role="3cqZAp">
            <node concept="37vLTw" id="6zWdVBhU_xH" role="3cqZAk" />
=======
          <node concept="3clFbF" id="qoWhm3QNA0" role="3cqZAp">
            <node concept="37vLTI" id="qoWhm3QNA1" role="3clFbG">
              <node concept="2OqwBi" id="qoWhm3QNA2" role="37vLTx">
                <node concept="37vLTw" id="qoWhm3QNA3" role="2Oq$k0" />
                <node concept="liA8E" id="qoWhm3QNA4" role="2OqNvi">
                  <ref role="37wK5l" to="e2lb:~StringBuilder.toString():java.lang.String" resolve="toString" />
                </node>
              </node>
              <node concept="37vLTw" id="qoWhm3QNA5" role="37vLTJ" />
            </node>
          </node>
        </node>
        <node concept="37vLTG" id="qoWhm3QNA6" role="3clF46">
          <property role="TrG5h" value="expression" />
          <node concept="3Tqbb2" id="qoWhm3QNA7" role="1tU5fm" />
        </node>
      </node>
      <node concept="3clFb_" id="qoWhm3QNA8" role="2ITynG">
        <property role="TrG5h" value="commandPresentation" />
        <node concept="17QB3L" id="qoWhm3QNA9" role="3clF45" />
        <node concept="3clFbS" id="qoWhm3QNAa" role="3clF47">
          <node concept="3clFbF" id="qoWhm3QNAb" role="3cqZAp">
            <node concept="37vLTw" id="qoWhm3QNAc" role="3clFbG" />
          </node>
        </node>
        <node concept="3Tm1VV" id="qoWhm3QNAd" role="1B3o_S" />
        <node concept="2AHcQZ" id="qoWhm3QNAe" role="2AJF6D">
          <ref role="2AI5Lk" to="e2lb:~Override" resolve="Override" />
        </node>
      </node>
      <node concept="3clFb_" id="qoWhm3QNAf" role="2ITynG">
        <property role="TrG5h" value="getexpression" />
        <node concept="3Tqbb2" id="qoWhm3QNAg" role="3clF45" />
        <node concept="3Tm1VV" id="qoWhm3QNAh" role="1B3o_S" />
        <node concept="3clFbS" id="qoWhm3QNAi" role="3clF47">
          <node concept="3cpWs6" id="qoWhm3QNAj" role="3cqZAp">
            <node concept="37vLTw" id="qoWhm3QNAk" role="3cqZAk" />
>>>>>>> ad6eeaf0
          </node>
        </node>
      </node>
    </node>
  </node>
<<<<<<< HEAD
  <node concept="2$UQVi" id="6zWdVBhU_zG">
    <ref role="2$VUEs" to="ty9a:5vxy$fN7dY7" resolve="exportedInstructionClass" />
    <node concept="2$$0lk" id="6zWdVBhU_zH" role="2$$55j">
      <property role="2$$0lg" value="jetbrains.mps.baseLanguage.dataFlow" />
    </node>
    <node concept="2$VJBW" id="6zWdVBhU_zI" role="2$VCQS">
      <property role="2$VJBT" value="jetbrains.mps.lang.dataFlow.analyzers.structure.Instruction" />
      <property role="2$VJBR" value="6868777471677432053" />
    </node>
    <node concept="2$VJBW" id="6zWdVBhU_zJ" role="2$VCQQ">
      <property role="2$VJBT" value="jetbrains.mps.baseLanguage.structure.ClassConcept" />
      <property role="2$VJBR" value="7564982745305864306" />
    </node>
    <node concept="2$Z8iP" id="6zWdVBhU_yK" role="2$VCQN">
      <property role="TrG5h" value="nullInstruction" />
      <node concept="312cEg" id="6zWdVBhU_yL" role="2ITynG">
        <property role="TrG5h" value="myexpression" />
        <node concept="3Tm6S6" id="6zWdVBhU_yM" role="1B3o_S" />
        <node concept="3Tqbb2" id="6zWdVBhU_yN" role="1tU5fm" />
      </node>
      <node concept="312cEg" id="6zWdVBhU_yO" role="2ITynG">
        <property role="TrG5h" value="myPresentation" />
        <node concept="3Tm6S6" id="6zWdVBhU_yP" role="1B3o_S" />
        <node concept="17QB3L" id="6zWdVBhU_yQ" role="1tU5fm" />
      </node>
      <node concept="3clFbW" id="6zWdVBhU_yR" role="2ITynG">
        <node concept="3cqZAl" id="6zWdVBhU_yS" role="3clF45" />
        <node concept="3Tm1VV" id="6zWdVBhU_yT" role="1B3o_S" />
        <node concept="3clFbS" id="6zWdVBhU_yU" role="3clF47">
          <node concept="3cpWs8" id="6zWdVBhU_yV" role="3cqZAp">
            <node concept="3cpWsn" id="6zWdVBhU_yW" role="3cpWs9">
              <property role="TrG5h" value="sb" />
              <node concept="3uibUv" id="6zWdVBhU_yX" role="1tU5fm">
                <ref role="3uigEE" to="e2lb:~StringBuilder" resolve="StringBuilder" />
              </node>
              <node concept="2ShNRf" id="6zWdVBhU_yY" role="33vP2m">
                <node concept="1pGfFk" id="6zWdVBhU_yZ" role="2ShVmc">
=======
  <node concept="2$UQVi" id="qoWhm3QNCg">
    <ref role="2$VUEs" to="ty9a:5vxy$fN7dY7" resolve="exportedInstructionClass" />
    <node concept="2$$0lk" id="qoWhm3QNCh" role="2$$55j">
      <property role="2$$0lg" value="jetbrains.mps.baseLanguage.dataFlow" />
    </node>
    <node concept="2$VJBW" id="qoWhm3QNCi" role="2$VCQS">
      <property role="2$VJBT" value="jetbrains.mps.lang.dataFlow.analyzers.structure.Instruction" />
      <property role="2$VJBR" value="6868777471677432053" />
    </node>
    <node concept="2$VJBW" id="qoWhm3QNCj" role="2$VCQQ">
      <property role="2$VJBT" value="jetbrains.mps.baseLanguage.structure.ClassConcept" />
      <property role="2$VJBR" value="475394835396376985" />
    </node>
    <node concept="2$Z8iP" id="qoWhm3QNBk" role="2$VCQN">
      <property role="TrG5h" value="nullInstruction" />
      <node concept="312cEg" id="qoWhm3QNBl" role="2ITynG">
        <property role="TrG5h" value="myexpression" />
        <node concept="3Tm6S6" id="qoWhm3QNBm" role="1B3o_S" />
        <node concept="3Tqbb2" id="qoWhm3QNBn" role="1tU5fm" />
      </node>
      <node concept="312cEg" id="qoWhm3QNBo" role="2ITynG">
        <property role="TrG5h" value="myPresentation" />
        <node concept="3Tm6S6" id="qoWhm3QNBp" role="1B3o_S" />
        <node concept="17QB3L" id="qoWhm3QNBq" role="1tU5fm" />
      </node>
      <node concept="3clFbW" id="qoWhm3QNBr" role="2ITynG">
        <node concept="3cqZAl" id="qoWhm3QNBs" role="3clF45" />
        <node concept="3Tm1VV" id="qoWhm3QNBt" role="1B3o_S" />
        <node concept="3clFbS" id="qoWhm3QNBu" role="3clF47">
          <node concept="3cpWs8" id="qoWhm3QNBv" role="3cqZAp">
            <node concept="3cpWsn" id="qoWhm3QNBw" role="3cpWs9">
              <property role="TrG5h" value="sb" />
              <node concept="3uibUv" id="qoWhm3QNBx" role="1tU5fm">
                <ref role="3uigEE" to="e2lb:~StringBuilder" resolve="StringBuilder" />
              </node>
              <node concept="2ShNRf" id="qoWhm3QNBy" role="33vP2m">
                <node concept="1pGfFk" id="qoWhm3QNBz" role="2ShVmc">
>>>>>>> ad6eeaf0
                  <ref role="37wK5l" to="e2lb:~StringBuilder.&lt;init&gt;()" resolve="StringBuilder" />
                </node>
              </node>
            </node>
          </node>
<<<<<<< HEAD
          <node concept="3clFbF" id="6zWdVBhU_z0" role="3cqZAp">
            <node concept="2OqwBi" id="6zWdVBhU_z1" role="3clFbG">
              <node concept="37vLTw" id="6zWdVBhU_z2" role="2Oq$k0" />
              <node concept="liA8E" id="6zWdVBhU_z3" role="2OqNvi">
                <ref role="37wK5l" to="e2lb:~StringBuilder.append(java.lang.String):java.lang.StringBuilder" resolve="append" />
                <node concept="Xl_RD" id="6zWdVBhU_z4" role="37wK5m">
=======
          <node concept="3clFbF" id="qoWhm3QNB$" role="3cqZAp">
            <node concept="2OqwBi" id="qoWhm3QNB_" role="3clFbG">
              <node concept="37vLTw" id="qoWhm3QNBA" role="2Oq$k0" />
              <node concept="liA8E" id="qoWhm3QNBB" role="2OqNvi">
                <ref role="37wK5l" to="e2lb:~StringBuilder.append(java.lang.String):java.lang.StringBuilder" resolve="append" />
                <node concept="Xl_RD" id="qoWhm3QNBC" role="37wK5m">
>>>>>>> ad6eeaf0
                  <property role="Xl_RC" value="null" />
                </node>
              </node>
            </node>
          </node>
<<<<<<< HEAD
          <node concept="3clFbF" id="6zWdVBhU_z5" role="3cqZAp">
            <node concept="37vLTI" id="6zWdVBhU_z6" role="3clFbG">
              <node concept="37vLTw" id="6zWdVBhU_z7" role="37vLTx" />
              <node concept="37vLTw" id="6zWdVBhU_z8" role="37vLTJ" />
            </node>
          </node>
          <node concept="3clFbF" id="6zWdVBhU_z9" role="3cqZAp">
            <node concept="1rXfSq" id="6zWdVBhU_za" role="3clFbG">
              <ref role="37wK5l" to="flgp:~Instruction.putUserObject(java.lang.Object,java.lang.Object):void" resolve="putUserObject" />
              <node concept="Xl_RD" id="6zWdVBhU_zb" role="37wK5m">
                <property role="Xl_RC" value="expression" />
              </node>
              <node concept="37vLTw" id="6zWdVBhU_zc" role="37wK5m" />
            </node>
          </node>
          <node concept="3clFbF" id="6zWdVBhU_zd" role="3cqZAp">
            <node concept="1rXfSq" id="6zWdVBhU_ze" role="3clFbG">
              <ref role="37wK5l" to="mu20:6L60FDzMFhQ" resolve="addParameter" />
              <node concept="37vLTw" id="6zWdVBhU_zf" role="37wK5m" />
            </node>
          </node>
          <node concept="3clFbF" id="6zWdVBhU_zg" role="3cqZAp">
            <node concept="2OqwBi" id="6zWdVBhU_zh" role="3clFbG">
              <node concept="37vLTw" id="6zWdVBhU_zi" role="2Oq$k0" />
              <node concept="liA8E" id="6zWdVBhU_zj" role="2OqNvi">
                <ref role="37wK5l" to="e2lb:~StringBuilder.append(java.lang.String):java.lang.StringBuilder" resolve="append" />
                <node concept="3cpWs3" id="6zWdVBhU_zk" role="37wK5m">
                  <node concept="Xl_RD" id="6zWdVBhU_zl" role="3uHU7B">
                    <property role="Xl_RC" value=" " />
                  </node>
                  <node concept="37vLTw" id="6zWdVBhU_zm" role="3uHU7w" />
=======
          <node concept="3clFbF" id="qoWhm3QNBD" role="3cqZAp">
            <node concept="37vLTI" id="qoWhm3QNBE" role="3clFbG">
              <node concept="37vLTw" id="qoWhm3QNBF" role="37vLTx" />
              <node concept="37vLTw" id="qoWhm3QNBG" role="37vLTJ" />
            </node>
          </node>
          <node concept="3clFbF" id="qoWhm3QNBH" role="3cqZAp">
            <node concept="1rXfSq" id="qoWhm3QNBI" role="3clFbG">
              <ref role="37wK5l" to="flgp:~Instruction.putUserObject(java.lang.Object,java.lang.Object):void" resolve="putUserObject" />
              <node concept="Xl_RD" id="qoWhm3QNBJ" role="37wK5m">
                <property role="Xl_RC" value="expression" />
              </node>
              <node concept="37vLTw" id="qoWhm3QNBK" role="37wK5m" />
            </node>
          </node>
          <node concept="3clFbF" id="qoWhm3QNBL" role="3cqZAp">
            <node concept="1rXfSq" id="qoWhm3QNBM" role="3clFbG">
              <ref role="37wK5l" to="mu20:6L60FDzMFhQ" resolve="addParameter" />
              <node concept="37vLTw" id="qoWhm3QNBN" role="37wK5m" />
            </node>
          </node>
          <node concept="3clFbF" id="qoWhm3QNBO" role="3cqZAp">
            <node concept="2OqwBi" id="qoWhm3QNBP" role="3clFbG">
              <node concept="37vLTw" id="qoWhm3QNBQ" role="2Oq$k0" />
              <node concept="liA8E" id="qoWhm3QNBR" role="2OqNvi">
                <ref role="37wK5l" to="e2lb:~StringBuilder.append(java.lang.String):java.lang.StringBuilder" resolve="append" />
                <node concept="3cpWs3" id="qoWhm3QNBS" role="37wK5m">
                  <node concept="Xl_RD" id="qoWhm3QNBT" role="3uHU7B">
                    <property role="Xl_RC" value=" " />
                  </node>
                  <node concept="37vLTw" id="qoWhm3QNBU" role="3uHU7w" />
>>>>>>> ad6eeaf0
                </node>
              </node>
            </node>
          </node>
<<<<<<< HEAD
          <node concept="3clFbF" id="6zWdVBhU_zn" role="3cqZAp">
            <node concept="37vLTI" id="6zWdVBhU_zo" role="3clFbG">
              <node concept="2OqwBi" id="6zWdVBhU_zp" role="37vLTx">
                <node concept="37vLTw" id="6zWdVBhU_zq" role="2Oq$k0" />
                <node concept="liA8E" id="6zWdVBhU_zr" role="2OqNvi">
                  <ref role="37wK5l" to="e2lb:~StringBuilder.toString():java.lang.String" resolve="toString" />
                </node>
              </node>
              <node concept="37vLTw" id="6zWdVBhU_zs" role="37vLTJ" />
            </node>
          </node>
        </node>
        <node concept="37vLTG" id="6zWdVBhU_zt" role="3clF46">
          <property role="TrG5h" value="expression" />
          <node concept="3Tqbb2" id="6zWdVBhU_zu" role="1tU5fm" />
        </node>
      </node>
      <node concept="3clFb_" id="6zWdVBhU_zv" role="2ITynG">
        <property role="TrG5h" value="commandPresentation" />
        <node concept="17QB3L" id="6zWdVBhU_zw" role="3clF45" />
        <node concept="3clFbS" id="6zWdVBhU_zx" role="3clF47">
          <node concept="3clFbF" id="6zWdVBhU_zy" role="3cqZAp">
            <node concept="37vLTw" id="6zWdVBhU_zz" role="3clFbG" />
          </node>
        </node>
        <node concept="3Tm1VV" id="6zWdVBhU_z$" role="1B3o_S" />
        <node concept="2AHcQZ" id="6zWdVBhU_z_" role="2AJF6D">
          <ref role="2AI5Lk" to="e2lb:~Override" resolve="Override" />
        </node>
      </node>
      <node concept="3clFb_" id="6zWdVBhU_zA" role="2ITynG">
        <property role="TrG5h" value="getexpression" />
        <node concept="3Tqbb2" id="6zWdVBhU_zB" role="3clF45" />
        <node concept="3Tm1VV" id="6zWdVBhU_zC" role="1B3o_S" />
        <node concept="3clFbS" id="6zWdVBhU_zD" role="3clF47">
          <node concept="3cpWs6" id="6zWdVBhU_zE" role="3cqZAp">
            <node concept="37vLTw" id="6zWdVBhU_zF" role="3cqZAk" />
=======
          <node concept="3clFbF" id="qoWhm3QNBV" role="3cqZAp">
            <node concept="37vLTI" id="qoWhm3QNBW" role="3clFbG">
              <node concept="2OqwBi" id="qoWhm3QNBX" role="37vLTx">
                <node concept="37vLTw" id="qoWhm3QNBY" role="2Oq$k0" />
                <node concept="liA8E" id="qoWhm3QNBZ" role="2OqNvi">
                  <ref role="37wK5l" to="e2lb:~StringBuilder.toString():java.lang.String" resolve="toString" />
                </node>
              </node>
              <node concept="37vLTw" id="qoWhm3QNC0" role="37vLTJ" />
            </node>
          </node>
        </node>
        <node concept="37vLTG" id="qoWhm3QNC1" role="3clF46">
          <property role="TrG5h" value="expression" />
          <node concept="3Tqbb2" id="qoWhm3QNC2" role="1tU5fm" />
        </node>
      </node>
      <node concept="3clFb_" id="qoWhm3QNC3" role="2ITynG">
        <property role="TrG5h" value="commandPresentation" />
        <node concept="17QB3L" id="qoWhm3QNC4" role="3clF45" />
        <node concept="3clFbS" id="qoWhm3QNC5" role="3clF47">
          <node concept="3clFbF" id="qoWhm3QNC6" role="3cqZAp">
            <node concept="37vLTw" id="qoWhm3QNC7" role="3clFbG" />
          </node>
        </node>
        <node concept="3Tm1VV" id="qoWhm3QNC8" role="1B3o_S" />
        <node concept="2AHcQZ" id="qoWhm3QNC9" role="2AJF6D">
          <ref role="2AI5Lk" to="e2lb:~Override" resolve="Override" />
        </node>
      </node>
      <node concept="3clFb_" id="qoWhm3QNCa" role="2ITynG">
        <property role="TrG5h" value="getexpression" />
        <node concept="3Tqbb2" id="qoWhm3QNCb" role="3clF45" />
        <node concept="3Tm1VV" id="qoWhm3QNCc" role="1B3o_S" />
        <node concept="3clFbS" id="qoWhm3QNCd" role="3clF47">
          <node concept="3cpWs6" id="qoWhm3QNCe" role="3cqZAp">
            <node concept="37vLTw" id="qoWhm3QNCf" role="3cqZAk" />
>>>>>>> ad6eeaf0
          </node>
        </node>
      </node>
    </node>
  </node>
</model>
<|MERGE_RESOLUTION|>--- conflicted
+++ resolved
@@ -1,20 +1,16 @@
 <?xml version="1.0" encoding="UTF-8"?>
-<<<<<<< HEAD
-<model ref="r:9ef62bc9-bb33-4528-be7a-047c9c570167(jetbrains.mps.baseLanguage.dataFlow)">
-=======
 <model ref="r:fd962bdb-0fde-41da-96cf-8ae949b12ff3(jetbrains.mps.baseLanguage.dataFlow)">
->>>>>>> ad6eeaf0
   <persistence version="9" />
   <languages />
   <imports>
-    <import index="mu20" ref="r:fc94574f-a075-45e6-9927-48e7e87153e6(jetbrains.mps.analyzers.runtime.framework)" implicit="true" />
-    <import index="tpee" ref="r:00000000-0000-4000-0000-011c895902ca(jetbrains.mps.baseLanguage.structure)" implicit="true" />
-    <import index="ty9a" ref="r:a906d1cd-0886-4e6d-bb7e-484119b7a54f(jetbrains.mps.lang.dataFlow.analyzers.generator.template.main@generator)" implicit="true" />
-    <import index="e2lb" ref="6354ebe7-c22a-4a0f-ac54-50b52ab9b065/f:java_stub#6354ebe7-c22a-4a0f-ac54-50b52ab9b065#java.lang(JDK/java.lang@java_stub)" implicit="true" />
-    <import index="qnq2" ref="6ed54515-acc8-4d1e-a16c-9fd6cfe951ea/f:java_stub#6ed54515-acc8-4d1e-a16c-9fd6cfe951ea#jetbrains.mps.lang.dataFlow(MPS.Core/jetbrains.mps.lang.dataFlow@java_stub)" implicit="true" />
     <import index="k7g3" ref="6354ebe7-c22a-4a0f-ac54-50b52ab9b065/f:java_stub#6354ebe7-c22a-4a0f-ac54-50b52ab9b065#java.util(JDK/java.util@java_stub)" implicit="true" />
     <import index="flgp" ref="6ed54515-acc8-4d1e-a16c-9fd6cfe951ea/f:java_stub#6ed54515-acc8-4d1e-a16c-9fd6cfe951ea#jetbrains.mps.lang.dataFlow.framework.instructions(MPS.Core/jetbrains.mps.lang.dataFlow.framework.instructions@java_stub)" implicit="true" />
     <import index="hxuy" ref="6ed54515-acc8-4d1e-a16c-9fd6cfe951ea/f:java_stub#6ed54515-acc8-4d1e-a16c-9fd6cfe951ea#jetbrains.mps.lang.dataFlow.framework(MPS.Core/jetbrains.mps.lang.dataFlow.framework@java_stub)" implicit="true" />
+    <import index="e2lb" ref="6354ebe7-c22a-4a0f-ac54-50b52ab9b065/f:java_stub#6354ebe7-c22a-4a0f-ac54-50b52ab9b065#java.lang(JDK/java.lang@java_stub)" implicit="true" />
+    <import index="ty9a" ref="r:a906d1cd-0886-4e6d-bb7e-484119b7a54f(jetbrains.mps.lang.dataFlow.analyzers.generator.template.main@generator)" implicit="true" />
+    <import index="tpee" ref="r:00000000-0000-4000-0000-011c895902ca(jetbrains.mps.baseLanguage.structure)" implicit="true" />
+    <import index="mu20" ref="r:fc94574f-a075-45e6-9927-48e7e87153e6(jetbrains.mps.analyzers.runtime.framework)" implicit="true" />
+    <import index="qnq2" ref="6ed54515-acc8-4d1e-a16c-9fd6cfe951ea/f:java_stub#6ed54515-acc8-4d1e-a16c-9fd6cfe951ea#jetbrains.mps.lang.dataFlow(MPS.Core/jetbrains.mps.lang.dataFlow@java_stub)" implicit="true" />
   </imports>
   <registry>
     <language id="97a52717-898f-4598-8150-573d9fd03868" name="jetbrains.mps.lang.dataFlow.analyzers">
@@ -194,63 +190,6 @@
       </concept>
     </language>
   </registry>
-<<<<<<< HEAD
-  <node concept="2$UQVi" id="6zWdVBhU_tM">
-    <ref role="2$VUEs" to="ty9a:1eG8_N9UuQ_" resolve="exportedAnalyzerClass" />
-    <node concept="2$$0lk" id="6zWdVBhU_tN" role="2$$55j">
-      <property role="2$$0lg" value="jetbrains.mps.baseLanguage.dataFlow" />
-    </node>
-    <node concept="2$VJBW" id="6zWdVBhU_tO" role="2$VCQS">
-      <property role="2$VJBT" value="jetbrains.mps.lang.dataFlow.analyzers.structure.Analyzer" />
-      <property role="2$VJBR" value="6868777471677432036" />
-    </node>
-    <node concept="2$VJBW" id="6zWdVBhU_tP" role="2$VCQQ">
-      <property role="2$VJBT" value="jetbrains.mps.baseLanguage.structure.ClassConcept" />
-      <property role="2$VJBR" value="7564982745305863386" />
-    </node>
-    <node concept="3qhtvz" id="6zWdVBhU_oN" role="2$VCQN">
-      <property role="TrG5h" value="NullableAnalyzerRunner" />
-      <node concept="312cEg" id="6zWdVBhU_oO" role="2IGoEH">
-        <property role="TrG5h" value="myNode" />
-        <node concept="3Tm6S6" id="6zWdVBhU_oP" role="1B3o_S" />
-        <node concept="3Tqbb2" id="6zWdVBhU_oQ" role="1tU5fm" />
-      </node>
-      <node concept="3clFbW" id="6zWdVBhU_oR" role="2IGoEH">
-        <node concept="3cqZAl" id="6zWdVBhU_oS" role="3clF45" />
-        <node concept="3Tm1VV" id="6zWdVBhU_oT" role="1B3o_S" />
-        <node concept="3clFbS" id="6zWdVBhU_oU" role="3clF47">
-          <node concept="XkiVB" id="6zWdVBhU_oV" role="3cqZAp">
-            <ref role="37wK5l" to="mu20:9V7Nft_x9M" resolve="CustomAnalyzerRunner" />
-            <node concept="10Nm6u" id="6zWdVBhU_oW" role="37wK5m" />
-            <node concept="10Nm6u" id="6zWdVBhU_oX" role="37wK5m" />
-          </node>
-          <node concept="3clFbF" id="6zWdVBhU_oY" role="3cqZAp">
-            <node concept="37vLTI" id="6zWdVBhU_oZ" role="3clFbG">
-              <node concept="37vLTw" id="6zWdVBhU_p0" role="37vLTx" />
-              <node concept="37vLTw" id="6zWdVBhU_p1" role="37vLTJ" />
-            </node>
-          </node>
-          <node concept="3clFbF" id="6zWdVBhU_p2" role="3cqZAp">
-            <node concept="37vLTI" id="6zWdVBhU_p3" role="3clFbG">
-              <node concept="37vLTw" id="6zWdVBhU_p4" role="37vLTJ">
-                <ref role="3cqZAo" to="hxuy:~AnalyzerRunner.myAnalyzer" resolve="myAnalyzer" />
-              </node>
-              <node concept="2ShNRf" id="6zWdVBhU_p5" role="37vLTx">
-                <node concept="1pGfFk" id="6zWdVBhU_p6" role="2ShVmc" />
-              </node>
-            </node>
-          </node>
-          <node concept="3clFbF" id="6zWdVBhU_p7" role="3cqZAp">
-            <node concept="37vLTI" id="6zWdVBhU_p8" role="3clFbG">
-              <node concept="37vLTw" id="6zWdVBhU_p9" role="37vLTJ">
-                <ref role="3cqZAo" to="hxuy:~AnalyzerRunner.myProgram" resolve="myProgram" />
-              </node>
-              <node concept="2OqwBi" id="6zWdVBhU_pa" role="37vLTx">
-                <node concept="2ShNRf" id="6zWdVBhU_pb" role="2Oq$k0">
-                  <node concept="1pGfFk" id="6zWdVBhU_pc" role="2ShVmc">
-                    <ref role="37wK5l" to="qnq2:~MPSProgramBuilder.&lt;init&gt;(jetbrains.mps.lang.dataFlow.DataFlowManager)" resolve="MPSProgramBuilder" />
-                    <node concept="2YIFZM" id="6zWdVBhU_pd" role="37wK5m">
-=======
   <node concept="2$UQVi" id="qoWhm3QNrg">
     <ref role="2$VUEs" to="ty9a:1eG8_N9UuQ_" resolve="exportedAnalyzerClass" />
     <node concept="2$$0lk" id="qoWhm3QNux" role="2$$55j">
@@ -306,49 +245,18 @@
                   <node concept="1pGfFk" id="qoWhm3QNm5" role="2ShVmc">
                     <ref role="37wK5l" to="qnq2:~MPSProgramBuilder.&lt;init&gt;(jetbrains.mps.lang.dataFlow.DataFlowManager)" resolve="MPSProgramBuilder" />
                     <node concept="2YIFZM" id="qoWhm3QNm6" role="37wK5m">
->>>>>>> ad6eeaf0
                       <ref role="1Pybhc" to="qnq2:~DataFlowManager" resolve="DataFlowManager" />
                       <ref role="37wK5l" to="qnq2:~DataFlowManager.getInstance():jetbrains.mps.lang.dataFlow.DataFlowManager" resolve="getInstance" />
                     </node>
                   </node>
                 </node>
-<<<<<<< HEAD
-                <node concept="liA8E" id="6zWdVBhU_pe" role="2OqNvi">
-                  <ref role="37wK5l" to="hxuy:~StructuralProgramBuilder.buildProgram(java.lang.Object):jetbrains.mps.lang.dataFlow.framework.Program" resolve="buildProgram" />
-                  <node concept="37vLTw" id="6zWdVBhU_pf" role="37wK5m" />
-=======
                 <node concept="liA8E" id="qoWhm3QNm7" role="2OqNvi">
                   <ref role="37wK5l" to="hxuy:~StructuralProgramBuilder.buildProgram(java.lang.Object):jetbrains.mps.lang.dataFlow.framework.Program" resolve="buildProgram" />
                   <node concept="37vLTw" id="qoWhm3QNm8" role="37wK5m" />
->>>>>>> ad6eeaf0
-                </node>
-              </node>
-            </node>
-          </node>
-<<<<<<< HEAD
-          <node concept="3clFbF" id="6zWdVBhU_pg" role="3cqZAp">
-            <node concept="1rXfSq" id="6zWdVBhU_ph" role="3clFbG" />
-          </node>
-        </node>
-        <node concept="37vLTG" id="6zWdVBhU_pi" role="3clF46">
-          <property role="TrG5h" value="node" />
-          <node concept="3Tqbb2" id="6zWdVBhU_pj" role="1tU5fm" />
-        </node>
-      </node>
-      <node concept="3clFb_" id="6zWdVBhU_pk" role="2IGoEH">
-        <property role="TrG5h" value="prepareProgram" />
-        <node concept="3cqZAl" id="6zWdVBhU_pl" role="3clF45" />
-        <node concept="3Tm6S6" id="6zWdVBhU_pm" role="1B3o_S" />
-        <node concept="3clFbS" id="6zWdVBhU_pn" role="3clF47">
-          <node concept="3clFbF" id="6zWdVBhU_po" role="3cqZAp">
-            <node concept="2OqwBi" id="6zWdVBhU_pp" role="3clFbG">
-              <node concept="2ShNRf" id="6zWdVBhU_pq" role="2Oq$k0">
-                <node concept="1pGfFk" id="6zWdVBhU_pr" role="2ShVmc">
-                  <ref role="37wK5l" to="hxuy:~AnalyzerRules.&lt;init&gt;(java.lang.String,org.jetbrains.mps.openapi.model.SNode,jetbrains.mps.lang.dataFlow.framework.Program)" resolve="AnalyzerRules" />
-                  <node concept="2YIFZM" id="6zWdVBhU_ps" role="37wK5m" />
-                  <node concept="37vLTw" id="6zWdVBhU_pt" role="37wK5m" />
-                  <node concept="37vLTw" id="6zWdVBhU_pu" role="37wK5m">
-=======
+                </node>
+              </node>
+            </node>
+          </node>
           <node concept="3clFbF" id="qoWhm3QNm9" role="3cqZAp">
             <node concept="1rXfSq" id="qoWhm3QNma" role="3clFbG" />
           </node>
@@ -371,63 +279,17 @@
                   <node concept="2YIFZM" id="qoWhm3QNmr" role="37wK5m" />
                   <node concept="37vLTw" id="qoWhm3QNms" role="37wK5m" />
                   <node concept="37vLTw" id="qoWhm3QNmt" role="37wK5m">
->>>>>>> ad6eeaf0
                     <ref role="3cqZAo" to="hxuy:~AnalyzerRunner.myProgram" resolve="myProgram" />
                   </node>
                 </node>
               </node>
-<<<<<<< HEAD
-              <node concept="liA8E" id="6zWdVBhU_pv" role="2OqNvi">
-=======
               <node concept="liA8E" id="qoWhm3QNmu" role="2OqNvi">
->>>>>>> ad6eeaf0
                 <ref role="37wK5l" to="hxuy:~AnalyzerRules.apply():void" resolve="apply" />
               </node>
             </node>
           </node>
         </node>
       </node>
-<<<<<<< HEAD
-      <node concept="312cEu" id="6zWdVBhU_pw" role="2IGoEH">
-        <property role="TrG5h" value="NullableAnalyzer" />
-        <node concept="3Tm1VV" id="6zWdVBhU_px" role="1B3o_S" />
-        <node concept="3uibUv" id="6zWdVBhU_py" role="EKbjA">
-          <ref role="3uigEE" to="hxuy:~DataFlowAnalyzer" resolve="DataFlowAnalyzer" />
-          <node concept="3uibUv" id="6zWdVBhU_pz" role="11_B2D">
-            <ref role="3uigEE" to="k7g3:~Map" resolve="Map" />
-            <node concept="3Tqbb2" id="6zWdVBhU_p$" role="11_B2D" />
-            <node concept="3uibUv" id="6zWdVBhU_p_" role="11_B2D" />
-          </node>
-        </node>
-        <node concept="3clFbW" id="6zWdVBhU_pA" role="jymVt">
-          <node concept="3cqZAl" id="6zWdVBhU_pB" role="3clF45" />
-          <node concept="3Tm1VV" id="6zWdVBhU_pC" role="1B3o_S" />
-          <node concept="3clFbS" id="6zWdVBhU_pD" role="3clF47" />
-        </node>
-        <node concept="3clFb_" id="6zWdVBhU_pE" role="jymVt">
-          <property role="TrG5h" value="initial" />
-          <node concept="3Tm1VV" id="6zWdVBhU_pF" role="1B3o_S" />
-          <node concept="37vLTG" id="6zWdVBhU_pG" role="3clF46">
-            <property role="TrG5h" value="program" />
-            <node concept="3uibUv" id="6zWdVBhU_pH" role="1tU5fm">
-              <ref role="3uigEE" to="hxuy:~Program" resolve="Program" />
-            </node>
-          </node>
-          <node concept="3clFbS" id="6zWdVBhU_pI" role="3clF47">
-            <node concept="3cpWs8" id="6zWdVBhU_pJ" role="3cqZAp">
-              <node concept="3cpWsn" id="6zWdVBhU_pK" role="3cpWs9">
-                <property role="TrG5h" value="result" />
-                <node concept="3uibUv" id="6zWdVBhU_pL" role="1tU5fm">
-                  <ref role="3uigEE" to="k7g3:~Map" resolve="Map" />
-                  <node concept="3Tqbb2" id="6zWdVBhU_pM" role="11_B2D" />
-                  <node concept="3uibUv" id="6zWdVBhU_pN" role="11_B2D" />
-                </node>
-                <node concept="2ShNRf" id="6zWdVBhU_pO" role="33vP2m">
-                  <node concept="1pGfFk" id="6zWdVBhU_pP" role="2ShVmc">
-                    <ref role="37wK5l" to="k7g3:~HashMap.&lt;init&gt;()" resolve="HashMap" />
-                    <node concept="3Tqbb2" id="6zWdVBhU_pQ" role="1pMfVU" />
-                    <node concept="3uibUv" id="6zWdVBhU_pR" role="1pMfVU" />
-=======
       <node concept="312cEu" id="qoWhm3QNmv" role="2IGoEH">
         <property role="TrG5h" value="NullableAnalyzer" />
         <node concept="3Tm1VV" id="qoWhm3QNmw" role="1B3o_S" />
@@ -467,57 +329,10 @@
                     <ref role="37wK5l" to="k7g3:~HashMap.&lt;init&gt;()" resolve="HashMap" />
                     <node concept="3Tqbb2" id="qoWhm3QNmV" role="1pMfVU" />
                     <node concept="3uibUv" id="qoWhm3QNmW" role="1pMfVU" />
->>>>>>> ad6eeaf0
-                  </node>
-                </node>
-              </node>
-            </node>
-<<<<<<< HEAD
-            <node concept="3clFbF" id="6zWdVBhU_pS" role="3cqZAp">
-              <node concept="37vLTw" id="6zWdVBhU_pT" role="3clFbG" />
-            </node>
-          </node>
-          <node concept="3uibUv" id="6zWdVBhU_pU" role="3clF45">
-            <ref role="3uigEE" to="k7g3:~Map" resolve="Map" />
-            <node concept="3Tqbb2" id="6zWdVBhU_pV" role="11_B2D" />
-            <node concept="3uibUv" id="6zWdVBhU_pW" role="11_B2D" />
-          </node>
-        </node>
-        <node concept="3clFb_" id="6zWdVBhU_pX" role="jymVt">
-          <property role="TrG5h" value="merge" />
-          <node concept="3Tm1VV" id="6zWdVBhU_pY" role="1B3o_S" />
-          <node concept="37vLTG" id="6zWdVBhU_pZ" role="3clF46">
-            <property role="TrG5h" value="program" />
-            <node concept="3uibUv" id="6zWdVBhU_q0" role="1tU5fm">
-              <ref role="3uigEE" to="hxuy:~Program" resolve="Program" />
-            </node>
-          </node>
-          <node concept="37vLTG" id="6zWdVBhU_q1" role="3clF46">
-            <property role="TrG5h" value="input" />
-            <node concept="3uibUv" id="6zWdVBhU_q2" role="1tU5fm">
-              <ref role="3uigEE" to="k7g3:~List" resolve="List" />
-              <node concept="3uibUv" id="6zWdVBhU_q3" role="11_B2D">
-                <ref role="3uigEE" to="k7g3:~Map" resolve="Map" />
-                <node concept="3Tqbb2" id="6zWdVBhU_q4" role="11_B2D" />
-                <node concept="3uibUv" id="6zWdVBhU_q5" role="11_B2D" />
-              </node>
-            </node>
-          </node>
-          <node concept="3clFbS" id="6zWdVBhU_q6" role="3clF47">
-            <node concept="3cpWs8" id="6zWdVBhU_q7" role="3cqZAp">
-              <node concept="3cpWsn" id="6zWdVBhU_q8" role="3cpWs9">
-                <property role="TrG5h" value="result" />
-                <node concept="3uibUv" id="6zWdVBhU_q9" role="1tU5fm">
-                  <ref role="3uigEE" to="k7g3:~Map" resolve="Map" />
-                  <node concept="3Tqbb2" id="6zWdVBhU_qa" role="11_B2D" />
-                  <node concept="3uibUv" id="6zWdVBhU_qb" role="11_B2D" />
-                </node>
-                <node concept="2ShNRf" id="6zWdVBhU_qc" role="33vP2m">
-                  <node concept="1pGfFk" id="6zWdVBhU_qd" role="2ShVmc">
-                    <ref role="37wK5l" to="k7g3:~HashMap.&lt;init&gt;()" resolve="HashMap" />
-                    <node concept="3Tqbb2" id="6zWdVBhU_qe" role="1pMfVU" />
-                    <node concept="3uibUv" id="6zWdVBhU_qf" role="1pMfVU" />
-=======
+                  </node>
+                </node>
+              </node>
+            </node>
             <node concept="3clFbF" id="qoWhm3QNmX" role="3cqZAp">
               <node concept="37vLTw" id="qoWhm3QNmY" role="3clFbG" />
             </node>
@@ -562,40 +377,10 @@
                     <ref role="37wK5l" to="k7g3:~HashMap.&lt;init&gt;()" resolve="HashMap" />
                     <node concept="3Tqbb2" id="qoWhm3QNno" role="1pMfVU" />
                     <node concept="3uibUv" id="qoWhm3QNnp" role="1pMfVU" />
->>>>>>> ad6eeaf0
-                  </node>
-                </node>
-              </node>
-            </node>
-<<<<<<< HEAD
-            <node concept="1DcWWT" id="6zWdVBhU_qg" role="3cqZAp">
-              <node concept="3cpWsn" id="6zWdVBhU_qh" role="1Duv9x">
-                <property role="TrG5h" value="inputElement" />
-                <node concept="3uibUv" id="6zWdVBhU_qi" role="1tU5fm">
-                  <ref role="3uigEE" to="k7g3:~Map" resolve="Map" />
-                  <node concept="3Tqbb2" id="6zWdVBhU_qj" role="11_B2D" />
-                  <node concept="3uibUv" id="6zWdVBhU_qk" role="11_B2D" />
-                </node>
-              </node>
-              <node concept="3clFbS" id="6zWdVBhU_ql" role="2LFqv$">
-                <node concept="1DcWWT" id="6zWdVBhU_qm" role="3cqZAp">
-                  <node concept="3cpWsn" id="6zWdVBhU_qn" role="1Duv9x">
-                    <property role="TrG5h" value="entry" />
-                    <node concept="3uibUv" id="6zWdVBhU_qo" role="1tU5fm">
-                      <ref role="3uigEE" to="k7g3:~Map$Entry" resolve="Map.Entry" />
-                      <node concept="3Tqbb2" id="6zWdVBhU_qp" role="11_B2D" />
-                      <node concept="3uibUv" id="6zWdVBhU_qq" role="11_B2D" />
-                    </node>
-                  </node>
-                  <node concept="3clFbS" id="6zWdVBhU_qr" role="2LFqv$">
-                    <node concept="3cpWs8" id="6zWdVBhU_qs" role="3cqZAp">
-                      <node concept="3cpWsn" id="6zWdVBhU_qt" role="3cpWs9">
-                        <property role="TrG5h" value="expr" />
-                        <node concept="3Tqbb2" id="6zWdVBhU_qu" role="1tU5fm" />
-                        <node concept="2OqwBi" id="6zWdVBhU_qv" role="33vP2m">
-                          <node concept="37vLTw" id="6zWdVBhU_qw" role="2Oq$k0" />
-                          <node concept="liA8E" id="6zWdVBhU_qx" role="2OqNvi">
-=======
+                  </node>
+                </node>
+              </node>
+            </node>
             <node concept="1DcWWT" id="qoWhm3QNnr" role="3cqZAp">
               <node concept="3cpWsn" id="qoWhm3QNnt" role="1Duv9x">
                 <property role="TrG5h" value="inputElement" />
@@ -623,21 +408,11 @@
                         <node concept="2OqwBi" id="qoWhm3QNnI" role="33vP2m">
                           <node concept="37vLTw" id="qoWhm3QNnJ" role="2Oq$k0" />
                           <node concept="liA8E" id="qoWhm3QNnK" role="2OqNvi">
->>>>>>> ad6eeaf0
                             <ref role="37wK5l" to="k7g3:~Map$Entry.getKey():java.lang.Object" resolve="getKey" />
                           </node>
                         </node>
                       </node>
                     </node>
-<<<<<<< HEAD
-                    <node concept="3cpWs8" id="6zWdVBhU_qy" role="3cqZAp">
-                      <node concept="3cpWsn" id="6zWdVBhU_qz" role="3cpWs9">
-                        <property role="TrG5h" value="value" />
-                        <node concept="3uibUv" id="6zWdVBhU_q$" role="1tU5fm" />
-                        <node concept="2OqwBi" id="6zWdVBhU_q_" role="33vP2m">
-                          <node concept="37vLTw" id="6zWdVBhU_qA" role="2Oq$k0" />
-                          <node concept="liA8E" id="6zWdVBhU_qB" role="2OqNvi">
-=======
                     <node concept="3cpWs8" id="qoWhm3QNnL" role="3cqZAp">
                       <node concept="3cpWsn" id="qoWhm3QNnM" role="3cpWs9">
                         <property role="TrG5h" value="value" />
@@ -645,23 +420,11 @@
                         <node concept="2OqwBi" id="qoWhm3QNnO" role="33vP2m">
                           <node concept="37vLTw" id="qoWhm3QNnP" role="2Oq$k0" />
                           <node concept="liA8E" id="qoWhm3QNnR" role="2OqNvi">
->>>>>>> ad6eeaf0
                             <ref role="37wK5l" to="k7g3:~Map$Entry.getValue():java.lang.Object" resolve="getValue" />
                           </node>
                         </node>
                       </node>
                     </node>
-<<<<<<< HEAD
-                    <node concept="3cpWs8" id="6zWdVBhU_qC" role="3cqZAp">
-                      <node concept="3cpWsn" id="6zWdVBhU_qD" role="3cpWs9">
-                        <property role="TrG5h" value="resValue" />
-                        <node concept="3uibUv" id="6zWdVBhU_qE" role="1tU5fm" />
-                        <node concept="2OqwBi" id="6zWdVBhU_qF" role="33vP2m">
-                          <node concept="37vLTw" id="6zWdVBhU_qG" role="2Oq$k0" />
-                          <node concept="liA8E" id="6zWdVBhU_qH" role="2OqNvi">
-                            <ref role="37wK5l" to="k7g3:~Map.get(java.lang.Object):java.lang.Object" resolve="get" />
-                            <node concept="37vLTw" id="6zWdVBhU_qI" role="37wK5m" />
-=======
                     <node concept="3cpWs8" id="qoWhm3QNnS" role="3cqZAp">
                       <node concept="3cpWsn" id="qoWhm3QNnT" role="3cpWs9">
                         <property role="TrG5h" value="resValue" />
@@ -671,37 +434,10 @@
                           <node concept="liA8E" id="qoWhm3QNnY" role="2OqNvi">
                             <ref role="37wK5l" to="k7g3:~Map.get(java.lang.Object):java.lang.Object" resolve="get" />
                             <node concept="37vLTw" id="qoWhm3QNnZ" role="37wK5m" />
->>>>>>> ad6eeaf0
                           </node>
                         </node>
                       </node>
                     </node>
-<<<<<<< HEAD
-                    <node concept="3clFbJ" id="6zWdVBhU_qJ" role="3cqZAp">
-                      <node concept="3clFbS" id="6zWdVBhU_qK" role="3clFbx">
-                        <node concept="3clFbF" id="6zWdVBhU_qL" role="3cqZAp">
-                          <node concept="37vLTI" id="6zWdVBhU_qM" role="3clFbG">
-                            <node concept="Rm8GO" id="6zWdVBhU_qN" role="37vLTx" />
-                            <node concept="37vLTw" id="6zWdVBhU_qO" role="37vLTJ" />
-                          </node>
-                        </node>
-                      </node>
-                      <node concept="3clFbC" id="6zWdVBhU_qP" role="3clFbw">
-                        <node concept="10Nm6u" id="6zWdVBhU_qQ" role="3uHU7w" />
-                        <node concept="37vLTw" id="6zWdVBhU_qR" role="3uHU7B" />
-                      </node>
-                    </node>
-                    <node concept="3clFbF" id="6zWdVBhU_qS" role="3cqZAp">
-                      <node concept="2OqwBi" id="6zWdVBhU_qT" role="3clFbG">
-                        <node concept="37vLTw" id="6zWdVBhU_qU" role="2Oq$k0" />
-                        <node concept="liA8E" id="6zWdVBhU_qV" role="2OqNvi">
-                          <ref role="37wK5l" to="k7g3:~Map.put(java.lang.Object,java.lang.Object):java.lang.Object" resolve="put" />
-                          <node concept="37vLTw" id="6zWdVBhU_qW" role="37wK5m" />
-                          <node concept="2OqwBi" id="6zWdVBhU_qX" role="37wK5m">
-                            <node concept="37vLTw" id="6zWdVBhU_qY" role="2Oq$k0" />
-                            <node concept="liA8E" id="6zWdVBhU_qZ" role="2OqNvi">
-                              <node concept="37vLTw" id="6zWdVBhU_r0" role="37wK5m" />
-=======
                     <node concept="3clFbJ" id="qoWhm3QNo0" role="3cqZAp">
                       <node concept="3clFbS" id="qoWhm3QNo1" role="3clFbx">
                         <node concept="3clFbF" id="qoWhm3QNo2" role="3cqZAp">
@@ -726,79 +462,20 @@
                             <node concept="37vLTw" id="qoWhm3QNof" role="2Oq$k0" />
                             <node concept="liA8E" id="qoWhm3QNog" role="2OqNvi">
                               <node concept="37vLTw" id="qoWhm3QNoh" role="37wK5m" />
->>>>>>> ad6eeaf0
                             </node>
                           </node>
                         </node>
                       </node>
                     </node>
                   </node>
-<<<<<<< HEAD
-                  <node concept="2OqwBi" id="6zWdVBhU_r1" role="1DdaDG">
-                    <node concept="37vLTw" id="6zWdVBhU_r2" role="2Oq$k0" />
-                    <node concept="liA8E" id="6zWdVBhU_r3" role="2OqNvi">
-=======
                   <node concept="2OqwBi" id="qoWhm3QNoi" role="1DdaDG">
                     <node concept="37vLTw" id="qoWhm3QNoj" role="2Oq$k0" />
                     <node concept="liA8E" id="qoWhm3QNok" role="2OqNvi">
->>>>>>> ad6eeaf0
                       <ref role="37wK5l" to="k7g3:~Map.entrySet():java.util.Set" resolve="entrySet" />
                     </node>
                   </node>
                 </node>
               </node>
-<<<<<<< HEAD
-              <node concept="1fK2Th" id="6zWdVBhU_r4" role="1DdaDG" />
-            </node>
-            <node concept="3clFbF" id="6zWdVBhU_r5" role="3cqZAp">
-              <node concept="37vLTw" id="6zWdVBhU_r6" role="3clFbG" />
-            </node>
-          </node>
-          <node concept="3uibUv" id="6zWdVBhU_r7" role="3clF45">
-            <ref role="3uigEE" to="k7g3:~Map" resolve="Map" />
-            <node concept="3Tqbb2" id="6zWdVBhU_r8" role="11_B2D" />
-            <node concept="3uibUv" id="6zWdVBhU_r9" role="11_B2D" />
-          </node>
-        </node>
-        <node concept="3clFb_" id="6zWdVBhU_ra" role="jymVt">
-          <property role="TrG5h" value="fun" />
-          <node concept="3Tm1VV" id="6zWdVBhU_rb" role="1B3o_S" />
-          <node concept="37vLTG" id="6zWdVBhU_rc" role="3clF46">
-            <property role="TrG5h" value="input" />
-            <node concept="3uibUv" id="6zWdVBhU_rd" role="1tU5fm">
-              <ref role="3uigEE" to="k7g3:~Map" resolve="Map" />
-              <node concept="3Tqbb2" id="6zWdVBhU_re" role="11_B2D" />
-              <node concept="3uibUv" id="6zWdVBhU_rf" role="11_B2D" />
-            </node>
-          </node>
-          <node concept="37vLTG" id="6zWdVBhU_rg" role="3clF46">
-            <property role="TrG5h" value="state" />
-            <node concept="3uibUv" id="6zWdVBhU_rh" role="1tU5fm">
-              <ref role="3uigEE" to="hxuy:~ProgramState" resolve="ProgramState" />
-            </node>
-          </node>
-          <node concept="3clFbS" id="6zWdVBhU_ri" role="3clF47">
-            <node concept="3cpWs8" id="6zWdVBhU_rj" role="3cqZAp">
-              <node concept="3cpWsn" id="6zWdVBhU_rk" role="3cpWs9">
-                <property role="TrG5h" value="result" />
-                <node concept="3uibUv" id="6zWdVBhU_rl" role="1tU5fm">
-                  <ref role="3uigEE" to="k7g3:~Map" resolve="Map" />
-                  <node concept="3Tqbb2" id="6zWdVBhU_rm" role="11_B2D" />
-                  <node concept="3uibUv" id="6zWdVBhU_rn" role="11_B2D" />
-                </node>
-                <node concept="1fK8h0" id="6zWdVBhU_ro" role="33vP2m" />
-              </node>
-            </node>
-            <node concept="3cpWs8" id="6zWdVBhU_rp" role="3cqZAp">
-              <node concept="3cpWsn" id="6zWdVBhU_rq" role="3cpWs9">
-                <property role="TrG5h" value="instruction" />
-                <node concept="3uibUv" id="6zWdVBhU_rr" role="1tU5fm">
-                  <ref role="3uigEE" to="flgp:~Instruction" resolve="Instruction" />
-                </node>
-                <node concept="2OqwBi" id="6zWdVBhU_rs" role="33vP2m">
-                  <node concept="1fK8h6" id="6zWdVBhU_rt" role="2Oq$k0" />
-                  <node concept="liA8E" id="6zWdVBhU_ru" role="2OqNvi">
-=======
               <node concept="1fK2Th" id="qoWhm3QNol" role="1DdaDG" />
             </node>
             <node concept="3clFbF" id="qoWhm3QNom" role="3cqZAp">
@@ -849,40 +526,11 @@
                 <node concept="2OqwBi" id="qoWhm3QNoH" role="33vP2m">
                   <node concept="1fK8h6" id="qoWhm3QNoI" role="2Oq$k0" />
                   <node concept="liA8E" id="qoWhm3QNoJ" role="2OqNvi">
->>>>>>> ad6eeaf0
                     <ref role="37wK5l" to="hxuy:~ProgramState.getInstruction():jetbrains.mps.lang.dataFlow.framework.instructions.Instruction" resolve="getInstruction" />
                   </node>
                 </node>
               </node>
             </node>
-<<<<<<< HEAD
-            <node concept="3cpWs8" id="6zWdVBhU_rv" role="3cqZAp">
-              <node concept="3cpWsn" id="6zWdVBhU_rw" role="3cpWs9">
-                <property role="TrG5h" value="nullableState" />
-                <node concept="3uibUv" id="6zWdVBhU_rx" role="1tU5fm" />
-                <node concept="Rm8GO" id="6zWdVBhU_ry" role="33vP2m" />
-              </node>
-            </node>
-            <node concept="3clFbJ" id="6zWdVBhU_rz" role="3cqZAp">
-              <node concept="3clFbS" id="6zWdVBhU_r$" role="3clFbx">
-                <node concept="3cpWs8" id="6zWdVBhU_r_" role="3cqZAp">
-                  <node concept="3cpWsn" id="6zWdVBhU_rA" role="3cpWs9">
-                    <property role="TrG5h" value="node" />
-                    <node concept="3Tqbb2" id="6zWdVBhU_rB" role="1tU5fm" />
-                    <node concept="10QFUN" id="6zWdVBhU_rC" role="33vP2m">
-                      <node concept="3Tqbb2" id="6zWdVBhU_rD" role="10QFUM" />
-                      <node concept="1eOMI4" id="6zWdVBhU_rE" role="10QFUP">
-                        <node concept="2OqwBi" id="6zWdVBhU_rF" role="1eOMHV">
-                          <node concept="1eOMI4" id="6zWdVBhU_rG" role="2Oq$k0">
-                            <node concept="10QFUN" id="6zWdVBhU_rH" role="1eOMHV">
-                              <node concept="3uibUv" id="6zWdVBhU_rI" role="10QFUM">
-                                <ref role="3uigEE" to="mu20:6L60FDzMFhw" resolve="GeneratedInstruction" />
-                              </node>
-                              <node concept="37vLTw" id="6zWdVBhU_rJ" role="10QFUP" />
-                            </node>
-                          </node>
-                          <node concept="liA8E" id="6zWdVBhU_rK" role="2OqNvi">
-=======
             <node concept="3cpWs8" id="qoWhm3QNoK" role="3cqZAp">
               <node concept="3cpWsn" id="qoWhm3QNoL" role="3cpWs9">
                 <property role="TrG5h" value="nullableState" />
@@ -909,7 +557,6 @@
                             </node>
                           </node>
                           <node concept="liA8E" id="qoWhm3QNp1" role="2OqNvi">
->>>>>>> ad6eeaf0
                             <ref role="37wK5l" to="mu20:6L60FDzMFik" resolve="getParameter" />
                           </node>
                         </node>
@@ -917,71 +564,6 @@
                     </node>
                   </node>
                 </node>
-<<<<<<< HEAD
-                <node concept="3clFbJ" id="6zWdVBhU_rL" role="3cqZAp">
-                  <node concept="3clFbS" id="6zWdVBhU_rM" role="3clFbx">
-                    <node concept="3clFbF" id="6zWdVBhU_rN" role="3cqZAp">
-                      <node concept="37vLTI" id="6zWdVBhU_rO" role="3clFbG">
-                        <node concept="Rm8GO" id="6zWdVBhU_rP" role="37vLTx" />
-                        <node concept="37vLTw" id="6zWdVBhU_rQ" role="37vLTJ" />
-                      </node>
-                    </node>
-                  </node>
-                  <node concept="2ZW3vV" id="6zWdVBhU_rR" role="3clFbw">
-                    <node concept="3uibUv" id="6zWdVBhU_rS" role="2ZW6by" />
-                    <node concept="37vLTw" id="6zWdVBhU_rT" role="2ZW6bz" />
-                  </node>
-                </node>
-                <node concept="3clFbJ" id="6zWdVBhU_rU" role="3cqZAp">
-                  <node concept="3clFbS" id="6zWdVBhU_rV" role="3clFbx">
-                    <node concept="3clFbF" id="6zWdVBhU_rW" role="3cqZAp">
-                      <node concept="37vLTI" id="6zWdVBhU_rX" role="3clFbG">
-                        <node concept="Rm8GO" id="6zWdVBhU_rY" role="37vLTx" />
-                        <node concept="37vLTw" id="6zWdVBhU_rZ" role="37vLTJ" />
-                      </node>
-                    </node>
-                  </node>
-                  <node concept="2ZW3vV" id="6zWdVBhU_s0" role="3clFbw">
-                    <node concept="3uibUv" id="6zWdVBhU_s1" role="2ZW6by" />
-                    <node concept="37vLTw" id="6zWdVBhU_s2" role="2ZW6bz" />
-                  </node>
-                </node>
-                <node concept="3clFbJ" id="6zWdVBhU_s3" role="3cqZAp">
-                  <node concept="3clFbS" id="6zWdVBhU_s4" role="3clFbx">
-                    <node concept="3clFbF" id="6zWdVBhU_s5" role="3cqZAp">
-                      <node concept="37vLTI" id="6zWdVBhU_s6" role="3clFbG">
-                        <node concept="Rm8GO" id="6zWdVBhU_s7" role="37vLTx" />
-                        <node concept="37vLTw" id="6zWdVBhU_s8" role="37vLTJ" />
-                      </node>
-                    </node>
-                  </node>
-                  <node concept="2ZW3vV" id="6zWdVBhU_s9" role="3clFbw">
-                    <node concept="3uibUv" id="6zWdVBhU_sa" role="2ZW6by" />
-                    <node concept="37vLTw" id="6zWdVBhU_sb" role="2ZW6bz" />
-                  </node>
-                </node>
-                <node concept="3clFbJ" id="6zWdVBhU_sc" role="3cqZAp">
-                  <node concept="3clFbS" id="6zWdVBhU_sd" role="3clFbx">
-                    <node concept="3clFbF" id="6zWdVBhU_se" role="3cqZAp">
-                      <node concept="37vLTI" id="6zWdVBhU_sf" role="3clFbG">
-                        <node concept="2OqwBi" id="6zWdVBhU_sg" role="37vLTx">
-                          <node concept="1PxgMI" id="6zWdVBhU_sh" role="2Oq$k0">
-                            <ref role="1PxNhF" to="tpee:fz7vLUo" resolve="VariableReference" />
-                            <node concept="37vLTw" id="6zWdVBhU_si" role="1PxMeX" />
-                          </node>
-                          <node concept="3TrEf2" id="6zWdVBhU_sj" role="2OqNvi">
-                            <ref role="3Tt5mk" to="tpee:fzcqZ_w" />
-                          </node>
-                        </node>
-                        <node concept="37vLTw" id="6zWdVBhU_sk" role="37vLTJ" />
-                      </node>
-                    </node>
-                  </node>
-                  <node concept="2OqwBi" id="6zWdVBhU_sl" role="3clFbw">
-                    <node concept="37vLTw" id="6zWdVBhU_sm" role="2Oq$k0" />
-                    <node concept="1mIQ4w" id="6zWdVBhU_sn" role="2OqNvi">
-                      <node concept="chp4Y" id="6zWdVBhU_so" role="cj9EA">
-=======
                 <node concept="3clFbJ" id="qoWhm3QNp2" role="3cqZAp">
                   <node concept="3clFbS" id="qoWhm3QNp3" role="3clFbx">
                     <node concept="3clFbF" id="qoWhm3QNp4" role="3cqZAp">
@@ -1045,23 +627,11 @@
                     <node concept="37vLTw" id="qoWhm3QNpB" role="2Oq$k0" />
                     <node concept="1mIQ4w" id="qoWhm3QNpC" role="2OqNvi">
                       <node concept="chp4Y" id="qoWhm3QNpD" role="cj9EA">
->>>>>>> ad6eeaf0
                         <ref role="cht4Q" to="tpee:fz7vLUo" resolve="VariableReference" />
                       </node>
                     </node>
                   </node>
                 </node>
-<<<<<<< HEAD
-                <node concept="3clFbJ" id="6zWdVBhU_sp" role="3cqZAp">
-                  <node concept="3clFbS" id="6zWdVBhU_sq" role="3clFbx">
-                    <node concept="3clFbF" id="6zWdVBhU_sr" role="3cqZAp">
-                      <node concept="2OqwBi" id="6zWdVBhU_ss" role="3clFbG">
-                        <node concept="37vLTw" id="6zWdVBhU_st" role="2Oq$k0" />
-                        <node concept="liA8E" id="6zWdVBhU_su" role="2OqNvi">
-                          <ref role="37wK5l" to="k7g3:~Map.put(java.lang.Object,java.lang.Object):java.lang.Object" resolve="put" />
-                          <node concept="37vLTw" id="6zWdVBhU_sv" role="37wK5m" />
-                          <node concept="37vLTw" id="6zWdVBhU_sw" role="37wK5m" />
-=======
                 <node concept="3clFbJ" id="qoWhm3QNpE" role="3cqZAp">
                   <node concept="3clFbS" id="qoWhm3QNpF" role="3clFbx">
                     <node concept="3clFbF" id="qoWhm3QNpG" role="3cqZAp">
@@ -1071,53 +641,10 @@
                           <ref role="37wK5l" to="k7g3:~Map.put(java.lang.Object,java.lang.Object):java.lang.Object" resolve="put" />
                           <node concept="37vLTw" id="qoWhm3QNpK" role="37wK5m" />
                           <node concept="37vLTw" id="qoWhm3QNpL" role="37wK5m" />
->>>>>>> ad6eeaf0
                         </node>
                       </node>
                     </node>
                   </node>
-<<<<<<< HEAD
-                  <node concept="3y3z36" id="6zWdVBhU_sx" role="3clFbw">
-                    <node concept="10Nm6u" id="6zWdVBhU_sy" role="3uHU7w" />
-                    <node concept="37vLTw" id="6zWdVBhU_sz" role="3uHU7B" />
-                  </node>
-                </node>
-              </node>
-              <node concept="2ZW3vV" id="6zWdVBhU_s$" role="3clFbw">
-                <node concept="3uibUv" id="6zWdVBhU_s_" role="2ZW6by">
-                  <ref role="3uigEE" to="mu20:6L60FDzMFhw" resolve="GeneratedInstruction" />
-                </node>
-                <node concept="37vLTw" id="6zWdVBhU_sA" role="2ZW6bz" />
-              </node>
-            </node>
-            <node concept="3clFbJ" id="6zWdVBhU_sB" role="3cqZAp">
-              <node concept="3clFbS" id="6zWdVBhU_sC" role="3clFbx">
-                <node concept="3cpWs8" id="6zWdVBhU_sD" role="3cqZAp">
-                  <node concept="3cpWsn" id="6zWdVBhU_sE" role="3cpWs9">
-                    <property role="TrG5h" value="write" />
-                    <node concept="3uibUv" id="6zWdVBhU_sF" role="1tU5fm">
-                      <ref role="3uigEE" to="flgp:~WriteInstruction" resolve="WriteInstruction" />
-                    </node>
-                    <node concept="10QFUN" id="6zWdVBhU_sG" role="33vP2m">
-                      <node concept="3uibUv" id="6zWdVBhU_sH" role="10QFUM">
-                        <ref role="3uigEE" to="flgp:~WriteInstruction" resolve="WriteInstruction" />
-                      </node>
-                      <node concept="37vLTw" id="6zWdVBhU_sI" role="10QFUP" />
-                    </node>
-                  </node>
-                </node>
-                <node concept="3cpWs8" id="6zWdVBhU_sJ" role="3cqZAp">
-                  <node concept="3cpWsn" id="6zWdVBhU_sK" role="3cpWs9">
-                    <property role="TrG5h" value="value" />
-                    <node concept="3Tqbb2" id="6zWdVBhU_sL" role="1tU5fm" />
-                    <node concept="10QFUN" id="6zWdVBhU_sM" role="33vP2m">
-                      <node concept="3Tqbb2" id="6zWdVBhU_sN" role="10QFUM">
-                        <ref role="ehGHo" to="tpee:fz3vP1J" resolve="Expression" />
-                      </node>
-                      <node concept="2OqwBi" id="6zWdVBhU_sO" role="10QFUP">
-                        <node concept="37vLTw" id="6zWdVBhU_sP" role="2Oq$k0" />
-                        <node concept="liA8E" id="6zWdVBhU_sQ" role="2OqNvi">
-=======
                   <node concept="3y3z36" id="qoWhm3QNpM" role="3clFbw">
                     <node concept="10Nm6u" id="qoWhm3QNpN" role="3uHU7w" />
                     <node concept="37vLTw" id="qoWhm3QNpO" role="3uHU7B" />
@@ -1158,36 +685,12 @@
                       <node concept="2OqwBi" id="qoWhm3QNq5" role="10QFUP">
                         <node concept="37vLTw" id="qoWhm3QNq6" role="2Oq$k0" />
                         <node concept="liA8E" id="qoWhm3QNq7" role="2OqNvi">
->>>>>>> ad6eeaf0
                           <ref role="37wK5l" to="flgp:~WriteInstruction.getValue():java.lang.Object" resolve="getValue" />
                         </node>
                       </node>
                     </node>
                   </node>
                 </node>
-<<<<<<< HEAD
-                <node concept="3clFbJ" id="6zWdVBhU_sR" role="3cqZAp">
-                  <node concept="3clFbS" id="6zWdVBhU_sS" role="3clFbx">
-                    <node concept="3clFbF" id="6zWdVBhU_sT" role="3cqZAp">
-                      <node concept="37vLTI" id="6zWdVBhU_sU" role="3clFbG">
-                        <node concept="2OqwBi" id="6zWdVBhU_sV" role="37vLTx">
-                          <node concept="1PxgMI" id="6zWdVBhU_sW" role="2Oq$k0">
-                            <ref role="1PxNhF" to="tpee:fz7vLUo" resolve="VariableReference" />
-                            <node concept="37vLTw" id="6zWdVBhU_sX" role="1PxMeX" />
-                          </node>
-                          <node concept="3TrEf2" id="6zWdVBhU_sY" role="2OqNvi">
-                            <ref role="3Tt5mk" to="tpee:fzcqZ_w" />
-                          </node>
-                        </node>
-                        <node concept="37vLTw" id="6zWdVBhU_sZ" role="37vLTJ" />
-                      </node>
-                    </node>
-                  </node>
-                  <node concept="2OqwBi" id="6zWdVBhU_t0" role="3clFbw">
-                    <node concept="37vLTw" id="6zWdVBhU_t1" role="2Oq$k0" />
-                    <node concept="1mIQ4w" id="6zWdVBhU_t2" role="2OqNvi">
-                      <node concept="chp4Y" id="6zWdVBhU_t3" role="cj9EA">
-=======
                 <node concept="3clFbJ" id="qoWhm3QNq8" role="3cqZAp">
                   <node concept="3clFbS" id="qoWhm3QNq9" role="3clFbx">
                     <node concept="3clFbF" id="qoWhm3QNqa" role="3cqZAp">
@@ -1209,23 +712,11 @@
                     <node concept="37vLTw" id="qoWhm3QNqi" role="2Oq$k0" />
                     <node concept="1mIQ4w" id="qoWhm3QNqj" role="2OqNvi">
                       <node concept="chp4Y" id="qoWhm3QNql" role="cj9EA">
->>>>>>> ad6eeaf0
                         <ref role="cht4Q" to="tpee:fz7vLUo" resolve="VariableReference" />
                       </node>
                     </node>
                   </node>
                 </node>
-<<<<<<< HEAD
-                <node concept="3cpWs8" id="6zWdVBhU_t4" role="3cqZAp">
-                  <node concept="3cpWsn" id="6zWdVBhU_t5" role="3cpWs9">
-                    <property role="TrG5h" value="valueState" />
-                    <node concept="3uibUv" id="6zWdVBhU_t6" role="1tU5fm" />
-                    <node concept="2OqwBi" id="6zWdVBhU_t7" role="33vP2m">
-                      <node concept="37vLTw" id="6zWdVBhU_t8" role="2Oq$k0" />
-                      <node concept="liA8E" id="6zWdVBhU_t9" role="2OqNvi">
-                        <ref role="37wK5l" to="k7g3:~Map.get(java.lang.Object):java.lang.Object" resolve="get" />
-                        <node concept="37vLTw" id="6zWdVBhU_ta" role="37wK5m" />
-=======
                 <node concept="3cpWs8" id="qoWhm3QNqm" role="3cqZAp">
                   <node concept="3cpWsn" id="qoWhm3QNqn" role="3cpWs9">
                     <property role="TrG5h" value="valueState" />
@@ -1235,37 +726,10 @@
                       <node concept="liA8E" id="qoWhm3QNqr" role="2OqNvi">
                         <ref role="37wK5l" to="k7g3:~Map.get(java.lang.Object):java.lang.Object" resolve="get" />
                         <node concept="37vLTw" id="qoWhm3QNqs" role="37wK5m" />
->>>>>>> ad6eeaf0
-                      </node>
-                    </node>
-                  </node>
-                </node>
-<<<<<<< HEAD
-                <node concept="3clFbJ" id="6zWdVBhU_tb" role="3cqZAp">
-                  <node concept="3clFbS" id="6zWdVBhU_tc" role="3clFbx">
-                    <node concept="3clFbF" id="6zWdVBhU_td" role="3cqZAp">
-                      <node concept="37vLTI" id="6zWdVBhU_te" role="3clFbG">
-                        <node concept="Rm8GO" id="6zWdVBhU_tf" role="37vLTx" />
-                        <node concept="37vLTw" id="6zWdVBhU_tg" role="37vLTJ" />
-                      </node>
-                    </node>
-                  </node>
-                  <node concept="3clFbC" id="6zWdVBhU_th" role="3clFbw">
-                    <node concept="10Nm6u" id="6zWdVBhU_ti" role="3uHU7w" />
-                    <node concept="37vLTw" id="6zWdVBhU_tj" role="3uHU7B" />
-                  </node>
-                </node>
-                <node concept="3clFbF" id="6zWdVBhU_tk" role="3cqZAp">
-                  <node concept="2OqwBi" id="6zWdVBhU_tl" role="3clFbG">
-                    <node concept="37vLTw" id="6zWdVBhU_tm" role="2Oq$k0" />
-                    <node concept="liA8E" id="6zWdVBhU_tn" role="2OqNvi">
-                      <ref role="37wK5l" to="k7g3:~Map.put(java.lang.Object,java.lang.Object):java.lang.Object" resolve="put" />
-                      <node concept="10QFUN" id="6zWdVBhU_to" role="37wK5m">
-                        <node concept="3Tqbb2" id="6zWdVBhU_tp" role="10QFUM" />
-                        <node concept="2OqwBi" id="6zWdVBhU_tq" role="10QFUP">
-                          <node concept="37vLTw" id="6zWdVBhU_tr" role="2Oq$k0" />
-                          <node concept="liA8E" id="6zWdVBhU_ts" role="2OqNvi">
-=======
+                      </node>
+                    </node>
+                  </node>
+                </node>
                 <node concept="3clFbJ" id="qoWhm3QNqt" role="3cqZAp">
                   <node concept="3clFbS" id="qoWhm3QNqu" role="3clFbx">
                     <node concept="3clFbF" id="qoWhm3QNqv" role="3cqZAp">
@@ -1290,48 +754,15 @@
                         <node concept="2OqwBi" id="qoWhm3QNqG" role="10QFUP">
                           <node concept="37vLTw" id="qoWhm3QNqI" role="2Oq$k0" />
                           <node concept="liA8E" id="qoWhm3QNqJ" role="2OqNvi">
->>>>>>> ad6eeaf0
                             <ref role="37wK5l" to="flgp:~WriteInstruction.getVariable():java.lang.Object" resolve="getVariable" />
                           </node>
                         </node>
                       </node>
-<<<<<<< HEAD
-                      <node concept="37vLTw" id="6zWdVBhU_tt" role="37wK5m" />
-=======
                       <node concept="37vLTw" id="qoWhm3QNqK" role="37wK5m" />
->>>>>>> ad6eeaf0
-                    </node>
-                  </node>
-                </node>
-              </node>
-<<<<<<< HEAD
-              <node concept="2ZW3vV" id="6zWdVBhU_tu" role="3clFbw">
-                <node concept="3uibUv" id="6zWdVBhU_tv" role="2ZW6by">
-                  <ref role="3uigEE" to="flgp:~WriteInstruction" resolve="WriteInstruction" />
-                </node>
-                <node concept="37vLTw" id="6zWdVBhU_tw" role="2ZW6bz" />
-              </node>
-            </node>
-            <node concept="3clFbF" id="6zWdVBhU_tx" role="3cqZAp">
-              <node concept="37vLTw" id="6zWdVBhU_ty" role="3clFbG" />
-            </node>
-          </node>
-          <node concept="3uibUv" id="6zWdVBhU_tz" role="3clF45">
-            <ref role="3uigEE" to="k7g3:~Map" resolve="Map" />
-            <node concept="3Tqbb2" id="6zWdVBhU_t$" role="11_B2D" />
-            <node concept="3uibUv" id="6zWdVBhU_t_" role="11_B2D" />
-          </node>
-        </node>
-        <node concept="3clFb_" id="6zWdVBhU_tA" role="jymVt">
-          <property role="TrG5h" value="getDirection" />
-          <node concept="3Tm1VV" id="6zWdVBhU_tB" role="1B3o_S" />
-          <node concept="3uibUv" id="6zWdVBhU_tC" role="3clF45">
-            <ref role="3uigEE" to="hxuy:~AnalysisDirection" resolve="AnalysisDirection" />
-          </node>
-          <node concept="3clFbS" id="6zWdVBhU_tD" role="3clF47">
-            <node concept="3cpWs6" id="6zWdVBhU_tE" role="3cqZAp">
-              <node concept="Rm8GO" id="6zWdVBhU_tF" role="3cqZAk">
-=======
+                    </node>
+                  </node>
+                </node>
+              </node>
               <node concept="2ZW3vV" id="qoWhm3QNqL" role="3clFbw">
                 <node concept="3uibUv" id="qoWhm3QNqM" role="2ZW6by">
                   <ref role="3uigEE" to="flgp:~WriteInstruction" resolve="WriteInstruction" />
@@ -1358,85 +789,30 @@
           <node concept="3clFbS" id="qoWhm3QNqW" role="3clF47">
             <node concept="3cpWs6" id="qoWhm3QNqX" role="3cqZAp">
               <node concept="Rm8GO" id="qoWhm3QNqY" role="3cqZAk">
->>>>>>> ad6eeaf0
                 <ref role="Rm8GQ" to="hxuy:~AnalysisDirection.FORWARD" resolve="FORWARD" />
                 <ref role="1Px2BO" to="hxuy:~AnalysisDirection" resolve="AnalysisDirection" />
               </node>
             </node>
           </node>
         </node>
-<<<<<<< HEAD
-        <node concept="2YIFZL" id="6zWdVBhU_tG" role="jymVt">
-=======
         <node concept="2YIFZL" id="qoWhm3QNqZ" role="jymVt">
->>>>>>> ad6eeaf0
           <property role="TrG5h" value="getId" />
           <property role="od$2w" value="false" />
           <property role="DiZV1" value="false" />
           <property role="2aFKle" value="false" />
-<<<<<<< HEAD
-          <node concept="3clFbS" id="6zWdVBhU_tH" role="3clF47">
-            <node concept="3clFbF" id="6zWdVBhU_tI" role="3cqZAp">
-              <node concept="Xl_RD" id="6zWdVBhU_tJ" role="3clFbG">
-=======
           <node concept="3clFbS" id="qoWhm3QNr0" role="3clF47">
             <node concept="3clFbF" id="qoWhm3QNr1" role="3cqZAp">
               <node concept="Xl_RD" id="qoWhm3QNr2" role="3clFbG">
->>>>>>> ad6eeaf0
                 <property role="Xl_RC" value="jetbrains.mps.baseLanguage.dataFlow.NullableAnalyzerRunner.NullableAnalyzer" />
               </node>
             </node>
           </node>
-<<<<<<< HEAD
-          <node concept="3Tm1VV" id="6zWdVBhU_tK" role="1B3o_S" />
-          <node concept="17QB3L" id="6zWdVBhU_tL" role="3clF45" />
-=======
           <node concept="3Tm1VV" id="qoWhm3QNr3" role="1B3o_S" />
           <node concept="17QB3L" id="qoWhm3QNr4" role="3clF45" />
->>>>>>> ad6eeaf0
         </node>
       </node>
     </node>
   </node>
-<<<<<<< HEAD
-  <node concept="2$UQVi" id="6zWdVBhU_vK">
-    <ref role="2$VUEs" to="ty9a:5vxy$fN7dY7" resolve="exportedInstructionClass" />
-    <node concept="2$$0lk" id="6zWdVBhU_vL" role="2$$55j">
-      <property role="2$$0lg" value="jetbrains.mps.baseLanguage.dataFlow" />
-    </node>
-    <node concept="2$VJBW" id="6zWdVBhU_vM" role="2$VCQS">
-      <property role="2$VJBT" value="jetbrains.mps.lang.dataFlow.analyzers.structure.Instruction" />
-      <property role="2$VJBR" value="6868777471677432047" />
-    </node>
-    <node concept="2$VJBW" id="6zWdVBhU_vN" role="2$VCQQ">
-      <property role="2$VJBT" value="jetbrains.mps.baseLanguage.structure.ClassConcept" />
-      <property role="2$VJBR" value="7564982745305864054" />
-    </node>
-    <node concept="2$Z8iP" id="6zWdVBhU_uO" role="2$VCQN">
-      <property role="TrG5h" value="notNullInstruction" />
-      <node concept="312cEg" id="6zWdVBhU_uP" role="2ITynG">
-        <property role="TrG5h" value="myexpression" />
-        <node concept="3Tm6S6" id="6zWdVBhU_uQ" role="1B3o_S" />
-        <node concept="3Tqbb2" id="6zWdVBhU_uR" role="1tU5fm" />
-      </node>
-      <node concept="312cEg" id="6zWdVBhU_uS" role="2ITynG">
-        <property role="TrG5h" value="myPresentation" />
-        <node concept="3Tm6S6" id="6zWdVBhU_uT" role="1B3o_S" />
-        <node concept="17QB3L" id="6zWdVBhU_uU" role="1tU5fm" />
-      </node>
-      <node concept="3clFbW" id="6zWdVBhU_uV" role="2ITynG">
-        <node concept="3cqZAl" id="6zWdVBhU_uW" role="3clF45" />
-        <node concept="3Tm1VV" id="6zWdVBhU_uX" role="1B3o_S" />
-        <node concept="3clFbS" id="6zWdVBhU_uY" role="3clF47">
-          <node concept="3cpWs8" id="6zWdVBhU_uZ" role="3cqZAp">
-            <node concept="3cpWsn" id="6zWdVBhU_v0" role="3cpWs9">
-              <property role="TrG5h" value="sb" />
-              <node concept="3uibUv" id="6zWdVBhU_v1" role="1tU5fm">
-                <ref role="3uigEE" to="e2lb:~StringBuilder" resolve="StringBuilder" />
-              </node>
-              <node concept="2ShNRf" id="6zWdVBhU_v2" role="33vP2m">
-                <node concept="1pGfFk" id="6zWdVBhU_v3" role="2ShVmc">
-=======
   <node concept="2$UQVi" id="qoWhm3QN$q">
     <ref role="2$VUEs" to="ty9a:5vxy$fN7dY7" resolve="exportedInstructionClass" />
     <node concept="2$$0lk" id="qoWhm3QN$r" role="2$$55j">
@@ -1474,65 +850,22 @@
               </node>
               <node concept="2ShNRf" id="qoWhm3QNzG" role="33vP2m">
                 <node concept="1pGfFk" id="qoWhm3QNzH" role="2ShVmc">
->>>>>>> ad6eeaf0
                   <ref role="37wK5l" to="e2lb:~StringBuilder.&lt;init&gt;()" resolve="StringBuilder" />
                 </node>
               </node>
             </node>
           </node>
-<<<<<<< HEAD
-          <node concept="3clFbF" id="6zWdVBhU_v4" role="3cqZAp">
-            <node concept="2OqwBi" id="6zWdVBhU_v5" role="3clFbG">
-              <node concept="37vLTw" id="6zWdVBhU_v6" role="2Oq$k0" />
-              <node concept="liA8E" id="6zWdVBhU_v7" role="2OqNvi">
-                <ref role="37wK5l" to="e2lb:~StringBuilder.append(java.lang.String):java.lang.StringBuilder" resolve="append" />
-                <node concept="Xl_RD" id="6zWdVBhU_v8" role="37wK5m">
-=======
           <node concept="3clFbF" id="qoWhm3QNzI" role="3cqZAp">
             <node concept="2OqwBi" id="qoWhm3QNzJ" role="3clFbG">
               <node concept="37vLTw" id="qoWhm3QNzK" role="2Oq$k0" />
               <node concept="liA8E" id="qoWhm3QNzL" role="2OqNvi">
                 <ref role="37wK5l" to="e2lb:~StringBuilder.append(java.lang.String):java.lang.StringBuilder" resolve="append" />
                 <node concept="Xl_RD" id="qoWhm3QNzM" role="37wK5m">
->>>>>>> ad6eeaf0
                   <property role="Xl_RC" value="notNull" />
                 </node>
               </node>
             </node>
           </node>
-<<<<<<< HEAD
-          <node concept="3clFbF" id="6zWdVBhU_v9" role="3cqZAp">
-            <node concept="37vLTI" id="6zWdVBhU_va" role="3clFbG">
-              <node concept="37vLTw" id="6zWdVBhU_vb" role="37vLTx" />
-              <node concept="37vLTw" id="6zWdVBhU_vc" role="37vLTJ" />
-            </node>
-          </node>
-          <node concept="3clFbF" id="6zWdVBhU_vd" role="3cqZAp">
-            <node concept="1rXfSq" id="6zWdVBhU_ve" role="3clFbG">
-              <ref role="37wK5l" to="flgp:~Instruction.putUserObject(java.lang.Object,java.lang.Object):void" resolve="putUserObject" />
-              <node concept="Xl_RD" id="6zWdVBhU_vf" role="37wK5m">
-                <property role="Xl_RC" value="expression" />
-              </node>
-              <node concept="37vLTw" id="6zWdVBhU_vg" role="37wK5m" />
-            </node>
-          </node>
-          <node concept="3clFbF" id="6zWdVBhU_vh" role="3cqZAp">
-            <node concept="1rXfSq" id="6zWdVBhU_vi" role="3clFbG">
-              <ref role="37wK5l" to="mu20:6L60FDzMFhQ" resolve="addParameter" />
-              <node concept="37vLTw" id="6zWdVBhU_vj" role="37wK5m" />
-            </node>
-          </node>
-          <node concept="3clFbF" id="6zWdVBhU_vk" role="3cqZAp">
-            <node concept="2OqwBi" id="6zWdVBhU_vl" role="3clFbG">
-              <node concept="37vLTw" id="6zWdVBhU_vm" role="2Oq$k0" />
-              <node concept="liA8E" id="6zWdVBhU_vn" role="2OqNvi">
-                <ref role="37wK5l" to="e2lb:~StringBuilder.append(java.lang.String):java.lang.StringBuilder" resolve="append" />
-                <node concept="3cpWs3" id="6zWdVBhU_vo" role="37wK5m">
-                  <node concept="Xl_RD" id="6zWdVBhU_vp" role="3uHU7B">
-                    <property role="Xl_RC" value=" " />
-                  </node>
-                  <node concept="37vLTw" id="6zWdVBhU_vq" role="3uHU7w" />
-=======
           <node concept="3clFbF" id="qoWhm3QNzN" role="3cqZAp">
             <node concept="37vLTI" id="qoWhm3QNzO" role="3clFbG">
               <node concept="37vLTw" id="qoWhm3QNzP" role="37vLTx" />
@@ -1564,50 +897,10 @@
                     <property role="Xl_RC" value=" " />
                   </node>
                   <node concept="37vLTw" id="qoWhm3QN$4" role="3uHU7w" />
->>>>>>> ad6eeaf0
-                </node>
-              </node>
-            </node>
-          </node>
-<<<<<<< HEAD
-          <node concept="3clFbF" id="6zWdVBhU_vr" role="3cqZAp">
-            <node concept="37vLTI" id="6zWdVBhU_vs" role="3clFbG">
-              <node concept="2OqwBi" id="6zWdVBhU_vt" role="37vLTx">
-                <node concept="37vLTw" id="6zWdVBhU_vu" role="2Oq$k0" />
-                <node concept="liA8E" id="6zWdVBhU_vv" role="2OqNvi">
-                  <ref role="37wK5l" to="e2lb:~StringBuilder.toString():java.lang.String" resolve="toString" />
-                </node>
-              </node>
-              <node concept="37vLTw" id="6zWdVBhU_vw" role="37vLTJ" />
-            </node>
-          </node>
-        </node>
-        <node concept="37vLTG" id="6zWdVBhU_vx" role="3clF46">
-          <property role="TrG5h" value="expression" />
-          <node concept="3Tqbb2" id="6zWdVBhU_vy" role="1tU5fm" />
-        </node>
-      </node>
-      <node concept="3clFb_" id="6zWdVBhU_vz" role="2ITynG">
-        <property role="TrG5h" value="commandPresentation" />
-        <node concept="17QB3L" id="6zWdVBhU_v$" role="3clF45" />
-        <node concept="3clFbS" id="6zWdVBhU_v_" role="3clF47">
-          <node concept="3clFbF" id="6zWdVBhU_vA" role="3cqZAp">
-            <node concept="37vLTw" id="6zWdVBhU_vB" role="3clFbG" />
-          </node>
-        </node>
-        <node concept="3Tm1VV" id="6zWdVBhU_vC" role="1B3o_S" />
-        <node concept="2AHcQZ" id="6zWdVBhU_vD" role="2AJF6D">
-          <ref role="2AI5Lk" to="e2lb:~Override" resolve="Override" />
-        </node>
-      </node>
-      <node concept="3clFb_" id="6zWdVBhU_vE" role="2ITynG">
-        <property role="TrG5h" value="getexpression" />
-        <node concept="3Tqbb2" id="6zWdVBhU_vF" role="3clF45" />
-        <node concept="3Tm1VV" id="6zWdVBhU_vG" role="1B3o_S" />
-        <node concept="3clFbS" id="6zWdVBhU_vH" role="3clF47">
-          <node concept="3cpWs6" id="6zWdVBhU_vI" role="3cqZAp">
-            <node concept="37vLTw" id="6zWdVBhU_vJ" role="3cqZAk" />
-=======
+                </node>
+              </node>
+            </node>
+          </node>
           <node concept="3clFbF" id="qoWhm3QN$5" role="3cqZAp">
             <node concept="37vLTI" id="qoWhm3QN$6" role="3clFbG">
               <node concept="2OqwBi" id="qoWhm3QN$7" role="37vLTx">
@@ -1645,51 +938,11 @@
         <node concept="3clFbS" id="qoWhm3QN$n" role="3clF47">
           <node concept="3cpWs6" id="qoWhm3QN$o" role="3cqZAp">
             <node concept="37vLTw" id="qoWhm3QN$p" role="3cqZAk" />
->>>>>>> ad6eeaf0
           </node>
         </node>
       </node>
     </node>
   </node>
-<<<<<<< HEAD
-  <node concept="2$UQVi" id="6zWdVBhU_xI">
-    <ref role="2$VUEs" to="ty9a:5vxy$fN7dY7" resolve="exportedInstructionClass" />
-    <node concept="2$$0lk" id="6zWdVBhU_xJ" role="2$$55j">
-      <property role="2$$0lg" value="jetbrains.mps.baseLanguage.dataFlow" />
-    </node>
-    <node concept="2$VJBW" id="6zWdVBhU_xK" role="2$VCQS">
-      <property role="2$VJBT" value="jetbrains.mps.lang.dataFlow.analyzers.structure.Instruction" />
-      <property role="2$VJBR" value="6868777471677432050" />
-    </node>
-    <node concept="2$VJBW" id="6zWdVBhU_xL" role="2$VCQQ">
-      <property role="2$VJBT" value="jetbrains.mps.baseLanguage.structure.ClassConcept" />
-      <property role="2$VJBR" value="7564982745305864180" />
-    </node>
-    <node concept="2$Z8iP" id="6zWdVBhU_wM" role="2$VCQN">
-      <property role="TrG5h" value="nullableInstruction" />
-      <node concept="312cEg" id="6zWdVBhU_wN" role="2ITynG">
-        <property role="TrG5h" value="myexpression" />
-        <node concept="3Tm6S6" id="6zWdVBhU_wO" role="1B3o_S" />
-        <node concept="3Tqbb2" id="6zWdVBhU_wP" role="1tU5fm" />
-      </node>
-      <node concept="312cEg" id="6zWdVBhU_wQ" role="2ITynG">
-        <property role="TrG5h" value="myPresentation" />
-        <node concept="3Tm6S6" id="6zWdVBhU_wR" role="1B3o_S" />
-        <node concept="17QB3L" id="6zWdVBhU_wS" role="1tU5fm" />
-      </node>
-      <node concept="3clFbW" id="6zWdVBhU_wT" role="2ITynG">
-        <node concept="3cqZAl" id="6zWdVBhU_wU" role="3clF45" />
-        <node concept="3Tm1VV" id="6zWdVBhU_wV" role="1B3o_S" />
-        <node concept="3clFbS" id="6zWdVBhU_wW" role="3clF47">
-          <node concept="3cpWs8" id="6zWdVBhU_wX" role="3cqZAp">
-            <node concept="3cpWsn" id="6zWdVBhU_wY" role="3cpWs9">
-              <property role="TrG5h" value="sb" />
-              <node concept="3uibUv" id="6zWdVBhU_wZ" role="1tU5fm">
-                <ref role="3uigEE" to="e2lb:~StringBuilder" resolve="StringBuilder" />
-              </node>
-              <node concept="2ShNRf" id="6zWdVBhU_x0" role="33vP2m">
-                <node concept="1pGfFk" id="6zWdVBhU_x1" role="2ShVmc">
-=======
   <node concept="2$UQVi" id="qoWhm3QNAl">
     <ref role="2$VUEs" to="ty9a:5vxy$fN7dY7" resolve="exportedInstructionClass" />
     <node concept="2$$0lk" id="qoWhm3QNAm" role="2$$55j">
@@ -1727,65 +980,22 @@
               </node>
               <node concept="2ShNRf" id="qoWhm3QN_B" role="33vP2m">
                 <node concept="1pGfFk" id="qoWhm3QN_C" role="2ShVmc">
->>>>>>> ad6eeaf0
                   <ref role="37wK5l" to="e2lb:~StringBuilder.&lt;init&gt;()" resolve="StringBuilder" />
                 </node>
               </node>
             </node>
           </node>
-<<<<<<< HEAD
-          <node concept="3clFbF" id="6zWdVBhU_x2" role="3cqZAp">
-            <node concept="2OqwBi" id="6zWdVBhU_x3" role="3clFbG">
-              <node concept="37vLTw" id="6zWdVBhU_x4" role="2Oq$k0" />
-              <node concept="liA8E" id="6zWdVBhU_x5" role="2OqNvi">
-                <ref role="37wK5l" to="e2lb:~StringBuilder.append(java.lang.String):java.lang.StringBuilder" resolve="append" />
-                <node concept="Xl_RD" id="6zWdVBhU_x6" role="37wK5m">
-=======
           <node concept="3clFbF" id="qoWhm3QN_D" role="3cqZAp">
             <node concept="2OqwBi" id="qoWhm3QN_E" role="3clFbG">
               <node concept="37vLTw" id="qoWhm3QN_F" role="2Oq$k0" />
               <node concept="liA8E" id="qoWhm3QN_G" role="2OqNvi">
                 <ref role="37wK5l" to="e2lb:~StringBuilder.append(java.lang.String):java.lang.StringBuilder" resolve="append" />
                 <node concept="Xl_RD" id="qoWhm3QN_H" role="37wK5m">
->>>>>>> ad6eeaf0
                   <property role="Xl_RC" value="nullable" />
                 </node>
               </node>
             </node>
           </node>
-<<<<<<< HEAD
-          <node concept="3clFbF" id="6zWdVBhU_x7" role="3cqZAp">
-            <node concept="37vLTI" id="6zWdVBhU_x8" role="3clFbG">
-              <node concept="37vLTw" id="6zWdVBhU_x9" role="37vLTx" />
-              <node concept="37vLTw" id="6zWdVBhU_xa" role="37vLTJ" />
-            </node>
-          </node>
-          <node concept="3clFbF" id="6zWdVBhU_xb" role="3cqZAp">
-            <node concept="1rXfSq" id="6zWdVBhU_xc" role="3clFbG">
-              <ref role="37wK5l" to="flgp:~Instruction.putUserObject(java.lang.Object,java.lang.Object):void" resolve="putUserObject" />
-              <node concept="Xl_RD" id="6zWdVBhU_xd" role="37wK5m">
-                <property role="Xl_RC" value="expression" />
-              </node>
-              <node concept="37vLTw" id="6zWdVBhU_xe" role="37wK5m" />
-            </node>
-          </node>
-          <node concept="3clFbF" id="6zWdVBhU_xf" role="3cqZAp">
-            <node concept="1rXfSq" id="6zWdVBhU_xg" role="3clFbG">
-              <ref role="37wK5l" to="mu20:6L60FDzMFhQ" resolve="addParameter" />
-              <node concept="37vLTw" id="6zWdVBhU_xh" role="37wK5m" />
-            </node>
-          </node>
-          <node concept="3clFbF" id="6zWdVBhU_xi" role="3cqZAp">
-            <node concept="2OqwBi" id="6zWdVBhU_xj" role="3clFbG">
-              <node concept="37vLTw" id="6zWdVBhU_xk" role="2Oq$k0" />
-              <node concept="liA8E" id="6zWdVBhU_xl" role="2OqNvi">
-                <ref role="37wK5l" to="e2lb:~StringBuilder.append(java.lang.String):java.lang.StringBuilder" resolve="append" />
-                <node concept="3cpWs3" id="6zWdVBhU_xm" role="37wK5m">
-                  <node concept="Xl_RD" id="6zWdVBhU_xn" role="3uHU7B">
-                    <property role="Xl_RC" value=" " />
-                  </node>
-                  <node concept="37vLTw" id="6zWdVBhU_xo" role="3uHU7w" />
-=======
           <node concept="3clFbF" id="qoWhm3QN_I" role="3cqZAp">
             <node concept="37vLTI" id="qoWhm3QN_J" role="3clFbG">
               <node concept="37vLTw" id="qoWhm3QN_K" role="37vLTx" />
@@ -1817,50 +1027,10 @@
                     <property role="Xl_RC" value=" " />
                   </node>
                   <node concept="37vLTw" id="qoWhm3QN_Z" role="3uHU7w" />
->>>>>>> ad6eeaf0
-                </node>
-              </node>
-            </node>
-          </node>
-<<<<<<< HEAD
-          <node concept="3clFbF" id="6zWdVBhU_xp" role="3cqZAp">
-            <node concept="37vLTI" id="6zWdVBhU_xq" role="3clFbG">
-              <node concept="2OqwBi" id="6zWdVBhU_xr" role="37vLTx">
-                <node concept="37vLTw" id="6zWdVBhU_xs" role="2Oq$k0" />
-                <node concept="liA8E" id="6zWdVBhU_xt" role="2OqNvi">
-                  <ref role="37wK5l" to="e2lb:~StringBuilder.toString():java.lang.String" resolve="toString" />
-                </node>
-              </node>
-              <node concept="37vLTw" id="6zWdVBhU_xu" role="37vLTJ" />
-            </node>
-          </node>
-        </node>
-        <node concept="37vLTG" id="6zWdVBhU_xv" role="3clF46">
-          <property role="TrG5h" value="expression" />
-          <node concept="3Tqbb2" id="6zWdVBhU_xw" role="1tU5fm" />
-        </node>
-      </node>
-      <node concept="3clFb_" id="6zWdVBhU_xx" role="2ITynG">
-        <property role="TrG5h" value="commandPresentation" />
-        <node concept="17QB3L" id="6zWdVBhU_xy" role="3clF45" />
-        <node concept="3clFbS" id="6zWdVBhU_xz" role="3clF47">
-          <node concept="3clFbF" id="6zWdVBhU_x$" role="3cqZAp">
-            <node concept="37vLTw" id="6zWdVBhU_x_" role="3clFbG" />
-          </node>
-        </node>
-        <node concept="3Tm1VV" id="6zWdVBhU_xA" role="1B3o_S" />
-        <node concept="2AHcQZ" id="6zWdVBhU_xB" role="2AJF6D">
-          <ref role="2AI5Lk" to="e2lb:~Override" resolve="Override" />
-        </node>
-      </node>
-      <node concept="3clFb_" id="6zWdVBhU_xC" role="2ITynG">
-        <property role="TrG5h" value="getexpression" />
-        <node concept="3Tqbb2" id="6zWdVBhU_xD" role="3clF45" />
-        <node concept="3Tm1VV" id="6zWdVBhU_xE" role="1B3o_S" />
-        <node concept="3clFbS" id="6zWdVBhU_xF" role="3clF47">
-          <node concept="3cpWs6" id="6zWdVBhU_xG" role="3cqZAp">
-            <node concept="37vLTw" id="6zWdVBhU_xH" role="3cqZAk" />
-=======
+                </node>
+              </node>
+            </node>
+          </node>
           <node concept="3clFbF" id="qoWhm3QNA0" role="3cqZAp">
             <node concept="37vLTI" id="qoWhm3QNA1" role="3clFbG">
               <node concept="2OqwBi" id="qoWhm3QNA2" role="37vLTx">
@@ -1898,51 +1068,11 @@
         <node concept="3clFbS" id="qoWhm3QNAi" role="3clF47">
           <node concept="3cpWs6" id="qoWhm3QNAj" role="3cqZAp">
             <node concept="37vLTw" id="qoWhm3QNAk" role="3cqZAk" />
->>>>>>> ad6eeaf0
           </node>
         </node>
       </node>
     </node>
   </node>
-<<<<<<< HEAD
-  <node concept="2$UQVi" id="6zWdVBhU_zG">
-    <ref role="2$VUEs" to="ty9a:5vxy$fN7dY7" resolve="exportedInstructionClass" />
-    <node concept="2$$0lk" id="6zWdVBhU_zH" role="2$$55j">
-      <property role="2$$0lg" value="jetbrains.mps.baseLanguage.dataFlow" />
-    </node>
-    <node concept="2$VJBW" id="6zWdVBhU_zI" role="2$VCQS">
-      <property role="2$VJBT" value="jetbrains.mps.lang.dataFlow.analyzers.structure.Instruction" />
-      <property role="2$VJBR" value="6868777471677432053" />
-    </node>
-    <node concept="2$VJBW" id="6zWdVBhU_zJ" role="2$VCQQ">
-      <property role="2$VJBT" value="jetbrains.mps.baseLanguage.structure.ClassConcept" />
-      <property role="2$VJBR" value="7564982745305864306" />
-    </node>
-    <node concept="2$Z8iP" id="6zWdVBhU_yK" role="2$VCQN">
-      <property role="TrG5h" value="nullInstruction" />
-      <node concept="312cEg" id="6zWdVBhU_yL" role="2ITynG">
-        <property role="TrG5h" value="myexpression" />
-        <node concept="3Tm6S6" id="6zWdVBhU_yM" role="1B3o_S" />
-        <node concept="3Tqbb2" id="6zWdVBhU_yN" role="1tU5fm" />
-      </node>
-      <node concept="312cEg" id="6zWdVBhU_yO" role="2ITynG">
-        <property role="TrG5h" value="myPresentation" />
-        <node concept="3Tm6S6" id="6zWdVBhU_yP" role="1B3o_S" />
-        <node concept="17QB3L" id="6zWdVBhU_yQ" role="1tU5fm" />
-      </node>
-      <node concept="3clFbW" id="6zWdVBhU_yR" role="2ITynG">
-        <node concept="3cqZAl" id="6zWdVBhU_yS" role="3clF45" />
-        <node concept="3Tm1VV" id="6zWdVBhU_yT" role="1B3o_S" />
-        <node concept="3clFbS" id="6zWdVBhU_yU" role="3clF47">
-          <node concept="3cpWs8" id="6zWdVBhU_yV" role="3cqZAp">
-            <node concept="3cpWsn" id="6zWdVBhU_yW" role="3cpWs9">
-              <property role="TrG5h" value="sb" />
-              <node concept="3uibUv" id="6zWdVBhU_yX" role="1tU5fm">
-                <ref role="3uigEE" to="e2lb:~StringBuilder" resolve="StringBuilder" />
-              </node>
-              <node concept="2ShNRf" id="6zWdVBhU_yY" role="33vP2m">
-                <node concept="1pGfFk" id="6zWdVBhU_yZ" role="2ShVmc">
-=======
   <node concept="2$UQVi" id="qoWhm3QNCg">
     <ref role="2$VUEs" to="ty9a:5vxy$fN7dY7" resolve="exportedInstructionClass" />
     <node concept="2$$0lk" id="qoWhm3QNCh" role="2$$55j">
@@ -1980,65 +1110,22 @@
               </node>
               <node concept="2ShNRf" id="qoWhm3QNBy" role="33vP2m">
                 <node concept="1pGfFk" id="qoWhm3QNBz" role="2ShVmc">
->>>>>>> ad6eeaf0
                   <ref role="37wK5l" to="e2lb:~StringBuilder.&lt;init&gt;()" resolve="StringBuilder" />
                 </node>
               </node>
             </node>
           </node>
-<<<<<<< HEAD
-          <node concept="3clFbF" id="6zWdVBhU_z0" role="3cqZAp">
-            <node concept="2OqwBi" id="6zWdVBhU_z1" role="3clFbG">
-              <node concept="37vLTw" id="6zWdVBhU_z2" role="2Oq$k0" />
-              <node concept="liA8E" id="6zWdVBhU_z3" role="2OqNvi">
-                <ref role="37wK5l" to="e2lb:~StringBuilder.append(java.lang.String):java.lang.StringBuilder" resolve="append" />
-                <node concept="Xl_RD" id="6zWdVBhU_z4" role="37wK5m">
-=======
           <node concept="3clFbF" id="qoWhm3QNB$" role="3cqZAp">
             <node concept="2OqwBi" id="qoWhm3QNB_" role="3clFbG">
               <node concept="37vLTw" id="qoWhm3QNBA" role="2Oq$k0" />
               <node concept="liA8E" id="qoWhm3QNBB" role="2OqNvi">
                 <ref role="37wK5l" to="e2lb:~StringBuilder.append(java.lang.String):java.lang.StringBuilder" resolve="append" />
                 <node concept="Xl_RD" id="qoWhm3QNBC" role="37wK5m">
->>>>>>> ad6eeaf0
                   <property role="Xl_RC" value="null" />
                 </node>
               </node>
             </node>
           </node>
-<<<<<<< HEAD
-          <node concept="3clFbF" id="6zWdVBhU_z5" role="3cqZAp">
-            <node concept="37vLTI" id="6zWdVBhU_z6" role="3clFbG">
-              <node concept="37vLTw" id="6zWdVBhU_z7" role="37vLTx" />
-              <node concept="37vLTw" id="6zWdVBhU_z8" role="37vLTJ" />
-            </node>
-          </node>
-          <node concept="3clFbF" id="6zWdVBhU_z9" role="3cqZAp">
-            <node concept="1rXfSq" id="6zWdVBhU_za" role="3clFbG">
-              <ref role="37wK5l" to="flgp:~Instruction.putUserObject(java.lang.Object,java.lang.Object):void" resolve="putUserObject" />
-              <node concept="Xl_RD" id="6zWdVBhU_zb" role="37wK5m">
-                <property role="Xl_RC" value="expression" />
-              </node>
-              <node concept="37vLTw" id="6zWdVBhU_zc" role="37wK5m" />
-            </node>
-          </node>
-          <node concept="3clFbF" id="6zWdVBhU_zd" role="3cqZAp">
-            <node concept="1rXfSq" id="6zWdVBhU_ze" role="3clFbG">
-              <ref role="37wK5l" to="mu20:6L60FDzMFhQ" resolve="addParameter" />
-              <node concept="37vLTw" id="6zWdVBhU_zf" role="37wK5m" />
-            </node>
-          </node>
-          <node concept="3clFbF" id="6zWdVBhU_zg" role="3cqZAp">
-            <node concept="2OqwBi" id="6zWdVBhU_zh" role="3clFbG">
-              <node concept="37vLTw" id="6zWdVBhU_zi" role="2Oq$k0" />
-              <node concept="liA8E" id="6zWdVBhU_zj" role="2OqNvi">
-                <ref role="37wK5l" to="e2lb:~StringBuilder.append(java.lang.String):java.lang.StringBuilder" resolve="append" />
-                <node concept="3cpWs3" id="6zWdVBhU_zk" role="37wK5m">
-                  <node concept="Xl_RD" id="6zWdVBhU_zl" role="3uHU7B">
-                    <property role="Xl_RC" value=" " />
-                  </node>
-                  <node concept="37vLTw" id="6zWdVBhU_zm" role="3uHU7w" />
-=======
           <node concept="3clFbF" id="qoWhm3QNBD" role="3cqZAp">
             <node concept="37vLTI" id="qoWhm3QNBE" role="3clFbG">
               <node concept="37vLTw" id="qoWhm3QNBF" role="37vLTx" />
@@ -2070,50 +1157,10 @@
                     <property role="Xl_RC" value=" " />
                   </node>
                   <node concept="37vLTw" id="qoWhm3QNBU" role="3uHU7w" />
->>>>>>> ad6eeaf0
-                </node>
-              </node>
-            </node>
-          </node>
-<<<<<<< HEAD
-          <node concept="3clFbF" id="6zWdVBhU_zn" role="3cqZAp">
-            <node concept="37vLTI" id="6zWdVBhU_zo" role="3clFbG">
-              <node concept="2OqwBi" id="6zWdVBhU_zp" role="37vLTx">
-                <node concept="37vLTw" id="6zWdVBhU_zq" role="2Oq$k0" />
-                <node concept="liA8E" id="6zWdVBhU_zr" role="2OqNvi">
-                  <ref role="37wK5l" to="e2lb:~StringBuilder.toString():java.lang.String" resolve="toString" />
-                </node>
-              </node>
-              <node concept="37vLTw" id="6zWdVBhU_zs" role="37vLTJ" />
-            </node>
-          </node>
-        </node>
-        <node concept="37vLTG" id="6zWdVBhU_zt" role="3clF46">
-          <property role="TrG5h" value="expression" />
-          <node concept="3Tqbb2" id="6zWdVBhU_zu" role="1tU5fm" />
-        </node>
-      </node>
-      <node concept="3clFb_" id="6zWdVBhU_zv" role="2ITynG">
-        <property role="TrG5h" value="commandPresentation" />
-        <node concept="17QB3L" id="6zWdVBhU_zw" role="3clF45" />
-        <node concept="3clFbS" id="6zWdVBhU_zx" role="3clF47">
-          <node concept="3clFbF" id="6zWdVBhU_zy" role="3cqZAp">
-            <node concept="37vLTw" id="6zWdVBhU_zz" role="3clFbG" />
-          </node>
-        </node>
-        <node concept="3Tm1VV" id="6zWdVBhU_z$" role="1B3o_S" />
-        <node concept="2AHcQZ" id="6zWdVBhU_z_" role="2AJF6D">
-          <ref role="2AI5Lk" to="e2lb:~Override" resolve="Override" />
-        </node>
-      </node>
-      <node concept="3clFb_" id="6zWdVBhU_zA" role="2ITynG">
-        <property role="TrG5h" value="getexpression" />
-        <node concept="3Tqbb2" id="6zWdVBhU_zB" role="3clF45" />
-        <node concept="3Tm1VV" id="6zWdVBhU_zC" role="1B3o_S" />
-        <node concept="3clFbS" id="6zWdVBhU_zD" role="3clF47">
-          <node concept="3cpWs6" id="6zWdVBhU_zE" role="3cqZAp">
-            <node concept="37vLTw" id="6zWdVBhU_zF" role="3cqZAk" />
-=======
+                </node>
+              </node>
+            </node>
+          </node>
           <node concept="3clFbF" id="qoWhm3QNBV" role="3cqZAp">
             <node concept="37vLTI" id="qoWhm3QNBW" role="3clFbG">
               <node concept="2OqwBi" id="qoWhm3QNBX" role="37vLTx">
@@ -2151,7 +1198,6 @@
         <node concept="3clFbS" id="qoWhm3QNCd" role="3clF47">
           <node concept="3cpWs6" id="qoWhm3QNCe" role="3cqZAp">
             <node concept="37vLTw" id="qoWhm3QNCf" role="3cqZAk" />
->>>>>>> ad6eeaf0
           </node>
         </node>
       </node>
