<?xml version="1.0" encoding="UTF-8"?>
<<<<<<< HEAD
<model ref="r:e2cf3971-c487-4485-94af-5c03609937f8(jetbrains.mps.baseLanguage.dataFlow)">
=======
<model ref="r:93acfee0-1d72-4172-bd0d-b3c6ded25886(jetbrains.mps.baseLanguage.dataFlow)">
>>>>>>> 98ab49a1
  <persistence version="9" />
  <languages />
  <imports>
    <import index="ty9a" ref="r:a906d1cd-0886-4e6d-bb7e-484119b7a54f(jetbrains.mps.lang.dataFlow.analyzers.generator.template.main@generator)" implicit="true" />
    <import index="mu20" ref="r:fc94574f-a075-45e6-9927-48e7e87153e6(jetbrains.mps.analyzers.runtime.framework)" implicit="true" />
    <import index="1fjm" ref="6ed54515-acc8-4d1e-a16c-9fd6cfe951ea/java:jetbrains.mps.lang.dataFlow.framework(MPS.Core/)" implicit="true" />
    <import index="8ov6" ref="6ed54515-acc8-4d1e-a16c-9fd6cfe951ea/java:jetbrains.mps.lang.dataFlow(MPS.Core/)" implicit="true" />
    <import index="33ny" ref="6354ebe7-c22a-4a0f-ac54-50b52ab9b065/java:java.util(JDK/)" implicit="true" />
    <import index="dau9" ref="6ed54515-acc8-4d1e-a16c-9fd6cfe951ea/java:jetbrains.mps.lang.dataFlow.framework.instructions(MPS.Core/)" implicit="true" />
    <import index="tpee" ref="r:00000000-0000-4000-0000-011c895902ca(jetbrains.mps.baseLanguage.structure)" implicit="true" />
    <import index="wyt6" ref="6354ebe7-c22a-4a0f-ac54-50b52ab9b065/java:java.lang(JDK/)" implicit="true" />
  </imports>
  <registry>
    <language id="97a52717-898f-4598-8150-573d9fd03868" name="jetbrains.mps.lang.dataFlow.analyzers">
      <concept id="6332494575505837814" name="jetbrains.mps.lang.dataFlow.analyzers.structure.InstructionClassKeeper" flags="ng" index="2$Z8iP">
        <child id="4445029770711387882" name="member" index="2ITynG" />
      </concept>
      <concept id="4746038179140566725" name="jetbrains.mps.lang.dataFlow.analyzers.structure.AnalyzerMergeParameterInput" flags="nn" index="1fK2Th" />
      <concept id="4746038179140588756" name="jetbrains.mps.lang.dataFlow.analyzers.structure.AnalyzerFunParameterInput" flags="nn" index="1fK8h0" />
      <concept id="4746038179140588754" name="jetbrains.mps.lang.dataFlow.analyzers.structure.AnalyzerFunParameterProgramState" flags="nn" index="1fK8h6" />
      <concept id="1417545764634752447" name="jetbrains.mps.lang.dataFlow.analyzers.structure.AnalyzerRunnerClassKeeper" flags="ng" index="3qhtvz">
        <child id="4445029770708541867" name="member" index="2IGoEH" />
      </concept>
    </language>
    <language id="f3061a53-9226-4cc5-a443-f952ceaf5816" name="jetbrains.mps.baseLanguage">
      <concept id="1215693861676" name="jetbrains.mps.baseLanguage.structure.BaseAssignmentExpression" flags="nn" index="d038R">
        <child id="1068498886297" name="rValue" index="37vLTx" />
        <child id="1068498886295" name="lValue" index="37vLTJ" />
      </concept>
      <concept id="1202948039474" name="jetbrains.mps.baseLanguage.structure.InstanceMethodCallOperation" flags="nn" index="liA8E" />
      <concept id="1188207840427" name="jetbrains.mps.baseLanguage.structure.AnnotationInstance" flags="nn" index="2AHcQZ">
        <reference id="1188208074048" name="annotation" index="2AI5Lk" />
      </concept>
      <concept id="1188208481402" name="jetbrains.mps.baseLanguage.structure.HasAnnotation" flags="ng" index="2AJDlI">
        <child id="1188208488637" name="annotation" index="2AJF6D" />
      </concept>
      <concept id="1154032098014" name="jetbrains.mps.baseLanguage.structure.AbstractLoopStatement" flags="nn" index="2LF5Ji">
        <child id="1154032183016" name="body" index="2LFqv$" />
      </concept>
      <concept id="1197027756228" name="jetbrains.mps.baseLanguage.structure.DotExpression" flags="nn" index="2OqwBi">
        <child id="1197027771414" name="operand" index="2Oq$k0" />
        <child id="1197027833540" name="operation" index="2OqNvi" />
      </concept>
      <concept id="1083260308424" name="jetbrains.mps.baseLanguage.structure.EnumConstantReference" flags="nn" index="Rm8GO">
        <reference id="1083260308426" name="enumConstantDeclaration" index="Rm8GQ" />
        <reference id="1144432896254" name="enumClass" index="1Px2BO" />
      </concept>
      <concept id="1145552977093" name="jetbrains.mps.baseLanguage.structure.GenericNewExpression" flags="nn" index="2ShNRf">
        <child id="1145553007750" name="creator" index="2ShVmc" />
      </concept>
      <concept id="1070475587102" name="jetbrains.mps.baseLanguage.structure.SuperConstructorInvocation" flags="nn" index="XkiVB" />
      <concept id="1070475926800" name="jetbrains.mps.baseLanguage.structure.StringLiteral" flags="nn" index="Xl_RD">
        <property id="1070475926801" name="value" index="Xl_RC" />
      </concept>
      <concept id="1081236700938" name="jetbrains.mps.baseLanguage.structure.StaticMethodDeclaration" flags="ig" index="2YIFZL" />
      <concept id="1081256982272" name="jetbrains.mps.baseLanguage.structure.InstanceOfExpression" flags="nn" index="2ZW3vV">
        <child id="1081256993305" name="classType" index="2ZW6by" />
        <child id="1081256993304" name="leftExpression" index="2ZW6bz" />
      </concept>
      <concept id="1070534058343" name="jetbrains.mps.baseLanguage.structure.NullLiteral" flags="nn" index="10Nm6u" />
      <concept id="1070534934090" name="jetbrains.mps.baseLanguage.structure.CastExpression" flags="nn" index="10QFUN">
        <child id="1070534934091" name="type" index="10QFUM" />
        <child id="1070534934092" name="expression" index="10QFUP" />
      </concept>
      <concept id="1068390468200" name="jetbrains.mps.baseLanguage.structure.FieldDeclaration" flags="ig" index="312cEg" />
      <concept id="1068390468198" name="jetbrains.mps.baseLanguage.structure.ClassConcept" flags="ig" index="312cEu">
        <child id="1095933932569" name="implementedInterface" index="EKbjA" />
      </concept>
      <concept id="1068431474542" name="jetbrains.mps.baseLanguage.structure.VariableDeclaration" flags="ng" index="33uBYm">
        <child id="1068431790190" name="initializer" index="33vP2m" />
      </concept>
      <concept id="1068498886296" name="jetbrains.mps.baseLanguage.structure.VariableReference" flags="nn" index="37vLTw">
        <reference id="1068581517664" name="variableDeclaration" index="3cqZAo" />
      </concept>
      <concept id="1068498886292" name="jetbrains.mps.baseLanguage.structure.ParameterDeclaration" flags="ir" index="37vLTG" />
      <concept id="1068498886294" name="jetbrains.mps.baseLanguage.structure.AssignmentExpression" flags="nn" index="37vLTI" />
      <concept id="1225271177708" name="jetbrains.mps.baseLanguage.structure.StringType" flags="in" index="17QB3L" />
      <concept id="4972933694980447171" name="jetbrains.mps.baseLanguage.structure.BaseVariableDeclaration" flags="ng" index="19Szcq">
        <child id="5680397130376446158" name="type" index="1tU5fm" />
      </concept>
      <concept id="1068580123132" name="jetbrains.mps.baseLanguage.structure.BaseMethodDeclaration" flags="ng" index="3clF44">
        <property id="4276006055363816570" name="isSynchronized" index="od$2w" />
        <property id="1181808852946" name="isFinal" index="DiZV1" />
        <child id="1068580123133" name="returnType" index="3clF45" />
        <child id="1068580123134" name="parameter" index="3clF46" />
        <child id="1068580123135" name="body" index="3clF47" />
      </concept>
      <concept id="1068580123165" name="jetbrains.mps.baseLanguage.structure.InstanceMethodDeclaration" flags="ig" index="3clFb_" />
      <concept id="1068580123152" name="jetbrains.mps.baseLanguage.structure.EqualsExpression" flags="nn" index="3clFbC" />
      <concept id="1068580123155" name="jetbrains.mps.baseLanguage.structure.ExpressionStatement" flags="nn" index="3clFbF">
        <child id="1068580123156" name="expression" index="3clFbG" />
      </concept>
      <concept id="1068580123159" name="jetbrains.mps.baseLanguage.structure.IfStatement" flags="nn" index="3clFbJ">
        <child id="1068580123160" name="condition" index="3clFbw" />
        <child id="1068580123161" name="ifTrue" index="3clFbx" />
      </concept>
      <concept id="1068580123136" name="jetbrains.mps.baseLanguage.structure.StatementList" flags="sn" stub="5293379017992965193" index="3clFbS">
        <child id="1068581517665" name="statement" index="3cqZAp" />
      </concept>
      <concept id="1068580123140" name="jetbrains.mps.baseLanguage.structure.ConstructorDeclaration" flags="ig" index="3clFbW" />
      <concept id="1068581242875" name="jetbrains.mps.baseLanguage.structure.PlusExpression" flags="nn" index="3cpWs3" />
      <concept id="1068581242878" name="jetbrains.mps.baseLanguage.structure.ReturnStatement" flags="nn" index="3cpWs6">
        <child id="1068581517676" name="expression" index="3cqZAk" />
      </concept>
      <concept id="1068581242864" name="jetbrains.mps.baseLanguage.structure.LocalVariableDeclarationStatement" flags="nn" index="3cpWs8">
        <child id="1068581242865" name="localVariableDeclaration" index="3cpWs9" />
      </concept>
      <concept id="1068581242863" name="jetbrains.mps.baseLanguage.structure.LocalVariableDeclaration" flags="nr" index="3cpWsn" />
      <concept id="1068581517677" name="jetbrains.mps.baseLanguage.structure.VoidType" flags="in" index="3cqZAl" />
      <concept id="1079359253375" name="jetbrains.mps.baseLanguage.structure.ParenthesizedExpression" flags="nn" index="1eOMI4">
        <child id="1079359253376" name="expression" index="1eOMHV" />
      </concept>
      <concept id="1204053956946" name="jetbrains.mps.baseLanguage.structure.IMethodCall" flags="ng" index="1ndlxa">
        <reference id="1068499141037" name="baseMethodDeclaration" index="37wK5l" />
        <child id="1068499141038" name="actualArgument" index="37wK5m" />
      </concept>
      <concept id="1212685548494" name="jetbrains.mps.baseLanguage.structure.ClassCreator" flags="nn" index="1pGfFk">
        <child id="1212687122400" name="typeParameter" index="1pMfVU" />
      </concept>
      <concept id="1107461130800" name="jetbrains.mps.baseLanguage.structure.Classifier" flags="ng" index="3pOWGL">
        <child id="5375687026011219971" name="member" index="jymVt" unordered="true" />
      </concept>
      <concept id="7812454656619025416" name="jetbrains.mps.baseLanguage.structure.MethodDeclaration" flags="ng" index="1rXfSm">
        <property id="8355037393041754995" name="isNative" index="2aFKle" />
      </concept>
      <concept id="7812454656619025412" name="jetbrains.mps.baseLanguage.structure.LocalMethodCall" flags="nn" index="1rXfSq" />
      <concept id="1107535904670" name="jetbrains.mps.baseLanguage.structure.ClassifierType" flags="in" index="3uibUv">
        <reference id="1107535924139" name="classifier" index="3uigEE" />
        <child id="1109201940907" name="parameter" index="11_B2D" />
      </concept>
      <concept id="1081773326031" name="jetbrains.mps.baseLanguage.structure.BinaryOperation" flags="nn" index="3uHJSO">
        <child id="1081773367579" name="rightExpression" index="3uHU7w" />
        <child id="1081773367580" name="leftExpression" index="3uHU7B" />
      </concept>
      <concept id="1073239437375" name="jetbrains.mps.baseLanguage.structure.NotEqualsExpression" flags="nn" index="3y3z36" />
      <concept id="1178549954367" name="jetbrains.mps.baseLanguage.structure.IVisible" flags="ng" index="1B3ioH">
        <child id="1178549979242" name="visibility" index="1B3o_S" />
      </concept>
      <concept id="1144226303539" name="jetbrains.mps.baseLanguage.structure.ForeachStatement" flags="nn" index="1DcWWT">
        <child id="1144226360166" name="iterable" index="1DdaDG" />
      </concept>
      <concept id="1144230876926" name="jetbrains.mps.baseLanguage.structure.AbstractForStatement" flags="nn" index="1DupvO">
        <child id="1144230900587" name="variable" index="1Duv9x" />
      </concept>
      <concept id="1146644602865" name="jetbrains.mps.baseLanguage.structure.PublicVisibility" flags="nn" index="3Tm1VV" />
      <concept id="1146644623116" name="jetbrains.mps.baseLanguage.structure.PrivateVisibility" flags="nn" index="3Tm6S6" />
    </language>
    <language id="b401a680-8325-4110-8fd3-84331ff25bef" name="jetbrains.mps.lang.generator">
      <concept id="9032177546942789835" name="jetbrains.mps.lang.generator.structure.TrivialModelId" flags="ng" index="2$$0lk">
        <property id="9032177546942789839" name="modelName" index="2$$0lg" />
      </concept>
      <concept id="9032177546941420365" name="jetbrains.mps.lang.generator.structure.ExportEntry" flags="ng" index="2$UQVi">
        <reference id="9032177546941634307" name="label" index="2$VUEs" />
        <child id="9032177546942803148" name="outputModel" index="2$$55j" />
        <child id="9032177546941575212" name="dataKeeper" index="2$VCQN" />
        <child id="9032177546941575209" name="outputNode" index="2$VCQQ" />
        <child id="9032177546941575207" name="inputNode" index="2$VCQS" />
      </concept>
      <concept id="9032177546941580387" name="jetbrains.mps.lang.generator.structure.TrivialNodeId" flags="ng" index="2$VJBW">
        <property id="9032177546941580392" name="nodeId" index="2$VJBR" />
        <property id="9032177546941580390" name="conceptId" index="2$VJBT" />
      </concept>
    </language>
    <language id="f2801650-65d5-424e-bb1b-463a8781b786" name="jetbrains.mps.baseLanguage.javadoc">
      <concept id="5349172909345501395" name="jetbrains.mps.baseLanguage.javadoc.structure.BaseDocComment" flags="ng" index="P$AiS">
        <child id="5383422241790532083" name="tags" index="3nqlJM" />
      </concept>
      <concept id="5349172909345532724" name="jetbrains.mps.baseLanguage.javadoc.structure.MethodDocComment" flags="ng" index="P$JXv" />
      <concept id="8465538089690331500" name="jetbrains.mps.baseLanguage.javadoc.structure.CommentLine" flags="ng" index="TZ5HA" />
      <concept id="8465538089690331492" name="jetbrains.mps.baseLanguage.javadoc.structure.DeprecatedBlockDocTag" flags="ng" index="TZ5HI">
        <child id="2667874559098216723" name="text" index="3HnX3l" />
      </concept>
    </language>
    <language id="7866978e-a0f0-4cc7-81bc-4d213d9375e1" name="jetbrains.mps.lang.smodel">
      <concept id="1177026924588" name="jetbrains.mps.lang.smodel.structure.RefConcept_Reference" flags="nn" index="chp4Y">
        <reference id="1177026940964" name="conceptDeclaration" index="cht4Q" />
      </concept>
      <concept id="2396822768958367367" name="jetbrains.mps.lang.smodel.structure.AbstractTypeCastExpression" flags="nn" index="$5XWr">
        <reference id="6733348108486823428" name="concept" index="1m5ApE" />
        <child id="6733348108486823193" name="leftExpression" index="1m5AlR" />
      </concept>
      <concept id="1139621453865" name="jetbrains.mps.lang.smodel.structure.Node_IsInstanceOfOperation" flags="nn" index="1mIQ4w">
        <child id="1177027386292" name="conceptArgument" index="cj9EA" />
      </concept>
      <concept id="1140137987495" name="jetbrains.mps.lang.smodel.structure.SNodeTypeCastExpression" flags="nn" index="1PxgMI" />
      <concept id="1138055754698" name="jetbrains.mps.lang.smodel.structure.SNodeType" flags="in" index="3Tqbb2">
        <reference id="1138405853777" name="concept" index="ehGHo" />
      </concept>
      <concept id="1138056143562" name="jetbrains.mps.lang.smodel.structure.SLinkAccess" flags="nn" index="3TrEf2">
        <reference id="1138056516764" name="link" index="3Tt5mk" />
      </concept>
    </language>
    <language id="ceab5195-25ea-4f22-9b92-103b95ca8c0c" name="jetbrains.mps.lang.core">
      <concept id="1133920641626" name="jetbrains.mps.lang.core.structure.BaseConcept" flags="ng" index="2VYdi">
        <child id="5169995583184591170" name="smodelAttribute" index="lGtFl" />
      </concept>
      <concept id="1169194658468" name="jetbrains.mps.lang.core.structure.INamedConcept" flags="ng" index="TrEIO">
        <property id="1169194664001" name="name" index="TrG5h" />
      </concept>
    </language>
  </registry>
<<<<<<< HEAD
  <node concept="2$UQVi" id="5uYjGaoVEyk">
    <ref role="2$VUEs" to="ty9a:1eG8_N9UuQ_" resolve="exportedAnalyzerClass" />
    <node concept="2$$0lk" id="5uYjGaoVEyl" role="2$$55j">
      <property role="2$$0lg" value="jetbrains.mps.baseLanguage.dataFlow" />
    </node>
    <node concept="2$VJBW" id="5uYjGaoVEym" role="2$VCQS">
      <property role="2$VJBT" value="jetbrains.mps.lang.dataFlow.analyzers.structure.Analyzer" />
      <property role="2$VJBR" value="6868777471677432036" />
    </node>
    <node concept="2$VJBW" id="5uYjGaoVEyn" role="2$VCQQ">
      <property role="2$VJBT" value="jetbrains.mps.baseLanguage.structure.ClassConcept" />
      <property role="2$VJBR" value="6322577524571154126" />
    </node>
    <node concept="3qhtvz" id="5uYjGaoVEti" role="2$VCQN">
      <property role="TrG5h" value="NullableAnalyzerRunner" />
      <node concept="312cEg" id="5uYjGaoVEtj" role="2IGoEH">
        <property role="TrG5h" value="myNode" />
        <node concept="3Tm6S6" id="5uYjGaoVEtk" role="1B3o_S" />
        <node concept="3Tqbb2" id="5uYjGaoVEtl" role="1tU5fm" />
      </node>
      <node concept="3clFbW" id="5uYjGaoVEtm" role="2IGoEH">
        <node concept="3cqZAl" id="5uYjGaoVEtn" role="3clF45" />
        <node concept="3Tm1VV" id="5uYjGaoVEto" role="1B3o_S" />
        <node concept="3clFbS" id="5uYjGaoVEtp" role="3clF47">
          <node concept="XkiVB" id="5uYjGaoVEtq" role="3cqZAp">
            <ref role="37wK5l" to="mu20:9V7Nft_x9M" resolve="CustomAnalyzerRunner" />
            <node concept="10Nm6u" id="5uYjGaoVEtr" role="37wK5m" />
            <node concept="10Nm6u" id="5uYjGaoVEts" role="37wK5m" />
          </node>
          <node concept="3clFbF" id="5uYjGaoVEtt" role="3cqZAp">
            <node concept="37vLTI" id="5uYjGaoVEtu" role="3clFbG">
              <node concept="37vLTw" id="5uYjGaoVEtv" role="37vLTx" />
              <node concept="37vLTw" id="5uYjGaoVEtw" role="37vLTJ" />
            </node>
          </node>
          <node concept="3clFbF" id="5uYjGaoVEtx" role="3cqZAp">
            <node concept="37vLTI" id="5uYjGaoVEty" role="3clFbG">
              <node concept="37vLTw" id="5uYjGaoVEtz" role="37vLTJ">
                <ref role="3cqZAo" to="1fjm:~AnalyzerRunner.myAnalyzer" resolve="myAnalyzer" />
              </node>
              <node concept="2ShNRf" id="5uYjGaoVEt$" role="37vLTx">
                <node concept="1pGfFk" id="5uYjGaoVEt_" role="2ShVmc" />
              </node>
            </node>
          </node>
          <node concept="3clFbF" id="5uYjGaoVEtA" role="3cqZAp">
            <node concept="37vLTI" id="5uYjGaoVEtB" role="3clFbG">
              <node concept="37vLTw" id="5uYjGaoVEtC" role="37vLTJ">
                <ref role="3cqZAo" to="1fjm:~AnalyzerRunner.myProgram" resolve="myProgram" />
              </node>
              <node concept="2OqwBi" id="5uYjGaoVEtD" role="37vLTx">
                <node concept="2ShNRf" id="5uYjGaoVEtE" role="2Oq$k0">
                  <node concept="1pGfFk" id="5uYjGaoVEtF" role="2ShVmc">
                    <ref role="37wK5l" to="8ov6:~MPSProgramBuilder.&lt;init&gt;()" resolve="MPSProgramBuilder" />
                  </node>
                </node>
                <node concept="liA8E" id="5uYjGaoVEtG" role="2OqNvi">
                  <ref role="37wK5l" to="1fjm:~StructuralProgramBuilder.buildProgram(java.lang.Object):jetbrains.mps.lang.dataFlow.framework.Program" resolve="buildProgram" />
                  <node concept="37vLTw" id="5uYjGaoVEtH" role="37wK5m" />
=======
  <node concept="2$UQVi" id="1NN0TAOCPyR">
    <ref role="2$VUEs" to="ty9a:1eG8_N9UuQ_" resolve="exportedAnalyzerClass" />
    <node concept="2$$0lk" id="1NN0TAOCPyS" role="2$$55j">
      <property role="2$$0lg" value="jetbrains.mps.baseLanguage.dataFlow" />
    </node>
    <node concept="2$VJBW" id="1NN0TAOCPyT" role="2$VCQS">
      <property role="2$VJBT" value="jetbrains.mps.lang.dataFlow.analyzers.structure.Analyzer" />
      <property role="2$VJBR" value="6868777471677432036" />
    </node>
    <node concept="2$VJBW" id="1NN0TAOCPyU" role="2$VCQQ">
      <property role="2$VJBT" value="jetbrains.mps.baseLanguage.structure.ClassConcept" />
      <property role="2$VJBR" value="2086015011098153373" />
    </node>
    <node concept="3qhtvz" id="1NN0TAOCPmK" role="2$VCQN">
      <property role="TrG5h" value="NullableAnalyzerRunner" />
      <node concept="312cEg" id="1NN0TAOCPp3" role="2IGoEH">
        <property role="TrG5h" value="myNode" />
        <node concept="3Tm6S6" id="1NN0TAOCPp5" role="1B3o_S" />
        <node concept="3Tqbb2" id="1NN0TAOCPp6" role="1tU5fm" />
      </node>
      <node concept="3clFbW" id="1NN0TAOCPp8" role="2IGoEH">
        <node concept="3cqZAl" id="1NN0TAOCPp9" role="3clF45" />
        <node concept="3Tm1VV" id="1NN0TAOCPpa" role="1B3o_S" />
        <node concept="3clFbS" id="1NN0TAOCPpb" role="3clF47">
          <node concept="XkiVB" id="1NN0TAOCPpc" role="3cqZAp">
            <ref role="37wK5l" to="mu20:9V7Nft_x9M" resolve="CustomAnalyzerRunner" />
            <node concept="10Nm6u" id="1NN0TAOCPpd" role="37wK5m" />
            <node concept="10Nm6u" id="1NN0TAOCPpe" role="37wK5m" />
          </node>
          <node concept="3clFbF" id="1NN0TAOCPpf" role="3cqZAp">
            <node concept="37vLTI" id="1NN0TAOCPpg" role="3clFbG">
              <node concept="37vLTw" id="1NN0TAOCPph" role="37vLTx" />
              <node concept="37vLTw" id="1NN0TAOCPpi" role="37vLTJ" />
            </node>
          </node>
          <node concept="3clFbF" id="1NN0TAOCPpj" role="3cqZAp">
            <node concept="37vLTI" id="1NN0TAOCPpk" role="3clFbG">
              <node concept="37vLTw" id="1NN0TAOCPpl" role="37vLTJ">
                <ref role="3cqZAo" to="1fjm:~AnalyzerRunner.myAnalyzer" resolve="myAnalyzer" />
              </node>
              <node concept="2ShNRf" id="1NN0TAOCPpm" role="37vLTx">
                <node concept="1pGfFk" id="1NN0TAOCPpn" role="2ShVmc" />
              </node>
            </node>
          </node>
          <node concept="3clFbF" id="1NN0TAOCPpo" role="3cqZAp">
            <node concept="37vLTI" id="1NN0TAOCPpp" role="3clFbG">
              <node concept="37vLTw" id="1NN0TAOCPpq" role="37vLTJ">
                <ref role="3cqZAo" to="1fjm:~AnalyzerRunner.myProgram" resolve="myProgram" />
              </node>
              <node concept="2OqwBi" id="1NN0TAOCPpr" role="37vLTx">
                <node concept="2ShNRf" id="1NN0TAOCPps" role="2Oq$k0">
                  <node concept="1pGfFk" id="1NN0TAOCPpt" role="2ShVmc">
                    <ref role="37wK5l" to="8ov6:~MPSProgramBuilder.&lt;init&gt;(jetbrains.mps.lang.dataFlow.DataFlowManager)" resolve="MPSProgramBuilder" />
                    <node concept="2YIFZM" id="1NN0TAOCPpu" role="37wK5m">
                      <ref role="1Pybhc" to="8ov6:~DataFlowManager" resolve="DataFlowManager" />
                      <ref role="37wK5l" to="8ov6:~DataFlowManager.getInstance():jetbrains.mps.lang.dataFlow.DataFlowManager" resolve="getInstance" />
                    </node>
                  </node>
                </node>
                <node concept="liA8E" id="1NN0TAOCPpv" role="2OqNvi">
                  <ref role="37wK5l" to="1fjm:~StructuralProgramBuilder.buildProgram(java.lang.Object):jetbrains.mps.lang.dataFlow.framework.Program" resolve="buildProgram" />
                  <node concept="37vLTw" id="1NN0TAOCPpw" role="37wK5m" />
>>>>>>> 98ab49a1
                </node>
              </node>
            </node>
          </node>
<<<<<<< HEAD
          <node concept="3clFbF" id="5uYjGaoVEtI" role="3cqZAp">
            <node concept="1rXfSq" id="5uYjGaoVEtJ" role="3clFbG" />
          </node>
        </node>
        <node concept="37vLTG" id="5uYjGaoVEtK" role="3clF46">
          <property role="TrG5h" value="node" />
          <node concept="3Tqbb2" id="5uYjGaoVEtL" role="1tU5fm" />
        </node>
      </node>
      <node concept="3clFb_" id="5uYjGaoVEtM" role="2IGoEH">
        <property role="TrG5h" value="prepareProgram" />
        <node concept="3cqZAl" id="5uYjGaoVEtN" role="3clF45" />
        <node concept="3Tm6S6" id="5uYjGaoVEtO" role="1B3o_S" />
        <node concept="3clFbS" id="5uYjGaoVEtP" role="3clF47">
          <node concept="3clFbF" id="5uYjGaoVEtQ" role="3cqZAp">
            <node concept="2OqwBi" id="5uYjGaoVEtR" role="3clFbG">
              <node concept="2ShNRf" id="5uYjGaoVEtS" role="2Oq$k0">
                <node concept="1pGfFk" id="5uYjGaoVEtT" role="2ShVmc">
                  <ref role="37wK5l" to="1fjm:~AnalyzerRules.&lt;init&gt;(java.lang.String,org.jetbrains.mps.openapi.model.SNode,jetbrains.mps.lang.dataFlow.framework.Program)" resolve="AnalyzerRules" />
                  <node concept="Xl_RD" id="5uYjGaoVEtU" role="37wK5m">
                    <property role="Xl_RC" value="jetbrains.mps.baseLanguage.dataFlow.Nullable" />
                  </node>
                  <node concept="37vLTw" id="5uYjGaoVEtV" role="37wK5m" />
                  <node concept="37vLTw" id="5uYjGaoVEtW" role="37wK5m">
=======
          <node concept="3clFbF" id="1NN0TAOCPpx" role="3cqZAp">
            <node concept="1rXfSq" id="1NN0TAOCPpy" role="3clFbG" />
          </node>
        </node>
        <node concept="37vLTG" id="1NN0TAOCPpz" role="3clF46">
          <property role="TrG5h" value="node" />
          <node concept="3Tqbb2" id="1NN0TAOCPp$" role="1tU5fm" />
        </node>
      </node>
      <node concept="3clFb_" id="1NN0TAOCPup" role="2IGoEH">
        <property role="TrG5h" value="prepareProgram" />
        <node concept="3cqZAl" id="1NN0TAOCPuq" role="3clF45" />
        <node concept="3Tm6S6" id="1NN0TAOCPur" role="1B3o_S" />
        <node concept="3clFbS" id="1NN0TAOCPus" role="3clF47">
          <node concept="3clFbF" id="1NN0TAOCPut" role="3cqZAp">
            <node concept="2OqwBi" id="1NN0TAOCPuu" role="3clFbG">
              <node concept="2ShNRf" id="1NN0TAOCPuv" role="2Oq$k0">
                <node concept="1pGfFk" id="1NN0TAOCPuw" role="2ShVmc">
                  <ref role="37wK5l" to="1fjm:~AnalyzerRules.&lt;init&gt;(java.lang.String,org.jetbrains.mps.openapi.model.SNode,jetbrains.mps.lang.dataFlow.framework.Program)" resolve="AnalyzerRules" />
                  <node concept="2YIFZM" id="1NN0TAOCPux" role="37wK5m" />
                  <node concept="37vLTw" id="1NN0TAOCPuy" role="37wK5m" />
                  <node concept="37vLTw" id="1NN0TAOCPuz" role="37wK5m">
>>>>>>> 98ab49a1
                    <ref role="3cqZAo" to="1fjm:~AnalyzerRunner.myProgram" resolve="myProgram" />
                  </node>
                </node>
              </node>
<<<<<<< HEAD
              <node concept="liA8E" id="5uYjGaoVEtX" role="2OqNvi">
=======
              <node concept="liA8E" id="1NN0TAOCPu$" role="2OqNvi">
>>>>>>> 98ab49a1
                <ref role="37wK5l" to="1fjm:~AnalyzerRules.apply():void" resolve="apply" />
              </node>
            </node>
          </node>
        </node>
      </node>
<<<<<<< HEAD
      <node concept="312cEu" id="5uYjGaoVEtY" role="2IGoEH">
        <property role="TrG5h" value="NullableAnalyzer" />
        <node concept="3Tm1VV" id="5uYjGaoVEtZ" role="1B3o_S" />
        <node concept="3uibUv" id="5uYjGaoVEu0" role="EKbjA">
          <ref role="3uigEE" to="1fjm:~DataFlowAnalyzer" resolve="DataFlowAnalyzer" />
          <node concept="3uibUv" id="5uYjGaoVEu1" role="11_B2D">
            <ref role="3uigEE" to="33ny:~Map" resolve="Map" />
            <node concept="3Tqbb2" id="5uYjGaoVEu2" role="11_B2D" />
            <node concept="3uibUv" id="5uYjGaoVEu3" role="11_B2D" />
          </node>
        </node>
        <node concept="3clFbW" id="5uYjGaoVEu4" role="jymVt">
          <node concept="3cqZAl" id="5uYjGaoVEu5" role="3clF45" />
          <node concept="3Tm1VV" id="5uYjGaoVEu6" role="1B3o_S" />
          <node concept="3clFbS" id="5uYjGaoVEu7" role="3clF47" />
        </node>
        <node concept="3clFb_" id="5uYjGaoVEu8" role="jymVt">
          <property role="TrG5h" value="initial" />
          <node concept="3Tm1VV" id="5uYjGaoVEu9" role="1B3o_S" />
          <node concept="37vLTG" id="5uYjGaoVEua" role="3clF46">
            <property role="TrG5h" value="program" />
            <node concept="3uibUv" id="5uYjGaoVEub" role="1tU5fm">
              <ref role="3uigEE" to="1fjm:~Program" resolve="Program" />
            </node>
          </node>
          <node concept="3clFbS" id="5uYjGaoVEuc" role="3clF47">
            <node concept="3cpWs8" id="5uYjGaoVEud" role="3cqZAp">
              <node concept="3cpWsn" id="5uYjGaoVEue" role="3cpWs9">
                <property role="TrG5h" value="result" />
                <node concept="3uibUv" id="5uYjGaoVEuf" role="1tU5fm">
                  <ref role="3uigEE" to="33ny:~Map" resolve="Map" />
                  <node concept="3Tqbb2" id="5uYjGaoVEug" role="11_B2D" />
                  <node concept="3uibUv" id="5uYjGaoVEuh" role="11_B2D" />
                </node>
                <node concept="2ShNRf" id="5uYjGaoVEui" role="33vP2m">
                  <node concept="1pGfFk" id="5uYjGaoVEuj" role="2ShVmc">
                    <ref role="37wK5l" to="33ny:~HashMap.&lt;init&gt;()" resolve="HashMap" />
                    <node concept="3Tqbb2" id="5uYjGaoVEuk" role="1pMfVU" />
                    <node concept="3uibUv" id="5uYjGaoVEul" role="1pMfVU" />
=======
      <node concept="312cEu" id="1NN0TAOCPu_" role="2IGoEH">
        <property role="TrG5h" value="NullableAnalyzer" />
        <node concept="3Tm1VV" id="1NN0TAOCPuA" role="1B3o_S" />
        <node concept="3uibUv" id="1NN0TAOCPuB" role="EKbjA">
          <ref role="3uigEE" to="1fjm:~DataFlowAnalyzer" resolve="DataFlowAnalyzer" />
          <node concept="3uibUv" id="1NN0TAOCPuC" role="11_B2D">
            <ref role="3uigEE" to="33ny:~Map" resolve="Map" />
            <node concept="3Tqbb2" id="1NN0TAOCPuD" role="11_B2D" />
            <node concept="3uibUv" id="1NN0TAOCPuE" role="11_B2D" />
          </node>
        </node>
        <node concept="3clFbW" id="1NN0TAOCPuF" role="jymVt">
          <node concept="3cqZAl" id="1NN0TAOCPuG" role="3clF45" />
          <node concept="3Tm1VV" id="1NN0TAOCPuH" role="1B3o_S" />
          <node concept="3clFbS" id="1NN0TAOCPuI" role="3clF47" />
        </node>
        <node concept="3clFb_" id="1NN0TAOCPuJ" role="jymVt">
          <property role="TrG5h" value="initial" />
          <node concept="3Tm1VV" id="1NN0TAOCPuK" role="1B3o_S" />
          <node concept="37vLTG" id="1NN0TAOCPuL" role="3clF46">
            <property role="TrG5h" value="program" />
            <node concept="3uibUv" id="1NN0TAOCPuM" role="1tU5fm">
              <ref role="3uigEE" to="1fjm:~Program" resolve="Program" />
            </node>
          </node>
          <node concept="3clFbS" id="1NN0TAOCPuN" role="3clF47">
            <node concept="3cpWs8" id="1NN0TAOCPuO" role="3cqZAp">
              <node concept="3cpWsn" id="1NN0TAOCPuP" role="3cpWs9">
                <property role="TrG5h" value="result" />
                <node concept="3uibUv" id="1NN0TAOCPuQ" role="1tU5fm">
                  <ref role="3uigEE" to="33ny:~Map" resolve="Map" />
                  <node concept="3Tqbb2" id="1NN0TAOCPuR" role="11_B2D" />
                  <node concept="3uibUv" id="1NN0TAOCPuS" role="11_B2D" />
                </node>
                <node concept="2ShNRf" id="1NN0TAOCPuT" role="33vP2m">
                  <node concept="1pGfFk" id="1NN0TAOCPuU" role="2ShVmc">
                    <ref role="37wK5l" to="33ny:~HashMap.&lt;init&gt;()" resolve="HashMap" />
                    <node concept="3Tqbb2" id="1NN0TAOCPuV" role="1pMfVU" />
                    <node concept="3uibUv" id="1NN0TAOCPuW" role="1pMfVU" />
>>>>>>> 98ab49a1
                  </node>
                </node>
              </node>
            </node>
<<<<<<< HEAD
            <node concept="3clFbF" id="5uYjGaoVEum" role="3cqZAp">
              <node concept="37vLTw" id="5uYjGaoVEun" role="3clFbG" />
            </node>
          </node>
          <node concept="3uibUv" id="5uYjGaoVEuo" role="3clF45">
            <ref role="3uigEE" to="33ny:~Map" resolve="Map" />
            <node concept="3Tqbb2" id="5uYjGaoVEup" role="11_B2D" />
            <node concept="3uibUv" id="5uYjGaoVEuq" role="11_B2D" />
          </node>
        </node>
        <node concept="3clFb_" id="5uYjGaoVEur" role="jymVt">
          <property role="TrG5h" value="merge" />
          <node concept="3Tm1VV" id="5uYjGaoVEus" role="1B3o_S" />
          <node concept="37vLTG" id="5uYjGaoVEut" role="3clF46">
            <property role="TrG5h" value="program" />
            <node concept="3uibUv" id="5uYjGaoVEuu" role="1tU5fm">
              <ref role="3uigEE" to="1fjm:~Program" resolve="Program" />
            </node>
          </node>
          <node concept="37vLTG" id="5uYjGaoVEuv" role="3clF46">
            <property role="TrG5h" value="input" />
            <node concept="3uibUv" id="5uYjGaoVEuw" role="1tU5fm">
              <ref role="3uigEE" to="33ny:~List" resolve="List" />
              <node concept="3uibUv" id="5uYjGaoVEux" role="11_B2D">
                <ref role="3uigEE" to="33ny:~Map" resolve="Map" />
                <node concept="3Tqbb2" id="5uYjGaoVEuy" role="11_B2D" />
                <node concept="3uibUv" id="5uYjGaoVEuz" role="11_B2D" />
              </node>
            </node>
          </node>
          <node concept="3clFbS" id="5uYjGaoVEu$" role="3clF47">
            <node concept="3cpWs8" id="5uYjGaoVEu_" role="3cqZAp">
              <node concept="3cpWsn" id="5uYjGaoVEuA" role="3cpWs9">
                <property role="TrG5h" value="result" />
                <node concept="3uibUv" id="5uYjGaoVEuB" role="1tU5fm">
                  <ref role="3uigEE" to="33ny:~Map" resolve="Map" />
                  <node concept="3Tqbb2" id="5uYjGaoVEuC" role="11_B2D" />
                  <node concept="3uibUv" id="5uYjGaoVEuD" role="11_B2D" />
                </node>
                <node concept="2ShNRf" id="5uYjGaoVEuE" role="33vP2m">
                  <node concept="1pGfFk" id="5uYjGaoVEuF" role="2ShVmc">
                    <ref role="37wK5l" to="33ny:~HashMap.&lt;init&gt;()" resolve="HashMap" />
                    <node concept="3Tqbb2" id="5uYjGaoVEuG" role="1pMfVU" />
                    <node concept="3uibUv" id="5uYjGaoVEuH" role="1pMfVU" />
=======
            <node concept="3clFbF" id="1NN0TAOCPuX" role="3cqZAp">
              <node concept="37vLTw" id="1NN0TAOCPuY" role="3clFbG" />
            </node>
          </node>
          <node concept="3uibUv" id="1NN0TAOCPuZ" role="3clF45">
            <ref role="3uigEE" to="33ny:~Map" resolve="Map" />
            <node concept="3Tqbb2" id="1NN0TAOCPv0" role="11_B2D" />
            <node concept="3uibUv" id="1NN0TAOCPv1" role="11_B2D" />
          </node>
        </node>
        <node concept="3clFb_" id="1NN0TAOCPv2" role="jymVt">
          <property role="TrG5h" value="merge" />
          <node concept="3Tm1VV" id="1NN0TAOCPv3" role="1B3o_S" />
          <node concept="37vLTG" id="1NN0TAOCPv4" role="3clF46">
            <property role="TrG5h" value="program" />
            <node concept="3uibUv" id="1NN0TAOCPv5" role="1tU5fm">
              <ref role="3uigEE" to="1fjm:~Program" resolve="Program" />
            </node>
          </node>
          <node concept="37vLTG" id="1NN0TAOCPv6" role="3clF46">
            <property role="TrG5h" value="input" />
            <node concept="3uibUv" id="1NN0TAOCPv7" role="1tU5fm">
              <ref role="3uigEE" to="33ny:~List" resolve="List" />
              <node concept="3uibUv" id="1NN0TAOCPv8" role="11_B2D">
                <ref role="3uigEE" to="33ny:~Map" resolve="Map" />
                <node concept="3Tqbb2" id="1NN0TAOCPv9" role="11_B2D" />
                <node concept="3uibUv" id="1NN0TAOCPva" role="11_B2D" />
              </node>
            </node>
          </node>
          <node concept="3clFbS" id="1NN0TAOCPvb" role="3clF47">
            <node concept="3cpWs8" id="1NN0TAOCPvc" role="3cqZAp">
              <node concept="3cpWsn" id="1NN0TAOCPvd" role="3cpWs9">
                <property role="TrG5h" value="result" />
                <node concept="3uibUv" id="1NN0TAOCPve" role="1tU5fm">
                  <ref role="3uigEE" to="33ny:~Map" resolve="Map" />
                  <node concept="3Tqbb2" id="1NN0TAOCPvf" role="11_B2D" />
                  <node concept="3uibUv" id="1NN0TAOCPvg" role="11_B2D" />
                </node>
                <node concept="2ShNRf" id="1NN0TAOCPvh" role="33vP2m">
                  <node concept="1pGfFk" id="1NN0TAOCPvi" role="2ShVmc">
                    <ref role="37wK5l" to="33ny:~HashMap.&lt;init&gt;()" resolve="HashMap" />
                    <node concept="3Tqbb2" id="1NN0TAOCPvj" role="1pMfVU" />
                    <node concept="3uibUv" id="1NN0TAOCPvk" role="1pMfVU" />
>>>>>>> 98ab49a1
                  </node>
                </node>
              </node>
            </node>
<<<<<<< HEAD
            <node concept="1DcWWT" id="5uYjGaoVEuI" role="3cqZAp">
              <node concept="3cpWsn" id="5uYjGaoVEuJ" role="1Duv9x">
                <property role="TrG5h" value="inputElement" />
                <node concept="3uibUv" id="5uYjGaoVEuK" role="1tU5fm">
                  <ref role="3uigEE" to="33ny:~Map" resolve="Map" />
                  <node concept="3Tqbb2" id="5uYjGaoVEuL" role="11_B2D" />
                  <node concept="3uibUv" id="5uYjGaoVEuM" role="11_B2D" />
                </node>
              </node>
              <node concept="3clFbS" id="5uYjGaoVEuN" role="2LFqv$">
                <node concept="1DcWWT" id="5uYjGaoVEuO" role="3cqZAp">
                  <node concept="3cpWsn" id="5uYjGaoVEuP" role="1Duv9x">
                    <property role="TrG5h" value="entry" />
                    <node concept="3uibUv" id="5uYjGaoVEuQ" role="1tU5fm">
                      <ref role="3uigEE" to="33ny:~Map$Entry" resolve="Map.Entry" />
                      <node concept="3Tqbb2" id="5uYjGaoVEuR" role="11_B2D" />
                      <node concept="3uibUv" id="5uYjGaoVEuS" role="11_B2D" />
                    </node>
                  </node>
                  <node concept="3clFbS" id="5uYjGaoVEuT" role="2LFqv$">
                    <node concept="3cpWs8" id="5uYjGaoVEuU" role="3cqZAp">
                      <node concept="3cpWsn" id="5uYjGaoVEuV" role="3cpWs9">
                        <property role="TrG5h" value="expr" />
                        <node concept="3Tqbb2" id="5uYjGaoVEuW" role="1tU5fm" />
                        <node concept="2OqwBi" id="5uYjGaoVEuX" role="33vP2m">
                          <node concept="37vLTw" id="5uYjGaoVEuY" role="2Oq$k0" />
                          <node concept="liA8E" id="5uYjGaoVEuZ" role="2OqNvi">
=======
            <node concept="1DcWWT" id="1NN0TAOCPvl" role="3cqZAp">
              <node concept="3cpWsn" id="1NN0TAOCPvm" role="1Duv9x">
                <property role="TrG5h" value="inputElement" />
                <node concept="3uibUv" id="1NN0TAOCPvn" role="1tU5fm">
                  <ref role="3uigEE" to="33ny:~Map" resolve="Map" />
                  <node concept="3Tqbb2" id="1NN0TAOCPvo" role="11_B2D" />
                  <node concept="3uibUv" id="1NN0TAOCPvp" role="11_B2D" />
                </node>
              </node>
              <node concept="3clFbS" id="1NN0TAOCPvq" role="2LFqv$">
                <node concept="1DcWWT" id="1NN0TAOCPvr" role="3cqZAp">
                  <node concept="3cpWsn" id="1NN0TAOCPvs" role="1Duv9x">
                    <property role="TrG5h" value="entry" />
                    <node concept="3uibUv" id="1NN0TAOCPvt" role="1tU5fm">
                      <ref role="3uigEE" to="33ny:~Map$Entry" resolve="Map.Entry" />
                      <node concept="3Tqbb2" id="1NN0TAOCPvu" role="11_B2D" />
                      <node concept="3uibUv" id="1NN0TAOCPvv" role="11_B2D" />
                    </node>
                  </node>
                  <node concept="3clFbS" id="1NN0TAOCPvw" role="2LFqv$">
                    <node concept="3cpWs8" id="1NN0TAOCPvx" role="3cqZAp">
                      <node concept="3cpWsn" id="1NN0TAOCPvy" role="3cpWs9">
                        <property role="TrG5h" value="expr" />
                        <node concept="3Tqbb2" id="1NN0TAOCPvz" role="1tU5fm" />
                        <node concept="2OqwBi" id="1NN0TAOCPv$" role="33vP2m">
                          <node concept="37vLTw" id="1NN0TAOCPv_" role="2Oq$k0" />
                          <node concept="liA8E" id="1NN0TAOCPvA" role="2OqNvi">
>>>>>>> 98ab49a1
                            <ref role="37wK5l" to="33ny:~Map$Entry.getKey():java.lang.Object" resolve="getKey" />
                          </node>
                        </node>
                      </node>
                    </node>
<<<<<<< HEAD
                    <node concept="3cpWs8" id="5uYjGaoVEv0" role="3cqZAp">
                      <node concept="3cpWsn" id="5uYjGaoVEv1" role="3cpWs9">
                        <property role="TrG5h" value="value" />
                        <node concept="3uibUv" id="5uYjGaoVEv2" role="1tU5fm" />
                        <node concept="2OqwBi" id="5uYjGaoVEv3" role="33vP2m">
                          <node concept="37vLTw" id="5uYjGaoVEv4" role="2Oq$k0" />
                          <node concept="liA8E" id="5uYjGaoVEv5" role="2OqNvi">
=======
                    <node concept="3cpWs8" id="1NN0TAOCPvB" role="3cqZAp">
                      <node concept="3cpWsn" id="1NN0TAOCPvC" role="3cpWs9">
                        <property role="TrG5h" value="value" />
                        <node concept="3uibUv" id="1NN0TAOCPvD" role="1tU5fm" />
                        <node concept="2OqwBi" id="1NN0TAOCPvE" role="33vP2m">
                          <node concept="37vLTw" id="1NN0TAOCPvF" role="2Oq$k0" />
                          <node concept="liA8E" id="1NN0TAOCPvG" role="2OqNvi">
>>>>>>> 98ab49a1
                            <ref role="37wK5l" to="33ny:~Map$Entry.getValue():java.lang.Object" resolve="getValue" />
                          </node>
                        </node>
                      </node>
                    </node>
<<<<<<< HEAD
                    <node concept="3cpWs8" id="5uYjGaoVEv6" role="3cqZAp">
                      <node concept="3cpWsn" id="5uYjGaoVEv7" role="3cpWs9">
                        <property role="TrG5h" value="resValue" />
                        <node concept="3uibUv" id="5uYjGaoVEv8" role="1tU5fm" />
                        <node concept="2OqwBi" id="5uYjGaoVEv9" role="33vP2m">
                          <node concept="37vLTw" id="5uYjGaoVEva" role="2Oq$k0" />
                          <node concept="liA8E" id="5uYjGaoVEvb" role="2OqNvi">
                            <ref role="37wK5l" to="33ny:~Map.get(java.lang.Object):java.lang.Object" resolve="get" />
                            <node concept="37vLTw" id="5uYjGaoVEvc" role="37wK5m" />
=======
                    <node concept="3cpWs8" id="1NN0TAOCPvH" role="3cqZAp">
                      <node concept="3cpWsn" id="1NN0TAOCPvI" role="3cpWs9">
                        <property role="TrG5h" value="resValue" />
                        <node concept="3uibUv" id="1NN0TAOCPvJ" role="1tU5fm" />
                        <node concept="2OqwBi" id="1NN0TAOCPvK" role="33vP2m">
                          <node concept="37vLTw" id="1NN0TAOCPvL" role="2Oq$k0" />
                          <node concept="liA8E" id="1NN0TAOCPvM" role="2OqNvi">
                            <ref role="37wK5l" to="33ny:~Map.get(java.lang.Object):java.lang.Object" resolve="get" />
                            <node concept="37vLTw" id="1NN0TAOCPvN" role="37wK5m" />
>>>>>>> 98ab49a1
                          </node>
                        </node>
                      </node>
                    </node>
<<<<<<< HEAD
                    <node concept="3clFbJ" id="5uYjGaoVEvd" role="3cqZAp">
                      <node concept="3clFbS" id="5uYjGaoVEve" role="3clFbx">
                        <node concept="3clFbF" id="5uYjGaoVEvf" role="3cqZAp">
                          <node concept="37vLTI" id="5uYjGaoVEvg" role="3clFbG">
                            <node concept="Rm8GO" id="5uYjGaoVEvh" role="37vLTx" />
                            <node concept="37vLTw" id="5uYjGaoVEvi" role="37vLTJ" />
                          </node>
                        </node>
                      </node>
                      <node concept="3clFbC" id="5uYjGaoVEvj" role="3clFbw">
                        <node concept="10Nm6u" id="5uYjGaoVEvk" role="3uHU7w" />
                        <node concept="37vLTw" id="5uYjGaoVEvl" role="3uHU7B" />
                      </node>
                    </node>
                    <node concept="3clFbF" id="5uYjGaoVEvm" role="3cqZAp">
                      <node concept="2OqwBi" id="5uYjGaoVEvn" role="3clFbG">
                        <node concept="37vLTw" id="5uYjGaoVEvo" role="2Oq$k0" />
                        <node concept="liA8E" id="5uYjGaoVEvp" role="2OqNvi">
                          <ref role="37wK5l" to="33ny:~Map.put(java.lang.Object,java.lang.Object):java.lang.Object" resolve="put" />
                          <node concept="37vLTw" id="5uYjGaoVEvq" role="37wK5m" />
                          <node concept="2OqwBi" id="5uYjGaoVEvr" role="37wK5m">
                            <node concept="37vLTw" id="5uYjGaoVEvs" role="2Oq$k0" />
                            <node concept="liA8E" id="5uYjGaoVEvt" role="2OqNvi">
                              <node concept="37vLTw" id="5uYjGaoVEvu" role="37wK5m" />
=======
                    <node concept="3clFbJ" id="1NN0TAOCPvO" role="3cqZAp">
                      <node concept="3clFbS" id="1NN0TAOCPvP" role="3clFbx">
                        <node concept="3clFbF" id="1NN0TAOCPvQ" role="3cqZAp">
                          <node concept="37vLTI" id="1NN0TAOCPvR" role="3clFbG">
                            <node concept="Rm8GO" id="1NN0TAOCPvS" role="37vLTx" />
                            <node concept="37vLTw" id="1NN0TAOCPvT" role="37vLTJ" />
                          </node>
                        </node>
                      </node>
                      <node concept="3clFbC" id="1NN0TAOCPvU" role="3clFbw">
                        <node concept="10Nm6u" id="1NN0TAOCPvV" role="3uHU7w" />
                        <node concept="37vLTw" id="1NN0TAOCPvW" role="3uHU7B" />
                      </node>
                    </node>
                    <node concept="3clFbF" id="1NN0TAOCPvX" role="3cqZAp">
                      <node concept="2OqwBi" id="1NN0TAOCPvY" role="3clFbG">
                        <node concept="37vLTw" id="1NN0TAOCPvZ" role="2Oq$k0" />
                        <node concept="liA8E" id="1NN0TAOCPw0" role="2OqNvi">
                          <ref role="37wK5l" to="33ny:~Map.put(java.lang.Object,java.lang.Object):java.lang.Object" resolve="put" />
                          <node concept="37vLTw" id="1NN0TAOCPw1" role="37wK5m" />
                          <node concept="2OqwBi" id="1NN0TAOCPw2" role="37wK5m">
                            <node concept="37vLTw" id="1NN0TAOCPw3" role="2Oq$k0" />
                            <node concept="liA8E" id="1NN0TAOCPw4" role="2OqNvi">
                              <node concept="37vLTw" id="1NN0TAOCPw5" role="37wK5m" />
>>>>>>> 98ab49a1
                            </node>
                          </node>
                        </node>
                      </node>
                    </node>
                  </node>
<<<<<<< HEAD
                  <node concept="2OqwBi" id="5uYjGaoVEvv" role="1DdaDG">
                    <node concept="37vLTw" id="5uYjGaoVEvw" role="2Oq$k0" />
                    <node concept="liA8E" id="5uYjGaoVEvx" role="2OqNvi">
=======
                  <node concept="2OqwBi" id="1NN0TAOCPw6" role="1DdaDG">
                    <node concept="37vLTw" id="1NN0TAOCPw7" role="2Oq$k0" />
                    <node concept="liA8E" id="1NN0TAOCPw8" role="2OqNvi">
>>>>>>> 98ab49a1
                      <ref role="37wK5l" to="33ny:~Map.entrySet():java.util.Set" resolve="entrySet" />
                    </node>
                  </node>
                </node>
              </node>
<<<<<<< HEAD
              <node concept="1fK2Th" id="5uYjGaoVEvy" role="1DdaDG" />
            </node>
            <node concept="3clFbF" id="5uYjGaoVEvz" role="3cqZAp">
              <node concept="37vLTw" id="5uYjGaoVEv$" role="3clFbG" />
            </node>
          </node>
          <node concept="3uibUv" id="5uYjGaoVEv_" role="3clF45">
            <ref role="3uigEE" to="33ny:~Map" resolve="Map" />
            <node concept="3Tqbb2" id="5uYjGaoVEvA" role="11_B2D" />
            <node concept="3uibUv" id="5uYjGaoVEvB" role="11_B2D" />
          </node>
        </node>
        <node concept="3clFb_" id="5uYjGaoVEvC" role="jymVt">
          <property role="TrG5h" value="fun" />
          <node concept="3Tm1VV" id="5uYjGaoVEvD" role="1B3o_S" />
          <node concept="37vLTG" id="5uYjGaoVEvE" role="3clF46">
            <property role="TrG5h" value="input" />
            <node concept="3uibUv" id="5uYjGaoVEvF" role="1tU5fm">
              <ref role="3uigEE" to="33ny:~Map" resolve="Map" />
              <node concept="3Tqbb2" id="5uYjGaoVEvG" role="11_B2D" />
              <node concept="3uibUv" id="5uYjGaoVEvH" role="11_B2D" />
            </node>
          </node>
          <node concept="37vLTG" id="5uYjGaoVEvI" role="3clF46">
            <property role="TrG5h" value="state" />
            <node concept="3uibUv" id="5uYjGaoVEvJ" role="1tU5fm">
              <ref role="3uigEE" to="1fjm:~ProgramState" resolve="ProgramState" />
            </node>
          </node>
          <node concept="3clFbS" id="5uYjGaoVEvK" role="3clF47">
            <node concept="3cpWs8" id="5uYjGaoVEvL" role="3cqZAp">
              <node concept="3cpWsn" id="5uYjGaoVEvM" role="3cpWs9">
                <property role="TrG5h" value="result" />
                <node concept="3uibUv" id="5uYjGaoVEvN" role="1tU5fm">
                  <ref role="3uigEE" to="33ny:~Map" resolve="Map" />
                  <node concept="3Tqbb2" id="5uYjGaoVEvO" role="11_B2D" />
                  <node concept="3uibUv" id="5uYjGaoVEvP" role="11_B2D" />
                </node>
                <node concept="1fK8h0" id="5uYjGaoVEvQ" role="33vP2m" />
              </node>
            </node>
            <node concept="3cpWs8" id="5uYjGaoVEvR" role="3cqZAp">
              <node concept="3cpWsn" id="5uYjGaoVEvS" role="3cpWs9">
                <property role="TrG5h" value="instruction" />
                <node concept="3uibUv" id="5uYjGaoVEvT" role="1tU5fm">
                  <ref role="3uigEE" to="dau9:~Instruction" resolve="Instruction" />
                </node>
                <node concept="2OqwBi" id="5uYjGaoVEvU" role="33vP2m">
                  <node concept="1fK8h6" id="5uYjGaoVEvV" role="2Oq$k0" />
                  <node concept="liA8E" id="5uYjGaoVEvW" role="2OqNvi">
=======
              <node concept="1fK2Th" id="1NN0TAOCPw9" role="1DdaDG" />
            </node>
            <node concept="3clFbF" id="1NN0TAOCPwa" role="3cqZAp">
              <node concept="37vLTw" id="1NN0TAOCPwb" role="3clFbG" />
            </node>
          </node>
          <node concept="3uibUv" id="1NN0TAOCPwc" role="3clF45">
            <ref role="3uigEE" to="33ny:~Map" resolve="Map" />
            <node concept="3Tqbb2" id="1NN0TAOCPwd" role="11_B2D" />
            <node concept="3uibUv" id="1NN0TAOCPwe" role="11_B2D" />
          </node>
        </node>
        <node concept="3clFb_" id="1NN0TAOCPwf" role="jymVt">
          <property role="TrG5h" value="fun" />
          <node concept="3Tm1VV" id="1NN0TAOCPwg" role="1B3o_S" />
          <node concept="37vLTG" id="1NN0TAOCPwh" role="3clF46">
            <property role="TrG5h" value="input" />
            <node concept="3uibUv" id="1NN0TAOCPwi" role="1tU5fm">
              <ref role="3uigEE" to="33ny:~Map" resolve="Map" />
              <node concept="3Tqbb2" id="1NN0TAOCPwj" role="11_B2D" />
              <node concept="3uibUv" id="1NN0TAOCPwk" role="11_B2D" />
            </node>
          </node>
          <node concept="37vLTG" id="1NN0TAOCPwl" role="3clF46">
            <property role="TrG5h" value="state" />
            <node concept="3uibUv" id="1NN0TAOCPwm" role="1tU5fm">
              <ref role="3uigEE" to="1fjm:~ProgramState" resolve="ProgramState" />
            </node>
          </node>
          <node concept="3clFbS" id="1NN0TAOCPwn" role="3clF47">
            <node concept="3cpWs8" id="1NN0TAOCPwo" role="3cqZAp">
              <node concept="3cpWsn" id="1NN0TAOCPwp" role="3cpWs9">
                <property role="TrG5h" value="result" />
                <node concept="3uibUv" id="1NN0TAOCPwq" role="1tU5fm">
                  <ref role="3uigEE" to="33ny:~Map" resolve="Map" />
                  <node concept="3Tqbb2" id="1NN0TAOCPwr" role="11_B2D" />
                  <node concept="3uibUv" id="1NN0TAOCPws" role="11_B2D" />
                </node>
                <node concept="1fK8h0" id="1NN0TAOCPwt" role="33vP2m" />
              </node>
            </node>
            <node concept="3cpWs8" id="1NN0TAOCPwu" role="3cqZAp">
              <node concept="3cpWsn" id="1NN0TAOCPwv" role="3cpWs9">
                <property role="TrG5h" value="instruction" />
                <node concept="3uibUv" id="1NN0TAOCPww" role="1tU5fm">
                  <ref role="3uigEE" to="dau9:~Instruction" resolve="Instruction" />
                </node>
                <node concept="2OqwBi" id="1NN0TAOCPwx" role="33vP2m">
                  <node concept="1fK8h6" id="1NN0TAOCPwy" role="2Oq$k0" />
                  <node concept="liA8E" id="1NN0TAOCPwz" role="2OqNvi">
>>>>>>> 98ab49a1
                    <ref role="37wK5l" to="1fjm:~ProgramState.getInstruction():jetbrains.mps.lang.dataFlow.framework.instructions.Instruction" resolve="getInstruction" />
                  </node>
                </node>
              </node>
            </node>
<<<<<<< HEAD
            <node concept="3cpWs8" id="5uYjGaoVEvX" role="3cqZAp">
              <node concept="3cpWsn" id="5uYjGaoVEvY" role="3cpWs9">
                <property role="TrG5h" value="nullableState" />
                <node concept="3uibUv" id="5uYjGaoVEvZ" role="1tU5fm" />
                <node concept="Rm8GO" id="5uYjGaoVEw0" role="33vP2m" />
              </node>
            </node>
            <node concept="3clFbJ" id="5uYjGaoVEw1" role="3cqZAp">
              <node concept="3clFbS" id="5uYjGaoVEw2" role="3clFbx">
                <node concept="3cpWs8" id="5uYjGaoVEw3" role="3cqZAp">
                  <node concept="3cpWsn" id="5uYjGaoVEw4" role="3cpWs9">
                    <property role="TrG5h" value="node" />
                    <node concept="3Tqbb2" id="5uYjGaoVEw5" role="1tU5fm" />
                    <node concept="10QFUN" id="5uYjGaoVEw6" role="33vP2m">
                      <node concept="3Tqbb2" id="5uYjGaoVEw7" role="10QFUM" />
                      <node concept="1eOMI4" id="5uYjGaoVEw8" role="10QFUP">
                        <node concept="2OqwBi" id="5uYjGaoVEw9" role="1eOMHV">
                          <node concept="1eOMI4" id="5uYjGaoVEwa" role="2Oq$k0">
                            <node concept="10QFUN" id="5uYjGaoVEwb" role="1eOMHV">
                              <node concept="3uibUv" id="5uYjGaoVEwc" role="10QFUM">
                                <ref role="3uigEE" to="mu20:6L60FDzMFhw" resolve="GeneratedInstruction" />
                              </node>
                              <node concept="37vLTw" id="5uYjGaoVEwd" role="10QFUP" />
                            </node>
                          </node>
                          <node concept="liA8E" id="5uYjGaoVEwe" role="2OqNvi">
=======
            <node concept="3cpWs8" id="1NN0TAOCPw$" role="3cqZAp">
              <node concept="3cpWsn" id="1NN0TAOCPw_" role="3cpWs9">
                <property role="TrG5h" value="nullableState" />
                <node concept="3uibUv" id="1NN0TAOCPwA" role="1tU5fm" />
                <node concept="Rm8GO" id="1NN0TAOCPwB" role="33vP2m" />
              </node>
            </node>
            <node concept="3clFbJ" id="1NN0TAOCPwC" role="3cqZAp">
              <node concept="3clFbS" id="1NN0TAOCPwD" role="3clFbx">
                <node concept="3cpWs8" id="1NN0TAOCPwE" role="3cqZAp">
                  <node concept="3cpWsn" id="1NN0TAOCPwF" role="3cpWs9">
                    <property role="TrG5h" value="node" />
                    <node concept="3Tqbb2" id="1NN0TAOCPwG" role="1tU5fm" />
                    <node concept="10QFUN" id="1NN0TAOCPwH" role="33vP2m">
                      <node concept="3Tqbb2" id="1NN0TAOCPwI" role="10QFUM" />
                      <node concept="1eOMI4" id="1NN0TAOCPwJ" role="10QFUP">
                        <node concept="2OqwBi" id="1NN0TAOCPwK" role="1eOMHV">
                          <node concept="1eOMI4" id="1NN0TAOCPwL" role="2Oq$k0">
                            <node concept="10QFUN" id="1NN0TAOCPwM" role="1eOMHV">
                              <node concept="3uibUv" id="1NN0TAOCPwN" role="10QFUM">
                                <ref role="3uigEE" to="mu20:6L60FDzMFhw" resolve="GeneratedInstruction" />
                              </node>
                              <node concept="37vLTw" id="1NN0TAOCPwO" role="10QFUP" />
                            </node>
                          </node>
                          <node concept="liA8E" id="1NN0TAOCPwP" role="2OqNvi">
>>>>>>> 98ab49a1
                            <ref role="37wK5l" to="mu20:6L60FDzMFik" resolve="getParameter" />
                          </node>
                        </node>
                      </node>
                    </node>
                  </node>
                </node>
<<<<<<< HEAD
                <node concept="3clFbJ" id="5uYjGaoVEwf" role="3cqZAp">
                  <node concept="3clFbS" id="5uYjGaoVEwg" role="3clFbx">
                    <node concept="3clFbF" id="5uYjGaoVEwh" role="3cqZAp">
                      <node concept="37vLTI" id="5uYjGaoVEwi" role="3clFbG">
                        <node concept="Rm8GO" id="5uYjGaoVEwj" role="37vLTx" />
                        <node concept="37vLTw" id="5uYjGaoVEwk" role="37vLTJ" />
                      </node>
                    </node>
                  </node>
                  <node concept="2ZW3vV" id="5uYjGaoVEwl" role="3clFbw">
                    <node concept="3uibUv" id="5uYjGaoVEwm" role="2ZW6by" />
                    <node concept="37vLTw" id="5uYjGaoVEwn" role="2ZW6bz" />
                  </node>
                </node>
                <node concept="3clFbJ" id="5uYjGaoVEwo" role="3cqZAp">
                  <node concept="3clFbS" id="5uYjGaoVEwp" role="3clFbx">
                    <node concept="3clFbF" id="5uYjGaoVEwq" role="3cqZAp">
                      <node concept="37vLTI" id="5uYjGaoVEwr" role="3clFbG">
                        <node concept="Rm8GO" id="5uYjGaoVEws" role="37vLTx" />
                        <node concept="37vLTw" id="5uYjGaoVEwt" role="37vLTJ" />
                      </node>
                    </node>
                  </node>
                  <node concept="2ZW3vV" id="5uYjGaoVEwu" role="3clFbw">
                    <node concept="3uibUv" id="5uYjGaoVEwv" role="2ZW6by" />
                    <node concept="37vLTw" id="5uYjGaoVEww" role="2ZW6bz" />
                  </node>
                </node>
                <node concept="3clFbJ" id="5uYjGaoVEwx" role="3cqZAp">
                  <node concept="3clFbS" id="5uYjGaoVEwy" role="3clFbx">
                    <node concept="3clFbF" id="5uYjGaoVEwz" role="3cqZAp">
                      <node concept="37vLTI" id="5uYjGaoVEw$" role="3clFbG">
                        <node concept="Rm8GO" id="5uYjGaoVEw_" role="37vLTx" />
                        <node concept="37vLTw" id="5uYjGaoVEwA" role="37vLTJ" />
                      </node>
                    </node>
                  </node>
                  <node concept="2ZW3vV" id="5uYjGaoVEwB" role="3clFbw">
                    <node concept="3uibUv" id="5uYjGaoVEwC" role="2ZW6by" />
                    <node concept="37vLTw" id="5uYjGaoVEwD" role="2ZW6bz" />
                  </node>
                </node>
                <node concept="3clFbJ" id="5uYjGaoVEwE" role="3cqZAp">
                  <node concept="3clFbS" id="5uYjGaoVEwF" role="3clFbx">
                    <node concept="3clFbF" id="5uYjGaoVEwG" role="3cqZAp">
                      <node concept="37vLTI" id="5uYjGaoVEwH" role="3clFbG">
                        <node concept="2OqwBi" id="5uYjGaoVEwI" role="37vLTx">
                          <node concept="1PxgMI" id="5uYjGaoVEwJ" role="2Oq$k0">
                            <ref role="1m5ApE" to="tpee:fz7vLUo" resolve="VariableReference" />
                            <node concept="37vLTw" id="5uYjGaoVEwK" role="1m5AlR" />
                          </node>
                          <node concept="3TrEf2" id="5uYjGaoVEwL" role="2OqNvi">
                            <ref role="3Tt5mk" to="tpee:fzcqZ_w" />
                          </node>
                        </node>
                        <node concept="37vLTw" id="5uYjGaoVEwM" role="37vLTJ" />
                      </node>
                    </node>
                  </node>
                  <node concept="2OqwBi" id="5uYjGaoVEwN" role="3clFbw">
                    <node concept="37vLTw" id="5uYjGaoVEwO" role="2Oq$k0" />
                    <node concept="1mIQ4w" id="5uYjGaoVEwP" role="2OqNvi">
                      <node concept="chp4Y" id="5uYjGaoVEwQ" role="cj9EA">
=======
                <node concept="3clFbJ" id="1NN0TAOCPwQ" role="3cqZAp">
                  <node concept="3clFbS" id="1NN0TAOCPwR" role="3clFbx">
                    <node concept="3clFbF" id="1NN0TAOCPwS" role="3cqZAp">
                      <node concept="37vLTI" id="1NN0TAOCPwT" role="3clFbG">
                        <node concept="Rm8GO" id="1NN0TAOCPwU" role="37vLTx" />
                        <node concept="37vLTw" id="1NN0TAOCPwV" role="37vLTJ" />
                      </node>
                    </node>
                  </node>
                  <node concept="2ZW3vV" id="1NN0TAOCPwW" role="3clFbw">
                    <node concept="3uibUv" id="1NN0TAOCPwX" role="2ZW6by" />
                    <node concept="37vLTw" id="1NN0TAOCPwY" role="2ZW6bz" />
                  </node>
                </node>
                <node concept="3clFbJ" id="1NN0TAOCPwZ" role="3cqZAp">
                  <node concept="3clFbS" id="1NN0TAOCPx0" role="3clFbx">
                    <node concept="3clFbF" id="1NN0TAOCPx1" role="3cqZAp">
                      <node concept="37vLTI" id="1NN0TAOCPx2" role="3clFbG">
                        <node concept="Rm8GO" id="1NN0TAOCPx3" role="37vLTx" />
                        <node concept="37vLTw" id="1NN0TAOCPx4" role="37vLTJ" />
                      </node>
                    </node>
                  </node>
                  <node concept="2ZW3vV" id="1NN0TAOCPx5" role="3clFbw">
                    <node concept="3uibUv" id="1NN0TAOCPx6" role="2ZW6by" />
                    <node concept="37vLTw" id="1NN0TAOCPx7" role="2ZW6bz" />
                  </node>
                </node>
                <node concept="3clFbJ" id="1NN0TAOCPx8" role="3cqZAp">
                  <node concept="3clFbS" id="1NN0TAOCPx9" role="3clFbx">
                    <node concept="3clFbF" id="1NN0TAOCPxa" role="3cqZAp">
                      <node concept="37vLTI" id="1NN0TAOCPxb" role="3clFbG">
                        <node concept="Rm8GO" id="1NN0TAOCPxc" role="37vLTx" />
                        <node concept="37vLTw" id="1NN0TAOCPxd" role="37vLTJ" />
                      </node>
                    </node>
                  </node>
                  <node concept="2ZW3vV" id="1NN0TAOCPxe" role="3clFbw">
                    <node concept="3uibUv" id="1NN0TAOCPxf" role="2ZW6by" />
                    <node concept="37vLTw" id="1NN0TAOCPxg" role="2ZW6bz" />
                  </node>
                </node>
                <node concept="3clFbJ" id="1NN0TAOCPxh" role="3cqZAp">
                  <node concept="3clFbS" id="1NN0TAOCPxi" role="3clFbx">
                    <node concept="3clFbF" id="1NN0TAOCPxj" role="3cqZAp">
                      <node concept="37vLTI" id="1NN0TAOCPxk" role="3clFbG">
                        <node concept="2OqwBi" id="1NN0TAOCPxl" role="37vLTx">
                          <node concept="1PxgMI" id="1NN0TAOCPxm" role="2Oq$k0">
                            <ref role="1m5ApE" to="tpee:fz7vLUo" resolve="VariableReference" />
                            <node concept="37vLTw" id="1NN0TAOCPxn" role="1m5AlR" />
                          </node>
                          <node concept="3TrEf2" id="1NN0TAOCPxo" role="2OqNvi">
                            <ref role="3Tt5mk" to="tpee:fzcqZ_w" />
                          </node>
                        </node>
                        <node concept="37vLTw" id="1NN0TAOCPxp" role="37vLTJ" />
                      </node>
                    </node>
                  </node>
                  <node concept="2OqwBi" id="1NN0TAOCPxq" role="3clFbw">
                    <node concept="37vLTw" id="1NN0TAOCPxr" role="2Oq$k0" />
                    <node concept="1mIQ4w" id="1NN0TAOCPxs" role="2OqNvi">
                      <node concept="chp4Y" id="1NN0TAOCPxt" role="cj9EA">
>>>>>>> 98ab49a1
                        <ref role="cht4Q" to="tpee:fz7vLUo" resolve="VariableReference" />
                      </node>
                    </node>
                  </node>
                </node>
<<<<<<< HEAD
                <node concept="3clFbJ" id="5uYjGaoVEwR" role="3cqZAp">
                  <node concept="3clFbS" id="5uYjGaoVEwS" role="3clFbx">
                    <node concept="3clFbF" id="5uYjGaoVEwT" role="3cqZAp">
                      <node concept="2OqwBi" id="5uYjGaoVEwU" role="3clFbG">
                        <node concept="37vLTw" id="5uYjGaoVEwV" role="2Oq$k0" />
                        <node concept="liA8E" id="5uYjGaoVEwW" role="2OqNvi">
                          <ref role="37wK5l" to="33ny:~Map.put(java.lang.Object,java.lang.Object):java.lang.Object" resolve="put" />
                          <node concept="37vLTw" id="5uYjGaoVEwX" role="37wK5m" />
                          <node concept="37vLTw" id="5uYjGaoVEwY" role="37wK5m" />
=======
                <node concept="3clFbJ" id="1NN0TAOCPxu" role="3cqZAp">
                  <node concept="3clFbS" id="1NN0TAOCPxv" role="3clFbx">
                    <node concept="3clFbF" id="1NN0TAOCPxw" role="3cqZAp">
                      <node concept="2OqwBi" id="1NN0TAOCPxx" role="3clFbG">
                        <node concept="37vLTw" id="1NN0TAOCPxy" role="2Oq$k0" />
                        <node concept="liA8E" id="1NN0TAOCPxz" role="2OqNvi">
                          <ref role="37wK5l" to="33ny:~Map.put(java.lang.Object,java.lang.Object):java.lang.Object" resolve="put" />
                          <node concept="37vLTw" id="1NN0TAOCPx$" role="37wK5m" />
                          <node concept="37vLTw" id="1NN0TAOCPx_" role="37wK5m" />
>>>>>>> 98ab49a1
                        </node>
                      </node>
                    </node>
                  </node>
<<<<<<< HEAD
                  <node concept="3y3z36" id="5uYjGaoVEwZ" role="3clFbw">
                    <node concept="10Nm6u" id="5uYjGaoVEx0" role="3uHU7w" />
                    <node concept="37vLTw" id="5uYjGaoVEx1" role="3uHU7B" />
                  </node>
                </node>
              </node>
              <node concept="2ZW3vV" id="5uYjGaoVEx2" role="3clFbw">
                <node concept="3uibUv" id="5uYjGaoVEx3" role="2ZW6by">
                  <ref role="3uigEE" to="mu20:6L60FDzMFhw" resolve="GeneratedInstruction" />
                </node>
                <node concept="37vLTw" id="5uYjGaoVEx4" role="2ZW6bz" />
              </node>
            </node>
            <node concept="3clFbJ" id="5uYjGaoVEx5" role="3cqZAp">
              <node concept="3clFbS" id="5uYjGaoVEx6" role="3clFbx">
                <node concept="3cpWs8" id="5uYjGaoVEx7" role="3cqZAp">
                  <node concept="3cpWsn" id="5uYjGaoVEx8" role="3cpWs9">
                    <property role="TrG5h" value="write" />
                    <node concept="3uibUv" id="5uYjGaoVEx9" role="1tU5fm">
                      <ref role="3uigEE" to="dau9:~WriteInstruction" resolve="WriteInstruction" />
                    </node>
                    <node concept="10QFUN" id="5uYjGaoVExa" role="33vP2m">
                      <node concept="3uibUv" id="5uYjGaoVExb" role="10QFUM">
                        <ref role="3uigEE" to="dau9:~WriteInstruction" resolve="WriteInstruction" />
                      </node>
                      <node concept="37vLTw" id="5uYjGaoVExc" role="10QFUP" />
                    </node>
                  </node>
                </node>
                <node concept="3cpWs8" id="5uYjGaoVExd" role="3cqZAp">
                  <node concept="3cpWsn" id="5uYjGaoVExe" role="3cpWs9">
                    <property role="TrG5h" value="value" />
                    <node concept="3Tqbb2" id="5uYjGaoVExf" role="1tU5fm" />
                    <node concept="10QFUN" id="5uYjGaoVExg" role="33vP2m">
                      <node concept="3Tqbb2" id="5uYjGaoVExh" role="10QFUM">
                        <ref role="ehGHo" to="tpee:fz3vP1J" resolve="Expression" />
                      </node>
                      <node concept="2OqwBi" id="5uYjGaoVExi" role="10QFUP">
                        <node concept="37vLTw" id="5uYjGaoVExj" role="2Oq$k0" />
                        <node concept="liA8E" id="5uYjGaoVExk" role="2OqNvi">
=======
                  <node concept="3y3z36" id="1NN0TAOCPxA" role="3clFbw">
                    <node concept="10Nm6u" id="1NN0TAOCPxB" role="3uHU7w" />
                    <node concept="37vLTw" id="1NN0TAOCPxC" role="3uHU7B" />
                  </node>
                </node>
              </node>
              <node concept="2ZW3vV" id="1NN0TAOCPxD" role="3clFbw">
                <node concept="3uibUv" id="1NN0TAOCPxE" role="2ZW6by">
                  <ref role="3uigEE" to="mu20:6L60FDzMFhw" resolve="GeneratedInstruction" />
                </node>
                <node concept="37vLTw" id="1NN0TAOCPxF" role="2ZW6bz" />
              </node>
            </node>
            <node concept="3clFbJ" id="1NN0TAOCPxG" role="3cqZAp">
              <node concept="3clFbS" id="1NN0TAOCPxH" role="3clFbx">
                <node concept="3cpWs8" id="1NN0TAOCPxI" role="3cqZAp">
                  <node concept="3cpWsn" id="1NN0TAOCPxJ" role="3cpWs9">
                    <property role="TrG5h" value="write" />
                    <node concept="3uibUv" id="1NN0TAOCPxK" role="1tU5fm">
                      <ref role="3uigEE" to="dau9:~WriteInstruction" resolve="WriteInstruction" />
                    </node>
                    <node concept="10QFUN" id="1NN0TAOCPxL" role="33vP2m">
                      <node concept="3uibUv" id="1NN0TAOCPxM" role="10QFUM">
                        <ref role="3uigEE" to="dau9:~WriteInstruction" resolve="WriteInstruction" />
                      </node>
                      <node concept="37vLTw" id="1NN0TAOCPxN" role="10QFUP" />
                    </node>
                  </node>
                </node>
                <node concept="3cpWs8" id="1NN0TAOCPxO" role="3cqZAp">
                  <node concept="3cpWsn" id="1NN0TAOCPxP" role="3cpWs9">
                    <property role="TrG5h" value="value" />
                    <node concept="3Tqbb2" id="1NN0TAOCPxQ" role="1tU5fm" />
                    <node concept="10QFUN" id="1NN0TAOCPxR" role="33vP2m">
                      <node concept="3Tqbb2" id="1NN0TAOCPxS" role="10QFUM">
                        <ref role="ehGHo" to="tpee:fz3vP1J" resolve="Expression" />
                      </node>
                      <node concept="2OqwBi" id="1NN0TAOCPxT" role="10QFUP">
                        <node concept="37vLTw" id="1NN0TAOCPxU" role="2Oq$k0" />
                        <node concept="liA8E" id="1NN0TAOCPxV" role="2OqNvi">
>>>>>>> 98ab49a1
                          <ref role="37wK5l" to="dau9:~WriteInstruction.getValue():java.lang.Object" resolve="getValue" />
                        </node>
                      </node>
                    </node>
                  </node>
                </node>
<<<<<<< HEAD
                <node concept="3clFbJ" id="5uYjGaoVExl" role="3cqZAp">
                  <node concept="3clFbS" id="5uYjGaoVExm" role="3clFbx">
                    <node concept="3clFbF" id="5uYjGaoVExn" role="3cqZAp">
                      <node concept="37vLTI" id="5uYjGaoVExo" role="3clFbG">
                        <node concept="2OqwBi" id="5uYjGaoVExp" role="37vLTx">
                          <node concept="1PxgMI" id="5uYjGaoVExq" role="2Oq$k0">
                            <ref role="1m5ApE" to="tpee:fz7vLUo" resolve="VariableReference" />
                            <node concept="37vLTw" id="5uYjGaoVExr" role="1m5AlR" />
                          </node>
                          <node concept="3TrEf2" id="5uYjGaoVExs" role="2OqNvi">
                            <ref role="3Tt5mk" to="tpee:fzcqZ_w" />
                          </node>
                        </node>
                        <node concept="37vLTw" id="5uYjGaoVExt" role="37vLTJ" />
                      </node>
                    </node>
                  </node>
                  <node concept="2OqwBi" id="5uYjGaoVExu" role="3clFbw">
                    <node concept="37vLTw" id="5uYjGaoVExv" role="2Oq$k0" />
                    <node concept="1mIQ4w" id="5uYjGaoVExw" role="2OqNvi">
                      <node concept="chp4Y" id="5uYjGaoVExx" role="cj9EA">
=======
                <node concept="3clFbJ" id="1NN0TAOCPxW" role="3cqZAp">
                  <node concept="3clFbS" id="1NN0TAOCPxX" role="3clFbx">
                    <node concept="3clFbF" id="1NN0TAOCPxY" role="3cqZAp">
                      <node concept="37vLTI" id="1NN0TAOCPxZ" role="3clFbG">
                        <node concept="2OqwBi" id="1NN0TAOCPy0" role="37vLTx">
                          <node concept="1PxgMI" id="1NN0TAOCPy1" role="2Oq$k0">
                            <ref role="1m5ApE" to="tpee:fz7vLUo" resolve="VariableReference" />
                            <node concept="37vLTw" id="1NN0TAOCPy2" role="1m5AlR" />
                          </node>
                          <node concept="3TrEf2" id="1NN0TAOCPy3" role="2OqNvi">
                            <ref role="3Tt5mk" to="tpee:fzcqZ_w" />
                          </node>
                        </node>
                        <node concept="37vLTw" id="1NN0TAOCPy4" role="37vLTJ" />
                      </node>
                    </node>
                  </node>
                  <node concept="2OqwBi" id="1NN0TAOCPy5" role="3clFbw">
                    <node concept="37vLTw" id="1NN0TAOCPy6" role="2Oq$k0" />
                    <node concept="1mIQ4w" id="1NN0TAOCPy7" role="2OqNvi">
                      <node concept="chp4Y" id="1NN0TAOCPy8" role="cj9EA">
>>>>>>> 98ab49a1
                        <ref role="cht4Q" to="tpee:fz7vLUo" resolve="VariableReference" />
                      </node>
                    </node>
                  </node>
                </node>
<<<<<<< HEAD
                <node concept="3cpWs8" id="5uYjGaoVExy" role="3cqZAp">
                  <node concept="3cpWsn" id="5uYjGaoVExz" role="3cpWs9">
                    <property role="TrG5h" value="valueState" />
                    <node concept="3uibUv" id="5uYjGaoVEx$" role="1tU5fm" />
                    <node concept="2OqwBi" id="5uYjGaoVEx_" role="33vP2m">
                      <node concept="37vLTw" id="5uYjGaoVExA" role="2Oq$k0" />
                      <node concept="liA8E" id="5uYjGaoVExB" role="2OqNvi">
                        <ref role="37wK5l" to="33ny:~Map.get(java.lang.Object):java.lang.Object" resolve="get" />
                        <node concept="37vLTw" id="5uYjGaoVExC" role="37wK5m" />
=======
                <node concept="3cpWs8" id="1NN0TAOCPy9" role="3cqZAp">
                  <node concept="3cpWsn" id="1NN0TAOCPya" role="3cpWs9">
                    <property role="TrG5h" value="valueState" />
                    <node concept="3uibUv" id="1NN0TAOCPyb" role="1tU5fm" />
                    <node concept="2OqwBi" id="1NN0TAOCPyc" role="33vP2m">
                      <node concept="37vLTw" id="1NN0TAOCPyd" role="2Oq$k0" />
                      <node concept="liA8E" id="1NN0TAOCPye" role="2OqNvi">
                        <ref role="37wK5l" to="33ny:~Map.get(java.lang.Object):java.lang.Object" resolve="get" />
                        <node concept="37vLTw" id="1NN0TAOCPyf" role="37wK5m" />
>>>>>>> 98ab49a1
                      </node>
                    </node>
                  </node>
                </node>
<<<<<<< HEAD
                <node concept="3clFbJ" id="5uYjGaoVExD" role="3cqZAp">
                  <node concept="3clFbS" id="5uYjGaoVExE" role="3clFbx">
                    <node concept="3clFbF" id="5uYjGaoVExF" role="3cqZAp">
                      <node concept="37vLTI" id="5uYjGaoVExG" role="3clFbG">
                        <node concept="Rm8GO" id="5uYjGaoVExH" role="37vLTx" />
                        <node concept="37vLTw" id="5uYjGaoVExI" role="37vLTJ" />
                      </node>
                    </node>
                  </node>
                  <node concept="3clFbC" id="5uYjGaoVExJ" role="3clFbw">
                    <node concept="10Nm6u" id="5uYjGaoVExK" role="3uHU7w" />
                    <node concept="37vLTw" id="5uYjGaoVExL" role="3uHU7B" />
                  </node>
                </node>
                <node concept="3clFbF" id="5uYjGaoVExM" role="3cqZAp">
                  <node concept="2OqwBi" id="5uYjGaoVExN" role="3clFbG">
                    <node concept="37vLTw" id="5uYjGaoVExO" role="2Oq$k0" />
                    <node concept="liA8E" id="5uYjGaoVExP" role="2OqNvi">
                      <ref role="37wK5l" to="33ny:~Map.put(java.lang.Object,java.lang.Object):java.lang.Object" resolve="put" />
                      <node concept="10QFUN" id="5uYjGaoVExQ" role="37wK5m">
                        <node concept="3Tqbb2" id="5uYjGaoVExR" role="10QFUM" />
                        <node concept="2OqwBi" id="5uYjGaoVExS" role="10QFUP">
                          <node concept="37vLTw" id="5uYjGaoVExT" role="2Oq$k0" />
                          <node concept="liA8E" id="5uYjGaoVExU" role="2OqNvi">
=======
                <node concept="3clFbJ" id="1NN0TAOCPyg" role="3cqZAp">
                  <node concept="3clFbS" id="1NN0TAOCPyh" role="3clFbx">
                    <node concept="3clFbF" id="1NN0TAOCPyi" role="3cqZAp">
                      <node concept="37vLTI" id="1NN0TAOCPyj" role="3clFbG">
                        <node concept="Rm8GO" id="1NN0TAOCPyk" role="37vLTx" />
                        <node concept="37vLTw" id="1NN0TAOCPyl" role="37vLTJ" />
                      </node>
                    </node>
                  </node>
                  <node concept="3clFbC" id="1NN0TAOCPym" role="3clFbw">
                    <node concept="10Nm6u" id="1NN0TAOCPyn" role="3uHU7w" />
                    <node concept="37vLTw" id="1NN0TAOCPyo" role="3uHU7B" />
                  </node>
                </node>
                <node concept="3clFbF" id="1NN0TAOCPyp" role="3cqZAp">
                  <node concept="2OqwBi" id="1NN0TAOCPyq" role="3clFbG">
                    <node concept="37vLTw" id="1NN0TAOCPyr" role="2Oq$k0" />
                    <node concept="liA8E" id="1NN0TAOCPys" role="2OqNvi">
                      <ref role="37wK5l" to="33ny:~Map.put(java.lang.Object,java.lang.Object):java.lang.Object" resolve="put" />
                      <node concept="10QFUN" id="1NN0TAOCPyt" role="37wK5m">
                        <node concept="3Tqbb2" id="1NN0TAOCPyu" role="10QFUM" />
                        <node concept="2OqwBi" id="1NN0TAOCPyv" role="10QFUP">
                          <node concept="37vLTw" id="1NN0TAOCPyw" role="2Oq$k0" />
                          <node concept="liA8E" id="1NN0TAOCPyx" role="2OqNvi">
>>>>>>> 98ab49a1
                            <ref role="37wK5l" to="dau9:~WriteInstruction.getVariable():java.lang.Object" resolve="getVariable" />
                          </node>
                        </node>
                      </node>
<<<<<<< HEAD
                      <node concept="37vLTw" id="5uYjGaoVExV" role="37wK5m" />
=======
                      <node concept="37vLTw" id="1NN0TAOCPyy" role="37wK5m" />
>>>>>>> 98ab49a1
                    </node>
                  </node>
                </node>
              </node>
<<<<<<< HEAD
              <node concept="2ZW3vV" id="5uYjGaoVExW" role="3clFbw">
                <node concept="3uibUv" id="5uYjGaoVExX" role="2ZW6by">
                  <ref role="3uigEE" to="dau9:~WriteInstruction" resolve="WriteInstruction" />
                </node>
                <node concept="37vLTw" id="5uYjGaoVExY" role="2ZW6bz" />
              </node>
            </node>
            <node concept="3clFbF" id="5uYjGaoVExZ" role="3cqZAp">
              <node concept="37vLTw" id="5uYjGaoVEy0" role="3clFbG" />
            </node>
          </node>
          <node concept="3uibUv" id="5uYjGaoVEy1" role="3clF45">
            <ref role="3uigEE" to="33ny:~Map" resolve="Map" />
            <node concept="3Tqbb2" id="5uYjGaoVEy2" role="11_B2D" />
            <node concept="3uibUv" id="5uYjGaoVEy3" role="11_B2D" />
          </node>
        </node>
        <node concept="3clFb_" id="5uYjGaoVEy4" role="jymVt">
          <property role="TrG5h" value="getDirection" />
          <node concept="3Tm1VV" id="5uYjGaoVEy5" role="1B3o_S" />
          <node concept="3uibUv" id="5uYjGaoVEy6" role="3clF45">
            <ref role="3uigEE" to="1fjm:~AnalysisDirection" resolve="AnalysisDirection" />
          </node>
          <node concept="3clFbS" id="5uYjGaoVEy7" role="3clF47">
            <node concept="3cpWs6" id="5uYjGaoVEy8" role="3cqZAp">
              <node concept="Rm8GO" id="5uYjGaoVEy9" role="3cqZAk">
=======
              <node concept="2ZW3vV" id="1NN0TAOCPyz" role="3clFbw">
                <node concept="3uibUv" id="1NN0TAOCPy$" role="2ZW6by">
                  <ref role="3uigEE" to="dau9:~WriteInstruction" resolve="WriteInstruction" />
                </node>
                <node concept="37vLTw" id="1NN0TAOCPy_" role="2ZW6bz" />
              </node>
            </node>
            <node concept="3clFbF" id="1NN0TAOCPyA" role="3cqZAp">
              <node concept="37vLTw" id="1NN0TAOCPyB" role="3clFbG" />
            </node>
          </node>
          <node concept="3uibUv" id="1NN0TAOCPyC" role="3clF45">
            <ref role="3uigEE" to="33ny:~Map" resolve="Map" />
            <node concept="3Tqbb2" id="1NN0TAOCPyD" role="11_B2D" />
            <node concept="3uibUv" id="1NN0TAOCPyE" role="11_B2D" />
          </node>
        </node>
        <node concept="3clFb_" id="1NN0TAOCPyF" role="jymVt">
          <property role="TrG5h" value="getDirection" />
          <node concept="3Tm1VV" id="1NN0TAOCPyG" role="1B3o_S" />
          <node concept="3uibUv" id="1NN0TAOCPyH" role="3clF45">
            <ref role="3uigEE" to="1fjm:~AnalysisDirection" resolve="AnalysisDirection" />
          </node>
          <node concept="3clFbS" id="1NN0TAOCPyI" role="3clF47">
            <node concept="3cpWs6" id="1NN0TAOCPyJ" role="3cqZAp">
              <node concept="Rm8GO" id="1NN0TAOCPyK" role="3cqZAk">
>>>>>>> 98ab49a1
                <ref role="Rm8GQ" to="1fjm:~AnalysisDirection.FORWARD" resolve="FORWARD" />
                <ref role="1Px2BO" to="1fjm:~AnalysisDirection" resolve="AnalysisDirection" />
              </node>
            </node>
          </node>
        </node>
<<<<<<< HEAD
        <node concept="2YIFZL" id="5uYjGaoVEya" role="jymVt">
=======
        <node concept="2YIFZL" id="1NN0TAOCPyL" role="jymVt">
>>>>>>> 98ab49a1
          <property role="TrG5h" value="getId" />
          <property role="od$2w" value="false" />
          <property role="DiZV1" value="false" />
          <property role="2aFKle" value="false" />
<<<<<<< HEAD
          <node concept="3clFbS" id="5uYjGaoVEyb" role="3clF47">
            <node concept="3clFbF" id="5uYjGaoVEyc" role="3cqZAp">
              <node concept="Xl_RD" id="5uYjGaoVEyd" role="3clFbG">
                <property role="Xl_RC" value="jetbrains.mps.baseLanguage.dataFlow.Nullable" />
              </node>
            </node>
          </node>
          <node concept="3Tm1VV" id="5uYjGaoVEye" role="1B3o_S" />
          <node concept="17QB3L" id="5uYjGaoVEyf" role="3clF45" />
          <node concept="P$JXv" id="5uYjGaoVEyg" role="lGtFl">
            <node concept="TZ5HI" id="5uYjGaoVEyh" role="3nqlJM">
              <node concept="TZ5HA" id="5uYjGaoVEyi" role="3HnX3l" />
            </node>
          </node>
          <node concept="2AHcQZ" id="5uYjGaoVEyj" role="2AJF6D">
            <ref role="2AI5Lk" to="wyt6:~Deprecated" resolve="Deprecated" />
          </node>
=======
          <node concept="3clFbS" id="1NN0TAOCPyM" role="3clF47">
            <node concept="3clFbF" id="1NN0TAOCPyN" role="3cqZAp">
              <node concept="Xl_RD" id="1NN0TAOCPyO" role="3clFbG">
                <property role="Xl_RC" value="jetbrains.mps.baseLanguage.dataFlow.NullableAnalyzerRunner.NullableAnalyzer" />
              </node>
            </node>
          </node>
          <node concept="3Tm1VV" id="1NN0TAOCPyP" role="1B3o_S" />
          <node concept="17QB3L" id="1NN0TAOCPyQ" role="3clF45" />
>>>>>>> 98ab49a1
        </node>
      </node>
    </node>
  </node>
<<<<<<< HEAD
  <node concept="2$UQVi" id="5uYjGaoVE$f">
    <ref role="2$VUEs" to="ty9a:5vxy$fN7dY7" resolve="exportedInstructionClass" />
    <node concept="2$$0lk" id="5uYjGaoVE$g" role="2$$55j">
      <property role="2$$0lg" value="jetbrains.mps.baseLanguage.dataFlow" />
    </node>
    <node concept="2$VJBW" id="5uYjGaoVE$h" role="2$VCQS">
      <property role="2$VJBT" value="jetbrains.mps.lang.dataFlow.analyzers.structure.Instruction" />
      <property role="2$VJBR" value="6868777471677432047" />
    </node>
    <node concept="2$VJBW" id="5uYjGaoVE$i" role="2$VCQQ">
      <property role="2$VJBT" value="jetbrains.mps.baseLanguage.structure.ClassConcept" />
      <property role="2$VJBR" value="6322577524571154584" />
    </node>
    <node concept="2$Z8iP" id="5uYjGaoVEzj" role="2$VCQN">
      <property role="TrG5h" value="notNullInstruction" />
      <node concept="312cEg" id="5uYjGaoVEzk" role="2ITynG">
        <property role="TrG5h" value="myexpression" />
        <node concept="3Tm6S6" id="5uYjGaoVEzl" role="1B3o_S" />
        <node concept="3Tqbb2" id="5uYjGaoVEzm" role="1tU5fm" />
      </node>
      <node concept="312cEg" id="5uYjGaoVEzn" role="2ITynG">
        <property role="TrG5h" value="myPresentation" />
        <node concept="3Tm6S6" id="5uYjGaoVEzo" role="1B3o_S" />
        <node concept="17QB3L" id="5uYjGaoVEzp" role="1tU5fm" />
      </node>
      <node concept="3clFbW" id="5uYjGaoVEzq" role="2ITynG">
        <node concept="3cqZAl" id="5uYjGaoVEzr" role="3clF45" />
        <node concept="3Tm1VV" id="5uYjGaoVEzs" role="1B3o_S" />
        <node concept="3clFbS" id="5uYjGaoVEzt" role="3clF47">
          <node concept="3cpWs8" id="5uYjGaoVEzu" role="3cqZAp">
            <node concept="3cpWsn" id="5uYjGaoVEzv" role="3cpWs9">
              <property role="TrG5h" value="sb" />
              <node concept="3uibUv" id="5uYjGaoVEzw" role="1tU5fm">
                <ref role="3uigEE" to="wyt6:~StringBuilder" resolve="StringBuilder" />
              </node>
              <node concept="2ShNRf" id="5uYjGaoVEzx" role="33vP2m">
                <node concept="1pGfFk" id="5uYjGaoVEzy" role="2ShVmc">
=======
  <node concept="2$UQVi" id="1NN0TAOCP$M">
    <ref role="2$VUEs" to="ty9a:5vxy$fN7dY7" resolve="exportedInstructionClass" />
    <node concept="2$$0lk" id="1NN0TAOCP$N" role="2$$55j">
      <property role="2$$0lg" value="jetbrains.mps.baseLanguage.dataFlow" />
    </node>
    <node concept="2$VJBW" id="1NN0TAOCP$O" role="2$VCQS">
      <property role="2$VJBT" value="jetbrains.mps.lang.dataFlow.analyzers.structure.Instruction" />
      <property role="2$VJBR" value="6868777471677432047" />
    </node>
    <node concept="2$VJBW" id="1NN0TAOCP$P" role="2$VCQQ">
      <property role="2$VJBT" value="jetbrains.mps.baseLanguage.structure.ClassConcept" />
      <property role="2$VJBR" value="2086015011098155195" />
    </node>
    <node concept="2$Z8iP" id="1NN0TAOCPzQ" role="2$VCQN">
      <property role="TrG5h" value="notNullInstruction" />
      <node concept="312cEg" id="1NN0TAOCPzR" role="2ITynG">
        <property role="TrG5h" value="myexpression" />
        <node concept="3Tm6S6" id="1NN0TAOCPzS" role="1B3o_S" />
        <node concept="3Tqbb2" id="1NN0TAOCPzT" role="1tU5fm" />
      </node>
      <node concept="312cEg" id="1NN0TAOCPzU" role="2ITynG">
        <property role="TrG5h" value="myPresentation" />
        <node concept="3Tm6S6" id="1NN0TAOCPzV" role="1B3o_S" />
        <node concept="17QB3L" id="1NN0TAOCPzW" role="1tU5fm" />
      </node>
      <node concept="3clFbW" id="1NN0TAOCPzX" role="2ITynG">
        <node concept="3cqZAl" id="1NN0TAOCPzY" role="3clF45" />
        <node concept="3Tm1VV" id="1NN0TAOCPzZ" role="1B3o_S" />
        <node concept="3clFbS" id="1NN0TAOCP$0" role="3clF47">
          <node concept="3cpWs8" id="1NN0TAOCP$1" role="3cqZAp">
            <node concept="3cpWsn" id="1NN0TAOCP$2" role="3cpWs9">
              <property role="TrG5h" value="sb" />
              <node concept="3uibUv" id="1NN0TAOCP$3" role="1tU5fm">
                <ref role="3uigEE" to="wyt6:~StringBuilder" resolve="StringBuilder" />
              </node>
              <node concept="2ShNRf" id="1NN0TAOCP$4" role="33vP2m">
                <node concept="1pGfFk" id="1NN0TAOCP$5" role="2ShVmc">
>>>>>>> 98ab49a1
                  <ref role="37wK5l" to="wyt6:~StringBuilder.&lt;init&gt;()" resolve="StringBuilder" />
                </node>
              </node>
            </node>
          </node>
<<<<<<< HEAD
          <node concept="3clFbF" id="5uYjGaoVEzz" role="3cqZAp">
            <node concept="2OqwBi" id="5uYjGaoVEz$" role="3clFbG">
              <node concept="37vLTw" id="5uYjGaoVEz_" role="2Oq$k0" />
              <node concept="liA8E" id="5uYjGaoVEzA" role="2OqNvi">
                <ref role="37wK5l" to="wyt6:~StringBuilder.append(java.lang.String):java.lang.StringBuilder" resolve="append" />
                <node concept="Xl_RD" id="5uYjGaoVEzB" role="37wK5m">
=======
          <node concept="3clFbF" id="1NN0TAOCP$6" role="3cqZAp">
            <node concept="2OqwBi" id="1NN0TAOCP$7" role="3clFbG">
              <node concept="37vLTw" id="1NN0TAOCP$8" role="2Oq$k0" />
              <node concept="liA8E" id="1NN0TAOCP$9" role="2OqNvi">
                <ref role="37wK5l" to="wyt6:~StringBuilder.append(java.lang.String):java.lang.StringBuilder" resolve="append" />
                <node concept="Xl_RD" id="1NN0TAOCP$a" role="37wK5m">
>>>>>>> 98ab49a1
                  <property role="Xl_RC" value="notNull" />
                </node>
              </node>
            </node>
          </node>
<<<<<<< HEAD
          <node concept="3clFbF" id="5uYjGaoVEzC" role="3cqZAp">
            <node concept="37vLTI" id="5uYjGaoVEzD" role="3clFbG">
              <node concept="37vLTw" id="5uYjGaoVEzE" role="37vLTx" />
              <node concept="37vLTw" id="5uYjGaoVEzF" role="37vLTJ" />
            </node>
          </node>
          <node concept="3clFbF" id="5uYjGaoVEzG" role="3cqZAp">
            <node concept="1rXfSq" id="5uYjGaoVEzH" role="3clFbG">
              <ref role="37wK5l" to="dau9:~Instruction.putUserObject(java.lang.Object,java.lang.Object):void" resolve="putUserObject" />
              <node concept="Xl_RD" id="5uYjGaoVEzI" role="37wK5m">
                <property role="Xl_RC" value="expression" />
              </node>
              <node concept="37vLTw" id="5uYjGaoVEzJ" role="37wK5m" />
            </node>
          </node>
          <node concept="3clFbF" id="5uYjGaoVEzK" role="3cqZAp">
            <node concept="1rXfSq" id="5uYjGaoVEzL" role="3clFbG">
              <ref role="37wK5l" to="mu20:6L60FDzMFhQ" resolve="addParameter" />
              <node concept="37vLTw" id="5uYjGaoVEzM" role="37wK5m" />
            </node>
          </node>
          <node concept="3clFbF" id="5uYjGaoVEzN" role="3cqZAp">
            <node concept="2OqwBi" id="5uYjGaoVEzO" role="3clFbG">
              <node concept="37vLTw" id="5uYjGaoVEzP" role="2Oq$k0" />
              <node concept="liA8E" id="5uYjGaoVEzQ" role="2OqNvi">
                <ref role="37wK5l" to="wyt6:~StringBuilder.append(java.lang.String):java.lang.StringBuilder" resolve="append" />
                <node concept="3cpWs3" id="5uYjGaoVEzR" role="37wK5m">
                  <node concept="Xl_RD" id="5uYjGaoVEzS" role="3uHU7B">
                    <property role="Xl_RC" value=" " />
                  </node>
                  <node concept="37vLTw" id="5uYjGaoVEzT" role="3uHU7w" />
=======
          <node concept="3clFbF" id="1NN0TAOCP$b" role="3cqZAp">
            <node concept="37vLTI" id="1NN0TAOCP$c" role="3clFbG">
              <node concept="37vLTw" id="1NN0TAOCP$d" role="37vLTx" />
              <node concept="37vLTw" id="1NN0TAOCP$e" role="37vLTJ" />
            </node>
          </node>
          <node concept="3clFbF" id="1NN0TAOCP$f" role="3cqZAp">
            <node concept="1rXfSq" id="1NN0TAOCP$g" role="3clFbG">
              <ref role="37wK5l" to="dau9:~Instruction.putUserObject(java.lang.Object,java.lang.Object):void" resolve="putUserObject" />
              <node concept="Xl_RD" id="1NN0TAOCP$h" role="37wK5m">
                <property role="Xl_RC" value="expression" />
              </node>
              <node concept="37vLTw" id="1NN0TAOCP$i" role="37wK5m" />
            </node>
          </node>
          <node concept="3clFbF" id="1NN0TAOCP$j" role="3cqZAp">
            <node concept="1rXfSq" id="1NN0TAOCP$k" role="3clFbG">
              <ref role="37wK5l" to="mu20:6L60FDzMFhQ" resolve="addParameter" />
              <node concept="37vLTw" id="1NN0TAOCP$l" role="37wK5m" />
            </node>
          </node>
          <node concept="3clFbF" id="1NN0TAOCP$m" role="3cqZAp">
            <node concept="2OqwBi" id="1NN0TAOCP$n" role="3clFbG">
              <node concept="37vLTw" id="1NN0TAOCP$o" role="2Oq$k0" />
              <node concept="liA8E" id="1NN0TAOCP$p" role="2OqNvi">
                <ref role="37wK5l" to="wyt6:~StringBuilder.append(java.lang.String):java.lang.StringBuilder" resolve="append" />
                <node concept="3cpWs3" id="1NN0TAOCP$q" role="37wK5m">
                  <node concept="Xl_RD" id="1NN0TAOCP$r" role="3uHU7B">
                    <property role="Xl_RC" value=" " />
                  </node>
                  <node concept="37vLTw" id="1NN0TAOCP$s" role="3uHU7w" />
>>>>>>> 98ab49a1
                </node>
              </node>
            </node>
          </node>
<<<<<<< HEAD
          <node concept="3clFbF" id="5uYjGaoVEzU" role="3cqZAp">
            <node concept="37vLTI" id="5uYjGaoVEzV" role="3clFbG">
              <node concept="2OqwBi" id="5uYjGaoVEzW" role="37vLTx">
                <node concept="37vLTw" id="5uYjGaoVEzX" role="2Oq$k0" />
                <node concept="liA8E" id="5uYjGaoVEzY" role="2OqNvi">
                  <ref role="37wK5l" to="wyt6:~StringBuilder.toString():java.lang.String" resolve="toString" />
                </node>
              </node>
              <node concept="37vLTw" id="5uYjGaoVEzZ" role="37vLTJ" />
            </node>
          </node>
        </node>
        <node concept="37vLTG" id="5uYjGaoVE$0" role="3clF46">
          <property role="TrG5h" value="expression" />
          <node concept="3Tqbb2" id="5uYjGaoVE$1" role="1tU5fm" />
        </node>
      </node>
      <node concept="3clFb_" id="5uYjGaoVE$2" role="2ITynG">
        <property role="TrG5h" value="commandPresentation" />
        <node concept="17QB3L" id="5uYjGaoVE$3" role="3clF45" />
        <node concept="3clFbS" id="5uYjGaoVE$4" role="3clF47">
          <node concept="3clFbF" id="5uYjGaoVE$5" role="3cqZAp">
            <node concept="37vLTw" id="5uYjGaoVE$6" role="3clFbG" />
          </node>
        </node>
        <node concept="3Tm1VV" id="5uYjGaoVE$7" role="1B3o_S" />
        <node concept="2AHcQZ" id="5uYjGaoVE$8" role="2AJF6D">
          <ref role="2AI5Lk" to="wyt6:~Override" resolve="Override" />
        </node>
      </node>
      <node concept="3clFb_" id="5uYjGaoVE$9" role="2ITynG">
        <property role="TrG5h" value="getexpression" />
        <node concept="3Tqbb2" id="5uYjGaoVE$a" role="3clF45" />
        <node concept="3Tm1VV" id="5uYjGaoVE$b" role="1B3o_S" />
        <node concept="3clFbS" id="5uYjGaoVE$c" role="3clF47">
          <node concept="3cpWs6" id="5uYjGaoVE$d" role="3cqZAp">
            <node concept="37vLTw" id="5uYjGaoVE$e" role="3cqZAk" />
=======
          <node concept="3clFbF" id="1NN0TAOCP$t" role="3cqZAp">
            <node concept="37vLTI" id="1NN0TAOCP$u" role="3clFbG">
              <node concept="2OqwBi" id="1NN0TAOCP$v" role="37vLTx">
                <node concept="37vLTw" id="1NN0TAOCP$w" role="2Oq$k0" />
                <node concept="liA8E" id="1NN0TAOCP$x" role="2OqNvi">
                  <ref role="37wK5l" to="wyt6:~StringBuilder.toString():java.lang.String" resolve="toString" />
                </node>
              </node>
              <node concept="37vLTw" id="1NN0TAOCP$y" role="37vLTJ" />
            </node>
          </node>
        </node>
        <node concept="37vLTG" id="1NN0TAOCP$z" role="3clF46">
          <property role="TrG5h" value="expression" />
          <node concept="3Tqbb2" id="1NN0TAOCP$$" role="1tU5fm" />
        </node>
      </node>
      <node concept="3clFb_" id="1NN0TAOCP$_" role="2ITynG">
        <property role="TrG5h" value="commandPresentation" />
        <node concept="17QB3L" id="1NN0TAOCP$A" role="3clF45" />
        <node concept="3clFbS" id="1NN0TAOCP$B" role="3clF47">
          <node concept="3clFbF" id="1NN0TAOCP$C" role="3cqZAp">
            <node concept="37vLTw" id="1NN0TAOCP$D" role="3clFbG" />
          </node>
        </node>
        <node concept="3Tm1VV" id="1NN0TAOCP$E" role="1B3o_S" />
        <node concept="2AHcQZ" id="1NN0TAOCP$F" role="2AJF6D">
          <ref role="2AI5Lk" to="wyt6:~Override" resolve="Override" />
        </node>
      </node>
      <node concept="3clFb_" id="1NN0TAOCP$G" role="2ITynG">
        <property role="TrG5h" value="getexpression" />
        <node concept="3Tqbb2" id="1NN0TAOCP$H" role="3clF45" />
        <node concept="3Tm1VV" id="1NN0TAOCP$I" role="1B3o_S" />
        <node concept="3clFbS" id="1NN0TAOCP$J" role="3clF47">
          <node concept="3cpWs6" id="1NN0TAOCP$K" role="3cqZAp">
            <node concept="37vLTw" id="1NN0TAOCP$L" role="3cqZAk" />
>>>>>>> 98ab49a1
          </node>
        </node>
      </node>
    </node>
  </node>
<<<<<<< HEAD
  <node concept="2$UQVi" id="5uYjGaoVEAa">
    <ref role="2$VUEs" to="ty9a:5vxy$fN7dY7" resolve="exportedInstructionClass" />
    <node concept="2$$0lk" id="5uYjGaoVEAb" role="2$$55j">
      <property role="2$$0lg" value="jetbrains.mps.baseLanguage.dataFlow" />
    </node>
    <node concept="2$VJBW" id="5uYjGaoVEAc" role="2$VCQS">
      <property role="2$VJBT" value="jetbrains.mps.lang.dataFlow.analyzers.structure.Instruction" />
      <property role="2$VJBR" value="6868777471677432050" />
    </node>
    <node concept="2$VJBW" id="5uYjGaoVEAd" role="2$VCQQ">
      <property role="2$VJBT" value="jetbrains.mps.baseLanguage.structure.ClassConcept" />
      <property role="2$VJBR" value="6322577524571154707" />
    </node>
    <node concept="2$Z8iP" id="5uYjGaoVE_e" role="2$VCQN">
      <property role="TrG5h" value="nullableInstruction" />
      <node concept="312cEg" id="5uYjGaoVE_f" role="2ITynG">
        <property role="TrG5h" value="myexpression" />
        <node concept="3Tm6S6" id="5uYjGaoVE_g" role="1B3o_S" />
        <node concept="3Tqbb2" id="5uYjGaoVE_h" role="1tU5fm" />
      </node>
      <node concept="312cEg" id="5uYjGaoVE_i" role="2ITynG">
        <property role="TrG5h" value="myPresentation" />
        <node concept="3Tm6S6" id="5uYjGaoVE_j" role="1B3o_S" />
        <node concept="17QB3L" id="5uYjGaoVE_k" role="1tU5fm" />
      </node>
      <node concept="3clFbW" id="5uYjGaoVE_l" role="2ITynG">
        <node concept="3cqZAl" id="5uYjGaoVE_m" role="3clF45" />
        <node concept="3Tm1VV" id="5uYjGaoVE_n" role="1B3o_S" />
        <node concept="3clFbS" id="5uYjGaoVE_o" role="3clF47">
          <node concept="3cpWs8" id="5uYjGaoVE_p" role="3cqZAp">
            <node concept="3cpWsn" id="5uYjGaoVE_q" role="3cpWs9">
              <property role="TrG5h" value="sb" />
              <node concept="3uibUv" id="5uYjGaoVE_r" role="1tU5fm">
                <ref role="3uigEE" to="wyt6:~StringBuilder" resolve="StringBuilder" />
              </node>
              <node concept="2ShNRf" id="5uYjGaoVE_s" role="33vP2m">
                <node concept="1pGfFk" id="5uYjGaoVE_t" role="2ShVmc">
=======
  <node concept="2$UQVi" id="1NN0TAOCPAH">
    <ref role="2$VUEs" to="ty9a:5vxy$fN7dY7" resolve="exportedInstructionClass" />
    <node concept="2$$0lk" id="1NN0TAOCPAI" role="2$$55j">
      <property role="2$$0lg" value="jetbrains.mps.baseLanguage.dataFlow" />
    </node>
    <node concept="2$VJBW" id="1NN0TAOCPAJ" role="2$VCQS">
      <property role="2$VJBT" value="jetbrains.mps.lang.dataFlow.analyzers.structure.Instruction" />
      <property role="2$VJBR" value="6868777471677432050" />
    </node>
    <node concept="2$VJBW" id="1NN0TAOCPAK" role="2$VCQQ">
      <property role="2$VJBT" value="jetbrains.mps.baseLanguage.structure.ClassConcept" />
      <property role="2$VJBR" value="2086015011098155318" />
    </node>
    <node concept="2$Z8iP" id="1NN0TAOCP_L" role="2$VCQN">
      <property role="TrG5h" value="nullableInstruction" />
      <node concept="312cEg" id="1NN0TAOCP_M" role="2ITynG">
        <property role="TrG5h" value="myexpression" />
        <node concept="3Tm6S6" id="1NN0TAOCP_N" role="1B3o_S" />
        <node concept="3Tqbb2" id="1NN0TAOCP_O" role="1tU5fm" />
      </node>
      <node concept="312cEg" id="1NN0TAOCP_P" role="2ITynG">
        <property role="TrG5h" value="myPresentation" />
        <node concept="3Tm6S6" id="1NN0TAOCP_Q" role="1B3o_S" />
        <node concept="17QB3L" id="1NN0TAOCP_R" role="1tU5fm" />
      </node>
      <node concept="3clFbW" id="1NN0TAOCP_S" role="2ITynG">
        <node concept="3cqZAl" id="1NN0TAOCP_T" role="3clF45" />
        <node concept="3Tm1VV" id="1NN0TAOCP_U" role="1B3o_S" />
        <node concept="3clFbS" id="1NN0TAOCP_V" role="3clF47">
          <node concept="3cpWs8" id="1NN0TAOCP_W" role="3cqZAp">
            <node concept="3cpWsn" id="1NN0TAOCP_X" role="3cpWs9">
              <property role="TrG5h" value="sb" />
              <node concept="3uibUv" id="1NN0TAOCP_Y" role="1tU5fm">
                <ref role="3uigEE" to="wyt6:~StringBuilder" resolve="StringBuilder" />
              </node>
              <node concept="2ShNRf" id="1NN0TAOCP_Z" role="33vP2m">
                <node concept="1pGfFk" id="1NN0TAOCPA0" role="2ShVmc">
>>>>>>> 98ab49a1
                  <ref role="37wK5l" to="wyt6:~StringBuilder.&lt;init&gt;()" resolve="StringBuilder" />
                </node>
              </node>
            </node>
          </node>
<<<<<<< HEAD
          <node concept="3clFbF" id="5uYjGaoVE_u" role="3cqZAp">
            <node concept="2OqwBi" id="5uYjGaoVE_v" role="3clFbG">
              <node concept="37vLTw" id="5uYjGaoVE_w" role="2Oq$k0" />
              <node concept="liA8E" id="5uYjGaoVE_x" role="2OqNvi">
                <ref role="37wK5l" to="wyt6:~StringBuilder.append(java.lang.String):java.lang.StringBuilder" resolve="append" />
                <node concept="Xl_RD" id="5uYjGaoVE_y" role="37wK5m">
=======
          <node concept="3clFbF" id="1NN0TAOCPA1" role="3cqZAp">
            <node concept="2OqwBi" id="1NN0TAOCPA2" role="3clFbG">
              <node concept="37vLTw" id="1NN0TAOCPA3" role="2Oq$k0" />
              <node concept="liA8E" id="1NN0TAOCPA4" role="2OqNvi">
                <ref role="37wK5l" to="wyt6:~StringBuilder.append(java.lang.String):java.lang.StringBuilder" resolve="append" />
                <node concept="Xl_RD" id="1NN0TAOCPA5" role="37wK5m">
>>>>>>> 98ab49a1
                  <property role="Xl_RC" value="nullable" />
                </node>
              </node>
            </node>
          </node>
<<<<<<< HEAD
          <node concept="3clFbF" id="5uYjGaoVE_z" role="3cqZAp">
            <node concept="37vLTI" id="5uYjGaoVE_$" role="3clFbG">
              <node concept="37vLTw" id="5uYjGaoVE__" role="37vLTx" />
              <node concept="37vLTw" id="5uYjGaoVE_A" role="37vLTJ" />
            </node>
          </node>
          <node concept="3clFbF" id="5uYjGaoVE_B" role="3cqZAp">
            <node concept="1rXfSq" id="5uYjGaoVE_C" role="3clFbG">
              <ref role="37wK5l" to="dau9:~Instruction.putUserObject(java.lang.Object,java.lang.Object):void" resolve="putUserObject" />
              <node concept="Xl_RD" id="5uYjGaoVE_D" role="37wK5m">
                <property role="Xl_RC" value="expression" />
              </node>
              <node concept="37vLTw" id="5uYjGaoVE_E" role="37wK5m" />
            </node>
          </node>
          <node concept="3clFbF" id="5uYjGaoVE_F" role="3cqZAp">
            <node concept="1rXfSq" id="5uYjGaoVE_G" role="3clFbG">
              <ref role="37wK5l" to="mu20:6L60FDzMFhQ" resolve="addParameter" />
              <node concept="37vLTw" id="5uYjGaoVE_H" role="37wK5m" />
            </node>
          </node>
          <node concept="3clFbF" id="5uYjGaoVE_I" role="3cqZAp">
            <node concept="2OqwBi" id="5uYjGaoVE_J" role="3clFbG">
              <node concept="37vLTw" id="5uYjGaoVE_K" role="2Oq$k0" />
              <node concept="liA8E" id="5uYjGaoVE_L" role="2OqNvi">
                <ref role="37wK5l" to="wyt6:~StringBuilder.append(java.lang.String):java.lang.StringBuilder" resolve="append" />
                <node concept="3cpWs3" id="5uYjGaoVE_M" role="37wK5m">
                  <node concept="Xl_RD" id="5uYjGaoVE_N" role="3uHU7B">
                    <property role="Xl_RC" value=" " />
                  </node>
                  <node concept="37vLTw" id="5uYjGaoVE_O" role="3uHU7w" />
=======
          <node concept="3clFbF" id="1NN0TAOCPA6" role="3cqZAp">
            <node concept="37vLTI" id="1NN0TAOCPA7" role="3clFbG">
              <node concept="37vLTw" id="1NN0TAOCPA8" role="37vLTx" />
              <node concept="37vLTw" id="1NN0TAOCPA9" role="37vLTJ" />
            </node>
          </node>
          <node concept="3clFbF" id="1NN0TAOCPAa" role="3cqZAp">
            <node concept="1rXfSq" id="1NN0TAOCPAb" role="3clFbG">
              <ref role="37wK5l" to="dau9:~Instruction.putUserObject(java.lang.Object,java.lang.Object):void" resolve="putUserObject" />
              <node concept="Xl_RD" id="1NN0TAOCPAc" role="37wK5m">
                <property role="Xl_RC" value="expression" />
              </node>
              <node concept="37vLTw" id="1NN0TAOCPAd" role="37wK5m" />
            </node>
          </node>
          <node concept="3clFbF" id="1NN0TAOCPAe" role="3cqZAp">
            <node concept="1rXfSq" id="1NN0TAOCPAf" role="3clFbG">
              <ref role="37wK5l" to="mu20:6L60FDzMFhQ" resolve="addParameter" />
              <node concept="37vLTw" id="1NN0TAOCPAg" role="37wK5m" />
            </node>
          </node>
          <node concept="3clFbF" id="1NN0TAOCPAh" role="3cqZAp">
            <node concept="2OqwBi" id="1NN0TAOCPAi" role="3clFbG">
              <node concept="37vLTw" id="1NN0TAOCPAj" role="2Oq$k0" />
              <node concept="liA8E" id="1NN0TAOCPAk" role="2OqNvi">
                <ref role="37wK5l" to="wyt6:~StringBuilder.append(java.lang.String):java.lang.StringBuilder" resolve="append" />
                <node concept="3cpWs3" id="1NN0TAOCPAl" role="37wK5m">
                  <node concept="Xl_RD" id="1NN0TAOCPAm" role="3uHU7B">
                    <property role="Xl_RC" value=" " />
                  </node>
                  <node concept="37vLTw" id="1NN0TAOCPAn" role="3uHU7w" />
>>>>>>> 98ab49a1
                </node>
              </node>
            </node>
          </node>
<<<<<<< HEAD
          <node concept="3clFbF" id="5uYjGaoVE_P" role="3cqZAp">
            <node concept="37vLTI" id="5uYjGaoVE_Q" role="3clFbG">
              <node concept="2OqwBi" id="5uYjGaoVE_R" role="37vLTx">
                <node concept="37vLTw" id="5uYjGaoVE_S" role="2Oq$k0" />
                <node concept="liA8E" id="5uYjGaoVE_T" role="2OqNvi">
                  <ref role="37wK5l" to="wyt6:~StringBuilder.toString():java.lang.String" resolve="toString" />
                </node>
              </node>
              <node concept="37vLTw" id="5uYjGaoVE_U" role="37vLTJ" />
            </node>
          </node>
        </node>
        <node concept="37vLTG" id="5uYjGaoVE_V" role="3clF46">
          <property role="TrG5h" value="expression" />
          <node concept="3Tqbb2" id="5uYjGaoVE_W" role="1tU5fm" />
        </node>
      </node>
      <node concept="3clFb_" id="5uYjGaoVE_X" role="2ITynG">
        <property role="TrG5h" value="commandPresentation" />
        <node concept="17QB3L" id="5uYjGaoVE_Y" role="3clF45" />
        <node concept="3clFbS" id="5uYjGaoVE_Z" role="3clF47">
          <node concept="3clFbF" id="5uYjGaoVEA0" role="3cqZAp">
            <node concept="37vLTw" id="5uYjGaoVEA1" role="3clFbG" />
          </node>
        </node>
        <node concept="3Tm1VV" id="5uYjGaoVEA2" role="1B3o_S" />
        <node concept="2AHcQZ" id="5uYjGaoVEA3" role="2AJF6D">
          <ref role="2AI5Lk" to="wyt6:~Override" resolve="Override" />
        </node>
      </node>
      <node concept="3clFb_" id="5uYjGaoVEA4" role="2ITynG">
        <property role="TrG5h" value="getexpression" />
        <node concept="3Tqbb2" id="5uYjGaoVEA5" role="3clF45" />
        <node concept="3Tm1VV" id="5uYjGaoVEA6" role="1B3o_S" />
        <node concept="3clFbS" id="5uYjGaoVEA7" role="3clF47">
          <node concept="3cpWs6" id="5uYjGaoVEA8" role="3cqZAp">
            <node concept="37vLTw" id="5uYjGaoVEA9" role="3cqZAk" />
=======
          <node concept="3clFbF" id="1NN0TAOCPAo" role="3cqZAp">
            <node concept="37vLTI" id="1NN0TAOCPAp" role="3clFbG">
              <node concept="2OqwBi" id="1NN0TAOCPAq" role="37vLTx">
                <node concept="37vLTw" id="1NN0TAOCPAr" role="2Oq$k0" />
                <node concept="liA8E" id="1NN0TAOCPAs" role="2OqNvi">
                  <ref role="37wK5l" to="wyt6:~StringBuilder.toString():java.lang.String" resolve="toString" />
                </node>
              </node>
              <node concept="37vLTw" id="1NN0TAOCPAt" role="37vLTJ" />
            </node>
          </node>
        </node>
        <node concept="37vLTG" id="1NN0TAOCPAu" role="3clF46">
          <property role="TrG5h" value="expression" />
          <node concept="3Tqbb2" id="1NN0TAOCPAv" role="1tU5fm" />
        </node>
      </node>
      <node concept="3clFb_" id="1NN0TAOCPAw" role="2ITynG">
        <property role="TrG5h" value="commandPresentation" />
        <node concept="17QB3L" id="1NN0TAOCPAx" role="3clF45" />
        <node concept="3clFbS" id="1NN0TAOCPAy" role="3clF47">
          <node concept="3clFbF" id="1NN0TAOCPAz" role="3cqZAp">
            <node concept="37vLTw" id="1NN0TAOCPA$" role="3clFbG" />
          </node>
        </node>
        <node concept="3Tm1VV" id="1NN0TAOCPA_" role="1B3o_S" />
        <node concept="2AHcQZ" id="1NN0TAOCPAA" role="2AJF6D">
          <ref role="2AI5Lk" to="wyt6:~Override" resolve="Override" />
        </node>
      </node>
      <node concept="3clFb_" id="1NN0TAOCPAB" role="2ITynG">
        <property role="TrG5h" value="getexpression" />
        <node concept="3Tqbb2" id="1NN0TAOCPAC" role="3clF45" />
        <node concept="3Tm1VV" id="1NN0TAOCPAD" role="1B3o_S" />
        <node concept="3clFbS" id="1NN0TAOCPAE" role="3clF47">
          <node concept="3cpWs6" id="1NN0TAOCPAF" role="3cqZAp">
            <node concept="37vLTw" id="1NN0TAOCPAG" role="3cqZAk" />
>>>>>>> 98ab49a1
          </node>
        </node>
      </node>
    </node>
  </node>
<<<<<<< HEAD
  <node concept="2$UQVi" id="5uYjGaoVEC5">
    <ref role="2$VUEs" to="ty9a:5vxy$fN7dY7" resolve="exportedInstructionClass" />
    <node concept="2$$0lk" id="5uYjGaoVEC6" role="2$$55j">
      <property role="2$$0lg" value="jetbrains.mps.baseLanguage.dataFlow" />
    </node>
    <node concept="2$VJBW" id="5uYjGaoVEC7" role="2$VCQS">
      <property role="2$VJBT" value="jetbrains.mps.lang.dataFlow.analyzers.structure.Instruction" />
      <property role="2$VJBR" value="6868777471677432053" />
    </node>
    <node concept="2$VJBW" id="5uYjGaoVEC8" role="2$VCQQ">
      <property role="2$VJBT" value="jetbrains.mps.baseLanguage.structure.ClassConcept" />
      <property role="2$VJBR" value="6322577524571154830" />
    </node>
    <node concept="2$Z8iP" id="5uYjGaoVEB9" role="2$VCQN">
      <property role="TrG5h" value="nullInstruction" />
      <node concept="312cEg" id="5uYjGaoVEBa" role="2ITynG">
        <property role="TrG5h" value="myexpression" />
        <node concept="3Tm6S6" id="5uYjGaoVEBb" role="1B3o_S" />
        <node concept="3Tqbb2" id="5uYjGaoVEBc" role="1tU5fm" />
      </node>
      <node concept="312cEg" id="5uYjGaoVEBd" role="2ITynG">
        <property role="TrG5h" value="myPresentation" />
        <node concept="3Tm6S6" id="5uYjGaoVEBe" role="1B3o_S" />
        <node concept="17QB3L" id="5uYjGaoVEBf" role="1tU5fm" />
      </node>
      <node concept="3clFbW" id="5uYjGaoVEBg" role="2ITynG">
        <node concept="3cqZAl" id="5uYjGaoVEBh" role="3clF45" />
        <node concept="3Tm1VV" id="5uYjGaoVEBi" role="1B3o_S" />
        <node concept="3clFbS" id="5uYjGaoVEBj" role="3clF47">
          <node concept="3cpWs8" id="5uYjGaoVEBk" role="3cqZAp">
            <node concept="3cpWsn" id="5uYjGaoVEBl" role="3cpWs9">
              <property role="TrG5h" value="sb" />
              <node concept="3uibUv" id="5uYjGaoVEBm" role="1tU5fm">
                <ref role="3uigEE" to="wyt6:~StringBuilder" resolve="StringBuilder" />
              </node>
              <node concept="2ShNRf" id="5uYjGaoVEBn" role="33vP2m">
                <node concept="1pGfFk" id="5uYjGaoVEBo" role="2ShVmc">
=======
  <node concept="2$UQVi" id="1NN0TAOCPCC">
    <ref role="2$VUEs" to="ty9a:5vxy$fN7dY7" resolve="exportedInstructionClass" />
    <node concept="2$$0lk" id="1NN0TAOCPCD" role="2$$55j">
      <property role="2$$0lg" value="jetbrains.mps.baseLanguage.dataFlow" />
    </node>
    <node concept="2$VJBW" id="1NN0TAOCPCE" role="2$VCQS">
      <property role="2$VJBT" value="jetbrains.mps.lang.dataFlow.analyzers.structure.Instruction" />
      <property role="2$VJBR" value="6868777471677432053" />
    </node>
    <node concept="2$VJBW" id="1NN0TAOCPCF" role="2$VCQQ">
      <property role="2$VJBT" value="jetbrains.mps.baseLanguage.structure.ClassConcept" />
      <property role="2$VJBR" value="2086015011098155441" />
    </node>
    <node concept="2$Z8iP" id="1NN0TAOCPBG" role="2$VCQN">
      <property role="TrG5h" value="nullInstruction" />
      <node concept="312cEg" id="1NN0TAOCPBH" role="2ITynG">
        <property role="TrG5h" value="myexpression" />
        <node concept="3Tm6S6" id="1NN0TAOCPBI" role="1B3o_S" />
        <node concept="3Tqbb2" id="1NN0TAOCPBJ" role="1tU5fm" />
      </node>
      <node concept="312cEg" id="1NN0TAOCPBK" role="2ITynG">
        <property role="TrG5h" value="myPresentation" />
        <node concept="3Tm6S6" id="1NN0TAOCPBL" role="1B3o_S" />
        <node concept="17QB3L" id="1NN0TAOCPBM" role="1tU5fm" />
      </node>
      <node concept="3clFbW" id="1NN0TAOCPBN" role="2ITynG">
        <node concept="3cqZAl" id="1NN0TAOCPBO" role="3clF45" />
        <node concept="3Tm1VV" id="1NN0TAOCPBP" role="1B3o_S" />
        <node concept="3clFbS" id="1NN0TAOCPBQ" role="3clF47">
          <node concept="3cpWs8" id="1NN0TAOCPBR" role="3cqZAp">
            <node concept="3cpWsn" id="1NN0TAOCPBS" role="3cpWs9">
              <property role="TrG5h" value="sb" />
              <node concept="3uibUv" id="1NN0TAOCPBT" role="1tU5fm">
                <ref role="3uigEE" to="wyt6:~StringBuilder" resolve="StringBuilder" />
              </node>
              <node concept="2ShNRf" id="1NN0TAOCPBU" role="33vP2m">
                <node concept="1pGfFk" id="1NN0TAOCPBV" role="2ShVmc">
>>>>>>> 98ab49a1
                  <ref role="37wK5l" to="wyt6:~StringBuilder.&lt;init&gt;()" resolve="StringBuilder" />
                </node>
              </node>
            </node>
          </node>
<<<<<<< HEAD
          <node concept="3clFbF" id="5uYjGaoVEBp" role="3cqZAp">
            <node concept="2OqwBi" id="5uYjGaoVEBq" role="3clFbG">
              <node concept="37vLTw" id="5uYjGaoVEBr" role="2Oq$k0" />
              <node concept="liA8E" id="5uYjGaoVEBs" role="2OqNvi">
                <ref role="37wK5l" to="wyt6:~StringBuilder.append(java.lang.String):java.lang.StringBuilder" resolve="append" />
                <node concept="Xl_RD" id="5uYjGaoVEBt" role="37wK5m">
=======
          <node concept="3clFbF" id="1NN0TAOCPBW" role="3cqZAp">
            <node concept="2OqwBi" id="1NN0TAOCPBX" role="3clFbG">
              <node concept="37vLTw" id="1NN0TAOCPBY" role="2Oq$k0" />
              <node concept="liA8E" id="1NN0TAOCPBZ" role="2OqNvi">
                <ref role="37wK5l" to="wyt6:~StringBuilder.append(java.lang.String):java.lang.StringBuilder" resolve="append" />
                <node concept="Xl_RD" id="1NN0TAOCPC0" role="37wK5m">
>>>>>>> 98ab49a1
                  <property role="Xl_RC" value="null" />
                </node>
              </node>
            </node>
          </node>
<<<<<<< HEAD
          <node concept="3clFbF" id="5uYjGaoVEBu" role="3cqZAp">
            <node concept="37vLTI" id="5uYjGaoVEBv" role="3clFbG">
              <node concept="37vLTw" id="5uYjGaoVEBw" role="37vLTx" />
              <node concept="37vLTw" id="5uYjGaoVEBx" role="37vLTJ" />
            </node>
          </node>
          <node concept="3clFbF" id="5uYjGaoVEBy" role="3cqZAp">
            <node concept="1rXfSq" id="5uYjGaoVEBz" role="3clFbG">
              <ref role="37wK5l" to="dau9:~Instruction.putUserObject(java.lang.Object,java.lang.Object):void" resolve="putUserObject" />
              <node concept="Xl_RD" id="5uYjGaoVEB$" role="37wK5m">
                <property role="Xl_RC" value="expression" />
              </node>
              <node concept="37vLTw" id="5uYjGaoVEB_" role="37wK5m" />
            </node>
          </node>
          <node concept="3clFbF" id="5uYjGaoVEBA" role="3cqZAp">
            <node concept="1rXfSq" id="5uYjGaoVEBB" role="3clFbG">
              <ref role="37wK5l" to="mu20:6L60FDzMFhQ" resolve="addParameter" />
              <node concept="37vLTw" id="5uYjGaoVEBC" role="37wK5m" />
            </node>
          </node>
          <node concept="3clFbF" id="5uYjGaoVEBD" role="3cqZAp">
            <node concept="2OqwBi" id="5uYjGaoVEBE" role="3clFbG">
              <node concept="37vLTw" id="5uYjGaoVEBF" role="2Oq$k0" />
              <node concept="liA8E" id="5uYjGaoVEBG" role="2OqNvi">
                <ref role="37wK5l" to="wyt6:~StringBuilder.append(java.lang.String):java.lang.StringBuilder" resolve="append" />
                <node concept="3cpWs3" id="5uYjGaoVEBH" role="37wK5m">
                  <node concept="Xl_RD" id="5uYjGaoVEBI" role="3uHU7B">
                    <property role="Xl_RC" value=" " />
                  </node>
                  <node concept="37vLTw" id="5uYjGaoVEBJ" role="3uHU7w" />
=======
          <node concept="3clFbF" id="1NN0TAOCPC1" role="3cqZAp">
            <node concept="37vLTI" id="1NN0TAOCPC2" role="3clFbG">
              <node concept="37vLTw" id="1NN0TAOCPC3" role="37vLTx" />
              <node concept="37vLTw" id="1NN0TAOCPC4" role="37vLTJ" />
            </node>
          </node>
          <node concept="3clFbF" id="1NN0TAOCPC5" role="3cqZAp">
            <node concept="1rXfSq" id="1NN0TAOCPC6" role="3clFbG">
              <ref role="37wK5l" to="dau9:~Instruction.putUserObject(java.lang.Object,java.lang.Object):void" resolve="putUserObject" />
              <node concept="Xl_RD" id="1NN0TAOCPC7" role="37wK5m">
                <property role="Xl_RC" value="expression" />
              </node>
              <node concept="37vLTw" id="1NN0TAOCPC8" role="37wK5m" />
            </node>
          </node>
          <node concept="3clFbF" id="1NN0TAOCPC9" role="3cqZAp">
            <node concept="1rXfSq" id="1NN0TAOCPCa" role="3clFbG">
              <ref role="37wK5l" to="mu20:6L60FDzMFhQ" resolve="addParameter" />
              <node concept="37vLTw" id="1NN0TAOCPCb" role="37wK5m" />
            </node>
          </node>
          <node concept="3clFbF" id="1NN0TAOCPCc" role="3cqZAp">
            <node concept="2OqwBi" id="1NN0TAOCPCd" role="3clFbG">
              <node concept="37vLTw" id="1NN0TAOCPCe" role="2Oq$k0" />
              <node concept="liA8E" id="1NN0TAOCPCf" role="2OqNvi">
                <ref role="37wK5l" to="wyt6:~StringBuilder.append(java.lang.String):java.lang.StringBuilder" resolve="append" />
                <node concept="3cpWs3" id="1NN0TAOCPCg" role="37wK5m">
                  <node concept="Xl_RD" id="1NN0TAOCPCh" role="3uHU7B">
                    <property role="Xl_RC" value=" " />
                  </node>
                  <node concept="37vLTw" id="1NN0TAOCPCi" role="3uHU7w" />
>>>>>>> 98ab49a1
                </node>
              </node>
            </node>
          </node>
<<<<<<< HEAD
          <node concept="3clFbF" id="5uYjGaoVEBK" role="3cqZAp">
            <node concept="37vLTI" id="5uYjGaoVEBL" role="3clFbG">
              <node concept="2OqwBi" id="5uYjGaoVEBM" role="37vLTx">
                <node concept="37vLTw" id="5uYjGaoVEBN" role="2Oq$k0" />
                <node concept="liA8E" id="5uYjGaoVEBO" role="2OqNvi">
                  <ref role="37wK5l" to="wyt6:~StringBuilder.toString():java.lang.String" resolve="toString" />
                </node>
              </node>
              <node concept="37vLTw" id="5uYjGaoVEBP" role="37vLTJ" />
            </node>
          </node>
        </node>
        <node concept="37vLTG" id="5uYjGaoVEBQ" role="3clF46">
          <property role="TrG5h" value="expression" />
          <node concept="3Tqbb2" id="5uYjGaoVEBR" role="1tU5fm" />
        </node>
      </node>
      <node concept="3clFb_" id="5uYjGaoVEBS" role="2ITynG">
        <property role="TrG5h" value="commandPresentation" />
        <node concept="17QB3L" id="5uYjGaoVEBT" role="3clF45" />
        <node concept="3clFbS" id="5uYjGaoVEBU" role="3clF47">
          <node concept="3clFbF" id="5uYjGaoVEBV" role="3cqZAp">
            <node concept="37vLTw" id="5uYjGaoVEBW" role="3clFbG" />
          </node>
        </node>
        <node concept="3Tm1VV" id="5uYjGaoVEBX" role="1B3o_S" />
        <node concept="2AHcQZ" id="5uYjGaoVEBY" role="2AJF6D">
          <ref role="2AI5Lk" to="wyt6:~Override" resolve="Override" />
        </node>
      </node>
      <node concept="3clFb_" id="5uYjGaoVEBZ" role="2ITynG">
        <property role="TrG5h" value="getexpression" />
        <node concept="3Tqbb2" id="5uYjGaoVEC0" role="3clF45" />
        <node concept="3Tm1VV" id="5uYjGaoVEC1" role="1B3o_S" />
        <node concept="3clFbS" id="5uYjGaoVEC2" role="3clF47">
          <node concept="3cpWs6" id="5uYjGaoVEC3" role="3cqZAp">
            <node concept="37vLTw" id="5uYjGaoVEC4" role="3cqZAk" />
=======
          <node concept="3clFbF" id="1NN0TAOCPCj" role="3cqZAp">
            <node concept="37vLTI" id="1NN0TAOCPCk" role="3clFbG">
              <node concept="2OqwBi" id="1NN0TAOCPCl" role="37vLTx">
                <node concept="37vLTw" id="1NN0TAOCPCm" role="2Oq$k0" />
                <node concept="liA8E" id="1NN0TAOCPCn" role="2OqNvi">
                  <ref role="37wK5l" to="wyt6:~StringBuilder.toString():java.lang.String" resolve="toString" />
                </node>
              </node>
              <node concept="37vLTw" id="1NN0TAOCPCo" role="37vLTJ" />
            </node>
          </node>
        </node>
        <node concept="37vLTG" id="1NN0TAOCPCp" role="3clF46">
          <property role="TrG5h" value="expression" />
          <node concept="3Tqbb2" id="1NN0TAOCPCq" role="1tU5fm" />
        </node>
      </node>
      <node concept="3clFb_" id="1NN0TAOCPCr" role="2ITynG">
        <property role="TrG5h" value="commandPresentation" />
        <node concept="17QB3L" id="1NN0TAOCPCs" role="3clF45" />
        <node concept="3clFbS" id="1NN0TAOCPCt" role="3clF47">
          <node concept="3clFbF" id="1NN0TAOCPCu" role="3cqZAp">
            <node concept="37vLTw" id="1NN0TAOCPCv" role="3clFbG" />
          </node>
        </node>
        <node concept="3Tm1VV" id="1NN0TAOCPCw" role="1B3o_S" />
        <node concept="2AHcQZ" id="1NN0TAOCPCx" role="2AJF6D">
          <ref role="2AI5Lk" to="wyt6:~Override" resolve="Override" />
        </node>
      </node>
      <node concept="3clFb_" id="1NN0TAOCPCy" role="2ITynG">
        <property role="TrG5h" value="getexpression" />
        <node concept="3Tqbb2" id="1NN0TAOCPCz" role="3clF45" />
        <node concept="3Tm1VV" id="1NN0TAOCPC$" role="1B3o_S" />
        <node concept="3clFbS" id="1NN0TAOCPC_" role="3clF47">
          <node concept="3cpWs6" id="1NN0TAOCPCA" role="3cqZAp">
            <node concept="37vLTw" id="1NN0TAOCPCB" role="3cqZAk" />
>>>>>>> 98ab49a1
          </node>
        </node>
      </node>
    </node>
  </node>
</model>
<|MERGE_RESOLUTION|>--- conflicted
+++ resolved
@@ -1,9 +1,5 @@
 <?xml version="1.0" encoding="UTF-8"?>
-<<<<<<< HEAD
-<model ref="r:e2cf3971-c487-4485-94af-5c03609937f8(jetbrains.mps.baseLanguage.dataFlow)">
-=======
 <model ref="r:93acfee0-1d72-4172-bd0d-b3c6ded25886(jetbrains.mps.baseLanguage.dataFlow)">
->>>>>>> 98ab49a1
   <persistence version="9" />
   <languages />
   <imports>
@@ -59,6 +55,9 @@
         <property id="1070475926801" name="value" index="Xl_RC" />
       </concept>
       <concept id="1081236700938" name="jetbrains.mps.baseLanguage.structure.StaticMethodDeclaration" flags="ig" index="2YIFZL" />
+      <concept id="1081236700937" name="jetbrains.mps.baseLanguage.structure.StaticMethodCall" flags="nn" index="2YIFZM">
+        <reference id="1144433194310" name="classConcept" index="1Pybhc" />
+      </concept>
       <concept id="1081256982272" name="jetbrains.mps.baseLanguage.structure.InstanceOfExpression" flags="nn" index="2ZW3vV">
         <child id="1081256993305" name="classType" index="2ZW6by" />
         <child id="1081256993304" name="leftExpression" index="2ZW6bz" />
@@ -167,16 +166,6 @@
         <property id="9032177546941580390" name="conceptId" index="2$VJBT" />
       </concept>
     </language>
-    <language id="f2801650-65d5-424e-bb1b-463a8781b786" name="jetbrains.mps.baseLanguage.javadoc">
-      <concept id="5349172909345501395" name="jetbrains.mps.baseLanguage.javadoc.structure.BaseDocComment" flags="ng" index="P$AiS">
-        <child id="5383422241790532083" name="tags" index="3nqlJM" />
-      </concept>
-      <concept id="5349172909345532724" name="jetbrains.mps.baseLanguage.javadoc.structure.MethodDocComment" flags="ng" index="P$JXv" />
-      <concept id="8465538089690331500" name="jetbrains.mps.baseLanguage.javadoc.structure.CommentLine" flags="ng" index="TZ5HA" />
-      <concept id="8465538089690331492" name="jetbrains.mps.baseLanguage.javadoc.structure.DeprecatedBlockDocTag" flags="ng" index="TZ5HI">
-        <child id="2667874559098216723" name="text" index="3HnX3l" />
-      </concept>
-    </language>
     <language id="7866978e-a0f0-4cc7-81bc-4d213d9375e1" name="jetbrains.mps.lang.smodel">
       <concept id="1177026924588" name="jetbrains.mps.lang.smodel.structure.RefConcept_Reference" flags="nn" index="chp4Y">
         <reference id="1177026940964" name="conceptDeclaration" index="cht4Q" />
@@ -197,75 +186,11 @@
       </concept>
     </language>
     <language id="ceab5195-25ea-4f22-9b92-103b95ca8c0c" name="jetbrains.mps.lang.core">
-      <concept id="1133920641626" name="jetbrains.mps.lang.core.structure.BaseConcept" flags="ng" index="2VYdi">
-        <child id="5169995583184591170" name="smodelAttribute" index="lGtFl" />
-      </concept>
       <concept id="1169194658468" name="jetbrains.mps.lang.core.structure.INamedConcept" flags="ng" index="TrEIO">
         <property id="1169194664001" name="name" index="TrG5h" />
       </concept>
     </language>
   </registry>
-<<<<<<< HEAD
-  <node concept="2$UQVi" id="5uYjGaoVEyk">
-    <ref role="2$VUEs" to="ty9a:1eG8_N9UuQ_" resolve="exportedAnalyzerClass" />
-    <node concept="2$$0lk" id="5uYjGaoVEyl" role="2$$55j">
-      <property role="2$$0lg" value="jetbrains.mps.baseLanguage.dataFlow" />
-    </node>
-    <node concept="2$VJBW" id="5uYjGaoVEym" role="2$VCQS">
-      <property role="2$VJBT" value="jetbrains.mps.lang.dataFlow.analyzers.structure.Analyzer" />
-      <property role="2$VJBR" value="6868777471677432036" />
-    </node>
-    <node concept="2$VJBW" id="5uYjGaoVEyn" role="2$VCQQ">
-      <property role="2$VJBT" value="jetbrains.mps.baseLanguage.structure.ClassConcept" />
-      <property role="2$VJBR" value="6322577524571154126" />
-    </node>
-    <node concept="3qhtvz" id="5uYjGaoVEti" role="2$VCQN">
-      <property role="TrG5h" value="NullableAnalyzerRunner" />
-      <node concept="312cEg" id="5uYjGaoVEtj" role="2IGoEH">
-        <property role="TrG5h" value="myNode" />
-        <node concept="3Tm6S6" id="5uYjGaoVEtk" role="1B3o_S" />
-        <node concept="3Tqbb2" id="5uYjGaoVEtl" role="1tU5fm" />
-      </node>
-      <node concept="3clFbW" id="5uYjGaoVEtm" role="2IGoEH">
-        <node concept="3cqZAl" id="5uYjGaoVEtn" role="3clF45" />
-        <node concept="3Tm1VV" id="5uYjGaoVEto" role="1B3o_S" />
-        <node concept="3clFbS" id="5uYjGaoVEtp" role="3clF47">
-          <node concept="XkiVB" id="5uYjGaoVEtq" role="3cqZAp">
-            <ref role="37wK5l" to="mu20:9V7Nft_x9M" resolve="CustomAnalyzerRunner" />
-            <node concept="10Nm6u" id="5uYjGaoVEtr" role="37wK5m" />
-            <node concept="10Nm6u" id="5uYjGaoVEts" role="37wK5m" />
-          </node>
-          <node concept="3clFbF" id="5uYjGaoVEtt" role="3cqZAp">
-            <node concept="37vLTI" id="5uYjGaoVEtu" role="3clFbG">
-              <node concept="37vLTw" id="5uYjGaoVEtv" role="37vLTx" />
-              <node concept="37vLTw" id="5uYjGaoVEtw" role="37vLTJ" />
-            </node>
-          </node>
-          <node concept="3clFbF" id="5uYjGaoVEtx" role="3cqZAp">
-            <node concept="37vLTI" id="5uYjGaoVEty" role="3clFbG">
-              <node concept="37vLTw" id="5uYjGaoVEtz" role="37vLTJ">
-                <ref role="3cqZAo" to="1fjm:~AnalyzerRunner.myAnalyzer" resolve="myAnalyzer" />
-              </node>
-              <node concept="2ShNRf" id="5uYjGaoVEt$" role="37vLTx">
-                <node concept="1pGfFk" id="5uYjGaoVEt_" role="2ShVmc" />
-              </node>
-            </node>
-          </node>
-          <node concept="3clFbF" id="5uYjGaoVEtA" role="3cqZAp">
-            <node concept="37vLTI" id="5uYjGaoVEtB" role="3clFbG">
-              <node concept="37vLTw" id="5uYjGaoVEtC" role="37vLTJ">
-                <ref role="3cqZAo" to="1fjm:~AnalyzerRunner.myProgram" resolve="myProgram" />
-              </node>
-              <node concept="2OqwBi" id="5uYjGaoVEtD" role="37vLTx">
-                <node concept="2ShNRf" id="5uYjGaoVEtE" role="2Oq$k0">
-                  <node concept="1pGfFk" id="5uYjGaoVEtF" role="2ShVmc">
-                    <ref role="37wK5l" to="8ov6:~MPSProgramBuilder.&lt;init&gt;()" resolve="MPSProgramBuilder" />
-                  </node>
-                </node>
-                <node concept="liA8E" id="5uYjGaoVEtG" role="2OqNvi">
-                  <ref role="37wK5l" to="1fjm:~StructuralProgramBuilder.buildProgram(java.lang.Object):jetbrains.mps.lang.dataFlow.framework.Program" resolve="buildProgram" />
-                  <node concept="37vLTw" id="5uYjGaoVEtH" role="37wK5m" />
-=======
   <node concept="2$UQVi" id="1NN0TAOCPyR">
     <ref role="2$VUEs" to="ty9a:1eG8_N9UuQ_" resolve="exportedAnalyzerClass" />
     <node concept="2$$0lk" id="1NN0TAOCPyS" role="2$$55j">
@@ -329,37 +254,10 @@
                 <node concept="liA8E" id="1NN0TAOCPpv" role="2OqNvi">
                   <ref role="37wK5l" to="1fjm:~StructuralProgramBuilder.buildProgram(java.lang.Object):jetbrains.mps.lang.dataFlow.framework.Program" resolve="buildProgram" />
                   <node concept="37vLTw" id="1NN0TAOCPpw" role="37wK5m" />
->>>>>>> 98ab49a1
-                </node>
-              </node>
-            </node>
-          </node>
-<<<<<<< HEAD
-          <node concept="3clFbF" id="5uYjGaoVEtI" role="3cqZAp">
-            <node concept="1rXfSq" id="5uYjGaoVEtJ" role="3clFbG" />
-          </node>
-        </node>
-        <node concept="37vLTG" id="5uYjGaoVEtK" role="3clF46">
-          <property role="TrG5h" value="node" />
-          <node concept="3Tqbb2" id="5uYjGaoVEtL" role="1tU5fm" />
-        </node>
-      </node>
-      <node concept="3clFb_" id="5uYjGaoVEtM" role="2IGoEH">
-        <property role="TrG5h" value="prepareProgram" />
-        <node concept="3cqZAl" id="5uYjGaoVEtN" role="3clF45" />
-        <node concept="3Tm6S6" id="5uYjGaoVEtO" role="1B3o_S" />
-        <node concept="3clFbS" id="5uYjGaoVEtP" role="3clF47">
-          <node concept="3clFbF" id="5uYjGaoVEtQ" role="3cqZAp">
-            <node concept="2OqwBi" id="5uYjGaoVEtR" role="3clFbG">
-              <node concept="2ShNRf" id="5uYjGaoVEtS" role="2Oq$k0">
-                <node concept="1pGfFk" id="5uYjGaoVEtT" role="2ShVmc">
-                  <ref role="37wK5l" to="1fjm:~AnalyzerRules.&lt;init&gt;(java.lang.String,org.jetbrains.mps.openapi.model.SNode,jetbrains.mps.lang.dataFlow.framework.Program)" resolve="AnalyzerRules" />
-                  <node concept="Xl_RD" id="5uYjGaoVEtU" role="37wK5m">
-                    <property role="Xl_RC" value="jetbrains.mps.baseLanguage.dataFlow.Nullable" />
-                  </node>
-                  <node concept="37vLTw" id="5uYjGaoVEtV" role="37wK5m" />
-                  <node concept="37vLTw" id="5uYjGaoVEtW" role="37wK5m">
-=======
+                </node>
+              </node>
+            </node>
+          </node>
           <node concept="3clFbF" id="1NN0TAOCPpx" role="3cqZAp">
             <node concept="1rXfSq" id="1NN0TAOCPpy" role="3clFbG" />
           </node>
@@ -382,63 +280,17 @@
                   <node concept="2YIFZM" id="1NN0TAOCPux" role="37wK5m" />
                   <node concept="37vLTw" id="1NN0TAOCPuy" role="37wK5m" />
                   <node concept="37vLTw" id="1NN0TAOCPuz" role="37wK5m">
->>>>>>> 98ab49a1
                     <ref role="3cqZAo" to="1fjm:~AnalyzerRunner.myProgram" resolve="myProgram" />
                   </node>
                 </node>
               </node>
-<<<<<<< HEAD
-              <node concept="liA8E" id="5uYjGaoVEtX" role="2OqNvi">
-=======
               <node concept="liA8E" id="1NN0TAOCPu$" role="2OqNvi">
->>>>>>> 98ab49a1
                 <ref role="37wK5l" to="1fjm:~AnalyzerRules.apply():void" resolve="apply" />
               </node>
             </node>
           </node>
         </node>
       </node>
-<<<<<<< HEAD
-      <node concept="312cEu" id="5uYjGaoVEtY" role="2IGoEH">
-        <property role="TrG5h" value="NullableAnalyzer" />
-        <node concept="3Tm1VV" id="5uYjGaoVEtZ" role="1B3o_S" />
-        <node concept="3uibUv" id="5uYjGaoVEu0" role="EKbjA">
-          <ref role="3uigEE" to="1fjm:~DataFlowAnalyzer" resolve="DataFlowAnalyzer" />
-          <node concept="3uibUv" id="5uYjGaoVEu1" role="11_B2D">
-            <ref role="3uigEE" to="33ny:~Map" resolve="Map" />
-            <node concept="3Tqbb2" id="5uYjGaoVEu2" role="11_B2D" />
-            <node concept="3uibUv" id="5uYjGaoVEu3" role="11_B2D" />
-          </node>
-        </node>
-        <node concept="3clFbW" id="5uYjGaoVEu4" role="jymVt">
-          <node concept="3cqZAl" id="5uYjGaoVEu5" role="3clF45" />
-          <node concept="3Tm1VV" id="5uYjGaoVEu6" role="1B3o_S" />
-          <node concept="3clFbS" id="5uYjGaoVEu7" role="3clF47" />
-        </node>
-        <node concept="3clFb_" id="5uYjGaoVEu8" role="jymVt">
-          <property role="TrG5h" value="initial" />
-          <node concept="3Tm1VV" id="5uYjGaoVEu9" role="1B3o_S" />
-          <node concept="37vLTG" id="5uYjGaoVEua" role="3clF46">
-            <property role="TrG5h" value="program" />
-            <node concept="3uibUv" id="5uYjGaoVEub" role="1tU5fm">
-              <ref role="3uigEE" to="1fjm:~Program" resolve="Program" />
-            </node>
-          </node>
-          <node concept="3clFbS" id="5uYjGaoVEuc" role="3clF47">
-            <node concept="3cpWs8" id="5uYjGaoVEud" role="3cqZAp">
-              <node concept="3cpWsn" id="5uYjGaoVEue" role="3cpWs9">
-                <property role="TrG5h" value="result" />
-                <node concept="3uibUv" id="5uYjGaoVEuf" role="1tU5fm">
-                  <ref role="3uigEE" to="33ny:~Map" resolve="Map" />
-                  <node concept="3Tqbb2" id="5uYjGaoVEug" role="11_B2D" />
-                  <node concept="3uibUv" id="5uYjGaoVEuh" role="11_B2D" />
-                </node>
-                <node concept="2ShNRf" id="5uYjGaoVEui" role="33vP2m">
-                  <node concept="1pGfFk" id="5uYjGaoVEuj" role="2ShVmc">
-                    <ref role="37wK5l" to="33ny:~HashMap.&lt;init&gt;()" resolve="HashMap" />
-                    <node concept="3Tqbb2" id="5uYjGaoVEuk" role="1pMfVU" />
-                    <node concept="3uibUv" id="5uYjGaoVEul" role="1pMfVU" />
-=======
       <node concept="312cEu" id="1NN0TAOCPu_" role="2IGoEH">
         <property role="TrG5h" value="NullableAnalyzer" />
         <node concept="3Tm1VV" id="1NN0TAOCPuA" role="1B3o_S" />
@@ -478,57 +330,10 @@
                     <ref role="37wK5l" to="33ny:~HashMap.&lt;init&gt;()" resolve="HashMap" />
                     <node concept="3Tqbb2" id="1NN0TAOCPuV" role="1pMfVU" />
                     <node concept="3uibUv" id="1NN0TAOCPuW" role="1pMfVU" />
->>>>>>> 98ab49a1
-                  </node>
-                </node>
-              </node>
-            </node>
-<<<<<<< HEAD
-            <node concept="3clFbF" id="5uYjGaoVEum" role="3cqZAp">
-              <node concept="37vLTw" id="5uYjGaoVEun" role="3clFbG" />
-            </node>
-          </node>
-          <node concept="3uibUv" id="5uYjGaoVEuo" role="3clF45">
-            <ref role="3uigEE" to="33ny:~Map" resolve="Map" />
-            <node concept="3Tqbb2" id="5uYjGaoVEup" role="11_B2D" />
-            <node concept="3uibUv" id="5uYjGaoVEuq" role="11_B2D" />
-          </node>
-        </node>
-        <node concept="3clFb_" id="5uYjGaoVEur" role="jymVt">
-          <property role="TrG5h" value="merge" />
-          <node concept="3Tm1VV" id="5uYjGaoVEus" role="1B3o_S" />
-          <node concept="37vLTG" id="5uYjGaoVEut" role="3clF46">
-            <property role="TrG5h" value="program" />
-            <node concept="3uibUv" id="5uYjGaoVEuu" role="1tU5fm">
-              <ref role="3uigEE" to="1fjm:~Program" resolve="Program" />
-            </node>
-          </node>
-          <node concept="37vLTG" id="5uYjGaoVEuv" role="3clF46">
-            <property role="TrG5h" value="input" />
-            <node concept="3uibUv" id="5uYjGaoVEuw" role="1tU5fm">
-              <ref role="3uigEE" to="33ny:~List" resolve="List" />
-              <node concept="3uibUv" id="5uYjGaoVEux" role="11_B2D">
-                <ref role="3uigEE" to="33ny:~Map" resolve="Map" />
-                <node concept="3Tqbb2" id="5uYjGaoVEuy" role="11_B2D" />
-                <node concept="3uibUv" id="5uYjGaoVEuz" role="11_B2D" />
-              </node>
-            </node>
-          </node>
-          <node concept="3clFbS" id="5uYjGaoVEu$" role="3clF47">
-            <node concept="3cpWs8" id="5uYjGaoVEu_" role="3cqZAp">
-              <node concept="3cpWsn" id="5uYjGaoVEuA" role="3cpWs9">
-                <property role="TrG5h" value="result" />
-                <node concept="3uibUv" id="5uYjGaoVEuB" role="1tU5fm">
-                  <ref role="3uigEE" to="33ny:~Map" resolve="Map" />
-                  <node concept="3Tqbb2" id="5uYjGaoVEuC" role="11_B2D" />
-                  <node concept="3uibUv" id="5uYjGaoVEuD" role="11_B2D" />
-                </node>
-                <node concept="2ShNRf" id="5uYjGaoVEuE" role="33vP2m">
-                  <node concept="1pGfFk" id="5uYjGaoVEuF" role="2ShVmc">
-                    <ref role="37wK5l" to="33ny:~HashMap.&lt;init&gt;()" resolve="HashMap" />
-                    <node concept="3Tqbb2" id="5uYjGaoVEuG" role="1pMfVU" />
-                    <node concept="3uibUv" id="5uYjGaoVEuH" role="1pMfVU" />
-=======
+                  </node>
+                </node>
+              </node>
+            </node>
             <node concept="3clFbF" id="1NN0TAOCPuX" role="3cqZAp">
               <node concept="37vLTw" id="1NN0TAOCPuY" role="3clFbG" />
             </node>
@@ -573,40 +378,10 @@
                     <ref role="37wK5l" to="33ny:~HashMap.&lt;init&gt;()" resolve="HashMap" />
                     <node concept="3Tqbb2" id="1NN0TAOCPvj" role="1pMfVU" />
                     <node concept="3uibUv" id="1NN0TAOCPvk" role="1pMfVU" />
->>>>>>> 98ab49a1
-                  </node>
-                </node>
-              </node>
-            </node>
-<<<<<<< HEAD
-            <node concept="1DcWWT" id="5uYjGaoVEuI" role="3cqZAp">
-              <node concept="3cpWsn" id="5uYjGaoVEuJ" role="1Duv9x">
-                <property role="TrG5h" value="inputElement" />
-                <node concept="3uibUv" id="5uYjGaoVEuK" role="1tU5fm">
-                  <ref role="3uigEE" to="33ny:~Map" resolve="Map" />
-                  <node concept="3Tqbb2" id="5uYjGaoVEuL" role="11_B2D" />
-                  <node concept="3uibUv" id="5uYjGaoVEuM" role="11_B2D" />
-                </node>
-              </node>
-              <node concept="3clFbS" id="5uYjGaoVEuN" role="2LFqv$">
-                <node concept="1DcWWT" id="5uYjGaoVEuO" role="3cqZAp">
-                  <node concept="3cpWsn" id="5uYjGaoVEuP" role="1Duv9x">
-                    <property role="TrG5h" value="entry" />
-                    <node concept="3uibUv" id="5uYjGaoVEuQ" role="1tU5fm">
-                      <ref role="3uigEE" to="33ny:~Map$Entry" resolve="Map.Entry" />
-                      <node concept="3Tqbb2" id="5uYjGaoVEuR" role="11_B2D" />
-                      <node concept="3uibUv" id="5uYjGaoVEuS" role="11_B2D" />
-                    </node>
-                  </node>
-                  <node concept="3clFbS" id="5uYjGaoVEuT" role="2LFqv$">
-                    <node concept="3cpWs8" id="5uYjGaoVEuU" role="3cqZAp">
-                      <node concept="3cpWsn" id="5uYjGaoVEuV" role="3cpWs9">
-                        <property role="TrG5h" value="expr" />
-                        <node concept="3Tqbb2" id="5uYjGaoVEuW" role="1tU5fm" />
-                        <node concept="2OqwBi" id="5uYjGaoVEuX" role="33vP2m">
-                          <node concept="37vLTw" id="5uYjGaoVEuY" role="2Oq$k0" />
-                          <node concept="liA8E" id="5uYjGaoVEuZ" role="2OqNvi">
-=======
+                  </node>
+                </node>
+              </node>
+            </node>
             <node concept="1DcWWT" id="1NN0TAOCPvl" role="3cqZAp">
               <node concept="3cpWsn" id="1NN0TAOCPvm" role="1Duv9x">
                 <property role="TrG5h" value="inputElement" />
@@ -634,21 +409,11 @@
                         <node concept="2OqwBi" id="1NN0TAOCPv$" role="33vP2m">
                           <node concept="37vLTw" id="1NN0TAOCPv_" role="2Oq$k0" />
                           <node concept="liA8E" id="1NN0TAOCPvA" role="2OqNvi">
->>>>>>> 98ab49a1
                             <ref role="37wK5l" to="33ny:~Map$Entry.getKey():java.lang.Object" resolve="getKey" />
                           </node>
                         </node>
                       </node>
                     </node>
-<<<<<<< HEAD
-                    <node concept="3cpWs8" id="5uYjGaoVEv0" role="3cqZAp">
-                      <node concept="3cpWsn" id="5uYjGaoVEv1" role="3cpWs9">
-                        <property role="TrG5h" value="value" />
-                        <node concept="3uibUv" id="5uYjGaoVEv2" role="1tU5fm" />
-                        <node concept="2OqwBi" id="5uYjGaoVEv3" role="33vP2m">
-                          <node concept="37vLTw" id="5uYjGaoVEv4" role="2Oq$k0" />
-                          <node concept="liA8E" id="5uYjGaoVEv5" role="2OqNvi">
-=======
                     <node concept="3cpWs8" id="1NN0TAOCPvB" role="3cqZAp">
                       <node concept="3cpWsn" id="1NN0TAOCPvC" role="3cpWs9">
                         <property role="TrG5h" value="value" />
@@ -656,23 +421,11 @@
                         <node concept="2OqwBi" id="1NN0TAOCPvE" role="33vP2m">
                           <node concept="37vLTw" id="1NN0TAOCPvF" role="2Oq$k0" />
                           <node concept="liA8E" id="1NN0TAOCPvG" role="2OqNvi">
->>>>>>> 98ab49a1
                             <ref role="37wK5l" to="33ny:~Map$Entry.getValue():java.lang.Object" resolve="getValue" />
                           </node>
                         </node>
                       </node>
                     </node>
-<<<<<<< HEAD
-                    <node concept="3cpWs8" id="5uYjGaoVEv6" role="3cqZAp">
-                      <node concept="3cpWsn" id="5uYjGaoVEv7" role="3cpWs9">
-                        <property role="TrG5h" value="resValue" />
-                        <node concept="3uibUv" id="5uYjGaoVEv8" role="1tU5fm" />
-                        <node concept="2OqwBi" id="5uYjGaoVEv9" role="33vP2m">
-                          <node concept="37vLTw" id="5uYjGaoVEva" role="2Oq$k0" />
-                          <node concept="liA8E" id="5uYjGaoVEvb" role="2OqNvi">
-                            <ref role="37wK5l" to="33ny:~Map.get(java.lang.Object):java.lang.Object" resolve="get" />
-                            <node concept="37vLTw" id="5uYjGaoVEvc" role="37wK5m" />
-=======
                     <node concept="3cpWs8" id="1NN0TAOCPvH" role="3cqZAp">
                       <node concept="3cpWsn" id="1NN0TAOCPvI" role="3cpWs9">
                         <property role="TrG5h" value="resValue" />
@@ -682,37 +435,10 @@
                           <node concept="liA8E" id="1NN0TAOCPvM" role="2OqNvi">
                             <ref role="37wK5l" to="33ny:~Map.get(java.lang.Object):java.lang.Object" resolve="get" />
                             <node concept="37vLTw" id="1NN0TAOCPvN" role="37wK5m" />
->>>>>>> 98ab49a1
                           </node>
                         </node>
                       </node>
                     </node>
-<<<<<<< HEAD
-                    <node concept="3clFbJ" id="5uYjGaoVEvd" role="3cqZAp">
-                      <node concept="3clFbS" id="5uYjGaoVEve" role="3clFbx">
-                        <node concept="3clFbF" id="5uYjGaoVEvf" role="3cqZAp">
-                          <node concept="37vLTI" id="5uYjGaoVEvg" role="3clFbG">
-                            <node concept="Rm8GO" id="5uYjGaoVEvh" role="37vLTx" />
-                            <node concept="37vLTw" id="5uYjGaoVEvi" role="37vLTJ" />
-                          </node>
-                        </node>
-                      </node>
-                      <node concept="3clFbC" id="5uYjGaoVEvj" role="3clFbw">
-                        <node concept="10Nm6u" id="5uYjGaoVEvk" role="3uHU7w" />
-                        <node concept="37vLTw" id="5uYjGaoVEvl" role="3uHU7B" />
-                      </node>
-                    </node>
-                    <node concept="3clFbF" id="5uYjGaoVEvm" role="3cqZAp">
-                      <node concept="2OqwBi" id="5uYjGaoVEvn" role="3clFbG">
-                        <node concept="37vLTw" id="5uYjGaoVEvo" role="2Oq$k0" />
-                        <node concept="liA8E" id="5uYjGaoVEvp" role="2OqNvi">
-                          <ref role="37wK5l" to="33ny:~Map.put(java.lang.Object,java.lang.Object):java.lang.Object" resolve="put" />
-                          <node concept="37vLTw" id="5uYjGaoVEvq" role="37wK5m" />
-                          <node concept="2OqwBi" id="5uYjGaoVEvr" role="37wK5m">
-                            <node concept="37vLTw" id="5uYjGaoVEvs" role="2Oq$k0" />
-                            <node concept="liA8E" id="5uYjGaoVEvt" role="2OqNvi">
-                              <node concept="37vLTw" id="5uYjGaoVEvu" role="37wK5m" />
-=======
                     <node concept="3clFbJ" id="1NN0TAOCPvO" role="3cqZAp">
                       <node concept="3clFbS" id="1NN0TAOCPvP" role="3clFbx">
                         <node concept="3clFbF" id="1NN0TAOCPvQ" role="3cqZAp">
@@ -737,79 +463,20 @@
                             <node concept="37vLTw" id="1NN0TAOCPw3" role="2Oq$k0" />
                             <node concept="liA8E" id="1NN0TAOCPw4" role="2OqNvi">
                               <node concept="37vLTw" id="1NN0TAOCPw5" role="37wK5m" />
->>>>>>> 98ab49a1
                             </node>
                           </node>
                         </node>
                       </node>
                     </node>
                   </node>
-<<<<<<< HEAD
-                  <node concept="2OqwBi" id="5uYjGaoVEvv" role="1DdaDG">
-                    <node concept="37vLTw" id="5uYjGaoVEvw" role="2Oq$k0" />
-                    <node concept="liA8E" id="5uYjGaoVEvx" role="2OqNvi">
-=======
                   <node concept="2OqwBi" id="1NN0TAOCPw6" role="1DdaDG">
                     <node concept="37vLTw" id="1NN0TAOCPw7" role="2Oq$k0" />
                     <node concept="liA8E" id="1NN0TAOCPw8" role="2OqNvi">
->>>>>>> 98ab49a1
                       <ref role="37wK5l" to="33ny:~Map.entrySet():java.util.Set" resolve="entrySet" />
                     </node>
                   </node>
                 </node>
               </node>
-<<<<<<< HEAD
-              <node concept="1fK2Th" id="5uYjGaoVEvy" role="1DdaDG" />
-            </node>
-            <node concept="3clFbF" id="5uYjGaoVEvz" role="3cqZAp">
-              <node concept="37vLTw" id="5uYjGaoVEv$" role="3clFbG" />
-            </node>
-          </node>
-          <node concept="3uibUv" id="5uYjGaoVEv_" role="3clF45">
-            <ref role="3uigEE" to="33ny:~Map" resolve="Map" />
-            <node concept="3Tqbb2" id="5uYjGaoVEvA" role="11_B2D" />
-            <node concept="3uibUv" id="5uYjGaoVEvB" role="11_B2D" />
-          </node>
-        </node>
-        <node concept="3clFb_" id="5uYjGaoVEvC" role="jymVt">
-          <property role="TrG5h" value="fun" />
-          <node concept="3Tm1VV" id="5uYjGaoVEvD" role="1B3o_S" />
-          <node concept="37vLTG" id="5uYjGaoVEvE" role="3clF46">
-            <property role="TrG5h" value="input" />
-            <node concept="3uibUv" id="5uYjGaoVEvF" role="1tU5fm">
-              <ref role="3uigEE" to="33ny:~Map" resolve="Map" />
-              <node concept="3Tqbb2" id="5uYjGaoVEvG" role="11_B2D" />
-              <node concept="3uibUv" id="5uYjGaoVEvH" role="11_B2D" />
-            </node>
-          </node>
-          <node concept="37vLTG" id="5uYjGaoVEvI" role="3clF46">
-            <property role="TrG5h" value="state" />
-            <node concept="3uibUv" id="5uYjGaoVEvJ" role="1tU5fm">
-              <ref role="3uigEE" to="1fjm:~ProgramState" resolve="ProgramState" />
-            </node>
-          </node>
-          <node concept="3clFbS" id="5uYjGaoVEvK" role="3clF47">
-            <node concept="3cpWs8" id="5uYjGaoVEvL" role="3cqZAp">
-              <node concept="3cpWsn" id="5uYjGaoVEvM" role="3cpWs9">
-                <property role="TrG5h" value="result" />
-                <node concept="3uibUv" id="5uYjGaoVEvN" role="1tU5fm">
-                  <ref role="3uigEE" to="33ny:~Map" resolve="Map" />
-                  <node concept="3Tqbb2" id="5uYjGaoVEvO" role="11_B2D" />
-                  <node concept="3uibUv" id="5uYjGaoVEvP" role="11_B2D" />
-                </node>
-                <node concept="1fK8h0" id="5uYjGaoVEvQ" role="33vP2m" />
-              </node>
-            </node>
-            <node concept="3cpWs8" id="5uYjGaoVEvR" role="3cqZAp">
-              <node concept="3cpWsn" id="5uYjGaoVEvS" role="3cpWs9">
-                <property role="TrG5h" value="instruction" />
-                <node concept="3uibUv" id="5uYjGaoVEvT" role="1tU5fm">
-                  <ref role="3uigEE" to="dau9:~Instruction" resolve="Instruction" />
-                </node>
-                <node concept="2OqwBi" id="5uYjGaoVEvU" role="33vP2m">
-                  <node concept="1fK8h6" id="5uYjGaoVEvV" role="2Oq$k0" />
-                  <node concept="liA8E" id="5uYjGaoVEvW" role="2OqNvi">
-=======
               <node concept="1fK2Th" id="1NN0TAOCPw9" role="1DdaDG" />
             </node>
             <node concept="3clFbF" id="1NN0TAOCPwa" role="3cqZAp">
@@ -860,40 +527,11 @@
                 <node concept="2OqwBi" id="1NN0TAOCPwx" role="33vP2m">
                   <node concept="1fK8h6" id="1NN0TAOCPwy" role="2Oq$k0" />
                   <node concept="liA8E" id="1NN0TAOCPwz" role="2OqNvi">
->>>>>>> 98ab49a1
                     <ref role="37wK5l" to="1fjm:~ProgramState.getInstruction():jetbrains.mps.lang.dataFlow.framework.instructions.Instruction" resolve="getInstruction" />
                   </node>
                 </node>
               </node>
             </node>
-<<<<<<< HEAD
-            <node concept="3cpWs8" id="5uYjGaoVEvX" role="3cqZAp">
-              <node concept="3cpWsn" id="5uYjGaoVEvY" role="3cpWs9">
-                <property role="TrG5h" value="nullableState" />
-                <node concept="3uibUv" id="5uYjGaoVEvZ" role="1tU5fm" />
-                <node concept="Rm8GO" id="5uYjGaoVEw0" role="33vP2m" />
-              </node>
-            </node>
-            <node concept="3clFbJ" id="5uYjGaoVEw1" role="3cqZAp">
-              <node concept="3clFbS" id="5uYjGaoVEw2" role="3clFbx">
-                <node concept="3cpWs8" id="5uYjGaoVEw3" role="3cqZAp">
-                  <node concept="3cpWsn" id="5uYjGaoVEw4" role="3cpWs9">
-                    <property role="TrG5h" value="node" />
-                    <node concept="3Tqbb2" id="5uYjGaoVEw5" role="1tU5fm" />
-                    <node concept="10QFUN" id="5uYjGaoVEw6" role="33vP2m">
-                      <node concept="3Tqbb2" id="5uYjGaoVEw7" role="10QFUM" />
-                      <node concept="1eOMI4" id="5uYjGaoVEw8" role="10QFUP">
-                        <node concept="2OqwBi" id="5uYjGaoVEw9" role="1eOMHV">
-                          <node concept="1eOMI4" id="5uYjGaoVEwa" role="2Oq$k0">
-                            <node concept="10QFUN" id="5uYjGaoVEwb" role="1eOMHV">
-                              <node concept="3uibUv" id="5uYjGaoVEwc" role="10QFUM">
-                                <ref role="3uigEE" to="mu20:6L60FDzMFhw" resolve="GeneratedInstruction" />
-                              </node>
-                              <node concept="37vLTw" id="5uYjGaoVEwd" role="10QFUP" />
-                            </node>
-                          </node>
-                          <node concept="liA8E" id="5uYjGaoVEwe" role="2OqNvi">
-=======
             <node concept="3cpWs8" id="1NN0TAOCPw$" role="3cqZAp">
               <node concept="3cpWsn" id="1NN0TAOCPw_" role="3cpWs9">
                 <property role="TrG5h" value="nullableState" />
@@ -920,7 +558,6 @@
                             </node>
                           </node>
                           <node concept="liA8E" id="1NN0TAOCPwP" role="2OqNvi">
->>>>>>> 98ab49a1
                             <ref role="37wK5l" to="mu20:6L60FDzMFik" resolve="getParameter" />
                           </node>
                         </node>
@@ -928,71 +565,6 @@
                     </node>
                   </node>
                 </node>
-<<<<<<< HEAD
-                <node concept="3clFbJ" id="5uYjGaoVEwf" role="3cqZAp">
-                  <node concept="3clFbS" id="5uYjGaoVEwg" role="3clFbx">
-                    <node concept="3clFbF" id="5uYjGaoVEwh" role="3cqZAp">
-                      <node concept="37vLTI" id="5uYjGaoVEwi" role="3clFbG">
-                        <node concept="Rm8GO" id="5uYjGaoVEwj" role="37vLTx" />
-                        <node concept="37vLTw" id="5uYjGaoVEwk" role="37vLTJ" />
-                      </node>
-                    </node>
-                  </node>
-                  <node concept="2ZW3vV" id="5uYjGaoVEwl" role="3clFbw">
-                    <node concept="3uibUv" id="5uYjGaoVEwm" role="2ZW6by" />
-                    <node concept="37vLTw" id="5uYjGaoVEwn" role="2ZW6bz" />
-                  </node>
-                </node>
-                <node concept="3clFbJ" id="5uYjGaoVEwo" role="3cqZAp">
-                  <node concept="3clFbS" id="5uYjGaoVEwp" role="3clFbx">
-                    <node concept="3clFbF" id="5uYjGaoVEwq" role="3cqZAp">
-                      <node concept="37vLTI" id="5uYjGaoVEwr" role="3clFbG">
-                        <node concept="Rm8GO" id="5uYjGaoVEws" role="37vLTx" />
-                        <node concept="37vLTw" id="5uYjGaoVEwt" role="37vLTJ" />
-                      </node>
-                    </node>
-                  </node>
-                  <node concept="2ZW3vV" id="5uYjGaoVEwu" role="3clFbw">
-                    <node concept="3uibUv" id="5uYjGaoVEwv" role="2ZW6by" />
-                    <node concept="37vLTw" id="5uYjGaoVEww" role="2ZW6bz" />
-                  </node>
-                </node>
-                <node concept="3clFbJ" id="5uYjGaoVEwx" role="3cqZAp">
-                  <node concept="3clFbS" id="5uYjGaoVEwy" role="3clFbx">
-                    <node concept="3clFbF" id="5uYjGaoVEwz" role="3cqZAp">
-                      <node concept="37vLTI" id="5uYjGaoVEw$" role="3clFbG">
-                        <node concept="Rm8GO" id="5uYjGaoVEw_" role="37vLTx" />
-                        <node concept="37vLTw" id="5uYjGaoVEwA" role="37vLTJ" />
-                      </node>
-                    </node>
-                  </node>
-                  <node concept="2ZW3vV" id="5uYjGaoVEwB" role="3clFbw">
-                    <node concept="3uibUv" id="5uYjGaoVEwC" role="2ZW6by" />
-                    <node concept="37vLTw" id="5uYjGaoVEwD" role="2ZW6bz" />
-                  </node>
-                </node>
-                <node concept="3clFbJ" id="5uYjGaoVEwE" role="3cqZAp">
-                  <node concept="3clFbS" id="5uYjGaoVEwF" role="3clFbx">
-                    <node concept="3clFbF" id="5uYjGaoVEwG" role="3cqZAp">
-                      <node concept="37vLTI" id="5uYjGaoVEwH" role="3clFbG">
-                        <node concept="2OqwBi" id="5uYjGaoVEwI" role="37vLTx">
-                          <node concept="1PxgMI" id="5uYjGaoVEwJ" role="2Oq$k0">
-                            <ref role="1m5ApE" to="tpee:fz7vLUo" resolve="VariableReference" />
-                            <node concept="37vLTw" id="5uYjGaoVEwK" role="1m5AlR" />
-                          </node>
-                          <node concept="3TrEf2" id="5uYjGaoVEwL" role="2OqNvi">
-                            <ref role="3Tt5mk" to="tpee:fzcqZ_w" />
-                          </node>
-                        </node>
-                        <node concept="37vLTw" id="5uYjGaoVEwM" role="37vLTJ" />
-                      </node>
-                    </node>
-                  </node>
-                  <node concept="2OqwBi" id="5uYjGaoVEwN" role="3clFbw">
-                    <node concept="37vLTw" id="5uYjGaoVEwO" role="2Oq$k0" />
-                    <node concept="1mIQ4w" id="5uYjGaoVEwP" role="2OqNvi">
-                      <node concept="chp4Y" id="5uYjGaoVEwQ" role="cj9EA">
-=======
                 <node concept="3clFbJ" id="1NN0TAOCPwQ" role="3cqZAp">
                   <node concept="3clFbS" id="1NN0TAOCPwR" role="3clFbx">
                     <node concept="3clFbF" id="1NN0TAOCPwS" role="3cqZAp">
@@ -1056,23 +628,11 @@
                     <node concept="37vLTw" id="1NN0TAOCPxr" role="2Oq$k0" />
                     <node concept="1mIQ4w" id="1NN0TAOCPxs" role="2OqNvi">
                       <node concept="chp4Y" id="1NN0TAOCPxt" role="cj9EA">
->>>>>>> 98ab49a1
                         <ref role="cht4Q" to="tpee:fz7vLUo" resolve="VariableReference" />
                       </node>
                     </node>
                   </node>
                 </node>
-<<<<<<< HEAD
-                <node concept="3clFbJ" id="5uYjGaoVEwR" role="3cqZAp">
-                  <node concept="3clFbS" id="5uYjGaoVEwS" role="3clFbx">
-                    <node concept="3clFbF" id="5uYjGaoVEwT" role="3cqZAp">
-                      <node concept="2OqwBi" id="5uYjGaoVEwU" role="3clFbG">
-                        <node concept="37vLTw" id="5uYjGaoVEwV" role="2Oq$k0" />
-                        <node concept="liA8E" id="5uYjGaoVEwW" role="2OqNvi">
-                          <ref role="37wK5l" to="33ny:~Map.put(java.lang.Object,java.lang.Object):java.lang.Object" resolve="put" />
-                          <node concept="37vLTw" id="5uYjGaoVEwX" role="37wK5m" />
-                          <node concept="37vLTw" id="5uYjGaoVEwY" role="37wK5m" />
-=======
                 <node concept="3clFbJ" id="1NN0TAOCPxu" role="3cqZAp">
                   <node concept="3clFbS" id="1NN0TAOCPxv" role="3clFbx">
                     <node concept="3clFbF" id="1NN0TAOCPxw" role="3cqZAp">
@@ -1082,53 +642,10 @@
                           <ref role="37wK5l" to="33ny:~Map.put(java.lang.Object,java.lang.Object):java.lang.Object" resolve="put" />
                           <node concept="37vLTw" id="1NN0TAOCPx$" role="37wK5m" />
                           <node concept="37vLTw" id="1NN0TAOCPx_" role="37wK5m" />
->>>>>>> 98ab49a1
                         </node>
                       </node>
                     </node>
                   </node>
-<<<<<<< HEAD
-                  <node concept="3y3z36" id="5uYjGaoVEwZ" role="3clFbw">
-                    <node concept="10Nm6u" id="5uYjGaoVEx0" role="3uHU7w" />
-                    <node concept="37vLTw" id="5uYjGaoVEx1" role="3uHU7B" />
-                  </node>
-                </node>
-              </node>
-              <node concept="2ZW3vV" id="5uYjGaoVEx2" role="3clFbw">
-                <node concept="3uibUv" id="5uYjGaoVEx3" role="2ZW6by">
-                  <ref role="3uigEE" to="mu20:6L60FDzMFhw" resolve="GeneratedInstruction" />
-                </node>
-                <node concept="37vLTw" id="5uYjGaoVEx4" role="2ZW6bz" />
-              </node>
-            </node>
-            <node concept="3clFbJ" id="5uYjGaoVEx5" role="3cqZAp">
-              <node concept="3clFbS" id="5uYjGaoVEx6" role="3clFbx">
-                <node concept="3cpWs8" id="5uYjGaoVEx7" role="3cqZAp">
-                  <node concept="3cpWsn" id="5uYjGaoVEx8" role="3cpWs9">
-                    <property role="TrG5h" value="write" />
-                    <node concept="3uibUv" id="5uYjGaoVEx9" role="1tU5fm">
-                      <ref role="3uigEE" to="dau9:~WriteInstruction" resolve="WriteInstruction" />
-                    </node>
-                    <node concept="10QFUN" id="5uYjGaoVExa" role="33vP2m">
-                      <node concept="3uibUv" id="5uYjGaoVExb" role="10QFUM">
-                        <ref role="3uigEE" to="dau9:~WriteInstruction" resolve="WriteInstruction" />
-                      </node>
-                      <node concept="37vLTw" id="5uYjGaoVExc" role="10QFUP" />
-                    </node>
-                  </node>
-                </node>
-                <node concept="3cpWs8" id="5uYjGaoVExd" role="3cqZAp">
-                  <node concept="3cpWsn" id="5uYjGaoVExe" role="3cpWs9">
-                    <property role="TrG5h" value="value" />
-                    <node concept="3Tqbb2" id="5uYjGaoVExf" role="1tU5fm" />
-                    <node concept="10QFUN" id="5uYjGaoVExg" role="33vP2m">
-                      <node concept="3Tqbb2" id="5uYjGaoVExh" role="10QFUM">
-                        <ref role="ehGHo" to="tpee:fz3vP1J" resolve="Expression" />
-                      </node>
-                      <node concept="2OqwBi" id="5uYjGaoVExi" role="10QFUP">
-                        <node concept="37vLTw" id="5uYjGaoVExj" role="2Oq$k0" />
-                        <node concept="liA8E" id="5uYjGaoVExk" role="2OqNvi">
-=======
                   <node concept="3y3z36" id="1NN0TAOCPxA" role="3clFbw">
                     <node concept="10Nm6u" id="1NN0TAOCPxB" role="3uHU7w" />
                     <node concept="37vLTw" id="1NN0TAOCPxC" role="3uHU7B" />
@@ -1169,36 +686,12 @@
                       <node concept="2OqwBi" id="1NN0TAOCPxT" role="10QFUP">
                         <node concept="37vLTw" id="1NN0TAOCPxU" role="2Oq$k0" />
                         <node concept="liA8E" id="1NN0TAOCPxV" role="2OqNvi">
->>>>>>> 98ab49a1
                           <ref role="37wK5l" to="dau9:~WriteInstruction.getValue():java.lang.Object" resolve="getValue" />
                         </node>
                       </node>
                     </node>
                   </node>
                 </node>
-<<<<<<< HEAD
-                <node concept="3clFbJ" id="5uYjGaoVExl" role="3cqZAp">
-                  <node concept="3clFbS" id="5uYjGaoVExm" role="3clFbx">
-                    <node concept="3clFbF" id="5uYjGaoVExn" role="3cqZAp">
-                      <node concept="37vLTI" id="5uYjGaoVExo" role="3clFbG">
-                        <node concept="2OqwBi" id="5uYjGaoVExp" role="37vLTx">
-                          <node concept="1PxgMI" id="5uYjGaoVExq" role="2Oq$k0">
-                            <ref role="1m5ApE" to="tpee:fz7vLUo" resolve="VariableReference" />
-                            <node concept="37vLTw" id="5uYjGaoVExr" role="1m5AlR" />
-                          </node>
-                          <node concept="3TrEf2" id="5uYjGaoVExs" role="2OqNvi">
-                            <ref role="3Tt5mk" to="tpee:fzcqZ_w" />
-                          </node>
-                        </node>
-                        <node concept="37vLTw" id="5uYjGaoVExt" role="37vLTJ" />
-                      </node>
-                    </node>
-                  </node>
-                  <node concept="2OqwBi" id="5uYjGaoVExu" role="3clFbw">
-                    <node concept="37vLTw" id="5uYjGaoVExv" role="2Oq$k0" />
-                    <node concept="1mIQ4w" id="5uYjGaoVExw" role="2OqNvi">
-                      <node concept="chp4Y" id="5uYjGaoVExx" role="cj9EA">
-=======
                 <node concept="3clFbJ" id="1NN0TAOCPxW" role="3cqZAp">
                   <node concept="3clFbS" id="1NN0TAOCPxX" role="3clFbx">
                     <node concept="3clFbF" id="1NN0TAOCPxY" role="3cqZAp">
@@ -1220,23 +713,11 @@
                     <node concept="37vLTw" id="1NN0TAOCPy6" role="2Oq$k0" />
                     <node concept="1mIQ4w" id="1NN0TAOCPy7" role="2OqNvi">
                       <node concept="chp4Y" id="1NN0TAOCPy8" role="cj9EA">
->>>>>>> 98ab49a1
                         <ref role="cht4Q" to="tpee:fz7vLUo" resolve="VariableReference" />
                       </node>
                     </node>
                   </node>
                 </node>
-<<<<<<< HEAD
-                <node concept="3cpWs8" id="5uYjGaoVExy" role="3cqZAp">
-                  <node concept="3cpWsn" id="5uYjGaoVExz" role="3cpWs9">
-                    <property role="TrG5h" value="valueState" />
-                    <node concept="3uibUv" id="5uYjGaoVEx$" role="1tU5fm" />
-                    <node concept="2OqwBi" id="5uYjGaoVEx_" role="33vP2m">
-                      <node concept="37vLTw" id="5uYjGaoVExA" role="2Oq$k0" />
-                      <node concept="liA8E" id="5uYjGaoVExB" role="2OqNvi">
-                        <ref role="37wK5l" to="33ny:~Map.get(java.lang.Object):java.lang.Object" resolve="get" />
-                        <node concept="37vLTw" id="5uYjGaoVExC" role="37wK5m" />
-=======
                 <node concept="3cpWs8" id="1NN0TAOCPy9" role="3cqZAp">
                   <node concept="3cpWsn" id="1NN0TAOCPya" role="3cpWs9">
                     <property role="TrG5h" value="valueState" />
@@ -1246,37 +727,10 @@
                       <node concept="liA8E" id="1NN0TAOCPye" role="2OqNvi">
                         <ref role="37wK5l" to="33ny:~Map.get(java.lang.Object):java.lang.Object" resolve="get" />
                         <node concept="37vLTw" id="1NN0TAOCPyf" role="37wK5m" />
->>>>>>> 98ab49a1
-                      </node>
-                    </node>
-                  </node>
-                </node>
-<<<<<<< HEAD
-                <node concept="3clFbJ" id="5uYjGaoVExD" role="3cqZAp">
-                  <node concept="3clFbS" id="5uYjGaoVExE" role="3clFbx">
-                    <node concept="3clFbF" id="5uYjGaoVExF" role="3cqZAp">
-                      <node concept="37vLTI" id="5uYjGaoVExG" role="3clFbG">
-                        <node concept="Rm8GO" id="5uYjGaoVExH" role="37vLTx" />
-                        <node concept="37vLTw" id="5uYjGaoVExI" role="37vLTJ" />
-                      </node>
-                    </node>
-                  </node>
-                  <node concept="3clFbC" id="5uYjGaoVExJ" role="3clFbw">
-                    <node concept="10Nm6u" id="5uYjGaoVExK" role="3uHU7w" />
-                    <node concept="37vLTw" id="5uYjGaoVExL" role="3uHU7B" />
-                  </node>
-                </node>
-                <node concept="3clFbF" id="5uYjGaoVExM" role="3cqZAp">
-                  <node concept="2OqwBi" id="5uYjGaoVExN" role="3clFbG">
-                    <node concept="37vLTw" id="5uYjGaoVExO" role="2Oq$k0" />
-                    <node concept="liA8E" id="5uYjGaoVExP" role="2OqNvi">
-                      <ref role="37wK5l" to="33ny:~Map.put(java.lang.Object,java.lang.Object):java.lang.Object" resolve="put" />
-                      <node concept="10QFUN" id="5uYjGaoVExQ" role="37wK5m">
-                        <node concept="3Tqbb2" id="5uYjGaoVExR" role="10QFUM" />
-                        <node concept="2OqwBi" id="5uYjGaoVExS" role="10QFUP">
-                          <node concept="37vLTw" id="5uYjGaoVExT" role="2Oq$k0" />
-                          <node concept="liA8E" id="5uYjGaoVExU" role="2OqNvi">
-=======
+                      </node>
+                    </node>
+                  </node>
+                </node>
                 <node concept="3clFbJ" id="1NN0TAOCPyg" role="3cqZAp">
                   <node concept="3clFbS" id="1NN0TAOCPyh" role="3clFbx">
                     <node concept="3clFbF" id="1NN0TAOCPyi" role="3cqZAp">
@@ -1301,48 +755,15 @@
                         <node concept="2OqwBi" id="1NN0TAOCPyv" role="10QFUP">
                           <node concept="37vLTw" id="1NN0TAOCPyw" role="2Oq$k0" />
                           <node concept="liA8E" id="1NN0TAOCPyx" role="2OqNvi">
->>>>>>> 98ab49a1
                             <ref role="37wK5l" to="dau9:~WriteInstruction.getVariable():java.lang.Object" resolve="getVariable" />
                           </node>
                         </node>
                       </node>
-<<<<<<< HEAD
-                      <node concept="37vLTw" id="5uYjGaoVExV" role="37wK5m" />
-=======
                       <node concept="37vLTw" id="1NN0TAOCPyy" role="37wK5m" />
->>>>>>> 98ab49a1
-                    </node>
-                  </node>
-                </node>
-              </node>
-<<<<<<< HEAD
-              <node concept="2ZW3vV" id="5uYjGaoVExW" role="3clFbw">
-                <node concept="3uibUv" id="5uYjGaoVExX" role="2ZW6by">
-                  <ref role="3uigEE" to="dau9:~WriteInstruction" resolve="WriteInstruction" />
-                </node>
-                <node concept="37vLTw" id="5uYjGaoVExY" role="2ZW6bz" />
-              </node>
-            </node>
-            <node concept="3clFbF" id="5uYjGaoVExZ" role="3cqZAp">
-              <node concept="37vLTw" id="5uYjGaoVEy0" role="3clFbG" />
-            </node>
-          </node>
-          <node concept="3uibUv" id="5uYjGaoVEy1" role="3clF45">
-            <ref role="3uigEE" to="33ny:~Map" resolve="Map" />
-            <node concept="3Tqbb2" id="5uYjGaoVEy2" role="11_B2D" />
-            <node concept="3uibUv" id="5uYjGaoVEy3" role="11_B2D" />
-          </node>
-        </node>
-        <node concept="3clFb_" id="5uYjGaoVEy4" role="jymVt">
-          <property role="TrG5h" value="getDirection" />
-          <node concept="3Tm1VV" id="5uYjGaoVEy5" role="1B3o_S" />
-          <node concept="3uibUv" id="5uYjGaoVEy6" role="3clF45">
-            <ref role="3uigEE" to="1fjm:~AnalysisDirection" resolve="AnalysisDirection" />
-          </node>
-          <node concept="3clFbS" id="5uYjGaoVEy7" role="3clF47">
-            <node concept="3cpWs6" id="5uYjGaoVEy8" role="3cqZAp">
-              <node concept="Rm8GO" id="5uYjGaoVEy9" role="3cqZAk">
-=======
+                    </node>
+                  </node>
+                </node>
+              </node>
               <node concept="2ZW3vV" id="1NN0TAOCPyz" role="3clFbw">
                 <node concept="3uibUv" id="1NN0TAOCPy$" role="2ZW6by">
                   <ref role="3uigEE" to="dau9:~WriteInstruction" resolve="WriteInstruction" />
@@ -1369,41 +790,17 @@
           <node concept="3clFbS" id="1NN0TAOCPyI" role="3clF47">
             <node concept="3cpWs6" id="1NN0TAOCPyJ" role="3cqZAp">
               <node concept="Rm8GO" id="1NN0TAOCPyK" role="3cqZAk">
->>>>>>> 98ab49a1
                 <ref role="Rm8GQ" to="1fjm:~AnalysisDirection.FORWARD" resolve="FORWARD" />
                 <ref role="1Px2BO" to="1fjm:~AnalysisDirection" resolve="AnalysisDirection" />
               </node>
             </node>
           </node>
         </node>
-<<<<<<< HEAD
-        <node concept="2YIFZL" id="5uYjGaoVEya" role="jymVt">
-=======
         <node concept="2YIFZL" id="1NN0TAOCPyL" role="jymVt">
->>>>>>> 98ab49a1
           <property role="TrG5h" value="getId" />
           <property role="od$2w" value="false" />
           <property role="DiZV1" value="false" />
           <property role="2aFKle" value="false" />
-<<<<<<< HEAD
-          <node concept="3clFbS" id="5uYjGaoVEyb" role="3clF47">
-            <node concept="3clFbF" id="5uYjGaoVEyc" role="3cqZAp">
-              <node concept="Xl_RD" id="5uYjGaoVEyd" role="3clFbG">
-                <property role="Xl_RC" value="jetbrains.mps.baseLanguage.dataFlow.Nullable" />
-              </node>
-            </node>
-          </node>
-          <node concept="3Tm1VV" id="5uYjGaoVEye" role="1B3o_S" />
-          <node concept="17QB3L" id="5uYjGaoVEyf" role="3clF45" />
-          <node concept="P$JXv" id="5uYjGaoVEyg" role="lGtFl">
-            <node concept="TZ5HI" id="5uYjGaoVEyh" role="3nqlJM">
-              <node concept="TZ5HA" id="5uYjGaoVEyi" role="3HnX3l" />
-            </node>
-          </node>
-          <node concept="2AHcQZ" id="5uYjGaoVEyj" role="2AJF6D">
-            <ref role="2AI5Lk" to="wyt6:~Deprecated" resolve="Deprecated" />
-          </node>
-=======
           <node concept="3clFbS" id="1NN0TAOCPyM" role="3clF47">
             <node concept="3clFbF" id="1NN0TAOCPyN" role="3cqZAp">
               <node concept="Xl_RD" id="1NN0TAOCPyO" role="3clFbG">
@@ -1413,50 +810,10 @@
           </node>
           <node concept="3Tm1VV" id="1NN0TAOCPyP" role="1B3o_S" />
           <node concept="17QB3L" id="1NN0TAOCPyQ" role="3clF45" />
->>>>>>> 98ab49a1
         </node>
       </node>
     </node>
   </node>
-<<<<<<< HEAD
-  <node concept="2$UQVi" id="5uYjGaoVE$f">
-    <ref role="2$VUEs" to="ty9a:5vxy$fN7dY7" resolve="exportedInstructionClass" />
-    <node concept="2$$0lk" id="5uYjGaoVE$g" role="2$$55j">
-      <property role="2$$0lg" value="jetbrains.mps.baseLanguage.dataFlow" />
-    </node>
-    <node concept="2$VJBW" id="5uYjGaoVE$h" role="2$VCQS">
-      <property role="2$VJBT" value="jetbrains.mps.lang.dataFlow.analyzers.structure.Instruction" />
-      <property role="2$VJBR" value="6868777471677432047" />
-    </node>
-    <node concept="2$VJBW" id="5uYjGaoVE$i" role="2$VCQQ">
-      <property role="2$VJBT" value="jetbrains.mps.baseLanguage.structure.ClassConcept" />
-      <property role="2$VJBR" value="6322577524571154584" />
-    </node>
-    <node concept="2$Z8iP" id="5uYjGaoVEzj" role="2$VCQN">
-      <property role="TrG5h" value="notNullInstruction" />
-      <node concept="312cEg" id="5uYjGaoVEzk" role="2ITynG">
-        <property role="TrG5h" value="myexpression" />
-        <node concept="3Tm6S6" id="5uYjGaoVEzl" role="1B3o_S" />
-        <node concept="3Tqbb2" id="5uYjGaoVEzm" role="1tU5fm" />
-      </node>
-      <node concept="312cEg" id="5uYjGaoVEzn" role="2ITynG">
-        <property role="TrG5h" value="myPresentation" />
-        <node concept="3Tm6S6" id="5uYjGaoVEzo" role="1B3o_S" />
-        <node concept="17QB3L" id="5uYjGaoVEzp" role="1tU5fm" />
-      </node>
-      <node concept="3clFbW" id="5uYjGaoVEzq" role="2ITynG">
-        <node concept="3cqZAl" id="5uYjGaoVEzr" role="3clF45" />
-        <node concept="3Tm1VV" id="5uYjGaoVEzs" role="1B3o_S" />
-        <node concept="3clFbS" id="5uYjGaoVEzt" role="3clF47">
-          <node concept="3cpWs8" id="5uYjGaoVEzu" role="3cqZAp">
-            <node concept="3cpWsn" id="5uYjGaoVEzv" role="3cpWs9">
-              <property role="TrG5h" value="sb" />
-              <node concept="3uibUv" id="5uYjGaoVEzw" role="1tU5fm">
-                <ref role="3uigEE" to="wyt6:~StringBuilder" resolve="StringBuilder" />
-              </node>
-              <node concept="2ShNRf" id="5uYjGaoVEzx" role="33vP2m">
-                <node concept="1pGfFk" id="5uYjGaoVEzy" role="2ShVmc">
-=======
   <node concept="2$UQVi" id="1NN0TAOCP$M">
     <ref role="2$VUEs" to="ty9a:5vxy$fN7dY7" resolve="exportedInstructionClass" />
     <node concept="2$$0lk" id="1NN0TAOCP$N" role="2$$55j">
@@ -1494,65 +851,22 @@
               </node>
               <node concept="2ShNRf" id="1NN0TAOCP$4" role="33vP2m">
                 <node concept="1pGfFk" id="1NN0TAOCP$5" role="2ShVmc">
->>>>>>> 98ab49a1
                   <ref role="37wK5l" to="wyt6:~StringBuilder.&lt;init&gt;()" resolve="StringBuilder" />
                 </node>
               </node>
             </node>
           </node>
-<<<<<<< HEAD
-          <node concept="3clFbF" id="5uYjGaoVEzz" role="3cqZAp">
-            <node concept="2OqwBi" id="5uYjGaoVEz$" role="3clFbG">
-              <node concept="37vLTw" id="5uYjGaoVEz_" role="2Oq$k0" />
-              <node concept="liA8E" id="5uYjGaoVEzA" role="2OqNvi">
-                <ref role="37wK5l" to="wyt6:~StringBuilder.append(java.lang.String):java.lang.StringBuilder" resolve="append" />
-                <node concept="Xl_RD" id="5uYjGaoVEzB" role="37wK5m">
-=======
           <node concept="3clFbF" id="1NN0TAOCP$6" role="3cqZAp">
             <node concept="2OqwBi" id="1NN0TAOCP$7" role="3clFbG">
               <node concept="37vLTw" id="1NN0TAOCP$8" role="2Oq$k0" />
               <node concept="liA8E" id="1NN0TAOCP$9" role="2OqNvi">
                 <ref role="37wK5l" to="wyt6:~StringBuilder.append(java.lang.String):java.lang.StringBuilder" resolve="append" />
                 <node concept="Xl_RD" id="1NN0TAOCP$a" role="37wK5m">
->>>>>>> 98ab49a1
                   <property role="Xl_RC" value="notNull" />
                 </node>
               </node>
             </node>
           </node>
-<<<<<<< HEAD
-          <node concept="3clFbF" id="5uYjGaoVEzC" role="3cqZAp">
-            <node concept="37vLTI" id="5uYjGaoVEzD" role="3clFbG">
-              <node concept="37vLTw" id="5uYjGaoVEzE" role="37vLTx" />
-              <node concept="37vLTw" id="5uYjGaoVEzF" role="37vLTJ" />
-            </node>
-          </node>
-          <node concept="3clFbF" id="5uYjGaoVEzG" role="3cqZAp">
-            <node concept="1rXfSq" id="5uYjGaoVEzH" role="3clFbG">
-              <ref role="37wK5l" to="dau9:~Instruction.putUserObject(java.lang.Object,java.lang.Object):void" resolve="putUserObject" />
-              <node concept="Xl_RD" id="5uYjGaoVEzI" role="37wK5m">
-                <property role="Xl_RC" value="expression" />
-              </node>
-              <node concept="37vLTw" id="5uYjGaoVEzJ" role="37wK5m" />
-            </node>
-          </node>
-          <node concept="3clFbF" id="5uYjGaoVEzK" role="3cqZAp">
-            <node concept="1rXfSq" id="5uYjGaoVEzL" role="3clFbG">
-              <ref role="37wK5l" to="mu20:6L60FDzMFhQ" resolve="addParameter" />
-              <node concept="37vLTw" id="5uYjGaoVEzM" role="37wK5m" />
-            </node>
-          </node>
-          <node concept="3clFbF" id="5uYjGaoVEzN" role="3cqZAp">
-            <node concept="2OqwBi" id="5uYjGaoVEzO" role="3clFbG">
-              <node concept="37vLTw" id="5uYjGaoVEzP" role="2Oq$k0" />
-              <node concept="liA8E" id="5uYjGaoVEzQ" role="2OqNvi">
-                <ref role="37wK5l" to="wyt6:~StringBuilder.append(java.lang.String):java.lang.StringBuilder" resolve="append" />
-                <node concept="3cpWs3" id="5uYjGaoVEzR" role="37wK5m">
-                  <node concept="Xl_RD" id="5uYjGaoVEzS" role="3uHU7B">
-                    <property role="Xl_RC" value=" " />
-                  </node>
-                  <node concept="37vLTw" id="5uYjGaoVEzT" role="3uHU7w" />
-=======
           <node concept="3clFbF" id="1NN0TAOCP$b" role="3cqZAp">
             <node concept="37vLTI" id="1NN0TAOCP$c" role="3clFbG">
               <node concept="37vLTw" id="1NN0TAOCP$d" role="37vLTx" />
@@ -1584,50 +898,10 @@
                     <property role="Xl_RC" value=" " />
                   </node>
                   <node concept="37vLTw" id="1NN0TAOCP$s" role="3uHU7w" />
->>>>>>> 98ab49a1
-                </node>
-              </node>
-            </node>
-          </node>
-<<<<<<< HEAD
-          <node concept="3clFbF" id="5uYjGaoVEzU" role="3cqZAp">
-            <node concept="37vLTI" id="5uYjGaoVEzV" role="3clFbG">
-              <node concept="2OqwBi" id="5uYjGaoVEzW" role="37vLTx">
-                <node concept="37vLTw" id="5uYjGaoVEzX" role="2Oq$k0" />
-                <node concept="liA8E" id="5uYjGaoVEzY" role="2OqNvi">
-                  <ref role="37wK5l" to="wyt6:~StringBuilder.toString():java.lang.String" resolve="toString" />
-                </node>
-              </node>
-              <node concept="37vLTw" id="5uYjGaoVEzZ" role="37vLTJ" />
-            </node>
-          </node>
-        </node>
-        <node concept="37vLTG" id="5uYjGaoVE$0" role="3clF46">
-          <property role="TrG5h" value="expression" />
-          <node concept="3Tqbb2" id="5uYjGaoVE$1" role="1tU5fm" />
-        </node>
-      </node>
-      <node concept="3clFb_" id="5uYjGaoVE$2" role="2ITynG">
-        <property role="TrG5h" value="commandPresentation" />
-        <node concept="17QB3L" id="5uYjGaoVE$3" role="3clF45" />
-        <node concept="3clFbS" id="5uYjGaoVE$4" role="3clF47">
-          <node concept="3clFbF" id="5uYjGaoVE$5" role="3cqZAp">
-            <node concept="37vLTw" id="5uYjGaoVE$6" role="3clFbG" />
-          </node>
-        </node>
-        <node concept="3Tm1VV" id="5uYjGaoVE$7" role="1B3o_S" />
-        <node concept="2AHcQZ" id="5uYjGaoVE$8" role="2AJF6D">
-          <ref role="2AI5Lk" to="wyt6:~Override" resolve="Override" />
-        </node>
-      </node>
-      <node concept="3clFb_" id="5uYjGaoVE$9" role="2ITynG">
-        <property role="TrG5h" value="getexpression" />
-        <node concept="3Tqbb2" id="5uYjGaoVE$a" role="3clF45" />
-        <node concept="3Tm1VV" id="5uYjGaoVE$b" role="1B3o_S" />
-        <node concept="3clFbS" id="5uYjGaoVE$c" role="3clF47">
-          <node concept="3cpWs6" id="5uYjGaoVE$d" role="3cqZAp">
-            <node concept="37vLTw" id="5uYjGaoVE$e" role="3cqZAk" />
-=======
+                </node>
+              </node>
+            </node>
+          </node>
           <node concept="3clFbF" id="1NN0TAOCP$t" role="3cqZAp">
             <node concept="37vLTI" id="1NN0TAOCP$u" role="3clFbG">
               <node concept="2OqwBi" id="1NN0TAOCP$v" role="37vLTx">
@@ -1665,51 +939,11 @@
         <node concept="3clFbS" id="1NN0TAOCP$J" role="3clF47">
           <node concept="3cpWs6" id="1NN0TAOCP$K" role="3cqZAp">
             <node concept="37vLTw" id="1NN0TAOCP$L" role="3cqZAk" />
->>>>>>> 98ab49a1
           </node>
         </node>
       </node>
     </node>
   </node>
-<<<<<<< HEAD
-  <node concept="2$UQVi" id="5uYjGaoVEAa">
-    <ref role="2$VUEs" to="ty9a:5vxy$fN7dY7" resolve="exportedInstructionClass" />
-    <node concept="2$$0lk" id="5uYjGaoVEAb" role="2$$55j">
-      <property role="2$$0lg" value="jetbrains.mps.baseLanguage.dataFlow" />
-    </node>
-    <node concept="2$VJBW" id="5uYjGaoVEAc" role="2$VCQS">
-      <property role="2$VJBT" value="jetbrains.mps.lang.dataFlow.analyzers.structure.Instruction" />
-      <property role="2$VJBR" value="6868777471677432050" />
-    </node>
-    <node concept="2$VJBW" id="5uYjGaoVEAd" role="2$VCQQ">
-      <property role="2$VJBT" value="jetbrains.mps.baseLanguage.structure.ClassConcept" />
-      <property role="2$VJBR" value="6322577524571154707" />
-    </node>
-    <node concept="2$Z8iP" id="5uYjGaoVE_e" role="2$VCQN">
-      <property role="TrG5h" value="nullableInstruction" />
-      <node concept="312cEg" id="5uYjGaoVE_f" role="2ITynG">
-        <property role="TrG5h" value="myexpression" />
-        <node concept="3Tm6S6" id="5uYjGaoVE_g" role="1B3o_S" />
-        <node concept="3Tqbb2" id="5uYjGaoVE_h" role="1tU5fm" />
-      </node>
-      <node concept="312cEg" id="5uYjGaoVE_i" role="2ITynG">
-        <property role="TrG5h" value="myPresentation" />
-        <node concept="3Tm6S6" id="5uYjGaoVE_j" role="1B3o_S" />
-        <node concept="17QB3L" id="5uYjGaoVE_k" role="1tU5fm" />
-      </node>
-      <node concept="3clFbW" id="5uYjGaoVE_l" role="2ITynG">
-        <node concept="3cqZAl" id="5uYjGaoVE_m" role="3clF45" />
-        <node concept="3Tm1VV" id="5uYjGaoVE_n" role="1B3o_S" />
-        <node concept="3clFbS" id="5uYjGaoVE_o" role="3clF47">
-          <node concept="3cpWs8" id="5uYjGaoVE_p" role="3cqZAp">
-            <node concept="3cpWsn" id="5uYjGaoVE_q" role="3cpWs9">
-              <property role="TrG5h" value="sb" />
-              <node concept="3uibUv" id="5uYjGaoVE_r" role="1tU5fm">
-                <ref role="3uigEE" to="wyt6:~StringBuilder" resolve="StringBuilder" />
-              </node>
-              <node concept="2ShNRf" id="5uYjGaoVE_s" role="33vP2m">
-                <node concept="1pGfFk" id="5uYjGaoVE_t" role="2ShVmc">
-=======
   <node concept="2$UQVi" id="1NN0TAOCPAH">
     <ref role="2$VUEs" to="ty9a:5vxy$fN7dY7" resolve="exportedInstructionClass" />
     <node concept="2$$0lk" id="1NN0TAOCPAI" role="2$$55j">
@@ -1747,65 +981,22 @@
               </node>
               <node concept="2ShNRf" id="1NN0TAOCP_Z" role="33vP2m">
                 <node concept="1pGfFk" id="1NN0TAOCPA0" role="2ShVmc">
->>>>>>> 98ab49a1
                   <ref role="37wK5l" to="wyt6:~StringBuilder.&lt;init&gt;()" resolve="StringBuilder" />
                 </node>
               </node>
             </node>
           </node>
-<<<<<<< HEAD
-          <node concept="3clFbF" id="5uYjGaoVE_u" role="3cqZAp">
-            <node concept="2OqwBi" id="5uYjGaoVE_v" role="3clFbG">
-              <node concept="37vLTw" id="5uYjGaoVE_w" role="2Oq$k0" />
-              <node concept="liA8E" id="5uYjGaoVE_x" role="2OqNvi">
-                <ref role="37wK5l" to="wyt6:~StringBuilder.append(java.lang.String):java.lang.StringBuilder" resolve="append" />
-                <node concept="Xl_RD" id="5uYjGaoVE_y" role="37wK5m">
-=======
           <node concept="3clFbF" id="1NN0TAOCPA1" role="3cqZAp">
             <node concept="2OqwBi" id="1NN0TAOCPA2" role="3clFbG">
               <node concept="37vLTw" id="1NN0TAOCPA3" role="2Oq$k0" />
               <node concept="liA8E" id="1NN0TAOCPA4" role="2OqNvi">
                 <ref role="37wK5l" to="wyt6:~StringBuilder.append(java.lang.String):java.lang.StringBuilder" resolve="append" />
                 <node concept="Xl_RD" id="1NN0TAOCPA5" role="37wK5m">
->>>>>>> 98ab49a1
                   <property role="Xl_RC" value="nullable" />
                 </node>
               </node>
             </node>
           </node>
-<<<<<<< HEAD
-          <node concept="3clFbF" id="5uYjGaoVE_z" role="3cqZAp">
-            <node concept="37vLTI" id="5uYjGaoVE_$" role="3clFbG">
-              <node concept="37vLTw" id="5uYjGaoVE__" role="37vLTx" />
-              <node concept="37vLTw" id="5uYjGaoVE_A" role="37vLTJ" />
-            </node>
-          </node>
-          <node concept="3clFbF" id="5uYjGaoVE_B" role="3cqZAp">
-            <node concept="1rXfSq" id="5uYjGaoVE_C" role="3clFbG">
-              <ref role="37wK5l" to="dau9:~Instruction.putUserObject(java.lang.Object,java.lang.Object):void" resolve="putUserObject" />
-              <node concept="Xl_RD" id="5uYjGaoVE_D" role="37wK5m">
-                <property role="Xl_RC" value="expression" />
-              </node>
-              <node concept="37vLTw" id="5uYjGaoVE_E" role="37wK5m" />
-            </node>
-          </node>
-          <node concept="3clFbF" id="5uYjGaoVE_F" role="3cqZAp">
-            <node concept="1rXfSq" id="5uYjGaoVE_G" role="3clFbG">
-              <ref role="37wK5l" to="mu20:6L60FDzMFhQ" resolve="addParameter" />
-              <node concept="37vLTw" id="5uYjGaoVE_H" role="37wK5m" />
-            </node>
-          </node>
-          <node concept="3clFbF" id="5uYjGaoVE_I" role="3cqZAp">
-            <node concept="2OqwBi" id="5uYjGaoVE_J" role="3clFbG">
-              <node concept="37vLTw" id="5uYjGaoVE_K" role="2Oq$k0" />
-              <node concept="liA8E" id="5uYjGaoVE_L" role="2OqNvi">
-                <ref role="37wK5l" to="wyt6:~StringBuilder.append(java.lang.String):java.lang.StringBuilder" resolve="append" />
-                <node concept="3cpWs3" id="5uYjGaoVE_M" role="37wK5m">
-                  <node concept="Xl_RD" id="5uYjGaoVE_N" role="3uHU7B">
-                    <property role="Xl_RC" value=" " />
-                  </node>
-                  <node concept="37vLTw" id="5uYjGaoVE_O" role="3uHU7w" />
-=======
           <node concept="3clFbF" id="1NN0TAOCPA6" role="3cqZAp">
             <node concept="37vLTI" id="1NN0TAOCPA7" role="3clFbG">
               <node concept="37vLTw" id="1NN0TAOCPA8" role="37vLTx" />
@@ -1837,50 +1028,10 @@
                     <property role="Xl_RC" value=" " />
                   </node>
                   <node concept="37vLTw" id="1NN0TAOCPAn" role="3uHU7w" />
->>>>>>> 98ab49a1
-                </node>
-              </node>
-            </node>
-          </node>
-<<<<<<< HEAD
-          <node concept="3clFbF" id="5uYjGaoVE_P" role="3cqZAp">
-            <node concept="37vLTI" id="5uYjGaoVE_Q" role="3clFbG">
-              <node concept="2OqwBi" id="5uYjGaoVE_R" role="37vLTx">
-                <node concept="37vLTw" id="5uYjGaoVE_S" role="2Oq$k0" />
-                <node concept="liA8E" id="5uYjGaoVE_T" role="2OqNvi">
-                  <ref role="37wK5l" to="wyt6:~StringBuilder.toString():java.lang.String" resolve="toString" />
-                </node>
-              </node>
-              <node concept="37vLTw" id="5uYjGaoVE_U" role="37vLTJ" />
-            </node>
-          </node>
-        </node>
-        <node concept="37vLTG" id="5uYjGaoVE_V" role="3clF46">
-          <property role="TrG5h" value="expression" />
-          <node concept="3Tqbb2" id="5uYjGaoVE_W" role="1tU5fm" />
-        </node>
-      </node>
-      <node concept="3clFb_" id="5uYjGaoVE_X" role="2ITynG">
-        <property role="TrG5h" value="commandPresentation" />
-        <node concept="17QB3L" id="5uYjGaoVE_Y" role="3clF45" />
-        <node concept="3clFbS" id="5uYjGaoVE_Z" role="3clF47">
-          <node concept="3clFbF" id="5uYjGaoVEA0" role="3cqZAp">
-            <node concept="37vLTw" id="5uYjGaoVEA1" role="3clFbG" />
-          </node>
-        </node>
-        <node concept="3Tm1VV" id="5uYjGaoVEA2" role="1B3o_S" />
-        <node concept="2AHcQZ" id="5uYjGaoVEA3" role="2AJF6D">
-          <ref role="2AI5Lk" to="wyt6:~Override" resolve="Override" />
-        </node>
-      </node>
-      <node concept="3clFb_" id="5uYjGaoVEA4" role="2ITynG">
-        <property role="TrG5h" value="getexpression" />
-        <node concept="3Tqbb2" id="5uYjGaoVEA5" role="3clF45" />
-        <node concept="3Tm1VV" id="5uYjGaoVEA6" role="1B3o_S" />
-        <node concept="3clFbS" id="5uYjGaoVEA7" role="3clF47">
-          <node concept="3cpWs6" id="5uYjGaoVEA8" role="3cqZAp">
-            <node concept="37vLTw" id="5uYjGaoVEA9" role="3cqZAk" />
-=======
+                </node>
+              </node>
+            </node>
+          </node>
           <node concept="3clFbF" id="1NN0TAOCPAo" role="3cqZAp">
             <node concept="37vLTI" id="1NN0TAOCPAp" role="3clFbG">
               <node concept="2OqwBi" id="1NN0TAOCPAq" role="37vLTx">
@@ -1918,51 +1069,11 @@
         <node concept="3clFbS" id="1NN0TAOCPAE" role="3clF47">
           <node concept="3cpWs6" id="1NN0TAOCPAF" role="3cqZAp">
             <node concept="37vLTw" id="1NN0TAOCPAG" role="3cqZAk" />
->>>>>>> 98ab49a1
           </node>
         </node>
       </node>
     </node>
   </node>
-<<<<<<< HEAD
-  <node concept="2$UQVi" id="5uYjGaoVEC5">
-    <ref role="2$VUEs" to="ty9a:5vxy$fN7dY7" resolve="exportedInstructionClass" />
-    <node concept="2$$0lk" id="5uYjGaoVEC6" role="2$$55j">
-      <property role="2$$0lg" value="jetbrains.mps.baseLanguage.dataFlow" />
-    </node>
-    <node concept="2$VJBW" id="5uYjGaoVEC7" role="2$VCQS">
-      <property role="2$VJBT" value="jetbrains.mps.lang.dataFlow.analyzers.structure.Instruction" />
-      <property role="2$VJBR" value="6868777471677432053" />
-    </node>
-    <node concept="2$VJBW" id="5uYjGaoVEC8" role="2$VCQQ">
-      <property role="2$VJBT" value="jetbrains.mps.baseLanguage.structure.ClassConcept" />
-      <property role="2$VJBR" value="6322577524571154830" />
-    </node>
-    <node concept="2$Z8iP" id="5uYjGaoVEB9" role="2$VCQN">
-      <property role="TrG5h" value="nullInstruction" />
-      <node concept="312cEg" id="5uYjGaoVEBa" role="2ITynG">
-        <property role="TrG5h" value="myexpression" />
-        <node concept="3Tm6S6" id="5uYjGaoVEBb" role="1B3o_S" />
-        <node concept="3Tqbb2" id="5uYjGaoVEBc" role="1tU5fm" />
-      </node>
-      <node concept="312cEg" id="5uYjGaoVEBd" role="2ITynG">
-        <property role="TrG5h" value="myPresentation" />
-        <node concept="3Tm6S6" id="5uYjGaoVEBe" role="1B3o_S" />
-        <node concept="17QB3L" id="5uYjGaoVEBf" role="1tU5fm" />
-      </node>
-      <node concept="3clFbW" id="5uYjGaoVEBg" role="2ITynG">
-        <node concept="3cqZAl" id="5uYjGaoVEBh" role="3clF45" />
-        <node concept="3Tm1VV" id="5uYjGaoVEBi" role="1B3o_S" />
-        <node concept="3clFbS" id="5uYjGaoVEBj" role="3clF47">
-          <node concept="3cpWs8" id="5uYjGaoVEBk" role="3cqZAp">
-            <node concept="3cpWsn" id="5uYjGaoVEBl" role="3cpWs9">
-              <property role="TrG5h" value="sb" />
-              <node concept="3uibUv" id="5uYjGaoVEBm" role="1tU5fm">
-                <ref role="3uigEE" to="wyt6:~StringBuilder" resolve="StringBuilder" />
-              </node>
-              <node concept="2ShNRf" id="5uYjGaoVEBn" role="33vP2m">
-                <node concept="1pGfFk" id="5uYjGaoVEBo" role="2ShVmc">
-=======
   <node concept="2$UQVi" id="1NN0TAOCPCC">
     <ref role="2$VUEs" to="ty9a:5vxy$fN7dY7" resolve="exportedInstructionClass" />
     <node concept="2$$0lk" id="1NN0TAOCPCD" role="2$$55j">
@@ -2000,65 +1111,22 @@
               </node>
               <node concept="2ShNRf" id="1NN0TAOCPBU" role="33vP2m">
                 <node concept="1pGfFk" id="1NN0TAOCPBV" role="2ShVmc">
->>>>>>> 98ab49a1
                   <ref role="37wK5l" to="wyt6:~StringBuilder.&lt;init&gt;()" resolve="StringBuilder" />
                 </node>
               </node>
             </node>
           </node>
-<<<<<<< HEAD
-          <node concept="3clFbF" id="5uYjGaoVEBp" role="3cqZAp">
-            <node concept="2OqwBi" id="5uYjGaoVEBq" role="3clFbG">
-              <node concept="37vLTw" id="5uYjGaoVEBr" role="2Oq$k0" />
-              <node concept="liA8E" id="5uYjGaoVEBs" role="2OqNvi">
-                <ref role="37wK5l" to="wyt6:~StringBuilder.append(java.lang.String):java.lang.StringBuilder" resolve="append" />
-                <node concept="Xl_RD" id="5uYjGaoVEBt" role="37wK5m">
-=======
           <node concept="3clFbF" id="1NN0TAOCPBW" role="3cqZAp">
             <node concept="2OqwBi" id="1NN0TAOCPBX" role="3clFbG">
               <node concept="37vLTw" id="1NN0TAOCPBY" role="2Oq$k0" />
               <node concept="liA8E" id="1NN0TAOCPBZ" role="2OqNvi">
                 <ref role="37wK5l" to="wyt6:~StringBuilder.append(java.lang.String):java.lang.StringBuilder" resolve="append" />
                 <node concept="Xl_RD" id="1NN0TAOCPC0" role="37wK5m">
->>>>>>> 98ab49a1
                   <property role="Xl_RC" value="null" />
                 </node>
               </node>
             </node>
           </node>
-<<<<<<< HEAD
-          <node concept="3clFbF" id="5uYjGaoVEBu" role="3cqZAp">
-            <node concept="37vLTI" id="5uYjGaoVEBv" role="3clFbG">
-              <node concept="37vLTw" id="5uYjGaoVEBw" role="37vLTx" />
-              <node concept="37vLTw" id="5uYjGaoVEBx" role="37vLTJ" />
-            </node>
-          </node>
-          <node concept="3clFbF" id="5uYjGaoVEBy" role="3cqZAp">
-            <node concept="1rXfSq" id="5uYjGaoVEBz" role="3clFbG">
-              <ref role="37wK5l" to="dau9:~Instruction.putUserObject(java.lang.Object,java.lang.Object):void" resolve="putUserObject" />
-              <node concept="Xl_RD" id="5uYjGaoVEB$" role="37wK5m">
-                <property role="Xl_RC" value="expression" />
-              </node>
-              <node concept="37vLTw" id="5uYjGaoVEB_" role="37wK5m" />
-            </node>
-          </node>
-          <node concept="3clFbF" id="5uYjGaoVEBA" role="3cqZAp">
-            <node concept="1rXfSq" id="5uYjGaoVEBB" role="3clFbG">
-              <ref role="37wK5l" to="mu20:6L60FDzMFhQ" resolve="addParameter" />
-              <node concept="37vLTw" id="5uYjGaoVEBC" role="37wK5m" />
-            </node>
-          </node>
-          <node concept="3clFbF" id="5uYjGaoVEBD" role="3cqZAp">
-            <node concept="2OqwBi" id="5uYjGaoVEBE" role="3clFbG">
-              <node concept="37vLTw" id="5uYjGaoVEBF" role="2Oq$k0" />
-              <node concept="liA8E" id="5uYjGaoVEBG" role="2OqNvi">
-                <ref role="37wK5l" to="wyt6:~StringBuilder.append(java.lang.String):java.lang.StringBuilder" resolve="append" />
-                <node concept="3cpWs3" id="5uYjGaoVEBH" role="37wK5m">
-                  <node concept="Xl_RD" id="5uYjGaoVEBI" role="3uHU7B">
-                    <property role="Xl_RC" value=" " />
-                  </node>
-                  <node concept="37vLTw" id="5uYjGaoVEBJ" role="3uHU7w" />
-=======
           <node concept="3clFbF" id="1NN0TAOCPC1" role="3cqZAp">
             <node concept="37vLTI" id="1NN0TAOCPC2" role="3clFbG">
               <node concept="37vLTw" id="1NN0TAOCPC3" role="37vLTx" />
@@ -2090,50 +1158,10 @@
                     <property role="Xl_RC" value=" " />
                   </node>
                   <node concept="37vLTw" id="1NN0TAOCPCi" role="3uHU7w" />
->>>>>>> 98ab49a1
-                </node>
-              </node>
-            </node>
-          </node>
-<<<<<<< HEAD
-          <node concept="3clFbF" id="5uYjGaoVEBK" role="3cqZAp">
-            <node concept="37vLTI" id="5uYjGaoVEBL" role="3clFbG">
-              <node concept="2OqwBi" id="5uYjGaoVEBM" role="37vLTx">
-                <node concept="37vLTw" id="5uYjGaoVEBN" role="2Oq$k0" />
-                <node concept="liA8E" id="5uYjGaoVEBO" role="2OqNvi">
-                  <ref role="37wK5l" to="wyt6:~StringBuilder.toString():java.lang.String" resolve="toString" />
-                </node>
-              </node>
-              <node concept="37vLTw" id="5uYjGaoVEBP" role="37vLTJ" />
-            </node>
-          </node>
-        </node>
-        <node concept="37vLTG" id="5uYjGaoVEBQ" role="3clF46">
-          <property role="TrG5h" value="expression" />
-          <node concept="3Tqbb2" id="5uYjGaoVEBR" role="1tU5fm" />
-        </node>
-      </node>
-      <node concept="3clFb_" id="5uYjGaoVEBS" role="2ITynG">
-        <property role="TrG5h" value="commandPresentation" />
-        <node concept="17QB3L" id="5uYjGaoVEBT" role="3clF45" />
-        <node concept="3clFbS" id="5uYjGaoVEBU" role="3clF47">
-          <node concept="3clFbF" id="5uYjGaoVEBV" role="3cqZAp">
-            <node concept="37vLTw" id="5uYjGaoVEBW" role="3clFbG" />
-          </node>
-        </node>
-        <node concept="3Tm1VV" id="5uYjGaoVEBX" role="1B3o_S" />
-        <node concept="2AHcQZ" id="5uYjGaoVEBY" role="2AJF6D">
-          <ref role="2AI5Lk" to="wyt6:~Override" resolve="Override" />
-        </node>
-      </node>
-      <node concept="3clFb_" id="5uYjGaoVEBZ" role="2ITynG">
-        <property role="TrG5h" value="getexpression" />
-        <node concept="3Tqbb2" id="5uYjGaoVEC0" role="3clF45" />
-        <node concept="3Tm1VV" id="5uYjGaoVEC1" role="1B3o_S" />
-        <node concept="3clFbS" id="5uYjGaoVEC2" role="3clF47">
-          <node concept="3cpWs6" id="5uYjGaoVEC3" role="3cqZAp">
-            <node concept="37vLTw" id="5uYjGaoVEC4" role="3cqZAk" />
-=======
+                </node>
+              </node>
+            </node>
+          </node>
           <node concept="3clFbF" id="1NN0TAOCPCj" role="3cqZAp">
             <node concept="37vLTI" id="1NN0TAOCPCk" role="3clFbG">
               <node concept="2OqwBi" id="1NN0TAOCPCl" role="37vLTx">
@@ -2171,7 +1199,6 @@
         <node concept="3clFbS" id="1NN0TAOCPC_" role="3clF47">
           <node concept="3cpWs6" id="1NN0TAOCPCA" role="3cqZAp">
             <node concept="37vLTw" id="1NN0TAOCPCB" role="3cqZAk" />
->>>>>>> 98ab49a1
           </node>
         </node>
       </node>
