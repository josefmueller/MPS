--- conflicted
+++ resolved
@@ -1,20 +1,16 @@
 <?xml version="1.0" encoding="UTF-8"?>
-<<<<<<< HEAD
-<model ref="r:df1b48a2-ff2b-4357-a1a5-0cd0a92bc5ce(jetbrains.mps.baseLanguage.dataFlow)">
-=======
 <model ref="r:b83e2037-db88-4b19-83ff-171929f7f8a2(jetbrains.mps.baseLanguage.dataFlow)">
->>>>>>> dfa4c421
   <persistence version="9" />
   <languages />
   <imports>
-    <import index="mu20" ref="r:fc94574f-a075-45e6-9927-48e7e87153e6(jetbrains.mps.analyzers.runtime.framework)" implicit="true" />
-    <import index="tpee" ref="r:00000000-0000-4000-0000-011c895902ca(jetbrains.mps.baseLanguage.structure)" implicit="true" />
-    <import index="ty9a" ref="r:a906d1cd-0886-4e6d-bb7e-484119b7a54f(jetbrains.mps.lang.dataFlow.analyzers.generator.template.main@generator)" implicit="true" />
-    <import index="e2lb" ref="6354ebe7-c22a-4a0f-ac54-50b52ab9b065/f:java_stub#6354ebe7-c22a-4a0f-ac54-50b52ab9b065#java.lang(JDK/java.lang@java_stub)" implicit="true" />
-    <import index="qnq2" ref="6ed54515-acc8-4d1e-a16c-9fd6cfe951ea/f:java_stub#6ed54515-acc8-4d1e-a16c-9fd6cfe951ea#jetbrains.mps.lang.dataFlow(MPS.Core/jetbrains.mps.lang.dataFlow@java_stub)" implicit="true" />
     <import index="k7g3" ref="6354ebe7-c22a-4a0f-ac54-50b52ab9b065/f:java_stub#6354ebe7-c22a-4a0f-ac54-50b52ab9b065#java.util(JDK/java.util@java_stub)" implicit="true" />
     <import index="flgp" ref="6ed54515-acc8-4d1e-a16c-9fd6cfe951ea/f:java_stub#6ed54515-acc8-4d1e-a16c-9fd6cfe951ea#jetbrains.mps.lang.dataFlow.framework.instructions(MPS.Core/jetbrains.mps.lang.dataFlow.framework.instructions@java_stub)" implicit="true" />
     <import index="hxuy" ref="6ed54515-acc8-4d1e-a16c-9fd6cfe951ea/f:java_stub#6ed54515-acc8-4d1e-a16c-9fd6cfe951ea#jetbrains.mps.lang.dataFlow.framework(MPS.Core/jetbrains.mps.lang.dataFlow.framework@java_stub)" implicit="true" />
+    <import index="e2lb" ref="6354ebe7-c22a-4a0f-ac54-50b52ab9b065/f:java_stub#6354ebe7-c22a-4a0f-ac54-50b52ab9b065#java.lang(JDK/java.lang@java_stub)" implicit="true" />
+    <import index="ty9a" ref="r:a906d1cd-0886-4e6d-bb7e-484119b7a54f(jetbrains.mps.lang.dataFlow.analyzers.generator.template.main@generator)" implicit="true" />
+    <import index="tpee" ref="r:00000000-0000-4000-0000-011c895902ca(jetbrains.mps.baseLanguage.structure)" implicit="true" />
+    <import index="mu20" ref="r:fc94574f-a075-45e6-9927-48e7e87153e6(jetbrains.mps.analyzers.runtime.framework)" implicit="true" />
+    <import index="qnq2" ref="6ed54515-acc8-4d1e-a16c-9fd6cfe951ea/f:java_stub#6ed54515-acc8-4d1e-a16c-9fd6cfe951ea#jetbrains.mps.lang.dataFlow(MPS.Core/jetbrains.mps.lang.dataFlow@java_stub)" implicit="true" />
   </imports>
   <registry>
     <language id="97a52717-898f-4598-8150-573d9fd03868" name="jetbrains.mps.lang.dataFlow.analyzers">
@@ -194,63 +190,6 @@
       </concept>
     </language>
   </registry>
-<<<<<<< HEAD
-  <node concept="2$UQVi" id="3zroDD5Uqcu">
-    <ref role="2$VUEs" to="ty9a:1eG8_N9UuQ_" resolve="exportedAnalyzerClass" />
-    <node concept="2$$0lk" id="3zroDD5Uqcv" role="2$$55j">
-      <property role="2$$0lg" value="jetbrains.mps.baseLanguage.dataFlow" />
-    </node>
-    <node concept="2$VJBW" id="3zroDD5Uqcw" role="2$VCQS">
-      <property role="2$VJBT" value="jetbrains.mps.lang.dataFlow.analyzers.structure.Analyzer" />
-      <property role="2$VJBR" value="6868777471677432036" />
-    </node>
-    <node concept="2$VJBW" id="3zroDD5Uqcx" role="2$VCQQ">
-      <property role="2$VJBT" value="jetbrains.mps.baseLanguage.structure.ClassConcept" />
-      <property role="2$VJBR" value="4096976700761021507" />
-    </node>
-    <node concept="3qhtvz" id="3zroDD5UpN4" role="2$VCQN">
-      <property role="TrG5h" value="NullableAnalyzerRunner" />
-      <node concept="312cEg" id="3zroDD5UpN5" role="2IGoEH">
-        <property role="TrG5h" value="myNode" />
-        <node concept="3Tm6S6" id="3zroDD5UpN6" role="1B3o_S" />
-        <node concept="3Tqbb2" id="3zroDD5UpN7" role="1tU5fm" />
-      </node>
-      <node concept="3clFbW" id="3zroDD5UpN8" role="2IGoEH">
-        <node concept="3cqZAl" id="3zroDD5UpN9" role="3clF45" />
-        <node concept="3Tm1VV" id="3zroDD5UpNa" role="1B3o_S" />
-        <node concept="3clFbS" id="3zroDD5UpNb" role="3clF47">
-          <node concept="XkiVB" id="3zroDD5UpNc" role="3cqZAp">
-            <ref role="37wK5l" to="mu20:9V7Nft_x9M" resolve="CustomAnalyzerRunner" />
-            <node concept="10Nm6u" id="3zroDD5UpNd" role="37wK5m" />
-            <node concept="10Nm6u" id="3zroDD5UpNe" role="37wK5m" />
-          </node>
-          <node concept="3clFbF" id="3zroDD5UpNf" role="3cqZAp">
-            <node concept="37vLTI" id="3zroDD5UpNg" role="3clFbG">
-              <node concept="37vLTw" id="3zroDD5UpNh" role="37vLTx" />
-              <node concept="37vLTw" id="3zroDD5UpNi" role="37vLTJ" />
-            </node>
-          </node>
-          <node concept="3clFbF" id="3zroDD5UpNj" role="3cqZAp">
-            <node concept="37vLTI" id="3zroDD5UpNk" role="3clFbG">
-              <node concept="37vLTw" id="3zroDD5UpNl" role="37vLTJ">
-                <ref role="3cqZAo" to="hxuy:~AnalyzerRunner.myAnalyzer" resolve="myAnalyzer" />
-              </node>
-              <node concept="2ShNRf" id="3zroDD5UpNm" role="37vLTx">
-                <node concept="1pGfFk" id="3zroDD5UpNn" role="2ShVmc" />
-              </node>
-            </node>
-          </node>
-          <node concept="3clFbF" id="3zroDD5UpNo" role="3cqZAp">
-            <node concept="37vLTI" id="3zroDD5UpNp" role="3clFbG">
-              <node concept="37vLTw" id="3zroDD5UpNq" role="37vLTJ">
-                <ref role="3cqZAo" to="hxuy:~AnalyzerRunner.myProgram" resolve="myProgram" />
-              </node>
-              <node concept="2OqwBi" id="3zroDD5UpNr" role="37vLTx">
-                <node concept="2ShNRf" id="3zroDD5UpNs" role="2Oq$k0">
-                  <node concept="1pGfFk" id="3zroDD5UpNt" role="2ShVmc">
-                    <ref role="37wK5l" to="qnq2:~MPSProgramBuilder.&lt;init&gt;(jetbrains.mps.lang.dataFlow.DataFlowManager)" resolve="MPSProgramBuilder" />
-                    <node concept="2YIFZM" id="3zroDD5UpNu" role="37wK5m">
-=======
   <node concept="2$UQVi" id="3lMUWxNXa$p">
     <ref role="2$VUEs" to="ty9a:1eG8_N9UuQ_" resolve="exportedAnalyzerClass" />
     <node concept="2$$0lk" id="3lMUWxNXa$q" role="2$$55j">
@@ -306,49 +245,18 @@
                   <node concept="1pGfFk" id="3lMUWxNXabo" role="2ShVmc">
                     <ref role="37wK5l" to="qnq2:~MPSProgramBuilder.&lt;init&gt;(jetbrains.mps.lang.dataFlow.DataFlowManager)" resolve="MPSProgramBuilder" />
                     <node concept="2YIFZM" id="3lMUWxNXabp" role="37wK5m">
->>>>>>> dfa4c421
                       <ref role="1Pybhc" to="qnq2:~DataFlowManager" resolve="DataFlowManager" />
                       <ref role="37wK5l" to="qnq2:~DataFlowManager.getInstance():jetbrains.mps.lang.dataFlow.DataFlowManager" resolve="getInstance" />
                     </node>
                   </node>
                 </node>
-<<<<<<< HEAD
-                <node concept="liA8E" id="3zroDD5UpNv" role="2OqNvi">
-                  <ref role="37wK5l" to="hxuy:~StructuralProgramBuilder.buildProgram(java.lang.Object):jetbrains.mps.lang.dataFlow.framework.Program" resolve="buildProgram" />
-                  <node concept="37vLTw" id="3zroDD5UpNw" role="37wK5m" />
-=======
                 <node concept="liA8E" id="3lMUWxNXabq" role="2OqNvi">
                   <ref role="37wK5l" to="hxuy:~StructuralProgramBuilder.buildProgram(java.lang.Object):jetbrains.mps.lang.dataFlow.framework.Program" resolve="buildProgram" />
                   <node concept="37vLTw" id="3lMUWxNXabr" role="37wK5m" />
->>>>>>> dfa4c421
-                </node>
-              </node>
-            </node>
-          </node>
-<<<<<<< HEAD
-          <node concept="3clFbF" id="3zroDD5UpNx" role="3cqZAp">
-            <node concept="1rXfSq" id="3zroDD5UpNy" role="3clFbG" />
-          </node>
-        </node>
-        <node concept="37vLTG" id="3zroDD5UpNz" role="3clF46">
-          <property role="TrG5h" value="node" />
-          <node concept="3Tqbb2" id="3zroDD5UpN$" role="1tU5fm" />
-        </node>
-      </node>
-      <node concept="3clFb_" id="3zroDD5Uq80" role="2IGoEH">
-        <property role="TrG5h" value="prepareProgram" />
-        <node concept="3cqZAl" id="3zroDD5Uq81" role="3clF45" />
-        <node concept="3Tm6S6" id="3zroDD5Uq82" role="1B3o_S" />
-        <node concept="3clFbS" id="3zroDD5Uq83" role="3clF47">
-          <node concept="3clFbF" id="3zroDD5Uq84" role="3cqZAp">
-            <node concept="2OqwBi" id="3zroDD5Uq85" role="3clFbG">
-              <node concept="2ShNRf" id="3zroDD5Uq86" role="2Oq$k0">
-                <node concept="1pGfFk" id="3zroDD5Uq87" role="2ShVmc">
-                  <ref role="37wK5l" to="hxuy:~AnalyzerRules.&lt;init&gt;(java.lang.String,org.jetbrains.mps.openapi.model.SNode,jetbrains.mps.lang.dataFlow.framework.Program)" resolve="AnalyzerRules" />
-                  <node concept="2YIFZM" id="3zroDD5Uq88" role="37wK5m" />
-                  <node concept="37vLTw" id="3zroDD5Uq89" role="37wK5m" />
-                  <node concept="37vLTw" id="3zroDD5Uq8a" role="37wK5m">
-=======
+                </node>
+              </node>
+            </node>
+          </node>
           <node concept="3clFbF" id="3lMUWxNXabs" role="3cqZAp">
             <node concept="1rXfSq" id="3lMUWxNXabt" role="3clFbG" />
           </node>
@@ -371,63 +279,17 @@
                   <node concept="2YIFZM" id="3lMUWxNXaw3" role="37wK5m" />
                   <node concept="37vLTw" id="3lMUWxNXaw4" role="37wK5m" />
                   <node concept="37vLTw" id="3lMUWxNXaw5" role="37wK5m">
->>>>>>> dfa4c421
                     <ref role="3cqZAo" to="hxuy:~AnalyzerRunner.myProgram" resolve="myProgram" />
                   </node>
                 </node>
               </node>
-<<<<<<< HEAD
-              <node concept="liA8E" id="3zroDD5Uq8b" role="2OqNvi">
-=======
               <node concept="liA8E" id="3lMUWxNXaw6" role="2OqNvi">
->>>>>>> dfa4c421
                 <ref role="37wK5l" to="hxuy:~AnalyzerRules.apply():void" resolve="apply" />
               </node>
             </node>
           </node>
         </node>
       </node>
-<<<<<<< HEAD
-      <node concept="312cEu" id="3zroDD5Uq8c" role="2IGoEH">
-        <property role="TrG5h" value="NullableAnalyzer" />
-        <node concept="3Tm1VV" id="3zroDD5Uq8d" role="1B3o_S" />
-        <node concept="3uibUv" id="3zroDD5Uq8e" role="EKbjA">
-          <ref role="3uigEE" to="hxuy:~DataFlowAnalyzer" resolve="DataFlowAnalyzer" />
-          <node concept="3uibUv" id="3zroDD5Uq8f" role="11_B2D">
-            <ref role="3uigEE" to="k7g3:~Map" resolve="Map" />
-            <node concept="3Tqbb2" id="3zroDD5Uq8g" role="11_B2D" />
-            <node concept="3uibUv" id="3zroDD5Uq8h" role="11_B2D" />
-          </node>
-        </node>
-        <node concept="3clFbW" id="3zroDD5Uq8i" role="jymVt">
-          <node concept="3cqZAl" id="3zroDD5Uq8j" role="3clF45" />
-          <node concept="3Tm1VV" id="3zroDD5Uq8k" role="1B3o_S" />
-          <node concept="3clFbS" id="3zroDD5Uq8l" role="3clF47" />
-        </node>
-        <node concept="3clFb_" id="3zroDD5Uq8m" role="jymVt">
-          <property role="TrG5h" value="initial" />
-          <node concept="3Tm1VV" id="3zroDD5Uq8n" role="1B3o_S" />
-          <node concept="37vLTG" id="3zroDD5Uq8o" role="3clF46">
-            <property role="TrG5h" value="program" />
-            <node concept="3uibUv" id="3zroDD5Uq8p" role="1tU5fm">
-              <ref role="3uigEE" to="hxuy:~Program" resolve="Program" />
-            </node>
-          </node>
-          <node concept="3clFbS" id="3zroDD5Uq8q" role="3clF47">
-            <node concept="3cpWs8" id="3zroDD5Uq8r" role="3cqZAp">
-              <node concept="3cpWsn" id="3zroDD5Uq8s" role="3cpWs9">
-                <property role="TrG5h" value="result" />
-                <node concept="3uibUv" id="3zroDD5Uq8t" role="1tU5fm">
-                  <ref role="3uigEE" to="k7g3:~Map" resolve="Map" />
-                  <node concept="3Tqbb2" id="3zroDD5Uq8u" role="11_B2D" />
-                  <node concept="3uibUv" id="3zroDD5Uq8v" role="11_B2D" />
-                </node>
-                <node concept="2ShNRf" id="3zroDD5Uq8w" role="33vP2m">
-                  <node concept="1pGfFk" id="3zroDD5Uq8x" role="2ShVmc">
-                    <ref role="37wK5l" to="k7g3:~HashMap.&lt;init&gt;()" resolve="HashMap" />
-                    <node concept="3Tqbb2" id="3zroDD5Uq8y" role="1pMfVU" />
-                    <node concept="3uibUv" id="3zroDD5Uq8z" role="1pMfVU" />
-=======
       <node concept="312cEu" id="3lMUWxNXaw7" role="2IGoEH">
         <property role="TrG5h" value="NullableAnalyzer" />
         <node concept="3Tm1VV" id="3lMUWxNXaw8" role="1B3o_S" />
@@ -467,57 +329,10 @@
                     <ref role="37wK5l" to="k7g3:~HashMap.&lt;init&gt;()" resolve="HashMap" />
                     <node concept="3Tqbb2" id="3lMUWxNXawt" role="1pMfVU" />
                     <node concept="3uibUv" id="3lMUWxNXawu" role="1pMfVU" />
->>>>>>> dfa4c421
-                  </node>
-                </node>
-              </node>
-            </node>
-<<<<<<< HEAD
-            <node concept="3clFbF" id="3zroDD5Uq8$" role="3cqZAp">
-              <node concept="37vLTw" id="3zroDD5Uq8_" role="3clFbG" />
-            </node>
-          </node>
-          <node concept="3uibUv" id="3zroDD5Uq8A" role="3clF45">
-            <ref role="3uigEE" to="k7g3:~Map" resolve="Map" />
-            <node concept="3Tqbb2" id="3zroDD5Uq8B" role="11_B2D" />
-            <node concept="3uibUv" id="3zroDD5Uq8C" role="11_B2D" />
-          </node>
-        </node>
-        <node concept="3clFb_" id="3zroDD5Uq8D" role="jymVt">
-          <property role="TrG5h" value="merge" />
-          <node concept="3Tm1VV" id="3zroDD5Uq8E" role="1B3o_S" />
-          <node concept="37vLTG" id="3zroDD5Uq8F" role="3clF46">
-            <property role="TrG5h" value="program" />
-            <node concept="3uibUv" id="3zroDD5Uq8G" role="1tU5fm">
-              <ref role="3uigEE" to="hxuy:~Program" resolve="Program" />
-            </node>
-          </node>
-          <node concept="37vLTG" id="3zroDD5Uq8H" role="3clF46">
-            <property role="TrG5h" value="input" />
-            <node concept="3uibUv" id="3zroDD5Uq8I" role="1tU5fm">
-              <ref role="3uigEE" to="k7g3:~List" resolve="List" />
-              <node concept="3uibUv" id="3zroDD5Uq8J" role="11_B2D">
-                <ref role="3uigEE" to="k7g3:~Map" resolve="Map" />
-                <node concept="3Tqbb2" id="3zroDD5Uq8K" role="11_B2D" />
-                <node concept="3uibUv" id="3zroDD5Uq8L" role="11_B2D" />
-              </node>
-            </node>
-          </node>
-          <node concept="3clFbS" id="3zroDD5Uq8M" role="3clF47">
-            <node concept="3cpWs8" id="3zroDD5Uq8N" role="3cqZAp">
-              <node concept="3cpWsn" id="3zroDD5Uq8O" role="3cpWs9">
-                <property role="TrG5h" value="result" />
-                <node concept="3uibUv" id="3zroDD5Uq8P" role="1tU5fm">
-                  <ref role="3uigEE" to="k7g3:~Map" resolve="Map" />
-                  <node concept="3Tqbb2" id="3zroDD5Uq8Q" role="11_B2D" />
-                  <node concept="3uibUv" id="3zroDD5Uq8R" role="11_B2D" />
-                </node>
-                <node concept="2ShNRf" id="3zroDD5Uq8S" role="33vP2m">
-                  <node concept="1pGfFk" id="3zroDD5Uq8T" role="2ShVmc">
-                    <ref role="37wK5l" to="k7g3:~HashMap.&lt;init&gt;()" resolve="HashMap" />
-                    <node concept="3Tqbb2" id="3zroDD5Uq8U" role="1pMfVU" />
-                    <node concept="3uibUv" id="3zroDD5Uq8V" role="1pMfVU" />
-=======
+                  </node>
+                </node>
+              </node>
+            </node>
             <node concept="3clFbF" id="3lMUWxNXawv" role="3cqZAp">
               <node concept="37vLTw" id="3lMUWxNXaww" role="3clFbG" />
             </node>
@@ -562,40 +377,10 @@
                     <ref role="37wK5l" to="k7g3:~HashMap.&lt;init&gt;()" resolve="HashMap" />
                     <node concept="3Tqbb2" id="3lMUWxNXawP" role="1pMfVU" />
                     <node concept="3uibUv" id="3lMUWxNXawQ" role="1pMfVU" />
->>>>>>> dfa4c421
-                  </node>
-                </node>
-              </node>
-            </node>
-<<<<<<< HEAD
-            <node concept="1DcWWT" id="3zroDD5Uq8W" role="3cqZAp">
-              <node concept="3cpWsn" id="3zroDD5Uq8X" role="1Duv9x">
-                <property role="TrG5h" value="inputElement" />
-                <node concept="3uibUv" id="3zroDD5Uq8Y" role="1tU5fm">
-                  <ref role="3uigEE" to="k7g3:~Map" resolve="Map" />
-                  <node concept="3Tqbb2" id="3zroDD5Uq8Z" role="11_B2D" />
-                  <node concept="3uibUv" id="3zroDD5Uq90" role="11_B2D" />
-                </node>
-              </node>
-              <node concept="3clFbS" id="3zroDD5Uq91" role="2LFqv$">
-                <node concept="1DcWWT" id="3zroDD5Uq92" role="3cqZAp">
-                  <node concept="3cpWsn" id="3zroDD5Uq93" role="1Duv9x">
-                    <property role="TrG5h" value="entry" />
-                    <node concept="3uibUv" id="3zroDD5Uq94" role="1tU5fm">
-                      <ref role="3uigEE" to="k7g3:~Map$Entry" resolve="Map.Entry" />
-                      <node concept="3Tqbb2" id="3zroDD5Uq95" role="11_B2D" />
-                      <node concept="3uibUv" id="3zroDD5Uq96" role="11_B2D" />
-                    </node>
-                  </node>
-                  <node concept="3clFbS" id="3zroDD5Uq97" role="2LFqv$">
-                    <node concept="3cpWs8" id="3zroDD5Uq98" role="3cqZAp">
-                      <node concept="3cpWsn" id="3zroDD5Uq99" role="3cpWs9">
-                        <property role="TrG5h" value="expr" />
-                        <node concept="3Tqbb2" id="3zroDD5Uq9a" role="1tU5fm" />
-                        <node concept="2OqwBi" id="3zroDD5Uq9b" role="33vP2m">
-                          <node concept="37vLTw" id="3zroDD5Uq9c" role="2Oq$k0" />
-                          <node concept="liA8E" id="3zroDD5Uq9d" role="2OqNvi">
-=======
+                  </node>
+                </node>
+              </node>
+            </node>
             <node concept="1DcWWT" id="3lMUWxNXawR" role="3cqZAp">
               <node concept="3cpWsn" id="3lMUWxNXawS" role="1Duv9x">
                 <property role="TrG5h" value="inputElement" />
@@ -623,21 +408,11 @@
                         <node concept="2OqwBi" id="3lMUWxNXax6" role="33vP2m">
                           <node concept="37vLTw" id="3lMUWxNXax7" role="2Oq$k0" />
                           <node concept="liA8E" id="3lMUWxNXax8" role="2OqNvi">
->>>>>>> dfa4c421
                             <ref role="37wK5l" to="k7g3:~Map$Entry.getKey():java.lang.Object" resolve="getKey" />
                           </node>
                         </node>
                       </node>
                     </node>
-<<<<<<< HEAD
-                    <node concept="3cpWs8" id="3zroDD5Uq9e" role="3cqZAp">
-                      <node concept="3cpWsn" id="3zroDD5Uq9f" role="3cpWs9">
-                        <property role="TrG5h" value="value" />
-                        <node concept="3uibUv" id="3zroDD5Uq9g" role="1tU5fm" />
-                        <node concept="2OqwBi" id="3zroDD5Uq9h" role="33vP2m">
-                          <node concept="37vLTw" id="3zroDD5Uq9i" role="2Oq$k0" />
-                          <node concept="liA8E" id="3zroDD5Uq9j" role="2OqNvi">
-=======
                     <node concept="3cpWs8" id="3lMUWxNXax9" role="3cqZAp">
                       <node concept="3cpWsn" id="3lMUWxNXaxa" role="3cpWs9">
                         <property role="TrG5h" value="value" />
@@ -645,23 +420,11 @@
                         <node concept="2OqwBi" id="3lMUWxNXaxc" role="33vP2m">
                           <node concept="37vLTw" id="3lMUWxNXaxd" role="2Oq$k0" />
                           <node concept="liA8E" id="3lMUWxNXaxe" role="2OqNvi">
->>>>>>> dfa4c421
                             <ref role="37wK5l" to="k7g3:~Map$Entry.getValue():java.lang.Object" resolve="getValue" />
                           </node>
                         </node>
                       </node>
                     </node>
-<<<<<<< HEAD
-                    <node concept="3cpWs8" id="3zroDD5Uq9k" role="3cqZAp">
-                      <node concept="3cpWsn" id="3zroDD5Uq9l" role="3cpWs9">
-                        <property role="TrG5h" value="resValue" />
-                        <node concept="3uibUv" id="3zroDD5Uq9m" role="1tU5fm" />
-                        <node concept="2OqwBi" id="3zroDD5Uq9n" role="33vP2m">
-                          <node concept="37vLTw" id="3zroDD5Uq9o" role="2Oq$k0" />
-                          <node concept="liA8E" id="3zroDD5Uq9p" role="2OqNvi">
-                            <ref role="37wK5l" to="k7g3:~Map.get(java.lang.Object):java.lang.Object" resolve="get" />
-                            <node concept="37vLTw" id="3zroDD5Uq9q" role="37wK5m" />
-=======
                     <node concept="3cpWs8" id="3lMUWxNXaxf" role="3cqZAp">
                       <node concept="3cpWsn" id="3lMUWxNXaxg" role="3cpWs9">
                         <property role="TrG5h" value="resValue" />
@@ -671,37 +434,10 @@
                           <node concept="liA8E" id="3lMUWxNXaxk" role="2OqNvi">
                             <ref role="37wK5l" to="k7g3:~Map.get(java.lang.Object):java.lang.Object" resolve="get" />
                             <node concept="37vLTw" id="3lMUWxNXaxl" role="37wK5m" />
->>>>>>> dfa4c421
                           </node>
                         </node>
                       </node>
                     </node>
-<<<<<<< HEAD
-                    <node concept="3clFbJ" id="3zroDD5Uq9r" role="3cqZAp">
-                      <node concept="3clFbS" id="3zroDD5Uq9s" role="3clFbx">
-                        <node concept="3clFbF" id="3zroDD5Uq9t" role="3cqZAp">
-                          <node concept="37vLTI" id="3zroDD5Uq9u" role="3clFbG">
-                            <node concept="Rm8GO" id="3zroDD5Uq9v" role="37vLTx" />
-                            <node concept="37vLTw" id="3zroDD5Uq9w" role="37vLTJ" />
-                          </node>
-                        </node>
-                      </node>
-                      <node concept="3clFbC" id="3zroDD5Uq9x" role="3clFbw">
-                        <node concept="10Nm6u" id="3zroDD5Uq9y" role="3uHU7w" />
-                        <node concept="37vLTw" id="3zroDD5Uq9z" role="3uHU7B" />
-                      </node>
-                    </node>
-                    <node concept="3clFbF" id="3zroDD5Uq9$" role="3cqZAp">
-                      <node concept="2OqwBi" id="3zroDD5Uq9_" role="3clFbG">
-                        <node concept="37vLTw" id="3zroDD5Uq9A" role="2Oq$k0" />
-                        <node concept="liA8E" id="3zroDD5Uq9B" role="2OqNvi">
-                          <ref role="37wK5l" to="k7g3:~Map.put(java.lang.Object,java.lang.Object):java.lang.Object" resolve="put" />
-                          <node concept="37vLTw" id="3zroDD5Uq9C" role="37wK5m" />
-                          <node concept="2OqwBi" id="3zroDD5Uq9D" role="37wK5m">
-                            <node concept="37vLTw" id="3zroDD5Uq9E" role="2Oq$k0" />
-                            <node concept="liA8E" id="3zroDD5Uq9F" role="2OqNvi">
-                              <node concept="37vLTw" id="3zroDD5Uq9G" role="37wK5m" />
-=======
                     <node concept="3clFbJ" id="3lMUWxNXaxm" role="3cqZAp">
                       <node concept="3clFbS" id="3lMUWxNXaxn" role="3clFbx">
                         <node concept="3clFbF" id="3lMUWxNXaxo" role="3cqZAp">
@@ -726,79 +462,20 @@
                             <node concept="37vLTw" id="3lMUWxNXax_" role="2Oq$k0" />
                             <node concept="liA8E" id="3lMUWxNXaxA" role="2OqNvi">
                               <node concept="37vLTw" id="3lMUWxNXaxB" role="37wK5m" />
->>>>>>> dfa4c421
                             </node>
                           </node>
                         </node>
                       </node>
                     </node>
                   </node>
-<<<<<<< HEAD
-                  <node concept="2OqwBi" id="3zroDD5Uq9H" role="1DdaDG">
-                    <node concept="37vLTw" id="3zroDD5Uq9I" role="2Oq$k0" />
-                    <node concept="liA8E" id="3zroDD5Uq9J" role="2OqNvi">
-=======
                   <node concept="2OqwBi" id="3lMUWxNXaxC" role="1DdaDG">
                     <node concept="37vLTw" id="3lMUWxNXaxD" role="2Oq$k0" />
                     <node concept="liA8E" id="3lMUWxNXaxE" role="2OqNvi">
->>>>>>> dfa4c421
                       <ref role="37wK5l" to="k7g3:~Map.entrySet():java.util.Set" resolve="entrySet" />
                     </node>
                   </node>
                 </node>
               </node>
-<<<<<<< HEAD
-              <node concept="1fK2Th" id="3zroDD5Uq9K" role="1DdaDG" />
-            </node>
-            <node concept="3clFbF" id="3zroDD5Uq9L" role="3cqZAp">
-              <node concept="37vLTw" id="3zroDD5Uq9M" role="3clFbG" />
-            </node>
-          </node>
-          <node concept="3uibUv" id="3zroDD5Uq9N" role="3clF45">
-            <ref role="3uigEE" to="k7g3:~Map" resolve="Map" />
-            <node concept="3Tqbb2" id="3zroDD5Uq9O" role="11_B2D" />
-            <node concept="3uibUv" id="3zroDD5Uq9P" role="11_B2D" />
-          </node>
-        </node>
-        <node concept="3clFb_" id="3zroDD5Uq9Q" role="jymVt">
-          <property role="TrG5h" value="fun" />
-          <node concept="3Tm1VV" id="3zroDD5Uq9R" role="1B3o_S" />
-          <node concept="37vLTG" id="3zroDD5Uq9S" role="3clF46">
-            <property role="TrG5h" value="input" />
-            <node concept="3uibUv" id="3zroDD5Uq9T" role="1tU5fm">
-              <ref role="3uigEE" to="k7g3:~Map" resolve="Map" />
-              <node concept="3Tqbb2" id="3zroDD5Uq9U" role="11_B2D" />
-              <node concept="3uibUv" id="3zroDD5Uq9V" role="11_B2D" />
-            </node>
-          </node>
-          <node concept="37vLTG" id="3zroDD5Uq9W" role="3clF46">
-            <property role="TrG5h" value="state" />
-            <node concept="3uibUv" id="3zroDD5Uq9X" role="1tU5fm">
-              <ref role="3uigEE" to="hxuy:~ProgramState" resolve="ProgramState" />
-            </node>
-          </node>
-          <node concept="3clFbS" id="3zroDD5Uq9Y" role="3clF47">
-            <node concept="3cpWs8" id="3zroDD5Uq9Z" role="3cqZAp">
-              <node concept="3cpWsn" id="3zroDD5Uqa0" role="3cpWs9">
-                <property role="TrG5h" value="result" />
-                <node concept="3uibUv" id="3zroDD5Uqa1" role="1tU5fm">
-                  <ref role="3uigEE" to="k7g3:~Map" resolve="Map" />
-                  <node concept="3Tqbb2" id="3zroDD5Uqa2" role="11_B2D" />
-                  <node concept="3uibUv" id="3zroDD5Uqa3" role="11_B2D" />
-                </node>
-                <node concept="1fK8h0" id="3zroDD5Uqa4" role="33vP2m" />
-              </node>
-            </node>
-            <node concept="3cpWs8" id="3zroDD5Uqa5" role="3cqZAp">
-              <node concept="3cpWsn" id="3zroDD5Uqa6" role="3cpWs9">
-                <property role="TrG5h" value="instruction" />
-                <node concept="3uibUv" id="3zroDD5Uqa7" role="1tU5fm">
-                  <ref role="3uigEE" to="flgp:~Instruction" resolve="Instruction" />
-                </node>
-                <node concept="2OqwBi" id="3zroDD5Uqa8" role="33vP2m">
-                  <node concept="1fK8h6" id="3zroDD5Uqa9" role="2Oq$k0" />
-                  <node concept="liA8E" id="3zroDD5Uqaa" role="2OqNvi">
-=======
               <node concept="1fK2Th" id="3lMUWxNXaxF" role="1DdaDG" />
             </node>
             <node concept="3clFbF" id="3lMUWxNXaxG" role="3cqZAp">
@@ -849,40 +526,11 @@
                 <node concept="2OqwBi" id="3lMUWxNXay3" role="33vP2m">
                   <node concept="1fK8h6" id="3lMUWxNXay4" role="2Oq$k0" />
                   <node concept="liA8E" id="3lMUWxNXay5" role="2OqNvi">
->>>>>>> dfa4c421
                     <ref role="37wK5l" to="hxuy:~ProgramState.getInstruction():jetbrains.mps.lang.dataFlow.framework.instructions.Instruction" resolve="getInstruction" />
                   </node>
                 </node>
               </node>
             </node>
-<<<<<<< HEAD
-            <node concept="3cpWs8" id="3zroDD5Uqab" role="3cqZAp">
-              <node concept="3cpWsn" id="3zroDD5Uqac" role="3cpWs9">
-                <property role="TrG5h" value="nullableState" />
-                <node concept="3uibUv" id="3zroDD5Uqad" role="1tU5fm" />
-                <node concept="Rm8GO" id="3zroDD5Uqae" role="33vP2m" />
-              </node>
-            </node>
-            <node concept="3clFbJ" id="3zroDD5Uqaf" role="3cqZAp">
-              <node concept="3clFbS" id="3zroDD5Uqag" role="3clFbx">
-                <node concept="3cpWs8" id="3zroDD5Uqah" role="3cqZAp">
-                  <node concept="3cpWsn" id="3zroDD5Uqai" role="3cpWs9">
-                    <property role="TrG5h" value="node" />
-                    <node concept="3Tqbb2" id="3zroDD5Uqaj" role="1tU5fm" />
-                    <node concept="10QFUN" id="3zroDD5Uqak" role="33vP2m">
-                      <node concept="3Tqbb2" id="3zroDD5Uqal" role="10QFUM" />
-                      <node concept="1eOMI4" id="3zroDD5Uqam" role="10QFUP">
-                        <node concept="2OqwBi" id="3zroDD5Uqan" role="1eOMHV">
-                          <node concept="1eOMI4" id="3zroDD5Uqao" role="2Oq$k0">
-                            <node concept="10QFUN" id="3zroDD5Uqap" role="1eOMHV">
-                              <node concept="3uibUv" id="3zroDD5Uqaq" role="10QFUM">
-                                <ref role="3uigEE" to="mu20:6L60FDzMFhw" resolve="GeneratedInstruction" />
-                              </node>
-                              <node concept="37vLTw" id="3zroDD5Uqar" role="10QFUP" />
-                            </node>
-                          </node>
-                          <node concept="liA8E" id="3zroDD5Uqas" role="2OqNvi">
-=======
             <node concept="3cpWs8" id="3lMUWxNXay6" role="3cqZAp">
               <node concept="3cpWsn" id="3lMUWxNXay7" role="3cpWs9">
                 <property role="TrG5h" value="nullableState" />
@@ -909,7 +557,6 @@
                             </node>
                           </node>
                           <node concept="liA8E" id="3lMUWxNXayn" role="2OqNvi">
->>>>>>> dfa4c421
                             <ref role="37wK5l" to="mu20:6L60FDzMFik" resolve="getParameter" />
                           </node>
                         </node>
@@ -917,71 +564,6 @@
                     </node>
                   </node>
                 </node>
-<<<<<<< HEAD
-                <node concept="3clFbJ" id="3zroDD5Uqat" role="3cqZAp">
-                  <node concept="3clFbS" id="3zroDD5Uqau" role="3clFbx">
-                    <node concept="3clFbF" id="3zroDD5Uqav" role="3cqZAp">
-                      <node concept="37vLTI" id="3zroDD5Uqaw" role="3clFbG">
-                        <node concept="Rm8GO" id="3zroDD5Uqax" role="37vLTx" />
-                        <node concept="37vLTw" id="3zroDD5Uqay" role="37vLTJ" />
-                      </node>
-                    </node>
-                  </node>
-                  <node concept="2ZW3vV" id="3zroDD5Uqaz" role="3clFbw">
-                    <node concept="3uibUv" id="3zroDD5Uqa$" role="2ZW6by" />
-                    <node concept="37vLTw" id="3zroDD5Uqa_" role="2ZW6bz" />
-                  </node>
-                </node>
-                <node concept="3clFbJ" id="3zroDD5UqaA" role="3cqZAp">
-                  <node concept="3clFbS" id="3zroDD5UqaB" role="3clFbx">
-                    <node concept="3clFbF" id="3zroDD5UqaC" role="3cqZAp">
-                      <node concept="37vLTI" id="3zroDD5UqaD" role="3clFbG">
-                        <node concept="Rm8GO" id="3zroDD5UqaE" role="37vLTx" />
-                        <node concept="37vLTw" id="3zroDD5UqaF" role="37vLTJ" />
-                      </node>
-                    </node>
-                  </node>
-                  <node concept="2ZW3vV" id="3zroDD5UqaG" role="3clFbw">
-                    <node concept="3uibUv" id="3zroDD5UqaH" role="2ZW6by" />
-                    <node concept="37vLTw" id="3zroDD5UqaI" role="2ZW6bz" />
-                  </node>
-                </node>
-                <node concept="3clFbJ" id="3zroDD5UqaJ" role="3cqZAp">
-                  <node concept="3clFbS" id="3zroDD5UqaK" role="3clFbx">
-                    <node concept="3clFbF" id="3zroDD5UqaL" role="3cqZAp">
-                      <node concept="37vLTI" id="3zroDD5UqaM" role="3clFbG">
-                        <node concept="Rm8GO" id="3zroDD5UqaN" role="37vLTx" />
-                        <node concept="37vLTw" id="3zroDD5UqaO" role="37vLTJ" />
-                      </node>
-                    </node>
-                  </node>
-                  <node concept="2ZW3vV" id="3zroDD5UqaP" role="3clFbw">
-                    <node concept="3uibUv" id="3zroDD5UqaQ" role="2ZW6by" />
-                    <node concept="37vLTw" id="3zroDD5UqaR" role="2ZW6bz" />
-                  </node>
-                </node>
-                <node concept="3clFbJ" id="3zroDD5UqaS" role="3cqZAp">
-                  <node concept="3clFbS" id="3zroDD5UqaT" role="3clFbx">
-                    <node concept="3clFbF" id="3zroDD5UqaU" role="3cqZAp">
-                      <node concept="37vLTI" id="3zroDD5UqaV" role="3clFbG">
-                        <node concept="2OqwBi" id="3zroDD5UqaW" role="37vLTx">
-                          <node concept="1PxgMI" id="3zroDD5UqaX" role="2Oq$k0">
-                            <ref role="1PxNhF" to="tpee:fz7vLUo" resolve="VariableReference" />
-                            <node concept="37vLTw" id="3zroDD5UqaY" role="1PxMeX" />
-                          </node>
-                          <node concept="3TrEf2" id="3zroDD5UqaZ" role="2OqNvi">
-                            <ref role="3Tt5mk" to="tpee:fzcqZ_w" />
-                          </node>
-                        </node>
-                        <node concept="37vLTw" id="3zroDD5Uqb0" role="37vLTJ" />
-                      </node>
-                    </node>
-                  </node>
-                  <node concept="2OqwBi" id="3zroDD5Uqb1" role="3clFbw">
-                    <node concept="37vLTw" id="3zroDD5Uqb2" role="2Oq$k0" />
-                    <node concept="1mIQ4w" id="3zroDD5Uqb3" role="2OqNvi">
-                      <node concept="chp4Y" id="3zroDD5Uqb4" role="cj9EA">
-=======
                 <node concept="3clFbJ" id="3lMUWxNXayo" role="3cqZAp">
                   <node concept="3clFbS" id="3lMUWxNXayp" role="3clFbx">
                     <node concept="3clFbF" id="3lMUWxNXayq" role="3cqZAp">
@@ -1045,23 +627,11 @@
                     <node concept="37vLTw" id="3lMUWxNXayX" role="2Oq$k0" />
                     <node concept="1mIQ4w" id="3lMUWxNXayY" role="2OqNvi">
                       <node concept="chp4Y" id="3lMUWxNXayZ" role="cj9EA">
->>>>>>> dfa4c421
                         <ref role="cht4Q" to="tpee:fz7vLUo" resolve="VariableReference" />
                       </node>
                     </node>
                   </node>
                 </node>
-<<<<<<< HEAD
-                <node concept="3clFbJ" id="3zroDD5Uqb5" role="3cqZAp">
-                  <node concept="3clFbS" id="3zroDD5Uqb6" role="3clFbx">
-                    <node concept="3clFbF" id="3zroDD5Uqb7" role="3cqZAp">
-                      <node concept="2OqwBi" id="3zroDD5Uqb8" role="3clFbG">
-                        <node concept="37vLTw" id="3zroDD5Uqb9" role="2Oq$k0" />
-                        <node concept="liA8E" id="3zroDD5Uqba" role="2OqNvi">
-                          <ref role="37wK5l" to="k7g3:~Map.put(java.lang.Object,java.lang.Object):java.lang.Object" resolve="put" />
-                          <node concept="37vLTw" id="3zroDD5Uqbb" role="37wK5m" />
-                          <node concept="37vLTw" id="3zroDD5Uqbc" role="37wK5m" />
-=======
                 <node concept="3clFbJ" id="3lMUWxNXaz0" role="3cqZAp">
                   <node concept="3clFbS" id="3lMUWxNXaz1" role="3clFbx">
                     <node concept="3clFbF" id="3lMUWxNXaz2" role="3cqZAp">
@@ -1071,53 +641,10 @@
                           <ref role="37wK5l" to="k7g3:~Map.put(java.lang.Object,java.lang.Object):java.lang.Object" resolve="put" />
                           <node concept="37vLTw" id="3lMUWxNXaz6" role="37wK5m" />
                           <node concept="37vLTw" id="3lMUWxNXaz7" role="37wK5m" />
->>>>>>> dfa4c421
                         </node>
                       </node>
                     </node>
                   </node>
-<<<<<<< HEAD
-                  <node concept="3y3z36" id="3zroDD5Uqbd" role="3clFbw">
-                    <node concept="10Nm6u" id="3zroDD5Uqbe" role="3uHU7w" />
-                    <node concept="37vLTw" id="3zroDD5Uqbf" role="3uHU7B" />
-                  </node>
-                </node>
-              </node>
-              <node concept="2ZW3vV" id="3zroDD5Uqbg" role="3clFbw">
-                <node concept="3uibUv" id="3zroDD5Uqbh" role="2ZW6by">
-                  <ref role="3uigEE" to="mu20:6L60FDzMFhw" resolve="GeneratedInstruction" />
-                </node>
-                <node concept="37vLTw" id="3zroDD5Uqbi" role="2ZW6bz" />
-              </node>
-            </node>
-            <node concept="3clFbJ" id="3zroDD5Uqbj" role="3cqZAp">
-              <node concept="3clFbS" id="3zroDD5Uqbk" role="3clFbx">
-                <node concept="3cpWs8" id="3zroDD5Uqbl" role="3cqZAp">
-                  <node concept="3cpWsn" id="3zroDD5Uqbm" role="3cpWs9">
-                    <property role="TrG5h" value="write" />
-                    <node concept="3uibUv" id="3zroDD5Uqbn" role="1tU5fm">
-                      <ref role="3uigEE" to="flgp:~WriteInstruction" resolve="WriteInstruction" />
-                    </node>
-                    <node concept="10QFUN" id="3zroDD5Uqbo" role="33vP2m">
-                      <node concept="3uibUv" id="3zroDD5Uqbp" role="10QFUM">
-                        <ref role="3uigEE" to="flgp:~WriteInstruction" resolve="WriteInstruction" />
-                      </node>
-                      <node concept="37vLTw" id="3zroDD5Uqbq" role="10QFUP" />
-                    </node>
-                  </node>
-                </node>
-                <node concept="3cpWs8" id="3zroDD5Uqbr" role="3cqZAp">
-                  <node concept="3cpWsn" id="3zroDD5Uqbs" role="3cpWs9">
-                    <property role="TrG5h" value="value" />
-                    <node concept="3Tqbb2" id="3zroDD5Uqbt" role="1tU5fm" />
-                    <node concept="10QFUN" id="3zroDD5Uqbu" role="33vP2m">
-                      <node concept="3Tqbb2" id="3zroDD5Uqbv" role="10QFUM">
-                        <ref role="ehGHo" to="tpee:fz3vP1J" resolve="Expression" />
-                      </node>
-                      <node concept="2OqwBi" id="3zroDD5Uqbw" role="10QFUP">
-                        <node concept="37vLTw" id="3zroDD5Uqbx" role="2Oq$k0" />
-                        <node concept="liA8E" id="3zroDD5Uqby" role="2OqNvi">
-=======
                   <node concept="3y3z36" id="3lMUWxNXaz8" role="3clFbw">
                     <node concept="10Nm6u" id="3lMUWxNXaz9" role="3uHU7w" />
                     <node concept="37vLTw" id="3lMUWxNXaza" role="3uHU7B" />
@@ -1158,36 +685,12 @@
                       <node concept="2OqwBi" id="3lMUWxNXazr" role="10QFUP">
                         <node concept="37vLTw" id="3lMUWxNXazs" role="2Oq$k0" />
                         <node concept="liA8E" id="3lMUWxNXazt" role="2OqNvi">
->>>>>>> dfa4c421
                           <ref role="37wK5l" to="flgp:~WriteInstruction.getValue():java.lang.Object" resolve="getValue" />
                         </node>
                       </node>
                     </node>
                   </node>
                 </node>
-<<<<<<< HEAD
-                <node concept="3clFbJ" id="3zroDD5Uqbz" role="3cqZAp">
-                  <node concept="3clFbS" id="3zroDD5Uqb$" role="3clFbx">
-                    <node concept="3clFbF" id="3zroDD5Uqb_" role="3cqZAp">
-                      <node concept="37vLTI" id="3zroDD5UqbA" role="3clFbG">
-                        <node concept="2OqwBi" id="3zroDD5UqbB" role="37vLTx">
-                          <node concept="1PxgMI" id="3zroDD5UqbC" role="2Oq$k0">
-                            <ref role="1PxNhF" to="tpee:fz7vLUo" resolve="VariableReference" />
-                            <node concept="37vLTw" id="3zroDD5UqbD" role="1PxMeX" />
-                          </node>
-                          <node concept="3TrEf2" id="3zroDD5UqbE" role="2OqNvi">
-                            <ref role="3Tt5mk" to="tpee:fzcqZ_w" />
-                          </node>
-                        </node>
-                        <node concept="37vLTw" id="3zroDD5UqbF" role="37vLTJ" />
-                      </node>
-                    </node>
-                  </node>
-                  <node concept="2OqwBi" id="3zroDD5UqbG" role="3clFbw">
-                    <node concept="37vLTw" id="3zroDD5UqbH" role="2Oq$k0" />
-                    <node concept="1mIQ4w" id="3zroDD5UqbI" role="2OqNvi">
-                      <node concept="chp4Y" id="3zroDD5UqbJ" role="cj9EA">
-=======
                 <node concept="3clFbJ" id="3lMUWxNXazu" role="3cqZAp">
                   <node concept="3clFbS" id="3lMUWxNXazv" role="3clFbx">
                     <node concept="3clFbF" id="3lMUWxNXazw" role="3cqZAp">
@@ -1209,23 +712,11 @@
                     <node concept="37vLTw" id="3lMUWxNXazC" role="2Oq$k0" />
                     <node concept="1mIQ4w" id="3lMUWxNXazD" role="2OqNvi">
                       <node concept="chp4Y" id="3lMUWxNXazE" role="cj9EA">
->>>>>>> dfa4c421
                         <ref role="cht4Q" to="tpee:fz7vLUo" resolve="VariableReference" />
                       </node>
                     </node>
                   </node>
                 </node>
-<<<<<<< HEAD
-                <node concept="3cpWs8" id="3zroDD5UqbK" role="3cqZAp">
-                  <node concept="3cpWsn" id="3zroDD5UqbL" role="3cpWs9">
-                    <property role="TrG5h" value="valueState" />
-                    <node concept="3uibUv" id="3zroDD5UqbM" role="1tU5fm" />
-                    <node concept="2OqwBi" id="3zroDD5UqbN" role="33vP2m">
-                      <node concept="37vLTw" id="3zroDD5UqbO" role="2Oq$k0" />
-                      <node concept="liA8E" id="3zroDD5UqbP" role="2OqNvi">
-                        <ref role="37wK5l" to="k7g3:~Map.get(java.lang.Object):java.lang.Object" resolve="get" />
-                        <node concept="37vLTw" id="3zroDD5UqbQ" role="37wK5m" />
-=======
                 <node concept="3cpWs8" id="3lMUWxNXazF" role="3cqZAp">
                   <node concept="3cpWsn" id="3lMUWxNXazG" role="3cpWs9">
                     <property role="TrG5h" value="valueState" />
@@ -1235,37 +726,10 @@
                       <node concept="liA8E" id="3lMUWxNXazK" role="2OqNvi">
                         <ref role="37wK5l" to="k7g3:~Map.get(java.lang.Object):java.lang.Object" resolve="get" />
                         <node concept="37vLTw" id="3lMUWxNXazL" role="37wK5m" />
->>>>>>> dfa4c421
-                      </node>
-                    </node>
-                  </node>
-                </node>
-<<<<<<< HEAD
-                <node concept="3clFbJ" id="3zroDD5UqbR" role="3cqZAp">
-                  <node concept="3clFbS" id="3zroDD5UqbS" role="3clFbx">
-                    <node concept="3clFbF" id="3zroDD5UqbT" role="3cqZAp">
-                      <node concept="37vLTI" id="3zroDD5UqbU" role="3clFbG">
-                        <node concept="Rm8GO" id="3zroDD5UqbV" role="37vLTx" />
-                        <node concept="37vLTw" id="3zroDD5UqbW" role="37vLTJ" />
-                      </node>
-                    </node>
-                  </node>
-                  <node concept="3clFbC" id="3zroDD5UqbX" role="3clFbw">
-                    <node concept="10Nm6u" id="3zroDD5UqbY" role="3uHU7w" />
-                    <node concept="37vLTw" id="3zroDD5UqbZ" role="3uHU7B" />
-                  </node>
-                </node>
-                <node concept="3clFbF" id="3zroDD5Uqc0" role="3cqZAp">
-                  <node concept="2OqwBi" id="3zroDD5Uqc1" role="3clFbG">
-                    <node concept="37vLTw" id="3zroDD5Uqc2" role="2Oq$k0" />
-                    <node concept="liA8E" id="3zroDD5Uqc3" role="2OqNvi">
-                      <ref role="37wK5l" to="k7g3:~Map.put(java.lang.Object,java.lang.Object):java.lang.Object" resolve="put" />
-                      <node concept="10QFUN" id="3zroDD5Uqc4" role="37wK5m">
-                        <node concept="3Tqbb2" id="3zroDD5Uqc5" role="10QFUM" />
-                        <node concept="2OqwBi" id="3zroDD5Uqc6" role="10QFUP">
-                          <node concept="37vLTw" id="3zroDD5Uqc7" role="2Oq$k0" />
-                          <node concept="liA8E" id="3zroDD5Uqc8" role="2OqNvi">
-=======
+                      </node>
+                    </node>
+                  </node>
+                </node>
                 <node concept="3clFbJ" id="3lMUWxNXazM" role="3cqZAp">
                   <node concept="3clFbS" id="3lMUWxNXazN" role="3clFbx">
                     <node concept="3clFbF" id="3lMUWxNXazO" role="3cqZAp">
@@ -1290,48 +754,15 @@
                         <node concept="2OqwBi" id="3lMUWxNXa$1" role="10QFUP">
                           <node concept="37vLTw" id="3lMUWxNXa$2" role="2Oq$k0" />
                           <node concept="liA8E" id="3lMUWxNXa$3" role="2OqNvi">
->>>>>>> dfa4c421
                             <ref role="37wK5l" to="flgp:~WriteInstruction.getVariable():java.lang.Object" resolve="getVariable" />
                           </node>
                         </node>
                       </node>
-<<<<<<< HEAD
-                      <node concept="37vLTw" id="3zroDD5Uqc9" role="37wK5m" />
-=======
                       <node concept="37vLTw" id="3lMUWxNXa$4" role="37wK5m" />
->>>>>>> dfa4c421
-                    </node>
-                  </node>
-                </node>
-              </node>
-<<<<<<< HEAD
-              <node concept="2ZW3vV" id="3zroDD5Uqca" role="3clFbw">
-                <node concept="3uibUv" id="3zroDD5Uqcb" role="2ZW6by">
-                  <ref role="3uigEE" to="flgp:~WriteInstruction" resolve="WriteInstruction" />
-                </node>
-                <node concept="37vLTw" id="3zroDD5Uqcc" role="2ZW6bz" />
-              </node>
-            </node>
-            <node concept="3clFbF" id="3zroDD5Uqcd" role="3cqZAp">
-              <node concept="37vLTw" id="3zroDD5Uqce" role="3clFbG" />
-            </node>
-          </node>
-          <node concept="3uibUv" id="3zroDD5Uqcf" role="3clF45">
-            <ref role="3uigEE" to="k7g3:~Map" resolve="Map" />
-            <node concept="3Tqbb2" id="3zroDD5Uqcg" role="11_B2D" />
-            <node concept="3uibUv" id="3zroDD5Uqch" role="11_B2D" />
-          </node>
-        </node>
-        <node concept="3clFb_" id="3zroDD5Uqci" role="jymVt">
-          <property role="TrG5h" value="getDirection" />
-          <node concept="3Tm1VV" id="3zroDD5Uqcj" role="1B3o_S" />
-          <node concept="3uibUv" id="3zroDD5Uqck" role="3clF45">
-            <ref role="3uigEE" to="hxuy:~AnalysisDirection" resolve="AnalysisDirection" />
-          </node>
-          <node concept="3clFbS" id="3zroDD5Uqcl" role="3clF47">
-            <node concept="3cpWs6" id="3zroDD5Uqcm" role="3cqZAp">
-              <node concept="Rm8GO" id="3zroDD5Uqcn" role="3cqZAk">
-=======
+                    </node>
+                  </node>
+                </node>
+              </node>
               <node concept="2ZW3vV" id="3lMUWxNXa$5" role="3clFbw">
                 <node concept="3uibUv" id="3lMUWxNXa$6" role="2ZW6by">
                   <ref role="3uigEE" to="flgp:~WriteInstruction" resolve="WriteInstruction" />
@@ -1358,85 +789,30 @@
           <node concept="3clFbS" id="3lMUWxNXa$g" role="3clF47">
             <node concept="3cpWs6" id="3lMUWxNXa$h" role="3cqZAp">
               <node concept="Rm8GO" id="3lMUWxNXa$i" role="3cqZAk">
->>>>>>> dfa4c421
                 <ref role="Rm8GQ" to="hxuy:~AnalysisDirection.FORWARD" resolve="FORWARD" />
                 <ref role="1Px2BO" to="hxuy:~AnalysisDirection" resolve="AnalysisDirection" />
               </node>
             </node>
           </node>
         </node>
-<<<<<<< HEAD
-        <node concept="2YIFZL" id="3zroDD5Uqco" role="jymVt">
-=======
         <node concept="2YIFZL" id="3lMUWxNXa$j" role="jymVt">
->>>>>>> dfa4c421
           <property role="TrG5h" value="getId" />
           <property role="od$2w" value="false" />
           <property role="DiZV1" value="false" />
           <property role="2aFKle" value="false" />
-<<<<<<< HEAD
-          <node concept="3clFbS" id="3zroDD5Uqcp" role="3clF47">
-            <node concept="3clFbF" id="3zroDD5Uqcq" role="3cqZAp">
-              <node concept="Xl_RD" id="3zroDD5Uqcr" role="3clFbG">
-=======
           <node concept="3clFbS" id="3lMUWxNXa$k" role="3clF47">
             <node concept="3clFbF" id="3lMUWxNXa$l" role="3cqZAp">
               <node concept="Xl_RD" id="3lMUWxNXa$m" role="3clFbG">
->>>>>>> dfa4c421
                 <property role="Xl_RC" value="jetbrains.mps.baseLanguage.dataFlow.NullableAnalyzerRunner.NullableAnalyzer" />
               </node>
             </node>
           </node>
-<<<<<<< HEAD
-          <node concept="3Tm1VV" id="3zroDD5Uqcs" role="1B3o_S" />
-          <node concept="17QB3L" id="3zroDD5Uqct" role="3clF45" />
-=======
           <node concept="3Tm1VV" id="3lMUWxNXa$n" role="1B3o_S" />
           <node concept="17QB3L" id="3lMUWxNXa$o" role="3clF45" />
->>>>>>> dfa4c421
         </node>
       </node>
     </node>
   </node>
-<<<<<<< HEAD
-  <node concept="2$UQVi" id="3zroDD5Uqep">
-    <ref role="2$VUEs" to="ty9a:5vxy$fN7dY7" resolve="exportedInstructionClass" />
-    <node concept="2$$0lk" id="3zroDD5Uqeq" role="2$$55j">
-      <property role="2$$0lg" value="jetbrains.mps.baseLanguage.dataFlow" />
-    </node>
-    <node concept="2$VJBW" id="3zroDD5Uqer" role="2$VCQS">
-      <property role="2$VJBT" value="jetbrains.mps.lang.dataFlow.analyzers.structure.Instruction" />
-      <property role="2$VJBR" value="6868777471677432047" />
-    </node>
-    <node concept="2$VJBW" id="3zroDD5Uqes" role="2$VCQQ">
-      <property role="2$VJBT" value="jetbrains.mps.baseLanguage.structure.ClassConcept" />
-      <property role="2$VJBR" value="4096976700761023266" />
-    </node>
-    <node concept="2$Z8iP" id="3zroDD5Uqdt" role="2$VCQN">
-      <property role="TrG5h" value="notNullInstruction" />
-      <node concept="312cEg" id="3zroDD5Uqdu" role="2ITynG">
-        <property role="TrG5h" value="myexpression" />
-        <node concept="3Tm6S6" id="3zroDD5Uqdv" role="1B3o_S" />
-        <node concept="3Tqbb2" id="3zroDD5Uqdw" role="1tU5fm" />
-      </node>
-      <node concept="312cEg" id="3zroDD5Uqdx" role="2ITynG">
-        <property role="TrG5h" value="myPresentation" />
-        <node concept="3Tm6S6" id="3zroDD5Uqdy" role="1B3o_S" />
-        <node concept="17QB3L" id="3zroDD5Uqdz" role="1tU5fm" />
-      </node>
-      <node concept="3clFbW" id="3zroDD5Uqd$" role="2ITynG">
-        <node concept="3cqZAl" id="3zroDD5Uqd_" role="3clF45" />
-        <node concept="3Tm1VV" id="3zroDD5UqdA" role="1B3o_S" />
-        <node concept="3clFbS" id="3zroDD5UqdB" role="3clF47">
-          <node concept="3cpWs8" id="3zroDD5UqdC" role="3cqZAp">
-            <node concept="3cpWsn" id="3zroDD5UqdD" role="3cpWs9">
-              <property role="TrG5h" value="sb" />
-              <node concept="3uibUv" id="3zroDD5UqdE" role="1tU5fm">
-                <ref role="3uigEE" to="e2lb:~StringBuilder" resolve="StringBuilder" />
-              </node>
-              <node concept="2ShNRf" id="3zroDD5UqdF" role="33vP2m">
-                <node concept="1pGfFk" id="3zroDD5UqdG" role="2ShVmc">
-=======
   <node concept="2$UQVi" id="3lMUWxNXaAk">
     <ref role="2$VUEs" to="ty9a:5vxy$fN7dY7" resolve="exportedInstructionClass" />
     <node concept="2$$0lk" id="3lMUWxNXaAl" role="2$$55j">
@@ -1474,65 +850,22 @@
               </node>
               <node concept="2ShNRf" id="3lMUWxNXa_A" role="33vP2m">
                 <node concept="1pGfFk" id="3lMUWxNXa_B" role="2ShVmc">
->>>>>>> dfa4c421
                   <ref role="37wK5l" to="e2lb:~StringBuilder.&lt;init&gt;()" resolve="StringBuilder" />
                 </node>
               </node>
             </node>
           </node>
-<<<<<<< HEAD
-          <node concept="3clFbF" id="3zroDD5UqdH" role="3cqZAp">
-            <node concept="2OqwBi" id="3zroDD5UqdI" role="3clFbG">
-              <node concept="37vLTw" id="3zroDD5UqdJ" role="2Oq$k0" />
-              <node concept="liA8E" id="3zroDD5UqdK" role="2OqNvi">
-                <ref role="37wK5l" to="e2lb:~StringBuilder.append(java.lang.String):java.lang.StringBuilder" resolve="append" />
-                <node concept="Xl_RD" id="3zroDD5UqdL" role="37wK5m">
-=======
           <node concept="3clFbF" id="3lMUWxNXa_C" role="3cqZAp">
             <node concept="2OqwBi" id="3lMUWxNXa_D" role="3clFbG">
               <node concept="37vLTw" id="3lMUWxNXa_E" role="2Oq$k0" />
               <node concept="liA8E" id="3lMUWxNXa_F" role="2OqNvi">
                 <ref role="37wK5l" to="e2lb:~StringBuilder.append(java.lang.String):java.lang.StringBuilder" resolve="append" />
                 <node concept="Xl_RD" id="3lMUWxNXa_G" role="37wK5m">
->>>>>>> dfa4c421
                   <property role="Xl_RC" value="notNull" />
                 </node>
               </node>
             </node>
           </node>
-<<<<<<< HEAD
-          <node concept="3clFbF" id="3zroDD5UqdM" role="3cqZAp">
-            <node concept="37vLTI" id="3zroDD5UqdN" role="3clFbG">
-              <node concept="37vLTw" id="3zroDD5UqdO" role="37vLTx" />
-              <node concept="37vLTw" id="3zroDD5UqdP" role="37vLTJ" />
-            </node>
-          </node>
-          <node concept="3clFbF" id="3zroDD5UqdQ" role="3cqZAp">
-            <node concept="1rXfSq" id="3zroDD5UqdR" role="3clFbG">
-              <ref role="37wK5l" to="flgp:~Instruction.putUserObject(java.lang.Object,java.lang.Object):void" resolve="putUserObject" />
-              <node concept="Xl_RD" id="3zroDD5UqdS" role="37wK5m">
-                <property role="Xl_RC" value="expression" />
-              </node>
-              <node concept="37vLTw" id="3zroDD5UqdT" role="37wK5m" />
-            </node>
-          </node>
-          <node concept="3clFbF" id="3zroDD5UqdU" role="3cqZAp">
-            <node concept="1rXfSq" id="3zroDD5UqdV" role="3clFbG">
-              <ref role="37wK5l" to="mu20:6L60FDzMFhQ" resolve="addParameter" />
-              <node concept="37vLTw" id="3zroDD5UqdW" role="37wK5m" />
-            </node>
-          </node>
-          <node concept="3clFbF" id="3zroDD5UqdX" role="3cqZAp">
-            <node concept="2OqwBi" id="3zroDD5UqdY" role="3clFbG">
-              <node concept="37vLTw" id="3zroDD5UqdZ" role="2Oq$k0" />
-              <node concept="liA8E" id="3zroDD5Uqe0" role="2OqNvi">
-                <ref role="37wK5l" to="e2lb:~StringBuilder.append(java.lang.String):java.lang.StringBuilder" resolve="append" />
-                <node concept="3cpWs3" id="3zroDD5Uqe1" role="37wK5m">
-                  <node concept="Xl_RD" id="3zroDD5Uqe2" role="3uHU7B">
-                    <property role="Xl_RC" value=" " />
-                  </node>
-                  <node concept="37vLTw" id="3zroDD5Uqe3" role="3uHU7w" />
-=======
           <node concept="3clFbF" id="3lMUWxNXa_H" role="3cqZAp">
             <node concept="37vLTI" id="3lMUWxNXa_I" role="3clFbG">
               <node concept="37vLTw" id="3lMUWxNXa_J" role="37vLTx" />
@@ -1564,50 +897,10 @@
                     <property role="Xl_RC" value=" " />
                   </node>
                   <node concept="37vLTw" id="3lMUWxNXa_Y" role="3uHU7w" />
->>>>>>> dfa4c421
-                </node>
-              </node>
-            </node>
-          </node>
-<<<<<<< HEAD
-          <node concept="3clFbF" id="3zroDD5Uqe4" role="3cqZAp">
-            <node concept="37vLTI" id="3zroDD5Uqe5" role="3clFbG">
-              <node concept="2OqwBi" id="3zroDD5Uqe6" role="37vLTx">
-                <node concept="37vLTw" id="3zroDD5Uqe7" role="2Oq$k0" />
-                <node concept="liA8E" id="3zroDD5Uqe8" role="2OqNvi">
-                  <ref role="37wK5l" to="e2lb:~StringBuilder.toString():java.lang.String" resolve="toString" />
-                </node>
-              </node>
-              <node concept="37vLTw" id="3zroDD5Uqe9" role="37vLTJ" />
-            </node>
-          </node>
-        </node>
-        <node concept="37vLTG" id="3zroDD5Uqea" role="3clF46">
-          <property role="TrG5h" value="expression" />
-          <node concept="3Tqbb2" id="3zroDD5Uqeb" role="1tU5fm" />
-        </node>
-      </node>
-      <node concept="3clFb_" id="3zroDD5Uqec" role="2ITynG">
-        <property role="TrG5h" value="commandPresentation" />
-        <node concept="17QB3L" id="3zroDD5Uqed" role="3clF45" />
-        <node concept="3clFbS" id="3zroDD5Uqee" role="3clF47">
-          <node concept="3clFbF" id="3zroDD5Uqef" role="3cqZAp">
-            <node concept="37vLTw" id="3zroDD5Uqeg" role="3clFbG" />
-          </node>
-        </node>
-        <node concept="3Tm1VV" id="3zroDD5Uqeh" role="1B3o_S" />
-        <node concept="2AHcQZ" id="3zroDD5Uqei" role="2AJF6D">
-          <ref role="2AI5Lk" to="e2lb:~Override" resolve="Override" />
-        </node>
-      </node>
-      <node concept="3clFb_" id="3zroDD5Uqej" role="2ITynG">
-        <property role="TrG5h" value="getexpression" />
-        <node concept="3Tqbb2" id="3zroDD5Uqek" role="3clF45" />
-        <node concept="3Tm1VV" id="3zroDD5Uqel" role="1B3o_S" />
-        <node concept="3clFbS" id="3zroDD5Uqem" role="3clF47">
-          <node concept="3cpWs6" id="3zroDD5Uqen" role="3cqZAp">
-            <node concept="37vLTw" id="3zroDD5Uqeo" role="3cqZAk" />
-=======
+                </node>
+              </node>
+            </node>
+          </node>
           <node concept="3clFbF" id="3lMUWxNXa_Z" role="3cqZAp">
             <node concept="37vLTI" id="3lMUWxNXaA0" role="3clFbG">
               <node concept="2OqwBi" id="3lMUWxNXaA1" role="37vLTx">
@@ -1645,51 +938,11 @@
         <node concept="3clFbS" id="3lMUWxNXaAh" role="3clF47">
           <node concept="3cpWs6" id="3lMUWxNXaAi" role="3cqZAp">
             <node concept="37vLTw" id="3lMUWxNXaAj" role="3cqZAk" />
->>>>>>> dfa4c421
           </node>
         </node>
       </node>
     </node>
   </node>
-<<<<<<< HEAD
-  <node concept="2$UQVi" id="3zroDD5Uqgk">
-    <ref role="2$VUEs" to="ty9a:5vxy$fN7dY7" resolve="exportedInstructionClass" />
-    <node concept="2$$0lk" id="3zroDD5Uqgl" role="2$$55j">
-      <property role="2$$0lg" value="jetbrains.mps.baseLanguage.dataFlow" />
-    </node>
-    <node concept="2$VJBW" id="3zroDD5Uqgm" role="2$VCQS">
-      <property role="2$VJBT" value="jetbrains.mps.lang.dataFlow.analyzers.structure.Instruction" />
-      <property role="2$VJBR" value="6868777471677432050" />
-    </node>
-    <node concept="2$VJBW" id="3zroDD5Uqgn" role="2$VCQQ">
-      <property role="2$VJBT" value="jetbrains.mps.baseLanguage.structure.ClassConcept" />
-      <property role="2$VJBR" value="4096976700761023389" />
-    </node>
-    <node concept="2$Z8iP" id="3zroDD5Uqfo" role="2$VCQN">
-      <property role="TrG5h" value="nullableInstruction" />
-      <node concept="312cEg" id="3zroDD5Uqfp" role="2ITynG">
-        <property role="TrG5h" value="myexpression" />
-        <node concept="3Tm6S6" id="3zroDD5Uqfq" role="1B3o_S" />
-        <node concept="3Tqbb2" id="3zroDD5Uqfr" role="1tU5fm" />
-      </node>
-      <node concept="312cEg" id="3zroDD5Uqfs" role="2ITynG">
-        <property role="TrG5h" value="myPresentation" />
-        <node concept="3Tm6S6" id="3zroDD5Uqft" role="1B3o_S" />
-        <node concept="17QB3L" id="3zroDD5Uqfu" role="1tU5fm" />
-      </node>
-      <node concept="3clFbW" id="3zroDD5Uqfv" role="2ITynG">
-        <node concept="3cqZAl" id="3zroDD5Uqfw" role="3clF45" />
-        <node concept="3Tm1VV" id="3zroDD5Uqfx" role="1B3o_S" />
-        <node concept="3clFbS" id="3zroDD5Uqfy" role="3clF47">
-          <node concept="3cpWs8" id="3zroDD5Uqfz" role="3cqZAp">
-            <node concept="3cpWsn" id="3zroDD5Uqf$" role="3cpWs9">
-              <property role="TrG5h" value="sb" />
-              <node concept="3uibUv" id="3zroDD5Uqf_" role="1tU5fm">
-                <ref role="3uigEE" to="e2lb:~StringBuilder" resolve="StringBuilder" />
-              </node>
-              <node concept="2ShNRf" id="3zroDD5UqfA" role="33vP2m">
-                <node concept="1pGfFk" id="3zroDD5UqfB" role="2ShVmc">
-=======
   <node concept="2$UQVi" id="3lMUWxNXaCf">
     <ref role="2$VUEs" to="ty9a:5vxy$fN7dY7" resolve="exportedInstructionClass" />
     <node concept="2$$0lk" id="3lMUWxNXaCg" role="2$$55j">
@@ -1727,65 +980,22 @@
               </node>
               <node concept="2ShNRf" id="3lMUWxNXaBx" role="33vP2m">
                 <node concept="1pGfFk" id="3lMUWxNXaBy" role="2ShVmc">
->>>>>>> dfa4c421
                   <ref role="37wK5l" to="e2lb:~StringBuilder.&lt;init&gt;()" resolve="StringBuilder" />
                 </node>
               </node>
             </node>
           </node>
-<<<<<<< HEAD
-          <node concept="3clFbF" id="3zroDD5UqfC" role="3cqZAp">
-            <node concept="2OqwBi" id="3zroDD5UqfD" role="3clFbG">
-              <node concept="37vLTw" id="3zroDD5UqfE" role="2Oq$k0" />
-              <node concept="liA8E" id="3zroDD5UqfF" role="2OqNvi">
-                <ref role="37wK5l" to="e2lb:~StringBuilder.append(java.lang.String):java.lang.StringBuilder" resolve="append" />
-                <node concept="Xl_RD" id="3zroDD5UqfG" role="37wK5m">
-=======
           <node concept="3clFbF" id="3lMUWxNXaBz" role="3cqZAp">
             <node concept="2OqwBi" id="3lMUWxNXaB$" role="3clFbG">
               <node concept="37vLTw" id="3lMUWxNXaB_" role="2Oq$k0" />
               <node concept="liA8E" id="3lMUWxNXaBA" role="2OqNvi">
                 <ref role="37wK5l" to="e2lb:~StringBuilder.append(java.lang.String):java.lang.StringBuilder" resolve="append" />
                 <node concept="Xl_RD" id="3lMUWxNXaBB" role="37wK5m">
->>>>>>> dfa4c421
                   <property role="Xl_RC" value="nullable" />
                 </node>
               </node>
             </node>
           </node>
-<<<<<<< HEAD
-          <node concept="3clFbF" id="3zroDD5UqfH" role="3cqZAp">
-            <node concept="37vLTI" id="3zroDD5UqfI" role="3clFbG">
-              <node concept="37vLTw" id="3zroDD5UqfJ" role="37vLTx" />
-              <node concept="37vLTw" id="3zroDD5UqfK" role="37vLTJ" />
-            </node>
-          </node>
-          <node concept="3clFbF" id="3zroDD5UqfL" role="3cqZAp">
-            <node concept="1rXfSq" id="3zroDD5UqfM" role="3clFbG">
-              <ref role="37wK5l" to="flgp:~Instruction.putUserObject(java.lang.Object,java.lang.Object):void" resolve="putUserObject" />
-              <node concept="Xl_RD" id="3zroDD5UqfN" role="37wK5m">
-                <property role="Xl_RC" value="expression" />
-              </node>
-              <node concept="37vLTw" id="3zroDD5UqfO" role="37wK5m" />
-            </node>
-          </node>
-          <node concept="3clFbF" id="3zroDD5UqfP" role="3cqZAp">
-            <node concept="1rXfSq" id="3zroDD5UqfQ" role="3clFbG">
-              <ref role="37wK5l" to="mu20:6L60FDzMFhQ" resolve="addParameter" />
-              <node concept="37vLTw" id="3zroDD5UqfR" role="37wK5m" />
-            </node>
-          </node>
-          <node concept="3clFbF" id="3zroDD5UqfS" role="3cqZAp">
-            <node concept="2OqwBi" id="3zroDD5UqfT" role="3clFbG">
-              <node concept="37vLTw" id="3zroDD5UqfU" role="2Oq$k0" />
-              <node concept="liA8E" id="3zroDD5UqfV" role="2OqNvi">
-                <ref role="37wK5l" to="e2lb:~StringBuilder.append(java.lang.String):java.lang.StringBuilder" resolve="append" />
-                <node concept="3cpWs3" id="3zroDD5UqfW" role="37wK5m">
-                  <node concept="Xl_RD" id="3zroDD5UqfX" role="3uHU7B">
-                    <property role="Xl_RC" value=" " />
-                  </node>
-                  <node concept="37vLTw" id="3zroDD5UqfY" role="3uHU7w" />
-=======
           <node concept="3clFbF" id="3lMUWxNXaBC" role="3cqZAp">
             <node concept="37vLTI" id="3lMUWxNXaBD" role="3clFbG">
               <node concept="37vLTw" id="3lMUWxNXaBE" role="37vLTx" />
@@ -1817,50 +1027,10 @@
                     <property role="Xl_RC" value=" " />
                   </node>
                   <node concept="37vLTw" id="3lMUWxNXaBT" role="3uHU7w" />
->>>>>>> dfa4c421
-                </node>
-              </node>
-            </node>
-          </node>
-<<<<<<< HEAD
-          <node concept="3clFbF" id="3zroDD5UqfZ" role="3cqZAp">
-            <node concept="37vLTI" id="3zroDD5Uqg0" role="3clFbG">
-              <node concept="2OqwBi" id="3zroDD5Uqg1" role="37vLTx">
-                <node concept="37vLTw" id="3zroDD5Uqg2" role="2Oq$k0" />
-                <node concept="liA8E" id="3zroDD5Uqg3" role="2OqNvi">
-                  <ref role="37wK5l" to="e2lb:~StringBuilder.toString():java.lang.String" resolve="toString" />
-                </node>
-              </node>
-              <node concept="37vLTw" id="3zroDD5Uqg4" role="37vLTJ" />
-            </node>
-          </node>
-        </node>
-        <node concept="37vLTG" id="3zroDD5Uqg5" role="3clF46">
-          <property role="TrG5h" value="expression" />
-          <node concept="3Tqbb2" id="3zroDD5Uqg6" role="1tU5fm" />
-        </node>
-      </node>
-      <node concept="3clFb_" id="3zroDD5Uqg7" role="2ITynG">
-        <property role="TrG5h" value="commandPresentation" />
-        <node concept="17QB3L" id="3zroDD5Uqg8" role="3clF45" />
-        <node concept="3clFbS" id="3zroDD5Uqg9" role="3clF47">
-          <node concept="3clFbF" id="3zroDD5Uqga" role="3cqZAp">
-            <node concept="37vLTw" id="3zroDD5Uqgb" role="3clFbG" />
-          </node>
-        </node>
-        <node concept="3Tm1VV" id="3zroDD5Uqgc" role="1B3o_S" />
-        <node concept="2AHcQZ" id="3zroDD5Uqgd" role="2AJF6D">
-          <ref role="2AI5Lk" to="e2lb:~Override" resolve="Override" />
-        </node>
-      </node>
-      <node concept="3clFb_" id="3zroDD5Uqge" role="2ITynG">
-        <property role="TrG5h" value="getexpression" />
-        <node concept="3Tqbb2" id="3zroDD5Uqgf" role="3clF45" />
-        <node concept="3Tm1VV" id="3zroDD5Uqgg" role="1B3o_S" />
-        <node concept="3clFbS" id="3zroDD5Uqgh" role="3clF47">
-          <node concept="3cpWs6" id="3zroDD5Uqgi" role="3cqZAp">
-            <node concept="37vLTw" id="3zroDD5Uqgj" role="3cqZAk" />
-=======
+                </node>
+              </node>
+            </node>
+          </node>
           <node concept="3clFbF" id="3lMUWxNXaBU" role="3cqZAp">
             <node concept="37vLTI" id="3lMUWxNXaBV" role="3clFbG">
               <node concept="2OqwBi" id="3lMUWxNXaBW" role="37vLTx">
@@ -1898,51 +1068,11 @@
         <node concept="3clFbS" id="3lMUWxNXaCc" role="3clF47">
           <node concept="3cpWs6" id="3lMUWxNXaCd" role="3cqZAp">
             <node concept="37vLTw" id="3lMUWxNXaCe" role="3cqZAk" />
->>>>>>> dfa4c421
           </node>
         </node>
       </node>
     </node>
   </node>
-<<<<<<< HEAD
-  <node concept="2$UQVi" id="3zroDD5Uqif">
-    <ref role="2$VUEs" to="ty9a:5vxy$fN7dY7" resolve="exportedInstructionClass" />
-    <node concept="2$$0lk" id="3zroDD5Uqig" role="2$$55j">
-      <property role="2$$0lg" value="jetbrains.mps.baseLanguage.dataFlow" />
-    </node>
-    <node concept="2$VJBW" id="3zroDD5Uqih" role="2$VCQS">
-      <property role="2$VJBT" value="jetbrains.mps.lang.dataFlow.analyzers.structure.Instruction" />
-      <property role="2$VJBR" value="6868777471677432053" />
-    </node>
-    <node concept="2$VJBW" id="3zroDD5Uqii" role="2$VCQQ">
-      <property role="2$VJBT" value="jetbrains.mps.baseLanguage.structure.ClassConcept" />
-      <property role="2$VJBR" value="4096976700761023512" />
-    </node>
-    <node concept="2$Z8iP" id="3zroDD5Uqhj" role="2$VCQN">
-      <property role="TrG5h" value="nullInstruction" />
-      <node concept="312cEg" id="3zroDD5Uqhk" role="2ITynG">
-        <property role="TrG5h" value="myexpression" />
-        <node concept="3Tm6S6" id="3zroDD5Uqhl" role="1B3o_S" />
-        <node concept="3Tqbb2" id="3zroDD5Uqhm" role="1tU5fm" />
-      </node>
-      <node concept="312cEg" id="3zroDD5Uqhn" role="2ITynG">
-        <property role="TrG5h" value="myPresentation" />
-        <node concept="3Tm6S6" id="3zroDD5Uqho" role="1B3o_S" />
-        <node concept="17QB3L" id="3zroDD5Uqhp" role="1tU5fm" />
-      </node>
-      <node concept="3clFbW" id="3zroDD5Uqhq" role="2ITynG">
-        <node concept="3cqZAl" id="3zroDD5Uqhr" role="3clF45" />
-        <node concept="3Tm1VV" id="3zroDD5Uqhs" role="1B3o_S" />
-        <node concept="3clFbS" id="3zroDD5Uqht" role="3clF47">
-          <node concept="3cpWs8" id="3zroDD5Uqhu" role="3cqZAp">
-            <node concept="3cpWsn" id="3zroDD5Uqhv" role="3cpWs9">
-              <property role="TrG5h" value="sb" />
-              <node concept="3uibUv" id="3zroDD5Uqhw" role="1tU5fm">
-                <ref role="3uigEE" to="e2lb:~StringBuilder" resolve="StringBuilder" />
-              </node>
-              <node concept="2ShNRf" id="3zroDD5Uqhx" role="33vP2m">
-                <node concept="1pGfFk" id="3zroDD5Uqhy" role="2ShVmc">
-=======
   <node concept="2$UQVi" id="3lMUWxNXaEa">
     <ref role="2$VUEs" to="ty9a:5vxy$fN7dY7" resolve="exportedInstructionClass" />
     <node concept="2$$0lk" id="3lMUWxNXaEb" role="2$$55j">
@@ -1980,65 +1110,22 @@
               </node>
               <node concept="2ShNRf" id="3lMUWxNXaDs" role="33vP2m">
                 <node concept="1pGfFk" id="3lMUWxNXaDt" role="2ShVmc">
->>>>>>> dfa4c421
                   <ref role="37wK5l" to="e2lb:~StringBuilder.&lt;init&gt;()" resolve="StringBuilder" />
                 </node>
               </node>
             </node>
           </node>
-<<<<<<< HEAD
-          <node concept="3clFbF" id="3zroDD5Uqhz" role="3cqZAp">
-            <node concept="2OqwBi" id="3zroDD5Uqh$" role="3clFbG">
-              <node concept="37vLTw" id="3zroDD5Uqh_" role="2Oq$k0" />
-              <node concept="liA8E" id="3zroDD5UqhA" role="2OqNvi">
-                <ref role="37wK5l" to="e2lb:~StringBuilder.append(java.lang.String):java.lang.StringBuilder" resolve="append" />
-                <node concept="Xl_RD" id="3zroDD5UqhB" role="37wK5m">
-=======
           <node concept="3clFbF" id="3lMUWxNXaDu" role="3cqZAp">
             <node concept="2OqwBi" id="3lMUWxNXaDv" role="3clFbG">
               <node concept="37vLTw" id="3lMUWxNXaDw" role="2Oq$k0" />
               <node concept="liA8E" id="3lMUWxNXaDx" role="2OqNvi">
                 <ref role="37wK5l" to="e2lb:~StringBuilder.append(java.lang.String):java.lang.StringBuilder" resolve="append" />
                 <node concept="Xl_RD" id="3lMUWxNXaDy" role="37wK5m">
->>>>>>> dfa4c421
                   <property role="Xl_RC" value="null" />
                 </node>
               </node>
             </node>
           </node>
-<<<<<<< HEAD
-          <node concept="3clFbF" id="3zroDD5UqhC" role="3cqZAp">
-            <node concept="37vLTI" id="3zroDD5UqhD" role="3clFbG">
-              <node concept="37vLTw" id="3zroDD5UqhE" role="37vLTx" />
-              <node concept="37vLTw" id="3zroDD5UqhF" role="37vLTJ" />
-            </node>
-          </node>
-          <node concept="3clFbF" id="3zroDD5UqhG" role="3cqZAp">
-            <node concept="1rXfSq" id="3zroDD5UqhH" role="3clFbG">
-              <ref role="37wK5l" to="flgp:~Instruction.putUserObject(java.lang.Object,java.lang.Object):void" resolve="putUserObject" />
-              <node concept="Xl_RD" id="3zroDD5UqhI" role="37wK5m">
-                <property role="Xl_RC" value="expression" />
-              </node>
-              <node concept="37vLTw" id="3zroDD5UqhJ" role="37wK5m" />
-            </node>
-          </node>
-          <node concept="3clFbF" id="3zroDD5UqhK" role="3cqZAp">
-            <node concept="1rXfSq" id="3zroDD5UqhL" role="3clFbG">
-              <ref role="37wK5l" to="mu20:6L60FDzMFhQ" resolve="addParameter" />
-              <node concept="37vLTw" id="3zroDD5UqhM" role="37wK5m" />
-            </node>
-          </node>
-          <node concept="3clFbF" id="3zroDD5UqhN" role="3cqZAp">
-            <node concept="2OqwBi" id="3zroDD5UqhO" role="3clFbG">
-              <node concept="37vLTw" id="3zroDD5UqhP" role="2Oq$k0" />
-              <node concept="liA8E" id="3zroDD5UqhQ" role="2OqNvi">
-                <ref role="37wK5l" to="e2lb:~StringBuilder.append(java.lang.String):java.lang.StringBuilder" resolve="append" />
-                <node concept="3cpWs3" id="3zroDD5UqhR" role="37wK5m">
-                  <node concept="Xl_RD" id="3zroDD5UqhS" role="3uHU7B">
-                    <property role="Xl_RC" value=" " />
-                  </node>
-                  <node concept="37vLTw" id="3zroDD5UqhT" role="3uHU7w" />
-=======
           <node concept="3clFbF" id="3lMUWxNXaDz" role="3cqZAp">
             <node concept="37vLTI" id="3lMUWxNXaD$" role="3clFbG">
               <node concept="37vLTw" id="3lMUWxNXaD_" role="37vLTx" />
@@ -2070,50 +1157,10 @@
                     <property role="Xl_RC" value=" " />
                   </node>
                   <node concept="37vLTw" id="3lMUWxNXaDO" role="3uHU7w" />
->>>>>>> dfa4c421
-                </node>
-              </node>
-            </node>
-          </node>
-<<<<<<< HEAD
-          <node concept="3clFbF" id="3zroDD5UqhU" role="3cqZAp">
-            <node concept="37vLTI" id="3zroDD5UqhV" role="3clFbG">
-              <node concept="2OqwBi" id="3zroDD5UqhW" role="37vLTx">
-                <node concept="37vLTw" id="3zroDD5UqhX" role="2Oq$k0" />
-                <node concept="liA8E" id="3zroDD5UqhY" role="2OqNvi">
-                  <ref role="37wK5l" to="e2lb:~StringBuilder.toString():java.lang.String" resolve="toString" />
-                </node>
-              </node>
-              <node concept="37vLTw" id="3zroDD5UqhZ" role="37vLTJ" />
-            </node>
-          </node>
-        </node>
-        <node concept="37vLTG" id="3zroDD5Uqi0" role="3clF46">
-          <property role="TrG5h" value="expression" />
-          <node concept="3Tqbb2" id="3zroDD5Uqi1" role="1tU5fm" />
-        </node>
-      </node>
-      <node concept="3clFb_" id="3zroDD5Uqi2" role="2ITynG">
-        <property role="TrG5h" value="commandPresentation" />
-        <node concept="17QB3L" id="3zroDD5Uqi3" role="3clF45" />
-        <node concept="3clFbS" id="3zroDD5Uqi4" role="3clF47">
-          <node concept="3clFbF" id="3zroDD5Uqi5" role="3cqZAp">
-            <node concept="37vLTw" id="3zroDD5Uqi6" role="3clFbG" />
-          </node>
-        </node>
-        <node concept="3Tm1VV" id="3zroDD5Uqi7" role="1B3o_S" />
-        <node concept="2AHcQZ" id="3zroDD5Uqi8" role="2AJF6D">
-          <ref role="2AI5Lk" to="e2lb:~Override" resolve="Override" />
-        </node>
-      </node>
-      <node concept="3clFb_" id="3zroDD5Uqi9" role="2ITynG">
-        <property role="TrG5h" value="getexpression" />
-        <node concept="3Tqbb2" id="3zroDD5Uqia" role="3clF45" />
-        <node concept="3Tm1VV" id="3zroDD5Uqib" role="1B3o_S" />
-        <node concept="3clFbS" id="3zroDD5Uqic" role="3clF47">
-          <node concept="3cpWs6" id="3zroDD5Uqid" role="3cqZAp">
-            <node concept="37vLTw" id="3zroDD5Uqie" role="3cqZAk" />
-=======
+                </node>
+              </node>
+            </node>
+          </node>
           <node concept="3clFbF" id="3lMUWxNXaDP" role="3cqZAp">
             <node concept="37vLTI" id="3lMUWxNXaDQ" role="3clFbG">
               <node concept="2OqwBi" id="3lMUWxNXaDR" role="37vLTx">
@@ -2151,7 +1198,6 @@
         <node concept="3clFbS" id="3lMUWxNXaE7" role="3clF47">
           <node concept="3cpWs6" id="3lMUWxNXaE8" role="3cqZAp">
             <node concept="37vLTw" id="3lMUWxNXaE9" role="3cqZAk" />
->>>>>>> dfa4c421
           </node>
         </node>
       </node>
