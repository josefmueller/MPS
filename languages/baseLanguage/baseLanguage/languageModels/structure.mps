--- conflicted
+++ resolved
@@ -1319,7 +1319,6 @@
       <property name="virtualPackage" nameId="tpck.1193676396447" value="unresolved" />
       <link role="extends" roleId="tpce.1071489389519" targetNodeId="8473865358220097975" resolveInfo="UnknownNameRef" />
     </node>
-<<<<<<< HEAD
     <node type="tpce.ConceptDeclaration" typeId="tpce.1071489090640" id="2403002034744051110">
       <property name="name" nameId="tpck.1169194664001" value="Modifier" />
       <link role="extends" roleId="tpce.1071489389519" targetNodeId="tpck.1133920641626" resolveInfo="BaseConcept" />
@@ -1327,12 +1326,10 @@
     <node type="tpce.InterfaceConceptDeclaration" typeId="tpce.1169125989551" id="2323553266850475941">
       <property name="name" nameId="tpck.1169194664001" value="IHasModifiers" />
     </node>
-=======
     <node type="tpce.ConceptDeclaration" typeId="tpce.1071489090640" id="1465982738277781862">
       <property name="name" nameId="tpck.1169194664001" value="PlaceholderMember" />
       <link role="extends" roleId="tpce.1071489389519" targetNodeId="tpck.1133920641626" resolveInfo="BaseConcept" />
     </node>
->>>>>>> 89f5ea59
   </roots>
   <root id="1068498886294">
     <node role="conceptProperty" roleId="tpce.1105725339613" type="tpce.StringConceptProperty" typeId="tpce.1105725638761" id="1107215415034">
@@ -4719,7 +4716,6 @@
       <link role="intfc" roleId="tpce.1169127628841" targetNodeId="8136348407761606757" resolveInfo="IYetUnresolved" />
     </node>
   </root>
-<<<<<<< HEAD
   <root id="2403002034744051110">
     <node role="conceptProperty" roleId="tpce.1105725339613" type="tpce.BooleanConceptProperty" typeId="tpce.1105725574259" id="2403002034744175482">
       <link role="conceptPropertyDeclaration" roleId="tpce.1105725439818" targetNodeId="tpck.1137473854053" resolveInfo="abstract" />
@@ -4731,11 +4727,11 @@
       <property name="role" nameId="tpce.1071599776563" value="modifiers" />
       <property name="sourceCardinality" nameId="tpce.1071599893252" value="0..n" />
       <link role="target" roleId="tpce.1071599976176" targetNodeId="2403002034744051110" resolveInfo="Modifier" />
-=======
+    </node>
+  </root>
   <root id="1465982738277781862">
     <node role="implements" roleId="tpce.1169129564478" type="tpce.InterfaceConceptReference" typeId="tpce.1169127622168" id="1465982738277784831">
       <link role="intfc" roleId="tpce.1169127628841" targetNodeId="1178285077437" resolveInfo="ClassifierMember" />
->>>>>>> 89f5ea59
     </node>
   </root>
 </model>
