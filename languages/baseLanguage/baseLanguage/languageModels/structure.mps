--- conflicted
+++ resolved
@@ -6,7 +6,6 @@
   <import index="tpck" modelUID="r:00000000-0000-4000-0000-011c89590288(jetbrains.mps.lang.core.structure)" version="0" />
   <import index="tpce" modelUID="r:00000000-0000-4000-0000-011c89590292(jetbrains.mps.lang.structure.structure)" version="0" />
   <import index="356a" modelUID="r:3b7ed80f-6cfd-45bc-b051-2f66c620dd27(jetbrains.mps.lang.traceable.structure)" version="0" />
-  <import index="tpee" modelUID="r:00000000-0000-4000-0000-011c895902ca(jetbrains.mps.baseLanguage.structure)" version="4" implicit="yes" />
   <import index="tpek" modelUID="r:00000000-0000-4000-0000-011c895902c0(jetbrains.mps.baseLanguage.behavior)" version="-1" implicit="yes" />
   <roots>
     <node type="tpce.ConceptDeclaration" typeId="tpce.1071489090640" id="1068498886294">
@@ -28,12 +27,6 @@
     </node>
     <node type="tpce.ConceptDeclaration" typeId="tpce.1071489090640" id="1068390468198">
       <property name="rootable" nameId="tpce.1096454100552" value="true" />
-<<<<<<< HEAD
-      <property name="abstract" nameId="tpce.4628067390765956802" value="false" />
-      <property name="final" nameId="tpce.4628067390765956807" value="false" />
-=======
-      <property name="conceptShortDescription" nameId="tpce.4628067390765907488" value="Class declaration" />
->>>>>>> b4af0d68
       <property name="iconPath" nameId="tpce.1160488491229" value="${language_descriptor}/icons/classType.png" />
       <property name="conceptShortDescription" nameId="tpce.4628067390765907488" value="Class declaration" />
       <property name="name" nameId="tpck.1169194664001" value="ClassConcept" />
@@ -42,12 +35,6 @@
       <link role="extends" roleId="tpce.1071489389519" targetNodeId="1107461130800" resolveInfo="Classifier" />
     </node>
     <node type="tpce.ConceptDeclaration" typeId="tpce.1071489090640" id="1068498886292">
-<<<<<<< HEAD
-      <property name="abstract" nameId="tpce.4628067390765956802" value="false" />
-      <property name="final" nameId="tpce.4628067390765956807" value="false" />
-=======
-      <property name="conceptShortDescription" nameId="tpce.4628067390765907488" value="parameter" />
->>>>>>> b4af0d68
       <property name="iconPath" nameId="tpce.1160488491229" value="${language_descriptor}/icons/parameter.png" />
       <property name="conceptShortDescription" nameId="tpce.4628067390765907488" value="parameter" />
       <property name="name" nameId="tpck.1169194664001" value="ParameterDeclaration" />
@@ -109,12 +96,6 @@
       <link role="extends" roleId="tpce.1071489389519" targetNodeId="1179362310214" resolveInfo="IntegerLiteral" />
     </node>
     <node type="tpce.ConceptDeclaration" typeId="tpce.1071489090640" id="1068581242863">
-<<<<<<< HEAD
-      <property name="abstract" nameId="tpce.4628067390765956802" value="false" />
-      <property name="final" nameId="tpce.4628067390765956807" value="false" />
-=======
-      <property name="conceptShortDescription" nameId="tpce.4628067390765907488" value="local variable declaration" />
->>>>>>> b4af0d68
       <property name="iconPath" nameId="tpce.1160488491229" value="${language_descriptor}/icons/variable.png" />
       <property name="conceptShortDescription" nameId="tpce.4628067390765907488" value="local variable declaration" />
       <property name="name" nameId="tpck.1169194664001" value="LocalVariableDeclaration" />
@@ -174,12 +155,6 @@
       <link role="extends" roleId="tpce.1071489389519" targetNodeId="1164118113764" resolveInfo="PrimitiveType" />
     </node>
     <node type="tpce.ConceptDeclaration" typeId="tpce.1071489090640" id="1070462154015">
-<<<<<<< HEAD
-      <property name="abstract" nameId="tpce.4628067390765956802" value="false" />
-      <property name="final" nameId="tpce.4628067390765956807" value="false" />
-=======
-      <property name="conceptShortDescription" nameId="tpce.4628067390765907488" value="static field declaration" />
->>>>>>> b4af0d68
       <property name="iconPath" nameId="tpce.1160488491229" value="${language_descriptor}/icons/fieldNew.png" />
       <property name="conceptShortDescription" nameId="tpce.4628067390765907488" value="static field declaration" />
       <property name="name" nameId="tpck.1169194664001" value="StaticFieldDeclaration" />
@@ -362,12 +337,6 @@
     </node>
     <node type="tpce.ConceptDeclaration" typeId="tpce.1071489090640" id="1083245097125">
       <property name="rootable" nameId="tpce.1096454100552" value="true" />
-<<<<<<< HEAD
-      <property name="abstract" nameId="tpce.4628067390765956802" value="false" />
-      <property name="final" nameId="tpce.4628067390765956807" value="false" />
-=======
-      <property name="conceptShortDescription" nameId="tpce.4628067390765907488" value="Enumeration class declaration" />
->>>>>>> b4af0d68
       <property name="iconPath" nameId="tpce.1160488491229" value="${language_descriptor}/icons/enumType.png" />
       <property name="conceptShortDescription" nameId="tpce.4628067390765907488" value="Enumeration class declaration" />
       <property name="name" nameId="tpck.1169194664001" value="EnumClass" />
@@ -422,12 +391,6 @@
     </node>
     <node type="tpce.ConceptDeclaration" typeId="tpce.1071489090640" id="1107796713796">
       <property name="rootable" nameId="tpce.1096454100552" value="true" />
-<<<<<<< HEAD
-      <property name="abstract" nameId="tpce.4628067390765956802" value="false" />
-      <property name="final" nameId="tpce.4628067390765956807" value="false" />
-=======
-      <property name="conceptShortDescription" nameId="tpce.4628067390765907488" value="Interface declaration" />
->>>>>>> b4af0d68
       <property name="iconPath" nameId="tpce.1160488491229" value="${language_descriptor}/icons/interfaceType.png" />
       <property name="conceptShortDescription" nameId="tpce.4628067390765907488" value="Interface declaration" />
       <property name="name" nameId="tpck.1169194664001" value="Interface" />
@@ -627,12 +590,6 @@
     </node>
     <node type="tpce.ConceptDeclaration" typeId="tpce.1071489090640" id="1170345865475">
       <property name="rootable" nameId="tpce.1096454100552" value="false" />
-<<<<<<< HEAD
-      <property name="abstract" nameId="tpce.4628067390765956802" value="false" />
-      <property name="final" nameId="tpce.4628067390765956807" value="false" />
-=======
-      <property name="conceptShortDescription" nameId="tpce.4628067390765907488" value="anonymous class" />
->>>>>>> b4af0d68
       <property name="iconPath" nameId="tpce.1160488491229" value="${language_descriptor}/icons/anonymousClass.png" />
       <property name="conceptShortDescription" nameId="tpce.4628067390765907488" value="anonymous class" />
       <property name="name" nameId="tpck.1169194664001" value="AnonymousClass" />
@@ -726,12 +683,6 @@
     </node>
     <node type="tpce.ConceptDeclaration" typeId="tpce.1071489090640" id="1188206331916">
       <property name="rootable" nameId="tpce.1096454100552" value="true" />
-<<<<<<< HEAD
-      <property name="abstract" nameId="tpce.4628067390765956802" value="false" />
-      <property name="final" nameId="tpce.4628067390765956807" value="false" />
-=======
-      <property name="conceptShortDescription" nameId="tpce.4628067390765907488" value="Annotation declaration" />
->>>>>>> b4af0d68
       <property name="iconPath" nameId="tpce.1160488491229" value="${language_descriptor}/icons/annotationtype.png" />
       <property name="conceptShortDescription" nameId="tpce.4628067390765907488" value="Annotation declaration" />
       <property name="name" nameId="tpck.1169194664001" value="Annotation" />
@@ -965,11 +916,6 @@
     </node>
     <node type="tpce.ConceptDeclaration" typeId="tpce.1071489090640" id="1224071180699">
       <property name="rootable" nameId="tpce.1096454100552" value="false" />
-<<<<<<< HEAD
-      <property name="abstract" nameId="tpce.4628067390765956802" value="false" />
-      <property name="final" nameId="tpce.4628067390765956807" value="false" />
-=======
->>>>>>> b4af0d68
       <property name="name" nameId="tpck.1169194664001" value="UsingStatement" />
       <property name="virtualPackage" nameId="tpck.1193676396447" value="ext" />
       <property name="conceptAlias" nameId="tpce.5092175715804935370" value="using(...)" />
@@ -1611,16 +1557,16 @@
       <property name="virtualPackage" nameId="tpck.1193676396447" value="unresolved" />
       <link role="extends" roleId="tpce.1071489389519" targetNodeId="8473865358220097975" resolveInfo="UnknownNameRef" />
     </node>
+    <node type="tpce.ConceptDeclaration" typeId="tpce.1071489090640" id="1465982738277781862">
+      <property name="name" nameId="tpck.1169194664001" value="PlaceholderMember" />
+      <link role="extends" roleId="tpce.1071489389519" targetNodeId="tpck.1133920641626" resolveInfo="BaseConcept" />
+    </node>
     <node type="tpce.ConceptDeclaration" typeId="tpce.1071489090640" id="2403002034744051110">
       <property name="name" nameId="tpck.1169194664001" value="Modifier" />
       <link role="extends" roleId="tpce.1071489389519" targetNodeId="tpck.1133920641626" resolveInfo="BaseConcept" />
     </node>
     <node type="tpce.InterfaceConceptDeclaration" typeId="tpce.1169125989551" id="2323553266850475941">
       <property name="name" nameId="tpck.1169194664001" value="IHasModifiers" />
-    </node>
-    <node type="tpce.ConceptDeclaration" typeId="tpce.1071489090640" id="1465982738277781862">
-      <property name="name" nameId="tpck.1169194664001" value="PlaceholderMember" />
-      <link role="extends" roleId="tpce.1071489389519" targetNodeId="tpck.1133920641626" resolveInfo="BaseConcept" />
     </node>
   </roots>
   <root id="1068498886294">
@@ -3963,6 +3909,14 @@
       <link role="intfc" roleId="tpce.1169127628841" targetNodeId="tpck.1835621062190663819" resolveInfo="IDontSubstituteByDefault" />
     </node>
   </root>
+  <root id="1465982738277781862">
+    <node role="conceptProperty" roleId="tpce.1105725339613" type="tpce.BooleanConceptProperty" typeId="tpce.1105725574259" id="4595369208717876373">
+      <link role="conceptPropertyDeclaration" roleId="tpce.1105725439818" targetNodeId="tpck.1137473994950" resolveInfo="dontSubstituteByDefault" />
+    </node>
+    <node role="implements" roleId="tpce.1169129564478" type="tpce.InterfaceConceptReference" typeId="tpce.1169127622168" id="1465982738277784831">
+      <link role="intfc" roleId="tpce.1169127628841" targetNodeId="1178285077437" resolveInfo="ClassifierMember" />
+    </node>
+  </root>
   <root id="2403002034744051110">
     <node role="conceptProperty" roleId="tpce.1105725339613" type="tpce.BooleanConceptProperty" typeId="tpce.1105725574259" id="2403002034744175482">
       <link role="conceptPropertyDeclaration" roleId="tpce.1105725439818" targetNodeId="tpck.1137473854053" resolveInfo="abstract" />
@@ -3976,12 +3930,4 @@
       <link role="target" roleId="tpce.1071599976176" targetNodeId="2403002034744051110" resolveInfo="Modifier" />
     </node>
   </root>
-  <root id="1465982738277781862">
-    <node role="conceptProperty" roleId="tpce.1105725339613" type="tpce.BooleanConceptProperty" typeId="tpce.1105725574259" id="4595369208717876373">
-      <link role="conceptPropertyDeclaration" roleId="tpce.1105725439818" targetNodeId="tpck.1137473994950" resolveInfo="dontSubstituteByDefault" />
-    </node>
-    <node role="implements" roleId="tpce.1169129564478" type="tpce.InterfaceConceptReference" typeId="tpce.1169127622168" id="1465982738277784831">
-      <link role="intfc" roleId="tpce.1169127628841" targetNodeId="1178285077437" resolveInfo="ClassifierMember" />
-    </node>
-  </root>
 </model>
