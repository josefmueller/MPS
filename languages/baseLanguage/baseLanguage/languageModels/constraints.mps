--- conflicted
+++ resolved
@@ -9,31 +9,22 @@
   <import index="tpck" modelUID="r:00000000-0000-4000-0000-011c89590288(jetbrains.mps.lang.core.structure)" version="0" />
   <import index="tpek" modelUID="r:00000000-0000-4000-0000-011c895902c0(jetbrains.mps.baseLanguage.behavior)" version="-1" />
   <import index="e2lb" modelUID="f:java_stub#6354ebe7-c22a-4a0f-ac54-50b52ab9b065#java.lang(java.lang@java_stub)" version="-1" />
+  <import index="syac" modelUID="f:java_stub#6ed54515-acc8-4d1e-a16c-9fd6cfe951ea#jetbrains.mps.smodel.presentation(MPS.Core/jetbrains.mps.smodel.presentation@java_stub)" version="-1" />
+  <import index="cu2c" modelUID="f:java_stub#6ed54515-acc8-4d1e-a16c-9fd6cfe951ea#jetbrains.mps.smodel(MPS.Core/jetbrains.mps.smodel@java_stub)" version="-1" />
+  <import index="msyo" modelUID="f:java_stub#6ed54515-acc8-4d1e-a16c-9fd6cfe951ea#jetbrains.mps.util(MPS.Core/jetbrains.mps.util@java_stub)" version="-1" />
   <import index="fnmy" modelUID="r:89c0fb70-0977-4113-a076-5906f9d8630f(jetbrains.mps.baseLanguage.scopes)" version="-1" />
   <import index="o8zo" modelUID="r:314576fc-3aee-4386-a0a5-a38348ac317d(jetbrains.mps.scope)" version="-1" />
   <import index="6xgk" modelUID="r:6e9ad488-5df2-49e4-8c01-8a7f3812adf7(jetbrains.mps.lang.scopes.runtime)" version="-1" />
+  <import index="as9o" modelUID="f:java_stub#3f233e7f-b8a6-46d2-a57f-795d56775243#org.jetbrains.annotations(Annotations/org.jetbrains.annotations@java_stub)" version="-1" />
   <import index="pz2c" modelUID="r:2a308ea0-c7e3-4fa5-a624-ad74ee5cfab5(jetbrains.mps.baseLanguage.util)" version="-1" />
   <import index="unno" modelUID="r:61e3d524-8c49-4491-b5e3-f6d6e9364527(jetbrains.mps.util)" version="-1" />
-  <import index="syac" modelUID="f:java_stub#6ed54515-acc8-4d1e-a16c-9fd6cfe951ea#jetbrains.mps.smodel.presentation(jetbrains.mps.smodel.presentation@java_stub)" version="-1" />
-  <import index="cu2c" modelUID="f:java_stub#6ed54515-acc8-4d1e-a16c-9fd6cfe951ea#jetbrains.mps.smodel(jetbrains.mps.smodel@java_stub)" version="-1" />
-  <import index="msyo" modelUID="f:java_stub#6ed54515-acc8-4d1e-a16c-9fd6cfe951ea#jetbrains.mps.util(jetbrains.mps.util@java_stub)" version="-1" />
-  <import index="as9o" modelUID="f:java_stub#3f233e7f-b8a6-46d2-a57f-795d56775243#org.jetbrains.annotations(org.jetbrains.annotations@java_stub)" version="-1" />
-  <import index="ec5l" modelUID="f:java_stub#8865b7a8-5271-43d3-884c-6fd1d9cfdd34#org.jetbrains.mps.openapi.model(org.jetbrains.mps.openapi.model@java_stub)" version="-1" />
   <import index="tp1t" modelUID="r:00000000-0000-4000-0000-011c8959030d(jetbrains.mps.lang.constraints.structure)" version="9" implicit="yes" />
   <import index="tp25" modelUID="r:00000000-0000-4000-0000-011c89590301(jetbrains.mps.lang.smodel.structure)" version="16" implicit="yes" />
   <import index="tp2q" modelUID="r:00000000-0000-4000-0000-011c8959032e(jetbrains.mps.baseLanguage.collections.structure)" version="7" implicit="yes" />
   <import index="tp2c" modelUID="r:00000000-0000-4000-0000-011c89590338(jetbrains.mps.baseLanguage.closures.structure)" version="3" implicit="yes" />
-<<<<<<< HEAD
-  <import index="tpcw" modelUID="r:00000000-0000-4000-0000-011c895902bc(jetbrains.mps.lang.sharedConcepts.structure)" version="0" implicit="yes" />
-  <import index="tpd4" modelUID="r:00000000-0000-4000-0000-011c895902b4(jetbrains.mps.lang.typesystem.structure)" version="7" implicit="yes" />
-=======
   <import index="tpd4" modelUID="r:00000000-0000-4000-0000-011c895902b4(jetbrains.mps.lang.typesystem.structure)" version="3" implicit="yes" />
->>>>>>> bbc7eda7
   <import index="tpce" modelUID="r:00000000-0000-4000-0000-011c89590292(jetbrains.mps.lang.structure.structure)" version="0" implicit="yes" />
-  <import index="ec5m" modelUID="f:java_stub#8865b7a8-5271-43d3-884c-6fd1d9cfdd34#org.jetbrains.mps.openapi.model(MPS.OpenAPI/org.jetbrains.mps.openapi.model@java_stub)" version="-1" implicit="yes" />
-  <import index="syad" modelUID="f:java_stub#6ed54515-acc8-4d1e-a16c-9fd6cfe951ea#jetbrains.mps.smodel.presentation(MPS.Core/jetbrains.mps.smodel.presentation@java_stub)" version="-1" implicit="yes" />
-  <import index="msyp" modelUID="f:java_stub#6ed54515-acc8-4d1e-a16c-9fd6cfe951ea#jetbrains.mps.util(MPS.Core/jetbrains.mps.util@java_stub)" version="-1" implicit="yes" />
-  <import index="as9p" modelUID="f:java_stub#3f233e7f-b8a6-46d2-a57f-795d56775243#org.jetbrains.annotations(Annotations/org.jetbrains.annotations@java_stub)" version="-1" implicit="yes" />
+  <import index="ec5l" modelUID="f:java_stub#8865b7a8-5271-43d3-884c-6fd1d9cfdd34#org.jetbrains.mps.openapi.model(MPS.OpenAPI/org.jetbrains.mps.openapi.model@java_stub)" version="-1" implicit="yes" />
   <root type="tp1t.ConceptConstraints" typeId="tp1t.1213093968558" id="1213104836688" nodeInfo="ng">
     <property name="virtualPackage" nameId="tpck.1193676396447" value="to_remove" />
     <link role="concept" roleId="tp1t.1213093996982" targetNodeId="tpee.1153179560115" resolveInfo="ClosureParameterReference" />
@@ -348,11 +339,11 @@
               </node>
               <node role="leftExpression" roleId="tpee.1081773367580" type="tpee.PlusExpression" typeId="tpee.1068581242875" id="1213104846398" nodeInfo="nn">
                 <node role="rightExpression" roleId="tpee.1081773367579" type="tpee.StaticMethodCall" typeId="tpee.1081236700937" id="3452465916697365666" nodeInfo="nn">
-                  <link role="classConcept" roleId="tpee.1144433194310" targetNodeId="msyp.~NameUtil" resolveInfo="NameUtil" />
-                  <link role="baseMethodDeclaration" roleId="tpee.1068499141037" targetNodeId="msyp.~NameUtil%dcompactModelName(org%djetbrains%dmps%dopenapi%dmodel%dSModelReference)%cjava%dlang%dString" resolveInfo="compactModelName" />
+                  <link role="classConcept" roleId="tpee.1144433194310" targetNodeId="msyo.~NameUtil" resolveInfo="NameUtil" />
+                  <link role="baseMethodDeclaration" roleId="tpee.1068499141037" targetNodeId="msyo.~NameUtil%dcompactModelName(org%djetbrains%dmps%dopenapi%dmodel%dSModelReference)%cjava%dlang%dString" resolveInfo="compactModelName" />
                   <node role="actualArgument" roleId="tpee.1068499141038" type="tpee.DotExpression" typeId="tpee.1197027756228" id="3452465916697365667" nodeInfo="nn">
                     <node role="operation" roleId="tpee.1197027833540" type="tpee.InstanceMethodCallOperation" typeId="tpee.1202948039474" id="3452465916697365668" nodeInfo="nn">
-                      <link role="baseMethodDeclaration" roleId="tpee.1068499141037" targetNodeId="ec5m.~SModel%dgetReference()%corg%djetbrains%dmps%dopenapi%dmodel%dSModelReference" resolveInfo="getReference" />
+                      <link role="baseMethodDeclaration" roleId="tpee.1068499141037" targetNodeId="ec5l.~SModel%dgetReference()%corg%djetbrains%dmps%dopenapi%dmodel%dSModelReference" resolveInfo="getReference" />
                     </node>
                     <node role="operand" roleId="tpee.1197027771414" type="tp25.SemanticDowncastExpression" typeId="tp25.1145404486709" id="3452465916697365669" nodeInfo="nn">
                       <node role="leftExpression" roleId="tp25.1145404616321" type="tpee.DotExpression" typeId="tpee.1197027756228" id="3452465916697365670" nodeInfo="nn">
@@ -364,8 +355,8 @@
                 </node>
                 <node role="leftExpression" roleId="tpee.1081773367580" type="tpee.PlusExpression" typeId="tpee.1068581242875" id="1213104846397" nodeInfo="nn">
                   <node role="leftExpression" roleId="tpee.1081773367580" type="tpee.StaticMethodCall" typeId="tpee.1081236700937" id="1213104846410" nodeInfo="nn">
-                    <link role="classConcept" roleId="tpee.1144433194310" targetNodeId="syad.~NodePresentationUtil" resolveInfo="NodePresentationUtil" />
-                    <link role="baseMethodDeclaration" roleId="tpee.1068499141037" targetNodeId="syad.~NodePresentationUtil%dgetAliasOrConceptName(org%djetbrains%dmps%dopenapi%dmodel%dSNode)%cjava%dlang%dString" resolveInfo="getAliasOrConceptName" />
+                    <link role="classConcept" roleId="tpee.1144433194310" targetNodeId="syac.~NodePresentationUtil" resolveInfo="NodePresentationUtil" />
+                    <link role="baseMethodDeclaration" roleId="tpee.1068499141037" targetNodeId="syac.~NodePresentationUtil%dgetAliasOrConceptName(org%djetbrains%dmps%dopenapi%dmodel%dSNode)%cjava%dlang%dString" resolveInfo="getAliasOrConceptName" />
                     <node role="actualArgument" roleId="tpee.1068499141038" type="tp1t.ConstraintsFunctionParameter_node" typeId="tp1t.1147468365020" id="1213104846411" nodeInfo="nn" />
                   </node>
                   <node role="rightExpression" roleId="tpee.1081773367579" type="tpee.StringLiteral" typeId="tpee.1070475926800" id="1213104846409" nodeInfo="nn">
@@ -465,11 +456,11 @@
                       <property name="name" nameId="tpck.1169194664001" value="refText" />
                       <node role="type" roleId="tpee.5680397130376446158" type="tpee.StringType" typeId="tpee.1225271177708" id="808640397883493757" nodeInfo="in" />
                       <node role="annotation" roleId="tpee.1188208488637" type="tpee.AnnotationInstance" typeId="tpee.1188207840427" id="808640397883493758" nodeInfo="nn">
-                        <link role="annotation" roleId="tpee.1188208074048" targetNodeId="as9p.~NotNull" resolveInfo="NotNull" />
+                        <link role="annotation" roleId="tpee.1188208074048" targetNodeId="as9o.~NotNull" resolveInfo="NotNull" />
                       </node>
                     </node>
                     <node role="annotation" roleId="tpee.1188208488637" type="tpee.AnnotationInstance" typeId="tpee.1188207840427" id="808640397883493759" nodeInfo="nn">
-                      <link role="annotation" roleId="tpee.1188208074048" targetNodeId="as9p.~Nullable" resolveInfo="Nullable" />
+                      <link role="annotation" roleId="tpee.1188208074048" targetNodeId="as9o.~Nullable" resolveInfo="Nullable" />
                     </node>
                     <node role="body" roleId="tpee.1068580123135" type="tpee.StatementList" typeId="tpee.1068580123136" id="808640397883493760" nodeInfo="sn">
                       <node role="statement" roleId="tpee.1068581517665" type="tpee.LocalVariableDeclarationStatement" typeId="tpee.1068581242864" id="808640397883493975" nodeInfo="nn">
@@ -1042,8 +1033,8 @@
                   <node role="leftExpression" roleId="tpee.1081773367580" type="tpee.PlusExpression" typeId="tpee.1068581242875" id="1213104856144" nodeInfo="nn">
                     <node role="leftExpression" roleId="tpee.1081773367580" type="tpee.PlusExpression" typeId="tpee.1068581242875" id="1213104856143" nodeInfo="nn">
                       <node role="leftExpression" roleId="tpee.1081773367580" type="tpee.StaticMethodCall" typeId="tpee.1081236700937" id="1213104856150" nodeInfo="nn">
-                        <link role="classConcept" roleId="tpee.1144433194310" targetNodeId="syad.~NodePresentationUtil" resolveInfo="NodePresentationUtil" />
-                        <link role="baseMethodDeclaration" roleId="tpee.1068499141037" targetNodeId="syad.~NodePresentationUtil%dgetRoleInParentOrConceptName(org%djetbrains%dmps%dopenapi%dmodel%dSNode)%cjava%dlang%dString" resolveInfo="getRoleInParentOrConceptName" />
+                        <link role="classConcept" roleId="tpee.1144433194310" targetNodeId="syac.~NodePresentationUtil" resolveInfo="NodePresentationUtil" />
+                        <link role="baseMethodDeclaration" roleId="tpee.1068499141037" targetNodeId="syac.~NodePresentationUtil%dgetRoleInParentOrConceptName(org%djetbrains%dmps%dopenapi%dmodel%dSNode)%cjava%dlang%dString" resolveInfo="getRoleInParentOrConceptName" />
                         <node role="actualArgument" roleId="tpee.1068499141038" type="tp1t.ConstraintsFunctionParameter_node" typeId="tp1t.1147468365020" id="1213104856151" nodeInfo="nn" />
                       </node>
                       <node role="rightExpression" roleId="tpee.1081773367579" type="tpee.StringLiteral" typeId="tpee.1070475926800" id="1213104856149" nodeInfo="nn">
@@ -1051,8 +1042,8 @@
                       </node>
                     </node>
                     <node role="rightExpression" roleId="tpee.1081773367579" type="tpee.StaticMethodCall" typeId="tpee.1081236700937" id="1213104856147" nodeInfo="nn">
-                      <link role="classConcept" roleId="tpee.1144433194310" targetNodeId="msyp.~NameUtil" resolveInfo="NameUtil" />
-                      <link role="baseMethodDeclaration" roleId="tpee.1068499141037" targetNodeId="msyp.~NameUtil%dcompactNodeFQName(org%djetbrains%dmps%dopenapi%dmodel%dSNode)%cjava%dlang%dString" resolveInfo="compactNodeFQName" />
+                      <link role="classConcept" roleId="tpee.1144433194310" targetNodeId="msyo.~NameUtil" resolveInfo="NameUtil" />
+                      <link role="baseMethodDeclaration" roleId="tpee.1068499141037" targetNodeId="msyo.~NameUtil%dcompactNodeFQName(org%djetbrains%dmps%dopenapi%dmodel%dSNode)%cjava%dlang%dString" resolveInfo="compactNodeFQName" />
                       <node role="actualArgument" roleId="tpee.1068499141038" type="tpee.VariableReference" typeId="tpee.1068498886296" id="4265636116363080230" nodeInfo="nn">
                         <link role="variableDeclaration" roleId="tpee.1068581517664" targetNodeId="1213104856130" resolveInfo="classifier" />
                       </node>
@@ -1068,8 +1059,8 @@
                 <property name="value" nameId="tpee.1070475926801" value=" (?declaring classifier?)" />
               </node>
               <node role="leftExpression" roleId="tpee.1081773367580" type="tpee.StaticMethodCall" typeId="tpee.1081236700937" id="1213104856155" nodeInfo="nn">
-                <link role="classConcept" roleId="tpee.1144433194310" targetNodeId="syad.~NodePresentationUtil" resolveInfo="NodePresentationUtil" />
-                <link role="baseMethodDeclaration" roleId="tpee.1068499141037" targetNodeId="syad.~NodePresentationUtil%dgetRoleInParentOrConceptName(org%djetbrains%dmps%dopenapi%dmodel%dSNode)%cjava%dlang%dString" resolveInfo="getRoleInParentOrConceptName" />
+                <link role="classConcept" roleId="tpee.1144433194310" targetNodeId="syac.~NodePresentationUtil" resolveInfo="NodePresentationUtil" />
+                <link role="baseMethodDeclaration" roleId="tpee.1068499141037" targetNodeId="syac.~NodePresentationUtil%dgetRoleInParentOrConceptName(org%djetbrains%dmps%dopenapi%dmodel%dSNode)%cjava%dlang%dString" resolveInfo="getRoleInParentOrConceptName" />
                 <node role="actualArgument" roleId="tpee.1068499141038" type="tp1t.ConstraintsFunctionParameter_node" typeId="tp1t.1147468365020" id="1213104856156" nodeInfo="nn" />
               </node>
             </node>
@@ -2159,6 +2150,13 @@
           </node>
         </node>
         <node role="statement" roleId="tpee.1068581517665" type="tpee.IfStatement" typeId="tpee.1068580123159" id="6624237184121040044" nodeInfo="nn">
+          <node role="ifTrue" roleId="tpee.1068580123161" type="tpee.StatementList" typeId="tpee.1068580123136" id="6624237184121040045" nodeInfo="sn">
+            <node role="statement" roleId="tpee.1068581517665" type="tpee.ReturnStatement" typeId="tpee.1068581242878" id="6624237184121040064" nodeInfo="nn">
+              <node role="expression" roleId="tpee.1068581517676" type="tpee.BooleanConstant" typeId="tpee.1068580123137" id="6624237184121040066" nodeInfo="nn">
+                <property name="value" nameId="tpee.1068580123138" value="true" />
+              </node>
+            </node>
+          </node>
           <node role="condition" roleId="tpee.1068580123160" type="tpee.OrExpression" typeId="tpee.1080223426719" id="4727568879455296848" nodeInfo="nn">
             <node role="rightExpression" roleId="tpee.1081773367579" type="tpee.DotExpression" typeId="tpee.1197027756228" id="4727568879455300992" nodeInfo="nn">
               <node role="operand" roleId="tpee.1197027771414" type="tp1t.ConstraintFunctionParameter_parentNode" typeId="tp1t.1202989658459" id="4727568879455299186" nodeInfo="nn" />
@@ -2174,13 +2172,6 @@
                 <node role="conceptArgument" roleId="tp25.1177027386292" type="tp25.RefConcept_Reference" typeId="tp25.1177026924588" id="4727568879455163431" nodeInfo="nn">
                   <link role="conceptDeclaration" roleId="tp25.1177026940964" targetNodeId="tpee.1188220165133" resolveInfo="ArrayLiteral" />
                 </node>
-              </node>
-            </node>
-          </node>
-          <node role="ifTrue" roleId="tpee.1068580123161" type="tpee.StatementList" typeId="tpee.1068580123136" id="6624237184121040045" nodeInfo="sn">
-            <node role="statement" roleId="tpee.1068581517665" type="tpee.ReturnStatement" typeId="tpee.1068581242878" id="6624237184121040064" nodeInfo="nn">
-              <node role="expression" roleId="tpee.1068581517676" type="tpee.BooleanConstant" typeId="tpee.1068580123137" id="6624237184121040066" nodeInfo="nn">
-                <property name="value" nameId="tpee.1068580123138" value="true" />
               </node>
             </node>
           </node>
