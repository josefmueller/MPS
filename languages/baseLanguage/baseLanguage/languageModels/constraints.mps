--- conflicted
+++ resolved
@@ -15,7 +15,7 @@
   <import index="fnmy" modelUID="r:89c0fb70-0977-4113-a076-5906f9d8630f(jetbrains.mps.baseLanguage.scopes)" version="-1" />
   <import index="o8zo" modelUID="r:314576fc-3aee-4386-a0a5-a38348ac317d(jetbrains.mps.scope)" version="-1" />
   <import index="6xgk" modelUID="r:6e9ad488-5df2-49e4-8c01-8a7f3812adf7(jetbrains.mps.lang.scopes.runtime)" version="-1" />
-  <import index="as9o" modelUID="f:java_stub#3f233e7f-b8a6-46d2-a57f-795d56775243#org.jetbrains.annotations(org.jetbrains.annotations@java_stub)" version="-1" />
+  <import index="as9o" modelUID="f:java_stub#3f233e7f-b8a6-46d2-a57f-795d56775243#org.jetbrains.annotations(Annotations/org.jetbrains.annotations@java_stub)" version="-1" />
   <import index="pz2c" modelUID="r:2a308ea0-c7e3-4fa5-a624-ad74ee5cfab5(jetbrains.mps.baseLanguage.util)" version="-1" />
   <import index="tp1t" modelUID="r:00000000-0000-4000-0000-011c8959030d(jetbrains.mps.lang.constraints.structure)" version="9" implicit="yes" />
   <import index="tp25" modelUID="r:00000000-0000-4000-0000-011c89590301(jetbrains.mps.lang.smodel.structure)" version="16" implicit="yes" />
@@ -227,25 +227,25 @@
       <property name="virtualPackage" nameId="tpck.1193676396447" value="ext.property" />
       <link role="concept" roleId="tp1t.1213093996982" targetNodeId="tpee.5862977038373003187" resolveInfo="LocalPropertyReference" />
     </node>
+    <node type="tp1t.ConceptConstraints" typeId="tp1t.1213093968558" id="1791178592936928711">
+      <property name="virtualPackage" nameId="tpck.1193676396447" value="variables" />
+      <link role="concept" roleId="tp1t.1213093996982" targetNodeId="tpee.1068498886296" resolveInfo="VariableReference" />
+    </node>
     <node type="tp1t.ConceptConstraints" typeId="tp1t.1213093968558" id="7812454656619472116">
       <property name="virtualPackage" nameId="tpck.1193676396447" value="classifiers.refs" />
       <link role="concept" roleId="tp1t.1213093996982" targetNodeId="tpee.7812454656619025412" resolveInfo="LocalMethodCall" />
     </node>
-    <node type="tp1t.ConceptConstraints" typeId="tp1t.1213093968558" id="1791178592936928711">
-      <property name="virtualPackage" nameId="tpck.1193676396447" value="variables" />
-      <link role="concept" roleId="tp1t.1213093996982" targetNodeId="tpee.1068498886296" resolveInfo="VariableReference" />
+    <node type="tp1t.ConceptConstraints" typeId="tp1t.1213093968558" id="4595369208717708535">
+      <property name="virtualPackage" nameId="tpck.1193676396447" value="classifiers.members" />
+      <link role="concept" roleId="tp1t.1213093996982" targetNodeId="tpee.1083245299891" resolveInfo="EnumConstantDeclaration" />
+    </node>
+    <node type="tp1t.ConceptConstraints" typeId="tp1t.1213093968558" id="517741769066354020">
+      <property name="virtualPackage" nameId="tpck.1193676396447" value="type" />
+      <link role="concept" roleId="tp1t.1213093996982" targetNodeId="tpee.1107535904670" resolveInfo="ClassifierType" />
     </node>
     <node type="tp1t.ConceptConstraints" typeId="tp1t.1213093968558" id="3155342362529537737">
       <property name="virtualPackage" nameId="tpck.1193676396447" value="classifier" />
       <link role="concept" roleId="tp1t.1213093996982" targetNodeId="tpee.2820489544401957797" resolveInfo="DefaultClassCreator" />
-    </node>
-    <node type="tp1t.ConceptConstraints" typeId="tp1t.1213093968558" id="4595369208717708535">
-      <property name="virtualPackage" nameId="tpck.1193676396447" value="classifiers.members" />
-      <link role="concept" roleId="tp1t.1213093996982" targetNodeId="tpee.1083245299891" resolveInfo="EnumConstantDeclaration" />
-    </node>
-    <node type="tp1t.ConceptConstraints" typeId="tp1t.1213093968558" id="517741769066354020">
-      <property name="virtualPackage" nameId="tpck.1193676396447" value="type" />
-      <link role="concept" roleId="tp1t.1213093996982" targetNodeId="tpee.1107535904670" resolveInfo="ClassifierType" />
     </node>
   </roots>
   <root id="1213104836688">
@@ -620,9 +620,6 @@
                   <property name="nonStatic" nameId="tpee.521412098689998745" value="true" />
                   <link role="classifier" roleId="tpee.1170346070688" targetNodeId="6xgk.3700100223624419714" resolveInfo="NamedElementsScope" />
                   <link role="baseMethodDeclaration" roleId="tpee.1068499141037" targetNodeId="6xgk.8461667031990116146" resolveInfo="NamedElementsScope" />
-<<<<<<< HEAD
-                  <node role="member" roleId="tpee.5375687026011219971" type="tpee.InstanceMethodDeclaration" typeId="tpee.1068580123165" id="808640397883493751">
-=======
                   <node role="visibility" roleId="tpee.1178549979242" type="tpee.PublicVisibility" typeId="tpee.1146644602865" id="808640397883493747" />
                   <node role="actualArgument" roleId="tpee.1068499141038" type="tpee.DotExpression" typeId="tpee.1197027756228" id="1215682259266">
                     <node role="operand" roleId="tpee.1197027771414" type="tp25.SNodeTypeCastExpression" typeId="tp25.1140137987495" id="1215682254061">
@@ -633,15 +630,21 @@
                       <link role="baseMethodDeclaration" roleId="tpee.1068499141037" targetNodeId="tpek.1215682129821" resolveInfo="getPossibleClassifiers" />
                     </node>
                   </node>
-                  <node role="member" type="tpee.InstanceMethodDeclaration" typeId="tpee.1068580123165" id="808640397883493751">
->>>>>>> e09f8d99
+                  <node role="member" roleId="tpee.5375687026011219971" type="tpee.InstanceMethodDeclaration" typeId="tpee.1068580123165" id="808640397883493751">
                     <property name="isAbstract" nameId="tpee.1178608670077" value="false" />
                     <property name="name" nameId="tpck.1169194664001" value="resolve" />
+                    <node role="returnType" roleId="tpee.1068580123133" type="tp25.SNodeType" typeId="tp25.1138055754698" id="808640397883493752" />
                     <node role="visibility" roleId="tpee.1178549979242" type="tpee.PublicVisibility" typeId="tpee.1146644602865" id="808640397883493753" />
-                    <node role="returnType" roleId="tpee.1068580123133" type="tp25.SNodeType" typeId="tp25.1138055754698" id="808640397883493752" />
                     <node role="parameter" roleId="tpee.1068580123134" type="tpee.ParameterDeclaration" typeId="tpee.1068498886292" id="808640397883493754">
                       <property name="name" nameId="tpck.1169194664001" value="contextNode" />
                       <node role="type" roleId="tpee.5680397130376446158" type="tp25.SNodeType" typeId="tp25.1138055754698" id="808640397883493755" />
+                    </node>
+                    <node role="parameter" roleId="tpee.1068580123134" type="tpee.ParameterDeclaration" typeId="tpee.1068498886292" id="808640397883493756">
+                      <property name="name" nameId="tpck.1169194664001" value="refText" />
+                      <node role="type" roleId="tpee.5680397130376446158" type="tpee.StringType" typeId="tpee.1225271177708" id="808640397883493757" />
+                      <node role="annotation" roleId="tpee.1188208488637" type="tpee.AnnotationInstance" typeId="tpee.1188207840427" id="808640397883493758">
+                        <link role="annotation" roleId="tpee.1188208074048" targetNodeId="as9o.~NotNull" resolveInfo="NotNull" />
+                      </node>
                     </node>
                     <node role="annotation" roleId="tpee.1188208488637" type="tpee.AnnotationInstance" typeId="tpee.1188207840427" id="808640397883493759">
                       <link role="annotation" roleId="tpee.1188208074048" targetNodeId="as9o.~Nullable" resolveInfo="Nullable" />
@@ -652,10 +655,10 @@
                           <property name="name" nameId="tpck.1169194664001" value="packageName" />
                           <node role="type" roleId="tpee.5680397130376446158" type="tpee.StringType" typeId="tpee.1225271177708" id="808640397883493977" />
                           <node role="initializer" roleId="tpee.1068431790190" type="tpee.PlusExpression" typeId="tpee.1068581242875" id="808640397883494059">
+                            <node role="rightExpression" roleId="tpee.1081773367579" type="tpee.StringLiteral" typeId="tpee.1070475926800" id="808640397883494062">
+                              <property name="value" nameId="tpee.1070475926801" value="." />
+                            </node>
                             <node role="leftExpression" roleId="tpee.1081773367580" type="tpee.DotExpression" typeId="tpee.1197027756228" id="808640397883494037">
-                              <node role="operation" roleId="tpee.1197027833540" type="tpee.InstanceMethodCallOperation" typeId="tpee.1202948039474" id="808640397883494042">
-                                <link role="baseMethodDeclaration" roleId="tpee.1068499141037" targetNodeId="cu2c.~SModel%dgetLongName()%cjava%dlang%dString" resolveInfo="getLongName" />
-                              </node>
                               <node role="operand" roleId="tpee.1197027771414" type="tp25.SemanticDowncastExpression" typeId="tp25.1145404486709" id="808640397883494019">
                                 <node role="leftExpression" roleId="tp25.1145404616321" type="tpee.DotExpression" typeId="tpee.1197027756228" id="808640397883493996">
                                   <node role="operand" roleId="tpee.1197027771414" type="tpee.ParameterReference" typeId="tpee.1068581242874" id="808640397883493979">
@@ -664,18 +667,32 @@
                                   <node role="operation" roleId="tpee.1197027833540" type="tp25.Node_GetModelOperation" typeId="tp25.1143234257716" id="808640397883494001" />
                                 </node>
                               </node>
-                            </node>
-                            <node role="rightExpression" roleId="tpee.1081773367579" type="tpee.StringLiteral" typeId="tpee.1070475926800" id="808640397883494062">
-                              <property name="value" nameId="tpee.1070475926801" value="." />
+                              <node role="operation" roleId="tpee.1197027833540" type="tpee.InstanceMethodCallOperation" typeId="tpee.1202948039474" id="808640397883494042">
+                                <link role="baseMethodDeclaration" roleId="tpee.1068499141037" targetNodeId="cu2c.~SModel%dgetLongName()%cjava%dlang%dString" resolveInfo="getLongName" />
+                              </node>
                             </node>
                           </node>
                         </node>
                       </node>
                       <node role="statement" roleId="tpee.1068581517665" type="tpee.IfStatement" typeId="tpee.1068580123159" id="808640397883493769">
+                        <node role="condition" roleId="tpee.1068580123160" type="tpee.DotExpression" typeId="tpee.1197027756228" id="808640397883493789">
+                          <node role="operand" roleId="tpee.1197027771414" type="tpee.ParameterReference" typeId="tpee.1068581242874" id="808640397883493772">
+                            <link role="variableDeclaration" roleId="tpee.1068581517664" targetNodeId="808640397883493756" resolveInfo="refText" />
+                          </node>
+                          <node role="operation" roleId="tpee.1197027833540" type="tpee.InstanceMethodCallOperation" typeId="tpee.1202948039474" id="808640397883493795">
+                            <link role="baseMethodDeclaration" roleId="tpee.1068499141037" targetNodeId="e2lb.~String%dstartsWith(java%dlang%dString)%cboolean" resolveInfo="startsWith" />
+                            <node role="actualArgument" roleId="tpee.1068499141038" type="tpee.LocalVariableReference" typeId="tpee.1068581242866" id="808640397883494063">
+                              <link role="variableDeclaration" roleId="tpee.1068581517664" targetNodeId="808640397883493976" resolveInfo="packageName" />
+                            </node>
+                          </node>
+                        </node>
                         <node role="ifTrue" roleId="tpee.1068580123161" type="tpee.StatementList" typeId="tpee.1068580123136" id="808640397883493771">
                           <node role="statement" roleId="tpee.1068581517665" type="tpee.ExpressionStatement" typeId="tpee.1068580123155" id="808640397883494064">
                             <node role="expression" roleId="tpee.1068580123156" type="tpee.AssignmentExpression" typeId="tpee.1068498886294" id="808640397883494082">
                               <node role="rValue" roleId="tpee.1068498886297" type="tpee.DotExpression" typeId="tpee.1197027756228" id="808640397883494102">
+                                <node role="operand" roleId="tpee.1197027771414" type="tpee.ParameterReference" typeId="tpee.1068581242874" id="808640397883494085">
+                                  <link role="variableDeclaration" roleId="tpee.1068581517664" targetNodeId="808640397883493756" resolveInfo="refText" />
+                                </node>
                                 <node role="operation" roleId="tpee.1197027833540" type="tpee.InstanceMethodCallOperation" typeId="tpee.1202948039474" id="808640397883494108">
                                   <link role="baseMethodDeclaration" roleId="tpee.1068499141037" targetNodeId="e2lb.~String%dsubstring(int)%cjava%dlang%dString" resolveInfo="substring" />
                                   <node role="actualArgument" roleId="tpee.1068499141038" type="tpee.DotExpression" typeId="tpee.1197027756228" id="808640397883494126">
@@ -687,25 +704,11 @@
                                     </node>
                                   </node>
                                 </node>
-                                <node role="operand" roleId="tpee.1197027771414" type="tpee.ParameterReference" typeId="tpee.1068581242874" id="808640397883494085">
-                                  <link role="variableDeclaration" roleId="tpee.1068581517664" targetNodeId="808640397883493756" resolveInfo="refText" />
-                                </node>
                               </node>
                               <node role="lValue" roleId="tpee.1068498886295" type="tpee.ParameterReference" typeId="tpee.1068581242874" id="808640397883494065">
                                 <link role="variableDeclaration" roleId="tpee.1068581517664" targetNodeId="808640397883493756" resolveInfo="refText" />
                               </node>
                             </node>
-                          </node>
-                        </node>
-                        <node role="condition" roleId="tpee.1068580123160" type="tpee.DotExpression" typeId="tpee.1197027756228" id="808640397883493789">
-                          <node role="operation" roleId="tpee.1197027833540" type="tpee.InstanceMethodCallOperation" typeId="tpee.1202948039474" id="808640397883493795">
-                            <link role="baseMethodDeclaration" roleId="tpee.1068499141037" targetNodeId="e2lb.~String%dstartsWith(java%dlang%dString)%cboolean" resolveInfo="startsWith" />
-                            <node role="actualArgument" roleId="tpee.1068499141038" type="tpee.LocalVariableReference" typeId="tpee.1068581242866" id="808640397883494063">
-                              <link role="variableDeclaration" roleId="tpee.1068581517664" targetNodeId="808640397883493976" resolveInfo="packageName" />
-                            </node>
-                          </node>
-                          <node role="operand" roleId="tpee.1197027771414" type="tpee.ParameterReference" typeId="tpee.1068581242874" id="808640397883493772">
-                            <link role="variableDeclaration" roleId="tpee.1068581517664" targetNodeId="808640397883493756" resolveInfo="refText" />
                           </node>
                         </node>
                       </node>
@@ -721,25 +724,8 @@
                         </node>
                       </node>
                     </node>
-                    <node role="parameter" roleId="tpee.1068580123134" type="tpee.ParameterDeclaration" typeId="tpee.1068498886292" id="808640397883493756">
-                      <property name="name" nameId="tpck.1169194664001" value="refText" />
-                      <node role="type" roleId="tpee.5680397130376446158" type="tpee.StringType" typeId="tpee.1225271177708" id="808640397883493757" />
-                      <node role="annotation" roleId="tpee.1188208488637" type="tpee.AnnotationInstance" typeId="tpee.1188207840427" id="808640397883493758">
-                        <link role="annotation" roleId="tpee.1188208074048" targetNodeId="as9o.~NotNull" resolveInfo="NotNull" />
-                      </node>
-                    </node>
                     <node role="annotation" roleId="tpee.1188208488637" type="tpee.AnnotationInstance" typeId="tpee.1188207840427" id="808640397883493761">
                       <link role="annotation" roleId="tpee.1188208074048" targetNodeId="e2lb.~Override" resolveInfo="Override" />
-                    </node>
-                  </node>
-                  <node role="visibility" roleId="tpee.1178549979242" type="tpee.PublicVisibility" typeId="tpee.1146644602865" id="808640397883493747" />
-                  <node role="actualArgument" roleId="tpee.1068499141038" type="tpee.DotExpression" typeId="tpee.1197027756228" id="1215682259266">
-                    <node role="operand" roleId="tpee.1197027771414" type="tp25.SNodeTypeCastExpression" typeId="tp25.1140137987495" id="1215682254061">
-                      <link role="concept" roleId="tp25.1140138128738" targetNodeId="tpee.1070475354124" resolveInfo="ThisExpression" />
-                      <node role="leftExpression" roleId="tp25.1140138123956" type="tp1t.ConstraintFunctionParameter_referenceNode" typeId="tp1t.1163200647017" id="192498826882128627" />
-                    </node>
-                    <node role="operation" roleId="tpee.1197027833540" type="tp25.Node_ConceptMethodCall" typeId="tp25.1179409122411" id="1215682263686">
-                      <link role="baseMethodDeclaration" roleId="tpee.1068499141037" targetNodeId="tpek.1215682129821" resolveInfo="getPossibleClassifiers" />
                     </node>
                   </node>
                 </node>
@@ -891,53 +877,6 @@
     </node>
   </root>
   <root id="1213104847533">
-    <node role="canBeParent" roleId="tp1t.1213106478122" type="tp1t.ConstraintFunction_CanBeAParent" typeId="tp1t.1203001093456" id="2949815620934480594">
-      <node role="body" roleId="tpee.1137022507850" type="tpee.StatementList" typeId="tpee.1068580123136" id="2949815620934480595">
-        <node role="statement" roleId="tpee.1068581517665" type="tpee.IfStatement" typeId="tpee.1068580123159" id="2949815620936250000">
-          <property name="forceMultiLine" nameId="tpee.4467513934994662257" value="true" />
-          <property name="forceOneLine" nameId="tpee.4467513934994662256" value="false" />
-          <node role="condition" roleId="tpee.1068580123160" type="tpee.DotExpression" typeId="tpee.1197027756228" id="2949815620936250748">
-            <node role="operation" roleId="tpee.1197027833540" type="tp25.Concept_IsSubConceptOfOperation" typeId="tp25.1180031783296" id="2949815620936251588">
-              <node role="conceptArgument" roleId="tp25.1180031783297" type="tp25.RefConcept_Reference" typeId="tp25.1177026924588" id="2949815620936251794">
-                <link role="conceptDeclaration" roleId="tp25.1177026940964" targetNodeId="tpee.1178285077437" resolveInfo="ClassifierMember" />
-              </node>
-            </node>
-            <node role="operand" roleId="tpee.1197027771414" type="tp1t.ConstraintFunctionParameter_childConcept" typeId="tp1t.1203001236505" id="2949815620936250211" />
-          </node>
-          <node role="ifTrue" roleId="tpee.1068580123161" type="tpee.StatementList" typeId="tpee.1068580123136" id="2949815620936250002">
-            <node role="statement" roleId="tpee.1068581517665" type="tpee.LocalVariableDeclarationStatement" typeId="tpee.1068581242864" id="3791592384018057316">
-              <node role="localVariableDeclaration" roleId="tpee.1068581242865" type="tpee.LocalVariableDeclaration" typeId="tpee.1068581242863" id="3791592384018057319">
-                <property name="name" nameId="tpck.1169194664001" value="memberConcept" />
-                <node role="initializer" roleId="tpee.1068431790190" type="tpee.CastExpression" typeId="tpee.1070534934090" id="3791592384018192617">
-                  <node role="expression" roleId="tpee.1070534934092" type="tp1t.ConstraintFunctionParameter_childConcept" typeId="tp1t.1203001236505" id="3791592384018058660" />
-                  <node role="type" roleId="tpee.1070534934091" type="tp25.SConceptType" typeId="tp25.1172420572800" id="3791592384018195493">
-                    <link role="conceptDeclaraton" roleId="tp25.1180481110358" targetNodeId="tpee.1178285077437" resolveInfo="ClassifierMember" />
-                  </node>
-                </node>
-                <node role="type" roleId="tpee.5680397130376446158" type="tp25.SConceptType" typeId="tp25.1172420572800" id="3791592384018057314">
-                  <link role="conceptDeclaraton" roleId="tp25.1180481110358" targetNodeId="tpee.1178285077437" resolveInfo="ClassifierMember" />
-                </node>
-              </node>
-            </node>
-            <node role="statement" roleId="tpee.1068581517665" type="tpee.ReturnStatement" typeId="tpee.1068581242878" id="2949815620936254898">
-              <node role="expression" roleId="tpee.1068581517676" type="tpee.DotExpression" typeId="tpee.1197027756228" id="3791592384018068319">
-                <node role="operation" roleId="tpee.1197027833540" type="tp25.Node_ConceptMethodCall" typeId="tp25.1179409122411" id="3791592384018069470">
-                  <link role="baseMethodDeclaration" roleId="tpee.1068499141037" targetNodeId="tpek.2949815620938109095" resolveInfo="canBeInterfaceMember" />
-                </node>
-                <node role="operand" roleId="tpee.1197027771414" type="tpee.VariableReference" typeId="tpee.1068498886296" id="3791592384018063221">
-                  <link role="variableDeclaration" roleId="tpee.1068581517664" targetNodeId="3791592384018057319" resolveInfo="memberConcept" />
-                </node>
-              </node>
-            </node>
-          </node>
-        </node>
-        <node role="statement" roleId="tpee.1068581517665" type="tpee.ExpressionStatement" typeId="tpee.1068580123155" id="2949815620936256053">
-          <node role="expression" roleId="tpee.1068580123156" type="tpee.BooleanConstant" typeId="tpee.1068580123137" id="2949815620936256052">
-            <property name="value" nameId="tpee.1068580123138" value="true" />
-          </node>
-        </node>
-      </node>
-    </node>
     <node role="defaultScope" roleId="tp1t.1213101058038" type="tp1t.NodeDefaultSearchScope" typeId="tp1t.1159285995602" id="1213104847534">
       <property name="description" nameId="tp1t.1159286099186" value="visible interfaces from model and imported models" />
       <node role="searchScopeFactory" roleId="tp1t.1159286114227" type="tp1t.ConstraintFunction_ReferentSearchScope_Scope" typeId="tp1t.5676632058862809931" id="7898359107948137248">
@@ -949,6 +888,53 @@
               <node role="actualArgument" roleId="tpee.1068499141038" type="tp1t.ConstraintFunctionParameter_contextNode" typeId="tp1t.8966504967485224688" id="7898359107948137253" />
               <node role="actualArgument" roleId="tpee.1068499141038" type="tpcw.ConceptFunctionParameter_scope" typeId="tpcw.1161622878565" id="7898359107948137255" />
             </node>
+          </node>
+        </node>
+      </node>
+    </node>
+    <node role="canBeParent" roleId="tp1t.1213106478122" type="tp1t.ConstraintFunction_CanBeAParent" typeId="tp1t.1203001093456" id="2949815620934480594">
+      <node role="body" roleId="tpee.1137022507850" type="tpee.StatementList" typeId="tpee.1068580123136" id="2949815620934480595">
+        <node role="statement" roleId="tpee.1068581517665" type="tpee.IfStatement" typeId="tpee.1068580123159" id="2949815620936250000">
+          <property name="forceMultiLine" nameId="tpee.4467513934994662257" value="true" />
+          <property name="forceOneLine" nameId="tpee.4467513934994662256" value="false" />
+          <node role="condition" roleId="tpee.1068580123160" type="tpee.DotExpression" typeId="tpee.1197027756228" id="2949815620936250748">
+            <node role="operation" roleId="tpee.1197027833540" type="tp25.Concept_IsSubConceptOfOperation" typeId="tp25.1180031783296" id="2949815620936251588">
+              <node role="conceptArgument" roleId="tp25.1180031783297" type="tp25.RefConcept_Reference" typeId="tp25.1177026924588" id="2949815620936251794">
+                <link role="conceptDeclaration" roleId="tp25.1177026940964" targetNodeId="tpee.1178285077437" resolveInfo="ClassifierMember" />
+              </node>
+            </node>
+            <node role="operand" roleId="tpee.1197027771414" type="tp1t.ConstraintFunctionParameter_childConcept" typeId="tp1t.1203001236505" id="2949815620936250211" />
+          </node>
+          <node role="ifTrue" roleId="tpee.1068580123161" type="tpee.StatementList" typeId="tpee.1068580123136" id="2949815620936250002">
+            <node role="statement" roleId="tpee.1068581517665" type="tpee.LocalVariableDeclarationStatement" typeId="tpee.1068581242864" id="3791592384018057316">
+              <node role="localVariableDeclaration" roleId="tpee.1068581242865" type="tpee.LocalVariableDeclaration" typeId="tpee.1068581242863" id="3791592384018057319">
+                <property name="name" nameId="tpck.1169194664001" value="memberConcept" />
+                <node role="initializer" roleId="tpee.1068431790190" type="tpee.CastExpression" typeId="tpee.1070534934090" id="3791592384018192617">
+                  <node role="expression" roleId="tpee.1070534934092" type="tp1t.ConstraintFunctionParameter_childConcept" typeId="tp1t.1203001236505" id="3791592384018058660" />
+                  <node role="type" roleId="tpee.1070534934091" type="tp25.SConceptType" typeId="tp25.1172420572800" id="3791592384018195493">
+                    <link role="conceptDeclaraton" roleId="tp25.1180481110358" targetNodeId="tpee.1178285077437" resolveInfo="ClassifierMember" />
+                  </node>
+                </node>
+                <node role="type" roleId="tpee.5680397130376446158" type="tp25.SConceptType" typeId="tp25.1172420572800" id="3791592384018057314">
+                  <link role="conceptDeclaraton" roleId="tp25.1180481110358" targetNodeId="tpee.1178285077437" resolveInfo="ClassifierMember" />
+                </node>
+              </node>
+            </node>
+            <node role="statement" roleId="tpee.1068581517665" type="tpee.ReturnStatement" typeId="tpee.1068581242878" id="2949815620936254898">
+              <node role="expression" roleId="tpee.1068581517676" type="tpee.DotExpression" typeId="tpee.1197027756228" id="3791592384018068319">
+                <node role="operation" roleId="tpee.1197027833540" type="tp25.Node_ConceptMethodCall" typeId="tp25.1179409122411" id="3791592384018069470">
+                  <link role="baseMethodDeclaration" roleId="tpee.1068499141037" targetNodeId="tpek.2949815620938109095" resolveInfo="canBeInterfaceMember" />
+                </node>
+                <node role="operand" roleId="tpee.1197027771414" type="tpee.VariableReference" typeId="tpee.1068498886296" id="3791592384018063221">
+                  <link role="variableDeclaration" roleId="tpee.1068581517664" targetNodeId="3791592384018057319" resolveInfo="memberConcept" />
+                </node>
+              </node>
+            </node>
+          </node>
+        </node>
+        <node role="statement" roleId="tpee.1068581517665" type="tpee.ExpressionStatement" typeId="tpee.1068580123155" id="2949815620936256053">
+          <node role="expression" roleId="tpee.1068580123156" type="tpee.BooleanConstant" typeId="tpee.1068580123137" id="2949815620936256052">
+            <property name="value" nameId="tpee.1068580123138" value="true" />
           </node>
         </node>
       </node>
@@ -1948,12 +1934,8 @@
     </node>
   </root>
   <root id="2043122710974596217">
-<<<<<<< HEAD
+    <node role="visibility" roleId="tpee.1178549979242" type="tpee.PublicVisibility" typeId="tpee.1146644602865" id="2043122710974596218" />
     <node role="member" roleId="tpee.5375687026011219971" type="tpee.StaticFieldDeclaration" typeId="tpee.1070462154015" id="748086721413444233">
-=======
-    <node role="visibility" roleId="tpee.1178549979242" type="tpee.PublicVisibility" typeId="tpee.1146644602865" id="2043122710974596218" />
-    <node role="member" type="tpee.StaticFieldDeclaration" typeId="tpee.1070462154015" id="748086721413444233">
->>>>>>> e09f8d99
       <property name="name" nameId="tpck.1169194664001" value="javaKeywordsAndConstants" />
       <node role="visibility" roleId="tpee.1178549979242" type="tpee.PrivateVisibility" typeId="tpee.1146644623116" id="748086721413444234" />
       <node role="type" roleId="tpee.5680397130376446158" type="tp2q.SetType" typeId="tp2q.1226511727824" id="748086721413444236">
@@ -1961,6 +1943,7 @@
       </node>
       <node role="initializer" roleId="tpee.1068431790190" type="tpee.GenericNewExpression" typeId="tpee.1145552977093" id="748086721413444240">
         <node role="creator" roleId="tpee.1145553007750" type="tp2q.HashSetCreator" typeId="tp2q.1226516258405" id="748086721413444241">
+          <node role="elementType" roleId="tp2q.1237721435807" type="tpee.StringType" typeId="tpee.1225271177708" id="748086721413444242" />
           <node role="copyFrom" roleId="tp2q.1237731803878" type="tpee.GenericNewExpression" typeId="tpee.1145552977093" id="748086721413508707">
             <node role="creator" roleId="tpee.1145553007750" type="tpee.ArrayCreatorWithInitializer" typeId="tpee.1154542696413" id="748086721413529829">
               <node role="initValue" roleId="tpee.1154542803372" type="tpee.StringLiteral" typeId="tpee.1070475926800" id="748086721413529831">
@@ -1978,7 +1961,6 @@
               <node role="initValue" roleId="tpee.1154542803372" type="tpee.StringLiteral" typeId="tpee.1070475926800" id="748086721413529835">
                 <property name="value" nameId="tpee.1070475926801" value="switch" />
               </node>
-              <node role="componentType" roleId="tpee.1154542793668" type="tpee.StringType" typeId="tpee.1225271177708" id="748086721413529828" />
               <node role="initValue" roleId="tpee.1154542803372" type="tpee.StringLiteral" typeId="tpee.1070475926800" id="748086721413529836">
                 <property name="value" nameId="tpee.1070475926801" value="assert" />
               </node>
@@ -2123,29 +2105,23 @@
               <node role="initValue" roleId="tpee.1154542803372" type="tpee.StringLiteral" typeId="tpee.1070475926800" id="576141512673829818">
                 <property name="value" nameId="tpee.1070475926801" value="null" />
               </node>
-            </node>
-          </node>
-          <node role="elementType" roleId="tp2q.1237721435807" type="tpee.StringType" typeId="tpee.1225271177708" id="748086721413444242" />
-        </node>
-      </node>
-    </node>
-    <node role="member" type="tpee.ConstructorDeclaration" typeId="tpee.1068580123140" id="2043122710974596219">
+              <node role="componentType" roleId="tpee.1154542793668" type="tpee.StringType" typeId="tpee.1225271177708" id="748086721413529828" />
+            </node>
+          </node>
+        </node>
+      </node>
+    </node>
+    <node role="member" roleId="tpee.5375687026011219971" type="tpee.ConstructorDeclaration" typeId="tpee.1068580123140" id="2043122710974596219">
       <node role="returnType" roleId="tpee.1068580123133" type="tpee.VoidType" typeId="tpee.1068581517677" id="2043122710974596220" />
+      <node role="visibility" roleId="tpee.1178549979242" type="tpee.PrivateVisibility" typeId="tpee.1146644623116" id="2043122710974596223" />
       <node role="body" roleId="tpee.1068580123135" type="tpee.StatementList" typeId="tpee.1068580123136" id="2043122710974596222" />
-      <node role="visibility" roleId="tpee.1178549979242" type="tpee.PrivateVisibility" typeId="tpee.1146644623116" id="2043122710974596223" />
-    </node>
-    <node role="member" type="tpee.StaticMethodDeclaration" typeId="tpee.1081236700938" id="2043122710974596224">
+    </node>
+    <node role="member" roleId="tpee.5375687026011219971" type="tpee.StaticMethodDeclaration" typeId="tpee.1081236700938" id="2043122710974596224">
       <property name="name" nameId="tpck.1169194664001" value="isInNonStaticClasssifierContext" />
+      <node role="returnType" roleId="tpee.1068580123133" type="tpee.BooleanType" typeId="tpee.1070534644030" id="2043122710974596228" />
       <node role="visibility" roleId="tpee.1178549979242" type="tpee.PublicVisibility" typeId="tpee.1146644602865" id="2043122710974596226" />
       <node role="body" roleId="tpee.1068580123135" type="tpee.StatementList" typeId="tpee.1068580123136" id="2043122710974596227">
         <node role="statement" roleId="tpee.1068581517665" type="tpee.IfStatement" typeId="tpee.1068580123159" id="2043122710974596255">
-          <node role="ifTrue" roleId="tpee.1068580123161" type="tpee.StatementList" typeId="tpee.1068580123136" id="2043122710974596257">
-            <node role="statement" roleId="tpee.1068581517665" type="tpee.ReturnStatement" typeId="tpee.1068581242878" id="2043122710974596262">
-              <node role="expression" roleId="tpee.1068581517676" type="tpee.BooleanConstant" typeId="tpee.1068580123137" id="2043122710974596264">
-                <property name="value" nameId="tpee.1068580123138" value="false" />
-              </node>
-            </node>
-          </node>
           <node role="condition" roleId="tpee.1068580123160" type="tpee.NotExpression" typeId="tpee.1081516740877" id="2043122710974596258">
             <node role="expression" roleId="tpee.1081516765348" type="tpee.LocalStaticMethodCall" typeId="tpee.1172058436953" id="2043122710974596260">
               <link role="baseMethodDeclaration" roleId="tpee.1068499141037" targetNodeId="2043122710974596238" resolveInfo="isInsideOfClassifier" />
@@ -2154,10 +2130,30 @@
               </node>
             </node>
           </node>
+          <node role="ifTrue" roleId="tpee.1068580123161" type="tpee.StatementList" typeId="tpee.1068580123136" id="2043122710974596257">
+            <node role="statement" roleId="tpee.1068581517665" type="tpee.ReturnStatement" typeId="tpee.1068581242878" id="2043122710974596262">
+              <node role="expression" roleId="tpee.1068581517676" type="tpee.BooleanConstant" typeId="tpee.1068580123137" id="2043122710974596264">
+                <property name="value" nameId="tpee.1068580123138" value="false" />
+              </node>
+            </node>
+          </node>
         </node>
         <node role="statement" roleId="tpee.1068581517665" type="tpee.ExpressionStatement" typeId="tpee.1068580123155" id="8986964027630473397">
           <node role="expression" roleId="tpee.1068580123156" type="tpee.DotExpression" typeId="tpee.1197027756228" id="8986964027630473469">
             <node role="operand" roleId="tpee.1197027771414" type="tpee.DotExpression" typeId="tpee.1197027756228" id="8986964027630473413">
+              <node role="operand" roleId="tpee.1197027771414" type="tpee.DotExpression" typeId="tpee.1197027756228" id="8986964027630473399">
+                <node role="operand" roleId="tpee.1197027771414" type="tpee.ParameterReference" typeId="tpee.1068581242874" id="8986964027630473398">
+                  <link role="variableDeclaration" roleId="tpee.1068581517664" targetNodeId="2043122710974596229" resolveInfo="node" />
+                </node>
+                <node role="operation" roleId="tpee.1197027833540" type="tp25.Node_GetAncestorsOperation" typeId="tp25.1173122760281" id="8986964027630473407">
+                  <node role="parameter" roleId="tp25.1144104376918" type="tp25.OperationParm_Inclusion" typeId="tp25.1144100932627" id="110782827299723622" />
+                  <node role="parameter" roleId="tp25.1144104376918" type="tp25.OperationParm_Concept" typeId="tp25.1144101972840" id="8986964027630473409">
+                    <node role="conceptArgument" roleId="tp25.1207343664468" type="tp25.RefConcept_Reference" typeId="tp25.1177026924588" id="8986964027630473412">
+                      <link role="conceptDeclaration" roleId="tp25.1177026940964" targetNodeId="tpee.1178285077437" resolveInfo="ClassifierMember" />
+                    </node>
+                  </node>
+                </node>
+              </node>
               <node role="operation" roleId="tpee.1197027833540" type="tp2q.WhereOperation" typeId="tp2q.1202120902084" id="8986964027630473417">
                 <node role="closure" roleId="tp2q.1204796294226" type="tp2c.ClosureLiteral" typeId="tp2c.1199569711397" id="8986964027630473418">
                   <node role="body" roleId="tp2c.1199569916463" type="tpee.StatementList" typeId="tpee.1068580123136" id="8986964027630473419">
@@ -2180,42 +2176,27 @@
                   </node>
                 </node>
               </node>
-              <node role="operand" roleId="tpee.1197027771414" type="tpee.DotExpression" typeId="tpee.1197027756228" id="8986964027630473399">
-                <node role="operand" roleId="tpee.1197027771414" type="tpee.ParameterReference" typeId="tpee.1068581242874" id="8986964027630473398">
-                  <link role="variableDeclaration" roleId="tpee.1068581517664" targetNodeId="2043122710974596229" resolveInfo="node" />
-                </node>
-                <node role="operation" roleId="tpee.1197027833540" type="tp25.Node_GetAncestorsOperation" typeId="tp25.1173122760281" id="8986964027630473407">
-                  <node role="parameter" roleId="tp25.1144104376918" type="tp25.OperationParm_Inclusion" typeId="tp25.1144100932627" id="110782827299723622" />
-                  <node role="parameter" roleId="tp25.1144104376918" type="tp25.OperationParm_Concept" typeId="tp25.1144101972840" id="8986964027630473409">
-                    <node role="conceptArgument" roleId="tp25.1207343664468" type="tp25.RefConcept_Reference" typeId="tp25.1177026924588" id="8986964027630473412">
-                      <link role="conceptDeclaration" roleId="tp25.1177026940964" targetNodeId="tpee.1178285077437" resolveInfo="ClassifierMember" />
-                    </node>
-                  </node>
-                </node>
-              </node>
             </node>
             <node role="operation" roleId="tpee.1197027833540" type="tp2q.IsNotEmptyOperation" typeId="tp2q.1176501494711" id="8986964027630473485" />
           </node>
         </node>
       </node>
-      <node role="returnType" roleId="tpee.1068580123133" type="tpee.BooleanType" typeId="tpee.1070534644030" id="2043122710974596228" />
       <node role="parameter" roleId="tpee.1068580123134" type="tpee.ParameterDeclaration" typeId="tpee.1068498886292" id="2043122710974596229">
         <property name="name" nameId="tpck.1169194664001" value="node" />
         <node role="type" roleId="tpee.5680397130376446158" type="tp25.SNodeType" typeId="tp25.1138055754698" id="2043122710974596230" />
       </node>
     </node>
-    <node role="member" type="tpee.StaticMethodDeclaration" typeId="tpee.1081236700938" id="2043122710974596238">
+    <node role="member" roleId="tpee.5375687026011219971" type="tpee.StaticMethodDeclaration" typeId="tpee.1081236700938" id="2043122710974596238">
       <property name="name" nameId="tpck.1169194664001" value="isInsideOfClassifier" />
-      <node role="parameter" roleId="tpee.1068580123134" type="tpee.ParameterDeclaration" typeId="tpee.1068498886292" id="2043122710974596243">
-        <property name="name" nameId="tpck.1169194664001" value="node" />
-        <node role="type" roleId="tpee.5680397130376446158" type="tp25.SNodeType" typeId="tp25.1138055754698" id="2043122710974596244" />
-      </node>
       <node role="returnType" roleId="tpee.1068580123133" type="tpee.BooleanType" typeId="tpee.1070534644030" id="2043122710974596242" />
+      <node role="visibility" roleId="tpee.1178549979242" type="tpee.PublicVisibility" typeId="tpee.1146644602865" id="2043122710974596240" />
       <node role="body" roleId="tpee.1068580123135" type="tpee.StatementList" typeId="tpee.1068580123136" id="2043122710974596241">
         <node role="statement" roleId="tpee.1068581517665" type="tpee.ExpressionStatement" typeId="tpee.1068580123155" id="2043122710974596245">
           <node role="expression" roleId="tpee.1068580123156" type="tpee.DotExpression" typeId="tpee.1197027756228" id="2043122710974596246">
-            <node role="operation" roleId="tpee.1197027833540" type="tp25.Node_IsNotNullOperation" typeId="tp25.1172008320231" id="2043122710974596253" />
             <node role="operand" roleId="tpee.1197027771414" type="tpee.DotExpression" typeId="tpee.1197027756228" id="2043122710974596247">
+              <node role="operand" roleId="tpee.1197027771414" type="tpee.ParameterReference" typeId="tpee.1068581242874" id="2043122710974596254">
+                <link role="variableDeclaration" roleId="tpee.1068581517664" targetNodeId="2043122710974596243" resolveInfo="node" />
+              </node>
               <node role="operation" roleId="tpee.1197027833540" type="tp25.Node_GetAncestorOperation" typeId="tp25.1171407110247" id="2043122710974596249">
                 <node role="parameter" roleId="tp25.1144104376918" type="tp25.OperationParm_Concept" typeId="tp25.1144101972840" id="2043122710974596250">
                   <node role="conceptArgument" roleId="tp25.1207343664468" type="tp25.RefConcept_Reference" typeId="tp25.1177026924588" id="2043122710974596251">
@@ -2224,17 +2205,19 @@
                 </node>
                 <node role="parameter" roleId="tp25.1144104376918" type="tp25.OperationParm_Inclusion" typeId="tp25.1144100932627" id="2043122710974596252" />
               </node>
-              <node role="operand" roleId="tpee.1197027771414" type="tpee.ParameterReference" typeId="tpee.1068581242874" id="2043122710974596254">
-                <link role="variableDeclaration" roleId="tpee.1068581517664" targetNodeId="2043122710974596243" resolveInfo="node" />
-              </node>
-            </node>
-          </node>
-        </node>
-      </node>
-      <node role="visibility" roleId="tpee.1178549979242" type="tpee.PublicVisibility" typeId="tpee.1146644602865" id="2043122710974596240" />
-    </node>
-    <node role="member" type="tpee.StaticMethodDeclaration" typeId="tpee.1081236700938" id="748086721413435667">
+            </node>
+            <node role="operation" roleId="tpee.1197027833540" type="tp25.Node_IsNotNullOperation" typeId="tp25.1172008320231" id="2043122710974596253" />
+          </node>
+        </node>
+      </node>
+      <node role="parameter" roleId="tpee.1068580123134" type="tpee.ParameterDeclaration" typeId="tpee.1068498886292" id="2043122710974596243">
+        <property name="name" nameId="tpck.1169194664001" value="node" />
+        <node role="type" roleId="tpee.5680397130376446158" type="tp25.SNodeType" typeId="tp25.1138055754698" id="2043122710974596244" />
+      </node>
+    </node>
+    <node role="member" roleId="tpee.5375687026011219971" type="tpee.StaticMethodDeclaration" typeId="tpee.1081236700938" id="748086721413435667">
       <property name="name" nameId="tpck.1169194664001" value="isJavaReserved" />
+      <node role="returnType" roleId="tpee.1068580123133" type="tpee.BooleanType" typeId="tpee.1070534644030" id="748086721413444135" />
       <node role="visibility" roleId="tpee.1178549979242" type="tpee.PublicVisibility" typeId="tpee.1146644602865" id="748086721413435669" />
       <node role="body" roleId="tpee.1068580123135" type="tpee.StatementList" typeId="tpee.1068580123136" id="748086721413435670">
         <node role="statement" roleId="tpee.1068581517665" type="tpee.ReturnStatement" typeId="tpee.1068581242878" id="748086721413444221">
@@ -2254,9 +2237,7 @@
         <property name="name" nameId="tpck.1169194664001" value="s" />
         <node role="type" roleId="tpee.5680397130376446158" type="tpee.StringType" typeId="tpee.1225271177708" id="748086721413444137" />
       </node>
-      <node role="returnType" roleId="tpee.1068580123133" type="tpee.BooleanType" typeId="tpee.1070534644030" id="748086721413444135" />
-    </node>
-    <node role="visibility" roleId="tpee.1178549979242" type="tpee.PublicVisibility" typeId="tpee.1146644602865" id="2043122710974596218" />
+    </node>
   </root>
   <root id="6768994795312000101">
     <node role="referent" roleId="tp1t.1213100494875" type="tp1t.NodeReferentConstraint" typeId="tp1t.1148687176410" id="6768994795312000102">
@@ -2787,6 +2768,14 @@
       </node>
     </node>
   </root>
+  <root id="1791178592936928711">
+    <node role="referent" roleId="tp1t.1213100494875" type="tp1t.NodeReferentConstraint" typeId="tp1t.1148687176410" id="1791178592936928834">
+      <link role="applicableLink" roleId="tp1t.1148687202698" targetNodeId="tpee.1068581517664" />
+      <node role="searchScopeFactory" roleId="tp1t.1148687345559" type="tp1t.InheritedNodeScopeFactory" typeId="tp1t.8401916545537438642" id="1791178592936928836">
+        <link role="kind" roleId="tp1t.8401916545537438643" targetNodeId="tpee.1068431474542" resolveInfo="VariableDeclaration" />
+      </node>
+    </node>
+  </root>
   <root id="7812454656619472116">
     <node role="referent" roleId="tp1t.1213100494875" type="tp1t.NodeReferentConstraint" typeId="tp1t.1148687176410" id="7812454656619472117">
       <link role="applicableLink" roleId="tp1t.1148687202698" targetNodeId="tpee.7812454656619025415" />
@@ -2795,14 +2784,23 @@
       </node>
     </node>
   </root>
-  <root id="1791178592936928711">
-    <node role="referent" roleId="tp1t.1213100494875" type="tp1t.NodeReferentConstraint" typeId="tp1t.1148687176410" id="1791178592936928834">
-      <link role="applicableLink" roleId="tp1t.1148687202698" targetNodeId="tpee.1068581517664" />
-      <node role="searchScopeFactory" roleId="tp1t.1148687345559" type="tp1t.InheritedNodeScopeFactory" typeId="tp1t.8401916545537438642" id="1791178592936928836">
-        <link role="kind" roleId="tp1t.8401916545537438643" targetNodeId="tpee.1068431474542" resolveInfo="VariableDeclaration" />
-      </node>
-    </node>
-  </root>
+  <root id="4595369208717708535">
+    <node role="canBeChild" roleId="tp1t.1213106463729" type="tp1t.ConstraintFunction_CanBeAChild" typeId="tp1t.1202989531578" id="4595369208717711990">
+      <node role="body" roleId="tpee.1137022507850" type="tpee.StatementList" typeId="tpee.1068580123136" id="4595369208717711991">
+        <node role="statement" roleId="tpee.1068581517665" type="tpee.ExpressionStatement" typeId="tpee.1068580123155" id="4595369208717712205">
+          <node role="expression" roleId="tpee.1068580123156" type="tpee.DotExpression" typeId="tpee.1197027756228" id="4595369208717713412">
+            <node role="operand" roleId="tpee.1197027771414" type="tp1t.ConstraintFunctionParameter_parentNode" typeId="tp1t.1202989658459" id="4595369208717712914" />
+            <node role="operation" roleId="tpee.1197027833540" type="tp25.Node_IsInstanceOfOperation" typeId="tp25.1139621453865" id="4595369208717714521">
+              <node role="conceptArgument" roleId="tp25.1177027386292" type="tp25.RefConcept_Reference" typeId="tp25.1177026924588" id="4595369208717714718">
+                <link role="conceptDeclaration" roleId="tp25.1177026940964" targetNodeId="tpee.1083245097125" resolveInfo="EnumClass" />
+              </node>
+            </node>
+          </node>
+        </node>
+      </node>
+    </node>
+  </root>
+  <root id="517741769066354020" />
   <root id="3155342362529537737">
     <node role="referent" roleId="tp1t.1213100494875" type="tp1t.NodeReferentConstraint" typeId="tp1t.1148687176410" id="3155342362529537738">
       <link role="applicableLink" roleId="tp1t.1148687202698" targetNodeId="tpee.2820489544401957798" />
@@ -2837,21 +2835,4 @@
       </node>
     </node>
   </root>
-  <root id="4595369208717708535">
-    <node role="canBeChild" roleId="tp1t.1213106463729" type="tp1t.ConstraintFunction_CanBeAChild" typeId="tp1t.1202989531578" id="4595369208717711990">
-      <node role="body" roleId="tpee.1137022507850" type="tpee.StatementList" typeId="tpee.1068580123136" id="4595369208717711991">
-        <node role="statement" roleId="tpee.1068581517665" type="tpee.ExpressionStatement" typeId="tpee.1068580123155" id="4595369208717712205">
-          <node role="expression" roleId="tpee.1068580123156" type="tpee.DotExpression" typeId="tpee.1197027756228" id="4595369208717713412">
-            <node role="operand" roleId="tpee.1197027771414" type="tp1t.ConstraintFunctionParameter_parentNode" typeId="tp1t.1202989658459" id="4595369208717712914" />
-            <node role="operation" roleId="tpee.1197027833540" type="tp25.Node_IsInstanceOfOperation" typeId="tp25.1139621453865" id="4595369208717714521">
-              <node role="conceptArgument" roleId="tp25.1177027386292" type="tp25.RefConcept_Reference" typeId="tp25.1177026924588" id="4595369208717714718">
-                <link role="conceptDeclaration" roleId="tp25.1177026940964" targetNodeId="tpee.1083245097125" resolveInfo="EnumClass" />
-              </node>
-            </node>
-          </node>
-        </node>
-      </node>
-    </node>
-  </root>
-  <root id="517741769066354020" />
 </model>
