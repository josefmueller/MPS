<?xml version="1.0" encoding="UTF-8"?>
<model modelUID="r:d0deafb6-c4af-4c30-b09c-3ec1bfe23ece(jetbrains.mps.baseLanguage.stubs)">
  <persistence version="7" />
  <language namespace="ef703a71-a5a3-42af-b53c-ddced816ad5c(jetbrains.mps.lang.stubs)" />
  <language namespace="443f4c36-fcf5-4eb6-9500-8d06ed259e3e(jetbrains.mps.baseLanguage.classifiers)" />
  <language namespace="ceab5195-25ea-4f22-9b92-103b95ca8c0c(jetbrains.mps.lang.core)" />
  <devkit namespace="fbc25dd2-5da4-483a-8b19-70928e1b62d7(jetbrains.mps.devkit.general-purpose)" />
  <import index="k7g3" modelUID="f:java_stub#6354ebe7-c22a-4a0f-ac54-50b52ab9b065#java.util(java.util@java_stub)" version="-1" />
  <import index="e2lb" modelUID="f:java_stub#6354ebe7-c22a-4a0f-ac54-50b52ab9b065#java.lang(java.lang@java_stub)" version="-1" />
  <import index="fxg7" modelUID="f:java_stub#6354ebe7-c22a-4a0f-ac54-50b52ab9b065#java.io(JDK/java.io@java_stub)" version="-1" />
  <import index="5wgu" modelUID="r:a0983393-0813-40ae-b2fa-3d40356087e3(jetbrains.mps.stubs.util)" version="-1" />
  <import index="kqhl" modelUID="f:java_stub#6ed54515-acc8-4d1e-a16c-9fd6cfe951ea#jetbrains.mps.project.structure.modules(MPS.Core/jetbrains.mps.project.structure.modules@java_stub)" version="-1" />
  <import index="n13f" modelUID="f:java_stub#6ed54515-acc8-4d1e-a16c-9fd6cfe951ea#jetbrains.mps.reloading(MPS.Core/jetbrains.mps.reloading@java_stub)" version="-1" />
  <import index="vsqj" modelUID="f:java_stub#6ed54515-acc8-4d1e-a16c-9fd6cfe951ea#jetbrains.mps.project(MPS.Core/jetbrains.mps.project@java_stub)" version="-1" />
  <import index="1p1s" modelUID="f:java_stub#6ed54515-acc8-4d1e-a16c-9fd6cfe951ea#jetbrains.mps(MPS.Core/jetbrains.mps@java_stub)" version="-1" />
  <import index="cu2c" modelUID="f:java_stub#6ed54515-acc8-4d1e-a16c-9fd6cfe951ea#jetbrains.mps.smodel(MPS.Core/jetbrains.mps.smodel@java_stub)" version="-1" />
  <import index="fhgm" modelUID="f:java_stub#6ed54515-acc8-4d1e-a16c-9fd6cfe951ea#jetbrains.mps.stubs.javastub.classpath(MPS.Core/jetbrains.mps.stubs.javastub.classpath@java_stub)" version="-1" />
  <import index="6xpj" modelUID="f:java_stub#6ed54515-acc8-4d1e-a16c-9fd6cfe951ea#jetbrains.mps.stubs(MPS.Core/jetbrains.mps.stubs@java_stub)" version="-1" />
  <import index="omdc" modelUID="f:java_stub#6ed54515-acc8-4d1e-a16c-9fd6cfe951ea#jetbrains.mps.smodel.descriptor.source(MPS.Core/jetbrains.mps.smodel.descriptor.source@java_stub)" version="-1" />
  <import index="59et" modelUID="f:java_stub#6ed54515-acc8-4d1e-a16c-9fd6cfe951ea#jetbrains.mps.vfs(MPS.Core/jetbrains.mps.vfs@java_stub)" version="-1" />
  <import index="n8sb" modelUID="f:java_stub#6ed54515-acc8-4d1e-a16c-9fd6cfe951ea#jetbrains.mps.project.structure.model(MPS.Core/jetbrains.mps.project.structure.model@java_stub)" version="-1" />
  <import index="msyo" modelUID="f:java_stub#6ed54515-acc8-4d1e-a16c-9fd6cfe951ea#jetbrains.mps.util(MPS.Core/jetbrains.mps.util@java_stub)" version="-1" />
  <import index="tpee" modelUID="r:00000000-0000-4000-0000-011c895902ca(jetbrains.mps.baseLanguage.structure)" version="3" implicit="yes" />
  <import index="tp4f" modelUID="r:00000000-0000-4000-0000-011c89590373(jetbrains.mps.baseLanguage.classifiers.structure)" version="0" implicit="yes" />
  <import index="tpck" modelUID="r:00000000-0000-4000-0000-011c89590288(jetbrains.mps.lang.core.structure)" version="0" implicit="yes" />
  <import index="tp2q" modelUID="r:00000000-0000-4000-0000-011c8959032e(jetbrains.mps.baseLanguage.collections.structure)" version="7" implicit="yes" />
  <import index="n3kn" modelUID="r:4b48a44f-6ba9-48c3-ad27-273fa72f5664(jetbrains.mps.lang.stubs.structure)" version="-1" implicit="yes" />
  <import index="tp25" modelUID="r:00000000-0000-4000-0000-011c89590301(jetbrains.mps.lang.smodel.structure)" version="16" implicit="yes" />
  <roots>
    <node type="n3kn.LibraryStubDescriptor" typeId="n3kn.8529737993487825733" id="8529737993487910782">
      <property name="name" nameId="tpck.1169194664001" value="JDK" />
      <property name="moduleName" nameId="n3kn.7076427504342075466" value="JDK" />
      <property name="moduleId" nameId="n3kn.8529737993487825735" value="6354ebe7-c22a-4a0f-ac54-50b52ab9b065" />
      <link role="manager" roleId="n3kn.4063774604867772842" targetNodeId="4063774604867744443" resolveInfo="JavaStubs" />
    </node>
    <node type="n3kn.LibraryStubDescriptor" typeId="n3kn.8529737993487825733" id="2974122604715433683">
      <property name="name" nameId="tpck.1169194664001" value="MPS" />
      <property name="moduleName" nameId="n3kn.7076427504342075466" value="MPS.Classpath" />
      <property name="moduleId" nameId="n3kn.8529737993487825735" value="37a3367b-1fb2-44d8-aa6b-18075e74e003" />
      <link role="manager" roleId="n3kn.4063774604867772842" targetNodeId="4063774604867744443" resolveInfo="JavaStubs" />
    </node>
    <node type="n3kn.LibraryStubDescriptor" typeId="n3kn.8529737993487825733" id="4381823297881500018">
      <property name="name" nameId="tpck.1169194664001" value="Testbench" />
      <property name="moduleName" nameId="n3kn.7076427504342075466" value="Testbench" />
      <property name="moduleId" nameId="n3kn.8529737993487825735" value="920eaa0e-ecca-46bc-bee7-4e5c59213dd6" />
      <link role="manager" roleId="n3kn.4063774604867772842" targetNodeId="4063774604867744443" resolveInfo="JavaStubs" />
    </node>
    <node type="n3kn.ModelManagerDeclaration" typeId="n3kn.5553449326502622462" id="4063774604867744443">
      <property name="name" nameId="tpck.1169194664001" value="JavaStubs" />
    </node>
    <node type="n3kn.ModelManagerDeclaration" typeId="n3kn.5553449326502622462" id="8382013213871414428">
      <property name="name" nameId="tpck.1169194664001" value="AllMembersJavaStubs" />
    </node>
    <node type="n3kn.LibraryStubDescriptor" typeId="n3kn.8529737993487825733" id="7173796454789709646">
      <property name="name" nameId="tpck.1169194664001" value="MPS_Core" />
      <property name="moduleId" nameId="n3kn.8529737993487825735" value="6ed54515-acc8-4d1e-a16c-9fd6cfe951ea" />
      <link role="manager" roleId="n3kn.4063774604867772842" targetNodeId="4063774604867744443" resolveInfo="JavaStubs" />
    </node>
    <node type="n3kn.LibraryStubDescriptor" typeId="n3kn.8529737993487825733" id="5146215147193792028">
      <property name="name" nameId="tpck.1169194664001" value="MPS_Editor" />
      <property name="moduleId" nameId="n3kn.8529737993487825735" value="1ed103c3-3aa6-49b7-9c21-6765ee11f224" />
      <link role="manager" roleId="n3kn.4063774604867772842" targetNodeId="4063774604867744443" resolveInfo="JavaStubs" />
    </node>
    <node type="n3kn.LibraryStubDescriptor" typeId="n3kn.8529737993487825733" id="5146215147193792061">
      <property name="name" nameId="tpck.1169194664001" value="MPS_Workbench" />
      <property name="moduleId" nameId="n3kn.8529737993487825735" value="86441d7a-e194-42da-81a5-2161ec62a379" />
      <property name="moduleName" nameId="n3kn.7076427504342075466" value="MPS.ditor" />
      <link role="manager" roleId="n3kn.4063774604867772842" targetNodeId="4063774604867744443" resolveInfo="JavaStubs" />
    </node>
    <node type="n3kn.LibraryStubDescriptor" typeId="n3kn.8529737993487825733" id="2754592889269290385">
      <property name="name" nameId="tpck.1169194664001" value="Tools" />
      <property name="moduleId" nameId="n3kn.8529737993487825735" value="fdb93da0-59ed-4001-b2aa-4fad79ec058e" />
      <property name="moduleName" nameId="n3kn.7076427504342075466" value="JDK.Tools" />
      <link role="manager" roleId="n3kn.4063774604867772842" targetNodeId="4063774604867744443" resolveInfo="JavaStubs" />
    </node>
    <node type="n3kn.LibraryStubDescriptor" typeId="n3kn.8529737993487825733" id="4617543797493740265">
      <property name="name" nameId="tpck.1169194664001" value="MPS_Platform" />
      <property name="moduleName" nameId="n3kn.7076427504342075466" value="MPS.Platform" />
      <property name="moduleId" nameId="n3kn.8529737993487825735" value="742f6602-5a2f-4313-aa6e-ae1cd4ffdc61" />
      <link role="manager" roleId="n3kn.4063774604867772842" targetNodeId="4063774604867744443" resolveInfo="JavaStubs" />
    </node>
  </roots>
  <root id="8529737993487910782">
    <node role="rootsBlock" roleId="n3kn.8529737993487825738" type="n3kn.GetRootsBlock" typeId="n3kn.8529737993487825737" id="8529737993487910783">
      <node role="body" roleId="tpee.1137022507850" type="tpee.StatementList" typeId="tpee.1068580123136" id="8529737993487910784">
        <node role="statement" roleId="tpee.1068581517665" type="tpee.ExpressionStatement" typeId="tpee.1068580123155" id="6021028498538120696">
          <node role="expression" roleId="tpee.1068580123156" type="tpee.GenericNewExpression" typeId="tpee.1145552977093" id="6021028498538120697">
            <node role="creator" roleId="tpee.1145553007750" type="tp2q.ListCreatorWithInit" typeId="tp2q.1160600644654" id="6021028498538120704">
              <node role="copyFrom" roleId="tp2q.1237731803878" type="tpee.StaticMethodCall" typeId="tpee.1081236700937" id="6021028498538120709">
                <link role="baseMethodDeclaration" roleId="tpee.1068499141037" targetNodeId="n13f.~CommonPaths%dgetJDKPath()%cjava%dutil%dList" resolveInfo="getJDKPath" />
                <link role="classConcept" roleId="tpee.1144433194310" targetNodeId="n13f.~CommonPaths" resolveInfo="CommonPaths" />
              </node>
              <node role="elementType" roleId="tp2q.1237721435807" type="tpee.StringType" typeId="tpee.1225271177708" id="6021028498538120715" />
            </node>
          </node>
        </node>
      </node>
    </node>
    <node role="export" roleId="n3kn.7557335194934385987" type="tpck.ExportScopePublic" typeId="tpck.2565736246230036150" id="2307695276139687033" />
    <node role="initBlock" roleId="n3kn.5260048301994369410" type="n3kn.InitModuleBlock" typeId="n3kn.5260048301994369926" id="625258459142344271">
      <node role="body" roleId="tpee.1137022507850" type="tpee.StatementList" typeId="tpee.1068580123136" id="625258459142344272">
        <node role="statement" roleId="tpee.1068581517665" type="tpee.ExpressionStatement" typeId="tpee.1068580123155" id="625258459142344275">
          <node role="expression" roleId="tpee.1068580123156" type="tpee.DotExpression" typeId="tpee.1197027756228" id="625258459142344276">
            <node role="operand" roleId="tpee.1197027771414" type="tpee.DotExpression" typeId="tpee.1197027756228" id="625258459142344277">
              <node role="operand" roleId="tpee.1197027771414" type="n3kn.Solution_ConceptFunctionParameter" typeId="n3kn.5260048301994378815" id="625258459142344278" />
              <node role="operation" roleId="tpee.1197027833540" type="tpee.InstanceMethodCallOperation" typeId="tpee.1202948039474" id="625258459142344279">
                <link role="baseMethodDeclaration" roleId="tpee.1068499141037" targetNodeId="kqhl.~ModuleDescriptor%dgetUsedLanguages()%cjava%dutil%dCollection" resolveInfo="getUsedLanguages" />
              </node>
            </node>
            <node role="operation" roleId="tpee.1197027833540" type="tpee.InstanceMethodCallOperation" typeId="tpee.1202948039474" id="625258459142344280">
              <link role="baseMethodDeclaration" roleId="tpee.1068499141037" targetNodeId="k7g3.~Collection%dadd(java%dlang%dObject)%cboolean" resolveInfo="add" />
              <node role="actualArgument" roleId="tpee.1068499141038" type="tpee.DotExpression" typeId="tpee.1197027756228" id="5385972835767547446">
                <node role="operand" roleId="tpee.1197027771414" type="tp25.ModuleReferenceExpression" typeId="tp25.4040588429969021681" id="5385972835767547445">
                  <property name="moduleId" nameId="tp25.4040588429969021683" value="f3061a53-9226-4cc5-a443-f952ceaf5816" />
                </node>
                <node role="operation" roleId="tpee.1197027833540" type="tpee.InstanceMethodCallOperation" typeId="tpee.1202948039474" id="5385972835767548257">
                  <link role="baseMethodDeclaration" roleId="tpee.1068499141037" targetNodeId="vsqj.~IModule%dgetModuleReference()%cjetbrains%dmps%dproject%dstructure%dmodules%dModuleReference" resolveInfo="getModuleReference" />
                </node>
              </node>
            </node>
          </node>
        </node>
      </node>
    </node>
  </root>
  <root id="2974122604715433683">
    <node role="rootsBlock" roleId="n3kn.8529737993487825738" type="n3kn.GetRootsBlock" typeId="n3kn.8529737993487825737" id="2974122604715433684">
      <node role="body" roleId="tpee.1137022507850" type="tpee.StatementList" typeId="tpee.1068580123136" id="2974122604715433685">
        <node role="statement" roleId="tpee.1068581517665" type="tpee.ExpressionStatement" typeId="tpee.1068580123155" id="5428983789738434400">
          <node role="expression" roleId="tpee.1068580123156" type="tpee.GenericNewExpression" typeId="tpee.1145552977093" id="5428983789738434401">
            <node role="creator" roleId="tpee.1145553007750" type="tp2q.ListCreatorWithInit" typeId="tp2q.1160600644654" id="5428983789738434402">
              <node role="copyFrom" roleId="tp2q.1237731803878" type="tpee.StaticMethodCall" typeId="tpee.1081236700937" id="5428983789738438740">
                <link role="baseMethodDeclaration" roleId="tpee.1068499141037" targetNodeId="n13f.~CommonPaths%dgetMPSPaths(jetbrains%dmps%dClasspathReader$ClassType%d%d%d)%cjava%dutil%dList" resolveInfo="getMPSPaths" />
                <link role="classConcept" roleId="tpee.1144433194310" targetNodeId="n13f.~CommonPaths" resolveInfo="CommonPaths" />
                <node role="actualArgument" roleId="tpee.1068499141038" type="tpee.EnumValuesExpression" typeId="tpee.1224573963862" id="5428983789738438741">
                  <link role="enumClass" roleId="tpee.1224573974191" targetNodeId="1p1s.~ClasspathReader$ClassType" resolveInfo="ClasspathReader.ClassType" />
                </node>
              </node>
              <node role="elementType" roleId="tp2q.1237721435807" type="tpee.StringType" typeId="tpee.1225271177708" id="5428983789738434405" />
            </node>
          </node>
        </node>
      </node>
    </node>
    <node role="export" roleId="n3kn.7557335194934385987" type="tpck.ExportScopeNamespace" typeId="tpck.2565736246230036151" id="2307695276140100072">
      <property name="namespace" nameId="tpck.2565736246230036153" value="jetbrains.mps" />
    </node>
    <node role="initBlock" roleId="n3kn.5260048301994369410" type="n3kn.InitModuleBlock" typeId="n3kn.5260048301994369926" id="625258459142332528">
      <node role="body" roleId="tpee.1137022507850" type="tpee.StatementList" typeId="tpee.1068580123136" id="625258459142332529">
        <node role="statement" roleId="tpee.1068581517665" type="tpee.ExpressionStatement" typeId="tpee.1068580123155" id="625258459142332573">
          <node role="expression" roleId="tpee.1068580123156" type="tpee.DotExpression" typeId="tpee.1197027756228" id="625258459142332580">
            <node role="operand" roleId="tpee.1197027771414" type="tpee.DotExpression" typeId="tpee.1197027756228" id="625258459142332575">
              <node role="operand" roleId="tpee.1197027771414" type="n3kn.Solution_ConceptFunctionParameter" typeId="n3kn.5260048301994378815" id="625258459142332574" />
              <node role="operation" roleId="tpee.1197027833540" type="tpee.InstanceMethodCallOperation" typeId="tpee.1202948039474" id="625258459142332579">
                <link role="baseMethodDeclaration" roleId="tpee.1068499141037" targetNodeId="kqhl.~ModuleDescriptor%dgetDependencies()%cjava%dutil%dCollection" resolveInfo="getDependencies" />
              </node>
            </node>
            <node role="operation" roleId="tpee.1197027833540" type="tpee.InstanceMethodCallOperation" typeId="tpee.1202948039474" id="625258459142332584">
              <link role="baseMethodDeclaration" roleId="tpee.1068499141037" targetNodeId="k7g3.~Collection%dadd(java%dlang%dObject)%cboolean" resolveInfo="add" />
              <node role="actualArgument" roleId="tpee.1068499141038" type="tpee.GenericNewExpression" typeId="tpee.1145552977093" id="5146215147193791986">
                <node role="creator" roleId="tpee.1145553007750" type="tpee.ClassCreator" typeId="tpee.1212685548494" id="5146215147193791987">
                  <link role="baseMethodDeclaration" roleId="tpee.1068499141037" targetNodeId="kqhl.~Dependency%d&lt;init&gt;(jetbrains%dmps%dproject%dstructure%dmodules%dModuleReference,boolean)" resolveInfo="Dependency" />
                  <node role="actualArgument" roleId="tpee.1068499141038" type="tpee.GenericNewExpression" typeId="tpee.1145552977093" id="5146215147193791988">
                    <node role="creator" roleId="tpee.1145553007750" type="tpee.ClassCreator" typeId="tpee.1212685548494" id="5146215147193791989">
                      <link role="baseMethodDeclaration" roleId="tpee.1068499141037" targetNodeId="kqhl.~ModuleReference%d&lt;init&gt;(java%dlang%dString,java%dlang%dString)" resolveInfo="ModuleReference" />
                      <node role="actualArgument" roleId="tpee.1068499141038" type="tpee.StringLiteral" typeId="tpee.1070475926800" id="5146215147193791990">
                        <property name="value" nameId="tpee.1070475926801" value="JDK" />
                      </node>
                      <node role="actualArgument" roleId="tpee.1068499141038" type="tpee.StringLiteral" typeId="tpee.1070475926800" id="5146215147193791991">
                        <property name="value" nameId="tpee.1070475926801" value="6354ebe7-c22a-4a0f-ac54-50b52ab9b065" />
                      </node>
                    </node>
                  </node>
                  <node role="actualArgument" roleId="tpee.1068499141038" type="tpee.BooleanConstant" typeId="tpee.1068580123137" id="5146215147193791992">
                    <property name="value" nameId="tpee.1068580123138" value="true" />
                  </node>
                </node>
              </node>
            </node>
          </node>
        </node>
        <node role="statement" roleId="tpee.1068581517665" type="tpee.ExpressionStatement" typeId="tpee.1068580123155" id="2105650034491746498">
          <node role="expression" roleId="tpee.1068580123156" type="tpee.DotExpression" typeId="tpee.1197027756228" id="2105650034491746505">
            <node role="operand" roleId="tpee.1197027771414" type="tpee.DotExpression" typeId="tpee.1197027756228" id="2105650034491746500">
              <node role="operand" roleId="tpee.1197027771414" type="n3kn.Solution_ConceptFunctionParameter" typeId="n3kn.5260048301994378815" id="2105650034491746499" />
              <node role="operation" roleId="tpee.1197027833540" type="tpee.InstanceMethodCallOperation" typeId="tpee.1202948039474" id="2105650034491746504">
                <link role="baseMethodDeclaration" roleId="tpee.1068499141037" targetNodeId="kqhl.~ModuleDescriptor%dgetDependencies()%cjava%dutil%dCollection" resolveInfo="getDependencies" />
              </node>
            </node>
            <node role="operation" roleId="tpee.1197027833540" type="tpee.InstanceMethodCallOperation" typeId="tpee.1202948039474" id="2105650034491746509">
              <link role="baseMethodDeclaration" roleId="tpee.1068499141037" targetNodeId="k7g3.~Collection%dadd(java%dlang%dObject)%cboolean" resolveInfo="add" />
              <node role="actualArgument" roleId="tpee.1068499141038" type="tpee.GenericNewExpression" typeId="tpee.1145552977093" id="2105650034491746510">
                <node role="creator" roleId="tpee.1145553007750" type="tpee.ClassCreator" typeId="tpee.1212685548494" id="2105650034491746512">
                  <link role="baseMethodDeclaration" roleId="tpee.1068499141037" targetNodeId="kqhl.~Dependency%d&lt;init&gt;(jetbrains%dmps%dproject%dstructure%dmodules%dModuleReference,boolean)" resolveInfo="Dependency" />
                  <node role="actualArgument" roleId="tpee.1068499141038" type="tpee.DotExpression" typeId="tpee.1197027756228" id="2105650034491746517">
                    <node role="operand" roleId="tpee.1197027771414" type="tp25.ModuleReferenceExpression" typeId="tp25.4040588429969021681" id="2105650034491746516">
                      <property name="moduleId" nameId="tp25.4040588429969021683" value="fdb93da0-59ed-4001-b2aa-4fad79ec058e" />
                    </node>
                    <node role="operation" roleId="tpee.1197027833540" type="tpee.InstanceMethodCallOperation" typeId="tpee.1202948039474" id="2105650034491747438">
                      <link role="baseMethodDeclaration" roleId="tpee.1068499141037" targetNodeId="vsqj.~IModule%dgetModuleReference()%cjetbrains%dmps%dproject%dstructure%dmodules%dModuleReference" resolveInfo="getModuleReference" />
                    </node>
                  </node>
                  <node role="actualArgument" roleId="tpee.1068499141038" type="tpee.BooleanConstant" typeId="tpee.1068580123137" id="2105650034491747440">
                    <property name="value" nameId="tpee.1068580123138" value="true" />
                  </node>
                </node>
              </node>
            </node>
          </node>
        </node>
        <node role="statement" roleId="tpee.1068581517665" type="tpee.ExpressionStatement" typeId="tpee.1068580123155" id="625258459142332620">
          <node role="expression" roleId="tpee.1068580123156" type="tpee.DotExpression" typeId="tpee.1197027756228" id="625258459142332627">
            <node role="operand" roleId="tpee.1197027771414" type="tpee.DotExpression" typeId="tpee.1197027756228" id="625258459142332622">
              <node role="operand" roleId="tpee.1197027771414" type="n3kn.Solution_ConceptFunctionParameter" typeId="n3kn.5260048301994378815" id="625258459142332621" />
              <node role="operation" roleId="tpee.1197027833540" type="tpee.InstanceMethodCallOperation" typeId="tpee.1202948039474" id="625258459142332626">
                <link role="baseMethodDeclaration" roleId="tpee.1068499141037" targetNodeId="kqhl.~ModuleDescriptor%dgetUsedLanguages()%cjava%dutil%dCollection" resolveInfo="getUsedLanguages" />
              </node>
            </node>
            <node role="operation" roleId="tpee.1197027833540" type="tpee.InstanceMethodCallOperation" typeId="tpee.1202948039474" id="625258459142332631">
              <link role="baseMethodDeclaration" roleId="tpee.1068499141037" targetNodeId="k7g3.~Collection%dadd(java%dlang%dObject)%cboolean" resolveInfo="add" />
              <node role="actualArgument" roleId="tpee.1068499141038" type="tpee.DotExpression" typeId="tpee.1197027756228" id="5385972835767548258">
                <node role="operand" roleId="tpee.1197027771414" type="tp25.ModuleReferenceExpression" typeId="tp25.4040588429969021681" id="5385972835767548259">
                  <property name="moduleId" nameId="tp25.4040588429969021683" value="f3061a53-9226-4cc5-a443-f952ceaf5816" />
                </node>
                <node role="operation" roleId="tpee.1197027833540" type="tpee.InstanceMethodCallOperation" typeId="tpee.1202948039474" id="5385972835767548260">
                  <link role="baseMethodDeclaration" roleId="tpee.1068499141037" targetNodeId="vsqj.~IModule%dgetModuleReference()%cjetbrains%dmps%dproject%dstructure%dmodules%dModuleReference" resolveInfo="getModuleReference" />
                </node>
              </node>
            </node>
          </node>
        </node>
      </node>
    </node>
  </root>
  <root id="4381823297881500018">
    <node role="initBlock" roleId="n3kn.5260048301994369410" type="n3kn.InitModuleBlock" typeId="n3kn.5260048301994369926" id="8396224535200579187">
      <node role="body" roleId="tpee.1137022507850" type="tpee.StatementList" typeId="tpee.1068580123136" id="8396224535200579188">
        <node role="statement" roleId="tpee.1068581517665" type="tpee.ExpressionStatement" typeId="tpee.1068580123155" id="1979593624898869088">
          <node role="expression" roleId="tpee.1068580123156" type="tpee.DotExpression" typeId="tpee.1197027756228" id="1979593624898869089">
            <node role="operand" roleId="tpee.1197027771414" type="tpee.DotExpression" typeId="tpee.1197027756228" id="1979593624898869090">
              <node role="operand" roleId="tpee.1197027771414" type="n3kn.Solution_ConceptFunctionParameter" typeId="n3kn.5260048301994378815" id="1979593624898869091" />
              <node role="operation" roleId="tpee.1197027833540" type="tpee.InstanceMethodCallOperation" typeId="tpee.1202948039474" id="1979593624898869092">
                <link role="baseMethodDeclaration" roleId="tpee.1068499141037" targetNodeId="kqhl.~ModuleDescriptor%dgetDependencies()%cjava%dutil%dCollection" resolveInfo="getDependencies" />
              </node>
            </node>
            <node role="operation" roleId="tpee.1197027833540" type="tpee.InstanceMethodCallOperation" typeId="tpee.1202948039474" id="1979593624898869093">
              <link role="baseMethodDeclaration" roleId="tpee.1068499141037" targetNodeId="k7g3.~Collection%dadd(java%dlang%dObject)%cboolean" resolveInfo="add" />
              <node role="actualArgument" roleId="tpee.1068499141038" type="tpee.GenericNewExpression" typeId="tpee.1145552977093" id="1979593624898869094">
                <node role="creator" roleId="tpee.1145553007750" type="tpee.ClassCreator" typeId="tpee.1212685548494" id="1979593624898869095">
                  <link role="baseMethodDeclaration" roleId="tpee.1068499141037" targetNodeId="kqhl.~Dependency%d&lt;init&gt;(jetbrains%dmps%dproject%dstructure%dmodules%dModuleReference,boolean)" resolveInfo="Dependency" />
                  <node role="actualArgument" roleId="tpee.1068499141038" type="tpee.GenericNewExpression" typeId="tpee.1145552977093" id="1979593624898869096">
                    <node role="creator" roleId="tpee.1145553007750" type="tpee.ClassCreator" typeId="tpee.1212685548494" id="1979593624898869097">
                      <link role="baseMethodDeclaration" roleId="tpee.1068499141037" targetNodeId="kqhl.~ModuleReference%d&lt;init&gt;(java%dlang%dString,java%dlang%dString)" resolveInfo="ModuleReference" />
                      <node role="actualArgument" roleId="tpee.1068499141038" type="tpee.StringLiteral" typeId="tpee.1070475926800" id="1979593624898869098">
                        <property name="value" nameId="tpee.1070475926801" value="JDK" />
                      </node>
                      <node role="actualArgument" roleId="tpee.1068499141038" type="tpee.StringLiteral" typeId="tpee.1070475926800" id="1979593624898869099">
                        <property name="value" nameId="tpee.1070475926801" value="6354ebe7-c22a-4a0f-ac54-50b52ab9b065" />
                      </node>
                    </node>
                  </node>
                  <node role="actualArgument" roleId="tpee.1068499141038" type="tpee.BooleanConstant" typeId="tpee.1068580123137" id="1979593624898869100">
                    <property name="value" nameId="tpee.1068580123138" value="true" />
                  </node>
                </node>
              </node>
            </node>
          </node>
        </node>
        <node role="statement" roleId="tpee.1068581517665" type="tpee.LocalVariableDeclarationStatement" typeId="tpee.1068581242864" id="8396224535200579191">
          <node role="localVariableDeclaration" roleId="tpee.1068581242865" type="tpee.LocalVariableDeclaration" typeId="tpee.1068581242863" id="8396224535200579192">
            <property name="name" nameId="tpck.1169194664001" value="dep" />
            <node role="type" roleId="tpee.5680397130376446158" type="tpee.ClassifierType" typeId="tpee.1107535904670" id="8396224535200579193">
              <link role="classifier" roleId="tpee.1107535924139" targetNodeId="kqhl.~Dependency" resolveInfo="Dependency" />
            </node>
            <node role="initializer" roleId="tpee.1068431790190" type="tpee.GenericNewExpression" typeId="tpee.1145552977093" id="8396224535200579194">
              <node role="creator" roleId="tpee.1145553007750" type="tpee.ClassCreator" typeId="tpee.1212685548494" id="8396224535200579195">
                <link role="baseMethodDeclaration" roleId="tpee.1068499141037" targetNodeId="kqhl.~Dependency%d&lt;init&gt;()" resolveInfo="Dependency" />
              </node>
            </node>
          </node>
        </node>
        <node role="statement" roleId="tpee.1068581517665" type="tpee.ExpressionStatement" typeId="tpee.1068580123155" id="8396224535200579196">
          <node role="expression" roleId="tpee.1068580123156" type="tpee.DotExpression" typeId="tpee.1197027756228" id="8396224535200579197">
            <node role="operand" roleId="tpee.1197027771414" type="tpee.LocalVariableReference" typeId="tpee.1068581242866" id="8396224535200579198">
              <link role="variableDeclaration" roleId="tpee.1068581517664" targetNodeId="8396224535200579192" resolveInfo="dep" />
            </node>
            <node role="operation" roleId="tpee.1197027833540" type="tpee.InstanceMethodCallOperation" typeId="tpee.1202948039474" id="8396224535200579199">
              <link role="baseMethodDeclaration" roleId="tpee.1068499141037" targetNodeId="kqhl.~Dependency%dsetModuleRef(jetbrains%dmps%dproject%dstructure%dmodules%dModuleReference)%cvoid" resolveInfo="setModuleRef" />
              <node role="actualArgument" roleId="tpee.1068499141038" type="tpee.GenericNewExpression" typeId="tpee.1145552977093" id="8396224535200579200">
                <node role="creator" roleId="tpee.1145553007750" type="tpee.ClassCreator" typeId="tpee.1212685548494" id="8396224535200579201">
                  <link role="baseMethodDeclaration" roleId="tpee.1068499141037" targetNodeId="kqhl.~ModuleReference%d&lt;init&gt;(java%dlang%dString)" resolveInfo="ModuleReference" />
                  <node role="actualArgument" roleId="tpee.1068499141038" type="tpee.StringLiteral" typeId="tpee.1070475926800" id="8396224535200579202">
                    <property name="value" nameId="tpee.1070475926801" value="jetbrains.mps.ant" />
                  </node>
                </node>
              </node>
            </node>
          </node>
        </node>
        <node role="statement" roleId="tpee.1068581517665" type="tpee.ExpressionStatement" typeId="tpee.1068580123155" id="8396224535200579204">
          <node role="expression" roleId="tpee.1068580123156" type="tpee.DotExpression" typeId="tpee.1197027756228" id="8396224535200579205">
            <node role="operand" roleId="tpee.1197027771414" type="tpee.LocalVariableReference" typeId="tpee.1068581242866" id="8396224535200579206">
              <link role="variableDeclaration" roleId="tpee.1068581517664" targetNodeId="8396224535200579192" resolveInfo="dep" />
            </node>
            <node role="operation" roleId="tpee.1197027833540" type="tpee.InstanceMethodCallOperation" typeId="tpee.1202948039474" id="8396224535200579207">
              <link role="baseMethodDeclaration" roleId="tpee.1068499141037" targetNodeId="kqhl.~Dependency%dsetReexport(boolean)%cvoid" resolveInfo="setReexport" />
              <node role="actualArgument" roleId="tpee.1068499141038" type="tpee.BooleanConstant" typeId="tpee.1068580123137" id="8396224535200579208">
                <property name="value" nameId="tpee.1068580123138" value="true" />
              </node>
            </node>
          </node>
        </node>
        <node role="statement" roleId="tpee.1068581517665" type="tpee.ExpressionStatement" typeId="tpee.1068580123155" id="8396224535200579209">
          <node role="expression" roleId="tpee.1068580123156" type="tpee.DotExpression" typeId="tpee.1197027756228" id="8396224535200579210">
            <node role="operand" roleId="tpee.1197027771414" type="tpee.DotExpression" typeId="tpee.1197027756228" id="8396224535200579211">
              <node role="operand" roleId="tpee.1197027771414" type="n3kn.Solution_ConceptFunctionParameter" typeId="n3kn.5260048301994378815" id="8396224535200579212" />
              <node role="operation" roleId="tpee.1197027833540" type="tpee.InstanceMethodCallOperation" typeId="tpee.1202948039474" id="8396224535200579213">
                <link role="baseMethodDeclaration" roleId="tpee.1068499141037" targetNodeId="kqhl.~ModuleDescriptor%dgetDependencies()%cjava%dutil%dCollection" resolveInfo="getDependencies" />
              </node>
            </node>
            <node role="operation" roleId="tpee.1197027833540" type="tpee.InstanceMethodCallOperation" typeId="tpee.1202948039474" id="8396224535200579214">
              <link role="baseMethodDeclaration" roleId="tpee.1068499141037" targetNodeId="k7g3.~Collection%dadd(java%dlang%dObject)%cboolean" resolveInfo="add" />
              <node role="actualArgument" roleId="tpee.1068499141038" type="tpee.LocalVariableReference" typeId="tpee.1068581242866" id="8396224535200579215">
                <link role="variableDeclaration" roleId="tpee.1068581517664" targetNodeId="8396224535200579192" resolveInfo="dep" />
              </node>
            </node>
          </node>
        </node>
        <node role="statement" roleId="tpee.1068581517665" type="tpee.ExpressionStatement" typeId="tpee.1068580123155" id="1979593624898869061">
          <node role="expression" roleId="tpee.1068580123156" type="tpee.DotExpression" typeId="tpee.1197027756228" id="1979593624898869062">
            <node role="operand" roleId="tpee.1197027771414" type="tpee.DotExpression" typeId="tpee.1197027756228" id="1979593624898869063">
              <node role="operand" roleId="tpee.1197027771414" type="n3kn.Solution_ConceptFunctionParameter" typeId="n3kn.5260048301994378815" id="1979593624898869064" />
              <node role="operation" roleId="tpee.1197027833540" type="tpee.InstanceMethodCallOperation" typeId="tpee.1202948039474" id="1979593624898869065">
                <link role="baseMethodDeclaration" roleId="tpee.1068499141037" targetNodeId="kqhl.~ModuleDescriptor%dgetDependencies()%cjava%dutil%dCollection" resolveInfo="getDependencies" />
              </node>
            </node>
            <node role="operation" roleId="tpee.1197027833540" type="tpee.InstanceMethodCallOperation" typeId="tpee.1202948039474" id="1979593624898869066">
              <link role="baseMethodDeclaration" roleId="tpee.1068499141037" targetNodeId="k7g3.~Collection%dadd(java%dlang%dObject)%cboolean" resolveInfo="add" />
              <node role="actualArgument" roleId="tpee.1068499141038" type="tpee.GenericNewExpression" typeId="tpee.1145552977093" id="1979593624898869067">
                <node role="creator" roleId="tpee.1145553007750" type="tpee.ClassCreator" typeId="tpee.1212685548494" id="1979593624898869068">
                  <link role="baseMethodDeclaration" roleId="tpee.1068499141037" targetNodeId="kqhl.~Dependency%d&lt;init&gt;(jetbrains%dmps%dproject%dstructure%dmodules%dModuleReference,boolean)" resolveInfo="Dependency" />
                  <node role="actualArgument" roleId="tpee.1068499141038" type="tpee.GenericNewExpression" typeId="tpee.1145552977093" id="1979593624898869069">
                    <node role="creator" roleId="tpee.1145553007750" type="tpee.ClassCreator" typeId="tpee.1212685548494" id="1979593624898869070">
                      <link role="baseMethodDeclaration" roleId="tpee.1068499141037" targetNodeId="kqhl.~ModuleReference%d&lt;init&gt;(java%dlang%dString,java%dlang%dString)" resolveInfo="ModuleReference" />
                      <node role="actualArgument" roleId="tpee.1068499141038" type="tpee.StringLiteral" typeId="tpee.1070475926800" id="1979593624898869071">
                        <property name="value" nameId="tpee.1070475926801" value="MPS.Core" />
                      </node>
                      <node role="actualArgument" roleId="tpee.1068499141038" type="tpee.StringLiteral" typeId="tpee.1070475926800" id="1979593624898869072">
                        <property name="value" nameId="tpee.1070475926801" value="6ed54515-acc8-4d1e-a16c-9fd6cfe951ea" />
                      </node>
                    </node>
                  </node>
                  <node role="actualArgument" roleId="tpee.1068499141038" type="tpee.BooleanConstant" typeId="tpee.1068580123137" id="1979593624898869073">
                    <property name="value" nameId="tpee.1068580123138" value="true" />
                  </node>
                </node>
              </node>
            </node>
          </node>
        </node>
        <node role="statement" roleId="tpee.1068581517665" type="tpee.ExpressionStatement" typeId="tpee.1068580123155" id="1979593624898869074">
          <node role="expression" roleId="tpee.1068580123156" type="tpee.DotExpression" typeId="tpee.1197027756228" id="1979593624898869075">
            <node role="operand" roleId="tpee.1197027771414" type="tpee.DotExpression" typeId="tpee.1197027756228" id="1979593624898869076">
              <node role="operand" roleId="tpee.1197027771414" type="n3kn.Solution_ConceptFunctionParameter" typeId="n3kn.5260048301994378815" id="1979593624898869077" />
              <node role="operation" roleId="tpee.1197027833540" type="tpee.InstanceMethodCallOperation" typeId="tpee.1202948039474" id="1979593624898869078">
                <link role="baseMethodDeclaration" roleId="tpee.1068499141037" targetNodeId="kqhl.~ModuleDescriptor%dgetDependencies()%cjava%dutil%dCollection" resolveInfo="getDependencies" />
              </node>
            </node>
            <node role="operation" roleId="tpee.1197027833540" type="tpee.InstanceMethodCallOperation" typeId="tpee.1202948039474" id="1979593624898869079">
              <link role="baseMethodDeclaration" roleId="tpee.1068499141037" targetNodeId="k7g3.~Collection%dadd(java%dlang%dObject)%cboolean" resolveInfo="add" />
              <node role="actualArgument" roleId="tpee.1068499141038" type="tpee.GenericNewExpression" typeId="tpee.1145552977093" id="1979593624898869080">
                <node role="creator" roleId="tpee.1145553007750" type="tpee.ClassCreator" typeId="tpee.1212685548494" id="1979593624898869081">
                  <link role="baseMethodDeclaration" roleId="tpee.1068499141037" targetNodeId="kqhl.~Dependency%d&lt;init&gt;(jetbrains%dmps%dproject%dstructure%dmodules%dModuleReference,boolean)" resolveInfo="Dependency" />
                  <node role="actualArgument" roleId="tpee.1068499141038" type="tpee.GenericNewExpression" typeId="tpee.1145552977093" id="1979593624898869082">
                    <node role="creator" roleId="tpee.1145553007750" type="tpee.ClassCreator" typeId="tpee.1212685548494" id="1979593624898869083">
                      <link role="baseMethodDeclaration" roleId="tpee.1068499141037" targetNodeId="kqhl.~ModuleReference%d&lt;init&gt;(java%dlang%dString,java%dlang%dString)" resolveInfo="ModuleReference" />
                      <node role="actualArgument" roleId="tpee.1068499141038" type="tpee.StringLiteral" typeId="tpee.1070475926800" id="1979593624898869084">
                        <property name="value" nameId="tpee.1070475926801" value="MPS.Editor" />
                      </node>
                      <node role="actualArgument" roleId="tpee.1068499141038" type="tpee.StringLiteral" typeId="tpee.1070475926800" id="1979593624898869085">
                        <property name="value" nameId="tpee.1070475926801" value="1ed103c3-3aa6-49b7-9c21-6765ee11f224" />
                      </node>
                    </node>
                  </node>
                  <node role="actualArgument" roleId="tpee.1068499141038" type="tpee.BooleanConstant" typeId="tpee.1068580123137" id="1979593624898869086">
                    <property name="value" nameId="tpee.1068580123138" value="true" />
                  </node>
                </node>
              </node>
            </node>
          </node>
        </node>
        <node role="statement" roleId="tpee.1068581517665" type="tpee.Statement" typeId="tpee.1068580123157" id="1979593624898869060" />
      </node>
    </node>
    <node role="rootsBlock" roleId="n3kn.8529737993487825738" type="n3kn.GetRootsBlock" typeId="n3kn.8529737993487825737" id="4381823297881500019">
      <node role="body" roleId="tpee.1137022507850" type="tpee.StatementList" typeId="tpee.1068580123136" id="4381823297881500020">
        <node role="statement" roleId="tpee.1068581517665" type="tpee.ExpressionStatement" typeId="tpee.1068580123155" id="4381823297881500021">
          <node role="expression" roleId="tpee.1068580123156" type="tpee.GenericNewExpression" typeId="tpee.1145552977093" id="4381823297881500022">
            <node role="creator" roleId="tpee.1145553007750" type="tp2q.ListCreatorWithInit" typeId="tp2q.1160600644654" id="4381823297881500023">
              <node role="copyFrom" roleId="tp2q.1237731803878" type="tpee.StaticMethodCall" typeId="tpee.1081236700937" id="1967068695235992495">
                <link role="baseMethodDeclaration" roleId="tpee.1068499141037" targetNodeId="n13f.~CommonPaths%dgetMPSPaths(jetbrains%dmps%dClasspathReader$ClassType%d%d%d)%cjava%dutil%dList" resolveInfo="getMPSPaths" />
                <link role="classConcept" roleId="tpee.1144433194310" targetNodeId="n13f.~CommonPaths" resolveInfo="CommonPaths" />
                <node role="actualArgument" roleId="tpee.1068499141038" type="tpee.EnumConstantReference" typeId="tpee.1083260308424" id="1967068695235992511">
                  <link role="enumConstantDeclaration" roleId="tpee.1083260308426" targetNodeId="1p1s.~ClasspathReader$ClassType%dTEST" resolveInfo="TEST" />
                  <link role="enumClass" roleId="tpee.1144432896254" targetNodeId="1p1s.~ClasspathReader$ClassType" resolveInfo="ClasspathReader.ClassType" />
                </node>
              </node>
              <node role="elementType" roleId="tp2q.1237721435807" type="tpee.StringType" typeId="tpee.1225271177708" id="4381823297881500025" />
            </node>
          </node>
        </node>
      </node>
    </node>
    <node role="export" roleId="n3kn.7557335194934385987" type="tpck.ExportScopeNamespace" typeId="tpck.2565736246230036151" id="379978803686994072">
      <property name="namespace" nameId="tpck.2565736246230036153" value="jetbrains.mps" />
    </node>
  </root>
  <root id="4063774604867744443">
    <node role="method" roleId="tp4f.1029302639053435661" type="tp4f.DefaultClassifierMethodDeclaration" typeId="tp4f.1205769003971" id="4063774604867752406">
      <property name="name" nameId="tpck.1169194664001" value="create" />
      <node role="returnType" roleId="tpee.1068580123133" type="tpee.ClassifierType" typeId="tpee.1107535904670" id="4063774604867752409">
        <link role="classifier" roleId="tpee.1107535924139" targetNodeId="n13f.~IClassPathItem" resolveInfo="IClassPathItem" />
      </node>
      <node role="body" roleId="tpee.1068580123135" type="tpee.StatementList" typeId="tpee.1068580123136" id="4063774604867752408">
        <node role="statement" roleId="tpee.1068581517665" type="tpee.TryCatchStatement" typeId="tpee.1164879751025" id="4063774604867752412">
          <node role="catchClause" roleId="tpee.1164903496223" type="tpee.CatchClause" typeId="tpee.1164903280175" id="4063774604867752413">
            <node role="catchBody" roleId="tpee.1164903359218" type="tpee.StatementList" typeId="tpee.1068580123136" id="4063774604867752414">
              <node role="statement" roleId="tpee.1068581517665" type="tpee.ExpressionStatement" typeId="tpee.1068580123155" id="4063774604867752415">
                <node role="expression" roleId="tpee.1068580123156" type="tpee.DotExpression" typeId="tpee.1197027756228" id="4063774604867752416">
                  <node role="operand" roleId="tpee.1197027771414" type="tpee.LocalVariableReference" typeId="tpee.1068581242866" id="4063774604867752417">
                    <link role="variableDeclaration" roleId="tpee.1068581517664" targetNodeId="4063774604867752421" resolveInfo="e" />
                  </node>
                  <node role="operation" roleId="tpee.1197027833540" type="tpee.InstanceMethodCallOperation" typeId="tpee.1202948039474" id="4063774604867752418">
                    <link role="baseMethodDeclaration" roleId="tpee.1068499141037" targetNodeId="e2lb.~Throwable%dprintStackTrace()%cvoid" resolveInfo="printStackTrace" />
                  </node>
                </node>
              </node>
              <node role="statement" roleId="tpee.1068581517665" type="tpee.SingleLineComment" typeId="tpee.6329021646629104954" id="4063774604867752419">
                <node role="commentPart" roleId="tpee.6329021646629175155" type="tpee.TextCommentPart" typeId="tpee.6329021646629104957" id="4063774604867752420">
                  <property name="text" nameId="tpee.6329021646629104958" value="To change body of catch statement use File | Settings | File Templates." />
                </node>
              </node>
            </node>
            <node role="throwable" roleId="tpee.1164903359217" type="tpee.LocalVariableDeclaration" typeId="tpee.1068581242863" id="4063774604867752421">
              <property name="name" nameId="tpck.1169194664001" value="e" />
              <property name="isFinal" nameId="tpee.1176718929932" value="false" />
              <node role="type" roleId="tpee.5680397130376446158" type="tpee.ClassifierType" typeId="tpee.1107535904670" id="4063774604867752422">
                <link role="classifier" roleId="tpee.1107535924139" targetNodeId="fxg7.~IOException" resolveInfo="IOException" />
              </node>
            </node>
          </node>
          <node role="body" roleId="tpee.1164879758292" type="tpee.StatementList" typeId="tpee.1068580123136" id="4063774604867752423">
            <node role="statement" roleId="tpee.1068581517665" type="tpee.ReturnStatement" typeId="tpee.1068581242878" id="4063774604867752424">
              <node role="expression" roleId="tpee.1068581517676" type="tpee.DotExpression" typeId="tpee.1197027756228" id="4063774604867752425">
                <node role="operand" roleId="tpee.1197027771414" type="tpee.StaticMethodCall" typeId="tpee.1081236700937" id="4063774604867752426">
                  <link role="baseMethodDeclaration" roleId="tpee.1068499141037" targetNodeId="n13f.~ClassPathFactory%dgetInstance()%cjetbrains%dmps%dreloading%dClassPathFactory" resolveInfo="getInstance" />
                  <link role="classConcept" roleId="tpee.1144433194310" targetNodeId="n13f.~ClassPathFactory" resolveInfo="ClassPathFactory" />
                </node>
                <node role="operation" roleId="tpee.1197027833540" type="tpee.InstanceMethodCallOperation" typeId="tpee.1202948039474" id="4063774604867752427">
                  <link role="baseMethodDeclaration" roleId="tpee.1068499141037" targetNodeId="n13f.~ClassPathFactory%dcreateFromPathFS(java%dlang%dString,java%dlang%dString)%cjetbrains%dmps%dreloading%dRealClassPathItem" resolveInfo="createFromPathFS" />
                  <node role="actualArgument" roleId="tpee.1068499141038" type="tpee.ParameterReference" typeId="tpee.1068581242874" id="4063774604867752432">
                    <link role="variableDeclaration" roleId="tpee.1068581517664" targetNodeId="4063774604867752410" resolveInfo="path" />
                  </node>
                  <node role="actualArgument" roleId="tpee.1068499141038" type="tpee.StringLiteral" typeId="tpee.1070475926800" id="4063774604867752429">
                    <property name="value" nameId="tpee.1070475926801" value="JavaStubs" />
                  </node>
                </node>
              </node>
            </node>
          </node>
        </node>
        <node role="statement" roleId="tpee.1068581517665" type="tpee.ReturnStatement" typeId="tpee.1068581242878" id="4063774604867752430">
          <node role="expression" roleId="tpee.1068581517676" type="tpee.NullLiteral" typeId="tpee.1070534058343" id="4063774604867752431" />
        </node>
      </node>
      <node role="parameter" roleId="tpee.1068580123134" type="tpee.ParameterDeclaration" typeId="tpee.1068498886292" id="4063774604867752410">
        <property name="name" nameId="tpck.1169194664001" value="path" />
        <node role="type" roleId="tpee.5680397130376446158" type="tpee.ClassifierType" typeId="tpee.1107535904670" id="4063774604867752411">
          <link role="classifier" roleId="tpee.1107535924139" targetNodeId="e2lb.~String" resolveInfo="String" />
        </node>
      </node>
    </node>
    <node role="method" roleId="tp4f.1029302639053435661" type="tp4f.DefaultClassifierMethodDeclaration" typeId="tp4f.1205769003971" id="4063774604867752447">
      <property name="name" nameId="tpck.1169194664001" value="getModelDescriptors" />
      <node role="returnType" roleId="tpee.1068580123133" type="tpee.VoidType" typeId="tpee.1068581517677" id="4063774604867752455" />
      <node role="body" roleId="tpee.1068580123135" type="tpee.StatementList" typeId="tpee.1068580123136" id="4063774604867752449">
        <node role="statement" roleId="tpee.1068581517665" type="tpee.ForeachStatement" typeId="tpee.1144226303539" id="4063774604867752476">
          <node role="iterable" roleId="tpee.1144226360166" type="tpee.DotExpression" typeId="tpee.1197027756228" id="4063774604867752477">
            <node role="operand" roleId="tpee.1197027771414" type="tpee.ParameterReference" typeId="tpee.1068581242874" id="4063774604867753510">
              <link role="variableDeclaration" roleId="tpee.1068581517664" targetNodeId="4063774604867752463" resolveInfo="cp" />
            </node>
            <node role="operation" roleId="tpee.1197027833540" type="tpee.InstanceMethodCallOperation" typeId="tpee.1202948039474" id="4063774604867752479">
              <link role="baseMethodDeclaration" roleId="tpee.1068499141037" targetNodeId="n13f.~IClassPathItem%dgetSubpackages(java%dlang%dString)%cjava%dlang%dIterable" resolveInfo="getSubpackages" />
              <node role="actualArgument" roleId="tpee.1068499141038" type="tpee.ParameterReference" typeId="tpee.1068581242874" id="4063774604867753511">
                <link role="variableDeclaration" roleId="tpee.1068581517664" targetNodeId="4063774604867752466" resolveInfo="prefix" />
              </node>
            </node>
          </node>
          <node role="variable" roleId="tpee.1144230900587" type="tpee.LocalVariableDeclaration" typeId="tpee.1068581242863" id="4063774604867752481">
            <property name="name" nameId="tpck.1169194664001" value="subpackage" />
            <property name="isFinal" nameId="tpee.1176718929932" value="false" />
            <node role="type" roleId="tpee.5680397130376446158" type="tpee.ClassifierType" typeId="tpee.1107535904670" id="4063774604867752482">
              <link role="classifier" roleId="tpee.1107535924139" targetNodeId="e2lb.~String" resolveInfo="String" />
            </node>
          </node>
          <node role="body" roleId="tpee.1154032183016" type="tpee.StatementList" typeId="tpee.1068580123136" id="4063774604867752483">
            <node role="statement" roleId="tpee.1068581517665" type="tpee.IfStatement" typeId="tpee.1068580123159" id="4063774604867752484">
              <node role="condition" roleId="tpee.1068580123160" type="tpee.DotExpression" typeId="tpee.1197027756228" id="4063774604867752485">
                <node role="operand" roleId="tpee.1197027771414" type="tpee.DotExpression" typeId="tpee.1197027756228" id="4063774604867752486">
                  <node role="operand" roleId="tpee.1197027771414" type="tpee.DotExpression" typeId="tpee.1197027756228" id="4063774604867752487">
                    <node role="operand" roleId="tpee.1197027771414" type="tpee.ParameterReference" typeId="tpee.1068581242874" id="4063774604867753512">
                      <link role="variableDeclaration" roleId="tpee.1068581517664" targetNodeId="4063774604867752463" resolveInfo="cp" />
                    </node>
                    <node role="operation" roleId="tpee.1197027833540" type="tpee.InstanceMethodCallOperation" typeId="tpee.1202948039474" id="4063774604867752489">
                      <link role="baseMethodDeclaration" roleId="tpee.1068499141037" targetNodeId="n13f.~IClassPathItem%dgetRootClasses(java%dlang%dString)%cjava%dlang%dIterable" resolveInfo="getRootClasses" />
                      <node role="actualArgument" roleId="tpee.1068499141038" type="tpee.LocalVariableReference" typeId="tpee.1068581242866" id="4063774604867752490">
                        <link role="variableDeclaration" roleId="tpee.1068581517664" targetNodeId="4063774604867752481" resolveInfo="subpackage" />
                      </node>
                    </node>
                  </node>
                  <node role="operation" roleId="tpee.1197027833540" type="tpee.InstanceMethodCallOperation" typeId="tpee.1202948039474" id="4063774604867752491">
                    <link role="baseMethodDeclaration" roleId="tpee.1068499141037" targetNodeId="e2lb.~Iterable%diterator()%cjava%dutil%dIterator" resolveInfo="iterator" />
                  </node>
                </node>
                <node role="operation" roleId="tpee.1197027833540" type="tpee.InstanceMethodCallOperation" typeId="tpee.1202948039474" id="4063774604867752492">
                  <link role="baseMethodDeclaration" roleId="tpee.1068499141037" targetNodeId="k7g3.~Iterator%dhasNext()%cboolean" resolveInfo="hasNext" />
                </node>
              </node>
              <node role="ifTrue" roleId="tpee.1068580123161" type="tpee.StatementList" typeId="tpee.1068580123136" id="4063774604867752493">
                <node role="statement" roleId="tpee.1068581517665" type="tpee.LocalVariableDeclarationStatement" typeId="tpee.1068581242864" id="4063774604867752494">
                  <node role="localVariableDeclaration" roleId="tpee.1068581242865" type="tpee.LocalVariableDeclaration" typeId="tpee.1068581242863" id="4063774604867752495">
                    <property name="name" nameId="tpck.1169194664001" value="modelReference" />
                    <property name="isFinal" nameId="tpee.1176718929932" value="false" />
                    <node role="type" roleId="tpee.5680397130376446158" type="tpee.ClassifierType" typeId="tpee.1107535904670" id="4063774604867752496">
                      <link role="classifier" roleId="tpee.1107535924139" targetNodeId="cu2c.~SModelReference" resolveInfo="SModelReference" />
                    </node>
                    <node role="initializer" roleId="tpee.1068431790190" type="tpee.StaticMethodCall" typeId="tpee.1081236700937" id="4063774604867752497">
                      <link role="baseMethodDeclaration" roleId="tpee.1068499141037" targetNodeId="fhgm.~StubHelper%duidForPackageInStubs(java%dlang%dString,java%dlang%dString,jetbrains%dmps%dproject%dstructure%dmodules%dModuleReference)%cjetbrains%dmps%dsmodel%dSModelReference" resolveInfo="uidForPackageInStubs" />
                      <link role="classConcept" roleId="tpee.1144433194310" targetNodeId="fhgm.~StubHelper" resolveInfo="StubHelper" />
                      <node role="actualArgument" roleId="tpee.1068499141038" type="tpee.LocalVariableReference" typeId="tpee.1068581242866" id="4063774604867752498">
                        <link role="variableDeclaration" roleId="tpee.1068581517664" targetNodeId="4063774604867752481" resolveInfo="subpackage" />
                      </node>
                      <node role="actualArgument" roleId="tpee.1068499141038" type="tpee.ParameterReference" typeId="tpee.1068581242874" id="4063774604867753513">
                        <link role="variableDeclaration" roleId="tpee.1068581517664" targetNodeId="4063774604867752470" resolveInfo="languageId" />
                      </node>
                      <node role="actualArgument" roleId="tpee.1068499141038" type="tpee.DotExpression" typeId="tpee.1197027756228" id="4063774604867752500">
                        <node role="operand" roleId="tpee.1197027771414" type="tpee.ParameterReference" typeId="tpee.1068581242874" id="4063774604867753515">
                          <link role="variableDeclaration" roleId="tpee.1068581517664" targetNodeId="4063774604867752473" resolveInfo="module" />
                        </node>
                        <node role="operation" roleId="tpee.1197027833540" type="tpee.InstanceMethodCallOperation" typeId="tpee.1202948039474" id="4063774604867752502">
                          <link role="baseMethodDeclaration" roleId="tpee.1068499141037" targetNodeId="vsqj.~IModule%dgetModuleReference()%cjetbrains%dmps%dproject%dstructure%dmodules%dModuleReference" resolveInfo="getModuleReference" />
                        </node>
                      </node>
                    </node>
                  </node>
                </node>
                <node role="statement" roleId="tpee.1068581517665" type="tpee.LocalVariableDeclarationStatement" typeId="tpee.1068581242864" id="4063774604867752503">
                  <node role="localVariableDeclaration" roleId="tpee.1068581242865" type="tpee.LocalVariableDeclaration" typeId="tpee.1068581242863" id="4063774604867752504">
                    <property name="name" nameId="tpck.1169194664001" value="smd" />
                    <property name="isFinal" nameId="tpee.1176718929932" value="false" />
                    <node role="type" roleId="tpee.5680397130376446158" type="tpee.ClassifierType" typeId="tpee.1107535904670" id="4063774604867752505">
                      <link role="classifier" roleId="tpee.1107535924139" targetNodeId="6xpj.~BaseStubModelDescriptor" resolveInfo="BaseStubModelDescriptor" />
                    </node>
                  </node>
                </node>
                <node role="statement" roleId="tpee.1068581517665" type="tpee.IfStatement" typeId="tpee.1068580123159" id="4063774604867752507">
                  <node role="condition" roleId="tpee.1068580123160" type="tpee.NotEqualsExpression" typeId="tpee.1073239437375" id="4063774604867752508">
                    <node role="leftExpression" roleId="tpee.1081773367580" type="tpee.DotExpression" typeId="tpee.1197027756228" id="4063774604867752509">
                      <node role="operand" roleId="tpee.1197027771414" type="tpee.StaticMethodCall" typeId="tpee.1081236700937" id="4063774604867752510">
                        <link role="baseMethodDeclaration" roleId="tpee.1068499141037" targetNodeId="cu2c.~SModelRepository%dgetInstance()%cjetbrains%dmps%dsmodel%dSModelRepository" resolveInfo="getInstance" />
                        <link role="classConcept" roleId="tpee.1144433194310" targetNodeId="cu2c.~SModelRepository" resolveInfo="SModelRepository" />
                      </node>
                      <node role="operation" roleId="tpee.1197027833540" type="tpee.InstanceMethodCallOperation" typeId="tpee.1202948039474" id="4063774604867752511">
                        <link role="baseMethodDeclaration" roleId="tpee.1068499141037" targetNodeId="cu2c.~SModelRepository%dgetModelDescriptor(jetbrains%dmps%dsmodel%dSModelReference)%cjetbrains%dmps%dsmodel%dSModelDescriptor" resolveInfo="getModelDescriptor" />
                        <node role="actualArgument" roleId="tpee.1068499141038" type="tpee.LocalVariableReference" typeId="tpee.1068581242866" id="4063774604867752512">
                          <link role="variableDeclaration" roleId="tpee.1068581517664" targetNodeId="4063774604867752495" resolveInfo="modelReference" />
                        </node>
                      </node>
                    </node>
                    <node role="rightExpression" roleId="tpee.1081773367579" type="tpee.NullLiteral" typeId="tpee.1070534058343" id="4063774604867752513" />
                  </node>
                  <node role="ifFalseStatement" roleId="tpee.1082485599094" type="tpee.BlockStatement" typeId="tpee.1082485599095" id="4063774604867752514">
                    <node role="statements" roleId="tpee.1082485599096" type="tpee.StatementList" typeId="tpee.1068580123136" id="4063774604867752515">
                      <node role="statement" roleId="tpee.1068581517665" type="tpee.ExpressionStatement" typeId="tpee.1068580123155" id="4063774604867752516">
                        <node role="expression" roleId="tpee.1068580123156" type="tpee.AssignmentExpression" typeId="tpee.1068498886294" id="4063774604867752517">
                          <node role="lValue" roleId="tpee.1068498886295" type="tpee.LocalVariableReference" typeId="tpee.1068581242866" id="4063774604867752518">
                            <link role="variableDeclaration" roleId="tpee.1068581517664" targetNodeId="4063774604867752504" resolveInfo="smd" />
                          </node>
                          <node role="rValue" roleId="tpee.1068498886297" type="tpee.GenericNewExpression" typeId="tpee.1145552977093" id="4063774604867752519">
                            <node role="creator" roleId="tpee.1145553007750" type="tpee.ClassCreator" typeId="tpee.1212685548494" id="3941747442920552282">
                              <link role="baseMethodDeclaration" roleId="tpee.1068499141037" targetNodeId="5wgu.230599087727051166" resolveInfo="JavaStubModelDescriptor" />
                              <node role="actualArgument" roleId="tpee.1068499141038" type="tpee.LocalVariableReference" typeId="tpee.1068581242866" id="4063774604867752521">
                                <link role="variableDeclaration" roleId="tpee.1068581517664" targetNodeId="4063774604867752495" resolveInfo="modelReference" />
                              </node>
                              <node role="actualArgument" roleId="tpee.1068499141038" type="tpee.GenericNewExpression" typeId="tpee.1145552977093" id="4063774604867752522">
                                <node role="creator" roleId="tpee.1145553007750" type="tpee.ClassCreator" typeId="tpee.1212685548494" id="4063774604867752523">
                                  <link role="baseMethodDeclaration" roleId="tpee.1068499141037" targetNodeId="5wgu.230599087727050845" resolveInfo="JavaStubModelDataSource" />
                                  <node role="actualArgument" roleId="tpee.1068499141038" type="tpee.DotExpression" typeId="tpee.1197027756228" id="129783939960862099">
                                    <node role="operand" roleId="tpee.1197027771414" type="tpee.ParameterReference" typeId="tpee.1068581242874" id="129783939960862078">
                                      <link role="variableDeclaration" roleId="tpee.1068581517664" targetNodeId="4063774604867752473" resolveInfo="module" />
                                    </node>
                                    <node role="operation" roleId="tpee.1197027833540" type="tpee.InstanceMethodCallOperation" typeId="tpee.1202948039474" id="129783939960863024">
                                      <link role="baseMethodDeclaration" roleId="tpee.1068499141037" targetNodeId="vsqj.~IModule%dgetModuleReference()%cjetbrains%dmps%dproject%dstructure%dmodules%dModuleReference" resolveInfo="getModuleReference" />
                                    </node>
                                  </node>
                                  <node role="actualArgument" roleId="tpee.1068499141038" type="tpee.StaticFieldReference" typeId="tpee.1070533707846" id="8382013213871414846">
                                    <link role="variableDeclaration" roleId="tpee.1068581517664" targetNodeId="cu2c.~LanguageID%dJAVA" resolveInfo="JAVA" />
                                    <link role="classifier" roleId="tpee.1144433057691" targetNodeId="cu2c.~LanguageID" resolveInfo="LanguageID" />
                                  </node>
                                  <node role="actualArgument" roleId="tpee.1068499141038" type="tpee.BooleanConstant" typeId="tpee.1068580123137" id="8382013213871414850" />
                                </node>
                              </node>
                              <node role="actualArgument" roleId="tpee.1068499141038" type="tpee.ParameterReference" typeId="tpee.1068581242874" id="4063774604867753744">
                                <link role="variableDeclaration" roleId="tpee.1068581517664" targetNodeId="4063774604867752473" resolveInfo="module" />
                              </node>
                            </node>
                          </node>
                        </node>
                      </node>
                      <node role="statement" roleId="tpee.1068581517665" type="tpee.ExpressionStatement" typeId="tpee.1068580123155" id="4063774604867752525">
                        <node role="expression" roleId="tpee.1068580123156" type="tpee.DotExpression" typeId="tpee.1197027756228" id="4063774604867752526">
                          <node role="operand" roleId="tpee.1197027771414" type="tpee.ParameterReference" typeId="tpee.1068581242874" id="4063774604867753517">
                            <link role="variableDeclaration" roleId="tpee.1068581517664" targetNodeId="4063774604867752456" resolveInfo="result" />
                          </node>
                          <node role="operation" roleId="tpee.1197027833540" type="tp2q.AddElementOperation" typeId="tp2q.1160612413312" id="4063774604867753788">
                            <node role="argument" roleId="tp2q.1160612519549" type="tpee.LocalVariableReference" typeId="tpee.1068581242866" id="4063774604867753791">
                              <link role="variableDeclaration" roleId="tpee.1068581517664" targetNodeId="4063774604867752504" resolveInfo="smd" />
                            </node>
                          </node>
                        </node>
                      </node>
                    </node>
                  </node>
                  <node role="ifTrue" roleId="tpee.1068580123161" type="tpee.StatementList" typeId="tpee.1068580123136" id="4063774604867752530">
                    <node role="statement" roleId="tpee.1068581517665" type="tpee.LocalVariableDeclarationStatement" typeId="tpee.1068581242864" id="4063774604867752531">
                      <node role="localVariableDeclaration" roleId="tpee.1068581242865" type="tpee.LocalVariableDeclaration" typeId="tpee.1068581242863" id="4063774604867752532">
                        <property name="name" nameId="tpck.1169194664001" value="descriptor" />
                        <property name="isFinal" nameId="tpee.1176718929932" value="false" />
                        <node role="type" roleId="tpee.5680397130376446158" type="tpee.ClassifierType" typeId="tpee.1107535904670" id="4063774604867752533">
                          <link role="classifier" roleId="tpee.1107535924139" targetNodeId="cu2c.~SModelDescriptor" resolveInfo="SModelDescriptor" />
                        </node>
                        <node role="initializer" roleId="tpee.1068431790190" type="tpee.DotExpression" typeId="tpee.1197027756228" id="4063774604867752534">
                          <node role="operand" roleId="tpee.1197027771414" type="tpee.StaticMethodCall" typeId="tpee.1081236700937" id="4063774604867752535">
                            <link role="baseMethodDeclaration" roleId="tpee.1068499141037" targetNodeId="cu2c.~SModelRepository%dgetInstance()%cjetbrains%dmps%dsmodel%dSModelRepository" resolveInfo="getInstance" />
                            <link role="classConcept" roleId="tpee.1144433194310" targetNodeId="cu2c.~SModelRepository" resolveInfo="SModelRepository" />
                          </node>
                          <node role="operation" roleId="tpee.1197027833540" type="tpee.InstanceMethodCallOperation" typeId="tpee.1202948039474" id="4063774604867752536">
                            <link role="baseMethodDeclaration" roleId="tpee.1068499141037" targetNodeId="cu2c.~SModelRepository%dgetModelDescriptor(jetbrains%dmps%dsmodel%dSModelReference)%cjetbrains%dmps%dsmodel%dSModelDescriptor" resolveInfo="getModelDescriptor" />
                            <node role="actualArgument" roleId="tpee.1068499141038" type="tpee.LocalVariableReference" typeId="tpee.1068581242866" id="4063774604867752537">
                              <link role="variableDeclaration" roleId="tpee.1068581517664" targetNodeId="4063774604867752495" resolveInfo="modelReference" />
                            </node>
                          </node>
                        </node>
                      </node>
                    </node>
                    <node role="statement" roleId="tpee.1068581517665" type="tpee.AssertStatement" typeId="tpee.1160998861373" id="4063774604867752538">
                      <node role="condition" roleId="tpee.1160998896846" type="tpee.InstanceOfExpression" typeId="tpee.1081256982272" id="4063774604867752539">
                        <node role="leftExpression" roleId="tpee.1081256993304" type="tpee.LocalVariableReference" typeId="tpee.1068581242866" id="4063774604867752540">
                          <link role="variableDeclaration" roleId="tpee.1068581517664" targetNodeId="4063774604867752532" resolveInfo="descriptor" />
                        </node>
                        <node role="classType" roleId="tpee.1081256993305" type="tpee.ClassifierType" typeId="tpee.1107535904670" id="4063774604867752541">
                          <link role="classifier" roleId="tpee.1107535924139" targetNodeId="6xpj.~BaseStubModelDescriptor" resolveInfo="BaseStubModelDescriptor" />
                        </node>
                      </node>
                    </node>
                    <node role="statement" roleId="tpee.1068581517665" type="tpee.ExpressionStatement" typeId="tpee.1068580123155" id="4063774604867752542">
                      <node role="expression" roleId="tpee.1068580123156" type="tpee.AssignmentExpression" typeId="tpee.1068498886294" id="4063774604867752543">
                        <node role="lValue" roleId="tpee.1068498886295" type="tpee.LocalVariableReference" typeId="tpee.1068581242866" id="4063774604867752544">
                          <link role="variableDeclaration" roleId="tpee.1068581517664" targetNodeId="4063774604867752504" resolveInfo="smd" />
                        </node>
                        <node role="rValue" roleId="tpee.1068498886297" type="tpee.CastExpression" typeId="tpee.1070534934090" id="4063774604867752545">
                          <node role="expression" roleId="tpee.1070534934092" type="tpee.LocalVariableReference" typeId="tpee.1068581242866" id="4063774604867752546">
                            <link role="variableDeclaration" roleId="tpee.1068581517664" targetNodeId="4063774604867752532" resolveInfo="descriptor" />
                          </node>
                          <node role="type" roleId="tpee.1070534934091" type="tpee.ClassifierType" typeId="tpee.1107535904670" id="4063774604867752547">
                            <link role="classifier" roleId="tpee.1107535924139" targetNodeId="6xpj.~BaseStubModelDescriptor" resolveInfo="BaseStubModelDescriptor" />
                          </node>
                        </node>
                      </node>
                    </node>
                    <node role="statement" roleId="tpee.1068581517665" type="tpee.ExpressionStatement" typeId="tpee.1068580123155" id="4063774604867752548">
                      <node role="expression" roleId="tpee.1068580123156" type="tpee.DotExpression" typeId="tpee.1197027756228" id="4063774604867752549">
                        <node role="operand" roleId="tpee.1197027771414" type="tpee.ParameterReference" typeId="tpee.1068581242874" id="4063774604867753785">
                          <link role="variableDeclaration" roleId="tpee.1068581517664" targetNodeId="4063774604867752456" resolveInfo="result" />
                        </node>
                        <node role="operation" roleId="tpee.1197027833540" type="tp2q.AddElementOperation" typeId="tp2q.1160612413312" id="4063774604867753786">
                          <node role="argument" roleId="tp2q.1160612519549" type="tpee.LocalVariableReference" typeId="tpee.1068581242866" id="4063774604867753790">
                            <link role="variableDeclaration" roleId="tpee.1068581517664" targetNodeId="4063774604867752532" resolveInfo="descriptor" />
                          </node>
                        </node>
                      </node>
                    </node>
                  </node>
                </node>
                <node role="statement" roleId="tpee.1068581517665" type="tpee.ExpressionStatement" typeId="tpee.1068580123155" id="4063774604867752553">
                  <node role="expression" roleId="tpee.1068580123156" type="tpee.DotExpression" typeId="tpee.1197027756228" id="4063774604867752554">
                    <node role="operand" roleId="tpee.1197027771414" type="tpee.ParenthesizedExpression" typeId="tpee.1079359253375" id="4117929259819488129">
                      <node role="expression" roleId="tpee.1079359253376" type="tpee.CastExpression" typeId="tpee.1070534934090" id="4117929259819488130">
                        <node role="expression" roleId="tpee.1070534934092" type="tpee.DotExpression" typeId="tpee.1197027756228" id="4117929259819488131">
                          <node role="operand" roleId="tpee.1197027771414" type="tpee.LocalVariableReference" typeId="tpee.1068581242866" id="4117929259819488132">
                            <link role="variableDeclaration" roleId="tpee.1068581517664" targetNodeId="4063774604867752504" resolveInfo="smd" />
                          </node>
                          <node role="operation" roleId="tpee.1197027833540" type="tpee.InstanceMethodCallOperation" typeId="tpee.1202948039474" id="4117929259819488133">
                            <link role="baseMethodDeclaration" roleId="tpee.1068499141037" targetNodeId="6xpj.~BaseStubModelDescriptor%dgetSource()%cjetbrains%dmps%dsmodel%ddescriptor%dsource%dModelDataSource" resolveInfo="getSource" />
                          </node>
                        </node>
                        <node role="type" roleId="tpee.1070534934091" type="tpee.ClassifierType" typeId="tpee.1107535904670" id="4117929259819488134">
                          <link role="classifier" roleId="tpee.1107535924139" targetNodeId="5wgu.230599087727050842" resolveInfo="JavaStubModelDataSource" />
                        </node>
                      </node>
                    </node>
                    <node role="operation" roleId="tpee.1197027833540" type="tpee.InstanceMethodCallOperation" typeId="tpee.1202948039474" id="4063774604867752558">
                      <link role="baseMethodDeclaration" roleId="tpee.1068499141037" targetNodeId="omdc.~StubModelDataSource%daddPath(java%dlang%dString)%cvoid" resolveInfo="addPath" />
                      <node role="actualArgument" roleId="tpee.1068499141038" type="tpee.DotExpression" typeId="tpee.1197027756228" id="4063774604867753755">
                        <node role="operand" roleId="tpee.1197027771414" type="tp4f.ThisClassifierExpression" typeId="tp4f.1205752633985" id="4063774604867753756" />
                        <node role="operation" roleId="tpee.1197027833540" type="tp4f.DefaultClassifierMethodCallOperation" typeId="tp4f.1205769149993" id="4063774604867753757">
                          <link role="member" roleId="tp4f.1205756909548" targetNodeId="4063774604867753518" resolveInfo="child" />
                          <node role="actualArgument" roleId="tp4f.1205770614681" type="tpee.ParameterReference" typeId="tpee.1068581242874" id="4063774604867753753">
                            <link role="variableDeclaration" roleId="tpee.1068581517664" targetNodeId="4063774604867752460" resolveInfo="startPath" />
                          </node>
                          <node role="actualArgument" roleId="tp4f.1205770614681" type="tpee.LocalVariableReference" typeId="tpee.1068581242866" id="4063774604867752561">
                            <link role="variableDeclaration" roleId="tpee.1068581517664" targetNodeId="4063774604867752481" resolveInfo="subpackage" />
                          </node>
                        </node>
                      </node>
                    </node>
                  </node>
                </node>
              </node>
            </node>
            <node role="statement" roleId="tpee.1068581517665" type="tpee.ExpressionStatement" typeId="tpee.1068580123155" id="4063774604867753759">
              <node role="expression" roleId="tpee.1068580123156" type="tpee.DotExpression" typeId="tpee.1197027756228" id="4063774604867753760">
                <node role="operand" roleId="tpee.1197027771414" type="tp4f.ThisClassifierExpression" typeId="tp4f.1205752633985" id="4063774604867753761" />
                <node role="operation" roleId="tpee.1197027833540" type="tp4f.DefaultClassifierMethodCallOperation" typeId="tp4f.1205769149993" id="4063774604867753762">
                  <link role="member" roleId="tp4f.1205756909548" targetNodeId="4063774604867752447" resolveInfo="getModelDescriptors" />
                  <node role="actualArgument" roleId="tp4f.1205770614681" type="tpee.ParameterReference" typeId="tpee.1068581242874" id="4063774604867753763">
                    <link role="variableDeclaration" roleId="tpee.1068581517664" targetNodeId="4063774604867752456" resolveInfo="result" />
                  </node>
                  <node role="actualArgument" roleId="tp4f.1205770614681" type="tpee.ParameterReference" typeId="tpee.1068581242874" id="4063774604867753764">
                    <link role="variableDeclaration" roleId="tpee.1068581517664" targetNodeId="4063774604867752460" resolveInfo="startPath" />
                  </node>
                  <node role="actualArgument" roleId="tp4f.1205770614681" type="tpee.ParameterReference" typeId="tpee.1068581242874" id="4063774604867753765">
                    <link role="variableDeclaration" roleId="tpee.1068581517664" targetNodeId="4063774604867752463" resolveInfo="cp" />
                  </node>
                  <node role="actualArgument" roleId="tp4f.1205770614681" type="tpee.LocalVariableReference" typeId="tpee.1068581242866" id="4063774604867752567">
                    <link role="variableDeclaration" roleId="tpee.1068581517664" targetNodeId="4063774604867752481" resolveInfo="subpackage" />
                  </node>
                  <node role="actualArgument" roleId="tp4f.1205770614681" type="tpee.ParameterReference" typeId="tpee.1068581242874" id="4063774604867753766">
                    <link role="variableDeclaration" roleId="tpee.1068581517664" targetNodeId="4063774604867752470" resolveInfo="languageId" />
                  </node>
                  <node role="actualArgument" roleId="tp4f.1205770614681" type="tpee.ParameterReference" typeId="tpee.1068581242874" id="4063774604867753767">
                    <link role="variableDeclaration" roleId="tpee.1068581517664" targetNodeId="4063774604867752473" resolveInfo="module" />
                  </node>
                </node>
              </node>
            </node>
          </node>
        </node>
      </node>
      <node role="parameter" roleId="tpee.1068580123134" type="tpee.ParameterDeclaration" typeId="tpee.1068498886292" id="4063774604867752456">
        <property name="name" nameId="tpck.1169194664001" value="result" />
        <node role="type" roleId="tpee.5680397130376446158" type="tp2q.ListType" typeId="tp2q.1151688443754" id="4063774604867753783">
          <node role="elementType" roleId="tp2q.1151688676805" type="tpee.ClassifierType" typeId="tpee.1107535904670" id="4063774604867753784">
            <link role="classifier" roleId="tpee.1107535924139" targetNodeId="cu2c.~SModelDescriptor" resolveInfo="SModelDescriptor" />
          </node>
        </node>
      </node>
      <node role="parameter" roleId="tpee.1068580123134" type="tpee.ParameterDeclaration" typeId="tpee.1068498886292" id="4063774604867752460">
        <property name="name" nameId="tpck.1169194664001" value="startPath" />
        <node role="type" roleId="tpee.5680397130376446158" type="tpee.StringType" typeId="tpee.1225271177708" id="4063774604867752469" />
      </node>
      <node role="parameter" roleId="tpee.1068580123134" type="tpee.ParameterDeclaration" typeId="tpee.1068498886292" id="4063774604867752463">
        <property name="name" nameId="tpck.1169194664001" value="cp" />
        <node role="type" roleId="tpee.5680397130376446158" type="tpee.ClassifierType" typeId="tpee.1107535904670" id="4063774604867752465">
          <link role="classifier" roleId="tpee.1107535924139" targetNodeId="n13f.~IClassPathItem" resolveInfo="IClassPathItem" />
        </node>
      </node>
      <node role="parameter" roleId="tpee.1068580123134" type="tpee.ParameterDeclaration" typeId="tpee.1068498886292" id="4063774604867752466">
        <property name="name" nameId="tpck.1169194664001" value="prefix" />
        <node role="type" roleId="tpee.5680397130376446158" type="tpee.StringType" typeId="tpee.1225271177708" id="4063774604867752468" />
      </node>
      <node role="parameter" roleId="tpee.1068580123134" type="tpee.ParameterDeclaration" typeId="tpee.1068498886292" id="4063774604867752470">
        <property name="name" nameId="tpck.1169194664001" value="languageId" />
        <node role="type" roleId="tpee.5680397130376446158" type="tpee.StringType" typeId="tpee.1225271177708" id="4063774604867752472" />
      </node>
      <node role="parameter" roleId="tpee.1068580123134" type="tpee.ParameterDeclaration" typeId="tpee.1068498886292" id="4063774604867752473">
        <property name="name" nameId="tpck.1169194664001" value="module" />
        <node role="type" roleId="tpee.5680397130376446158" type="tpee.ClassifierType" typeId="tpee.1107535904670" id="4063774604867752475">
          <link role="classifier" roleId="tpee.1107535924139" targetNodeId="vsqj.~IModule" resolveInfo="IModule" />
        </node>
      </node>
    </node>
    <node role="method" roleId="tp4f.1029302639053435661" type="tp4f.DefaultClassifierMethodDeclaration" typeId="tp4f.1205769003971" id="4063774604867753518">
      <property name="name" nameId="tpck.1169194664001" value="child" />
      <node role="body" roleId="tpee.1068580123135" type="tpee.StatementList" typeId="tpee.1068580123136" id="4063774604867753520">
        <node role="statement" roleId="tpee.1068581517665" type="tpee.LocalVariableDeclarationStatement" typeId="tpee.1068581242864" id="4063774604867753527">
          <node role="localVariableDeclaration" roleId="tpee.1068581242865" type="tpee.LocalVariableDeclaration" typeId="tpee.1068581242863" id="4063774604867753528">
            <property name="name" nameId="tpck.1169194664001" value="file" />
            <property name="isFinal" nameId="tpee.1176718929932" value="false" />
            <node role="type" roleId="tpee.5680397130376446158" type="tpee.ClassifierType" typeId="tpee.1107535904670" id="4063774604867753529">
              <link role="classifier" roleId="tpee.1107535924139" targetNodeId="59et.~IFile" resolveInfo="IFile" />
            </node>
            <node role="initializer" roleId="tpee.1068431790190" type="tpee.DotExpression" typeId="tpee.1197027756228" id="4063774604867753530">
              <node role="operand" roleId="tpee.1197027771414" type="tpee.StaticMethodCall" typeId="tpee.1081236700937" id="4063774604867753563">
                <link role="baseMethodDeclaration" roleId="tpee.1068499141037" targetNodeId="59et.~FileSystem%dgetInstance()%cjetbrains%dmps%dvfs%dFileSystem" resolveInfo="getInstance" />
                <link role="classConcept" roleId="tpee.1144433194310" targetNodeId="59et.~FileSystem" resolveInfo="FileSystem" />
              </node>
              <node role="operation" roleId="tpee.1197027833540" type="tpee.InstanceMethodCallOperation" typeId="tpee.1202948039474" id="4063774604867753533">
                <link role="baseMethodDeclaration" roleId="tpee.1068499141037" targetNodeId="59et.~FileSystem%dgetFileByPath(java%dlang%dString)%cjetbrains%dmps%dvfs%dIFile" resolveInfo="getFileByPath" />
                <node role="actualArgument" roleId="tpee.1068499141038" type="tpee.TernaryOperatorExpression" typeId="tpee.1163668896201" id="4063774604867753534">
                  <node role="condition" roleId="tpee.1163668914799" type="tpee.DotExpression" typeId="tpee.1197027756228" id="4063774604867753535">
                    <node role="operand" roleId="tpee.1197027771414" type="tpee.ParameterReference" typeId="tpee.1068581242874" id="4063774604867753768">
                      <link role="variableDeclaration" roleId="tpee.1068581517664" targetNodeId="4063774604867753522" resolveInfo="startPath" />
                    </node>
                    <node role="operation" roleId="tpee.1197027833540" type="tpee.InstanceMethodCallOperation" typeId="tpee.1202948039474" id="4063774604867753537">
                      <link role="baseMethodDeclaration" roleId="tpee.1068499141037" targetNodeId="e2lb.~String%dendsWith(java%dlang%dString)%cboolean" resolveInfo="endsWith" />
                      <node role="actualArgument" roleId="tpee.1068499141038" type="tpee.StringLiteral" typeId="tpee.1070475926800" id="4063774604867753538">
                        <property name="value" nameId="tpee.1070475926801" value=".jar" />
                      </node>
                    </node>
                  </node>
                  <node role="ifTrue" roleId="tpee.1163668922816" type="tpee.PlusExpression" typeId="tpee.1068581242875" id="4063774604867753539">
                    <node role="leftExpression" roleId="tpee.1081773367580" type="tpee.ParameterReference" typeId="tpee.1068581242874" id="4063774604867753769">
                      <link role="variableDeclaration" roleId="tpee.1068581517664" targetNodeId="4063774604867753522" resolveInfo="startPath" />
                    </node>
                    <node role="rightExpression" roleId="tpee.1081773367579" type="tpee.StringLiteral" typeId="tpee.1070475926800" id="4063774604867753541">
                      <property name="value" nameId="tpee.1070475926801" value="!/" />
                    </node>
                  </node>
                  <node role="ifFalse" roleId="tpee.1163668934364" type="tpee.ParameterReference" typeId="tpee.1068581242874" id="4063774604867753770">
                    <link role="variableDeclaration" roleId="tpee.1068581517664" targetNodeId="4063774604867753522" resolveInfo="startPath" />
                  </node>
                </node>
              </node>
            </node>
          </node>
        </node>
        <node role="statement" roleId="tpee.1068581517665" type="tpee.ForeachStatement" typeId="tpee.1144226303539" id="4063774604867753543">
          <node role="iterable" roleId="tpee.1144226360166" type="tpee.DotExpression" typeId="tpee.1197027756228" id="4063774604867753544">
            <node role="operand" roleId="tpee.1197027771414" type="tpee.ParameterReference" typeId="tpee.1068581242874" id="4063774604867753564">
              <link role="variableDeclaration" roleId="tpee.1068581517664" targetNodeId="4063774604867753524" resolveInfo="prefix" />
            </node>
            <node role="operation" roleId="tpee.1197027833540" type="tpee.InstanceMethodCallOperation" typeId="tpee.1202948039474" id="4063774604867753546">
              <link role="baseMethodDeclaration" roleId="tpee.1068499141037" targetNodeId="e2lb.~String%dsplit(java%dlang%dString)%cjava%dlang%dString[]" resolveInfo="split" />
              <node role="actualArgument" roleId="tpee.1068499141038" type="tpee.StringLiteral" typeId="tpee.1070475926800" id="4063774604867753547">
                <property name="value" nameId="tpee.1070475926801" value="\\." />
              </node>
            </node>
          </node>
          <node role="variable" roleId="tpee.1144230900587" type="tpee.LocalVariableDeclaration" typeId="tpee.1068581242863" id="4063774604867753548">
            <property name="name" nameId="tpck.1169194664001" value="child" />
            <property name="isFinal" nameId="tpee.1176718929932" value="false" />
            <node role="type" roleId="tpee.5680397130376446158" type="tpee.ClassifierType" typeId="tpee.1107535904670" id="4063774604867753549">
              <link role="classifier" roleId="tpee.1107535924139" targetNodeId="e2lb.~String" resolveInfo="String" />
            </node>
          </node>
          <node role="body" roleId="tpee.1154032183016" type="tpee.StatementList" typeId="tpee.1068580123136" id="4063774604867753550">
            <node role="statement" roleId="tpee.1068581517665" type="tpee.ExpressionStatement" typeId="tpee.1068580123155" id="4063774604867753551">
              <node role="expression" roleId="tpee.1068580123156" type="tpee.AssignmentExpression" typeId="tpee.1068498886294" id="4063774604867753552">
                <node role="lValue" roleId="tpee.1068498886295" type="tpee.LocalVariableReference" typeId="tpee.1068581242866" id="4063774604867753553">
                  <link role="variableDeclaration" roleId="tpee.1068581517664" targetNodeId="4063774604867753528" resolveInfo="file" />
                </node>
                <node role="rValue" roleId="tpee.1068498886297" type="tpee.DotExpression" typeId="tpee.1197027756228" id="4063774604867753554">
                  <node role="operand" roleId="tpee.1197027771414" type="tpee.LocalVariableReference" typeId="tpee.1068581242866" id="4063774604867753555">
                    <link role="variableDeclaration" roleId="tpee.1068581517664" targetNodeId="4063774604867753528" resolveInfo="file" />
                  </node>
                  <node role="operation" roleId="tpee.1197027833540" type="tpee.InstanceMethodCallOperation" typeId="tpee.1202948039474" id="4063774604867753556">
                    <link role="baseMethodDeclaration" roleId="tpee.1068499141037" targetNodeId="59et.~IFile%dgetDescendant(java%dlang%dString)%cjetbrains%dmps%dvfs%dIFile" resolveInfo="getDescendant" />
                    <node role="actualArgument" roleId="tpee.1068499141038" type="tpee.LocalVariableReference" typeId="tpee.1068581242866" id="4063774604867753557">
                      <link role="variableDeclaration" roleId="tpee.1068581517664" targetNodeId="4063774604867753548" resolveInfo="child" />
                    </node>
                  </node>
                </node>
              </node>
            </node>
          </node>
        </node>
        <node role="statement" roleId="tpee.1068581517665" type="tpee.ReturnStatement" typeId="tpee.1068581242878" id="4063774604867753558">
          <node role="expression" roleId="tpee.1068581517676" type="tpee.DotExpression" typeId="tpee.1197027756228" id="4063774604867753559">
            <node role="operand" roleId="tpee.1197027771414" type="tpee.LocalVariableReference" typeId="tpee.1068581242866" id="4063774604867753560">
              <link role="variableDeclaration" roleId="tpee.1068581517664" targetNodeId="4063774604867753528" resolveInfo="file" />
            </node>
            <node role="operation" roleId="tpee.1197027833540" type="tpee.InstanceMethodCallOperation" typeId="tpee.1202948039474" id="4063774604867753561">
              <link role="baseMethodDeclaration" roleId="tpee.1068499141037" targetNodeId="59et.~IFile%dgetPath()%cjava%dlang%dString" resolveInfo="getPath" />
            </node>
          </node>
        </node>
      </node>
      <node role="returnType" roleId="tpee.1068580123133" type="tpee.StringType" typeId="tpee.1225271177708" id="4063774604867753521" />
      <node role="parameter" roleId="tpee.1068580123134" type="tpee.ParameterDeclaration" typeId="tpee.1068498886292" id="4063774604867753522">
        <property name="name" nameId="tpck.1169194664001" value="startPath" />
        <node role="type" roleId="tpee.5680397130376446158" type="tpee.StringType" typeId="tpee.1225271177708" id="4063774604867753523" />
      </node>
      <node role="parameter" roleId="tpee.1068580123134" type="tpee.ParameterDeclaration" typeId="tpee.1068498886292" id="4063774604867753524">
        <property name="name" nameId="tpck.1169194664001" value="prefix" />
        <node role="type" roleId="tpee.5680397130376446158" type="tpee.StringType" typeId="tpee.1225271177708" id="4063774604867753526" />
      </node>
    </node>
    <node role="descriptorsFunc" roleId="n3kn.4063774604867483294" type="n3kn.DescriptorsFunction" typeId="n3kn.4063774604867483299" id="4063774604867744444">
      <node role="body" roleId="tpee.1137022507850" type="tpee.StatementList" typeId="tpee.1068580123136" id="4063774604867744445">
        <node role="statement" roleId="tpee.1068581517665" type="tpee.LocalVariableDeclarationStatement" typeId="tpee.1068581242864" id="4063774604867752371">
          <node role="localVariableDeclaration" roleId="tpee.1068581242865" type="tpee.LocalVariableDeclaration" typeId="tpee.1068581242863" id="4063774604867752372">
            <property name="name" nameId="tpck.1169194664001" value="result" />
            <property name="isFinal" nameId="tpee.1176718929932" value="false" />
            <node role="type" roleId="tpee.5680397130376446158" type="tp2q.ListType" typeId="tp2q.1151688443754" id="4063774604867753776">
              <node role="elementType" roleId="tp2q.1151688676805" type="tpee.ClassifierType" typeId="tpee.1107535904670" id="4063774604867753778">
                <link role="classifier" roleId="tpee.1107535924139" targetNodeId="cu2c.~SModelDescriptor" resolveInfo="SModelDescriptor" />
              </node>
            </node>
            <node role="initializer" roleId="tpee.1068431790190" type="tpee.GenericNewExpression" typeId="tpee.1145552977093" id="4063774604867752375">
              <node role="creator" roleId="tpee.1145553007750" type="tp2q.ListCreatorWithInit" typeId="tp2q.1160600644654" id="4063774604867753780">
                <node role="elementType" roleId="tp2q.1237721435807" type="tpee.ClassifierType" typeId="tpee.1107535904670" id="4063774604867753782">
                  <link role="classifier" roleId="tpee.1107535924139" targetNodeId="cu2c.~SModelDescriptor" resolveInfo="SModelDescriptor" />
                </node>
              </node>
            </node>
          </node>
        </node>
        <node role="statement" roleId="tpee.1068581517665" type="tpee.LocalVariableDeclarationStatement" typeId="tpee.1068581242864" id="4063774604867752378">
          <node role="localVariableDeclaration" roleId="tpee.1068581242865" type="tpee.LocalVariableDeclaration" typeId="tpee.1068581242863" id="4063774604867752379">
            <property name="name" nameId="tpck.1169194664001" value="cp" />
            <property name="isFinal" nameId="tpee.1176718929932" value="false" />
            <node role="type" roleId="tpee.5680397130376446158" type="tpee.ClassifierType" typeId="tpee.1107535904670" id="4063774604867752380">
              <link role="classifier" roleId="tpee.1107535924139" targetNodeId="n13f.~IClassPathItem" resolveInfo="IClassPathItem" />
            </node>
            <node role="initializer" roleId="tpee.1068431790190" type="tpee.DotExpression" typeId="tpee.1197027756228" id="4063774604867752435">
              <node role="operand" roleId="tpee.1197027771414" type="tp4f.ThisClassifierExpression" typeId="tp4f.1205752633985" id="4063774604867752434" />
              <node role="operation" roleId="tpee.1197027833540" type="tp4f.DefaultClassifierMethodCallOperation" typeId="tp4f.1205769149993" id="4063774604867752439">
                <link role="member" roleId="tp4f.1205756909548" targetNodeId="4063774604867752406" resolveInfo="create" />
                <node role="actualArgument" roleId="tp4f.1205770614681" type="tpee.DotExpression" typeId="tpee.1197027756228" id="4063774604867752441">
                  <node role="operand" roleId="tpee.1197027771414" type="n3kn.ModelRoot_ConceptFunctionParameter" typeId="n3kn.4063774604867508731" id="4063774604867752440" />
                  <node role="operation" roleId="tpee.1197027833540" type="tpee.InstanceMethodCallOperation" typeId="tpee.1202948039474" id="4063774604867752445">
                    <link role="baseMethodDeclaration" roleId="tpee.1068499141037" targetNodeId="n8sb.~ModelRoot%dgetPath()%cjava%dlang%dString" resolveInfo="getPath" />
                  </node>
                </node>
              </node>
            </node>
          </node>
        </node>
        <node role="statement" roleId="tpee.1068581517665" type="tpee.ExpressionStatement" typeId="tpee.1068580123155" id="4063774604867752385">
          <node role="expression" roleId="tpee.1068580123156" type="tpee.DotExpression" typeId="tpee.1197027756228" id="4063774604867753772">
            <node role="operand" roleId="tpee.1197027771414" type="tp4f.ThisClassifierExpression" typeId="tp4f.1205752633985" id="4063774604867753773" />
            <node role="operation" roleId="tpee.1197027833540" type="tp4f.DefaultClassifierMethodCallOperation" typeId="tp4f.1205769149993" id="4063774604867753774">
              <link role="member" roleId="tp4f.1205756909548" targetNodeId="4063774604867752447" resolveInfo="getModelDescriptors" />
              <node role="actualArgument" roleId="tp4f.1205770614681" type="tpee.LocalVariableReference" typeId="tpee.1068581242866" id="4063774604867752387">
                <link role="variableDeclaration" roleId="tpee.1068581517664" targetNodeId="4063774604867752372" resolveInfo="result" />
              </node>
              <node role="actualArgument" roleId="tp4f.1205770614681" type="tpee.DotExpression" typeId="tpee.1197027756228" id="4063774604867752388">
                <node role="operand" roleId="tpee.1197027771414" type="n3kn.ModelRoot_ConceptFunctionParameter" typeId="n3kn.4063774604867508731" id="4063774604867752450" />
                <node role="operation" roleId="tpee.1197027833540" type="tpee.InstanceMethodCallOperation" typeId="tpee.1202948039474" id="4063774604867752390">
                  <link role="baseMethodDeclaration" roleId="tpee.1068499141037" targetNodeId="n8sb.~ModelRoot%dgetPath()%cjava%dlang%dString" resolveInfo="getPath" />
                </node>
              </node>
              <node role="actualArgument" roleId="tp4f.1205770614681" type="tpee.LocalVariableReference" typeId="tpee.1068581242866" id="4063774604867752391">
                <link role="variableDeclaration" roleId="tpee.1068581517664" targetNodeId="4063774604867752379" resolveInfo="cp" />
              </node>
              <node role="actualArgument" roleId="tp4f.1205770614681" type="tpee.StringLiteral" typeId="tpee.1070475926800" id="6131253498829704743">
                <property name="value" nameId="tpee.1070475926801" value="" />
              </node>
              <node role="actualArgument" roleId="tp4f.1205770614681" type="tpee.StaticFieldReference" typeId="tpee.1070533707846" id="4063774604867752402">
                <link role="variableDeclaration" roleId="tpee.1068581517664" targetNodeId="cu2c.~LanguageID%dJAVA" resolveInfo="JAVA" />
                <link role="classifier" roleId="tpee.1144433057691" targetNodeId="cu2c.~LanguageID" resolveInfo="LanguageID" />
              </node>
              <node role="actualArgument" roleId="tp4f.1205770614681" type="n3kn.IModule_ConceptFunctionParameter" typeId="n3kn.4063774604867508742" id="4063774604867752454" />
            </node>
          </node>
        </node>
        <node role="statement" roleId="tpee.1068581517665" type="tpee.ReturnStatement" typeId="tpee.1068581242878" id="4063774604867752404">
          <node role="expression" roleId="tpee.1068581517676" type="tpee.LocalVariableReference" typeId="tpee.1068581242866" id="4063774604867752405">
            <link role="variableDeclaration" roleId="tpee.1068581517664" targetNodeId="4063774604867752372" resolveInfo="result" />
          </node>
        </node>
      </node>
    </node>
  </root>
  <root id="8382013213871414428">
    <node role="method" roleId="tp4f.1029302639053435661" type="tp4f.DefaultClassifierMethodDeclaration" typeId="tp4f.1205769003971" id="8382013213871414429">
      <property name="name" nameId="tpck.1169194664001" value="create" />
      <node role="returnType" roleId="tpee.1068580123133" type="tpee.ClassifierType" typeId="tpee.1107535904670" id="8382013213871414430">
        <link role="classifier" roleId="tpee.1107535924139" targetNodeId="n13f.~IClassPathItem" resolveInfo="IClassPathItem" />
      </node>
      <node role="body" roleId="tpee.1068580123135" type="tpee.StatementList" typeId="tpee.1068580123136" id="8382013213871414431">
        <node role="statement" roleId="tpee.1068581517665" type="tpee.TryCatchStatement" typeId="tpee.1164879751025" id="8382013213871414432">
          <node role="catchClause" roleId="tpee.1164903496223" type="tpee.CatchClause" typeId="tpee.1164903280175" id="8382013213871414433">
            <node role="catchBody" roleId="tpee.1164903359218" type="tpee.StatementList" typeId="tpee.1068580123136" id="8382013213871414434">
              <node role="statement" roleId="tpee.1068581517665" type="tpee.ExpressionStatement" typeId="tpee.1068580123155" id="8382013213871414435">
                <node role="expression" roleId="tpee.1068580123156" type="tpee.DotExpression" typeId="tpee.1197027756228" id="8382013213871414436">
                  <node role="operand" roleId="tpee.1197027771414" type="tpee.LocalVariableReference" typeId="tpee.1068581242866" id="8382013213871414437">
                    <link role="variableDeclaration" roleId="tpee.1068581517664" targetNodeId="8382013213871414441" resolveInfo="e" />
                  </node>
                  <node role="operation" roleId="tpee.1197027833540" type="tpee.InstanceMethodCallOperation" typeId="tpee.1202948039474" id="8382013213871414438">
                    <link role="baseMethodDeclaration" roleId="tpee.1068499141037" targetNodeId="e2lb.~Throwable%dprintStackTrace()%cvoid" resolveInfo="printStackTrace" />
                  </node>
                </node>
              </node>
              <node role="statement" roleId="tpee.1068581517665" type="tpee.SingleLineComment" typeId="tpee.6329021646629104954" id="8382013213871414439">
                <node role="commentPart" roleId="tpee.6329021646629175155" type="tpee.TextCommentPart" typeId="tpee.6329021646629104957" id="8382013213871414440">
                  <property name="text" nameId="tpee.6329021646629104958" value="To change body of catch statement use File | Settings | File Templates." />
                </node>
              </node>
            </node>
            <node role="throwable" roleId="tpee.1164903359217" type="tpee.LocalVariableDeclaration" typeId="tpee.1068581242863" id="8382013213871414441">
              <property name="name" nameId="tpck.1169194664001" value="e" />
              <property name="isFinal" nameId="tpee.1176718929932" value="false" />
              <node role="type" roleId="tpee.5680397130376446158" type="tpee.ClassifierType" typeId="tpee.1107535904670" id="8382013213871414442">
                <link role="classifier" roleId="tpee.1107535924139" targetNodeId="fxg7.~IOException" resolveInfo="IOException" />
              </node>
            </node>
          </node>
          <node role="body" roleId="tpee.1164879758292" type="tpee.StatementList" typeId="tpee.1068580123136" id="8382013213871414443">
            <node role="statement" roleId="tpee.1068581517665" type="tpee.ReturnStatement" typeId="tpee.1068581242878" id="8382013213871414444">
              <node role="expression" roleId="tpee.1068581517676" type="tpee.DotExpression" typeId="tpee.1197027756228" id="8382013213871414445">
                <node role="operand" roleId="tpee.1197027771414" type="tpee.StaticMethodCall" typeId="tpee.1081236700937" id="8382013213871414446">
                  <link role="baseMethodDeclaration" roleId="tpee.1068499141037" targetNodeId="n13f.~ClassPathFactory%dgetInstance()%cjetbrains%dmps%dreloading%dClassPathFactory" resolveInfo="getInstance" />
                  <link role="classConcept" roleId="tpee.1144433194310" targetNodeId="n13f.~ClassPathFactory" resolveInfo="ClassPathFactory" />
                </node>
                <node role="operation" roleId="tpee.1197027833540" type="tpee.InstanceMethodCallOperation" typeId="tpee.1202948039474" id="8382013213871414447">
                  <link role="baseMethodDeclaration" roleId="tpee.1068499141037" targetNodeId="n13f.~ClassPathFactory%dcreateFromPath(java%dlang%dString,java%dlang%dString)%cjetbrains%dmps%dreloading%dRealClassPathItem" resolveInfo="createFromPath" />
                  <node role="actualArgument" roleId="tpee.1068499141038" type="tpee.ParameterReference" typeId="tpee.1068581242874" id="8382013213871414448">
                    <link role="variableDeclaration" roleId="tpee.1068581517664" targetNodeId="8382013213871414452" resolveInfo="path" />
                  </node>
                  <node role="actualArgument" roleId="tpee.1068499141038" type="tpee.StringLiteral" typeId="tpee.1070475926800" id="8382013213871414449">
                    <property name="value" nameId="tpee.1070475926801" value="JavaStubs" />
                  </node>
                </node>
              </node>
            </node>
          </node>
        </node>
        <node role="statement" roleId="tpee.1068581517665" type="tpee.ReturnStatement" typeId="tpee.1068581242878" id="8382013213871414450">
          <node role="expression" roleId="tpee.1068581517676" type="tpee.NullLiteral" typeId="tpee.1070534058343" id="8382013213871414451" />
        </node>
      </node>
      <node role="parameter" roleId="tpee.1068580123134" type="tpee.ParameterDeclaration" typeId="tpee.1068498886292" id="8382013213871414452">
        <property name="name" nameId="tpck.1169194664001" value="path" />
        <node role="type" roleId="tpee.5680397130376446158" type="tpee.ClassifierType" typeId="tpee.1107535904670" id="8382013213871414453">
          <link role="classifier" roleId="tpee.1107535924139" targetNodeId="e2lb.~String" resolveInfo="String" />
        </node>
      </node>
    </node>
    <node role="method" roleId="tp4f.1029302639053435661" type="tp4f.DefaultClassifierMethodDeclaration" typeId="tp4f.1205769003971" id="8382013213871414454">
      <property name="name" nameId="tpck.1169194664001" value="getModelDescriptors" />
      <node role="returnType" roleId="tpee.1068580123133" type="tpee.VoidType" typeId="tpee.1068581517677" id="8382013213871414455" />
      <node role="body" roleId="tpee.1068580123135" type="tpee.StatementList" typeId="tpee.1068580123136" id="8382013213871414456">
        <node role="statement" roleId="tpee.1068581517665" type="tpee.ForeachStatement" typeId="tpee.1144226303539" id="8382013213871414457">
          <node role="iterable" roleId="tpee.1144226360166" type="tpee.DotExpression" typeId="tpee.1197027756228" id="8382013213871414458">
            <node role="operand" roleId="tpee.1197027771414" type="tpee.ParameterReference" typeId="tpee.1068581242874" id="8382013213871414459">
              <link role="variableDeclaration" roleId="tpee.1068581517664" targetNodeId="8382013213871414559" resolveInfo="cp" />
            </node>
            <node role="operation" roleId="tpee.1197027833540" type="tpee.InstanceMethodCallOperation" typeId="tpee.1202948039474" id="8382013213871414460">
              <link role="baseMethodDeclaration" roleId="tpee.1068499141037" targetNodeId="n13f.~IClassPathItem%dgetSubpackages(java%dlang%dString)%cjava%dlang%dIterable" resolveInfo="getSubpackages" />
              <node role="actualArgument" roleId="tpee.1068499141038" type="tpee.ParameterReference" typeId="tpee.1068581242874" id="8382013213871414461">
                <link role="variableDeclaration" roleId="tpee.1068581517664" targetNodeId="8382013213871414561" resolveInfo="prefix" />
              </node>
            </node>
          </node>
          <node role="variable" roleId="tpee.1144230900587" type="tpee.LocalVariableDeclaration" typeId="tpee.1068581242863" id="8382013213871414462">
            <property name="name" nameId="tpck.1169194664001" value="subpackage" />
            <property name="isFinal" nameId="tpee.1176718929932" value="false" />
            <node role="type" roleId="tpee.5680397130376446158" type="tpee.ClassifierType" typeId="tpee.1107535904670" id="8382013213871414463">
              <link role="classifier" roleId="tpee.1107535924139" targetNodeId="e2lb.~String" resolveInfo="String" />
            </node>
          </node>
          <node role="body" roleId="tpee.1154032183016" type="tpee.StatementList" typeId="tpee.1068580123136" id="8382013213871414464">
            <node role="statement" roleId="tpee.1068581517665" type="tpee.IfStatement" typeId="tpee.1068580123159" id="8382013213871414465">
              <node role="condition" roleId="tpee.1068580123160" type="tpee.DotExpression" typeId="tpee.1197027756228" id="8382013213871414466">
                <node role="operand" roleId="tpee.1197027771414" type="tpee.DotExpression" typeId="tpee.1197027756228" id="8382013213871414467">
                  <node role="operand" roleId="tpee.1197027771414" type="tpee.DotExpression" typeId="tpee.1197027756228" id="8382013213871414468">
                    <node role="operand" roleId="tpee.1197027771414" type="tpee.ParameterReference" typeId="tpee.1068581242874" id="8382013213871414469">
                      <link role="variableDeclaration" roleId="tpee.1068581517664" targetNodeId="8382013213871414559" resolveInfo="cp" />
                    </node>
                    <node role="operation" roleId="tpee.1197027833540" type="tpee.InstanceMethodCallOperation" typeId="tpee.1202948039474" id="8382013213871414470">
                      <link role="baseMethodDeclaration" roleId="tpee.1068499141037" targetNodeId="n13f.~IClassPathItem%dgetRootClasses(java%dlang%dString)%cjava%dlang%dIterable" resolveInfo="getRootClasses" />
                      <node role="actualArgument" roleId="tpee.1068499141038" type="tpee.LocalVariableReference" typeId="tpee.1068581242866" id="8382013213871414471">
                        <link role="variableDeclaration" roleId="tpee.1068581517664" targetNodeId="8382013213871414462" resolveInfo="subpackage" />
                      </node>
                    </node>
                  </node>
                  <node role="operation" roleId="tpee.1197027833540" type="tpee.InstanceMethodCallOperation" typeId="tpee.1202948039474" id="8382013213871414472">
                    <link role="baseMethodDeclaration" roleId="tpee.1068499141037" targetNodeId="e2lb.~Iterable%diterator()%cjava%dutil%dIterator" resolveInfo="iterator" />
                  </node>
                </node>
                <node role="operation" roleId="tpee.1197027833540" type="tpee.InstanceMethodCallOperation" typeId="tpee.1202948039474" id="8382013213871414473">
                  <link role="baseMethodDeclaration" roleId="tpee.1068499141037" targetNodeId="k7g3.~Iterator%dhasNext()%cboolean" resolveInfo="hasNext" />
                </node>
              </node>
              <node role="ifTrue" roleId="tpee.1068580123161" type="tpee.StatementList" typeId="tpee.1068580123136" id="8382013213871414474">
                <node role="statement" roleId="tpee.1068581517665" type="tpee.LocalVariableDeclarationStatement" typeId="tpee.1068581242864" id="8382013213871414475">
                  <node role="localVariableDeclaration" roleId="tpee.1068581242865" type="tpee.LocalVariableDeclaration" typeId="tpee.1068581242863" id="8382013213871414476">
                    <property name="name" nameId="tpck.1169194664001" value="modelReference" />
                    <property name="isFinal" nameId="tpee.1176718929932" value="false" />
                    <node role="type" roleId="tpee.5680397130376446158" type="tpee.ClassifierType" typeId="tpee.1107535904670" id="8382013213871414477">
                      <link role="classifier" roleId="tpee.1107535924139" targetNodeId="cu2c.~SModelReference" resolveInfo="SModelReference" />
                    </node>
                    <node role="initializer" roleId="tpee.1068431790190" type="tpee.StaticMethodCall" typeId="tpee.1081236700937" id="8382013213871414478">
                      <link role="baseMethodDeclaration" roleId="tpee.1068499141037" targetNodeId="fhgm.~StubHelper%duidForPackageInStubs(java%dlang%dString,java%dlang%dString,jetbrains%dmps%dproject%dstructure%dmodules%dModuleReference)%cjetbrains%dmps%dsmodel%dSModelReference" resolveInfo="uidForPackageInStubs" />
                      <link role="classConcept" roleId="tpee.1144433194310" targetNodeId="fhgm.~StubHelper" resolveInfo="StubHelper" />
                      <node role="actualArgument" roleId="tpee.1068499141038" type="tpee.LocalVariableReference" typeId="tpee.1068581242866" id="8382013213871414479">
                        <link role="variableDeclaration" roleId="tpee.1068581517664" targetNodeId="8382013213871414462" resolveInfo="subpackage" />
                      </node>
                      <node role="actualArgument" roleId="tpee.1068499141038" type="tpee.ParameterReference" typeId="tpee.1068581242874" id="8382013213871414480">
                        <link role="variableDeclaration" roleId="tpee.1068581517664" targetNodeId="8382013213871414563" resolveInfo="languageId" />
                      </node>
                      <node role="actualArgument" roleId="tpee.1068499141038" type="tpee.DotExpression" typeId="tpee.1197027756228" id="8382013213871414481">
                        <node role="operand" roleId="tpee.1197027771414" type="tpee.ParameterReference" typeId="tpee.1068581242874" id="8382013213871414482">
                          <link role="variableDeclaration" roleId="tpee.1068581517664" targetNodeId="8382013213871414565" resolveInfo="module" />
                        </node>
                        <node role="operation" roleId="tpee.1197027833540" type="tpee.InstanceMethodCallOperation" typeId="tpee.1202948039474" id="8382013213871414483">
                          <link role="baseMethodDeclaration" roleId="tpee.1068499141037" targetNodeId="vsqj.~IModule%dgetModuleReference()%cjetbrains%dmps%dproject%dstructure%dmodules%dModuleReference" resolveInfo="getModuleReference" />
                        </node>
                      </node>
                    </node>
                  </node>
                </node>
                <node role="statement" roleId="tpee.1068581517665" type="tpee.LocalVariableDeclarationStatement" typeId="tpee.1068581242864" id="8382013213871414484">
                  <node role="localVariableDeclaration" roleId="tpee.1068581242865" type="tpee.LocalVariableDeclaration" typeId="tpee.1068581242863" id="8382013213871414485">
                    <property name="name" nameId="tpck.1169194664001" value="smd" />
                    <property name="isFinal" nameId="tpee.1176718929932" value="false" />
                    <node role="type" roleId="tpee.5680397130376446158" type="tpee.ClassifierType" typeId="tpee.1107535904670" id="8382013213871414486">
                      <link role="classifier" roleId="tpee.1107535924139" targetNodeId="6xpj.~BaseStubModelDescriptor" resolveInfo="BaseStubModelDescriptor" />
                    </node>
                  </node>
                </node>
                <node role="statement" roleId="tpee.1068581517665" type="tpee.IfStatement" typeId="tpee.1068580123159" id="8382013213871414487">
                  <node role="condition" roleId="tpee.1068580123160" type="tpee.NotEqualsExpression" typeId="tpee.1073239437375" id="8382013213871414488">
                    <node role="leftExpression" roleId="tpee.1081773367580" type="tpee.DotExpression" typeId="tpee.1197027756228" id="8382013213871414489">
                      <node role="operand" roleId="tpee.1197027771414" type="tpee.StaticMethodCall" typeId="tpee.1081236700937" id="8382013213871414490">
                        <link role="baseMethodDeclaration" roleId="tpee.1068499141037" targetNodeId="cu2c.~SModelRepository%dgetInstance()%cjetbrains%dmps%dsmodel%dSModelRepository" resolveInfo="getInstance" />
                        <link role="classConcept" roleId="tpee.1144433194310" targetNodeId="cu2c.~SModelRepository" resolveInfo="SModelRepository" />
                      </node>
                      <node role="operation" roleId="tpee.1197027833540" type="tpee.InstanceMethodCallOperation" typeId="tpee.1202948039474" id="8382013213871414491">
                        <link role="baseMethodDeclaration" roleId="tpee.1068499141037" targetNodeId="cu2c.~SModelRepository%dgetModelDescriptor(jetbrains%dmps%dsmodel%dSModelReference)%cjetbrains%dmps%dsmodel%dSModelDescriptor" resolveInfo="getModelDescriptor" />
                        <node role="actualArgument" roleId="tpee.1068499141038" type="tpee.LocalVariableReference" typeId="tpee.1068581242866" id="8382013213871414492">
                          <link role="variableDeclaration" roleId="tpee.1068581517664" targetNodeId="8382013213871414476" resolveInfo="modelReference" />
                        </node>
                      </node>
                    </node>
                    <node role="rightExpression" roleId="tpee.1081773367579" type="tpee.NullLiteral" typeId="tpee.1070534058343" id="8382013213871414493" />
                  </node>
                  <node role="ifFalseStatement" roleId="tpee.1082485599094" type="tpee.BlockStatement" typeId="tpee.1082485599095" id="8382013213871414494">
                    <node role="statements" roleId="tpee.1082485599096" type="tpee.StatementList" typeId="tpee.1068580123136" id="8382013213871414495">
                      <node role="statement" roleId="tpee.1068581517665" type="tpee.ExpressionStatement" typeId="tpee.1068580123155" id="8382013213871414496">
                        <node role="expression" roleId="tpee.1068580123156" type="tpee.AssignmentExpression" typeId="tpee.1068498886294" id="8382013213871414497">
                          <node role="lValue" roleId="tpee.1068498886295" type="tpee.LocalVariableReference" typeId="tpee.1068581242866" id="8382013213871414498">
                            <link role="variableDeclaration" roleId="tpee.1068581517664" targetNodeId="8382013213871414485" resolveInfo="smd" />
                          </node>
                          <node role="rValue" roleId="tpee.1068498886297" type="tpee.GenericNewExpression" typeId="tpee.1145552977093" id="8382013213871414499">
                            <node role="creator" roleId="tpee.1145553007750" type="tpee.ClassCreator" typeId="tpee.1212685548494" id="8382013213871414500">
                              <link role="baseMethodDeclaration" roleId="tpee.1068499141037" targetNodeId="5wgu.230599087727051166" resolveInfo="JavaStubModelDescriptor" />
                              <node role="actualArgument" roleId="tpee.1068499141038" type="tpee.LocalVariableReference" typeId="tpee.1068581242866" id="8382013213871414501">
                                <link role="variableDeclaration" roleId="tpee.1068581517664" targetNodeId="8382013213871414476" resolveInfo="modelReference" />
                              </node>
                              <node role="actualArgument" roleId="tpee.1068499141038" type="tpee.GenericNewExpression" typeId="tpee.1145552977093" id="8382013213871414502">
                                <node role="creator" roleId="tpee.1145553007750" type="tpee.ClassCreator" typeId="tpee.1212685548494" id="8382013213871414503">
                                  <link role="baseMethodDeclaration" roleId="tpee.1068499141037" targetNodeId="5wgu.230599087727050845" resolveInfo="JavaStubModelDataSource" />
                                  <node role="actualArgument" roleId="tpee.1068499141038" type="tpee.DotExpression" typeId="tpee.1197027756228" id="129783939960865404">
                                    <node role="operand" roleId="tpee.1197027771414" type="tpee.ParameterReference" typeId="tpee.1068581242874" id="129783939960865383">
                                      <link role="variableDeclaration" roleId="tpee.1068581517664" targetNodeId="8382013213871414565" resolveInfo="module" />
                                    </node>
                                    <node role="operation" roleId="tpee.1197027833540" type="tpee.InstanceMethodCallOperation" typeId="tpee.1202948039474" id="129783939960865410">
                                      <link role="baseMethodDeclaration" roleId="tpee.1068499141037" targetNodeId="vsqj.~IModule%dgetModuleReference()%cjetbrains%dmps%dproject%dstructure%dmodules%dModuleReference" resolveInfo="getModuleReference" />
                                    </node>
                                  </node>
                                  <node role="actualArgument" roleId="tpee.1068499141038" type="tpee.StringLiteral" typeId="tpee.1070475926800" id="8382013213871414842">
                                    <property name="value" nameId="tpee.1070475926801" value="debugger_java" />
                                  </node>
                                  <node role="actualArgument" roleId="tpee.1068499141038" type="tpee.BooleanConstant" typeId="tpee.1068580123137" id="8382013213871414844">
                                    <property name="value" nameId="tpee.1068580123138" value="false" />
                                  </node>
                                </node>
                              </node>
                              <node role="actualArgument" roleId="tpee.1068499141038" type="tpee.ParameterReference" typeId="tpee.1068581242874" id="8382013213871414504">
                                <link role="variableDeclaration" roleId="tpee.1068581517664" targetNodeId="8382013213871414565" resolveInfo="module" />
                              </node>
                            </node>
                          </node>
                        </node>
                      </node>
                      <node role="statement" roleId="tpee.1068581517665" type="tpee.ExpressionStatement" typeId="tpee.1068580123155" id="8382013213871414505">
                        <node role="expression" roleId="tpee.1068580123156" type="tpee.DotExpression" typeId="tpee.1197027756228" id="8382013213871414506">
                          <node role="operand" roleId="tpee.1197027771414" type="tpee.ParameterReference" typeId="tpee.1068581242874" id="8382013213871414507">
                            <link role="variableDeclaration" roleId="tpee.1068581517664" targetNodeId="8382013213871414554" resolveInfo="result" />
                          </node>
                          <node role="operation" roleId="tpee.1197027833540" type="tp2q.AddElementOperation" typeId="tp2q.1160612413312" id="8382013213871414508">
                            <node role="argument" roleId="tp2q.1160612519549" type="tpee.LocalVariableReference" typeId="tpee.1068581242866" id="8382013213871414509">
                              <link role="variableDeclaration" roleId="tpee.1068581517664" targetNodeId="8382013213871414485" resolveInfo="smd" />
                            </node>
                          </node>
                        </node>
                      </node>
                    </node>
                  </node>
                  <node role="ifTrue" roleId="tpee.1068580123161" type="tpee.StatementList" typeId="tpee.1068580123136" id="8382013213871414510">
                    <node role="statement" roleId="tpee.1068581517665" type="tpee.LocalVariableDeclarationStatement" typeId="tpee.1068581242864" id="8382013213871414511">
                      <node role="localVariableDeclaration" roleId="tpee.1068581242865" type="tpee.LocalVariableDeclaration" typeId="tpee.1068581242863" id="8382013213871414512">
                        <property name="name" nameId="tpck.1169194664001" value="descriptor" />
                        <property name="isFinal" nameId="tpee.1176718929932" value="false" />
                        <node role="type" roleId="tpee.5680397130376446158" type="tpee.ClassifierType" typeId="tpee.1107535904670" id="8382013213871414513">
                          <link role="classifier" roleId="tpee.1107535924139" targetNodeId="cu2c.~SModelDescriptor" resolveInfo="SModelDescriptor" />
                        </node>
                        <node role="initializer" roleId="tpee.1068431790190" type="tpee.DotExpression" typeId="tpee.1197027756228" id="8382013213871414514">
                          <node role="operand" roleId="tpee.1197027771414" type="tpee.StaticMethodCall" typeId="tpee.1081236700937" id="8382013213871414515">
                            <link role="baseMethodDeclaration" roleId="tpee.1068499141037" targetNodeId="cu2c.~SModelRepository%dgetInstance()%cjetbrains%dmps%dsmodel%dSModelRepository" resolveInfo="getInstance" />
                            <link role="classConcept" roleId="tpee.1144433194310" targetNodeId="cu2c.~SModelRepository" resolveInfo="SModelRepository" />
                          </node>
                          <node role="operation" roleId="tpee.1197027833540" type="tpee.InstanceMethodCallOperation" typeId="tpee.1202948039474" id="8382013213871414516">
                            <link role="baseMethodDeclaration" roleId="tpee.1068499141037" targetNodeId="cu2c.~SModelRepository%dgetModelDescriptor(jetbrains%dmps%dsmodel%dSModelReference)%cjetbrains%dmps%dsmodel%dSModelDescriptor" resolveInfo="getModelDescriptor" />
                            <node role="actualArgument" roleId="tpee.1068499141038" type="tpee.LocalVariableReference" typeId="tpee.1068581242866" id="8382013213871414517">
                              <link role="variableDeclaration" roleId="tpee.1068581517664" targetNodeId="8382013213871414476" resolveInfo="modelReference" />
                            </node>
                          </node>
                        </node>
                      </node>
                    </node>
                    <node role="statement" roleId="tpee.1068581517665" type="tpee.AssertStatement" typeId="tpee.1160998861373" id="8382013213871414518">
                      <node role="condition" roleId="tpee.1160998896846" type="tpee.InstanceOfExpression" typeId="tpee.1081256982272" id="8382013213871414519">
                        <node role="leftExpression" roleId="tpee.1081256993304" type="tpee.LocalVariableReference" typeId="tpee.1068581242866" id="8382013213871414520">
                          <link role="variableDeclaration" roleId="tpee.1068581517664" targetNodeId="8382013213871414512" resolveInfo="descriptor" />
                        </node>
                        <node role="classType" roleId="tpee.1081256993305" type="tpee.ClassifierType" typeId="tpee.1107535904670" id="8382013213871414521">
                          <link role="classifier" roleId="tpee.1107535924139" targetNodeId="6xpj.~BaseStubModelDescriptor" resolveInfo="BaseStubModelDescriptor" />
                        </node>
                      </node>
                    </node>
                    <node role="statement" roleId="tpee.1068581517665" type="tpee.ExpressionStatement" typeId="tpee.1068580123155" id="8382013213871414522">
                      <node role="expression" roleId="tpee.1068580123156" type="tpee.AssignmentExpression" typeId="tpee.1068498886294" id="8382013213871414523">
                        <node role="lValue" roleId="tpee.1068498886295" type="tpee.LocalVariableReference" typeId="tpee.1068581242866" id="8382013213871414524">
                          <link role="variableDeclaration" roleId="tpee.1068581517664" targetNodeId="8382013213871414485" resolveInfo="smd" />
                        </node>
                        <node role="rValue" roleId="tpee.1068498886297" type="tpee.CastExpression" typeId="tpee.1070534934090" id="8382013213871414525">
                          <node role="expression" roleId="tpee.1070534934092" type="tpee.LocalVariableReference" typeId="tpee.1068581242866" id="8382013213871414526">
                            <link role="variableDeclaration" roleId="tpee.1068581517664" targetNodeId="8382013213871414512" resolveInfo="descriptor" />
                          </node>
                          <node role="type" roleId="tpee.1070534934091" type="tpee.ClassifierType" typeId="tpee.1107535904670" id="8382013213871414527">
                            <link role="classifier" roleId="tpee.1107535924139" targetNodeId="6xpj.~BaseStubModelDescriptor" resolveInfo="BaseStubModelDescriptor" />
                          </node>
                        </node>
                      </node>
                    </node>
                    <node role="statement" roleId="tpee.1068581517665" type="tpee.ExpressionStatement" typeId="tpee.1068580123155" id="8382013213871414528">
                      <node role="expression" roleId="tpee.1068580123156" type="tpee.DotExpression" typeId="tpee.1197027756228" id="8382013213871414529">
                        <node role="operand" roleId="tpee.1197027771414" type="tpee.ParameterReference" typeId="tpee.1068581242874" id="8382013213871414530">
                          <link role="variableDeclaration" roleId="tpee.1068581517664" targetNodeId="8382013213871414554" resolveInfo="result" />
                        </node>
                        <node role="operation" roleId="tpee.1197027833540" type="tp2q.AddElementOperation" typeId="tp2q.1160612413312" id="8382013213871414531">
                          <node role="argument" roleId="tp2q.1160612519549" type="tpee.LocalVariableReference" typeId="tpee.1068581242866" id="8382013213871414532">
                            <link role="variableDeclaration" roleId="tpee.1068581517664" targetNodeId="8382013213871414512" resolveInfo="descriptor" />
                          </node>
                        </node>
                      </node>
                    </node>
                  </node>
                </node>
                <node role="statement" roleId="tpee.1068581517665" type="tpee.ExpressionStatement" typeId="tpee.1068580123155" id="8382013213871414533">
                  <node role="expression" roleId="tpee.1068580123156" type="tpee.DotExpression" typeId="tpee.1197027756228" id="8382013213871414534">
                    <node role="operand" roleId="tpee.1197027771414" type="tpee.ParenthesizedExpression" typeId="tpee.1079359253375" id="4117929259819488611">
                      <node role="expression" roleId="tpee.1079359253376" type="tpee.CastExpression" typeId="tpee.1070534934090" id="4117929259819488612">
                        <node role="expression" roleId="tpee.1070534934092" type="tpee.DotExpression" typeId="tpee.1197027756228" id="4117929259819488613">
                          <node role="operand" roleId="tpee.1197027771414" type="tpee.LocalVariableReference" typeId="tpee.1068581242866" id="4117929259819488614">
                            <link role="variableDeclaration" roleId="tpee.1068581517664" targetNodeId="8382013213871414485" resolveInfo="smd" />
                          </node>
                          <node role="operation" roleId="tpee.1197027833540" type="tpee.InstanceMethodCallOperation" typeId="tpee.1202948039474" id="4117929259819488615">
                            <link role="baseMethodDeclaration" roleId="tpee.1068499141037" targetNodeId="6xpj.~BaseStubModelDescriptor%dgetSource()%cjetbrains%dmps%dsmodel%ddescriptor%dsource%dModelDataSource" resolveInfo="getSource" />
                          </node>
                        </node>
                        <node role="type" roleId="tpee.1070534934091" type="tpee.ClassifierType" typeId="tpee.1107535904670" id="4117929259819488616">
                          <link role="classifier" roleId="tpee.1107535924139" targetNodeId="5wgu.230599087727050842" resolveInfo="JavaStubModelDataSource" />
                        </node>
                      </node>
                    </node>
                    <node role="operation" roleId="tpee.1197027833540" type="tpee.InstanceMethodCallOperation" typeId="tpee.1202948039474" id="8382013213871414538">
                      <link role="baseMethodDeclaration" roleId="tpee.1068499141037" targetNodeId="omdc.~StubModelDataSource%daddPath(java%dlang%dString)%cvoid" resolveInfo="addPath" />
                      <node role="actualArgument" roleId="tpee.1068499141038" type="tpee.DotExpression" typeId="tpee.1197027756228" id="8382013213871414539">
                        <node role="operand" roleId="tpee.1197027771414" type="tp4f.ThisClassifierExpression" typeId="tp4f.1205752633985" id="8382013213871414540" />
                        <node role="operation" roleId="tpee.1197027833540" type="tp4f.DefaultClassifierMethodCallOperation" typeId="tp4f.1205769149993" id="8382013213871414541">
                          <link role="member" roleId="tp4f.1205756909548" targetNodeId="8382013213871414567" resolveInfo="child" />
                          <node role="actualArgument" roleId="tp4f.1205770614681" type="tpee.ParameterReference" typeId="tpee.1068581242874" id="8382013213871414542">
                            <link role="variableDeclaration" roleId="tpee.1068581517664" targetNodeId="8382013213871414557" resolveInfo="startPath" />
                          </node>
                          <node role="actualArgument" roleId="tp4f.1205770614681" type="tpee.LocalVariableReference" typeId="tpee.1068581242866" id="8382013213871414543">
                            <link role="variableDeclaration" roleId="tpee.1068581517664" targetNodeId="8382013213871414462" resolveInfo="subpackage" />
                          </node>
                        </node>
                      </node>
                    </node>
                  </node>
                </node>
              </node>
            </node>
            <node role="statement" roleId="tpee.1068581517665" type="tpee.ExpressionStatement" typeId="tpee.1068580123155" id="8382013213871414544">
              <node role="expression" roleId="tpee.1068580123156" type="tpee.DotExpression" typeId="tpee.1197027756228" id="8382013213871414545">
                <node role="operand" roleId="tpee.1197027771414" type="tp4f.ThisClassifierExpression" typeId="tp4f.1205752633985" id="8382013213871414546" />
                <node role="operation" roleId="tpee.1197027833540" type="tp4f.DefaultClassifierMethodCallOperation" typeId="tp4f.1205769149993" id="8382013213871414547">
                  <link role="member" roleId="tp4f.1205756909548" targetNodeId="8382013213871414454" resolveInfo="getModelDescriptors" />
                  <node role="actualArgument" roleId="tp4f.1205770614681" type="tpee.ParameterReference" typeId="tpee.1068581242874" id="8382013213871414548">
                    <link role="variableDeclaration" roleId="tpee.1068581517664" targetNodeId="8382013213871414554" resolveInfo="result" />
                  </node>
                  <node role="actualArgument" roleId="tp4f.1205770614681" type="tpee.ParameterReference" typeId="tpee.1068581242874" id="8382013213871414549">
                    <link role="variableDeclaration" roleId="tpee.1068581517664" targetNodeId="8382013213871414557" resolveInfo="startPath" />
                  </node>
                  <node role="actualArgument" roleId="tp4f.1205770614681" type="tpee.ParameterReference" typeId="tpee.1068581242874" id="8382013213871414550">
                    <link role="variableDeclaration" roleId="tpee.1068581517664" targetNodeId="8382013213871414559" resolveInfo="cp" />
                  </node>
                  <node role="actualArgument" roleId="tp4f.1205770614681" type="tpee.LocalVariableReference" typeId="tpee.1068581242866" id="8382013213871414551">
                    <link role="variableDeclaration" roleId="tpee.1068581517664" targetNodeId="8382013213871414462" resolveInfo="subpackage" />
                  </node>
                  <node role="actualArgument" roleId="tp4f.1205770614681" type="tpee.ParameterReference" typeId="tpee.1068581242874" id="8382013213871414552">
                    <link role="variableDeclaration" roleId="tpee.1068581517664" targetNodeId="8382013213871414563" resolveInfo="languageId" />
                  </node>
                  <node role="actualArgument" roleId="tp4f.1205770614681" type="tpee.ParameterReference" typeId="tpee.1068581242874" id="8382013213871414553">
                    <link role="variableDeclaration" roleId="tpee.1068581517664" targetNodeId="8382013213871414565" resolveInfo="module" />
                  </node>
                </node>
              </node>
            </node>
          </node>
        </node>
      </node>
      <node role="parameter" roleId="tpee.1068580123134" type="tpee.ParameterDeclaration" typeId="tpee.1068498886292" id="8382013213871414554">
        <property name="name" nameId="tpck.1169194664001" value="result" />
        <node role="type" roleId="tpee.5680397130376446158" type="tp2q.ListType" typeId="tp2q.1151688443754" id="8382013213871414555">
          <node role="elementType" roleId="tp2q.1151688676805" type="tpee.ClassifierType" typeId="tpee.1107535904670" id="8382013213871414556">
            <link role="classifier" roleId="tpee.1107535924139" targetNodeId="cu2c.~SModelDescriptor" resolveInfo="SModelDescriptor" />
          </node>
        </node>
      </node>
      <node role="parameter" roleId="tpee.1068580123134" type="tpee.ParameterDeclaration" typeId="tpee.1068498886292" id="8382013213871414557">
        <property name="name" nameId="tpck.1169194664001" value="startPath" />
        <node role="type" roleId="tpee.5680397130376446158" type="tpee.StringType" typeId="tpee.1225271177708" id="8382013213871414558" />
      </node>
      <node role="parameter" roleId="tpee.1068580123134" type="tpee.ParameterDeclaration" typeId="tpee.1068498886292" id="8382013213871414559">
        <property name="name" nameId="tpck.1169194664001" value="cp" />
        <node role="type" roleId="tpee.5680397130376446158" type="tpee.ClassifierType" typeId="tpee.1107535904670" id="8382013213871414560">
          <link role="classifier" roleId="tpee.1107535924139" targetNodeId="n13f.~IClassPathItem" resolveInfo="IClassPathItem" />
        </node>
      </node>
      <node role="parameter" roleId="tpee.1068580123134" type="tpee.ParameterDeclaration" typeId="tpee.1068498886292" id="8382013213871414561">
        <property name="name" nameId="tpck.1169194664001" value="prefix" />
        <node role="type" roleId="tpee.5680397130376446158" type="tpee.StringType" typeId="tpee.1225271177708" id="8382013213871414562" />
      </node>
      <node role="parameter" roleId="tpee.1068580123134" type="tpee.ParameterDeclaration" typeId="tpee.1068498886292" id="8382013213871414563">
        <property name="name" nameId="tpck.1169194664001" value="languageId" />
        <node role="type" roleId="tpee.5680397130376446158" type="tpee.StringType" typeId="tpee.1225271177708" id="8382013213871414564" />
      </node>
      <node role="parameter" roleId="tpee.1068580123134" type="tpee.ParameterDeclaration" typeId="tpee.1068498886292" id="8382013213871414565">
        <property name="name" nameId="tpck.1169194664001" value="module" />
        <node role="type" roleId="tpee.5680397130376446158" type="tpee.ClassifierType" typeId="tpee.1107535904670" id="8382013213871414566">
          <link role="classifier" roleId="tpee.1107535924139" targetNodeId="vsqj.~IModule" resolveInfo="IModule" />
        </node>
      </node>
    </node>
    <node role="method" roleId="tp4f.1029302639053435661" type="tp4f.DefaultClassifierMethodDeclaration" typeId="tp4f.1205769003971" id="8382013213871414567">
      <property name="name" nameId="tpck.1169194664001" value="child" />
      <node role="body" roleId="tpee.1068580123135" type="tpee.StatementList" typeId="tpee.1068580123136" id="8382013213871414568">
        <node role="statement" roleId="tpee.1068581517665" type="tpee.LocalVariableDeclarationStatement" typeId="tpee.1068581242864" id="8382013213871416599">
          <node role="localVariableDeclaration" roleId="tpee.1068581242865" type="tpee.LocalVariableDeclaration" typeId="tpee.1068581242863" id="8382013213871416600">
            <property name="name" nameId="tpck.1169194664001" value="file" />
            <property name="isFinal" nameId="tpee.1176718929932" value="false" />
            <node role="type" roleId="tpee.5680397130376446158" type="tpee.ClassifierType" typeId="tpee.1107535904670" id="8382013213871416601">
              <link role="classifier" roleId="tpee.1107535924139" targetNodeId="59et.~IFile" resolveInfo="IFile" />
            </node>
            <node role="initializer" roleId="tpee.1068431790190" type="tpee.DotExpression" typeId="tpee.1197027756228" id="8382013213871416602">
              <node role="operand" roleId="tpee.1197027771414" type="tpee.StaticMethodCall" typeId="tpee.1081236700937" id="8382013213871416603">
                <link role="baseMethodDeclaration" roleId="tpee.1068499141037" targetNodeId="59et.~FileSystem%dgetInstance()%cjetbrains%dmps%dvfs%dFileSystem" resolveInfo="getInstance" />
                <link role="classConcept" roleId="tpee.1144433194310" targetNodeId="59et.~FileSystem" resolveInfo="FileSystem" />
              </node>
              <node role="operation" roleId="tpee.1197027833540" type="tpee.InstanceMethodCallOperation" typeId="tpee.1202948039474" id="8382013213871416604">
                <link role="baseMethodDeclaration" roleId="tpee.1068499141037" targetNodeId="59et.~FileSystem%dgetFileByPath(java%dlang%dString)%cjetbrains%dmps%dvfs%dIFile" resolveInfo="getFileByPath" />
                <node role="actualArgument" roleId="tpee.1068499141038" type="tpee.TernaryOperatorExpression" typeId="tpee.1163668896201" id="8382013213871416605">
                  <node role="condition" roleId="tpee.1163668914799" type="tpee.DotExpression" typeId="tpee.1197027756228" id="8382013213871416606">
                    <node role="operand" roleId="tpee.1197027771414" type="tpee.ParameterReference" typeId="tpee.1068581242874" id="8382013213871416607">
                      <link role="variableDeclaration" roleId="tpee.1068581517664" targetNodeId="8382013213871414604" resolveInfo="startPath" />
                    </node>
                    <node role="operation" roleId="tpee.1197027833540" type="tpee.InstanceMethodCallOperation" typeId="tpee.1202948039474" id="8382013213871416608">
                      <link role="baseMethodDeclaration" roleId="tpee.1068499141037" targetNodeId="e2lb.~String%dendsWith(java%dlang%dString)%cboolean" resolveInfo="endsWith" />
                      <node role="actualArgument" roleId="tpee.1068499141038" type="tpee.StringLiteral" typeId="tpee.1070475926800" id="8382013213871416609">
                        <property name="value" nameId="tpee.1070475926801" value=".jar" />
                      </node>
                    </node>
                  </node>
                  <node role="ifTrue" roleId="tpee.1163668922816" type="tpee.PlusExpression" typeId="tpee.1068581242875" id="8382013213871416610">
                    <node role="leftExpression" roleId="tpee.1081773367580" type="tpee.ParameterReference" typeId="tpee.1068581242874" id="8382013213871416611">
                      <link role="variableDeclaration" roleId="tpee.1068581517664" targetNodeId="8382013213871414604" resolveInfo="startPath" />
                    </node>
                    <node role="rightExpression" roleId="tpee.1081773367579" type="tpee.StringLiteral" typeId="tpee.1070475926800" id="8382013213871416612">
                      <property name="value" nameId="tpee.1070475926801" value="!/" />
                    </node>
                  </node>
                  <node role="ifFalse" roleId="tpee.1163668934364" type="tpee.ParameterReference" typeId="tpee.1068581242874" id="8382013213871416613">
                    <link role="variableDeclaration" roleId="tpee.1068581517664" targetNodeId="8382013213871414604" resolveInfo="startPath" />
                  </node>
                </node>
              </node>
            </node>
          </node>
        </node>
        <node role="statement" roleId="tpee.1068581517665" type="tpee.ForeachStatement" typeId="tpee.1144226303539" id="8382013213871414584">
          <node role="iterable" roleId="tpee.1144226360166" type="tpee.DotExpression" typeId="tpee.1197027756228" id="8382013213871414585">
            <node role="operand" roleId="tpee.1197027771414" type="tpee.ParameterReference" typeId="tpee.1068581242874" id="8382013213871414586">
              <link role="variableDeclaration" roleId="tpee.1068581517664" targetNodeId="8382013213871414606" resolveInfo="prefix" />
            </node>
            <node role="operation" roleId="tpee.1197027833540" type="tpee.InstanceMethodCallOperation" typeId="tpee.1202948039474" id="8382013213871414587">
              <link role="baseMethodDeclaration" roleId="tpee.1068499141037" targetNodeId="e2lb.~String%dsplit(java%dlang%dString)%cjava%dlang%dString[]" resolveInfo="split" />
              <node role="actualArgument" roleId="tpee.1068499141038" type="tpee.StringLiteral" typeId="tpee.1070475926800" id="8382013213871414588">
                <property name="value" nameId="tpee.1070475926801" value="\\." />
              </node>
            </node>
          </node>
          <node role="variable" roleId="tpee.1144230900587" type="tpee.LocalVariableDeclaration" typeId="tpee.1068581242863" id="8382013213871414589">
            <property name="name" nameId="tpck.1169194664001" value="child" />
            <property name="isFinal" nameId="tpee.1176718929932" value="false" />
            <node role="type" roleId="tpee.5680397130376446158" type="tpee.ClassifierType" typeId="tpee.1107535904670" id="8382013213871414590">
              <link role="classifier" roleId="tpee.1107535924139" targetNodeId="e2lb.~String" resolveInfo="String" />
            </node>
          </node>
          <node role="body" roleId="tpee.1154032183016" type="tpee.StatementList" typeId="tpee.1068580123136" id="8382013213871414591">
            <node role="statement" roleId="tpee.1068581517665" type="tpee.ExpressionStatement" typeId="tpee.1068580123155" id="8382013213871414592">
              <node role="expression" roleId="tpee.1068580123156" type="tpee.AssignmentExpression" typeId="tpee.1068498886294" id="8382013213871414593">
                <node role="lValue" roleId="tpee.1068498886295" type="tpee.LocalVariableReference" typeId="tpee.1068581242866" id="8382013213871414594">
                  <link role="variableDeclaration" roleId="tpee.1068581517664" targetNodeId="8382013213871416600" resolveInfo="file" />
                </node>
                <node role="rValue" roleId="tpee.1068498886297" type="tpee.DotExpression" typeId="tpee.1197027756228" id="8382013213871414595">
                  <node role="operand" roleId="tpee.1197027771414" type="tpee.LocalVariableReference" typeId="tpee.1068581242866" id="8382013213871414596">
                    <link role="variableDeclaration" roleId="tpee.1068581517664" targetNodeId="8382013213871416600" resolveInfo="file" />
                  </node>
                  <node role="operation" roleId="tpee.1197027833540" type="tpee.InstanceMethodCallOperation" typeId="tpee.1202948039474" id="8382013213871414597">
                    <link role="baseMethodDeclaration" roleId="tpee.1068499141037" targetNodeId="59et.~IFile%dgetDescendant(java%dlang%dString)%cjetbrains%dmps%dvfs%dIFile" resolveInfo="getDescendant" />
                    <node role="actualArgument" roleId="tpee.1068499141038" type="tpee.LocalVariableReference" typeId="tpee.1068581242866" id="8382013213871414598">
                      <link role="variableDeclaration" roleId="tpee.1068581517664" targetNodeId="8382013213871414589" resolveInfo="child" />
                    </node>
                  </node>
                </node>
              </node>
            </node>
          </node>
        </node>
        <node role="statement" roleId="tpee.1068581517665" type="tpee.ReturnStatement" typeId="tpee.1068581242878" id="8382013213871414599">
          <node role="expression" roleId="tpee.1068581517676" type="tpee.DotExpression" typeId="tpee.1197027756228" id="8382013213871414600">
            <node role="operand" roleId="tpee.1197027771414" type="tpee.LocalVariableReference" typeId="tpee.1068581242866" id="8382013213871414601">
              <link role="variableDeclaration" roleId="tpee.1068581517664" targetNodeId="8382013213871416600" resolveInfo="file" />
            </node>
            <node role="operation" roleId="tpee.1197027833540" type="tpee.InstanceMethodCallOperation" typeId="tpee.1202948039474" id="8382013213871414602">
              <link role="baseMethodDeclaration" roleId="tpee.1068499141037" targetNodeId="59et.~IFile%dgetPath()%cjava%dlang%dString" resolveInfo="getPath" />
            </node>
          </node>
        </node>
      </node>
      <node role="returnType" roleId="tpee.1068580123133" type="tpee.StringType" typeId="tpee.1225271177708" id="8382013213871414603" />
      <node role="parameter" roleId="tpee.1068580123134" type="tpee.ParameterDeclaration" typeId="tpee.1068498886292" id="8382013213871414604">
        <property name="name" nameId="tpck.1169194664001" value="startPath" />
        <node role="type" roleId="tpee.5680397130376446158" type="tpee.StringType" typeId="tpee.1225271177708" id="8382013213871414605" />
      </node>
      <node role="parameter" roleId="tpee.1068580123134" type="tpee.ParameterDeclaration" typeId="tpee.1068498886292" id="8382013213871414606">
        <property name="name" nameId="tpck.1169194664001" value="prefix" />
        <node role="type" roleId="tpee.5680397130376446158" type="tpee.StringType" typeId="tpee.1225271177708" id="8382013213871414607" />
      </node>
    </node>
    <node role="descriptorsFunc" roleId="n3kn.4063774604867483294" type="n3kn.DescriptorsFunction" typeId="n3kn.4063774604867483299" id="8382013213871414608">
      <node role="body" roleId="tpee.1137022507850" type="tpee.StatementList" typeId="tpee.1068580123136" id="8382013213871414609">
        <node role="statement" roleId="tpee.1068581517665" type="tpee.LocalVariableDeclarationStatement" typeId="tpee.1068581242864" id="8382013213871414610">
          <node role="localVariableDeclaration" roleId="tpee.1068581242865" type="tpee.LocalVariableDeclaration" typeId="tpee.1068581242863" id="8382013213871414611">
            <property name="name" nameId="tpck.1169194664001" value="result" />
            <property name="isFinal" nameId="tpee.1176718929932" value="false" />
            <node role="type" roleId="tpee.5680397130376446158" type="tp2q.ListType" typeId="tp2q.1151688443754" id="8382013213871414612">
              <node role="elementType" roleId="tp2q.1151688676805" type="tpee.ClassifierType" typeId="tpee.1107535904670" id="8382013213871414613">
                <link role="classifier" roleId="tpee.1107535924139" targetNodeId="cu2c.~SModelDescriptor" resolveInfo="SModelDescriptor" />
              </node>
            </node>
            <node role="initializer" roleId="tpee.1068431790190" type="tpee.GenericNewExpression" typeId="tpee.1145552977093" id="8382013213871414614">
              <node role="creator" roleId="tpee.1145553007750" type="tp2q.ListCreatorWithInit" typeId="tp2q.1160600644654" id="8382013213871414615">
                <node role="elementType" roleId="tp2q.1237721435807" type="tpee.ClassifierType" typeId="tpee.1107535904670" id="8382013213871414616">
                  <link role="classifier" roleId="tpee.1107535924139" targetNodeId="cu2c.~SModelDescriptor" resolveInfo="SModelDescriptor" />
                </node>
              </node>
            </node>
          </node>
        </node>
        <node role="statement" roleId="tpee.1068581517665" type="tpee.LocalVariableDeclarationStatement" typeId="tpee.1068581242864" id="8382013213871414617">
          <node role="localVariableDeclaration" roleId="tpee.1068581242865" type="tpee.LocalVariableDeclaration" typeId="tpee.1068581242863" id="8382013213871414618">
            <property name="name" nameId="tpck.1169194664001" value="cp" />
            <property name="isFinal" nameId="tpee.1176718929932" value="false" />
            <node role="type" roleId="tpee.5680397130376446158" type="tpee.ClassifierType" typeId="tpee.1107535904670" id="8382013213871414619">
              <link role="classifier" roleId="tpee.1107535924139" targetNodeId="n13f.~IClassPathItem" resolveInfo="IClassPathItem" />
            </node>
            <node role="initializer" roleId="tpee.1068431790190" type="tpee.DotExpression" typeId="tpee.1197027756228" id="8382013213871414620">
              <node role="operand" roleId="tpee.1197027771414" type="tp4f.ThisClassifierExpression" typeId="tp4f.1205752633985" id="8382013213871414621" />
              <node role="operation" roleId="tpee.1197027833540" type="tp4f.DefaultClassifierMethodCallOperation" typeId="tp4f.1205769149993" id="8382013213871414622">
                <link role="member" roleId="tp4f.1205756909548" targetNodeId="8382013213871414429" resolveInfo="create" />
                <node role="actualArgument" roleId="tp4f.1205770614681" type="tpee.DotExpression" typeId="tpee.1197027756228" id="8382013213871414623">
                  <node role="operand" roleId="tpee.1197027771414" type="n3kn.ModelRoot_ConceptFunctionParameter" typeId="n3kn.4063774604867508731" id="8382013213871414624" />
                  <node role="operation" roleId="tpee.1197027833540" type="tpee.InstanceMethodCallOperation" typeId="tpee.1202948039474" id="8382013213871414625">
                    <link role="baseMethodDeclaration" roleId="tpee.1068499141037" targetNodeId="n8sb.~ModelRoot%dgetPath()%cjava%dlang%dString" resolveInfo="getPath" />
                  </node>
                </node>
              </node>
            </node>
          </node>
        </node>
        <node role="statement" roleId="tpee.1068581517665" type="tpee.ExpressionStatement" typeId="tpee.1068580123155" id="8382013213871414626">
          <node role="expression" roleId="tpee.1068580123156" type="tpee.DotExpression" typeId="tpee.1197027756228" id="8382013213871414627">
            <node role="operand" roleId="tpee.1197027771414" type="tp4f.ThisClassifierExpression" typeId="tp4f.1205752633985" id="8382013213871414628" />
            <node role="operation" roleId="tpee.1197027833540" type="tp4f.DefaultClassifierMethodCallOperation" typeId="tp4f.1205769149993" id="8382013213871414629">
              <link role="member" roleId="tp4f.1205756909548" targetNodeId="8382013213871414454" resolveInfo="getModelDescriptors" />
              <node role="actualArgument" roleId="tp4f.1205770614681" type="tpee.LocalVariableReference" typeId="tpee.1068581242866" id="8382013213871414630">
                <link role="variableDeclaration" roleId="tpee.1068581517664" targetNodeId="8382013213871414611" resolveInfo="result" />
              </node>
              <node role="actualArgument" roleId="tp4f.1205770614681" type="tpee.DotExpression" typeId="tpee.1197027756228" id="8382013213871414631">
                <node role="operand" roleId="tpee.1197027771414" type="n3kn.ModelRoot_ConceptFunctionParameter" typeId="n3kn.4063774604867508731" id="8382013213871414632" />
                <node role="operation" roleId="tpee.1197027833540" type="tpee.InstanceMethodCallOperation" typeId="tpee.1202948039474" id="8382013213871414633">
                  <link role="baseMethodDeclaration" roleId="tpee.1068499141037" targetNodeId="n8sb.~ModelRoot%dgetPath()%cjava%dlang%dString" resolveInfo="getPath" />
                </node>
              </node>
              <node role="actualArgument" roleId="tp4f.1205770614681" type="tpee.LocalVariableReference" typeId="tpee.1068581242866" id="8382013213871414634">
                <link role="variableDeclaration" roleId="tpee.1068581517664" targetNodeId="8382013213871414618" resolveInfo="cp" />
              </node>
              <node role="actualArgument" roleId="tp4f.1205770614681" type="tpee.StringLiteral" typeId="tpee.1070475926800" id="6131253498829705361">
                <property name="value" nameId="tpee.1070475926801" value="" />
              </node>
              <node role="actualArgument" roleId="tp4f.1205770614681" type="tpee.StaticFieldReference" typeId="tpee.1070533707846" id="8382013213871414645">
                <link role="variableDeclaration" roleId="tpee.1068581517664" targetNodeId="cu2c.~LanguageID%dJAVA" resolveInfo="JAVA" />
                <link role="classifier" roleId="tpee.1144433057691" targetNodeId="cu2c.~LanguageID" resolveInfo="LanguageID" />
              </node>
              <node role="actualArgument" roleId="tp4f.1205770614681" type="n3kn.IModule_ConceptFunctionParameter" typeId="n3kn.4063774604867508742" id="8382013213871414646" />
            </node>
          </node>
        </node>
        <node role="statement" roleId="tpee.1068581517665" type="tpee.ReturnStatement" typeId="tpee.1068581242878" id="8382013213871414647">
          <node role="expression" roleId="tpee.1068581517676" type="tpee.LocalVariableReference" typeId="tpee.1068581242866" id="8382013213871414648">
            <link role="variableDeclaration" roleId="tpee.1068581517664" targetNodeId="8382013213871414611" resolveInfo="result" />
          </node>
        </node>
      </node>
    </node>
  </root>
  <root id="7173796454789709646">
    <node role="rootsBlock" roleId="n3kn.8529737993487825738" type="n3kn.GetRootsBlock" typeId="n3kn.8529737993487825737" id="7173796454789709647">
      <node role="body" roleId="tpee.1137022507850" type="tpee.StatementList" typeId="tpee.1068580123136" id="7173796454789709648">
        <node role="statement" roleId="tpee.1068581517665" type="tpee.ExpressionStatement" typeId="tpee.1068580123155" id="5146215147193792017">
          <node role="expression" roleId="tpee.1068580123156" type="tpee.GenericNewExpression" typeId="tpee.1145552977093" id="5146215147193792018">
            <node role="creator" roleId="tpee.1145553007750" type="tp2q.ListCreatorWithInit" typeId="tp2q.1160600644654" id="5146215147193792019">
              <node role="copyFrom" roleId="tp2q.1237731803878" type="tpee.StaticMethodCall" typeId="tpee.1081236700937" id="5428983789738433573">
                <link role="baseMethodDeclaration" roleId="tpee.1068499141037" targetNodeId="n13f.~CommonPaths%dgetMPSPaths(jetbrains%dmps%dClasspathReader$ClassType%d%d%d)%cjava%dutil%dList" resolveInfo="getMPSPaths" />
                <link role="classConcept" roleId="tpee.1144433194310" targetNodeId="n13f.~CommonPaths" resolveInfo="CommonPaths" />
                <node role="actualArgument" roleId="tpee.1068499141038" type="tpee.EnumConstantReference" typeId="tpee.1083260308424" id="5428983789738433811">
                  <link role="enumClass" roleId="tpee.1144432896254" targetNodeId="1p1s.~ClasspathReader$ClassType" resolveInfo="ClasspathReader.ClassType" />
                  <link role="enumConstantDeclaration" roleId="tpee.1083260308426" targetNodeId="1p1s.~ClasspathReader$ClassType%dCORE" resolveInfo="CORE" />
                </node>
              </node>
              <node role="elementType" roleId="tp2q.1237721435807" type="tpee.StringType" typeId="tpee.1225271177708" id="5146215147193792021" />
            </node>
          </node>
        </node>
      </node>
    </node>
    <node role="initBlock" roleId="n3kn.5260048301994369410" type="n3kn.InitModuleBlock" typeId="n3kn.5260048301994369926" id="5146215147193791993">
      <node role="body" roleId="tpee.1137022507850" type="tpee.StatementList" typeId="tpee.1068580123136" id="5146215147193791994">
        <node role="statement" roleId="tpee.1068581517665" type="tpee.ExpressionStatement" typeId="tpee.1068580123155" id="5146215147193791995">
          <node role="expression" roleId="tpee.1068580123156" type="tpee.DotExpression" typeId="tpee.1197027756228" id="5146215147193791996">
            <node role="operand" roleId="tpee.1197027771414" type="tpee.DotExpression" typeId="tpee.1197027756228" id="5146215147193791997">
              <node role="operand" roleId="tpee.1197027771414" type="n3kn.Solution_ConceptFunctionParameter" typeId="n3kn.5260048301994378815" id="5146215147193791998" />
              <node role="operation" roleId="tpee.1197027833540" type="tpee.InstanceMethodCallOperation" typeId="tpee.1202948039474" id="5146215147193791999">
                <link role="baseMethodDeclaration" roleId="tpee.1068499141037" targetNodeId="kqhl.~ModuleDescriptor%dgetDependencies()%cjava%dutil%dCollection" resolveInfo="getDependencies" />
              </node>
            </node>
            <node role="operation" roleId="tpee.1197027833540" type="tpee.InstanceMethodCallOperation" typeId="tpee.1202948039474" id="5146215147193792000">
              <link role="baseMethodDeclaration" roleId="tpee.1068499141037" targetNodeId="k7g3.~Collection%dadd(java%dlang%dObject)%cboolean" resolveInfo="add" />
              <node role="actualArgument" roleId="tpee.1068499141038" type="tpee.GenericNewExpression" typeId="tpee.1145552977093" id="5146215147193792001">
                <node role="creator" roleId="tpee.1145553007750" type="tpee.ClassCreator" typeId="tpee.1212685548494" id="5146215147193792002">
                  <link role="baseMethodDeclaration" roleId="tpee.1068499141037" targetNodeId="kqhl.~Dependency%d&lt;init&gt;(jetbrains%dmps%dproject%dstructure%dmodules%dModuleReference,boolean)" resolveInfo="Dependency" />
                  <node role="actualArgument" roleId="tpee.1068499141038" type="tpee.GenericNewExpression" typeId="tpee.1145552977093" id="5146215147193792003">
                    <node role="creator" roleId="tpee.1145553007750" type="tpee.ClassCreator" typeId="tpee.1212685548494" id="5146215147193792004">
                      <link role="baseMethodDeclaration" roleId="tpee.1068499141037" targetNodeId="kqhl.~ModuleReference%d&lt;init&gt;(java%dlang%dString,java%dlang%dString)" resolveInfo="ModuleReference" />
                      <node role="actualArgument" roleId="tpee.1068499141038" type="tpee.StringLiteral" typeId="tpee.1070475926800" id="5146215147193792005">
                        <property name="value" nameId="tpee.1070475926801" value="JDK" />
                      </node>
                      <node role="actualArgument" roleId="tpee.1068499141038" type="tpee.StringLiteral" typeId="tpee.1070475926800" id="5146215147193792006">
                        <property name="value" nameId="tpee.1070475926801" value="6354ebe7-c22a-4a0f-ac54-50b52ab9b065" />
                      </node>
                    </node>
                  </node>
                  <node role="actualArgument" roleId="tpee.1068499141038" type="tpee.BooleanConstant" typeId="tpee.1068580123137" id="5146215147193792007">
                    <property name="value" nameId="tpee.1068580123138" value="true" />
                  </node>
                </node>
              </node>
            </node>
          </node>
        </node>
        <node role="statement" roleId="tpee.1068581517665" type="tpee.ExpressionStatement" typeId="tpee.1068580123155" id="5146215147193792008">
          <node role="expression" roleId="tpee.1068580123156" type="tpee.DotExpression" typeId="tpee.1197027756228" id="5146215147193792009">
            <node role="operand" roleId="tpee.1197027771414" type="tpee.DotExpression" typeId="tpee.1197027756228" id="5146215147193792010">
              <node role="operand" roleId="tpee.1197027771414" type="n3kn.Solution_ConceptFunctionParameter" typeId="n3kn.5260048301994378815" id="5146215147193792011" />
              <node role="operation" roleId="tpee.1197027833540" type="tpee.InstanceMethodCallOperation" typeId="tpee.1202948039474" id="5146215147193792012">
                <link role="baseMethodDeclaration" roleId="tpee.1068499141037" targetNodeId="kqhl.~ModuleDescriptor%dgetUsedLanguages()%cjava%dutil%dCollection" resolveInfo="getUsedLanguages" />
              </node>
            </node>
            <node role="operation" roleId="tpee.1197027833540" type="tpee.InstanceMethodCallOperation" typeId="tpee.1202948039474" id="5146215147193792013">
              <link role="baseMethodDeclaration" roleId="tpee.1068499141037" targetNodeId="k7g3.~Collection%dadd(java%dlang%dObject)%cboolean" resolveInfo="add" />
              <node role="actualArgument" roleId="tpee.1068499141038" type="tpee.DotExpression" typeId="tpee.1197027756228" id="5146215147193792014">
                <node role="operand" roleId="tpee.1197027771414" type="tp25.ModuleReferenceExpression" typeId="tp25.4040588429969021681" id="5146215147193792015">
                  <property name="moduleId" nameId="tp25.4040588429969021683" value="f3061a53-9226-4cc5-a443-f952ceaf5816" />
                </node>
                <node role="operation" roleId="tpee.1197027833540" type="tpee.InstanceMethodCallOperation" typeId="tpee.1202948039474" id="5146215147193792016">
                  <link role="baseMethodDeclaration" roleId="tpee.1068499141037" targetNodeId="vsqj.~IModule%dgetModuleReference()%cjetbrains%dmps%dproject%dstructure%dmodules%dModuleReference" resolveInfo="getModuleReference" />
                </node>
              </node>
            </node>
          </node>
        </node>
      </node>
    </node>
  </root>
  <root id="5146215147193792028">
    <node role="rootsBlock" roleId="n3kn.8529737993487825738" type="n3kn.GetRootsBlock" typeId="n3kn.8529737993487825737" id="5146215147193792029">
      <node role="body" roleId="tpee.1137022507850" type="tpee.StatementList" typeId="tpee.1068580123136" id="5146215147193792030">
        <node role="statement" roleId="tpee.1068581517665" type="tpee.ExpressionStatement" typeId="tpee.1068580123155" id="5146215147193792031">
          <node role="expression" roleId="tpee.1068580123156" type="tpee.GenericNewExpression" typeId="tpee.1145552977093" id="5146215147193792032">
            <node role="creator" roleId="tpee.1145553007750" type="tp2q.ListCreatorWithInit" typeId="tp2q.1160600644654" id="5146215147193792033">
              <node role="elementType" roleId="tp2q.1237721435807" type="tpee.StringType" typeId="tpee.1225271177708" id="5146215147193792035" />
              <node role="copyFrom" roleId="tp2q.1237731803878" type="tpee.StaticMethodCall" typeId="tpee.1081236700937" id="5428983789738433812">
                <link role="baseMethodDeclaration" roleId="tpee.1068499141037" targetNodeId="n13f.~CommonPaths%dgetMPSPaths(jetbrains%dmps%dClasspathReader$ClassType%d%d%d)%cjava%dutil%dList" resolveInfo="getMPSPaths" />
                <link role="classConcept" roleId="tpee.1144433194310" targetNodeId="n13f.~CommonPaths" resolveInfo="CommonPaths" />
                <node role="actualArgument" roleId="tpee.1068499141038" type="tpee.EnumConstantReference" typeId="tpee.1083260308424" id="5428983789738433814">
                  <link role="enumClass" roleId="tpee.1144432896254" targetNodeId="1p1s.~ClasspathReader$ClassType" resolveInfo="ClasspathReader.ClassType" />
                  <link role="enumConstantDeclaration" roleId="tpee.1083260308426" targetNodeId="1p1s.~ClasspathReader$ClassType%dEDITOR" resolveInfo="EDITOR" />
                </node>
              </node>
            </node>
          </node>
        </node>
      </node>
    </node>
    <node role="initBlock" roleId="n3kn.5260048301994369410" type="n3kn.InitModuleBlock" typeId="n3kn.5260048301994369926" id="5146215147193792036">
      <node role="body" roleId="tpee.1137022507850" type="tpee.StatementList" typeId="tpee.1068580123136" id="5146215147193792037">
        <node role="statement" roleId="tpee.1068581517665" type="tpee.ExpressionStatement" typeId="tpee.1068580123155" id="5146215147193792038">
          <node role="expression" roleId="tpee.1068580123156" type="tpee.DotExpression" typeId="tpee.1197027756228" id="5146215147193792039">
            <node role="operand" roleId="tpee.1197027771414" type="tpee.DotExpression" typeId="tpee.1197027756228" id="5146215147193792040">
              <node role="operand" roleId="tpee.1197027771414" type="n3kn.Solution_ConceptFunctionParameter" typeId="n3kn.5260048301994378815" id="5146215147193792041" />
              <node role="operation" roleId="tpee.1197027833540" type="tpee.InstanceMethodCallOperation" typeId="tpee.1202948039474" id="5146215147193792042">
                <link role="baseMethodDeclaration" roleId="tpee.1068499141037" targetNodeId="kqhl.~ModuleDescriptor%dgetDependencies()%cjava%dutil%dCollection" resolveInfo="getDependencies" />
              </node>
            </node>
            <node role="operation" roleId="tpee.1197027833540" type="tpee.InstanceMethodCallOperation" typeId="tpee.1202948039474" id="5146215147193792043">
<<<<<<< HEAD
              <link role="baseMethodDeclaration" roleId="tpee.1068499141037" targetNodeId="k7g3.~Set%dadd(java%dlang%dObject)%cboolean" resolveInfo="add" />
=======
              <link role="baseMethodDeclaration" roleId="tpee.1068499141037" targetNodeId="k7g3.~Collection%dadd(java%dlang%dObject)%cboolean" resolveInfo="add" />
>>>>>>> 57d10fe7
              <node role="actualArgument" roleId="tpee.1068499141038" type="tpee.GenericNewExpression" typeId="tpee.1145552977093" id="5146215147193792044">
                <node role="creator" roleId="tpee.1145553007750" type="tpee.ClassCreator" typeId="tpee.1212685548494" id="5146215147193792045">
                  <link role="baseMethodDeclaration" roleId="tpee.1068499141037" targetNodeId="kqhl.~Dependency%d&lt;init&gt;(jetbrains%dmps%dproject%dstructure%dmodules%dModuleReference,boolean)" resolveInfo="Dependency" />
                  <node role="actualArgument" roleId="tpee.1068499141038" type="tpee.GenericNewExpression" typeId="tpee.1145552977093" id="5146215147193792046">
                    <node role="creator" roleId="tpee.1145553007750" type="tpee.ClassCreator" typeId="tpee.1212685548494" id="5146215147193792047">
                      <link role="baseMethodDeclaration" roleId="tpee.1068499141037" targetNodeId="kqhl.~ModuleReference%d&lt;init&gt;(java%dlang%dString,java%dlang%dString)" resolveInfo="ModuleReference" />
                      <node role="actualArgument" roleId="tpee.1068499141038" type="tpee.StringLiteral" typeId="tpee.1070475926800" id="5146215147193792048">
                        <property name="value" nameId="tpee.1070475926801" value="JDK" />
                      </node>
                      <node role="actualArgument" roleId="tpee.1068499141038" type="tpee.StringLiteral" typeId="tpee.1070475926800" id="5146215147193792049">
                        <property name="value" nameId="tpee.1070475926801" value="6354ebe7-c22a-4a0f-ac54-50b52ab9b065" />
                      </node>
                    </node>
                  </node>
                  <node role="actualArgument" roleId="tpee.1068499141038" type="tpee.BooleanConstant" typeId="tpee.1068580123137" id="5146215147193792050">
                    <property name="value" nameId="tpee.1068580123138" value="true" />
                  </node>
                </node>
              </node>
            </node>
          </node>
        </node>
        <node role="statement" roleId="tpee.1068581517665" type="tpee.ExpressionStatement" typeId="tpee.1068580123155" id="3345263461099759219">
          <node role="expression" roleId="tpee.1068580123156" type="tpee.DotExpression" typeId="tpee.1197027756228" id="3345263461099759220">
            <node role="operand" roleId="tpee.1197027771414" type="tpee.DotExpression" typeId="tpee.1197027756228" id="3345263461099759221">
              <node role="operand" roleId="tpee.1197027771414" type="n3kn.Solution_ConceptFunctionParameter" typeId="n3kn.5260048301994378815" id="3345263461099759222" />
              <node role="operation" roleId="tpee.1197027833540" type="tpee.InstanceMethodCallOperation" typeId="tpee.1202948039474" id="3345263461099759223">
                <link role="baseMethodDeclaration" roleId="tpee.1068499141037" targetNodeId="kqhl.~ModuleDescriptor%dgetDependencies()%cjava%dutil%dCollection" resolveInfo="getDependencies" />
              </node>
            </node>
            <node role="operation" roleId="tpee.1197027833540" type="tpee.InstanceMethodCallOperation" typeId="tpee.1202948039474" id="3345263461099759224">
<<<<<<< HEAD
              <link role="baseMethodDeclaration" roleId="tpee.1068499141037" targetNodeId="k7g3.~Set%dadd(java%dlang%dObject)%cboolean" resolveInfo="add" />
=======
              <link role="baseMethodDeclaration" roleId="tpee.1068499141037" targetNodeId="k7g3.~Collection%dadd(java%dlang%dObject)%cboolean" resolveInfo="add" />
>>>>>>> 57d10fe7
              <node role="actualArgument" roleId="tpee.1068499141038" type="tpee.GenericNewExpression" typeId="tpee.1145552977093" id="3345263461099759225">
                <node role="creator" roleId="tpee.1145553007750" type="tpee.ClassCreator" typeId="tpee.1212685548494" id="3345263461099759226">
                  <link role="baseMethodDeclaration" roleId="tpee.1068499141037" targetNodeId="kqhl.~Dependency%d&lt;init&gt;(jetbrains%dmps%dproject%dstructure%dmodules%dModuleReference,boolean)" resolveInfo="Dependency" />
                  <node role="actualArgument" roleId="tpee.1068499141038" type="tpee.GenericNewExpression" typeId="tpee.1145552977093" id="3345263461099759227">
                    <node role="creator" roleId="tpee.1145553007750" type="tpee.ClassCreator" typeId="tpee.1212685548494" id="3345263461099759228">
                      <link role="baseMethodDeclaration" roleId="tpee.1068499141037" targetNodeId="kqhl.~ModuleReference%d&lt;init&gt;(java%dlang%dString,java%dlang%dString)" resolveInfo="ModuleReference" />
                      <node role="actualArgument" roleId="tpee.1068499141038" type="tpee.StringLiteral" typeId="tpee.1070475926800" id="3345263461099759229">
                        <property name="value" nameId="tpee.1070475926801" value="MPS.Core" />
                      </node>
                      <node role="actualArgument" roleId="tpee.1068499141038" type="tpee.StringLiteral" typeId="tpee.1070475926800" id="3345263461099759230">
                        <property name="value" nameId="tpee.1070475926801" value="6ed54515-acc8-4d1e-a16c-9fd6cfe951ea" />
                      </node>
                    </node>
                  </node>
                  <node role="actualArgument" roleId="tpee.1068499141038" type="tpee.BooleanConstant" typeId="tpee.1068580123137" id="3345263461099759231">
                    <property name="value" nameId="tpee.1068580123138" value="true" />
                  </node>
                </node>
              </node>
            </node>
          </node>
        </node>
        <node role="statement" roleId="tpee.1068581517665" type="tpee.ExpressionStatement" typeId="tpee.1068580123155" id="5146215147193792051">
          <node role="expression" roleId="tpee.1068580123156" type="tpee.DotExpression" typeId="tpee.1197027756228" id="5146215147193792052">
            <node role="operand" roleId="tpee.1197027771414" type="tpee.DotExpression" typeId="tpee.1197027756228" id="5146215147193792053">
              <node role="operand" roleId="tpee.1197027771414" type="n3kn.Solution_ConceptFunctionParameter" typeId="n3kn.5260048301994378815" id="5146215147193792054" />
              <node role="operation" roleId="tpee.1197027833540" type="tpee.InstanceMethodCallOperation" typeId="tpee.1202948039474" id="5146215147193792055">
                <link role="baseMethodDeclaration" roleId="tpee.1068499141037" targetNodeId="kqhl.~ModuleDescriptor%dgetUsedLanguages()%cjava%dutil%dCollection" resolveInfo="getUsedLanguages" />
              </node>
            </node>
            <node role="operation" roleId="tpee.1197027833540" type="tpee.InstanceMethodCallOperation" typeId="tpee.1202948039474" id="5146215147193792056">
<<<<<<< HEAD
              <link role="baseMethodDeclaration" roleId="tpee.1068499141037" targetNodeId="k7g3.~Set%dadd(java%dlang%dObject)%cboolean" resolveInfo="add" />
=======
              <link role="baseMethodDeclaration" roleId="tpee.1068499141037" targetNodeId="k7g3.~Collection%dadd(java%dlang%dObject)%cboolean" resolveInfo="add" />
>>>>>>> 57d10fe7
              <node role="actualArgument" roleId="tpee.1068499141038" type="tpee.DotExpression" typeId="tpee.1197027756228" id="5146215147193792057">
                <node role="operand" roleId="tpee.1197027771414" type="tp25.ModuleReferenceExpression" typeId="tp25.4040588429969021681" id="5146215147193792058">
                  <property name="moduleId" nameId="tp25.4040588429969021683" value="f3061a53-9226-4cc5-a443-f952ceaf5816" />
                </node>
                <node role="operation" roleId="tpee.1197027833540" type="tpee.InstanceMethodCallOperation" typeId="tpee.1202948039474" id="5146215147193792059">
                  <link role="baseMethodDeclaration" roleId="tpee.1068499141037" targetNodeId="vsqj.~IModule%dgetModuleReference()%cjetbrains%dmps%dproject%dstructure%dmodules%dModuleReference" resolveInfo="getModuleReference" />
                </node>
              </node>
            </node>
          </node>
        </node>
      </node>
    </node>
  </root>
  <root id="5146215147193792061">
    <node role="rootsBlock" roleId="n3kn.8529737993487825738" type="n3kn.GetRootsBlock" typeId="n3kn.8529737993487825737" id="5146215147193792062">
      <node role="body" roleId="tpee.1137022507850" type="tpee.StatementList" typeId="tpee.1068580123136" id="5146215147193792063">
        <node role="statement" roleId="tpee.1068581517665" type="tpee.ExpressionStatement" typeId="tpee.1068580123155" id="5146215147193792064">
          <node role="expression" roleId="tpee.1068580123156" type="tpee.GenericNewExpression" typeId="tpee.1145552977093" id="5146215147193792065">
            <node role="creator" roleId="tpee.1145553007750" type="tp2q.ListCreatorWithInit" typeId="tp2q.1160600644654" id="5146215147193792066">
              <node role="elementType" roleId="tp2q.1237721435807" type="tpee.StringType" typeId="tpee.1225271177708" id="5146215147193792068" />
              <node role="copyFrom" roleId="tp2q.1237731803878" type="tpee.StaticMethodCall" typeId="tpee.1081236700937" id="5428983789738433815">
                <link role="baseMethodDeclaration" roleId="tpee.1068499141037" targetNodeId="n13f.~CommonPaths%dgetMPSPaths(jetbrains%dmps%dClasspathReader$ClassType%d%d%d)%cjava%dutil%dList" resolveInfo="getMPSPaths" />
                <link role="classConcept" roleId="tpee.1144433194310" targetNodeId="n13f.~CommonPaths" resolveInfo="CommonPaths" />
                <node role="actualArgument" roleId="tpee.1068499141038" type="tpee.EnumConstantReference" typeId="tpee.1083260308424" id="5428983789738433817">
                  <link role="enumClass" roleId="tpee.1144432896254" targetNodeId="1p1s.~ClasspathReader$ClassType" resolveInfo="ClasspathReader.ClassType" />
                  <link role="enumConstantDeclaration" roleId="tpee.1083260308426" targetNodeId="1p1s.~ClasspathReader$ClassType%dWORKBENCH" resolveInfo="WORKBENCH" />
                </node>
              </node>
            </node>
          </node>
        </node>
      </node>
    </node>
    <node role="initBlock" roleId="n3kn.5260048301994369410" type="n3kn.InitModuleBlock" typeId="n3kn.5260048301994369926" id="5146215147193792069">
      <node role="body" roleId="tpee.1137022507850" type="tpee.StatementList" typeId="tpee.1068580123136" id="5146215147193792070">
        <node role="statement" roleId="tpee.1068581517665" type="tpee.ExpressionStatement" typeId="tpee.1068580123155" id="5146215147193792071">
          <node role="expression" roleId="tpee.1068580123156" type="tpee.DotExpression" typeId="tpee.1197027756228" id="5146215147193792072">
            <node role="operand" roleId="tpee.1197027771414" type="tpee.DotExpression" typeId="tpee.1197027756228" id="5146215147193792073">
              <node role="operand" roleId="tpee.1197027771414" type="n3kn.Solution_ConceptFunctionParameter" typeId="n3kn.5260048301994378815" id="5146215147193792074" />
              <node role="operation" roleId="tpee.1197027833540" type="tpee.InstanceMethodCallOperation" typeId="tpee.1202948039474" id="5146215147193792075">
                <link role="baseMethodDeclaration" roleId="tpee.1068499141037" targetNodeId="kqhl.~ModuleDescriptor%dgetDependencies()%cjava%dutil%dCollection" resolveInfo="getDependencies" />
              </node>
            </node>
            <node role="operation" roleId="tpee.1197027833540" type="tpee.InstanceMethodCallOperation" typeId="tpee.1202948039474" id="5146215147193792076">
              <link role="baseMethodDeclaration" roleId="tpee.1068499141037" targetNodeId="k7g3.~Collection%dadd(java%dlang%dObject)%cboolean" resolveInfo="add" />
              <node role="actualArgument" roleId="tpee.1068499141038" type="tpee.GenericNewExpression" typeId="tpee.1145552977093" id="5146215147193792077">
                <node role="creator" roleId="tpee.1145553007750" type="tpee.ClassCreator" typeId="tpee.1212685548494" id="5146215147193792078">
                  <link role="baseMethodDeclaration" roleId="tpee.1068499141037" targetNodeId="kqhl.~Dependency%d&lt;init&gt;(jetbrains%dmps%dproject%dstructure%dmodules%dModuleReference,boolean)" resolveInfo="Dependency" />
                  <node role="actualArgument" roleId="tpee.1068499141038" type="tpee.GenericNewExpression" typeId="tpee.1145552977093" id="5146215147193792079">
                    <node role="creator" roleId="tpee.1145553007750" type="tpee.ClassCreator" typeId="tpee.1212685548494" id="5146215147193792080">
                      <link role="baseMethodDeclaration" roleId="tpee.1068499141037" targetNodeId="kqhl.~ModuleReference%d&lt;init&gt;(java%dlang%dString,java%dlang%dString)" resolveInfo="ModuleReference" />
                      <node role="actualArgument" roleId="tpee.1068499141038" type="tpee.StringLiteral" typeId="tpee.1070475926800" id="5146215147193792081">
                        <property name="value" nameId="tpee.1070475926801" value="JDK" />
                      </node>
                      <node role="actualArgument" roleId="tpee.1068499141038" type="tpee.StringLiteral" typeId="tpee.1070475926800" id="5146215147193792082">
                        <property name="value" nameId="tpee.1070475926801" value="6354ebe7-c22a-4a0f-ac54-50b52ab9b065" />
                      </node>
                    </node>
                  </node>
                  <node role="actualArgument" roleId="tpee.1068499141038" type="tpee.BooleanConstant" typeId="tpee.1068580123137" id="5146215147193792083">
                    <property name="value" nameId="tpee.1068580123138" value="true" />
                  </node>
                </node>
              </node>
            </node>
          </node>
        </node>
        <node role="statement" roleId="tpee.1068581517665" type="tpee.ExpressionStatement" typeId="tpee.1068580123155" id="3345263461099758386">
          <node role="expression" roleId="tpee.1068580123156" type="tpee.DotExpression" typeId="tpee.1197027756228" id="3345263461099758387">
            <node role="operand" roleId="tpee.1197027771414" type="tpee.DotExpression" typeId="tpee.1197027756228" id="3345263461099758388">
              <node role="operand" roleId="tpee.1197027771414" type="n3kn.Solution_ConceptFunctionParameter" typeId="n3kn.5260048301994378815" id="3345263461099758389" />
              <node role="operation" roleId="tpee.1197027833540" type="tpee.InstanceMethodCallOperation" typeId="tpee.1202948039474" id="3345263461099758390">
                <link role="baseMethodDeclaration" roleId="tpee.1068499141037" targetNodeId="kqhl.~ModuleDescriptor%dgetDependencies()%cjava%dutil%dCollection" resolveInfo="getDependencies" />
              </node>
            </node>
            <node role="operation" roleId="tpee.1197027833540" type="tpee.InstanceMethodCallOperation" typeId="tpee.1202948039474" id="3345263461099758391">
              <link role="baseMethodDeclaration" roleId="tpee.1068499141037" targetNodeId="k7g3.~Collection%dadd(java%dlang%dObject)%cboolean" resolveInfo="add" />
              <node role="actualArgument" roleId="tpee.1068499141038" type="tpee.GenericNewExpression" typeId="tpee.1145552977093" id="3345263461099758392">
                <node role="creator" roleId="tpee.1145553007750" type="tpee.ClassCreator" typeId="tpee.1212685548494" id="3345263461099758393">
                  <link role="baseMethodDeclaration" roleId="tpee.1068499141037" targetNodeId="kqhl.~Dependency%d&lt;init&gt;(jetbrains%dmps%dproject%dstructure%dmodules%dModuleReference,boolean)" resolveInfo="Dependency" />
                  <node role="actualArgument" roleId="tpee.1068499141038" type="tpee.GenericNewExpression" typeId="tpee.1145552977093" id="3345263461099758394">
                    <node role="creator" roleId="tpee.1145553007750" type="tpee.ClassCreator" typeId="tpee.1212685548494" id="3345263461099758395">
                      <link role="baseMethodDeclaration" roleId="tpee.1068499141037" targetNodeId="kqhl.~ModuleReference%d&lt;init&gt;(java%dlang%dString,java%dlang%dString)" resolveInfo="ModuleReference" />
                      <node role="actualArgument" roleId="tpee.1068499141038" type="tpee.StringLiteral" typeId="tpee.1070475926800" id="3345263461099758396">
                        <property name="value" nameId="tpee.1070475926801" value="MPS.Core" />
                      </node>
                      <node role="actualArgument" roleId="tpee.1068499141038" type="tpee.StringLiteral" typeId="tpee.1070475926800" id="3345263461099758397">
                        <property name="value" nameId="tpee.1070475926801" value="6ed54515-acc8-4d1e-a16c-9fd6cfe951ea" />
                      </node>
                    </node>
                  </node>
                  <node role="actualArgument" roleId="tpee.1068499141038" type="tpee.BooleanConstant" typeId="tpee.1068580123137" id="3345263461099758398">
                    <property name="value" nameId="tpee.1068580123138" value="true" />
                  </node>
                </node>
              </node>
            </node>
          </node>
        </node>
        <node role="statement" roleId="tpee.1068581517665" type="tpee.ExpressionStatement" typeId="tpee.1068580123155" id="3345263461099759146">
          <node role="expression" roleId="tpee.1068580123156" type="tpee.DotExpression" typeId="tpee.1197027756228" id="3345263461099759147">
            <node role="operand" roleId="tpee.1197027771414" type="tpee.DotExpression" typeId="tpee.1197027756228" id="3345263461099759148">
              <node role="operand" roleId="tpee.1197027771414" type="n3kn.Solution_ConceptFunctionParameter" typeId="n3kn.5260048301994378815" id="3345263461099759149" />
              <node role="operation" roleId="tpee.1197027833540" type="tpee.InstanceMethodCallOperation" typeId="tpee.1202948039474" id="3345263461099759150">
                <link role="baseMethodDeclaration" roleId="tpee.1068499141037" targetNodeId="kqhl.~ModuleDescriptor%dgetDependencies()%cjava%dutil%dCollection" resolveInfo="getDependencies" />
              </node>
            </node>
            <node role="operation" roleId="tpee.1197027833540" type="tpee.InstanceMethodCallOperation" typeId="tpee.1202948039474" id="3345263461099759151">
              <link role="baseMethodDeclaration" roleId="tpee.1068499141037" targetNodeId="k7g3.~Collection%dadd(java%dlang%dObject)%cboolean" resolveInfo="add" />
              <node role="actualArgument" roleId="tpee.1068499141038" type="tpee.GenericNewExpression" typeId="tpee.1145552977093" id="3345263461099759152">
                <node role="creator" roleId="tpee.1145553007750" type="tpee.ClassCreator" typeId="tpee.1212685548494" id="3345263461099759153">
                  <link role="baseMethodDeclaration" roleId="tpee.1068499141037" targetNodeId="kqhl.~Dependency%d&lt;init&gt;(jetbrains%dmps%dproject%dstructure%dmodules%dModuleReference,boolean)" resolveInfo="Dependency" />
                  <node role="actualArgument" roleId="tpee.1068499141038" type="tpee.GenericNewExpression" typeId="tpee.1145552977093" id="3345263461099759154">
                    <node role="creator" roleId="tpee.1145553007750" type="tpee.ClassCreator" typeId="tpee.1212685548494" id="3345263461099759155">
                      <link role="baseMethodDeclaration" roleId="tpee.1068499141037" targetNodeId="kqhl.~ModuleReference%d&lt;init&gt;(java%dlang%dString,java%dlang%dString)" resolveInfo="ModuleReference" />
                      <node role="actualArgument" roleId="tpee.1068499141038" type="tpee.StringLiteral" typeId="tpee.1070475926800" id="3345263461099759156">
                        <property name="value" nameId="tpee.1070475926801" value="MPS.Editor" />
                      </node>
                      <node role="actualArgument" roleId="tpee.1068499141038" type="tpee.StringLiteral" typeId="tpee.1070475926800" id="3345263461099759157">
                        <property name="value" nameId="tpee.1070475926801" value="1ed103c3-3aa6-49b7-9c21-6765ee11f224" />
                      </node>
                    </node>
                  </node>
                  <node role="actualArgument" roleId="tpee.1068499141038" type="tpee.BooleanConstant" typeId="tpee.1068580123137" id="3345263461099759158">
                    <property name="value" nameId="tpee.1068580123138" value="true" />
                  </node>
                </node>
              </node>
            </node>
          </node>
        </node>
        <node role="statement" roleId="tpee.1068581517665" type="tpee.ExpressionStatement" typeId="tpee.1068580123155" id="147934054785078444">
          <node role="expression" roleId="tpee.1068580123156" type="tpee.DotExpression" typeId="tpee.1197027756228" id="147934054785078445">
            <node role="operand" roleId="tpee.1197027771414" type="tpee.DotExpression" typeId="tpee.1197027756228" id="147934054785078446">
              <node role="operand" roleId="tpee.1197027771414" type="n3kn.Solution_ConceptFunctionParameter" typeId="n3kn.5260048301994378815" id="147934054785078447" />
              <node role="operation" roleId="tpee.1197027833540" type="tpee.InstanceMethodCallOperation" typeId="tpee.1202948039474" id="147934054785078448">
                <link role="baseMethodDeclaration" roleId="tpee.1068499141037" targetNodeId="kqhl.~ModuleDescriptor%dgetDependencies()%cjava%dutil%dCollection" resolveInfo="getDependencies" />
              </node>
            </node>
            <node role="operation" roleId="tpee.1197027833540" type="tpee.InstanceMethodCallOperation" typeId="tpee.1202948039474" id="147934054785078449">
              <link role="baseMethodDeclaration" roleId="tpee.1068499141037" targetNodeId="k7g3.~Collection%dadd(java%dlang%dObject)%cboolean" resolveInfo="add" />
              <node role="actualArgument" roleId="tpee.1068499141038" type="tpee.GenericNewExpression" typeId="tpee.1145552977093" id="147934054785078450">
                <node role="creator" roleId="tpee.1145553007750" type="tpee.ClassCreator" typeId="tpee.1212685548494" id="147934054785078451">
                  <link role="baseMethodDeclaration" roleId="tpee.1068499141037" targetNodeId="kqhl.~Dependency%d&lt;init&gt;(jetbrains%dmps%dproject%dstructure%dmodules%dModuleReference,boolean)" resolveInfo="Dependency" />
                  <node role="actualArgument" roleId="tpee.1068499141038" type="tpee.GenericNewExpression" typeId="tpee.1145552977093" id="147934054785078452">
                    <node role="creator" roleId="tpee.1145553007750" type="tpee.ClassCreator" typeId="tpee.1212685548494" id="147934054785078453">
                      <link role="baseMethodDeclaration" roleId="tpee.1068499141037" targetNodeId="kqhl.~ModuleReference%d&lt;init&gt;(java%dlang%dString,java%dlang%dString)" resolveInfo="ModuleReference" />
                      <node role="actualArgument" roleId="tpee.1068499141038" type="tpee.StringLiteral" typeId="tpee.1070475926800" id="147934054785078454">
                        <property name="value" nameId="tpee.1070475926801" value="MPS.Platform" />
                      </node>
                      <node role="actualArgument" roleId="tpee.1068499141038" type="tpee.StringLiteral" typeId="tpee.1070475926800" id="147934054785078455">
                        <property name="value" nameId="tpee.1070475926801" value="a343e391-8400-420b-bb62-be3bfce4995a" />
                      </node>
                    </node>
                  </node>
                  <node role="actualArgument" roleId="tpee.1068499141038" type="tpee.BooleanConstant" typeId="tpee.1068580123137" id="147934054785078456">
                    <property name="value" nameId="tpee.1068580123138" value="true" />
                  </node>
                </node>
              </node>
            </node>
          </node>
        </node>
        <node role="statement" roleId="tpee.1068581517665" type="tpee.ExpressionStatement" typeId="tpee.1068580123155" id="8460992808252348238">
          <node role="expression" roleId="tpee.1068580123156" type="tpee.DotExpression" typeId="tpee.1197027756228" id="8460992808252348239">
            <node role="operand" roleId="tpee.1197027771414" type="tpee.DotExpression" typeId="tpee.1197027756228" id="8460992808252348240">
              <node role="operand" roleId="tpee.1197027771414" type="n3kn.Solution_ConceptFunctionParameter" typeId="n3kn.5260048301994378815" id="8460992808252348241" />
              <node role="operation" roleId="tpee.1197027833540" type="tpee.InstanceMethodCallOperation" typeId="tpee.1202948039474" id="8460992808252348242">
                <link role="baseMethodDeclaration" roleId="tpee.1068499141037" targetNodeId="kqhl.~ModuleDescriptor%dgetDependencies()%cjava%dutil%dCollection" resolveInfo="getDependencies" />
              </node>
            </node>
            <node role="operation" roleId="tpee.1197027833540" type="tpee.InstanceMethodCallOperation" typeId="tpee.1202948039474" id="8460992808252348243">
              <link role="baseMethodDeclaration" roleId="tpee.1068499141037" targetNodeId="k7g3.~Collection%dadd(java%dlang%dObject)%cboolean" resolveInfo="add" />
              <node role="actualArgument" roleId="tpee.1068499141038" type="tpee.GenericNewExpression" typeId="tpee.1145552977093" id="8460992808252348244">
                <node role="creator" roleId="tpee.1145553007750" type="tpee.ClassCreator" typeId="tpee.1212685548494" id="8460992808252348245">
                  <link role="baseMethodDeclaration" roleId="tpee.1068499141037" targetNodeId="kqhl.~Dependency%d&lt;init&gt;(jetbrains%dmps%dproject%dstructure%dmodules%dModuleReference,boolean)" resolveInfo="Dependency" />
                  <node role="actualArgument" roleId="tpee.1068499141038" type="tpee.DotExpression" typeId="tpee.1197027756228" id="8460992808252348246">
                    <node role="operand" roleId="tpee.1197027771414" type="tp25.ModuleReferenceExpression" typeId="tp25.4040588429969021681" id="8460992808252348247">
                      <property name="moduleId" nameId="tp25.4040588429969021683" value="fdb93da0-59ed-4001-b2aa-4fad79ec058e" />
                    </node>
                    <node role="operation" roleId="tpee.1197027833540" type="tpee.InstanceMethodCallOperation" typeId="tpee.1202948039474" id="8460992808252348248">
                      <link role="baseMethodDeclaration" roleId="tpee.1068499141037" targetNodeId="vsqj.~IModule%dgetModuleReference()%cjetbrains%dmps%dproject%dstructure%dmodules%dModuleReference" resolveInfo="getModuleReference" />
                    </node>
                  </node>
                  <node role="actualArgument" roleId="tpee.1068499141038" type="tpee.BooleanConstant" typeId="tpee.1068580123137" id="8460992808252348249">
                    <property name="value" nameId="tpee.1068580123138" value="true" />
                  </node>
                </node>
              </node>
            </node>
          </node>
        </node>
        <node role="statement" roleId="tpee.1068581517665" type="tpee.ExpressionStatement" typeId="tpee.1068580123155" id="5146215147193792084">
          <node role="expression" roleId="tpee.1068580123156" type="tpee.DotExpression" typeId="tpee.1197027756228" id="5146215147193792085">
            <node role="operand" roleId="tpee.1197027771414" type="tpee.DotExpression" typeId="tpee.1197027756228" id="5146215147193792086">
              <node role="operand" roleId="tpee.1197027771414" type="n3kn.Solution_ConceptFunctionParameter" typeId="n3kn.5260048301994378815" id="5146215147193792087" />
              <node role="operation" roleId="tpee.1197027833540" type="tpee.InstanceMethodCallOperation" typeId="tpee.1202948039474" id="5146215147193792088">
                <link role="baseMethodDeclaration" roleId="tpee.1068499141037" targetNodeId="kqhl.~ModuleDescriptor%dgetUsedLanguages()%cjava%dutil%dCollection" resolveInfo="getUsedLanguages" />
              </node>
            </node>
            <node role="operation" roleId="tpee.1197027833540" type="tpee.InstanceMethodCallOperation" typeId="tpee.1202948039474" id="5146215147193792089">
              <link role="baseMethodDeclaration" roleId="tpee.1068499141037" targetNodeId="k7g3.~Collection%dadd(java%dlang%dObject)%cboolean" resolveInfo="add" />
              <node role="actualArgument" roleId="tpee.1068499141038" type="tpee.DotExpression" typeId="tpee.1197027756228" id="5146215147193792090">
                <node role="operand" roleId="tpee.1197027771414" type="tp25.ModuleReferenceExpression" typeId="tp25.4040588429969021681" id="5146215147193792091">
                  <property name="moduleId" nameId="tp25.4040588429969021683" value="f3061a53-9226-4cc5-a443-f952ceaf5816" />
                </node>
                <node role="operation" roleId="tpee.1197027833540" type="tpee.InstanceMethodCallOperation" typeId="tpee.1202948039474" id="5146215147193792092">
                  <link role="baseMethodDeclaration" roleId="tpee.1068499141037" targetNodeId="vsqj.~IModule%dgetModuleReference()%cjetbrains%dmps%dproject%dstructure%dmodules%dModuleReference" resolveInfo="getModuleReference" />
                </node>
              </node>
            </node>
          </node>
        </node>
      </node>
    </node>
  </root>
  <root id="2754592889269290385">
    <node role="rootsBlock" roleId="n3kn.8529737993487825738" type="n3kn.GetRootsBlock" typeId="n3kn.8529737993487825737" id="2754592889269290386">
      <node role="body" roleId="tpee.1137022507850" type="tpee.StatementList" typeId="tpee.1068580123136" id="2754592889269290387">
        <node role="statement" roleId="tpee.1068581517665" type="tpee.ReturnStatement" typeId="tpee.1068581242878" id="2754592889269290388">
          <node role="expression" roleId="tpee.1068581517676" type="tpee.GenericNewExpression" typeId="tpee.1145552977093" id="2754592889269290389">
            <node role="creator" roleId="tpee.1145553007750" type="tp2q.ListCreatorWithInit" typeId="tp2q.1160600644654" id="2754592889269290390">
              <node role="elementType" roleId="tp2q.1237721435807" type="tpee.StringType" typeId="tpee.1225271177708" id="2754592889269290391" />
              <node role="initValue" roleId="tp2q.1237721435808" type="tpee.PlusExpression" typeId="tpee.1068581242875" id="2754592889269290392">
                <node role="rightExpression" roleId="tpee.1081773367579" type="tpee.StringLiteral" typeId="tpee.1070475926800" id="2754592889269290393">
                  <property name="value" nameId="tpee.1070475926801" value="tools.jar" />
                </node>
                <node role="leftExpression" roleId="tpee.1081773367580" type="tpee.PlusExpression" typeId="tpee.1068581242875" id="2754592889269290394">
                  <node role="leftExpression" roleId="tpee.1081773367580" type="tpee.StaticMethodCall" typeId="tpee.1081236700937" id="2754592889269290395">
                    <link role="baseMethodDeclaration" roleId="tpee.1068499141037" targetNodeId="msyo.~PathManager%dgetHomePath()%cjava%dlang%dString" resolveInfo="getHomePath" />
                    <link role="classConcept" roleId="tpee.1144433194310" targetNodeId="msyo.~PathManager" resolveInfo="PathManager" />
                  </node>
                  <node role="rightExpression" roleId="tpee.1081773367579" type="tpee.StaticMethodCall" typeId="tpee.1081236700937" id="2754592889269290396">
                    <link role="classConcept" roleId="tpee.1144433194310" targetNodeId="msyo.~NameUtil" resolveInfo="NameUtil" />
                    <link role="baseMethodDeclaration" roleId="tpee.1068499141037" targetNodeId="msyo.~NameUtil%dpathFromNamespace(java%dlang%dString)%cjava%dlang%dString" resolveInfo="pathFromNamespace" />
                    <node role="actualArgument" roleId="tpee.1068499141038" type="tpee.StringLiteral" typeId="tpee.1070475926800" id="2754592889269290397">
                      <property name="value" nameId="tpee.1070475926801" value=".lib." />
                    </node>
                  </node>
                </node>
              </node>
            </node>
          </node>
        </node>
      </node>
    </node>
    <node role="initBlock" roleId="n3kn.5260048301994369410" type="n3kn.InitModuleBlock" typeId="n3kn.5260048301994369926" id="2754592889269290398">
      <node role="body" roleId="tpee.1137022507850" type="tpee.StatementList" typeId="tpee.1068580123136" id="2754592889269290399">
        <node role="statement" roleId="tpee.1068581517665" type="tpee.ExpressionStatement" typeId="tpee.1068580123155" id="2754592889269290400">
          <node role="expression" roleId="tpee.1068580123156" type="tpee.DotExpression" typeId="tpee.1197027756228" id="2754592889269290401">
            <node role="operand" roleId="tpee.1197027771414" type="tpee.DotExpression" typeId="tpee.1197027756228" id="2754592889269290402">
              <node role="operand" roleId="tpee.1197027771414" type="n3kn.Solution_ConceptFunctionParameter" typeId="n3kn.5260048301994378815" id="2754592889269290403" />
              <node role="operation" roleId="tpee.1197027833540" type="tpee.InstanceMethodCallOperation" typeId="tpee.1202948039474" id="2754592889269290404">
                <link role="baseMethodDeclaration" roleId="tpee.1068499141037" targetNodeId="kqhl.~ModuleDescriptor%dgetDependencies()%cjava%dutil%dCollection" resolveInfo="getDependencies" />
              </node>
            </node>
            <node role="operation" roleId="tpee.1197027833540" type="tpee.InstanceMethodCallOperation" typeId="tpee.1202948039474" id="2754592889269290405">
              <link role="baseMethodDeclaration" roleId="tpee.1068499141037" targetNodeId="k7g3.~Collection%dadd(java%dlang%dObject)%cboolean" resolveInfo="add" />
              <node role="actualArgument" roleId="tpee.1068499141038" type="tpee.GenericNewExpression" typeId="tpee.1145552977093" id="2754592889269290406">
                <node role="creator" roleId="tpee.1145553007750" type="tpee.ClassCreator" typeId="tpee.1212685548494" id="2754592889269290407">
                  <link role="baseMethodDeclaration" roleId="tpee.1068499141037" targetNodeId="kqhl.~Dependency%d&lt;init&gt;(jetbrains%dmps%dproject%dstructure%dmodules%dModuleReference,boolean)" resolveInfo="Dependency" />
                  <node role="actualArgument" roleId="tpee.1068499141038" type="tpee.DotExpression" typeId="tpee.1197027756228" id="2754592889269290408">
                    <node role="operand" roleId="tpee.1197027771414" type="tp25.ModuleReferenceExpression" typeId="tp25.4040588429969021681" id="2754592889269290409">
                      <property name="moduleId" nameId="tp25.4040588429969021683" value="6354ebe7-c22a-4a0f-ac54-50b52ab9b065" />
                    </node>
                    <node role="operation" roleId="tpee.1197027833540" type="tpee.InstanceMethodCallOperation" typeId="tpee.1202948039474" id="2754592889269290410">
                      <link role="baseMethodDeclaration" roleId="tpee.1068499141037" targetNodeId="vsqj.~IModule%dgetModuleReference()%cjetbrains%dmps%dproject%dstructure%dmodules%dModuleReference" resolveInfo="getModuleReference" />
                    </node>
                  </node>
                  <node role="actualArgument" roleId="tpee.1068499141038" type="tpee.BooleanConstant" typeId="tpee.1068580123137" id="2754592889269290411">
                    <property name="value" nameId="tpee.1068580123138" value="true" />
                  </node>
                </node>
              </node>
            </node>
          </node>
        </node>
      </node>
    </node>
  </root>
  <root id="4617543797493740265">
    <node role="rootsBlock" roleId="n3kn.8529737993487825738" type="n3kn.GetRootsBlock" typeId="n3kn.8529737993487825737" id="4617543797493740266">
      <node role="body" roleId="tpee.1137022507850" type="tpee.StatementList" typeId="tpee.1068580123136" id="4617543797493740267">
        <node role="statement" roleId="tpee.1068581517665" type="tpee.ExpressionStatement" typeId="tpee.1068580123155" id="4617543797493740374">
          <node role="expression" roleId="tpee.1068580123156" type="tpee.GenericNewExpression" typeId="tpee.1145552977093" id="4617543797493740375">
            <node role="creator" roleId="tpee.1145553007750" type="tp2q.ListCreatorWithInit" typeId="tp2q.1160600644654" id="4617543797493740376">
              <node role="elementType" roleId="tp2q.1237721435807" type="tpee.StringType" typeId="tpee.1225271177708" id="4617543797493740377" />
              <node role="copyFrom" roleId="tp2q.1237731803878" type="tpee.StaticMethodCall" typeId="tpee.1081236700937" id="4617543797493740378">
                <link role="classConcept" roleId="tpee.1144433194310" targetNodeId="n13f.~CommonPaths" resolveInfo="CommonPaths" />
                <link role="baseMethodDeclaration" roleId="tpee.1068499141037" targetNodeId="n13f.~CommonPaths%dgetMPSPaths(jetbrains%dmps%dClasspathReader$ClassType%d%d%d)%cjava%dutil%dList" resolveInfo="getMPSPaths" />
                <node role="actualArgument" roleId="tpee.1068499141038" type="tpee.EnumConstantReference" typeId="tpee.1083260308424" id="4617543797493740380">
                  <link role="enumConstantDeclaration" roleId="tpee.1083260308426" targetNodeId="1p1s.~ClasspathReader$ClassType%dPLATFORM" resolveInfo="PLATFORM" />
                  <link role="enumClass" roleId="tpee.1144432896254" targetNodeId="1p1s.~ClasspathReader$ClassType" resolveInfo="ClasspathReader.ClassType" />
                </node>
              </node>
            </node>
          </node>
        </node>
      </node>
    </node>
    <node role="initBlock" roleId="n3kn.5260048301994369410" type="n3kn.InitModuleBlock" typeId="n3kn.5260048301994369926" id="4617543797493740269">
      <node role="body" roleId="tpee.1137022507850" type="tpee.StatementList" typeId="tpee.1068580123136" id="4617543797493740270">
        <node role="statement" roleId="tpee.1068581517665" type="tpee.ExpressionStatement" typeId="tpee.1068580123155" id="4617543797493740279">
          <node role="expression" roleId="tpee.1068580123156" type="tpee.DotExpression" typeId="tpee.1197027756228" id="4617543797493740280">
            <node role="operand" roleId="tpee.1197027771414" type="tpee.DotExpression" typeId="tpee.1197027756228" id="4617543797493740281">
              <node role="operand" roleId="tpee.1197027771414" type="n3kn.Solution_ConceptFunctionParameter" typeId="n3kn.5260048301994378815" id="4617543797493740282" />
              <node role="operation" roleId="tpee.1197027833540" type="tpee.InstanceMethodCallOperation" typeId="tpee.1202948039474" id="4617543797493740283">
                <link role="baseMethodDeclaration" roleId="tpee.1068499141037" targetNodeId="kqhl.~ModuleDescriptor%dgetDependencies()%cjava%dutil%dCollection" resolveInfo="getDependencies" />
              </node>
            </node>
            <node role="operation" roleId="tpee.1197027833540" type="tpee.InstanceMethodCallOperation" typeId="tpee.1202948039474" id="4617543797493740284">
              <link role="baseMethodDeclaration" roleId="tpee.1068499141037" targetNodeId="k7g3.~Collection%dadd(java%dlang%dObject)%cboolean" resolveInfo="add" />
              <node role="actualArgument" roleId="tpee.1068499141038" type="tpee.GenericNewExpression" typeId="tpee.1145552977093" id="4617543797493740285">
                <node role="creator" roleId="tpee.1145553007750" type="tpee.ClassCreator" typeId="tpee.1212685548494" id="4617543797493740286">
                  <link role="baseMethodDeclaration" roleId="tpee.1068499141037" targetNodeId="kqhl.~Dependency%d&lt;init&gt;(jetbrains%dmps%dproject%dstructure%dmodules%dModuleReference,boolean)" resolveInfo="Dependency" />
                  <node role="actualArgument" roleId="tpee.1068499141038" type="tpee.GenericNewExpression" typeId="tpee.1145552977093" id="4617543797493740287">
                    <node role="creator" roleId="tpee.1145553007750" type="tpee.ClassCreator" typeId="tpee.1212685548494" id="4617543797493740288">
                      <link role="baseMethodDeclaration" roleId="tpee.1068499141037" targetNodeId="kqhl.~ModuleReference%d&lt;init&gt;(java%dlang%dString,java%dlang%dString)" resolveInfo="ModuleReference" />
                      <node role="actualArgument" roleId="tpee.1068499141038" type="tpee.StringLiteral" typeId="tpee.1070475926800" id="4617543797493740289">
                        <property name="value" nameId="tpee.1070475926801" value="JDK" />
                      </node>
                      <node role="actualArgument" roleId="tpee.1068499141038" type="tpee.StringLiteral" typeId="tpee.1070475926800" id="4617543797493740290">
                        <property name="value" nameId="tpee.1070475926801" value="6354ebe7-c22a-4a0f-ac54-50b52ab9b065" />
                      </node>
                    </node>
                  </node>
                  <node role="actualArgument" roleId="tpee.1068499141038" type="tpee.BooleanConstant" typeId="tpee.1068580123137" id="4617543797493740291">
                    <property name="value" nameId="tpee.1068580123138" value="true" />
                  </node>
                </node>
              </node>
            </node>
          </node>
        </node>
        <node role="statement" roleId="tpee.1068581517665" type="tpee.ExpressionStatement" typeId="tpee.1068580123155" id="4617543797493740292">
          <node role="expression" roleId="tpee.1068580123156" type="tpee.DotExpression" typeId="tpee.1197027756228" id="4617543797493740293">
            <node role="operand" roleId="tpee.1197027771414" type="tpee.DotExpression" typeId="tpee.1197027756228" id="4617543797493740294">
              <node role="operand" roleId="tpee.1197027771414" type="n3kn.Solution_ConceptFunctionParameter" typeId="n3kn.5260048301994378815" id="4617543797493740295" />
              <node role="operation" roleId="tpee.1197027833540" type="tpee.InstanceMethodCallOperation" typeId="tpee.1202948039474" id="4617543797493740296">
                <link role="baseMethodDeclaration" roleId="tpee.1068499141037" targetNodeId="kqhl.~ModuleDescriptor%dgetDependencies()%cjava%dutil%dCollection" resolveInfo="getDependencies" />
              </node>
            </node>
            <node role="operation" roleId="tpee.1197027833540" type="tpee.InstanceMethodCallOperation" typeId="tpee.1202948039474" id="4617543797493740297">
              <link role="baseMethodDeclaration" roleId="tpee.1068499141037" targetNodeId="k7g3.~Collection%dadd(java%dlang%dObject)%cboolean" resolveInfo="add" />
              <node role="actualArgument" roleId="tpee.1068499141038" type="tpee.GenericNewExpression" typeId="tpee.1145552977093" id="4617543797493740298">
                <node role="creator" roleId="tpee.1145553007750" type="tpee.ClassCreator" typeId="tpee.1212685548494" id="4617543797493740299">
                  <link role="baseMethodDeclaration" roleId="tpee.1068499141037" targetNodeId="kqhl.~Dependency%d&lt;init&gt;(jetbrains%dmps%dproject%dstructure%dmodules%dModuleReference,boolean)" resolveInfo="Dependency" />
                  <node role="actualArgument" roleId="tpee.1068499141038" type="tpee.GenericNewExpression" typeId="tpee.1145552977093" id="4617543797493740300">
                    <node role="creator" roleId="tpee.1145553007750" type="tpee.ClassCreator" typeId="tpee.1212685548494" id="4617543797493740301">
                      <link role="baseMethodDeclaration" roleId="tpee.1068499141037" targetNodeId="kqhl.~ModuleReference%d&lt;init&gt;(java%dlang%dString,java%dlang%dString)" resolveInfo="ModuleReference" />
                      <node role="actualArgument" roleId="tpee.1068499141038" type="tpee.StringLiteral" typeId="tpee.1070475926800" id="4617543797493740302">
                        <property name="value" nameId="tpee.1070475926801" value="MPS.Core" />
                      </node>
                      <node role="actualArgument" roleId="tpee.1068499141038" type="tpee.StringLiteral" typeId="tpee.1070475926800" id="4617543797493740303">
                        <property name="value" nameId="tpee.1070475926801" value="6ed54515-acc8-4d1e-a16c-9fd6cfe951ea" />
                      </node>
                    </node>
                  </node>
                  <node role="actualArgument" roleId="tpee.1068499141038" type="tpee.BooleanConstant" typeId="tpee.1068580123137" id="4617543797493740304">
                    <property name="value" nameId="tpee.1068580123138" value="true" />
                  </node>
                </node>
              </node>
            </node>
          </node>
        </node>
        <node role="statement" roleId="tpee.1068581517665" type="tpee.ExpressionStatement" typeId="tpee.1068580123155" id="4617543797493740305">
          <node role="expression" roleId="tpee.1068580123156" type="tpee.DotExpression" typeId="tpee.1197027756228" id="4617543797493740306">
            <node role="operand" roleId="tpee.1197027771414" type="tpee.DotExpression" typeId="tpee.1197027756228" id="4617543797493740307">
              <node role="operand" roleId="tpee.1197027771414" type="n3kn.Solution_ConceptFunctionParameter" typeId="n3kn.5260048301994378815" id="4617543797493740308" />
              <node role="operation" roleId="tpee.1197027833540" type="tpee.InstanceMethodCallOperation" typeId="tpee.1202948039474" id="4617543797493740309">
                <link role="baseMethodDeclaration" roleId="tpee.1068499141037" targetNodeId="kqhl.~ModuleDescriptor%dgetDependencies()%cjava%dutil%dCollection" resolveInfo="getDependencies" />
              </node>
            </node>
            <node role="operation" roleId="tpee.1197027833540" type="tpee.InstanceMethodCallOperation" typeId="tpee.1202948039474" id="4617543797493740310">
              <link role="baseMethodDeclaration" roleId="tpee.1068499141037" targetNodeId="k7g3.~Collection%dadd(java%dlang%dObject)%cboolean" resolveInfo="add" />
              <node role="actualArgument" roleId="tpee.1068499141038" type="tpee.GenericNewExpression" typeId="tpee.1145552977093" id="4617543797493740311">
                <node role="creator" roleId="tpee.1145553007750" type="tpee.ClassCreator" typeId="tpee.1212685548494" id="4617543797493740312">
                  <link role="baseMethodDeclaration" roleId="tpee.1068499141037" targetNodeId="kqhl.~Dependency%d&lt;init&gt;(jetbrains%dmps%dproject%dstructure%dmodules%dModuleReference,boolean)" resolveInfo="Dependency" />
                  <node role="actualArgument" roleId="tpee.1068499141038" type="tpee.GenericNewExpression" typeId="tpee.1145552977093" id="4617543797493740313">
                    <node role="creator" roleId="tpee.1145553007750" type="tpee.ClassCreator" typeId="tpee.1212685548494" id="4617543797493740314">
                      <link role="baseMethodDeclaration" roleId="tpee.1068499141037" targetNodeId="kqhl.~ModuleReference%d&lt;init&gt;(java%dlang%dString,java%dlang%dString)" resolveInfo="ModuleReference" />
                      <node role="actualArgument" roleId="tpee.1068499141038" type="tpee.StringLiteral" typeId="tpee.1070475926800" id="4617543797493740315">
                        <property name="value" nameId="tpee.1070475926801" value="MPS.Editor" />
                      </node>
                      <node role="actualArgument" roleId="tpee.1068499141038" type="tpee.StringLiteral" typeId="tpee.1070475926800" id="4617543797493740316">
                        <property name="value" nameId="tpee.1070475926801" value="1ed103c3-3aa6-49b7-9c21-6765ee11f224" />
                      </node>
                    </node>
                  </node>
                  <node role="actualArgument" roleId="tpee.1068499141038" type="tpee.BooleanConstant" typeId="tpee.1068580123137" id="4617543797493740317">
                    <property name="value" nameId="tpee.1068580123138" value="true" />
                  </node>
                </node>
              </node>
            </node>
          </node>
        </node>
        <node role="statement" roleId="tpee.1068581517665" type="tpee.ExpressionStatement" typeId="tpee.1068580123155" id="4617543797493740331">
          <node role="expression" roleId="tpee.1068580123156" type="tpee.DotExpression" typeId="tpee.1197027756228" id="4617543797493740332">
            <node role="operand" roleId="tpee.1197027771414" type="tpee.DotExpression" typeId="tpee.1197027756228" id="4617543797493740333">
              <node role="operand" roleId="tpee.1197027771414" type="n3kn.Solution_ConceptFunctionParameter" typeId="n3kn.5260048301994378815" id="4617543797493740334" />
              <node role="operation" roleId="tpee.1197027833540" type="tpee.InstanceMethodCallOperation" typeId="tpee.1202948039474" id="4617543797493740335">
                <link role="baseMethodDeclaration" roleId="tpee.1068499141037" targetNodeId="kqhl.~ModuleDescriptor%dgetDependencies()%cjava%dutil%dCollection" resolveInfo="getDependencies" />
              </node>
            </node>
            <node role="operation" roleId="tpee.1197027833540" type="tpee.InstanceMethodCallOperation" typeId="tpee.1202948039474" id="4617543797493740336">
              <link role="baseMethodDeclaration" roleId="tpee.1068499141037" targetNodeId="k7g3.~Collection%dadd(java%dlang%dObject)%cboolean" resolveInfo="add" />
              <node role="actualArgument" roleId="tpee.1068499141038" type="tpee.GenericNewExpression" typeId="tpee.1145552977093" id="4617543797493740337">
                <node role="creator" roleId="tpee.1145553007750" type="tpee.ClassCreator" typeId="tpee.1212685548494" id="4617543797493740338">
                  <link role="baseMethodDeclaration" roleId="tpee.1068499141037" targetNodeId="kqhl.~Dependency%d&lt;init&gt;(jetbrains%dmps%dproject%dstructure%dmodules%dModuleReference,boolean)" resolveInfo="Dependency" />
                  <node role="actualArgument" roleId="tpee.1068499141038" type="tpee.DotExpression" typeId="tpee.1197027756228" id="4617543797493740339">
                    <node role="operand" roleId="tpee.1197027771414" type="tp25.ModuleReferenceExpression" typeId="tp25.4040588429969021681" id="4617543797493740340">
                      <property name="moduleId" nameId="tp25.4040588429969021683" value="fdb93da0-59ed-4001-b2aa-4fad79ec058e" />
                    </node>
                    <node role="operation" roleId="tpee.1197027833540" type="tpee.InstanceMethodCallOperation" typeId="tpee.1202948039474" id="4617543797493740341">
                      <link role="baseMethodDeclaration" roleId="tpee.1068499141037" targetNodeId="vsqj.~IModule%dgetModuleReference()%cjetbrains%dmps%dproject%dstructure%dmodules%dModuleReference" resolveInfo="getModuleReference" />
                    </node>
                  </node>
                  <node role="actualArgument" roleId="tpee.1068499141038" type="tpee.BooleanConstant" typeId="tpee.1068580123137" id="4617543797493740342">
                    <property name="value" nameId="tpee.1068580123138" value="true" />
                  </node>
                </node>
              </node>
            </node>
          </node>
        </node>
        <node role="statement" roleId="tpee.1068581517665" type="tpee.ExpressionStatement" typeId="tpee.1068580123155" id="4617543797493740343">
          <node role="expression" roleId="tpee.1068580123156" type="tpee.DotExpression" typeId="tpee.1197027756228" id="4617543797493740344">
            <node role="operand" roleId="tpee.1197027771414" type="tpee.DotExpression" typeId="tpee.1197027756228" id="4617543797493740345">
              <node role="operand" roleId="tpee.1197027771414" type="n3kn.Solution_ConceptFunctionParameter" typeId="n3kn.5260048301994378815" id="4617543797493740346" />
              <node role="operation" roleId="tpee.1197027833540" type="tpee.InstanceMethodCallOperation" typeId="tpee.1202948039474" id="4617543797493740347">
                <link role="baseMethodDeclaration" roleId="tpee.1068499141037" targetNodeId="kqhl.~ModuleDescriptor%dgetUsedLanguages()%cjava%dutil%dCollection" resolveInfo="getUsedLanguages" />
              </node>
            </node>
            <node role="operation" roleId="tpee.1197027833540" type="tpee.InstanceMethodCallOperation" typeId="tpee.1202948039474" id="4617543797493740348">
              <link role="baseMethodDeclaration" roleId="tpee.1068499141037" targetNodeId="k7g3.~Collection%dadd(java%dlang%dObject)%cboolean" resolveInfo="add" />
              <node role="actualArgument" roleId="tpee.1068499141038" type="tpee.DotExpression" typeId="tpee.1197027756228" id="4617543797493740349">
                <node role="operand" roleId="tpee.1197027771414" type="tp25.ModuleReferenceExpression" typeId="tp25.4040588429969021681" id="4617543797493740350">
                  <property name="moduleId" nameId="tp25.4040588429969021683" value="f3061a53-9226-4cc5-a443-f952ceaf5816" />
                </node>
                <node role="operation" roleId="tpee.1197027833540" type="tpee.InstanceMethodCallOperation" typeId="tpee.1202948039474" id="4617543797493740351">
                  <link role="baseMethodDeclaration" roleId="tpee.1068499141037" targetNodeId="vsqj.~IModule%dgetModuleReference()%cjetbrains%dmps%dproject%dstructure%dmodules%dModuleReference" resolveInfo="getModuleReference" />
                </node>
              </node>
            </node>
          </node>
        </node>
      </node>
    </node>
  </root>
</model>
<|MERGE_RESOLUTION|>--- conflicted
+++ resolved
@@ -1643,11 +1643,7 @@
               </node>
             </node>
             <node role="operation" roleId="tpee.1197027833540" type="tpee.InstanceMethodCallOperation" typeId="tpee.1202948039474" id="5146215147193792043">
-<<<<<<< HEAD
-              <link role="baseMethodDeclaration" roleId="tpee.1068499141037" targetNodeId="k7g3.~Set%dadd(java%dlang%dObject)%cboolean" resolveInfo="add" />
-=======
-              <link role="baseMethodDeclaration" roleId="tpee.1068499141037" targetNodeId="k7g3.~Collection%dadd(java%dlang%dObject)%cboolean" resolveInfo="add" />
->>>>>>> 57d10fe7
+              <link role="baseMethodDeclaration" roleId="tpee.1068499141037" targetNodeId="k7g3.~Collection%dadd(java%dlang%dObject)%cboolean" resolveInfo="add" />
               <node role="actualArgument" roleId="tpee.1068499141038" type="tpee.GenericNewExpression" typeId="tpee.1145552977093" id="5146215147193792044">
                 <node role="creator" roleId="tpee.1145553007750" type="tpee.ClassCreator" typeId="tpee.1212685548494" id="5146215147193792045">
                   <link role="baseMethodDeclaration" roleId="tpee.1068499141037" targetNodeId="kqhl.~Dependency%d&lt;init&gt;(jetbrains%dmps%dproject%dstructure%dmodules%dModuleReference,boolean)" resolveInfo="Dependency" />
@@ -1679,11 +1675,7 @@
               </node>
             </node>
             <node role="operation" roleId="tpee.1197027833540" type="tpee.InstanceMethodCallOperation" typeId="tpee.1202948039474" id="3345263461099759224">
-<<<<<<< HEAD
-              <link role="baseMethodDeclaration" roleId="tpee.1068499141037" targetNodeId="k7g3.~Set%dadd(java%dlang%dObject)%cboolean" resolveInfo="add" />
-=======
-              <link role="baseMethodDeclaration" roleId="tpee.1068499141037" targetNodeId="k7g3.~Collection%dadd(java%dlang%dObject)%cboolean" resolveInfo="add" />
->>>>>>> 57d10fe7
+              <link role="baseMethodDeclaration" roleId="tpee.1068499141037" targetNodeId="k7g3.~Collection%dadd(java%dlang%dObject)%cboolean" resolveInfo="add" />
               <node role="actualArgument" roleId="tpee.1068499141038" type="tpee.GenericNewExpression" typeId="tpee.1145552977093" id="3345263461099759225">
                 <node role="creator" roleId="tpee.1145553007750" type="tpee.ClassCreator" typeId="tpee.1212685548494" id="3345263461099759226">
                   <link role="baseMethodDeclaration" roleId="tpee.1068499141037" targetNodeId="kqhl.~Dependency%d&lt;init&gt;(jetbrains%dmps%dproject%dstructure%dmodules%dModuleReference,boolean)" resolveInfo="Dependency" />
@@ -1715,11 +1707,7 @@
               </node>
             </node>
             <node role="operation" roleId="tpee.1197027833540" type="tpee.InstanceMethodCallOperation" typeId="tpee.1202948039474" id="5146215147193792056">
-<<<<<<< HEAD
-              <link role="baseMethodDeclaration" roleId="tpee.1068499141037" targetNodeId="k7g3.~Set%dadd(java%dlang%dObject)%cboolean" resolveInfo="add" />
-=======
-              <link role="baseMethodDeclaration" roleId="tpee.1068499141037" targetNodeId="k7g3.~Collection%dadd(java%dlang%dObject)%cboolean" resolveInfo="add" />
->>>>>>> 57d10fe7
+              <link role="baseMethodDeclaration" roleId="tpee.1068499141037" targetNodeId="k7g3.~Collection%dadd(java%dlang%dObject)%cboolean" resolveInfo="add" />
               <node role="actualArgument" roleId="tpee.1068499141038" type="tpee.DotExpression" typeId="tpee.1197027756228" id="5146215147193792057">
                 <node role="operand" roleId="tpee.1197027771414" type="tp25.ModuleReferenceExpression" typeId="tp25.4040588429969021681" id="5146215147193792058">
                   <property name="moduleId" nameId="tp25.4040588429969021683" value="f3061a53-9226-4cc5-a443-f952ceaf5816" />
