--- conflicted
+++ resolved
@@ -2,17 +2,12 @@
 <model ref="r:1dca72a1-44ae-4339-a783-4859610b0285(jetbrains.mps.baseLanguage.migration)">
   <persistence version="9" />
   <languages>
-    <use id="d4615e3b-d671-4ba9-af01-2b78369b0ba7" name="jetbrains.mps.lang.pattern" version="0" />
-    <use id="90746344-04fd-4286-97d5-b46ae6a81709" name="jetbrains.mps.lang.migration" version="0" />
-    <use id="c7d5b9dd-a05f-4be2-bc73-f2e16994cc67" name="jetbrains.mps.baseLanguage.lightweightdsl" version="1" />
-    <use id="28f9e497-3b42-4291-aeba-0a1039153ab1" name="jetbrains.mps.lang.plugin" version="0" />
-<<<<<<< HEAD
-    <use id="7866978e-a0f0-4cc7-81bc-4d213d9375e1" name="jetbrains.mps.lang.smodel" version="3" />
-    <use id="1a8554c4-eb84-43ba-8c34-6f0d90c6e75a" name="jetbrains.mps.lang.smodel.query" version="0" />
-=======
-    <use id="7866978e-a0f0-4cc7-81bc-4d213d9375e1" name="jetbrains.mps.lang.smodel" version="2" />
-    <use id="1a8554c4-eb84-43ba-8c34-6f0d90c6e75a" name="jetbrains.mps.lang.smodel.query" version="1" />
->>>>>>> eb80a071
+    <use id="d4615e3b-d671-4ba9-af01-2b78369b0ba7" name="jetbrains.mps.lang.pattern" version="-1" />
+    <use id="90746344-04fd-4286-97d5-b46ae6a81709" name="jetbrains.mps.lang.migration" version="-1" />
+    <use id="c7d5b9dd-a05f-4be2-bc73-f2e16994cc67" name="jetbrains.mps.baseLanguage.lightweightdsl" version="-1" />
+    <use id="28f9e497-3b42-4291-aeba-0a1039153ab1" name="jetbrains.mps.lang.plugin" version="-1" />
+    <use id="7866978e-a0f0-4cc7-81bc-4d213d9375e1" name="jetbrains.mps.lang.smodel" version="-1" />
+    <use id="1a8554c4-eb84-43ba-8c34-6f0d90c6e75a" name="jetbrains.mps.lang.smodel.query" version="-1" />
     <devkit ref="fbc25dd2-5da4-483a-8b19-70928e1b62d7(jetbrains.mps.devkit.general-purpose)" />
   </languages>
   <imports>
@@ -86,7 +81,7 @@
         <child id="1068580123160" name="condition" index="3clFbw" />
         <child id="1068580123161" name="ifTrue" index="3clFbx" />
       </concept>
-      <concept id="1068580123136" name="jetbrains.mps.baseLanguage.structure.StatementList" flags="sn" stub="5293379017992965193" index="3clFbS">
+      <concept id="1068580123136" name="jetbrains.mps.baseLanguage.structure.StatementList" flags="sn" index="3clFbS">
         <child id="1068581517665" name="statement" index="3cqZAp" />
       </concept>
       <concept id="1068580123137" name="jetbrains.mps.baseLanguage.structure.BooleanConstant" flags="nn" index="3clFbT">
