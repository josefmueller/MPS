package jetbrains.mps.baseLanguage.util.plugin.refactorings;

/*Generated by MPS */

import java.util.List;
import org.jetbrains.annotations.NotNull;
import org.jetbrains.mps.openapi.model.SNode;
import java.util.ArrayList;
import java.util.Map;
import jetbrains.mps.lang.smodel.generator.smodelAdapter.SNodeOperations;
import jetbrains.mps.internal.collections.runtime.ListSequence;
import jetbrains.mps.lang.smodel.generator.smodelAdapter.SLinkOperations;
import jetbrains.mps.internal.collections.runtime.SetSequence;
import jetbrains.mps.internal.collections.runtime.MapSequence;
import jetbrains.mps.smodel.behaviour.BehaviorReflection;
import java.util.Set;
import jetbrains.mps.internal.collections.runtime.ISelector;
import java.util.HashMap;
import jetbrains.mps.lang.smodel.generator.smodelAdapter.SPropertyOperations;
import jetbrains.mps.lang.smodel.generator.smodelAdapter.SConceptOperations;
import jetbrains.mps.internal.collections.runtime.Sequence;
import java.util.HashSet;
import org.jetbrains.annotations.Nullable;
import org.jetbrains.mps.openapi.persistence.PersistenceFacade;
import jetbrains.mps.smodel.SModelUtil_new;
import org.jetbrains.mps.openapi.model.SNodeAccessUtil;
import jetbrains.mps.lang.typesystem.runtime.HUtil;

public abstract class ExtractMethodRefactoring {
  protected ExtractMethodRefactoringParameters myParameters;
  protected ExtractMethodRefactoringAnalyzer myAnalyzer;
  private IStaticContainerProcessor myStaticContainer;
  protected List<MethodMatch> myMatches;
  public ExtractMethodRefactoring(ExtractMethodRefactoringParameters parameters) {
    this.myParameters = parameters;
    this.myAnalyzer = parameters.getAnalyzer();
  }
  @NotNull
  public SNode doRefactor() {
    SNode body = createMethodBody();
    List<SNode> params = new ArrayList<SNode>();
    Map<SNode, SNode> inputToParams = this.createInputParameters(body, params);
    Map<SNode, SNode> inputMapping = this.createInputVaryablesMapping(inputToParams, this.myParameters.getNodesToRefactor());
    this.myMatches = new MethodDuplicatesFinder(this.myParameters.getNodesToRefactor(), inputMapping, params, this.getOutputReferences()).findDuplicates(SNodeOperations.getAncestor(ListSequence.fromList(this.myParameters.getNodesToRefactor()).first(), "jetbrains.mps.baseLanguage.structure.Classifier", false, false));
    this.replaceInputVariablesByParameters(SLinkOperations.getTargets(body, "statement", true), inputToParams);
    SNode newMethod = this.createNewMethod(SNodeOperations.copyNode(this.getMethodType()), params, body);

    this.addMethod(newMethod);
    MethodMatch exactMatch = this.createMatch(this.myParameters.getNodesToRefactor(), inputMapping, params);
    this.replaceMatch(exactMatch, newMethod);
    MethodOptimizer.optimize(body);
    return newMethod;
  }
  protected abstract SNode createMethodBody();
  public abstract void replaceMatch(MethodMatch match, SNode methodDeclaration);
  protected MethodMatch createMatch(List<SNode> nodes, Map<SNode, SNode> inputMapping, List<SNode> parametersOrder) {
    MethodMatch match = new MethodMatch(parametersOrder);
    for (SNode node : ListSequence.fromList(nodes)) {
      match.putNode(node);
    }
    for (SNode node : SetSequence.fromSet(MapSequence.fromMap(inputMapping).keySet())) {
      match.putMapping(node, MapSequence.fromMap(inputMapping).get(node));
    }
    return match;
  }
  protected SNode createNewMethod(SNode returnType, List<SNode> params, SNode body) {
    SNode myMethod;
    if (this.myStaticContainer != null) {
      myMethod = this.myStaticContainer.createNewMethod();
    } else {
      IExtractMethodRefactoringProcessor processor = this.myAnalyzer.getExtractMethodReafactoringProcessor();
      if (processor instanceof AbstractExtractMethodRefactoringProcessor) {
        ((AbstractExtractMethodRefactoringProcessor) processor).setStatic(this.myParameters.isStatic());
      }
      myMethod = processor.createNewMethod();
    }
    this.fillBaseMethodDeclaration(myMethod, returnType, params, body);
    this.createNewDeclarations(myMethod);
    this.correctThrowsList(myMethod);
    return myMethod;
  }
  private void correctThrowsList(SNode method) {
    List<SNode> throwables = new ArrayList<SNode>();
    for (SNode statement : ListSequence.fromList(SLinkOperations.getTargets(SLinkOperations.getTarget(method, "body", true), "statement", true))) {
      ListSequence.fromList(throwables).addSequence(SetSequence.fromSet(BehaviorReflection.invokeNonVirtual((Class<Set<SNode>>) ((Class) Object.class), statement, "jetbrains.mps.baseLanguage.structure.Statement", "call_uncaughtThrowables_5412515780383108857", new Object[]{false})));
    }
    ListSequence.fromList(SLinkOperations.getTargets(method, "throwsItem", true)).addSequence(ListSequence.fromList(throwables).select(new ISelector<SNode, SNode>() {
      public SNode select(SNode it) {
        return _quotation_createNode_jq3ovj_a0a0a0a0c0k(it);
      }
    }));
  }
  protected void createNewDeclarations(SNode method) {
    Map<SNode, List<SNode>> mapping = MapSequence.fromMap(new HashMap<SNode, List<SNode>>());
    for (SNode reference : ListSequence.fromList(SNodeOperations.getDescendants(method, "jetbrains.mps.baseLanguage.structure.VariableReference", false, new String[]{}))) {
      SNode declaration = SLinkOperations.getTarget(reference, "variableDeclaration", false);
      if (!(SNodeOperations.isInstanceOf(declaration, "jetbrains.mps.baseLanguage.structure.ParameterDeclaration") || SNodeOperations.isInstanceOf(declaration, "jetbrains.mps.baseLanguage.structure.LocalVariableDeclaration"))) {
        continue;
      }

      if (!(ListSequence.fromList(SNodeOperations.getAncestors(declaration, null, false)).contains(method))) {
        if (!(SetSequence.fromSet(MapSequence.fromMap(mapping).keySet()).contains(declaration))) {
          MapSequence.fromMap(mapping).put(declaration, new ArrayList<SNode>());
        }
        ListSequence.fromList(MapSequence.fromMap(mapping).get(declaration)).addElement(reference);
      }
    }
    for (SNode declaration : SetSequence.fromSet(MapSequence.fromMap(mapping).keySet())) {
      SNode newDeclaration = _quotation_createNode_jq3ovj_a0a0c0l(SNodeOperations.copyNode(SLinkOperations.getTarget(declaration, "type", true)), SPropertyOperations.getString(declaration, "name"));
      SNodeOperations.insertPrevSiblingChild(ListSequence.fromList(SLinkOperations.getTargets(SLinkOperations.getTarget(method, "body", true), "statement", true)).first(), _quotation_createNode_jq3ovj_a0a1a2a11(newDeclaration));
      for (SNode reference : ListSequence.fromList(MapSequence.fromMap(mapping).get(declaration))) {
        SNodeOperations.replaceWithAnother(reference, BehaviorReflection.invokeVirtual((Class<SNode>) ((Class) Object.class), newDeclaration, "virtual_createReference_1213877517482", new Object[]{}));
      }
    }
  }
  protected SNode fillBaseMethodDeclaration(SNode declaration, SNode returnType, List<SNode> params, SNode body) {
    if (SNodeOperations.isInstanceOf(declaration, "jetbrains.mps.baseLanguage.structure.IVisible")) {
      SNode visibleDeclaration = SNodeOperations.cast(declaration, "jetbrains.mps.baseLanguage.structure.IVisible");
      SLinkOperations.setTarget(visibleDeclaration, "visibility", this.myParameters.getVisibilityLevel().getNode(), true);
    }
    SNode methodDeclaration = declaration;
    SLinkOperations.setTarget(methodDeclaration, "returnType", SNodeOperations.copyNode(returnType), true);
    SPropertyOperations.set(methodDeclaration, "name", this.myParameters.getName());
    ListSequence.fromList(SLinkOperations.getTargets(methodDeclaration, "parameter", true)).addSequence(ListSequence.fromList(params));
    SLinkOperations.setTarget(methodDeclaration, "body", body, true);
    return methodDeclaration;
  }
  protected void addMethod(SNode node) {
    if (this.myStaticContainer == null) {
      IExtractMethodRefactoringProcessor processor = this.myAnalyzer.getExtractMethodReafactoringProcessor();
      processor.addMethod(node);
    } else {
      this.myStaticContainer.addMethod(node);
    }
  }
  protected Map<SNode, SNode> createInputParameters(SNode body, List<SNode> parameters) {
    Map<SNode, SNode> result = MapSequence.fromMap(new HashMap<SNode, SNode>());
    for (MethodParameter methodParameter : ListSequence.fromList(this.myParameters.getParameters())) {
      if (methodParameter.isSelected()) {
        SNode parameter = SConceptOperations.createNewNode("jetbrains.mps.baseLanguage.structure.ParameterDeclaration", null);
        SLinkOperations.setTarget(parameter, "type", SNodeOperations.copyNode(methodParameter.getType()), true);
        SPropertyOperations.set(parameter, "name", methodParameter.getName());
        if (methodParameter.isFinal()) {
          SPropertyOperations.set(parameter, "isFinal", "" + (true));
        }
        ListSequence.fromList(parameters).addElement(parameter);
        MapSequence.fromMap(result).put(methodParameter.getDeclaration(), parameter);
      }
    }
    return result;
  }
  public void replaceInputVariablesByParameters(List<SNode> nodes, Map<SNode, SNode> mapping) {
    Map<SNode, SNode> anotherMap = this.createInputVaryablesMapping(mapping, nodes);
    for (SNode node : SetSequence.fromSet(MapSequence.fromMap(anotherMap).keySet())) {
      SNodeOperations.replaceWithAnother(node, _quotation_createNode_jq3ovj_a0a0a1a51(MapSequence.fromMap(anotherMap).get(node)));
    }
  }
  public Map<SNode, SNode> createInputVaryablesMapping(Map<SNode, SNode> variableDeclarationToParameter, List<SNode> nodes) {
    Map<SNode, SNode> mapping = MapSequence.fromMap(new HashMap<SNode, SNode>());
    for (SNode node : ListSequence.fromList(nodes)) {
      for (SNode reference : ListSequence.fromList(SNodeOperations.getDescendants(node, "jetbrains.mps.lang.core.structure.BaseConcept", false, new String[]{}))) {
        if (MoveRefactoringUtils.isReference(reference)) {
          SNode target = Sequence.fromIterable(SNodeOperations.getReferences(reference)).first().getTargetNode();
          if (MapSequence.fromMap(variableDeclarationToParameter).containsKey(target)) {
            MapSequence.fromMap(mapping).put(reference, MapSequence.fromMap(variableDeclarationToParameter).get(target));
          }
        }
      }
      for (SNode parameter : ListSequence.fromList(SNodeOperations.getDescendants(node, "jetbrains.mps.baseLanguage.structure.IParameter", false, new String[]{}))) {
        SNode declaration = BehaviorReflection.invokeVirtual((Class<SNode>) ((Class) Object.class), parameter, "virtual_getDeclaration_1225282371351", new Object[]{});
        if (MapSequence.fromMap(variableDeclarationToParameter).containsKey(declaration)) {
          MapSequence.fromMap(mapping).put(parameter, MapSequence.fromMap(variableDeclarationToParameter).get(declaration));
        }
      }
    }
    return mapping;
  }
  protected SNode createReference(SNode variable) {
    return BehaviorReflection.invokeVirtual((Class<SNode>) ((Class) Object.class), variable, "virtual_createReference_1213877517482", new Object[]{});
  }
  protected List<SNode> createCallParameters() {
    List<SNode> result = new ArrayList<SNode>();
    for (MethodParameter parameter : ListSequence.fromList(this.myParameters.getParameters())) {
      if (parameter.isSelected()) {
        ListSequence.fromList(result).addElement(parameter.getReference());
      }
    }
    return result;
  }
  protected SNode createMethodCall(SNode methodDeclaration, List<SNode> parameters) {
    if (this.myStaticContainer == null) {
      IExtractMethodRefactoringProcessor processor = this.myAnalyzer.getExtractMethodReafactoringProcessor();
      return processor.createMethodCall(methodDeclaration, parameters);
    } else {
      return this.myStaticContainer.createMethodCall(methodDeclaration, parameters);
    }
  }
  public SNode createMethodCall(MethodMatch match, SNode methodDeclaration) {
    return this.createMethodCall(methodDeclaration, match.getCallParameters());
  }
  public void setStaticContainer(SNode node) {
    if (SNodeOperations.isInstanceOf(node, "jetbrains.mps.baseLanguage.structure.ClassConcept")) {
      this.myStaticContainer = new ClassStaticContainerProcessor(node);
    } else if (SNodeOperations.isInstanceOf(node, "jetbrains.mps.baseLanguage.structure.IStaticContainerForMethods")) {
      SNode staticContainer = SNodeOperations.cast(node, "jetbrains.mps.baseLanguage.structure.IStaticContainerForMethods");
      this.myStaticContainer = BehaviorReflection.invokeVirtual(IStaticContainerProcessor.class, staticContainer, "virtual_getStaticContainerProcessor_1222174378300", new Object[]{node});
    } else {
      throw new IllegalArgumentException();
    }
  }
  public Set<SNode> getOutputReferences() {
    Set<SNode> result = SetSequence.fromSet(new HashSet<SNode>());
    List<SNode> outputVariables = myParameters.getAnalyzer().getOutputVariables();
    for (SNode node : ListSequence.fromList(myParameters.getNodesToRefactor())) {
      for (SNode varReference : ListSequence.fromList(SNodeOperations.getDescendants(node, "jetbrains.mps.baseLanguage.structure.VariableReference", false, new String[]{}))) {
        if (ListSequence.fromList(outputVariables).contains(SLinkOperations.getTarget(varReference, "variableDeclaration", false))) {
          SetSequence.fromSet(result).addElement(varReference);
        }
      }
    }
    return result;
  }
  public List<MethodMatch> getMatches() {
    return this.myMatches;
  }
  public ExtractMethodRefactoringAnalyzer getAnalyzer() {
    return myParameters.getAnalyzer();
  }
<<<<<<< HEAD
=======

  @Nullable
>>>>>>> bf3a2c62
  public abstract SNode getMethodType();
  public boolean canBeStatic() {
    return this.myAnalyzer.canBeStatic();
  }
  public boolean shouldBeStatic() {
    return this.myAnalyzer.shouldBeStatic();
  }
  private static SNode _quotation_createNode_jq3ovj_a0a0a0a0c0k(Object parameter_1) {
    PersistenceFacade facade = PersistenceFacade.getInstance();
    SNode quotedNode_2 = null;
    quotedNode_2 = SModelUtil_new.instantiateConceptDeclaration("jetbrains.mps.baseLanguage.structure.ClassifierType", null, null, false);
    SNodeAccessUtil.setReferenceTarget(quotedNode_2, "classifier", (SNode) parameter_1);
    return quotedNode_2;
  }
  private static SNode _quotation_createNode_jq3ovj_a0a0c0l(Object parameter_1, Object parameter_2) {
    PersistenceFacade facade = PersistenceFacade.getInstance();
    SNode quotedNode_3 = null;
    SNode quotedNode_4 = null;
    quotedNode_3 = SModelUtil_new.instantiateConceptDeclaration("jetbrains.mps.baseLanguage.structure.LocalVariableDeclaration", null, null, false);
    SNodeAccessUtil.setProperty(quotedNode_3, "name", (String) parameter_2);
    quotedNode_4 = (SNode) parameter_1;
    if (quotedNode_4 != null) {
      quotedNode_3.addChild("type", HUtil.copyIfNecessary(quotedNode_4));
    }
    return quotedNode_3;
  }
  private static SNode _quotation_createNode_jq3ovj_a0a1a2a11(Object parameter_1) {
    PersistenceFacade facade = PersistenceFacade.getInstance();
    SNode quotedNode_2 = null;
    SNode quotedNode_3 = null;
    SNode quotedNode_4 = null;
    quotedNode_2 = SModelUtil_new.instantiateConceptDeclaration("jetbrains.mps.baseLanguage.structure.LocalVariableDeclarationStatement", null, null, false);
    quotedNode_3 = (SNode) parameter_1;
    if (quotedNode_3 != null) {
      quotedNode_2.addChild("localVariableDeclaration", HUtil.copyIfNecessary(quotedNode_3));
    }
    return quotedNode_2;
  }
  private static SNode _quotation_createNode_jq3ovj_a0a0a1a51(Object parameter_1) {
    PersistenceFacade facade = PersistenceFacade.getInstance();
    SNode quotedNode_2 = null;
    quotedNode_2 = SModelUtil_new.instantiateConceptDeclaration("jetbrains.mps.baseLanguage.structure.VariableReference", null, null, false);
    SNodeAccessUtil.setReferenceTarget(quotedNode_2, "variableDeclaration", (SNode) parameter_1);
    return quotedNode_2;
  }
}<|MERGE_RESOLUTION|>--- conflicted
+++ resolved
@@ -226,11 +226,7 @@
   public ExtractMethodRefactoringAnalyzer getAnalyzer() {
     return myParameters.getAnalyzer();
   }
-<<<<<<< HEAD
-=======
-
   @Nullable
->>>>>>> bf3a2c62
   public abstract SNode getMethodType();
   public boolean canBeStatic() {
     return this.myAnalyzer.canBeStatic();
