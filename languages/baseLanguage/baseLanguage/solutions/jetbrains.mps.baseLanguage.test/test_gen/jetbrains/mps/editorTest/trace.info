<?xml version="1.0" encoding="UTF-8"?>
<debug-info>
  <concept fqn="jetbrains.mps.baseLanguage.structure.BlockStatement" />
  <concept fqn="jetbrains.mps.baseLanguage.structure.ConstructorDeclaration" />
  <concept fqn="jetbrains.mps.baseLanguage.structure.ExpressionStatement" />
  <concept fqn="jetbrains.mps.baseLanguage.structure.FieldDeclaration" />
  <concept fqn="jetbrains.mps.baseLanguage.structure.ForStatement" />
  <concept fqn="jetbrains.mps.baseLanguage.structure.InstanceMethodDeclaration" />
  <concept fqn="jetbrains.mps.baseLanguage.structure.LocalVariableDeclarationStatement" />
  <concept fqn="jetbrains.mps.baseLanguage.structure.ReturnStatement" />
  <concept fqn="jetbrains.mps.baseLanguage.structure.Statement" />
  <root nodeRef="r:914ee49a-537d-44b2-a5fb-bac87a54743d(jetbrains.mps.editorTest@tests)/1086097794003843976">
    <file name="ReplacePlusWithMinus_Test.java">
      <node id="1086097794003843976" at="15,60,16,107" concept="2" />
      <node id="1086097794003843976" at="16,107,17,101" concept="2" />
      <node id="1086097794003843976" at="24,51,25,63" concept="2" />
      <node id="1315230867830149611" at="25,63,26,74" concept="2" />
      <node id="1086097794003883228" at="26,74,27,28" concept="2" />
      <node id="1086097794003843976" at="12,0,14,0" concept="1" trace="ReplacePlusWithMinus_Test#()V" />
      <node id="1086097794003843976" at="21,0,23,0" concept="1" trace="TestBody#()V" />
      <node id="1086097794003843976" at="14,0,19,0" concept="5" trace="test_ReplacePlusWithMinus#()V" />
      <node id="1086097794003843976" at="23,0,29,0" concept="5" trace="testMethodImpl#()V" />
      <scope id="1086097794003843976" at="12,38,12,38" />
      <scope id="1086097794003843976" at="21,23,21,23" />
      <scope id="1086097794003843976" at="12,0,14,0" />
      <scope id="1086097794003843976" at="15,60,17,101" />
      <scope id="1086097794003843976" at="21,0,23,0" />
      <scope id="1086097794003843976" at="24,51,27,28" />
      <scope id="1086097794003843976" at="14,0,19,0" />
      <scope id="1086097794003843976" at="23,0,29,0" />
      <unit id="1086097794003843976" at="19,0,30,0" name="jetbrains.mps.editorTest.ReplacePlusWithMinus_Test$TestBody" />
      <unit id="1086097794003843976" at="10,0,31,0" name="jetbrains.mps.editorTest.ReplacePlusWithMinus_Test" />
    </file>
  </root>
  <root nodeRef="r:914ee49a-537d-44b2-a5fb-bac87a54743d(jetbrains.mps.editorTest@tests)/1195975797953542959">
    <file name="PressingBackspaseInFirstPosition_Test.java">
      <node id="1195975797953542959" at="15,72,16,107" concept="2" />
      <node id="1195975797953542959" at="16,107,17,113" concept="2" />
      <node id="1195975797953542959" at="24,51,25,63" concept="2" />
      <node id="1315230867830149602" at="25,63,26,77" concept="2" />
      <node id="1195975797953542959" at="12,0,14,0" concept="1" trace="PressingBackspaseInFirstPosition_Test#()V" />
      <node id="1195975797953542959" at="21,0,23,0" concept="1" trace="TestBody#()V" />
      <node id="1195975797953542959" at="14,0,19,0" concept="5" trace="test_PressingBackspaseInFirstPosition#()V" />
      <node id="1195975797953542959" at="23,0,28,0" concept="5" trace="testMethodImpl#()V" />
      <scope id="1195975797953542959" at="12,50,12,50" />
      <scope id="1195975797953542959" at="21,23,21,23" />
      <scope id="1195975797953542959" at="12,0,14,0" />
      <scope id="1195975797953542959" at="15,72,17,113" />
      <scope id="1195975797953542959" at="21,0,23,0" />
      <scope id="1195975797953542959" at="24,51,26,77" />
      <scope id="1195975797953542959" at="14,0,19,0" />
      <scope id="1195975797953542959" at="23,0,28,0" />
      <unit id="1195975797953542959" at="19,0,29,0" name="jetbrains.mps.editorTest.PressingBackspaseInFirstPosition_Test$TestBody" />
      <unit id="1195975797953542959" at="10,0,30,0" name="jetbrains.mps.editorTest.PressingBackspaseInFirstPosition_Test" />
    </file>
  </root>
  <root nodeRef="r:914ee49a-537d-44b2-a5fb-bac87a54743d(jetbrains.mps.editorTest@tests)/1195975797953892764">
    <file name="PressingDelInLastPosition_Test.java">
      <node id="1195975797953892764" at="15,65,16,107" concept="2" />
      <node id="1195975797953892764" at="16,107,17,106" concept="2" />
      <node id="1195975797953892764" at="24,51,25,63" concept="2" />
      <node id="1315230867830149605" at="25,63,26,74" concept="2" />
      <node id="1195975797953892764" at="12,0,14,0" concept="1" trace="PressingDelInLastPosition_Test#()V" />
      <node id="1195975797953892764" at="21,0,23,0" concept="1" trace="TestBody#()V" />
      <node id="1195975797953892764" at="14,0,19,0" concept="5" trace="test_PressingDelInLastPosition#()V" />
      <node id="1195975797953892764" at="23,0,28,0" concept="5" trace="testMethodImpl#()V" />
      <scope id="1195975797953892764" at="12,43,12,43" />
      <scope id="1195975797953892764" at="21,23,21,23" />
      <scope id="1195975797953892764" at="12,0,14,0" />
      <scope id="1195975797953892764" at="15,65,17,106" />
      <scope id="1195975797953892764" at="21,0,23,0" />
      <scope id="1195975797953892764" at="24,51,26,74" />
      <scope id="1195975797953892764" at="14,0,19,0" />
      <scope id="1195975797953892764" at="23,0,28,0" />
      <unit id="1195975797953892764" at="19,0,29,0" name="jetbrains.mps.editorTest.PressingDelInLastPosition_Test$TestBody" />
      <unit id="1195975797953892764" at="10,0,30,0" name="jetbrains.mps.editorTest.PressingDelInLastPosition_Test" />
    </file>
  </root>
  <root nodeRef="r:914ee49a-537d-44b2-a5fb-bac87a54743d(jetbrains.mps.editorTest@tests)/1205677679168513015">
    <file name="SimpleRedoTest_Test.java">
      <node id="1205677679168513015" at="15,54,16,107" concept="2" />
      <node id="1205677679168513015" at="16,107,17,95" concept="2" />
      <node id="1205677679168513015" at="24,51,25,63" concept="2" />
      <node id="1315230867830149638" at="25,63,26,77" concept="2" />
      <node id="1205677679168513042" at="26,77,27,33" concept="2" />
      <node id="1205677679168513045" at="27,33,28,33" concept="2" />
      <node id="1205677679168513015" at="12,0,14,0" concept="1" trace="SimpleRedoTest_Test#()V" />
      <node id="1205677679168513015" at="21,0,23,0" concept="1" trace="TestBody#()V" />
      <node id="1205677679168513015" at="14,0,19,0" concept="5" trace="test_SimpleRedoTest#()V" />
      <node id="1205677679168513015" at="23,0,30,0" concept="5" trace="testMethodImpl#()V" />
      <scope id="1205677679168513015" at="12,32,12,32" />
      <scope id="1205677679168513015" at="21,23,21,23" />
      <scope id="1205677679168513015" at="12,0,14,0" />
      <scope id="1205677679168513015" at="15,54,17,95" />
      <scope id="1205677679168513015" at="21,0,23,0" />
      <scope id="1205677679168513015" at="24,51,28,33" />
      <scope id="1205677679168513015" at="14,0,19,0" />
      <scope id="1205677679168513015" at="23,0,30,0" />
      <unit id="1205677679168513015" at="19,0,31,0" name="jetbrains.mps.editorTest.SimpleRedoTest_Test$TestBody" />
      <unit id="1205677679168513015" at="10,0,32,0" name="jetbrains.mps.editorTest.SimpleRedoTest_Test" />
    </file>
  </root>
  <root nodeRef="r:914ee49a-537d-44b2-a5fb-bac87a54743d(jetbrains.mps.editorTest@tests)/1230058635633">
    <file name="AnonymousClassTest_Test.java">
      <node id="1230058635633" at="15,58,16,107" concept="2" />
      <node id="1230058635633" at="16,107,17,99" concept="2" />
      <node id="1230058635633" at="24,51,25,51" concept="2" />
      <node id="1230058635668" at="25,51,26,27" concept="2" />
      <node id="1230058635633" at="12,0,14,0" concept="1" trace="AnonymousClassTest_Test#()V" />
      <node id="1230058635633" at="21,0,23,0" concept="1" trace="TestBody#()V" />
      <node id="1230058635633" at="14,0,19,0" concept="5" trace="test_AnonymousClassTest#()V" />
      <node id="1230058635633" at="23,0,28,0" concept="5" trace="testMethodImpl#()V" />
      <scope id="1230058635633" at="12,36,12,36" />
      <scope id="1230058635633" at="21,23,21,23" />
      <scope id="1230058635633" at="12,0,14,0" />
      <scope id="1230058635633" at="15,58,17,99" />
      <scope id="1230058635633" at="21,0,23,0" />
      <scope id="1230058635633" at="24,51,26,27" />
      <scope id="1230058635633" at="14,0,19,0" />
      <scope id="1230058635633" at="23,0,28,0" />
      <unit id="1230058635633" at="19,0,29,0" name="jetbrains.mps.editorTest.AnonymousClassTest_Test$TestBody" />
      <unit id="1230058635633" at="10,0,30,0" name="jetbrains.mps.editorTest.AnonymousClassTest_Test" />
    </file>
  </root>
  <root nodeRef="r:914ee49a-537d-44b2-a5fb-bac87a54743d(jetbrains.mps.editorTest@tests)/1230058635669">
    <file name="AssignmentTest_Test.java">
      <node id="1230058635669" at="15,54,16,107" concept="2" />
      <node id="1230058635669" at="16,107,17,95" concept="2" />
      <node id="1230058635669" at="24,51,25,51" concept="2" />
      <node id="1230058635688" at="25,51,26,28" concept="2" />
      <node id="1230058635669" at="12,0,14,0" concept="1" trace="AssignmentTest_Test#()V" />
      <node id="1230058635669" at="21,0,23,0" concept="1" trace="TestBody#()V" />
      <node id="1230058635669" at="14,0,19,0" concept="5" trace="test_AssignmentTest#()V" />
      <node id="1230058635669" at="23,0,28,0" concept="5" trace="testMethodImpl#()V" />
      <scope id="1230058635669" at="12,32,12,32" />
      <scope id="1230058635669" at="21,23,21,23" />
      <scope id="1230058635669" at="12,0,14,0" />
      <scope id="1230058635669" at="15,54,17,95" />
      <scope id="1230058635669" at="21,0,23,0" />
      <scope id="1230058635669" at="24,51,26,28" />
      <scope id="1230058635669" at="14,0,19,0" />
      <scope id="1230058635669" at="23,0,28,0" />
      <unit id="1230058635669" at="19,0,29,0" name="jetbrains.mps.editorTest.AssignmentTest_Test$TestBody" />
      <unit id="1230058635669" at="10,0,30,0" name="jetbrains.mps.editorTest.AssignmentTest_Test" />
    </file>
  </root>
  <root nodeRef="r:914ee49a-537d-44b2-a5fb-bac87a54743d(jetbrains.mps.editorTest@tests)/1230058635689">
    <file name="BadCodeInTheLeftTest_Test.java">
      <node id="1230058635689" at="15,60,16,107" concept="2" />
      <node id="1230058635689" at="16,107,17,101" concept="2" />
      <node id="1230058635689" at="24,51,25,51" concept="2" />
      <node id="1230058635713" at="25,51,26,27" concept="2" />
      <node id="1230058635689" at="12,0,14,0" concept="1" trace="BadCodeInTheLeftTest_Test#()V" />
      <node id="1230058635689" at="21,0,23,0" concept="1" trace="TestBody#()V" />
      <node id="1230058635689" at="14,0,19,0" concept="5" trace="test_BadCodeInTheLeftTest#()V" />
      <node id="1230058635689" at="23,0,28,0" concept="5" trace="testMethodImpl#()V" />
      <scope id="1230058635689" at="12,38,12,38" />
      <scope id="1230058635689" at="21,23,21,23" />
      <scope id="1230058635689" at="12,0,14,0" />
      <scope id="1230058635689" at="15,60,17,101" />
      <scope id="1230058635689" at="21,0,23,0" />
      <scope id="1230058635689" at="24,51,26,27" />
      <scope id="1230058635689" at="14,0,19,0" />
      <scope id="1230058635689" at="23,0,28,0" />
      <unit id="1230058635689" at="19,0,29,0" name="jetbrains.mps.editorTest.BadCodeInTheLeftTest_Test$TestBody" />
      <unit id="1230058635689" at="10,0,30,0" name="jetbrains.mps.editorTest.BadCodeInTheLeftTest_Test" />
    </file>
  </root>
  <root nodeRef="r:914ee49a-537d-44b2-a5fb-bac87a54743d(jetbrains.mps.editorTest@tests)/1230058635714">
    <file name="BadCodeTest_Test.java">
      <node id="1230058635714" at="15,51,16,107" concept="2" />
      <node id="1230058635714" at="16,107,17,92" concept="2" />
      <node id="1230058635714" at="24,51,25,51" concept="2" />
      <node id="1230058635736" at="25,51,26,28" concept="2" />
      <node id="1230058635714" at="12,0,14,0" concept="1" trace="BadCodeTest_Test#()V" />
      <node id="1230058635714" at="21,0,23,0" concept="1" trace="TestBody#()V" />
      <node id="1230058635714" at="14,0,19,0" concept="5" trace="test_BadCodeTest#()V" />
      <node id="1230058635714" at="23,0,28,0" concept="5" trace="testMethodImpl#()V" />
      <scope id="1230058635714" at="12,29,12,29" />
      <scope id="1230058635714" at="21,23,21,23" />
      <scope id="1230058635714" at="12,0,14,0" />
      <scope id="1230058635714" at="15,51,17,92" />
      <scope id="1230058635714" at="21,0,23,0" />
      <scope id="1230058635714" at="24,51,26,28" />
      <scope id="1230058635714" at="14,0,19,0" />
      <scope id="1230058635714" at="23,0,28,0" />
      <unit id="1230058635714" at="19,0,29,0" name="jetbrains.mps.editorTest.BadCodeTest_Test$TestBody" />
      <unit id="1230058635714" at="10,0,30,0" name="jetbrains.mps.editorTest.BadCodeTest_Test" />
    </file>
  </root>
  <root nodeRef="r:914ee49a-537d-44b2-a5fb-bac87a54743d(jetbrains.mps.editorTest@tests)/1230058635737">
    <file name="EqualsTest_Test.java">
      <node id="1230058635737" at="15,50,16,107" concept="2" />
      <node id="1230058635737" at="16,107,17,91" concept="2" />
      <node id="1230058635737" at="24,51,25,51" concept="2" />
      <node id="1230058635762" at="25,51,26,34" concept="2" />
      <node id="1230058635737" at="12,0,14,0" concept="1" trace="EqualsTest_Test#()V" />
      <node id="1230058635737" at="21,0,23,0" concept="1" trace="TestBody#()V" />
      <node id="1230058635737" at="14,0,19,0" concept="5" trace="test_EqualsTest#()V" />
      <node id="1230058635737" at="23,0,28,0" concept="5" trace="testMethodImpl#()V" />
      <scope id="1230058635737" at="12,28,12,28" />
      <scope id="1230058635737" at="21,23,21,23" />
      <scope id="1230058635737" at="12,0,14,0" />
      <scope id="1230058635737" at="15,50,17,91" />
      <scope id="1230058635737" at="21,0,23,0" />
      <scope id="1230058635737" at="24,51,26,34" />
      <scope id="1230058635737" at="14,0,19,0" />
      <scope id="1230058635737" at="23,0,28,0" />
      <unit id="1230058635737" at="19,0,29,0" name="jetbrains.mps.editorTest.EqualsTest_Test$TestBody" />
      <unit id="1230058635737" at="10,0,30,0" name="jetbrains.mps.editorTest.EqualsTest_Test" />
    </file>
  </root>
  <root nodeRef="r:914ee49a-537d-44b2-a5fb-bac87a54743d(jetbrains.mps.editorTest@tests)/1230058635763">
    <file name="ForEachTest_Test.java">
      <node id="1230058635763" at="17,51,18,107" concept="2" />
      <node id="1230058635763" at="18,107,19,92" concept="2" />
      <node id="1230058635763" at="26,51,27,38" concept="2" />
      <node id="1230058635770" at="27,38,28,33" concept="2" />
      <node id="1230058635771" at="28,33,29,126" concept="2" />
      <node id="1230058635763" at="14,0,16,0" concept="1" trace="ForEachTest_Test#()V" />
      <node id="1230058635763" at="23,0,25,0" concept="1" trace="TestBody#()V" />
      <node id="1230058635763" at="16,0,21,0" concept="5" trace="test_ForEachTest#()V" />
      <node id="1230058635763" at="25,0,31,0" concept="5" trace="testMethodImpl#()V" />
      <scope id="1230058635763" at="14,29,14,29" />
      <scope id="1230058635763" at="23,23,23,23" />
      <scope id="1230058635763" at="14,0,16,0" />
      <scope id="1230058635763" at="17,51,19,92" />
      <scope id="1230058635763" at="23,0,25,0" />
      <scope id="1230058635763" at="26,51,29,126" />
      <scope id="1230058635763" at="16,0,21,0" />
      <scope id="1230058635763" at="25,0,31,0" />
      <unit id="1230058635763" at="21,0,32,0" name="jetbrains.mps.editorTest.ForEachTest_Test$TestBody" />
      <unit id="1230058635763" at="12,0,33,0" name="jetbrains.mps.editorTest.ForEachTest_Test" />
    </file>
  </root>
  <root nodeRef="r:914ee49a-537d-44b2-a5fb-bac87a54743d(jetbrains.mps.editorTest@tests)/1230058635795">
    <file name="ForTest_Test.java">
      <node id="1230058635795" at="17,47,18,107" concept="2" />
      <node id="1230058635795" at="18,107,19,88" concept="2" />
      <node id="1230058635795" at="26,51,27,38" concept="2" />
      <node id="1230058635802" at="27,38,28,30" concept="2" />
      <node id="1230058635803" at="28,30,29,126" concept="2" />
      <node id="1230058635795" at="14,0,16,0" concept="1" trace="ForTest_Test#()V" />
      <node id="1230058635795" at="23,0,25,0" concept="1" trace="TestBody#()V" />
      <node id="1230058635795" at="16,0,21,0" concept="5" trace="test_ForTest#()V" />
      <node id="1230058635795" at="25,0,31,0" concept="5" trace="testMethodImpl#()V" />
      <scope id="1230058635795" at="14,25,14,25" />
      <scope id="1230058635795" at="23,23,23,23" />
      <scope id="1230058635795" at="14,0,16,0" />
      <scope id="1230058635795" at="17,47,19,88" />
      <scope id="1230058635795" at="23,0,25,0" />
      <scope id="1230058635795" at="26,51,29,126" />
      <scope id="1230058635795" at="16,0,21,0" />
      <scope id="1230058635795" at="25,0,31,0" />
      <unit id="1230058635795" at="21,0,32,0" name="jetbrains.mps.editorTest.ForTest_Test$TestBody" />
      <unit id="1230058635795" at="12,0,33,0" name="jetbrains.mps.editorTest.ForTest_Test" />
    </file>
  </root>
  <root nodeRef="r:914ee49a-537d-44b2-a5fb-bac87a54743d(jetbrains.mps.editorTest@tests)/1230058635842">
    <file name="RemoveNodeTest_Test.java">
      <node id="1230058635842" at="15,54,16,107" concept="2" />
      <node id="1230058635842" at="16,107,17,95" concept="2" />
      <node id="1230058635842" at="24,51,25,51" concept="2" />
      <node id="1315230867830149608" at="25,51,26,77" concept="2" />
      <node id="1230058635842" at="12,0,14,0" concept="1" trace="RemoveNodeTest_Test#()V" />
      <node id="1230058635842" at="21,0,23,0" concept="1" trace="TestBody#()V" />
      <node id="1230058635842" at="14,0,19,0" concept="5" trace="test_RemoveNodeTest#()V" />
      <node id="1230058635842" at="23,0,28,0" concept="5" trace="testMethodImpl#()V" />
      <scope id="1230058635842" at="12,32,12,32" />
      <scope id="1230058635842" at="21,23,21,23" />
      <scope id="1230058635842" at="12,0,14,0" />
      <scope id="1230058635842" at="15,54,17,95" />
      <scope id="1230058635842" at="21,0,23,0" />
      <scope id="1230058635842" at="24,51,26,77" />
      <scope id="1230058635842" at="14,0,19,0" />
      <scope id="1230058635842" at="23,0,28,0" />
      <unit id="1230058635842" at="19,0,29,0" name="jetbrains.mps.editorTest.RemoveNodeTest_Test$TestBody" />
      <unit id="1230058635842" at="10,0,30,0" name="jetbrains.mps.editorTest.RemoveNodeTest_Test" />
    </file>
  </root>
  <root nodeRef="r:914ee49a-537d-44b2-a5fb-bac87a54743d(jetbrains.mps.editorTest@tests)/1230058635866">
    <file name="ReturnNullTest_Test.java">
      <node id="1230058635866" at="15,54,16,107" concept="2" />
      <node id="1230058635866" at="16,107,17,95" concept="2" />
      <node id="1230058635866" at="24,51,25,51" concept="2" />
      <node id="1230058635880" at="25,51,26,37" concept="2" />
      <node id="1230058635866" at="12,0,14,0" concept="1" trace="ReturnNullTest_Test#()V" />
      <node id="1230058635866" at="21,0,23,0" concept="1" trace="TestBody#()V" />
      <node id="1230058635866" at="14,0,19,0" concept="5" trace="test_ReturnNullTest#()V" />
      <node id="1230058635866" at="23,0,28,0" concept="5" trace="testMethodImpl#()V" />
      <scope id="1230058635866" at="12,32,12,32" />
      <scope id="1230058635866" at="21,23,21,23" />
      <scope id="1230058635866" at="12,0,14,0" />
      <scope id="1230058635866" at="15,54,17,95" />
      <scope id="1230058635866" at="21,0,23,0" />
      <scope id="1230058635866" at="24,51,26,37" />
      <scope id="1230058635866" at="14,0,19,0" />
      <scope id="1230058635866" at="23,0,28,0" />
      <unit id="1230058635866" at="19,0,29,0" name="jetbrains.mps.editorTest.ReturnNullTest_Test$TestBody" />
      <unit id="1230058635866" at="10,0,30,0" name="jetbrains.mps.editorTest.ReturnNullTest_Test" />
    </file>
  </root>
  <root nodeRef="r:914ee49a-537d-44b2-a5fb-bac87a54743d(jetbrains.mps.editorTest@tests)/1230058635881">
    <file name="IfAndElseTest_Test.java">
      <node id="1230058635881" at="15,53,16,107" concept="2" />
      <node id="1230058635881" at="16,107,17,94" concept="2" />
      <node id="1230058635881" at="24,51,25,51" concept="2" />
      <node id="1230058635895" at="25,51,26,32" concept="2" />
      <node id="403806536168445089" at="26,32,27,76" concept="2" />
      <node id="403806536168445093" at="27,76,28,76" concept="2" />
      <node id="1236015608243" at="28,76,29,38" concept="2" />
      <node id="403806536168445096" at="29,38,30,76" concept="2" />
      <node id="403806536168445098" at="30,76,31,76" concept="2" />
      <node id="1236015848046" at="31,76,32,32" concept="2" />
      <node id="1230058635881" at="12,0,14,0" concept="1" trace="IfAndElseTest_Test#()V" />
      <node id="1230058635881" at="21,0,23,0" concept="1" trace="TestBody#()V" />
      <node id="1230058635881" at="14,0,19,0" concept="5" trace="test_IfAndElseTest#()V" />
      <node id="1230058635881" at="23,0,34,0" concept="5" trace="testMethodImpl#()V" />
      <scope id="1230058635881" at="12,31,12,31" />
      <scope id="1230058635881" at="21,23,21,23" />
      <scope id="1230058635881" at="12,0,14,0" />
      <scope id="1230058635881" at="15,53,17,94" />
      <scope id="1230058635881" at="21,0,23,0" />
      <scope id="1230058635881" at="14,0,19,0" />
      <scope id="1230058635881" at="24,51,32,32" />
      <scope id="1230058635881" at="23,0,34,0" />
      <unit id="1230058635881" at="19,0,35,0" name="jetbrains.mps.editorTest.IfAndElseTest_Test$TestBody" />
      <unit id="1230058635881" at="10,0,36,0" name="jetbrains.mps.editorTest.IfAndElseTest_Test" />
    </file>
  </root>
  <root nodeRef="r:914ee49a-537d-44b2-a5fb-bac87a54743d(jetbrains.mps.editorTest@tests)/1230058635925">
    <file name="TwoPlusTwo_Test.java">
      <node id="1230058635925" at="15,50,16,107" concept="2" />
      <node id="1230058635925" at="16,107,17,91" concept="2" />
      <node id="1230058635925" at="24,51,25,51" concept="2" />
      <node id="1230058635941" at="25,51,26,29" concept="2" />
      <node id="1230058635925" at="12,0,14,0" concept="1" trace="TwoPlusTwo_Test#()V" />
      <node id="1230058635925" at="21,0,23,0" concept="1" trace="TestBody#()V" />
      <node id="1230058635925" at="14,0,19,0" concept="5" trace="test_TwoPlusTwo#()V" />
      <node id="1230058635925" at="23,0,28,0" concept="5" trace="testMethodImpl#()V" />
      <scope id="1230058635925" at="12,28,12,28" />
      <scope id="1230058635925" at="21,23,21,23" />
      <scope id="1230058635925" at="12,0,14,0" />
      <scope id="1230058635925" at="15,50,17,91" />
      <scope id="1230058635925" at="21,0,23,0" />
      <scope id="1230058635925" at="24,51,26,29" />
      <scope id="1230058635925" at="14,0,19,0" />
      <scope id="1230058635925" at="23,0,28,0" />
      <unit id="1230058635925" at="19,0,29,0" name="jetbrains.mps.editorTest.TwoPlusTwo_Test$TestBody" />
      <unit id="1230058635925" at="10,0,30,0" name="jetbrains.mps.editorTest.TwoPlusTwo_Test" />
    </file>
  </root>
  <root nodeRef="r:914ee49a-537d-44b2-a5fb-bac87a54743d(jetbrains.mps.editorTest@tests)/1230119686657">
    <file name="SelectTwoCells_Test.java">
      <node id="1230119686657" at="15,54,16,107" concept="2" />
      <node id="1230119686657" at="16,107,17,95" concept="2" />
      <node id="1230119686657" at="24,51,25,51" concept="2" />
      <node id="3274482454725612466" at="25,51,26,79" concept="2" />
      <node id="3274482454725612470" at="26,79,27,79" concept="2" />
      <node id="1230119686657" at="12,0,14,0" concept="1" trace="SelectTwoCells_Test#()V" />
      <node id="1230119686657" at="21,0,23,0" concept="1" trace="TestBody#()V" />
      <node id="1230119686657" at="14,0,19,0" concept="5" trace="test_SelectTwoCells#()V" />
      <node id="1230119686657" at="23,0,29,0" concept="5" trace="testMethodImpl#()V" />
      <scope id="1230119686657" at="12,32,12,32" />
      <scope id="1230119686657" at="21,23,21,23" />
      <scope id="1230119686657" at="12,0,14,0" />
      <scope id="1230119686657" at="15,54,17,95" />
      <scope id="1230119686657" at="21,0,23,0" />
      <scope id="1230119686657" at="24,51,27,79" />
      <scope id="1230119686657" at="14,0,19,0" />
      <scope id="1230119686657" at="23,0,29,0" />
      <unit id="1230119686657" at="19,0,30,0" name="jetbrains.mps.editorTest.SelectTwoCells_Test$TestBody" />
      <unit id="1230119686657" at="10,0,31,0" name="jetbrains.mps.editorTest.SelectTwoCells_Test" />
    </file>
  </root>
  <root nodeRef="r:914ee49a-537d-44b2-a5fb-bac87a54743d(jetbrains.mps.editorTest@tests)/1230132483495">
<<<<<<< HEAD
    <file name="IntentionTest_Test.java">
      <node id="1230132483495" at="15,53,16,107" concept="2" />
      <node id="1230132483495" at="16,107,17,94" concept="2" />
      <node id="1230132483495" at="24,51,25,51" concept="2" />
      <node id="1230132588987" at="25,51,26,110" concept="2" />
      <node id="1230132483495" at="12,0,14,0" concept="1" trace="IntentionTest_Test#()V" />
      <node id="1230132483495" at="21,0,23,0" concept="1" trace="TestBody#()V" />
      <node id="1230132483495" at="14,0,19,0" concept="5" trace="test_IntentionTest#()V" />
      <node id="1230132483495" at="23,0,28,0" concept="5" trace="testMethodImpl#()V" />
      <scope id="1230132483495" at="12,31,12,31" />
      <scope id="1230132483495" at="21,23,21,23" />
      <scope id="1230132483495" at="12,0,14,0" />
      <scope id="1230132483495" at="15,53,17,94" />
      <scope id="1230132483495" at="21,0,23,0" />
      <scope id="1230132483495" at="24,51,26,110" />
      <scope id="1230132483495" at="14,0,19,0" />
      <scope id="1230132483495" at="23,0,28,0" />
      <unit id="1230132483495" at="19,0,29,0" name="jetbrains.mps.editorTest.IntentionTest_Test$TestBody" />
      <unit id="1230132483495" at="10,0,30,0" name="jetbrains.mps.editorTest.IntentionTest_Test" />
=======
    <file name="PreviousDeprecationTest1_Test.java">
      <node id="1230132483495" at="18,64,19,107" concept="2" />
      <node id="1230132483495" at="19,107,20,105" concept="2" />
      <node id="1230132483495" at="29,51,30,87" concept="6" />
      <node id="1230132483495" at="30,87,31,93" concept="6" />
      <node id="992603586002028694" at="31,93,32,108" concept="2" />
      <node id="1230132483495" at="14,0,16,0" concept="1" trace="PreviousDeprecationTest1_Test#()V" />
      <node id="1230132483495" at="25,0,27,0" concept="1" trace="TestBody#()V" />
      <node id="1230132483495" at="17,0,22,0" concept="5" trace="test_PreviousDeprecationTest1#()V" />
      <node id="1230132483495" at="28,0,34,0" concept="5" trace="testMethodImpl#()V" />
      <scope id="1230132483495" at="14,42,14,42" />
      <scope id="1230132483495" at="25,23,25,23" />
      <scope id="1230132483495" at="14,0,16,0" />
      <scope id="1230132483495" at="18,64,20,105" />
      <scope id="1230132483495" at="25,0,27,0" />
      <scope id="1230132483495" at="29,51,32,108">
        <var name="editor" id="1230132483495" />
        <var name="editorComponent" id="1230132483495" />
      </scope>
      <scope id="1230132483495" at="17,0,22,0" />
      <scope id="1230132483495" at="28,0,34,0" />
      <unit id="1230132483495" at="23,0,35,0" name="jetbrains.mps.editorTest.PreviousDeprecationTest1_Test$TestBody" />
      <unit id="1230132483495" at="12,0,36,0" name="jetbrains.mps.editorTest.PreviousDeprecationTest1_Test" />
>>>>>>> 990ec643
    </file>
  </root>
  <root nodeRef="r:914ee49a-537d-44b2-a5fb-bac87a54743d(jetbrains.mps.editorTest@tests)/1230137733176">
    <file name="TwoMullTwo_Test.java">
      <node id="1230137733176" at="15,50,16,107" concept="2" />
      <node id="1230137733176" at="16,107,17,91" concept="2" />
      <node id="1230137733176" at="24,51,25,51" concept="2" />
      <node id="1230137788646" at="25,51,26,28" concept="2" />
      <node id="1230137733176" at="12,0,14,0" concept="1" trace="TwoMullTwo_Test#()V" />
      <node id="1230137733176" at="21,0,23,0" concept="1" trace="TestBody#()V" />
      <node id="1230137733176" at="14,0,19,0" concept="5" trace="test_TwoMullTwo#()V" />
      <node id="1230137733176" at="23,0,28,0" concept="5" trace="testMethodImpl#()V" />
      <scope id="1230137733176" at="12,28,12,28" />
      <scope id="1230137733176" at="21,23,21,23" />
      <scope id="1230137733176" at="12,0,14,0" />
      <scope id="1230137733176" at="15,50,17,91" />
      <scope id="1230137733176" at="21,0,23,0" />
      <scope id="1230137733176" at="24,51,26,28" />
      <scope id="1230137733176" at="14,0,19,0" />
      <scope id="1230137733176" at="23,0,28,0" />
      <unit id="1230137733176" at="19,0,29,0" name="jetbrains.mps.editorTest.TwoMullTwo_Test$TestBody" />
      <unit id="1230137733176" at="10,0,30,0" name="jetbrains.mps.editorTest.TwoMullTwo_Test" />
    </file>
  </root>
  <root nodeRef="r:914ee49a-537d-44b2-a5fb-bac87a54743d(jetbrains.mps.editorTest@tests)/1230223594759">
    <file name="RightTransformInAnnotation_Test.java">
      <node id="1230223594759" at="15,66,16,107" concept="2" />
      <node id="1230223594759" at="16,107,17,107" concept="2" />
      <node id="1230223594759" at="24,51,25,51" concept="2" />
      <node id="1230223594771" at="25,51,26,28" concept="2" />
      <node id="1230223594759" at="12,0,14,0" concept="1" trace="RightTransformInAnnotation_Test#()V" />
      <node id="1230223594759" at="21,0,23,0" concept="1" trace="TestBody#()V" />
      <node id="1230223594759" at="14,0,19,0" concept="5" trace="test_RightTransformInAnnotation#()V" />
      <node id="1230223594759" at="23,0,28,0" concept="5" trace="testMethodImpl#()V" />
      <scope id="1230223594759" at="12,44,12,44" />
      <scope id="1230223594759" at="21,23,21,23" />
      <scope id="1230223594759" at="12,0,14,0" />
      <scope id="1230223594759" at="15,66,17,107" />
      <scope id="1230223594759" at="21,0,23,0" />
      <scope id="1230223594759" at="24,51,26,28" />
      <scope id="1230223594759" at="14,0,19,0" />
      <scope id="1230223594759" at="23,0,28,0" />
      <unit id="1230223594759" at="19,0,29,0" name="jetbrains.mps.editorTest.RightTransformInAnnotation_Test$TestBody" />
      <unit id="1230223594759" at="10,0,30,0" name="jetbrains.mps.editorTest.RightTransformInAnnotation_Test" />
    </file>
  </root>
  <root nodeRef="r:914ee49a-537d-44b2-a5fb-bac87a54743d(jetbrains.mps.editorTest@tests)/1230303889046">
    <file name="RightTransform_Test.java">
      <node id="1230303889046" at="15,54,16,107" concept="2" />
      <node id="1230303889046" at="16,107,17,95" concept="2" />
      <node id="1230303889046" at="24,51,25,51" concept="2" />
      <node id="1230306776480" at="25,51,26,28" concept="2" />
      <node id="1230303889046" at="12,0,14,0" concept="1" trace="RightTransform_Test#()V" />
      <node id="1230303889046" at="21,0,23,0" concept="1" trace="TestBody#()V" />
      <node id="1230303889046" at="14,0,19,0" concept="5" trace="test_RightTransform#()V" />
      <node id="1230303889046" at="23,0,28,0" concept="5" trace="testMethodImpl#()V" />
      <scope id="1230303889046" at="12,32,12,32" />
      <scope id="1230303889046" at="21,23,21,23" />
      <scope id="1230303889046" at="12,0,14,0" />
      <scope id="1230303889046" at="15,54,17,95" />
      <scope id="1230303889046" at="21,0,23,0" />
      <scope id="1230303889046" at="24,51,26,28" />
      <scope id="1230303889046" at="14,0,19,0" />
      <scope id="1230303889046" at="23,0,28,0" />
      <unit id="1230303889046" at="19,0,29,0" name="jetbrains.mps.editorTest.RightTransform_Test$TestBody" />
      <unit id="1230303889046" at="10,0,30,0" name="jetbrains.mps.editorTest.RightTransform_Test" />
    </file>
  </root>
  <root nodeRef="r:914ee49a-537d-44b2-a5fb-bac87a54743d(jetbrains.mps.editorTest@tests)/1231771167333">
    <file name="AssignmentExpression_Test.java">
      <node id="1231771167333" at="15,60,16,107" concept="2" />
      <node id="1231771167333" at="16,107,17,101" concept="2" />
      <node id="1231771167333" at="24,51,25,51" concept="2" />
      <node id="1315230867830143420" at="25,51,26,77" concept="2" />
      <node id="1231771298706" at="26,77,27,27" concept="2" />
      <node id="1231771167333" at="12,0,14,0" concept="1" trace="AssignmentExpression_Test#()V" />
      <node id="1231771167333" at="21,0,23,0" concept="1" trace="TestBody#()V" />
      <node id="1231771167333" at="14,0,19,0" concept="5" trace="test_AssignmentExpression#()V" />
      <node id="1231771167333" at="23,0,29,0" concept="5" trace="testMethodImpl#()V" />
      <scope id="1231771167333" at="12,38,12,38" />
      <scope id="1231771167333" at="21,23,21,23" />
      <scope id="1231771167333" at="12,0,14,0" />
      <scope id="1231771167333" at="15,60,17,101" />
      <scope id="1231771167333" at="21,0,23,0" />
      <scope id="1231771167333" at="24,51,27,27" />
      <scope id="1231771167333" at="14,0,19,0" />
      <scope id="1231771167333" at="23,0,29,0" />
      <unit id="1231771167333" at="19,0,30,0" name="jetbrains.mps.editorTest.AssignmentExpression_Test$TestBody" />
      <unit id="1231771167333" at="10,0,31,0" name="jetbrains.mps.editorTest.AssignmentExpression_Test" />
    </file>
  </root>
  <root nodeRef="r:914ee49a-537d-44b2-a5fb-bac87a54743d(jetbrains.mps.editorTest@tests)/1231855239736">
    <file name="STHintTest_Test.java">
      <node id="1231855239736" at="15,50,16,107" concept="2" />
      <node id="1231855239736" at="16,107,17,91" concept="2" />
      <node id="1231855239736" at="24,51,25,51" concept="2" />
      <node id="1231855331187" at="25,51,26,35" concept="2" />
      <node id="1231855239736" at="12,0,14,0" concept="1" trace="STHintTest_Test#()V" />
      <node id="1231855239736" at="21,0,23,0" concept="1" trace="TestBody#()V" />
      <node id="1231855239736" at="14,0,19,0" concept="5" trace="test_STHintTest#()V" />
      <node id="1231855239736" at="23,0,28,0" concept="5" trace="testMethodImpl#()V" />
      <scope id="1231855239736" at="12,28,12,28" />
      <scope id="1231855239736" at="21,23,21,23" />
      <scope id="1231855239736" at="12,0,14,0" />
      <scope id="1231855239736" at="15,50,17,91" />
      <scope id="1231855239736" at="21,0,23,0" />
      <scope id="1231855239736" at="24,51,26,35" />
      <scope id="1231855239736" at="14,0,19,0" />
      <scope id="1231855239736" at="23,0,28,0" />
      <unit id="1231855239736" at="19,0,29,0" name="jetbrains.mps.editorTest.STHintTest_Test$TestBody" />
      <unit id="1231855239736" at="10,0,30,0" name="jetbrains.mps.editorTest.STHintTest_Test" />
    </file>
  </root>
  <root nodeRef="r:914ee49a-537d-44b2-a5fb-bac87a54743d(jetbrains.mps.editorTest@tests)/1231856179276">
    <file name="RightTransformWithSmallPatternCompletion_Test.java">
      <node id="1231856179276" at="15,80,16,107" concept="2" />
      <node id="1231856179276" at="16,107,17,121" concept="2" />
      <node id="1231856179276" at="24,51,25,51" concept="2" />
      <node id="1231856275214" at="25,51,26,30" concept="2" />
      <node id="1231856179276" at="12,0,14,0" concept="1" trace="RightTransformWithSmallPatternCompletion_Test#()V" />
      <node id="1231856179276" at="21,0,23,0" concept="1" trace="TestBody#()V" />
      <node id="1231856179276" at="14,0,19,0" concept="5" trace="test_RightTransformWithSmallPatternCompletion#()V" />
      <node id="1231856179276" at="23,0,28,0" concept="5" trace="testMethodImpl#()V" />
      <scope id="1231856179276" at="12,58,12,58" />
      <scope id="1231856179276" at="21,23,21,23" />
      <scope id="1231856179276" at="12,0,14,0" />
      <scope id="1231856179276" at="15,80,17,121" />
      <scope id="1231856179276" at="21,0,23,0" />
      <scope id="1231856179276" at="24,51,26,30" />
      <scope id="1231856179276" at="14,0,19,0" />
      <scope id="1231856179276" at="23,0,28,0" />
      <unit id="1231856179276" at="19,0,29,0" name="jetbrains.mps.editorTest.RightTransformWithSmallPatternCompletion_Test$TestBody" />
      <unit id="1231856179276" at="10,0,30,0" name="jetbrains.mps.editorTest.RightTransformWithSmallPatternCompletion_Test" />
    </file>
  </root>
  <root nodeRef="r:914ee49a-537d-44b2-a5fb-bac87a54743d(jetbrains.mps.editorTest@tests)/1232031307006">
    <file name="AssigningToField_Test.java">
      <node id="1232031307006" at="15,56,16,107" concept="2" />
      <node id="1232031307006" at="16,107,17,97" concept="2" />
      <node id="1232031307006" at="24,51,25,51" concept="2" />
      <node id="1232031456665" at="25,51,26,29" concept="2" />
      <node id="1232031307006" at="12,0,14,0" concept="1" trace="AssigningToField_Test#()V" />
      <node id="1232031307006" at="21,0,23,0" concept="1" trace="TestBody#()V" />
      <node id="1232031307006" at="14,0,19,0" concept="5" trace="test_AssigningToField#()V" />
      <node id="1232031307006" at="23,0,28,0" concept="5" trace="testMethodImpl#()V" />
      <scope id="1232031307006" at="12,34,12,34" />
      <scope id="1232031307006" at="21,23,21,23" />
      <scope id="1232031307006" at="12,0,14,0" />
      <scope id="1232031307006" at="15,56,17,97" />
      <scope id="1232031307006" at="21,0,23,0" />
      <scope id="1232031307006" at="24,51,26,29" />
      <scope id="1232031307006" at="14,0,19,0" />
      <scope id="1232031307006" at="23,0,28,0" />
      <unit id="1232031307006" at="19,0,29,0" name="jetbrains.mps.editorTest.AssigningToField_Test$TestBody" />
      <unit id="1232031307006" at="10,0,30,0" name="jetbrains.mps.editorTest.AssigningToField_Test" />
    </file>
  </root>
  <root nodeRef="r:914ee49a-537d-44b2-a5fb-bac87a54743d(jetbrains.mps.editorTest@tests)/1232033101779">
    <file name="DeleteStatement_Test.java">
      <node id="1232033101779" at="15,55,16,107" concept="2" />
      <node id="1232033101779" at="16,107,17,96" concept="2" />
      <node id="1232033101779" at="24,51,25,51" concept="2" />
      <node id="1315230867830149589" at="25,51,26,74" concept="2" />
      <node id="1232033101779" at="12,0,14,0" concept="1" trace="DeleteStatement_Test#()V" />
      <node id="1232033101779" at="21,0,23,0" concept="1" trace="TestBody#()V" />
      <node id="1232033101779" at="14,0,19,0" concept="5" trace="test_DeleteStatement#()V" />
      <node id="1232033101779" at="23,0,28,0" concept="5" trace="testMethodImpl#()V" />
      <scope id="1232033101779" at="12,33,12,33" />
      <scope id="1232033101779" at="21,23,21,23" />
      <scope id="1232033101779" at="12,0,14,0" />
      <scope id="1232033101779" at="15,55,17,96" />
      <scope id="1232033101779" at="21,0,23,0" />
      <scope id="1232033101779" at="24,51,26,74" />
      <scope id="1232033101779" at="14,0,19,0" />
      <scope id="1232033101779" at="23,0,28,0" />
      <unit id="1232033101779" at="19,0,29,0" name="jetbrains.mps.editorTest.DeleteStatement_Test$TestBody" />
      <unit id="1232033101779" at="10,0,30,0" name="jetbrains.mps.editorTest.DeleteStatement_Test" />
    </file>
  </root>
  <root nodeRef="r:914ee49a-537d-44b2-a5fb-bac87a54743d(jetbrains.mps.editorTest@tests)/1232033509158">
    <file name="DeleteVariableInitializer_Test.java">
      <node id="1232033509158" at="15,65,16,107" concept="2" />
      <node id="1232033509158" at="16,107,17,106" concept="2" />
      <node id="1232033509158" at="24,51,25,51" concept="2" />
      <node id="1315230867830149592" at="25,51,26,77" concept="2" />
      <node id="1315230867830149594" at="26,77,27,77" concept="2" />
      <node id="1315230867830149596" at="27,77,28,77" concept="2" />
      <node id="1232033509158" at="12,0,14,0" concept="1" trace="DeleteVariableInitializer_Test#()V" />
      <node id="1232033509158" at="21,0,23,0" concept="1" trace="TestBody#()V" />
      <node id="1232033509158" at="14,0,19,0" concept="5" trace="test_DeleteVariableInitializer#()V" />
      <node id="1232033509158" at="23,0,30,0" concept="5" trace="testMethodImpl#()V" />
      <scope id="1232033509158" at="12,43,12,43" />
      <scope id="1232033509158" at="21,23,21,23" />
      <scope id="1232033509158" at="12,0,14,0" />
      <scope id="1232033509158" at="15,65,17,106" />
      <scope id="1232033509158" at="21,0,23,0" />
      <scope id="1232033509158" at="24,51,28,77" />
      <scope id="1232033509158" at="14,0,19,0" />
      <scope id="1232033509158" at="23,0,30,0" />
      <unit id="1232033509158" at="19,0,31,0" name="jetbrains.mps.editorTest.DeleteVariableInitializer_Test$TestBody" />
      <unit id="1232033509158" at="10,0,32,0" name="jetbrains.mps.editorTest.DeleteVariableInitializer_Test" />
    </file>
  </root>
  <root nodeRef="r:914ee49a-537d-44b2-a5fb-bac87a54743d(jetbrains.mps.editorTest@tests)/1232034646995">
    <file name="DeleteFieldReference_Test.java">
      <node id="1232034646995" at="15,60,16,107" concept="2" />
      <node id="1232034646995" at="16,107,17,101" concept="2" />
      <node id="1232034646995" at="24,51,25,51" concept="2" />
      <node id="1315230867830149562" at="25,51,26,74" concept="2" />
      <node id="1232034646995" at="12,0,14,0" concept="1" trace="DeleteFieldReference_Test#()V" />
      <node id="1232034646995" at="21,0,23,0" concept="1" trace="TestBody#()V" />
      <node id="1232034646995" at="14,0,19,0" concept="5" trace="test_DeleteFieldReference#()V" />
      <node id="1232034646995" at="23,0,28,0" concept="5" trace="testMethodImpl#()V" />
      <scope id="1232034646995" at="12,38,12,38" />
      <scope id="1232034646995" at="21,23,21,23" />
      <scope id="1232034646995" at="12,0,14,0" />
      <scope id="1232034646995" at="15,60,17,101" />
      <scope id="1232034646995" at="21,0,23,0" />
      <scope id="1232034646995" at="24,51,26,74" />
      <scope id="1232034646995" at="14,0,19,0" />
      <scope id="1232034646995" at="23,0,28,0" />
      <unit id="1232034646995" at="19,0,29,0" name="jetbrains.mps.editorTest.DeleteFieldReference_Test$TestBody" />
      <unit id="1232034646995" at="10,0,30,0" name="jetbrains.mps.editorTest.DeleteFieldReference_Test" />
    </file>
  </root>
  <root nodeRef="r:914ee49a-537d-44b2-a5fb-bac87a54743d(jetbrains.mps.editorTest@tests)/1232110128465">
    <file name="IntSpaceA_Test.java">
      <node id="1232110128465" at="15,49,16,107" concept="2" />
      <node id="1232110128465" at="16,107,17,90" concept="2" />
      <node id="1232110128465" at="24,51,25,51" concept="2" />
      <node id="1232110200933" at="25,51,26,31" concept="2" />
      <node id="1232110128465" at="12,0,14,0" concept="1" trace="IntSpaceA_Test#()V" />
      <node id="1232110128465" at="21,0,23,0" concept="1" trace="TestBody#()V" />
      <node id="1232110128465" at="14,0,19,0" concept="5" trace="test_IntSpaceA#()V" />
      <node id="1232110128465" at="23,0,28,0" concept="5" trace="testMethodImpl#()V" />
      <scope id="1232110128465" at="12,27,12,27" />
      <scope id="1232110128465" at="21,23,21,23" />
      <scope id="1232110128465" at="12,0,14,0" />
      <scope id="1232110128465" at="15,49,17,90" />
      <scope id="1232110128465" at="21,0,23,0" />
      <scope id="1232110128465" at="24,51,26,31" />
      <scope id="1232110128465" at="14,0,19,0" />
      <scope id="1232110128465" at="23,0,28,0" />
      <unit id="1232110128465" at="19,0,29,0" name="jetbrains.mps.editorTest.IntSpaceA_Test$TestBody" />
      <unit id="1232110128465" at="10,0,30,0" name="jetbrains.mps.editorTest.IntSpaceA_Test" />
    </file>
  </root>
  <root nodeRef="r:914ee49a-537d-44b2-a5fb-bac87a54743d(jetbrains.mps.editorTest@tests)/1232130281150">
    <file name="MathE_Test.java">
      <node id="1232130281150" at="15,45,16,107" concept="2" />
      <node id="1232130281150" at="16,107,17,86" concept="2" />
      <node id="1232130281150" at="24,51,25,51" concept="2" />
      <node id="1232130377376" at="25,51,26,32" concept="2" />
      <node id="1232130281150" at="12,0,14,0" concept="1" trace="MathE_Test#()V" />
      <node id="1232130281150" at="21,0,23,0" concept="1" trace="TestBody#()V" />
      <node id="1232130281150" at="14,0,19,0" concept="5" trace="test_MathE#()V" />
      <node id="1232130281150" at="23,0,28,0" concept="5" trace="testMethodImpl#()V" />
      <scope id="1232130281150" at="12,23,12,23" />
      <scope id="1232130281150" at="21,23,21,23" />
      <scope id="1232130281150" at="12,0,14,0" />
      <scope id="1232130281150" at="15,45,17,86" />
      <scope id="1232130281150" at="21,0,23,0" />
      <scope id="1232130281150" at="24,51,26,32" />
      <scope id="1232130281150" at="14,0,19,0" />
      <scope id="1232130281150" at="23,0,28,0" />
      <unit id="1232130281150" at="19,0,29,0" name="jetbrains.mps.editorTest.MathE_Test$TestBody" />
      <unit id="1232130281150" at="10,0,30,0" name="jetbrains.mps.editorTest.MathE_Test" />
    </file>
  </root>
  <root nodeRef="r:914ee49a-537d-44b2-a5fb-bac87a54743d(jetbrains.mps.editorTest@tests)/1232458271691">
    <file name="DeleteFirstChild_Test.java">
      <node id="1232458271691" at="15,56,16,107" concept="2" />
      <node id="1232458271691" at="16,107,17,97" concept="2" />
      <node id="1232458271691" at="24,51,25,51" concept="2" />
      <node id="1315230867830149566" at="25,51,26,74" concept="2" />
      <node id="1232458271691" at="12,0,14,0" concept="1" trace="DeleteFirstChild_Test#()V" />
      <node id="1232458271691" at="21,0,23,0" concept="1" trace="TestBody#()V" />
      <node id="1232458271691" at="14,0,19,0" concept="5" trace="test_DeleteFirstChild#()V" />
      <node id="1232458271691" at="23,0,28,0" concept="5" trace="testMethodImpl#()V" />
      <scope id="1232458271691" at="12,34,12,34" />
      <scope id="1232458271691" at="21,23,21,23" />
      <scope id="1232458271691" at="12,0,14,0" />
      <scope id="1232458271691" at="15,56,17,97" />
      <scope id="1232458271691" at="21,0,23,0" />
      <scope id="1232458271691" at="24,51,26,74" />
      <scope id="1232458271691" at="14,0,19,0" />
      <scope id="1232458271691" at="23,0,28,0" />
      <unit id="1232458271691" at="19,0,29,0" name="jetbrains.mps.editorTest.DeleteFirstChild_Test$TestBody" />
      <unit id="1232458271691" at="10,0,30,0" name="jetbrains.mps.editorTest.DeleteFirstChild_Test" />
    </file>
  </root>
  <root nodeRef="r:914ee49a-537d-44b2-a5fb-bac87a54743d(jetbrains.mps.editorTest@tests)/1232554293720">
    <file name="DeleteOverridenMethodInBehavior_Test.java">
      <node id="1232554293720" at="15,71,16,107" concept="2" />
      <node id="1232554293720" at="16,107,17,112" concept="2" />
      <node id="1232554293720" at="24,51,25,51" concept="2" />
      <node id="403806536168445085" at="25,51,26,77" concept="2" />
      <node id="1315230867830149586" at="27,35,28,76" concept="2" />
      <node id="1232554293720" at="12,0,14,0" concept="1" trace="DeleteOverridenMethodInBehavior_Test#()V" />
      <node id="1232554293720" at="21,0,23,0" concept="1" trace="TestBody#()V" />
      <node id="1232555810959" at="26,77,29,7" concept="4" />
      <node id="1232554293720" at="14,0,19,0" concept="5" trace="test_DeleteOverridenMethodInBehavior#()V" />
      <node id="1232554293720" at="23,0,31,0" concept="5" trace="testMethodImpl#()V" />
      <scope id="1232554293720" at="12,49,12,49" />
      <scope id="1232554293720" at="21,23,21,23" />
      <scope id="1232555834147" at="27,35,28,76" />
      <scope id="1232554293720" at="12,0,14,0" />
      <scope id="1232554293720" at="15,71,17,112" />
      <scope id="1232554293720" at="21,0,23,0" />
      <scope id="1232555810959" at="26,77,29,7">
        <var name="i" id="1232555810960" />
      </scope>
      <scope id="1232554293720" at="14,0,19,0" />
      <scope id="1232554293720" at="24,51,29,7" />
      <scope id="1232554293720" at="23,0,31,0" />
      <unit id="1232554293720" at="19,0,32,0" name="jetbrains.mps.editorTest.DeleteOverridenMethodInBehavior_Test$TestBody" />
      <unit id="1232554293720" at="10,0,33,0" name="jetbrains.mps.editorTest.DeleteOverridenMethodInBehavior_Test" />
    </file>
  </root>
  <root nodeRef="r:914ee49a-537d-44b2-a5fb-bac87a54743d(jetbrains.mps.editorTest@tests)/1232614612246">
    <file name="smartStatementsInsert_Test.java">
      <node id="1232614612246" at="15,61,16,107" concept="2" />
      <node id="1232614612246" at="16,107,17,102" concept="2" />
      <node id="1232614612246" at="24,51,25,51" concept="2" />
      <node id="6399376622786816219" at="25,51,26,74" concept="2" />
      <node id="1232614612246" at="12,0,14,0" concept="1" trace="smartStatementsInsert_Test#()V" />
      <node id="1232614612246" at="21,0,23,0" concept="1" trace="TestBody#()V" />
      <node id="1232614612246" at="14,0,19,0" concept="5" trace="test_smartStatementsInsert#()V" />
      <node id="1232614612246" at="23,0,28,0" concept="5" trace="testMethodImpl#()V" />
      <scope id="1232614612246" at="12,39,12,39" />
      <scope id="1232614612246" at="21,23,21,23" />
      <scope id="1232614612246" at="12,0,14,0" />
      <scope id="1232614612246" at="15,61,17,102" />
      <scope id="1232614612246" at="21,0,23,0" />
      <scope id="1232614612246" at="24,51,26,74" />
      <scope id="1232614612246" at="14,0,19,0" />
      <scope id="1232614612246" at="23,0,28,0" />
      <unit id="1232614612246" at="19,0,29,0" name="jetbrains.mps.editorTest.smartStatementsInsert_Test$TestBody" />
      <unit id="1232614612246" at="10,0,30,0" name="jetbrains.mps.editorTest.smartStatementsInsert_Test" />
    </file>
  </root>
  <root nodeRef="r:914ee49a-537d-44b2-a5fb-bac87a54743d(jetbrains.mps.editorTest@tests)/1232624675967">
    <file name="SidedeleteAtTheEnd_Test.java">
      <node id="1232624675967" at="15,58,16,107" concept="2" />
      <node id="1232624675967" at="16,107,17,99" concept="2" />
      <node id="1232624675967" at="24,51,25,51" concept="2" />
      <node id="1315230867830149635" at="25,51,26,74" concept="2" />
      <node id="1232624675967" at="12,0,14,0" concept="1" trace="SidedeleteAtTheEnd_Test#()V" />
      <node id="1232624675967" at="21,0,23,0" concept="1" trace="TestBody#()V" />
      <node id="1232624675967" at="14,0,19,0" concept="5" trace="test_SidedeleteAtTheEnd#()V" />
      <node id="1232624675967" at="23,0,28,0" concept="5" trace="testMethodImpl#()V" />
      <scope id="1232624675967" at="12,36,12,36" />
      <scope id="1232624675967" at="21,23,21,23" />
      <scope id="1232624675967" at="12,0,14,0" />
      <scope id="1232624675967" at="15,58,17,99" />
      <scope id="1232624675967" at="21,0,23,0" />
      <scope id="1232624675967" at="24,51,26,74" />
      <scope id="1232624675967" at="14,0,19,0" />
      <scope id="1232624675967" at="23,0,28,0" />
      <unit id="1232624675967" at="19,0,29,0" name="jetbrains.mps.editorTest.SidedeleteAtTheEnd_Test$TestBody" />
      <unit id="1232624675967" at="10,0,30,0" name="jetbrains.mps.editorTest.SidedeleteAtTheEnd_Test" />
    </file>
  </root>
  <root nodeRef="r:914ee49a-537d-44b2-a5fb-bac87a54743d(jetbrains.mps.editorTest@tests)/1232625253115">
    <file name="SidedeleteAtStart_Test.java">
      <node id="1232625253115" at="15,57,16,107" concept="2" />
      <node id="1232625253115" at="16,107,17,98" concept="2" />
      <node id="1232625253115" at="24,51,25,51" concept="2" />
      <node id="1315230867830149632" at="25,51,26,77" concept="2" />
      <node id="1232625253115" at="12,0,14,0" concept="1" trace="SidedeleteAtStart_Test#()V" />
      <node id="1232625253115" at="21,0,23,0" concept="1" trace="TestBody#()V" />
      <node id="1232625253115" at="14,0,19,0" concept="5" trace="test_SidedeleteAtStart#()V" />
      <node id="1232625253115" at="23,0,28,0" concept="5" trace="testMethodImpl#()V" />
      <scope id="1232625253115" at="12,35,12,35" />
      <scope id="1232625253115" at="21,23,21,23" />
      <scope id="1232625253115" at="12,0,14,0" />
      <scope id="1232625253115" at="15,57,17,98" />
      <scope id="1232625253115" at="21,0,23,0" />
      <scope id="1232625253115" at="24,51,26,77" />
      <scope id="1232625253115" at="14,0,19,0" />
      <scope id="1232625253115" at="23,0,28,0" />
      <unit id="1232625253115" at="19,0,29,0" name="jetbrains.mps.editorTest.SidedeleteAtStart_Test$TestBody" />
      <unit id="1232625253115" at="10,0,30,0" name="jetbrains.mps.editorTest.SidedeleteAtStart_Test" />
    </file>
  </root>
  <root nodeRef="r:914ee49a-537d-44b2-a5fb-bac87a54743d(jetbrains.mps.editorTest@tests)/1232626195939">
    <file name="SidedeleteAtStartOfIf_Test.java">
      <node id="1232626195939" at="15,61,16,107" concept="2" />
      <node id="1232626195939" at="16,107,17,102" concept="2" />
      <node id="1232626195939" at="24,51,25,51" concept="2" />
      <node id="1315230867830149629" at="25,51,26,77" concept="2" />
      <node id="1232626195939" at="12,0,14,0" concept="1" trace="SidedeleteAtStartOfIf_Test#()V" />
      <node id="1232626195939" at="21,0,23,0" concept="1" trace="TestBody#()V" />
      <node id="1232626195939" at="14,0,19,0" concept="5" trace="test_SidedeleteAtStartOfIf#()V" />
      <node id="1232626195939" at="23,0,28,0" concept="5" trace="testMethodImpl#()V" />
      <scope id="1232626195939" at="12,39,12,39" />
      <scope id="1232626195939" at="21,23,21,23" />
      <scope id="1232626195939" at="12,0,14,0" />
      <scope id="1232626195939" at="15,61,17,102" />
      <scope id="1232626195939" at="21,0,23,0" />
      <scope id="1232626195939" at="24,51,26,77" />
      <scope id="1232626195939" at="14,0,19,0" />
      <scope id="1232626195939" at="23,0,28,0" />
      <unit id="1232626195939" at="19,0,29,0" name="jetbrains.mps.editorTest.SidedeleteAtStartOfIf_Test$TestBody" />
      <unit id="1232626195939" at="10,0,30,0" name="jetbrains.mps.editorTest.SidedeleteAtStartOfIf_Test" />
    </file>
  </root>
  <root nodeRef="r:914ee49a-537d-44b2-a5fb-bac87a54743d(jetbrains.mps.editorTest@tests)/1232626621203">
    <file name="SidedeleteAtEndWithOneStatement_Test.java">
      <node id="1232626621203" at="15,71,16,107" concept="2" />
      <node id="1232626621203" at="16,107,17,112" concept="2" />
      <node id="1232626621203" at="24,51,25,51" concept="2" />
      <node id="1315230867830149626" at="25,51,26,74" concept="2" />
      <node id="1232626621203" at="12,0,14,0" concept="1" trace="SidedeleteAtEndWithOneStatement_Test#()V" />
      <node id="1232626621203" at="21,0,23,0" concept="1" trace="TestBody#()V" />
      <node id="1232626621203" at="14,0,19,0" concept="5" trace="test_SidedeleteAtEndWithOneStatement#()V" />
      <node id="1232626621203" at="23,0,28,0" concept="5" trace="testMethodImpl#()V" />
      <scope id="1232626621203" at="12,49,12,49" />
      <scope id="1232626621203" at="21,23,21,23" />
      <scope id="1232626621203" at="12,0,14,0" />
      <scope id="1232626621203" at="15,71,17,112" />
      <scope id="1232626621203" at="21,0,23,0" />
      <scope id="1232626621203" at="24,51,26,74" />
      <scope id="1232626621203" at="14,0,19,0" />
      <scope id="1232626621203" at="23,0,28,0" />
      <unit id="1232626621203" at="19,0,29,0" name="jetbrains.mps.editorTest.SidedeleteAtEndWithOneStatement_Test$TestBody" />
      <unit id="1232626621203" at="10,0,30,0" name="jetbrains.mps.editorTest.SidedeleteAtEndWithOneStatement_Test" />
    </file>
  </root>
  <root nodeRef="r:914ee49a-537d-44b2-a5fb-bac87a54743d(jetbrains.mps.editorTest@tests)/1232973305241">
    <file name="InsertBeforeInIf_Test.java">
      <node id="1232973305241" at="15,56,16,107" concept="2" />
      <node id="1232973305241" at="16,107,17,97" concept="2" />
      <node id="1232973305241" at="24,51,25,51" concept="2" />
      <node id="6399376622786816201" at="25,51,26,74" concept="2" />
      <node id="1232973305241" at="12,0,14,0" concept="1" trace="InsertBeforeInIf_Test#()V" />
      <node id="1232973305241" at="21,0,23,0" concept="1" trace="TestBody#()V" />
      <node id="1232973305241" at="14,0,19,0" concept="5" trace="test_InsertBeforeInIf#()V" />
      <node id="1232973305241" at="23,0,28,0" concept="5" trace="testMethodImpl#()V" />
      <scope id="1232973305241" at="12,34,12,34" />
      <scope id="1232973305241" at="21,23,21,23" />
      <scope id="1232973305241" at="12,0,14,0" />
      <scope id="1232973305241" at="15,56,17,97" />
      <scope id="1232973305241" at="21,0,23,0" />
      <scope id="1232973305241" at="24,51,26,74" />
      <scope id="1232973305241" at="14,0,19,0" />
      <scope id="1232973305241" at="23,0,28,0" />
      <unit id="1232973305241" at="19,0,29,0" name="jetbrains.mps.editorTest.InsertBeforeInIf_Test$TestBody" />
      <unit id="1232973305241" at="10,0,30,0" name="jetbrains.mps.editorTest.InsertBeforeInIf_Test" />
    </file>
  </root>
  <root nodeRef="r:914ee49a-537d-44b2-a5fb-bac87a54743d(jetbrains.mps.editorTest@tests)/1232980648942">
    <file name="PressingEndWithSelectedNode_Test.java">
      <node id="1232980648942" at="17,67,18,107" concept="2" />
      <node id="1232980648942" at="18,107,19,108" concept="2" />
      <node id="1232980648942" at="26,51,27,51" concept="2" />
      <node id="1232980750082" at="27,51,28,110" concept="2" />
      <node id="1211716198725181144" at="28,110,29,71" concept="2" />
      <node id="403806536168445179" at="29,71,30,76" concept="2" />
      <node id="1232980648942" at="14,0,16,0" concept="1" trace="PressingEndWithSelectedNode_Test#()V" />
      <node id="1232980648942" at="23,0,25,0" concept="1" trace="TestBody#()V" />
      <node id="1232980648942" at="16,0,21,0" concept="5" trace="test_PressingEndWithSelectedNode#()V" />
      <node id="1232980648942" at="25,0,32,0" concept="5" trace="testMethodImpl#()V" />
      <scope id="1232980648942" at="14,45,14,45" />
      <scope id="1232980648942" at="23,23,23,23" />
      <scope id="1232980648942" at="14,0,16,0" />
      <scope id="1232980648942" at="17,67,19,108" />
      <scope id="1232980648942" at="23,0,25,0" />
      <scope id="1232980648942" at="26,51,30,76" />
      <scope id="1232980648942" at="16,0,21,0" />
      <scope id="1232980648942" at="25,0,32,0" />
      <unit id="1232980648942" at="21,0,33,0" name="jetbrains.mps.editorTest.PressingEndWithSelectedNode_Test$TestBody" />
      <unit id="1232980648942" at="12,0,34,0" name="jetbrains.mps.editorTest.PressingEndWithSelectedNode_Test" />
    </file>
  </root>
  <root nodeRef="r:914ee49a-537d-44b2-a5fb-bac87a54743d(jetbrains.mps.editorTest@tests)/1233333241782">
    <file name="BracesTest_Test.java">
      <node id="1233333241782" at="15,50,16,107" concept="2" />
      <node id="1233333241782" at="16,107,17,91" concept="2" />
      <node id="1233333241782" at="24,51,25,63" concept="2" />
      <node id="1315230867830143424" at="25,63,26,77" concept="2" />
      <node id="403806536168332657" at="26,77,27,74" concept="2" />
      <node id="5152201093378696005" at="27,74,28,0" concept="8" />
      <node id="1233333241782" at="12,0,14,0" concept="1" trace="BracesTest_Test#()V" />
      <node id="1233333241782" at="21,0,23,0" concept="1" trace="TestBody#()V" />
      <node id="1233333241782" at="14,0,19,0" concept="5" trace="test_BracesTest#()V" />
      <node id="1233333241782" at="23,0,30,0" concept="5" trace="testMethodImpl#()V" />
      <scope id="1233333241782" at="12,28,12,28" />
      <scope id="1233333241782" at="21,23,21,23" />
      <scope id="1233333241782" at="12,0,14,0" />
      <scope id="1233333241782" at="15,50,17,91" />
      <scope id="1233333241782" at="21,0,23,0" />
      <scope id="1233333241782" at="24,51,28,0" />
      <scope id="1233333241782" at="14,0,19,0" />
      <scope id="1233333241782" at="23,0,30,0" />
      <unit id="1233333241782" at="19,0,31,0" name="jetbrains.mps.editorTest.BracesTest_Test$TestBody" />
      <unit id="1233333241782" at="10,0,32,0" name="jetbrains.mps.editorTest.BracesTest_Test" />
    </file>
  </root>
  <root nodeRef="r:914ee49a-537d-44b2-a5fb-bac87a54743d(jetbrains.mps.editorTest@tests)/1234447176815">
    <file name="TypeToTypeof_Test.java">
      <node id="1234447176815" at="15,52,16,107" concept="2" />
      <node id="1234447176815" at="16,107,17,93" concept="2" />
      <node id="1234447176815" at="24,51,25,51" concept="2" />
      <node id="1234448038163" at="25,51,26,28" concept="2" />
      <node id="1234447176815" at="12,0,14,0" concept="1" trace="TypeToTypeof_Test#()V" />
      <node id="1234447176815" at="21,0,23,0" concept="1" trace="TestBody#()V" />
      <node id="1234447176815" at="14,0,19,0" concept="5" trace="test_TypeToTypeof#()V" />
      <node id="1234447176815" at="23,0,28,0" concept="5" trace="testMethodImpl#()V" />
      <scope id="1234447176815" at="12,30,12,30" />
      <scope id="1234447176815" at="21,23,21,23" />
      <scope id="1234447176815" at="12,0,14,0" />
      <scope id="1234447176815" at="15,52,17,93" />
      <scope id="1234447176815" at="21,0,23,0" />
      <scope id="1234447176815" at="24,51,26,28" />
      <scope id="1234447176815" at="14,0,19,0" />
      <scope id="1234447176815" at="23,0,28,0" />
      <unit id="1234447176815" at="19,0,29,0" name="jetbrains.mps.editorTest.TypeToTypeof_Test$TestBody" />
      <unit id="1234447176815" at="10,0,30,0" name="jetbrains.mps.editorTest.TypeToTypeof_Test" />
    </file>
  </root>
  <root nodeRef="r:914ee49a-537d-44b2-a5fb-bac87a54743d(jetbrains.mps.editorTest@tests)/1235221783263">
    <file name="AnnotationSelection_Test.java">
      <node id="1235221783263" at="15,59,16,107" concept="2" />
      <node id="1235221783263" at="16,107,17,100" concept="2" />
      <node id="1235221783263" at="24,51,25,51" concept="2" />
      <node id="1211716198725181140" at="25,51,26,71" concept="2" />
      <node id="1235221783263" at="12,0,14,0" concept="1" trace="AnnotationSelection_Test#()V" />
      <node id="1235221783263" at="21,0,23,0" concept="1" trace="TestBody#()V" />
      <node id="1235221783263" at="14,0,19,0" concept="5" trace="test_AnnotationSelection#()V" />
      <node id="1235221783263" at="23,0,28,0" concept="5" trace="testMethodImpl#()V" />
      <scope id="1235221783263" at="12,37,12,37" />
      <scope id="1235221783263" at="21,23,21,23" />
      <scope id="1235221783263" at="12,0,14,0" />
      <scope id="1235221783263" at="15,59,17,100" />
      <scope id="1235221783263" at="21,0,23,0" />
      <scope id="1235221783263" at="24,51,26,71" />
      <scope id="1235221783263" at="14,0,19,0" />
      <scope id="1235221783263" at="23,0,28,0" />
      <unit id="1235221783263" at="19,0,29,0" name="jetbrains.mps.editorTest.AnnotationSelection_Test$TestBody" />
      <unit id="1235221783263" at="10,0,30,0" name="jetbrains.mps.editorTest.AnnotationSelection_Test" />
    </file>
  </root>
  <root nodeRef="r:914ee49a-537d-44b2-a5fb-bac87a54743d(jetbrains.mps.editorTest@tests)/1235487648829">
    <file name="ActionAtFirstPostionProblem_Test.java">
      <node id="1235487648829" at="17,67,18,107" concept="2" />
      <node id="1235487648829" at="18,107,19,108" concept="2" />
      <node id="1235487648829" at="26,51,27,51" concept="2" />
      <node id="1235487748155" at="27,51,28,91" concept="2" />
      <node id="1235487648829" at="14,0,16,0" concept="1" trace="ActionAtFirstPostionProblem_Test#()V" />
      <node id="1235487648829" at="23,0,25,0" concept="1" trace="TestBody#()V" />
      <node id="1235487648829" at="16,0,21,0" concept="5" trace="test_ActionAtFirstPostionProblem#()V" />
      <node id="1235487648829" at="25,0,30,0" concept="5" trace="testMethodImpl#()V" />
      <scope id="1235487648829" at="14,45,14,45" />
      <scope id="1235487648829" at="23,23,23,23" />
      <scope id="1235487648829" at="14,0,16,0" />
      <scope id="1235487648829" at="17,67,19,108" />
      <scope id="1235487648829" at="23,0,25,0" />
      <scope id="1235487648829" at="26,51,28,91" />
      <scope id="1235487648829" at="16,0,21,0" />
      <scope id="1235487648829" at="25,0,30,0" />
      <unit id="1235487648829" at="21,0,31,0" name="jetbrains.mps.editorTest.ActionAtFirstPostionProblem_Test$TestBody" />
      <unit id="1235487648829" at="12,0,32,0" name="jetbrains.mps.editorTest.ActionAtFirstPostionProblem_Test" />
    </file>
  </root>
  <root nodeRef="r:914ee49a-537d-44b2-a5fb-bac87a54743d(jetbrains.mps.editorTest@tests)/1236013278645">
    <file name="ComplexTransformTest_Test.java">
      <node id="1236013278645" at="15,60,16,107" concept="2" />
      <node id="1236013278645" at="16,107,17,101" concept="2" />
      <node id="1236013278645" at="24,51,25,51" concept="2" />
      <node id="1315230867830149552" at="25,51,26,77" concept="2" />
      <node id="1315230867830149554" at="26,77,27,77" concept="2" />
      <node id="1236013460770" at="27,77,28,27" concept="2" />
      <node id="2329139814024742406" at="28,27,29,77" concept="2" />
      <node id="2329139814024740310" at="29,77,30,77" concept="2" />
      <node id="2329139814024740331" at="30,77,31,77" concept="2" />
      <node id="2329139814024740354" at="31,77,32,77" concept="2" />
      <node id="2329139814024740379" at="32,77,33,77" concept="2" />
      <node id="2329139814024740406" at="33,77,34,77" concept="2" />
      <node id="2329139814024740435" at="34,77,35,77" concept="2" />
      <node id="2329139814024740466" at="35,77,36,77" concept="2" />
      <node id="2329139814024740781" at="36,77,37,27" concept="2" />
      <node id="2329139814024742408" at="37,27,38,76" concept="2" />
      <node id="2329139814024742410" at="38,76,39,76" concept="2" />
      <node id="7640611121852165402" at="39,76,40,76" concept="2" />
      <node id="7640611121852165435" at="40,76,41,76" concept="2" />
      <node id="7640611121852165470" at="41,76,42,76" concept="2" />
      <node id="7640611121852165507" at="42,76,43,76" concept="2" />
      <node id="7640611121852165546" at="43,76,44,76" concept="2" />
      <node id="7640611121852165587" at="44,76,45,76" concept="2" />
      <node id="1236014863171" at="45,76,46,27" concept="2" />
      <node id="1570321191484024614" at="46,27,47,76" concept="2" />
      <node id="1236013278645" at="12,0,14,0" concept="1" trace="ComplexTransformTest_Test#()V" />
      <node id="1236013278645" at="21,0,23,0" concept="1" trace="TestBody#()V" />
      <node id="1236013278645" at="14,0,19,0" concept="5" trace="test_ComplexTransformTest#()V" />
      <node id="1236013278645" at="23,0,49,0" concept="5" trace="testMethodImpl#()V" />
      <scope id="1236013278645" at="12,38,12,38" />
      <scope id="1236013278645" at="21,23,21,23" />
      <scope id="1236013278645" at="12,0,14,0" />
      <scope id="1236013278645" at="15,60,17,101" />
      <scope id="1236013278645" at="21,0,23,0" />
      <scope id="1236013278645" at="14,0,19,0" />
      <scope id="1236013278645" at="24,51,47,76" />
      <scope id="1236013278645" at="23,0,49,0" />
      <unit id="1236013278645" at="19,0,50,0" name="jetbrains.mps.editorTest.ComplexTransformTest_Test$TestBody" />
      <unit id="1236013278645" at="10,0,51,0" name="jetbrains.mps.editorTest.ComplexTransformTest_Test" />
    </file>
  </root>
  <root nodeRef="r:914ee49a-537d-44b2-a5fb-bac87a54743d(jetbrains.mps.editorTest@tests)/1236090523881">
    <file name="SideDeleteAtEndWithBackSpace_Test.java">
      <node id="1236090523881" at="15,68,16,107" concept="2" />
      <node id="1236090523881" at="16,107,17,109" concept="2" />
      <node id="1236090523881" at="24,51,25,63" concept="2" />
      <node id="1315230867830149620" at="25,63,26,77" concept="2" />
      <node id="403806536168445183" at="26,77,27,76" concept="2" />
      <node id="403806536168445187" at="27,76,28,76" concept="2" />
      <node id="403806536168445189" at="28,76,29,76" concept="2" />
      <node id="403806536168445193" at="29,76,30,76" concept="2" />
      <node id="1315230867830149623" at="30,76,31,77" concept="2" />
      <node id="1236090523881" at="12,0,14,0" concept="1" trace="SideDeleteAtEndWithBackSpace_Test#()V" />
      <node id="1236090523881" at="21,0,23,0" concept="1" trace="TestBody#()V" />
      <node id="1236090523881" at="14,0,19,0" concept="5" trace="test_SideDeleteAtEndWithBackSpace#()V" />
      <node id="1236090523881" at="23,0,33,0" concept="5" trace="testMethodImpl#()V" />
      <scope id="1236090523881" at="12,46,12,46" />
      <scope id="1236090523881" at="21,23,21,23" />
      <scope id="1236090523881" at="12,0,14,0" />
      <scope id="1236090523881" at="15,68,17,109" />
      <scope id="1236090523881" at="21,0,23,0" />
      <scope id="1236090523881" at="14,0,19,0" />
      <scope id="1236090523881" at="24,51,31,77" />
      <scope id="1236090523881" at="23,0,33,0" />
      <unit id="1236090523881" at="19,0,34,0" name="jetbrains.mps.editorTest.SideDeleteAtEndWithBackSpace_Test$TestBody" />
      <unit id="1236090523881" at="10,0,35,0" name="jetbrains.mps.editorTest.SideDeleteAtEndWithBackSpace_Test" />
    </file>
  </root>
  <root nodeRef="r:914ee49a-537d-44b2-a5fb-bac87a54743d(jetbrains.mps.editorTest@tests)/1236160248682577253">
    <file name="PasteStatement_Test.java">
      <node id="1236160248682577253" at="15,54,16,107" concept="2" />
      <node id="1236160248682577253" at="16,107,17,95" concept="2" />
      <node id="1236160248682577253" at="24,51,25,63" concept="2" />
      <node id="7466236358574404665" at="25,63,26,33" concept="2" />
      <node id="6517948727589782657" at="26,33,27,76" concept="2" />
      <node id="7466236358574418521" at="27,76,28,34" concept="2" />
      <node id="1236160248682577253" at="12,0,14,0" concept="1" trace="PasteStatement_Test#()V" />
      <node id="1236160248682577253" at="21,0,23,0" concept="1" trace="TestBody#()V" />
      <node id="1236160248682577253" at="14,0,19,0" concept="5" trace="test_PasteStatement#()V" />
      <node id="1236160248682577253" at="23,0,30,0" concept="5" trace="testMethodImpl#()V" />
      <scope id="1236160248682577253" at="12,32,12,32" />
      <scope id="1236160248682577253" at="21,23,21,23" />
      <scope id="1236160248682577253" at="12,0,14,0" />
      <scope id="1236160248682577253" at="15,54,17,95" />
      <scope id="1236160248682577253" at="21,0,23,0" />
      <scope id="1236160248682577253" at="24,51,28,34" />
      <scope id="1236160248682577253" at="14,0,19,0" />
      <scope id="1236160248682577253" at="23,0,30,0" />
      <unit id="1236160248682577253" at="19,0,31,0" name="jetbrains.mps.editorTest.PasteStatement_Test$TestBody" />
      <unit id="1236160248682577253" at="10,0,32,0" name="jetbrains.mps.editorTest.PasteStatement_Test" />
    </file>
  </root>
  <root nodeRef="r:914ee49a-537d-44b2-a5fb-bac87a54743d(jetbrains.mps.editorTest@tests)/1236160248682578133">
    <file name="PasteToSingle_Test.java">
      <node id="1236160248682578133" at="15,53,16,107" concept="2" />
      <node id="1236160248682578133" at="16,107,17,94" concept="2" />
      <node id="1236160248682578133" at="24,51,25,63" concept="2" />
      <node id="7466236358574404738" at="25,63,26,33" concept="2" />
      <node id="7466236358574727784" at="26,33,27,74" concept="2" />
      <node id="3498805908282577135" at="27,74,28,33" concept="2" />
      <node id="7466236358574404782" at="28,33,29,34" concept="2" />
      <node id="1236160248682578133" at="12,0,14,0" concept="1" trace="PasteToSingle_Test#()V" />
      <node id="1236160248682578133" at="21,0,23,0" concept="1" trace="TestBody#()V" />
      <node id="1236160248682578133" at="14,0,19,0" concept="5" trace="test_PasteToSingle#()V" />
      <node id="1236160248682578133" at="23,0,31,0" concept="5" trace="testMethodImpl#()V" />
      <scope id="1236160248682578133" at="12,31,12,31" />
      <scope id="1236160248682578133" at="21,23,21,23" />
      <scope id="1236160248682578133" at="12,0,14,0" />
      <scope id="1236160248682578133" at="15,53,17,94" />
      <scope id="1236160248682578133" at="21,0,23,0" />
      <scope id="1236160248682578133" at="14,0,19,0" />
      <scope id="1236160248682578133" at="24,51,29,34" />
      <scope id="1236160248682578133" at="23,0,31,0" />
      <unit id="1236160248682578133" at="19,0,32,0" name="jetbrains.mps.editorTest.PasteToSingle_Test$TestBody" />
      <unit id="1236160248682578133" at="10,0,33,0" name="jetbrains.mps.editorTest.PasteToSingle_Test" />
    </file>
  </root>
  <root nodeRef="r:914ee49a-537d-44b2-a5fb-bac87a54743d(jetbrains.mps.editorTest@tests)/1238485466527">
    <file name="AssignLeftTransform_Test.java">
      <node id="1238485466527" at="17,59,18,107" concept="2" />
      <node id="1238485466527" at="18,107,19,100" concept="2" />
      <node id="1238485466527" at="26,51,27,51" concept="2" />
      <node id="1238485611465" at="27,51,28,27" concept="2" />
      <node id="1238485619874" at="28,27,29,86" concept="2" />
      <node id="1238485631975" at="29,86,30,27" concept="2" />
      <node id="1238485466527" at="14,0,16,0" concept="1" trace="AssignLeftTransform_Test#()V" />
      <node id="1238485466527" at="23,0,25,0" concept="1" trace="TestBody#()V" />
      <node id="1238485466527" at="16,0,21,0" concept="5" trace="test_AssignLeftTransform#()V" />
      <node id="1238485466527" at="25,0,32,0" concept="5" trace="testMethodImpl#()V" />
      <scope id="1238485466527" at="14,37,14,37" />
      <scope id="1238485466527" at="23,23,23,23" />
      <scope id="1238485466527" at="14,0,16,0" />
      <scope id="1238485466527" at="17,59,19,100" />
      <scope id="1238485466527" at="23,0,25,0" />
      <scope id="1238485466527" at="26,51,30,27" />
      <scope id="1238485466527" at="16,0,21,0" />
      <scope id="1238485466527" at="25,0,32,0" />
      <unit id="1238485466527" at="21,0,33,0" name="jetbrains.mps.editorTest.AssignLeftTransform_Test$TestBody" />
      <unit id="1238485466527" at="12,0,34,0" name="jetbrains.mps.editorTest.AssignLeftTransform_Test" />
    </file>
  </root>
  <root nodeRef="r:914ee49a-537d-44b2-a5fb-bac87a54743d(jetbrains.mps.editorTest@tests)/1238501587602">
    <file name="DotExpression_Test.java">
      <node id="1238501587602" at="15,53,16,107" concept="2" />
      <node id="1238501587602" at="16,107,17,94" concept="2" />
      <node id="1238501587602" at="24,51,25,51" concept="2" />
      <node id="6399376622786816195" at="25,51,26,74" concept="2" />
      <node id="1238501662983" at="26,74,27,36" concept="2" />
      <node id="1238501587602" at="12,0,14,0" concept="1" trace="DotExpression_Test#()V" />
      <node id="1238501587602" at="21,0,23,0" concept="1" trace="TestBody#()V" />
      <node id="1238501587602" at="14,0,19,0" concept="5" trace="test_DotExpression#()V" />
      <node id="1238501587602" at="23,0,29,0" concept="5" trace="testMethodImpl#()V" />
      <scope id="1238501587602" at="12,31,12,31" />
      <scope id="1238501587602" at="21,23,21,23" />
      <scope id="1238501587602" at="12,0,14,0" />
      <scope id="1238501587602" at="15,53,17,94" />
      <scope id="1238501587602" at="21,0,23,0" />
      <scope id="1238501587602" at="24,51,27,36" />
      <scope id="1238501587602" at="14,0,19,0" />
      <scope id="1238501587602" at="23,0,29,0" />
      <unit id="1238501587602" at="19,0,30,0" name="jetbrains.mps.editorTest.DotExpression_Test$TestBody" />
      <unit id="1238501587602" at="10,0,31,0" name="jetbrains.mps.editorTest.DotExpression_Test" />
    </file>
  </root>
  <root nodeRef="r:914ee49a-537d-44b2-a5fb-bac87a54743d(jetbrains.mps.editorTest@tests)/1240561497307">
    <file name="LeftTransformOfDotOperation_Test.java">
      <node id="1240561497307" at="15,67,16,107" concept="2" />
      <node id="1240561497307" at="16,107,17,108" concept="2" />
      <node id="1240561497307" at="24,51,25,51" concept="2" />
      <node id="1240562790266" at="25,51,26,28" concept="2" />
      <node id="1240561497307" at="12,0,14,0" concept="1" trace="LeftTransformOfDotOperation_Test#()V" />
      <node id="1240561497307" at="21,0,23,0" concept="1" trace="TestBody#()V" />
      <node id="1240561497307" at="14,0,19,0" concept="5" trace="test_LeftTransformOfDotOperation#()V" />
      <node id="1240561497307" at="23,0,28,0" concept="5" trace="testMethodImpl#()V" />
      <scope id="1240561497307" at="12,45,12,45" />
      <scope id="1240561497307" at="21,23,21,23" />
      <scope id="1240561497307" at="12,0,14,0" />
      <scope id="1240561497307" at="15,67,17,108" />
      <scope id="1240561497307" at="21,0,23,0" />
      <scope id="1240561497307" at="24,51,26,28" />
      <scope id="1240561497307" at="14,0,19,0" />
      <scope id="1240561497307" at="23,0,28,0" />
      <unit id="1240561497307" at="19,0,29,0" name="jetbrains.mps.editorTest.LeftTransformOfDotOperation_Test$TestBody" />
      <unit id="1240561497307" at="10,0,30,0" name="jetbrains.mps.editorTest.LeftTransformOfDotOperation_Test" />
    </file>
  </root>
  <root nodeRef="r:914ee49a-537d-44b2-a5fb-bac87a54743d(jetbrains.mps.editorTest@tests)/1241356058569">
    <file name="ReplacingSelection_Test.java">
      <node id="1241356058569" at="15,58,16,107" concept="2" />
      <node id="1241356058569" at="16,107,17,99" concept="2" />
      <node id="1241356058569" at="24,51,25,51" concept="2" />
      <node id="1241356507890" at="25,51,26,27" concept="2" />
      <node id="1241356058569" at="12,0,14,0" concept="1" trace="ReplacingSelection_Test#()V" />
      <node id="1241356058569" at="21,0,23,0" concept="1" trace="TestBody#()V" />
      <node id="1241356058569" at="14,0,19,0" concept="5" trace="test_ReplacingSelection#()V" />
      <node id="1241356058569" at="23,0,28,0" concept="5" trace="testMethodImpl#()V" />
      <scope id="1241356058569" at="12,36,12,36" />
      <scope id="1241356058569" at="21,23,21,23" />
      <scope id="1241356058569" at="12,0,14,0" />
      <scope id="1241356058569" at="15,58,17,99" />
      <scope id="1241356058569" at="21,0,23,0" />
      <scope id="1241356058569" at="24,51,26,27" />
      <scope id="1241356058569" at="14,0,19,0" />
      <scope id="1241356058569" at="23,0,28,0" />
      <unit id="1241356058569" at="19,0,29,0" name="jetbrains.mps.editorTest.ReplacingSelection_Test$TestBody" />
      <unit id="1241356058569" at="10,0,30,0" name="jetbrains.mps.editorTest.ReplacingSelection_Test" />
    </file>
  </root>
  <root nodeRef="r:914ee49a-537d-44b2-a5fb-bac87a54743d(jetbrains.mps.editorTest@tests)/1267114898303293315">
    <file name="FieldDeletion_Test.java">
      <node id="1267114898303293315" at="15,53,16,107" concept="2" />
      <node id="1267114898303293315" at="16,107,17,94" concept="2" />
      <node id="1267114898303293315" at="24,51,25,63" concept="2" />
      <node id="1315230867830149599" at="25,63,26,83" concept="2" />
      <node id="1267114898303293315" at="12,0,14,0" concept="1" trace="FieldDeletion_Test#()V" />
      <node id="1267114898303293315" at="21,0,23,0" concept="1" trace="TestBody#()V" />
      <node id="1267114898303293315" at="14,0,19,0" concept="5" trace="test_FieldDeletion#()V" />
      <node id="1267114898303293315" at="23,0,28,0" concept="5" trace="testMethodImpl#()V" />
      <scope id="1267114898303293315" at="12,31,12,31" />
      <scope id="1267114898303293315" at="21,23,21,23" />
      <scope id="1267114898303293315" at="12,0,14,0" />
      <scope id="1267114898303293315" at="15,53,17,94" />
      <scope id="1267114898303293315" at="21,0,23,0" />
      <scope id="1267114898303293315" at="24,51,26,83" />
      <scope id="1267114898303293315" at="14,0,19,0" />
      <scope id="1267114898303293315" at="23,0,28,0" />
      <unit id="1267114898303293315" at="19,0,29,0" name="jetbrains.mps.editorTest.FieldDeletion_Test$TestBody" />
      <unit id="1267114898303293315" at="10,0,30,0" name="jetbrains.mps.editorTest.FieldDeletion_Test" />
    </file>
  </root>
  <root nodeRef="r:914ee49a-537d-44b2-a5fb-bac87a54743d(jetbrains.mps.editorTest@tests)/1413941122942910870">
    <file name="LT_PostfixIncrement_with_Plus_Test.java">
      <node id="1413941122942910870" at="15,69,16,107" concept="2" />
      <node id="1413941122942910870" at="16,107,17,110" concept="2" />
      <node id="1413941122942910870" at="24,51,25,63" concept="2" />
      <node id="1413941122942920679" at="25,63,26,28" concept="2" />
      <node id="1413941122942910870" at="12,0,14,0" concept="1" trace="LT_PostfixIncrement_with_Plus_Test#()V" />
      <node id="1413941122942910870" at="21,0,23,0" concept="1" trace="TestBody#()V" />
      <node id="1413941122942910870" at="14,0,19,0" concept="5" trace="test_LT_PostfixIncrement_with_Plus#()V" />
      <node id="1413941122942910870" at="23,0,28,0" concept="5" trace="testMethodImpl#()V" />
      <scope id="1413941122942910870" at="12,47,12,47" />
      <scope id="1413941122942910870" at="21,23,21,23" />
      <scope id="1413941122942910870" at="12,0,14,0" />
      <scope id="1413941122942910870" at="15,69,17,110" />
      <scope id="1413941122942910870" at="21,0,23,0" />
      <scope id="1413941122942910870" at="24,51,26,28" />
      <scope id="1413941122942910870" at="14,0,19,0" />
      <scope id="1413941122942910870" at="23,0,28,0" />
      <unit id="1413941122942910870" at="19,0,29,0" name="jetbrains.mps.editorTest.LT_PostfixIncrement_with_Plus_Test$TestBody" />
      <unit id="1413941122942910870" at="10,0,30,0" name="jetbrains.mps.editorTest.LT_PostfixIncrement_with_Plus_Test" />
    </file>
  </root>
  <root nodeRef="r:914ee49a-537d-44b2-a5fb-bac87a54743d(jetbrains.mps.editorTest@tests)/1413941122942930891">
    <file name="LT_PlusExpression_with_Plus_Test.java">
      <node id="1413941122942930891" at="15,67,16,107" concept="2" />
      <node id="1413941122942930891" at="16,107,17,108" concept="2" />
      <node id="1413941122942930891" at="24,51,25,63" concept="2" />
      <node id="1413941122942932343" at="25,63,26,28" concept="2" />
      <node id="1413941122942930891" at="12,0,14,0" concept="1" trace="LT_PlusExpression_with_Plus_Test#()V" />
      <node id="1413941122942930891" at="21,0,23,0" concept="1" trace="TestBody#()V" />
      <node id="1413941122942930891" at="14,0,19,0" concept="5" trace="test_LT_PlusExpression_with_Plus#()V" />
      <node id="1413941122942930891" at="23,0,28,0" concept="5" trace="testMethodImpl#()V" />
      <scope id="1413941122942930891" at="12,45,12,45" />
      <scope id="1413941122942930891" at="21,23,21,23" />
      <scope id="1413941122942930891" at="12,0,14,0" />
      <scope id="1413941122942930891" at="15,67,17,108" />
      <scope id="1413941122942930891" at="21,0,23,0" />
      <scope id="1413941122942930891" at="24,51,26,28" />
      <scope id="1413941122942930891" at="14,0,19,0" />
      <scope id="1413941122942930891" at="23,0,28,0" />
      <unit id="1413941122942930891" at="19,0,29,0" name="jetbrains.mps.editorTest.LT_PlusExpression_with_Plus_Test$TestBody" />
      <unit id="1413941122942930891" at="10,0,30,0" name="jetbrains.mps.editorTest.LT_PlusExpression_with_Plus_Test" />
    </file>
  </root>
  <root nodeRef="r:914ee49a-537d-44b2-a5fb-bac87a54743d(jetbrains.mps.editorTest@tests)/1452412866770392994">
    <file name="MovingNode_Test.java">
      <node id="1452412866770392994" at="16,50,17,107" concept="2" />
      <node id="1452412866770392994" at="17,107,18,91" concept="2" />
      <node id="1452412866770392994" at="25,51,26,63" concept="2" />
      <node id="7633582661619381539" at="26,63,27,45" concept="6" />
      <node id="3090865991386030241" at="27,45,28,84" concept="2" />
      <node id="1452412866770392994" at="13,0,15,0" concept="1" trace="MovingNode_Test#()V" />
      <node id="1452412866770392994" at="22,0,24,0" concept="1" trace="TestBody#()V" />
      <node id="1452412866770392994" at="15,0,20,0" concept="5" trace="test_MovingNode#()V" />
      <node id="1452412866770392994" at="24,0,30,0" concept="5" trace="testMethodImpl#()V" />
      <scope id="1452412866770392994" at="13,28,13,28" />
      <scope id="1452412866770392994" at="22,23,22,23" />
      <scope id="1452412866770392994" at="13,0,15,0" />
      <scope id="1452412866770392994" at="16,50,18,91" />
      <scope id="1452412866770392994" at="22,0,24,0" />
      <scope id="1452412866770392994" at="25,51,28,84">
        <var name="editorVar" id="7633582661619381540" />
      </scope>
      <scope id="1452412866770392994" at="15,0,20,0" />
      <scope id="1452412866770392994" at="24,0,30,0" />
      <unit id="1452412866770392994" at="20,0,31,0" name="jetbrains.mps.editorTest.MovingNode_Test$TestBody" />
      <unit id="1452412866770392994" at="11,0,32,0" name="jetbrains.mps.editorTest.MovingNode_Test" />
    </file>
  </root>
  <root nodeRef="r:914ee49a-537d-44b2-a5fb-bac87a54743d(jetbrains.mps.editorTest@tests)/1528454294471603927">
    <file name="RT_ClassTypeVarialeDeclaration_with_AngleBracker_Test.java">
      <node id="1528454294471603927" at="15,88,16,107" concept="2" />
      <node id="1528454294471603927" at="16,107,17,129" concept="2" />
      <node id="1528454294471603927" at="24,51,25,63" concept="2" />
      <node id="1528454294471625087" at="25,63,26,27" concept="2" />
      <node id="1528454294471603927" at="12,0,14,0" concept="1" trace="RT_ClassTypeVarialeDeclaration_with_AngleBracker_Test#()V" />
      <node id="1528454294471603927" at="21,0,23,0" concept="1" trace="TestBody#()V" />
      <node id="1528454294471603927" at="14,0,19,0" concept="5" trace="test_RT_ClassTypeVarialeDeclaration_with_AngleBracker#()V" />
      <node id="1528454294471603927" at="23,0,28,0" concept="5" trace="testMethodImpl#()V" />
      <scope id="1528454294471603927" at="12,66,12,66" />
      <scope id="1528454294471603927" at="21,23,21,23" />
      <scope id="1528454294471603927" at="12,0,14,0" />
      <scope id="1528454294471603927" at="15,88,17,129" />
      <scope id="1528454294471603927" at="21,0,23,0" />
      <scope id="1528454294471603927" at="24,51,26,27" />
      <scope id="1528454294471603927" at="14,0,19,0" />
      <scope id="1528454294471603927" at="23,0,28,0" />
      <unit id="1528454294471603927" at="19,0,29,0" name="jetbrains.mps.editorTest.RT_ClassTypeVarialeDeclaration_with_AngleBracker_Test$TestBody" />
      <unit id="1528454294471603927" at="10,0,30,0" name="jetbrains.mps.editorTest.RT_ClassTypeVarialeDeclaration_with_AngleBracker_Test" />
    </file>
  </root>
  <root nodeRef="r:914ee49a-537d-44b2-a5fb-bac87a54743d(jetbrains.mps.editorTest@tests)/1528454294471625088">
    <file name="RT_ClassTypeVariableDeclaration_with_ampersand_Test.java">
      <node id="1528454294471625088" at="15,86,16,107" concept="2" />
      <node id="1528454294471625088" at="16,107,17,127" concept="2" />
      <node id="1528454294471625088" at="24,51,25,63" concept="2" />
      <node id="1528454294471625114" at="25,63,26,27" concept="2" />
      <node id="1528454294471625088" at="12,0,14,0" concept="1" trace="RT_ClassTypeVariableDeclaration_with_ampersand_Test#()V" />
      <node id="1528454294471625088" at="21,0,23,0" concept="1" trace="TestBody#()V" />
      <node id="1528454294471625088" at="14,0,19,0" concept="5" trace="test_RT_ClassTypeVariableDeclaration_with_ampersand#()V" />
      <node id="1528454294471625088" at="23,0,28,0" concept="5" trace="testMethodImpl#()V" />
      <scope id="1528454294471625088" at="12,64,12,64" />
      <scope id="1528454294471625088" at="21,23,21,23" />
      <scope id="1528454294471625088" at="12,0,14,0" />
      <scope id="1528454294471625088" at="15,86,17,127" />
      <scope id="1528454294471625088" at="21,0,23,0" />
      <scope id="1528454294471625088" at="24,51,26,27" />
      <scope id="1528454294471625088" at="14,0,19,0" />
      <scope id="1528454294471625088" at="23,0,28,0" />
      <unit id="1528454294471625088" at="19,0,29,0" name="jetbrains.mps.editorTest.RT_ClassTypeVariableDeclaration_with_ampersand_Test$TestBody" />
      <unit id="1528454294471625088" at="10,0,30,0" name="jetbrains.mps.editorTest.RT_ClassTypeVariableDeclaration_with_ampersand_Test" />
    </file>
  </root>
  <root nodeRef="r:914ee49a-537d-44b2-a5fb-bac87a54743d(jetbrains.mps.editorTest@tests)/1528454294471625115">
    <file name="NO_RT_ClassTypeVarialeDeclaration_on_typing_ampersand_inbetween_Test.java">
      <node id="1528454294471625115" at="15,103,16,107" concept="2" />
      <node id="1528454294471625115" at="16,107,17,144" concept="2" />
      <node id="1528454294471625115" at="24,51,25,63" concept="2" />
      <node id="1528454294471625138" at="25,63,26,27" concept="2" />
      <node id="1528454294471625115" at="12,0,14,0" concept="1" trace="NO_RT_ClassTypeVarialeDeclaration_on_typing_ampersand_inbetween_Test#()V" />
      <node id="1528454294471625115" at="21,0,23,0" concept="1" trace="TestBody#()V" />
      <node id="1528454294471625115" at="14,0,19,0" concept="5" trace="test_NO_RT_ClassTypeVarialeDeclaration_on_typing_ampersand_inbetween#()V" />
      <node id="1528454294471625115" at="23,0,28,0" concept="5" trace="testMethodImpl#()V" />
      <scope id="1528454294471625115" at="12,81,12,81" />
      <scope id="1528454294471625115" at="21,23,21,23" />
      <scope id="1528454294471625115" at="12,0,14,0" />
      <scope id="1528454294471625115" at="15,103,17,144" />
      <scope id="1528454294471625115" at="21,0,23,0" />
      <scope id="1528454294471625115" at="24,51,26,27" />
      <scope id="1528454294471625115" at="14,0,19,0" />
      <scope id="1528454294471625115" at="23,0,28,0" />
      <unit id="1528454294471625115" at="19,0,29,0" name="jetbrains.mps.editorTest.NO_RT_ClassTypeVarialeDeclaration_on_typing_ampersand_inbetween_Test$TestBody" />
      <unit id="1528454294471625115" at="10,0,30,0" name="jetbrains.mps.editorTest.NO_RT_ClassTypeVarialeDeclaration_on_typing_ampersand_inbetween_Test" />
    </file>
  </root>
  <root nodeRef="r:914ee49a-537d-44b2-a5fb-bac87a54743d(jetbrains.mps.editorTest@tests)/1574561129028766962">
    <file name="SubstituteSmallPatternInLeft_Test.java">
      <node id="1574561129028766962" at="15,68,16,107" concept="2" />
      <node id="1574561129028766962" at="16,107,17,109" concept="2" />
      <node id="1574561129028766962" at="24,51,25,63" concept="2" />
      <node id="1574561129028805663" at="25,63,26,27" concept="2" />
      <node id="403806536168445196" at="26,27,27,76" concept="2" />
      <node id="1574561129028805668" at="27,76,28,28" concept="2" />
      <node id="1574561129028766962" at="12,0,14,0" concept="1" trace="SubstituteSmallPatternInLeft_Test#()V" />
      <node id="1574561129028766962" at="21,0,23,0" concept="1" trace="TestBody#()V" />
      <node id="1574561129028766962" at="14,0,19,0" concept="5" trace="test_SubstituteSmallPatternInLeft#()V" />
      <node id="1574561129028766962" at="23,0,30,0" concept="5" trace="testMethodImpl#()V" />
      <scope id="1574561129028766962" at="12,46,12,46" />
      <scope id="1574561129028766962" at="21,23,21,23" />
      <scope id="1574561129028766962" at="12,0,14,0" />
      <scope id="1574561129028766962" at="15,68,17,109" />
      <scope id="1574561129028766962" at="21,0,23,0" />
      <scope id="1574561129028766962" at="24,51,28,28" />
      <scope id="1574561129028766962" at="14,0,19,0" />
      <scope id="1574561129028766962" at="23,0,30,0" />
      <unit id="1574561129028766962" at="19,0,31,0" name="jetbrains.mps.editorTest.SubstituteSmallPatternInLeft_Test$TestBody" />
      <unit id="1574561129028766962" at="10,0,32,0" name="jetbrains.mps.editorTest.SubstituteSmallPatternInLeft_Test" />
    </file>
  </root>
  <root nodeRef="r:914ee49a-537d-44b2-a5fb-bac87a54743d(jetbrains.mps.editorTest@tests)/1622243561473092614">
    <file name="TypingIncorrectTextInFields_Test.java">
      <node id="1622243561473092614" at="15,67,16,107" concept="2" />
      <node id="1622243561473092614" at="16,107,17,108" concept="2" />
      <node id="1622243561473092614" at="24,51,25,63" concept="2" />
      <node id="1622243561473155044" at="25,63,26,30" concept="2" />
      <node id="1622243561473092614" at="12,0,14,0" concept="1" trace="TypingIncorrectTextInFields_Test#()V" />
      <node id="1622243561473092614" at="21,0,23,0" concept="1" trace="TestBody#()V" />
      <node id="1622243561473092614" at="14,0,19,0" concept="5" trace="test_TypingIncorrectTextInFields#()V" />
      <node id="1622243561473092614" at="23,0,28,0" concept="5" trace="testMethodImpl#()V" />
      <scope id="1622243561473092614" at="12,45,12,45" />
      <scope id="1622243561473092614" at="21,23,21,23" />
      <scope id="1622243561473092614" at="12,0,14,0" />
      <scope id="1622243561473092614" at="15,67,17,108" />
      <scope id="1622243561473092614" at="21,0,23,0" />
      <scope id="1622243561473092614" at="24,51,26,30" />
      <scope id="1622243561473092614" at="14,0,19,0" />
      <scope id="1622243561473092614" at="23,0,28,0" />
      <unit id="1622243561473092614" at="19,0,29,0" name="jetbrains.mps.editorTest.TypingIncorrectTextInFields_Test$TestBody" />
      <unit id="1622243561473092614" at="10,0,30,0" name="jetbrains.mps.editorTest.TypingIncorrectTextInFields_Test" />
    </file>
  </root>
  <root nodeRef="r:914ee49a-537d-44b2-a5fb-bac87a54743d(jetbrains.mps.editorTest@tests)/1883175908513185012">
    <file name="AddingTypeParameterToConstructor_Test.java">
      <node id="1883175908513185012" at="15,72,16,107" concept="2" />
      <node id="1883175908513185012" at="16,107,17,113" concept="2" />
      <node id="1883175908513185012" at="24,51,25,63" concept="2" />
      <node id="1883175908513220769" at="25,63,26,27" concept="2" />
      <node id="1883175908513185012" at="12,0,14,0" concept="1" trace="AddingTypeParameterToConstructor_Test#()V" />
      <node id="1883175908513185012" at="21,0,23,0" concept="1" trace="TestBody#()V" />
      <node id="1883175908513185012" at="14,0,19,0" concept="5" trace="test_AddingTypeParameterToConstructor#()V" />
      <node id="1883175908513185012" at="23,0,28,0" concept="5" trace="testMethodImpl#()V" />
      <scope id="1883175908513185012" at="12,50,12,50" />
      <scope id="1883175908513185012" at="21,23,21,23" />
      <scope id="1883175908513185012" at="12,0,14,0" />
      <scope id="1883175908513185012" at="15,72,17,113" />
      <scope id="1883175908513185012" at="21,0,23,0" />
      <scope id="1883175908513185012" at="24,51,26,27" />
      <scope id="1883175908513185012" at="14,0,19,0" />
      <scope id="1883175908513185012" at="23,0,28,0" />
      <unit id="1883175908513185012" at="19,0,29,0" name="jetbrains.mps.editorTest.AddingTypeParameterToConstructor_Test$TestBody" />
      <unit id="1883175908513185012" at="10,0,30,0" name="jetbrains.mps.editorTest.AddingTypeParameterToConstructor_Test" />
    </file>
  </root>
  <root nodeRef="r:914ee49a-537d-44b2-a5fb-bac87a54743d(jetbrains.mps.editorTest@tests)/1932269937152125075">
    <file name="RestoreRangeSeletion_Test.java">
      <node id="1932269937152125075" at="17,60,18,107" concept="2" />
      <node id="1932269937152125075" at="18,107,19,101" concept="2" />
      <node id="1932269937152125075" at="26,51,27,63" concept="2" />
      <node id="1932269937152819732" at="27,63,28,84" concept="2" />
      <node id="1932269937152125075" at="14,0,16,0" concept="1" trace="RestoreRangeSeletion_Test#()V" />
      <node id="1932269937152125075" at="23,0,25,0" concept="1" trace="TestBody#()V" />
      <node id="1932269937152125075" at="16,0,21,0" concept="5" trace="test_RestoreRangeSeletion#()V" />
      <node id="1932269937152125075" at="25,0,30,0" concept="5" trace="testMethodImpl#()V" />
      <scope id="1932269937152125075" at="14,38,14,38" />
      <scope id="1932269937152125075" at="23,23,23,23" />
      <scope id="1932269937152125075" at="14,0,16,0" />
      <scope id="1932269937152125075" at="17,60,19,101" />
      <scope id="1932269937152125075" at="23,0,25,0" />
      <scope id="1932269937152125075" at="26,51,28,84" />
      <scope id="1932269937152125075" at="16,0,21,0" />
      <scope id="1932269937152125075" at="25,0,30,0" />
      <unit id="1932269937152125075" at="21,0,31,0" name="jetbrains.mps.editorTest.RestoreRangeSeletion_Test$TestBody" />
      <unit id="1932269937152125075" at="12,0,32,0" name="jetbrains.mps.editorTest.RestoreRangeSeletion_Test" />
    </file>
  </root>
  <root nodeRef="r:914ee49a-537d-44b2-a5fb-bac87a54743d(jetbrains.mps.editorTest@tests)/1954244792706673782">
    <file name="UndoVariableNameChangeAtOnce_Test.java">
      <node id="1954244792706673782" at="15,68,16,107" concept="2" />
      <node id="1954244792706673782" at="16,107,17,109" concept="2" />
      <node id="1954244792706673782" at="24,51,25,63" concept="2" />
      <node id="1954244792706862869" at="25,63,26,31" concept="2" />
      <node id="1954244792706921775" at="26,31,27,33" concept="2" />
      <node id="1954244792706673782" at="12,0,14,0" concept="1" trace="UndoVariableNameChangeAtOnce_Test#()V" />
      <node id="1954244792706673782" at="21,0,23,0" concept="1" trace="TestBody#()V" />
      <node id="1954244792706673782" at="14,0,19,0" concept="5" trace="test_UndoVariableNameChangeAtOnce#()V" />
      <node id="1954244792706673782" at="23,0,29,0" concept="5" trace="testMethodImpl#()V" />
      <scope id="1954244792706673782" at="12,46,12,46" />
      <scope id="1954244792706673782" at="21,23,21,23" />
      <scope id="1954244792706673782" at="12,0,14,0" />
      <scope id="1954244792706673782" at="15,68,17,109" />
      <scope id="1954244792706673782" at="21,0,23,0" />
      <scope id="1954244792706673782" at="24,51,27,33" />
      <scope id="1954244792706673782" at="14,0,19,0" />
      <scope id="1954244792706673782" at="23,0,29,0" />
      <unit id="1954244792706673782" at="19,0,30,0" name="jetbrains.mps.editorTest.UndoVariableNameChangeAtOnce_Test$TestBody" />
      <unit id="1954244792706673782" at="10,0,31,0" name="jetbrains.mps.editorTest.UndoVariableNameChangeAtOnce_Test" />
    </file>
  </root>
  <root nodeRef="r:914ee49a-537d-44b2-a5fb-bac87a54743d(jetbrains.mps.editorTest@tests)/1954244792706921778">
    <file name="UndoVariableNameCreationAtOnce_Test.java">
      <node id="1954244792706921778" at="15,70,16,107" concept="2" />
      <node id="1954244792706921778" at="16,107,17,111" concept="2" />
      <node id="1954244792706921778" at="24,51,25,63" concept="2" />
      <node id="1954244792706921797" at="25,63,26,36" concept="2" />
      <node id="1954244792706921799" at="26,36,27,33" concept="2" />
      <node id="1954244792706921778" at="12,0,14,0" concept="1" trace="UndoVariableNameCreationAtOnce_Test#()V" />
      <node id="1954244792706921778" at="21,0,23,0" concept="1" trace="TestBody#()V" />
      <node id="1954244792706921778" at="14,0,19,0" concept="5" trace="test_UndoVariableNameCreationAtOnce#()V" />
      <node id="1954244792706921778" at="23,0,29,0" concept="5" trace="testMethodImpl#()V" />
      <scope id="1954244792706921778" at="12,48,12,48" />
      <scope id="1954244792706921778" at="21,23,21,23" />
      <scope id="1954244792706921778" at="12,0,14,0" />
      <scope id="1954244792706921778" at="15,70,17,111" />
      <scope id="1954244792706921778" at="21,0,23,0" />
      <scope id="1954244792706921778" at="24,51,27,33" />
      <scope id="1954244792706921778" at="14,0,19,0" />
      <scope id="1954244792706921778" at="23,0,29,0" />
      <unit id="1954244792706921778" at="19,0,30,0" name="jetbrains.mps.editorTest.UndoVariableNameCreationAtOnce_Test$TestBody" />
      <unit id="1954244792706921778" at="10,0,31,0" name="jetbrains.mps.editorTest.UndoVariableNameCreationAtOnce_Test" />
    </file>
  </root>
  <root nodeRef="r:914ee49a-537d-44b2-a5fb-bac87a54743d(jetbrains.mps.editorTest@tests)/1954244792706921825">
    <file name="UndoSustitutionOfExpressionWithIntContant_Test.java">
      <node id="1954244792706921825" at="15,81,16,107" concept="2" />
      <node id="1954244792706921825" at="16,107,17,122" concept="2" />
      <node id="1954244792706921825" at="24,51,25,63" concept="2" />
      <node id="1954244792706921840" at="25,63,26,30" concept="2" />
      <node id="1954244792706921853" at="26,30,27,33" concept="2" />
      <node id="1954244792706921857" at="27,33,28,33" concept="2" />
      <node id="722054852932264769" at="28,33,29,0" concept="8" />
      <node id="722054852932185191" at="29,0,30,0" concept="8" />
      <node id="1954244792706921825" at="12,0,14,0" concept="1" trace="UndoSustitutionOfExpressionWithIntContant_Test#()V" />
      <node id="1954244792706921825" at="21,0,23,0" concept="1" trace="TestBody#()V" />
      <node id="1954244792706921825" at="14,0,19,0" concept="5" trace="test_UndoSustitutionOfExpressionWithIntContant#()V" />
      <node id="1954244792706921825" at="23,0,32,0" concept="5" trace="testMethodImpl#()V" />
      <scope id="1954244792706921825" at="12,59,12,59" />
      <scope id="1954244792706921825" at="21,23,21,23" />
      <scope id="1954244792706921825" at="12,0,14,0" />
      <scope id="1954244792706921825" at="15,81,17,122" />
      <scope id="1954244792706921825" at="21,0,23,0" />
      <scope id="1954244792706921825" at="14,0,19,0" />
      <scope id="1954244792706921825" at="24,51,30,0" />
      <scope id="1954244792706921825" at="23,0,32,0" />
      <unit id="1954244792706921825" at="19,0,33,0" name="jetbrains.mps.editorTest.UndoSustitutionOfExpressionWithIntContant_Test$TestBody" />
      <unit id="1954244792706921825" at="10,0,34,0" name="jetbrains.mps.editorTest.UndoSustitutionOfExpressionWithIntContant_Test" />
    </file>
  </root>
  <root nodeRef="r:914ee49a-537d-44b2-a5fb-bac87a54743d(jetbrains.mps.editorTest@tests)/1989240834983537719">
    <file name="SurroundExpressionWithParenthesis_Test.java">
      <node id="1989240834983537719" at="17,73,18,107" concept="2" />
      <node id="1989240834983537719" at="18,107,19,114" concept="2" />
      <node id="1989240834983537719" at="26,51,27,63" concept="2" />
      <node id="1989240834983537737" at="27,63,28,28" concept="2" />
      <node id="1989240834983537739" at="28,28,29,91" concept="2" />
      <node id="1989240834983537746" at="29,91,30,87" concept="2" />
      <node id="1989240834983537719" at="14,0,16,0" concept="1" trace="SurroundExpressionWithParenthesis_Test#()V" />
      <node id="1989240834983537719" at="23,0,25,0" concept="1" trace="TestBody#()V" />
      <node id="1989240834983537719" at="16,0,21,0" concept="5" trace="test_SurroundExpressionWithParenthesis#()V" />
      <node id="1989240834983537719" at="25,0,32,0" concept="5" trace="testMethodImpl#()V" />
      <scope id="1989240834983537719" at="14,51,14,51" />
      <scope id="1989240834983537719" at="23,23,23,23" />
      <scope id="1989240834983537719" at="14,0,16,0" />
      <scope id="1989240834983537719" at="17,73,19,114" />
      <scope id="1989240834983537719" at="23,0,25,0" />
      <scope id="1989240834983537719" at="26,51,30,87" />
      <scope id="1989240834983537719" at="16,0,21,0" />
      <scope id="1989240834983537719" at="25,0,32,0" />
      <unit id="1989240834983537719" at="21,0,33,0" name="jetbrains.mps.editorTest.SurroundExpressionWithParenthesis_Test$TestBody" />
      <unit id="1989240834983537719" at="12,0,34,0" name="jetbrains.mps.editorTest.SurroundExpressionWithParenthesis_Test" />
    </file>
  </root>
  <root nodeRef="r:914ee49a-537d-44b2-a5fb-bac87a54743d(jetbrains.mps.editorTest@tests)/222793074662091829">
    <file name="Post_ThisSavingClassConceptUnset_Test.java">
      <node id="222793074662091829" at="15,72,16,107" concept="2" />
      <node id="222793074662091829" at="16,107,17,113" concept="2" />
      <node id="222793074662091829" at="24,51,25,61" concept="2" />
      <node id="3837470425931687097" at="25,61,26,33" concept="2" />
      <node id="6399376622786816217" at="26,33,27,74" concept="2" />
      <node id="3837470425931687100" at="27,74,28,34" concept="2" />
      <node id="222793074662091829" at="12,0,14,0" concept="1" trace="Post_ThisSavingClassConceptUnset_Test#()V" />
      <node id="222793074662091829" at="21,0,23,0" concept="1" trace="TestBody#()V" />
      <node id="222793074662091829" at="14,0,19,0" concept="5" trace="test_Post_ThisSavingClassConceptUnset#()V" />
      <node id="222793074662091829" at="23,0,30,0" concept="5" trace="testMethodImpl#()V" />
      <scope id="222793074662091829" at="12,50,12,50" />
      <scope id="222793074662091829" at="21,23,21,23" />
      <scope id="222793074662091829" at="12,0,14,0" />
      <scope id="222793074662091829" at="15,72,17,113" />
      <scope id="222793074662091829" at="21,0,23,0" />
      <scope id="222793074662091829" at="24,51,28,34" />
      <scope id="222793074662091829" at="14,0,19,0" />
      <scope id="222793074662091829" at="23,0,30,0" />
      <unit id="222793074662091829" at="19,0,31,0" name="jetbrains.mps.editorTest.Post_ThisSavingClassConceptUnset_Test$TestBody" />
      <unit id="222793074662091829" at="10,0,32,0" name="jetbrains.mps.editorTest.Post_ThisSavingClassConceptUnset_Test" />
    </file>
  </root>
  <root nodeRef="r:914ee49a-537d-44b2-a5fb-bac87a54743d(jetbrains.mps.editorTest@tests)/222793074662099169">
    <file name="Post_ThisSavingClassConceptSet_Test.java">
      <node id="222793074662099169" at="15,70,16,107" concept="2" />
      <node id="222793074662099169" at="16,107,17,111" concept="2" />
      <node id="222793074662099169" at="24,51,25,61" concept="2" />
      <node id="7504064136823144968" at="25,61,26,33" concept="2" />
      <node id="6399376622786816214" at="26,33,27,74" concept="2" />
      <node id="7504064136823144972" at="27,74,28,34" concept="2" />
      <node id="222793074662099169" at="12,0,14,0" concept="1" trace="Post_ThisSavingClassConceptSet_Test#()V" />
      <node id="222793074662099169" at="21,0,23,0" concept="1" trace="TestBody#()V" />
      <node id="222793074662099169" at="14,0,19,0" concept="5" trace="test_Post_ThisSavingClassConceptSet#()V" />
      <node id="222793074662099169" at="23,0,30,0" concept="5" trace="testMethodImpl#()V" />
      <scope id="222793074662099169" at="12,48,12,48" />
      <scope id="222793074662099169" at="21,23,21,23" />
      <scope id="222793074662099169" at="12,0,14,0" />
      <scope id="222793074662099169" at="15,70,17,111" />
      <scope id="222793074662099169" at="21,0,23,0" />
      <scope id="222793074662099169" at="24,51,28,34" />
      <scope id="222793074662099169" at="14,0,19,0" />
      <scope id="222793074662099169" at="23,0,30,0" />
      <unit id="222793074662099169" at="19,0,31,0" name="jetbrains.mps.editorTest.Post_ThisSavingClassConceptSet_Test$TestBody" />
      <unit id="222793074662099169" at="10,0,32,0" name="jetbrains.mps.editorTest.Post_ThisSavingClassConceptSet_Test" />
    </file>
  </root>
  <root nodeRef="r:914ee49a-537d-44b2-a5fb-bac87a54743d(jetbrains.mps.editorTest@tests)/2322823743453985855">
    <file name="WrappingCellShouldntBeSelectable_Test.java">
      <node id="2322823743453985855" at="15,72,16,107" concept="2" />
      <node id="2322823743453985855" at="16,107,17,113" concept="2" />
      <node id="2322823743453985855" at="24,51,25,63" concept="2" />
      <node id="1211716198725181148" at="25,63,26,76" concept="2" />
      <node id="1211716198725181152" at="26,76,27,76" concept="2" />
      <node id="2322823743453985855" at="12,0,14,0" concept="1" trace="WrappingCellShouldntBeSelectable_Test#()V" />
      <node id="2322823743453985855" at="21,0,23,0" concept="1" trace="TestBody#()V" />
      <node id="2322823743453985855" at="14,0,19,0" concept="5" trace="test_WrappingCellShouldntBeSelectable#()V" />
      <node id="2322823743453985855" at="23,0,29,0" concept="5" trace="testMethodImpl#()V" />
      <scope id="2322823743453985855" at="12,50,12,50" />
      <scope id="2322823743453985855" at="21,23,21,23" />
      <scope id="2322823743453985855" at="12,0,14,0" />
      <scope id="2322823743453985855" at="15,72,17,113" />
      <scope id="2322823743453985855" at="21,0,23,0" />
      <scope id="2322823743453985855" at="24,51,27,76" />
      <scope id="2322823743453985855" at="14,0,19,0" />
      <scope id="2322823743453985855" at="23,0,29,0" />
      <unit id="2322823743453985855" at="19,0,30,0" name="jetbrains.mps.editorTest.WrappingCellShouldntBeSelectable_Test$TestBody" />
      <unit id="2322823743453985855" at="10,0,31,0" name="jetbrains.mps.editorTest.WrappingCellShouldntBeSelectable_Test" />
    </file>
  </root>
  <root nodeRef="r:914ee49a-537d-44b2-a5fb-bac87a54743d(jetbrains.mps.editorTest@tests)/2345623147105465521">
    <file name="SmartReferenseUpdateOnChange_Test.java">
      <node id="2345623147105465521" at="20,68,21,107" concept="2" />
      <node id="2345623147105465521" at="21,107,22,109" concept="2" />
      <node id="2345623147105465521" at="29,51,30,63" concept="2" />
      <node id="8262891670217997174" at="30,63,31,77" concept="2" />
      <node id="297555905489768634" at="33,27,34,153" concept="6" />
      <node id="297555905489768638" at="34,153,35,131" concept="6" />
      <node id="297555905489768646" at="35,131,36,96" concept="2" />
      <node id="2345623147105465521" at="17,0,19,0" concept="1" trace="SmartReferenseUpdateOnChange_Test#()V" />
      <node id="2345623147105465521" at="26,0,28,0" concept="1" trace="TestBody#()V" />
      <node id="2345623147105465521" at="19,0,24,0" concept="5" trace="test_SmartReferenseUpdateOnChange#()V" />
      <node id="5938312768538925726" at="33,0,38,0" concept="5" trace="run#()V" />
      <node id="5938312768538909431" at="31,77,38,9" concept="2" />
      <node id="2345623147105465521" at="28,0,40,0" concept="5" trace="testMethodImpl#()V" />
      <scope id="2345623147105465521" at="17,46,17,46" />
      <scope id="2345623147105465521" at="26,23,26,23" />
      <scope id="2345623147105465521" at="17,0,19,0" />
      <scope id="2345623147105465521" at="20,68,22,109" />
      <scope id="2345623147105465521" at="26,0,28,0" />
      <scope id="5938312768538925727" at="33,27,36,96">
        <var name="editorCell" id="297555905489768639" />
        <var name="testNode" id="297555905489768635" />
      </scope>
      <scope id="2345623147105465521" at="19,0,24,0" />
      <scope id="5938312768538925726" at="33,0,38,0" />
      <scope id="2345623147105465521" at="29,51,38,9" />
      <scope id="2345623147105465521" at="28,0,40,0" />
      <unit id="5938312768538925726" at="32,90,38,7" name="jetbrains.mps.editorTest.SmartReferenseUpdateOnChange_Test$1" />
      <unit id="2345623147105465521" at="24,0,41,0" name="jetbrains.mps.editorTest.SmartReferenseUpdateOnChange_Test$TestBody" />
      <unit id="2345623147105465521" at="15,0,42,0" name="jetbrains.mps.editorTest.SmartReferenseUpdateOnChange_Test" />
    </file>
  </root>
  <root nodeRef="r:914ee49a-537d-44b2-a5fb-bac87a54743d(jetbrains.mps.editorTest@tests)/2350996240757282911">
    <file name="LT_PlusExpressionWithCaretOnPlus_Test.java">
      <node id="2350996240757282911" at="15,72,16,107" concept="2" />
      <node id="2350996240757282911" at="16,107,17,113" concept="2" />
      <node id="2350996240757282911" at="24,51,25,63" concept="2" />
      <node id="2350996240757380622" at="25,63,26,28" concept="2" />
      <node id="2350996240757282911" at="12,0,14,0" concept="1" trace="LT_PlusExpressionWithCaretOnPlus_Test#()V" />
      <node id="2350996240757282911" at="21,0,23,0" concept="1" trace="TestBody#()V" />
      <node id="2350996240757282911" at="14,0,19,0" concept="5" trace="test_LT_PlusExpressionWithCaretOnPlus#()V" />
      <node id="2350996240757282911" at="23,0,28,0" concept="5" trace="testMethodImpl#()V" />
      <scope id="2350996240757282911" at="12,50,12,50" />
      <scope id="2350996240757282911" at="21,23,21,23" />
      <scope id="2350996240757282911" at="12,0,14,0" />
      <scope id="2350996240757282911" at="15,72,17,113" />
      <scope id="2350996240757282911" at="21,0,23,0" />
      <scope id="2350996240757282911" at="24,51,26,28" />
      <scope id="2350996240757282911" at="14,0,19,0" />
      <scope id="2350996240757282911" at="23,0,28,0" />
      <unit id="2350996240757282911" at="19,0,29,0" name="jetbrains.mps.editorTest.LT_PlusExpressionWithCaretOnPlus_Test$TestBody" />
      <unit id="2350996240757282911" at="10,0,30,0" name="jetbrains.mps.editorTest.LT_PlusExpressionWithCaretOnPlus_Test" />
    </file>
  </root>
  <root nodeRef="r:914ee49a-537d-44b2-a5fb-bac87a54743d(jetbrains.mps.editorTest@tests)/2350996240757380702">
    <file name="RT_PlusExpressionWithCaretOnPlus_Test.java">
      <node id="2350996240757380702" at="15,72,16,107" concept="2" />
      <node id="2350996240757380702" at="16,107,17,113" concept="2" />
      <node id="2350996240757380702" at="24,51,25,63" concept="2" />
      <node id="2350996240757380720" at="25,63,26,28" concept="2" />
      <node id="2350996240757380702" at="12,0,14,0" concept="1" trace="RT_PlusExpressionWithCaretOnPlus_Test#()V" />
      <node id="2350996240757380702" at="21,0,23,0" concept="1" trace="TestBody#()V" />
      <node id="2350996240757380702" at="14,0,19,0" concept="5" trace="test_RT_PlusExpressionWithCaretOnPlus#()V" />
      <node id="2350996240757380702" at="23,0,28,0" concept="5" trace="testMethodImpl#()V" />
      <scope id="2350996240757380702" at="12,50,12,50" />
      <scope id="2350996240757380702" at="21,23,21,23" />
      <scope id="2350996240757380702" at="12,0,14,0" />
      <scope id="2350996240757380702" at="15,72,17,113" />
      <scope id="2350996240757380702" at="21,0,23,0" />
      <scope id="2350996240757380702" at="24,51,26,28" />
      <scope id="2350996240757380702" at="14,0,19,0" />
      <scope id="2350996240757380702" at="23,0,28,0" />
      <unit id="2350996240757380702" at="19,0,29,0" name="jetbrains.mps.editorTest.RT_PlusExpressionWithCaretOnPlus_Test$TestBody" />
      <unit id="2350996240757380702" at="10,0,30,0" name="jetbrains.mps.editorTest.RT_PlusExpressionWithCaretOnPlus_Test" />
    </file>
  </root>
  <root nodeRef="r:914ee49a-537d-44b2-a5fb-bac87a54743d(jetbrains.mps.editorTest@tests)/2671731496587878888">
    <file name="Post_ThisRemovingClassConcept_Test.java">
      <node id="2671731496587878888" at="17,69,18,107" concept="2" />
      <node id="2671731496587878888" at="18,107,19,110" concept="2" />
      <node id="2671731496587878888" at="26,51,27,63" concept="2" />
      <node id="3837470425931687091" at="27,63,28,33" concept="2" />
      <node id="403806536168445133" at="28,33,29,74" concept="2" />
      <node id="1994637153587916539" at="29,74,30,74" concept="2" />
      <node id="403806536168445137" at="30,74,31,74" concept="2" />
      <node id="2671731496587878976" at="31,74,32,86" concept="2" />
      <node id="6399376622786816211" at="32,86,33,74" concept="2" />
      <node id="3837470425931687094" at="33,74,34,34" concept="2" />
      <node id="2671731496587878888" at="14,0,16,0" concept="1" trace="Post_ThisRemovingClassConcept_Test#()V" />
      <node id="2671731496587878888" at="23,0,25,0" concept="1" trace="TestBody#()V" />
      <node id="2671731496587878888" at="16,0,21,0" concept="5" trace="test_Post_ThisRemovingClassConcept#()V" />
      <node id="2671731496587878888" at="25,0,36,0" concept="5" trace="testMethodImpl#()V" />
      <scope id="2671731496587878888" at="14,47,14,47" />
      <scope id="2671731496587878888" at="23,23,23,23" />
      <scope id="2671731496587878888" at="14,0,16,0" />
      <scope id="2671731496587878888" at="17,69,19,110" />
      <scope id="2671731496587878888" at="23,0,25,0" />
      <scope id="2671731496587878888" at="16,0,21,0" />
      <scope id="2671731496587878888" at="26,51,34,34" />
      <scope id="2671731496587878888" at="25,0,36,0" />
      <unit id="2671731496587878888" at="21,0,37,0" name="jetbrains.mps.editorTest.Post_ThisRemovingClassConcept_Test$TestBody" />
      <unit id="2671731496587878888" at="12,0,38,0" name="jetbrains.mps.editorTest.Post_ThisRemovingClassConcept_Test" />
    </file>
  </root>
  <root nodeRef="r:914ee49a-537d-44b2-a5fb-bac87a54743d(jetbrains.mps.editorTest@tests)/2707740038604155061">
    <file name="DeleteIfPossibleMethod_Test.java">
      <node id="2707740038604155061" at="15,62,16,107" concept="2" />
      <node id="2707740038604155061" at="16,107,17,103" concept="2" />
      <node id="2707740038604155061" at="24,51,25,63" concept="2" />
      <node id="1315230867830149570" at="25,63,26,77" concept="2" />
      <node id="1315230867830149574" at="26,77,27,77" concept="2" />
      <node id="2707740038604155061" at="12,0,14,0" concept="1" trace="DeleteIfPossibleMethod_Test#()V" />
      <node id="2707740038604155061" at="21,0,23,0" concept="1" trace="TestBody#()V" />
      <node id="2707740038604155061" at="14,0,19,0" concept="5" trace="test_DeleteIfPossibleMethod#()V" />
      <node id="2707740038604155061" at="23,0,29,0" concept="5" trace="testMethodImpl#()V" />
      <scope id="2707740038604155061" at="12,40,12,40" />
      <scope id="2707740038604155061" at="21,23,21,23" />
      <scope id="2707740038604155061" at="12,0,14,0" />
      <scope id="2707740038604155061" at="15,62,17,103" />
      <scope id="2707740038604155061" at="21,0,23,0" />
      <scope id="2707740038604155061" at="24,51,27,77" />
      <scope id="2707740038604155061" at="14,0,19,0" />
      <scope id="2707740038604155061" at="23,0,29,0" />
      <unit id="2707740038604155061" at="19,0,30,0" name="jetbrains.mps.editorTest.DeleteIfPossibleMethod_Test$TestBody" />
      <unit id="2707740038604155061" at="10,0,31,0" name="jetbrains.mps.editorTest.DeleteIfPossibleMethod_Test" />
    </file>
  </root>
  <root nodeRef="r:914ee49a-537d-44b2-a5fb-bac87a54743d(jetbrains.mps.editorTest@tests)/2844379130040014669">
    <file name="MoveFirstStatementInTry_Test.java">
      <node id="2844379130040014669" at="15,63,16,107" concept="2" />
      <node id="2844379130040014669" at="16,107,17,104" concept="2" />
      <node id="2844379130040014669" at="24,51,25,63" concept="2" />
      <node id="2844379130040094786" at="25,63,26,82" concept="2" />
      <node id="2844379130040014669" at="12,0,14,0" concept="1" trace="MoveFirstStatementInTry_Test#()V" />
      <node id="2844379130040014669" at="21,0,23,0" concept="1" trace="TestBody#()V" />
      <node id="2844379130040014669" at="14,0,19,0" concept="5" trace="test_MoveFirstStatementInTry#()V" />
      <node id="2844379130040014669" at="23,0,28,0" concept="5" trace="testMethodImpl#()V" />
      <scope id="2844379130040014669" at="12,41,12,41" />
      <scope id="2844379130040014669" at="21,23,21,23" />
      <scope id="2844379130040014669" at="12,0,14,0" />
      <scope id="2844379130040014669" at="15,63,17,104" />
      <scope id="2844379130040014669" at="21,0,23,0" />
      <scope id="2844379130040014669" at="24,51,26,82" />
      <scope id="2844379130040014669" at="14,0,19,0" />
      <scope id="2844379130040014669" at="23,0,28,0" />
      <unit id="2844379130040014669" at="19,0,29,0" name="jetbrains.mps.editorTest.MoveFirstStatementInTry_Test$TestBody" />
      <unit id="2844379130040014669" at="10,0,30,0" name="jetbrains.mps.editorTest.MoveFirstStatementInTry_Test" />
    </file>
  </root>
  <root nodeRef="r:914ee49a-537d-44b2-a5fb-bac87a54743d(jetbrains.mps.editorTest@tests)/2844379130040112869">
    <file name="MoveFromOneCatchToAnother_Test.java">
      <node id="2844379130040112869" at="15,65,16,107" concept="2" />
      <node id="2844379130040112869" at="16,107,17,106" concept="2" />
      <node id="2844379130040112869" at="24,51,25,63" concept="2" />
      <node id="2844379130040161067" at="25,63,26,82" concept="2" />
      <node id="2844379130040112869" at="12,0,14,0" concept="1" trace="MoveFromOneCatchToAnother_Test#()V" />
      <node id="2844379130040112869" at="21,0,23,0" concept="1" trace="TestBody#()V" />
      <node id="2844379130040112869" at="14,0,19,0" concept="5" trace="test_MoveFromOneCatchToAnother#()V" />
      <node id="2844379130040112869" at="23,0,28,0" concept="5" trace="testMethodImpl#()V" />
      <scope id="2844379130040112869" at="12,43,12,43" />
      <scope id="2844379130040112869" at="21,23,21,23" />
      <scope id="2844379130040112869" at="12,0,14,0" />
      <scope id="2844379130040112869" at="15,65,17,106" />
      <scope id="2844379130040112869" at="21,0,23,0" />
      <scope id="2844379130040112869" at="24,51,26,82" />
      <scope id="2844379130040112869" at="14,0,19,0" />
      <scope id="2844379130040112869" at="23,0,28,0" />
      <unit id="2844379130040112869" at="19,0,29,0" name="jetbrains.mps.editorTest.MoveFromOneCatchToAnother_Test$TestBody" />
      <unit id="2844379130040112869" at="10,0,30,0" name="jetbrains.mps.editorTest.MoveFromOneCatchToAnother_Test" />
    </file>
  </root>
  <root nodeRef="r:914ee49a-537d-44b2-a5fb-bac87a54743d(jetbrains.mps.editorTest@tests)/2844379130040170696">
    <file name="MoveToAbstractMethod_Test.java">
      <node id="2844379130040170696" at="15,60,16,107" concept="2" />
      <node id="2844379130040170696" at="16,107,17,101" concept="2" />
      <node id="2844379130040170696" at="24,51,25,63" concept="2" />
      <node id="2844379130040284056" at="25,63,26,84" concept="2" />
      <node id="2844379130040170696" at="12,0,14,0" concept="1" trace="MoveToAbstractMethod_Test#()V" />
      <node id="2844379130040170696" at="21,0,23,0" concept="1" trace="TestBody#()V" />
      <node id="2844379130040170696" at="14,0,19,0" concept="5" trace="test_MoveToAbstractMethod#()V" />
      <node id="2844379130040170696" at="23,0,28,0" concept="5" trace="testMethodImpl#()V" />
      <scope id="2844379130040170696" at="12,38,12,38" />
      <scope id="2844379130040170696" at="21,23,21,23" />
      <scope id="2844379130040170696" at="12,0,14,0" />
      <scope id="2844379130040170696" at="15,60,17,101" />
      <scope id="2844379130040170696" at="21,0,23,0" />
      <scope id="2844379130040170696" at="24,51,26,84" />
      <scope id="2844379130040170696" at="14,0,19,0" />
      <scope id="2844379130040170696" at="23,0,28,0" />
      <unit id="2844379130040170696" at="19,0,29,0" name="jetbrains.mps.editorTest.MoveToAbstractMethod_Test$TestBody" />
      <unit id="2844379130040170696" at="10,0,30,0" name="jetbrains.mps.editorTest.MoveToAbstractMethod_Test" />
    </file>
  </root>
  <root nodeRef="r:914ee49a-537d-44b2-a5fb-bac87a54743d(jetbrains.mps.editorTest@tests)/2844379130040305651">
    <file name="MoveOutOfCommentedBlock_Test.java">
      <node id="2844379130040305651" at="15,63,16,107" concept="2" />
      <node id="2844379130040305651" at="16,107,17,104" concept="2" />
      <node id="2844379130040305651" at="24,51,25,63" concept="2" />
      <node id="2844379130040349497" at="25,63,26,84" concept="2" />
      <node id="2844379130040305651" at="12,0,14,0" concept="1" trace="MoveOutOfCommentedBlock_Test#()V" />
      <node id="2844379130040305651" at="21,0,23,0" concept="1" trace="TestBody#()V" />
      <node id="2844379130040305651" at="14,0,19,0" concept="5" trace="test_MoveOutOfCommentedBlock#()V" />
      <node id="2844379130040305651" at="23,0,28,0" concept="5" trace="testMethodImpl#()V" />
      <scope id="2844379130040305651" at="12,41,12,41" />
      <scope id="2844379130040305651" at="21,23,21,23" />
      <scope id="2844379130040305651" at="12,0,14,0" />
      <scope id="2844379130040305651" at="15,63,17,104" />
      <scope id="2844379130040305651" at="21,0,23,0" />
      <scope id="2844379130040305651" at="24,51,26,84" />
      <scope id="2844379130040305651" at="14,0,19,0" />
      <scope id="2844379130040305651" at="23,0,28,0" />
      <unit id="2844379130040305651" at="19,0,29,0" name="jetbrains.mps.editorTest.MoveOutOfCommentedBlock_Test$TestBody" />
      <unit id="2844379130040305651" at="10,0,30,0" name="jetbrains.mps.editorTest.MoveOutOfCommentedBlock_Test" />
    </file>
  </root>
  <root nodeRef="r:914ee49a-537d-44b2-a5fb-bac87a54743d(jetbrains.mps.editorTest@tests)/2870455723671254292">
    <file name="AddNodeAttribute_Test.java">
      <node id="2870455723671254292" at="15,56,16,107" concept="2" />
      <node id="2870455723671254292" at="16,107,17,97" concept="2" />
      <node id="2870455723671254292" at="24,51,25,63" concept="2" />
      <node id="2870455723671262003" at="25,63,26,107" concept="2" />
      <node id="2870455723671254292" at="12,0,14,0" concept="1" trace="AddNodeAttribute_Test#()V" />
      <node id="2870455723671254292" at="21,0,23,0" concept="1" trace="TestBody#()V" />
      <node id="2870455723671254292" at="14,0,19,0" concept="5" trace="test_AddNodeAttribute#()V" />
      <node id="2870455723671254292" at="23,0,28,0" concept="5" trace="testMethodImpl#()V" />
      <scope id="2870455723671254292" at="12,34,12,34" />
      <scope id="2870455723671254292" at="21,23,21,23" />
      <scope id="2870455723671254292" at="12,0,14,0" />
      <scope id="2870455723671254292" at="15,56,17,97" />
      <scope id="2870455723671254292" at="21,0,23,0" />
      <scope id="2870455723671254292" at="24,51,26,107" />
      <scope id="2870455723671254292" at="14,0,19,0" />
      <scope id="2870455723671254292" at="23,0,28,0" />
      <unit id="2870455723671254292" at="19,0,29,0" name="jetbrains.mps.editorTest.AddNodeAttribute_Test$TestBody" />
      <unit id="2870455723671254292" at="10,0,30,0" name="jetbrains.mps.editorTest.AddNodeAttribute_Test" />
    </file>
  </root>
  <root nodeRef="r:914ee49a-537d-44b2-a5fb-bac87a54743d(jetbrains.mps.editorTest@tests)/2907839077756756657">
    <file name="TryingToLeftTransformNewExpression_Test.java">
      <node id="2907839077756756657" at="18,74,19,107" concept="2" />
      <node id="2907839077756756657" at="19,107,20,115" concept="2" />
      <node id="2907839077756756657" at="27,51,28,63" concept="2" />
      <node id="2907839077757040116" at="28,63,29,27" concept="2" />
      <node id="2907839077757049951" at="29,27,30,91" concept="2" />
      <node id="2907839077757057119" at="30,91,31,90" concept="2" />
      <node id="2907839077757066996" at="31,90,32,77" concept="2" />
      <node id="403806536168445210" at="32,77,33,74" concept="2" />
      <node id="2907839077756756657" at="15,0,17,0" concept="1" trace="TryingToLeftTransformNewExpression_Test#()V" />
      <node id="2907839077756756657" at="24,0,26,0" concept="1" trace="TestBody#()V" />
      <node id="2907839077756756657" at="17,0,22,0" concept="5" trace="test_TryingToLeftTransformNewExpression#()V" />
      <node id="2907839077756756657" at="26,0,35,0" concept="5" trace="testMethodImpl#()V" />
      <scope id="2907839077756756657" at="15,52,15,52" />
      <scope id="2907839077756756657" at="24,23,24,23" />
      <scope id="2907839077756756657" at="15,0,17,0" />
      <scope id="2907839077756756657" at="18,74,20,115" />
      <scope id="2907839077756756657" at="24,0,26,0" />
      <scope id="2907839077756756657" at="17,0,22,0" />
      <scope id="2907839077756756657" at="27,51,33,74" />
      <scope id="2907839077756756657" at="26,0,35,0" />
      <unit id="2907839077756756657" at="22,0,36,0" name="jetbrains.mps.editorTest.TryingToLeftTransformNewExpression_Test$TestBody" />
      <unit id="2907839077756756657" at="13,0,37,0" name="jetbrains.mps.editorTest.TryingToLeftTransformNewExpression_Test" />
    </file>
  </root>
  <root nodeRef="r:914ee49a-537d-44b2-a5fb-bac87a54743d(jetbrains.mps.editorTest@tests)/3294454325389348340">
    <file name="IntelligentInputWithSubstitutionChooser_Test.java">
      <node id="3294454325389348340" at="17,79,18,107" concept="2" />
      <node id="3294454325389348340" at="18,107,19,120" concept="2" />
      <node id="3294454325389348340" at="26,51,27,63" concept="2" />
      <node id="3294454325389417940" at="27,63,28,27" concept="2" />
      <node id="3294454325389417942" at="28,27,29,91" concept="2" />
      <node id="3294454325389417946" at="29,91,30,36" concept="2" />
      <node id="3294454325389348340" at="14,0,16,0" concept="1" trace="IntelligentInputWithSubstitutionChooser_Test#()V" />
      <node id="3294454325389348340" at="23,0,25,0" concept="1" trace="TestBody#()V" />
      <node id="3294454325389348340" at="16,0,21,0" concept="5" trace="test_IntelligentInputWithSubstitutionChooser#()V" />
      <node id="3294454325389348340" at="25,0,32,0" concept="5" trace="testMethodImpl#()V" />
      <scope id="3294454325389348340" at="14,57,14,57" />
      <scope id="3294454325389348340" at="23,23,23,23" />
      <scope id="3294454325389348340" at="14,0,16,0" />
      <scope id="3294454325389348340" at="17,79,19,120" />
      <scope id="3294454325389348340" at="23,0,25,0" />
      <scope id="3294454325389348340" at="26,51,30,36" />
      <scope id="3294454325389348340" at="16,0,21,0" />
      <scope id="3294454325389348340" at="25,0,32,0" />
      <unit id="3294454325389348340" at="21,0,33,0" name="jetbrains.mps.editorTest.IntelligentInputWithSubstitutionChooser_Test$TestBody" />
      <unit id="3294454325389348340" at="12,0,34,0" name="jetbrains.mps.editorTest.IntelligentInputWithSubstitutionChooser_Test" />
    </file>
  </root>
  <root nodeRef="r:914ee49a-537d-44b2-a5fb-bac87a54743d(jetbrains.mps.editorTest@tests)/3310643382746679883">
    <file name="PostfixCaret_Test.java">
      <node id="3310643382746679883" at="15,52,16,107" concept="2" />
      <node id="3310643382746679883" at="16,107,17,93" concept="2" />
      <node id="3310643382746679883" at="24,51,25,63" concept="2" />
      <node id="3310643382746839765" at="25,63,26,28" concept="2" />
      <node id="3310643382746679883" at="12,0,14,0" concept="1" trace="PostfixCaret_Test#()V" />
      <node id="3310643382746679883" at="21,0,23,0" concept="1" trace="TestBody#()V" />
      <node id="3310643382746679883" at="14,0,19,0" concept="5" trace="test_PostfixCaret#()V" />
      <node id="3310643382746679883" at="23,0,28,0" concept="5" trace="testMethodImpl#()V" />
      <scope id="3310643382746679883" at="12,30,12,30" />
      <scope id="3310643382746679883" at="21,23,21,23" />
      <scope id="3310643382746679883" at="12,0,14,0" />
      <scope id="3310643382746679883" at="15,52,17,93" />
      <scope id="3310643382746679883" at="21,0,23,0" />
      <scope id="3310643382746679883" at="24,51,26,28" />
      <scope id="3310643382746679883" at="14,0,19,0" />
      <scope id="3310643382746679883" at="23,0,28,0" />
      <unit id="3310643382746679883" at="19,0,29,0" name="jetbrains.mps.editorTest.PostfixCaret_Test$TestBody" />
      <unit id="3310643382746679883" at="10,0,30,0" name="jetbrains.mps.editorTest.PostfixCaret_Test" />
    </file>
  </root>
  <root nodeRef="r:914ee49a-537d-44b2-a5fb-bac87a54743d(jetbrains.mps.editorTest@tests)/3310643382746749106">
    <file name="PrefixCaret_Test.java">
      <node id="3310643382746749106" at="15,51,16,107" concept="2" />
      <node id="3310643382746749106" at="16,107,17,92" concept="2" />
      <node id="3310643382746749106" at="24,51,25,63" concept="2" />
      <node id="3310643382746877184" at="25,63,26,28" concept="2" />
      <node id="3310643382746749106" at="12,0,14,0" concept="1" trace="PrefixCaret_Test#()V" />
      <node id="3310643382746749106" at="21,0,23,0" concept="1" trace="TestBody#()V" />
      <node id="3310643382746749106" at="14,0,19,0" concept="5" trace="test_PrefixCaret#()V" />
      <node id="3310643382746749106" at="23,0,28,0" concept="5" trace="testMethodImpl#()V" />
      <scope id="3310643382746749106" at="12,29,12,29" />
      <scope id="3310643382746749106" at="21,23,21,23" />
      <scope id="3310643382746749106" at="12,0,14,0" />
      <scope id="3310643382746749106" at="15,51,17,92" />
      <scope id="3310643382746749106" at="21,0,23,0" />
      <scope id="3310643382746749106" at="24,51,26,28" />
      <scope id="3310643382746749106" at="14,0,19,0" />
      <scope id="3310643382746749106" at="23,0,28,0" />
      <unit id="3310643382746749106" at="19,0,29,0" name="jetbrains.mps.editorTest.PrefixCaret_Test$TestBody" />
      <unit id="3310643382746749106" at="10,0,30,0" name="jetbrains.mps.editorTest.PrefixCaret_Test" />
    </file>
  </root>
  <root nodeRef="r:914ee49a-537d-44b2-a5fb-bac87a54743d(jetbrains.mps.editorTest@tests)/341917192548518608">
    <file name="AddLRParens_Test.java">
      <node id="341917192548518608" at="15,51,16,107" concept="2" />
      <node id="341917192548518608" at="16,107,17,92" concept="2" />
      <node id="341917192548518608" at="24,51,25,61" concept="2" />
      <node id="341917192548615303" at="25,61,26,77" concept="2" />
      <node id="341917192552626416" at="26,77,27,77" concept="2" />
      <node id="341917192552626438" at="27,77,28,77" concept="2" />
      <node id="341917192552626462" at="28,77,29,77" concept="2" />
      <node id="341917192548613185" at="29,77,30,27" concept="2" />
      <node id="341917192552626378" at="30,27,31,77" concept="2" />
      <node id="341917192548616436" at="31,77,32,77" concept="2" />
      <node id="341917192548616443" at="32,77,33,77" concept="2" />
      <node id="341917192548616452" at="33,77,34,77" concept="2" />
      <node id="341917192551572300" at="34,77,35,77" concept="2" />
      <node id="341917192551572314" at="35,77,36,77" concept="2" />
      <node id="341917192548627807" at="36,77,37,27" concept="2" />
      <node id="341917192552356448" at="37,27,38,77" concept="2" />
      <node id="341917192548518608" at="12,0,14,0" concept="1" trace="AddLRParens_Test#()V" />
      <node id="341917192548518608" at="21,0,23,0" concept="1" trace="TestBody#()V" />
      <node id="341917192548518608" at="14,0,19,0" concept="5" trace="test_AddLRParens#()V" />
      <node id="341917192548518608" at="23,0,40,0" concept="5" trace="testMethodImpl#()V" />
      <scope id="341917192548518608" at="12,29,12,29" />
      <scope id="341917192548518608" at="21,23,21,23" />
      <scope id="341917192548518608" at="12,0,14,0" />
      <scope id="341917192548518608" at="15,51,17,92" />
      <scope id="341917192548518608" at="21,0,23,0" />
      <scope id="341917192548518608" at="14,0,19,0" />
      <scope id="341917192548518608" at="24,51,38,77" />
      <scope id="341917192548518608" at="23,0,40,0" />
      <unit id="341917192548518608" at="19,0,41,0" name="jetbrains.mps.editorTest.AddLRParens_Test$TestBody" />
      <unit id="341917192548518608" at="10,0,42,0" name="jetbrains.mps.editorTest.AddLRParens_Test" />
    </file>
  </root>
  <root nodeRef="r:914ee49a-537d-44b2-a5fb-bac87a54743d(jetbrains.mps.editorTest@tests)/341917192554861822">
    <file name="RemoveLeftParen_Test.java">
      <node id="341917192554861822" at="15,55,16,107" concept="2" />
      <node id="341917192554861822" at="16,107,17,96" concept="2" />
      <node id="341917192554861822" at="24,51,25,61" concept="2" />
      <node id="341917192554887921" at="25,61,26,77" concept="2" />
      <node id="341917192554887930" at="26,77,27,77" concept="2" />
      <node id="341917192554887936" at="27,77,28,77" concept="2" />
      <node id="341917192554887944" at="28,77,29,77" concept="2" />
      <node id="341917192554887954" at="29,77,30,77" concept="2" />
      <node id="341917192554888472" at="30,77,31,77" concept="2" />
      <node id="341917192554861822" at="12,0,14,0" concept="1" trace="RemoveLeftParen_Test#()V" />
      <node id="341917192554861822" at="21,0,23,0" concept="1" trace="TestBody#()V" />
      <node id="341917192554861822" at="14,0,19,0" concept="5" trace="test_RemoveLeftParen#()V" />
      <node id="341917192554861822" at="23,0,33,0" concept="5" trace="testMethodImpl#()V" />
      <scope id="341917192554861822" at="12,33,12,33" />
      <scope id="341917192554861822" at="21,23,21,23" />
      <scope id="341917192554861822" at="12,0,14,0" />
      <scope id="341917192554861822" at="15,55,17,96" />
      <scope id="341917192554861822" at="21,0,23,0" />
      <scope id="341917192554861822" at="14,0,19,0" />
      <scope id="341917192554861822" at="24,51,31,77" />
      <scope id="341917192554861822" at="23,0,33,0" />
      <unit id="341917192554861822" at="19,0,34,0" name="jetbrains.mps.editorTest.RemoveLeftParen_Test$TestBody" />
      <unit id="341917192554861822" at="10,0,35,0" name="jetbrains.mps.editorTest.RemoveLeftParen_Test" />
    </file>
  </root>
  <root nodeRef="r:914ee49a-537d-44b2-a5fb-bac87a54743d(jetbrains.mps.editorTest@tests)/341917192554888509">
    <file name="RemoveRightParen_Test.java">
      <node id="341917192554888509" at="15,56,16,107" concept="2" />
      <node id="341917192554888509" at="16,107,17,97" concept="2" />
      <node id="341917192554888509" at="24,51,25,61" concept="2" />
      <node id="341917192554897706" at="25,61,26,77" concept="2" />
      <node id="341917192554897715" at="26,77,27,77" concept="2" />
      <node id="341917192554897721" at="27,77,28,77" concept="2" />
      <node id="341917192554897729" at="28,77,29,77" concept="2" />
      <node id="341917192554897739" at="29,77,30,77" concept="2" />
      <node id="341917192554897751" at="30,77,31,77" concept="2" />
      <node id="341917192554897765" at="31,77,32,77" concept="2" />
      <node id="341917192554897781" at="32,77,33,77" concept="2" />
      <node id="341917192554897799" at="33,77,34,77" concept="2" />
      <node id="341917192554897819" at="34,77,35,77" concept="2" />
      <node id="341917192554897841" at="35,77,36,77" concept="2" />
      <node id="341917192554898383" at="36,77,37,77" concept="2" />
      <node id="341917192554898411" at="37,77,38,0" concept="8" />
      <node id="341917192554888509" at="12,0,14,0" concept="1" trace="RemoveRightParen_Test#()V" />
      <node id="341917192554888509" at="21,0,23,0" concept="1" trace="TestBody#()V" />
      <node id="341917192554888509" at="14,0,19,0" concept="5" trace="test_RemoveRightParen#()V" />
      <node id="341917192554888509" at="23,0,40,0" concept="5" trace="testMethodImpl#()V" />
      <scope id="341917192554888509" at="12,34,12,34" />
      <scope id="341917192554888509" at="21,23,21,23" />
      <scope id="341917192554888509" at="12,0,14,0" />
      <scope id="341917192554888509" at="15,56,17,97" />
      <scope id="341917192554888509" at="21,0,23,0" />
      <scope id="341917192554888509" at="14,0,19,0" />
      <scope id="341917192554888509" at="24,51,38,0" />
      <scope id="341917192554888509" at="23,0,40,0" />
      <unit id="341917192554888509" at="19,0,41,0" name="jetbrains.mps.editorTest.RemoveRightParen_Test$TestBody" />
      <unit id="341917192554888509" at="10,0,42,0" name="jetbrains.mps.editorTest.RemoveRightParen_Test" />
    </file>
  </root>
  <root nodeRef="r:914ee49a-537d-44b2-a5fb-bac87a54743d(jetbrains.mps.editorTest@tests)/341917192554899536">
    <file name="AddRLParens_Test.java">
      <node id="341917192554899536" at="15,51,16,107" concept="2" />
      <node id="341917192554899536" at="16,107,17,92" concept="2" />
      <node id="341917192554899536" at="24,51,25,61" concept="2" />
      <node id="341917192554907987" at="25,61,26,77" concept="2" />
      <node id="341917192554907993" at="26,77,27,77" concept="2" />
      <node id="341917192554908001" at="27,77,28,77" concept="2" />
      <node id="341917192554908011" at="28,77,29,77" concept="2" />
      <node id="341917192554908023" at="29,77,30,77" concept="2" />
      <node id="341917192554908037" at="30,77,31,77" concept="2" />
      <node id="341917192554908053" at="31,77,32,77" concept="2" />
      <node id="341917192554908071" at="32,77,33,77" concept="2" />
      <node id="341917192554908091" at="33,77,34,77" concept="2" />
      <node id="341917192554908382" at="34,77,35,27" concept="2" />
      <node id="341917192554915894" at="35,27,36,76" concept="2" />
      <node id="341917192554915948" at="36,76,37,76" concept="2" />
      <node id="341917192554915978" at="37,76,38,76" concept="2" />
      <node id="341917192554916010" at="38,76,39,76" concept="2" />
      <node id="341917192554916044" at="39,76,40,76" concept="2" />
      <node id="341917192554915868" at="40,76,41,27" concept="2" />
      <node id="341917192554915548" at="41,27,42,77" concept="2" />
      <node id="341917192554899536" at="12,0,14,0" concept="1" trace="AddRLParens_Test#()V" />
      <node id="341917192554899536" at="21,0,23,0" concept="1" trace="TestBody#()V" />
      <node id="341917192554899536" at="14,0,19,0" concept="5" trace="test_AddRLParens#()V" />
      <node id="341917192554899536" at="23,0,44,0" concept="5" trace="testMethodImpl#()V" />
      <scope id="341917192554899536" at="12,29,12,29" />
      <scope id="341917192554899536" at="21,23,21,23" />
      <scope id="341917192554899536" at="12,0,14,0" />
      <scope id="341917192554899536" at="15,51,17,92" />
      <scope id="341917192554899536" at="21,0,23,0" />
      <scope id="341917192554899536" at="14,0,19,0" />
      <scope id="341917192554899536" at="24,51,42,77" />
      <scope id="341917192554899536" at="23,0,44,0" />
      <unit id="341917192554899536" at="19,0,45,0" name="jetbrains.mps.editorTest.AddRLParens_Test$TestBody" />
      <unit id="341917192554899536" at="10,0,46,0" name="jetbrains.mps.editorTest.AddRLParens_Test" />
    </file>
  </root>
  <root nodeRef="r:914ee49a-537d-44b2-a5fb-bac87a54743d(jetbrains.mps.editorTest@tests)/341917192554916080">
    <file name="WrapLRConstant_Test.java">
      <node id="341917192554916080" at="15,54,16,107" concept="2" />
      <node id="341917192554916080" at="16,107,17,95" concept="2" />
      <node id="341917192554916080" at="24,51,25,61" concept="2" />
      <node id="341917192557556143" at="25,61,26,72" concept="2" />
      <node id="341917192554918717" at="26,72,27,27" concept="2" />
      <node id="341917192554919218" at="27,27,28,77" concept="2" />
      <node id="341917192557555631" at="28,77,29,77" concept="2" />
      <node id="341917192554919489" at="29,77,30,27" concept="2" />
      <node id="341917192554916080" at="12,0,14,0" concept="1" trace="WrapLRConstant_Test#()V" />
      <node id="341917192554916080" at="21,0,23,0" concept="1" trace="TestBody#()V" />
      <node id="341917192554916080" at="14,0,19,0" concept="5" trace="test_WrapLRConstant#()V" />
      <node id="341917192554916080" at="23,0,32,0" concept="5" trace="testMethodImpl#()V" />
      <scope id="341917192554916080" at="12,32,12,32" />
      <scope id="341917192554916080" at="21,23,21,23" />
      <scope id="341917192554916080" at="12,0,14,0" />
      <scope id="341917192554916080" at="15,54,17,95" />
      <scope id="341917192554916080" at="21,0,23,0" />
      <scope id="341917192554916080" at="14,0,19,0" />
      <scope id="341917192554916080" at="24,51,30,27" />
      <scope id="341917192554916080" at="23,0,32,0" />
      <unit id="341917192554916080" at="19,0,33,0" name="jetbrains.mps.editorTest.WrapLRConstant_Test$TestBody" />
      <unit id="341917192554916080" at="10,0,34,0" name="jetbrains.mps.editorTest.WrapLRConstant_Test" />
    </file>
  </root>
  <root nodeRef="r:914ee49a-537d-44b2-a5fb-bac87a54743d(jetbrains.mps.editorTest@tests)/341917192554919501">
    <file name="WrapRLConstant_Test.java">
      <node id="341917192554919501" at="15,54,16,107" concept="2" />
      <node id="341917192554919501" at="16,107,17,95" concept="2" />
      <node id="341917192554919501" at="24,51,25,61" concept="2" />
      <node id="341917192554922385" at="25,61,26,77" concept="2" />
      <node id="341917192554922645" at="26,77,27,27" concept="2" />
      <node id="341917192554923149" at="27,27,28,76" concept="2" />
      <node id="341917192554923415" at="28,76,29,27" concept="2" />
      <node id="341917192554923423" at="29,27,30,77" concept="2" />
      <node id="341917192554919501" at="12,0,14,0" concept="1" trace="WrapRLConstant_Test#()V" />
      <node id="341917192554919501" at="21,0,23,0" concept="1" trace="TestBody#()V" />
      <node id="341917192554919501" at="14,0,19,0" concept="5" trace="test_WrapRLConstant#()V" />
      <node id="341917192554919501" at="23,0,32,0" concept="5" trace="testMethodImpl#()V" />
      <scope id="341917192554919501" at="12,32,12,32" />
      <scope id="341917192554919501" at="21,23,21,23" />
      <scope id="341917192554919501" at="12,0,14,0" />
      <scope id="341917192554919501" at="15,54,17,95" />
      <scope id="341917192554919501" at="21,0,23,0" />
      <scope id="341917192554919501" at="14,0,19,0" />
      <scope id="341917192554919501" at="24,51,30,77" />
      <scope id="341917192554919501" at="23,0,32,0" />
      <unit id="341917192554919501" at="19,0,33,0" name="jetbrains.mps.editorTest.WrapRLConstant_Test$TestBody" />
      <unit id="341917192554919501" at="10,0,34,0" name="jetbrains.mps.editorTest.WrapRLConstant_Test" />
    </file>
  </root>
  <root nodeRef="r:914ee49a-537d-44b2-a5fb-bac87a54743d(jetbrains.mps.editorTest@tests)/341917192554929167">
    <file name="MatchLR_Test.java">
      <node id="341917192554929167" at="15,47,16,107" concept="2" />
      <node id="341917192554929167" at="16,107,17,88" concept="2" />
      <node id="341917192554929167" at="24,51,25,61" concept="2" />
      <node id="341917192561817356" at="25,61,26,72" concept="2" />
      <node id="341917192554951706" at="26,72,27,77" concept="2" />
      <node id="341917192554951715" at="27,77,28,77" concept="2" />
      <node id="341917192554951721" at="28,77,29,77" concept="2" />
      <node id="341917192554951729" at="29,77,30,77" concept="2" />
      <node id="341917192554951739" at="30,77,31,77" concept="2" />
      <node id="341917192554951751" at="31,77,32,77" concept="2" />
      <node id="341917192554951765" at="32,77,33,77" concept="2" />
      <node id="341917192554951781" at="33,77,34,77" concept="2" />
      <node id="341917192554951799" at="34,77,35,77" concept="2" />
      <node id="341917192557555598" at="35,77,36,77" concept="2" />
      <node id="341917192557839224" at="36,77,37,77" concept="2" />
      <node id="341917192554952136" at="37,77,38,27" concept="2" />
      <node id="341917192557839881" at="38,27,39,77" concept="2" />
      <node id="341917192554929167" at="12,0,14,0" concept="1" trace="MatchLR_Test#()V" />
      <node id="341917192554929167" at="21,0,23,0" concept="1" trace="TestBody#()V" />
      <node id="341917192554929167" at="14,0,19,0" concept="5" trace="test_MatchLR#()V" />
      <node id="341917192554929167" at="23,0,41,0" concept="5" trace="testMethodImpl#()V" />
      <scope id="341917192554929167" at="12,25,12,25" />
      <scope id="341917192554929167" at="21,23,21,23" />
      <scope id="341917192554929167" at="12,0,14,0" />
      <scope id="341917192554929167" at="15,47,17,88" />
      <scope id="341917192554929167" at="21,0,23,0" />
      <scope id="341917192554929167" at="14,0,19,0" />
      <scope id="341917192554929167" at="24,51,39,77" />
      <scope id="341917192554929167" at="23,0,41,0" />
      <unit id="341917192554929167" at="19,0,42,0" name="jetbrains.mps.editorTest.MatchLR_Test$TestBody" />
      <unit id="341917192554929167" at="10,0,43,0" name="jetbrains.mps.editorTest.MatchLR_Test" />
    </file>
  </root>
  <root nodeRef="r:914ee49a-537d-44b2-a5fb-bac87a54743d(jetbrains.mps.editorTest@tests)/341917192554952631">
    <file name="MatchRL_Test.java">
      <node id="341917192554952631" at="15,47,16,107" concept="2" />
      <node id="341917192554952631" at="16,107,17,88" concept="2" />
      <node id="341917192554952631" at="24,51,25,61" concept="2" />
      <node id="341917192554971552" at="25,61,26,77" concept="2" />
      <node id="341917192554971561" at="26,77,27,77" concept="2" />
      <node id="341917192554971567" at="27,77,28,77" concept="2" />
      <node id="341917192554971575" at="28,77,29,77" concept="2" />
      <node id="341917192554971585" at="29,77,30,77" concept="2" />
      <node id="341917192554971597" at="30,77,31,77" concept="2" />
      <node id="341917192554971611" at="31,77,32,77" concept="2" />
      <node id="341917192554971627" at="32,77,33,77" concept="2" />
      <node id="341917192554971645" at="33,77,34,77" concept="2" />
      <node id="341917192554971956" at="34,77,35,27" concept="2" />
      <node id="341917192554971665" at="35,27,36,77" concept="2" />
      <node id="341917192554952631" at="12,0,14,0" concept="1" trace="MatchRL_Test#()V" />
      <node id="341917192554952631" at="21,0,23,0" concept="1" trace="TestBody#()V" />
      <node id="341917192554952631" at="14,0,19,0" concept="5" trace="test_MatchRL#()V" />
      <node id="341917192554952631" at="23,0,38,0" concept="5" trace="testMethodImpl#()V" />
      <scope id="341917192554952631" at="12,25,12,25" />
      <scope id="341917192554952631" at="21,23,21,23" />
      <scope id="341917192554952631" at="12,0,14,0" />
      <scope id="341917192554952631" at="15,47,17,88" />
      <scope id="341917192554952631" at="21,0,23,0" />
      <scope id="341917192554952631" at="14,0,19,0" />
      <scope id="341917192554952631" at="24,51,36,77" />
      <scope id="341917192554952631" at="23,0,38,0" />
      <unit id="341917192554952631" at="19,0,39,0" name="jetbrains.mps.editorTest.MatchRL_Test$TestBody" />
      <unit id="341917192554952631" at="10,0,40,0" name="jetbrains.mps.editorTest.MatchRL_Test" />
    </file>
  </root>
  <root nodeRef="r:914ee49a-537d-44b2-a5fb-bac87a54743d(jetbrains.mps.editorTest@tests)/341917192554977805">
    <file name="ParenthesiseComplexExpression_Test.java">
      <node id="341917192554977805" at="15,69,16,107" concept="2" />
      <node id="341917192554977805" at="16,107,17,110" concept="2" />
      <node id="341917192554977805" at="24,51,25,61" concept="2" />
      <node id="341917192555004522" at="25,61,26,77" concept="2" />
      <node id="341917192555004531" at="26,77,27,77" concept="2" />
      <node id="341917192555004537" at="27,77,28,77" concept="2" />
      <node id="341917192555004545" at="28,77,29,77" concept="2" />
      <node id="341917192555004555" at="29,77,30,77" concept="2" />
      <node id="341917192555004567" at="30,77,31,77" concept="2" />
      <node id="341917192555004581" at="31,77,32,77" concept="2" />
      <node id="341917192555004597" at="32,77,33,77" concept="2" />
      <node id="341917192555008855" at="33,77,34,27" concept="2" />
      <node id="341917192555008568" at="34,27,35,77" concept="2" />
      <node id="341917192555008876" at="35,77,36,77" concept="2" />
      <node id="341917192555008899" at="36,77,37,77" concept="2" />
      <node id="341917192555008924" at="37,77,38,77" concept="2" />
      <node id="341917192555008951" at="38,77,39,77" concept="2" />
      <node id="341917192555008980" at="39,77,40,77" concept="2" />
      <node id="341917192555009011" at="40,77,41,77" concept="2" />
      <node id="341917192555009044" at="41,77,42,77" concept="2" />
      <node id="341917192555009079" at="42,77,43,77" concept="2" />
      <node id="341917192555009116" at="43,77,44,77" concept="2" />
      <node id="341917192555009155" at="44,77,45,77" concept="2" />
      <node id="341917192555009196" at="45,77,46,77" concept="2" />
      <node id="341917192555009239" at="46,77,47,77" concept="2" />
      <node id="341917192555009284" at="47,77,48,77" concept="2" />
      <node id="341917192555009625" at="48,77,49,27" concept="2" />
      <node id="341917192554977805" at="12,0,14,0" concept="1" trace="ParenthesiseComplexExpression_Test#()V" />
      <node id="341917192554977805" at="21,0,23,0" concept="1" trace="TestBody#()V" />
      <node id="341917192554977805" at="14,0,19,0" concept="5" trace="test_ParenthesiseComplexExpression#()V" />
      <node id="341917192554977805" at="23,0,51,0" concept="5" trace="testMethodImpl#()V" />
      <scope id="341917192554977805" at="12,47,12,47" />
      <scope id="341917192554977805" at="21,23,21,23" />
      <scope id="341917192554977805" at="12,0,14,0" />
      <scope id="341917192554977805" at="15,69,17,110" />
      <scope id="341917192554977805" at="21,0,23,0" />
      <scope id="341917192554977805" at="14,0,19,0" />
      <scope id="341917192554977805" at="24,51,49,27" />
      <scope id="341917192554977805" at="23,0,51,0" />
      <unit id="341917192554977805" at="19,0,52,0" name="jetbrains.mps.editorTest.ParenthesiseComplexExpression_Test$TestBody" />
      <unit id="341917192554977805" at="10,0,53,0" name="jetbrains.mps.editorTest.ParenthesiseComplexExpression_Test" />
    </file>
  </root>
  <root nodeRef="r:914ee49a-537d-44b2-a5fb-bac87a54743d(jetbrains.mps.editorTest@tests)/341917192555009673">
    <file name="PerenthesiseMethodCallParams_Test.java">
      <node id="341917192555009673" at="15,68,16,107" concept="2" />
      <node id="341917192555009673" at="16,107,17,109" concept="2" />
      <node id="341917192555009673" at="24,51,25,61" concept="2" />
      <node id="341917192557549533" at="26,36,27,79" concept="2" />
      <node id="341917192555036850" at="28,7,29,27" concept="2" />
      <node id="341917192555035685" at="29,27,30,77" concept="2" />
      <node id="341917192555036162" at="30,77,31,77" concept="2" />
      <node id="341917192555036168" at="31,77,32,77" concept="2" />
      <node id="341917192555036176" at="32,77,33,77" concept="2" />
      <node id="341917192555036186" at="33,77,34,77" concept="2" />
      <node id="341917192555036198" at="34,77,35,77" concept="2" />
      <node id="341917192555036212" at="35,77,36,77" concept="2" />
      <node id="341917192555036228" at="36,77,37,77" concept="2" />
      <node id="341917192555036246" at="37,77,38,77" concept="2" />
      <node id="341917192557541440" at="38,77,39,77" concept="2" />
      <node id="341917192555036557" at="39,77,40,27" concept="2" />
      <node id="341917192555009673" at="12,0,14,0" concept="1" trace="PerenthesiseMethodCallParams_Test#()V" />
      <node id="341917192555009673" at="21,0,23,0" concept="1" trace="TestBody#()V" />
      <node id="341917192557550104" at="25,61,28,7" concept="4" />
      <node id="341917192555009673" at="14,0,19,0" concept="5" trace="test_PerenthesiseMethodCallParams#()V" />
      <node id="341917192555009673" at="23,0,42,0" concept="5" trace="testMethodImpl#()V" />
      <scope id="341917192555009673" at="12,46,12,46" />
      <scope id="341917192555009673" at="21,23,21,23" />
      <scope id="341917192557550107" at="26,36,27,79" />
      <scope id="341917192555009673" at="12,0,14,0" />
      <scope id="341917192555009673" at="15,68,17,109" />
      <scope id="341917192555009673" at="21,0,23,0" />
      <scope id="341917192557550104" at="25,61,28,7">
        <var name="i" id="341917192557550110" />
      </scope>
      <scope id="341917192555009673" at="14,0,19,0" />
      <scope id="341917192555009673" at="24,51,40,27" />
      <scope id="341917192555009673" at="23,0,42,0" />
      <unit id="341917192555009673" at="19,0,43,0" name="jetbrains.mps.editorTest.PerenthesiseMethodCallParams_Test$TestBody" />
      <unit id="341917192555009673" at="10,0,44,0" name="jetbrains.mps.editorTest.PerenthesiseMethodCallParams_Test" />
    </file>
  </root>
  <root nodeRef="r:914ee49a-537d-44b2-a5fb-bac87a54743d(jetbrains.mps.editorTest@tests)/341917192555036874">
    <file name="ParenthesiseMethodCall_Test.java">
      <node id="341917192555036874" at="15,62,16,107" concept="2" />
      <node id="341917192555036874" at="16,107,17,103" concept="2" />
      <node id="341917192555036874" at="24,51,25,61" concept="2" />
      <node id="341917192555052711" at="25,61,26,77" concept="2" />
      <node id="341917192555053958" at="26,77,27,77" concept="2" />
      <node id="341917192555053964" at="27,77,28,77" concept="2" />
      <node id="341917192555053972" at="28,77,29,77" concept="2" />
      <node id="341917192555054777" at="29,77,30,27" concept="2" />
      <node id="341917192555054788" at="30,27,31,77" concept="2" />
      <node id="341917192555058790" at="31,77,32,71" concept="2" />
      <node id="341917192555058136" at="32,71,33,76" concept="2" />
      <node id="341917192555058183" at="33,76,34,76" concept="2" />
      <node id="341917192555058202" at="34,76,35,76" concept="2" />
      <node id="341917192555058223" at="35,76,36,76" concept="2" />
      <node id="341917192555058246" at="36,76,37,76" concept="2" />
      <node id="341917192555058108" at="37,76,38,27" concept="2" />
      <node id="341917192555058122" at="38,27,39,0" concept="8" />
      <node id="341917192555036874" at="12,0,14,0" concept="1" trace="ParenthesiseMethodCall_Test#()V" />
      <node id="341917192555036874" at="21,0,23,0" concept="1" trace="TestBody#()V" />
      <node id="341917192555036874" at="14,0,19,0" concept="5" trace="test_ParenthesiseMethodCall#()V" />
      <node id="341917192555036874" at="23,0,41,0" concept="5" trace="testMethodImpl#()V" />
      <scope id="341917192555036874" at="12,40,12,40" />
      <scope id="341917192555036874" at="21,23,21,23" />
      <scope id="341917192555036874" at="12,0,14,0" />
      <scope id="341917192555036874" at="15,62,17,103" />
      <scope id="341917192555036874" at="21,0,23,0" />
      <scope id="341917192555036874" at="14,0,19,0" />
      <scope id="341917192555036874" at="24,51,39,0" />
      <scope id="341917192555036874" at="23,0,41,0" />
      <unit id="341917192555036874" at="19,0,42,0" name="jetbrains.mps.editorTest.ParenthesiseMethodCall_Test$TestBody" />
      <unit id="341917192555036874" at="10,0,43,0" name="jetbrains.mps.editorTest.ParenthesiseMethodCall_Test" />
    </file>
  </root>
  <root nodeRef="r:914ee49a-537d-44b2-a5fb-bac87a54743d(jetbrains.mps.editorTest@tests)/3498805908282577297">
    <file name="PasteSingleStatement_Test.java">
      <node id="3498805908282577297" at="15,60,16,107" concept="2" />
      <node id="3498805908282577297" at="16,107,17,101" concept="2" />
      <node id="3498805908282577297" at="24,51,25,63" concept="2" />
      <node id="7466236358574404572" at="25,63,26,33" concept="2" />
      <node id="7466236358574418478" at="26,33,27,74" concept="2" />
      <node id="3498805908282577322" at="27,74,28,71" concept="2" />
      <node id="3498805908282591430" at="28,71,29,76" concept="2" />
      <node id="3498805908282601630" at="29,76,30,76" concept="2" />
      <node id="7466236358574416127" at="30,76,31,34" concept="2" />
      <node id="7466236358574416109" at="31,34,32,0" concept="8" />
      <node id="3498805908282577297" at="12,0,14,0" concept="1" trace="PasteSingleStatement_Test#()V" />
      <node id="3498805908282577297" at="21,0,23,0" concept="1" trace="TestBody#()V" />
      <node id="3498805908282577297" at="14,0,19,0" concept="5" trace="test_PasteSingleStatement#()V" />
      <node id="3498805908282577297" at="23,0,34,0" concept="5" trace="testMethodImpl#()V" />
      <scope id="3498805908282577297" at="12,38,12,38" />
      <scope id="3498805908282577297" at="21,23,21,23" />
      <scope id="3498805908282577297" at="12,0,14,0" />
      <scope id="3498805908282577297" at="15,60,17,101" />
      <scope id="3498805908282577297" at="21,0,23,0" />
      <scope id="3498805908282577297" at="14,0,19,0" />
      <scope id="3498805908282577297" at="24,51,32,0" />
      <scope id="3498805908282577297" at="23,0,34,0" />
      <unit id="3498805908282577297" at="19,0,35,0" name="jetbrains.mps.editorTest.PasteSingleStatement_Test$TestBody" />
      <unit id="3498805908282577297" at="10,0,36,0" name="jetbrains.mps.editorTest.PasteSingleStatement_Test" />
    </file>
  </root>
  <root nodeRef="r:914ee49a-537d-44b2-a5fb-bac87a54743d(jetbrains.mps.editorTest@tests)/3498805908282603857">
    <file name="PasteMultipleStatement_Test.java">
      <node id="3498805908282603857" at="15,62,16,107" concept="2" />
      <node id="3498805908282603857" at="16,107,17,103" concept="2" />
      <node id="3498805908282603857" at="24,51,25,63" concept="2" />
      <node id="7466236358574403338" at="25,63,26,33" concept="2" />
      <node id="7466236358574412769" at="26,33,27,74" concept="2" />
      <node id="3498805908282603876" at="27,74,28,71" concept="2" />
      <node id="3498805908282603878" at="28,71,29,76" concept="2" />
      <node id="3498805908282603880" at="29,76,30,76" concept="2" />
      <node id="3498805908282609914" at="30,76,31,82" concept="2" />
      <node id="7466236358574411416" at="31,82,32,34" concept="2" />
      <node id="7466236358574411396" at="32,34,33,0" concept="8" />
      <node id="3498805908282603857" at="12,0,14,0" concept="1" trace="PasteMultipleStatement_Test#()V" />
      <node id="3498805908282603857" at="21,0,23,0" concept="1" trace="TestBody#()V" />
      <node id="3498805908282603857" at="14,0,19,0" concept="5" trace="test_PasteMultipleStatement#()V" />
      <node id="3498805908282603857" at="23,0,35,0" concept="5" trace="testMethodImpl#()V" />
      <scope id="3498805908282603857" at="12,40,12,40" />
      <scope id="3498805908282603857" at="21,23,21,23" />
      <scope id="3498805908282603857" at="12,0,14,0" />
      <scope id="3498805908282603857" at="15,62,17,103" />
      <scope id="3498805908282603857" at="21,0,23,0" />
      <scope id="3498805908282603857" at="14,0,19,0" />
      <scope id="3498805908282603857" at="24,51,33,0" />
      <scope id="3498805908282603857" at="23,0,35,0" />
      <unit id="3498805908282603857" at="19,0,36,0" name="jetbrains.mps.editorTest.PasteMultipleStatement_Test$TestBody" />
      <unit id="3498805908282603857" at="10,0,37,0" name="jetbrains.mps.editorTest.PasteMultipleStatement_Test" />
    </file>
  </root>
  <root nodeRef="r:914ee49a-537d-44b2-a5fb-bac87a54743d(jetbrains.mps.editorTest@tests)/3727822333335494274">
    <file name="NodeAfterSubstitutionHasNoErrorCell_Test.java">
      <node id="3727822333335494274" at="15,75,16,107" concept="2" />
      <node id="3727822333335494274" at="16,107,17,116" concept="2" />
      <node id="3727822333335494274" at="24,51,25,63" concept="2" />
      <node id="6399376622786816208" at="25,63,26,74" concept="2" />
      <node id="8664476900639842695" at="26,74,27,31" concept="2" />
      <node id="3727822333335494274" at="12,0,14,0" concept="1" trace="NodeAfterSubstitutionHasNoErrorCell_Test#()V" />
      <node id="3727822333335494274" at="21,0,23,0" concept="1" trace="TestBody#()V" />
      <node id="3727822333335494274" at="14,0,19,0" concept="5" trace="test_NodeAfterSubstitutionHasNoErrorCell#()V" />
      <node id="3727822333335494274" at="23,0,29,0" concept="5" trace="testMethodImpl#()V" />
      <scope id="3727822333335494274" at="12,53,12,53" />
      <scope id="3727822333335494274" at="21,23,21,23" />
      <scope id="3727822333335494274" at="12,0,14,0" />
      <scope id="3727822333335494274" at="15,75,17,116" />
      <scope id="3727822333335494274" at="21,0,23,0" />
      <scope id="3727822333335494274" at="24,51,27,31" />
      <scope id="3727822333335494274" at="14,0,19,0" />
      <scope id="3727822333335494274" at="23,0,29,0" />
      <unit id="3727822333335494274" at="19,0,30,0" name="jetbrains.mps.editorTest.NodeAfterSubstitutionHasNoErrorCell_Test$TestBody" />
      <unit id="3727822333335494274" at="10,0,31,0" name="jetbrains.mps.editorTest.NodeAfterSubstitutionHasNoErrorCell_Test" />
    </file>
  </root>
  <root nodeRef="r:914ee49a-537d-44b2-a5fb-bac87a54743d(jetbrains.mps.editorTest@tests)/3852894662483077199">
    <file name="SurroundWithParenthesisTest_Test.java">
      <node id="3852894662483077199" at="21,57,22,114" concept="2" />
      <node id="3852894662483077199" at="22,114,23,119" concept="2" />
      <node id="3852894662483077199" at="26,65,27,114" concept="2" />
      <node id="3852894662483077199" at="27,114,28,127" concept="2" />
      <node id="3852894662483077213" at="32,59,33,46" concept="2" />
      <node id="3852894662483077213" at="33,46,34,46" concept="2" />
      <node id="3852894662483077213" at="34,46,35,46" concept="2" />
      <node id="3852894662483077213" at="35,46,36,46" concept="2" />
      <node id="2329139814027285002" at="36,46,37,172" concept="2" />
      <node id="2329139814027285199" at="37,172,38,173" concept="2" />
      <node id="2329139814027284890" at="38,173,39,0" concept="8" />
      <node id="3852894662483077222" at="40,7,41,216" concept="6" />
      <node id="3852894662483077222" at="41,216,42,215" concept="6" />
      <node id="3852894662483077222" at="42,215,43,146" concept="2" />
      <node id="3852894662483230160" at="46,67,47,46" concept="2" />
      <node id="3852894662483230160" at="47,46,48,46" concept="2" />
      <node id="3852894662483230160" at="48,46,49,46" concept="2" />
      <node id="3852894662483230160" at="49,46,50,46" concept="2" />
      <node id="3852894662483230176" at="50,46,51,172" concept="2" />
      <node id="2329139814025602974" at="51,172,52,173" concept="2" />
      <node id="3852894662483230169" at="53,7,54,211" concept="6" />
      <node id="3852894662483230169" at="54,211,55,210" concept="6" />
      <node id="3852894662483230169" at="55,210,56,146" concept="2" />
      <node id="3852894662483077199" at="20,0,25,0" concept="5" trace="test_noBinaryOperation#()V" />
      <node id="3852894662483077199" at="25,0,30,0" concept="5" trace="test_thereIsAlreadyParenthesis#()V" />
      <node id="3852894662483077222" at="39,0,44,7" concept="0" />
      <node id="3852894662483230169" at="52,173,57,7" concept="0" />
      <node id="3852894662483230160" at="46,0,59,0" concept="5" trace="test_thereIsAlreadyParenthesis#()V" />
      <node id="3852894662483077213" at="32,0,46,0" concept="5" trace="test_noBinaryOperation#()V" />
      <scope id="3852894662483077199" at="21,57,23,119" />
      <scope id="3852894662483077199" at="26,65,28,127" />
      <scope id="3852894662483077222" at="40,7,43,146">
        <var name="nodesAfter" id="3852894662483077222" />
        <var name="nodesBefore" id="3852894662483077222" />
      </scope>
      <scope id="3852894662483230169" at="53,7,56,146">
        <var name="nodesAfter" id="3852894662483230169" />
        <var name="nodesBefore" id="3852894662483230169" />
      </scope>
      <scope id="3852894662483077199" at="20,0,25,0" />
      <scope id="3852894662483077199" at="25,0,30,0" />
      <scope id="3852894662483230160" at="46,67,57,7" />
      <scope id="3852894662483077213" at="32,59,44,7" />
      <scope id="3852894662483230160" at="46,0,59,0" />
      <scope id="3852894662483077213" at="32,0,46,0" />
      <unit id="3852894662483077199" at="30,0,60,0" name="jetbrains.mps.editorTest.SurroundWithParenthesisTest_Test$TestBody" />
      <unit id="3852894662483077199" at="18,0,61,0" name="jetbrains.mps.editorTest.SurroundWithParenthesisTest_Test" />
    </file>
  </root>
  <root nodeRef="r:914ee49a-537d-44b2-a5fb-bac87a54743d(jetbrains.mps.editorTest@tests)/3852894662483397197">
    <file name="PriorityCheckTest_Test.java">
      <node id="3852894662483397197" at="24,52,25,114" concept="2" />
      <node id="3852894662483397197" at="25,114,26,104" concept="2" />
      <node id="3852894662483449723" at="30,54,31,46" concept="2" />
      <node id="3852894662483449723" at="31,46,32,46" concept="2" />
      <node id="3852894662483449727" at="32,46,33,111" concept="6" />
      <node id="3852894662483493968" at="33,111,34,118" concept="6" />
      <node id="3852894662483493976" at="34,118,35,59" concept="2" />
      <node id="3852894662483493950" at="35,59,36,70" concept="2" />
      <node id="3852894662483493995" at="36,70,37,163" concept="2" />
      <node id="3852894662483494009" at="37,163,38,179" concept="2" />
      <node id="3852894662483494029" at="38,179,39,52" concept="2" />
      <node id="3852894662483494025" at="40,7,41,211" concept="6" />
      <node id="3852894662483494025" at="41,211,42,210" concept="6" />
      <node id="3852894662483494025" at="42,210,43,146" concept="2" />
      <node id="3852894662483397197" at="23,0,28,0" concept="5" trace="test_testRotation#()V" />
      <node id="3852894662483494025" at="39,52,44,7" concept="0" />
      <node id="3852894662483449723" at="30,0,46,0" concept="5" trace="test_testRotation#()V" />
      <scope id="3852894662483397197" at="24,52,26,104" />
      <scope id="3852894662483494025" at="40,7,43,146">
        <var name="nodesAfter" id="3852894662483494025" />
        <var name="nodesBefore" id="3852894662483494025" />
      </scope>
      <scope id="3852894662483397197" at="23,0,28,0" />
      <scope id="3852894662483449723" at="30,54,44,7">
        <var name="constant" id="3852894662483493969" />
        <var name="op" id="3852894662483449728" />
      </scope>
      <scope id="3852894662483449723" at="30,0,46,0" />
      <unit id="3852894662483397197" at="28,0,47,0" name="jetbrains.mps.editorTest.PriorityCheckTest_Test$TestBody" />
      <unit id="3852894662483397197" at="21,0,48,0" name="jetbrains.mps.editorTest.PriorityCheckTest_Test" />
    </file>
  </root>
  <root nodeRef="r:914ee49a-537d-44b2-a5fb-bac87a54743d(jetbrains.mps.editorTest@tests)/3891087596588926733">
    <file name="AddingParameterThroughtWrapper_Test.java">
      <node id="3891087596588926733" at="15,70,16,107" concept="2" />
      <node id="3891087596588926733" at="16,107,17,111" concept="2" />
      <node id="3891087596588926733" at="24,51,25,63" concept="2" />
      <node id="6399376622786816191" at="25,63,26,74" concept="2" />
      <node id="3891087596588926733" at="12,0,14,0" concept="1" trace="AddingParameterThroughtWrapper_Test#()V" />
      <node id="3891087596588926733" at="21,0,23,0" concept="1" trace="TestBody#()V" />
      <node id="3891087596588926733" at="14,0,19,0" concept="5" trace="test_AddingParameterThroughtWrapper#()V" />
      <node id="3891087596588926733" at="23,0,28,0" concept="5" trace="testMethodImpl#()V" />
      <scope id="3891087596588926733" at="12,48,12,48" />
      <scope id="3891087596588926733" at="21,23,21,23" />
      <scope id="3891087596588926733" at="12,0,14,0" />
      <scope id="3891087596588926733" at="15,70,17,111" />
      <scope id="3891087596588926733" at="21,0,23,0" />
      <scope id="3891087596588926733" at="24,51,26,74" />
      <scope id="3891087596588926733" at="14,0,19,0" />
      <scope id="3891087596588926733" at="23,0,28,0" />
      <unit id="3891087596588926733" at="19,0,29,0" name="jetbrains.mps.editorTest.AddingParameterThroughtWrapper_Test$TestBody" />
      <unit id="3891087596588926733" at="10,0,30,0" name="jetbrains.mps.editorTest.AddingParameterThroughtWrapper_Test" />
    </file>
  </root>
  <root nodeRef="r:914ee49a-537d-44b2-a5fb-bac87a54743d(jetbrains.mps.editorTest@tests)/3891087596588955389">
    <file name="AddingParameterWithEnter_Test.java">
      <node id="3891087596588955389" at="15,64,16,107" concept="2" />
      <node id="3891087596588955389" at="16,107,17,105" concept="2" />
      <node id="3891087596588955389" at="24,51,25,63" concept="2" />
      <node id="3891087596588955403" at="25,63,26,30" concept="2" />
      <node id="3891087596588955389" at="12,0,14,0" concept="1" trace="AddingParameterWithEnter_Test#()V" />
      <node id="3891087596588955389" at="21,0,23,0" concept="1" trace="TestBody#()V" />
      <node id="3891087596588955389" at="14,0,19,0" concept="5" trace="test_AddingParameterWithEnter#()V" />
      <node id="3891087596588955389" at="23,0,28,0" concept="5" trace="testMethodImpl#()V" />
      <scope id="3891087596588955389" at="12,42,12,42" />
      <scope id="3891087596588955389" at="21,23,21,23" />
      <scope id="3891087596588955389" at="12,0,14,0" />
      <scope id="3891087596588955389" at="15,64,17,105" />
      <scope id="3891087596588955389" at="21,0,23,0" />
      <scope id="3891087596588955389" at="24,51,26,30" />
      <scope id="3891087596588955389" at="14,0,19,0" />
      <scope id="3891087596588955389" at="23,0,28,0" />
      <unit id="3891087596588955389" at="19,0,29,0" name="jetbrains.mps.editorTest.AddingParameterWithEnter_Test$TestBody" />
      <unit id="3891087596588955389" at="10,0,30,0" name="jetbrains.mps.editorTest.AddingParameterWithEnter_Test" />
    </file>
  </root>
  <root nodeRef="r:914ee49a-537d-44b2-a5fb-bac87a54743d(jetbrains.mps.editorTest@tests)/3956753173913342768">
    <file name="LT_PlusExpression_with_Cast_Test.java">
      <node id="3956753173913342768" at="17,67,18,107" concept="2" />
      <node id="3956753173913342768" at="18,107,19,108" concept="2" />
      <node id="3956753173913342768" at="26,51,27,63" concept="2" />
      <node id="3956753173913350791" at="27,63,28,31" concept="2" />
      <node id="3956753173913371730" at="28,31,29,91" concept="2" />
      <node id="3956753173913342768" at="14,0,16,0" concept="1" trace="LT_PlusExpression_with_Cast_Test#()V" />
      <node id="3956753173913342768" at="23,0,25,0" concept="1" trace="TestBody#()V" />
      <node id="3956753173913342768" at="16,0,21,0" concept="5" trace="test_LT_PlusExpression_with_Cast#()V" />
      <node id="3956753173913342768" at="25,0,31,0" concept="5" trace="testMethodImpl#()V" />
      <scope id="3956753173913342768" at="14,45,14,45" />
      <scope id="3956753173913342768" at="23,23,23,23" />
      <scope id="3956753173913342768" at="14,0,16,0" />
      <scope id="3956753173913342768" at="17,67,19,108" />
      <scope id="3956753173913342768" at="23,0,25,0" />
      <scope id="3956753173913342768" at="26,51,29,91" />
      <scope id="3956753173913342768" at="16,0,21,0" />
      <scope id="3956753173913342768" at="25,0,31,0" />
      <unit id="3956753173913342768" at="21,0,32,0" name="jetbrains.mps.editorTest.LT_PlusExpression_with_Cast_Test$TestBody" />
      <unit id="3956753173913342768" at="12,0,33,0" name="jetbrains.mps.editorTest.LT_PlusExpression_with_Cast_Test" />
    </file>
  </root>
  <root nodeRef="r:914ee49a-537d-44b2-a5fb-bac87a54743d(jetbrains.mps.editorTest@tests)/3956753173913378557">
    <file name="LT_MapElement_with_Assignment_Test.java">
      <node id="3956753173913378557" at="15,69,16,107" concept="2" />
      <node id="3956753173913378557" at="16,107,17,110" concept="2" />
      <node id="3956753173913378557" at="24,51,25,63" concept="2" />
      <node id="3956753173913378606" at="25,63,26,28" concept="2" />
      <node id="3956753173913378557" at="12,0,14,0" concept="1" trace="LT_MapElement_with_Assignment_Test#()V" />
      <node id="3956753173913378557" at="21,0,23,0" concept="1" trace="TestBody#()V" />
      <node id="3956753173913378557" at="14,0,19,0" concept="5" trace="test_LT_MapElement_with_Assignment#()V" />
      <node id="3956753173913378557" at="23,0,28,0" concept="5" trace="testMethodImpl#()V" />
      <scope id="3956753173913378557" at="12,47,12,47" />
      <scope id="3956753173913378557" at="21,23,21,23" />
      <scope id="3956753173913378557" at="12,0,14,0" />
      <scope id="3956753173913378557" at="15,69,17,110" />
      <scope id="3956753173913378557" at="21,0,23,0" />
      <scope id="3956753173913378557" at="24,51,26,28" />
      <scope id="3956753173913378557" at="14,0,19,0" />
      <scope id="3956753173913378557" at="23,0,28,0" />
      <unit id="3956753173913378557" at="19,0,29,0" name="jetbrains.mps.editorTest.LT_MapElement_with_Assignment_Test$TestBody" />
      <unit id="3956753173913378557" at="10,0,30,0" name="jetbrains.mps.editorTest.LT_MapElement_with_Assignment_Test" />
    </file>
  </root>
  <root nodeRef="r:914ee49a-537d-44b2-a5fb-bac87a54743d(jetbrains.mps.editorTest@tests)/3956753173913385484">
    <file name="LT_Assignment_with_PlusAssignment_Test.java">
      <node id="3956753173913385484" at="15,73,16,107" concept="2" />
      <node id="3956753173913385484" at="16,107,17,114" concept="2" />
      <node id="3956753173913385484" at="24,51,25,63" concept="2" />
      <node id="3956753173913385528" at="25,63,26,28" concept="2" />
      <node id="3956753173913385484" at="12,0,14,0" concept="1" trace="LT_Assignment_with_PlusAssignment_Test#()V" />
      <node id="3956753173913385484" at="21,0,23,0" concept="1" trace="TestBody#()V" />
      <node id="3956753173913385484" at="14,0,19,0" concept="5" trace="test_LT_Assignment_with_PlusAssignment#()V" />
      <node id="3956753173913385484" at="23,0,28,0" concept="5" trace="testMethodImpl#()V" />
      <scope id="3956753173913385484" at="12,51,12,51" />
      <scope id="3956753173913385484" at="21,23,21,23" />
      <scope id="3956753173913385484" at="12,0,14,0" />
      <scope id="3956753173913385484" at="15,73,17,114" />
      <scope id="3956753173913385484" at="21,0,23,0" />
      <scope id="3956753173913385484" at="24,51,26,28" />
      <scope id="3956753173913385484" at="14,0,19,0" />
      <scope id="3956753173913385484" at="23,0,28,0" />
      <unit id="3956753173913385484" at="19,0,29,0" name="jetbrains.mps.editorTest.LT_Assignment_with_PlusAssignment_Test$TestBody" />
      <unit id="3956753173913385484" at="10,0,30,0" name="jetbrains.mps.editorTest.LT_Assignment_with_PlusAssignment_Test" />
    </file>
  </root>
  <root nodeRef="r:914ee49a-537d-44b2-a5fb-bac87a54743d(jetbrains.mps.editorTest@tests)/3956753173913394401">
    <file name="LT_SNodeTypeCast_with_PlusExpression_Test.java">
      <node id="3956753173913394401" at="15,76,16,107" concept="2" />
      <node id="3956753173913394401" at="16,107,17,117" concept="2" />
      <node id="3956753173913394401" at="24,51,25,63" concept="2" />
      <node id="3956753173913414220" at="25,63,26,28" concept="2" />
      <node id="3956753173913394401" at="12,0,14,0" concept="1" trace="LT_SNodeTypeCast_with_PlusExpression_Test#()V" />
      <node id="3956753173913394401" at="21,0,23,0" concept="1" trace="TestBody#()V" />
      <node id="3956753173913394401" at="14,0,19,0" concept="5" trace="test_LT_SNodeTypeCast_with_PlusExpression#()V" />
      <node id="3956753173913394401" at="23,0,28,0" concept="5" trace="testMethodImpl#()V" />
      <scope id="3956753173913394401" at="12,54,12,54" />
      <scope id="3956753173913394401" at="21,23,21,23" />
      <scope id="3956753173913394401" at="12,0,14,0" />
      <scope id="3956753173913394401" at="15,76,17,117" />
      <scope id="3956753173913394401" at="21,0,23,0" />
      <scope id="3956753173913394401" at="24,51,26,28" />
      <scope id="3956753173913394401" at="14,0,19,0" />
      <scope id="3956753173913394401" at="23,0,28,0" />
      <unit id="3956753173913394401" at="19,0,29,0" name="jetbrains.mps.editorTest.LT_SNodeTypeCast_with_PlusExpression_Test$TestBody" />
      <unit id="3956753173913394401" at="10,0,30,0" name="jetbrains.mps.editorTest.LT_SNodeTypeCast_with_PlusExpression_Test" />
    </file>
  </root>
  <root nodeRef="r:914ee49a-537d-44b2-a5fb-bac87a54743d(jetbrains.mps.editorTest@tests)/4177017564823046256">
    <file name="TrickyUndoTest_Test.java">
      <node id="4177017564823046256" at="15,54,16,107" concept="2" />
      <node id="4177017564823046256" at="16,107,17,95" concept="2" />
      <node id="4177017564823046256" at="24,51,25,63" concept="2" />
      <node id="4177017564823123391" at="25,63,26,74" concept="2" />
      <node id="4177017564823236978" at="26,74,27,25" concept="2" />
      <node id="4177017564823046271" at="27,25,28,33" concept="2" />
      <node id="4177017564823046256" at="12,0,14,0" concept="1" trace="TrickyUndoTest_Test#()V" />
      <node id="4177017564823046256" at="21,0,23,0" concept="1" trace="TestBody#()V" />
      <node id="4177017564823046256" at="14,0,19,0" concept="5" trace="test_TrickyUndoTest#()V" />
      <node id="4177017564823046256" at="23,0,30,0" concept="5" trace="testMethodImpl#()V" />
      <scope id="4177017564823046256" at="12,32,12,32" />
      <scope id="4177017564823046256" at="21,23,21,23" />
      <scope id="4177017564823046256" at="12,0,14,0" />
      <scope id="4177017564823046256" at="15,54,17,95" />
      <scope id="4177017564823046256" at="21,0,23,0" />
      <scope id="4177017564823046256" at="24,51,28,33" />
      <scope id="4177017564823046256" at="14,0,19,0" />
      <scope id="4177017564823046256" at="23,0,30,0" />
      <unit id="4177017564823046256" at="19,0,31,0" name="jetbrains.mps.editorTest.TrickyUndoTest_Test$TestBody" />
      <unit id="4177017564823046256" at="10,0,32,0" name="jetbrains.mps.editorTest.TrickyUndoTest_Test" />
    </file>
  </root>
  <root nodeRef="r:914ee49a-537d-44b2-a5fb-bac87a54743d(jetbrains.mps.editorTest@tests)/4246727699196031257">
    <file name="RT_toStaticFieldReference_Test.java">
      <node id="4246727699196031257" at="15,65,16,107" concept="2" />
      <node id="4246727699196031257" at="16,107,17,106" concept="2" />
      <node id="4246727699196031257" at="24,51,25,63" concept="2" />
      <node id="4246727699196068722" at="25,63,26,27" concept="2" />
      <node id="4246727699196031257" at="12,0,14,0" concept="1" trace="RT_toStaticFieldReference_Test#()V" />
      <node id="4246727699196031257" at="21,0,23,0" concept="1" trace="TestBody#()V" />
      <node id="4246727699196031257" at="14,0,19,0" concept="5" trace="test_RT_toStaticFieldReference#()V" />
      <node id="4246727699196031257" at="23,0,28,0" concept="5" trace="testMethodImpl#()V" />
      <scope id="4246727699196031257" at="12,43,12,43" />
      <scope id="4246727699196031257" at="21,23,21,23" />
      <scope id="4246727699196031257" at="12,0,14,0" />
      <scope id="4246727699196031257" at="15,65,17,106" />
      <scope id="4246727699196031257" at="21,0,23,0" />
      <scope id="4246727699196031257" at="24,51,26,27" />
      <scope id="4246727699196031257" at="14,0,19,0" />
      <scope id="4246727699196031257" at="23,0,28,0" />
      <unit id="4246727699196031257" at="19,0,29,0" name="jetbrains.mps.editorTest.RT_toStaticFieldReference_Test$TestBody" />
      <unit id="4246727699196031257" at="10,0,30,0" name="jetbrains.mps.editorTest.RT_toStaticFieldReference_Test" />
    </file>
  </root>
  <root nodeRef="r:914ee49a-537d-44b2-a5fb-bac87a54743d(jetbrains.mps.editorTest@tests)/4360574204777335616">
    <file name="SettingTextToNodeAfterApplingAction_Test.java">
      <node id="4360574204777335616" at="15,75,16,107" concept="2" />
      <node id="4360574204777335616" at="16,107,17,116" concept="2" />
      <node id="4360574204777335616" at="24,51,25,63" concept="2" />
      <node id="4360574204777374291" at="25,63,26,34" concept="2" />
      <node id="4360574204777335616" at="12,0,14,0" concept="1" trace="SettingTextToNodeAfterApplingAction_Test#()V" />
      <node id="4360574204777335616" at="21,0,23,0" concept="1" trace="TestBody#()V" />
      <node id="4360574204777335616" at="14,0,19,0" concept="5" trace="test_SettingTextToNodeAfterApplingAction#()V" />
      <node id="4360574204777335616" at="23,0,28,0" concept="5" trace="testMethodImpl#()V" />
      <scope id="4360574204777335616" at="12,53,12,53" />
      <scope id="4360574204777335616" at="21,23,21,23" />
      <scope id="4360574204777335616" at="12,0,14,0" />
      <scope id="4360574204777335616" at="15,75,17,116" />
      <scope id="4360574204777335616" at="21,0,23,0" />
      <scope id="4360574204777335616" at="24,51,26,34" />
      <scope id="4360574204777335616" at="14,0,19,0" />
      <scope id="4360574204777335616" at="23,0,28,0" />
      <unit id="4360574204777335616" at="19,0,29,0" name="jetbrains.mps.editorTest.SettingTextToNodeAfterApplingAction_Test$TestBody" />
      <unit id="4360574204777335616" at="10,0,30,0" name="jetbrains.mps.editorTest.SettingTextToNodeAfterApplingAction_Test" />
    </file>
  </root>
  <root nodeRef="r:914ee49a-537d-44b2-a5fb-bac87a54743d(jetbrains.mps.editorTest@tests)/4439253381394558442">
    <file name="SubstitudeAmbigousActions_Test.java">
      <node id="4439253381394558442" at="15,65,16,107" concept="2" />
      <node id="4439253381394558442" at="16,107,17,106" concept="2" />
      <node id="4439253381394558442" at="24,51,25,63" concept="2" />
      <node id="4439253381394559672" at="25,63,26,33" concept="2" />
      <node id="4439253381394558442" at="12,0,14,0" concept="1" trace="SubstitudeAmbigousActions_Test#()V" />
      <node id="4439253381394558442" at="21,0,23,0" concept="1" trace="TestBody#()V" />
      <node id="4439253381394558442" at="14,0,19,0" concept="5" trace="test_SubstitudeAmbigousActions#()V" />
      <node id="4439253381394558442" at="23,0,28,0" concept="5" trace="testMethodImpl#()V" />
      <scope id="4439253381394558442" at="12,43,12,43" />
      <scope id="4439253381394558442" at="21,23,21,23" />
      <scope id="4439253381394558442" at="12,0,14,0" />
      <scope id="4439253381394558442" at="15,65,17,106" />
      <scope id="4439253381394558442" at="21,0,23,0" />
      <scope id="4439253381394558442" at="24,51,26,33" />
      <scope id="4439253381394558442" at="14,0,19,0" />
      <scope id="4439253381394558442" at="23,0,28,0" />
      <unit id="4439253381394558442" at="19,0,29,0" name="jetbrains.mps.editorTest.SubstitudeAmbigousActions_Test$TestBody" />
      <unit id="4439253381394558442" at="10,0,30,0" name="jetbrains.mps.editorTest.SubstitudeAmbigousActions_Test" />
    </file>
  </root>
  <root nodeRef="r:914ee49a-537d-44b2-a5fb-bac87a54743d(jetbrains.mps.editorTest@tests)/4497978391706421674">
    <file name="CaretInStaticMethodCall_Test.java">
      <node id="4497978391706421674" at="15,63,16,107" concept="2" />
      <node id="4497978391706421674" at="16,107,17,104" concept="2" />
      <node id="4497978391706421674" at="24,51,25,63" concept="2" />
      <node id="4497978391706573052" at="25,63,26,32" concept="2" />
      <node id="4497978391706421674" at="12,0,14,0" concept="1" trace="CaretInStaticMethodCall_Test#()V" />
      <node id="4497978391706421674" at="21,0,23,0" concept="1" trace="TestBody#()V" />
      <node id="4497978391706421674" at="14,0,19,0" concept="5" trace="test_CaretInStaticMethodCall#()V" />
      <node id="4497978391706421674" at="23,0,28,0" concept="5" trace="testMethodImpl#()V" />
      <scope id="4497978391706421674" at="12,41,12,41" />
      <scope id="4497978391706421674" at="21,23,21,23" />
      <scope id="4497978391706421674" at="12,0,14,0" />
      <scope id="4497978391706421674" at="15,63,17,104" />
      <scope id="4497978391706421674" at="21,0,23,0" />
      <scope id="4497978391706421674" at="24,51,26,32" />
      <scope id="4497978391706421674" at="14,0,19,0" />
      <scope id="4497978391706421674" at="23,0,28,0" />
      <unit id="4497978391706421674" at="19,0,29,0" name="jetbrains.mps.editorTest.CaretInStaticMethodCall_Test$TestBody" />
      <unit id="4497978391706421674" at="10,0,30,0" name="jetbrains.mps.editorTest.CaretInStaticMethodCall_Test" />
    </file>
  </root>
  <root nodeRef="r:914ee49a-537d-44b2-a5fb-bac87a54743d(jetbrains.mps.editorTest@tests)/4507831107787893758">
    <file name="LT_PostfixIncrementExpression_with_PrefixIncrement_Test.java">
      <node id="4507831107787893758" at="15,90,16,107" concept="2" />
      <node id="4507831107787893758" at="16,107,17,131" concept="2" />
      <node id="4507831107787893758" at="24,51,25,63" concept="2" />
      <node id="4507831107787903393" at="25,63,26,28" concept="2" />
      <node id="4507831107787893758" at="12,0,14,0" concept="1" trace="LT_PostfixIncrementExpression_with_PrefixIncrement_Test#()V" />
      <node id="4507831107787893758" at="21,0,23,0" concept="1" trace="TestBody#()V" />
      <node id="4507831107787893758" at="14,0,19,0" concept="5" trace="test_LT_PostfixIncrementExpression_with_PrefixIncrement#()V" />
      <node id="4507831107787893758" at="23,0,28,0" concept="5" trace="testMethodImpl#()V" />
      <scope id="4507831107787893758" at="12,68,12,68" />
      <scope id="4507831107787893758" at="21,23,21,23" />
      <scope id="4507831107787893758" at="12,0,14,0" />
      <scope id="4507831107787893758" at="15,90,17,131" />
      <scope id="4507831107787893758" at="21,0,23,0" />
      <scope id="4507831107787893758" at="24,51,26,28" />
      <scope id="4507831107787893758" at="14,0,19,0" />
      <scope id="4507831107787893758" at="23,0,28,0" />
      <unit id="4507831107787893758" at="19,0,29,0" name="jetbrains.mps.editorTest.LT_PostfixIncrementExpression_with_PrefixIncrement_Test$TestBody" />
      <unit id="4507831107787893758" at="10,0,30,0" name="jetbrains.mps.editorTest.LT_PostfixIncrementExpression_with_PrefixIncrement_Test" />
    </file>
  </root>
  <root nodeRef="r:914ee49a-537d-44b2-a5fb-bac87a54743d(jetbrains.mps.editorTest@tests)/4507831107788050192">
    <file name="LT_PostfixDecrementExpression_with_PrefixDecrement_Test.java">
      <node id="4507831107788050192" at="15,90,16,107" concept="2" />
      <node id="4507831107788050192" at="16,107,17,131" concept="2" />
      <node id="4507831107788050192" at="24,51,25,63" concept="2" />
      <node id="4507831107788070708" at="25,63,26,28" concept="2" />
      <node id="4507831107788050192" at="12,0,14,0" concept="1" trace="LT_PostfixDecrementExpression_with_PrefixDecrement_Test#()V" />
      <node id="4507831107788050192" at="21,0,23,0" concept="1" trace="TestBody#()V" />
      <node id="4507831107788050192" at="14,0,19,0" concept="5" trace="test_LT_PostfixDecrementExpression_with_PrefixDecrement#()V" />
      <node id="4507831107788050192" at="23,0,28,0" concept="5" trace="testMethodImpl#()V" />
      <scope id="4507831107788050192" at="12,68,12,68" />
      <scope id="4507831107788050192" at="21,23,21,23" />
      <scope id="4507831107788050192" at="12,0,14,0" />
      <scope id="4507831107788050192" at="15,90,17,131" />
      <scope id="4507831107788050192" at="21,0,23,0" />
      <scope id="4507831107788050192" at="24,51,26,28" />
      <scope id="4507831107788050192" at="14,0,19,0" />
      <scope id="4507831107788050192" at="23,0,28,0" />
      <unit id="4507831107788050192" at="19,0,29,0" name="jetbrains.mps.editorTest.LT_PostfixDecrementExpression_with_PrefixDecrement_Test$TestBody" />
      <unit id="4507831107788050192" at="10,0,30,0" name="jetbrains.mps.editorTest.LT_PostfixDecrementExpression_with_PrefixDecrement_Test" />
    </file>
  </root>
  <root nodeRef="r:914ee49a-537d-44b2-a5fb-bac87a54743d(jetbrains.mps.editorTest@tests)/4507831107788078158">
    <file name="LT_DotExpression_with_Cast_Test.java">
      <node id="4507831107788078158" at="15,66,16,107" concept="2" />
      <node id="4507831107788078158" at="16,107,17,107" concept="2" />
      <node id="4507831107788078158" at="24,51,25,63" concept="2" />
      <node id="4507831107788309306" at="25,63,26,35" concept="2" />
      <node id="4507831107788078158" at="12,0,14,0" concept="1" trace="LT_DotExpression_with_Cast_Test#()V" />
      <node id="4507831107788078158" at="21,0,23,0" concept="1" trace="TestBody#()V" />
      <node id="4507831107788078158" at="14,0,19,0" concept="5" trace="test_LT_DotExpression_with_Cast#()V" />
      <node id="4507831107788078158" at="23,0,28,0" concept="5" trace="testMethodImpl#()V" />
      <scope id="4507831107788078158" at="12,44,12,44" />
      <scope id="4507831107788078158" at="21,23,21,23" />
      <scope id="4507831107788078158" at="12,0,14,0" />
      <scope id="4507831107788078158" at="15,66,17,107" />
      <scope id="4507831107788078158" at="21,0,23,0" />
      <scope id="4507831107788078158" at="24,51,26,35" />
      <scope id="4507831107788078158" at="14,0,19,0" />
      <scope id="4507831107788078158" at="23,0,28,0" />
      <unit id="4507831107788078158" at="19,0,29,0" name="jetbrains.mps.editorTest.LT_DotExpression_with_Cast_Test$TestBody" />
      <unit id="4507831107788078158" at="10,0,30,0" name="jetbrains.mps.editorTest.LT_DotExpression_with_Cast_Test" />
    </file>
  </root>
  <root nodeRef="r:914ee49a-537d-44b2-a5fb-bac87a54743d(jetbrains.mps.editorTest@tests)/4507831107788309237">
    <file name="TestClass.java">
      <node id="4507831107788309243" at="7,0,8,0" concept="3" trace="i" />
      <node id="4507831107788309248" at="8,0,9,0" concept="3" trace="obj" />
      <node id="6042072087468729528" at="9,0,10,0" concept="3" trace="bool" />
      <node id="4507831107788309239" at="10,0,12,0" concept="1" trace="TestClass#()V" />
      <scope id="4507831107788309242" at="10,22,10,22" />
      <scope id="4507831107788309239" at="10,0,12,0" />
      <unit id="4507831107788309237" at="6,0,13,0" name="jetbrains.mps.editorTest.TestClass" />
    </file>
  </root>
  <root nodeRef="r:914ee49a-537d-44b2-a5fb-bac87a54743d(jetbrains.mps.editorTest@tests)/4507831107788316822">
    <file name="LT_DotExpression_with_UnaryMinus_Test.java">
      <node id="4507831107788316822" at="17,72,18,107" concept="2" />
      <node id="4507831107788316822" at="18,107,19,113" concept="2" />
      <node id="4507831107788316822" at="26,51,27,63" concept="2" />
      <node id="4507831107788316843" at="27,63,28,27" concept="2" />
      <node id="4507831107788317096" at="28,27,29,91" concept="2" />
      <node id="4507831107788339849" at="29,91,30,86" concept="2" />
      <node id="4507831107788332247" at="30,86,31,87" concept="2" />
      <node id="4507831107788316822" at="14,0,16,0" concept="1" trace="LT_DotExpression_with_UnaryMinus_Test#()V" />
      <node id="4507831107788316822" at="23,0,25,0" concept="1" trace="TestBody#()V" />
      <node id="4507831107788316822" at="16,0,21,0" concept="5" trace="test_LT_DotExpression_with_UnaryMinus#()V" />
      <node id="4507831107788316822" at="25,0,33,0" concept="5" trace="testMethodImpl#()V" />
      <scope id="4507831107788316822" at="14,50,14,50" />
      <scope id="4507831107788316822" at="23,23,23,23" />
      <scope id="4507831107788316822" at="14,0,16,0" />
      <scope id="4507831107788316822" at="17,72,19,113" />
      <scope id="4507831107788316822" at="23,0,25,0" />
      <scope id="4507831107788316822" at="16,0,21,0" />
      <scope id="4507831107788316822" at="26,51,31,87" />
      <scope id="4507831107788316822" at="25,0,33,0" />
      <unit id="4507831107788316822" at="21,0,34,0" name="jetbrains.mps.editorTest.LT_DotExpression_with_UnaryMinus_Test$TestBody" />
      <unit id="4507831107788316822" at="12,0,35,0" name="jetbrains.mps.editorTest.LT_DotExpression_with_UnaryMinus_Test" />
    </file>
  </root>
  <root nodeRef="r:914ee49a-537d-44b2-a5fb-bac87a54743d(jetbrains.mps.editorTest@tests)/4710305425207405693">
    <file name="MoveIfByCondition_Test.java">
      <node id="4710305425207405693" at="15,57,16,107" concept="2" />
      <node id="4710305425207405693" at="16,107,17,98" concept="2" />
      <node id="4710305425207405693" at="24,51,25,63" concept="2" />
      <node id="4710305425207457469" at="25,63,26,84" concept="2" />
      <node id="4710305425207405693" at="12,0,14,0" concept="1" trace="MoveIfByCondition_Test#()V" />
      <node id="4710305425207405693" at="21,0,23,0" concept="1" trace="TestBody#()V" />
      <node id="4710305425207405693" at="14,0,19,0" concept="5" trace="test_MoveIfByCondition#()V" />
      <node id="4710305425207405693" at="23,0,28,0" concept="5" trace="testMethodImpl#()V" />
      <scope id="4710305425207405693" at="12,35,12,35" />
      <scope id="4710305425207405693" at="21,23,21,23" />
      <scope id="4710305425207405693" at="12,0,14,0" />
      <scope id="4710305425207405693" at="15,57,17,98" />
      <scope id="4710305425207405693" at="21,0,23,0" />
      <scope id="4710305425207405693" at="24,51,26,84" />
      <scope id="4710305425207405693" at="14,0,19,0" />
      <scope id="4710305425207405693" at="23,0,28,0" />
      <unit id="4710305425207405693" at="19,0,29,0" name="jetbrains.mps.editorTest.MoveIfByCondition_Test$TestBody" />
      <unit id="4710305425207405693" at="10,0,30,0" name="jetbrains.mps.editorTest.MoveIfByCondition_Test" />
    </file>
  </root>
  <root nodeRef="r:914ee49a-537d-44b2-a5fb-bac87a54743d(jetbrains.mps.editorTest@tests)/4741152186081386068">
    <file name="InsertBeforeUnaryMinus_Test.java">
      <node id="4741152186081386068" at="15,62,16,107" concept="2" />
      <node id="4741152186081386068" at="16,107,17,103" concept="2" />
      <node id="4741152186081386068" at="24,51,25,63" concept="2" />
      <node id="6399376622786816203" at="25,63,26,74" concept="2" />
      <node id="4741152186081386068" at="12,0,14,0" concept="1" trace="InsertBeforeUnaryMinus_Test#()V" />
      <node id="4741152186081386068" at="21,0,23,0" concept="1" trace="TestBody#()V" />
      <node id="4741152186081386068" at="14,0,19,0" concept="5" trace="test_InsertBeforeUnaryMinus#()V" />
      <node id="4741152186081386068" at="23,0,28,0" concept="5" trace="testMethodImpl#()V" />
      <scope id="4741152186081386068" at="12,40,12,40" />
      <scope id="4741152186081386068" at="21,23,21,23" />
      <scope id="4741152186081386068" at="12,0,14,0" />
      <scope id="4741152186081386068" at="15,62,17,103" />
      <scope id="4741152186081386068" at="21,0,23,0" />
      <scope id="4741152186081386068" at="24,51,26,74" />
      <scope id="4741152186081386068" at="14,0,19,0" />
      <scope id="4741152186081386068" at="23,0,28,0" />
      <unit id="4741152186081386068" at="19,0,29,0" name="jetbrains.mps.editorTest.InsertBeforeUnaryMinus_Test$TestBody" />
      <unit id="4741152186081386068" at="10,0,30,0" name="jetbrains.mps.editorTest.InsertBeforeUnaryMinus_Test" />
    </file>
  </root>
  <root nodeRef="r:914ee49a-537d-44b2-a5fb-bac87a54743d(jetbrains.mps.editorTest@tests)/4905320928998810980">
    <file name="AddParensToTernary1_Test.java">
      <node id="4905320928998810980" at="15,59,16,107" concept="2" />
      <node id="4905320928998810980" at="16,107,17,100" concept="2" />
      <node id="4905320928998810980" at="24,51,25,63" concept="2" />
      <node id="4905320928998811021" at="25,63,26,27" concept="2" />
      <node id="4905320928998811022" at="26,27,27,76" concept="2" />
      <node id="4905320928998810980" at="12,0,14,0" concept="1" trace="AddParensToTernary1_Test#()V" />
      <node id="4905320928998810980" at="21,0,23,0" concept="1" trace="TestBody#()V" />
      <node id="4905320928998810980" at="14,0,19,0" concept="5" trace="test_AddParensToTernary1#()V" />
      <node id="4905320928998810980" at="23,0,29,0" concept="5" trace="testMethodImpl#()V" />
      <scope id="4905320928998810980" at="12,37,12,37" />
      <scope id="4905320928998810980" at="21,23,21,23" />
      <scope id="4905320928998810980" at="12,0,14,0" />
      <scope id="4905320928998810980" at="15,59,17,100" />
      <scope id="4905320928998810980" at="21,0,23,0" />
      <scope id="4905320928998810980" at="24,51,27,76" />
      <scope id="4905320928998810980" at="14,0,19,0" />
      <scope id="4905320928998810980" at="23,0,29,0" />
      <unit id="4905320928998810980" at="19,0,30,0" name="jetbrains.mps.editorTest.AddParensToTernary1_Test$TestBody" />
      <unit id="4905320928998810980" at="10,0,31,0" name="jetbrains.mps.editorTest.AddParensToTernary1_Test" />
    </file>
  </root>
  <root nodeRef="r:914ee49a-537d-44b2-a5fb-bac87a54743d(jetbrains.mps.editorTest@tests)/4905320928998846844">
    <file name="AddParensToTernary2_Test.java">
      <node id="4905320928998846844" at="15,59,16,107" concept="2" />
      <node id="4905320928998846844" at="16,107,17,100" concept="2" />
      <node id="4905320928998846844" at="24,51,25,63" concept="2" />
      <node id="4905320928998846867" at="25,63,26,27" concept="2" />
      <node id="4905320928998846868" at="26,27,27,76" concept="2" />
      <node id="4905320928998846844" at="12,0,14,0" concept="1" trace="AddParensToTernary2_Test#()V" />
      <node id="4905320928998846844" at="21,0,23,0" concept="1" trace="TestBody#()V" />
      <node id="4905320928998846844" at="14,0,19,0" concept="5" trace="test_AddParensToTernary2#()V" />
      <node id="4905320928998846844" at="23,0,29,0" concept="5" trace="testMethodImpl#()V" />
      <scope id="4905320928998846844" at="12,37,12,37" />
      <scope id="4905320928998846844" at="21,23,21,23" />
      <scope id="4905320928998846844" at="12,0,14,0" />
      <scope id="4905320928998846844" at="15,59,17,100" />
      <scope id="4905320928998846844" at="21,0,23,0" />
      <scope id="4905320928998846844" at="24,51,27,76" />
      <scope id="4905320928998846844" at="14,0,19,0" />
      <scope id="4905320928998846844" at="23,0,29,0" />
      <unit id="4905320928998846844" at="19,0,30,0" name="jetbrains.mps.editorTest.AddParensToTernary2_Test$TestBody" />
      <unit id="4905320928998846844" at="10,0,31,0" name="jetbrains.mps.editorTest.AddParensToTernary2_Test" />
    </file>
  </root>
  <root nodeRef="r:914ee49a-537d-44b2-a5fb-bac87a54743d(jetbrains.mps.editorTest@tests)/4905320928998863932">
    <file name="AddParensToTernary3_Test.java">
      <node id="4905320928998863932" at="15,59,16,107" concept="2" />
      <node id="4905320928998863932" at="16,107,17,100" concept="2" />
      <node id="4905320928998863932" at="24,51,25,63" concept="2" />
      <node id="4905320928998863955" at="25,63,26,27" concept="2" />
      <node id="4905320928998863956" at="26,27,27,76" concept="2" />
      <node id="4905320928998863932" at="12,0,14,0" concept="1" trace="AddParensToTernary3_Test#()V" />
      <node id="4905320928998863932" at="21,0,23,0" concept="1" trace="TestBody#()V" />
      <node id="4905320928998863932" at="14,0,19,0" concept="5" trace="test_AddParensToTernary3#()V" />
      <node id="4905320928998863932" at="23,0,29,0" concept="5" trace="testMethodImpl#()V" />
      <scope id="4905320928998863932" at="12,37,12,37" />
      <scope id="4905320928998863932" at="21,23,21,23" />
      <scope id="4905320928998863932" at="12,0,14,0" />
      <scope id="4905320928998863932" at="15,59,17,100" />
      <scope id="4905320928998863932" at="21,0,23,0" />
      <scope id="4905320928998863932" at="24,51,27,76" />
      <scope id="4905320928998863932" at="14,0,19,0" />
      <scope id="4905320928998863932" at="23,0,29,0" />
      <unit id="4905320928998863932" at="19,0,30,0" name="jetbrains.mps.editorTest.AddParensToTernary3_Test$TestBody" />
      <unit id="4905320928998863932" at="10,0,31,0" name="jetbrains.mps.editorTest.AddParensToTernary3_Test" />
    </file>
  </root>
  <root nodeRef="r:914ee49a-537d-44b2-a5fb-bac87a54743d(jetbrains.mps.editorTest@tests)/4905320928998872011">
    <file name="AddParensToTernary4_Test.java">
      <node id="4905320928998872011" at="15,59,16,107" concept="2" />
      <node id="4905320928998872011" at="16,107,17,100" concept="2" />
      <node id="4905320928998872011" at="24,51,25,63" concept="2" />
      <node id="4905320928998872038" at="25,63,26,27" concept="2" />
      <node id="4905320928998872039" at="26,27,27,76" concept="2" />
      <node id="4905320928998872011" at="12,0,14,0" concept="1" trace="AddParensToTernary4_Test#()V" />
      <node id="4905320928998872011" at="21,0,23,0" concept="1" trace="TestBody#()V" />
      <node id="4905320928998872011" at="14,0,19,0" concept="5" trace="test_AddParensToTernary4#()V" />
      <node id="4905320928998872011" at="23,0,29,0" concept="5" trace="testMethodImpl#()V" />
      <scope id="4905320928998872011" at="12,37,12,37" />
      <scope id="4905320928998872011" at="21,23,21,23" />
      <scope id="4905320928998872011" at="12,0,14,0" />
      <scope id="4905320928998872011" at="15,59,17,100" />
      <scope id="4905320928998872011" at="21,0,23,0" />
      <scope id="4905320928998872011" at="24,51,27,76" />
      <scope id="4905320928998872011" at="14,0,19,0" />
      <scope id="4905320928998872011" at="23,0,29,0" />
      <unit id="4905320928998872011" at="19,0,30,0" name="jetbrains.mps.editorTest.AddParensToTernary4_Test$TestBody" />
      <unit id="4905320928998872011" at="10,0,31,0" name="jetbrains.mps.editorTest.AddParensToTernary4_Test" />
    </file>
  </root>
  <root nodeRef="r:914ee49a-537d-44b2-a5fb-bac87a54743d(jetbrains.mps.editorTest@tests)/4905320928998881458">
    <file name="AddParensToNestedTernary1_Test.java">
      <node id="4905320928998881458" at="15,65,16,107" concept="2" />
      <node id="4905320928998881458" at="16,107,17,106" concept="2" />
      <node id="4905320928998881458" at="24,51,25,63" concept="2" />
      <node id="4905320928998881481" at="25,63,26,27" concept="2" />
      <node id="4905320928998881482" at="26,27,27,76" concept="2" />
      <node id="4905320928998881458" at="12,0,14,0" concept="1" trace="AddParensToNestedTernary1_Test#()V" />
      <node id="4905320928998881458" at="21,0,23,0" concept="1" trace="TestBody#()V" />
      <node id="4905320928998881458" at="14,0,19,0" concept="5" trace="test_AddParensToNestedTernary1#()V" />
      <node id="4905320928998881458" at="23,0,29,0" concept="5" trace="testMethodImpl#()V" />
      <scope id="4905320928998881458" at="12,43,12,43" />
      <scope id="4905320928998881458" at="21,23,21,23" />
      <scope id="4905320928998881458" at="12,0,14,0" />
      <scope id="4905320928998881458" at="15,65,17,106" />
      <scope id="4905320928998881458" at="21,0,23,0" />
      <scope id="4905320928998881458" at="24,51,27,76" />
      <scope id="4905320928998881458" at="14,0,19,0" />
      <scope id="4905320928998881458" at="23,0,29,0" />
      <unit id="4905320928998881458" at="19,0,30,0" name="jetbrains.mps.editorTest.AddParensToNestedTernary1_Test$TestBody" />
      <unit id="4905320928998881458" at="10,0,31,0" name="jetbrains.mps.editorTest.AddParensToNestedTernary1_Test" />
    </file>
  </root>
  <root nodeRef="r:914ee49a-537d-44b2-a5fb-bac87a54743d(jetbrains.mps.editorTest@tests)/4905320928998884414">
    <file name="AddParensToNestedTernary2_Test.java">
      <node id="4905320928998884414" at="15,65,16,107" concept="2" />
      <node id="4905320928998884414" at="16,107,17,106" concept="2" />
      <node id="4905320928998884414" at="24,51,25,63" concept="2" />
      <node id="4905320928998884432" at="25,63,26,27" concept="2" />
      <node id="4905320928998884433" at="26,27,27,76" concept="2" />
      <node id="4905320928998884414" at="12,0,14,0" concept="1" trace="AddParensToNestedTernary2_Test#()V" />
      <node id="4905320928998884414" at="21,0,23,0" concept="1" trace="TestBody#()V" />
      <node id="4905320928998884414" at="14,0,19,0" concept="5" trace="test_AddParensToNestedTernary2#()V" />
      <node id="4905320928998884414" at="23,0,29,0" concept="5" trace="testMethodImpl#()V" />
      <scope id="4905320928998884414" at="12,43,12,43" />
      <scope id="4905320928998884414" at="21,23,21,23" />
      <scope id="4905320928998884414" at="12,0,14,0" />
      <scope id="4905320928998884414" at="15,65,17,106" />
      <scope id="4905320928998884414" at="21,0,23,0" />
      <scope id="4905320928998884414" at="24,51,27,76" />
      <scope id="4905320928998884414" at="14,0,19,0" />
      <scope id="4905320928998884414" at="23,0,29,0" />
      <unit id="4905320928998884414" at="19,0,30,0" name="jetbrains.mps.editorTest.AddParensToNestedTernary2_Test$TestBody" />
      <unit id="4905320928998884414" at="10,0,31,0" name="jetbrains.mps.editorTest.AddParensToNestedTernary2_Test" />
    </file>
  </root>
  <root nodeRef="r:914ee49a-537d-44b2-a5fb-bac87a54743d(jetbrains.mps.editorTest@tests)/4905320928998888078">
    <file name="AddParensToNestedTernary3_Test.java">
      <node id="4905320928998888078" at="15,65,16,107" concept="2" />
      <node id="4905320928998888078" at="16,107,17,106" concept="2" />
      <node id="4905320928998888078" at="24,51,25,63" concept="2" />
      <node id="4905320928998888104" at="25,63,26,27" concept="2" />
      <node id="4905320928998888105" at="26,27,27,76" concept="2" />
      <node id="4905320928998888078" at="12,0,14,0" concept="1" trace="AddParensToNestedTernary3_Test#()V" />
      <node id="4905320928998888078" at="21,0,23,0" concept="1" trace="TestBody#()V" />
      <node id="4905320928998888078" at="14,0,19,0" concept="5" trace="test_AddParensToNestedTernary3#()V" />
      <node id="4905320928998888078" at="23,0,29,0" concept="5" trace="testMethodImpl#()V" />
      <scope id="4905320928998888078" at="12,43,12,43" />
      <scope id="4905320928998888078" at="21,23,21,23" />
      <scope id="4905320928998888078" at="12,0,14,0" />
      <scope id="4905320928998888078" at="15,65,17,106" />
      <scope id="4905320928998888078" at="21,0,23,0" />
      <scope id="4905320928998888078" at="24,51,27,76" />
      <scope id="4905320928998888078" at="14,0,19,0" />
      <scope id="4905320928998888078" at="23,0,29,0" />
      <unit id="4905320928998888078" at="19,0,30,0" name="jetbrains.mps.editorTest.AddParensToNestedTernary3_Test$TestBody" />
      <unit id="4905320928998888078" at="10,0,31,0" name="jetbrains.mps.editorTest.AddParensToNestedTernary3_Test" />
    </file>
  </root>
  <root nodeRef="r:914ee49a-537d-44b2-a5fb-bac87a54743d(jetbrains.mps.editorTest@tests)/4905320928998888389">
    <file name="AddParensToNestedTernary4_Test.java">
      <node id="4905320928998888389" at="15,65,16,107" concept="2" />
      <node id="4905320928998888389" at="16,107,17,106" concept="2" />
      <node id="4905320928998888389" at="24,51,25,63" concept="2" />
      <node id="4905320928998888415" at="25,63,26,27" concept="2" />
      <node id="4905320928998888416" at="26,27,27,76" concept="2" />
      <node id="4905320928998888389" at="12,0,14,0" concept="1" trace="AddParensToNestedTernary4_Test#()V" />
      <node id="4905320928998888389" at="21,0,23,0" concept="1" trace="TestBody#()V" />
      <node id="4905320928998888389" at="14,0,19,0" concept="5" trace="test_AddParensToNestedTernary4#()V" />
      <node id="4905320928998888389" at="23,0,29,0" concept="5" trace="testMethodImpl#()V" />
      <scope id="4905320928998888389" at="12,43,12,43" />
      <scope id="4905320928998888389" at="21,23,21,23" />
      <scope id="4905320928998888389" at="12,0,14,0" />
      <scope id="4905320928998888389" at="15,65,17,106" />
      <scope id="4905320928998888389" at="21,0,23,0" />
      <scope id="4905320928998888389" at="24,51,27,76" />
      <scope id="4905320928998888389" at="14,0,19,0" />
      <scope id="4905320928998888389" at="23,0,29,0" />
      <unit id="4905320928998888389" at="19,0,30,0" name="jetbrains.mps.editorTest.AddParensToNestedTernary4_Test$TestBody" />
      <unit id="4905320928998888389" at="10,0,31,0" name="jetbrains.mps.editorTest.AddParensToNestedTernary4_Test" />
    </file>
  </root>
  <root nodeRef="r:914ee49a-537d-44b2-a5fb-bac87a54743d(jetbrains.mps.editorTest@tests)/4910482895444456901">
    <file name="RT_Assert_with_colon_Test.java">
      <node id="4910482895444456901" at="15,60,16,107" concept="2" />
      <node id="4910482895444456901" at="16,107,17,101" concept="2" />
      <node id="4910482895444456901" at="24,51,25,63" concept="2" />
      <node id="4910482895444519303" at="25,63,26,28" concept="2" />
      <node id="4910482895444456901" at="12,0,14,0" concept="1" trace="RT_Assert_with_colon_Test#()V" />
      <node id="4910482895444456901" at="21,0,23,0" concept="1" trace="TestBody#()V" />
      <node id="4910482895444456901" at="14,0,19,0" concept="5" trace="test_RT_Assert_with_colon#()V" />
      <node id="4910482895444456901" at="23,0,28,0" concept="5" trace="testMethodImpl#()V" />
      <scope id="4910482895444456901" at="12,38,12,38" />
      <scope id="4910482895444456901" at="21,23,21,23" />
      <scope id="4910482895444456901" at="12,0,14,0" />
      <scope id="4910482895444456901" at="15,60,17,101" />
      <scope id="4910482895444456901" at="21,0,23,0" />
      <scope id="4910482895444456901" at="24,51,26,28" />
      <scope id="4910482895444456901" at="14,0,19,0" />
      <scope id="4910482895444456901" at="23,0,28,0" />
      <unit id="4910482895444456901" at="19,0,29,0" name="jetbrains.mps.editorTest.RT_Assert_with_colon_Test$TestBody" />
      <unit id="4910482895444456901" at="10,0,30,0" name="jetbrains.mps.editorTest.RT_Assert_with_colon_Test" />
    </file>
  </root>
  <root nodeRef="r:914ee49a-537d-44b2-a5fb-bac87a54743d(jetbrains.mps.editorTest@tests)/4965160547087449811">
    <file name="EditingNotEditableProperty_Test.java">
      <node id="4965160547087449811" at="15,66,16,107" concept="2" />
      <node id="4965160547087449811" at="16,107,17,107" concept="2" />
      <node id="4965160547087449811" at="24,51,25,63" concept="2" />
      <node id="4965160547087680915" at="25,63,26,27" concept="2" />
      <node id="4965160547087449811" at="12,0,14,0" concept="1" trace="EditingNotEditableProperty_Test#()V" />
      <node id="4965160547087449811" at="21,0,23,0" concept="1" trace="TestBody#()V" />
      <node id="4965160547087449811" at="14,0,19,0" concept="5" trace="test_EditingNotEditableProperty#()V" />
      <node id="4965160547087449811" at="23,0,28,0" concept="5" trace="testMethodImpl#()V" />
      <scope id="4965160547087449811" at="12,44,12,44" />
      <scope id="4965160547087449811" at="21,23,21,23" />
      <scope id="4965160547087449811" at="12,0,14,0" />
      <scope id="4965160547087449811" at="15,66,17,107" />
      <scope id="4965160547087449811" at="21,0,23,0" />
      <scope id="4965160547087449811" at="24,51,26,27" />
      <scope id="4965160547087449811" at="14,0,19,0" />
      <scope id="4965160547087449811" at="23,0,28,0" />
      <unit id="4965160547087449811" at="19,0,29,0" name="jetbrains.mps.editorTest.EditingNotEditableProperty_Test$TestBody" />
      <unit id="4965160547087449811" at="10,0,30,0" name="jetbrains.mps.editorTest.EditingNotEditableProperty_Test" />
    </file>
  </root>
  <root nodeRef="r:914ee49a-537d-44b2-a5fb-bac87a54743d(jetbrains.mps.editorTest@tests)/5041847952539798523">
    <file name="RT_AssertBinaryOperation_with_colon_Test.java">
      <node id="5041847952539798523" at="15,75,16,107" concept="2" />
      <node id="5041847952539798523" at="16,107,17,116" concept="2" />
      <node id="5041847952539798523" at="24,51,25,63" concept="2" />
      <node id="5041847952539922830" at="25,63,26,28" concept="2" />
      <node id="5041847952539798523" at="12,0,14,0" concept="1" trace="RT_AssertBinaryOperation_with_colon_Test#()V" />
      <node id="5041847952539798523" at="21,0,23,0" concept="1" trace="TestBody#()V" />
      <node id="5041847952539798523" at="14,0,19,0" concept="5" trace="test_RT_AssertBinaryOperation_with_colon#()V" />
      <node id="5041847952539798523" at="23,0,28,0" concept="5" trace="testMethodImpl#()V" />
      <scope id="5041847952539798523" at="12,53,12,53" />
      <scope id="5041847952539798523" at="21,23,21,23" />
      <scope id="5041847952539798523" at="12,0,14,0" />
      <scope id="5041847952539798523" at="15,75,17,116" />
      <scope id="5041847952539798523" at="21,0,23,0" />
      <scope id="5041847952539798523" at="24,51,26,28" />
      <scope id="5041847952539798523" at="14,0,19,0" />
      <scope id="5041847952539798523" at="23,0,28,0" />
      <unit id="5041847952539798523" at="19,0,29,0" name="jetbrains.mps.editorTest.RT_AssertBinaryOperation_with_colon_Test$TestBody" />
      <unit id="5041847952539798523" at="10,0,30,0" name="jetbrains.mps.editorTest.RT_AssertBinaryOperation_with_colon_Test" />
    </file>
  </root>
  <root nodeRef="r:914ee49a-537d-44b2-a5fb-bac87a54743d(jetbrains.mps.editorTest@tests)/5041847952539922831">
    <file name="RT_AssertInstanceMethodCallOperation_with_colon_Test.java">
      <node id="5041847952539922831" at="15,87,16,107" concept="2" />
      <node id="5041847952539922831" at="16,107,17,128" concept="2" />
      <node id="5041847952539922831" at="24,51,25,63" concept="2" />
      <node id="5041847952539924479" at="25,63,26,28" concept="2" />
      <node id="5041847952539922831" at="12,0,14,0" concept="1" trace="RT_AssertInstanceMethodCallOperation_with_colon_Test#()V" />
      <node id="5041847952539922831" at="21,0,23,0" concept="1" trace="TestBody#()V" />
      <node id="5041847952539922831" at="14,0,19,0" concept="5" trace="test_RT_AssertInstanceMethodCallOperation_with_colon#()V" />
      <node id="5041847952539922831" at="23,0,28,0" concept="5" trace="testMethodImpl#()V" />
      <scope id="5041847952539922831" at="12,65,12,65" />
      <scope id="5041847952539922831" at="21,23,21,23" />
      <scope id="5041847952539922831" at="12,0,14,0" />
      <scope id="5041847952539922831" at="15,87,17,128" />
      <scope id="5041847952539922831" at="21,0,23,0" />
      <scope id="5041847952539922831" at="24,51,26,28" />
      <scope id="5041847952539922831" at="14,0,19,0" />
      <scope id="5041847952539922831" at="23,0,28,0" />
      <unit id="5041847952539922831" at="19,0,29,0" name="jetbrains.mps.editorTest.RT_AssertInstanceMethodCallOperation_with_colon_Test$TestBody" />
      <unit id="5041847952539922831" at="10,0,30,0" name="jetbrains.mps.editorTest.RT_AssertInstanceMethodCallOperation_with_colon_Test" />
    </file>
  </root>
  <root nodeRef="r:914ee49a-537d-44b2-a5fb-bac87a54743d(jetbrains.mps.editorTest@tests)/5109488425461983831">
    <file name="SelectionByShiftArrows_Test.java">
      <node id="5109488425461983831" at="15,62,16,107" concept="2" />
      <node id="5109488425461983831" at="16,107,17,103" concept="2" />
      <node id="5109488425461983831" at="24,51,25,63" concept="2" />
      <node id="3090865991385926639" at="25,63,26,82" concept="2" />
      <node id="5109488425462007356" at="26,82,27,27" concept="2" />
      <node id="5109488425461983831" at="12,0,14,0" concept="1" trace="SelectionByShiftArrows_Test#()V" />
      <node id="5109488425461983831" at="21,0,23,0" concept="1" trace="TestBody#()V" />
      <node id="5109488425461983831" at="14,0,19,0" concept="5" trace="test_SelectionByShiftArrows#()V" />
      <node id="5109488425461983831" at="23,0,29,0" concept="5" trace="testMethodImpl#()V" />
      <scope id="5109488425461983831" at="12,40,12,40" />
      <scope id="5109488425461983831" at="21,23,21,23" />
      <scope id="5109488425461983831" at="12,0,14,0" />
      <scope id="5109488425461983831" at="15,62,17,103" />
      <scope id="5109488425461983831" at="21,0,23,0" />
      <scope id="5109488425461983831" at="24,51,27,27" />
      <scope id="5109488425461983831" at="14,0,19,0" />
      <scope id="5109488425461983831" at="23,0,29,0" />
      <unit id="5109488425461983831" at="19,0,30,0" name="jetbrains.mps.editorTest.SelectionByShiftArrows_Test$TestBody" />
      <unit id="5109488425461983831" at="10,0,31,0" name="jetbrains.mps.editorTest.SelectionByShiftArrows_Test" />
    </file>
  </root>
  <root nodeRef="r:914ee49a-537d-44b2-a5fb-bac87a54743d(jetbrains.mps.editorTest@tests)/5110219550150557757">
    <file name="ConflictingRigthTransform_Test.java">
      <node id="5110219550150557757" at="15,65,16,107" concept="2" />
      <node id="5110219550150557757" at="16,107,17,106" concept="2" />
      <node id="5110219550150557757" at="24,51,25,63" concept="2" />
      <node id="5110219550150653364" at="25,63,26,27" concept="2" />
      <node id="5110219550150557757" at="12,0,14,0" concept="1" trace="ConflictingRigthTransform_Test#()V" />
      <node id="5110219550150557757" at="21,0,23,0" concept="1" trace="TestBody#()V" />
      <node id="5110219550150557757" at="14,0,19,0" concept="5" trace="test_ConflictingRigthTransform#()V" />
      <node id="5110219550150557757" at="23,0,28,0" concept="5" trace="testMethodImpl#()V" />
      <scope id="5110219550150557757" at="12,43,12,43" />
      <scope id="5110219550150557757" at="21,23,21,23" />
      <scope id="5110219550150557757" at="12,0,14,0" />
      <scope id="5110219550150557757" at="15,65,17,106" />
      <scope id="5110219550150557757" at="21,0,23,0" />
      <scope id="5110219550150557757" at="24,51,26,27" />
      <scope id="5110219550150557757" at="14,0,19,0" />
      <scope id="5110219550150557757" at="23,0,28,0" />
      <unit id="5110219550150557757" at="19,0,29,0" name="jetbrains.mps.editorTest.ConflictingRigthTransform_Test$TestBody" />
      <unit id="5110219550150557757" at="10,0,30,0" name="jetbrains.mps.editorTest.ConflictingRigthTransform_Test" />
    </file>
  </root>
  <root nodeRef="r:914ee49a-537d-44b2-a5fb-bac87a54743d(jetbrains.mps.editorTest@tests)/5207728530610804374">
    <file name="InterWithNonLabelSelected_Test.java">
      <node id="5207728530610804374" at="15,65,16,107" concept="2" />
      <node id="5207728530610804374" at="16,107,17,106" concept="2" />
      <node id="5207728530610804374" at="24,51,25,63" concept="2" />
      <node id="6399376622786816205" at="25,63,26,74" concept="2" />
      <node id="5207728530610804374" at="12,0,14,0" concept="1" trace="InterWithNonLabelSelected_Test#()V" />
      <node id="5207728530610804374" at="21,0,23,0" concept="1" trace="TestBody#()V" />
      <node id="5207728530610804374" at="14,0,19,0" concept="5" trace="test_InterWithNonLabelSelected#()V" />
      <node id="5207728530610804374" at="23,0,28,0" concept="5" trace="testMethodImpl#()V" />
      <scope id="5207728530610804374" at="12,43,12,43" />
      <scope id="5207728530610804374" at="21,23,21,23" />
      <scope id="5207728530610804374" at="12,0,14,0" />
      <scope id="5207728530610804374" at="15,65,17,106" />
      <scope id="5207728530610804374" at="21,0,23,0" />
      <scope id="5207728530610804374" at="24,51,26,74" />
      <scope id="5207728530610804374" at="14,0,19,0" />
      <scope id="5207728530610804374" at="23,0,28,0" />
      <unit id="5207728530610804374" at="19,0,29,0" name="jetbrains.mps.editorTest.InterWithNonLabelSelected_Test$TestBody" />
      <unit id="5207728530610804374" at="10,0,30,0" name="jetbrains.mps.editorTest.InterWithNonLabelSelected_Test" />
    </file>
  </root>
  <root nodeRef="r:914ee49a-537d-44b2-a5fb-bac87a54743d(jetbrains.mps.editorTest@tests)/5208303506491635237">
    <file name="MoveInnerClass_Test.java">
      <node id="5208303506491635237" at="15,54,16,107" concept="2" />
      <node id="5208303506491635237" at="16,107,17,95" concept="2" />
      <node id="5208303506491635237" at="24,51,25,63" concept="2" />
      <node id="5208303506491638516" at="25,63,26,82" concept="2" />
      <node id="5208303506491643363" at="26,82,27,82" concept="2" />
      <node id="5208303506491635237" at="12,0,14,0" concept="1" trace="MoveInnerClass_Test#()V" />
      <node id="5208303506491635237" at="21,0,23,0" concept="1" trace="TestBody#()V" />
      <node id="5208303506491635237" at="14,0,19,0" concept="5" trace="test_MoveInnerClass#()V" />
      <node id="5208303506491635237" at="23,0,29,0" concept="5" trace="testMethodImpl#()V" />
      <scope id="5208303506491635237" at="12,32,12,32" />
      <scope id="5208303506491635237" at="21,23,21,23" />
      <scope id="5208303506491635237" at="12,0,14,0" />
      <scope id="5208303506491635237" at="15,54,17,95" />
      <scope id="5208303506491635237" at="21,0,23,0" />
      <scope id="5208303506491635237" at="24,51,27,82" />
      <scope id="5208303506491635237" at="14,0,19,0" />
      <scope id="5208303506491635237" at="23,0,29,0" />
      <unit id="5208303506491635237" at="19,0,30,0" name="jetbrains.mps.editorTest.MoveInnerClass_Test$TestBody" />
      <unit id="5208303506491635237" at="10,0,31,0" name="jetbrains.mps.editorTest.MoveInnerClass_Test" />
    </file>
  </root>
  <root nodeRef="r:914ee49a-537d-44b2-a5fb-bac87a54743d(jetbrains.mps.editorTest@tests)/5331479185384370996">
    <file name="LT_PlusExpressionRArgument_with_Plus_Test.java">
      <node id="5331479185384370996" at="15,76,16,107" concept="2" />
      <node id="5331479185384370996" at="16,107,17,117" concept="2" />
      <node id="5331479185384370996" at="24,51,25,63" concept="2" />
      <node id="5331479185384376321" at="25,63,26,28" concept="2" />
      <node id="5331479185384370996" at="12,0,14,0" concept="1" trace="LT_PlusExpressionRArgument_with_Plus_Test#()V" />
      <node id="5331479185384370996" at="21,0,23,0" concept="1" trace="TestBody#()V" />
      <node id="5331479185384370996" at="14,0,19,0" concept="5" trace="test_LT_PlusExpressionRArgument_with_Plus#()V" />
      <node id="5331479185384370996" at="23,0,28,0" concept="5" trace="testMethodImpl#()V" />
      <scope id="5331479185384370996" at="12,54,12,54" />
      <scope id="5331479185384370996" at="21,23,21,23" />
      <scope id="5331479185384370996" at="12,0,14,0" />
      <scope id="5331479185384370996" at="15,76,17,117" />
      <scope id="5331479185384370996" at="21,0,23,0" />
      <scope id="5331479185384370996" at="24,51,26,28" />
      <scope id="5331479185384370996" at="14,0,19,0" />
      <scope id="5331479185384370996" at="23,0,28,0" />
      <unit id="5331479185384370996" at="19,0,29,0" name="jetbrains.mps.editorTest.LT_PlusExpressionRArgument_with_Plus_Test$TestBody" />
      <unit id="5331479185384370996" at="10,0,30,0" name="jetbrains.mps.editorTest.LT_PlusExpressionRArgument_with_Plus_Test" />
    </file>
  </root>
  <root nodeRef="r:914ee49a-537d-44b2-a5fb-bac87a54743d(jetbrains.mps.editorTest@tests)/5527013591529129291">
    <file name="ManyStatementsList_Test.java">
      <node id="5527013591529129291" at="15,58,16,107" concept="2" />
      <node id="5527013591529129291" at="16,107,17,99" concept="2" />
      <node id="5527013591529129291" at="24,51,25,63" concept="2" />
      <node id="7130462290292121080" at="25,63,26,82" concept="2" />
      <node id="7130462290292123859" at="26,82,27,82" concept="2" />
      <node id="5527013591529129291" at="12,0,14,0" concept="1" trace="ManyStatementsList_Test#()V" />
      <node id="5527013591529129291" at="21,0,23,0" concept="1" trace="TestBody#()V" />
      <node id="5527013591529129291" at="14,0,19,0" concept="5" trace="test_ManyStatementsList#()V" />
      <node id="5527013591529129291" at="23,0,29,0" concept="5" trace="testMethodImpl#()V" />
      <scope id="5527013591529129291" at="12,36,12,36" />
      <scope id="5527013591529129291" at="21,23,21,23" />
      <scope id="5527013591529129291" at="12,0,14,0" />
      <scope id="5527013591529129291" at="15,58,17,99" />
      <scope id="5527013591529129291" at="21,0,23,0" />
      <scope id="5527013591529129291" at="24,51,27,82" />
      <scope id="5527013591529129291" at="14,0,19,0" />
      <scope id="5527013591529129291" at="23,0,29,0" />
      <unit id="5527013591529129291" at="19,0,30,0" name="jetbrains.mps.editorTest.ManyStatementsList_Test$TestBody" />
      <unit id="5527013591529129291" at="10,0,31,0" name="jetbrains.mps.editorTest.ManyStatementsList_Test" />
    </file>
  </root>
  <root nodeRef="r:914ee49a-537d-44b2-a5fb-bac87a54743d(jetbrains.mps.editorTest@tests)/5633355289409916129">
    <file name="TestForNonEmptyProperty_Test.java">
      <node id="5633355289409916129" at="15,63,16,107" concept="2" />
      <node id="5633355289409916129" at="16,107,17,104" concept="2" />
      <node id="5633355289409916129" at="24,51,25,63" concept="2" />
      <node id="1315230867830173695" at="25,63,26,77" concept="2" />
      <node id="5633355289409916129" at="12,0,14,0" concept="1" trace="TestForNonEmptyProperty_Test#()V" />
      <node id="5633355289409916129" at="21,0,23,0" concept="1" trace="TestBody#()V" />
      <node id="5633355289409916129" at="14,0,19,0" concept="5" trace="test_TestForNonEmptyProperty#()V" />
      <node id="5633355289409916129" at="23,0,28,0" concept="5" trace="testMethodImpl#()V" />
      <scope id="5633355289409916129" at="12,41,12,41" />
      <scope id="5633355289409916129" at="21,23,21,23" />
      <scope id="5633355289409916129" at="12,0,14,0" />
      <scope id="5633355289409916129" at="15,63,17,104" />
      <scope id="5633355289409916129" at="21,0,23,0" />
      <scope id="5633355289409916129" at="24,51,26,77" />
      <scope id="5633355289409916129" at="14,0,19,0" />
      <scope id="5633355289409916129" at="23,0,28,0" />
      <unit id="5633355289409916129" at="19,0,29,0" name="jetbrains.mps.editorTest.TestForNonEmptyProperty_Test$TestBody" />
      <unit id="5633355289409916129" at="10,0,30,0" name="jetbrains.mps.editorTest.TestForNonEmptyProperty_Test" />
    </file>
  </root>
  <root nodeRef="r:914ee49a-537d-44b2-a5fb-bac87a54743d(jetbrains.mps.editorTest@tests)/577599984096529177">
    <file name="LT_AssignmentRValue_with_PlusAssignment_Test.java">
      <node id="577599984096529177" at="15,79,16,107" concept="2" />
      <node id="577599984096529177" at="16,107,17,120" concept="2" />
      <node id="577599984096529177" at="24,51,25,61" concept="2" />
      <node id="577599984096529233" at="25,61,26,28" concept="2" />
      <node id="577599984096529177" at="12,0,14,0" concept="1" trace="LT_AssignmentRValue_with_PlusAssignment_Test#()V" />
      <node id="577599984096529177" at="21,0,23,0" concept="1" trace="TestBody#()V" />
      <node id="577599984096529177" at="14,0,19,0" concept="5" trace="test_LT_AssignmentRValue_with_PlusAssignment#()V" />
      <node id="577599984096529177" at="23,0,28,0" concept="5" trace="testMethodImpl#()V" />
      <scope id="577599984096529177" at="12,57,12,57" />
      <scope id="577599984096529177" at="21,23,21,23" />
      <scope id="577599984096529177" at="12,0,14,0" />
      <scope id="577599984096529177" at="15,79,17,120" />
      <scope id="577599984096529177" at="21,0,23,0" />
      <scope id="577599984096529177" at="24,51,26,28" />
      <scope id="577599984096529177" at="14,0,19,0" />
      <scope id="577599984096529177" at="23,0,28,0" />
      <unit id="577599984096529177" at="19,0,29,0" name="jetbrains.mps.editorTest.LT_AssignmentRValue_with_PlusAssignment_Test$TestBody" />
      <unit id="577599984096529177" at="10,0,30,0" name="jetbrains.mps.editorTest.LT_AssignmentRValue_with_PlusAssignment_Test" />
    </file>
  </root>
  <root nodeRef="r:914ee49a-537d-44b2-a5fb-bac87a54743d(jetbrains.mps.editorTest@tests)/5977189381408923229">
    <file name="TryToPasteMethodCall_Test.java">
      <node id="5977189381408923229" at="15,60,16,107" concept="2" />
      <node id="5977189381408923229" at="16,107,17,101" concept="2" />
      <node id="5977189381408923229" at="24,51,25,63" concept="2" />
      <node id="5977189381408973196" at="25,63,26,76" concept="2" />
      <node id="5977189381408973198" at="26,76,27,76" concept="2" />
      <node id="5977189381408973200" at="27,76,28,33" concept="2" />
      <node id="5977189381408973202" at="28,33,29,74" concept="2" />
      <node id="5977189381408973208" at="29,74,30,34" concept="2" />
      <node id="5977189381408923229" at="12,0,14,0" concept="1" trace="TryToPasteMethodCall_Test#()V" />
      <node id="5977189381408923229" at="21,0,23,0" concept="1" trace="TestBody#()V" />
      <node id="5977189381408923229" at="14,0,19,0" concept="5" trace="test_TryToPasteMethodCall#()V" />
      <node id="5977189381408923229" at="23,0,32,0" concept="5" trace="testMethodImpl#()V" />
      <scope id="5977189381408923229" at="12,38,12,38" />
      <scope id="5977189381408923229" at="21,23,21,23" />
      <scope id="5977189381408923229" at="12,0,14,0" />
      <scope id="5977189381408923229" at="15,60,17,101" />
      <scope id="5977189381408923229" at="21,0,23,0" />
      <scope id="5977189381408923229" at="14,0,19,0" />
      <scope id="5977189381408923229" at="24,51,30,34" />
      <scope id="5977189381408923229" at="23,0,32,0" />
      <unit id="5977189381408923229" at="19,0,33,0" name="jetbrains.mps.editorTest.TryToPasteMethodCall_Test$TestBody" />
      <unit id="5977189381408923229" at="10,0,34,0" name="jetbrains.mps.editorTest.TryToPasteMethodCall_Test" />
    </file>
  </root>
  <root nodeRef="r:914ee49a-537d-44b2-a5fb-bac87a54743d(jetbrains.mps.editorTest@tests)/5987562135989648290">
    <file name="EditEnumProperty_Test.java">
      <node id="5987562135989648290" at="17,56,18,107" concept="2" />
      <node id="5987562135989648290" at="18,107,19,97" concept="2" />
      <node id="5987562135989648290" at="26,51,27,63" concept="2" />
      <node id="5987562135989690172" at="27,63,28,31" concept="2" />
      <node id="5987562135989690179" at="28,31,29,91" concept="2" />
      <node id="5987562135989648290" at="14,0,16,0" concept="1" trace="EditEnumProperty_Test#()V" />
      <node id="5987562135989648290" at="23,0,25,0" concept="1" trace="TestBody#()V" />
      <node id="5987562135989648290" at="16,0,21,0" concept="5" trace="test_EditEnumProperty#()V" />
      <node id="5987562135989648290" at="25,0,31,0" concept="5" trace="testMethodImpl#()V" />
      <scope id="5987562135989648290" at="14,34,14,34" />
      <scope id="5987562135989648290" at="23,23,23,23" />
      <scope id="5987562135989648290" at="14,0,16,0" />
      <scope id="5987562135989648290" at="17,56,19,97" />
      <scope id="5987562135989648290" at="23,0,25,0" />
      <scope id="5987562135989648290" at="26,51,29,91" />
      <scope id="5987562135989648290" at="16,0,21,0" />
      <scope id="5987562135989648290" at="25,0,31,0" />
      <unit id="5987562135989648290" at="21,0,32,0" name="jetbrains.mps.editorTest.EditEnumProperty_Test$TestBody" />
      <unit id="5987562135989648290" at="12,0,33,0" name="jetbrains.mps.editorTest.EditEnumProperty_Test" />
    </file>
  </root>
  <root nodeRef="r:914ee49a-537d-44b2-a5fb-bac87a54743d(jetbrains.mps.editorTest@tests)/6007318803029905321">
    <file name="AddChild_Test.java">
      <node id="6007318803029905321" at="15,48,16,107" concept="2" />
      <node id="6007318803029905321" at="16,107,17,89" concept="2" />
      <node id="6007318803029905321" at="24,51,25,63" concept="2" />
      <node id="6007318803030045026" at="25,63,26,74" concept="2" />
      <node id="6007318803029905321" at="12,0,14,0" concept="1" trace="AddChild_Test#()V" />
      <node id="6007318803029905321" at="21,0,23,0" concept="1" trace="TestBody#()V" />
      <node id="6007318803029905321" at="14,0,19,0" concept="5" trace="test_AddChild#()V" />
      <node id="6007318803029905321" at="23,0,28,0" concept="5" trace="testMethodImpl#()V" />
      <scope id="6007318803029905321" at="12,26,12,26" />
      <scope id="6007318803029905321" at="21,23,21,23" />
      <scope id="6007318803029905321" at="12,0,14,0" />
      <scope id="6007318803029905321" at="15,48,17,89" />
      <scope id="6007318803029905321" at="21,0,23,0" />
      <scope id="6007318803029905321" at="24,51,26,74" />
      <scope id="6007318803029905321" at="14,0,19,0" />
      <scope id="6007318803029905321" at="23,0,28,0" />
      <unit id="6007318803029905321" at="19,0,29,0" name="jetbrains.mps.editorTest.AddChild_Test$TestBody" />
      <unit id="6007318803029905321" at="10,0,30,0" name="jetbrains.mps.editorTest.AddChild_Test" />
    </file>
  </root>
  <root nodeRef="r:914ee49a-537d-44b2-a5fb-bac87a54743d(jetbrains.mps.editorTest@tests)/6007318803030045032">
    <file name="DeleteChild_Test.java">
      <node id="6007318803030045032" at="15,51,16,107" concept="2" />
      <node id="6007318803030045032" at="16,107,17,92" concept="2" />
      <node id="6007318803030045032" at="24,51,25,63" concept="2" />
      <node id="6007318803030048850" at="25,63,26,74" concept="2" />
      <node id="6007318803030045032" at="12,0,14,0" concept="1" trace="DeleteChild_Test#()V" />
      <node id="6007318803030045032" at="21,0,23,0" concept="1" trace="TestBody#()V" />
      <node id="6007318803030045032" at="14,0,19,0" concept="5" trace="test_DeleteChild#()V" />
      <node id="6007318803030045032" at="23,0,28,0" concept="5" trace="testMethodImpl#()V" />
      <scope id="6007318803030045032" at="12,29,12,29" />
      <scope id="6007318803030045032" at="21,23,21,23" />
      <scope id="6007318803030045032" at="12,0,14,0" />
      <scope id="6007318803030045032" at="15,51,17,92" />
      <scope id="6007318803030045032" at="21,0,23,0" />
      <scope id="6007318803030045032" at="24,51,26,74" />
      <scope id="6007318803030045032" at="14,0,19,0" />
      <scope id="6007318803030045032" at="23,0,28,0" />
      <unit id="6007318803030045032" at="19,0,29,0" name="jetbrains.mps.editorTest.DeleteChild_Test$TestBody" />
      <unit id="6007318803030045032" at="10,0,30,0" name="jetbrains.mps.editorTest.DeleteChild_Test" />
    </file>
  </root>
  <root nodeRef="r:914ee49a-537d-44b2-a5fb-bac87a54743d(jetbrains.mps.editorTest@tests)/6007318803030048859">
    <file name="EditIntegerProperty_Test.java">
      <node id="6007318803030048859" at="15,59,16,107" concept="2" />
      <node id="6007318803030048859" at="16,107,17,100" concept="2" />
      <node id="6007318803030048859" at="24,51,25,63" concept="2" />
      <node id="6007318803030052688" at="25,63,26,28" concept="2" />
      <node id="6007318803030048859" at="12,0,14,0" concept="1" trace="EditIntegerProperty_Test#()V" />
      <node id="6007318803030048859" at="21,0,23,0" concept="1" trace="TestBody#()V" />
      <node id="6007318803030048859" at="14,0,19,0" concept="5" trace="test_EditIntegerProperty#()V" />
      <node id="6007318803030048859" at="23,0,28,0" concept="5" trace="testMethodImpl#()V" />
      <scope id="6007318803030048859" at="12,37,12,37" />
      <scope id="6007318803030048859" at="21,23,21,23" />
      <scope id="6007318803030048859" at="12,0,14,0" />
      <scope id="6007318803030048859" at="15,59,17,100" />
      <scope id="6007318803030048859" at="21,0,23,0" />
      <scope id="6007318803030048859" at="24,51,26,28" />
      <scope id="6007318803030048859" at="14,0,19,0" />
      <scope id="6007318803030048859" at="23,0,28,0" />
      <unit id="6007318803030048859" at="19,0,29,0" name="jetbrains.mps.editorTest.EditIntegerProperty_Test$TestBody" />
      <unit id="6007318803030048859" at="10,0,30,0" name="jetbrains.mps.editorTest.EditIntegerProperty_Test" />
    </file>
  </root>
  <root nodeRef="r:914ee49a-537d-44b2-a5fb-bac87a54743d(jetbrains.mps.editorTest@tests)/6007318803030056747">
    <file name="EditStringProperty_Test.java">
      <node id="6007318803030056747" at="15,58,16,107" concept="2" />
      <node id="6007318803030056747" at="16,107,17,99" concept="2" />
      <node id="6007318803030056747" at="24,51,25,63" concept="2" />
      <node id="6007318803030056766" at="25,63,26,36" concept="2" />
      <node id="6007318803030056747" at="12,0,14,0" concept="1" trace="EditStringProperty_Test#()V" />
      <node id="6007318803030056747" at="21,0,23,0" concept="1" trace="TestBody#()V" />
      <node id="6007318803030056747" at="14,0,19,0" concept="5" trace="test_EditStringProperty#()V" />
      <node id="6007318803030056747" at="23,0,28,0" concept="5" trace="testMethodImpl#()V" />
      <scope id="6007318803030056747" at="12,36,12,36" />
      <scope id="6007318803030056747" at="21,23,21,23" />
      <scope id="6007318803030056747" at="12,0,14,0" />
      <scope id="6007318803030056747" at="15,58,17,99" />
      <scope id="6007318803030056747" at="21,0,23,0" />
      <scope id="6007318803030056747" at="24,51,26,36" />
      <scope id="6007318803030056747" at="14,0,19,0" />
      <scope id="6007318803030056747" at="23,0,28,0" />
      <unit id="6007318803030056747" at="19,0,29,0" name="jetbrains.mps.editorTest.EditStringProperty_Test$TestBody" />
      <unit id="6007318803030056747" at="10,0,30,0" name="jetbrains.mps.editorTest.EditStringProperty_Test" />
    </file>
  </root>
  <root nodeRef="r:914ee49a-537d-44b2-a5fb-bac87a54743d(jetbrains.mps.editorTest@tests)/6007318803030056772">
    <file name="EditBooleanProperty_Test.java">
      <node id="6007318803030056772" at="17,59,18,107" concept="2" />
      <node id="6007318803030056772" at="18,107,19,100" concept="2" />
      <node id="6007318803030056772" at="26,51,27,63" concept="2" />
      <node id="6007318803030060614" at="27,63,28,30" concept="2" />
      <node id="6007318803031005895" at="28,30,29,91" concept="2" />
      <node id="6007318803030056772" at="14,0,16,0" concept="1" trace="EditBooleanProperty_Test#()V" />
      <node id="6007318803030056772" at="23,0,25,0" concept="1" trace="TestBody#()V" />
      <node id="6007318803030056772" at="16,0,21,0" concept="5" trace="test_EditBooleanProperty#()V" />
      <node id="6007318803030056772" at="25,0,31,0" concept="5" trace="testMethodImpl#()V" />
      <scope id="6007318803030056772" at="14,37,14,37" />
      <scope id="6007318803030056772" at="23,23,23,23" />
      <scope id="6007318803030056772" at="14,0,16,0" />
      <scope id="6007318803030056772" at="17,59,19,100" />
      <scope id="6007318803030056772" at="23,0,25,0" />
      <scope id="6007318803030056772" at="26,51,29,91" />
      <scope id="6007318803030056772" at="16,0,21,0" />
      <scope id="6007318803030056772" at="25,0,31,0" />
      <unit id="6007318803030056772" at="21,0,32,0" name="jetbrains.mps.editorTest.EditBooleanProperty_Test$TestBody" />
      <unit id="6007318803030056772" at="12,0,33,0" name="jetbrains.mps.editorTest.EditBooleanProperty_Test" />
    </file>
  </root>
  <root nodeRef="r:914ee49a-537d-44b2-a5fb-bac87a54743d(jetbrains.mps.editorTest@tests)/6007318803030060657">
    <file name="AddReference_Test.java">
      <node id="6007318803030060657" at="15,52,16,107" concept="2" />
      <node id="6007318803030060657" at="16,107,17,93" concept="2" />
      <node id="6007318803030060657" at="24,51,25,63" concept="2" />
      <node id="6007318803030184413" at="25,63,26,31" concept="2" />
      <node id="6007318803030060657" at="12,0,14,0" concept="1" trace="AddReference_Test#()V" />
      <node id="6007318803030060657" at="21,0,23,0" concept="1" trace="TestBody#()V" />
      <node id="6007318803030060657" at="14,0,19,0" concept="5" trace="test_AddReference#()V" />
      <node id="6007318803030060657" at="23,0,28,0" concept="5" trace="testMethodImpl#()V" />
      <scope id="6007318803030060657" at="12,30,12,30" />
      <scope id="6007318803030060657" at="21,23,21,23" />
      <scope id="6007318803030060657" at="12,0,14,0" />
      <scope id="6007318803030060657" at="15,52,17,93" />
      <scope id="6007318803030060657" at="21,0,23,0" />
      <scope id="6007318803030060657" at="24,51,26,31" />
      <scope id="6007318803030060657" at="14,0,19,0" />
      <scope id="6007318803030060657" at="23,0,28,0" />
      <unit id="6007318803030060657" at="19,0,29,0" name="jetbrains.mps.editorTest.AddReference_Test$TestBody" />
      <unit id="6007318803030060657" at="10,0,30,0" name="jetbrains.mps.editorTest.AddReference_Test" />
    </file>
  </root>
  <root nodeRef="r:914ee49a-537d-44b2-a5fb-bac87a54743d(jetbrains.mps.editorTest@tests)/6007318803034322732">
    <file name="AddStatements_Test.java">
      <node id="6007318803034322732" at="15,53,16,107" concept="2" />
      <node id="6007318803034322732" at="16,107,17,94" concept="2" />
      <node id="6007318803034322732" at="24,51,25,63" concept="2" />
      <node id="6007318803034324810" at="25,63,26,44" concept="2" />
      <node id="3215314425155964179" at="26,44,27,74" concept="2" />
      <node id="3215314425156963396" at="27,74,28,44" concept="2" />
      <node id="6007318803034322732" at="12,0,14,0" concept="1" trace="AddStatements_Test#()V" />
      <node id="6007318803034322732" at="21,0,23,0" concept="1" trace="TestBody#()V" />
      <node id="6007318803034322732" at="14,0,19,0" concept="5" trace="test_AddStatements#()V" />
      <node id="6007318803034322732" at="23,0,30,0" concept="5" trace="testMethodImpl#()V" />
      <scope id="6007318803034322732" at="12,31,12,31" />
      <scope id="6007318803034322732" at="21,23,21,23" />
      <scope id="6007318803034322732" at="12,0,14,0" />
      <scope id="6007318803034322732" at="15,53,17,94" />
      <scope id="6007318803034322732" at="21,0,23,0" />
      <scope id="6007318803034322732" at="24,51,28,44" />
      <scope id="6007318803034322732" at="14,0,19,0" />
      <scope id="6007318803034322732" at="23,0,30,0" />
      <unit id="6007318803034322732" at="19,0,31,0" name="jetbrains.mps.editorTest.AddStatements_Test$TestBody" />
      <unit id="6007318803034322732" at="10,0,32,0" name="jetbrains.mps.editorTest.AddStatements_Test" />
    </file>
  </root>
  <root nodeRef="r:914ee49a-537d-44b2-a5fb-bac87a54743d(jetbrains.mps.editorTest@tests)/6042072087468697821">
    <file name="LT_DotExpression_with_MinusAssignment_Test.java">
      <node id="6042072087468697821" at="15,77,16,107" concept="2" />
      <node id="6042072087468697821" at="16,107,17,118" concept="2" />
      <node id="6042072087468697821" at="24,51,25,63" concept="2" />
      <node id="6042072087468721829" at="25,63,26,28" concept="2" />
      <node id="6042072087468697821" at="12,0,14,0" concept="1" trace="LT_DotExpression_with_MinusAssignment_Test#()V" />
      <node id="6042072087468697821" at="21,0,23,0" concept="1" trace="TestBody#()V" />
      <node id="6042072087468697821" at="14,0,19,0" concept="5" trace="test_LT_DotExpression_with_MinusAssignment#()V" />
      <node id="6042072087468697821" at="23,0,28,0" concept="5" trace="testMethodImpl#()V" />
      <scope id="6042072087468697821" at="12,55,12,55" />
      <scope id="6042072087468697821" at="21,23,21,23" />
      <scope id="6042072087468697821" at="12,0,14,0" />
      <scope id="6042072087468697821" at="15,77,17,118" />
      <scope id="6042072087468697821" at="21,0,23,0" />
      <scope id="6042072087468697821" at="24,51,26,28" />
      <scope id="6042072087468697821" at="14,0,19,0" />
      <scope id="6042072087468697821" at="23,0,28,0" />
      <unit id="6042072087468697821" at="19,0,29,0" name="jetbrains.mps.editorTest.LT_DotExpression_with_MinusAssignment_Test$TestBody" />
      <unit id="6042072087468697821" at="10,0,30,0" name="jetbrains.mps.editorTest.LT_DotExpression_with_MinusAssignment_Test" />
    </file>
  </root>
  <root nodeRef="r:914ee49a-537d-44b2-a5fb-bac87a54743d(jetbrains.mps.editorTest@tests)/6042072087468729475">
    <file name="LT_DotExpression_with_PlusOperation_Test.java">
      <node id="6042072087468729475" at="15,75,16,107" concept="2" />
      <node id="6042072087468729475" at="16,107,17,116" concept="2" />
      <node id="6042072087468729475" at="24,51,25,63" concept="2" />
      <node id="6042072087468729523" at="25,63,26,28" concept="2" />
      <node id="6042072087468729475" at="12,0,14,0" concept="1" trace="LT_DotExpression_with_PlusOperation_Test#()V" />
      <node id="6042072087468729475" at="21,0,23,0" concept="1" trace="TestBody#()V" />
      <node id="6042072087468729475" at="14,0,19,0" concept="5" trace="test_LT_DotExpression_with_PlusOperation#()V" />
      <node id="6042072087468729475" at="23,0,28,0" concept="5" trace="testMethodImpl#()V" />
      <scope id="6042072087468729475" at="12,53,12,53" />
      <scope id="6042072087468729475" at="21,23,21,23" />
      <scope id="6042072087468729475" at="12,0,14,0" />
      <scope id="6042072087468729475" at="15,75,17,116" />
      <scope id="6042072087468729475" at="21,0,23,0" />
      <scope id="6042072087468729475" at="24,51,26,28" />
      <scope id="6042072087468729475" at="14,0,19,0" />
      <scope id="6042072087468729475" at="23,0,28,0" />
      <unit id="6042072087468729475" at="19,0,29,0" name="jetbrains.mps.editorTest.LT_DotExpression_with_PlusOperation_Test$TestBody" />
      <unit id="6042072087468729475" at="10,0,30,0" name="jetbrains.mps.editorTest.LT_DotExpression_with_PlusOperation_Test" />
    </file>
  </root>
  <root nodeRef="r:914ee49a-537d-44b2-a5fb-bac87a54743d(jetbrains.mps.editorTest@tests)/6042072087468729526">
    <file name="LT_DotExpression_with_Not_Test.java">
      <node id="6042072087468729526" at="17,65,18,107" concept="2" />
      <node id="6042072087468729526" at="18,107,19,106" concept="2" />
      <node id="6042072087468729526" at="26,51,27,63" concept="2" />
      <node id="6042072087468729584" at="27,63,28,27" concept="2" />
      <node id="6042072087468729586" at="28,27,29,91" concept="2" />
      <node id="6042072087468729589" at="29,91,30,87" concept="2" />
      <node id="6042072087468729526" at="14,0,16,0" concept="1" trace="LT_DotExpression_with_Not_Test#()V" />
      <node id="6042072087468729526" at="23,0,25,0" concept="1" trace="TestBody#()V" />
      <node id="6042072087468729526" at="16,0,21,0" concept="5" trace="test_LT_DotExpression_with_Not#()V" />
      <node id="6042072087468729526" at="25,0,32,0" concept="5" trace="testMethodImpl#()V" />
      <scope id="6042072087468729526" at="14,43,14,43" />
      <scope id="6042072087468729526" at="23,23,23,23" />
      <scope id="6042072087468729526" at="14,0,16,0" />
      <scope id="6042072087468729526" at="17,65,19,106" />
      <scope id="6042072087468729526" at="23,0,25,0" />
      <scope id="6042072087468729526" at="26,51,30,87" />
      <scope id="6042072087468729526" at="16,0,21,0" />
      <scope id="6042072087468729526" at="25,0,32,0" />
      <unit id="6042072087468729526" at="21,0,33,0" name="jetbrains.mps.editorTest.LT_DotExpression_with_Not_Test$TestBody" />
      <unit id="6042072087468729526" at="12,0,34,0" name="jetbrains.mps.editorTest.LT_DotExpression_with_Not_Test" />
    </file>
  </root>
  <root nodeRef="r:914ee49a-537d-44b2-a5fb-bac87a54743d(jetbrains.mps.editorTest@tests)/6042072087468737360">
    <file name="LT_DotExpression_with_Parenthesis_Test.java">
      <node id="6042072087468737360" at="15,73,16,107" concept="2" />
      <node id="6042072087468737360" at="16,107,17,114" concept="2" />
      <node id="6042072087468737360" at="24,51,25,63" concept="2" />
      <node id="6042072087468737400" at="25,63,26,27" concept="2" />
      <node id="2329139814024676353" at="27,36,28,79" concept="2" />
      <node id="2329139814024082076" at="29,7,30,27" concept="2" />
      <node id="6042072087468737360" at="12,0,14,0" concept="1" trace="LT_DotExpression_with_Parenthesis_Test#()V" />
      <node id="6042072087468737360" at="21,0,23,0" concept="1" trace="TestBody#()V" />
      <node id="2329139814024682405" at="26,27,29,7" concept="4" />
      <node id="6042072087468737360" at="14,0,19,0" concept="5" trace="test_LT_DotExpression_with_Parenthesis#()V" />
      <node id="6042072087468737360" at="23,0,32,0" concept="5" trace="testMethodImpl#()V" />
      <scope id="6042072087468737360" at="12,51,12,51" />
      <scope id="6042072087468737360" at="21,23,21,23" />
      <scope id="2329139814024682408" at="27,36,28,79" />
      <scope id="6042072087468737360" at="12,0,14,0" />
      <scope id="6042072087468737360" at="15,73,17,114" />
      <scope id="6042072087468737360" at="21,0,23,0" />
      <scope id="2329139814024682405" at="26,27,29,7">
        <var name="i" id="2329139814024682411" />
      </scope>
      <scope id="6042072087468737360" at="14,0,19,0" />
      <scope id="6042072087468737360" at="24,51,30,27" />
      <scope id="6042072087468737360" at="23,0,32,0" />
      <unit id="6042072087468737360" at="19,0,33,0" name="jetbrains.mps.editorTest.LT_DotExpression_with_Parenthesis_Test$TestBody" />
      <unit id="6042072087468737360" at="10,0,34,0" name="jetbrains.mps.editorTest.LT_DotExpression_with_Parenthesis_Test" />
    </file>
  </root>
  <root nodeRef="r:914ee49a-537d-44b2-a5fb-bac87a54743d(jetbrains.mps.editorTest@tests)/6042072087468738470">
    <file name="LT_DotExpression_with_PrefixDecrement_Test.java">
      <node id="6042072087468738470" at="15,77,16,107" concept="2" />
      <node id="6042072087468738470" at="16,107,17,118" concept="2" />
      <node id="6042072087468738470" at="24,51,25,63" concept="2" />
      <node id="6042072087468738507" at="25,63,26,28" concept="2" />
      <node id="6042072087468738470" at="12,0,14,0" concept="1" trace="LT_DotExpression_with_PrefixDecrement_Test#()V" />
      <node id="6042072087468738470" at="21,0,23,0" concept="1" trace="TestBody#()V" />
      <node id="6042072087468738470" at="14,0,19,0" concept="5" trace="test_LT_DotExpression_with_PrefixDecrement#()V" />
      <node id="6042072087468738470" at="23,0,28,0" concept="5" trace="testMethodImpl#()V" />
      <scope id="6042072087468738470" at="12,55,12,55" />
      <scope id="6042072087468738470" at="21,23,21,23" />
      <scope id="6042072087468738470" at="12,0,14,0" />
      <scope id="6042072087468738470" at="15,77,17,118" />
      <scope id="6042072087468738470" at="21,0,23,0" />
      <scope id="6042072087468738470" at="24,51,26,28" />
      <scope id="6042072087468738470" at="14,0,19,0" />
      <scope id="6042072087468738470" at="23,0,28,0" />
      <unit id="6042072087468738470" at="19,0,29,0" name="jetbrains.mps.editorTest.LT_DotExpression_with_PrefixDecrement_Test$TestBody" />
      <unit id="6042072087468738470" at="10,0,30,0" name="jetbrains.mps.editorTest.LT_DotExpression_with_PrefixDecrement_Test" />
    </file>
  </root>
  <root nodeRef="r:914ee49a-537d-44b2-a5fb-bac87a54743d(jetbrains.mps.editorTest@tests)/6080342878134138487">
    <file name="EmptyEnumConstantCreationTest_Test.java">
      <node id="6080342878134138487" at="17,69,18,107" concept="2" />
      <node id="6080342878134138487" at="18,107,19,110" concept="2" />
      <node id="6080342878134138487" at="26,51,27,63" concept="2" />
      <node id="6080342878134191715" at="27,63,28,76" concept="2" />
      <node id="6080342878134191975" at="28,76,29,83" concept="2" />
      <node id="5089341527822479916" at="29,83,30,29" concept="2" />
      <node id="6080342878134138487" at="14,0,16,0" concept="1" trace="EmptyEnumConstantCreationTest_Test#()V" />
      <node id="6080342878134138487" at="23,0,25,0" concept="1" trace="TestBody#()V" />
      <node id="6080342878134138487" at="16,0,21,0" concept="5" trace="test_EmptyEnumConstantCreationTest#()V" />
      <node id="6080342878134138487" at="25,0,32,0" concept="5" trace="testMethodImpl#()V" />
      <scope id="6080342878134138487" at="14,47,14,47" />
      <scope id="6080342878134138487" at="23,23,23,23" />
      <scope id="6080342878134138487" at="14,0,16,0" />
      <scope id="6080342878134138487" at="17,69,19,110" />
      <scope id="6080342878134138487" at="23,0,25,0" />
      <scope id="6080342878134138487" at="26,51,30,29" />
      <scope id="6080342878134138487" at="16,0,21,0" />
      <scope id="6080342878134138487" at="25,0,32,0" />
      <unit id="6080342878134138487" at="21,0,33,0" name="jetbrains.mps.editorTest.EmptyEnumConstantCreationTest_Test$TestBody" />
      <unit id="6080342878134138487" at="12,0,34,0" name="jetbrains.mps.editorTest.EmptyEnumConstantCreationTest_Test" />
    </file>
  </root>
  <root nodeRef="r:914ee49a-537d-44b2-a5fb-bac87a54743d(jetbrains.mps.editorTest@tests)/6181413376134300552">
    <file name="MethodAddGenericCaret_Test.java">
      <node id="6181413376134300552" at="15,61,16,107" concept="2" />
      <node id="6181413376134300552" at="16,107,17,102" concept="2" />
      <node id="6181413376134300552" at="24,51,25,63" concept="2" />
      <node id="6181413376134402691" at="25,63,26,28" concept="2" />
      <node id="6181413376134300552" at="12,0,14,0" concept="1" trace="MethodAddGenericCaret_Test#()V" />
      <node id="6181413376134300552" at="21,0,23,0" concept="1" trace="TestBody#()V" />
      <node id="6181413376134300552" at="14,0,19,0" concept="5" trace="test_MethodAddGenericCaret#()V" />
      <node id="6181413376134300552" at="23,0,28,0" concept="5" trace="testMethodImpl#()V" />
      <scope id="6181413376134300552" at="12,39,12,39" />
      <scope id="6181413376134300552" at="21,23,21,23" />
      <scope id="6181413376134300552" at="12,0,14,0" />
      <scope id="6181413376134300552" at="15,61,17,102" />
      <scope id="6181413376134300552" at="21,0,23,0" />
      <scope id="6181413376134300552" at="24,51,26,28" />
      <scope id="6181413376134300552" at="14,0,19,0" />
      <scope id="6181413376134300552" at="23,0,28,0" />
      <unit id="6181413376134300552" at="19,0,29,0" name="jetbrains.mps.editorTest.MethodAddGenericCaret_Test$TestBody" />
      <unit id="6181413376134300552" at="10,0,30,0" name="jetbrains.mps.editorTest.MethodAddGenericCaret_Test" />
    </file>
  </root>
  <root nodeRef="r:914ee49a-537d-44b2-a5fb-bac87a54743d(jetbrains.mps.editorTest@tests)/6230565632479499242">
    <file name="DeleteOnSelectedNode_Test.java">
      <node id="6230565632479499242" at="15,60,16,107" concept="2" />
      <node id="6230565632479499242" at="16,107,17,101" concept="2" />
      <node id="6230565632479499242" at="24,51,25,63" concept="2" />
      <node id="1315230867830149579" at="25,63,26,74" concept="2" />
      <node id="6230565632479499242" at="12,0,14,0" concept="1" trace="DeleteOnSelectedNode_Test#()V" />
      <node id="6230565632479499242" at="21,0,23,0" concept="1" trace="TestBody#()V" />
      <node id="6230565632479499242" at="14,0,19,0" concept="5" trace="test_DeleteOnSelectedNode#()V" />
      <node id="6230565632479499242" at="23,0,28,0" concept="5" trace="testMethodImpl#()V" />
      <scope id="6230565632479499242" at="12,38,12,38" />
      <scope id="6230565632479499242" at="21,23,21,23" />
      <scope id="6230565632479499242" at="12,0,14,0" />
      <scope id="6230565632479499242" at="15,60,17,101" />
      <scope id="6230565632479499242" at="21,0,23,0" />
      <scope id="6230565632479499242" at="24,51,26,74" />
      <scope id="6230565632479499242" at="14,0,19,0" />
      <scope id="6230565632479499242" at="23,0,28,0" />
      <unit id="6230565632479499242" at="19,0,29,0" name="jetbrains.mps.editorTest.DeleteOnSelectedNode_Test$TestBody" />
      <unit id="6230565632479499242" at="10,0,30,0" name="jetbrains.mps.editorTest.DeleteOnSelectedNode_Test" />
    </file>
  </root>
  <root nodeRef="r:914ee49a-537d-44b2-a5fb-bac87a54743d(jetbrains.mps.editorTest@tests)/6231723267717085092">
    <file name="MoveOutOfTheBlock_Test.java">
      <node id="6231723267717085092" at="15,57,16,107" concept="2" />
      <node id="6231723267717085092" at="16,107,17,98" concept="2" />
      <node id="6231723267717085092" at="24,51,25,63" concept="2" />
      <node id="6231723267717205169" at="25,63,26,82" concept="2" />
      <node id="6231723267717616725" at="26,82,27,82" concept="2" />
      <node id="6231723267717615698" at="27,82,28,82" concept="2" />
      <node id="6231723267717206584" at="28,82,29,82" concept="2" />
      <node id="6231723267717085092" at="12,0,14,0" concept="1" trace="MoveOutOfTheBlock_Test#()V" />
      <node id="6231723267717085092" at="21,0,23,0" concept="1" trace="TestBody#()V" />
      <node id="6231723267717085092" at="14,0,19,0" concept="5" trace="test_MoveOutOfTheBlock#()V" />
      <node id="6231723267717085092" at="23,0,31,0" concept="5" trace="testMethodImpl#()V" />
      <scope id="6231723267717085092" at="12,35,12,35" />
      <scope id="6231723267717085092" at="21,23,21,23" />
      <scope id="6231723267717085092" at="12,0,14,0" />
      <scope id="6231723267717085092" at="15,57,17,98" />
      <scope id="6231723267717085092" at="21,0,23,0" />
      <scope id="6231723267717085092" at="14,0,19,0" />
      <scope id="6231723267717085092" at="24,51,29,82" />
      <scope id="6231723267717085092" at="23,0,31,0" />
      <unit id="6231723267717085092" at="19,0,32,0" name="jetbrains.mps.editorTest.MoveOutOfTheBlock_Test$TestBody" />
      <unit id="6231723267717085092" at="10,0,33,0" name="jetbrains.mps.editorTest.MoveOutOfTheBlock_Test" />
    </file>
  </root>
  <root nodeRef="r:914ee49a-537d-44b2-a5fb-bac87a54743d(jetbrains.mps.editorTest@tests)/6249787563914683642">
    <file name="DefaultCellInfoTest_Test.java">
      <node id="6249787563914683642" at="21,59,22,107" concept="2" />
      <node id="6249787563914683642" at="22,107,23,100" concept="2" />
      <node id="6249787563914683642" at="30,51,31,63" concept="2" />
      <node id="5423119640845749257" at="31,63,32,107" concept="6" />
      <node id="5423119640845751028" at="32,107,33,100" concept="6" />
      <node id="5423119640845780913" at="36,42,37,47" concept="7" />
      <node id="3349229934431906055" at="39,9,40,63" concept="2" />
      <node id="403806536168445080" at="40,63,41,76" concept="2" />
      <node id="6249787563914683642" at="18,0,20,0" concept="1" trace="DefaultCellInfoTest_Test#()V" />
      <node id="6249787563914683642" at="27,0,29,0" concept="1" trace="TestBody#()V" />
      <node id="5423119640845780907" at="35,0,39,0" concept="5" trace="met#(Ljetbrains/mps/nodeEditor/cells/EditorCell;)Z" />
      <node id="6249787563914683642" at="20,0,25,0" concept="5" trace="test_DefaultCellInfoTest#()V" />
      <node id="5423119640845780895" at="33,100,39,9" concept="6" />
      <node id="6249787563914683642" at="29,0,43,0" concept="5" trace="testMethodImpl#()V" />
      <scope id="6249787563914683642" at="18,37,18,37" />
      <scope id="6249787563914683642" at="27,23,27,23" />
      <scope id="5423119640845780912" at="36,42,37,47" />
      <scope id="6249787563914683642" at="18,0,20,0" />
      <scope id="6249787563914683642" at="21,59,23,100" />
      <scope id="6249787563914683642" at="27,0,29,0" />
      <scope id="5423119640845780907" at="35,0,39,0">
        <var name="c" id="5423119640845780910" />
      </scope>
      <scope id="6249787563914683642" at="20,0,25,0" />
      <scope id="6249787563914683642" at="30,51,41,76">
        <var name="editorCell" id="5423119640845780896" />
        <var name="inspector" id="5423119640845751029" />
        <var name="operationContext" id="5423119640845749258" />
      </scope>
      <scope id="6249787563914683642" at="29,0,43,0" />
      <unit id="5423119640845780905" at="34,71,39,7" name="jetbrains.mps.editorTest.DefaultCellInfoTest_Test$1" />
      <unit id="6249787563914683642" at="25,0,44,0" name="jetbrains.mps.editorTest.DefaultCellInfoTest_Test$TestBody" />
      <unit id="6249787563914683642" at="16,0,45,0" name="jetbrains.mps.editorTest.DefaultCellInfoTest_Test" />
    </file>
  </root>
  <root nodeRef="r:914ee49a-537d-44b2-a5fb-bac87a54743d(jetbrains.mps.editorTest@tests)/6386137884199284577">
    <file name="LT_ListElementAccess_with_PlusOperation_Test.java">
      <node id="6386137884199284577" at="15,79,16,107" concept="2" />
      <node id="6386137884199284577" at="16,107,17,120" concept="2" />
      <node id="6386137884199284577" at="24,51,25,63" concept="2" />
      <node id="6386137884199290167" at="25,63,26,28" concept="2" />
      <node id="6386137884199284577" at="12,0,14,0" concept="1" trace="LT_ListElementAccess_with_PlusOperation_Test#()V" />
      <node id="6386137884199284577" at="21,0,23,0" concept="1" trace="TestBody#()V" />
      <node id="6386137884199284577" at="14,0,19,0" concept="5" trace="test_LT_ListElementAccess_with_PlusOperation#()V" />
      <node id="6386137884199284577" at="23,0,28,0" concept="5" trace="testMethodImpl#()V" />
      <scope id="6386137884199284577" at="12,57,12,57" />
      <scope id="6386137884199284577" at="21,23,21,23" />
      <scope id="6386137884199284577" at="12,0,14,0" />
      <scope id="6386137884199284577" at="15,79,17,120" />
      <scope id="6386137884199284577" at="21,0,23,0" />
      <scope id="6386137884199284577" at="24,51,26,28" />
      <scope id="6386137884199284577" at="14,0,19,0" />
      <scope id="6386137884199284577" at="23,0,28,0" />
      <unit id="6386137884199284577" at="19,0,29,0" name="jetbrains.mps.editorTest.LT_ListElementAccess_with_PlusOperation_Test$TestBody" />
      <unit id="6386137884199284577" at="10,0,30,0" name="jetbrains.mps.editorTest.LT_ListElementAccess_with_PlusOperation_Test" />
    </file>
  </root>
  <root nodeRef="r:914ee49a-537d-44b2-a5fb-bac87a54743d(jetbrains.mps.editorTest@tests)/6517948727589782823">
    <file name="PasteStatementBefore_Test.java">
      <node id="6517948727589782823" at="15,60,16,107" concept="2" />
      <node id="6517948727589782823" at="16,107,17,101" concept="2" />
      <node id="6517948727589782823" at="24,51,25,63" concept="2" />
      <node id="6517948727589782850" at="25,63,26,33" concept="2" />
      <node id="6517948727589782852" at="26,33,27,76" concept="2" />
      <node id="6517948727589788349" at="27,76,28,72" concept="2" />
      <node id="6517948727589782854" at="28,72,29,34" concept="2" />
      <node id="6517948727589782823" at="12,0,14,0" concept="1" trace="PasteStatementBefore_Test#()V" />
      <node id="6517948727589782823" at="21,0,23,0" concept="1" trace="TestBody#()V" />
      <node id="6517948727589782823" at="14,0,19,0" concept="5" trace="test_PasteStatementBefore#()V" />
      <node id="6517948727589782823" at="23,0,31,0" concept="5" trace="testMethodImpl#()V" />
      <scope id="6517948727589782823" at="12,38,12,38" />
      <scope id="6517948727589782823" at="21,23,21,23" />
      <scope id="6517948727589782823" at="12,0,14,0" />
      <scope id="6517948727589782823" at="15,60,17,101" />
      <scope id="6517948727589782823" at="21,0,23,0" />
      <scope id="6517948727589782823" at="14,0,19,0" />
      <scope id="6517948727589782823" at="24,51,29,34" />
      <scope id="6517948727589782823" at="23,0,31,0" />
      <unit id="6517948727589782823" at="19,0,32,0" name="jetbrains.mps.editorTest.PasteStatementBefore_Test$TestBody" />
      <unit id="6517948727589782823" at="10,0,33,0" name="jetbrains.mps.editorTest.PasteStatementBefore_Test" />
    </file>
  </root>
  <root nodeRef="r:914ee49a-537d-44b2-a5fb-bac87a54743d(jetbrains.mps.editorTest@tests)/654795966042457025">
    <file name="Post_ThisSettingClassConcept_Test.java">
      <node id="654795966042457025" at="15,68,16,107" concept="2" />
      <node id="654795966042457025" at="16,107,17,109" concept="2" />
      <node id="654795966042457025" at="24,51,25,61" concept="2" />
      <node id="3837470425931687103" at="25,61,26,33" concept="2" />
      <node id="403806536168445140" at="26,33,27,76" concept="2" />
      <node id="403806536168445145" at="27,76,28,76" concept="2" />
      <node id="403806536168445147" at="28,76,29,76" concept="2" />
      <node id="1994637153587621715" at="29,76,30,76" concept="2" />
      <node id="3837470425931687106" at="30,76,31,34" concept="2" />
      <node id="654795966042457025" at="12,0,14,0" concept="1" trace="Post_ThisSettingClassConcept_Test#()V" />
      <node id="654795966042457025" at="21,0,23,0" concept="1" trace="TestBody#()V" />
      <node id="654795966042457025" at="14,0,19,0" concept="5" trace="test_Post_ThisSettingClassConcept#()V" />
      <node id="654795966042457025" at="23,0,33,0" concept="5" trace="testMethodImpl#()V" />
      <scope id="654795966042457025" at="12,46,12,46" />
      <scope id="654795966042457025" at="21,23,21,23" />
      <scope id="654795966042457025" at="12,0,14,0" />
      <scope id="654795966042457025" at="15,68,17,109" />
      <scope id="654795966042457025" at="21,0,23,0" />
      <scope id="654795966042457025" at="14,0,19,0" />
      <scope id="654795966042457025" at="24,51,31,34" />
      <scope id="654795966042457025" at="23,0,33,0" />
      <unit id="654795966042457025" at="19,0,34,0" name="jetbrains.mps.editorTest.Post_ThisSettingClassConcept_Test$TestBody" />
      <unit id="654795966042457025" at="10,0,35,0" name="jetbrains.mps.editorTest.Post_ThisSettingClassConcept_Test" />
    </file>
  </root>
  <root nodeRef="r:914ee49a-537d-44b2-a5fb-bac87a54743d(jetbrains.mps.editorTest@tests)/6615429292103589151">
    <file name="RestoringSThintCell_Test.java">
      <node id="6615429292103589151" at="15,59,16,107" concept="2" />
      <node id="6615429292103589151" at="16,107,17,100" concept="2" />
      <node id="6615429292103589151" at="24,51,25,63" concept="2" />
      <node id="6615429292103628166" at="25,63,26,27" concept="2" />
      <node id="1315230867830149614" at="26,27,27,77" concept="2" />
      <node id="1315230867830149617" at="27,77,28,77" concept="2" />
      <node id="6615429292103589151" at="12,0,14,0" concept="1" trace="RestoringSThintCell_Test#()V" />
      <node id="6615429292103589151" at="21,0,23,0" concept="1" trace="TestBody#()V" />
      <node id="6615429292103589151" at="14,0,19,0" concept="5" trace="test_RestoringSThintCell#()V" />
      <node id="6615429292103589151" at="23,0,30,0" concept="5" trace="testMethodImpl#()V" />
      <scope id="6615429292103589151" at="12,37,12,37" />
      <scope id="6615429292103589151" at="21,23,21,23" />
      <scope id="6615429292103589151" at="12,0,14,0" />
      <scope id="6615429292103589151" at="15,59,17,100" />
      <scope id="6615429292103589151" at="21,0,23,0" />
      <scope id="6615429292103589151" at="24,51,28,77" />
      <scope id="6615429292103589151" at="14,0,19,0" />
      <scope id="6615429292103589151" at="23,0,30,0" />
      <unit id="6615429292103589151" at="19,0,31,0" name="jetbrains.mps.editorTest.RestoringSThintCell_Test$TestBody" />
      <unit id="6615429292103589151" at="10,0,32,0" name="jetbrains.mps.editorTest.RestoringSThintCell_Test" />
    </file>
  </root>
  <root nodeRef="r:914ee49a-537d-44b2-a5fb-bac87a54743d(jetbrains.mps.editorTest@tests)/6736042903603947667">
    <file name="ReplaceBinaryWithAssignment_Test.java">
      <node id="6736042903603947667" at="15,67,16,107" concept="2" />
      <node id="6736042903603947667" at="16,107,17,108" concept="2" />
      <node id="6736042903603947667" at="24,51,25,63" concept="2" />
      <node id="6736042903605141023" at="25,63,26,27" concept="2" />
      <node id="6736042903603947667" at="12,0,14,0" concept="1" trace="ReplaceBinaryWithAssignment_Test#()V" />
      <node id="6736042903603947667" at="21,0,23,0" concept="1" trace="TestBody#()V" />
      <node id="6736042903603947667" at="14,0,19,0" concept="5" trace="test_ReplaceBinaryWithAssignment#()V" />
      <node id="6736042903603947667" at="23,0,28,0" concept="5" trace="testMethodImpl#()V" />
      <scope id="6736042903603947667" at="12,45,12,45" />
      <scope id="6736042903603947667" at="21,23,21,23" />
      <scope id="6736042903603947667" at="12,0,14,0" />
      <scope id="6736042903603947667" at="15,67,17,108" />
      <scope id="6736042903603947667" at="21,0,23,0" />
      <scope id="6736042903603947667" at="24,51,26,27" />
      <scope id="6736042903603947667" at="14,0,19,0" />
      <scope id="6736042903603947667" at="23,0,28,0" />
      <unit id="6736042903603947667" at="19,0,29,0" name="jetbrains.mps.editorTest.ReplaceBinaryWithAssignment_Test$TestBody" />
      <unit id="6736042903603947667" at="10,0,30,0" name="jetbrains.mps.editorTest.ReplaceBinaryWithAssignment_Test" />
    </file>
  </root>
  <root nodeRef="r:914ee49a-537d-44b2-a5fb-bac87a54743d(jetbrains.mps.editorTest@tests)/6736042903605141119">
    <file name="ReplaceAssignmentWithBinary_Test.java">
      <node id="6736042903605141119" at="17,67,18,107" concept="2" />
      <node id="6736042903605141119" at="18,107,19,108" concept="2" />
      <node id="6736042903605141119" at="26,51,27,63" concept="2" />
      <node id="6736042903605158071" at="27,63,28,77" concept="2" />
      <node id="6736042903605158081" at="28,77,29,91" concept="2" />
      <node id="4843363277690644166" at="29,91,30,87" concept="2" />
      <node id="6736042903605158119" at="30,87,31,87" concept="2" />
      <node id="6736042903605141119" at="14,0,16,0" concept="1" trace="ReplaceAssignmentWithBinary_Test#()V" />
      <node id="6736042903605141119" at="23,0,25,0" concept="1" trace="TestBody#()V" />
      <node id="6736042903605141119" at="16,0,21,0" concept="5" trace="test_ReplaceAssignmentWithBinary#()V" />
      <node id="6736042903605141119" at="25,0,33,0" concept="5" trace="testMethodImpl#()V" />
      <scope id="6736042903605141119" at="14,45,14,45" />
      <scope id="6736042903605141119" at="23,23,23,23" />
      <scope id="6736042903605141119" at="14,0,16,0" />
      <scope id="6736042903605141119" at="17,67,19,108" />
      <scope id="6736042903605141119" at="23,0,25,0" />
      <scope id="6736042903605141119" at="16,0,21,0" />
      <scope id="6736042903605141119" at="26,51,31,87" />
      <scope id="6736042903605141119" at="25,0,33,0" />
      <unit id="6736042903605141119" at="21,0,34,0" name="jetbrains.mps.editorTest.ReplaceAssignmentWithBinary_Test$TestBody" />
      <unit id="6736042903605141119" at="12,0,35,0" name="jetbrains.mps.editorTest.ReplaceAssignmentWithBinary_Test" />
    </file>
  </root>
  <root nodeRef="r:914ee49a-537d-44b2-a5fb-bac87a54743d(jetbrains.mps.editorTest@tests)/6769498721974583566">
    <file name="Pre_LocalStaicFieldToStaticFieldReference_Test.java">
      <node id="6769498721974583566" at="15,81,16,107" concept="2" />
      <node id="6769498721974583566" at="16,107,17,122" concept="2" />
      <node id="6769498721974583566" at="24,51,25,63" concept="2" />
      <node id="3837470425931687109" at="25,63,26,33" concept="2" />
      <node id="403806536168445150" at="26,33,27,76" concept="2" />
      <node id="403806536168445156" at="27,76,28,76" concept="2" />
      <node id="403806536168445158" at="28,76,29,76" concept="2" />
      <node id="403806536168445160" at="29,76,30,76" concept="2" />
      <node id="3837470425931687112" at="30,76,31,34" concept="2" />
      <node id="6769498721974583566" at="12,0,14,0" concept="1" trace="Pre_LocalStaicFieldToStaticFieldReference_Test#()V" />
      <node id="6769498721974583566" at="21,0,23,0" concept="1" trace="TestBody#()V" />
      <node id="6769498721974583566" at="14,0,19,0" concept="5" trace="test_Pre_LocalStaicFieldToStaticFieldReference#()V" />
      <node id="6769498721974583566" at="23,0,33,0" concept="5" trace="testMethodImpl#()V" />
      <scope id="6769498721974583566" at="12,59,12,59" />
      <scope id="6769498721974583566" at="21,23,21,23" />
      <scope id="6769498721974583566" at="12,0,14,0" />
      <scope id="6769498721974583566" at="15,81,17,122" />
      <scope id="6769498721974583566" at="21,0,23,0" />
      <scope id="6769498721974583566" at="14,0,19,0" />
      <scope id="6769498721974583566" at="24,51,31,34" />
      <scope id="6769498721974583566" at="23,0,33,0" />
      <unit id="6769498721974583566" at="19,0,34,0" name="jetbrains.mps.editorTest.Pre_LocalStaicFieldToStaticFieldReference_Test$TestBody" />
      <unit id="6769498721974583566" at="10,0,35,0" name="jetbrains.mps.editorTest.Pre_LocalStaicFieldToStaticFieldReference_Test" />
    </file>
  </root>
  <root nodeRef="r:914ee49a-537d-44b2-a5fb-bac87a54743d(jetbrains.mps.editorTest@tests)/6778605776625957377">
    <file name="PriorityProblem_Test.java">
      <node id="6778605776625957377" at="15,55,16,107" concept="2" />
      <node id="6778605776625957377" at="16,107,17,96" concept="2" />
      <node id="6778605776625957377" at="24,51,25,63" concept="2" />
      <node id="6778605776625985226" at="25,63,26,36" concept="2" />
      <node id="6778605776625957377" at="12,0,14,0" concept="1" trace="PriorityProblem_Test#()V" />
      <node id="6778605776625957377" at="21,0,23,0" concept="1" trace="TestBody#()V" />
      <node id="6778605776625957377" at="14,0,19,0" concept="5" trace="test_PriorityProblem#()V" />
      <node id="6778605776625957377" at="23,0,28,0" concept="5" trace="testMethodImpl#()V" />
      <scope id="6778605776625957377" at="12,33,12,33" />
      <scope id="6778605776625957377" at="21,23,21,23" />
      <scope id="6778605776625957377" at="12,0,14,0" />
      <scope id="6778605776625957377" at="15,55,17,96" />
      <scope id="6778605776625957377" at="21,0,23,0" />
      <scope id="6778605776625957377" at="24,51,26,36" />
      <scope id="6778605776625957377" at="14,0,19,0" />
      <scope id="6778605776625957377" at="23,0,28,0" />
      <unit id="6778605776625957377" at="19,0,29,0" name="jetbrains.mps.editorTest.PriorityProblem_Test$TestBody" />
      <unit id="6778605776625957377" at="10,0,30,0" name="jetbrains.mps.editorTest.PriorityProblem_Test" />
    </file>
  </root>
  <root nodeRef="r:914ee49a-537d-44b2-a5fb-bac87a54743d(jetbrains.mps.editorTest@tests)/6887089401948833622">
    <file name="DeletePrefixDecrementCaret_Test.java">
      <node id="6887089401948833622" at="15,66,16,107" concept="2" />
      <node id="6887089401948833622" at="16,107,17,107" concept="2" />
      <node id="6887089401948833622" at="24,51,25,63" concept="2" />
      <node id="6887089401951507116" at="25,63,26,77" concept="2" />
      <node id="6887089401948833622" at="12,0,14,0" concept="1" trace="DeletePrefixDecrementCaret_Test#()V" />
      <node id="6887089401948833622" at="21,0,23,0" concept="1" trace="TestBody#()V" />
      <node id="6887089401948833622" at="14,0,19,0" concept="5" trace="test_DeletePrefixDecrementCaret#()V" />
      <node id="6887089401948833622" at="23,0,28,0" concept="5" trace="testMethodImpl#()V" />
      <scope id="6887089401948833622" at="12,44,12,44" />
      <scope id="6887089401948833622" at="21,23,21,23" />
      <scope id="6887089401948833622" at="12,0,14,0" />
      <scope id="6887089401948833622" at="15,66,17,107" />
      <scope id="6887089401948833622" at="21,0,23,0" />
      <scope id="6887089401948833622" at="24,51,26,77" />
      <scope id="6887089401948833622" at="14,0,19,0" />
      <scope id="6887089401948833622" at="23,0,28,0" />
      <unit id="6887089401948833622" at="19,0,29,0" name="jetbrains.mps.editorTest.DeletePrefixDecrementCaret_Test$TestBody" />
      <unit id="6887089401948833622" at="10,0,30,0" name="jetbrains.mps.editorTest.DeletePrefixDecrementCaret_Test" />
    </file>
  </root>
  <root nodeRef="r:914ee49a-537d-44b2-a5fb-bac87a54743d(jetbrains.mps.editorTest@tests)/6887089401948839819">
    <file name="DeletePostfixIncrementCaret_Test.java">
      <node id="6887089401948839819" at="15,67,16,107" concept="2" />
      <node id="6887089401948839819" at="16,107,17,108" concept="2" />
      <node id="6887089401948839819" at="24,51,25,63" concept="2" />
      <node id="6887089401951507091" at="25,63,26,77" concept="2" />
      <node id="6887089401948839819" at="12,0,14,0" concept="1" trace="DeletePostfixIncrementCaret_Test#()V" />
      <node id="6887089401948839819" at="21,0,23,0" concept="1" trace="TestBody#()V" />
      <node id="6887089401948839819" at="14,0,19,0" concept="5" trace="test_DeletePostfixIncrementCaret#()V" />
      <node id="6887089401948839819" at="23,0,28,0" concept="5" trace="testMethodImpl#()V" />
      <scope id="6887089401948839819" at="12,45,12,45" />
      <scope id="6887089401948839819" at="21,23,21,23" />
      <scope id="6887089401948839819" at="12,0,14,0" />
      <scope id="6887089401948839819" at="15,67,17,108" />
      <scope id="6887089401948839819" at="21,0,23,0" />
      <scope id="6887089401948839819" at="24,51,26,77" />
      <scope id="6887089401948839819" at="14,0,19,0" />
      <scope id="6887089401948839819" at="23,0,28,0" />
      <unit id="6887089401948839819" at="19,0,29,0" name="jetbrains.mps.editorTest.DeletePostfixIncrementCaret_Test$TestBody" />
      <unit id="6887089401948839819" at="10,0,30,0" name="jetbrains.mps.editorTest.DeletePostfixIncrementCaret_Test" />
    </file>
  </root>
  <root nodeRef="r:914ee49a-537d-44b2-a5fb-bac87a54743d(jetbrains.mps.editorTest@tests)/6887089401953600388">
    <file name="DeletePostfixDecrementCaret_Test.java">
      <node id="6887089401953600388" at="15,67,16,107" concept="2" />
      <node id="6887089401953600388" at="16,107,17,108" concept="2" />
      <node id="6887089401953600388" at="24,51,25,63" concept="2" />
      <node id="6887089401953600407" at="25,63,26,77" concept="2" />
      <node id="6887089401953600388" at="12,0,14,0" concept="1" trace="DeletePostfixDecrementCaret_Test#()V" />
      <node id="6887089401953600388" at="21,0,23,0" concept="1" trace="TestBody#()V" />
      <node id="6887089401953600388" at="14,0,19,0" concept="5" trace="test_DeletePostfixDecrementCaret#()V" />
      <node id="6887089401953600388" at="23,0,28,0" concept="5" trace="testMethodImpl#()V" />
      <scope id="6887089401953600388" at="12,45,12,45" />
      <scope id="6887089401953600388" at="21,23,21,23" />
      <scope id="6887089401953600388" at="12,0,14,0" />
      <scope id="6887089401953600388" at="15,67,17,108" />
      <scope id="6887089401953600388" at="21,0,23,0" />
      <scope id="6887089401953600388" at="24,51,26,77" />
      <scope id="6887089401953600388" at="14,0,19,0" />
      <scope id="6887089401953600388" at="23,0,28,0" />
      <unit id="6887089401953600388" at="19,0,29,0" name="jetbrains.mps.editorTest.DeletePostfixDecrementCaret_Test$TestBody" />
      <unit id="6887089401953600388" at="10,0,30,0" name="jetbrains.mps.editorTest.DeletePostfixDecrementCaret_Test" />
    </file>
  </root>
  <root nodeRef="r:914ee49a-537d-44b2-a5fb-bac87a54743d(jetbrains.mps.editorTest@tests)/6887089401953600715">
    <file name="DeletePrefixIncrementCaret_Test.java">
      <node id="6887089401953600715" at="15,66,16,107" concept="2" />
      <node id="6887089401953600715" at="16,107,17,107" concept="2" />
      <node id="6887089401953600715" at="24,51,25,63" concept="2" />
      <node id="6887089401953600734" at="25,63,26,77" concept="2" />
      <node id="6887089401953600715" at="12,0,14,0" concept="1" trace="DeletePrefixIncrementCaret_Test#()V" />
      <node id="6887089401953600715" at="21,0,23,0" concept="1" trace="TestBody#()V" />
      <node id="6887089401953600715" at="14,0,19,0" concept="5" trace="test_DeletePrefixIncrementCaret#()V" />
      <node id="6887089401953600715" at="23,0,28,0" concept="5" trace="testMethodImpl#()V" />
      <scope id="6887089401953600715" at="12,44,12,44" />
      <scope id="6887089401953600715" at="21,23,21,23" />
      <scope id="6887089401953600715" at="12,0,14,0" />
      <scope id="6887089401953600715" at="15,66,17,107" />
      <scope id="6887089401953600715" at="21,0,23,0" />
      <scope id="6887089401953600715" at="24,51,26,77" />
      <scope id="6887089401953600715" at="14,0,19,0" />
      <scope id="6887089401953600715" at="23,0,28,0" />
      <unit id="6887089401953600715" at="19,0,29,0" name="jetbrains.mps.editorTest.DeletePrefixIncrementCaret_Test$TestBody" />
      <unit id="6887089401953600715" at="10,0,30,0" name="jetbrains.mps.editorTest.DeletePrefixIncrementCaret_Test" />
    </file>
  </root>
  <root nodeRef="r:914ee49a-537d-44b2-a5fb-bac87a54743d(jetbrains.mps.editorTest@tests)/6887089401953614954">
    <file name="DeleteUnaryMinus_Test.java">
      <node id="6887089401953614954" at="15,56,16,107" concept="2" />
      <node id="6887089401953614954" at="16,107,17,97" concept="2" />
      <node id="6887089401953614954" at="24,51,25,63" concept="2" />
      <node id="6887089401953614973" at="25,63,26,77" concept="2" />
      <node id="6887089401953614954" at="12,0,14,0" concept="1" trace="DeleteUnaryMinus_Test#()V" />
      <node id="6887089401953614954" at="21,0,23,0" concept="1" trace="TestBody#()V" />
      <node id="6887089401953614954" at="14,0,19,0" concept="5" trace="test_DeleteUnaryMinus#()V" />
      <node id="6887089401953614954" at="23,0,28,0" concept="5" trace="testMethodImpl#()V" />
      <scope id="6887089401953614954" at="12,34,12,34" />
      <scope id="6887089401953614954" at="21,23,21,23" />
      <scope id="6887089401953614954" at="12,0,14,0" />
      <scope id="6887089401953614954" at="15,56,17,97" />
      <scope id="6887089401953614954" at="21,0,23,0" />
      <scope id="6887089401953614954" at="24,51,26,77" />
      <scope id="6887089401953614954" at="14,0,19,0" />
      <scope id="6887089401953614954" at="23,0,28,0" />
      <unit id="6887089401953614954" at="19,0,29,0" name="jetbrains.mps.editorTest.DeleteUnaryMinus_Test$TestBody" />
      <unit id="6887089401953614954" at="10,0,30,0" name="jetbrains.mps.editorTest.DeleteUnaryMinus_Test" />
    </file>
  </root>
  <root nodeRef="r:914ee49a-537d-44b2-a5fb-bac87a54743d(jetbrains.mps.editorTest@tests)/7011073693661692260">
    <file name="SimpleUndoTest_Test.java">
      <node id="7011073693661692260" at="15,54,16,107" concept="2" />
      <node id="7011073693661692260" at="16,107,17,95" concept="2" />
      <node id="7011073693661692260" at="24,51,25,63" concept="2" />
      <node id="7011073693661765737" at="25,63,26,27" concept="2" />
      <node id="1101347953350160320" at="26,27,27,33" concept="2" />
      <node id="7011073693661692260" at="12,0,14,0" concept="1" trace="SimpleUndoTest_Test#()V" />
      <node id="7011073693661692260" at="21,0,23,0" concept="1" trace="TestBody#()V" />
      <node id="7011073693661692260" at="14,0,19,0" concept="5" trace="test_SimpleUndoTest#()V" />
      <node id="7011073693661692260" at="23,0,29,0" concept="5" trace="testMethodImpl#()V" />
      <scope id="7011073693661692260" at="12,32,12,32" />
      <scope id="7011073693661692260" at="21,23,21,23" />
      <scope id="7011073693661692260" at="12,0,14,0" />
      <scope id="7011073693661692260" at="15,54,17,95" />
      <scope id="7011073693661692260" at="21,0,23,0" />
      <scope id="7011073693661692260" at="24,51,27,33" />
      <scope id="7011073693661692260" at="14,0,19,0" />
      <scope id="7011073693661692260" at="23,0,29,0" />
      <unit id="7011073693661692260" at="19,0,30,0" name="jetbrains.mps.editorTest.SimpleUndoTest_Test$TestBody" />
      <unit id="7011073693661692260" at="10,0,31,0" name="jetbrains.mps.editorTest.SimpleUndoTest_Test" />
    </file>
  </root>
  <root nodeRef="r:914ee49a-537d-44b2-a5fb-bac87a54743d(jetbrains.mps.editorTest@tests)/7045533117182160904">
    <file name="EmptyEnumConstantCreationWithConstructorTest_Test.java">
      <node id="7045533117182160904" at="17,84,18,107" concept="2" />
      <node id="7045533117182160904" at="18,107,19,125" concept="2" />
      <node id="7045533117182160904" at="26,51,27,63" concept="2" />
      <node id="7045533117182210441" at="27,63,28,76" concept="2" />
      <node id="7045533117182210948" at="28,76,29,83" concept="2" />
      <node id="7045533117182211233" at="29,83,30,29" concept="2" />
      <node id="7045533117182160904" at="14,0,16,0" concept="1" trace="EmptyEnumConstantCreationWithConstructorTest_Test#()V" />
      <node id="7045533117182160904" at="23,0,25,0" concept="1" trace="TestBody#()V" />
      <node id="7045533117182160904" at="16,0,21,0" concept="5" trace="test_EmptyEnumConstantCreationWithConstructorTest#()V" />
      <node id="7045533117182160904" at="25,0,32,0" concept="5" trace="testMethodImpl#()V" />
      <scope id="7045533117182160904" at="14,62,14,62" />
      <scope id="7045533117182160904" at="23,23,23,23" />
      <scope id="7045533117182160904" at="14,0,16,0" />
      <scope id="7045533117182160904" at="17,84,19,125" />
      <scope id="7045533117182160904" at="23,0,25,0" />
      <scope id="7045533117182160904" at="26,51,30,29" />
      <scope id="7045533117182160904" at="16,0,21,0" />
      <scope id="7045533117182160904" at="25,0,32,0" />
      <unit id="7045533117182160904" at="21,0,33,0" name="jetbrains.mps.editorTest.EmptyEnumConstantCreationWithConstructorTest_Test$TestBody" />
      <unit id="7045533117182160904" at="12,0,34,0" name="jetbrains.mps.editorTest.EmptyEnumConstantCreationWithConstructorTest_Test" />
    </file>
  </root>
  <root nodeRef="r:914ee49a-537d-44b2-a5fb-bac87a54743d(jetbrains.mps.editorTest@tests)/7075734325385824176">
    <file name="StaticBehaviorMethodWithParameters_completion_Test.java">
      <node id="7075734325385824176" at="17,85,18,107" concept="2" />
      <node id="7075734325385824176" at="18,107,19,126" concept="2" />
      <node id="7075734325385824176" at="26,51,27,63" concept="2" />
      <node id="7075734325385964941" at="27,63,28,91" concept="2" />
      <node id="7075734325385824176" at="14,0,16,0" concept="1" trace="StaticBehaviorMethodWithParameters_completion_Test#()V" />
      <node id="7075734325385824176" at="23,0,25,0" concept="1" trace="TestBody#()V" />
      <node id="7075734325385824176" at="16,0,21,0" concept="5" trace="test_StaticBehaviorMethodWithParameters_completion#()V" />
      <node id="7075734325385824176" at="25,0,30,0" concept="5" trace="testMethodImpl#()V" />
      <scope id="7075734325385824176" at="14,63,14,63" />
      <scope id="7075734325385824176" at="23,23,23,23" />
      <scope id="7075734325385824176" at="14,0,16,0" />
      <scope id="7075734325385824176" at="17,85,19,126" />
      <scope id="7075734325385824176" at="23,0,25,0" />
      <scope id="7075734325385824176" at="26,51,28,91" />
      <scope id="7075734325385824176" at="16,0,21,0" />
      <scope id="7075734325385824176" at="25,0,30,0" />
      <unit id="7075734325385824176" at="21,0,31,0" name="jetbrains.mps.editorTest.StaticBehaviorMethodWithParameters_completion_Test$TestBody" />
      <unit id="7075734325385824176" at="12,0,32,0" name="jetbrains.mps.editorTest.StaticBehaviorMethodWithParameters_completion_Test" />
    </file>
  </root>
  <root nodeRef="r:914ee49a-537d-44b2-a5fb-bac87a54743d(jetbrains.mps.editorTest@tests)/707974323667242142">
    <file name="AssociativityProblem_Test.java">
      <node id="707974323667242142" at="15,60,16,107" concept="2" />
      <node id="707974323667242142" at="16,107,17,101" concept="2" />
      <node id="707974323667242142" at="24,51,25,61" concept="2" />
      <node id="707974323667246389" at="25,61,26,31" concept="2" />
      <node id="707974323667242142" at="12,0,14,0" concept="1" trace="AssociativityProblem_Test#()V" />
      <node id="707974323667242142" at="21,0,23,0" concept="1" trace="TestBody#()V" />
      <node id="707974323667242142" at="14,0,19,0" concept="5" trace="test_AssociativityProblem#()V" />
      <node id="707974323667242142" at="23,0,28,0" concept="5" trace="testMethodImpl#()V" />
      <scope id="707974323667242142" at="12,38,12,38" />
      <scope id="707974323667242142" at="21,23,21,23" />
      <scope id="707974323667242142" at="12,0,14,0" />
      <scope id="707974323667242142" at="15,60,17,101" />
      <scope id="707974323667242142" at="21,0,23,0" />
      <scope id="707974323667242142" at="24,51,26,31" />
      <scope id="707974323667242142" at="14,0,19,0" />
      <scope id="707974323667242142" at="23,0,28,0" />
      <unit id="707974323667242142" at="19,0,29,0" name="jetbrains.mps.editorTest.AssociativityProblem_Test$TestBody" />
      <unit id="707974323667242142" at="10,0,30,0" name="jetbrains.mps.editorTest.AssociativityProblem_Test" />
    </file>
  </root>
  <root nodeRef="r:914ee49a-537d-44b2-a5fb-bac87a54743d(jetbrains.mps.editorTest@tests)/7130462290292123895">
    <file name="ManyStatements_Test.java">
      <node id="7130462290292123895" at="15,54,16,107" concept="2" />
      <node id="7130462290292123895" at="16,107,17,95" concept="2" />
      <node id="7130462290292123895" at="24,51,25,63" concept="2" />
      <node id="7130462290292131781" at="25,63,26,82" concept="2" />
      <node id="7130462290292123895" at="12,0,14,0" concept="1" trace="ManyStatements_Test#()V" />
      <node id="7130462290292123895" at="21,0,23,0" concept="1" trace="TestBody#()V" />
      <node id="7130462290292123895" at="14,0,19,0" concept="5" trace="test_ManyStatements#()V" />
      <node id="7130462290292123895" at="23,0,28,0" concept="5" trace="testMethodImpl#()V" />
      <scope id="7130462290292123895" at="12,32,12,32" />
      <scope id="7130462290292123895" at="21,23,21,23" />
      <scope id="7130462290292123895" at="12,0,14,0" />
      <scope id="7130462290292123895" at="15,54,17,95" />
      <scope id="7130462290292123895" at="21,0,23,0" />
      <scope id="7130462290292123895" at="24,51,26,82" />
      <scope id="7130462290292123895" at="14,0,19,0" />
      <scope id="7130462290292123895" at="23,0,28,0" />
      <unit id="7130462290292123895" at="19,0,29,0" name="jetbrains.mps.editorTest.ManyStatements_Test$TestBody" />
      <unit id="7130462290292123895" at="10,0,30,0" name="jetbrains.mps.editorTest.ManyStatements_Test" />
    </file>
  </root>
  <root nodeRef="r:914ee49a-537d-44b2-a5fb-bac87a54743d(jetbrains.mps.editorTest@tests)/7130462290292145235">
    <file name="MoveBlockToBlock_Test.java">
      <node id="7130462290292145235" at="15,56,16,107" concept="2" />
      <node id="7130462290292145235" at="16,107,17,97" concept="2" />
      <node id="7130462290292145235" at="24,51,25,63" concept="2" />
      <node id="7130462290292145644" at="25,63,26,82" concept="2" />
      <node id="7130462290292145235" at="12,0,14,0" concept="1" trace="MoveBlockToBlock_Test#()V" />
      <node id="7130462290292145235" at="21,0,23,0" concept="1" trace="TestBody#()V" />
      <node id="7130462290292145235" at="14,0,19,0" concept="5" trace="test_MoveBlockToBlock#()V" />
      <node id="7130462290292145235" at="23,0,28,0" concept="5" trace="testMethodImpl#()V" />
      <scope id="7130462290292145235" at="12,34,12,34" />
      <scope id="7130462290292145235" at="21,23,21,23" />
      <scope id="7130462290292145235" at="12,0,14,0" />
      <scope id="7130462290292145235" at="15,56,17,97" />
      <scope id="7130462290292145235" at="21,0,23,0" />
      <scope id="7130462290292145235" at="24,51,26,82" />
      <scope id="7130462290292145235" at="14,0,19,0" />
      <scope id="7130462290292145235" at="23,0,28,0" />
      <unit id="7130462290292145235" at="19,0,29,0" name="jetbrains.mps.editorTest.MoveBlockToBlock_Test$TestBody" />
      <unit id="7130462290292145235" at="10,0,30,0" name="jetbrains.mps.editorTest.MoveBlockToBlock_Test" />
    </file>
  </root>
  <root nodeRef="r:914ee49a-537d-44b2-a5fb-bac87a54743d(jetbrains.mps.editorTest@tests)/7247887419163198990">
    <file name="MoveNodeRange_Test.java">
      <node id="7247887419163198990" at="15,53,16,107" concept="2" />
      <node id="7247887419163198990" at="16,107,17,94" concept="2" />
      <node id="7247887419163198990" at="24,51,25,63" concept="2" />
      <node id="3090865991386030230" at="25,63,26,78" concept="2" />
      <node id="3090865991386030234" at="26,78,27,78" concept="2" />
      <node id="3090865991386030237" at="27,78,28,82" concept="2" />
      <node id="6273514573586487819" at="28,82,29,76" concept="2" />
      <node id="7247887419163198990" at="12,0,14,0" concept="1" trace="MoveNodeRange_Test#()V" />
      <node id="7247887419163198990" at="21,0,23,0" concept="1" trace="TestBody#()V" />
      <node id="7247887419163198990" at="14,0,19,0" concept="5" trace="test_MoveNodeRange#()V" />
      <node id="7247887419163198990" at="23,0,31,0" concept="5" trace="testMethodImpl#()V" />
      <scope id="7247887419163198990" at="12,31,12,31" />
      <scope id="7247887419163198990" at="21,23,21,23" />
      <scope id="7247887419163198990" at="12,0,14,0" />
      <scope id="7247887419163198990" at="15,53,17,94" />
      <scope id="7247887419163198990" at="21,0,23,0" />
      <scope id="7247887419163198990" at="14,0,19,0" />
      <scope id="7247887419163198990" at="24,51,29,76" />
      <scope id="7247887419163198990" at="23,0,31,0" />
      <unit id="7247887419163198990" at="19,0,32,0" name="jetbrains.mps.editorTest.MoveNodeRange_Test$TestBody" />
      <unit id="7247887419163198990" at="10,0,33,0" name="jetbrains.mps.editorTest.MoveNodeRange_Test" />
    </file>
  </root>
  <root nodeRef="r:914ee49a-537d-44b2-a5fb-bac87a54743d(jetbrains.mps.editorTest@tests)/7301049412170069060">
    <file name="RestoreCellSelection_Test.java">
      <node id="7301049412170069060" at="17,60,18,107" concept="2" />
      <node id="7301049412170069060" at="18,107,19,101" concept="2" />
      <node id="7301049412170069060" at="26,51,27,63" concept="2" />
      <node id="7301049412170285938" at="27,63,28,84" concept="2" />
      <node id="7301049412170069060" at="14,0,16,0" concept="1" trace="RestoreCellSelection_Test#()V" />
      <node id="7301049412170069060" at="23,0,25,0" concept="1" trace="TestBody#()V" />
      <node id="7301049412170069060" at="16,0,21,0" concept="5" trace="test_RestoreCellSelection#()V" />
      <node id="7301049412170069060" at="25,0,30,0" concept="5" trace="testMethodImpl#()V" />
      <scope id="7301049412170069060" at="14,38,14,38" />
      <scope id="7301049412170069060" at="23,23,23,23" />
      <scope id="7301049412170069060" at="14,0,16,0" />
      <scope id="7301049412170069060" at="17,60,19,101" />
      <scope id="7301049412170069060" at="23,0,25,0" />
      <scope id="7301049412170069060" at="26,51,28,84" />
      <scope id="7301049412170069060" at="16,0,21,0" />
      <scope id="7301049412170069060" at="25,0,30,0" />
      <unit id="7301049412170069060" at="21,0,31,0" name="jetbrains.mps.editorTest.RestoreCellSelection_Test$TestBody" />
      <unit id="7301049412170069060" at="12,0,32,0" name="jetbrains.mps.editorTest.RestoreCellSelection_Test" />
    </file>
  </root>
  <root nodeRef="r:914ee49a-537d-44b2-a5fb-bac87a54743d(jetbrains.mps.editorTest@tests)/7311202892961620570">
    <file name="PasteExpressionInsteadAnother_Test.java">
      <node id="7311202892961620570" at="15,69,16,107" concept="2" />
      <node id="7311202892961620570" at="16,107,17,110" concept="2" />
      <node id="7311202892961620570" at="24,51,25,63" concept="2" />
      <node id="7311202892961690208" at="25,63,26,33" concept="2" />
      <node id="7311202892961690775" at="26,33,27,76" concept="2" />
      <node id="8016871088916713564" at="27,76,28,71" concept="2" />
      <node id="7311202892961690786" at="28,71,29,76" concept="2" />
      <node id="7311202892961690794" at="29,76,30,34" concept="2" />
      <node id="7311202892961620570" at="12,0,14,0" concept="1" trace="PasteExpressionInsteadAnother_Test#()V" />
      <node id="7311202892961620570" at="21,0,23,0" concept="1" trace="TestBody#()V" />
      <node id="7311202892961620570" at="14,0,19,0" concept="5" trace="test_PasteExpressionInsteadAnother#()V" />
      <node id="7311202892961620570" at="23,0,32,0" concept="5" trace="testMethodImpl#()V" />
      <scope id="7311202892961620570" at="12,47,12,47" />
      <scope id="7311202892961620570" at="21,23,21,23" />
      <scope id="7311202892961620570" at="12,0,14,0" />
      <scope id="7311202892961620570" at="15,69,17,110" />
      <scope id="7311202892961620570" at="21,0,23,0" />
      <scope id="7311202892961620570" at="14,0,19,0" />
      <scope id="7311202892961620570" at="24,51,30,34" />
      <scope id="7311202892961620570" at="23,0,32,0" />
      <unit id="7311202892961620570" at="19,0,33,0" name="jetbrains.mps.editorTest.PasteExpressionInsteadAnother_Test$TestBody" />
      <unit id="7311202892961620570" at="10,0,34,0" name="jetbrains.mps.editorTest.PasteExpressionInsteadAnother_Test" />
    </file>
  </root>
  <root nodeRef="r:914ee49a-537d-44b2-a5fb-bac87a54743d(jetbrains.mps.editorTest@tests)/7311202892961738468">
    <file name="PasteExpressionAsText_Test.java">
      <node id="7311202892961738468" at="15,61,16,107" concept="2" />
      <node id="7311202892961738468" at="16,107,17,102" concept="2" />
      <node id="7311202892961738468" at="24,51,25,63" concept="2" />
      <node id="7311202892961738498" at="25,63,26,33" concept="2" />
      <node id="7311202892961738500" at="26,33,27,76" concept="2" />
      <node id="7591654183801074520" at="27,76,28,71" concept="2" />
      <node id="7311202892961741497" at="28,71,29,76" concept="2" />
      <node id="8016871088917067515" at="29,76,30,76" concept="2" />
      <node id="8016871088917067537" at="30,76,31,76" concept="2" />
      <node id="7311202892961738504" at="31,76,32,34" concept="2" />
      <node id="7311202892961738468" at="12,0,14,0" concept="1" trace="PasteExpressionAsText_Test#()V" />
      <node id="7311202892961738468" at="21,0,23,0" concept="1" trace="TestBody#()V" />
      <node id="7311202892961738468" at="14,0,19,0" concept="5" trace="test_PasteExpressionAsText#()V" />
      <node id="7311202892961738468" at="23,0,34,0" concept="5" trace="testMethodImpl#()V" />
      <scope id="7311202892961738468" at="12,39,12,39" />
      <scope id="7311202892961738468" at="21,23,21,23" />
      <scope id="7311202892961738468" at="12,0,14,0" />
      <scope id="7311202892961738468" at="15,61,17,102" />
      <scope id="7311202892961738468" at="21,0,23,0" />
      <scope id="7311202892961738468" at="14,0,19,0" />
      <scope id="7311202892961738468" at="24,51,32,34" />
      <scope id="7311202892961738468" at="23,0,34,0" />
      <unit id="7311202892961738468" at="19,0,35,0" name="jetbrains.mps.editorTest.PasteExpressionAsText_Test$TestBody" />
      <unit id="7311202892961738468" at="10,0,36,0" name="jetbrains.mps.editorTest.PasteExpressionAsText_Test" />
    </file>
  </root>
  <root nodeRef="r:914ee49a-537d-44b2-a5fb-bac87a54743d(jetbrains.mps.editorTest@tests)/7311202892961745669">
    <file name="PasteExpressionBeforeStatement_Test.java">
      <node id="7311202892961745669" at="15,70,16,107" concept="2" />
      <node id="7311202892961745669" at="16,107,17,111" concept="2" />
      <node id="7311202892961745669" at="24,51,25,63" concept="2" />
      <node id="7311202892961753127" at="25,63,26,33" concept="2" />
      <node id="7311202892961753129" at="26,33,27,76" concept="2" />
      <node id="7311202892961753131" at="27,76,28,72" concept="2" />
      <node id="7311202892961753135" at="28,72,29,34" concept="2" />
      <node id="7311202892961745669" at="12,0,14,0" concept="1" trace="PasteExpressionBeforeStatement_Test#()V" />
      <node id="7311202892961745669" at="21,0,23,0" concept="1" trace="TestBody#()V" />
      <node id="7311202892961745669" at="14,0,19,0" concept="5" trace="test_PasteExpressionBeforeStatement#()V" />
      <node id="7311202892961745669" at="23,0,31,0" concept="5" trace="testMethodImpl#()V" />
      <scope id="7311202892961745669" at="12,48,12,48" />
      <scope id="7311202892961745669" at="21,23,21,23" />
      <scope id="7311202892961745669" at="12,0,14,0" />
      <scope id="7311202892961745669" at="15,70,17,111" />
      <scope id="7311202892961745669" at="21,0,23,0" />
      <scope id="7311202892961745669" at="14,0,19,0" />
      <scope id="7311202892961745669" at="24,51,29,34" />
      <scope id="7311202892961745669" at="23,0,31,0" />
      <unit id="7311202892961745669" at="19,0,32,0" name="jetbrains.mps.editorTest.PasteExpressionBeforeStatement_Test$TestBody" />
      <unit id="7311202892961745669" at="10,0,33,0" name="jetbrains.mps.editorTest.PasteExpressionBeforeStatement_Test" />
    </file>
  </root>
  <root nodeRef="r:914ee49a-537d-44b2-a5fb-bac87a54743d(jetbrains.mps.editorTest@tests)/7311202892961766807">
    <file name="PasteExpressionToFullyText_Test.java">
      <node id="7311202892961766807" at="15,66,16,107" concept="2" />
      <node id="7311202892961766807" at="16,107,17,107" concept="2" />
      <node id="7311202892961766807" at="24,51,25,63" concept="2" />
      <node id="7311202892961766835" at="25,63,26,33" concept="2" />
      <node id="7311202892961766837" at="26,33,27,76" concept="2" />
      <node id="7311202892961766839" at="27,76,28,72" concept="2" />
      <node id="7311202892961766841" at="28,72,29,76" concept="2" />
      <node id="7311202892961766843" at="29,76,30,34" concept="2" />
      <node id="7311202892961766807" at="12,0,14,0" concept="1" trace="PasteExpressionToFullyText_Test#()V" />
      <node id="7311202892961766807" at="21,0,23,0" concept="1" trace="TestBody#()V" />
      <node id="7311202892961766807" at="14,0,19,0" concept="5" trace="test_PasteExpressionToFullyText#()V" />
      <node id="7311202892961766807" at="23,0,32,0" concept="5" trace="testMethodImpl#()V" />
      <scope id="7311202892961766807" at="12,44,12,44" />
      <scope id="7311202892961766807" at="21,23,21,23" />
      <scope id="7311202892961766807" at="12,0,14,0" />
      <scope id="7311202892961766807" at="15,66,17,107" />
      <scope id="7311202892961766807" at="21,0,23,0" />
      <scope id="7311202892961766807" at="14,0,19,0" />
      <scope id="7311202892961766807" at="24,51,30,34" />
      <scope id="7311202892961766807" at="23,0,32,0" />
      <unit id="7311202892961766807" at="19,0,33,0" name="jetbrains.mps.editorTest.PasteExpressionToFullyText_Test$TestBody" />
      <unit id="7311202892961766807" at="10,0,34,0" name="jetbrains.mps.editorTest.PasteExpressionToFullyText_Test" />
    </file>
  </root>
  <root nodeRef="r:914ee49a-537d-44b2-a5fb-bac87a54743d(jetbrains.mps.editorTest@tests)/738178674097913525">
    <file name="LT_PlusExpressionRArgument_with_Assignment_Test.java">
      <node id="738178674097913525" at="15,82,16,107" concept="2" />
      <node id="738178674097913525" at="16,107,17,123" concept="2" />
      <node id="738178674097913525" at="24,51,25,61" concept="2" />
      <node id="738178674097913587" at="25,61,26,28" concept="2" />
      <node id="738178674097913525" at="12,0,14,0" concept="1" trace="LT_PlusExpressionRArgument_with_Assignment_Test#()V" />
      <node id="738178674097913525" at="21,0,23,0" concept="1" trace="TestBody#()V" />
      <node id="738178674097913525" at="14,0,19,0" concept="5" trace="test_LT_PlusExpressionRArgument_with_Assignment#()V" />
      <node id="738178674097913525" at="23,0,28,0" concept="5" trace="testMethodImpl#()V" />
      <scope id="738178674097913525" at="12,60,12,60" />
      <scope id="738178674097913525" at="21,23,21,23" />
      <scope id="738178674097913525" at="12,0,14,0" />
      <scope id="738178674097913525" at="15,82,17,123" />
      <scope id="738178674097913525" at="21,0,23,0" />
      <scope id="738178674097913525" at="24,51,26,28" />
      <scope id="738178674097913525" at="14,0,19,0" />
      <scope id="738178674097913525" at="23,0,28,0" />
      <unit id="738178674097913525" at="19,0,29,0" name="jetbrains.mps.editorTest.LT_PlusExpressionRArgument_with_Assignment_Test$TestBody" />
      <unit id="738178674097913525" at="10,0,30,0" name="jetbrains.mps.editorTest.LT_PlusExpressionRArgument_with_Assignment_Test" />
    </file>
  </root>
  <root nodeRef="r:914ee49a-537d-44b2-a5fb-bac87a54743d(jetbrains.mps.editorTest@tests)/7424976593885769460">
    <file name="EnterAfterElseIf_Test.java">
      <node id="7424976593885769460" at="15,56,16,107" concept="2" />
      <node id="7424976593885769460" at="16,107,17,97" concept="2" />
      <node id="7424976593885769460" at="24,51,25,63" concept="2" />
      <node id="6399376622786816197" at="25,63,26,74" concept="2" />
      <node id="7424976593885769460" at="12,0,14,0" concept="1" trace="EnterAfterElseIf_Test#()V" />
      <node id="7424976593885769460" at="21,0,23,0" concept="1" trace="TestBody#()V" />
      <node id="7424976593885769460" at="14,0,19,0" concept="5" trace="test_EnterAfterElseIf#()V" />
      <node id="7424976593885769460" at="23,0,28,0" concept="5" trace="testMethodImpl#()V" />
      <scope id="7424976593885769460" at="12,34,12,34" />
      <scope id="7424976593885769460" at="21,23,21,23" />
      <scope id="7424976593885769460" at="12,0,14,0" />
      <scope id="7424976593885769460" at="15,56,17,97" />
      <scope id="7424976593885769460" at="21,0,23,0" />
      <scope id="7424976593885769460" at="24,51,26,74" />
      <scope id="7424976593885769460" at="14,0,19,0" />
      <scope id="7424976593885769460" at="23,0,28,0" />
      <unit id="7424976593885769460" at="19,0,29,0" name="jetbrains.mps.editorTest.EnterAfterElseIf_Test$TestBody" />
      <unit id="7424976593885769460" at="10,0,30,0" name="jetbrains.mps.editorTest.EnterAfterElseIf_Test" />
    </file>
  </root>
  <root nodeRef="r:914ee49a-537d-44b2-a5fb-bac87a54743d(jetbrains.mps.editorTest@tests)/7428162988804675173">
    <file name="SelectionOfWrappedCell_Test.java">
      <node id="7428162988804675173" at="15,62,16,107" concept="2" />
      <node id="7428162988804675173" at="16,107,17,103" concept="2" />
      <node id="7428162988804675173" at="24,51,25,63" concept="2" />
      <node id="2340678293597547557" at="25,63,26,31" concept="2" />
      <node id="7428162988804675173" at="12,0,14,0" concept="1" trace="SelectionOfWrappedCell_Test#()V" />
      <node id="7428162988804675173" at="21,0,23,0" concept="1" trace="TestBody#()V" />
      <node id="7428162988804675173" at="14,0,19,0" concept="5" trace="test_SelectionOfWrappedCell#()V" />
      <node id="7428162988804675173" at="23,0,28,0" concept="5" trace="testMethodImpl#()V" />
      <scope id="7428162988804675173" at="12,40,12,40" />
      <scope id="7428162988804675173" at="21,23,21,23" />
      <scope id="7428162988804675173" at="12,0,14,0" />
      <scope id="7428162988804675173" at="15,62,17,103" />
      <scope id="7428162988804675173" at="21,0,23,0" />
      <scope id="7428162988804675173" at="24,51,26,31" />
      <scope id="7428162988804675173" at="14,0,19,0" />
      <scope id="7428162988804675173" at="23,0,28,0" />
      <unit id="7428162988804675173" at="19,0,29,0" name="jetbrains.mps.editorTest.SelectionOfWrappedCell_Test$TestBody" />
      <unit id="7428162988804675173" at="10,0,30,0" name="jetbrains.mps.editorTest.SelectionOfWrappedCell_Test" />
    </file>
  </root>
  <root nodeRef="r:914ee49a-537d-44b2-a5fb-bac87a54743d(jetbrains.mps.editorTest@tests)/7462077311455328941">
    <file name="MoveClass_Test.java">
      <node id="7462077311455328941" at="15,49,16,107" concept="2" />
      <node id="7462077311455328941" at="16,107,17,90" concept="2" />
      <node id="7462077311455328941" at="24,51,25,63" concept="2" />
      <node id="7462077311455334575" at="25,63,26,82" concept="2" />
      <node id="7462077311455328941" at="12,0,14,0" concept="1" trace="MoveClass_Test#()V" />
      <node id="7462077311455328941" at="21,0,23,0" concept="1" trace="TestBody#()V" />
      <node id="7462077311455328941" at="14,0,19,0" concept="5" trace="test_MoveClass#()V" />
      <node id="7462077311455328941" at="23,0,28,0" concept="5" trace="testMethodImpl#()V" />
      <scope id="7462077311455328941" at="12,27,12,27" />
      <scope id="7462077311455328941" at="21,23,21,23" />
      <scope id="7462077311455328941" at="12,0,14,0" />
      <scope id="7462077311455328941" at="15,49,17,90" />
      <scope id="7462077311455328941" at="21,0,23,0" />
      <scope id="7462077311455328941" at="24,51,26,82" />
      <scope id="7462077311455328941" at="14,0,19,0" />
      <scope id="7462077311455328941" at="23,0,28,0" />
      <unit id="7462077311455328941" at="19,0,29,0" name="jetbrains.mps.editorTest.MoveClass_Test$TestBody" />
      <unit id="7462077311455328941" at="10,0,30,0" name="jetbrains.mps.editorTest.MoveClass_Test" />
    </file>
  </root>
  <root nodeRef="r:914ee49a-537d-44b2-a5fb-bac87a54743d(jetbrains.mps.editorTest@tests)/7465696304914414577">
    <file name="MoveParameterToEmptyMethod_Test.java">
      <node id="7465696304914414577" at="15,66,16,107" concept="2" />
      <node id="7465696304914414577" at="16,107,17,107" concept="2" />
      <node id="7465696304914414577" at="24,51,25,63" concept="2" />
      <node id="7465696304914414998" at="25,63,26,82" concept="2" />
      <node id="7465696304914414577" at="12,0,14,0" concept="1" trace="MoveParameterToEmptyMethod_Test#()V" />
      <node id="7465696304914414577" at="21,0,23,0" concept="1" trace="TestBody#()V" />
      <node id="7465696304914414577" at="14,0,19,0" concept="5" trace="test_MoveParameterToEmptyMethod#()V" />
      <node id="7465696304914414577" at="23,0,28,0" concept="5" trace="testMethodImpl#()V" />
      <scope id="7465696304914414577" at="12,44,12,44" />
      <scope id="7465696304914414577" at="21,23,21,23" />
      <scope id="7465696304914414577" at="12,0,14,0" />
      <scope id="7465696304914414577" at="15,66,17,107" />
      <scope id="7465696304914414577" at="21,0,23,0" />
      <scope id="7465696304914414577" at="24,51,26,82" />
      <scope id="7465696304914414577" at="14,0,19,0" />
      <scope id="7465696304914414577" at="23,0,28,0" />
      <unit id="7465696304914414577" at="19,0,29,0" name="jetbrains.mps.editorTest.MoveParameterToEmptyMethod_Test$TestBody" />
      <unit id="7465696304914414577" at="10,0,30,0" name="jetbrains.mps.editorTest.MoveParameterToEmptyMethod_Test" />
    </file>
  </root>
  <root nodeRef="r:914ee49a-537d-44b2-a5fb-bac87a54743d(jetbrains.mps.editorTest@tests)/7465696304914836340">
    <file name="MoveToDummyBlock_Test.java">
      <node id="7465696304914836340" at="15,56,16,107" concept="2" />
      <node id="7465696304914836340" at="16,107,17,97" concept="2" />
      <node id="7465696304914836340" at="24,51,25,63" concept="2" />
      <node id="1178999204730116556" at="25,63,26,84" concept="2" />
      <node id="7465696304914836340" at="12,0,14,0" concept="1" trace="MoveToDummyBlock_Test#()V" />
      <node id="7465696304914836340" at="21,0,23,0" concept="1" trace="TestBody#()V" />
      <node id="7465696304914836340" at="14,0,19,0" concept="5" trace="test_MoveToDummyBlock#()V" />
      <node id="7465696304914836340" at="23,0,28,0" concept="5" trace="testMethodImpl#()V" />
      <scope id="7465696304914836340" at="12,34,12,34" />
      <scope id="7465696304914836340" at="21,23,21,23" />
      <scope id="7465696304914836340" at="12,0,14,0" />
      <scope id="7465696304914836340" at="15,56,17,97" />
      <scope id="7465696304914836340" at="21,0,23,0" />
      <scope id="7465696304914836340" at="24,51,26,84" />
      <scope id="7465696304914836340" at="14,0,19,0" />
      <scope id="7465696304914836340" at="23,0,28,0" />
      <unit id="7465696304914836340" at="19,0,29,0" name="jetbrains.mps.editorTest.MoveToDummyBlock_Test$TestBody" />
      <unit id="7465696304914836340" at="10,0,30,0" name="jetbrains.mps.editorTest.MoveToDummyBlock_Test" />
    </file>
  </root>
  <root nodeRef="r:914ee49a-537d-44b2-a5fb-bac87a54743d(jetbrains.mps.editorTest@tests)/7548887999679190579">
    <file name="AddPropertyAttribute_Test.java">
      <node id="7548887999679190579" at="15,60,16,107" concept="2" />
      <node id="7548887999679190579" at="16,107,17,101" concept="2" />
      <node id="7548887999679190579" at="24,51,25,63" concept="2" />
      <node id="7548887999679381457" at="25,63,26,111" concept="2" />
      <node id="7548887999679190579" at="12,0,14,0" concept="1" trace="AddPropertyAttribute_Test#()V" />
      <node id="7548887999679190579" at="21,0,23,0" concept="1" trace="TestBody#()V" />
      <node id="7548887999679190579" at="14,0,19,0" concept="5" trace="test_AddPropertyAttribute#()V" />
      <node id="7548887999679190579" at="23,0,28,0" concept="5" trace="testMethodImpl#()V" />
      <scope id="7548887999679190579" at="12,38,12,38" />
      <scope id="7548887999679190579" at="21,23,21,23" />
      <scope id="7548887999679190579" at="12,0,14,0" />
      <scope id="7548887999679190579" at="15,60,17,101" />
      <scope id="7548887999679190579" at="21,0,23,0" />
      <scope id="7548887999679190579" at="24,51,26,111" />
      <scope id="7548887999679190579" at="14,0,19,0" />
      <scope id="7548887999679190579" at="23,0,28,0" />
      <unit id="7548887999679190579" at="19,0,29,0" name="jetbrains.mps.editorTest.AddPropertyAttribute_Test$TestBody" />
      <unit id="7548887999679190579" at="10,0,30,0" name="jetbrains.mps.editorTest.AddPropertyAttribute_Test" />
    </file>
  </root>
  <root nodeRef="r:914ee49a-537d-44b2-a5fb-bac87a54743d(jetbrains.mps.editorTest@tests)/7548887999679237080">
    <file name="AddReferenceAttribute_Test.java">
      <node id="7548887999679237080" at="15,61,16,107" concept="2" />
      <node id="7548887999679237080" at="16,107,17,102" concept="2" />
      <node id="7548887999679237080" at="24,51,25,63" concept="2" />
      <node id="7548887999679237086" at="25,63,26,112" concept="2" />
      <node id="7548887999679237080" at="12,0,14,0" concept="1" trace="AddReferenceAttribute_Test#()V" />
      <node id="7548887999679237080" at="21,0,23,0" concept="1" trace="TestBody#()V" />
      <node id="7548887999679237080" at="14,0,19,0" concept="5" trace="test_AddReferenceAttribute#()V" />
      <node id="7548887999679237080" at="23,0,28,0" concept="5" trace="testMethodImpl#()V" />
      <scope id="7548887999679237080" at="12,39,12,39" />
      <scope id="7548887999679237080" at="21,23,21,23" />
      <scope id="7548887999679237080" at="12,0,14,0" />
      <scope id="7548887999679237080" at="15,61,17,102" />
      <scope id="7548887999679237080" at="21,0,23,0" />
      <scope id="7548887999679237080" at="24,51,26,112" />
      <scope id="7548887999679237080" at="14,0,19,0" />
      <scope id="7548887999679237080" at="23,0,28,0" />
      <unit id="7548887999679237080" at="19,0,29,0" name="jetbrains.mps.editorTest.AddReferenceAttribute_Test$TestBody" />
      <unit id="7548887999679237080" at="10,0,30,0" name="jetbrains.mps.editorTest.AddReferenceAttribute_Test" />
    </file>
  </root>
  <root nodeRef="r:914ee49a-537d-44b2-a5fb-bac87a54743d(jetbrains.mps.editorTest@tests)/7591654183801421705">
    <file name="PasteExpressionAfterStatement_Test.java">
      <node id="7591654183801421705" at="15,69,16,107" concept="2" />
      <node id="7591654183801421705" at="16,107,17,110" concept="2" />
      <node id="7591654183801421705" at="24,51,25,63" concept="2" />
      <node id="7591654183801421737" at="25,63,26,33" concept="2" />
      <node id="7591654183801421741" at="26,33,27,72" concept="2" />
      <node id="7591654183801428632" at="27,72,28,77" concept="2" />
      <node id="7591654183801428634" at="28,77,29,77" concept="2" />
      <node id="7591654183801428636" at="29,77,30,77" concept="2" />
      <node id="7591654183801421743" at="30,77,31,34" concept="2" />
      <node id="7591654183801421705" at="12,0,14,0" concept="1" trace="PasteExpressionAfterStatement_Test#()V" />
      <node id="7591654183801421705" at="21,0,23,0" concept="1" trace="TestBody#()V" />
      <node id="7591654183801421705" at="14,0,19,0" concept="5" trace="test_PasteExpressionAfterStatement#()V" />
      <node id="7591654183801421705" at="23,0,33,0" concept="5" trace="testMethodImpl#()V" />
      <scope id="7591654183801421705" at="12,47,12,47" />
      <scope id="7591654183801421705" at="21,23,21,23" />
      <scope id="7591654183801421705" at="12,0,14,0" />
      <scope id="7591654183801421705" at="15,69,17,110" />
      <scope id="7591654183801421705" at="21,0,23,0" />
      <scope id="7591654183801421705" at="14,0,19,0" />
      <scope id="7591654183801421705" at="24,51,31,34" />
      <scope id="7591654183801421705" at="23,0,33,0" />
      <unit id="7591654183801421705" at="19,0,34,0" name="jetbrains.mps.editorTest.PasteExpressionAfterStatement_Test$TestBody" />
      <unit id="7591654183801421705" at="10,0,35,0" name="jetbrains.mps.editorTest.PasteExpressionAfterStatement_Test" />
    </file>
  </root>
  <root nodeRef="r:914ee49a-537d-44b2-a5fb-bac87a54743d(jetbrains.mps.editorTest@tests)/7591654183801450340">
    <file name="PasteTextToLabelEnd_Test.java">
      <node id="7591654183801450340" at="15,59,16,107" concept="2" />
      <node id="7591654183801450340" at="16,107,17,100" concept="2" />
      <node id="7591654183801450340" at="24,51,25,63" concept="2" />
      <node id="7591654183801450372" at="25,63,26,33" concept="2" />
      <node id="7591654183801450376" at="26,33,27,76" concept="2" />
      <node id="7591654183801452716" at="27,76,28,71" concept="2" />
      <node id="7591654183801450378" at="28,71,29,76" concept="2" />
      <node id="7591654183801450382" at="29,76,30,34" concept="2" />
      <node id="7591654183801450340" at="12,0,14,0" concept="1" trace="PasteTextToLabelEnd_Test#()V" />
      <node id="7591654183801450340" at="21,0,23,0" concept="1" trace="TestBody#()V" />
      <node id="7591654183801450340" at="14,0,19,0" concept="5" trace="test_PasteTextToLabelEnd#()V" />
      <node id="7591654183801450340" at="23,0,32,0" concept="5" trace="testMethodImpl#()V" />
      <scope id="7591654183801450340" at="12,37,12,37" />
      <scope id="7591654183801450340" at="21,23,21,23" />
      <scope id="7591654183801450340" at="12,0,14,0" />
      <scope id="7591654183801450340" at="15,59,17,100" />
      <scope id="7591654183801450340" at="21,0,23,0" />
      <scope id="7591654183801450340" at="14,0,19,0" />
      <scope id="7591654183801450340" at="24,51,30,34" />
      <scope id="7591654183801450340" at="23,0,32,0" />
      <unit id="7591654183801450340" at="19,0,33,0" name="jetbrains.mps.editorTest.PasteTextToLabelEnd_Test$TestBody" />
      <unit id="7591654183801450340" at="10,0,34,0" name="jetbrains.mps.editorTest.PasteTextToLabelEnd_Test" />
    </file>
  </root>
  <root nodeRef="r:914ee49a-537d-44b2-a5fb-bac87a54743d(jetbrains.mps.editorTest@tests)/7591654183801452939">
    <file name="PasteTextToLabelStart_Test.java">
      <node id="7591654183801452939" at="15,61,16,107" concept="2" />
      <node id="7591654183801452939" at="16,107,17,102" concept="2" />
      <node id="7591654183801452939" at="24,51,25,63" concept="2" />
      <node id="7591654183801452959" at="25,63,26,33" concept="2" />
      <node id="7591654183801452961" at="26,33,27,76" concept="2" />
      <node id="7591654183801452963" at="27,76,28,71" concept="2" />
      <node id="7591654183801452965" at="28,71,29,76" concept="2" />
      <node id="7591654183801453037" at="29,76,30,76" concept="2" />
      <node id="7591654183801453051" at="30,76,31,76" concept="2" />
      <node id="7591654183801453067" at="31,76,32,76" concept="2" />
      <node id="7591654183801452967" at="32,76,33,34" concept="2" />
      <node id="7591654183801452939" at="12,0,14,0" concept="1" trace="PasteTextToLabelStart_Test#()V" />
      <node id="7591654183801452939" at="21,0,23,0" concept="1" trace="TestBody#()V" />
      <node id="7591654183801452939" at="14,0,19,0" concept="5" trace="test_PasteTextToLabelStart#()V" />
      <node id="7591654183801452939" at="23,0,35,0" concept="5" trace="testMethodImpl#()V" />
      <scope id="7591654183801452939" at="12,39,12,39" />
      <scope id="7591654183801452939" at="21,23,21,23" />
      <scope id="7591654183801452939" at="12,0,14,0" />
      <scope id="7591654183801452939" at="15,61,17,102" />
      <scope id="7591654183801452939" at="21,0,23,0" />
      <scope id="7591654183801452939" at="14,0,19,0" />
      <scope id="7591654183801452939" at="24,51,33,34" />
      <scope id="7591654183801452939" at="23,0,35,0" />
      <unit id="7591654183801452939" at="19,0,36,0" name="jetbrains.mps.editorTest.PasteTextToLabelStart_Test$TestBody" />
      <unit id="7591654183801452939" at="10,0,37,0" name="jetbrains.mps.editorTest.PasteTextToLabelStart_Test" />
    </file>
  </root>
  <root nodeRef="r:914ee49a-537d-44b2-a5fb-bac87a54743d(jetbrains.mps.editorTest@tests)/7591654183801453229">
    <file name="PasteTextToWholeLabel_Test.java">
      <node id="7591654183801453229" at="15,61,16,107" concept="2" />
      <node id="7591654183801453229" at="16,107,17,102" concept="2" />
      <node id="7591654183801453229" at="24,51,25,63" concept="2" />
      <node id="7591654183801453249" at="25,63,26,33" concept="2" />
      <node id="7591654183801453251" at="26,33,27,76" concept="2" />
      <node id="7591654183801453253" at="27,76,28,71" concept="2" />
      <node id="7591654183801453255" at="28,71,29,76" concept="2" />
      <node id="7591654183801453257" at="29,76,30,76" concept="2" />
      <node id="7591654183801453263" at="30,76,31,34" concept="2" />
      <node id="7591654183801453229" at="12,0,14,0" concept="1" trace="PasteTextToWholeLabel_Test#()V" />
      <node id="7591654183801453229" at="21,0,23,0" concept="1" trace="TestBody#()V" />
      <node id="7591654183801453229" at="14,0,19,0" concept="5" trace="test_PasteTextToWholeLabel#()V" />
      <node id="7591654183801453229" at="23,0,33,0" concept="5" trace="testMethodImpl#()V" />
      <scope id="7591654183801453229" at="12,39,12,39" />
      <scope id="7591654183801453229" at="21,23,21,23" />
      <scope id="7591654183801453229" at="12,0,14,0" />
      <scope id="7591654183801453229" at="15,61,17,102" />
      <scope id="7591654183801453229" at="21,0,23,0" />
      <scope id="7591654183801453229" at="14,0,19,0" />
      <scope id="7591654183801453229" at="24,51,31,34" />
      <scope id="7591654183801453229" at="23,0,33,0" />
      <unit id="7591654183801453229" at="19,0,34,0" name="jetbrains.mps.editorTest.PasteTextToWholeLabel_Test$TestBody" />
      <unit id="7591654183801453229" at="10,0,35,0" name="jetbrains.mps.editorTest.PasteTextToWholeLabel_Test" />
    </file>
  </root>
  <root nodeRef="r:914ee49a-537d-44b2-a5fb-bac87a54743d(jetbrains.mps.editorTest@tests)/7591654183801453439">
    <file name="PasteTextToEndOfLine_Test.java">
      <node id="7591654183801453439" at="15,60,16,107" concept="2" />
      <node id="7591654183801453439" at="16,107,17,101" concept="2" />
      <node id="7591654183801453439" at="24,51,25,63" concept="2" />
      <node id="7591654183801453459" at="25,63,26,33" concept="2" />
      <node id="7591654183801453461" at="26,33,27,76" concept="2" />
      <node id="7591654183801453463" at="27,76,28,71" concept="2" />
      <node id="7591654183801453469" at="28,71,29,34" concept="2" />
      <node id="7591654183801453439" at="12,0,14,0" concept="1" trace="PasteTextToEndOfLine_Test#()V" />
      <node id="7591654183801453439" at="21,0,23,0" concept="1" trace="TestBody#()V" />
      <node id="7591654183801453439" at="14,0,19,0" concept="5" trace="test_PasteTextToEndOfLine#()V" />
      <node id="7591654183801453439" at="23,0,31,0" concept="5" trace="testMethodImpl#()V" />
      <scope id="7591654183801453439" at="12,38,12,38" />
      <scope id="7591654183801453439" at="21,23,21,23" />
      <scope id="7591654183801453439" at="12,0,14,0" />
      <scope id="7591654183801453439" at="15,60,17,101" />
      <scope id="7591654183801453439" at="21,0,23,0" />
      <scope id="7591654183801453439" at="14,0,19,0" />
      <scope id="7591654183801453439" at="24,51,29,34" />
      <scope id="7591654183801453439" at="23,0,31,0" />
      <unit id="7591654183801453439" at="19,0,32,0" name="jetbrains.mps.editorTest.PasteTextToEndOfLine_Test$TestBody" />
      <unit id="7591654183801453439" at="10,0,33,0" name="jetbrains.mps.editorTest.PasteTextToEndOfLine_Test" />
    </file>
  </root>
  <root nodeRef="r:914ee49a-537d-44b2-a5fb-bac87a54743d(jetbrains.mps.editorTest@tests)/7704251192656077259">
    <file name="TestAutoresolve_Test.java">
      <node id="7704251192656077259" at="15,55,16,107" concept="2" />
      <node id="7704251192656077259" at="16,107,17,96" concept="2" />
      <node id="7704251192656077259" at="24,51,25,63" concept="2" />
      <node id="3837470425931687115" at="25,63,26,33" concept="2" />
      <node id="403806536168445201" at="26,33,27,76" concept="2" />
      <node id="403806536168445205" at="27,76,28,76" concept="2" />
      <node id="403806536168445207" at="28,76,29,76" concept="2" />
      <node id="3837470425931687118" at="29,76,30,34" concept="2" />
      <node id="7704251192656077259" at="12,0,14,0" concept="1" trace="TestAutoresolve_Test#()V" />
      <node id="7704251192656077259" at="21,0,23,0" concept="1" trace="TestBody#()V" />
      <node id="7704251192656077259" at="14,0,19,0" concept="5" trace="test_TestAutoresolve#()V" />
      <node id="7704251192656077259" at="23,0,32,0" concept="5" trace="testMethodImpl#()V" />
      <scope id="7704251192656077259" at="12,33,12,33" />
      <scope id="7704251192656077259" at="21,23,21,23" />
      <scope id="7704251192656077259" at="12,0,14,0" />
      <scope id="7704251192656077259" at="15,55,17,96" />
      <scope id="7704251192656077259" at="21,0,23,0" />
      <scope id="7704251192656077259" at="14,0,19,0" />
      <scope id="7704251192656077259" at="24,51,30,34" />
      <scope id="7704251192656077259" at="23,0,32,0" />
      <unit id="7704251192656077259" at="19,0,33,0" name="jetbrains.mps.editorTest.TestAutoresolve_Test$TestBody" />
      <unit id="7704251192656077259" at="10,0,34,0" name="jetbrains.mps.editorTest.TestAutoresolve_Test" />
    </file>
  </root>
  <root nodeRef="r:914ee49a-537d-44b2-a5fb-bac87a54743d(jetbrains.mps.editorTest@tests)/7737741562085645980">
    <file name="TestConvertReturnToTernaryOperatorIntention_Test.java">
      <node id="7737741562085645980" at="15,83,16,107" concept="2" />
      <node id="7737741562085645980" at="16,107,17,124" concept="2" />
      <node id="7737741562085645980" at="24,51,25,63" concept="2" />
      <node id="7737741562085707060" at="25,63,26,128" concept="2" />
      <node id="7737741562085645980" at="12,0,14,0" concept="1" trace="TestConvertReturnToTernaryOperatorIntention_Test#()V" />
      <node id="7737741562085645980" at="21,0,23,0" concept="1" trace="TestBody#()V" />
      <node id="7737741562085645980" at="14,0,19,0" concept="5" trace="test_TestConvertReturnToTernaryOperatorIntention#()V" />
      <node id="7737741562085645980" at="23,0,28,0" concept="5" trace="testMethodImpl#()V" />
      <scope id="7737741562085645980" at="12,61,12,61" />
      <scope id="7737741562085645980" at="21,23,21,23" />
      <scope id="7737741562085645980" at="12,0,14,0" />
      <scope id="7737741562085645980" at="15,83,17,124" />
      <scope id="7737741562085645980" at="21,0,23,0" />
      <scope id="7737741562085645980" at="24,51,26,128" />
      <scope id="7737741562085645980" at="14,0,19,0" />
      <scope id="7737741562085645980" at="23,0,28,0" />
      <unit id="7737741562085645980" at="19,0,29,0" name="jetbrains.mps.editorTest.TestConvertReturnToTernaryOperatorIntention_Test$TestBody" />
      <unit id="7737741562085645980" at="10,0,30,0" name="jetbrains.mps.editorTest.TestConvertReturnToTernaryOperatorIntention_Test" />
    </file>
  </root>
  <root nodeRef="r:914ee49a-537d-44b2-a5fb-bac87a54743d(jetbrains.mps.editorTest@tests)/7737741562085722754">
    <file name="TestConvertAssignmentToTernaryOperatorIntention_Test.java">
      <node id="7737741562085722754" at="15,87,16,107" concept="2" />
      <node id="7737741562085722754" at="16,107,17,128" concept="2" />
      <node id="7737741562085722754" at="24,51,25,63" concept="2" />
      <node id="7737741562085722771" at="25,63,26,128" concept="2" />
      <node id="7737741562085722754" at="12,0,14,0" concept="1" trace="TestConvertAssignmentToTernaryOperatorIntention_Test#()V" />
      <node id="7737741562085722754" at="21,0,23,0" concept="1" trace="TestBody#()V" />
      <node id="7737741562085722754" at="14,0,19,0" concept="5" trace="test_TestConvertAssignmentToTernaryOperatorIntention#()V" />
      <node id="7737741562085722754" at="23,0,28,0" concept="5" trace="testMethodImpl#()V" />
      <scope id="7737741562085722754" at="12,65,12,65" />
      <scope id="7737741562085722754" at="21,23,21,23" />
      <scope id="7737741562085722754" at="12,0,14,0" />
      <scope id="7737741562085722754" at="15,87,17,128" />
      <scope id="7737741562085722754" at="21,0,23,0" />
      <scope id="7737741562085722754" at="24,51,26,128" />
      <scope id="7737741562085722754" at="14,0,19,0" />
      <scope id="7737741562085722754" at="23,0,28,0" />
      <unit id="7737741562085722754" at="19,0,29,0" name="jetbrains.mps.editorTest.TestConvertAssignmentToTernaryOperatorIntention_Test$TestBody" />
      <unit id="7737741562085722754" at="10,0,30,0" name="jetbrains.mps.editorTest.TestConvertAssignmentToTernaryOperatorIntention_Test" />
    </file>
  </root>
  <root nodeRef="r:914ee49a-537d-44b2-a5fb-bac87a54743d(jetbrains.mps.editorTest@tests)/7737741562085726746">
    <file name="TestConvertMethodCallToTernaryOperatorIntention_Test.java">
      <node id="7737741562085726746" at="15,87,16,107" concept="2" />
      <node id="7737741562085726746" at="16,107,17,128" concept="2" />
      <node id="7737741562085726746" at="24,51,25,63" concept="2" />
      <node id="7737741562085726763" at="25,63,26,128" concept="2" />
      <node id="7737741562085726746" at="12,0,14,0" concept="1" trace="TestConvertMethodCallToTernaryOperatorIntention_Test#()V" />
      <node id="7737741562085726746" at="21,0,23,0" concept="1" trace="TestBody#()V" />
      <node id="7737741562085726746" at="14,0,19,0" concept="5" trace="test_TestConvertMethodCallToTernaryOperatorIntention#()V" />
      <node id="7737741562085726746" at="23,0,28,0" concept="5" trace="testMethodImpl#()V" />
      <scope id="7737741562085726746" at="12,65,12,65" />
      <scope id="7737741562085726746" at="21,23,21,23" />
      <scope id="7737741562085726746" at="12,0,14,0" />
      <scope id="7737741562085726746" at="15,87,17,128" />
      <scope id="7737741562085726746" at="21,0,23,0" />
      <scope id="7737741562085726746" at="24,51,26,128" />
      <scope id="7737741562085726746" at="14,0,19,0" />
      <scope id="7737741562085726746" at="23,0,28,0" />
      <unit id="7737741562085726746" at="19,0,29,0" name="jetbrains.mps.editorTest.TestConvertMethodCallToTernaryOperatorIntention_Test$TestBody" />
      <unit id="7737741562085726746" at="10,0,30,0" name="jetbrains.mps.editorTest.TestConvertMethodCallToTernaryOperatorIntention_Test" />
    </file>
  </root>
  <root nodeRef="r:914ee49a-537d-44b2-a5fb-bac87a54743d(jetbrains.mps.editorTest@tests)/7737741562085730774">
    <file name="TestNotApplicableConvertToTernaryOperatorIntention_Test.java">
      <node id="7737741562085730774" at="15,90,16,107" concept="2" />
      <node id="7737741562085730774" at="16,107,17,131" concept="2" />
      <node id="7737741562085730774" at="24,51,25,63" concept="2" />
      <node id="7737741562085730791" at="25,63,26,128" concept="2" />
      <node id="7737741562085730774" at="12,0,14,0" concept="1" trace="TestNotApplicableConvertToTernaryOperatorIntention_Test#()V" />
      <node id="7737741562085730774" at="21,0,23,0" concept="1" trace="TestBody#()V" />
      <node id="7737741562085730774" at="14,0,19,0" concept="5" trace="test_TestNotApplicableConvertToTernaryOperatorIntention#()V" />
      <node id="7737741562085730774" at="23,0,28,0" concept="5" trace="testMethodImpl#()V" />
      <scope id="7737741562085730774" at="12,68,12,68" />
      <scope id="7737741562085730774" at="21,23,21,23" />
      <scope id="7737741562085730774" at="12,0,14,0" />
      <scope id="7737741562085730774" at="15,90,17,131" />
      <scope id="7737741562085730774" at="21,0,23,0" />
      <scope id="7737741562085730774" at="24,51,26,128" />
      <scope id="7737741562085730774" at="14,0,19,0" />
      <scope id="7737741562085730774" at="23,0,28,0" />
      <unit id="7737741562085730774" at="19,0,29,0" name="jetbrains.mps.editorTest.TestNotApplicableConvertToTernaryOperatorIntention_Test$TestBody" />
      <unit id="7737741562085730774" at="10,0,30,0" name="jetbrains.mps.editorTest.TestNotApplicableConvertToTernaryOperatorIntention_Test" />
    </file>
  </root>
  <root nodeRef="r:914ee49a-537d-44b2-a5fb-bac87a54743d(jetbrains.mps.editorTest@tests)/7888701088960167782">
    <file name="AddFieldDeclarationCaret_Test.java">
      <node id="7888701088960167782" at="15,64,16,107" concept="2" />
      <node id="7888701088960167782" at="16,107,17,105" concept="2" />
      <node id="7888701088960167782" at="24,51,25,63" concept="2" />
      <node id="7888701088960204069" at="25,63,26,39" concept="2" />
      <node id="7888701088960167782" at="12,0,14,0" concept="1" trace="AddFieldDeclarationCaret_Test#()V" />
      <node id="7888701088960167782" at="21,0,23,0" concept="1" trace="TestBody#()V" />
      <node id="7888701088960167782" at="14,0,19,0" concept="5" trace="test_AddFieldDeclarationCaret#()V" />
      <node id="7888701088960167782" at="23,0,28,0" concept="5" trace="testMethodImpl#()V" />
      <scope id="7888701088960167782" at="12,42,12,42" />
      <scope id="7888701088960167782" at="21,23,21,23" />
      <scope id="7888701088960167782" at="12,0,14,0" />
      <scope id="7888701088960167782" at="15,64,17,105" />
      <scope id="7888701088960167782" at="21,0,23,0" />
      <scope id="7888701088960167782" at="24,51,26,39" />
      <scope id="7888701088960167782" at="14,0,19,0" />
      <scope id="7888701088960167782" at="23,0,28,0" />
      <unit id="7888701088960167782" at="19,0,29,0" name="jetbrains.mps.editorTest.AddFieldDeclarationCaret_Test$TestBody" />
      <unit id="7888701088960167782" at="10,0,30,0" name="jetbrains.mps.editorTest.AddFieldDeclarationCaret_Test" />
    </file>
  </root>
  <root nodeRef="r:914ee49a-537d-44b2-a5fb-bac87a54743d(jetbrains.mps.editorTest@tests)/7888701088960204110">
    <file name="AddVariableDeclarationCaret_Test.java">
      <node id="7888701088960204110" at="15,67,16,107" concept="2" />
      <node id="7888701088960204110" at="16,107,17,108" concept="2" />
      <node id="7888701088960204110" at="24,51,25,63" concept="2" />
      <node id="7888701088960411697" at="25,63,26,40" concept="2" />
      <node id="7888701088960204110" at="12,0,14,0" concept="1" trace="AddVariableDeclarationCaret_Test#()V" />
      <node id="7888701088960204110" at="21,0,23,0" concept="1" trace="TestBody#()V" />
      <node id="7888701088960204110" at="14,0,19,0" concept="5" trace="test_AddVariableDeclarationCaret#()V" />
      <node id="7888701088960204110" at="23,0,28,0" concept="5" trace="testMethodImpl#()V" />
      <scope id="7888701088960204110" at="12,45,12,45" />
      <scope id="7888701088960204110" at="21,23,21,23" />
      <scope id="7888701088960204110" at="12,0,14,0" />
      <scope id="7888701088960204110" at="15,67,17,108" />
      <scope id="7888701088960204110" at="21,0,23,0" />
      <scope id="7888701088960204110" at="24,51,26,40" />
      <scope id="7888701088960204110" at="14,0,19,0" />
      <scope id="7888701088960204110" at="23,0,28,0" />
      <unit id="7888701088960204110" at="19,0,29,0" name="jetbrains.mps.editorTest.AddVariableDeclarationCaret_Test$TestBody" />
      <unit id="7888701088960204110" at="10,0,30,0" name="jetbrains.mps.editorTest.AddVariableDeclarationCaret_Test" />
    </file>
  </root>
  <root nodeRef="r:914ee49a-537d-44b2-a5fb-bac87a54743d(jetbrains.mps.editorTest@tests)/7888701088961273972">
    <file name="AddMethodCaret_Test.java">
      <node id="7888701088961273972" at="15,54,16,107" concept="2" />
      <node id="7888701088961273972" at="16,107,17,95" concept="2" />
      <node id="7888701088961273972" at="24,51,25,63" concept="2" />
      <node id="7888701088961812154" at="25,63,26,32" concept="2" />
      <node id="7888701088961273972" at="12,0,14,0" concept="1" trace="AddMethodCaret_Test#()V" />
      <node id="7888701088961273972" at="21,0,23,0" concept="1" trace="TestBody#()V" />
      <node id="7888701088961273972" at="14,0,19,0" concept="5" trace="test_AddMethodCaret#()V" />
      <node id="7888701088961273972" at="23,0,28,0" concept="5" trace="testMethodImpl#()V" />
      <scope id="7888701088961273972" at="12,32,12,32" />
      <scope id="7888701088961273972" at="21,23,21,23" />
      <scope id="7888701088961273972" at="12,0,14,0" />
      <scope id="7888701088961273972" at="15,54,17,95" />
      <scope id="7888701088961273972" at="21,0,23,0" />
      <scope id="7888701088961273972" at="24,51,26,32" />
      <scope id="7888701088961273972" at="14,0,19,0" />
      <scope id="7888701088961273972" at="23,0,28,0" />
      <unit id="7888701088961273972" at="19,0,29,0" name="jetbrains.mps.editorTest.AddMethodCaret_Test$TestBody" />
      <unit id="7888701088961273972" at="10,0,30,0" name="jetbrains.mps.editorTest.AddMethodCaret_Test" />
    </file>
  </root>
  <root nodeRef="r:914ee49a-537d-44b2-a5fb-bac87a54743d(jetbrains.mps.editorTest@tests)/801169956439969290">
    <file name="MoveStatementFromCenter_Test.java">
      <node id="801169956439969290" at="15,63,16,107" concept="2" />
      <node id="801169956439969290" at="16,107,17,104" concept="2" />
      <node id="801169956439969290" at="24,51,25,61" concept="2" />
      <node id="801169956440182376" at="25,61,26,84" concept="2" />
      <node id="801169956439969290" at="12,0,14,0" concept="1" trace="MoveStatementFromCenter_Test#()V" />
      <node id="801169956439969290" at="21,0,23,0" concept="1" trace="TestBody#()V" />
      <node id="801169956439969290" at="14,0,19,0" concept="5" trace="test_MoveStatementFromCenter#()V" />
      <node id="801169956439969290" at="23,0,28,0" concept="5" trace="testMethodImpl#()V" />
      <scope id="801169956439969290" at="12,41,12,41" />
      <scope id="801169956439969290" at="21,23,21,23" />
      <scope id="801169956439969290" at="12,0,14,0" />
      <scope id="801169956439969290" at="15,63,17,104" />
      <scope id="801169956439969290" at="21,0,23,0" />
      <scope id="801169956439969290" at="24,51,26,84" />
      <scope id="801169956439969290" at="14,0,19,0" />
      <scope id="801169956439969290" at="23,0,28,0" />
      <unit id="801169956439969290" at="19,0,29,0" name="jetbrains.mps.editorTest.MoveStatementFromCenter_Test$TestBody" />
      <unit id="801169956439969290" at="10,0,30,0" name="jetbrains.mps.editorTest.MoveStatementFromCenter_Test" />
    </file>
  </root>
  <root nodeRef="r:914ee49a-537d-44b2-a5fb-bac87a54743d(jetbrains.mps.editorTest@tests)/801169956440189248">
    <file name="MoveMethodByCenter_Test.java">
      <node id="801169956440189248" at="15,58,16,107" concept="2" />
      <node id="801169956440189248" at="16,107,17,99" concept="2" />
      <node id="801169956440189248" at="24,51,25,61" concept="2" />
      <node id="801169956440189354" at="25,61,26,82" concept="2" />
      <node id="801169956440189248" at="12,0,14,0" concept="1" trace="MoveMethodByCenter_Test#()V" />
      <node id="801169956440189248" at="21,0,23,0" concept="1" trace="TestBody#()V" />
      <node id="801169956440189248" at="14,0,19,0" concept="5" trace="test_MoveMethodByCenter#()V" />
      <node id="801169956440189248" at="23,0,28,0" concept="5" trace="testMethodImpl#()V" />
      <scope id="801169956440189248" at="12,36,12,36" />
      <scope id="801169956440189248" at="21,23,21,23" />
      <scope id="801169956440189248" at="12,0,14,0" />
      <scope id="801169956440189248" at="15,58,17,99" />
      <scope id="801169956440189248" at="21,0,23,0" />
      <scope id="801169956440189248" at="24,51,26,82" />
      <scope id="801169956440189248" at="14,0,19,0" />
      <scope id="801169956440189248" at="23,0,28,0" />
      <unit id="801169956440189248" at="19,0,29,0" name="jetbrains.mps.editorTest.MoveMethodByCenter_Test$TestBody" />
      <unit id="801169956440189248" at="10,0,30,0" name="jetbrains.mps.editorTest.MoveMethodByCenter_Test" />
    </file>
  </root>
  <root nodeRef="r:914ee49a-537d-44b2-a5fb-bac87a54743d(jetbrains.mps.editorTest@tests)/8030715741824220899">
    <file name="PasteStatementManyTimes_Test.java">
      <node id="8030715741824220899" at="15,63,16,107" concept="2" />
      <node id="8030715741824220899" at="16,107,17,104" concept="2" />
      <node id="8030715741824220899" at="24,51,25,63" concept="2" />
      <node id="8030715741824220926" at="25,63,26,33" concept="2" />
      <node id="8030715741824220930" at="26,33,27,34" concept="2" />
      <node id="8030715741824221217" at="27,34,28,34" concept="2" />
      <node id="8030715741824221225" at="28,34,29,34" concept="2" />
      <node id="8030715741824220899" at="12,0,14,0" concept="1" trace="PasteStatementManyTimes_Test#()V" />
      <node id="8030715741824220899" at="21,0,23,0" concept="1" trace="TestBody#()V" />
      <node id="8030715741824220899" at="14,0,19,0" concept="5" trace="test_PasteStatementManyTimes#()V" />
      <node id="8030715741824220899" at="23,0,31,0" concept="5" trace="testMethodImpl#()V" />
      <scope id="8030715741824220899" at="12,41,12,41" />
      <scope id="8030715741824220899" at="21,23,21,23" />
      <scope id="8030715741824220899" at="12,0,14,0" />
      <scope id="8030715741824220899" at="15,63,17,104" />
      <scope id="8030715741824220899" at="21,0,23,0" />
      <scope id="8030715741824220899" at="14,0,19,0" />
      <scope id="8030715741824220899" at="24,51,29,34" />
      <scope id="8030715741824220899" at="23,0,31,0" />
      <unit id="8030715741824220899" at="19,0,32,0" name="jetbrains.mps.editorTest.PasteStatementManyTimes_Test$TestBody" />
      <unit id="8030715741824220899" at="10,0,33,0" name="jetbrains.mps.editorTest.PasteStatementManyTimes_Test" />
    </file>
  </root>
  <root nodeRef="r:914ee49a-537d-44b2-a5fb-bac87a54743d(jetbrains.mps.editorTest@tests)/8030715741824232266">
    <file name="PasteParameterManyTimes_Test.java">
      <node id="8030715741824232266" at="15,63,16,107" concept="2" />
      <node id="8030715741824232266" at="16,107,17,104" concept="2" />
      <node id="8030715741824232266" at="24,51,25,63" concept="2" />
      <node id="8030715741824232293" at="25,63,26,33" concept="2" />
      <node id="8030715741824232295" at="26,33,27,34" concept="2" />
      <node id="8030715741824232297" at="27,34,28,34" concept="2" />
      <node id="8030715741824232299" at="28,34,29,34" concept="2" />
      <node id="8030715741824232266" at="12,0,14,0" concept="1" trace="PasteParameterManyTimes_Test#()V" />
      <node id="8030715741824232266" at="21,0,23,0" concept="1" trace="TestBody#()V" />
      <node id="8030715741824232266" at="14,0,19,0" concept="5" trace="test_PasteParameterManyTimes#()V" />
      <node id="8030715741824232266" at="23,0,31,0" concept="5" trace="testMethodImpl#()V" />
      <scope id="8030715741824232266" at="12,41,12,41" />
      <scope id="8030715741824232266" at="21,23,21,23" />
      <scope id="8030715741824232266" at="12,0,14,0" />
      <scope id="8030715741824232266" at="15,63,17,104" />
      <scope id="8030715741824232266" at="21,0,23,0" />
      <scope id="8030715741824232266" at="14,0,19,0" />
      <scope id="8030715741824232266" at="24,51,29,34" />
      <scope id="8030715741824232266" at="23,0,31,0" />
      <unit id="8030715741824232266" at="19,0,32,0" name="jetbrains.mps.editorTest.PasteParameterManyTimes_Test$TestBody" />
      <unit id="8030715741824232266" at="10,0,33,0" name="jetbrains.mps.editorTest.PasteParameterManyTimes_Test" />
    </file>
  </root>
  <root nodeRef="r:914ee49a-537d-44b2-a5fb-bac87a54743d(jetbrains.mps.editorTest@tests)/818296778579227381">
    <file name="PriorityCheckTestMulFirst_Test.java">
      <node id="818296778579227381" at="24,52,25,114" concept="2" />
      <node id="818296778579227381" at="25,114,26,112" concept="2" />
      <node id="818296778579227401" at="30,54,31,45" concept="2" />
      <node id="818296778579227401" at="31,45,32,45" concept="2" />
      <node id="818296778579227404" at="32,45,33,110" concept="6" />
      <node id="818296778579227410" at="33,110,34,118" concept="6" />
      <node id="818296778579227416" at="34,118,35,59" concept="2" />
      <node id="818296778579227422" at="35,59,36,70" concept="2" />
      <node id="818296778579227428" at="36,70,37,162" concept="2" />
      <node id="818296778579227433" at="37,162,38,178" concept="2" />
      <node id="818296778579227439" at="38,178,39,52" concept="2" />
      <node id="818296778579227442" at="40,7,41,210" concept="6" />
      <node id="818296778579227442" at="41,210,42,209" concept="6" />
      <node id="818296778579227442" at="42,209,43,146" concept="2" />
      <node id="818296778579227381" at="23,0,28,0" concept="5" trace="test_testRotation#()V" />
      <node id="818296778579227442" at="39,52,44,7" concept="0" />
      <node id="818296778579227401" at="30,0,46,0" concept="5" trace="test_testRotation#()V" />
      <scope id="818296778579227381" at="24,52,26,112" />
      <scope id="818296778579227442" at="40,7,43,146">
        <var name="nodesAfter" id="818296778579227442" />
        <var name="nodesBefore" id="818296778579227442" />
      </scope>
      <scope id="818296778579227381" at="23,0,28,0" />
      <scope id="818296778579227401" at="30,54,44,7">
        <var name="constant" id="818296778579227411" />
        <var name="op" id="818296778579227405" />
      </scope>
      <scope id="818296778579227401" at="30,0,46,0" />
      <unit id="818296778579227381" at="28,0,47,0" name="jetbrains.mps.editorTest.PriorityCheckTestMulFirst_Test$TestBody" />
      <unit id="818296778579227381" at="21,0,48,0" name="jetbrains.mps.editorTest.PriorityCheckTestMulFirst_Test" />
    </file>
  </root>
  <root nodeRef="r:914ee49a-537d-44b2-a5fb-bac87a54743d(jetbrains.mps.editorTest@tests)/818296778579245154">
    <file name="PriorityCheckTestPlusFirst_Test.java">
      <node id="818296778579245154" at="24,52,25,114" concept="2" />
      <node id="818296778579245154" at="25,114,26,113" concept="2" />
      <node id="818296778579245174" at="30,54,31,45" concept="2" />
      <node id="818296778579245174" at="31,45,32,45" concept="2" />
      <node id="818296778579245177" at="32,45,33,111" concept="6" />
      <node id="818296778579245183" at="33,111,34,118" concept="6" />
      <node id="818296778579245189" at="34,118,35,59" concept="2" />
      <node id="818296778579245195" at="35,59,36,70" concept="2" />
      <node id="818296778579245201" at="36,70,37,161" concept="2" />
      <node id="818296778579245206" at="37,161,38,177" concept="2" />
      <node id="818296778579245212" at="38,177,39,52" concept="2" />
      <node id="818296778579245215" at="40,7,41,210" concept="6" />
      <node id="818296778579245215" at="41,210,42,209" concept="6" />
      <node id="818296778579245215" at="42,209,43,146" concept="2" />
      <node id="818296778579245154" at="23,0,28,0" concept="5" trace="test_testRotation#()V" />
      <node id="818296778579245215" at="39,52,44,7" concept="0" />
      <node id="818296778579245174" at="30,0,46,0" concept="5" trace="test_testRotation#()V" />
      <scope id="818296778579245154" at="24,52,26,113" />
      <scope id="818296778579245215" at="40,7,43,146">
        <var name="nodesAfter" id="818296778579245215" />
        <var name="nodesBefore" id="818296778579245215" />
      </scope>
      <scope id="818296778579245154" at="23,0,28,0" />
      <scope id="818296778579245174" at="30,54,44,7">
        <var name="constant" id="818296778579245184" />
        <var name="op" id="818296778579245178" />
      </scope>
      <scope id="818296778579245174" at="30,0,46,0" />
      <unit id="818296778579245154" at="28,0,47,0" name="jetbrains.mps.editorTest.PriorityCheckTestPlusFirst_Test$TestBody" />
      <unit id="818296778579245154" at="21,0,48,0" name="jetbrains.mps.editorTest.PriorityCheckTestPlusFirst_Test" />
    </file>
  </root>
  <root nodeRef="r:914ee49a-537d-44b2-a5fb-bac87a54743d(jetbrains.mps.editorTest@tests)/8221415467041264294">
    <file name="RT_addTypeVariable_Test.java">
      <node id="8221415467041264294" at="15,58,16,107" concept="2" />
      <node id="8221415467041264294" at="16,107,17,99" concept="2" />
      <node id="8221415467041264294" at="24,51,25,63" concept="2" />
      <node id="8221415467041374129" at="25,63,26,27" concept="2" />
      <node id="8221415467041264294" at="12,0,14,0" concept="1" trace="RT_addTypeVariable_Test#()V" />
      <node id="8221415467041264294" at="21,0,23,0" concept="1" trace="TestBody#()V" />
      <node id="8221415467041264294" at="14,0,19,0" concept="5" trace="test_RT_addTypeVariable#()V" />
      <node id="8221415467041264294" at="23,0,28,0" concept="5" trace="testMethodImpl#()V" />
      <scope id="8221415467041264294" at="12,36,12,36" />
      <scope id="8221415467041264294" at="21,23,21,23" />
      <scope id="8221415467041264294" at="12,0,14,0" />
      <scope id="8221415467041264294" at="15,58,17,99" />
      <scope id="8221415467041264294" at="21,0,23,0" />
      <scope id="8221415467041264294" at="24,51,26,27" />
      <scope id="8221415467041264294" at="14,0,19,0" />
      <scope id="8221415467041264294" at="23,0,28,0" />
      <unit id="8221415467041264294" at="19,0,29,0" name="jetbrains.mps.editorTest.RT_addTypeVariable_Test$TestBody" />
      <unit id="8221415467041264294" at="10,0,30,0" name="jetbrains.mps.editorTest.RT_addTypeVariable_Test" />
    </file>
  </root>
  <root nodeRef="r:914ee49a-537d-44b2-a5fb-bac87a54743d(jetbrains.mps.editorTest@tests)/8221415467041384661">
    <file name="RT_toArray_Test.java">
      <node id="8221415467041384661" at="15,50,16,107" concept="2" />
      <node id="8221415467041384661" at="16,107,17,91" concept="2" />
      <node id="8221415467041384661" at="24,51,25,63" concept="2" />
      <node id="8221415467041384679" at="25,63,26,27" concept="2" />
      <node id="8221415467041384661" at="12,0,14,0" concept="1" trace="RT_toArray_Test#()V" />
      <node id="8221415467041384661" at="21,0,23,0" concept="1" trace="TestBody#()V" />
      <node id="8221415467041384661" at="14,0,19,0" concept="5" trace="test_RT_toArray#()V" />
      <node id="8221415467041384661" at="23,0,28,0" concept="5" trace="testMethodImpl#()V" />
      <scope id="8221415467041384661" at="12,28,12,28" />
      <scope id="8221415467041384661" at="21,23,21,23" />
      <scope id="8221415467041384661" at="12,0,14,0" />
      <scope id="8221415467041384661" at="15,50,17,91" />
      <scope id="8221415467041384661" at="21,0,23,0" />
      <scope id="8221415467041384661" at="24,51,26,27" />
      <scope id="8221415467041384661" at="14,0,19,0" />
      <scope id="8221415467041384661" at="23,0,28,0" />
      <unit id="8221415467041384661" at="19,0,29,0" name="jetbrains.mps.editorTest.RT_toArray_Test$TestBody" />
      <unit id="8221415467041384661" at="10,0,30,0" name="jetbrains.mps.editorTest.RT_toArray_Test" />
    </file>
  </root>
  <root nodeRef="r:914ee49a-537d-44b2-a5fb-bac87a54743d(jetbrains.mps.editorTest@tests)/8350369201053315001">
    <file name="Post_StaticFieldToLocalStaticFieldReference_Test.java">
      <node id="8350369201053315001" at="15,83,16,107" concept="2" />
      <node id="8350369201053315001" at="16,107,17,124" concept="2" />
      <node id="8350369201053315001" at="24,51,25,63" concept="2" />
      <node id="3837470425931687085" at="25,63,26,33" concept="2" />
      <node id="403806536168445102" at="26,33,27,76" concept="2" />
      <node id="403806536168445106" at="27,76,28,76" concept="2" />
      <node id="403806536168445108" at="28,76,29,76" concept="2" />
      <node id="403806536168445110" at="29,76,30,76" concept="2" />
      <node id="403806536168445112" at="30,76,31,76" concept="2" />
      <node id="403806536168445114" at="31,76,32,76" concept="2" />
      <node id="3837470425931687088" at="32,76,33,34" concept="2" />
      <node id="8350369201053315001" at="12,0,14,0" concept="1" trace="Post_StaticFieldToLocalStaticFieldReference_Test#()V" />
      <node id="8350369201053315001" at="21,0,23,0" concept="1" trace="TestBody#()V" />
      <node id="8350369201053315001" at="14,0,19,0" concept="5" trace="test_Post_StaticFieldToLocalStaticFieldReference#()V" />
      <node id="8350369201053315001" at="23,0,35,0" concept="5" trace="testMethodImpl#()V" />
      <scope id="8350369201053315001" at="12,61,12,61" />
      <scope id="8350369201053315001" at="21,23,21,23" />
      <scope id="8350369201053315001" at="12,0,14,0" />
      <scope id="8350369201053315001" at="15,83,17,124" />
      <scope id="8350369201053315001" at="21,0,23,0" />
      <scope id="8350369201053315001" at="14,0,19,0" />
      <scope id="8350369201053315001" at="24,51,33,34" />
      <scope id="8350369201053315001" at="23,0,35,0" />
      <unit id="8350369201053315001" at="19,0,36,0" name="jetbrains.mps.editorTest.Post_StaticFieldToLocalStaticFieldReference_Test$TestBody" />
      <unit id="8350369201053315001" at="10,0,37,0" name="jetbrains.mps.editorTest.Post_StaticFieldToLocalStaticFieldReference_Test" />
    </file>
  </root>
  <root nodeRef="r:914ee49a-537d-44b2-a5fb-bac87a54743d(jetbrains.mps.editorTest@tests)/8444858026985862745">
    <file name="MoveToCommentedStatement_Test.java">
      <node id="8444858026985862745" at="15,64,16,107" concept="2" />
      <node id="8444858026985862745" at="16,107,17,105" concept="2" />
      <node id="8444858026985862745" at="24,51,25,63" concept="2" />
      <node id="8444858026986082081" at="25,63,26,84" concept="2" />
      <node id="8444858026985862745" at="12,0,14,0" concept="1" trace="MoveToCommentedStatement_Test#()V" />
      <node id="8444858026985862745" at="21,0,23,0" concept="1" trace="TestBody#()V" />
      <node id="8444858026985862745" at="14,0,19,0" concept="5" trace="test_MoveToCommentedStatement#()V" />
      <node id="8444858026985862745" at="23,0,28,0" concept="5" trace="testMethodImpl#()V" />
      <scope id="8444858026985862745" at="12,42,12,42" />
      <scope id="8444858026985862745" at="21,23,21,23" />
      <scope id="8444858026985862745" at="12,0,14,0" />
      <scope id="8444858026985862745" at="15,64,17,105" />
      <scope id="8444858026985862745" at="21,0,23,0" />
      <scope id="8444858026985862745" at="24,51,26,84" />
      <scope id="8444858026985862745" at="14,0,19,0" />
      <scope id="8444858026985862745" at="23,0,28,0" />
      <unit id="8444858026985862745" at="19,0,29,0" name="jetbrains.mps.editorTest.MoveToCommentedStatement_Test$TestBody" />
      <unit id="8444858026985862745" at="10,0,30,0" name="jetbrains.mps.editorTest.MoveToCommentedStatement_Test" />
    </file>
  </root>
  <root nodeRef="r:914ee49a-537d-44b2-a5fb-bac87a54743d(jetbrains.mps.editorTest@tests)/8547191361977403062">
    <file name="ReturnFollowerByVarName_Test.java">
      <node id="8547191361977403062" at="15,63,16,107" concept="2" />
      <node id="8547191361977403062" at="16,107,17,104" concept="2" />
      <node id="8547191361977403062" at="24,51,25,63" concept="2" />
      <node id="8547191361977426913" at="25,63,26,29" concept="2" />
      <node id="8547191361977403062" at="12,0,14,0" concept="1" trace="ReturnFollowerByVarName_Test#()V" />
      <node id="8547191361977403062" at="21,0,23,0" concept="1" trace="TestBody#()V" />
      <node id="8547191361977403062" at="14,0,19,0" concept="5" trace="test_ReturnFollowerByVarName#()V" />
      <node id="8547191361977403062" at="23,0,28,0" concept="5" trace="testMethodImpl#()V" />
      <scope id="8547191361977403062" at="12,41,12,41" />
      <scope id="8547191361977403062" at="21,23,21,23" />
      <scope id="8547191361977403062" at="12,0,14,0" />
      <scope id="8547191361977403062" at="15,63,17,104" />
      <scope id="8547191361977403062" at="21,0,23,0" />
      <scope id="8547191361977403062" at="24,51,26,29" />
      <scope id="8547191361977403062" at="14,0,19,0" />
      <scope id="8547191361977403062" at="23,0,28,0" />
      <unit id="8547191361977403062" at="19,0,29,0" name="jetbrains.mps.editorTest.ReturnFollowerByVarName_Test$TestBody" />
      <unit id="8547191361977403062" at="10,0,30,0" name="jetbrains.mps.editorTest.ReturnFollowerByVarName_Test" />
    </file>
  </root>
  <root nodeRef="r:914ee49a-537d-44b2-a5fb-bac87a54743d(jetbrains.mps.editorTest@tests)/8547191361977486335">
    <file name="ReturnFollowedBySpaceVarName_Test.java">
      <node id="8547191361977486335" at="15,68,16,107" concept="2" />
      <node id="8547191361977486335" at="16,107,17,109" concept="2" />
      <node id="8547191361977486335" at="24,51,25,63" concept="2" />
      <node id="8547191361977497096" at="25,63,26,27" concept="2" />
      <node id="8547191361977486335" at="12,0,14,0" concept="1" trace="ReturnFollowedBySpaceVarName_Test#()V" />
      <node id="8547191361977486335" at="21,0,23,0" concept="1" trace="TestBody#()V" />
      <node id="8547191361977486335" at="14,0,19,0" concept="5" trace="test_ReturnFollowedBySpaceVarName#()V" />
      <node id="8547191361977486335" at="23,0,28,0" concept="5" trace="testMethodImpl#()V" />
      <scope id="8547191361977486335" at="12,46,12,46" />
      <scope id="8547191361977486335" at="21,23,21,23" />
      <scope id="8547191361977486335" at="12,0,14,0" />
      <scope id="8547191361977486335" at="15,68,17,109" />
      <scope id="8547191361977486335" at="21,0,23,0" />
      <scope id="8547191361977486335" at="24,51,26,27" />
      <scope id="8547191361977486335" at="14,0,19,0" />
      <scope id="8547191361977486335" at="23,0,28,0" />
      <unit id="8547191361977486335" at="19,0,29,0" name="jetbrains.mps.editorTest.ReturnFollowedBySpaceVarName_Test$TestBody" />
      <unit id="8547191361977486335" at="10,0,30,0" name="jetbrains.mps.editorTest.ReturnFollowedBySpaceVarName_Test" />
    </file>
  </root>
  <root nodeRef="r:914ee49a-537d-44b2-a5fb-bac87a54743d(jetbrains.mps.editorTest@tests)/8547191361978247892">
    <file name="DeleteOpenCurlyBrace_Test.java">
      <node id="8547191361978247892" at="15,60,16,107" concept="2" />
      <node id="8547191361978247892" at="16,107,17,101" concept="2" />
      <node id="8547191361978247892" at="24,51,25,63" concept="2" />
      <node id="1315230867830149583" at="25,63,26,77" concept="2" />
      <node id="8547191361978247892" at="12,0,14,0" concept="1" trace="DeleteOpenCurlyBrace_Test#()V" />
      <node id="8547191361978247892" at="21,0,23,0" concept="1" trace="TestBody#()V" />
      <node id="8547191361978247892" at="14,0,19,0" concept="5" trace="test_DeleteOpenCurlyBrace#()V" />
      <node id="8547191361978247892" at="23,0,28,0" concept="5" trace="testMethodImpl#()V" />
      <scope id="8547191361978247892" at="12,38,12,38" />
      <scope id="8547191361978247892" at="21,23,21,23" />
      <scope id="8547191361978247892" at="12,0,14,0" />
      <scope id="8547191361978247892" at="15,60,17,101" />
      <scope id="8547191361978247892" at="21,0,23,0" />
      <scope id="8547191361978247892" at="24,51,26,77" />
      <scope id="8547191361978247892" at="14,0,19,0" />
      <scope id="8547191361978247892" at="23,0,28,0" />
      <unit id="8547191361978247892" at="19,0,29,0" name="jetbrains.mps.editorTest.DeleteOpenCurlyBrace_Test$TestBody" />
      <unit id="8547191361978247892" at="10,0,30,0" name="jetbrains.mps.editorTest.DeleteOpenCurlyBrace_Test" />
    </file>
  </root>
  <root nodeRef="r:914ee49a-537d-44b2-a5fb-bac87a54743d(jetbrains.mps.editorTest@tests)/8547191361978792978">
    <file name="DeleteClosingCurlyBrace_Test.java">
      <node id="8547191361978792978" at="15,63,16,107" concept="2" />
      <node id="8547191361978792978" at="16,107,17,104" concept="2" />
      <node id="8547191361978792978" at="24,51,25,63" concept="2" />
      <node id="1315230867830149558" at="25,63,26,74" concept="2" />
      <node id="8547191361978792978" at="12,0,14,0" concept="1" trace="DeleteClosingCurlyBrace_Test#()V" />
      <node id="8547191361978792978" at="21,0,23,0" concept="1" trace="TestBody#()V" />
      <node id="8547191361978792978" at="14,0,19,0" concept="5" trace="test_DeleteClosingCurlyBrace#()V" />
      <node id="8547191361978792978" at="23,0,28,0" concept="5" trace="testMethodImpl#()V" />
      <scope id="8547191361978792978" at="12,41,12,41" />
      <scope id="8547191361978792978" at="21,23,21,23" />
      <scope id="8547191361978792978" at="12,0,14,0" />
      <scope id="8547191361978792978" at="15,63,17,104" />
      <scope id="8547191361978792978" at="21,0,23,0" />
      <scope id="8547191361978792978" at="24,51,26,74" />
      <scope id="8547191361978792978" at="14,0,19,0" />
      <scope id="8547191361978792978" at="23,0,28,0" />
      <unit id="8547191361978792978" at="19,0,29,0" name="jetbrains.mps.editorTest.DeleteClosingCurlyBrace_Test$TestBody" />
      <unit id="8547191361978792978" at="10,0,30,0" name="jetbrains.mps.editorTest.DeleteClosingCurlyBrace_Test" />
    </file>
  </root>
  <root nodeRef="r:914ee49a-537d-44b2-a5fb-bac87a54743d(jetbrains.mps.editorTest@tests)/8630667313531347630">
    <file name="EditorCellSomeProblem_Test.java">
      <node id="8630667313531347630" at="15,61,16,107" concept="2" />
      <node id="8630667313531347630" at="16,107,17,102" concept="2" />
      <node id="8630667313531347630" at="24,51,25,61" concept="2" />
      <node id="652894790649965401" at="25,61,26,27" concept="2" />
      <node id="8630667313531347630" at="12,0,14,0" concept="1" trace="EditorCellSomeProblem_Test#()V" />
      <node id="8630667313531347630" at="21,0,23,0" concept="1" trace="TestBody#()V" />
      <node id="8630667313531347630" at="14,0,19,0" concept="5" trace="test_EditorCellSomeProblem#()V" />
      <node id="8630667313531347630" at="23,0,28,0" concept="5" trace="testMethodImpl#()V" />
      <scope id="8630667313531347630" at="12,39,12,39" />
      <scope id="8630667313531347630" at="21,23,21,23" />
      <scope id="8630667313531347630" at="12,0,14,0" />
      <scope id="8630667313531347630" at="15,61,17,102" />
      <scope id="8630667313531347630" at="21,0,23,0" />
      <scope id="8630667313531347630" at="24,51,26,27" />
      <scope id="8630667313531347630" at="14,0,19,0" />
      <scope id="8630667313531347630" at="23,0,28,0" />
      <unit id="8630667313531347630" at="19,0,29,0" name="jetbrains.mps.editorTest.EditorCellSomeProblem_Test$TestBody" />
      <unit id="8630667313531347630" at="10,0,30,0" name="jetbrains.mps.editorTest.EditorCellSomeProblem_Test" />
    </file>
  </root>
  <root nodeRef="r:914ee49a-537d-44b2-a5fb-bac87a54743d(jetbrains.mps.editorTest@tests)/8763293761094334351">
    <file name="LT_PlusExpressionRArgument_with_Mul_Test.java">
      <node id="8763293761094334351" at="15,75,16,107" concept="2" />
      <node id="8763293761094334351" at="16,107,17,116" concept="2" />
      <node id="8763293761094334351" at="24,51,25,63" concept="2" />
      <node id="8763293761094402212" at="25,63,26,28" concept="2" />
      <node id="8763293761094334351" at="12,0,14,0" concept="1" trace="LT_PlusExpressionRArgument_with_Mul_Test#()V" />
      <node id="8763293761094334351" at="21,0,23,0" concept="1" trace="TestBody#()V" />
      <node id="8763293761094334351" at="14,0,19,0" concept="5" trace="test_LT_PlusExpressionRArgument_with_Mul#()V" />
      <node id="8763293761094334351" at="23,0,28,0" concept="5" trace="testMethodImpl#()V" />
      <scope id="8763293761094334351" at="12,53,12,53" />
      <scope id="8763293761094334351" at="21,23,21,23" />
      <scope id="8763293761094334351" at="12,0,14,0" />
      <scope id="8763293761094334351" at="15,75,17,116" />
      <scope id="8763293761094334351" at="21,0,23,0" />
      <scope id="8763293761094334351" at="24,51,26,28" />
      <scope id="8763293761094334351" at="14,0,19,0" />
      <scope id="8763293761094334351" at="23,0,28,0" />
      <unit id="8763293761094334351" at="19,0,29,0" name="jetbrains.mps.editorTest.LT_PlusExpressionRArgument_with_Mul_Test$TestBody" />
      <unit id="8763293761094334351" at="10,0,30,0" name="jetbrains.mps.editorTest.LT_PlusExpressionRArgument_with_Mul_Test" />
    </file>
  </root>
  <root nodeRef="r:914ee49a-537d-44b2-a5fb-bac87a54743d(jetbrains.mps.editorTest@tests)/8763293761094485347">
    <file name="LT_MulExpressionRArgument_with_Plus_Test.java">
      <node id="8763293761094485347" at="15,75,16,107" concept="2" />
      <node id="8763293761094485347" at="16,107,17,116" concept="2" />
      <node id="8763293761094485347" at="24,51,25,63" concept="2" />
      <node id="8763293761094485396" at="25,63,26,28" concept="2" />
      <node id="8763293761094485347" at="12,0,14,0" concept="1" trace="LT_MulExpressionRArgument_with_Plus_Test#()V" />
      <node id="8763293761094485347" at="21,0,23,0" concept="1" trace="TestBody#()V" />
      <node id="8763293761094485347" at="14,0,19,0" concept="5" trace="test_LT_MulExpressionRArgument_with_Plus#()V" />
      <node id="8763293761094485347" at="23,0,28,0" concept="5" trace="testMethodImpl#()V" />
      <scope id="8763293761094485347" at="12,53,12,53" />
      <scope id="8763293761094485347" at="21,23,21,23" />
      <scope id="8763293761094485347" at="12,0,14,0" />
      <scope id="8763293761094485347" at="15,75,17,116" />
      <scope id="8763293761094485347" at="21,0,23,0" />
      <scope id="8763293761094485347" at="24,51,26,28" />
      <scope id="8763293761094485347" at="14,0,19,0" />
      <scope id="8763293761094485347" at="23,0,28,0" />
      <unit id="8763293761094485347" at="19,0,29,0" name="jetbrains.mps.editorTest.LT_MulExpressionRArgument_with_Plus_Test$TestBody" />
      <unit id="8763293761094485347" at="10,0,30,0" name="jetbrains.mps.editorTest.LT_MulExpressionRArgument_with_Plus_Test" />
    </file>
  </root>
  <root nodeRef="r:914ee49a-537d-44b2-a5fb-bac87a54743d(jetbrains.mps.editorTest@tests)/8777381699079285184">
    <file name="CopyStatementToPartiallySelectedStatement_Test.java">
      <node id="8777381699079285184" at="15,81,16,107" concept="2" />
      <node id="8777381699079285184" at="16,107,17,122" concept="2" />
      <node id="8777381699079285184" at="24,51,25,63" concept="2" />
      <node id="6847497494206051140" at="25,63,26,76" concept="2" />
      <node id="6847497494206051194" at="26,76,27,76" concept="2" />
      <node id="6847497494206051211" at="27,76,28,76" concept="2" />
      <node id="6847497494206051230" at="28,76,29,76" concept="2" />
      <node id="8777381699079285210" at="29,76,30,33" concept="2" />
      <node id="8777381699079285212" at="30,33,31,74" concept="2" />
      <node id="8777381699079344987" at="31,74,32,76" concept="2" />
      <node id="8777381699079350290" at="32,76,33,76" concept="2" />
      <node id="8777381699079285214" at="33,76,34,34" concept="2" />
      <node id="8777381699079285216" at="34,34,35,0" concept="8" />
      <node id="8777381699079285184" at="12,0,14,0" concept="1" trace="CopyStatementToPartiallySelectedStatement_Test#()V" />
      <node id="8777381699079285184" at="21,0,23,0" concept="1" trace="TestBody#()V" />
      <node id="8777381699079285184" at="14,0,19,0" concept="5" trace="test_CopyStatementToPartiallySelectedStatement#()V" />
      <node id="8777381699079285184" at="23,0,37,0" concept="5" trace="testMethodImpl#()V" />
      <scope id="8777381699079285184" at="12,59,12,59" />
      <scope id="8777381699079285184" at="21,23,21,23" />
      <scope id="8777381699079285184" at="12,0,14,0" />
      <scope id="8777381699079285184" at="15,81,17,122" />
      <scope id="8777381699079285184" at="21,0,23,0" />
      <scope id="8777381699079285184" at="14,0,19,0" />
      <scope id="8777381699079285184" at="24,51,35,0" />
      <scope id="8777381699079285184" at="23,0,37,0" />
      <unit id="8777381699079285184" at="19,0,38,0" name="jetbrains.mps.editorTest.CopyStatementToPartiallySelectedStatement_Test$TestBody" />
      <unit id="8777381699079285184" at="10,0,39,0" name="jetbrains.mps.editorTest.CopyStatementToPartiallySelectedStatement_Test" />
    </file>
  </root>
  <root nodeRef="r:914ee49a-537d-44b2-a5fb-bac87a54743d(jetbrains.mps.editorTest@tests)/8777381699079379181">
    <file name="CopyMethodCall_Test.java">
      <node id="8777381699079379181" at="15,54,16,107" concept="2" />
      <node id="8777381699079379181" at="16,107,17,95" concept="2" />
      <node id="8777381699079379181" at="24,51,25,63" concept="2" />
      <node id="8777381699079379207" at="25,63,26,33" concept="2" />
      <node id="8777381699079379209" at="26,33,27,76" concept="2" />
      <node id="8777381699079413194" at="27,76,28,76" concept="2" />
      <node id="8777381699079413221" at="28,76,29,76" concept="2" />
      <node id="8777381699079379211" at="29,76,30,34" concept="2" />
      <node id="8777381699079379213" at="30,34,31,0" concept="8" />
      <node id="8777381699079379181" at="12,0,14,0" concept="1" trace="CopyMethodCall_Test#()V" />
      <node id="8777381699079379181" at="21,0,23,0" concept="1" trace="TestBody#()V" />
      <node id="8777381699079379181" at="14,0,19,0" concept="5" trace="test_CopyMethodCall#()V" />
      <node id="8777381699079379181" at="23,0,33,0" concept="5" trace="testMethodImpl#()V" />
      <scope id="8777381699079379181" at="12,32,12,32" />
      <scope id="8777381699079379181" at="21,23,21,23" />
      <scope id="8777381699079379181" at="12,0,14,0" />
      <scope id="8777381699079379181" at="15,54,17,95" />
      <scope id="8777381699079379181" at="21,0,23,0" />
      <scope id="8777381699079379181" at="14,0,19,0" />
      <scope id="8777381699079379181" at="24,51,31,0" />
      <scope id="8777381699079379181" at="23,0,33,0" />
      <unit id="8777381699079379181" at="19,0,34,0" name="jetbrains.mps.editorTest.CopyMethodCall_Test$TestBody" />
      <unit id="8777381699079379181" at="10,0,35,0" name="jetbrains.mps.editorTest.CopyMethodCall_Test" />
    </file>
  </root>
  <root nodeRef="r:914ee49a-537d-44b2-a5fb-bac87a54743d(jetbrains.mps.editorTest@tests)/8777381699079423280">
    <file name="AddStatementToBlock_Test.java">
      <node id="8777381699079423280" at="15,59,16,107" concept="2" />
      <node id="8777381699079423280" at="16,107,17,100" concept="2" />
      <node id="8777381699079423280" at="24,51,25,63" concept="2" />
      <node id="8777381699079423306" at="25,63,26,33" concept="2" />
      <node id="8777381699079423308" at="26,33,27,76" concept="2" />
      <node id="8777381699079423310" at="27,76,28,34" concept="2" />
      <node id="8777381699079423312" at="28,34,29,0" concept="8" />
      <node id="8777381699079423280" at="12,0,14,0" concept="1" trace="AddStatementToBlock_Test#()V" />
      <node id="8777381699079423280" at="21,0,23,0" concept="1" trace="TestBody#()V" />
      <node id="8777381699079423280" at="14,0,19,0" concept="5" trace="test_AddStatementToBlock#()V" />
      <node id="8777381699079423280" at="23,0,31,0" concept="5" trace="testMethodImpl#()V" />
      <scope id="8777381699079423280" at="12,37,12,37" />
      <scope id="8777381699079423280" at="21,23,21,23" />
      <scope id="8777381699079423280" at="12,0,14,0" />
      <scope id="8777381699079423280" at="15,59,17,100" />
      <scope id="8777381699079423280" at="21,0,23,0" />
      <scope id="8777381699079423280" at="14,0,19,0" />
      <scope id="8777381699079423280" at="24,51,29,0" />
      <scope id="8777381699079423280" at="23,0,31,0" />
      <unit id="8777381699079423280" at="19,0,32,0" name="jetbrains.mps.editorTest.AddStatementToBlock_Test$TestBody" />
      <unit id="8777381699079423280" at="10,0,33,0" name="jetbrains.mps.editorTest.AddStatementToBlock_Test" />
    </file>
  </root>
  <root nodeRef="r:914ee49a-537d-44b2-a5fb-bac87a54743d(jetbrains.mps.editorTest@tests)/8976921645732250110">
    <file name="PerformLeftTransformWithNoLeftTransformActions_Test.java">
      <node id="8976921645732250110" at="15,86,16,107" concept="2" />
      <node id="8976921645732250110" at="16,107,17,127" concept="2" />
      <node id="8976921645732250110" at="24,51,25,63" concept="2" />
      <node id="6212382567349237222" at="25,63,26,27" concept="2" />
      <node id="8976921645732250110" at="12,0,14,0" concept="1" trace="PerformLeftTransformWithNoLeftTransformActions_Test#()V" />
      <node id="8976921645732250110" at="21,0,23,0" concept="1" trace="TestBody#()V" />
      <node id="8976921645732250110" at="14,0,19,0" concept="5" trace="test_PerformLeftTransformWithNoLeftTransformActions#()V" />
      <node id="8976921645732250110" at="23,0,28,0" concept="5" trace="testMethodImpl#()V" />
      <scope id="8976921645732250110" at="12,64,12,64" />
      <scope id="8976921645732250110" at="21,23,21,23" />
      <scope id="8976921645732250110" at="12,0,14,0" />
      <scope id="8976921645732250110" at="15,86,17,127" />
      <scope id="8976921645732250110" at="21,0,23,0" />
      <scope id="8976921645732250110" at="24,51,26,27" />
      <scope id="8976921645732250110" at="14,0,19,0" />
      <scope id="8976921645732250110" at="23,0,28,0" />
      <unit id="8976921645732250110" at="19,0,29,0" name="jetbrains.mps.editorTest.PerformLeftTransformWithNoLeftTransformActions_Test$TestBody" />
      <unit id="8976921645732250110" at="10,0,30,0" name="jetbrains.mps.editorTest.PerformLeftTransformWithNoLeftTransformActions_Test" />
    </file>
  </root>
  <root nodeRef="r:914ee49a-537d-44b2-a5fb-bac87a54743d(jetbrains.mps.editorTest@tests)/9032151315009630188">
    <file name="TypeMethodCaret_Test.java">
      <node id="9032151315009630188" at="15,55,16,107" concept="2" />
      <node id="9032151315009630188" at="16,107,17,96" concept="2" />
      <node id="9032151315009630188" at="24,51,25,63" concept="2" />
      <node id="3378334413600016525" at="25,63,26,48" concept="2" />
      <node id="9032151315009630188" at="12,0,14,0" concept="1" trace="TypeMethodCaret_Test#()V" />
      <node id="9032151315009630188" at="21,0,23,0" concept="1" trace="TestBody#()V" />
      <node id="9032151315009630188" at="14,0,19,0" concept="5" trace="test_TypeMethodCaret#()V" />
      <node id="9032151315009630188" at="23,0,28,0" concept="5" trace="testMethodImpl#()V" />
      <scope id="9032151315009630188" at="12,33,12,33" />
      <scope id="9032151315009630188" at="21,23,21,23" />
      <scope id="9032151315009630188" at="12,0,14,0" />
      <scope id="9032151315009630188" at="15,55,17,96" />
      <scope id="9032151315009630188" at="21,0,23,0" />
      <scope id="9032151315009630188" at="24,51,26,48" />
      <scope id="9032151315009630188" at="14,0,19,0" />
      <scope id="9032151315009630188" at="23,0,28,0" />
      <unit id="9032151315009630188" at="19,0,29,0" name="jetbrains.mps.editorTest.TypeMethodCaret_Test$TestBody" />
      <unit id="9032151315009630188" at="10,0,30,0" name="jetbrains.mps.editorTest.TypeMethodCaret_Test" />
    </file>
  </root>
  <root nodeRef="r:914ee49a-537d-44b2-a5fb-bac87a54743d(jetbrains.mps.editorTest@tests)/9046977500687661863">
    <file name="MoveMethodToAnonymousClass_Test.java">
      <node id="9046977500687661863" at="15,66,16,107" concept="2" />
      <node id="9046977500687661863" at="16,107,17,107" concept="2" />
      <node id="9046977500687661863" at="24,51,25,63" concept="2" />
      <node id="8853870644337293941" at="25,63,26,84" concept="2" />
      <node id="9046977500687661863" at="12,0,14,0" concept="1" trace="MoveMethodToAnonymousClass_Test#()V" />
      <node id="9046977500687661863" at="21,0,23,0" concept="1" trace="TestBody#()V" />
      <node id="9046977500687661863" at="14,0,19,0" concept="5" trace="test_MoveMethodToAnonymousClass#()V" />
      <node id="9046977500687661863" at="23,0,28,0" concept="5" trace="testMethodImpl#()V" />
      <scope id="9046977500687661863" at="12,44,12,44" />
      <scope id="9046977500687661863" at="21,23,21,23" />
      <scope id="9046977500687661863" at="12,0,14,0" />
      <scope id="9046977500687661863" at="15,66,17,107" />
      <scope id="9046977500687661863" at="21,0,23,0" />
      <scope id="9046977500687661863" at="24,51,26,84" />
      <scope id="9046977500687661863" at="14,0,19,0" />
      <scope id="9046977500687661863" at="23,0,28,0" />
      <unit id="9046977500687661863" at="19,0,29,0" name="jetbrains.mps.editorTest.MoveMethodToAnonymousClass_Test$TestBody" />
      <unit id="9046977500687661863" at="10,0,30,0" name="jetbrains.mps.editorTest.MoveMethodToAnonymousClass_Test" />
    </file>
  </root>
  <root nodeRef="r:914ee49a-537d-44b2-a5fb-bac87a54743d(jetbrains.mps.editorTest@tests)/938834323431398136">
    <file name="TypeName_Test.java">
      <node id="938834323431398136" at="15,48,16,107" concept="2" />
      <node id="938834323431398136" at="16,107,17,89" concept="2" />
      <node id="938834323431398136" at="24,51,25,61" concept="2" />
      <node id="938834323431485877" at="25,61,26,35" concept="2" />
      <node id="938834323431398136" at="12,0,14,0" concept="1" trace="TypeName_Test#()V" />
      <node id="938834323431398136" at="21,0,23,0" concept="1" trace="TestBody#()V" />
      <node id="938834323431398136" at="14,0,19,0" concept="5" trace="test_TypeName#()V" />
      <node id="938834323431398136" at="23,0,28,0" concept="5" trace="testMethodImpl#()V" />
      <scope id="938834323431398136" at="12,26,12,26" />
      <scope id="938834323431398136" at="21,23,21,23" />
      <scope id="938834323431398136" at="12,0,14,0" />
      <scope id="938834323431398136" at="15,48,17,89" />
      <scope id="938834323431398136" at="21,0,23,0" />
      <scope id="938834323431398136" at="24,51,26,35" />
      <scope id="938834323431398136" at="14,0,19,0" />
      <scope id="938834323431398136" at="23,0,28,0" />
      <unit id="938834323431398136" at="19,0,29,0" name="jetbrains.mps.editorTest.TypeName_Test$TestBody" />
      <unit id="938834323431398136" at="10,0,30,0" name="jetbrains.mps.editorTest.TypeName_Test" />
    </file>
  </root>
  <root nodeRef="r:914ee49a-537d-44b2-a5fb-bac87a54743d(jetbrains.mps.editorTest@tests)/953450985260205387">
    <file name="MoveToNextMethod_Test.java">
      <node id="953450985260205387" at="15,56,16,107" concept="2" />
      <node id="953450985260205387" at="16,107,17,97" concept="2" />
      <node id="953450985260205387" at="24,51,25,61" concept="2" />
      <node id="953450985260251639" at="25,61,26,84" concept="2" />
      <node id="953450985260205387" at="12,0,14,0" concept="1" trace="MoveToNextMethod_Test#()V" />
      <node id="953450985260205387" at="21,0,23,0" concept="1" trace="TestBody#()V" />
      <node id="953450985260205387" at="14,0,19,0" concept="5" trace="test_MoveToNextMethod#()V" />
      <node id="953450985260205387" at="23,0,28,0" concept="5" trace="testMethodImpl#()V" />
      <scope id="953450985260205387" at="12,34,12,34" />
      <scope id="953450985260205387" at="21,23,21,23" />
      <scope id="953450985260205387" at="12,0,14,0" />
      <scope id="953450985260205387" at="15,56,17,97" />
      <scope id="953450985260205387" at="21,0,23,0" />
      <scope id="953450985260205387" at="24,51,26,84" />
      <scope id="953450985260205387" at="14,0,19,0" />
      <scope id="953450985260205387" at="23,0,28,0" />
      <unit id="953450985260205387" at="19,0,29,0" name="jetbrains.mps.editorTest.MoveToNextMethod_Test$TestBody" />
      <unit id="953450985260205387" at="10,0,30,0" name="jetbrains.mps.editorTest.MoveToNextMethod_Test" />
    </file>
  </root>
  <root nodeRef="r:914ee49a-537d-44b2-a5fb-bac87a54743d(jetbrains.mps.editorTest@tests)/953450985260255367">
    <file name="MoveRangeToNextMethod_Test.java">
      <node id="953450985260255367" at="15,61,16,107" concept="2" />
      <node id="953450985260255367" at="16,107,17,102" concept="2" />
      <node id="953450985260255367" at="24,51,25,61" concept="2" />
      <node id="953450985260480268" at="25,61,26,82" concept="2" />
      <node id="953450985260480283" at="26,82,27,82" concept="2" />
      <node id="953450985260480289" at="27,82,28,84" concept="2" />
      <node id="953450985260255367" at="12,0,14,0" concept="1" trace="MoveRangeToNextMethod_Test#()V" />
      <node id="953450985260255367" at="21,0,23,0" concept="1" trace="TestBody#()V" />
      <node id="953450985260255367" at="14,0,19,0" concept="5" trace="test_MoveRangeToNextMethod#()V" />
      <node id="953450985260255367" at="23,0,30,0" concept="5" trace="testMethodImpl#()V" />
      <scope id="953450985260255367" at="12,39,12,39" />
      <scope id="953450985260255367" at="21,23,21,23" />
      <scope id="953450985260255367" at="12,0,14,0" />
      <scope id="953450985260255367" at="15,61,17,102" />
      <scope id="953450985260255367" at="21,0,23,0" />
      <scope id="953450985260255367" at="24,51,28,84" />
      <scope id="953450985260255367" at="14,0,19,0" />
      <scope id="953450985260255367" at="23,0,30,0" />
      <unit id="953450985260255367" at="19,0,31,0" name="jetbrains.mps.editorTest.MoveRangeToNextMethod_Test$TestBody" />
      <unit id="953450985260255367" at="10,0,32,0" name="jetbrains.mps.editorTest.MoveRangeToNextMethod_Test" />
    </file>
  </root>
  <root nodeRef="r:914ee49a-537d-44b2-a5fb-bac87a54743d(jetbrains.mps.editorTest@tests)/953450985260480313">
    <file name="MoveToBlock_Test.java">
      <node id="953450985260480313" at="15,51,16,107" concept="2" />
      <node id="953450985260480313" at="16,107,17,92" concept="2" />
      <node id="953450985260480313" at="24,51,25,61" concept="2" />
      <node id="953450985260497329" at="25,61,26,82" concept="2" />
      <node id="953450985260497342" at="26,82,27,82" concept="2" />
      <node id="953450985260497338" at="27,82,28,0" concept="8" />
      <node id="953450985260480313" at="12,0,14,0" concept="1" trace="MoveToBlock_Test#()V" />
      <node id="953450985260480313" at="21,0,23,0" concept="1" trace="TestBody#()V" />
      <node id="953450985260480313" at="14,0,19,0" concept="5" trace="test_MoveToBlock#()V" />
      <node id="953450985260480313" at="23,0,30,0" concept="5" trace="testMethodImpl#()V" />
      <scope id="953450985260480313" at="12,29,12,29" />
      <scope id="953450985260480313" at="21,23,21,23" />
      <scope id="953450985260480313" at="12,0,14,0" />
      <scope id="953450985260480313" at="15,51,17,92" />
      <scope id="953450985260480313" at="21,0,23,0" />
      <scope id="953450985260480313" at="24,51,28,0" />
      <scope id="953450985260480313" at="14,0,19,0" />
      <scope id="953450985260480313" at="23,0,30,0" />
      <unit id="953450985260480313" at="19,0,31,0" name="jetbrains.mps.editorTest.MoveToBlock_Test$TestBody" />
      <unit id="953450985260480313" at="10,0,32,0" name="jetbrains.mps.editorTest.MoveToBlock_Test" />
    </file>
  </root>
  <root nodeRef="r:914ee49a-537d-44b2-a5fb-bac87a54743d(jetbrains.mps.editorTest@tests)/953450985260497371">
    <file name="MoveFirstStatementThenMethod_Test.java">
      <node id="953450985260497371" at="15,68,16,107" concept="2" />
      <node id="953450985260497371" at="16,107,17,109" concept="2" />
      <node id="953450985260497371" at="24,51,25,61" concept="2" />
      <node id="953450985260511220" at="25,61,26,84" concept="2" />
      <node id="953450985260511245" at="26,84,27,84" concept="2" />
      <node id="953450985260511252" at="27,84,28,84" concept="2" />
      <node id="953450985260511450" at="28,84,29,76" concept="2" />
      <node id="953450985260511468" at="29,76,30,82" concept="2" />
      <node id="953450985260511267" at="30,82,31,0" concept="8" />
      <node id="953450985260511235" at="31,0,32,0" concept="8" />
      <node id="953450985260497371" at="12,0,14,0" concept="1" trace="MoveFirstStatementThenMethod_Test#()V" />
      <node id="953450985260497371" at="21,0,23,0" concept="1" trace="TestBody#()V" />
      <node id="953450985260497371" at="14,0,19,0" concept="5" trace="test_MoveFirstStatementThenMethod#()V" />
      <node id="953450985260497371" at="23,0,34,0" concept="5" trace="testMethodImpl#()V" />
      <scope id="953450985260497371" at="12,46,12,46" />
      <scope id="953450985260497371" at="21,23,21,23" />
      <scope id="953450985260497371" at="12,0,14,0" />
      <scope id="953450985260497371" at="15,68,17,109" />
      <scope id="953450985260497371" at="21,0,23,0" />
      <scope id="953450985260497371" at="14,0,19,0" />
      <scope id="953450985260497371" at="24,51,32,0" />
      <scope id="953450985260497371" at="23,0,34,0" />
      <unit id="953450985260497371" at="19,0,35,0" name="jetbrains.mps.editorTest.MoveFirstStatementThenMethod_Test$TestBody" />
      <unit id="953450985260497371" at="10,0,36,0" name="jetbrains.mps.editorTest.MoveFirstStatementThenMethod_Test" />
    </file>
  </root>
  <root nodeRef="r:914ee49a-537d-44b2-a5fb-bac87a54743d(jetbrains.mps.editorTest@tests)/953450985260511556">
    <file name="MoveParameter_Test.java">
      <node id="953450985260511556" at="15,53,16,107" concept="2" />
      <node id="953450985260511556" at="16,107,17,94" concept="2" />
      <node id="953450985260511556" at="24,51,25,61" concept="2" />
      <node id="953450985260512003" at="25,61,26,84" concept="2" />
      <node id="953450985260511556" at="12,0,14,0" concept="1" trace="MoveParameter_Test#()V" />
      <node id="953450985260511556" at="21,0,23,0" concept="1" trace="TestBody#()V" />
      <node id="953450985260511556" at="14,0,19,0" concept="5" trace="test_MoveParameter#()V" />
      <node id="953450985260511556" at="23,0,28,0" concept="5" trace="testMethodImpl#()V" />
      <scope id="953450985260511556" at="12,31,12,31" />
      <scope id="953450985260511556" at="21,23,21,23" />
      <scope id="953450985260511556" at="12,0,14,0" />
      <scope id="953450985260511556" at="15,53,17,94" />
      <scope id="953450985260511556" at="21,0,23,0" />
      <scope id="953450985260511556" at="24,51,26,84" />
      <scope id="953450985260511556" at="14,0,19,0" />
      <scope id="953450985260511556" at="23,0,28,0" />
      <unit id="953450985260511556" at="19,0,29,0" name="jetbrains.mps.editorTest.MoveParameter_Test$TestBody" />
      <unit id="953450985260511556" at="10,0,30,0" name="jetbrains.mps.editorTest.MoveParameter_Test" />
    </file>
  </root>
  <root nodeRef="r:914ee49a-537d-44b2-a5fb-bac87a54743d(jetbrains.mps.editorTest@tests)/953450985260512030">
    <file name="MoveParameterToNextMethod_Test.java">
      <node id="953450985260512030" at="15,65,16,107" concept="2" />
      <node id="953450985260512030" at="16,107,17,106" concept="2" />
      <node id="953450985260512030" at="24,51,25,61" concept="2" />
      <node id="953450985260758237" at="25,61,26,82" concept="2" />
      <node id="953450985260758252" at="26,82,27,82" concept="2" />
      <node id="953450985260512030" at="12,0,14,0" concept="1" trace="MoveParameterToNextMethod_Test#()V" />
      <node id="953450985260512030" at="21,0,23,0" concept="1" trace="TestBody#()V" />
      <node id="953450985260512030" at="14,0,19,0" concept="5" trace="test_MoveParameterToNextMethod#()V" />
      <node id="953450985260512030" at="23,0,29,0" concept="5" trace="testMethodImpl#()V" />
      <scope id="953450985260512030" at="12,43,12,43" />
      <scope id="953450985260512030" at="21,23,21,23" />
      <scope id="953450985260512030" at="12,0,14,0" />
      <scope id="953450985260512030" at="15,65,17,106" />
      <scope id="953450985260512030" at="21,0,23,0" />
      <scope id="953450985260512030" at="24,51,27,82" />
      <scope id="953450985260512030" at="14,0,19,0" />
      <scope id="953450985260512030" at="23,0,29,0" />
      <unit id="953450985260512030" at="19,0,30,0" name="jetbrains.mps.editorTest.MoveParameterToNextMethod_Test$TestBody" />
      <unit id="953450985260512030" at="10,0,31,0" name="jetbrains.mps.editorTest.MoveParameterToNextMethod_Test" />
    </file>
  </root>
  <root nodeRef="r:914ee49a-537d-44b2-a5fb-bac87a54743d(jetbrains.mps.editorTest@tests)/953450985260807558">
    <file name="MoveToElseIfClause_Test.java">
      <node id="953450985260807558" at="15,58,16,107" concept="2" />
      <node id="953450985260807558" at="16,107,17,99" concept="2" />
      <node id="953450985260807558" at="24,51,25,61" concept="2" />
      <node id="4637760145514267580" at="25,61,26,84" concept="2" />
      <node id="953450985260807558" at="12,0,14,0" concept="1" trace="MoveToElseIfClause_Test#()V" />
      <node id="953450985260807558" at="21,0,23,0" concept="1" trace="TestBody#()V" />
      <node id="953450985260807558" at="14,0,19,0" concept="5" trace="test_MoveToElseIfClause#()V" />
      <node id="953450985260807558" at="23,0,28,0" concept="5" trace="testMethodImpl#()V" />
      <scope id="953450985260807558" at="12,36,12,36" />
      <scope id="953450985260807558" at="21,23,21,23" />
      <scope id="953450985260807558" at="12,0,14,0" />
      <scope id="953450985260807558" at="15,58,17,99" />
      <scope id="953450985260807558" at="21,0,23,0" />
      <scope id="953450985260807558" at="24,51,26,84" />
      <scope id="953450985260807558" at="14,0,19,0" />
      <scope id="953450985260807558" at="23,0,28,0" />
      <unit id="953450985260807558" at="19,0,29,0" name="jetbrains.mps.editorTest.MoveToElseIfClause_Test$TestBody" />
      <unit id="953450985260807558" at="10,0,30,0" name="jetbrains.mps.editorTest.MoveToElseIfClause_Test" />
    </file>
  </root>
  <root nodeRef="r:914ee49a-537d-44b2-a5fb-bac87a54743d(jetbrains.mps.editorTest@tests)/953450985260813910">
    <file name="MoveStatementToIf_Test.java">
      <node id="953450985260813910" at="15,57,16,107" concept="2" />
      <node id="953450985260813910" at="16,107,17,98" concept="2" />
      <node id="953450985260813910" at="24,51,25,61" concept="2" />
      <node id="953450985260840504" at="25,61,26,84" concept="2" />
      <node id="953450985260813910" at="12,0,14,0" concept="1" trace="MoveStatementToIf_Test#()V" />
      <node id="953450985260813910" at="21,0,23,0" concept="1" trace="TestBody#()V" />
      <node id="953450985260813910" at="14,0,19,0" concept="5" trace="test_MoveStatementToIf#()V" />
      <node id="953450985260813910" at="23,0,28,0" concept="5" trace="testMethodImpl#()V" />
      <scope id="953450985260813910" at="12,35,12,35" />
      <scope id="953450985260813910" at="21,23,21,23" />
      <scope id="953450985260813910" at="12,0,14,0" />
      <scope id="953450985260813910" at="15,57,17,98" />
      <scope id="953450985260813910" at="21,0,23,0" />
      <scope id="953450985260813910" at="24,51,26,84" />
      <scope id="953450985260813910" at="14,0,19,0" />
      <scope id="953450985260813910" at="23,0,28,0" />
      <unit id="953450985260813910" at="19,0,29,0" name="jetbrains.mps.editorTest.MoveStatementToIf_Test$TestBody" />
      <unit id="953450985260813910" at="10,0,30,0" name="jetbrains.mps.editorTest.MoveStatementToIf_Test" />
    </file>
  </root>
  <root nodeRef="r:914ee49a-537d-44b2-a5fb-bac87a54743d(jetbrains.mps.editorTest@tests)/992603586001620095">
    <file name="DeprecationTest2_Test.java">
      <node id="992603586001620095" at="18,56,19,107" concept="2" />
      <node id="992603586001620095" at="19,107,20,97" concept="2" />
      <node id="992603586001620095" at="29,51,30,97" concept="6" />
      <node id="992603586001620095" at="30,97,31,93" concept="6" />
      <node id="992603586001642869" at="31,93,32,108" concept="2" />
      <node id="992603586001620095" at="14,0,16,0" concept="1" trace="DeprecationTest2_Test#()V" />
      <node id="992603586001620095" at="25,0,27,0" concept="1" trace="TestBody#()V" />
      <node id="992603586001620095" at="17,0,22,0" concept="5" trace="test_DeprecationTest2#()V" />
      <node id="992603586001620095" at="28,0,34,0" concept="5" trace="testMethodImpl#()V" />
      <scope id="992603586001620095" at="14,34,14,34" />
      <scope id="992603586001620095" at="25,23,25,23" />
      <scope id="992603586001620095" at="14,0,16,0" />
      <scope id="992603586001620095" at="18,56,20,97" />
      <scope id="992603586001620095" at="25,0,27,0" />
      <scope id="992603586001620095" at="29,51,32,108">
        <var name="editor" id="992603586001620095" />
        <var name="editorComponent" id="992603586001620095" />
      </scope>
      <scope id="992603586001620095" at="17,0,22,0" />
      <scope id="992603586001620095" at="28,0,34,0" />
      <unit id="992603586001620095" at="23,0,35,0" name="jetbrains.mps.editorTest.DeprecationTest2_Test$TestBody" />
      <unit id="992603586001620095" at="12,0,36,0" name="jetbrains.mps.editorTest.DeprecationTest2_Test" />
    </file>
  </root>
  <root nodeRef="r:914ee49a-537d-44b2-a5fb-bac87a54743d(jetbrains.mps.editorTest@tests)/992603586001620155">
    <file name="DeprecationTest3_Test.java">
      <node id="992603586001620155" at="18,56,19,107" concept="2" />
      <node id="992603586001620155" at="19,107,20,97" concept="2" />
      <node id="992603586001620155" at="29,51,30,97" concept="6" />
      <node id="992603586001620155" at="30,97,31,93" concept="6" />
      <node id="992603586001643376" at="31,93,32,105" concept="2" />
      <node id="992603586001620155" at="14,0,16,0" concept="1" trace="DeprecationTest3_Test#()V" />
      <node id="992603586001620155" at="25,0,27,0" concept="1" trace="TestBody#()V" />
      <node id="992603586001620155" at="17,0,22,0" concept="5" trace="test_DeprecationTest3#()V" />
      <node id="992603586001620155" at="28,0,34,0" concept="5" trace="testMethodImpl#()V" />
      <scope id="992603586001620155" at="14,34,14,34" />
      <scope id="992603586001620155" at="25,23,25,23" />
      <scope id="992603586001620155" at="14,0,16,0" />
      <scope id="992603586001620155" at="18,56,20,97" />
      <scope id="992603586001620155" at="25,0,27,0" />
      <scope id="992603586001620155" at="29,51,32,105">
        <var name="editor" id="992603586001620155" />
        <var name="editorComponent" id="992603586001620155" />
      </scope>
      <scope id="992603586001620155" at="17,0,22,0" />
      <scope id="992603586001620155" at="28,0,34,0" />
      <unit id="992603586001620155" at="23,0,35,0" name="jetbrains.mps.editorTest.DeprecationTest3_Test$TestBody" />
      <unit id="992603586001620155" at="12,0,36,0" name="jetbrains.mps.editorTest.DeprecationTest3_Test" />
    </file>
  </root>
  <root nodeRef="r:914ee49a-537d-44b2-a5fb-bac87a54743d(jetbrains.mps.editorTest@tests)/992603586001643387">
    <file name="DeprecationTest4_Test.java">
      <node id="992603586001643387" at="18,56,19,107" concept="2" />
      <node id="992603586001643387" at="19,107,20,97" concept="2" />
      <node id="992603586001643387" at="29,51,30,97" concept="6" />
      <node id="992603586001643387" at="30,97,31,93" concept="6" />
      <node id="992603586001643406" at="31,93,32,115" concept="2" />
      <node id="992603586001643387" at="14,0,16,0" concept="1" trace="DeprecationTest4_Test#()V" />
      <node id="992603586001643387" at="25,0,27,0" concept="1" trace="TestBody#()V" />
      <node id="992603586001643387" at="17,0,22,0" concept="5" trace="test_DeprecationTest4#()V" />
      <node id="992603586001643387" at="28,0,34,0" concept="5" trace="testMethodImpl#()V" />
      <scope id="992603586001643387" at="14,34,14,34" />
      <scope id="992603586001643387" at="25,23,25,23" />
      <scope id="992603586001643387" at="14,0,16,0" />
      <scope id="992603586001643387" at="18,56,20,97" />
      <scope id="992603586001643387" at="25,0,27,0" />
      <scope id="992603586001643387" at="29,51,32,115">
        <var name="editor" id="992603586001643387" />
        <var name="editorComponent" id="992603586001643387" />
      </scope>
      <scope id="992603586001643387" at="17,0,22,0" />
      <scope id="992603586001643387" at="28,0,34,0" />
      <unit id="992603586001643387" at="23,0,35,0" name="jetbrains.mps.editorTest.DeprecationTest4_Test$TestBody" />
      <unit id="992603586001643387" at="12,0,36,0" name="jetbrains.mps.editorTest.DeprecationTest4_Test" />
    </file>
  </root>
  <root nodeRef="r:914ee49a-537d-44b2-a5fb-bac87a54743d(jetbrains.mps.editorTest@tests)/992603586001643454">
    <file name="DeprecationTest1_Test.java">
      <node id="992603586001643454" at="18,56,19,107" concept="2" />
      <node id="992603586001643454" at="19,107,20,97" concept="2" />
      <node id="992603586001643454" at="29,51,30,97" concept="6" />
      <node id="992603586001643454" at="30,97,31,93" concept="6" />
      <node id="992603586001643473" at="31,93,32,115" concept="2" />
      <node id="992603586001643454" at="14,0,16,0" concept="1" trace="DeprecationTest1_Test#()V" />
      <node id="992603586001643454" at="25,0,27,0" concept="1" trace="TestBody#()V" />
      <node id="992603586001643454" at="17,0,22,0" concept="5" trace="test_DeprecationTest1#()V" />
      <node id="992603586001643454" at="28,0,34,0" concept="5" trace="testMethodImpl#()V" />
      <scope id="992603586001643454" at="14,34,14,34" />
      <scope id="992603586001643454" at="25,23,25,23" />
      <scope id="992603586001643454" at="14,0,16,0" />
      <scope id="992603586001643454" at="18,56,20,97" />
      <scope id="992603586001643454" at="25,0,27,0" />
      <scope id="992603586001643454" at="29,51,32,115">
        <var name="editor" id="992603586001643454" />
        <var name="editorComponent" id="992603586001643454" />
      </scope>
      <scope id="992603586001643454" at="17,0,22,0" />
      <scope id="992603586001643454" at="28,0,34,0" />
      <unit id="992603586001643454" at="23,0,35,0" name="jetbrains.mps.editorTest.DeprecationTest1_Test$TestBody" />
      <unit id="992603586001643454" at="12,0,36,0" name="jetbrains.mps.editorTest.DeprecationTest1_Test" />
    </file>
  </root>
  <root nodeRef="r:914ee49a-537d-44b2-a5fb-bac87a54743d(jetbrains.mps.editorTest@tests)/992603586001671834">
    <file name="PreviousDeprecationTest2_Test.java">
      <node id="992603586001671834" at="18,64,19,107" concept="2" />
      <node id="992603586001671834" at="19,107,20,105" concept="2" />
      <node id="992603586001671834" at="29,51,30,97" concept="6" />
      <node id="992603586001671834" at="30,97,31,93" concept="6" />
      <node id="992603586001672389" at="31,93,32,108" concept="2" />
      <node id="992603586001671834" at="14,0,16,0" concept="1" trace="PreviousDeprecationTest2_Test#()V" />
      <node id="992603586001671834" at="25,0,27,0" concept="1" trace="TestBody#()V" />
      <node id="992603586001671834" at="17,0,22,0" concept="5" trace="test_PreviousDeprecationTest2#()V" />
      <node id="992603586001671834" at="28,0,34,0" concept="5" trace="testMethodImpl#()V" />
      <scope id="992603586001671834" at="14,42,14,42" />
      <scope id="992603586001671834" at="25,23,25,23" />
      <scope id="992603586001671834" at="14,0,16,0" />
      <scope id="992603586001671834" at="18,64,20,105" />
      <scope id="992603586001671834" at="25,0,27,0" />
      <scope id="992603586001671834" at="29,51,32,108">
        <var name="editor" id="992603586001671834" />
        <var name="editorComponent" id="992603586001671834" />
      </scope>
      <scope id="992603586001671834" at="17,0,22,0" />
      <scope id="992603586001671834" at="28,0,34,0" />
      <unit id="992603586001671834" at="23,0,35,0" name="jetbrains.mps.editorTest.PreviousDeprecationTest2_Test$TestBody" />
      <unit id="992603586001671834" at="12,0,36,0" name="jetbrains.mps.editorTest.PreviousDeprecationTest2_Test" />
    </file>
  </root>
</debug-info>
<|MERGE_RESOLUTION|>--- conflicted
+++ resolved
@@ -374,51 +374,25 @@
     </file>
   </root>
   <root nodeRef="r:914ee49a-537d-44b2-a5fb-bac87a54743d(jetbrains.mps.editorTest@tests)/1230132483495">
-<<<<<<< HEAD
-    <file name="IntentionTest_Test.java">
-      <node id="1230132483495" at="15,53,16,107" concept="2" />
-      <node id="1230132483495" at="16,107,17,94" concept="2" />
+    <file name="PreviousDeprecationTest1_Test.java">
+      <node id="1230132483495" at="15,64,16,107" concept="2" />
+      <node id="1230132483495" at="16,107,17,105" concept="2" />
       <node id="1230132483495" at="24,51,25,51" concept="2" />
-      <node id="1230132588987" at="25,51,26,110" concept="2" />
-      <node id="1230132483495" at="12,0,14,0" concept="1" trace="IntentionTest_Test#()V" />
+      <node id="992603586002028694" at="25,51,26,77" concept="2" />
+      <node id="1230132483495" at="12,0,14,0" concept="1" trace="PreviousDeprecationTest1_Test#()V" />
       <node id="1230132483495" at="21,0,23,0" concept="1" trace="TestBody#()V" />
-      <node id="1230132483495" at="14,0,19,0" concept="5" trace="test_IntentionTest#()V" />
+      <node id="1230132483495" at="14,0,19,0" concept="5" trace="test_PreviousDeprecationTest1#()V" />
       <node id="1230132483495" at="23,0,28,0" concept="5" trace="testMethodImpl#()V" />
-      <scope id="1230132483495" at="12,31,12,31" />
+      <scope id="1230132483495" at="12,42,12,42" />
       <scope id="1230132483495" at="21,23,21,23" />
       <scope id="1230132483495" at="12,0,14,0" />
-      <scope id="1230132483495" at="15,53,17,94" />
+      <scope id="1230132483495" at="15,64,17,105" />
       <scope id="1230132483495" at="21,0,23,0" />
-      <scope id="1230132483495" at="24,51,26,110" />
+      <scope id="1230132483495" at="24,51,26,77" />
       <scope id="1230132483495" at="14,0,19,0" />
       <scope id="1230132483495" at="23,0,28,0" />
-      <unit id="1230132483495" at="19,0,29,0" name="jetbrains.mps.editorTest.IntentionTest_Test$TestBody" />
-      <unit id="1230132483495" at="10,0,30,0" name="jetbrains.mps.editorTest.IntentionTest_Test" />
-=======
-    <file name="PreviousDeprecationTest1_Test.java">
-      <node id="1230132483495" at="18,64,19,107" concept="2" />
-      <node id="1230132483495" at="19,107,20,105" concept="2" />
-      <node id="1230132483495" at="29,51,30,87" concept="6" />
-      <node id="1230132483495" at="30,87,31,93" concept="6" />
-      <node id="992603586002028694" at="31,93,32,108" concept="2" />
-      <node id="1230132483495" at="14,0,16,0" concept="1" trace="PreviousDeprecationTest1_Test#()V" />
-      <node id="1230132483495" at="25,0,27,0" concept="1" trace="TestBody#()V" />
-      <node id="1230132483495" at="17,0,22,0" concept="5" trace="test_PreviousDeprecationTest1#()V" />
-      <node id="1230132483495" at="28,0,34,0" concept="5" trace="testMethodImpl#()V" />
-      <scope id="1230132483495" at="14,42,14,42" />
-      <scope id="1230132483495" at="25,23,25,23" />
-      <scope id="1230132483495" at="14,0,16,0" />
-      <scope id="1230132483495" at="18,64,20,105" />
-      <scope id="1230132483495" at="25,0,27,0" />
-      <scope id="1230132483495" at="29,51,32,108">
-        <var name="editor" id="1230132483495" />
-        <var name="editorComponent" id="1230132483495" />
-      </scope>
-      <scope id="1230132483495" at="17,0,22,0" />
-      <scope id="1230132483495" at="28,0,34,0" />
-      <unit id="1230132483495" at="23,0,35,0" name="jetbrains.mps.editorTest.PreviousDeprecationTest1_Test$TestBody" />
-      <unit id="1230132483495" at="12,0,36,0" name="jetbrains.mps.editorTest.PreviousDeprecationTest1_Test" />
->>>>>>> 990ec643
+      <unit id="1230132483495" at="19,0,29,0" name="jetbrains.mps.editorTest.PreviousDeprecationTest1_Test$TestBody" />
+      <unit id="1230132483495" at="10,0,30,0" name="jetbrains.mps.editorTest.PreviousDeprecationTest1_Test" />
     </file>
   </root>
   <root nodeRef="r:914ee49a-537d-44b2-a5fb-bac87a54743d(jetbrains.mps.editorTest@tests)/1230137733176">
@@ -5625,132 +5599,112 @@
   </root>
   <root nodeRef="r:914ee49a-537d-44b2-a5fb-bac87a54743d(jetbrains.mps.editorTest@tests)/992603586001620095">
     <file name="DeprecationTest2_Test.java">
-      <node id="992603586001620095" at="18,56,19,107" concept="2" />
-      <node id="992603586001620095" at="19,107,20,97" concept="2" />
-      <node id="992603586001620095" at="29,51,30,97" concept="6" />
-      <node id="992603586001620095" at="30,97,31,93" concept="6" />
-      <node id="992603586001642869" at="31,93,32,108" concept="2" />
-      <node id="992603586001620095" at="14,0,16,0" concept="1" trace="DeprecationTest2_Test#()V" />
-      <node id="992603586001620095" at="25,0,27,0" concept="1" trace="TestBody#()V" />
-      <node id="992603586001620095" at="17,0,22,0" concept="5" trace="test_DeprecationTest2#()V" />
-      <node id="992603586001620095" at="28,0,34,0" concept="5" trace="testMethodImpl#()V" />
-      <scope id="992603586001620095" at="14,34,14,34" />
-      <scope id="992603586001620095" at="25,23,25,23" />
-      <scope id="992603586001620095" at="14,0,16,0" />
-      <scope id="992603586001620095" at="18,56,20,97" />
-      <scope id="992603586001620095" at="25,0,27,0" />
-      <scope id="992603586001620095" at="29,51,32,108">
-        <var name="editor" id="992603586001620095" />
-        <var name="editorComponent" id="992603586001620095" />
-      </scope>
-      <scope id="992603586001620095" at="17,0,22,0" />
-      <scope id="992603586001620095" at="28,0,34,0" />
-      <unit id="992603586001620095" at="23,0,35,0" name="jetbrains.mps.editorTest.DeprecationTest2_Test$TestBody" />
-      <unit id="992603586001620095" at="12,0,36,0" name="jetbrains.mps.editorTest.DeprecationTest2_Test" />
+      <node id="992603586001620095" at="15,56,16,107" concept="2" />
+      <node id="992603586001620095" at="16,107,17,97" concept="2" />
+      <node id="992603586001620095" at="24,51,25,61" concept="2" />
+      <node id="992603586001642869" at="25,61,26,77" concept="2" />
+      <node id="992603586001620095" at="12,0,14,0" concept="1" trace="DeprecationTest2_Test#()V" />
+      <node id="992603586001620095" at="21,0,23,0" concept="1" trace="TestBody#()V" />
+      <node id="992603586001620095" at="14,0,19,0" concept="5" trace="test_DeprecationTest2#()V" />
+      <node id="992603586001620095" at="23,0,28,0" concept="5" trace="testMethodImpl#()V" />
+      <scope id="992603586001620095" at="12,34,12,34" />
+      <scope id="992603586001620095" at="21,23,21,23" />
+      <scope id="992603586001620095" at="12,0,14,0" />
+      <scope id="992603586001620095" at="15,56,17,97" />
+      <scope id="992603586001620095" at="21,0,23,0" />
+      <scope id="992603586001620095" at="24,51,26,77" />
+      <scope id="992603586001620095" at="14,0,19,0" />
+      <scope id="992603586001620095" at="23,0,28,0" />
+      <unit id="992603586001620095" at="19,0,29,0" name="jetbrains.mps.editorTest.DeprecationTest2_Test$TestBody" />
+      <unit id="992603586001620095" at="10,0,30,0" name="jetbrains.mps.editorTest.DeprecationTest2_Test" />
     </file>
   </root>
   <root nodeRef="r:914ee49a-537d-44b2-a5fb-bac87a54743d(jetbrains.mps.editorTest@tests)/992603586001620155">
     <file name="DeprecationTest3_Test.java">
-      <node id="992603586001620155" at="18,56,19,107" concept="2" />
-      <node id="992603586001620155" at="19,107,20,97" concept="2" />
-      <node id="992603586001620155" at="29,51,30,97" concept="6" />
-      <node id="992603586001620155" at="30,97,31,93" concept="6" />
-      <node id="992603586001643376" at="31,93,32,105" concept="2" />
-      <node id="992603586001620155" at="14,0,16,0" concept="1" trace="DeprecationTest3_Test#()V" />
-      <node id="992603586001620155" at="25,0,27,0" concept="1" trace="TestBody#()V" />
-      <node id="992603586001620155" at="17,0,22,0" concept="5" trace="test_DeprecationTest3#()V" />
-      <node id="992603586001620155" at="28,0,34,0" concept="5" trace="testMethodImpl#()V" />
-      <scope id="992603586001620155" at="14,34,14,34" />
-      <scope id="992603586001620155" at="25,23,25,23" />
-      <scope id="992603586001620155" at="14,0,16,0" />
-      <scope id="992603586001620155" at="18,56,20,97" />
-      <scope id="992603586001620155" at="25,0,27,0" />
-      <scope id="992603586001620155" at="29,51,32,105">
-        <var name="editor" id="992603586001620155" />
-        <var name="editorComponent" id="992603586001620155" />
-      </scope>
-      <scope id="992603586001620155" at="17,0,22,0" />
-      <scope id="992603586001620155" at="28,0,34,0" />
-      <unit id="992603586001620155" at="23,0,35,0" name="jetbrains.mps.editorTest.DeprecationTest3_Test$TestBody" />
-      <unit id="992603586001620155" at="12,0,36,0" name="jetbrains.mps.editorTest.DeprecationTest3_Test" />
+      <node id="992603586001620155" at="15,56,16,107" concept="2" />
+      <node id="992603586001620155" at="16,107,17,97" concept="2" />
+      <node id="992603586001620155" at="24,51,25,61" concept="2" />
+      <node id="992603586001643376" at="25,61,26,74" concept="2" />
+      <node id="992603586001620155" at="12,0,14,0" concept="1" trace="DeprecationTest3_Test#()V" />
+      <node id="992603586001620155" at="21,0,23,0" concept="1" trace="TestBody#()V" />
+      <node id="992603586001620155" at="14,0,19,0" concept="5" trace="test_DeprecationTest3#()V" />
+      <node id="992603586001620155" at="23,0,28,0" concept="5" trace="testMethodImpl#()V" />
+      <scope id="992603586001620155" at="12,34,12,34" />
+      <scope id="992603586001620155" at="21,23,21,23" />
+      <scope id="992603586001620155" at="12,0,14,0" />
+      <scope id="992603586001620155" at="15,56,17,97" />
+      <scope id="992603586001620155" at="21,0,23,0" />
+      <scope id="992603586001620155" at="24,51,26,74" />
+      <scope id="992603586001620155" at="14,0,19,0" />
+      <scope id="992603586001620155" at="23,0,28,0" />
+      <unit id="992603586001620155" at="19,0,29,0" name="jetbrains.mps.editorTest.DeprecationTest3_Test$TestBody" />
+      <unit id="992603586001620155" at="10,0,30,0" name="jetbrains.mps.editorTest.DeprecationTest3_Test" />
     </file>
   </root>
   <root nodeRef="r:914ee49a-537d-44b2-a5fb-bac87a54743d(jetbrains.mps.editorTest@tests)/992603586001643387">
     <file name="DeprecationTest4_Test.java">
-      <node id="992603586001643387" at="18,56,19,107" concept="2" />
-      <node id="992603586001643387" at="19,107,20,97" concept="2" />
-      <node id="992603586001643387" at="29,51,30,97" concept="6" />
-      <node id="992603586001643387" at="30,97,31,93" concept="6" />
-      <node id="992603586001643406" at="31,93,32,115" concept="2" />
-      <node id="992603586001643387" at="14,0,16,0" concept="1" trace="DeprecationTest4_Test#()V" />
-      <node id="992603586001643387" at="25,0,27,0" concept="1" trace="TestBody#()V" />
-      <node id="992603586001643387" at="17,0,22,0" concept="5" trace="test_DeprecationTest4#()V" />
-      <node id="992603586001643387" at="28,0,34,0" concept="5" trace="testMethodImpl#()V" />
-      <scope id="992603586001643387" at="14,34,14,34" />
-      <scope id="992603586001643387" at="25,23,25,23" />
-      <scope id="992603586001643387" at="14,0,16,0" />
-      <scope id="992603586001643387" at="18,56,20,97" />
-      <scope id="992603586001643387" at="25,0,27,0" />
-      <scope id="992603586001643387" at="29,51,32,115">
-        <var name="editor" id="992603586001643387" />
-        <var name="editorComponent" id="992603586001643387" />
-      </scope>
-      <scope id="992603586001643387" at="17,0,22,0" />
-      <scope id="992603586001643387" at="28,0,34,0" />
-      <unit id="992603586001643387" at="23,0,35,0" name="jetbrains.mps.editorTest.DeprecationTest4_Test$TestBody" />
-      <unit id="992603586001643387" at="12,0,36,0" name="jetbrains.mps.editorTest.DeprecationTest4_Test" />
+      <node id="992603586001643387" at="15,56,16,107" concept="2" />
+      <node id="992603586001643387" at="16,107,17,97" concept="2" />
+      <node id="992603586001643387" at="24,51,25,61" concept="2" />
+      <node id="992603586001643406" at="25,61,26,107" concept="2" />
+      <node id="992603586001643387" at="12,0,14,0" concept="1" trace="DeprecationTest4_Test#()V" />
+      <node id="992603586001643387" at="21,0,23,0" concept="1" trace="TestBody#()V" />
+      <node id="992603586001643387" at="14,0,19,0" concept="5" trace="test_DeprecationTest4#()V" />
+      <node id="992603586001643387" at="23,0,28,0" concept="5" trace="testMethodImpl#()V" />
+      <scope id="992603586001643387" at="12,34,12,34" />
+      <scope id="992603586001643387" at="21,23,21,23" />
+      <scope id="992603586001643387" at="12,0,14,0" />
+      <scope id="992603586001643387" at="15,56,17,97" />
+      <scope id="992603586001643387" at="21,0,23,0" />
+      <scope id="992603586001643387" at="24,51,26,107" />
+      <scope id="992603586001643387" at="14,0,19,0" />
+      <scope id="992603586001643387" at="23,0,28,0" />
+      <unit id="992603586001643387" at="19,0,29,0" name="jetbrains.mps.editorTest.DeprecationTest4_Test$TestBody" />
+      <unit id="992603586001643387" at="10,0,30,0" name="jetbrains.mps.editorTest.DeprecationTest4_Test" />
     </file>
   </root>
   <root nodeRef="r:914ee49a-537d-44b2-a5fb-bac87a54743d(jetbrains.mps.editorTest@tests)/992603586001643454">
     <file name="DeprecationTest1_Test.java">
-      <node id="992603586001643454" at="18,56,19,107" concept="2" />
-      <node id="992603586001643454" at="19,107,20,97" concept="2" />
-      <node id="992603586001643454" at="29,51,30,97" concept="6" />
-      <node id="992603586001643454" at="30,97,31,93" concept="6" />
-      <node id="992603586001643473" at="31,93,32,115" concept="2" />
-      <node id="992603586001643454" at="14,0,16,0" concept="1" trace="DeprecationTest1_Test#()V" />
-      <node id="992603586001643454" at="25,0,27,0" concept="1" trace="TestBody#()V" />
-      <node id="992603586001643454" at="17,0,22,0" concept="5" trace="test_DeprecationTest1#()V" />
-      <node id="992603586001643454" at="28,0,34,0" concept="5" trace="testMethodImpl#()V" />
-      <scope id="992603586001643454" at="14,34,14,34" />
-      <scope id="992603586001643454" at="25,23,25,23" />
-      <scope id="992603586001643454" at="14,0,16,0" />
-      <scope id="992603586001643454" at="18,56,20,97" />
-      <scope id="992603586001643454" at="25,0,27,0" />
-      <scope id="992603586001643454" at="29,51,32,115">
-        <var name="editor" id="992603586001643454" />
-        <var name="editorComponent" id="992603586001643454" />
-      </scope>
-      <scope id="992603586001643454" at="17,0,22,0" />
-      <scope id="992603586001643454" at="28,0,34,0" />
-      <unit id="992603586001643454" at="23,0,35,0" name="jetbrains.mps.editorTest.DeprecationTest1_Test$TestBody" />
-      <unit id="992603586001643454" at="12,0,36,0" name="jetbrains.mps.editorTest.DeprecationTest1_Test" />
+      <node id="992603586001643454" at="15,56,16,107" concept="2" />
+      <node id="992603586001643454" at="16,107,17,97" concept="2" />
+      <node id="992603586001643454" at="24,51,25,61" concept="2" />
+      <node id="992603586001643473" at="25,61,26,107" concept="2" />
+      <node id="992603586001643454" at="12,0,14,0" concept="1" trace="DeprecationTest1_Test#()V" />
+      <node id="992603586001643454" at="21,0,23,0" concept="1" trace="TestBody#()V" />
+      <node id="992603586001643454" at="14,0,19,0" concept="5" trace="test_DeprecationTest1#()V" />
+      <node id="992603586001643454" at="23,0,28,0" concept="5" trace="testMethodImpl#()V" />
+      <scope id="992603586001643454" at="12,34,12,34" />
+      <scope id="992603586001643454" at="21,23,21,23" />
+      <scope id="992603586001643454" at="12,0,14,0" />
+      <scope id="992603586001643454" at="15,56,17,97" />
+      <scope id="992603586001643454" at="21,0,23,0" />
+      <scope id="992603586001643454" at="24,51,26,107" />
+      <scope id="992603586001643454" at="14,0,19,0" />
+      <scope id="992603586001643454" at="23,0,28,0" />
+      <unit id="992603586001643454" at="19,0,29,0" name="jetbrains.mps.editorTest.DeprecationTest1_Test$TestBody" />
+      <unit id="992603586001643454" at="10,0,30,0" name="jetbrains.mps.editorTest.DeprecationTest1_Test" />
     </file>
   </root>
   <root nodeRef="r:914ee49a-537d-44b2-a5fb-bac87a54743d(jetbrains.mps.editorTest@tests)/992603586001671834">
     <file name="PreviousDeprecationTest2_Test.java">
-      <node id="992603586001671834" at="18,64,19,107" concept="2" />
-      <node id="992603586001671834" at="19,107,20,105" concept="2" />
-      <node id="992603586001671834" at="29,51,30,97" concept="6" />
-      <node id="992603586001671834" at="30,97,31,93" concept="6" />
-      <node id="992603586001672389" at="31,93,32,108" concept="2" />
-      <node id="992603586001671834" at="14,0,16,0" concept="1" trace="PreviousDeprecationTest2_Test#()V" />
-      <node id="992603586001671834" at="25,0,27,0" concept="1" trace="TestBody#()V" />
-      <node id="992603586001671834" at="17,0,22,0" concept="5" trace="test_PreviousDeprecationTest2#()V" />
-      <node id="992603586001671834" at="28,0,34,0" concept="5" trace="testMethodImpl#()V" />
-      <scope id="992603586001671834" at="14,42,14,42" />
-      <scope id="992603586001671834" at="25,23,25,23" />
-      <scope id="992603586001671834" at="14,0,16,0" />
-      <scope id="992603586001671834" at="18,64,20,105" />
-      <scope id="992603586001671834" at="25,0,27,0" />
-      <scope id="992603586001671834" at="29,51,32,108">
-        <var name="editor" id="992603586001671834" />
-        <var name="editorComponent" id="992603586001671834" />
-      </scope>
-      <scope id="992603586001671834" at="17,0,22,0" />
-      <scope id="992603586001671834" at="28,0,34,0" />
-      <unit id="992603586001671834" at="23,0,35,0" name="jetbrains.mps.editorTest.PreviousDeprecationTest2_Test$TestBody" />
-      <unit id="992603586001671834" at="12,0,36,0" name="jetbrains.mps.editorTest.PreviousDeprecationTest2_Test" />
+      <node id="992603586001671834" at="15,64,16,107" concept="2" />
+      <node id="992603586001671834" at="16,107,17,105" concept="2" />
+      <node id="992603586001671834" at="24,51,25,61" concept="2" />
+      <node id="992603586001672389" at="25,61,26,77" concept="2" />
+      <node id="992603586001671834" at="12,0,14,0" concept="1" trace="PreviousDeprecationTest2_Test#()V" />
+      <node id="992603586001671834" at="21,0,23,0" concept="1" trace="TestBody#()V" />
+      <node id="992603586001671834" at="14,0,19,0" concept="5" trace="test_PreviousDeprecationTest2#()V" />
+      <node id="992603586001671834" at="23,0,28,0" concept="5" trace="testMethodImpl#()V" />
+      <scope id="992603586001671834" at="12,42,12,42" />
+      <scope id="992603586001671834" at="21,23,21,23" />
+      <scope id="992603586001671834" at="12,0,14,0" />
+      <scope id="992603586001671834" at="15,64,17,105" />
+      <scope id="992603586001671834" at="21,0,23,0" />
+      <scope id="992603586001671834" at="24,51,26,77" />
+      <scope id="992603586001671834" at="14,0,19,0" />
+      <scope id="992603586001671834" at="23,0,28,0" />
+      <unit id="992603586001671834" at="19,0,29,0" name="jetbrains.mps.editorTest.PreviousDeprecationTest2_Test$TestBody" />
+      <unit id="992603586001671834" at="10,0,30,0" name="jetbrains.mps.editorTest.PreviousDeprecationTest2_Test" />
     </file>
   </root>
 </debug-info>
