--- conflicted
+++ resolved
@@ -73,7 +73,6 @@
   </root>
   <root nodeRef="r:e0b66e1e-58f0-4d4c-b699-45df07297948(jetbrains.mps.baseLanguage.jdk8.editor)/1719162360410047536">
     <file name="SuperInterfaceMethodCall_Editor.java">
-<<<<<<< HEAD
       <node id="1719162360410047536" at="11,79,12,90" concept="6" />
       <node id="1719162360410047536" at="11,0,14,0" concept="4" trace="createEditorCell#(Ljetbrains/mps/openapi/editor/EditorContext;Lorg/jetbrains/mps/openapi/model/SNode;)Ljetbrains/mps/openapi/editor/cells/EditorCell;" />
       <scope id="1719162360410047536" at="11,79,12,90" />
@@ -106,254 +105,130 @@
       <node id="1719162360410047536" at="58,40,59,39" concept="1" />
       <node id="1719162360410047536" at="60,5,61,73" concept="1" />
       <node id="1719162360410047536" at="61,73,62,57" concept="5" />
-      <node id="1719162360410047536" at="62,57,63,59" concept="5" />
-      <node id="1719162360410047536" at="64,35,65,87" concept="5" />
-      <node id="1719162360410047536" at="65,87,66,94" concept="6" />
-      <node id="1719162360410047536" at="67,10,68,22" concept="6" />
-      <node id="1719162360410047536" at="71,33,72,14" concept="9" />
-      <node id="1719162360410047536" at="74,69,75,57" concept="6" />
-      <node id="1719162360410047536" at="77,81,78,41" concept="7" />
-      <node id="1719162360410047536" at="78,41,79,132" concept="6" />
-      <node id="1719162360410047536" at="85,0,86,0" concept="2" trace="myReferencingNode" />
-      <node id="1719162360410047536" at="87,119,88,21" concept="9" />
-      <node id="1719162360410047536" at="88,21,89,42" concept="1" />
-      <node id="1719162360410047536" at="89,42,90,20" concept="1" />
-      <node id="1719162360410047536" at="93,41,94,42" concept="6" />
-      <node id="1719162360410047536" at="99,28,100,20" concept="6" />
-      <node id="1719162360410062981" at="103,53,104,91" concept="5" />
-      <node id="1719162360410062981" at="104,91,105,31" concept="1" />
-      <node id="1719162360410062981" at="105,31,106,44" concept="1" />
-      <node id="1719162360410062981" at="106,44,107,33" concept="1" />
-      <node id="1719162360410062981" at="107,33,108,28" concept="5" />
-      <node id="1719162360410062981" at="108,28,109,65" concept="1" />
-      <node id="1719162360410062981" at="109,65,110,44" concept="1" />
-      <node id="1719162360410062981" at="110,44,111,75" concept="1" />
-      <node id="1719162360410062981" at="111,75,112,59" concept="5" />
-      <node id="1719162360410062981" at="112,59,113,61" concept="5" />
-      <node id="1719162360410062981" at="114,37,115,89" concept="5" />
-      <node id="1719162360410062981" at="115,89,116,96" concept="6" />
-      <node id="1719162360410062981" at="117,12,118,24" concept="6" />
-      <node id="1719162360410062999" at="121,49,122,94" concept="5" />
-      <node id="1719162360410062999" at="122,94,123,47" concept="1" />
-      <node id="1719162360410062999" at="123,47,124,34" concept="5" />
-      <node id="1719162360410062999" at="124,34,125,55" concept="1" />
-      <node id="1719162360410062999" at="125,55,126,54" concept="1" />
-      <node id="1719162360410062999" at="126,54,127,40" concept="1" />
-      <node id="1719162360410062999" at="127,40,128,34" concept="1" />
-      <node id="1719162360410062999" at="128,34,129,22" concept="6" />
-      <node id="1719162360410063011" at="131,50,132,141" concept="5" />
-      <node id="1719162360410063011" at="132,141,133,34" concept="5" />
-      <node id="1719162360410063011" at="133,34,134,54" concept="1" />
-      <node id="1719162360410063011" at="134,54,135,40" concept="1" />
-      <node id="1719162360410063011" at="135,40,136,92" concept="1" />
-      <node id="1719162360410063011" at="136,92,137,22" concept="6" />
+      <node id="1719162360410047536" at="63,35,64,87" concept="5" />
+      <node id="1719162360410047536" at="64,87,65,112" concept="6" />
+      <node id="1719162360410047536" at="66,10,67,22" concept="6" />
+      <node id="1719162360410047536" at="70,33,71,14" concept="9" />
+      <node id="1719162360410047536" at="73,69,74,57" concept="6" />
+      <node id="1719162360410047536" at="76,81,77,41" concept="7" />
+      <node id="1719162360410047536" at="77,41,78,132" concept="6" />
+      <node id="1719162360410047536" at="84,0,85,0" concept="2" trace="myReferencingNode" />
+      <node id="1719162360410047536" at="86,119,87,21" concept="9" />
+      <node id="1719162360410047536" at="87,21,88,42" concept="1" />
+      <node id="1719162360410047536" at="88,42,89,20" concept="1" />
+      <node id="1719162360410047536" at="92,41,93,42" concept="6" />
+      <node id="1719162360410047536" at="98,28,99,20" concept="6" />
+      <node id="1719162360410062981" at="102,53,103,91" concept="5" />
+      <node id="1719162360410062981" at="103,91,104,31" concept="1" />
+      <node id="1719162360410062981" at="104,31,105,44" concept="1" />
+      <node id="1719162360410062981" at="105,44,106,33" concept="1" />
+      <node id="1719162360410062981" at="106,33,107,28" concept="5" />
+      <node id="1719162360410062981" at="107,28,108,65" concept="1" />
+      <node id="1719162360410062981" at="108,65,109,44" concept="1" />
+      <node id="1719162360410062981" at="109,44,110,75" concept="1" />
+      <node id="1719162360410062981" at="110,75,111,59" concept="5" />
+      <node id="1719162360410062981" at="112,37,113,89" concept="5" />
+      <node id="1719162360410062981" at="113,89,114,114" concept="6" />
+      <node id="1719162360410062981" at="115,12,116,24" concept="6" />
+      <node id="1719162360410062999" at="119,49,120,94" concept="5" />
+      <node id="1719162360410062999" at="120,94,121,47" concept="1" />
+      <node id="1719162360410062999" at="121,47,122,34" concept="5" />
+      <node id="1719162360410062999" at="122,34,123,55" concept="1" />
+      <node id="1719162360410062999" at="123,55,124,54" concept="1" />
+      <node id="1719162360410062999" at="124,54,125,40" concept="1" />
+      <node id="1719162360410062999" at="125,40,126,34" concept="1" />
+      <node id="1719162360410062999" at="126,34,127,22" concept="6" />
+      <node id="1719162360410063011" at="129,50,130,141" concept="5" />
+      <node id="1719162360410063011" at="130,141,131,34" concept="5" />
+      <node id="1719162360410063011" at="131,34,132,54" concept="1" />
+      <node id="1719162360410063011" at="132,54,133,40" concept="1" />
+      <node id="1719162360410063011" at="133,40,134,92" concept="1" />
+      <node id="1719162360410063011" at="134,92,135,22" concept="6" />
       <node id="1719162360410047536" at="22,0,24,0" concept="2" trace="myNode" />
-      <node id="1719162360410047536" at="83,0,85,0" concept="2" trace="myNode" />
+      <node id="1719162360410047536" at="82,0,84,0" concept="2" trace="myNode" />
       <node id="1719162360410047536" at="36,0,39,0" concept="4" trace="createCell#()Ljetbrains/mps/openapi/editor/cells/EditorCell;" />
-      <node id="1719162360410047536" at="71,0,74,0" concept="0" trace="_Inline_fe7won_a0a#()V" />
-      <node id="1719162360410047536" at="74,0,77,0" concept="4" trace="createEditorCell#(Ljetbrains/mps/openapi/editor/EditorContext;)Ljetbrains/mps/openapi/editor/cells/EditorCell;" />
-      <node id="1719162360410047536" at="93,0,96,0" concept="4" trace="createCell#()Ljetbrains/mps/openapi/editor/cells/EditorCell;" />
+      <node id="1719162360410047536" at="70,0,73,0" concept="0" trace="_Inline_fe7won_a0a#()V" />
+      <node id="1719162360410047536" at="73,0,76,0" concept="4" trace="createEditorCell#(Ljetbrains/mps/openapi/editor/EditorContext;)Ljetbrains/mps/openapi/editor/cells/EditorCell;" />
+      <node id="1719162360410047536" at="92,0,95,0" concept="4" trace="createCell#()Ljetbrains/mps/openapi/editor/cells/EditorCell;" />
       <node id="1719162360410047536" at="25,0,29,0" concept="0" trace="SuperInterfaceMethodCall_EditorBuilder_a#(Ljetbrains/mps/openapi/editor/EditorContext;Lorg/jetbrains/mps/openapi/model/SNode;)V" />
       <node id="1719162360410047536" at="56,63,60,5" concept="3" />
-      <node id="1719162360410047536" at="77,0,81,0" concept="4" trace="createEditorCell#(Ljetbrains/mps/openapi/editor/EditorContext;Lorg/jetbrains/mps/openapi/model/SNode;)Ljetbrains/mps/openapi/editor/cells/EditorCell;" />
+      <node id="1719162360410047536" at="76,0,80,0" concept="4" trace="createEditorCell#(Ljetbrains/mps/openapi/editor/EditorContext;Lorg/jetbrains/mps/openapi/model/SNode;)Ljetbrains/mps/openapi/editor/cells/EditorCell;" />
       <node id="1719162360410047536" at="30,0,35,0" concept="4" trace="getNode#()Lorg/jetbrains/mps/openapi/model/SNode;" />
-      <node id="1719162360410047536" at="63,59,68,22" concept="3" />
-      <node id="1719162360410047536" at="87,0,92,0" concept="0" trace="Inline_Builder_fe7won_a0a#(Ljetbrains/mps/openapi/editor/EditorContext;Lorg/jetbrains/mps/openapi/model/SNode;Lorg/jetbrains/mps/openapi/model/SNode;)V" />
-      <node id="1719162360410047536" at="97,0,102,0" concept="4" trace="getNode#()Lorg/jetbrains/mps/openapi/model/SNode;" />
-      <node id="1719162360410062981" at="113,61,118,24" concept="3" />
-      <node id="1719162360410063011" at="131,0,139,0" concept="4" trace="createComponent_fe7won_c0#()Ljetbrains/mps/openapi/editor/cells/EditorCell;" />
+      <node id="1719162360410047536" at="62,57,67,22" concept="3" />
+      <node id="1719162360410047536" at="86,0,91,0" concept="0" trace="Inline_Builder_fe7won_a0a#(Ljetbrains/mps/openapi/editor/EditorContext;Lorg/jetbrains/mps/openapi/model/SNode;Lorg/jetbrains/mps/openapi/model/SNode;)V" />
+      <node id="1719162360410047536" at="96,0,101,0" concept="4" trace="getNode#()Lorg/jetbrains/mps/openapi/model/SNode;" />
+      <node id="1719162360410062981" at="111,59,116,24" concept="3" />
+      <node id="1719162360410063011" at="129,0,137,0" concept="4" trace="createComponent_fe7won_c0#()Ljetbrains/mps/openapi/editor/cells/EditorCell;" />
       <node id="1719162360410047536" at="40,0,50,0" concept="4" trace="createCollection_fe7won_a#()Ljetbrains/mps/openapi/editor/cells/EditorCell;" />
-      <node id="1719162360410062999" at="121,0,131,0" concept="4" trace="createConstant_fe7won_b0#()Ljetbrains/mps/openapi/editor/cells/EditorCell;" />
-      <node id="1719162360410062981" at="103,0,120,0" concept="4" trace="createProperty_fe7won_a0a0#()Ljetbrains/mps/openapi/editor/cells/EditorCell;" />
-      <node id="1719162360410047536" at="50,0,70,0" concept="4" trace="createRefCell_fe7won_a0#()Ljetbrains/mps/openapi/editor/cells/EditorCell;" />
+      <node id="1719162360410062999" at="119,0,129,0" concept="4" trace="createConstant_fe7won_b0#()Ljetbrains/mps/openapi/editor/cells/EditorCell;" />
+      <node id="1719162360410062981" at="102,0,118,0" concept="4" trace="createProperty_fe7won_a0a0#()Ljetbrains/mps/openapi/editor/cells/EditorCell;" />
+      <node id="1719162360410047536" at="50,0,69,0" concept="4" trace="createRefCell_fe7won_a0#()Ljetbrains/mps/openapi/editor/cells/EditorCell;" />
       <scope id="1719162360410047536" at="32,26,33,18" />
       <scope id="1719162360410047536" at="36,39,37,39" />
-      <scope id="1719162360410047536" at="71,33,72,14" />
-      <scope id="1719162360410047536" at="74,69,75,57" />
-      <scope id="1719162360410047536" at="93,41,94,42" />
-      <scope id="1719162360410047536" at="99,28,100,20" />
+      <scope id="1719162360410047536" at="70,33,71,14" />
+      <scope id="1719162360410047536" at="73,69,74,57" />
+      <scope id="1719162360410047536" at="92,41,93,42" />
+      <scope id="1719162360410047536" at="98,28,99,20" />
       <scope id="1719162360410047536" at="25,104,27,18" />
       <scope id="1719162360410047536" at="57,39,59,39" />
-      <scope id="1719162360410047536" at="64,35,66,94">
+      <scope id="1719162360410047536" at="63,35,65,112">
         <var name="manager" id="1719162360410047536" />
       </scope>
-      <scope id="1719162360410047536" at="77,81,79,132" />
-      <scope id="1719162360410062981" at="114,37,116,96">
-=======
-      <node id="1719162360410047536" at="21,79,22,63" concept="6" />
-      <node id="1719162360410047536" at="24,89,25,96" concept="5" />
-      <node id="1719162360410047536" at="25,96,26,48" concept="1" />
-      <node id="1719162360410047536" at="26,48,27,28" concept="1" />
-      <node id="1719162360410047536" at="27,28,28,80" concept="1" />
-      <node id="1719162360410047536" at="28,80,29,81" concept="1" />
-      <node id="1719162360410047536" at="29,81,30,82" concept="1" />
-      <node id="1719162360410047536" at="30,82,31,22" concept="6" />
-      <node id="1719162360410047536" at="33,87,34,81" concept="5" />
-      <node id="1719162360410047536" at="34,81,35,35" concept="1" />
-      <node id="1719162360410047536" at="35,35,36,48" concept="1" />
-      <node id="1719162360410047536" at="36,48,37,26" concept="5" />
-      <node id="1719162360410047536" at="37,26,38,96" concept="1" />
-      <node id="1719162360410047536" at="38,96,39,58" concept="1" />
-      <node id="1719162360410047536" at="40,39,41,40" concept="1" />
-      <node id="1719162360410047536" at="41,40,42,39" concept="1" />
-      <node id="1719162360410047536" at="43,5,44,73" concept="1" />
-      <node id="1719162360410047536" at="44,73,45,57" concept="5" />
-      <node id="1719162360410047536" at="46,35,47,82" concept="5" />
-      <node id="1719162360410047536" at="47,82,48,112" concept="6" />
-      <node id="1719162360410047536" at="49,10,50,22" concept="6" />
-      <node id="1719162360410062971" at="53,33,54,14" concept="8" />
-      <node id="1719162360410062971" at="56,69,57,67" concept="6" />
-      <node id="1719162360410062971" at="59,81,60,66" concept="6" />
-      <node id="1719162360410062981" at="62,92,63,84" concept="5" />
-      <node id="1719162360410062981" at="63,84,64,31" concept="1" />
-      <node id="1719162360410062981" at="64,31,65,44" concept="1" />
-      <node id="1719162360410062981" at="65,44,66,33" concept="1" />
-      <node id="1719162360410062981" at="66,33,67,28" concept="5" />
-      <node id="1719162360410062981" at="67,28,68,60" concept="1" />
-      <node id="1719162360410062981" at="68,60,69,44" concept="1" />
-      <node id="1719162360410062981" at="69,44,70,75" concept="1" />
-      <node id="1719162360410062981" at="70,75,71,59" concept="5" />
-      <node id="1719162360410062981" at="72,37,73,84" concept="5" />
-      <node id="1719162360410062981" at="73,84,74,114" concept="6" />
-      <node id="1719162360410062981" at="75,12,76,24" concept="6" />
-      <node id="1719162360410062999" at="79,88,80,87" concept="5" />
-      <node id="1719162360410062999" at="80,87,81,47" concept="1" />
-      <node id="1719162360410062999" at="81,47,82,34" concept="5" />
-      <node id="1719162360410062999" at="82,34,83,58" concept="1" />
-      <node id="1719162360410062999" at="83,58,84,57" concept="1" />
-      <node id="1719162360410062999" at="84,57,85,40" concept="1" />
-      <node id="1719162360410062999" at="85,40,86,34" concept="1" />
-      <node id="1719162360410062999" at="86,34,87,22" concept="6" />
-      <node id="1719162360410063011" at="89,89,90,153" concept="5" />
-      <node id="1719162360410063011" at="90,153,91,34" concept="5" />
-      <node id="1719162360410063011" at="91,34,92,57" concept="1" />
-      <node id="1719162360410063011" at="92,57,93,40" concept="1" />
-      <node id="1719162360410063011" at="93,40,94,85" concept="1" />
-      <node id="1719162360410063011" at="94,85,95,22" concept="6" />
-      <node id="1719162360410047536" at="21,0,24,0" concept="4" trace="createEditorCell#(Ljetbrains/mps/openapi/editor/EditorContext;Lorg/jetbrains/mps/openapi/model/SNode;)Ljetbrains/mps/openapi/editor/cells/EditorCell;" />
-      <node id="1719162360410062971" at="53,0,56,0" concept="0" trace="_Inline_fe7won_a0a#()V" />
-      <node id="1719162360410062971" at="56,0,59,0" concept="4" trace="createEditorCell#(Ljetbrains/mps/openapi/editor/EditorContext;)Ljetbrains/mps/openapi/editor/cells/EditorCell;" />
-      <node id="1719162360410062971" at="59,0,62,0" concept="4" trace="createEditorCell#(Ljetbrains/mps/openapi/editor/EditorContext;Lorg/jetbrains/mps/openapi/model/SNode;)Ljetbrains/mps/openapi/editor/cells/EditorCell;" />
-      <node id="1719162360410047536" at="39,58,43,5" concept="3" />
-      <node id="1719162360410047536" at="45,57,50,22" concept="3" />
-      <node id="1719162360410062981" at="71,59,76,24" concept="3" />
-      <node id="1719162360410063011" at="89,0,97,0" concept="4" trace="createComponent_fe7won_c0#(Ljetbrains/mps/openapi/editor/EditorContext;Lorg/jetbrains/mps/openapi/model/SNode;)Ljetbrains/mps/openapi/editor/cells/EditorCell;" />
-      <node id="1719162360410047536" at="24,0,33,0" concept="4" trace="createCollection_fe7won_a#(Ljetbrains/mps/openapi/editor/EditorContext;Lorg/jetbrains/mps/openapi/model/SNode;)Ljetbrains/mps/openapi/editor/cells/EditorCell;" />
-      <node id="1719162360410062999" at="79,0,89,0" concept="4" trace="createConstant_fe7won_b0#(Ljetbrains/mps/openapi/editor/EditorContext;Lorg/jetbrains/mps/openapi/model/SNode;)Ljetbrains/mps/openapi/editor/cells/EditorCell;" />
-      <node id="1719162360410062981" at="62,0,78,0" concept="4" trace="createProperty_fe7won_a0a0#(Ljetbrains/mps/openapi/editor/EditorContext;Lorg/jetbrains/mps/openapi/model/SNode;)Ljetbrains/mps/openapi/editor/cells/EditorCell;" />
-      <node id="1719162360410047536" at="33,0,52,0" concept="4" trace="createRefCell_fe7won_a0#(Ljetbrains/mps/openapi/editor/EditorContext;Lorg/jetbrains/mps/openapi/model/SNode;)Ljetbrains/mps/openapi/editor/cells/EditorCell;" />
-      <scope id="1719162360410047536" at="21,79,22,63" />
-      <scope id="1719162360410062971" at="53,33,54,14" />
-      <scope id="1719162360410062971" at="56,69,57,67" />
-      <scope id="1719162360410062971" at="59,81,60,66" />
-      <scope id="1719162360410047536" at="40,39,42,39" />
-      <scope id="1719162360410047536" at="46,35,48,112">
-        <var name="manager" id="1719162360410047536" />
-      </scope>
-      <scope id="1719162360410062981" at="72,37,74,114">
->>>>>>> bd830ede
+      <scope id="1719162360410047536" at="76,81,78,132" />
+      <scope id="1719162360410062981" at="112,37,114,114">
         <var name="manager" id="1719162360410062981" />
       </scope>
       <scope id="1719162360410047536" at="36,0,39,0" />
-      <scope id="1719162360410047536" at="71,0,74,0" />
-      <scope id="1719162360410047536" at="74,0,77,0">
+      <scope id="1719162360410047536" at="70,0,73,0" />
+      <scope id="1719162360410047536" at="73,0,76,0">
         <var name="editorContext" id="1719162360410047536" />
       </scope>
-      <scope id="1719162360410047536" at="87,119,90,20" />
-      <scope id="1719162360410047536" at="93,0,96,0" />
+      <scope id="1719162360410047536" at="86,119,89,20" />
+      <scope id="1719162360410047536" at="92,0,95,0" />
       <scope id="1719162360410047536" at="25,0,29,0">
         <var name="context" id="1719162360410047536" />
         <var name="node" id="1719162360410047536" />
       </scope>
-<<<<<<< HEAD
-      <scope id="1719162360410047536" at="77,0,81,0">
+      <scope id="1719162360410047536" at="76,0,80,0">
         <var name="editorContext" id="1719162360410047536" />
         <var name="node" id="1719162360410047536" />
       </scope>
       <scope id="1719162360410047536" at="30,0,35,0" />
-      <scope id="1719162360410047536" at="87,0,92,0">
+      <scope id="1719162360410047536" at="86,0,91,0">
         <var name="context" id="1719162360410047536" />
         <var name="node" id="1719162360410047536" />
         <var name="referencingNode" id="1719162360410047536" />
       </scope>
-      <scope id="1719162360410047536" at="97,0,102,0" />
-      <scope id="1719162360410063011" at="131,50,137,22">
-=======
-      <scope id="1719162360410062971" at="53,0,56,0" />
-      <scope id="1719162360410062971" at="56,0,59,0">
-        <var name="editorContext" id="1719162360410062971" />
-      </scope>
-      <scope id="1719162360410062971" at="59,0,62,0">
-        <var name="editorContext" id="1719162360410062971" />
-        <var name="node" id="1719162360410062971" />
-      </scope>
-      <scope id="1719162360410063011" at="89,89,95,22">
->>>>>>> bd830ede
+      <scope id="1719162360410047536" at="96,0,101,0" />
+      <scope id="1719162360410063011" at="129,50,135,22">
         <var name="editorCell" id="1719162360410063011" />
         <var name="style" id="1719162360410063011" />
       </scope>
       <scope id="1719162360410047536" at="40,50,48,22">
         <var name="editorCell" id="1719162360410047536" />
       </scope>
-<<<<<<< HEAD
-      <scope id="1719162360410062999" at="121,49,129,22">
+      <scope id="1719162360410062999" at="119,49,127,22">
         <var name="editorCell" id="1719162360410062999" />
         <var name="style" id="1719162360410062999" />
       </scope>
-      <scope id="1719162360410063011" at="131,0,139,0" />
+      <scope id="1719162360410063011" at="129,0,137,0" />
       <scope id="1719162360410047536" at="40,0,50,0" />
-      <scope id="1719162360410062999" at="121,0,131,0" />
-      <scope id="1719162360410062981" at="103,53,118,24">
-=======
-      <scope id="1719162360410062999" at="79,88,87,22">
-        <var name="editorCell" id="1719162360410062999" />
-        <var name="style" id="1719162360410062999" />
-      </scope>
-      <scope id="1719162360410063011" at="89,0,97,0">
-        <var name="editorContext" id="1719162360410063011" />
-        <var name="node" id="1719162360410063011" />
-      </scope>
-      <scope id="1719162360410047536" at="24,0,33,0">
-        <var name="editorContext" id="1719162360410047536" />
-        <var name="node" id="1719162360410047536" />
-      </scope>
-      <scope id="1719162360410062999" at="79,0,89,0">
-        <var name="editorContext" id="1719162360410062999" />
-        <var name="node" id="1719162360410062999" />
-      </scope>
-      <scope id="1719162360410062981" at="62,92,76,24">
->>>>>>> bd830ede
+      <scope id="1719162360410062999" at="119,0,129,0" />
+      <scope id="1719162360410062981" at="102,53,116,24">
         <var name="attributeConcept" id="1719162360410062981" />
         <var name="editorCell" id="1719162360410062981" />
         <var name="provider" id="1719162360410062981" />
       </scope>
-<<<<<<< HEAD
-      <scope id="1719162360410062981" at="103,0,120,0" />
-      <scope id="1719162360410047536" at="50,48,68,22">
-=======
-      <scope id="1719162360410062981" at="62,0,78,0">
-        <var name="editorContext" id="1719162360410062981" />
-        <var name="node" id="1719162360410062981" />
-      </scope>
-      <scope id="1719162360410047536" at="33,87,50,22">
->>>>>>> bd830ede
+      <scope id="1719162360410062981" at="102,0,118,0" />
+      <scope id="1719162360410047536" at="50,48,67,22">
         <var name="attributeConcept" id="1719162360410047536" />
         <var name="editorCell" id="1719162360410047536" />
         <var name="provider" id="1719162360410047536" />
       </scope>
-<<<<<<< HEAD
-      <scope id="1719162360410047536" at="50,0,70,0" />
-      <unit id="1719162360410047536" at="70,0,82,0" name="jetbrains.mps.baseLanguage.jdk8.editor.SuperInterfaceMethodCall_EditorBuilder_a$_Inline_fe7won_a0a" />
-      <unit id="1719162360410047536" at="82,0,121,0" name="jetbrains.mps.baseLanguage.jdk8.editor.SuperInterfaceMethodCall_EditorBuilder_a$Inline_Builder_fe7won_a0a" />
-      <unit id="1719162360410047536" at="21,0,140,0" name="jetbrains.mps.baseLanguage.jdk8.editor.SuperInterfaceMethodCall_EditorBuilder_a" />
-=======
-      <scope id="1719162360410047536" at="33,0,52,0">
-        <var name="editorContext" id="1719162360410047536" />
-        <var name="node" id="1719162360410047536" />
-      </scope>
-      <unit id="1719162360410062971" at="52,0,79,0" name="jetbrains.mps.baseLanguage.jdk8.editor.SuperInterfaceMethodCall_Editor$_Inline_fe7won_a0a" />
-      <unit id="1719162360410047536" at="20,0,98,0" name="jetbrains.mps.baseLanguage.jdk8.editor.SuperInterfaceMethodCall_Editor" />
->>>>>>> bd830ede
+      <scope id="1719162360410047536" at="50,0,69,0" />
+      <unit id="1719162360410047536" at="69,0,81,0" name="jetbrains.mps.baseLanguage.jdk8.editor.SuperInterfaceMethodCall_EditorBuilder_a$_Inline_fe7won_a0a" />
+      <unit id="1719162360410047536" at="81,0,119,0" name="jetbrains.mps.baseLanguage.jdk8.editor.SuperInterfaceMethodCall_EditorBuilder_a$Inline_Builder_fe7won_a0a" />
+      <unit id="1719162360410047536" at="21,0,138,0" name="jetbrains.mps.baseLanguage.jdk8.editor.SuperInterfaceMethodCall_EditorBuilder_a" />
     </file>
   </root>
   <root nodeRef="r:e0b66e1e-58f0-4d4c-b699-45df07297948(jetbrains.mps.baseLanguage.jdk8.editor)/1741258697587052859">
