--- conflicted
+++ resolved
@@ -1,10 +1,9 @@
 <?xml version="1.0" encoding="UTF-8"?>
 <model ref="r:e0b66e1e-58f0-4d4c-b699-45df07297948(jetbrains.mps.baseLanguage.jdk8.editor)">
   <persistence version="9" />
-  <attribute name="concise" value="true" />
   <languages>
-    <use id="18bc6592-03a6-4e29-a83a-7ff23bde13ba" name="jetbrains.mps.lang.editor" version="6" />
-    <use id="aee9cad2-acd4-4608-aef2-0004f6a1cdbd" name="jetbrains.mps.lang.actions" version="4" />
+    <use id="18bc6592-03a6-4e29-a83a-7ff23bde13ba" name="jetbrains.mps.lang.editor" version="-1" />
+    <use id="aee9cad2-acd4-4608-aef2-0004f6a1cdbd" name="jetbrains.mps.lang.actions" version="-1" />
     <devkit ref="fbc25dd2-5da4-483a-8b19-70928e1b62d7(jetbrains.mps.devkit.general-purpose)" />
   </languages>
   <imports>
@@ -186,13 +185,10 @@
       <concept id="1143235216708" name="jetbrains.mps.lang.smodel.structure.Model_CreateNewNodeOperation" flags="nn" index="I8ghe">
         <reference id="1143235391024" name="concept" index="I8UWU" />
       </concept>
-<<<<<<< HEAD
-=======
       <concept id="2644386474300074836" name="jetbrains.mps.lang.smodel.structure.ConceptIdRefExpression" flags="nn" index="35c_gC">
         <reference id="2644386474300074837" name="conceptDeclaration" index="35c_gD" />
       </concept>
       <concept id="1140133623887" name="jetbrains.mps.lang.smodel.structure.Node_DeleteOperation" flags="nn" index="1PgB_6" />
->>>>>>> 1fe3447f
       <concept id="1140137987495" name="jetbrains.mps.lang.smodel.structure.SNodeTypeCastExpression" flags="nn" index="1PxgMI" />
       <concept id="1138055754698" name="jetbrains.mps.lang.smodel.structure.SNodeType" flags="in" index="3Tqbb2">
         <reference id="1138405853777" name="concept" index="ehGHo" />
@@ -203,13 +199,6 @@
       <concept id="1138056143562" name="jetbrains.mps.lang.smodel.structure.SLinkAccess" flags="nn" index="3TrEf2">
         <reference id="1138056516764" name="link" index="3Tt5mk" />
       </concept>
-<<<<<<< HEAD
-      <concept id="1172424058054" name="jetbrains.mps.lang.smodel.structure.ConceptRefExpression" flags="nn" index="3TUQnm">
-        <reference id="1172424100906" name="conceptDeclaration" index="3TV0OU" />
-      </concept>
-      <concept id="1228341669568" name="jetbrains.mps.lang.smodel.structure.Node_DetachOperation" flags="nn" index="3YRAZt" />
-=======
->>>>>>> 1fe3447f
     </language>
     <language id="ceab5195-25ea-4f22-9b92-103b95ca8c0c" name="jetbrains.mps.lang.core">
       <concept id="1169194658468" name="jetbrains.mps.lang.core.structure.INamedConcept" flags="ng" index="TrEIO">
@@ -265,7 +254,7 @@
           <node concept="3clFbF" id="1kuOZsiN1k9" role="3cqZAp">
             <node concept="2OqwBi" id="1kuOZsiN1JN" role="3clFbG">
               <node concept="0IXxy" id="1kuOZsiN1k8" role="2Oq$k0" />
-              <node concept="3YRAZt" id="1kuOZsiN23g" role="2OqNvi" />
+              <node concept="1PgB_6" id="1kuOZsiN23g" role="2OqNvi" />
             </node>
           </node>
         </node>
@@ -334,11 +323,11 @@
                   <node concept="3clFbS" id="1wEcoXjJ55o" role="1bW5cS">
                     <node concept="3clFbF" id="1wEcoXjJ55p" role="3cqZAp">
                       <node concept="1PxgMI" id="1wEcoXjJ55q" role="3clFbG">
+                        <node concept="chp4Y" id="714IaVdGYpD" role="3oSUPX">
+                          <ref role="cht4Q" to="tpee:g7pOWCK" resolve="Classifier" />
+                        </node>
                         <node concept="37vLTw" id="1wEcoXjJ55r" role="1m5AlR">
                           <ref role="3cqZAo" node="1wEcoXjJ55s" resolve="it" />
-                        </node>
-                        <node concept="chp4Y" id="714IaVdGYpD" role="3oSUPX">
-                          <ref role="cht4Q" to="tpee:g7pOWCK" resolve="Classifier" />
                         </node>
                       </node>
                     </node>
