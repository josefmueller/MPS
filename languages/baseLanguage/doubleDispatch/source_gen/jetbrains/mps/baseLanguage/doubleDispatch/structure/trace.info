<?xml version="1.0" encoding="UTF-8"?>
<debug-info>
  <root>
    <file name="StructureAspectDescriptor.java">
<<<<<<< HEAD
      <unit at="16,0,61,0" name="jetbrains.mps.baseLanguage.doubleDispatch.structure.StructureAspectDescriptor" />
=======
      <unit at="12,0,32,0" name="jetbrains.mps.baseLanguage.doubleDispatch.structure.StructureAspectDescriptor" />
>>>>>>> b86f435b
    </file>
  </root>
</debug-info>
<|MERGE_RESOLUTION|>--- conflicted
+++ resolved
@@ -2,11 +2,7 @@
 <debug-info>
   <root>
     <file name="StructureAspectDescriptor.java">
-<<<<<<< HEAD
-      <unit at="16,0,61,0" name="jetbrains.mps.baseLanguage.doubleDispatch.structure.StructureAspectDescriptor" />
-=======
       <unit at="12,0,32,0" name="jetbrains.mps.baseLanguage.doubleDispatch.structure.StructureAspectDescriptor" />
->>>>>>> b86f435b
     </file>
   </root>
 </debug-info>
