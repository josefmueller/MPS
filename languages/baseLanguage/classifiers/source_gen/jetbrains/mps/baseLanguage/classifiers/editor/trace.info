<?xml version="1.0" encoding="UTF-8"?>
<debug-info version="2">
  <concept fqn="c:f3061a53-9226-4cc5-a443-f952ceaf5816/1082485599095:jetbrains.mps.baseLanguage.structure.BlockStatement" />
  <concept fqn="c:f3061a53-9226-4cc5-a443-f952ceaf5816/1068580123140:jetbrains.mps.baseLanguage.structure.ConstructorDeclaration" />
  <concept fqn="c:f3061a53-9226-4cc5-a443-f952ceaf5816/1068580123155:jetbrains.mps.baseLanguage.structure.ExpressionStatement" />
  <concept fqn="c:f3061a53-9226-4cc5-a443-f952ceaf5816/1068390468200:jetbrains.mps.baseLanguage.structure.FieldDeclaration" />
  <concept fqn="c:f3061a53-9226-4cc5-a443-f952ceaf5816/1068580123159:jetbrains.mps.baseLanguage.structure.IfStatement" />
  <concept fqn="c:f3061a53-9226-4cc5-a443-f952ceaf5816/1068580123165:jetbrains.mps.baseLanguage.structure.InstanceMethodDeclaration" />
  <concept fqn="c:f3061a53-9226-4cc5-a443-f952ceaf5816/1068581242864:jetbrains.mps.baseLanguage.structure.LocalVariableDeclarationStatement" />
  <concept fqn="c:f3061a53-9226-4cc5-a443-f952ceaf5816/1068581242878:jetbrains.mps.baseLanguage.structure.ReturnStatement" />
  <concept fqn="c:f3061a53-9226-4cc5-a443-f952ceaf5816/6329021646629104954:jetbrains.mps.baseLanguage.structure.SingleLineComment" />
  <concept fqn="c:f3061a53-9226-4cc5-a443-f952ceaf5816/1068580123157:jetbrains.mps.baseLanguage.structure.Statement" />
  <concept fqn="c:f3061a53-9226-4cc5-a443-f952ceaf5816/1081236700938:jetbrains.mps.baseLanguage.structure.StaticMethodDeclaration" />
  <concept fqn="c:f3061a53-9226-4cc5-a443-f952ceaf5816/1070475587102:jetbrains.mps.baseLanguage.structure.SuperConstructorInvocation" />
  <root>
    <file name="EditorAspectDescriptorImpl.java">
      <unit at="19,0,90,0" name="jetbrains.mps.baseLanguage.classifiers.editor.EditorAspectDescriptorImpl" />
    </file>
  </root>
  <root nodeRef="r:00000000-0000-4000-0000-011c89590370(jetbrains.mps.baseLanguage.classifiers.editor)/1205752655131">
    <file name="ThisClassifierExpression_Editor.java">
<<<<<<< HEAD
      <node id="1205752655131" at="11,79,12,90" concept="7" />
      <node id="1205752655131" at="11,0,14,0" concept="5" trace="createEditorCell#(Ljetbrains/mps/openapi/editor/EditorContext;Lorg/jetbrains/mps/openapi/model/SNode;)Ljetbrains/mps/openapi/editor/cells/EditorCell;" />
      <scope id="1205752655131" at="11,79,12,90" />
      <scope id="1205752655131" at="11,0,14,0">
        <var name="editorContext" id="1205752655131" />
        <var name="node" id="1205752655131" />
      </scope>
      <unit id="1205752655131" at="10,0,15,0" name="jetbrains.mps.baseLanguage.classifiers.editor.ThisClassifierExpression_Editor" />
    </file>
    <file name="ThisClassifierExpression_EditorBuilder_a.java">
      <node id="1205752655131" at="33,104,34,19" concept="11" />
      <node id="1205752655131" at="34,19,35,18" concept="2" />
      <node id="1205752655131" at="40,26,41,18" concept="7" />
      <node id="1205752655131" at="44,39,45,40" concept="7" />
      <node id="1205752655131" at="48,51,49,40" concept="6" />
      <node id="1205752655131" at="49,40,50,125" concept="2" />
      <node id="1205752655131" at="50,125,51,33" concept="6" />
      <node id="1205752655131" at="52,31,53,48" concept="2" />
      <node id="1205752655131" at="54,12,55,46" concept="2" />
      <node id="1205752655131" at="56,5,57,72" concept="6" />
      <node id="1205752655131" at="58,26,59,27" concept="2" />
      <node id="1205752655131" at="59,27,60,64" concept="2" />
      <node id="1205752655131" at="61,5,62,22" concept="7" />
      <node id="1218736992787" at="64,96,65,176" concept="7" />
      <node id="1205752655131" at="67,51,68,103" concept="6" />
      <node id="1205752655131" at="68,103,69,49" concept="2" />
      <node id="1205752655131" at="69,49,70,57" concept="2" />
      <node id="1205752655131" at="70,57,71,58" concept="2" />
      <node id="1205752655131" at="71,58,72,58" concept="2" />
      <node id="1205752655131" at="72,58,73,22" concept="7" />
      <node id="1205752655131" at="75,49,76,88" concept="6" />
      <node id="1205752655131" at="76,88,77,35" concept="2" />
      <node id="1205752655131" at="77,35,78,48" concept="2" />
      <node id="1205752655131" at="78,48,79,26" concept="6" />
      <node id="1205752655131" at="79,26,80,106" concept="2" />
      <node id="1205752655131" at="80,106,81,63" concept="2" />
      <node id="1205752655131" at="82,39,83,40" concept="2" />
      <node id="1205752655131" at="83,40,84,39" concept="2" />
      <node id="1205752655131" at="85,5,86,73" concept="2" />
      <node id="1205752655131" at="86,73,87,57" concept="6" />
      <node id="1205752655131" at="87,57,88,59" concept="6" />
      <node id="1205752655131" at="89,35,90,87" concept="6" />
      <node id="1205752655131" at="90,87,91,94" concept="7" />
      <node id="1205752655131" at="92,10,93,22" concept="7" />
      <node id="1205752655131" at="96,34,97,14" concept="11" />
      <node id="1205752655131" at="99,69,100,57" concept="7" />
      <node id="1205752655131" at="102,81,103,41" concept="8" />
      <node id="1205752655131" at="103,41,104,133" concept="7" />
      <node id="1205752655131" at="110,0,111,0" concept="3" trace="myReferencingNode" />
      <node id="1205752655131" at="112,120,113,21" concept="11" />
      <node id="1205752655131" at="113,21,114,42" concept="2" />
      <node id="1205752655131" at="114,42,115,20" concept="2" />
      <node id="1205752655131" at="118,41,119,43" concept="7" />
      <node id="1205752655131" at="124,28,125,20" concept="7" />
      <node id="1218736934855" at="128,54,129,91" concept="6" />
      <node id="1218736934855" at="129,91,130,31" concept="2" />
      <node id="1218736934855" at="130,31,131,44" concept="2" />
      <node id="1218736934855" at="131,44,132,33" concept="2" />
      <node id="1218736934855" at="132,33,133,28" concept="6" />
      <node id="1218736934855" at="133,28,134,65" concept="2" />
      <node id="1218736934855" at="134,65,135,44" concept="2" />
      <node id="1218736934855" at="135,44,136,36" concept="6" />
      <node id="1218736934855" at="136,36,137,86" concept="2" />
      <node id="1218736934855" at="137,86,138,42" concept="2" />
      <node id="1218736934855" at="138,42,139,75" concept="2" />
      <node id="1218736934855" at="139,75,140,59" concept="6" />
      <node id="1218736934855" at="140,59,141,61" concept="6" />
      <node id="1218736934855" at="142,37,143,89" concept="6" />
      <node id="1218736934855" at="143,89,144,96" concept="7" />
      <node id="1218736934855" at="145,12,146,24" concept="7" />
      <node id="1218736942029" at="149,50,150,94" concept="6" />
      <node id="1218736942029" at="150,94,151,48" concept="2" />
      <node id="1218736942029" at="151,48,152,34" concept="6" />
      <node id="1218736942029" at="152,34,153,78" concept="2" />
      <node id="1218736942029" at="153,78,154,40" concept="2" />
      <node id="1218736942029" at="154,40,155,34" concept="2" />
      <node id="1218736942029" at="155,34,156,22" concept="7" />
      <node id="1218736946375" at="158,50,159,97" concept="6" />
      <node id="1218736946375" at="159,97,160,48" concept="2" />
      <node id="1218736946375" at="160,48,161,34" concept="6" />
      <node id="1218736946375" at="161,34,162,82" concept="2" />
      <node id="1218736946375" at="162,82,163,79" concept="2" />
      <node id="1218736946375" at="163,79,164,40" concept="2" />
      <node id="1218736946375" at="164,40,165,34" concept="2" />
      <node id="1218736946375" at="165,34,166,22" concept="7" />
      <node id="1218736911692" at="168,49,169,97" concept="6" />
      <node id="1218736911692" at="169,97,170,47" concept="2" />
      <node id="1218736911692" at="170,47,171,34" concept="6" />
      <node id="1218736911692" at="171,34,172,82" concept="2" />
      <node id="1218736911692" at="172,82,173,46" concept="2" />
      <node id="1218736911692" at="173,46,174,40" concept="2" />
      <node id="1218736911692" at="174,40,175,34" concept="2" />
      <node id="1218736911692" at="175,34,176,22" concept="7" />
      <node id="1205752655131" at="30,0,32,0" concept="3" trace="myNode" />
      <node id="1205752655131" at="54,10,56,5" concept="0" />
      <node id="1205752655131" at="108,0,110,0" concept="3" trace="myNode" />
      <node id="1205752655131" at="44,0,47,0" concept="5" trace="createCell#()Ljetbrains/mps/openapi/editor/cells/EditorCell;" />
      <node id="1218736911690" at="64,0,67,0" concept="10" trace="renderingCondition_kpqhey_a0#(Lorg/jetbrains/mps/openapi/model/SNode;Ljetbrains/mps/openapi/editor/EditorContext;)Z" />
      <node id="1205752655131" at="96,0,99,0" concept="1" trace="_Inline_kpqhey_a0a0#()V" />
      <node id="1205752655131" at="99,0,102,0" concept="5" trace="createEditorCell#(Ljetbrains/mps/openapi/editor/EditorContext;)Ljetbrains/mps/openapi/editor/cells/EditorCell;" />
      <node id="1205752655131" at="118,0,121,0" concept="5" trace="createCell#()Ljetbrains/mps/openapi/editor/cells/EditorCell;" />
      <node id="1205752655131" at="33,0,37,0" concept="1" trace="ThisClassifierExpression_EditorBuilder_a#(Ljetbrains/mps/openapi/editor/EditorContext;Lorg/jetbrains/mps/openapi/model/SNode;)V" />
      <node id="1205752655131" at="57,72,61,5" concept="4" />
      <node id="1205752655131" at="81,63,85,5" concept="4" />
      <node id="1205752655131" at="102,0,106,0" concept="5" trace="createEditorCell#(Ljetbrains/mps/openapi/editor/EditorContext;Lorg/jetbrains/mps/openapi/model/SNode;)Ljetbrains/mps/openapi/editor/cells/EditorCell;" />
      <node id="1205752655131" at="38,0,43,0" concept="5" trace="getNode#()Lorg/jetbrains/mps/openapi/model/SNode;" />
      <node id="1205752655131" at="51,33,56,5" concept="4" />
      <node id="1205752655131" at="88,59,93,22" concept="4" />
      <node id="1205752655131" at="112,0,117,0" concept="1" trace="Inline_Builder_kpqhey_a0a0#(Ljetbrains/mps/openapi/editor/EditorContext;Lorg/jetbrains/mps/openapi/model/SNode;Lorg/jetbrains/mps/openapi/model/SNode;)V" />
      <node id="1205752655131" at="122,0,127,0" concept="5" trace="getNode#()Lorg/jetbrains/mps/openapi/model/SNode;" />
      <node id="1218736934855" at="141,61,146,24" concept="4" />
      <node id="1205752655131" at="67,0,75,0" concept="5" trace="createCollection_kpqhey_a0#()Ljetbrains/mps/openapi/editor/cells/EditorCell;" />
      <node id="1218736942029" at="149,0,158,0" concept="5" trace="createConstant_kpqhey_b0a#()Ljetbrains/mps/openapi/editor/cells/EditorCell;" />
      <node id="1218736946375" at="158,0,168,0" concept="5" trace="createConstant_kpqhey_c0a#()Ljetbrains/mps/openapi/editor/cells/EditorCell;" />
      <node id="1218736911692" at="168,0,178,0" concept="5" trace="createConstant_kpqhey_a0#()Ljetbrains/mps/openapi/editor/cells/EditorCell;" />
      <node id="1205752655131" at="48,0,64,0" concept="5" trace="createAlternation_kpqhey_a#()Ljetbrains/mps/openapi/editor/cells/EditorCell;" />
      <node id="1205752655131" at="75,0,95,0" concept="5" trace="createRefCell_kpqhey_a0a#()Ljetbrains/mps/openapi/editor/cells/EditorCell;" />
      <node id="1218736934855" at="128,0,148,0" concept="5" trace="createProperty_kpqhey_a0a0a#()Ljetbrains/mps/openapi/editor/cells/EditorCell;" />
      <scope id="1205752655131" at="40,26,41,18" />
      <scope id="1205752655131" at="44,39,45,40" />
      <scope id="1205752655131" at="52,31,53,48" />
      <scope id="1205752655131" at="54,12,55,46" />
      <scope id="1218736911691" at="64,96,65,176" />
      <scope id="1205752655131" at="96,34,97,14" />
      <scope id="1205752655131" at="99,69,100,57" />
      <scope id="1205752655131" at="118,41,119,43" />
      <scope id="1205752655131" at="124,28,125,20" />
      <scope id="1205752655131" at="33,104,35,18" />
      <scope id="1205752655131" at="58,26,60,64" />
      <scope id="1205752655131" at="82,39,84,39" />
      <scope id="1205752655131" at="89,35,91,94">
        <var name="manager" id="1205752655131" />
      </scope>
      <scope id="1205752655131" at="102,81,104,133" />
      <scope id="1218736934855" at="142,37,144,96">
=======
      <node id="1205752655131" at="27,79,28,64" concept="7" />
      <node id="1205752655131" at="30,90,31,40" concept="6" />
      <node id="1205752655131" at="31,40,32,109" concept="2" />
      <node id="1205752655131" at="32,109,33,33" concept="6" />
      <node id="1205752655131" at="34,31,35,72" concept="2" />
      <node id="1205752655131" at="36,12,37,70" concept="2" />
      <node id="1205752655131" at="38,5,39,67" concept="6" />
      <node id="1205752655131" at="40,26,41,27" concept="2" />
      <node id="1205752655131" at="42,5,43,22" concept="7" />
      <node id="1218736992787" at="45,96,46,176" concept="7" />
      <node id="1205752655131" at="48,90,49,96" concept="6" />
      <node id="1205752655131" at="49,96,50,49" concept="2" />
      <node id="1205752655131" at="50,49,51,81" concept="2" />
      <node id="1205752655131" at="51,81,52,82" concept="2" />
      <node id="1205752655131" at="52,82,53,82" concept="2" />
      <node id="1205752655131" at="53,82,54,22" concept="7" />
      <node id="1205752655131" at="56,88,57,81" concept="6" />
      <node id="1205752655131" at="57,81,58,35" concept="2" />
      <node id="1205752655131" at="58,35,59,48" concept="2" />
      <node id="1205752655131" at="59,48,60,26" concept="6" />
      <node id="1205752655131" at="60,26,61,97" concept="2" />
      <node id="1205752655131" at="61,97,62,58" concept="2" />
      <node id="1205752655131" at="63,39,64,40" concept="2" />
      <node id="1205752655131" at="64,40,65,39" concept="2" />
      <node id="1205752655131" at="66,5,67,73" concept="2" />
      <node id="1205752655131" at="67,73,68,57" concept="6" />
      <node id="1205752655131" at="69,35,70,82" concept="6" />
      <node id="1205752655131" at="70,82,71,112" concept="7" />
      <node id="1205752655131" at="72,10,73,22" concept="7" />
      <node id="1218736930197" at="76,34,77,14" concept="10" />
      <node id="1218736930197" at="79,69,80,67" concept="7" />
      <node id="1218736930197" at="82,81,83,67" concept="7" />
      <node id="1218736934855" at="85,93,86,84" concept="6" />
      <node id="1218736934855" at="86,84,87,31" concept="2" />
      <node id="1218736934855" at="87,31,88,44" concept="2" />
      <node id="1218736934855" at="88,44,89,33" concept="2" />
      <node id="1218736934855" at="89,33,90,28" concept="6" />
      <node id="1218736934855" at="90,28,91,60" concept="2" />
      <node id="1218736934855" at="91,60,92,44" concept="2" />
      <node id="1218736934855" at="92,44,93,36" concept="6" />
      <node id="1218736934855" at="93,36,94,70" concept="2" />
      <node id="1218736934855" at="94,70,95,42" concept="2" />
      <node id="1218736934855" at="95,42,96,75" concept="2" />
      <node id="1218736934855" at="96,75,97,59" concept="6" />
      <node id="1218736934855" at="98,37,99,84" concept="6" />
      <node id="1218736934855" at="99,84,100,114" concept="7" />
      <node id="1218736934855" at="101,12,102,24" concept="7" />
      <node id="1218736942029" at="105,89,106,87" concept="6" />
      <node id="1218736942029" at="106,87,107,48" concept="2" />
      <node id="1218736942029" at="107,48,108,34" concept="6" />
      <node id="1218736942029" at="108,34,109,62" concept="2" />
      <node id="1218736942029" at="109,62,110,40" concept="2" />
      <node id="1218736942029" at="110,40,111,34" concept="2" />
      <node id="1218736942029" at="111,34,112,22" concept="7" />
      <node id="1218736946375" at="114,89,115,90" concept="6" />
      <node id="1218736946375" at="115,90,116,48" concept="2" />
      <node id="1218736946375" at="116,48,117,34" concept="6" />
      <node id="1218736946375" at="117,34,118,66" concept="2" />
      <node id="1218736946375" at="118,66,119,82" concept="2" />
      <node id="1218736946375" at="119,82,120,40" concept="2" />
      <node id="1218736946375" at="120,40,121,34" concept="2" />
      <node id="1218736946375" at="121,34,122,22" concept="7" />
      <node id="1218736911692" at="124,88,125,90" concept="6" />
      <node id="1218736911692" at="125,90,126,47" concept="2" />
      <node id="1218736911692" at="126,47,127,34" concept="6" />
      <node id="1218736911692" at="127,34,128,66" concept="2" />
      <node id="1218736911692" at="128,66,129,49" concept="2" />
      <node id="1218736911692" at="129,49,130,40" concept="2" />
      <node id="1218736911692" at="130,40,131,34" concept="2" />
      <node id="1218736911692" at="131,34,132,22" concept="7" />
      <node id="1205752655131" at="36,10,38,5" concept="0" />
      <node id="1205752655131" at="27,0,30,0" concept="5" trace="createEditorCell#(Ljetbrains/mps/openapi/editor/EditorContext;Lorg/jetbrains/mps/openapi/model/SNode;)Ljetbrains/mps/openapi/editor/cells/EditorCell;" />
      <node id="1205752655131" at="39,67,42,5" concept="4" />
      <node id="1218736911690" at="45,0,48,0" concept="9" trace="renderingCondition_kpqhey_a0#(Lorg/jetbrains/mps/openapi/model/SNode;Ljetbrains/mps/openapi/editor/EditorContext;)Z" />
      <node id="1218736930197" at="76,0,79,0" concept="1" trace="_Inline_kpqhey_a0a0#()V" />
      <node id="1218736930197" at="79,0,82,0" concept="5" trace="createEditorCell#(Ljetbrains/mps/openapi/editor/EditorContext;)Ljetbrains/mps/openapi/editor/cells/EditorCell;" />
      <node id="1218736930197" at="82,0,85,0" concept="5" trace="createEditorCell#(Ljetbrains/mps/openapi/editor/EditorContext;Lorg/jetbrains/mps/openapi/model/SNode;)Ljetbrains/mps/openapi/editor/cells/EditorCell;" />
      <node id="1205752655131" at="62,58,66,5" concept="4" />
      <node id="1205752655131" at="33,33,38,5" concept="4" />
      <node id="1205752655131" at="68,57,73,22" concept="4" />
      <node id="1218736934855" at="97,59,102,24" concept="4" />
      <node id="1205752655131" at="48,0,56,0" concept="5" trace="createCollection_kpqhey_a0#(Ljetbrains/mps/openapi/editor/EditorContext;Lorg/jetbrains/mps/openapi/model/SNode;)Ljetbrains/mps/openapi/editor/cells/EditorCell;" />
      <node id="1218736942029" at="105,0,114,0" concept="5" trace="createConstant_kpqhey_b0a#(Ljetbrains/mps/openapi/editor/EditorContext;Lorg/jetbrains/mps/openapi/model/SNode;)Ljetbrains/mps/openapi/editor/cells/EditorCell;" />
      <node id="1218736946375" at="114,0,124,0" concept="5" trace="createConstant_kpqhey_c0a#(Ljetbrains/mps/openapi/editor/EditorContext;Lorg/jetbrains/mps/openapi/model/SNode;)Ljetbrains/mps/openapi/editor/cells/EditorCell;" />
      <node id="1218736911692" at="124,0,134,0" concept="5" trace="createConstant_kpqhey_a0#(Ljetbrains/mps/openapi/editor/EditorContext;Lorg/jetbrains/mps/openapi/model/SNode;)Ljetbrains/mps/openapi/editor/cells/EditorCell;" />
      <node id="1205752655131" at="30,0,45,0" concept="5" trace="createAlternation_kpqhey_a#(Ljetbrains/mps/openapi/editor/EditorContext;Lorg/jetbrains/mps/openapi/model/SNode;)Ljetbrains/mps/openapi/editor/cells/EditorCell;" />
      <node id="1205752655131" at="56,0,75,0" concept="5" trace="createRefCell_kpqhey_a0a#(Ljetbrains/mps/openapi/editor/EditorContext;Lorg/jetbrains/mps/openapi/model/SNode;)Ljetbrains/mps/openapi/editor/cells/EditorCell;" />
      <node id="1218736934855" at="85,0,104,0" concept="5" trace="createProperty_kpqhey_a0a0a#(Ljetbrains/mps/openapi/editor/EditorContext;Lorg/jetbrains/mps/openapi/model/SNode;)Ljetbrains/mps/openapi/editor/cells/EditorCell;" />
      <scope id="1205752655131" at="27,79,28,64" />
      <scope id="1205752655131" at="34,31,35,72" />
      <scope id="1205752655131" at="36,12,37,70" />
      <scope id="1205752655131" at="40,26,41,27" />
      <scope id="1218736911691" at="45,96,46,176" />
      <scope id="1218736930197" at="76,34,77,14" />
      <scope id="1218736930197" at="79,69,80,67" />
      <scope id="1218736930197" at="82,81,83,67" />
      <scope id="1205752655131" at="63,39,65,39" />
      <scope id="1205752655131" at="69,35,71,112">
        <var name="manager" id="1205752655131" />
      </scope>
      <scope id="1218736934855" at="98,37,100,114">
>>>>>>> bd830ede
        <var name="manager" id="1218736934855" />
      </scope>
      <scope id="1205752655131" at="44,0,47,0" />
      <scope id="1218736911690" at="64,0,67,0">
        <var name="editorContext" id="1218736911690" />
        <var name="node" id="1218736911690" />
      </scope>
<<<<<<< HEAD
      <scope id="1205752655131" at="96,0,99,0" />
      <scope id="1205752655131" at="99,0,102,0">
        <var name="editorContext" id="1205752655131" />
      </scope>
      <scope id="1205752655131" at="112,120,115,20" />
      <scope id="1205752655131" at="118,0,121,0" />
      <scope id="1205752655131" at="33,0,37,0">
        <var name="context" id="1205752655131" />
        <var name="node" id="1205752655131" />
      </scope>
      <scope id="1205752655131" at="102,0,106,0">
        <var name="editorContext" id="1205752655131" />
        <var name="node" id="1205752655131" />
      </scope>
      <scope id="1205752655131" at="38,0,43,0" />
      <scope id="1205752655131" at="112,0,117,0">
        <var name="context" id="1205752655131" />
        <var name="node" id="1205752655131" />
        <var name="referencingNode" id="1205752655131" />
=======
      <scope id="1218736930197" at="76,0,79,0" />
      <scope id="1218736930197" at="79,0,82,0">
        <var name="editorContext" id="1218736930197" />
      </scope>
      <scope id="1218736930197" at="82,0,85,0">
        <var name="editorContext" id="1218736930197" />
        <var name="node" id="1218736930197" />
>>>>>>> bd830ede
      </scope>
      <scope id="1205752655131" at="122,0,127,0" />
      <scope id="1205752655131" at="67,51,73,22">
        <var name="editorCell" id="1205752655131" />
      </scope>
<<<<<<< HEAD
      <scope id="1218736942029" at="149,50,156,22">
        <var name="editorCell" id="1218736942029" />
        <var name="style" id="1218736942029" />
      </scope>
      <scope id="1205752655131" at="67,0,75,0" />
      <scope id="1218736946375" at="158,50,166,22">
        <var name="editorCell" id="1218736946375" />
        <var name="style" id="1218736946375" />
      </scope>
      <scope id="1218736911692" at="168,49,176,22">
        <var name="editorCell" id="1218736911692" />
        <var name="style" id="1218736911692" />
      </scope>
      <scope id="1218736942029" at="149,0,158,0" />
      <scope id="1218736946375" at="158,0,168,0" />
      <scope id="1218736911692" at="168,0,178,0" />
      <scope id="1205752655131" at="48,51,62,22">
=======
      <scope id="1218736942029" at="105,89,112,22">
        <var name="editorCell" id="1218736942029" />
        <var name="style" id="1218736942029" />
      </scope>
      <scope id="1205752655131" at="48,0,56,0">
        <var name="editorContext" id="1205752655131" />
        <var name="node" id="1205752655131" />
      </scope>
      <scope id="1218736946375" at="114,89,122,22">
        <var name="editorCell" id="1218736946375" />
        <var name="style" id="1218736946375" />
      </scope>
      <scope id="1218736911692" at="124,88,132,22">
        <var name="editorCell" id="1218736911692" />
        <var name="style" id="1218736911692" />
      </scope>
      <scope id="1218736942029" at="105,0,114,0">
        <var name="editorContext" id="1218736942029" />
        <var name="node" id="1218736942029" />
      </scope>
      <scope id="1218736946375" at="114,0,124,0">
        <var name="editorContext" id="1218736946375" />
        <var name="node" id="1218736946375" />
      </scope>
      <scope id="1218736911692" at="124,0,134,0">
        <var name="editorContext" id="1218736911692" />
        <var name="node" id="1218736911692" />
      </scope>
      <scope id="1205752655131" at="30,90,43,22">
>>>>>>> bd830ede
        <var name="alternationCondition" id="1205752655131" />
        <var name="bigCell" id="1205752655131" />
        <var name="editorCell" id="1205752655131" />
      </scope>
<<<<<<< HEAD
      <scope id="1205752655131" at="48,0,64,0" />
      <scope id="1205752655131" at="75,49,93,22">
=======
      <scope id="1205752655131" at="30,0,45,0">
        <var name="editorContext" id="1205752655131" />
        <var name="node" id="1205752655131" />
      </scope>
      <scope id="1205752655131" at="56,88,73,22">
>>>>>>> bd830ede
        <var name="attributeConcept" id="1205752655131" />
        <var name="editorCell" id="1205752655131" />
        <var name="provider" id="1205752655131" />
      </scope>
<<<<<<< HEAD
      <scope id="1218736934855" at="128,54,146,24">
=======
      <scope id="1218736934855" at="85,93,102,24">
>>>>>>> bd830ede
        <var name="attributeConcept" id="1218736934855" />
        <var name="editorCell" id="1218736934855" />
        <var name="provider" id="1218736934855" />
        <var name="style" id="1218736934855" />
      </scope>
<<<<<<< HEAD
      <scope id="1205752655131" at="75,0,95,0" />
      <scope id="1218736934855" at="128,0,148,0" />
      <unit id="1205752655131" at="95,0,107,0" name="jetbrains.mps.baseLanguage.classifiers.editor.ThisClassifierExpression_EditorBuilder_a$_Inline_kpqhey_a0a0" />
      <unit id="1205752655131" at="107,0,149,0" name="jetbrains.mps.baseLanguage.classifiers.editor.ThisClassifierExpression_EditorBuilder_a$Inline_Builder_kpqhey_a0a0" />
      <unit id="1205752655131" at="29,0,179,0" name="jetbrains.mps.baseLanguage.classifiers.editor.ThisClassifierExpression_EditorBuilder_a" />
=======
      <scope id="1205752655131" at="56,0,75,0">
        <var name="editorContext" id="1205752655131" />
        <var name="node" id="1205752655131" />
      </scope>
      <scope id="1218736934855" at="85,0,104,0">
        <var name="editorContext" id="1218736934855" />
        <var name="node" id="1218736934855" />
      </scope>
      <unit id="1218736930197" at="75,0,105,0" name="jetbrains.mps.baseLanguage.classifiers.editor.ThisClassifierExpression_Editor$_Inline_kpqhey_a0a0" />
      <unit id="1205752655131" at="26,0,135,0" name="jetbrains.mps.baseLanguage.classifiers.editor.ThisClassifierExpression_Editor" />
>>>>>>> bd830ede
    </file>
  </root>
  <root nodeRef="r:00000000-0000-4000-0000-011c89590370(jetbrains.mps.baseLanguage.classifiers.editor)/1205752924231">
    <file name="DefaultClassifierType_Editor.java">
<<<<<<< HEAD
      <node id="1205752924231" at="11,79,12,87" concept="7" />
      <node id="1205752924231" at="11,0,14,0" concept="5" trace="createEditorCell#(Ljetbrains/mps/openapi/editor/EditorContext;Lorg/jetbrains/mps/openapi/model/SNode;)Ljetbrains/mps/openapi/editor/cells/EditorCell;" />
      <scope id="1205752924231" at="11,79,12,87" />
      <scope id="1205752924231" at="11,0,14,0">
        <var name="editorContext" id="1205752924231" />
        <var name="node" id="1205752924231" />
      </scope>
      <unit id="1205752924231" at="10,0,15,0" name="jetbrains.mps.baseLanguage.classifiers.editor.DefaultClassifierType_Editor" />
    </file>
    <file name="DefaultClassifierType_EditorBuilder_a.java">
      <node id="1205752924231" at="29,101,30,19" concept="11" />
      <node id="1205752924231" at="30,19,31,18" concept="2" />
      <node id="1205752924231" at="36,26,37,18" concept="7" />
      <node id="1205752924231" at="40,39,41,39" concept="7" />
      <node id="1205752924231" at="44,50,45,103" concept="6" />
      <node id="1205752924231" at="45,103,46,48" concept="2" />
      <node id="1205752924231" at="46,48,47,28" concept="2" />
      <node id="1205752924231" at="47,28,48,65" concept="2" />
      <node id="1205752924231" at="48,65,49,57" concept="2" />
      <node id="1205752924231" at="49,57,50,57" concept="2" />
      <node id="1205752924231" at="50,57,51,56" concept="2" />
      <node id="1205752924231" at="51,56,52,57" concept="2" />
      <node id="1205752924231" at="52,57,53,22" concept="7" />
      <node id="1205752927297" at="55,49,56,103" concept="6" />
      <node id="1205752927297" at="56,103,57,47" concept="2" />
      <node id="1205752927297" at="57,47,58,34" concept="6" />
      <node id="1205752927297" at="58,34,59,82" concept="2" />
      <node id="1205752927297" at="59,82,60,79" concept="2" />
      <node id="1205752927297" at="60,79,61,40" concept="2" />
      <node id="1205752927297" at="61,40,62,34" concept="2" />
      <node id="1205752927297" at="62,34,63,22" concept="7" />
      <node id="1205752929909" at="65,49,66,94" concept="6" />
      <node id="1205752929909" at="66,94,67,47" concept="2" />
      <node id="1205752929909" at="67,47,68,34" concept="6" />
      <node id="1205752929909" at="68,34,69,82" concept="2" />
      <node id="1205752929909" at="69,82,70,54" concept="2" />
      <node id="1205752929909" at="70,54,71,55" concept="2" />
      <node id="1205752929909" at="71,55,72,40" concept="2" />
      <node id="1205752929909" at="72,40,73,34" concept="2" />
      <node id="1205752929909" at="73,34,74,22" concept="7" />
      <node id="1205752924231" at="76,48,77,88" concept="6" />
      <node id="1205752924231" at="77,88,78,35" concept="2" />
      <node id="1205752924231" at="78,35,79,48" concept="2" />
      <node id="1205752924231" at="79,48,80,26" concept="6" />
      <node id="1205752924231" at="80,26,81,102" concept="2" />
      <node id="1205752924231" at="81,102,82,63" concept="2" />
      <node id="1205752924231" at="83,39,84,40" concept="2" />
      <node id="1205752924231" at="84,40,85,39" concept="2" />
      <node id="1205752924231" at="86,5,87,73" concept="2" />
      <node id="1205752924231" at="87,73,88,57" concept="6" />
      <node id="1205752924231" at="88,57,89,59" concept="6" />
      <node id="1205752924231" at="90,35,91,87" concept="6" />
      <node id="1205752924231" at="91,87,92,94" concept="7" />
      <node id="1205752924231" at="93,10,94,22" concept="7" />
      <node id="1205752924231" at="97,33,98,14" concept="11" />
      <node id="1205752924231" at="100,69,101,57" concept="7" />
      <node id="1205752924231" at="103,81,104,41" concept="8" />
      <node id="1205752924231" at="104,41,105,129" concept="7" />
      <node id="1205752924231" at="111,0,112,0" concept="3" trace="myReferencingNode" />
      <node id="1205752924231" at="113,119,114,21" concept="11" />
      <node id="1205752924231" at="114,21,115,42" concept="2" />
      <node id="1205752924231" at="115,42,116,20" concept="2" />
      <node id="1205752924231" at="119,41,120,42" concept="7" />
      <node id="1205752924231" at="125,28,126,20" concept="7" />
      <node id="1205752935414" at="129,53,130,91" concept="6" />
      <node id="1205752935414" at="130,91,131,31" concept="2" />
      <node id="1205752935414" at="131,31,132,44" concept="2" />
      <node id="1205752935414" at="132,44,133,33" concept="2" />
      <node id="1205752935414" at="133,33,134,28" concept="6" />
      <node id="1205752935414" at="134,28,135,65" concept="2" />
      <node id="1205752935414" at="135,65,136,44" concept="2" />
      <node id="1205752935414" at="136,44,137,36" concept="6" />
      <node id="1205752935414" at="137,36,138,81" concept="2" />
      <node id="1205752935414" at="138,81,139,42" concept="2" />
      <node id="1205752935414" at="139,42,140,75" concept="2" />
      <node id="1205752935414" at="140,75,141,59" concept="6" />
      <node id="1205752935414" at="141,59,142,61" concept="6" />
      <node id="1205752935414" at="143,37,144,89" concept="6" />
      <node id="1205752935414" at="144,89,145,96" concept="7" />
      <node id="1205752935414" at="146,12,147,24" concept="7" />
      <node id="1205752950761" at="150,49,151,94" concept="6" />
      <node id="1205752950761" at="151,94,152,47" concept="2" />
      <node id="1205752950761" at="152,47,153,34" concept="6" />
      <node id="1205752950761" at="153,34,154,82" concept="2" />
      <node id="1205752950761" at="154,82,155,54" concept="2" />
      <node id="1205752950761" at="155,54,156,40" concept="2" />
      <node id="1205752950761" at="156,40,157,34" concept="2" />
      <node id="1205752950761" at="157,34,158,22" concept="7" />
      <node id="1205752924231" at="26,0,28,0" concept="3" trace="myNode" />
      <node id="1205752924231" at="109,0,111,0" concept="3" trace="myNode" />
      <node id="1205752924231" at="40,0,43,0" concept="5" trace="createCell#()Ljetbrains/mps/openapi/editor/cells/EditorCell;" />
      <node id="1205752924231" at="97,0,100,0" concept="1" trace="_Inline_35pyag_a2a#()V" />
      <node id="1205752924231" at="100,0,103,0" concept="5" trace="createEditorCell#(Ljetbrains/mps/openapi/editor/EditorContext;)Ljetbrains/mps/openapi/editor/cells/EditorCell;" />
      <node id="1205752924231" at="119,0,122,0" concept="5" trace="createCell#()Ljetbrains/mps/openapi/editor/cells/EditorCell;" />
      <node id="1205752924231" at="29,0,33,0" concept="1" trace="DefaultClassifierType_EditorBuilder_a#(Ljetbrains/mps/openapi/editor/EditorContext;Lorg/jetbrains/mps/openapi/model/SNode;)V" />
      <node id="1205752924231" at="82,63,86,5" concept="4" />
      <node id="1205752924231" at="103,0,107,0" concept="5" trace="createEditorCell#(Ljetbrains/mps/openapi/editor/EditorContext;Lorg/jetbrains/mps/openapi/model/SNode;)Ljetbrains/mps/openapi/editor/cells/EditorCell;" />
      <node id="1205752924231" at="34,0,39,0" concept="5" trace="getNode#()Lorg/jetbrains/mps/openapi/model/SNode;" />
      <node id="1205752924231" at="89,59,94,22" concept="4" />
      <node id="1205752924231" at="113,0,118,0" concept="1" trace="Inline_Builder_35pyag_a2a#(Ljetbrains/mps/openapi/editor/EditorContext;Lorg/jetbrains/mps/openapi/model/SNode;Lorg/jetbrains/mps/openapi/model/SNode;)V" />
      <node id="1205752924231" at="123,0,128,0" concept="5" trace="getNode#()Lorg/jetbrains/mps/openapi/model/SNode;" />
      <node id="1205752935414" at="142,61,147,24" concept="4" />
      <node id="1205752927297" at="55,0,65,0" concept="5" trace="createConstant_35pyag_a0#()Ljetbrains/mps/openapi/editor/cells/EditorCell;" />
      <node id="1205752950761" at="150,0,160,0" concept="5" trace="createConstant_35pyag_d0#()Ljetbrains/mps/openapi/editor/cells/EditorCell;" />
      <node id="1205752924231" at="44,0,55,0" concept="5" trace="createCollection_35pyag_a#()Ljetbrains/mps/openapi/editor/cells/EditorCell;" />
      <node id="1205752929909" at="65,0,76,0" concept="5" trace="createConstant_35pyag_b0#()Ljetbrains/mps/openapi/editor/cells/EditorCell;" />
      <node id="1205752924231" at="76,0,96,0" concept="5" trace="createRefCell_35pyag_c0#()Ljetbrains/mps/openapi/editor/cells/EditorCell;" />
      <node id="1205752935414" at="129,0,149,0" concept="5" trace="createProperty_35pyag_a0c0#()Ljetbrains/mps/openapi/editor/cells/EditorCell;" />
      <scope id="1205752924231" at="36,26,37,18" />
      <scope id="1205752924231" at="40,39,41,39" />
      <scope id="1205752924231" at="97,33,98,14" />
      <scope id="1205752924231" at="100,69,101,57" />
      <scope id="1205752924231" at="119,41,120,42" />
      <scope id="1205752924231" at="125,28,126,20" />
      <scope id="1205752924231" at="29,101,31,18" />
      <scope id="1205752924231" at="83,39,85,39" />
      <scope id="1205752924231" at="90,35,92,94">
        <var name="manager" id="1205752924231" />
      </scope>
      <scope id="1205752924231" at="103,81,105,129" />
      <scope id="1205752935414" at="143,37,145,96">
=======
      <node id="1205752924231" at="24,79,25,63" concept="7" />
      <node id="1205752924231" at="27,89,28,96" concept="6" />
      <node id="1205752924231" at="28,96,29,48" concept="2" />
      <node id="1205752924231" at="29,48,30,28" concept="2" />
      <node id="1205752924231" at="30,28,31,81" concept="2" />
      <node id="1205752924231" at="31,81,32,81" concept="2" />
      <node id="1205752924231" at="32,81,33,80" concept="2" />
      <node id="1205752924231" at="33,80,34,81" concept="2" />
      <node id="1205752924231" at="34,81,35,22" concept="7" />
      <node id="1205752927297" at="37,88,38,96" concept="6" />
      <node id="1205752927297" at="38,96,39,47" concept="2" />
      <node id="1205752927297" at="39,47,40,34" concept="6" />
      <node id="1205752927297" at="40,34,41,66" concept="2" />
      <node id="1205752927297" at="41,66,42,82" concept="2" />
      <node id="1205752927297" at="42,82,43,40" concept="2" />
      <node id="1205752927297" at="43,40,44,34" concept="2" />
      <node id="1205752927297" at="44,34,45,22" concept="7" />
      <node id="1205752929909" at="47,88,48,87" concept="6" />
      <node id="1205752929909" at="48,87,49,47" concept="2" />
      <node id="1205752929909" at="49,47,50,34" concept="6" />
      <node id="1205752929909" at="50,34,51,66" concept="2" />
      <node id="1205752929909" at="51,66,52,57" concept="2" />
      <node id="1205752929909" at="52,57,53,58" concept="2" />
      <node id="1205752929909" at="53,58,54,40" concept="2" />
      <node id="1205752929909" at="54,40,55,34" concept="2" />
      <node id="1205752929909" at="55,34,56,22" concept="7" />
      <node id="1205752924231" at="58,87,59,81" concept="6" />
      <node id="1205752924231" at="59,81,60,35" concept="2" />
      <node id="1205752924231" at="60,35,61,48" concept="2" />
      <node id="1205752924231" at="61,48,62,26" concept="6" />
      <node id="1205752924231" at="62,26,63,93" concept="2" />
      <node id="1205752924231" at="63,93,64,58" concept="2" />
      <node id="1205752924231" at="65,39,66,40" concept="2" />
      <node id="1205752924231" at="66,40,67,39" concept="2" />
      <node id="1205752924231" at="68,5,69,73" concept="2" />
      <node id="1205752924231" at="69,73,70,57" concept="6" />
      <node id="1205752924231" at="71,35,72,82" concept="6" />
      <node id="1205752924231" at="72,82,73,112" concept="7" />
      <node id="1205752924231" at="74,10,75,22" concept="7" />
      <node id="1205752934709" at="78,33,79,14" concept="10" />
      <node id="1205752934709" at="81,69,82,67" concept="7" />
      <node id="1205752934709" at="84,81,85,66" concept="7" />
      <node id="1205752935414" at="87,92,88,84" concept="6" />
      <node id="1205752935414" at="88,84,89,31" concept="2" />
      <node id="1205752935414" at="89,31,90,44" concept="2" />
      <node id="1205752935414" at="90,44,91,33" concept="2" />
      <node id="1205752935414" at="91,33,92,28" concept="6" />
      <node id="1205752935414" at="92,28,93,60" concept="2" />
      <node id="1205752935414" at="93,60,94,44" concept="2" />
      <node id="1205752935414" at="94,44,95,36" concept="6" />
      <node id="1205752935414" at="95,36,96,84" concept="2" />
      <node id="1205752935414" at="96,84,97,42" concept="2" />
      <node id="1205752935414" at="97,42,98,75" concept="2" />
      <node id="1205752935414" at="98,75,99,59" concept="6" />
      <node id="1205752935414" at="100,37,101,84" concept="6" />
      <node id="1205752935414" at="101,84,102,114" concept="7" />
      <node id="1205752935414" at="103,12,104,24" concept="7" />
      <node id="1205752950761" at="107,88,108,87" concept="6" />
      <node id="1205752950761" at="108,87,109,47" concept="2" />
      <node id="1205752950761" at="109,47,110,34" concept="6" />
      <node id="1205752950761" at="110,34,111,66" concept="2" />
      <node id="1205752950761" at="111,66,112,57" concept="2" />
      <node id="1205752950761" at="112,57,113,40" concept="2" />
      <node id="1205752950761" at="113,40,114,34" concept="2" />
      <node id="1205752950761" at="114,34,115,22" concept="7" />
      <node id="1205752924231" at="24,0,27,0" concept="5" trace="createEditorCell#(Ljetbrains/mps/openapi/editor/EditorContext;Lorg/jetbrains/mps/openapi/model/SNode;)Ljetbrains/mps/openapi/editor/cells/EditorCell;" />
      <node id="1205752934709" at="78,0,81,0" concept="1" trace="_Inline_35pyag_a2a#()V" />
      <node id="1205752934709" at="81,0,84,0" concept="5" trace="createEditorCell#(Ljetbrains/mps/openapi/editor/EditorContext;)Ljetbrains/mps/openapi/editor/cells/EditorCell;" />
      <node id="1205752934709" at="84,0,87,0" concept="5" trace="createEditorCell#(Ljetbrains/mps/openapi/editor/EditorContext;Lorg/jetbrains/mps/openapi/model/SNode;)Ljetbrains/mps/openapi/editor/cells/EditorCell;" />
      <node id="1205752924231" at="64,58,68,5" concept="4" />
      <node id="1205752924231" at="70,57,75,22" concept="4" />
      <node id="1205752935414" at="99,59,104,24" concept="4" />
      <node id="1205752924231" at="27,0,37,0" concept="5" trace="createCollection_35pyag_a#(Ljetbrains/mps/openapi/editor/EditorContext;Lorg/jetbrains/mps/openapi/model/SNode;)Ljetbrains/mps/openapi/editor/cells/EditorCell;" />
      <node id="1205752927297" at="37,0,47,0" concept="5" trace="createConstant_35pyag_a0#(Ljetbrains/mps/openapi/editor/EditorContext;Lorg/jetbrains/mps/openapi/model/SNode;)Ljetbrains/mps/openapi/editor/cells/EditorCell;" />
      <node id="1205752950761" at="107,0,117,0" concept="5" trace="createConstant_35pyag_d0#(Ljetbrains/mps/openapi/editor/EditorContext;Lorg/jetbrains/mps/openapi/model/SNode;)Ljetbrains/mps/openapi/editor/cells/EditorCell;" />
      <node id="1205752929909" at="47,0,58,0" concept="5" trace="createConstant_35pyag_b0#(Ljetbrains/mps/openapi/editor/EditorContext;Lorg/jetbrains/mps/openapi/model/SNode;)Ljetbrains/mps/openapi/editor/cells/EditorCell;" />
      <node id="1205752924231" at="58,0,77,0" concept="5" trace="createRefCell_35pyag_c0#(Ljetbrains/mps/openapi/editor/EditorContext;Lorg/jetbrains/mps/openapi/model/SNode;)Ljetbrains/mps/openapi/editor/cells/EditorCell;" />
      <node id="1205752935414" at="87,0,106,0" concept="5" trace="createProperty_35pyag_a0c0#(Ljetbrains/mps/openapi/editor/EditorContext;Lorg/jetbrains/mps/openapi/model/SNode;)Ljetbrains/mps/openapi/editor/cells/EditorCell;" />
      <scope id="1205752924231" at="24,79,25,63" />
      <scope id="1205752934709" at="78,33,79,14" />
      <scope id="1205752934709" at="81,69,82,67" />
      <scope id="1205752934709" at="84,81,85,66" />
      <scope id="1205752924231" at="65,39,67,39" />
      <scope id="1205752924231" at="71,35,73,112">
        <var name="manager" id="1205752924231" />
      </scope>
      <scope id="1205752935414" at="100,37,102,114">
>>>>>>> bd830ede
        <var name="manager" id="1205752935414" />
      </scope>
      <scope id="1205752924231" at="40,0,43,0" />
      <scope id="1205752924231" at="97,0,100,0" />
      <scope id="1205752924231" at="100,0,103,0">
        <var name="editorContext" id="1205752924231" />
      </scope>
<<<<<<< HEAD
      <scope id="1205752924231" at="113,119,116,20" />
      <scope id="1205752924231" at="119,0,122,0" />
      <scope id="1205752924231" at="29,0,33,0">
        <var name="context" id="1205752924231" />
        <var name="node" id="1205752924231" />
      </scope>
      <scope id="1205752924231" at="103,0,107,0">
        <var name="editorContext" id="1205752924231" />
        <var name="node" id="1205752924231" />
=======
      <scope id="1205752934709" at="78,0,81,0" />
      <scope id="1205752934709" at="81,0,84,0">
        <var name="editorContext" id="1205752934709" />
      </scope>
      <scope id="1205752934709" at="84,0,87,0">
        <var name="editorContext" id="1205752934709" />
        <var name="node" id="1205752934709" />
>>>>>>> bd830ede
      </scope>
      <scope id="1205752924231" at="34,0,39,0" />
      <scope id="1205752924231" at="113,0,118,0">
        <var name="context" id="1205752924231" />
        <var name="node" id="1205752924231" />
        <var name="referencingNode" id="1205752924231" />
      </scope>
      <scope id="1205752924231" at="123,0,128,0" />
      <scope id="1205752927297" at="55,49,63,22">
        <var name="editorCell" id="1205752927297" />
        <var name="style" id="1205752927297" />
      </scope>
<<<<<<< HEAD
      <scope id="1205752950761" at="150,49,158,22">
=======
      <scope id="1205752950761" at="107,88,115,22">
>>>>>>> bd830ede
        <var name="editorCell" id="1205752950761" />
        <var name="style" id="1205752950761" />
      </scope>
      <scope id="1205752924231" at="44,50,53,22">
        <var name="editorCell" id="1205752924231" />
      </scope>
      <scope id="1205752929909" at="65,49,74,22">
        <var name="editorCell" id="1205752929909" />
        <var name="style" id="1205752929909" />
      </scope>
<<<<<<< HEAD
      <scope id="1205752927297" at="55,0,65,0" />
      <scope id="1205752950761" at="150,0,160,0" />
      <scope id="1205752924231" at="44,0,55,0" />
      <scope id="1205752929909" at="65,0,76,0" />
      <scope id="1205752924231" at="76,48,94,22">
=======
      <scope id="1205752924231" at="27,0,37,0">
        <var name="editorContext" id="1205752924231" />
        <var name="node" id="1205752924231" />
      </scope>
      <scope id="1205752927297" at="37,0,47,0">
        <var name="editorContext" id="1205752927297" />
        <var name="node" id="1205752927297" />
      </scope>
      <scope id="1205752950761" at="107,0,117,0">
        <var name="editorContext" id="1205752950761" />
        <var name="node" id="1205752950761" />
      </scope>
      <scope id="1205752929909" at="47,0,58,0">
        <var name="editorContext" id="1205752929909" />
        <var name="node" id="1205752929909" />
      </scope>
      <scope id="1205752924231" at="58,87,75,22">
>>>>>>> bd830ede
        <var name="attributeConcept" id="1205752924231" />
        <var name="editorCell" id="1205752924231" />
        <var name="provider" id="1205752924231" />
      </scope>
<<<<<<< HEAD
      <scope id="1205752935414" at="129,53,147,24">
=======
      <scope id="1205752935414" at="87,92,104,24">
>>>>>>> bd830ede
        <var name="attributeConcept" id="1205752935414" />
        <var name="editorCell" id="1205752935414" />
        <var name="provider" id="1205752935414" />
        <var name="style" id="1205752935414" />
      </scope>
<<<<<<< HEAD
      <scope id="1205752924231" at="76,0,96,0" />
      <scope id="1205752935414" at="129,0,149,0" />
      <unit id="1205752924231" at="96,0,108,0" name="jetbrains.mps.baseLanguage.classifiers.editor.DefaultClassifierType_EditorBuilder_a$_Inline_35pyag_a2a" />
      <unit id="1205752924231" at="108,0,150,0" name="jetbrains.mps.baseLanguage.classifiers.editor.DefaultClassifierType_EditorBuilder_a$Inline_Builder_35pyag_a2a" />
      <unit id="1205752924231" at="25,0,161,0" name="jetbrains.mps.baseLanguage.classifiers.editor.DefaultClassifierType_EditorBuilder_a" />
=======
      <scope id="1205752924231" at="58,0,77,0">
        <var name="editorContext" id="1205752924231" />
        <var name="node" id="1205752924231" />
      </scope>
      <scope id="1205752935414" at="87,0,106,0">
        <var name="editorContext" id="1205752935414" />
        <var name="node" id="1205752935414" />
      </scope>
      <unit id="1205752934709" at="77,0,107,0" name="jetbrains.mps.baseLanguage.classifiers.editor.DefaultClassifierType_Editor$_Inline_35pyag_a2a" />
      <unit id="1205752924231" at="23,0,118,0" name="jetbrains.mps.baseLanguage.classifiers.editor.DefaultClassifierType_Editor" />
>>>>>>> bd830ede
    </file>
  </root>
  <root nodeRef="r:00000000-0000-4000-0000-011c89590370(jetbrains.mps.baseLanguage.classifiers.editor)/1205769390549">
    <file name="DefaultClassifierMethodCallOperation_Editor.java">
<<<<<<< HEAD
      <node id="1205769390549" at="11,79,12,102" concept="7" />
      <node id="1205769390549" at="11,0,14,0" concept="5" trace="createEditorCell#(Ljetbrains/mps/openapi/editor/EditorContext;Lorg/jetbrains/mps/openapi/model/SNode;)Ljetbrains/mps/openapi/editor/cells/EditorCell;" />
      <scope id="1205769390549" at="11,79,12,102" />
      <scope id="1205769390549" at="11,0,14,0">
        <var name="editorContext" id="1205769390549" />
        <var name="node" id="1205769390549" />
      </scope>
      <unit id="1205769390549" at="10,0,15,0" name="jetbrains.mps.baseLanguage.classifiers.editor.DefaultClassifierMethodCallOperation_Editor" />
    </file>
    <file name="DefaultClassifierMethodCallOperation_EditorBuilder_a.java">
      <node id="1205769390549" at="44,116,45,19" concept="11" />
      <node id="1205769390549" at="45,19,46,18" concept="2" />
      <node id="1205769390549" at="51,26,52,18" concept="7" />
      <node id="1205769390549" at="55,39,56,39" concept="7" />
      <node id="1205769390549" at="59,50,60,103" concept="6" />
      <node id="1205769390549" at="60,103,61,48" concept="2" />
      <node id="1205769390549" at="61,48,62,28" concept="2" />
      <node id="1205769390549" at="62,28,63,65" concept="2" />
      <node id="1205769390549" at="63,65,64,34" concept="6" />
      <node id="1205769390549" at="64,34,65,110" concept="2" />
      <node id="1205769390549" at="65,110,66,40" concept="2" />
      <node id="1205769390549" at="66,40,67,56" concept="2" />
      <node id="1205769390549" at="67,56,68,57" concept="2" />
      <node id="1205769390549" at="68,57,69,60" concept="2" />
      <node id="1205769390549" at="69,60,70,57" concept="2" />
      <node id="1205769390549" at="70,57,71,22" concept="7" />
      <node id="1205769390549" at="73,48,74,88" concept="6" />
      <node id="1205769390549" at="74,88,75,31" concept="2" />
      <node id="1205769390549" at="75,31,76,44" concept="2" />
      <node id="1205769390549" at="76,44,77,26" concept="6" />
      <node id="1205769390549" at="77,26,78,117" concept="2" />
      <node id="1205769390549" at="78,117,79,63" concept="2" />
      <node id="1205769390549" at="80,39,81,40" concept="2" />
      <node id="1205769390549" at="81,40,82,35" concept="2" />
      <node id="1205769390549" at="83,5,84,34" concept="6" />
      <node id="1205769390549" at="84,34,85,79" concept="2" />
      <node id="1205769390549" at="85,79,86,40" concept="2" />
      <node id="1205769390549" at="86,40,87,73" concept="2" />
      <node id="1205769390549" at="87,73,88,57" concept="6" />
      <node id="1205769390549" at="88,57,89,59" concept="6" />
      <node id="1205769390549" at="90,35,91,87" concept="6" />
      <node id="1205769390549" at="91,87,92,94" concept="7" />
      <node id="1205769390549" at="93,10,94,22" concept="7" />
      <node id="1205769390549" at="97,33,98,14" concept="11" />
      <node id="1205769390549" at="100,69,101,57" concept="7" />
      <node id="1205769390549" at="103,81,104,41" concept="8" />
      <node id="1205769390549" at="104,41,105,144" concept="7" />
      <node id="1205769390549" at="111,0,112,0" concept="3" trace="myReferencingNode" />
      <node id="1205769390549" at="113,119,114,21" concept="11" />
      <node id="1205769390549" at="114,21,115,42" concept="2" />
      <node id="1205769390549" at="115,42,116,20" concept="2" />
      <node id="1205769390549" at="119,41,120,42" concept="7" />
      <node id="1205769390549" at="125,28,126,20" concept="7" />
      <node id="1205769397479" at="129,53,130,91" concept="6" />
      <node id="1205769397479" at="130,91,131,31" concept="2" />
      <node id="1205769397479" at="131,31,132,44" concept="2" />
      <node id="1205769397479" at="132,44,133,33" concept="2" />
      <node id="1205769397479" at="133,33,134,28" concept="6" />
      <node id="1205769397479" at="134,28,135,65" concept="2" />
      <node id="1205769397479" at="135,65,136,44" concept="2" />
      <node id="1205769397479" at="136,44,137,75" concept="2" />
      <node id="1205769397479" at="137,75,138,59" concept="6" />
      <node id="1205769397479" at="138,59,139,61" concept="6" />
      <node id="1205769397479" at="140,37,141,89" concept="6" />
      <node id="1205769397479" at="141,89,142,96" concept="7" />
      <node id="1205769397479" at="143,12,144,24" concept="7" />
      <node id="1205769425501" at="147,49,148,94" concept="6" />
      <node id="1205769425501" at="148,94,149,47" concept="2" />
      <node id="1205769425501" at="149,47,150,34" concept="6" />
      <node id="1205769425501" at="150,34,151,93" concept="2" />
      <node id="1205769425501" at="151,93,152,40" concept="2" />
      <node id="1205769425501" at="152,40,153,34" concept="2" />
      <node id="1205769425501" at="153,34,154,22" concept="7" />
      <node id="1205769390549" at="156,52,157,177" concept="6" />
      <node id="1205769390549" at="157,177,158,91" concept="6" />
      <node id="1205769390549" at="158,91,159,55" concept="2" />
      <node id="1205769390549" at="160,68,161,95" concept="2" />
      <node id="1205769390549" at="162,5,163,49" concept="2" />
      <node id="1205769390549" at="163,49,164,22" concept="7" />
      <node id="1205769390549" at="167,106,168,50" concept="11" />
      <node id="1205769390549" at="170,66,171,93" concept="7" />
      <node id="1205769390549" at="173,57,174,65" concept="6" />
      <node id="1205769390549" at="174,65,175,58" concept="2" />
      <node id="1205769390549" at="175,58,176,25" concept="7" />
      <node id="1205769390549" at="178,41,179,34" concept="6" />
      <node id="1205769390549" at="179,34,180,46" concept="2" />
      <node id="1205769390549" at="180,46,181,49" concept="2" />
      <node id="1205769390549" at="181,49,182,23" concept="7" />
      <node id="1205769390549" at="185,96,186,134" concept="2" />
      <node id="1205769390549" at="187,34,188,142" concept="2" />
      <node id="1205769390549" at="188,142,189,146" concept="2" />
      <node id="1205769390549" at="189,146,190,80" concept="2" />
      <node id="1205769390549" at="192,122,193,393" concept="2" />
      <node id="1205769390549" at="198,75,199,99" concept="6" />
      <node id="1205769390549" at="199,99,200,38" concept="2" />
      <node id="1205769390549" at="200,38,201,36" concept="6" />
      <node id="1205769390549" at="201,36,202,55" concept="2" />
      <node id="1205769390549" at="202,55,203,56" concept="2" />
      <node id="1205769390549" at="203,56,204,42" concept="2" />
      <node id="1205769390549" at="204,42,205,134" concept="2" />
      <node id="1205769390549" at="205,134,206,138" concept="2" />
      <node id="1205769390549" at="206,138,207,24" concept="7" />
      <node id="1205770756352" at="209,52,210,95" concept="6" />
      <node id="1205770756352" at="210,95,211,50" concept="2" />
      <node id="1205770756352" at="211,50,212,36" concept="6" />
      <node id="1205770756352" at="212,36,213,81" concept="2" />
      <node id="1205770756352" at="213,81,214,48" concept="2" />
      <node id="1205770756352" at="214,48,215,42" concept="2" />
      <node id="1205770756352" at="215,42,216,36" concept="2" />
      <node id="1205770756352" at="216,36,217,24" concept="7" />
      <node id="8253869385207983722" at="220,97,221,353" concept="7" />
      <node id="1205769390549" at="223,49,224,94" concept="6" />
      <node id="1205769390549" at="224,94,225,47" concept="2" />
      <node id="1205769390549" at="225,47,226,34" concept="6" />
      <node id="1205769390549" at="226,34,227,85" concept="2" />
      <node id="1205769390549" at="227,85,228,40" concept="2" />
      <node id="1205769390549" at="229,68,230,90" concept="2" />
      <node id="1205769390549" at="231,5,232,34" concept="2" />
      <node id="1205769390549" at="232,34,233,22" concept="7" />
      <node id="8253869385208016815" at="235,97,236,350" concept="7" />
      <node id="1205769390549" at="41,0,43,0" concept="3" trace="myNode" />
      <node id="1205769390549" at="109,0,111,0" concept="3" trace="myNode" />
      <node id="1205769390549" at="55,0,58,0" concept="5" trace="createCell#()Ljetbrains/mps/openapi/editor/cells/EditorCell;" />
      <node id="1205769390549" at="97,0,100,0" concept="1" trace="_Inline_c9gv4j_a0a#()V" />
      <node id="1205769390549" at="100,0,103,0" concept="5" trace="createEditorCell#(Ljetbrains/mps/openapi/editor/EditorContext;)Ljetbrains/mps/openapi/editor/cells/EditorCell;" />
      <node id="1205769390549" at="119,0,122,0" concept="5" trace="createCell#()Ljetbrains/mps/openapi/editor/cells/EditorCell;" />
      <node id="1205769390549" at="159,55,162,5" concept="4" />
      <node id="1205769390549" at="167,0,170,0" concept="1" trace="actualArgumentListHandler_c9gv4j_c0#(Lorg/jetbrains/mps/openapi/model/SNode;Ljava/lang/String;Ljetbrains/mps/openapi/editor/EditorContext;)V" />
      <node id="1205769390549" at="170,0,173,0" concept="5" trace="createNodeToInsert#(Ljetbrains/mps/openapi/editor/EditorContext;)Lorg/jetbrains/mps/openapi/model/SNode;" />
      <node id="1205769390549" at="191,9,194,9" concept="4" />
      <node id="8253869385207983720" at="220,0,223,0" concept="10" trace="renderingCondition_c9gv4j_a2a#(Lorg/jetbrains/mps/openapi/model/SNode;Ljetbrains/mps/openapi/editor/EditorContext;)Z" />
      <node id="1205769390549" at="228,40,231,5" concept="4" />
      <node id="8253869385208016813" at="235,0,238,0" concept="10" trace="renderingCondition_c9gv4j_a3a#(Lorg/jetbrains/mps/openapi/model/SNode;Ljetbrains/mps/openapi/editor/EditorContext;)Z" />
      <node id="1205769390549" at="44,0,48,0" concept="1" trace="DefaultClassifierMethodCallOperation_EditorBuilder_a#(Ljetbrains/mps/openapi/editor/EditorContext;Lorg/jetbrains/mps/openapi/model/SNode;)V" />
      <node id="1205769390549" at="79,63,83,5" concept="4" />
      <node id="1205769390549" at="103,0,107,0" concept="5" trace="createEditorCell#(Ljetbrains/mps/openapi/editor/EditorContext;Lorg/jetbrains/mps/openapi/model/SNode;)Ljetbrains/mps/openapi/editor/cells/EditorCell;" />
      <node id="1205769390549" at="49,0,54,0" concept="5" trace="getNode#()Lorg/jetbrains/mps/openapi/model/SNode;" />
      <node id="1205769390549" at="89,59,94,22" concept="4" />
      <node id="1205769390549" at="113,0,118,0" concept="1" trace="Inline_Builder_c9gv4j_a0a#(Ljetbrains/mps/openapi/editor/EditorContext;Lorg/jetbrains/mps/openapi/model/SNode;Lorg/jetbrains/mps/openapi/model/SNode;)V" />
      <node id="1205769390549" at="123,0,128,0" concept="5" trace="getNode#()Lorg/jetbrains/mps/openapi/model/SNode;" />
      <node id="1205769397479" at="139,61,144,24" concept="4" />
      <node id="1205769390549" at="173,0,178,0" concept="5" trace="createNodeCell#(Lorg/jetbrains/mps/openapi/model/SNode;)Ljetbrains/mps/openapi/editor/cells/EditorCell;" />
      <node id="1205769390549" at="186,134,191,9" concept="4" />
      <node id="1205769390549" at="178,0,184,0" concept="5" trace="createEmptyCell#()Ljetbrains/mps/openapi/editor/cells/EditorCell;" />
      <node id="1205769425501" at="147,0,156,0" concept="5" trace="createConstant_c9gv4j_b0#()Ljetbrains/mps/openapi/editor/cells/EditorCell;" />
      <node id="1205769390549" at="156,0,166,0" concept="5" trace="createRefNodeList_c9gv4j_c0#()Ljetbrains/mps/openapi/editor/cells/EditorCell;" />
      <node id="1205770756352" at="209,0,219,0" concept="5" trace="createConstant_c9gv4j_a2a#()Ljetbrains/mps/openapi/editor/cells/EditorCell;" />
      <node id="1205769390549" at="184,86,195,7" concept="4" />
      <node id="1205769390549" at="197,0,209,0" concept="5" trace="createSeparatorCell#(Lorg/jetbrains/mps/openapi/model/SNode;Lorg/jetbrains/mps/openapi/model/SNode;)Ljetbrains/mps/openapi/editor/cells/EditorCell;" />
      <node id="1205769390549" at="223,0,235,0" concept="5" trace="createConstant_c9gv4j_d0#()Ljetbrains/mps/openapi/editor/cells/EditorCell;" />
      <node id="1205769390549" at="184,0,197,0" concept="5" trace="installElementCellActions#(Lorg/jetbrains/mps/openapi/model/SNode;Ljetbrains/mps/openapi/editor/cells/EditorCell;)V" />
      <node id="1205769390549" at="59,0,73,0" concept="5" trace="createCollection_c9gv4j_a#()Ljetbrains/mps/openapi/editor/cells/EditorCell;" />
      <node id="1205769397479" at="129,0,146,0" concept="5" trace="createProperty_c9gv4j_a0a0#()Ljetbrains/mps/openapi/editor/cells/EditorCell;" />
      <node id="1205769390549" at="73,0,96,0" concept="5" trace="createRefCell_c9gv4j_a0#()Ljetbrains/mps/openapi/editor/cells/EditorCell;" />
      <scope id="1205769390549" at="51,26,52,18" />
      <scope id="1205769390549" at="55,39,56,39" />
      <scope id="1205769390549" at="97,33,98,14" />
      <scope id="1205769390549" at="100,69,101,57" />
      <scope id="1205769390549" at="119,41,120,42" />
      <scope id="1205769390549" at="125,28,126,20" />
      <scope id="1205769390549" at="160,68,161,95" />
      <scope id="1205769390549" at="167,106,168,50" />
      <scope id="1205769390549" at="170,66,171,93" />
      <scope id="1205769390549" at="192,122,193,393" />
      <scope id="8253869385207983721" at="220,97,221,353" />
      <scope id="1205769390549" at="229,68,230,90" />
      <scope id="8253869385208016814" at="235,97,236,350" />
      <scope id="1205769390549" at="44,116,46,18" />
      <scope id="1205769390549" at="80,39,82,35" />
      <scope id="1205769390549" at="90,35,92,94">
        <var name="manager" id="1205769390549" />
      </scope>
      <scope id="1205769390549" at="103,81,105,144" />
      <scope id="1205769397479" at="140,37,142,96">
        <var name="manager" id="1205769397479" />
      </scope>
      <scope id="1205769390549" at="55,0,58,0" />
      <scope id="1205769390549" at="97,0,100,0" />
      <scope id="1205769390549" at="100,0,103,0">
        <var name="editorContext" id="1205769390549" />
      </scope>
      <scope id="1205769390549" at="113,119,116,20" />
      <scope id="1205769390549" at="119,0,122,0" />
      <scope id="1205769390549" at="167,0,170,0">
=======
      <node id="1205769390549" at="39,79,40,63" concept="7" />
      <node id="1205769390549" at="42,89,43,96" concept="6" />
      <node id="1205769390549" at="43,96,44,48" concept="2" />
      <node id="1205769390549" at="44,48,45,28" concept="2" />
      <node id="1205769390549" at="45,28,46,34" concept="6" />
      <node id="1205769390549" at="46,34,47,113" concept="2" />
      <node id="1205769390549" at="47,113,48,40" concept="2" />
      <node id="1205769390549" at="48,40,49,80" concept="2" />
      <node id="1205769390549" at="49,80,50,81" concept="2" />
      <node id="1205769390549" at="50,81,51,84" concept="2" />
      <node id="1205769390549" at="51,84,52,81" concept="2" />
      <node id="1205769390549" at="52,81,53,22" concept="7" />
      <node id="1205769390549" at="55,87,56,81" concept="6" />
      <node id="1205769390549" at="56,81,57,31" concept="2" />
      <node id="1205769390549" at="57,31,58,44" concept="2" />
      <node id="1205769390549" at="58,44,59,26" concept="6" />
      <node id="1205769390549" at="59,26,60,108" concept="2" />
      <node id="1205769390549" at="60,108,61,58" concept="2" />
      <node id="1205769390549" at="62,39,63,40" concept="2" />
      <node id="1205769390549" at="63,40,64,35" concept="2" />
      <node id="1205769390549" at="65,5,66,34" concept="6" />
      <node id="1205769390549" at="66,34,67,82" concept="2" />
      <node id="1205769390549" at="67,82,68,40" concept="2" />
      <node id="1205769390549" at="68,40,69,73" concept="2" />
      <node id="1205769390549" at="69,73,70,57" concept="6" />
      <node id="1205769390549" at="71,35,72,82" concept="6" />
      <node id="1205769390549" at="72,82,73,112" concept="7" />
      <node id="1205769390549" at="74,10,75,22" concept="7" />
      <node id="1205769396164" at="78,33,79,14" concept="10" />
      <node id="1205769396164" at="81,69,82,67" concept="7" />
      <node id="1205769396164" at="84,81,85,66" concept="7" />
      <node id="1205769397479" at="87,92,88,84" concept="6" />
      <node id="1205769397479" at="88,84,89,31" concept="2" />
      <node id="1205769397479" at="89,31,90,44" concept="2" />
      <node id="1205769397479" at="90,44,91,33" concept="2" />
      <node id="1205769397479" at="91,33,92,28" concept="6" />
      <node id="1205769397479" at="92,28,93,60" concept="2" />
      <node id="1205769397479" at="93,60,94,44" concept="2" />
      <node id="1205769397479" at="94,44,95,75" concept="2" />
      <node id="1205769397479" at="95,75,96,59" concept="6" />
      <node id="1205769397479" at="97,37,98,84" concept="6" />
      <node id="1205769397479" at="98,84,99,114" concept="7" />
      <node id="1205769397479" at="100,12,101,24" concept="7" />
      <node id="1205769425501" at="104,88,105,87" concept="6" />
      <node id="1205769425501" at="105,87,106,47" concept="2" />
      <node id="1205769425501" at="106,47,107,34" concept="6" />
      <node id="1205769425501" at="107,34,108,77" concept="2" />
      <node id="1205769425501" at="108,77,109,40" concept="2" />
      <node id="1205769425501" at="109,40,110,34" concept="2" />
      <node id="1205769425501" at="110,34,111,22" concept="7" />
      <node id="1205769390549" at="113,91,114,161" concept="6" />
      <node id="1205769390549" at="114,161,115,106" concept="6" />
      <node id="1205769390549" at="115,106,116,55" concept="2" />
      <node id="1205769390549" at="117,61,118,95" concept="2" />
      <node id="1205769390549" at="119,5,120,49" concept="2" />
      <node id="1205769390549" at="120,49,121,22" concept="7" />
      <node id="1205769390549" at="124,106,125,50" concept="10" />
      <node id="1205769390549" at="127,66,128,41" concept="6" />
      <node id="1205769390549" at="128,41,129,93" concept="7" />
      <node id="1205769390549" at="131,86,132,80" concept="6" />
      <node id="1205769390549" at="132,80,133,95" concept="2" />
      <node id="1205769390549" at="133,95,134,25" concept="7" />
      <node id="1205769390549" at="136,68,137,34" concept="6" />
      <node id="1205769390549" at="137,34,138,80" concept="2" />
      <node id="1205769390549" at="138,80,139,87" concept="2" />
      <node id="1205769390549" at="139,87,140,23" concept="7" />
      <node id="1205769390549" at="142,89,143,65" concept="7" />
      <node id="1205769390549" at="146,96,147,134" concept="2" />
      <node id="1205769390549" at="148,34,149,142" concept="2" />
      <node id="1205769390549" at="149,142,150,146" concept="2" />
      <node id="1205769390549" at="150,146,151,80" concept="2" />
      <node id="1205769390549" at="153,122,154,391" concept="2" />
      <node id="1205769390549" at="159,104,160,100" concept="6" />
      <node id="1205769390549" at="160,100,161,38" concept="2" />
      <node id="1205769390549" at="161,38,162,36" concept="6" />
      <node id="1205769390549" at="162,36,163,55" concept="2" />
      <node id="1205769390549" at="163,55,164,56" concept="2" />
      <node id="1205769390549" at="164,56,165,42" concept="2" />
      <node id="1205769390549" at="165,42,166,134" concept="2" />
      <node id="1205769390549" at="166,134,167,138" concept="2" />
      <node id="1205769390549" at="167,138,168,24" concept="7" />
      <node id="1205770756352" at="170,91,171,88" concept="6" />
      <node id="1205770756352" at="171,88,172,50" concept="2" />
      <node id="1205770756352" at="172,50,173,36" concept="6" />
      <node id="1205770756352" at="173,36,174,84" concept="2" />
      <node id="1205770756352" at="174,84,175,51" concept="2" />
      <node id="1205770756352" at="175,51,176,42" concept="2" />
      <node id="1205770756352" at="176,42,177,36" concept="2" />
      <node id="1205770756352" at="177,36,178,24" concept="7" />
      <node id="8253869385207983722" at="181,97,182,353" concept="7" />
      <node id="1205769390549" at="184,88,185,87" concept="6" />
      <node id="1205769390549" at="185,87,186,47" concept="2" />
      <node id="1205769390549" at="186,47,187,34" concept="6" />
      <node id="1205769390549" at="187,34,188,69" concept="2" />
      <node id="1205769390549" at="188,69,189,40" concept="2" />
      <node id="1205769390549" at="190,61,191,90" concept="2" />
      <node id="1205769390549" at="192,5,193,34" concept="2" />
      <node id="1205769390549" at="193,34,194,22" concept="7" />
      <node id="8253869385208016815" at="196,97,197,350" concept="7" />
      <node id="1205769390549" at="39,0,42,0" concept="5" trace="createEditorCell#(Ljetbrains/mps/openapi/editor/EditorContext;Lorg/jetbrains/mps/openapi/model/SNode;)Ljetbrains/mps/openapi/editor/cells/EditorCell;" />
      <node id="1205769396164" at="78,0,81,0" concept="1" trace="_Inline_c9gv4j_a0a#()V" />
      <node id="1205769396164" at="81,0,84,0" concept="5" trace="createEditorCell#(Ljetbrains/mps/openapi/editor/EditorContext;)Ljetbrains/mps/openapi/editor/cells/EditorCell;" />
      <node id="1205769396164" at="84,0,87,0" concept="5" trace="createEditorCell#(Ljetbrains/mps/openapi/editor/EditorContext;Lorg/jetbrains/mps/openapi/model/SNode;)Ljetbrains/mps/openapi/editor/cells/EditorCell;" />
      <node id="1205769390549" at="116,55,119,5" concept="4" />
      <node id="1205769390549" at="124,0,127,0" concept="1" trace="actualArgumentListHandler_c9gv4j_c0#(Lorg/jetbrains/mps/openapi/model/SNode;Ljava/lang/String;Ljetbrains/mps/openapi/editor/EditorContext;)V" />
      <node id="1205769390549" at="142,0,145,0" concept="5" trace="createEmptyCell_internal#(Ljetbrains/mps/openapi/editor/EditorContext;Lorg/jetbrains/mps/openapi/model/SNode;)Ljetbrains/mps/openapi/editor/cells/EditorCell;" />
      <node id="1205769390549" at="152,9,155,9" concept="4" />
      <node id="8253869385207983720" at="181,0,184,0" concept="9" trace="renderingCondition_c9gv4j_a2a#(Lorg/jetbrains/mps/openapi/model/SNode;Ljetbrains/mps/openapi/editor/EditorContext;)Z" />
      <node id="1205769390549" at="189,40,192,5" concept="4" />
      <node id="8253869385208016813" at="196,0,199,0" concept="9" trace="renderingCondition_c9gv4j_a3a#(Lorg/jetbrains/mps/openapi/model/SNode;Ljetbrains/mps/openapi/editor/EditorContext;)Z" />
      <node id="1205769390549" at="61,58,65,5" concept="4" />
      <node id="1205769390549" at="127,0,131,0" concept="5" trace="createNodeToInsert#(Ljetbrains/mps/openapi/editor/EditorContext;)Lorg/jetbrains/mps/openapi/model/SNode;" />
      <node id="1205769390549" at="70,57,75,22" concept="4" />
      <node id="1205769397479" at="96,59,101,24" concept="4" />
      <node id="1205769390549" at="131,0,136,0" concept="5" trace="createNodeCell#(Ljetbrains/mps/openapi/editor/EditorContext;Lorg/jetbrains/mps/openapi/model/SNode;)Ljetbrains/mps/openapi/editor/cells/EditorCell;" />
      <node id="1205769390549" at="147,134,152,9" concept="4" />
      <node id="1205769390549" at="136,0,142,0" concept="5" trace="createEmptyCell#(Ljetbrains/mps/openapi/editor/EditorContext;)Ljetbrains/mps/openapi/editor/cells/EditorCell;" />
      <node id="1205769425501" at="104,0,113,0" concept="5" trace="createConstant_c9gv4j_b0#(Ljetbrains/mps/openapi/editor/EditorContext;Lorg/jetbrains/mps/openapi/model/SNode;)Ljetbrains/mps/openapi/editor/cells/EditorCell;" />
      <node id="1205769390549" at="113,0,123,0" concept="5" trace="createRefNodeList_c9gv4j_c0#(Ljetbrains/mps/openapi/editor/EditorContext;Lorg/jetbrains/mps/openapi/model/SNode;)Ljetbrains/mps/openapi/editor/cells/EditorCell;" />
      <node id="1205770756352" at="170,0,180,0" concept="5" trace="createConstant_c9gv4j_a2a#(Ljetbrains/mps/openapi/editor/EditorContext;Lorg/jetbrains/mps/openapi/model/SNode;)Ljetbrains/mps/openapi/editor/cells/EditorCell;" />
      <node id="1205769390549" at="145,132,156,7" concept="4" />
      <node id="1205769390549" at="158,0,170,0" concept="5" trace="createSeparatorCell#(Ljetbrains/mps/openapi/editor/EditorContext;Lorg/jetbrains/mps/openapi/model/SNode;Lorg/jetbrains/mps/openapi/model/SNode;)Ljetbrains/mps/openapi/editor/cells/EditorCell;" />
      <node id="1205769390549" at="184,0,196,0" concept="5" trace="createConstant_c9gv4j_d0#(Ljetbrains/mps/openapi/editor/EditorContext;Lorg/jetbrains/mps/openapi/model/SNode;)Ljetbrains/mps/openapi/editor/cells/EditorCell;" />
      <node id="1205769390549" at="42,0,55,0" concept="5" trace="createCollection_c9gv4j_a#(Ljetbrains/mps/openapi/editor/EditorContext;Lorg/jetbrains/mps/openapi/model/SNode;)Ljetbrains/mps/openapi/editor/cells/EditorCell;" />
      <node id="1205769390549" at="145,0,158,0" concept="5" trace="installElementCellActions#(Lorg/jetbrains/mps/openapi/model/SNode;Lorg/jetbrains/mps/openapi/model/SNode;Ljetbrains/mps/openapi/editor/cells/EditorCell;Ljetbrains/mps/openapi/editor/EditorContext;)V" />
      <node id="1205769397479" at="87,0,103,0" concept="5" trace="createProperty_c9gv4j_a0a0#(Ljetbrains/mps/openapi/editor/EditorContext;Lorg/jetbrains/mps/openapi/model/SNode;)Ljetbrains/mps/openapi/editor/cells/EditorCell;" />
      <node id="1205769390549" at="55,0,77,0" concept="5" trace="createRefCell_c9gv4j_a0#(Ljetbrains/mps/openapi/editor/EditorContext;Lorg/jetbrains/mps/openapi/model/SNode;)Ljetbrains/mps/openapi/editor/cells/EditorCell;" />
      <scope id="1205769390549" at="39,79,40,63" />
      <scope id="1205769396164" at="78,33,79,14" />
      <scope id="1205769396164" at="81,69,82,67" />
      <scope id="1205769396164" at="84,81,85,66" />
      <scope id="1205769390549" at="117,61,118,95" />
      <scope id="1205769390549" at="124,106,125,50" />
      <scope id="1205769390549" at="142,89,143,65" />
      <scope id="1205769390549" at="153,122,154,391" />
      <scope id="8253869385207983721" at="181,97,182,353" />
      <scope id="1205769390549" at="190,61,191,90" />
      <scope id="8253869385208016814" at="196,97,197,350" />
      <scope id="1205769390549" at="62,39,64,35" />
      <scope id="1205769390549" at="71,35,73,112">
        <var name="manager" id="1205769390549" />
      </scope>
      <scope id="1205769397479" at="97,37,99,114">
        <var name="manager" id="1205769397479" />
      </scope>
      <scope id="1205769390549" at="127,66,129,93">
        <var name="listOwner" id="1205769390549" />
      </scope>
      <scope id="1205769390549" at="39,0,42,0">
        <var name="editorContext" id="1205769390549" />
        <var name="node" id="1205769390549" />
      </scope>
      <scope id="1205769396164" at="78,0,81,0" />
      <scope id="1205769396164" at="81,0,84,0">
        <var name="editorContext" id="1205769396164" />
      </scope>
      <scope id="1205769396164" at="84,0,87,0">
        <var name="editorContext" id="1205769396164" />
        <var name="node" id="1205769396164" />
      </scope>
      <scope id="1205769390549" at="124,0,127,0">
>>>>>>> bd830ede
        <var name="childRole" id="1205769390549" />
        <var name="context" id="1205769390549" />
        <var name="ownerNode" id="1205769390549" />
      </scope>
<<<<<<< HEAD
      <scope id="1205769390549" at="170,0,173,0">
=======
      <scope id="1205769390549" at="131,86,134,25">
        <var name="elementCell" id="1205769390549" />
      </scope>
      <scope id="1205769390549" at="142,0,145,0">
>>>>>>> bd830ede
        <var name="editorContext" id="1205769390549" />
      </scope>
<<<<<<< HEAD
      <scope id="1205769390549" at="173,57,176,25">
        <var name="elementCell" id="1205769390549" />
      </scope>
      <scope id="1205769390549" at="187,34,190,80" />
      <scope id="8253869385207983720" at="220,0,223,0">
        <var name="editorContext" id="8253869385207983720" />
        <var name="node" id="8253869385207983720" />
      </scope>
      <scope id="8253869385208016813" at="235,0,238,0">
        <var name="editorContext" id="8253869385208016813" />
        <var name="node" id="8253869385208016813" />
      </scope>
      <scope id="1205769390549" at="44,0,48,0">
        <var name="context" id="1205769390549" />
        <var name="node" id="1205769390549" />
      </scope>
      <scope id="1205769390549" at="103,0,107,0">
=======
      <scope id="1205769390549" at="148,34,151,80" />
      <scope id="8253869385207983720" at="181,0,184,0">
        <var name="editorContext" id="8253869385207983720" />
        <var name="node" id="8253869385207983720" />
      </scope>
      <scope id="8253869385208016813" at="196,0,199,0">
        <var name="editorContext" id="8253869385208016813" />
        <var name="node" id="8253869385208016813" />
      </scope>
      <scope id="1205769390549" at="127,0,131,0">
>>>>>>> bd830ede
        <var name="editorContext" id="1205769390549" />
        <var name="node" id="1205769390549" />
      </scope>
<<<<<<< HEAD
      <scope id="1205769390549" at="178,41,182,23">
        <var name="emptyCell" id="1205769390549" />
      </scope>
      <scope id="1205769390549" at="49,0,54,0" />
      <scope id="1205769390549" at="113,0,118,0">
        <var name="context" id="1205769390549" />
        <var name="node" id="1205769390549" />
        <var name="referencingNode" id="1205769390549" />
      </scope>
      <scope id="1205769390549" at="123,0,128,0" />
      <scope id="1205769390549" at="173,0,178,0">
        <var name="elementNode" id="1205769390549" />
      </scope>
      <scope id="1205769390549" at="178,0,184,0" />
      <scope id="1205769425501" at="147,49,154,22">
        <var name="editorCell" id="1205769425501" />
        <var name="style" id="1205769425501" />
      </scope>
      <scope id="1205769390549" at="156,52,164,22">
        <var name="editorCell" id="1205769390549" />
        <var name="handler" id="1205769390549" />
      </scope>
      <scope id="1205770756352" at="209,52,217,24">
        <var name="editorCell" id="1205770756352" />
        <var name="style" id="1205770756352" />
      </scope>
      <scope id="1205769425501" at="147,0,156,0" />
      <scope id="1205769390549" at="185,96,194,9" />
      <scope id="1205769390549" at="198,75,207,24">
        <var name="editorCell" id="1205769390549" />
        <var name="style" id="1205769390549" />
      </scope>
      <scope id="1205769390549" at="156,0,166,0" />
      <scope id="1205770756352" at="209,0,219,0" />
      <scope id="1205769390549" at="223,49,233,22">
=======
      <scope id="1205769390549" at="136,68,140,23">
        <var name="emptyCell" id="1205769390549" />
      </scope>
      <scope id="1205769390549" at="131,0,136,0">
        <var name="editorContext" id="1205769390549" />
        <var name="elementNode" id="1205769390549" />
      </scope>
      <scope id="1205769390549" at="136,0,142,0">
        <var name="editorContext" id="1205769390549" />
      </scope>
      <scope id="1205769425501" at="104,88,111,22">
        <var name="editorCell" id="1205769425501" />
        <var name="style" id="1205769425501" />
      </scope>
      <scope id="1205769390549" at="113,91,121,22">
        <var name="editorCell" id="1205769390549" />
        <var name="handler" id="1205769390549" />
      </scope>
      <scope id="1205770756352" at="170,91,178,24">
        <var name="editorCell" id="1205770756352" />
        <var name="style" id="1205770756352" />
      </scope>
      <scope id="1205769425501" at="104,0,113,0">
        <var name="editorContext" id="1205769425501" />
        <var name="node" id="1205769425501" />
      </scope>
      <scope id="1205769390549" at="146,96,155,9" />
      <scope id="1205769390549" at="159,104,168,24">
        <var name="editorCell" id="1205769390549" />
        <var name="style" id="1205769390549" />
      </scope>
      <scope id="1205769390549" at="113,0,123,0">
        <var name="editorContext" id="1205769390549" />
        <var name="node" id="1205769390549" />
      </scope>
      <scope id="1205770756352" at="170,0,180,0">
        <var name="editorContext" id="1205770756352" />
        <var name="node" id="1205770756352" />
      </scope>
      <scope id="1205769390549" at="184,88,194,22">
>>>>>>> bd830ede
        <var name="editorCell" id="1205769390549" />
        <var name="style" id="1205769390549" />
      </scope>
      <scope id="1205769390549" at="184,86,195,7" />
      <scope id="1205769390549" at="59,50,71,22">
        <var name="editorCell" id="1205769390549" />
        <var name="style" id="1205769390549" />
      </scope>
<<<<<<< HEAD
      <scope id="1205769390549" at="197,0,209,0">
        <var name="nextNode" id="1205769390549" />
        <var name="prevNode" id="1205769390549" />
      </scope>
      <scope id="1205769390549" at="223,0,235,0" />
      <scope id="1205769390549" at="184,0,197,0">
=======
      <scope id="1205769390549" at="145,132,156,7" />
      <scope id="1205769390549" at="158,0,170,0">
        <var name="editorContext" id="1205769390549" />
        <var name="nextNode" id="1205769390549" />
        <var name="prevNode" id="1205769390549" />
      </scope>
      <scope id="1205769390549" at="184,0,196,0">
        <var name="editorContext" id="1205769390549" />
        <var name="node" id="1205769390549" />
      </scope>
      <scope id="1205769390549" at="42,0,55,0">
        <var name="editorContext" id="1205769390549" />
        <var name="node" id="1205769390549" />
      </scope>
      <scope id="1205769390549" at="145,0,158,0">
        <var name="editorContext" id="1205769390549" />
>>>>>>> bd830ede
        <var name="elementCell" id="1205769390549" />
        <var name="elementNode" id="1205769390549" />
      </scope>
<<<<<<< HEAD
      <scope id="1205769390549" at="59,0,73,0" />
      <scope id="1205769397479" at="129,53,144,24">
=======
      <scope id="1205769397479" at="87,92,101,24">
>>>>>>> bd830ede
        <var name="attributeConcept" id="1205769397479" />
        <var name="editorCell" id="1205769397479" />
        <var name="provider" id="1205769397479" />
      </scope>
<<<<<<< HEAD
      <scope id="1205769397479" at="129,0,146,0" />
      <scope id="1205769390549" at="73,48,94,22">
=======
      <scope id="1205769397479" at="87,0,103,0">
        <var name="editorContext" id="1205769397479" />
        <var name="node" id="1205769397479" />
      </scope>
      <scope id="1205769390549" at="55,87,75,22">
>>>>>>> bd830ede
        <var name="attributeConcept" id="1205769390549" />
        <var name="editorCell" id="1205769390549" />
        <var name="provider" id="1205769390549" />
        <var name="style" id="1205769390549" />
      </scope>
<<<<<<< HEAD
      <scope id="1205769390549" at="73,0,96,0" />
      <unit id="1205769390549" at="96,0,108,0" name="jetbrains.mps.baseLanguage.classifiers.editor.DefaultClassifierMethodCallOperation_EditorBuilder_a$_Inline_c9gv4j_a0a" />
      <unit id="1205769390549" at="108,0,147,0" name="jetbrains.mps.baseLanguage.classifiers.editor.DefaultClassifierMethodCallOperation_EditorBuilder_a$Inline_Builder_c9gv4j_a0a" />
      <unit id="1205769390549" at="166,0,220,0" name="jetbrains.mps.baseLanguage.classifiers.editor.DefaultClassifierMethodCallOperation_EditorBuilder_a$actualArgumentListHandler_c9gv4j_c0" />
      <unit id="1205769390549" at="40,0,239,0" name="jetbrains.mps.baseLanguage.classifiers.editor.DefaultClassifierMethodCallOperation_EditorBuilder_a" />
=======
      <scope id="1205769390549" at="55,0,77,0">
        <var name="editorContext" id="1205769390549" />
        <var name="node" id="1205769390549" />
      </scope>
      <unit id="1205769396164" at="77,0,104,0" name="jetbrains.mps.baseLanguage.classifiers.editor.DefaultClassifierMethodCallOperation_Editor$_Inline_c9gv4j_a0a" />
      <unit id="1205769390549" at="123,0,181,0" name="jetbrains.mps.baseLanguage.classifiers.editor.DefaultClassifierMethodCallOperation_Editor$actualArgumentListHandler_c9gv4j_c0" />
      <unit id="1205769390549" at="38,0,200,0" name="jetbrains.mps.baseLanguage.classifiers.editor.DefaultClassifierMethodCallOperation_Editor" />
>>>>>>> bd830ede
    </file>
  </root>
  <root nodeRef="r:00000000-0000-4000-0000-011c89590370(jetbrains.mps.baseLanguage.classifiers.editor)/1205769853449">
    <file name="DefaultClassifierMethodDeclaration_Editor.java">
      <node id="1205769853449" at="11,79,12,100" concept="7" />
      <node id="1205769853449" at="14,82,15,103" concept="7" />
      <node id="1205769853449" at="11,0,14,0" concept="5" trace="createEditorCell#(Ljetbrains/mps/openapi/editor/EditorContext;Lorg/jetbrains/mps/openapi/model/SNode;)Ljetbrains/mps/openapi/editor/cells/EditorCell;" />
      <node id="1205769853449" at="14,0,17,0" concept="5" trace="createInspectedCell#(Ljetbrains/mps/openapi/editor/EditorContext;Lorg/jetbrains/mps/openapi/model/SNode;)Ljetbrains/mps/openapi/editor/cells/EditorCell;" />
      <scope id="1205769853449" at="11,79,12,100" />
      <scope id="1205769853449" at="14,82,15,103" />
      <scope id="1205769853449" at="11,0,14,0">
        <var name="editorContext" id="1205769853449" />
        <var name="node" id="1205769853449" />
      </scope>
      <scope id="1205769853449" at="14,0,17,0">
        <var name="editorContext" id="1205769853449" />
        <var name="node" id="1205769853449" />
      </scope>
      <unit id="1205769853449" at="10,0,18,0" name="jetbrains.mps.baseLanguage.classifiers.editor.DefaultClassifierMethodDeclaration_Editor" />
    </file>
    <file name="DefaultClassifierMethodDeclaration_EditorBuilder_a.java">
      <node id="1205769853449" at="45,114,46,19" concept="11" />
      <node id="1205769853449" at="46,19,47,18" concept="2" />
      <node id="1205769853449" at="52,26,53,18" concept="7" />
      <node id="1205769853449" at="56,39,57,39" concept="7" />
      <node id="1205769853449" at="60,50,61,103" concept="6" />
      <node id="1205769853449" at="61,103,62,48" concept="2" />
      <node id="1205769853449" at="62,48,63,28" concept="2" />
      <node id="1205769853449" at="63,28,64,65" concept="2" />
      <node id="1205769853449" at="64,65,65,34" concept="6" />
      <node id="1205769853449" at="65,34,66,48" concept="2" />
      <node id="1205769853449" at="66,48,67,40" concept="2" />
      <node id="1205769853449" at="67,40,68,58" concept="2" />
      <node id="1205769853449" at="68,58,69,58" concept="2" />
      <node id="1205769853449" at="69,58,70,58" concept="2" />
      <node id="1205769853449" at="71,68,72,60" concept="2" />
      <node id="1205769853449" at="73,5,74,56" concept="2" />
      <node id="1205769853449" at="74,56,75,58" concept="2" />
      <node id="1205769853449" at="75,58,76,57" concept="2" />
      <node id="1205769853449" at="76,57,77,60" concept="2" />
      <node id="1205769853449" at="77,60,78,57" concept="2" />
      <node id="1205769853449" at="79,68,80,61" concept="2" />
      <node id="1205769853449" at="81,5,82,58" concept="2" />
      <node id="1205769853449" at="82,58,83,22" concept="7" />
      <node id="1233068406061" at="85,50,86,132" concept="6" />
      <node id="1233068406061" at="86,132,87,34" concept="6" />
      <node id="1233068406061" at="87,34,88,60" concept="2" />
      <node id="1233068406061" at="88,60,89,40" concept="2" />
      <node id="1233068406061" at="89,40,90,22" concept="7" />
      <node id="8856861289653390753" at="92,50,93,150" concept="6" />
      <node id="8856861289653390753" at="93,150,94,22" concept="7" />
      <node id="1221310280132" at="96,50,97,138" concept="6" />
      <node id="1221310280132" at="97,138,98,98" concept="2" />
      <node id="1221310280132" at="98,98,99,22" concept="7" />
      <node id="1205769853449" at="101,50,102,160" concept="6" />
      <node id="1205769853449" at="102,160,103,22" concept="7" />
      <node id="1221310280137" at="105,97,106,221" concept="7" />
      <node id="1205769853449" at="108,48,109,284" concept="6" />
      <node id="1205769853449" at="109,284,110,33" concept="7" />
      <node id="1205769853449" at="113,124,114,49" concept="11" />
      <node id="1205769853449" at="116,55,117,59" concept="6" />
      <node id="1205769853449" at="117,59,118,41" concept="2" />
      <node id="1205769853449" at="118,41,119,24" concept="7" />
      <node id="1205769853449" at="122,118,123,376" concept="2" />
      <node id="1205769853449" at="125,41,126,41" concept="2" />
      <node id="1205769853449" at="128,17,129,97" concept="2" />
      <node id="1205769853449" at="133,44,134,54" concept="6" />
      <node id="1205769853449" at="134,54,135,47" concept="2" />
      <node id="1205769853449" at="135,47,136,0" concept="9" />
      <node id="1205769853449" at="136,0,137,40" concept="2" />
      <node id="1205769853449" at="137,40,138,24" concept="7" />
      <node id="1205769853449" at="140,40,141,32" concept="7" />
      <node id="1221310280146" at="144,50,145,156" concept="6" />
      <node id="1221310280146" at="145,156,146,22" concept="7" />
      <node id="1221310280147" at="148,49,149,94" concept="6" />
      <node id="1221310280147" at="149,94,150,47" concept="2" />
      <node id="1221310280147" at="150,47,151,34" concept="6" />
      <node id="1221310280147" at="151,34,152,93" concept="2" />
      <node id="1221310280147" at="152,93,153,40" concept="2" />
      <node id="1221310280147" at="153,40,154,34" concept="2" />
      <node id="1221310280147" at="154,34,155,22" concept="7" />
      <node id="1205769853449" at="157,52,158,165" concept="6" />
      <node id="1205769853449" at="158,165,159,91" concept="6" />
      <node id="1205769853449" at="159,91,160,50" concept="2" />
      <node id="1205769853449" at="160,50,161,49" concept="2" />
      <node id="1205769853449" at="161,49,162,22" concept="7" />
      <node id="1205769853449" at="165,101,166,50" concept="11" />
      <node id="1205769853449" at="168,66,169,93" concept="7" />
      <node id="1205769853449" at="171,57,172,65" concept="6" />
      <node id="1205769853449" at="172,65,173,58" concept="2" />
      <node id="1205769853449" at="173,58,174,25" concept="7" />
      <node id="1205769853449" at="176,41,177,34" concept="6" />
      <node id="1205769853449" at="177,34,178,46" concept="2" />
      <node id="1205769853449" at="178,46,179,49" concept="2" />
      <node id="1205769853449" at="179,49,180,23" concept="7" />
      <node id="1205769853449" at="183,96,184,134" concept="2" />
      <node id="1205769853449" at="185,34,186,142" concept="2" />
      <node id="1205769853449" at="186,142,187,146" concept="2" />
      <node id="1205769853449" at="187,146,188,80" concept="2" />
      <node id="1205769853449" at="190,122,191,386" concept="2" />
      <node id="1205769853449" at="196,75,197,99" concept="6" />
      <node id="1205769853449" at="197,99,198,38" concept="2" />
      <node id="1205769853449" at="198,38,199,36" concept="6" />
      <node id="1205769853449" at="199,36,200,55" concept="2" />
      <node id="1205769853449" at="200,55,201,56" concept="2" />
      <node id="1205769853449" at="201,56,202,42" concept="2" />
      <node id="1205769853449" at="202,42,203,134" concept="2" />
      <node id="1205769853449" at="203,134,204,138" concept="2" />
      <node id="1205769853449" at="204,138,205,24" concept="7" />
      <node id="1221310280150" at="207,52,208,95" concept="6" />
      <node id="1221310280150" at="208,95,209,50" concept="2" />
      <node id="1221310280150" at="209,50,210,36" concept="6" />
      <node id="1221310280150" at="210,36,211,50" concept="2" />
      <node id="1221310280150" at="211,50,212,48" concept="2" />
      <node id="1221310280150" at="212,48,213,42" concept="2" />
      <node id="1221310280150" at="213,42,214,36" concept="2" />
      <node id="1221310280150" at="214,36,215,24" concept="7" />
      <node id="1221310280155" at="218,49,219,94" concept="6" />
      <node id="1221310280155" at="219,94,220,47" concept="2" />
      <node id="1221310280155" at="220,47,221,34" concept="6" />
      <node id="1221310280155" at="221,34,222,85" concept="2" />
      <node id="1221310280155" at="222,85,223,48" concept="2" />
      <node id="1221310280155" at="223,48,224,40" concept="2" />
      <node id="1221310280155" at="224,40,225,424" concept="2" />
      <node id="1221310280155" at="225,424,226,34" concept="2" />
      <node id="1221310280155" at="226,34,227,71" concept="2" />
      <node id="1221310280155" at="227,71,228,22" concept="7" />
      <node id="1205769853449" at="230,51,231,103" concept="6" />
      <node id="1205769853449" at="231,103,232,49" concept="2" />
      <node id="1205769853449" at="232,49,233,34" concept="6" />
      <node id="1205769853449" at="233,34,234,49" concept="2" />
      <node id="1205769853449" at="234,49,235,40" concept="2" />
      <node id="1205769853449" at="235,40,236,58" concept="2" />
      <node id="1205769853449" at="236,58,237,61" concept="2" />
      <node id="1205769853449" at="237,61,238,22" concept="7" />
      <node id="1221310280163" at="240,97,241,226" concept="7" />
      <node id="1221310280158" at="243,50,244,99" concept="6" />
      <node id="1221310280158" at="244,99,245,48" concept="2" />
      <node id="1221310280158" at="245,48,246,34" concept="6" />
      <node id="1221310280158" at="246,34,247,82" concept="2" />
      <node id="1221310280158" at="247,82,248,40" concept="2" />
      <node id="1221310280158" at="248,40,249,34" concept="2" />
      <node id="1221310280158" at="249,34,250,22" concept="7" />
      <node id="1205769853449" at="252,53,253,168" concept="6" />
      <node id="1205769853449" at="253,168,254,91" concept="6" />
      <node id="1205769853449" at="254,91,255,51" concept="2" />
      <node id="1205769853449" at="255,51,256,49" concept="2" />
      <node id="1205769853449" at="256,49,257,22" concept="7" />
      <node id="1205769853449" at="260,103,261,50" concept="11" />
      <node id="1205769853449" at="263,66,264,93" concept="7" />
      <node id="1205769853449" at="266,57,267,65" concept="6" />
      <node id="1205769853449" at="267,65,268,58" concept="2" />
      <node id="1205769853449" at="268,58,269,25" concept="7" />
      <node id="1205769853449" at="271,41,272,34" concept="6" />
      <node id="1205769853449" at="272,34,273,42" concept="2" />
      <node id="1205769853449" at="273,42,274,49" concept="2" />
      <node id="1205769853449" at="274,49,275,23" concept="7" />
      <node id="1205769853449" at="278,96,279,134" concept="2" />
      <node id="1205769853449" at="280,34,281,142" concept="2" />
      <node id="1205769853449" at="281,142,282,146" concept="2" />
      <node id="1205769853449" at="282,146,283,80" concept="2" />
      <node id="1205769853449" at="285,122,286,388" concept="2" />
      <node id="1205769853449" at="291,75,292,99" concept="6" />
      <node id="1205769853449" at="292,99,293,38" concept="2" />
      <node id="1205769853449" at="293,38,294,36" concept="6" />
      <node id="1205769853449" at="294,36,295,55" concept="2" />
      <node id="1205769853449" at="295,55,296,56" concept="2" />
      <node id="1205769853449" at="296,56,297,42" concept="2" />
      <node id="1205769853449" at="297,42,298,134" concept="2" />
      <node id="1205769853449" at="298,134,299,138" concept="2" />
      <node id="1205769853449" at="299,138,300,24" concept="7" />
      <node id="3059910031789061929" at="303,50,304,152" concept="6" />
      <node id="3059910031789061929" at="304,152,305,22" concept="7" />
      <node id="1205769853449" at="42,0,44,0" concept="3" trace="myNode" />
      <node id="1205769853449" at="56,0,59,0" concept="5" trace="createCell#()Ljetbrains/mps/openapi/editor/cells/EditorCell;" />
      <node id="1205769853449" at="70,58,73,5" concept="4" />
      <node id="1205769853449" at="78,57,81,5" concept="4" />
      <node id="1221310280135" at="105,0,108,0" concept="10" trace="renderingCondition_77c6be_a3a#(Lorg/jetbrains/mps/openapi/model/SNode;Ljetbrains/mps/openapi/editor/EditorContext;)Z" />
      <node id="1205769853449" at="113,0,116,0" concept="1" trace="returnTypeSingleRoleHandler_77c6be_e0#(Lorg/jetbrains/mps/openapi/model/SNode;Lorg/jetbrains/mps/openapi/language/SContainmentLink;Ljetbrains/mps/openapi/editor/EditorContext;)V" />
      <node id="1205769853449" at="121,70,124,7" concept="4" />
      <node id="1205769853449" at="124,7,127,7" concept="4" />
      <node id="1205769853449" at="127,7,130,7" concept="4" />
      <node id="1205769853449" at="140,0,143,0" concept="5" trace="getNoTargetText#()Ljava/lang/String;" />
      <node id="1205769853449" at="165,0,168,0" concept="1" trace="parameterListHandler_77c6be_h0#(Lorg/jetbrains/mps/openapi/model/SNode;Ljava/lang/String;Ljetbrains/mps/openapi/editor/EditorContext;)V" />
      <node id="1205769853449" at="168,0,171,0" concept="5" trace="createNodeToInsert#(Ljetbrains/mps/openapi/editor/EditorContext;)Lorg/jetbrains/mps/openapi/model/SNode;" />
      <node id="1205769853449" at="189,9,192,9" concept="4" />
      <node id="1221310280161" at="240,0,243,0" concept="10" trace="renderingCondition_77c6be_a9a#(Lorg/jetbrains/mps/openapi/model/SNode;Ljetbrains/mps/openapi/editor/EditorContext;)Z" />
      <node id="1205769853449" at="260,0,263,0" concept="1" trace="throwsItemListHandler_77c6be_b9a#(Lorg/jetbrains/mps/openapi/model/SNode;Ljava/lang/String;Ljetbrains/mps/openapi/editor/EditorContext;)V" />
      <node id="1205769853449" at="263,0,266,0" concept="5" trace="createNodeToInsert#(Ljetbrains/mps/openapi/editor/EditorContext;)Lorg/jetbrains/mps/openapi/model/SNode;" />
      <node id="1205769853449" at="284,9,287,9" concept="4" />
      <node id="1205769853449" at="45,0,49,0" concept="1" trace="DefaultClassifierMethodDeclaration_EditorBuilder_a#(Ljetbrains/mps/openapi/editor/EditorContext;Lorg/jetbrains/mps/openapi/model/SNode;)V" />
      <node id="8856861289653390753" at="92,0,96,0" concept="5" trace="createComponent_77c6be_b0#()Ljetbrains/mps/openapi/editor/cells/EditorCell;" />
      <node id="1205769853449" at="101,0,105,0" concept="5" trace="createComponent_77c6be_d0#()Ljetbrains/mps/openapi/editor/cells/EditorCell;" />
      <node id="1205769853449" at="108,0,112,0" concept="5" trace="createRefNode_77c6be_e0#()Ljetbrains/mps/openapi/editor/cells/EditorCell;" />
      <node id="1221310280146" at="144,0,148,0" concept="5" trace="createComponent_77c6be_f0#()Ljetbrains/mps/openapi/editor/cells/EditorCell;" />
      <node id="3059910031789061929" at="303,0,307,0" concept="5" trace="createComponent_77c6be_k0#()Ljetbrains/mps/openapi/editor/cells/EditorCell;" />
      <node id="1205769853449" at="50,0,55,0" concept="5" trace="getNode#()Lorg/jetbrains/mps/openapi/model/SNode;" />
      <node id="1221310280132" at="96,0,101,0" concept="5" trace="createComponent_77c6be_c0#()Ljetbrains/mps/openapi/editor/cells/EditorCell;" />
      <node id="1205769853449" at="116,0,121,0" concept="5" trace="createChildCell#(Lorg/jetbrains/mps/openapi/model/SNode;)Ljetbrains/mps/openapi/editor/cells/EditorCell;" />
      <node id="1205769853449" at="171,0,176,0" concept="5" trace="createNodeCell#(Lorg/jetbrains/mps/openapi/model/SNode;)Ljetbrains/mps/openapi/editor/cells/EditorCell;" />
      <node id="1205769853449" at="184,134,189,9" concept="4" />
      <node id="1205769853449" at="266,0,271,0" concept="5" trace="createNodeCell#(Lorg/jetbrains/mps/openapi/model/SNode;)Ljetbrains/mps/openapi/editor/cells/EditorCell;" />
      <node id="1205769853449" at="279,134,284,9" concept="4" />
      <node id="1205769853449" at="176,0,182,0" concept="5" trace="createEmptyCell#()Ljetbrains/mps/openapi/editor/cells/EditorCell;" />
      <node id="1205769853449" at="271,0,277,0" concept="5" trace="createEmptyCell#()Ljetbrains/mps/openapi/editor/cells/EditorCell;" />
      <node id="1233068406061" at="85,0,92,0" concept="5" trace="createComponent_77c6be_a0#()Ljetbrains/mps/openapi/editor/cells/EditorCell;" />
      <node id="1205769853449" at="157,0,164,0" concept="5" trace="createRefNodeList_77c6be_h0#()Ljetbrains/mps/openapi/editor/cells/EditorCell;" />
      <node id="1205769853449" at="252,0,259,0" concept="5" trace="createRefNodeList_77c6be_b9a#()Ljetbrains/mps/openapi/editor/cells/EditorCell;" />
      <node id="1205769853449" at="132,0,140,0" concept="5" trace="createEmptyCell#()Ljetbrains/mps/openapi/editor/cells/EditorCell;" />
      <node id="1221310280147" at="148,0,157,0" concept="5" trace="createConstant_77c6be_g0#()Ljetbrains/mps/openapi/editor/cells/EditorCell;" />
      <node id="1221310280158" at="243,0,252,0" concept="5" trace="createConstant_77c6be_a9a#()Ljetbrains/mps/openapi/editor/cells/EditorCell;" />
      <node id="1221310280150" at="207,0,217,0" concept="5" trace="createConstant_77c6be_a7a#()Ljetbrains/mps/openapi/editor/cells/EditorCell;" />
      <node id="1205769853449" at="230,0,240,0" concept="5" trace="createCollection_77c6be_j0#()Ljetbrains/mps/openapi/editor/cells/EditorCell;" />
      <node id="1205769853449" at="121,0,132,0" concept="5" trace="installCellInfo#(Lorg/jetbrains/mps/openapi/model/SNode;Ljetbrains/mps/openapi/editor/cells/EditorCell;)V" />
      <node id="1205769853449" at="182,86,193,7" concept="4" />
      <node id="1205769853449" at="277,86,288,7" concept="4" />
      <node id="1205769853449" at="195,0,207,0" concept="5" trace="createSeparatorCell#(Lorg/jetbrains/mps/openapi/model/SNode;Lorg/jetbrains/mps/openapi/model/SNode;)Ljetbrains/mps/openapi/editor/cells/EditorCell;" />
      <node id="1221310280155" at="218,0,230,0" concept="5" trace="createConstant_77c6be_i0#()Ljetbrains/mps/openapi/editor/cells/EditorCell;" />
      <node id="1205769853449" at="290,0,302,0" concept="5" trace="createSeparatorCell#(Lorg/jetbrains/mps/openapi/model/SNode;Lorg/jetbrains/mps/openapi/model/SNode;)Ljetbrains/mps/openapi/editor/cells/EditorCell;" />
      <node id="1205769853449" at="182,0,195,0" concept="5" trace="installElementCellActions#(Lorg/jetbrains/mps/openapi/model/SNode;Ljetbrains/mps/openapi/editor/cells/EditorCell;)V" />
      <node id="1205769853449" at="277,0,290,0" concept="5" trace="installElementCellActions#(Lorg/jetbrains/mps/openapi/model/SNode;Ljetbrains/mps/openapi/editor/cells/EditorCell;)V" />
      <node id="1205769853449" at="60,0,85,0" concept="5" trace="createCollection_77c6be_a#()Ljetbrains/mps/openapi/editor/cells/EditorCell;" />
      <scope id="1205769853449" at="52,26,53,18" />
      <scope id="1205769853449" at="56,39,57,39" />
      <scope id="1205769853449" at="71,68,72,60" />
      <scope id="1205769853449" at="79,68,80,61" />
      <scope id="1221310280136" at="105,97,106,221" />
      <scope id="1205769853449" at="113,124,114,49" />
      <scope id="1205769853449" at="122,118,123,376" />
      <scope id="1205769853449" at="125,41,126,41" />
      <scope id="1205769853449" at="128,17,129,97" />
      <scope id="1205769853449" at="140,40,141,32" />
      <scope id="1205769853449" at="165,101,166,50" />
      <scope id="1205769853449" at="168,66,169,93" />
      <scope id="1205769853449" at="190,122,191,386" />
      <scope id="1221310280162" at="240,97,241,226" />
      <scope id="1205769853449" at="260,103,261,50" />
      <scope id="1205769853449" at="263,66,264,93" />
      <scope id="1205769853449" at="285,122,286,388" />
      <scope id="1205769853449" at="45,114,47,18" />
      <scope id="8856861289653390753" at="92,50,94,22">
        <var name="editorCell" id="8856861289653390753" />
      </scope>
      <scope id="1205769853449" at="101,50,103,22">
        <var name="editorCell" id="1205769853449" />
      </scope>
      <scope id="1205769853449" at="108,48,110,33">
        <var name="provider" id="1205769853449" />
      </scope>
      <scope id="1221310280146" at="144,50,146,22">
        <var name="editorCell" id="1221310280146" />
      </scope>
      <scope id="3059910031789061929" at="303,50,305,22">
        <var name="editorCell" id="3059910031789061929" />
      </scope>
      <scope id="1205769853449" at="56,0,59,0" />
      <scope id="1221310280132" at="96,50,99,22">
        <var name="editorCell" id="1221310280132" />
      </scope>
      <scope id="1221310280135" at="105,0,108,0">
        <var name="editorContext" id="1221310280135" />
        <var name="node" id="1221310280135" />
      </scope>
      <scope id="1205769853449" at="113,0,116,0">
        <var name="containmentLink" id="1205769853449" />
        <var name="context" id="1205769853449" />
        <var name="ownerNode" id="1205769853449" />
      </scope>
      <scope id="1205769853449" at="116,55,119,24">
        <var name="editorCell" id="1205769853449" />
      </scope>
      <scope id="1205769853449" at="140,0,143,0" />
      <scope id="1205769853449" at="165,0,168,0">
        <var name="childRole" id="1205769853449" />
        <var name="context" id="1205769853449" />
        <var name="ownerNode" id="1205769853449" />
      </scope>
      <scope id="1205769853449" at="168,0,171,0">
        <var name="editorContext" id="1205769853449" />
      </scope>
      <scope id="1205769853449" at="171,57,174,25">
        <var name="elementCell" id="1205769853449" />
      </scope>
      <scope id="1205769853449" at="185,34,188,80" />
      <scope id="1221310280161" at="240,0,243,0">
        <var name="editorContext" id="1221310280161" />
        <var name="node" id="1221310280161" />
      </scope>
      <scope id="1205769853449" at="260,0,263,0">
        <var name="childRole" id="1205769853449" />
        <var name="context" id="1205769853449" />
        <var name="ownerNode" id="1205769853449" />
      </scope>
      <scope id="1205769853449" at="263,0,266,0">
        <var name="editorContext" id="1205769853449" />
      </scope>
      <scope id="1205769853449" at="266,57,269,25">
        <var name="elementCell" id="1205769853449" />
      </scope>
      <scope id="1205769853449" at="280,34,283,80" />
      <scope id="1205769853449" at="45,0,49,0">
        <var name="context" id="1205769853449" />
        <var name="node" id="1205769853449" />
      </scope>
      <scope id="8856861289653390753" at="92,0,96,0" />
      <scope id="1205769853449" at="101,0,105,0" />
      <scope id="1205769853449" at="108,0,112,0" />
      <scope id="1221310280146" at="144,0,148,0" />
      <scope id="1205769853449" at="176,41,180,23">
        <var name="emptyCell" id="1205769853449" />
      </scope>
      <scope id="1205769853449" at="271,41,275,23">
        <var name="emptyCell" id="1205769853449" />
      </scope>
      <scope id="3059910031789061929" at="303,0,307,0" />
      <scope id="1205769853449" at="50,0,55,0" />
      <scope id="1233068406061" at="85,50,90,22">
        <var name="editorCell" id="1233068406061" />
        <var name="style" id="1233068406061" />
      </scope>
      <scope id="1221310280132" at="96,0,101,0" />
      <scope id="1205769853449" at="116,0,121,0">
        <var name="child" id="1205769853449" />
      </scope>
      <scope id="1205769853449" at="133,44,138,24">
        <var name="editorCell" id="1205769853449" />
      </scope>
      <scope id="1205769853449" at="157,52,162,22">
        <var name="editorCell" id="1205769853449" />
        <var name="handler" id="1205769853449" />
      </scope>
      <scope id="1205769853449" at="171,0,176,0">
        <var name="elementNode" id="1205769853449" />
      </scope>
      <scope id="1205769853449" at="252,53,257,22">
        <var name="editorCell" id="1205769853449" />
        <var name="handler" id="1205769853449" />
      </scope>
      <scope id="1205769853449" at="266,0,271,0">
        <var name="elementNode" id="1205769853449" />
      </scope>
      <scope id="1205769853449" at="176,0,182,0" />
      <scope id="1205769853449" at="271,0,277,0" />
      <scope id="1233068406061" at="85,0,92,0" />
      <scope id="1221310280147" at="148,49,155,22">
        <var name="editorCell" id="1221310280147" />
        <var name="style" id="1221310280147" />
      </scope>
      <scope id="1205769853449" at="157,0,164,0" />
      <scope id="1221310280158" at="243,50,250,22">
        <var name="editorCell" id="1221310280158" />
        <var name="style" id="1221310280158" />
      </scope>
      <scope id="1205769853449" at="252,0,259,0" />
      <scope id="1205769853449" at="132,0,140,0" />
      <scope id="1221310280150" at="207,52,215,24">
        <var name="editorCell" id="1221310280150" />
        <var name="style" id="1221310280150" />
      </scope>
      <scope id="1205769853449" at="230,51,238,22">
        <var name="editorCell" id="1205769853449" />
        <var name="style" id="1205769853449" />
      </scope>
      <scope id="1205769853449" at="121,70,130,7" />
      <scope id="1221310280147" at="148,0,157,0" />
      <scope id="1205769853449" at="183,96,192,9" />
      <scope id="1205769853449" at="196,75,205,24">
        <var name="editorCell" id="1205769853449" />
        <var name="style" id="1205769853449" />
      </scope>
      <scope id="1221310280158" at="243,0,252,0" />
      <scope id="1205769853449" at="278,96,287,9" />
      <scope id="1205769853449" at="291,75,300,24">
        <var name="editorCell" id="1205769853449" />
        <var name="style" id="1205769853449" />
      </scope>
      <scope id="1221310280150" at="207,0,217,0" />
      <scope id="1221310280155" at="218,49,228,22">
        <var name="editorCell" id="1221310280155" />
        <var name="style" id="1221310280155" />
      </scope>
      <scope id="1205769853449" at="230,0,240,0" />
      <scope id="1205769853449" at="121,0,132,0">
        <var name="child" id="1205769853449" />
        <var name="editorCell" id="1205769853449" />
      </scope>
      <scope id="1205769853449" at="182,86,193,7" />
      <scope id="1205769853449" at="277,86,288,7" />
      <scope id="1205769853449" at="195,0,207,0">
        <var name="nextNode" id="1205769853449" />
        <var name="prevNode" id="1205769853449" />
      </scope>
      <scope id="1221310280155" at="218,0,230,0" />
      <scope id="1205769853449" at="290,0,302,0">
        <var name="nextNode" id="1205769853449" />
        <var name="prevNode" id="1205769853449" />
      </scope>
      <scope id="1205769853449" at="182,0,195,0">
        <var name="elementCell" id="1205769853449" />
        <var name="elementNode" id="1205769853449" />
      </scope>
      <scope id="1205769853449" at="277,0,290,0">
        <var name="elementCell" id="1205769853449" />
        <var name="elementNode" id="1205769853449" />
      </scope>
      <scope id="1205769853449" at="60,50,83,22">
        <var name="editorCell" id="1205769853449" />
        <var name="style" id="1205769853449" />
      </scope>
      <scope id="1205769853449" at="60,0,85,0" />
      <unit id="1205769853449" at="112,0,144,0" name="jetbrains.mps.baseLanguage.classifiers.editor.DefaultClassifierMethodDeclaration_EditorBuilder_a$returnTypeSingleRoleHandler_77c6be_e0" />
      <unit id="1205769853449" at="259,0,303,0" name="jetbrains.mps.baseLanguage.classifiers.editor.DefaultClassifierMethodDeclaration_EditorBuilder_a$throwsItemListHandler_77c6be_b9a" />
      <unit id="1205769853449" at="164,0,218,0" name="jetbrains.mps.baseLanguage.classifiers.editor.DefaultClassifierMethodDeclaration_EditorBuilder_a$parameterListHandler_77c6be_h0" />
      <unit id="1205769853449" at="41,0,308,0" name="jetbrains.mps.baseLanguage.classifiers.editor.DefaultClassifierMethodDeclaration_EditorBuilder_a" />
    </file>
    <file name="DefaultClassifierMethodDeclaration_InspectorBuilder_a.java">
      <node id="1205769853449" at="31,117,32,19" concept="11" />
      <node id="1205769853449" at="32,19,33,18" concept="2" />
      <node id="1205769853449" at="38,26,39,18" concept="7" />
      <node id="1205769853449" at="42,39,43,41" concept="7" />
      <node id="1205769853449" at="46,52,47,103" concept="6" />
      <node id="1205769853449" at="47,103,48,50" concept="2" />
      <node id="1205769853449" at="48,50,49,28" concept="2" />
      <node id="1205769853449" at="49,28,50,65" concept="2" />
      <node id="1205769853449" at="50,65,51,57" concept="2" />
      <node id="1205769853449" at="51,57,52,60" concept="2" />
      <node id="1205769853449" at="52,60,53,22" concept="7" />
      <node id="1221310301281" at="55,49,56,105" concept="6" />
      <node id="1221310301281" at="56,105,57,47" concept="2" />
      <node id="1221310301281" at="57,47,58,34" concept="6" />
      <node id="1221310301281" at="58,34,59,60" concept="2" />
      <node id="1221310301281" at="59,60,60,40" concept="2" />
      <node id="1221310301281" at="60,40,61,34" concept="2" />
      <node id="1221310301281" at="61,34,62,22" concept="7" />
      <node id="1205769853449" at="64,52,65,170" concept="6" />
      <node id="1205769853449" at="65,170,66,91" concept="6" />
      <node id="1205769853449" at="66,91,67,51" concept="2" />
      <node id="1205769853449" at="67,51,68,34" concept="6" />
      <node id="1205769853449" at="68,34,69,60" concept="2" />
      <node id="1205769853449" at="69,60,70,40" concept="2" />
      <node id="1205769853449" at="70,40,71,49" concept="2" />
      <node id="1205769853449" at="71,49,72,22" concept="7" />
      <node id="1205769853449" at="75,102,76,50" concept="11" />
      <node id="1205769853449" at="78,66,79,93" concept="7" />
      <node id="1205769853449" at="81,57,82,65" concept="6" />
      <node id="1205769853449" at="82,65,83,58" concept="2" />
      <node id="1205769853449" at="83,58,84,25" concept="7" />
      <node id="1205769853449" at="86,41,87,34" concept="6" />
      <node id="1205769853449" at="87,34,88,42" concept="2" />
      <node id="1205769853449" at="88,42,89,49" concept="2" />
      <node id="1205769853449" at="89,49,90,23" concept="7" />
      <node id="1205769853449" at="93,96,94,134" concept="2" />
      <node id="1205769853449" at="95,34,96,142" concept="2" />
      <node id="1205769853449" at="96,142,97,146" concept="2" />
      <node id="1205769853449" at="99,122,100,389" concept="2" />
      <node id="1205769853449" at="28,0,30,0" concept="3" trace="myNode" />
      <node id="1205769853449" at="42,0,45,0" concept="5" trace="createCell#()Ljetbrains/mps/openapi/editor/cells/EditorCell;" />
      <node id="1205769853449" at="75,0,78,0" concept="1" trace="annotationListHandler_77c6be_b0#(Lorg/jetbrains/mps/openapi/model/SNode;Ljava/lang/String;Ljetbrains/mps/openapi/editor/EditorContext;)V" />
      <node id="1205769853449" at="78,0,81,0" concept="5" trace="createNodeToInsert#(Ljetbrains/mps/openapi/editor/EditorContext;)Lorg/jetbrains/mps/openapi/model/SNode;" />
      <node id="1205769853449" at="98,9,101,9" concept="4" />
      <node id="1205769853449" at="31,0,35,0" concept="1" trace="DefaultClassifierMethodDeclaration_InspectorBuilder_a#(Ljetbrains/mps/openapi/editor/EditorContext;Lorg/jetbrains/mps/openapi/model/SNode;)V" />
      <node id="1205769853449" at="94,134,98,9" concept="4" />
      <node id="1205769853449" at="36,0,41,0" concept="5" trace="getNode#()Lorg/jetbrains/mps/openapi/model/SNode;" />
      <node id="1205769853449" at="81,0,86,0" concept="5" trace="createNodeCell#(Lorg/jetbrains/mps/openapi/model/SNode;)Ljetbrains/mps/openapi/editor/cells/EditorCell;" />
      <node id="1205769853449" at="86,0,92,0" concept="5" trace="createEmptyCell#()Ljetbrains/mps/openapi/editor/cells/EditorCell;" />
      <node id="1205769853449" at="46,0,55,0" concept="5" trace="createCollection_77c6be_a_0#()Ljetbrains/mps/openapi/editor/cells/EditorCell;" />
      <node id="1221310301281" at="55,0,64,0" concept="5" trace="createConstant_77c6be_a0#()Ljetbrains/mps/openapi/editor/cells/EditorCell;" />
      <node id="1205769853449" at="64,0,74,0" concept="5" trace="createRefNodeList_77c6be_b0#()Ljetbrains/mps/openapi/editor/cells/EditorCell;" />
      <node id="1205769853449" at="92,86,102,7" concept="4" />
      <node id="1205769853449" at="92,0,104,0" concept="5" trace="installElementCellActions#(Lorg/jetbrains/mps/openapi/model/SNode;Ljetbrains/mps/openapi/editor/cells/EditorCell;)V" />
      <scope id="1205769853449" at="38,26,39,18" />
      <scope id="1205769853449" at="42,39,43,41" />
      <scope id="1205769853449" at="75,102,76,50" />
      <scope id="1205769853449" at="78,66,79,93" />
      <scope id="1205769853449" at="99,122,100,389" />
      <scope id="1205769853449" at="31,117,33,18" />
      <scope id="1205769853449" at="95,34,97,146" />
      <scope id="1205769853449" at="42,0,45,0" />
      <scope id="1205769853449" at="75,0,78,0">
        <var name="childRole" id="1205769853449" />
        <var name="context" id="1205769853449" />
        <var name="ownerNode" id="1205769853449" />
      </scope>
      <scope id="1205769853449" at="78,0,81,0">
        <var name="editorContext" id="1205769853449" />
      </scope>
      <scope id="1205769853449" at="81,57,84,25">
        <var name="elementCell" id="1205769853449" />
      </scope>
      <scope id="1205769853449" at="31,0,35,0">
        <var name="context" id="1205769853449" />
        <var name="node" id="1205769853449" />
      </scope>
      <scope id="1205769853449" at="86,41,90,23">
        <var name="emptyCell" id="1205769853449" />
      </scope>
      <scope id="1205769853449" at="36,0,41,0" />
      <scope id="1205769853449" at="81,0,86,0">
        <var name="elementNode" id="1205769853449" />
      </scope>
      <scope id="1205769853449" at="86,0,92,0" />
      <scope id="1205769853449" at="46,52,53,22">
        <var name="editorCell" id="1205769853449" />
      </scope>
      <scope id="1221310301281" at="55,49,62,22">
        <var name="editorCell" id="1221310301281" />
        <var name="style" id="1221310301281" />
      </scope>
      <scope id="1205769853449" at="64,52,72,22">
        <var name="editorCell" id="1205769853449" />
        <var name="handler" id="1205769853449" />
        <var name="style" id="1205769853449" />
      </scope>
      <scope id="1205769853449" at="93,96,101,9" />
      <scope id="1205769853449" at="46,0,55,0" />
      <scope id="1221310301281" at="55,0,64,0" />
      <scope id="1205769853449" at="64,0,74,0" />
      <scope id="1205769853449" at="92,86,102,7" />
      <scope id="1205769853449" at="92,0,104,0">
        <var name="elementCell" id="1205769853449" />
        <var name="elementNode" id="1205769853449" />
      </scope>
      <unit id="1205769853449" at="74,0,105,0" name="jetbrains.mps.baseLanguage.classifiers.editor.DefaultClassifierMethodDeclaration_InspectorBuilder_a$annotationListHandler_77c6be_b0" />
      <unit id="1205769853449" at="27,0,106,0" name="jetbrains.mps.baseLanguage.classifiers.editor.DefaultClassifierMethodDeclaration_InspectorBuilder_a" />
    </file>
  </root>
  <root nodeRef="r:00000000-0000-4000-0000-011c89590370(jetbrains.mps.baseLanguage.classifiers.editor)/1213999822982">
    <file name="DefaultClassifierFieldAccessOperation_Editor.java">
<<<<<<< HEAD
      <node id="1213999822982" at="11,79,12,103" concept="7" />
      <node id="1213999822982" at="11,0,14,0" concept="5" trace="createEditorCell#(Ljetbrains/mps/openapi/editor/EditorContext;Lorg/jetbrains/mps/openapi/model/SNode;)Ljetbrains/mps/openapi/editor/cells/EditorCell;" />
      <scope id="1213999822982" at="11,79,12,103" />
      <scope id="1213999822982" at="11,0,14,0">
        <var name="editorContext" id="1213999822982" />
        <var name="node" id="1213999822982" />
      </scope>
      <unit id="1213999822982" at="10,0,15,0" name="jetbrains.mps.baseLanguage.classifiers.editor.DefaultClassifierFieldAccessOperation_Editor" />
    </file>
    <file name="DefaultClassifierFieldAccessOperation_EditorBuilder_a.java">
      <node id="1213999822982" at="27,117,28,19" concept="11" />
      <node id="1213999822982" at="28,19,29,18" concept="2" />
      <node id="1213999822982" at="34,26,35,18" concept="7" />
      <node id="1213999822982" at="38,39,39,39" concept="7" />
      <node id="1213999822982" at="42,50,43,103" concept="6" />
      <node id="1213999822982" at="43,103,44,48" concept="2" />
      <node id="1213999822982" at="44,48,45,28" concept="2" />
      <node id="1213999822982" at="45,28,46,65" concept="2" />
      <node id="1213999822982" at="46,65,47,56" concept="2" />
      <node id="1213999822982" at="47,56,48,22" concept="7" />
      <node id="1213999822982" at="50,48,51,88" concept="6" />
      <node id="1213999822982" at="51,88,52,30" concept="2" />
      <node id="1213999822982" at="52,30,53,43" concept="2" />
      <node id="1213999822982" at="53,43,54,26" concept="6" />
      <node id="1213999822982" at="54,26,55,118" concept="2" />
      <node id="1213999822982" at="55,118,56,63" concept="2" />
      <node id="1213999822982" at="57,39,58,40" concept="2" />
      <node id="1213999822982" at="58,40,59,35" concept="2" />
      <node id="1213999822982" at="60,5,61,73" concept="2" />
      <node id="1213999822982" at="61,73,62,57" concept="6" />
      <node id="1213999822982" at="62,57,63,59" concept="6" />
      <node id="1213999822982" at="64,35,65,87" concept="6" />
      <node id="1213999822982" at="65,87,66,94" concept="7" />
      <node id="1213999822982" at="67,10,68,22" concept="7" />
      <node id="1213999822982" at="71,33,72,14" concept="11" />
      <node id="1213999822982" at="74,69,75,57" concept="7" />
      <node id="1213999822982" at="77,81,78,41" concept="8" />
      <node id="1213999822982" at="78,41,79,145" concept="7" />
      <node id="1213999822982" at="85,0,86,0" concept="3" trace="myReferencingNode" />
      <node id="1213999822982" at="87,119,88,21" concept="11" />
      <node id="1213999822982" at="88,21,89,42" concept="2" />
      <node id="1213999822982" at="89,42,90,20" concept="2" />
      <node id="1213999822982" at="93,41,94,42" concept="7" />
      <node id="1213999822982" at="99,28,100,20" concept="7" />
      <node id="1213999830409" at="103,53,104,91" concept="6" />
      <node id="1213999830409" at="104,91,105,31" concept="2" />
      <node id="1213999830409" at="105,31,106,44" concept="2" />
      <node id="1213999830409" at="106,44,107,33" concept="2" />
      <node id="1213999830409" at="107,33,108,28" concept="6" />
      <node id="1213999830409" at="108,28,109,65" concept="2" />
      <node id="1213999830409" at="109,65,110,44" concept="2" />
      <node id="1213999830409" at="110,44,111,36" concept="6" />
      <node id="1213999830409" at="111,36,112,82" concept="2" />
      <node id="1213999830409" at="112,82,113,81" concept="2" />
      <node id="1213999830409" at="113,81,114,54" concept="2" />
      <node id="1213999830409" at="114,54,115,42" concept="2" />
      <node id="1213999830409" at="115,42,116,75" concept="2" />
      <node id="1213999830409" at="116,75,117,59" concept="6" />
      <node id="1213999830409" at="117,59,118,61" concept="6" />
      <node id="1213999830409" at="119,37,120,89" concept="6" />
      <node id="1213999830409" at="120,89,121,96" concept="7" />
      <node id="1213999830409" at="122,12,123,24" concept="7" />
      <node id="1213999822982" at="24,0,26,0" concept="3" trace="myNode" />
      <node id="1213999822982" at="83,0,85,0" concept="3" trace="myNode" />
      <node id="1213999822982" at="38,0,41,0" concept="5" trace="createCell#()Ljetbrains/mps/openapi/editor/cells/EditorCell;" />
      <node id="1213999822982" at="71,0,74,0" concept="1" trace="_Inline_c4gh6o_a0a#()V" />
      <node id="1213999822982" at="74,0,77,0" concept="5" trace="createEditorCell#(Ljetbrains/mps/openapi/editor/EditorContext;)Ljetbrains/mps/openapi/editor/cells/EditorCell;" />
      <node id="1213999822982" at="93,0,96,0" concept="5" trace="createCell#()Ljetbrains/mps/openapi/editor/cells/EditorCell;" />
      <node id="1213999822982" at="27,0,31,0" concept="1" trace="DefaultClassifierFieldAccessOperation_EditorBuilder_a#(Ljetbrains/mps/openapi/editor/EditorContext;Lorg/jetbrains/mps/openapi/model/SNode;)V" />
      <node id="1213999822982" at="56,63,60,5" concept="4" />
      <node id="1213999822982" at="77,0,81,0" concept="5" trace="createEditorCell#(Ljetbrains/mps/openapi/editor/EditorContext;Lorg/jetbrains/mps/openapi/model/SNode;)Ljetbrains/mps/openapi/editor/cells/EditorCell;" />
      <node id="1213999822982" at="32,0,37,0" concept="5" trace="getNode#()Lorg/jetbrains/mps/openapi/model/SNode;" />
      <node id="1213999822982" at="63,59,68,22" concept="4" />
      <node id="1213999822982" at="87,0,92,0" concept="1" trace="Inline_Builder_c4gh6o_a0a#(Ljetbrains/mps/openapi/editor/EditorContext;Lorg/jetbrains/mps/openapi/model/SNode;Lorg/jetbrains/mps/openapi/model/SNode;)V" />
      <node id="1213999822982" at="97,0,102,0" concept="5" trace="getNode#()Lorg/jetbrains/mps/openapi/model/SNode;" />
      <node id="1213999830409" at="118,61,123,24" concept="4" />
      <node id="1213999822982" at="42,0,50,0" concept="5" trace="createCollection_c4gh6o_a#()Ljetbrains/mps/openapi/editor/cells/EditorCell;" />
      <node id="1213999822982" at="50,0,70,0" concept="5" trace="createRefCell_c4gh6o_a0#()Ljetbrains/mps/openapi/editor/cells/EditorCell;" />
      <node id="1213999830409" at="103,0,125,0" concept="5" trace="createProperty_c4gh6o_a0a0#()Ljetbrains/mps/openapi/editor/cells/EditorCell;" />
      <scope id="1213999822982" at="34,26,35,18" />
      <scope id="1213999822982" at="38,39,39,39" />
      <scope id="1213999822982" at="71,33,72,14" />
      <scope id="1213999822982" at="74,69,75,57" />
      <scope id="1213999822982" at="93,41,94,42" />
      <scope id="1213999822982" at="99,28,100,20" />
      <scope id="1213999822982" at="27,117,29,18" />
      <scope id="1213999822982" at="57,39,59,35" />
      <scope id="1213999822982" at="64,35,66,94">
        <var name="manager" id="1213999822982" />
      </scope>
      <scope id="1213999822982" at="77,81,79,145" />
      <scope id="1213999830409" at="119,37,121,96">
=======
      <node id="1213999822982" at="23,79,24,63" concept="7" />
      <node id="1213999822982" at="26,89,27,96" concept="6" />
      <node id="1213999822982" at="27,96,28,48" concept="2" />
      <node id="1213999822982" at="28,48,29,28" concept="2" />
      <node id="1213999822982" at="29,28,30,80" concept="2" />
      <node id="1213999822982" at="30,80,31,22" concept="7" />
      <node id="1213999822982" at="33,87,34,81" concept="6" />
      <node id="1213999822982" at="34,81,35,30" concept="2" />
      <node id="1213999822982" at="35,30,36,43" concept="2" />
      <node id="1213999822982" at="36,43,37,26" concept="6" />
      <node id="1213999822982" at="37,26,38,109" concept="2" />
      <node id="1213999822982" at="38,109,39,58" concept="2" />
      <node id="1213999822982" at="40,39,41,40" concept="2" />
      <node id="1213999822982" at="41,40,42,35" concept="2" />
      <node id="1213999822982" at="43,5,44,73" concept="2" />
      <node id="1213999822982" at="44,73,45,57" concept="6" />
      <node id="1213999822982" at="46,35,47,82" concept="6" />
      <node id="1213999822982" at="47,82,48,112" concept="7" />
      <node id="1213999822982" at="49,10,50,22" concept="7" />
      <node id="1213999826701" at="53,33,54,14" concept="10" />
      <node id="1213999826701" at="56,69,57,67" concept="7" />
      <node id="1213999826701" at="59,81,60,66" concept="7" />
      <node id="1213999830409" at="62,92,63,84" concept="6" />
      <node id="1213999830409" at="63,84,64,31" concept="2" />
      <node id="1213999830409" at="64,31,65,44" concept="2" />
      <node id="1213999830409" at="65,44,66,33" concept="2" />
      <node id="1213999830409" at="66,33,67,28" concept="6" />
      <node id="1213999830409" at="67,28,68,60" concept="2" />
      <node id="1213999830409" at="68,60,69,44" concept="2" />
      <node id="1213999830409" at="69,44,70,36" concept="6" />
      <node id="1213999830409" at="70,36,71,66" concept="2" />
      <node id="1213999830409" at="71,66,72,84" concept="2" />
      <node id="1213999830409" at="72,84,73,57" concept="2" />
      <node id="1213999830409" at="73,57,74,42" concept="2" />
      <node id="1213999830409" at="74,42,75,75" concept="2" />
      <node id="1213999830409" at="75,75,76,59" concept="6" />
      <node id="1213999830409" at="77,37,78,84" concept="6" />
      <node id="1213999830409" at="78,84,79,114" concept="7" />
      <node id="1213999830409" at="80,12,81,24" concept="7" />
      <node id="1213999822982" at="23,0,26,0" concept="5" trace="createEditorCell#(Ljetbrains/mps/openapi/editor/EditorContext;Lorg/jetbrains/mps/openapi/model/SNode;)Ljetbrains/mps/openapi/editor/cells/EditorCell;" />
      <node id="1213999826701" at="53,0,56,0" concept="1" trace="_Inline_c4gh6o_a0a#()V" />
      <node id="1213999826701" at="56,0,59,0" concept="5" trace="createEditorCell#(Ljetbrains/mps/openapi/editor/EditorContext;)Ljetbrains/mps/openapi/editor/cells/EditorCell;" />
      <node id="1213999826701" at="59,0,62,0" concept="5" trace="createEditorCell#(Ljetbrains/mps/openapi/editor/EditorContext;Lorg/jetbrains/mps/openapi/model/SNode;)Ljetbrains/mps/openapi/editor/cells/EditorCell;" />
      <node id="1213999822982" at="39,58,43,5" concept="4" />
      <node id="1213999822982" at="45,57,50,22" concept="4" />
      <node id="1213999830409" at="76,59,81,24" concept="4" />
      <node id="1213999822982" at="26,0,33,0" concept="5" trace="createCollection_c4gh6o_a#(Ljetbrains/mps/openapi/editor/EditorContext;Lorg/jetbrains/mps/openapi/model/SNode;)Ljetbrains/mps/openapi/editor/cells/EditorCell;" />
      <node id="1213999822982" at="33,0,52,0" concept="5" trace="createRefCell_c4gh6o_a0#(Ljetbrains/mps/openapi/editor/EditorContext;Lorg/jetbrains/mps/openapi/model/SNode;)Ljetbrains/mps/openapi/editor/cells/EditorCell;" />
      <node id="1213999830409" at="62,0,83,0" concept="5" trace="createProperty_c4gh6o_a0a0#(Ljetbrains/mps/openapi/editor/EditorContext;Lorg/jetbrains/mps/openapi/model/SNode;)Ljetbrains/mps/openapi/editor/cells/EditorCell;" />
      <scope id="1213999822982" at="23,79,24,63" />
      <scope id="1213999826701" at="53,33,54,14" />
      <scope id="1213999826701" at="56,69,57,67" />
      <scope id="1213999826701" at="59,81,60,66" />
      <scope id="1213999822982" at="40,39,42,35" />
      <scope id="1213999822982" at="46,35,48,112">
        <var name="manager" id="1213999822982" />
      </scope>
      <scope id="1213999830409" at="77,37,79,114">
>>>>>>> bd830ede
        <var name="manager" id="1213999830409" />
      </scope>
      <scope id="1213999822982" at="38,0,41,0" />
      <scope id="1213999822982" at="71,0,74,0" />
      <scope id="1213999822982" at="74,0,77,0">
        <var name="editorContext" id="1213999822982" />
      </scope>
      <scope id="1213999822982" at="87,119,90,20" />
      <scope id="1213999822982" at="93,0,96,0" />
      <scope id="1213999822982" at="27,0,31,0">
        <var name="context" id="1213999822982" />
        <var name="node" id="1213999822982" />
      </scope>
<<<<<<< HEAD
      <scope id="1213999822982" at="77,0,81,0">
        <var name="editorContext" id="1213999822982" />
        <var name="node" id="1213999822982" />
      </scope>
      <scope id="1213999822982" at="32,0,37,0" />
      <scope id="1213999822982" at="87,0,92,0">
        <var name="context" id="1213999822982" />
        <var name="node" id="1213999822982" />
        <var name="referencingNode" id="1213999822982" />
=======
      <scope id="1213999826701" at="53,0,56,0" />
      <scope id="1213999826701" at="56,0,59,0">
        <var name="editorContext" id="1213999826701" />
      </scope>
      <scope id="1213999826701" at="59,0,62,0">
        <var name="editorContext" id="1213999826701" />
        <var name="node" id="1213999826701" />
>>>>>>> bd830ede
      </scope>
      <scope id="1213999822982" at="97,0,102,0" />
      <scope id="1213999822982" at="42,50,48,22">
        <var name="editorCell" id="1213999822982" />
      </scope>
<<<<<<< HEAD
      <scope id="1213999822982" at="42,0,50,0" />
      <scope id="1213999822982" at="50,48,68,22">
=======
      <scope id="1213999822982" at="26,0,33,0">
        <var name="editorContext" id="1213999822982" />
        <var name="node" id="1213999822982" />
      </scope>
      <scope id="1213999822982" at="33,87,50,22">
>>>>>>> bd830ede
        <var name="attributeConcept" id="1213999822982" />
        <var name="editorCell" id="1213999822982" />
        <var name="provider" id="1213999822982" />
      </scope>
<<<<<<< HEAD
      <scope id="1213999822982" at="50,0,70,0" />
      <scope id="1213999830409" at="103,53,123,24">
=======
      <scope id="1213999822982" at="33,0,52,0">
        <var name="editorContext" id="1213999822982" />
        <var name="node" id="1213999822982" />
      </scope>
      <scope id="1213999830409" at="62,92,81,24">
>>>>>>> bd830ede
        <var name="attributeConcept" id="1213999830409" />
        <var name="editorCell" id="1213999830409" />
        <var name="provider" id="1213999830409" />
        <var name="style" id="1213999830409" />
      </scope>
<<<<<<< HEAD
      <scope id="1213999830409" at="103,0,125,0" />
      <unit id="1213999822982" at="70,0,82,0" name="jetbrains.mps.baseLanguage.classifiers.editor.DefaultClassifierFieldAccessOperation_EditorBuilder_a$_Inline_c4gh6o_a0a" />
      <unit id="1213999822982" at="82,0,126,0" name="jetbrains.mps.baseLanguage.classifiers.editor.DefaultClassifierFieldAccessOperation_EditorBuilder_a$Inline_Builder_c4gh6o_a0a" />
      <unit id="1213999822982" at="23,0,127,0" name="jetbrains.mps.baseLanguage.classifiers.editor.DefaultClassifierFieldAccessOperation_EditorBuilder_a" />
=======
      <scope id="1213999830409" at="62,0,83,0">
        <var name="editorContext" id="1213999830409" />
        <var name="node" id="1213999830409" />
      </scope>
      <unit id="1213999826701" at="52,0,84,0" name="jetbrains.mps.baseLanguage.classifiers.editor.DefaultClassifierFieldAccessOperation_Editor$_Inline_c4gh6o_a0a" />
      <unit id="1213999822982" at="22,0,85,0" name="jetbrains.mps.baseLanguage.classifiers.editor.DefaultClassifierFieldAccessOperation_Editor" />
>>>>>>> bd830ede
    </file>
  </root>
  <root nodeRef="r:00000000-0000-4000-0000-011c89590370(jetbrains.mps.baseLanguage.classifiers.editor)/1217433556668">
    <file name="SuperClassifierExpresson_Editor.java">
      <node id="1217433556668" at="11,79,12,90" concept="7" />
      <node id="1217433556668" at="11,0,14,0" concept="5" trace="createEditorCell#(Ljetbrains/mps/openapi/editor/EditorContext;Lorg/jetbrains/mps/openapi/model/SNode;)Ljetbrains/mps/openapi/editor/cells/EditorCell;" />
      <scope id="1217433556668" at="11,79,12,90" />
      <scope id="1217433556668" at="11,0,14,0">
        <var name="editorContext" id="1217433556668" />
        <var name="node" id="1217433556668" />
      </scope>
      <unit id="1217433556668" at="10,0,15,0" name="jetbrains.mps.baseLanguage.classifiers.editor.SuperClassifierExpresson_Editor" />
    </file>
    <file name="SuperClassifierExpresson_EditorBuilder_a.java">
      <node id="1217433556668" at="22,104,23,19" concept="11" />
      <node id="1217433556668" at="23,19,24,18" concept="2" />
      <node id="1217433556668" at="29,26,30,18" concept="7" />
      <node id="1217433556668" at="33,39,34,37" concept="7" />
      <node id="1217433575742" at="37,48,38,98" concept="6" />
      <node id="1217433575742" at="38,98,39,46" concept="2" />
      <node id="1217433575742" at="39,46,40,28" concept="2" />
      <node id="1217433575742" at="40,28,41,65" concept="2" />
      <node id="1217433575742" at="41,65,42,34" concept="6" />
      <node id="1217433575742" at="42,34,43,82" concept="2" />
      <node id="1217433575742" at="43,82,44,79" concept="2" />
      <node id="1217433575742" at="44,79,45,40" concept="2" />
      <node id="1217433575742" at="45,40,46,34" concept="2" />
      <node id="1217433575742" at="46,34,47,22" concept="7" />
      <node id="1217433556668" at="19,0,21,0" concept="3" trace="myNode" />
      <node id="1217433556668" at="33,0,36,0" concept="5" trace="createCell#()Ljetbrains/mps/openapi/editor/cells/EditorCell;" />
      <node id="1217433556668" at="22,0,26,0" concept="1" trace="SuperClassifierExpresson_EditorBuilder_a#(Ljetbrains/mps/openapi/editor/EditorContext;Lorg/jetbrains/mps/openapi/model/SNode;)V" />
      <node id="1217433556668" at="27,0,32,0" concept="5" trace="getNode#()Lorg/jetbrains/mps/openapi/model/SNode;" />
      <node id="1217433575742" at="37,0,49,0" concept="5" trace="createConstant_4b7fwc_a#()Ljetbrains/mps/openapi/editor/cells/EditorCell;" />
      <scope id="1217433556668" at="29,26,30,18" />
      <scope id="1217433556668" at="33,39,34,37" />
      <scope id="1217433556668" at="22,104,24,18" />
      <scope id="1217433556668" at="33,0,36,0" />
      <scope id="1217433556668" at="22,0,26,0">
        <var name="context" id="1217433556668" />
        <var name="node" id="1217433556668" />
      </scope>
      <scope id="1217433556668" at="27,0,32,0" />
      <scope id="1217433575742" at="37,48,47,22">
        <var name="editorCell" id="1217433575742" />
        <var name="style" id="1217433575742" />
      </scope>
      <scope id="1217433575742" at="37,0,49,0" />
      <unit id="1217433556668" at="18,0,50,0" name="jetbrains.mps.baseLanguage.classifiers.editor.SuperClassifierExpresson_EditorBuilder_a" />
    </file>
  </root>
  <root nodeRef="r:00000000-0000-4000-0000-011c89590370(jetbrains.mps.baseLanguage.classifiers.editor)/1741258697587053445">
    <file name="ThisClassifierExpression_TransformationMenu.java">
      <node id="1741258697587053445" at="36,0,37,0" concept="3" trace="myLocations" />
      <node id="1741258697587053445" at="38,67,39,63" concept="7" />
      <node id="1741258697587053445" at="44,124,45,156" concept="6" />
      <node id="1741258697587053445" at="46,173,47,265" concept="2" />
      <node id="1741258697587053445" at="49,137,50,107" concept="2" />
      <node id="1741258697587053445" at="51,5,52,18" concept="7" />
      <node id="1741258697587053458" at="57,72,58,194" concept="7" />
      <node id="1741258697587053453" at="62,92,63,226" concept="7" />
      <node id="1741258697587053453" at="69,110,70,224" concept="7" />
      <node id="1741258697587053469" at="75,93,76,134" concept="7" />
      <node id="1741258697587053453" at="80,0,81,0" concept="3" trace="myParameterObject" />
      <node id="1741258697587053453" at="81,81,82,46" concept="2" />
      <node id="1741258697587053453" at="85,88,86,208" concept="7" />
      <node id="1741258697587053453" at="90,0,91,0" concept="3" trace="_context" />
      <node id="1741258697587053453" at="92,59,93,31" concept="2" />
      <node id="1741258697587053477" at="98,54,99,43" concept="7" />
      <node id="1741258697587053484" at="103,56,104,276" concept="6" />
      <node id="1741258697587053490" at="104,276,105,188" concept="2" />
      <node id="1741258697587053497" at="105,188,106,73" concept="2" />
      <node id="1741258697587053511" at="106,73,107,250" concept="2" />
      <node id="1741258697587053445" at="45,156,48,5" concept="4" />
      <node id="1741258697587053445" at="48,5,51,5" concept="4" />
      <node id="1741258697587053453" at="81,0,84,0" concept="1" trace="TransformationMenuPart_Action_myg648_a0a1#(Lorg/jetbrains/mps/openapi/model/SNode;)V" />
      <node id="1741258697587053453" at="92,0,95,0" concept="1" trace="Item#(Ljetbrains/mps/openapi/editor/menus/transformation/TransformationMenuContext;)V" />
      <node id="1741258697587053445" at="37,0,41,0" concept="5" trace="isApplicableToLocation#(Ljava/lang/String;)Z" />
      <node id="1741258697587053453" at="56,0,60,0" concept="5" trace="isApplicable#(Ljetbrains/mps/openapi/editor/menus/transformation/TransformationMenuContext;)Z" />
      <node id="1741258697587053453" at="61,0,65,0" concept="5" trace="getParts#()Ljava/util/List;" />
      <node id="1741258697587053453" at="84,0,88,0" concept="5" trace="createItem#(Ljetbrains/mps/openapi/editor/menus/transformation/TransformationMenuContext;)Ljetbrains/mps/openapi/editor/menus/transformation/TransformationMenuItem;" />
      <node id="1741258697587053453" at="67,0,72,0" concept="5" trace="createItems#(Lorg/jetbrains/mps/openapi/model/SNode;Ljetbrains/mps/openapi/editor/menus/transformation/TransformationMenuContext;)Ljava/util/List;" />
      <node id="1741258697587053453" at="73,0,78,0" concept="5" trace="getParameters#(Ljetbrains/mps/openapi/editor/menus/transformation/TransformationMenuContext;)Ljava/lang/Iterable;" />
      <node id="1741258697587053453" at="96,0,101,0" concept="5" trace="getLabelText#(Ljava/lang/String;)Ljava/lang/String;" />
      <node id="1741258697587053453" at="102,0,109,0" concept="5" trace="execute#(Ljava/lang/String;)V" />
      <node id="1741258697587053445" at="42,0,54,0" concept="5" trace="getParts#(Ljetbrains/mps/openapi/editor/menus/transformation/TransformationMenuContext;)Ljava/util/List;" />
      <scope id="1741258697587053445" at="38,67,39,63" />
      <scope id="1741258697587053445" at="46,173,47,265" />
      <scope id="1741258697587053445" at="49,137,50,107" />
      <scope id="1741258697587053457" at="57,72,58,194" />
      <scope id="1741258697587053453" at="62,92,63,226" />
      <scope id="1741258697587053453" at="69,110,70,224" />
      <scope id="1741258697587053468" at="75,93,76,134" />
      <scope id="1741258697587053453" at="81,81,82,46" />
      <scope id="1741258697587053453" at="85,88,86,208" />
      <scope id="1741258697587053453" at="92,59,93,31" />
      <scope id="1741258697587053476" at="98,54,99,43" />
      <scope id="1741258697587053453" at="81,0,84,0">
        <var name="parameterObject" id="1741258697587053453" />
      </scope>
      <scope id="1741258697587053453" at="92,0,95,0">
        <var name="context" id="1741258697587053453" />
      </scope>
      <scope id="1741258697587053445" at="37,0,41,0">
        <var name="location" id="1741258697587053445" />
      </scope>
      <scope id="1741258697587053453" at="56,0,60,0">
        <var name="_context" id="1741258697587053453" />
      </scope>
      <scope id="1741258697587053453" at="61,0,65,0" />
      <scope id="1741258697587053453" at="84,0,88,0">
        <var name="context" id="1741258697587053453" />
      </scope>
      <scope id="1741258697587053483" at="103,56,107,250">
        <var name="expr" id="1741258697587053485" />
      </scope>
      <scope id="1741258697587053453" at="67,0,72,0">
        <var name="context" id="1741258697587053453" />
        <var name="parameter" id="1741258697587053453" />
      </scope>
      <scope id="1741258697587053453" at="73,0,78,0">
        <var name="_context" id="1741258697587053453" />
      </scope>
      <scope id="1741258697587053453" at="96,0,101,0">
        <var name="pattern" id="1741258697587053453" />
      </scope>
      <scope id="1741258697587053453" at="102,0,109,0">
        <var name="pattern" id="1741258697587053453" />
      </scope>
      <scope id="1741258697587053445" at="44,124,52,18">
        <var name="result" id="1741258697587053445" />
      </scope>
      <scope id="1741258697587053445" at="42,0,54,0">
        <var name="_context" id="1741258697587053445" />
      </scope>
      <unit id="1741258697587053453" at="89,0,112,0" name="jetbrains.mps.baseLanguage.classifiers.editor.ThisClassifierExpression_TransformationMenu$TransformationMenuPart_Group_myg648_a1$TransformationMenuPart_Parameterized_myg648_a0b$TransformationMenuPart_Action_myg648_a0a1$Item" />
      <unit id="1741258697587053453" at="79,0,113,0" name="jetbrains.mps.baseLanguage.classifiers.editor.ThisClassifierExpression_TransformationMenu$TransformationMenuPart_Group_myg648_a1$TransformationMenuPart_Parameterized_myg648_a0b$TransformationMenuPart_Action_myg648_a0a1" />
      <unit id="1741258697587053453" at="65,0,114,0" name="jetbrains.mps.baseLanguage.classifiers.editor.ThisClassifierExpression_TransformationMenu$TransformationMenuPart_Group_myg648_a1$TransformationMenuPart_Parameterized_myg648_a0b" />
      <unit id="1741258697587053453" at="55,0,115,0" name="jetbrains.mps.baseLanguage.classifiers.editor.ThisClassifierExpression_TransformationMenu$TransformationMenuPart_Group_myg648_a1" />
      <unit id="1741258697587053445" at="35,0,116,0" name="jetbrains.mps.baseLanguage.classifiers.editor.ThisClassifierExpression_TransformationMenu" />
    </file>
  </root>
  <root nodeRef="r:00000000-0000-4000-0000-011c89590370(jetbrains.mps.baseLanguage.classifiers.editor)/1741258697587053520">
    <file name="SubstituteMembersInsideOfClassifier_Contribution.java">
      <node id="1741258697587053520" at="34,61,35,16" concept="11" />
      <node id="1741258697587053520" at="39,118,40,140" concept="6" />
      <node id="1741258697587053520" at="40,140,41,105" concept="2" />
      <node id="1741258697587053520" at="41,105,42,18" concept="7" />
      <node id="1741258697587053522" at="45,0,46,0" concept="3" trace="contextClassifier" />
      <node id="1741258697587053579" at="46,0,47,0" concept="3" trace="multipleClassifiers" />
      <node id="1741258697587053520" at="48,63,49,33" concept="2" />
      <node id="1741258697587053526" at="51,32,52,471" concept="6" />
      <node id="1741258697587053538" at="53,220,54,215" concept="7" />
      <node id="1741258697587053547" at="55,18,56,291" concept="7" />
      <node id="1741258697587053583" at="61,34,62,627" concept="7" />
      <node id="1741258697587053627" at="67,68,68,462" concept="7" />
      <node id="1741258697587053520" at="72,84,73,213" concept="7" />
      <node id="1741258697587053520" at="78,102,79,214" concept="7" />
      <node id="1741258697587053668" at="83,89,84,120" concept="7" />
      <node id="1741258697587053520" at="87,0,88,0" concept="3" trace="myParameterObject" />
      <node id="1741258697587053520" at="88,76,89,46" concept="2" />
      <node id="1741258697587053520" at="94,81,95,199" concept="7" />
      <node id="1741258697587053520" at="98,0,99,0" concept="3" trace="_context" />
      <node id="1741258697587053520" at="99,54,100,246" concept="11" />
      <node id="1741258697587053520" at="100,246,101,31" concept="2" />
      <node id="1741258697587053704" at="106,60,107,255" concept="6" />
      <node id="1741258697587053710" at="107,255,108,387" concept="2" />
      <node id="1741258697587053718" at="109,38,110,531" concept="2" />
      <node id="1741258697587053729" at="111,13,112,253" concept="2" />
      <node id="1741258697587053738" at="112,253,113,26" concept="7" />
      <node id="1741258697587053520" at="118,53,119,82" concept="7" />
      <node id="1741258697587053520" at="120,13,121,42" concept="7" />
      <node id="1741258697587053520" at="126,53,127,85" concept="7" />
      <node id="1741258697587053520" at="128,13,129,42" concept="7" />
      <node id="1741258697587053520" at="134,53,135,90" concept="7" />
      <node id="1741258697587053520" at="136,13,137,24" concept="7" />
      <node id="1741258697587053545" at="55,16,57,11" concept="0" />
      <node id="1741258697587053520" at="34,0,37,0" concept="1" trace="SubstituteMembersInsideOfClassifier_Contribution#()V" />
      <node id="1741258697587053520" at="61,0,64,0" concept="5" trace="compute#()Ljava/lang/Boolean;" />
      <node id="1741258697587053520" at="88,0,91,0" concept="1" trace="SubstituteMenuPart_Action_c574em_a0a#(Lorg/jetbrains/mps/openapi/model/SNode;)V" />
      <node id="1741258697587053716" at="108,387,111,13" concept="4" />
      <node id="1741258697587053520" at="117,66,120,13" concept="4" />
      <node id="1741258697587053520" at="125,69,128,13" concept="4" />
      <node id="1741258697587053520" at="133,64,136,13" concept="4" />
      <node id="1741258697587053520" at="66,0,70,0" concept="5" trace="isApplicable#(Ljetbrains/mps/openapi/editor/menus/substitute/SubstituteMenuContext;)Z" />
      <node id="1741258697587053520" at="71,0,75,0" concept="5" trace="getParts#()Ljava/util/List;" />
      <node id="1741258697587053520" at="99,0,103,0" concept="1" trace="Item#(Ljetbrains/mps/openapi/editor/menus/substitute/SubstituteMenuContext;)V" />
      <node id="1741258697587053536" at="52,471,57,11" concept="4" />
      <node id="1741258697587053520" at="59,18,64,18" concept="2" />
      <node id="1741258697587053520" at="76,0,81,0" concept="5" trace="createItems#(Lorg/jetbrains/mps/openapi/model/SNode;Ljetbrains/mps/openapi/editor/menus/substitute/SubstituteMenuContext;)Ljava/util/List;" />
      <node id="1741258697587053520" at="81,0,86,0" concept="5" trace="getParameters#(Ljetbrains/mps/openapi/editor/menus/substitute/SubstituteMenuContext;)Ljava/lang/Iterable;" />
      <node id="1741258697587053520" at="92,0,97,0" concept="5" trace="createItem#(Ljetbrains/mps/openapi/editor/menus/substitute/SubstituteMenuContext;)Ljetbrains/mps/openapi/editor/menus/substitute/SubstituteMenuItem;" />
      <node id="1741258697587053520" at="37,0,44,0" concept="5" trace="getParts#(Ljetbrains/mps/openapi/editor/menus/substitute/SubstituteMenuContext;)Ljava/util/List;" />
      <node id="1741258697587053520" at="51,0,59,0" concept="5" trace="compute#()Lorg/jetbrains/mps/openapi/model/SNode;" />
      <node id="1741258697587053520" at="115,0,123,0" concept="5" trace="getMatchingText#(Ljava/lang/String;)Ljava/lang/String;" />
      <node id="1741258697587053520" at="123,0,131,0" concept="5" trace="getDescriptionText#(Ljava/lang/String;)Ljava/lang/String;" />
      <node id="1741258697587053520" at="131,0,139,0" concept="5" trace="getIcon#(Ljava/lang/String;)Ljetbrains/mps/smodel/runtime/IconResource;" />
      <node id="1741258697587053520" at="49,33,59,18" concept="2" />
      <node id="1741258697587053520" at="104,0,115,0" concept="5" trace="createNode#(Ljava/lang/String;)Lorg/jetbrains/mps/openapi/model/SNode;" />
      <node id="1741258697587053520" at="47,0,66,0" concept="5" trace="initialize#(Ljetbrains/mps/openapi/editor/menus/substitute/SubstituteMenuContext;)V" />
      <scope id="1741258697587053520" at="34,61,35,16" />
      <scope id="1741258697587053537" at="53,220,54,215" />
      <scope id="1741258697587053546" at="55,18,56,291" />
      <scope id="1741258697587053520" at="61,34,62,627" />
      <scope id="1741258697587053626" at="67,68,68,462" />
      <scope id="1741258697587053520" at="72,84,73,213" />
      <scope id="1741258697587053520" at="78,102,79,214" />
      <scope id="1741258697587053667" at="83,89,84,120" />
      <scope id="1741258697587053520" at="88,76,89,46" />
      <scope id="1741258697587053520" at="94,81,95,199" />
      <scope id="1741258697587053717" at="109,38,110,531" />
      <scope id="1741258697587053520" at="118,53,119,82" />
      <scope id="1741258697587053520" at="126,53,127,85" />
      <scope id="1741258697587053520" at="134,53,135,90" />
      <scope id="1741258697587053520" at="99,54,101,31" />
      <scope id="1741258697587053520" at="34,0,37,0" />
      <scope id="1741258697587053520" at="39,118,42,18">
        <var name="result" id="1741258697587053520" />
      </scope>
      <scope id="1741258697587053520" at="61,0,64,0" />
      <scope id="1741258697587053520" at="88,0,91,0">
        <var name="parameterObject" id="1741258697587053520" />
      </scope>
      <scope id="1741258697587053520" at="66,0,70,0">
        <var name="_context" id="1741258697587053520" />
      </scope>
      <scope id="1741258697587053520" at="71,0,75,0" />
      <scope id="1741258697587053520" at="99,0,103,0">
        <var name="context" id="1741258697587053520" />
      </scope>
      <scope id="1741258697587053520" at="117,66,121,42" />
      <scope id="1741258697587053520" at="125,69,129,42" />
      <scope id="1741258697587053520" at="133,64,137,24" />
      <scope id="1741258697587053520" at="76,0,81,0">
        <var name="context" id="1741258697587053520" />
        <var name="parameter" id="1741258697587053520" />
      </scope>
      <scope id="1741258697587053520" at="81,0,86,0">
        <var name="_context" id="1741258697587053520" />
      </scope>
      <scope id="1741258697587053520" at="92,0,97,0">
        <var name="_context" id="1741258697587053520" />
      </scope>
      <scope id="1741258697587053520" at="51,32,57,11">
        <var name="contextPart" id="1741258697587053527" />
      </scope>
      <scope id="1741258697587053520" at="37,0,44,0">
        <var name="_context" id="1741258697587053520" />
      </scope>
      <scope id="1741258697587053520" at="106,60,113,26">
        <var name="result" id="1741258697587053705" />
      </scope>
      <scope id="1741258697587053520" at="51,0,59,0" />
      <scope id="1741258697587053520" at="115,0,123,0">
        <var name="pattern" id="1741258697587053520" />
      </scope>
      <scope id="1741258697587053520" at="123,0,131,0">
        <var name="pattern" id="1741258697587053520" />
      </scope>
      <scope id="1741258697587053520" at="131,0,139,0">
        <var name="pattern" id="1741258697587053520" />
      </scope>
      <scope id="1741258697587053520" at="104,0,115,0">
        <var name="pattern" id="1741258697587053520" />
      </scope>
      <scope id="1741258697587053520" at="48,63,64,18" />
      <scope id="1741258697587053520" at="47,0,66,0">
        <var name="_context" id="1741258697587053520" />
      </scope>
      <unit id="1741258697587053520" at="60,32,64,7" name="jetbrains.mps.baseLanguage.classifiers.editor.SubstituteMembersInsideOfClassifier_Contribution$SubstituteMenuPart_Group_c574em_a$2" />
      <unit id="1741258697587053520" at="50,30,59,7" name="jetbrains.mps.baseLanguage.classifiers.editor.SubstituteMembersInsideOfClassifier_Contribution$SubstituteMenuPart_Group_c574em_a$1" />
      <unit id="1741258697587053520" at="97,0,140,0" name="jetbrains.mps.baseLanguage.classifiers.editor.SubstituteMembersInsideOfClassifier_Contribution$SubstituteMenuPart_Group_c574em_a$SubstituteMenuPart_Parameterized_c574em_a0$SubstituteMenuPart_Action_c574em_a0a$Item" />
      <unit id="1741258697587053520" at="86,0,141,0" name="jetbrains.mps.baseLanguage.classifiers.editor.SubstituteMembersInsideOfClassifier_Contribution$SubstituteMenuPart_Group_c574em_a$SubstituteMenuPart_Parameterized_c574em_a0$SubstituteMenuPart_Action_c574em_a0a" />
      <unit id="1741258697587053520" at="75,0,143,0" name="jetbrains.mps.baseLanguage.classifiers.editor.SubstituteMembersInsideOfClassifier_Contribution$SubstituteMenuPart_Group_c574em_a$SubstituteMenuPart_Parameterized_c574em_a0" />
      <unit id="1741258697587053520" at="44,0,144,0" name="jetbrains.mps.baseLanguage.classifiers.editor.SubstituteMembersInsideOfClassifier_Contribution$SubstituteMenuPart_Group_c574em_a" />
      <unit id="1741258697587053520" at="33,0,145,0" name="jetbrains.mps.baseLanguage.classifiers.editor.SubstituteMembersInsideOfClassifier_Contribution" />
    </file>
  </root>
  <root nodeRef="r:00000000-0000-4000-0000-011c89590370(jetbrains.mps.baseLanguage.classifiers.editor)/1741258697587182927">
    <file name="DefaultClassifierMethodDeclaration_ApplySideTransforms.java">
      <node id="1741258697587182927" at="27,0,28,0" concept="3" trace="myLocations" />
      <node id="1741258697587182927" at="29,67,30,63" concept="7" />
      <node id="1741258697587182927" at="35,124,36,156" concept="6" />
      <node id="1741258697587182927" at="37,173,38,124" concept="2" />
      <node id="1741258697587182927" at="38,124,39,124" concept="2" />
      <node id="1741258697587182927" at="40,5,41,18" concept="7" />
      <node id="1741258697587182927" at="47,90,48,44" concept="6" />
      <node id="1741258697587182927" at="48,44,49,70" concept="6" />
      <node id="1741258697587182927" at="49,70,50,0" concept="9" />
      <node id="1741258697587182927" at="50,0,51,318" concept="7" />
      <node id="1741258697587182927" at="58,90,59,44" concept="6" />
      <node id="1741258697587182927" at="59,44,60,70" concept="6" />
      <node id="1741258697587182927" at="60,70,61,0" concept="9" />
      <node id="1741258697587182927" at="61,0,62,314" concept="7" />
      <node id="1741258697587182927" at="28,0,32,0" concept="5" trace="isApplicableToLocation#(Ljava/lang/String;)Z" />
      <node id="1741258697587182927" at="36,156,40,5" concept="4" />
      <node id="1741258697587182927" at="45,0,53,0" concept="5" trace="getMenuLookup#(Ljetbrains/mps/openapi/editor/menus/transformation/TransformationMenuContext;)Ljetbrains/mps/openapi/editor/menus/transformation/TransformationMenuLookup;" />
      <node id="1741258697587182927" at="56,0,64,0" concept="5" trace="getMenuLookup#(Ljetbrains/mps/openapi/editor/menus/transformation/TransformationMenuContext;)Ljetbrains/mps/openapi/editor/menus/transformation/TransformationMenuLookup;" />
      <node id="1741258697587182927" at="33,0,43,0" concept="5" trace="getParts#(Ljetbrains/mps/openapi/editor/menus/transformation/TransformationMenuContext;)Ljava/util/List;" />
      <scope id="1741258697587182927" at="29,67,30,63" />
      <scope id="1741258697587182927" at="37,173,39,124" />
      <scope id="1741258697587182927" at="28,0,32,0">
        <var name="location" id="1741258697587182927" />
      </scope>
      <scope id="1741258697587182927" at="47,90,51,318">
        <var name="editorContext" id="1741258697587182927" />
        <var name="node" id="1741258697587182927" />
      </scope>
      <scope id="1741258697587182927" at="58,90,62,314">
        <var name="editorContext" id="1741258697587182927" />
        <var name="node" id="1741258697587182927" />
      </scope>
      <scope id="1741258697587182927" at="35,124,41,18">
        <var name="result" id="1741258697587182927" />
      </scope>
      <scope id="1741258697587182927" at="45,0,53,0">
        <var name="_context" id="1741258697587182927" />
      </scope>
      <scope id="1741258697587182927" at="56,0,64,0">
        <var name="_context" id="1741258697587182927" />
      </scope>
      <scope id="1741258697587182927" at="33,0,43,0">
        <var name="_context" id="1741258697587182927" />
      </scope>
      <unit id="1741258697587182927" at="44,0,55,0" name="jetbrains.mps.baseLanguage.classifiers.editor.DefaultClassifierMethodDeclaration_ApplySideTransforms$TransformationMenuPart_IncludeMenu_tthcgy_a0" />
      <unit id="1741258697587182927" at="55,0,66,0" name="jetbrains.mps.baseLanguage.classifiers.editor.DefaultClassifierMethodDeclaration_ApplySideTransforms$TransformationMenuPart_IncludeMenu_tthcgy_b0" />
      <unit id="1741258697587182927" at="26,0,67,0" name="jetbrains.mps.baseLanguage.classifiers.editor.DefaultClassifierMethodDeclaration_ApplySideTransforms" />
    </file>
  </root>
  <root nodeRef="r:00000000-0000-4000-0000-011c89590370(jetbrains.mps.baseLanguage.classifiers.editor)/4737538687464648006">
    <file name="DefaultClassifierMethodParameterInformationQuery.java">
      <node id="320172740465932866" at="24,78,25,81" concept="6" />
      <node id="320172740465932899" at="25,81,26,315" concept="6" />
      <node id="1260722811065452417" at="26,315,27,91" concept="6" />
      <node id="1260722811065453558" at="27,91,28,322" concept="6" />
      <node id="1260722811065452595" at="28,322,29,95" concept="6" />
      <node id="1260722811065453553" at="31,37,32,214" concept="7" />
      <node id="1260722811065453526" at="35,39,36,26" concept="7" />
      <node id="1260722811065453674" at="40,137,41,137" concept="2" />
      <node id="1260722811065453618" at="43,98,44,183" concept="7" />
      <node id="320172740465932812" at="46,72,47,57" concept="6" />
      <node id="893779103613501859" at="48,31,49,18" concept="7" />
      <node id="320172740465932771" at="52,39,53,475" concept="7" />
      <node id="4737538687464648006" at="22,0,24,0" concept="1" trace="DefaultClassifierMethodParameterInformationQuery#()V" />
      <node id="1260722811065453335" at="31,0,34,0" concept="5" trace="select#(Lorg/jetbrains/mps/openapi/model/SNode;)Lorg/jetbrains/mps/openapi/model/SNode;" />
      <node id="1260722811065453522" at="35,0,38,0" concept="5" trace="accept#(Lorg/jetbrains/mps/openapi/model/SNode;)Z" />
      <node id="4737538687464648006" at="40,0,43,0" concept="5" trace="getStyledMethodPresentation#(Lorg/jetbrains/mps/openapi/model/SNode;Ljetbrains/mps/openapi/editor/EditorContext;Lorg/jetbrains/mps/openapi/model/SNode;Ljetbrains/mps/editor/runtime/style/StyledTextPrinter;)V" />
      <node id="4737538687464648006" at="43,0,46,0" concept="5" trace="isMethodCurrent#(Lorg/jetbrains/mps/openapi/model/SNode;Ljetbrains/mps/openapi/editor/EditorContext;Lorg/jetbrains/mps/openapi/model/SNode;)Z" />
      <node id="893779103613501850" at="47,57,50,5" concept="4" />
      <node id="320172740465932759" at="52,0,55,0" concept="5" trace="accept#(Lorg/jetbrains/mps/openapi/model/SNode;)Z" />
      <node id="320172740465932748" at="50,5,55,7" concept="7" />
      <node id="4737538687464680163" at="29,95,38,7" concept="7" />
      <node id="320172740465932346" at="46,0,57,0" concept="5" trace="getSelectedActualArgument#(Ljetbrains/mps/openapi/editor/EditorContext;)Lorg/jetbrains/mps/openapi/model/SNode;" />
      <node id="4737538687464648006" at="24,0,40,0" concept="5" trace="getMethods#(Lorg/jetbrains/mps/openapi/model/SNode;Ljetbrains/mps/openapi/editor/EditorContext;)Ljava/lang/Iterable;" />
      <scope id="4737538687464648006" at="22,61,22,61" />
      <scope id="1260722811065453336" at="31,37,32,214" />
      <scope id="1260722811065453523" at="35,39,36,26" />
      <scope id="4737538687464648006" at="40,137,41,137" />
      <scope id="4737538687464648006" at="43,98,44,183" />
      <scope id="893779103613501851" at="48,31,49,18" />
      <scope id="320172740465932760" at="52,39,53,475" />
      <scope id="4737538687464648006" at="22,0,24,0" />
      <scope id="1260722811065453335" at="31,0,34,0">
        <var name="it" id="1260722811065453335" />
      </scope>
      <scope id="1260722811065453522" at="35,0,38,0">
        <var name="it" id="1260722811065453522" />
      </scope>
      <scope id="4737538687464648006" at="40,0,43,0">
        <var name="editorContext" id="4737538687464648006" />
        <var name="node" id="4737538687464648006" />
        <var name="parameterObject" id="4737538687464648006" />
        <var name="styledText" id="4737538687464648006" />
      </scope>
      <scope id="4737538687464648006" at="43,0,46,0">
        <var name="editorContext" id="4737538687464648006" />
        <var name="node" id="4737538687464648006" />
        <var name="parameterObject" id="4737538687464648006" />
      </scope>
      <scope id="320172740465932759" at="52,0,55,0">
        <var name="it" id="320172740465932759" />
      </scope>
      <scope id="320172740465932348" at="46,72,55,7">
        <var name="selectedNode" id="320172740465932813" />
      </scope>
      <scope id="320172740465932346" at="46,0,57,0">
        <var name="editorContext" id="320172740465932801" />
      </scope>
      <scope id="4737538687464648009" at="24,78,38,7">
        <var name="availableElements" id="1260722811065452596" />
        <var name="methodCall" id="320172740465932900" />
        <var name="name" id="1260722811065453559" />
        <var name="scope" id="1260722811065452418" />
        <var name="selectedActualArgument" id="320172740465932867" />
      </scope>
      <scope id="4737538687464648006" at="24,0,40,0">
        <var name="editorContext" id="4737538687464648006" />
        <var name="node" id="4737538687464648006" />
      </scope>
      <unit id="1260722811065453335" at="30,63,34,5" name="jetbrains.mps.baseLanguage.classifiers.editor.DefaultClassifierMethodParameterInformationQuery$1" />
      <unit id="1260722811065453522" at="34,17,38,5" name="jetbrains.mps.baseLanguage.classifiers.editor.DefaultClassifierMethodParameterInformationQuery$2" />
      <unit id="320172740465932759" at="51,240,55,5" name="jetbrains.mps.baseLanguage.classifiers.editor.DefaultClassifierMethodParameterInformationQuery$3" />
      <unit id="4737538687464648006" at="21,0,58,0" name="jetbrains.mps.baseLanguage.classifiers.editor.DefaultClassifierMethodParameterInformationQuery" />
    </file>
  </root>
</debug-info>
<|MERGE_RESOLUTION|>--- conflicted
+++ resolved
@@ -19,7 +19,6 @@
   </root>
   <root nodeRef="r:00000000-0000-4000-0000-011c89590370(jetbrains.mps.baseLanguage.classifiers.editor)/1205752655131">
     <file name="ThisClassifierExpression_Editor.java">
-<<<<<<< HEAD
       <node id="1205752655131" at="11,79,12,90" concept="7" />
       <node id="1205752655131" at="11,0,14,0" concept="5" trace="createEditorCell#(Ljetbrains/mps/openapi/editor/EditorContext;Lorg/jetbrains/mps/openapi/model/SNode;)Ljetbrains/mps/openapi/editor/cells/EditorCell;" />
       <scope id="1205752655131" at="11,79,12,90" />
@@ -60,204 +59,99 @@
       <node id="1205752655131" at="83,40,84,39" concept="2" />
       <node id="1205752655131" at="85,5,86,73" concept="2" />
       <node id="1205752655131" at="86,73,87,57" concept="6" />
-      <node id="1205752655131" at="87,57,88,59" concept="6" />
-      <node id="1205752655131" at="89,35,90,87" concept="6" />
-      <node id="1205752655131" at="90,87,91,94" concept="7" />
-      <node id="1205752655131" at="92,10,93,22" concept="7" />
-      <node id="1205752655131" at="96,34,97,14" concept="11" />
-      <node id="1205752655131" at="99,69,100,57" concept="7" />
-      <node id="1205752655131" at="102,81,103,41" concept="8" />
-      <node id="1205752655131" at="103,41,104,133" concept="7" />
-      <node id="1205752655131" at="110,0,111,0" concept="3" trace="myReferencingNode" />
-      <node id="1205752655131" at="112,120,113,21" concept="11" />
-      <node id="1205752655131" at="113,21,114,42" concept="2" />
-      <node id="1205752655131" at="114,42,115,20" concept="2" />
-      <node id="1205752655131" at="118,41,119,43" concept="7" />
-      <node id="1205752655131" at="124,28,125,20" concept="7" />
-      <node id="1218736934855" at="128,54,129,91" concept="6" />
-      <node id="1218736934855" at="129,91,130,31" concept="2" />
-      <node id="1218736934855" at="130,31,131,44" concept="2" />
-      <node id="1218736934855" at="131,44,132,33" concept="2" />
-      <node id="1218736934855" at="132,33,133,28" concept="6" />
-      <node id="1218736934855" at="133,28,134,65" concept="2" />
-      <node id="1218736934855" at="134,65,135,44" concept="2" />
-      <node id="1218736934855" at="135,44,136,36" concept="6" />
-      <node id="1218736934855" at="136,36,137,86" concept="2" />
-      <node id="1218736934855" at="137,86,138,42" concept="2" />
-      <node id="1218736934855" at="138,42,139,75" concept="2" />
-      <node id="1218736934855" at="139,75,140,59" concept="6" />
-      <node id="1218736934855" at="140,59,141,61" concept="6" />
-      <node id="1218736934855" at="142,37,143,89" concept="6" />
-      <node id="1218736934855" at="143,89,144,96" concept="7" />
-      <node id="1218736934855" at="145,12,146,24" concept="7" />
-      <node id="1218736942029" at="149,50,150,94" concept="6" />
-      <node id="1218736942029" at="150,94,151,48" concept="2" />
-      <node id="1218736942029" at="151,48,152,34" concept="6" />
-      <node id="1218736942029" at="152,34,153,78" concept="2" />
-      <node id="1218736942029" at="153,78,154,40" concept="2" />
-      <node id="1218736942029" at="154,40,155,34" concept="2" />
-      <node id="1218736942029" at="155,34,156,22" concept="7" />
-      <node id="1218736946375" at="158,50,159,97" concept="6" />
-      <node id="1218736946375" at="159,97,160,48" concept="2" />
-      <node id="1218736946375" at="160,48,161,34" concept="6" />
-      <node id="1218736946375" at="161,34,162,82" concept="2" />
-      <node id="1218736946375" at="162,82,163,79" concept="2" />
-      <node id="1218736946375" at="163,79,164,40" concept="2" />
-      <node id="1218736946375" at="164,40,165,34" concept="2" />
-      <node id="1218736946375" at="165,34,166,22" concept="7" />
-      <node id="1218736911692" at="168,49,169,97" concept="6" />
-      <node id="1218736911692" at="169,97,170,47" concept="2" />
-      <node id="1218736911692" at="170,47,171,34" concept="6" />
-      <node id="1218736911692" at="171,34,172,82" concept="2" />
-      <node id="1218736911692" at="172,82,173,46" concept="2" />
-      <node id="1218736911692" at="173,46,174,40" concept="2" />
-      <node id="1218736911692" at="174,40,175,34" concept="2" />
-      <node id="1218736911692" at="175,34,176,22" concept="7" />
+      <node id="1205752655131" at="88,35,89,87" concept="6" />
+      <node id="1205752655131" at="89,87,90,112" concept="7" />
+      <node id="1205752655131" at="91,10,92,22" concept="7" />
+      <node id="1205752655131" at="95,34,96,14" concept="11" />
+      <node id="1205752655131" at="98,69,99,57" concept="7" />
+      <node id="1205752655131" at="101,81,102,41" concept="8" />
+      <node id="1205752655131" at="102,41,103,133" concept="7" />
+      <node id="1205752655131" at="109,0,110,0" concept="3" trace="myReferencingNode" />
+      <node id="1205752655131" at="111,120,112,21" concept="11" />
+      <node id="1205752655131" at="112,21,113,42" concept="2" />
+      <node id="1205752655131" at="113,42,114,20" concept="2" />
+      <node id="1205752655131" at="117,41,118,43" concept="7" />
+      <node id="1205752655131" at="123,28,124,20" concept="7" />
+      <node id="1218736934855" at="127,54,128,91" concept="6" />
+      <node id="1218736934855" at="128,91,129,31" concept="2" />
+      <node id="1218736934855" at="129,31,130,44" concept="2" />
+      <node id="1218736934855" at="130,44,131,33" concept="2" />
+      <node id="1218736934855" at="131,33,132,28" concept="6" />
+      <node id="1218736934855" at="132,28,133,65" concept="2" />
+      <node id="1218736934855" at="133,65,134,44" concept="2" />
+      <node id="1218736934855" at="134,44,135,36" concept="6" />
+      <node id="1218736934855" at="135,36,136,86" concept="2" />
+      <node id="1218736934855" at="136,86,137,42" concept="2" />
+      <node id="1218736934855" at="137,42,138,75" concept="2" />
+      <node id="1218736934855" at="138,75,139,59" concept="6" />
+      <node id="1218736934855" at="140,37,141,89" concept="6" />
+      <node id="1218736934855" at="141,89,142,114" concept="7" />
+      <node id="1218736934855" at="143,12,144,24" concept="7" />
+      <node id="1218736942029" at="147,50,148,94" concept="6" />
+      <node id="1218736942029" at="148,94,149,48" concept="2" />
+      <node id="1218736942029" at="149,48,150,34" concept="6" />
+      <node id="1218736942029" at="150,34,151,78" concept="2" />
+      <node id="1218736942029" at="151,78,152,40" concept="2" />
+      <node id="1218736942029" at="152,40,153,34" concept="2" />
+      <node id="1218736942029" at="153,34,154,22" concept="7" />
+      <node id="1218736946375" at="156,50,157,97" concept="6" />
+      <node id="1218736946375" at="157,97,158,48" concept="2" />
+      <node id="1218736946375" at="158,48,159,34" concept="6" />
+      <node id="1218736946375" at="159,34,160,82" concept="2" />
+      <node id="1218736946375" at="160,82,161,79" concept="2" />
+      <node id="1218736946375" at="161,79,162,40" concept="2" />
+      <node id="1218736946375" at="162,40,163,34" concept="2" />
+      <node id="1218736946375" at="163,34,164,22" concept="7" />
+      <node id="1218736911692" at="166,49,167,97" concept="6" />
+      <node id="1218736911692" at="167,97,168,47" concept="2" />
+      <node id="1218736911692" at="168,47,169,34" concept="6" />
+      <node id="1218736911692" at="169,34,170,82" concept="2" />
+      <node id="1218736911692" at="170,82,171,46" concept="2" />
+      <node id="1218736911692" at="171,46,172,40" concept="2" />
+      <node id="1218736911692" at="172,40,173,34" concept="2" />
+      <node id="1218736911692" at="173,34,174,22" concept="7" />
       <node id="1205752655131" at="30,0,32,0" concept="3" trace="myNode" />
       <node id="1205752655131" at="54,10,56,5" concept="0" />
-      <node id="1205752655131" at="108,0,110,0" concept="3" trace="myNode" />
+      <node id="1205752655131" at="107,0,109,0" concept="3" trace="myNode" />
       <node id="1205752655131" at="44,0,47,0" concept="5" trace="createCell#()Ljetbrains/mps/openapi/editor/cells/EditorCell;" />
       <node id="1218736911690" at="64,0,67,0" concept="10" trace="renderingCondition_kpqhey_a0#(Lorg/jetbrains/mps/openapi/model/SNode;Ljetbrains/mps/openapi/editor/EditorContext;)Z" />
-      <node id="1205752655131" at="96,0,99,0" concept="1" trace="_Inline_kpqhey_a0a0#()V" />
-      <node id="1205752655131" at="99,0,102,0" concept="5" trace="createEditorCell#(Ljetbrains/mps/openapi/editor/EditorContext;)Ljetbrains/mps/openapi/editor/cells/EditorCell;" />
-      <node id="1205752655131" at="118,0,121,0" concept="5" trace="createCell#()Ljetbrains/mps/openapi/editor/cells/EditorCell;" />
+      <node id="1205752655131" at="95,0,98,0" concept="1" trace="_Inline_kpqhey_a0a0#()V" />
+      <node id="1205752655131" at="98,0,101,0" concept="5" trace="createEditorCell#(Ljetbrains/mps/openapi/editor/EditorContext;)Ljetbrains/mps/openapi/editor/cells/EditorCell;" />
+      <node id="1205752655131" at="117,0,120,0" concept="5" trace="createCell#()Ljetbrains/mps/openapi/editor/cells/EditorCell;" />
       <node id="1205752655131" at="33,0,37,0" concept="1" trace="ThisClassifierExpression_EditorBuilder_a#(Ljetbrains/mps/openapi/editor/EditorContext;Lorg/jetbrains/mps/openapi/model/SNode;)V" />
       <node id="1205752655131" at="57,72,61,5" concept="4" />
       <node id="1205752655131" at="81,63,85,5" concept="4" />
-      <node id="1205752655131" at="102,0,106,0" concept="5" trace="createEditorCell#(Ljetbrains/mps/openapi/editor/EditorContext;Lorg/jetbrains/mps/openapi/model/SNode;)Ljetbrains/mps/openapi/editor/cells/EditorCell;" />
+      <node id="1205752655131" at="101,0,105,0" concept="5" trace="createEditorCell#(Ljetbrains/mps/openapi/editor/EditorContext;Lorg/jetbrains/mps/openapi/model/SNode;)Ljetbrains/mps/openapi/editor/cells/EditorCell;" />
       <node id="1205752655131" at="38,0,43,0" concept="5" trace="getNode#()Lorg/jetbrains/mps/openapi/model/SNode;" />
       <node id="1205752655131" at="51,33,56,5" concept="4" />
-      <node id="1205752655131" at="88,59,93,22" concept="4" />
-      <node id="1205752655131" at="112,0,117,0" concept="1" trace="Inline_Builder_kpqhey_a0a0#(Ljetbrains/mps/openapi/editor/EditorContext;Lorg/jetbrains/mps/openapi/model/SNode;Lorg/jetbrains/mps/openapi/model/SNode;)V" />
-      <node id="1205752655131" at="122,0,127,0" concept="5" trace="getNode#()Lorg/jetbrains/mps/openapi/model/SNode;" />
-      <node id="1218736934855" at="141,61,146,24" concept="4" />
+      <node id="1205752655131" at="87,57,92,22" concept="4" />
+      <node id="1205752655131" at="111,0,116,0" concept="1" trace="Inline_Builder_kpqhey_a0a0#(Ljetbrains/mps/openapi/editor/EditorContext;Lorg/jetbrains/mps/openapi/model/SNode;Lorg/jetbrains/mps/openapi/model/SNode;)V" />
+      <node id="1205752655131" at="121,0,126,0" concept="5" trace="getNode#()Lorg/jetbrains/mps/openapi/model/SNode;" />
+      <node id="1218736934855" at="139,59,144,24" concept="4" />
       <node id="1205752655131" at="67,0,75,0" concept="5" trace="createCollection_kpqhey_a0#()Ljetbrains/mps/openapi/editor/cells/EditorCell;" />
-      <node id="1218736942029" at="149,0,158,0" concept="5" trace="createConstant_kpqhey_b0a#()Ljetbrains/mps/openapi/editor/cells/EditorCell;" />
-      <node id="1218736946375" at="158,0,168,0" concept="5" trace="createConstant_kpqhey_c0a#()Ljetbrains/mps/openapi/editor/cells/EditorCell;" />
-      <node id="1218736911692" at="168,0,178,0" concept="5" trace="createConstant_kpqhey_a0#()Ljetbrains/mps/openapi/editor/cells/EditorCell;" />
+      <node id="1218736942029" at="147,0,156,0" concept="5" trace="createConstant_kpqhey_b0a#()Ljetbrains/mps/openapi/editor/cells/EditorCell;" />
+      <node id="1218736946375" at="156,0,166,0" concept="5" trace="createConstant_kpqhey_c0a#()Ljetbrains/mps/openapi/editor/cells/EditorCell;" />
+      <node id="1218736911692" at="166,0,176,0" concept="5" trace="createConstant_kpqhey_a0#()Ljetbrains/mps/openapi/editor/cells/EditorCell;" />
       <node id="1205752655131" at="48,0,64,0" concept="5" trace="createAlternation_kpqhey_a#()Ljetbrains/mps/openapi/editor/cells/EditorCell;" />
-      <node id="1205752655131" at="75,0,95,0" concept="5" trace="createRefCell_kpqhey_a0a#()Ljetbrains/mps/openapi/editor/cells/EditorCell;" />
-      <node id="1218736934855" at="128,0,148,0" concept="5" trace="createProperty_kpqhey_a0a0a#()Ljetbrains/mps/openapi/editor/cells/EditorCell;" />
+      <node id="1205752655131" at="75,0,94,0" concept="5" trace="createRefCell_kpqhey_a0a#()Ljetbrains/mps/openapi/editor/cells/EditorCell;" />
+      <node id="1218736934855" at="127,0,146,0" concept="5" trace="createProperty_kpqhey_a0a0a#()Ljetbrains/mps/openapi/editor/cells/EditorCell;" />
       <scope id="1205752655131" at="40,26,41,18" />
       <scope id="1205752655131" at="44,39,45,40" />
       <scope id="1205752655131" at="52,31,53,48" />
       <scope id="1205752655131" at="54,12,55,46" />
       <scope id="1218736911691" at="64,96,65,176" />
-      <scope id="1205752655131" at="96,34,97,14" />
-      <scope id="1205752655131" at="99,69,100,57" />
-      <scope id="1205752655131" at="118,41,119,43" />
-      <scope id="1205752655131" at="124,28,125,20" />
+      <scope id="1205752655131" at="95,34,96,14" />
+      <scope id="1205752655131" at="98,69,99,57" />
+      <scope id="1205752655131" at="117,41,118,43" />
+      <scope id="1205752655131" at="123,28,124,20" />
       <scope id="1205752655131" at="33,104,35,18" />
       <scope id="1205752655131" at="58,26,60,64" />
       <scope id="1205752655131" at="82,39,84,39" />
-      <scope id="1205752655131" at="89,35,91,94">
+      <scope id="1205752655131" at="88,35,90,112">
         <var name="manager" id="1205752655131" />
       </scope>
-      <scope id="1205752655131" at="102,81,104,133" />
-      <scope id="1218736934855" at="142,37,144,96">
-=======
-      <node id="1205752655131" at="27,79,28,64" concept="7" />
-      <node id="1205752655131" at="30,90,31,40" concept="6" />
-      <node id="1205752655131" at="31,40,32,109" concept="2" />
-      <node id="1205752655131" at="32,109,33,33" concept="6" />
-      <node id="1205752655131" at="34,31,35,72" concept="2" />
-      <node id="1205752655131" at="36,12,37,70" concept="2" />
-      <node id="1205752655131" at="38,5,39,67" concept="6" />
-      <node id="1205752655131" at="40,26,41,27" concept="2" />
-      <node id="1205752655131" at="42,5,43,22" concept="7" />
-      <node id="1218736992787" at="45,96,46,176" concept="7" />
-      <node id="1205752655131" at="48,90,49,96" concept="6" />
-      <node id="1205752655131" at="49,96,50,49" concept="2" />
-      <node id="1205752655131" at="50,49,51,81" concept="2" />
-      <node id="1205752655131" at="51,81,52,82" concept="2" />
-      <node id="1205752655131" at="52,82,53,82" concept="2" />
-      <node id="1205752655131" at="53,82,54,22" concept="7" />
-      <node id="1205752655131" at="56,88,57,81" concept="6" />
-      <node id="1205752655131" at="57,81,58,35" concept="2" />
-      <node id="1205752655131" at="58,35,59,48" concept="2" />
-      <node id="1205752655131" at="59,48,60,26" concept="6" />
-      <node id="1205752655131" at="60,26,61,97" concept="2" />
-      <node id="1205752655131" at="61,97,62,58" concept="2" />
-      <node id="1205752655131" at="63,39,64,40" concept="2" />
-      <node id="1205752655131" at="64,40,65,39" concept="2" />
-      <node id="1205752655131" at="66,5,67,73" concept="2" />
-      <node id="1205752655131" at="67,73,68,57" concept="6" />
-      <node id="1205752655131" at="69,35,70,82" concept="6" />
-      <node id="1205752655131" at="70,82,71,112" concept="7" />
-      <node id="1205752655131" at="72,10,73,22" concept="7" />
-      <node id="1218736930197" at="76,34,77,14" concept="10" />
-      <node id="1218736930197" at="79,69,80,67" concept="7" />
-      <node id="1218736930197" at="82,81,83,67" concept="7" />
-      <node id="1218736934855" at="85,93,86,84" concept="6" />
-      <node id="1218736934855" at="86,84,87,31" concept="2" />
-      <node id="1218736934855" at="87,31,88,44" concept="2" />
-      <node id="1218736934855" at="88,44,89,33" concept="2" />
-      <node id="1218736934855" at="89,33,90,28" concept="6" />
-      <node id="1218736934855" at="90,28,91,60" concept="2" />
-      <node id="1218736934855" at="91,60,92,44" concept="2" />
-      <node id="1218736934855" at="92,44,93,36" concept="6" />
-      <node id="1218736934855" at="93,36,94,70" concept="2" />
-      <node id="1218736934855" at="94,70,95,42" concept="2" />
-      <node id="1218736934855" at="95,42,96,75" concept="2" />
-      <node id="1218736934855" at="96,75,97,59" concept="6" />
-      <node id="1218736934855" at="98,37,99,84" concept="6" />
-      <node id="1218736934855" at="99,84,100,114" concept="7" />
-      <node id="1218736934855" at="101,12,102,24" concept="7" />
-      <node id="1218736942029" at="105,89,106,87" concept="6" />
-      <node id="1218736942029" at="106,87,107,48" concept="2" />
-      <node id="1218736942029" at="107,48,108,34" concept="6" />
-      <node id="1218736942029" at="108,34,109,62" concept="2" />
-      <node id="1218736942029" at="109,62,110,40" concept="2" />
-      <node id="1218736942029" at="110,40,111,34" concept="2" />
-      <node id="1218736942029" at="111,34,112,22" concept="7" />
-      <node id="1218736946375" at="114,89,115,90" concept="6" />
-      <node id="1218736946375" at="115,90,116,48" concept="2" />
-      <node id="1218736946375" at="116,48,117,34" concept="6" />
-      <node id="1218736946375" at="117,34,118,66" concept="2" />
-      <node id="1218736946375" at="118,66,119,82" concept="2" />
-      <node id="1218736946375" at="119,82,120,40" concept="2" />
-      <node id="1218736946375" at="120,40,121,34" concept="2" />
-      <node id="1218736946375" at="121,34,122,22" concept="7" />
-      <node id="1218736911692" at="124,88,125,90" concept="6" />
-      <node id="1218736911692" at="125,90,126,47" concept="2" />
-      <node id="1218736911692" at="126,47,127,34" concept="6" />
-      <node id="1218736911692" at="127,34,128,66" concept="2" />
-      <node id="1218736911692" at="128,66,129,49" concept="2" />
-      <node id="1218736911692" at="129,49,130,40" concept="2" />
-      <node id="1218736911692" at="130,40,131,34" concept="2" />
-      <node id="1218736911692" at="131,34,132,22" concept="7" />
-      <node id="1205752655131" at="36,10,38,5" concept="0" />
-      <node id="1205752655131" at="27,0,30,0" concept="5" trace="createEditorCell#(Ljetbrains/mps/openapi/editor/EditorContext;Lorg/jetbrains/mps/openapi/model/SNode;)Ljetbrains/mps/openapi/editor/cells/EditorCell;" />
-      <node id="1205752655131" at="39,67,42,5" concept="4" />
-      <node id="1218736911690" at="45,0,48,0" concept="9" trace="renderingCondition_kpqhey_a0#(Lorg/jetbrains/mps/openapi/model/SNode;Ljetbrains/mps/openapi/editor/EditorContext;)Z" />
-      <node id="1218736930197" at="76,0,79,0" concept="1" trace="_Inline_kpqhey_a0a0#()V" />
-      <node id="1218736930197" at="79,0,82,0" concept="5" trace="createEditorCell#(Ljetbrains/mps/openapi/editor/EditorContext;)Ljetbrains/mps/openapi/editor/cells/EditorCell;" />
-      <node id="1218736930197" at="82,0,85,0" concept="5" trace="createEditorCell#(Ljetbrains/mps/openapi/editor/EditorContext;Lorg/jetbrains/mps/openapi/model/SNode;)Ljetbrains/mps/openapi/editor/cells/EditorCell;" />
-      <node id="1205752655131" at="62,58,66,5" concept="4" />
-      <node id="1205752655131" at="33,33,38,5" concept="4" />
-      <node id="1205752655131" at="68,57,73,22" concept="4" />
-      <node id="1218736934855" at="97,59,102,24" concept="4" />
-      <node id="1205752655131" at="48,0,56,0" concept="5" trace="createCollection_kpqhey_a0#(Ljetbrains/mps/openapi/editor/EditorContext;Lorg/jetbrains/mps/openapi/model/SNode;)Ljetbrains/mps/openapi/editor/cells/EditorCell;" />
-      <node id="1218736942029" at="105,0,114,0" concept="5" trace="createConstant_kpqhey_b0a#(Ljetbrains/mps/openapi/editor/EditorContext;Lorg/jetbrains/mps/openapi/model/SNode;)Ljetbrains/mps/openapi/editor/cells/EditorCell;" />
-      <node id="1218736946375" at="114,0,124,0" concept="5" trace="createConstant_kpqhey_c0a#(Ljetbrains/mps/openapi/editor/EditorContext;Lorg/jetbrains/mps/openapi/model/SNode;)Ljetbrains/mps/openapi/editor/cells/EditorCell;" />
-      <node id="1218736911692" at="124,0,134,0" concept="5" trace="createConstant_kpqhey_a0#(Ljetbrains/mps/openapi/editor/EditorContext;Lorg/jetbrains/mps/openapi/model/SNode;)Ljetbrains/mps/openapi/editor/cells/EditorCell;" />
-      <node id="1205752655131" at="30,0,45,0" concept="5" trace="createAlternation_kpqhey_a#(Ljetbrains/mps/openapi/editor/EditorContext;Lorg/jetbrains/mps/openapi/model/SNode;)Ljetbrains/mps/openapi/editor/cells/EditorCell;" />
-      <node id="1205752655131" at="56,0,75,0" concept="5" trace="createRefCell_kpqhey_a0a#(Ljetbrains/mps/openapi/editor/EditorContext;Lorg/jetbrains/mps/openapi/model/SNode;)Ljetbrains/mps/openapi/editor/cells/EditorCell;" />
-      <node id="1218736934855" at="85,0,104,0" concept="5" trace="createProperty_kpqhey_a0a0a#(Ljetbrains/mps/openapi/editor/EditorContext;Lorg/jetbrains/mps/openapi/model/SNode;)Ljetbrains/mps/openapi/editor/cells/EditorCell;" />
-      <scope id="1205752655131" at="27,79,28,64" />
-      <scope id="1205752655131" at="34,31,35,72" />
-      <scope id="1205752655131" at="36,12,37,70" />
-      <scope id="1205752655131" at="40,26,41,27" />
-      <scope id="1218736911691" at="45,96,46,176" />
-      <scope id="1218736930197" at="76,34,77,14" />
-      <scope id="1218736930197" at="79,69,80,67" />
-      <scope id="1218736930197" at="82,81,83,67" />
-      <scope id="1205752655131" at="63,39,65,39" />
-      <scope id="1205752655131" at="69,35,71,112">
-        <var name="manager" id="1205752655131" />
-      </scope>
-      <scope id="1218736934855" at="98,37,100,114">
->>>>>>> bd830ede
+      <scope id="1205752655131" at="101,81,103,133" />
+      <scope id="1218736934855" at="140,37,142,114">
         <var name="manager" id="1218736934855" />
       </scope>
       <scope id="1205752655131" at="44,0,47,0" />
@@ -265,140 +159,72 @@
         <var name="editorContext" id="1218736911690" />
         <var name="node" id="1218736911690" />
       </scope>
-<<<<<<< HEAD
-      <scope id="1205752655131" at="96,0,99,0" />
-      <scope id="1205752655131" at="99,0,102,0">
+      <scope id="1205752655131" at="95,0,98,0" />
+      <scope id="1205752655131" at="98,0,101,0">
         <var name="editorContext" id="1205752655131" />
       </scope>
-      <scope id="1205752655131" at="112,120,115,20" />
-      <scope id="1205752655131" at="118,0,121,0" />
+      <scope id="1205752655131" at="111,120,114,20" />
+      <scope id="1205752655131" at="117,0,120,0" />
       <scope id="1205752655131" at="33,0,37,0">
         <var name="context" id="1205752655131" />
         <var name="node" id="1205752655131" />
       </scope>
-      <scope id="1205752655131" at="102,0,106,0">
+      <scope id="1205752655131" at="101,0,105,0">
         <var name="editorContext" id="1205752655131" />
         <var name="node" id="1205752655131" />
       </scope>
       <scope id="1205752655131" at="38,0,43,0" />
-      <scope id="1205752655131" at="112,0,117,0">
+      <scope id="1205752655131" at="111,0,116,0">
         <var name="context" id="1205752655131" />
         <var name="node" id="1205752655131" />
         <var name="referencingNode" id="1205752655131" />
-=======
-      <scope id="1218736930197" at="76,0,79,0" />
-      <scope id="1218736930197" at="79,0,82,0">
-        <var name="editorContext" id="1218736930197" />
-      </scope>
-      <scope id="1218736930197" at="82,0,85,0">
-        <var name="editorContext" id="1218736930197" />
-        <var name="node" id="1218736930197" />
->>>>>>> bd830ede
-      </scope>
-      <scope id="1205752655131" at="122,0,127,0" />
+      </scope>
+      <scope id="1205752655131" at="121,0,126,0" />
       <scope id="1205752655131" at="67,51,73,22">
         <var name="editorCell" id="1205752655131" />
       </scope>
-<<<<<<< HEAD
-      <scope id="1218736942029" at="149,50,156,22">
+      <scope id="1218736942029" at="147,50,154,22">
         <var name="editorCell" id="1218736942029" />
         <var name="style" id="1218736942029" />
       </scope>
       <scope id="1205752655131" at="67,0,75,0" />
-      <scope id="1218736946375" at="158,50,166,22">
+      <scope id="1218736946375" at="156,50,164,22">
         <var name="editorCell" id="1218736946375" />
         <var name="style" id="1218736946375" />
       </scope>
-      <scope id="1218736911692" at="168,49,176,22">
+      <scope id="1218736911692" at="166,49,174,22">
         <var name="editorCell" id="1218736911692" />
         <var name="style" id="1218736911692" />
       </scope>
-      <scope id="1218736942029" at="149,0,158,0" />
-      <scope id="1218736946375" at="158,0,168,0" />
-      <scope id="1218736911692" at="168,0,178,0" />
+      <scope id="1218736942029" at="147,0,156,0" />
+      <scope id="1218736946375" at="156,0,166,0" />
+      <scope id="1218736911692" at="166,0,176,0" />
       <scope id="1205752655131" at="48,51,62,22">
-=======
-      <scope id="1218736942029" at="105,89,112,22">
-        <var name="editorCell" id="1218736942029" />
-        <var name="style" id="1218736942029" />
-      </scope>
-      <scope id="1205752655131" at="48,0,56,0">
-        <var name="editorContext" id="1205752655131" />
-        <var name="node" id="1205752655131" />
-      </scope>
-      <scope id="1218736946375" at="114,89,122,22">
-        <var name="editorCell" id="1218736946375" />
-        <var name="style" id="1218736946375" />
-      </scope>
-      <scope id="1218736911692" at="124,88,132,22">
-        <var name="editorCell" id="1218736911692" />
-        <var name="style" id="1218736911692" />
-      </scope>
-      <scope id="1218736942029" at="105,0,114,0">
-        <var name="editorContext" id="1218736942029" />
-        <var name="node" id="1218736942029" />
-      </scope>
-      <scope id="1218736946375" at="114,0,124,0">
-        <var name="editorContext" id="1218736946375" />
-        <var name="node" id="1218736946375" />
-      </scope>
-      <scope id="1218736911692" at="124,0,134,0">
-        <var name="editorContext" id="1218736911692" />
-        <var name="node" id="1218736911692" />
-      </scope>
-      <scope id="1205752655131" at="30,90,43,22">
->>>>>>> bd830ede
         <var name="alternationCondition" id="1205752655131" />
         <var name="bigCell" id="1205752655131" />
         <var name="editorCell" id="1205752655131" />
       </scope>
-<<<<<<< HEAD
       <scope id="1205752655131" at="48,0,64,0" />
-      <scope id="1205752655131" at="75,49,93,22">
-=======
-      <scope id="1205752655131" at="30,0,45,0">
-        <var name="editorContext" id="1205752655131" />
-        <var name="node" id="1205752655131" />
-      </scope>
-      <scope id="1205752655131" at="56,88,73,22">
->>>>>>> bd830ede
+      <scope id="1205752655131" at="75,49,92,22">
         <var name="attributeConcept" id="1205752655131" />
         <var name="editorCell" id="1205752655131" />
         <var name="provider" id="1205752655131" />
       </scope>
-<<<<<<< HEAD
-      <scope id="1218736934855" at="128,54,146,24">
-=======
-      <scope id="1218736934855" at="85,93,102,24">
->>>>>>> bd830ede
+      <scope id="1218736934855" at="127,54,144,24">
         <var name="attributeConcept" id="1218736934855" />
         <var name="editorCell" id="1218736934855" />
         <var name="provider" id="1218736934855" />
         <var name="style" id="1218736934855" />
       </scope>
-<<<<<<< HEAD
-      <scope id="1205752655131" at="75,0,95,0" />
-      <scope id="1218736934855" at="128,0,148,0" />
-      <unit id="1205752655131" at="95,0,107,0" name="jetbrains.mps.baseLanguage.classifiers.editor.ThisClassifierExpression_EditorBuilder_a$_Inline_kpqhey_a0a0" />
-      <unit id="1205752655131" at="107,0,149,0" name="jetbrains.mps.baseLanguage.classifiers.editor.ThisClassifierExpression_EditorBuilder_a$Inline_Builder_kpqhey_a0a0" />
-      <unit id="1205752655131" at="29,0,179,0" name="jetbrains.mps.baseLanguage.classifiers.editor.ThisClassifierExpression_EditorBuilder_a" />
-=======
-      <scope id="1205752655131" at="56,0,75,0">
-        <var name="editorContext" id="1205752655131" />
-        <var name="node" id="1205752655131" />
-      </scope>
-      <scope id="1218736934855" at="85,0,104,0">
-        <var name="editorContext" id="1218736934855" />
-        <var name="node" id="1218736934855" />
-      </scope>
-      <unit id="1218736930197" at="75,0,105,0" name="jetbrains.mps.baseLanguage.classifiers.editor.ThisClassifierExpression_Editor$_Inline_kpqhey_a0a0" />
-      <unit id="1205752655131" at="26,0,135,0" name="jetbrains.mps.baseLanguage.classifiers.editor.ThisClassifierExpression_Editor" />
->>>>>>> bd830ede
+      <scope id="1205752655131" at="75,0,94,0" />
+      <scope id="1218736934855" at="127,0,146,0" />
+      <unit id="1205752655131" at="94,0,106,0" name="jetbrains.mps.baseLanguage.classifiers.editor.ThisClassifierExpression_EditorBuilder_a$_Inline_kpqhey_a0a0" />
+      <unit id="1205752655131" at="106,0,147,0" name="jetbrains.mps.baseLanguage.classifiers.editor.ThisClassifierExpression_EditorBuilder_a$Inline_Builder_kpqhey_a0a0" />
+      <unit id="1205752655131" at="29,0,177,0" name="jetbrains.mps.baseLanguage.classifiers.editor.ThisClassifierExpression_EditorBuilder_a" />
     </file>
   </root>
   <root nodeRef="r:00000000-0000-4000-0000-011c89590370(jetbrains.mps.baseLanguage.classifiers.editor)/1205752924231">
     <file name="DefaultClassifierType_Editor.java">
-<<<<<<< HEAD
       <node id="1205752924231" at="11,79,12,87" concept="7" />
       <node id="1205752924231" at="11,0,14,0" concept="5" trace="createEditorCell#(Ljetbrains/mps/openapi/editor/EditorContext;Lorg/jetbrains/mps/openapi/model/SNode;)Ljetbrains/mps/openapi/editor/cells/EditorCell;" />
       <scope id="1205752924231" at="11,79,12,87" />
@@ -449,209 +275,104 @@
       <node id="1205752924231" at="84,40,85,39" concept="2" />
       <node id="1205752924231" at="86,5,87,73" concept="2" />
       <node id="1205752924231" at="87,73,88,57" concept="6" />
-      <node id="1205752924231" at="88,57,89,59" concept="6" />
-      <node id="1205752924231" at="90,35,91,87" concept="6" />
-      <node id="1205752924231" at="91,87,92,94" concept="7" />
-      <node id="1205752924231" at="93,10,94,22" concept="7" />
-      <node id="1205752924231" at="97,33,98,14" concept="11" />
-      <node id="1205752924231" at="100,69,101,57" concept="7" />
-      <node id="1205752924231" at="103,81,104,41" concept="8" />
-      <node id="1205752924231" at="104,41,105,129" concept="7" />
-      <node id="1205752924231" at="111,0,112,0" concept="3" trace="myReferencingNode" />
-      <node id="1205752924231" at="113,119,114,21" concept="11" />
-      <node id="1205752924231" at="114,21,115,42" concept="2" />
-      <node id="1205752924231" at="115,42,116,20" concept="2" />
-      <node id="1205752924231" at="119,41,120,42" concept="7" />
-      <node id="1205752924231" at="125,28,126,20" concept="7" />
-      <node id="1205752935414" at="129,53,130,91" concept="6" />
-      <node id="1205752935414" at="130,91,131,31" concept="2" />
-      <node id="1205752935414" at="131,31,132,44" concept="2" />
-      <node id="1205752935414" at="132,44,133,33" concept="2" />
-      <node id="1205752935414" at="133,33,134,28" concept="6" />
-      <node id="1205752935414" at="134,28,135,65" concept="2" />
-      <node id="1205752935414" at="135,65,136,44" concept="2" />
-      <node id="1205752935414" at="136,44,137,36" concept="6" />
-      <node id="1205752935414" at="137,36,138,81" concept="2" />
-      <node id="1205752935414" at="138,81,139,42" concept="2" />
-      <node id="1205752935414" at="139,42,140,75" concept="2" />
-      <node id="1205752935414" at="140,75,141,59" concept="6" />
-      <node id="1205752935414" at="141,59,142,61" concept="6" />
-      <node id="1205752935414" at="143,37,144,89" concept="6" />
-      <node id="1205752935414" at="144,89,145,96" concept="7" />
-      <node id="1205752935414" at="146,12,147,24" concept="7" />
-      <node id="1205752950761" at="150,49,151,94" concept="6" />
-      <node id="1205752950761" at="151,94,152,47" concept="2" />
-      <node id="1205752950761" at="152,47,153,34" concept="6" />
-      <node id="1205752950761" at="153,34,154,82" concept="2" />
-      <node id="1205752950761" at="154,82,155,54" concept="2" />
-      <node id="1205752950761" at="155,54,156,40" concept="2" />
-      <node id="1205752950761" at="156,40,157,34" concept="2" />
-      <node id="1205752950761" at="157,34,158,22" concept="7" />
+      <node id="1205752924231" at="89,35,90,87" concept="6" />
+      <node id="1205752924231" at="90,87,91,112" concept="7" />
+      <node id="1205752924231" at="92,10,93,22" concept="7" />
+      <node id="1205752924231" at="96,33,97,14" concept="11" />
+      <node id="1205752924231" at="99,69,100,57" concept="7" />
+      <node id="1205752924231" at="102,81,103,41" concept="8" />
+      <node id="1205752924231" at="103,41,104,129" concept="7" />
+      <node id="1205752924231" at="110,0,111,0" concept="3" trace="myReferencingNode" />
+      <node id="1205752924231" at="112,119,113,21" concept="11" />
+      <node id="1205752924231" at="113,21,114,42" concept="2" />
+      <node id="1205752924231" at="114,42,115,20" concept="2" />
+      <node id="1205752924231" at="118,41,119,42" concept="7" />
+      <node id="1205752924231" at="124,28,125,20" concept="7" />
+      <node id="1205752935414" at="128,53,129,91" concept="6" />
+      <node id="1205752935414" at="129,91,130,31" concept="2" />
+      <node id="1205752935414" at="130,31,131,44" concept="2" />
+      <node id="1205752935414" at="131,44,132,33" concept="2" />
+      <node id="1205752935414" at="132,33,133,28" concept="6" />
+      <node id="1205752935414" at="133,28,134,65" concept="2" />
+      <node id="1205752935414" at="134,65,135,44" concept="2" />
+      <node id="1205752935414" at="135,44,136,36" concept="6" />
+      <node id="1205752935414" at="136,36,137,81" concept="2" />
+      <node id="1205752935414" at="137,81,138,42" concept="2" />
+      <node id="1205752935414" at="138,42,139,75" concept="2" />
+      <node id="1205752935414" at="139,75,140,59" concept="6" />
+      <node id="1205752935414" at="141,37,142,89" concept="6" />
+      <node id="1205752935414" at="142,89,143,114" concept="7" />
+      <node id="1205752935414" at="144,12,145,24" concept="7" />
+      <node id="1205752950761" at="148,49,149,94" concept="6" />
+      <node id="1205752950761" at="149,94,150,47" concept="2" />
+      <node id="1205752950761" at="150,47,151,34" concept="6" />
+      <node id="1205752950761" at="151,34,152,82" concept="2" />
+      <node id="1205752950761" at="152,82,153,54" concept="2" />
+      <node id="1205752950761" at="153,54,154,40" concept="2" />
+      <node id="1205752950761" at="154,40,155,34" concept="2" />
+      <node id="1205752950761" at="155,34,156,22" concept="7" />
       <node id="1205752924231" at="26,0,28,0" concept="3" trace="myNode" />
-      <node id="1205752924231" at="109,0,111,0" concept="3" trace="myNode" />
+      <node id="1205752924231" at="108,0,110,0" concept="3" trace="myNode" />
       <node id="1205752924231" at="40,0,43,0" concept="5" trace="createCell#()Ljetbrains/mps/openapi/editor/cells/EditorCell;" />
-      <node id="1205752924231" at="97,0,100,0" concept="1" trace="_Inline_35pyag_a2a#()V" />
-      <node id="1205752924231" at="100,0,103,0" concept="5" trace="createEditorCell#(Ljetbrains/mps/openapi/editor/EditorContext;)Ljetbrains/mps/openapi/editor/cells/EditorCell;" />
-      <node id="1205752924231" at="119,0,122,0" concept="5" trace="createCell#()Ljetbrains/mps/openapi/editor/cells/EditorCell;" />
+      <node id="1205752924231" at="96,0,99,0" concept="1" trace="_Inline_35pyag_a2a#()V" />
+      <node id="1205752924231" at="99,0,102,0" concept="5" trace="createEditorCell#(Ljetbrains/mps/openapi/editor/EditorContext;)Ljetbrains/mps/openapi/editor/cells/EditorCell;" />
+      <node id="1205752924231" at="118,0,121,0" concept="5" trace="createCell#()Ljetbrains/mps/openapi/editor/cells/EditorCell;" />
       <node id="1205752924231" at="29,0,33,0" concept="1" trace="DefaultClassifierType_EditorBuilder_a#(Ljetbrains/mps/openapi/editor/EditorContext;Lorg/jetbrains/mps/openapi/model/SNode;)V" />
       <node id="1205752924231" at="82,63,86,5" concept="4" />
-      <node id="1205752924231" at="103,0,107,0" concept="5" trace="createEditorCell#(Ljetbrains/mps/openapi/editor/EditorContext;Lorg/jetbrains/mps/openapi/model/SNode;)Ljetbrains/mps/openapi/editor/cells/EditorCell;" />
+      <node id="1205752924231" at="102,0,106,0" concept="5" trace="createEditorCell#(Ljetbrains/mps/openapi/editor/EditorContext;Lorg/jetbrains/mps/openapi/model/SNode;)Ljetbrains/mps/openapi/editor/cells/EditorCell;" />
       <node id="1205752924231" at="34,0,39,0" concept="5" trace="getNode#()Lorg/jetbrains/mps/openapi/model/SNode;" />
-      <node id="1205752924231" at="89,59,94,22" concept="4" />
-      <node id="1205752924231" at="113,0,118,0" concept="1" trace="Inline_Builder_35pyag_a2a#(Ljetbrains/mps/openapi/editor/EditorContext;Lorg/jetbrains/mps/openapi/model/SNode;Lorg/jetbrains/mps/openapi/model/SNode;)V" />
-      <node id="1205752924231" at="123,0,128,0" concept="5" trace="getNode#()Lorg/jetbrains/mps/openapi/model/SNode;" />
-      <node id="1205752935414" at="142,61,147,24" concept="4" />
+      <node id="1205752924231" at="88,57,93,22" concept="4" />
+      <node id="1205752924231" at="112,0,117,0" concept="1" trace="Inline_Builder_35pyag_a2a#(Ljetbrains/mps/openapi/editor/EditorContext;Lorg/jetbrains/mps/openapi/model/SNode;Lorg/jetbrains/mps/openapi/model/SNode;)V" />
+      <node id="1205752924231" at="122,0,127,0" concept="5" trace="getNode#()Lorg/jetbrains/mps/openapi/model/SNode;" />
+      <node id="1205752935414" at="140,59,145,24" concept="4" />
       <node id="1205752927297" at="55,0,65,0" concept="5" trace="createConstant_35pyag_a0#()Ljetbrains/mps/openapi/editor/cells/EditorCell;" />
-      <node id="1205752950761" at="150,0,160,0" concept="5" trace="createConstant_35pyag_d0#()Ljetbrains/mps/openapi/editor/cells/EditorCell;" />
+      <node id="1205752950761" at="148,0,158,0" concept="5" trace="createConstant_35pyag_d0#()Ljetbrains/mps/openapi/editor/cells/EditorCell;" />
       <node id="1205752924231" at="44,0,55,0" concept="5" trace="createCollection_35pyag_a#()Ljetbrains/mps/openapi/editor/cells/EditorCell;" />
       <node id="1205752929909" at="65,0,76,0" concept="5" trace="createConstant_35pyag_b0#()Ljetbrains/mps/openapi/editor/cells/EditorCell;" />
-      <node id="1205752924231" at="76,0,96,0" concept="5" trace="createRefCell_35pyag_c0#()Ljetbrains/mps/openapi/editor/cells/EditorCell;" />
-      <node id="1205752935414" at="129,0,149,0" concept="5" trace="createProperty_35pyag_a0c0#()Ljetbrains/mps/openapi/editor/cells/EditorCell;" />
+      <node id="1205752924231" at="76,0,95,0" concept="5" trace="createRefCell_35pyag_c0#()Ljetbrains/mps/openapi/editor/cells/EditorCell;" />
+      <node id="1205752935414" at="128,0,147,0" concept="5" trace="createProperty_35pyag_a0c0#()Ljetbrains/mps/openapi/editor/cells/EditorCell;" />
       <scope id="1205752924231" at="36,26,37,18" />
       <scope id="1205752924231" at="40,39,41,39" />
-      <scope id="1205752924231" at="97,33,98,14" />
-      <scope id="1205752924231" at="100,69,101,57" />
-      <scope id="1205752924231" at="119,41,120,42" />
-      <scope id="1205752924231" at="125,28,126,20" />
+      <scope id="1205752924231" at="96,33,97,14" />
+      <scope id="1205752924231" at="99,69,100,57" />
+      <scope id="1205752924231" at="118,41,119,42" />
+      <scope id="1205752924231" at="124,28,125,20" />
       <scope id="1205752924231" at="29,101,31,18" />
       <scope id="1205752924231" at="83,39,85,39" />
-      <scope id="1205752924231" at="90,35,92,94">
+      <scope id="1205752924231" at="89,35,91,112">
         <var name="manager" id="1205752924231" />
       </scope>
-      <scope id="1205752924231" at="103,81,105,129" />
-      <scope id="1205752935414" at="143,37,145,96">
-=======
-      <node id="1205752924231" at="24,79,25,63" concept="7" />
-      <node id="1205752924231" at="27,89,28,96" concept="6" />
-      <node id="1205752924231" at="28,96,29,48" concept="2" />
-      <node id="1205752924231" at="29,48,30,28" concept="2" />
-      <node id="1205752924231" at="30,28,31,81" concept="2" />
-      <node id="1205752924231" at="31,81,32,81" concept="2" />
-      <node id="1205752924231" at="32,81,33,80" concept="2" />
-      <node id="1205752924231" at="33,80,34,81" concept="2" />
-      <node id="1205752924231" at="34,81,35,22" concept="7" />
-      <node id="1205752927297" at="37,88,38,96" concept="6" />
-      <node id="1205752927297" at="38,96,39,47" concept="2" />
-      <node id="1205752927297" at="39,47,40,34" concept="6" />
-      <node id="1205752927297" at="40,34,41,66" concept="2" />
-      <node id="1205752927297" at="41,66,42,82" concept="2" />
-      <node id="1205752927297" at="42,82,43,40" concept="2" />
-      <node id="1205752927297" at="43,40,44,34" concept="2" />
-      <node id="1205752927297" at="44,34,45,22" concept="7" />
-      <node id="1205752929909" at="47,88,48,87" concept="6" />
-      <node id="1205752929909" at="48,87,49,47" concept="2" />
-      <node id="1205752929909" at="49,47,50,34" concept="6" />
-      <node id="1205752929909" at="50,34,51,66" concept="2" />
-      <node id="1205752929909" at="51,66,52,57" concept="2" />
-      <node id="1205752929909" at="52,57,53,58" concept="2" />
-      <node id="1205752929909" at="53,58,54,40" concept="2" />
-      <node id="1205752929909" at="54,40,55,34" concept="2" />
-      <node id="1205752929909" at="55,34,56,22" concept="7" />
-      <node id="1205752924231" at="58,87,59,81" concept="6" />
-      <node id="1205752924231" at="59,81,60,35" concept="2" />
-      <node id="1205752924231" at="60,35,61,48" concept="2" />
-      <node id="1205752924231" at="61,48,62,26" concept="6" />
-      <node id="1205752924231" at="62,26,63,93" concept="2" />
-      <node id="1205752924231" at="63,93,64,58" concept="2" />
-      <node id="1205752924231" at="65,39,66,40" concept="2" />
-      <node id="1205752924231" at="66,40,67,39" concept="2" />
-      <node id="1205752924231" at="68,5,69,73" concept="2" />
-      <node id="1205752924231" at="69,73,70,57" concept="6" />
-      <node id="1205752924231" at="71,35,72,82" concept="6" />
-      <node id="1205752924231" at="72,82,73,112" concept="7" />
-      <node id="1205752924231" at="74,10,75,22" concept="7" />
-      <node id="1205752934709" at="78,33,79,14" concept="10" />
-      <node id="1205752934709" at="81,69,82,67" concept="7" />
-      <node id="1205752934709" at="84,81,85,66" concept="7" />
-      <node id="1205752935414" at="87,92,88,84" concept="6" />
-      <node id="1205752935414" at="88,84,89,31" concept="2" />
-      <node id="1205752935414" at="89,31,90,44" concept="2" />
-      <node id="1205752935414" at="90,44,91,33" concept="2" />
-      <node id="1205752935414" at="91,33,92,28" concept="6" />
-      <node id="1205752935414" at="92,28,93,60" concept="2" />
-      <node id="1205752935414" at="93,60,94,44" concept="2" />
-      <node id="1205752935414" at="94,44,95,36" concept="6" />
-      <node id="1205752935414" at="95,36,96,84" concept="2" />
-      <node id="1205752935414" at="96,84,97,42" concept="2" />
-      <node id="1205752935414" at="97,42,98,75" concept="2" />
-      <node id="1205752935414" at="98,75,99,59" concept="6" />
-      <node id="1205752935414" at="100,37,101,84" concept="6" />
-      <node id="1205752935414" at="101,84,102,114" concept="7" />
-      <node id="1205752935414" at="103,12,104,24" concept="7" />
-      <node id="1205752950761" at="107,88,108,87" concept="6" />
-      <node id="1205752950761" at="108,87,109,47" concept="2" />
-      <node id="1205752950761" at="109,47,110,34" concept="6" />
-      <node id="1205752950761" at="110,34,111,66" concept="2" />
-      <node id="1205752950761" at="111,66,112,57" concept="2" />
-      <node id="1205752950761" at="112,57,113,40" concept="2" />
-      <node id="1205752950761" at="113,40,114,34" concept="2" />
-      <node id="1205752950761" at="114,34,115,22" concept="7" />
-      <node id="1205752924231" at="24,0,27,0" concept="5" trace="createEditorCell#(Ljetbrains/mps/openapi/editor/EditorContext;Lorg/jetbrains/mps/openapi/model/SNode;)Ljetbrains/mps/openapi/editor/cells/EditorCell;" />
-      <node id="1205752934709" at="78,0,81,0" concept="1" trace="_Inline_35pyag_a2a#()V" />
-      <node id="1205752934709" at="81,0,84,0" concept="5" trace="createEditorCell#(Ljetbrains/mps/openapi/editor/EditorContext;)Ljetbrains/mps/openapi/editor/cells/EditorCell;" />
-      <node id="1205752934709" at="84,0,87,0" concept="5" trace="createEditorCell#(Ljetbrains/mps/openapi/editor/EditorContext;Lorg/jetbrains/mps/openapi/model/SNode;)Ljetbrains/mps/openapi/editor/cells/EditorCell;" />
-      <node id="1205752924231" at="64,58,68,5" concept="4" />
-      <node id="1205752924231" at="70,57,75,22" concept="4" />
-      <node id="1205752935414" at="99,59,104,24" concept="4" />
-      <node id="1205752924231" at="27,0,37,0" concept="5" trace="createCollection_35pyag_a#(Ljetbrains/mps/openapi/editor/EditorContext;Lorg/jetbrains/mps/openapi/model/SNode;)Ljetbrains/mps/openapi/editor/cells/EditorCell;" />
-      <node id="1205752927297" at="37,0,47,0" concept="5" trace="createConstant_35pyag_a0#(Ljetbrains/mps/openapi/editor/EditorContext;Lorg/jetbrains/mps/openapi/model/SNode;)Ljetbrains/mps/openapi/editor/cells/EditorCell;" />
-      <node id="1205752950761" at="107,0,117,0" concept="5" trace="createConstant_35pyag_d0#(Ljetbrains/mps/openapi/editor/EditorContext;Lorg/jetbrains/mps/openapi/model/SNode;)Ljetbrains/mps/openapi/editor/cells/EditorCell;" />
-      <node id="1205752929909" at="47,0,58,0" concept="5" trace="createConstant_35pyag_b0#(Ljetbrains/mps/openapi/editor/EditorContext;Lorg/jetbrains/mps/openapi/model/SNode;)Ljetbrains/mps/openapi/editor/cells/EditorCell;" />
-      <node id="1205752924231" at="58,0,77,0" concept="5" trace="createRefCell_35pyag_c0#(Ljetbrains/mps/openapi/editor/EditorContext;Lorg/jetbrains/mps/openapi/model/SNode;)Ljetbrains/mps/openapi/editor/cells/EditorCell;" />
-      <node id="1205752935414" at="87,0,106,0" concept="5" trace="createProperty_35pyag_a0c0#(Ljetbrains/mps/openapi/editor/EditorContext;Lorg/jetbrains/mps/openapi/model/SNode;)Ljetbrains/mps/openapi/editor/cells/EditorCell;" />
-      <scope id="1205752924231" at="24,79,25,63" />
-      <scope id="1205752934709" at="78,33,79,14" />
-      <scope id="1205752934709" at="81,69,82,67" />
-      <scope id="1205752934709" at="84,81,85,66" />
-      <scope id="1205752924231" at="65,39,67,39" />
-      <scope id="1205752924231" at="71,35,73,112">
-        <var name="manager" id="1205752924231" />
-      </scope>
-      <scope id="1205752935414" at="100,37,102,114">
->>>>>>> bd830ede
+      <scope id="1205752924231" at="102,81,104,129" />
+      <scope id="1205752935414" at="141,37,143,114">
         <var name="manager" id="1205752935414" />
       </scope>
       <scope id="1205752924231" at="40,0,43,0" />
-      <scope id="1205752924231" at="97,0,100,0" />
-      <scope id="1205752924231" at="100,0,103,0">
+      <scope id="1205752924231" at="96,0,99,0" />
+      <scope id="1205752924231" at="99,0,102,0">
         <var name="editorContext" id="1205752924231" />
       </scope>
-<<<<<<< HEAD
-      <scope id="1205752924231" at="113,119,116,20" />
-      <scope id="1205752924231" at="119,0,122,0" />
+      <scope id="1205752924231" at="112,119,115,20" />
+      <scope id="1205752924231" at="118,0,121,0" />
       <scope id="1205752924231" at="29,0,33,0">
         <var name="context" id="1205752924231" />
         <var name="node" id="1205752924231" />
       </scope>
-      <scope id="1205752924231" at="103,0,107,0">
+      <scope id="1205752924231" at="102,0,106,0">
         <var name="editorContext" id="1205752924231" />
         <var name="node" id="1205752924231" />
-=======
-      <scope id="1205752934709" at="78,0,81,0" />
-      <scope id="1205752934709" at="81,0,84,0">
-        <var name="editorContext" id="1205752934709" />
-      </scope>
-      <scope id="1205752934709" at="84,0,87,0">
-        <var name="editorContext" id="1205752934709" />
-        <var name="node" id="1205752934709" />
->>>>>>> bd830ede
       </scope>
       <scope id="1205752924231" at="34,0,39,0" />
-      <scope id="1205752924231" at="113,0,118,0">
+      <scope id="1205752924231" at="112,0,117,0">
         <var name="context" id="1205752924231" />
         <var name="node" id="1205752924231" />
         <var name="referencingNode" id="1205752924231" />
       </scope>
-      <scope id="1205752924231" at="123,0,128,0" />
+      <scope id="1205752924231" at="122,0,127,0" />
       <scope id="1205752927297" at="55,49,63,22">
         <var name="editorCell" id="1205752927297" />
         <var name="style" id="1205752927297" />
       </scope>
-<<<<<<< HEAD
-      <scope id="1205752950761" at="150,49,158,22">
-=======
-      <scope id="1205752950761" at="107,88,115,22">
->>>>>>> bd830ede
+      <scope id="1205752950761" at="148,49,156,22">
         <var name="editorCell" id="1205752950761" />
         <var name="style" id="1205752950761" />
       </scope>
@@ -662,68 +383,30 @@
         <var name="editorCell" id="1205752929909" />
         <var name="style" id="1205752929909" />
       </scope>
-<<<<<<< HEAD
       <scope id="1205752927297" at="55,0,65,0" />
-      <scope id="1205752950761" at="150,0,160,0" />
+      <scope id="1205752950761" at="148,0,158,0" />
       <scope id="1205752924231" at="44,0,55,0" />
       <scope id="1205752929909" at="65,0,76,0" />
-      <scope id="1205752924231" at="76,48,94,22">
-=======
-      <scope id="1205752924231" at="27,0,37,0">
-        <var name="editorContext" id="1205752924231" />
-        <var name="node" id="1205752924231" />
-      </scope>
-      <scope id="1205752927297" at="37,0,47,0">
-        <var name="editorContext" id="1205752927297" />
-        <var name="node" id="1205752927297" />
-      </scope>
-      <scope id="1205752950761" at="107,0,117,0">
-        <var name="editorContext" id="1205752950761" />
-        <var name="node" id="1205752950761" />
-      </scope>
-      <scope id="1205752929909" at="47,0,58,0">
-        <var name="editorContext" id="1205752929909" />
-        <var name="node" id="1205752929909" />
-      </scope>
-      <scope id="1205752924231" at="58,87,75,22">
->>>>>>> bd830ede
+      <scope id="1205752924231" at="76,48,93,22">
         <var name="attributeConcept" id="1205752924231" />
         <var name="editorCell" id="1205752924231" />
         <var name="provider" id="1205752924231" />
       </scope>
-<<<<<<< HEAD
-      <scope id="1205752935414" at="129,53,147,24">
-=======
-      <scope id="1205752935414" at="87,92,104,24">
->>>>>>> bd830ede
+      <scope id="1205752935414" at="128,53,145,24">
         <var name="attributeConcept" id="1205752935414" />
         <var name="editorCell" id="1205752935414" />
         <var name="provider" id="1205752935414" />
         <var name="style" id="1205752935414" />
       </scope>
-<<<<<<< HEAD
-      <scope id="1205752924231" at="76,0,96,0" />
-      <scope id="1205752935414" at="129,0,149,0" />
-      <unit id="1205752924231" at="96,0,108,0" name="jetbrains.mps.baseLanguage.classifiers.editor.DefaultClassifierType_EditorBuilder_a$_Inline_35pyag_a2a" />
-      <unit id="1205752924231" at="108,0,150,0" name="jetbrains.mps.baseLanguage.classifiers.editor.DefaultClassifierType_EditorBuilder_a$Inline_Builder_35pyag_a2a" />
-      <unit id="1205752924231" at="25,0,161,0" name="jetbrains.mps.baseLanguage.classifiers.editor.DefaultClassifierType_EditorBuilder_a" />
-=======
-      <scope id="1205752924231" at="58,0,77,0">
-        <var name="editorContext" id="1205752924231" />
-        <var name="node" id="1205752924231" />
-      </scope>
-      <scope id="1205752935414" at="87,0,106,0">
-        <var name="editorContext" id="1205752935414" />
-        <var name="node" id="1205752935414" />
-      </scope>
-      <unit id="1205752934709" at="77,0,107,0" name="jetbrains.mps.baseLanguage.classifiers.editor.DefaultClassifierType_Editor$_Inline_35pyag_a2a" />
-      <unit id="1205752924231" at="23,0,118,0" name="jetbrains.mps.baseLanguage.classifiers.editor.DefaultClassifierType_Editor" />
->>>>>>> bd830ede
+      <scope id="1205752924231" at="76,0,95,0" />
+      <scope id="1205752935414" at="128,0,147,0" />
+      <unit id="1205752924231" at="95,0,107,0" name="jetbrains.mps.baseLanguage.classifiers.editor.DefaultClassifierType_EditorBuilder_a$_Inline_35pyag_a2a" />
+      <unit id="1205752924231" at="107,0,148,0" name="jetbrains.mps.baseLanguage.classifiers.editor.DefaultClassifierType_EditorBuilder_a$Inline_Builder_35pyag_a2a" />
+      <unit id="1205752924231" at="25,0,159,0" name="jetbrains.mps.baseLanguage.classifiers.editor.DefaultClassifierType_EditorBuilder_a" />
     </file>
   </root>
   <root nodeRef="r:00000000-0000-4000-0000-011c89590370(jetbrains.mps.baseLanguage.classifiers.editor)/1205769390549">
     <file name="DefaultClassifierMethodCallOperation_Editor.java">
-<<<<<<< HEAD
       <node id="1205769390549" at="11,79,12,102" concept="7" />
       <node id="1205769390549" at="11,0,14,0" concept="5" trace="createEditorCell#(Ljetbrains/mps/openapi/editor/EditorContext;Lorg/jetbrains/mps/openapi/model/SNode;)Ljetbrains/mps/openapi/editor/cells/EditorCell;" />
       <scope id="1205769390549" at="11,79,12,102" />
@@ -763,338 +446,165 @@
       <node id="1205769390549" at="85,79,86,40" concept="2" />
       <node id="1205769390549" at="86,40,87,73" concept="2" />
       <node id="1205769390549" at="87,73,88,57" concept="6" />
-      <node id="1205769390549" at="88,57,89,59" concept="6" />
-      <node id="1205769390549" at="90,35,91,87" concept="6" />
-      <node id="1205769390549" at="91,87,92,94" concept="7" />
-      <node id="1205769390549" at="93,10,94,22" concept="7" />
-      <node id="1205769390549" at="97,33,98,14" concept="11" />
-      <node id="1205769390549" at="100,69,101,57" concept="7" />
-      <node id="1205769390549" at="103,81,104,41" concept="8" />
-      <node id="1205769390549" at="104,41,105,144" concept="7" />
-      <node id="1205769390549" at="111,0,112,0" concept="3" trace="myReferencingNode" />
-      <node id="1205769390549" at="113,119,114,21" concept="11" />
-      <node id="1205769390549" at="114,21,115,42" concept="2" />
-      <node id="1205769390549" at="115,42,116,20" concept="2" />
-      <node id="1205769390549" at="119,41,120,42" concept="7" />
-      <node id="1205769390549" at="125,28,126,20" concept="7" />
-      <node id="1205769397479" at="129,53,130,91" concept="6" />
-      <node id="1205769397479" at="130,91,131,31" concept="2" />
-      <node id="1205769397479" at="131,31,132,44" concept="2" />
-      <node id="1205769397479" at="132,44,133,33" concept="2" />
-      <node id="1205769397479" at="133,33,134,28" concept="6" />
-      <node id="1205769397479" at="134,28,135,65" concept="2" />
-      <node id="1205769397479" at="135,65,136,44" concept="2" />
-      <node id="1205769397479" at="136,44,137,75" concept="2" />
-      <node id="1205769397479" at="137,75,138,59" concept="6" />
-      <node id="1205769397479" at="138,59,139,61" concept="6" />
-      <node id="1205769397479" at="140,37,141,89" concept="6" />
-      <node id="1205769397479" at="141,89,142,96" concept="7" />
-      <node id="1205769397479" at="143,12,144,24" concept="7" />
-      <node id="1205769425501" at="147,49,148,94" concept="6" />
-      <node id="1205769425501" at="148,94,149,47" concept="2" />
-      <node id="1205769425501" at="149,47,150,34" concept="6" />
-      <node id="1205769425501" at="150,34,151,93" concept="2" />
-      <node id="1205769425501" at="151,93,152,40" concept="2" />
-      <node id="1205769425501" at="152,40,153,34" concept="2" />
-      <node id="1205769425501" at="153,34,154,22" concept="7" />
-      <node id="1205769390549" at="156,52,157,177" concept="6" />
-      <node id="1205769390549" at="157,177,158,91" concept="6" />
-      <node id="1205769390549" at="158,91,159,55" concept="2" />
-      <node id="1205769390549" at="160,68,161,95" concept="2" />
-      <node id="1205769390549" at="162,5,163,49" concept="2" />
-      <node id="1205769390549" at="163,49,164,22" concept="7" />
-      <node id="1205769390549" at="167,106,168,50" concept="11" />
-      <node id="1205769390549" at="170,66,171,93" concept="7" />
-      <node id="1205769390549" at="173,57,174,65" concept="6" />
-      <node id="1205769390549" at="174,65,175,58" concept="2" />
-      <node id="1205769390549" at="175,58,176,25" concept="7" />
-      <node id="1205769390549" at="178,41,179,34" concept="6" />
-      <node id="1205769390549" at="179,34,180,46" concept="2" />
-      <node id="1205769390549" at="180,46,181,49" concept="2" />
-      <node id="1205769390549" at="181,49,182,23" concept="7" />
-      <node id="1205769390549" at="185,96,186,134" concept="2" />
-      <node id="1205769390549" at="187,34,188,142" concept="2" />
-      <node id="1205769390549" at="188,142,189,146" concept="2" />
-      <node id="1205769390549" at="189,146,190,80" concept="2" />
-      <node id="1205769390549" at="192,122,193,393" concept="2" />
-      <node id="1205769390549" at="198,75,199,99" concept="6" />
-      <node id="1205769390549" at="199,99,200,38" concept="2" />
-      <node id="1205769390549" at="200,38,201,36" concept="6" />
-      <node id="1205769390549" at="201,36,202,55" concept="2" />
-      <node id="1205769390549" at="202,55,203,56" concept="2" />
-      <node id="1205769390549" at="203,56,204,42" concept="2" />
-      <node id="1205769390549" at="204,42,205,134" concept="2" />
-      <node id="1205769390549" at="205,134,206,138" concept="2" />
-      <node id="1205769390549" at="206,138,207,24" concept="7" />
-      <node id="1205770756352" at="209,52,210,95" concept="6" />
-      <node id="1205770756352" at="210,95,211,50" concept="2" />
-      <node id="1205770756352" at="211,50,212,36" concept="6" />
-      <node id="1205770756352" at="212,36,213,81" concept="2" />
-      <node id="1205770756352" at="213,81,214,48" concept="2" />
-      <node id="1205770756352" at="214,48,215,42" concept="2" />
-      <node id="1205770756352" at="215,42,216,36" concept="2" />
-      <node id="1205770756352" at="216,36,217,24" concept="7" />
-      <node id="8253869385207983722" at="220,97,221,353" concept="7" />
-      <node id="1205769390549" at="223,49,224,94" concept="6" />
-      <node id="1205769390549" at="224,94,225,47" concept="2" />
-      <node id="1205769390549" at="225,47,226,34" concept="6" />
-      <node id="1205769390549" at="226,34,227,85" concept="2" />
-      <node id="1205769390549" at="227,85,228,40" concept="2" />
-      <node id="1205769390549" at="229,68,230,90" concept="2" />
-      <node id="1205769390549" at="231,5,232,34" concept="2" />
-      <node id="1205769390549" at="232,34,233,22" concept="7" />
-      <node id="8253869385208016815" at="235,97,236,350" concept="7" />
+      <node id="1205769390549" at="89,35,90,87" concept="6" />
+      <node id="1205769390549" at="90,87,91,112" concept="7" />
+      <node id="1205769390549" at="92,10,93,22" concept="7" />
+      <node id="1205769390549" at="96,33,97,14" concept="11" />
+      <node id="1205769390549" at="99,69,100,57" concept="7" />
+      <node id="1205769390549" at="102,81,103,41" concept="8" />
+      <node id="1205769390549" at="103,41,104,144" concept="7" />
+      <node id="1205769390549" at="110,0,111,0" concept="3" trace="myReferencingNode" />
+      <node id="1205769390549" at="112,119,113,21" concept="11" />
+      <node id="1205769390549" at="113,21,114,42" concept="2" />
+      <node id="1205769390549" at="114,42,115,20" concept="2" />
+      <node id="1205769390549" at="118,41,119,42" concept="7" />
+      <node id="1205769390549" at="124,28,125,20" concept="7" />
+      <node id="1205769397479" at="128,53,129,91" concept="6" />
+      <node id="1205769397479" at="129,91,130,31" concept="2" />
+      <node id="1205769397479" at="130,31,131,44" concept="2" />
+      <node id="1205769397479" at="131,44,132,33" concept="2" />
+      <node id="1205769397479" at="132,33,133,28" concept="6" />
+      <node id="1205769397479" at="133,28,134,65" concept="2" />
+      <node id="1205769397479" at="134,65,135,44" concept="2" />
+      <node id="1205769397479" at="135,44,136,75" concept="2" />
+      <node id="1205769397479" at="136,75,137,59" concept="6" />
+      <node id="1205769397479" at="138,37,139,89" concept="6" />
+      <node id="1205769397479" at="139,89,140,114" concept="7" />
+      <node id="1205769397479" at="141,12,142,24" concept="7" />
+      <node id="1205769425501" at="145,49,146,94" concept="6" />
+      <node id="1205769425501" at="146,94,147,47" concept="2" />
+      <node id="1205769425501" at="147,47,148,34" concept="6" />
+      <node id="1205769425501" at="148,34,149,93" concept="2" />
+      <node id="1205769425501" at="149,93,150,40" concept="2" />
+      <node id="1205769425501" at="150,40,151,34" concept="2" />
+      <node id="1205769425501" at="151,34,152,22" concept="7" />
+      <node id="1205769390549" at="154,52,155,177" concept="6" />
+      <node id="1205769390549" at="155,177,156,91" concept="6" />
+      <node id="1205769390549" at="156,91,157,55" concept="2" />
+      <node id="1205769390549" at="158,68,159,95" concept="2" />
+      <node id="1205769390549" at="160,5,161,49" concept="2" />
+      <node id="1205769390549" at="161,49,162,22" concept="7" />
+      <node id="1205769390549" at="165,106,166,50" concept="11" />
+      <node id="1205769390549" at="168,66,169,93" concept="7" />
+      <node id="1205769390549" at="171,57,172,65" concept="6" />
+      <node id="1205769390549" at="172,65,173,58" concept="2" />
+      <node id="1205769390549" at="173,58,174,25" concept="7" />
+      <node id="1205769390549" at="176,41,177,34" concept="6" />
+      <node id="1205769390549" at="177,34,178,46" concept="2" />
+      <node id="1205769390549" at="178,46,179,49" concept="2" />
+      <node id="1205769390549" at="179,49,180,23" concept="7" />
+      <node id="1205769390549" at="183,96,184,134" concept="2" />
+      <node id="1205769390549" at="185,34,186,142" concept="2" />
+      <node id="1205769390549" at="186,142,187,146" concept="2" />
+      <node id="1205769390549" at="187,146,188,80" concept="2" />
+      <node id="1205769390549" at="190,122,191,393" concept="2" />
+      <node id="1205769390549" at="196,75,197,99" concept="6" />
+      <node id="1205769390549" at="197,99,198,38" concept="2" />
+      <node id="1205769390549" at="198,38,199,36" concept="6" />
+      <node id="1205769390549" at="199,36,200,55" concept="2" />
+      <node id="1205769390549" at="200,55,201,56" concept="2" />
+      <node id="1205769390549" at="201,56,202,42" concept="2" />
+      <node id="1205769390549" at="202,42,203,134" concept="2" />
+      <node id="1205769390549" at="203,134,204,138" concept="2" />
+      <node id="1205769390549" at="204,138,205,24" concept="7" />
+      <node id="1205770756352" at="207,52,208,95" concept="6" />
+      <node id="1205770756352" at="208,95,209,50" concept="2" />
+      <node id="1205770756352" at="209,50,210,36" concept="6" />
+      <node id="1205770756352" at="210,36,211,81" concept="2" />
+      <node id="1205770756352" at="211,81,212,48" concept="2" />
+      <node id="1205770756352" at="212,48,213,42" concept="2" />
+      <node id="1205770756352" at="213,42,214,36" concept="2" />
+      <node id="1205770756352" at="214,36,215,24" concept="7" />
+      <node id="8253869385207983722" at="218,97,219,353" concept="7" />
+      <node id="1205769390549" at="221,49,222,94" concept="6" />
+      <node id="1205769390549" at="222,94,223,47" concept="2" />
+      <node id="1205769390549" at="223,47,224,34" concept="6" />
+      <node id="1205769390549" at="224,34,225,85" concept="2" />
+      <node id="1205769390549" at="225,85,226,40" concept="2" />
+      <node id="1205769390549" at="227,68,228,90" concept="2" />
+      <node id="1205769390549" at="229,5,230,34" concept="2" />
+      <node id="1205769390549" at="230,34,231,22" concept="7" />
+      <node id="8253869385208016815" at="233,97,234,350" concept="7" />
       <node id="1205769390549" at="41,0,43,0" concept="3" trace="myNode" />
-      <node id="1205769390549" at="109,0,111,0" concept="3" trace="myNode" />
+      <node id="1205769390549" at="108,0,110,0" concept="3" trace="myNode" />
       <node id="1205769390549" at="55,0,58,0" concept="5" trace="createCell#()Ljetbrains/mps/openapi/editor/cells/EditorCell;" />
-      <node id="1205769390549" at="97,0,100,0" concept="1" trace="_Inline_c9gv4j_a0a#()V" />
-      <node id="1205769390549" at="100,0,103,0" concept="5" trace="createEditorCell#(Ljetbrains/mps/openapi/editor/EditorContext;)Ljetbrains/mps/openapi/editor/cells/EditorCell;" />
-      <node id="1205769390549" at="119,0,122,0" concept="5" trace="createCell#()Ljetbrains/mps/openapi/editor/cells/EditorCell;" />
-      <node id="1205769390549" at="159,55,162,5" concept="4" />
-      <node id="1205769390549" at="167,0,170,0" concept="1" trace="actualArgumentListHandler_c9gv4j_c0#(Lorg/jetbrains/mps/openapi/model/SNode;Ljava/lang/String;Ljetbrains/mps/openapi/editor/EditorContext;)V" />
-      <node id="1205769390549" at="170,0,173,0" concept="5" trace="createNodeToInsert#(Ljetbrains/mps/openapi/editor/EditorContext;)Lorg/jetbrains/mps/openapi/model/SNode;" />
-      <node id="1205769390549" at="191,9,194,9" concept="4" />
-      <node id="8253869385207983720" at="220,0,223,0" concept="10" trace="renderingCondition_c9gv4j_a2a#(Lorg/jetbrains/mps/openapi/model/SNode;Ljetbrains/mps/openapi/editor/EditorContext;)Z" />
-      <node id="1205769390549" at="228,40,231,5" concept="4" />
-      <node id="8253869385208016813" at="235,0,238,0" concept="10" trace="renderingCondition_c9gv4j_a3a#(Lorg/jetbrains/mps/openapi/model/SNode;Ljetbrains/mps/openapi/editor/EditorContext;)Z" />
+      <node id="1205769390549" at="96,0,99,0" concept="1" trace="_Inline_c9gv4j_a0a#()V" />
+      <node id="1205769390549" at="99,0,102,0" concept="5" trace="createEditorCell#(Ljetbrains/mps/openapi/editor/EditorContext;)Ljetbrains/mps/openapi/editor/cells/EditorCell;" />
+      <node id="1205769390549" at="118,0,121,0" concept="5" trace="createCell#()Ljetbrains/mps/openapi/editor/cells/EditorCell;" />
+      <node id="1205769390549" at="157,55,160,5" concept="4" />
+      <node id="1205769390549" at="165,0,168,0" concept="1" trace="actualArgumentListHandler_c9gv4j_c0#(Lorg/jetbrains/mps/openapi/model/SNode;Ljava/lang/String;Ljetbrains/mps/openapi/editor/EditorContext;)V" />
+      <node id="1205769390549" at="168,0,171,0" concept="5" trace="createNodeToInsert#(Ljetbrains/mps/openapi/editor/EditorContext;)Lorg/jetbrains/mps/openapi/model/SNode;" />
+      <node id="1205769390549" at="189,9,192,9" concept="4" />
+      <node id="8253869385207983720" at="218,0,221,0" concept="10" trace="renderingCondition_c9gv4j_a2a#(Lorg/jetbrains/mps/openapi/model/SNode;Ljetbrains/mps/openapi/editor/EditorContext;)Z" />
+      <node id="1205769390549" at="226,40,229,5" concept="4" />
+      <node id="8253869385208016813" at="233,0,236,0" concept="10" trace="renderingCondition_c9gv4j_a3a#(Lorg/jetbrains/mps/openapi/model/SNode;Ljetbrains/mps/openapi/editor/EditorContext;)Z" />
       <node id="1205769390549" at="44,0,48,0" concept="1" trace="DefaultClassifierMethodCallOperation_EditorBuilder_a#(Ljetbrains/mps/openapi/editor/EditorContext;Lorg/jetbrains/mps/openapi/model/SNode;)V" />
       <node id="1205769390549" at="79,63,83,5" concept="4" />
-      <node id="1205769390549" at="103,0,107,0" concept="5" trace="createEditorCell#(Ljetbrains/mps/openapi/editor/EditorContext;Lorg/jetbrains/mps/openapi/model/SNode;)Ljetbrains/mps/openapi/editor/cells/EditorCell;" />
+      <node id="1205769390549" at="102,0,106,0" concept="5" trace="createEditorCell#(Ljetbrains/mps/openapi/editor/EditorContext;Lorg/jetbrains/mps/openapi/model/SNode;)Ljetbrains/mps/openapi/editor/cells/EditorCell;" />
       <node id="1205769390549" at="49,0,54,0" concept="5" trace="getNode#()Lorg/jetbrains/mps/openapi/model/SNode;" />
-      <node id="1205769390549" at="89,59,94,22" concept="4" />
-      <node id="1205769390549" at="113,0,118,0" concept="1" trace="Inline_Builder_c9gv4j_a0a#(Ljetbrains/mps/openapi/editor/EditorContext;Lorg/jetbrains/mps/openapi/model/SNode;Lorg/jetbrains/mps/openapi/model/SNode;)V" />
-      <node id="1205769390549" at="123,0,128,0" concept="5" trace="getNode#()Lorg/jetbrains/mps/openapi/model/SNode;" />
-      <node id="1205769397479" at="139,61,144,24" concept="4" />
-      <node id="1205769390549" at="173,0,178,0" concept="5" trace="createNodeCell#(Lorg/jetbrains/mps/openapi/model/SNode;)Ljetbrains/mps/openapi/editor/cells/EditorCell;" />
-      <node id="1205769390549" at="186,134,191,9" concept="4" />
-      <node id="1205769390549" at="178,0,184,0" concept="5" trace="createEmptyCell#()Ljetbrains/mps/openapi/editor/cells/EditorCell;" />
-      <node id="1205769425501" at="147,0,156,0" concept="5" trace="createConstant_c9gv4j_b0#()Ljetbrains/mps/openapi/editor/cells/EditorCell;" />
-      <node id="1205769390549" at="156,0,166,0" concept="5" trace="createRefNodeList_c9gv4j_c0#()Ljetbrains/mps/openapi/editor/cells/EditorCell;" />
-      <node id="1205770756352" at="209,0,219,0" concept="5" trace="createConstant_c9gv4j_a2a#()Ljetbrains/mps/openapi/editor/cells/EditorCell;" />
-      <node id="1205769390549" at="184,86,195,7" concept="4" />
-      <node id="1205769390549" at="197,0,209,0" concept="5" trace="createSeparatorCell#(Lorg/jetbrains/mps/openapi/model/SNode;Lorg/jetbrains/mps/openapi/model/SNode;)Ljetbrains/mps/openapi/editor/cells/EditorCell;" />
-      <node id="1205769390549" at="223,0,235,0" concept="5" trace="createConstant_c9gv4j_d0#()Ljetbrains/mps/openapi/editor/cells/EditorCell;" />
-      <node id="1205769390549" at="184,0,197,0" concept="5" trace="installElementCellActions#(Lorg/jetbrains/mps/openapi/model/SNode;Ljetbrains/mps/openapi/editor/cells/EditorCell;)V" />
+      <node id="1205769390549" at="88,57,93,22" concept="4" />
+      <node id="1205769390549" at="112,0,117,0" concept="1" trace="Inline_Builder_c9gv4j_a0a#(Ljetbrains/mps/openapi/editor/EditorContext;Lorg/jetbrains/mps/openapi/model/SNode;Lorg/jetbrains/mps/openapi/model/SNode;)V" />
+      <node id="1205769390549" at="122,0,127,0" concept="5" trace="getNode#()Lorg/jetbrains/mps/openapi/model/SNode;" />
+      <node id="1205769397479" at="137,59,142,24" concept="4" />
+      <node id="1205769390549" at="171,0,176,0" concept="5" trace="createNodeCell#(Lorg/jetbrains/mps/openapi/model/SNode;)Ljetbrains/mps/openapi/editor/cells/EditorCell;" />
+      <node id="1205769390549" at="184,134,189,9" concept="4" />
+      <node id="1205769390549" at="176,0,182,0" concept="5" trace="createEmptyCell#()Ljetbrains/mps/openapi/editor/cells/EditorCell;" />
+      <node id="1205769425501" at="145,0,154,0" concept="5" trace="createConstant_c9gv4j_b0#()Ljetbrains/mps/openapi/editor/cells/EditorCell;" />
+      <node id="1205769390549" at="154,0,164,0" concept="5" trace="createRefNodeList_c9gv4j_c0#()Ljetbrains/mps/openapi/editor/cells/EditorCell;" />
+      <node id="1205770756352" at="207,0,217,0" concept="5" trace="createConstant_c9gv4j_a2a#()Ljetbrains/mps/openapi/editor/cells/EditorCell;" />
+      <node id="1205769390549" at="182,86,193,7" concept="4" />
+      <node id="1205769390549" at="195,0,207,0" concept="5" trace="createSeparatorCell#(Lorg/jetbrains/mps/openapi/model/SNode;Lorg/jetbrains/mps/openapi/model/SNode;)Ljetbrains/mps/openapi/editor/cells/EditorCell;" />
+      <node id="1205769390549" at="221,0,233,0" concept="5" trace="createConstant_c9gv4j_d0#()Ljetbrains/mps/openapi/editor/cells/EditorCell;" />
+      <node id="1205769390549" at="182,0,195,0" concept="5" trace="installElementCellActions#(Lorg/jetbrains/mps/openapi/model/SNode;Ljetbrains/mps/openapi/editor/cells/EditorCell;)V" />
       <node id="1205769390549" at="59,0,73,0" concept="5" trace="createCollection_c9gv4j_a#()Ljetbrains/mps/openapi/editor/cells/EditorCell;" />
-      <node id="1205769397479" at="129,0,146,0" concept="5" trace="createProperty_c9gv4j_a0a0#()Ljetbrains/mps/openapi/editor/cells/EditorCell;" />
-      <node id="1205769390549" at="73,0,96,0" concept="5" trace="createRefCell_c9gv4j_a0#()Ljetbrains/mps/openapi/editor/cells/EditorCell;" />
+      <node id="1205769397479" at="128,0,144,0" concept="5" trace="createProperty_c9gv4j_a0a0#()Ljetbrains/mps/openapi/editor/cells/EditorCell;" />
+      <node id="1205769390549" at="73,0,95,0" concept="5" trace="createRefCell_c9gv4j_a0#()Ljetbrains/mps/openapi/editor/cells/EditorCell;" />
       <scope id="1205769390549" at="51,26,52,18" />
       <scope id="1205769390549" at="55,39,56,39" />
-      <scope id="1205769390549" at="97,33,98,14" />
-      <scope id="1205769390549" at="100,69,101,57" />
-      <scope id="1205769390549" at="119,41,120,42" />
-      <scope id="1205769390549" at="125,28,126,20" />
-      <scope id="1205769390549" at="160,68,161,95" />
-      <scope id="1205769390549" at="167,106,168,50" />
-      <scope id="1205769390549" at="170,66,171,93" />
-      <scope id="1205769390549" at="192,122,193,393" />
-      <scope id="8253869385207983721" at="220,97,221,353" />
-      <scope id="1205769390549" at="229,68,230,90" />
-      <scope id="8253869385208016814" at="235,97,236,350" />
+      <scope id="1205769390549" at="96,33,97,14" />
+      <scope id="1205769390549" at="99,69,100,57" />
+      <scope id="1205769390549" at="118,41,119,42" />
+      <scope id="1205769390549" at="124,28,125,20" />
+      <scope id="1205769390549" at="158,68,159,95" />
+      <scope id="1205769390549" at="165,106,166,50" />
+      <scope id="1205769390549" at="168,66,169,93" />
+      <scope id="1205769390549" at="190,122,191,393" />
+      <scope id="8253869385207983721" at="218,97,219,353" />
+      <scope id="1205769390549" at="227,68,228,90" />
+      <scope id="8253869385208016814" at="233,97,234,350" />
       <scope id="1205769390549" at="44,116,46,18" />
       <scope id="1205769390549" at="80,39,82,35" />
-      <scope id="1205769390549" at="90,35,92,94">
+      <scope id="1205769390549" at="89,35,91,112">
         <var name="manager" id="1205769390549" />
       </scope>
-      <scope id="1205769390549" at="103,81,105,144" />
-      <scope id="1205769397479" at="140,37,142,96">
+      <scope id="1205769390549" at="102,81,104,144" />
+      <scope id="1205769397479" at="138,37,140,114">
         <var name="manager" id="1205769397479" />
       </scope>
       <scope id="1205769390549" at="55,0,58,0" />
-      <scope id="1205769390549" at="97,0,100,0" />
-      <scope id="1205769390549" at="100,0,103,0">
+      <scope id="1205769390549" at="96,0,99,0" />
+      <scope id="1205769390549" at="99,0,102,0">
         <var name="editorContext" id="1205769390549" />
       </scope>
-      <scope id="1205769390549" at="113,119,116,20" />
-      <scope id="1205769390549" at="119,0,122,0" />
-      <scope id="1205769390549" at="167,0,170,0">
-=======
-      <node id="1205769390549" at="39,79,40,63" concept="7" />
-      <node id="1205769390549" at="42,89,43,96" concept="6" />
-      <node id="1205769390549" at="43,96,44,48" concept="2" />
-      <node id="1205769390549" at="44,48,45,28" concept="2" />
-      <node id="1205769390549" at="45,28,46,34" concept="6" />
-      <node id="1205769390549" at="46,34,47,113" concept="2" />
-      <node id="1205769390549" at="47,113,48,40" concept="2" />
-      <node id="1205769390549" at="48,40,49,80" concept="2" />
-      <node id="1205769390549" at="49,80,50,81" concept="2" />
-      <node id="1205769390549" at="50,81,51,84" concept="2" />
-      <node id="1205769390549" at="51,84,52,81" concept="2" />
-      <node id="1205769390549" at="52,81,53,22" concept="7" />
-      <node id="1205769390549" at="55,87,56,81" concept="6" />
-      <node id="1205769390549" at="56,81,57,31" concept="2" />
-      <node id="1205769390549" at="57,31,58,44" concept="2" />
-      <node id="1205769390549" at="58,44,59,26" concept="6" />
-      <node id="1205769390549" at="59,26,60,108" concept="2" />
-      <node id="1205769390549" at="60,108,61,58" concept="2" />
-      <node id="1205769390549" at="62,39,63,40" concept="2" />
-      <node id="1205769390549" at="63,40,64,35" concept="2" />
-      <node id="1205769390549" at="65,5,66,34" concept="6" />
-      <node id="1205769390549" at="66,34,67,82" concept="2" />
-      <node id="1205769390549" at="67,82,68,40" concept="2" />
-      <node id="1205769390549" at="68,40,69,73" concept="2" />
-      <node id="1205769390549" at="69,73,70,57" concept="6" />
-      <node id="1205769390549" at="71,35,72,82" concept="6" />
-      <node id="1205769390549" at="72,82,73,112" concept="7" />
-      <node id="1205769390549" at="74,10,75,22" concept="7" />
-      <node id="1205769396164" at="78,33,79,14" concept="10" />
-      <node id="1205769396164" at="81,69,82,67" concept="7" />
-      <node id="1205769396164" at="84,81,85,66" concept="7" />
-      <node id="1205769397479" at="87,92,88,84" concept="6" />
-      <node id="1205769397479" at="88,84,89,31" concept="2" />
-      <node id="1205769397479" at="89,31,90,44" concept="2" />
-      <node id="1205769397479" at="90,44,91,33" concept="2" />
-      <node id="1205769397479" at="91,33,92,28" concept="6" />
-      <node id="1205769397479" at="92,28,93,60" concept="2" />
-      <node id="1205769397479" at="93,60,94,44" concept="2" />
-      <node id="1205769397479" at="94,44,95,75" concept="2" />
-      <node id="1205769397479" at="95,75,96,59" concept="6" />
-      <node id="1205769397479" at="97,37,98,84" concept="6" />
-      <node id="1205769397479" at="98,84,99,114" concept="7" />
-      <node id="1205769397479" at="100,12,101,24" concept="7" />
-      <node id="1205769425501" at="104,88,105,87" concept="6" />
-      <node id="1205769425501" at="105,87,106,47" concept="2" />
-      <node id="1205769425501" at="106,47,107,34" concept="6" />
-      <node id="1205769425501" at="107,34,108,77" concept="2" />
-      <node id="1205769425501" at="108,77,109,40" concept="2" />
-      <node id="1205769425501" at="109,40,110,34" concept="2" />
-      <node id="1205769425501" at="110,34,111,22" concept="7" />
-      <node id="1205769390549" at="113,91,114,161" concept="6" />
-      <node id="1205769390549" at="114,161,115,106" concept="6" />
-      <node id="1205769390549" at="115,106,116,55" concept="2" />
-      <node id="1205769390549" at="117,61,118,95" concept="2" />
-      <node id="1205769390549" at="119,5,120,49" concept="2" />
-      <node id="1205769390549" at="120,49,121,22" concept="7" />
-      <node id="1205769390549" at="124,106,125,50" concept="10" />
-      <node id="1205769390549" at="127,66,128,41" concept="6" />
-      <node id="1205769390549" at="128,41,129,93" concept="7" />
-      <node id="1205769390549" at="131,86,132,80" concept="6" />
-      <node id="1205769390549" at="132,80,133,95" concept="2" />
-      <node id="1205769390549" at="133,95,134,25" concept="7" />
-      <node id="1205769390549" at="136,68,137,34" concept="6" />
-      <node id="1205769390549" at="137,34,138,80" concept="2" />
-      <node id="1205769390549" at="138,80,139,87" concept="2" />
-      <node id="1205769390549" at="139,87,140,23" concept="7" />
-      <node id="1205769390549" at="142,89,143,65" concept="7" />
-      <node id="1205769390549" at="146,96,147,134" concept="2" />
-      <node id="1205769390549" at="148,34,149,142" concept="2" />
-      <node id="1205769390549" at="149,142,150,146" concept="2" />
-      <node id="1205769390549" at="150,146,151,80" concept="2" />
-      <node id="1205769390549" at="153,122,154,391" concept="2" />
-      <node id="1205769390549" at="159,104,160,100" concept="6" />
-      <node id="1205769390549" at="160,100,161,38" concept="2" />
-      <node id="1205769390549" at="161,38,162,36" concept="6" />
-      <node id="1205769390549" at="162,36,163,55" concept="2" />
-      <node id="1205769390549" at="163,55,164,56" concept="2" />
-      <node id="1205769390549" at="164,56,165,42" concept="2" />
-      <node id="1205769390549" at="165,42,166,134" concept="2" />
-      <node id="1205769390549" at="166,134,167,138" concept="2" />
-      <node id="1205769390549" at="167,138,168,24" concept="7" />
-      <node id="1205770756352" at="170,91,171,88" concept="6" />
-      <node id="1205770756352" at="171,88,172,50" concept="2" />
-      <node id="1205770756352" at="172,50,173,36" concept="6" />
-      <node id="1205770756352" at="173,36,174,84" concept="2" />
-      <node id="1205770756352" at="174,84,175,51" concept="2" />
-      <node id="1205770756352" at="175,51,176,42" concept="2" />
-      <node id="1205770756352" at="176,42,177,36" concept="2" />
-      <node id="1205770756352" at="177,36,178,24" concept="7" />
-      <node id="8253869385207983722" at="181,97,182,353" concept="7" />
-      <node id="1205769390549" at="184,88,185,87" concept="6" />
-      <node id="1205769390549" at="185,87,186,47" concept="2" />
-      <node id="1205769390549" at="186,47,187,34" concept="6" />
-      <node id="1205769390549" at="187,34,188,69" concept="2" />
-      <node id="1205769390549" at="188,69,189,40" concept="2" />
-      <node id="1205769390549" at="190,61,191,90" concept="2" />
-      <node id="1205769390549" at="192,5,193,34" concept="2" />
-      <node id="1205769390549" at="193,34,194,22" concept="7" />
-      <node id="8253869385208016815" at="196,97,197,350" concept="7" />
-      <node id="1205769390549" at="39,0,42,0" concept="5" trace="createEditorCell#(Ljetbrains/mps/openapi/editor/EditorContext;Lorg/jetbrains/mps/openapi/model/SNode;)Ljetbrains/mps/openapi/editor/cells/EditorCell;" />
-      <node id="1205769396164" at="78,0,81,0" concept="1" trace="_Inline_c9gv4j_a0a#()V" />
-      <node id="1205769396164" at="81,0,84,0" concept="5" trace="createEditorCell#(Ljetbrains/mps/openapi/editor/EditorContext;)Ljetbrains/mps/openapi/editor/cells/EditorCell;" />
-      <node id="1205769396164" at="84,0,87,0" concept="5" trace="createEditorCell#(Ljetbrains/mps/openapi/editor/EditorContext;Lorg/jetbrains/mps/openapi/model/SNode;)Ljetbrains/mps/openapi/editor/cells/EditorCell;" />
-      <node id="1205769390549" at="116,55,119,5" concept="4" />
-      <node id="1205769390549" at="124,0,127,0" concept="1" trace="actualArgumentListHandler_c9gv4j_c0#(Lorg/jetbrains/mps/openapi/model/SNode;Ljava/lang/String;Ljetbrains/mps/openapi/editor/EditorContext;)V" />
-      <node id="1205769390549" at="142,0,145,0" concept="5" trace="createEmptyCell_internal#(Ljetbrains/mps/openapi/editor/EditorContext;Lorg/jetbrains/mps/openapi/model/SNode;)Ljetbrains/mps/openapi/editor/cells/EditorCell;" />
-      <node id="1205769390549" at="152,9,155,9" concept="4" />
-      <node id="8253869385207983720" at="181,0,184,0" concept="9" trace="renderingCondition_c9gv4j_a2a#(Lorg/jetbrains/mps/openapi/model/SNode;Ljetbrains/mps/openapi/editor/EditorContext;)Z" />
-      <node id="1205769390549" at="189,40,192,5" concept="4" />
-      <node id="8253869385208016813" at="196,0,199,0" concept="9" trace="renderingCondition_c9gv4j_a3a#(Lorg/jetbrains/mps/openapi/model/SNode;Ljetbrains/mps/openapi/editor/EditorContext;)Z" />
-      <node id="1205769390549" at="61,58,65,5" concept="4" />
-      <node id="1205769390549" at="127,0,131,0" concept="5" trace="createNodeToInsert#(Ljetbrains/mps/openapi/editor/EditorContext;)Lorg/jetbrains/mps/openapi/model/SNode;" />
-      <node id="1205769390549" at="70,57,75,22" concept="4" />
-      <node id="1205769397479" at="96,59,101,24" concept="4" />
-      <node id="1205769390549" at="131,0,136,0" concept="5" trace="createNodeCell#(Ljetbrains/mps/openapi/editor/EditorContext;Lorg/jetbrains/mps/openapi/model/SNode;)Ljetbrains/mps/openapi/editor/cells/EditorCell;" />
-      <node id="1205769390549" at="147,134,152,9" concept="4" />
-      <node id="1205769390549" at="136,0,142,0" concept="5" trace="createEmptyCell#(Ljetbrains/mps/openapi/editor/EditorContext;)Ljetbrains/mps/openapi/editor/cells/EditorCell;" />
-      <node id="1205769425501" at="104,0,113,0" concept="5" trace="createConstant_c9gv4j_b0#(Ljetbrains/mps/openapi/editor/EditorContext;Lorg/jetbrains/mps/openapi/model/SNode;)Ljetbrains/mps/openapi/editor/cells/EditorCell;" />
-      <node id="1205769390549" at="113,0,123,0" concept="5" trace="createRefNodeList_c9gv4j_c0#(Ljetbrains/mps/openapi/editor/EditorContext;Lorg/jetbrains/mps/openapi/model/SNode;)Ljetbrains/mps/openapi/editor/cells/EditorCell;" />
-      <node id="1205770756352" at="170,0,180,0" concept="5" trace="createConstant_c9gv4j_a2a#(Ljetbrains/mps/openapi/editor/EditorContext;Lorg/jetbrains/mps/openapi/model/SNode;)Ljetbrains/mps/openapi/editor/cells/EditorCell;" />
-      <node id="1205769390549" at="145,132,156,7" concept="4" />
-      <node id="1205769390549" at="158,0,170,0" concept="5" trace="createSeparatorCell#(Ljetbrains/mps/openapi/editor/EditorContext;Lorg/jetbrains/mps/openapi/model/SNode;Lorg/jetbrains/mps/openapi/model/SNode;)Ljetbrains/mps/openapi/editor/cells/EditorCell;" />
-      <node id="1205769390549" at="184,0,196,0" concept="5" trace="createConstant_c9gv4j_d0#(Ljetbrains/mps/openapi/editor/EditorContext;Lorg/jetbrains/mps/openapi/model/SNode;)Ljetbrains/mps/openapi/editor/cells/EditorCell;" />
-      <node id="1205769390549" at="42,0,55,0" concept="5" trace="createCollection_c9gv4j_a#(Ljetbrains/mps/openapi/editor/EditorContext;Lorg/jetbrains/mps/openapi/model/SNode;)Ljetbrains/mps/openapi/editor/cells/EditorCell;" />
-      <node id="1205769390549" at="145,0,158,0" concept="5" trace="installElementCellActions#(Lorg/jetbrains/mps/openapi/model/SNode;Lorg/jetbrains/mps/openapi/model/SNode;Ljetbrains/mps/openapi/editor/cells/EditorCell;Ljetbrains/mps/openapi/editor/EditorContext;)V" />
-      <node id="1205769397479" at="87,0,103,0" concept="5" trace="createProperty_c9gv4j_a0a0#(Ljetbrains/mps/openapi/editor/EditorContext;Lorg/jetbrains/mps/openapi/model/SNode;)Ljetbrains/mps/openapi/editor/cells/EditorCell;" />
-      <node id="1205769390549" at="55,0,77,0" concept="5" trace="createRefCell_c9gv4j_a0#(Ljetbrains/mps/openapi/editor/EditorContext;Lorg/jetbrains/mps/openapi/model/SNode;)Ljetbrains/mps/openapi/editor/cells/EditorCell;" />
-      <scope id="1205769390549" at="39,79,40,63" />
-      <scope id="1205769396164" at="78,33,79,14" />
-      <scope id="1205769396164" at="81,69,82,67" />
-      <scope id="1205769396164" at="84,81,85,66" />
-      <scope id="1205769390549" at="117,61,118,95" />
-      <scope id="1205769390549" at="124,106,125,50" />
-      <scope id="1205769390549" at="142,89,143,65" />
-      <scope id="1205769390549" at="153,122,154,391" />
-      <scope id="8253869385207983721" at="181,97,182,353" />
-      <scope id="1205769390549" at="190,61,191,90" />
-      <scope id="8253869385208016814" at="196,97,197,350" />
-      <scope id="1205769390549" at="62,39,64,35" />
-      <scope id="1205769390549" at="71,35,73,112">
-        <var name="manager" id="1205769390549" />
-      </scope>
-      <scope id="1205769397479" at="97,37,99,114">
-        <var name="manager" id="1205769397479" />
-      </scope>
-      <scope id="1205769390549" at="127,66,129,93">
-        <var name="listOwner" id="1205769390549" />
-      </scope>
-      <scope id="1205769390549" at="39,0,42,0">
-        <var name="editorContext" id="1205769390549" />
-        <var name="node" id="1205769390549" />
-      </scope>
-      <scope id="1205769396164" at="78,0,81,0" />
-      <scope id="1205769396164" at="81,0,84,0">
-        <var name="editorContext" id="1205769396164" />
-      </scope>
-      <scope id="1205769396164" at="84,0,87,0">
-        <var name="editorContext" id="1205769396164" />
-        <var name="node" id="1205769396164" />
-      </scope>
-      <scope id="1205769390549" at="124,0,127,0">
->>>>>>> bd830ede
+      <scope id="1205769390549" at="112,119,115,20" />
+      <scope id="1205769390549" at="118,0,121,0" />
+      <scope id="1205769390549" at="165,0,168,0">
         <var name="childRole" id="1205769390549" />
         <var name="context" id="1205769390549" />
         <var name="ownerNode" id="1205769390549" />
       </scope>
-<<<<<<< HEAD
-      <scope id="1205769390549" at="170,0,173,0">
-=======
-      <scope id="1205769390549" at="131,86,134,25">
+      <scope id="1205769390549" at="168,0,171,0">
+        <var name="editorContext" id="1205769390549" />
+      </scope>
+      <scope id="1205769390549" at="171,57,174,25">
         <var name="elementCell" id="1205769390549" />
       </scope>
-      <scope id="1205769390549" at="142,0,145,0">
->>>>>>> bd830ede
-        <var name="editorContext" id="1205769390549" />
-      </scope>
-<<<<<<< HEAD
-      <scope id="1205769390549" at="173,57,176,25">
-        <var name="elementCell" id="1205769390549" />
-      </scope>
-      <scope id="1205769390549" at="187,34,190,80" />
-      <scope id="8253869385207983720" at="220,0,223,0">
+      <scope id="1205769390549" at="185,34,188,80" />
+      <scope id="8253869385207983720" at="218,0,221,0">
         <var name="editorContext" id="8253869385207983720" />
         <var name="node" id="8253869385207983720" />
       </scope>
-      <scope id="8253869385208016813" at="235,0,238,0">
+      <scope id="8253869385208016813" at="233,0,236,0">
         <var name="editorContext" id="8253869385208016813" />
         <var name="node" id="8253869385208016813" />
       </scope>
@@ -1102,176 +612,80 @@
         <var name="context" id="1205769390549" />
         <var name="node" id="1205769390549" />
       </scope>
-      <scope id="1205769390549" at="103,0,107,0">
-=======
-      <scope id="1205769390549" at="148,34,151,80" />
-      <scope id="8253869385207983720" at="181,0,184,0">
-        <var name="editorContext" id="8253869385207983720" />
-        <var name="node" id="8253869385207983720" />
-      </scope>
-      <scope id="8253869385208016813" at="196,0,199,0">
-        <var name="editorContext" id="8253869385208016813" />
-        <var name="node" id="8253869385208016813" />
-      </scope>
-      <scope id="1205769390549" at="127,0,131,0">
->>>>>>> bd830ede
+      <scope id="1205769390549" at="102,0,106,0">
         <var name="editorContext" id="1205769390549" />
         <var name="node" id="1205769390549" />
       </scope>
-<<<<<<< HEAD
-      <scope id="1205769390549" at="178,41,182,23">
+      <scope id="1205769390549" at="176,41,180,23">
         <var name="emptyCell" id="1205769390549" />
       </scope>
       <scope id="1205769390549" at="49,0,54,0" />
-      <scope id="1205769390549" at="113,0,118,0">
+      <scope id="1205769390549" at="112,0,117,0">
         <var name="context" id="1205769390549" />
         <var name="node" id="1205769390549" />
         <var name="referencingNode" id="1205769390549" />
       </scope>
-      <scope id="1205769390549" at="123,0,128,0" />
-      <scope id="1205769390549" at="173,0,178,0">
+      <scope id="1205769390549" at="122,0,127,0" />
+      <scope id="1205769390549" at="171,0,176,0">
         <var name="elementNode" id="1205769390549" />
       </scope>
-      <scope id="1205769390549" at="178,0,184,0" />
-      <scope id="1205769425501" at="147,49,154,22">
+      <scope id="1205769390549" at="176,0,182,0" />
+      <scope id="1205769425501" at="145,49,152,22">
         <var name="editorCell" id="1205769425501" />
         <var name="style" id="1205769425501" />
       </scope>
-      <scope id="1205769390549" at="156,52,164,22">
+      <scope id="1205769390549" at="154,52,162,22">
         <var name="editorCell" id="1205769390549" />
         <var name="handler" id="1205769390549" />
       </scope>
-      <scope id="1205770756352" at="209,52,217,24">
+      <scope id="1205770756352" at="207,52,215,24">
         <var name="editorCell" id="1205770756352" />
         <var name="style" id="1205770756352" />
       </scope>
-      <scope id="1205769425501" at="147,0,156,0" />
-      <scope id="1205769390549" at="185,96,194,9" />
-      <scope id="1205769390549" at="198,75,207,24">
+      <scope id="1205769425501" at="145,0,154,0" />
+      <scope id="1205769390549" at="183,96,192,9" />
+      <scope id="1205769390549" at="196,75,205,24">
         <var name="editorCell" id="1205769390549" />
         <var name="style" id="1205769390549" />
       </scope>
-      <scope id="1205769390549" at="156,0,166,0" />
-      <scope id="1205770756352" at="209,0,219,0" />
-      <scope id="1205769390549" at="223,49,233,22">
-=======
-      <scope id="1205769390549" at="136,68,140,23">
-        <var name="emptyCell" id="1205769390549" />
-      </scope>
-      <scope id="1205769390549" at="131,0,136,0">
-        <var name="editorContext" id="1205769390549" />
-        <var name="elementNode" id="1205769390549" />
-      </scope>
-      <scope id="1205769390549" at="136,0,142,0">
-        <var name="editorContext" id="1205769390549" />
-      </scope>
-      <scope id="1205769425501" at="104,88,111,22">
-        <var name="editorCell" id="1205769425501" />
-        <var name="style" id="1205769425501" />
-      </scope>
-      <scope id="1205769390549" at="113,91,121,22">
-        <var name="editorCell" id="1205769390549" />
-        <var name="handler" id="1205769390549" />
-      </scope>
-      <scope id="1205770756352" at="170,91,178,24">
-        <var name="editorCell" id="1205770756352" />
-        <var name="style" id="1205770756352" />
-      </scope>
-      <scope id="1205769425501" at="104,0,113,0">
-        <var name="editorContext" id="1205769425501" />
-        <var name="node" id="1205769425501" />
-      </scope>
-      <scope id="1205769390549" at="146,96,155,9" />
-      <scope id="1205769390549" at="159,104,168,24">
+      <scope id="1205769390549" at="154,0,164,0" />
+      <scope id="1205770756352" at="207,0,217,0" />
+      <scope id="1205769390549" at="221,49,231,22">
         <var name="editorCell" id="1205769390549" />
         <var name="style" id="1205769390549" />
       </scope>
-      <scope id="1205769390549" at="113,0,123,0">
-        <var name="editorContext" id="1205769390549" />
-        <var name="node" id="1205769390549" />
-      </scope>
-      <scope id="1205770756352" at="170,0,180,0">
-        <var name="editorContext" id="1205770756352" />
-        <var name="node" id="1205770756352" />
-      </scope>
-      <scope id="1205769390549" at="184,88,194,22">
->>>>>>> bd830ede
-        <var name="editorCell" id="1205769390549" />
-        <var name="style" id="1205769390549" />
-      </scope>
-      <scope id="1205769390549" at="184,86,195,7" />
+      <scope id="1205769390549" at="182,86,193,7" />
       <scope id="1205769390549" at="59,50,71,22">
         <var name="editorCell" id="1205769390549" />
         <var name="style" id="1205769390549" />
       </scope>
-<<<<<<< HEAD
-      <scope id="1205769390549" at="197,0,209,0">
+      <scope id="1205769390549" at="195,0,207,0">
         <var name="nextNode" id="1205769390549" />
         <var name="prevNode" id="1205769390549" />
       </scope>
-      <scope id="1205769390549" at="223,0,235,0" />
-      <scope id="1205769390549" at="184,0,197,0">
-=======
-      <scope id="1205769390549" at="145,132,156,7" />
-      <scope id="1205769390549" at="158,0,170,0">
-        <var name="editorContext" id="1205769390549" />
-        <var name="nextNode" id="1205769390549" />
-        <var name="prevNode" id="1205769390549" />
-      </scope>
-      <scope id="1205769390549" at="184,0,196,0">
-        <var name="editorContext" id="1205769390549" />
-        <var name="node" id="1205769390549" />
-      </scope>
-      <scope id="1205769390549" at="42,0,55,0">
-        <var name="editorContext" id="1205769390549" />
-        <var name="node" id="1205769390549" />
-      </scope>
-      <scope id="1205769390549" at="145,0,158,0">
-        <var name="editorContext" id="1205769390549" />
->>>>>>> bd830ede
+      <scope id="1205769390549" at="221,0,233,0" />
+      <scope id="1205769390549" at="182,0,195,0">
         <var name="elementCell" id="1205769390549" />
         <var name="elementNode" id="1205769390549" />
       </scope>
-<<<<<<< HEAD
       <scope id="1205769390549" at="59,0,73,0" />
-      <scope id="1205769397479" at="129,53,144,24">
-=======
-      <scope id="1205769397479" at="87,92,101,24">
->>>>>>> bd830ede
+      <scope id="1205769397479" at="128,53,142,24">
         <var name="attributeConcept" id="1205769397479" />
         <var name="editorCell" id="1205769397479" />
         <var name="provider" id="1205769397479" />
       </scope>
-<<<<<<< HEAD
-      <scope id="1205769397479" at="129,0,146,0" />
-      <scope id="1205769390549" at="73,48,94,22">
-=======
-      <scope id="1205769397479" at="87,0,103,0">
-        <var name="editorContext" id="1205769397479" />
-        <var name="node" id="1205769397479" />
-      </scope>
-      <scope id="1205769390549" at="55,87,75,22">
->>>>>>> bd830ede
+      <scope id="1205769397479" at="128,0,144,0" />
+      <scope id="1205769390549" at="73,48,93,22">
         <var name="attributeConcept" id="1205769390549" />
         <var name="editorCell" id="1205769390549" />
         <var name="provider" id="1205769390549" />
         <var name="style" id="1205769390549" />
       </scope>
-<<<<<<< HEAD
-      <scope id="1205769390549" at="73,0,96,0" />
-      <unit id="1205769390549" at="96,0,108,0" name="jetbrains.mps.baseLanguage.classifiers.editor.DefaultClassifierMethodCallOperation_EditorBuilder_a$_Inline_c9gv4j_a0a" />
-      <unit id="1205769390549" at="108,0,147,0" name="jetbrains.mps.baseLanguage.classifiers.editor.DefaultClassifierMethodCallOperation_EditorBuilder_a$Inline_Builder_c9gv4j_a0a" />
-      <unit id="1205769390549" at="166,0,220,0" name="jetbrains.mps.baseLanguage.classifiers.editor.DefaultClassifierMethodCallOperation_EditorBuilder_a$actualArgumentListHandler_c9gv4j_c0" />
-      <unit id="1205769390549" at="40,0,239,0" name="jetbrains.mps.baseLanguage.classifiers.editor.DefaultClassifierMethodCallOperation_EditorBuilder_a" />
-=======
-      <scope id="1205769390549" at="55,0,77,0">
-        <var name="editorContext" id="1205769390549" />
-        <var name="node" id="1205769390549" />
-      </scope>
-      <unit id="1205769396164" at="77,0,104,0" name="jetbrains.mps.baseLanguage.classifiers.editor.DefaultClassifierMethodCallOperation_Editor$_Inline_c9gv4j_a0a" />
-      <unit id="1205769390549" at="123,0,181,0" name="jetbrains.mps.baseLanguage.classifiers.editor.DefaultClassifierMethodCallOperation_Editor$actualArgumentListHandler_c9gv4j_c0" />
-      <unit id="1205769390549" at="38,0,200,0" name="jetbrains.mps.baseLanguage.classifiers.editor.DefaultClassifierMethodCallOperation_Editor" />
->>>>>>> bd830ede
+      <scope id="1205769390549" at="73,0,95,0" />
+      <unit id="1205769390549" at="95,0,107,0" name="jetbrains.mps.baseLanguage.classifiers.editor.DefaultClassifierMethodCallOperation_EditorBuilder_a$_Inline_c9gv4j_a0a" />
+      <unit id="1205769390549" at="107,0,145,0" name="jetbrains.mps.baseLanguage.classifiers.editor.DefaultClassifierMethodCallOperation_EditorBuilder_a$Inline_Builder_c9gv4j_a0a" />
+      <unit id="1205769390549" at="164,0,218,0" name="jetbrains.mps.baseLanguage.classifiers.editor.DefaultClassifierMethodCallOperation_EditorBuilder_a$actualArgumentListHandler_c9gv4j_c0" />
+      <unit id="1205769390549" at="40,0,237,0" name="jetbrains.mps.baseLanguage.classifiers.editor.DefaultClassifierMethodCallOperation_EditorBuilder_a" />
     </file>
   </root>
   <root nodeRef="r:00000000-0000-4000-0000-011c89590370(jetbrains.mps.baseLanguage.classifiers.editor)/1205769853449">
@@ -1800,7 +1214,6 @@
   </root>
   <root nodeRef="r:00000000-0000-4000-0000-011c89590370(jetbrains.mps.baseLanguage.classifiers.editor)/1213999822982">
     <file name="DefaultClassifierFieldAccessOperation_Editor.java">
-<<<<<<< HEAD
       <node id="1213999822982" at="11,79,12,103" concept="7" />
       <node id="1213999822982" at="11,0,14,0" concept="5" trace="createEditorCell#(Ljetbrains/mps/openapi/editor/EditorContext;Lorg/jetbrains/mps/openapi/model/SNode;)Ljetbrains/mps/openapi/editor/cells/EditorCell;" />
       <scope id="1213999822982" at="11,79,12,103" />
@@ -1831,207 +1244,110 @@
       <node id="1213999822982" at="58,40,59,35" concept="2" />
       <node id="1213999822982" at="60,5,61,73" concept="2" />
       <node id="1213999822982" at="61,73,62,57" concept="6" />
-      <node id="1213999822982" at="62,57,63,59" concept="6" />
-      <node id="1213999822982" at="64,35,65,87" concept="6" />
-      <node id="1213999822982" at="65,87,66,94" concept="7" />
-      <node id="1213999822982" at="67,10,68,22" concept="7" />
-      <node id="1213999822982" at="71,33,72,14" concept="11" />
-      <node id="1213999822982" at="74,69,75,57" concept="7" />
-      <node id="1213999822982" at="77,81,78,41" concept="8" />
-      <node id="1213999822982" at="78,41,79,145" concept="7" />
-      <node id="1213999822982" at="85,0,86,0" concept="3" trace="myReferencingNode" />
-      <node id="1213999822982" at="87,119,88,21" concept="11" />
-      <node id="1213999822982" at="88,21,89,42" concept="2" />
-      <node id="1213999822982" at="89,42,90,20" concept="2" />
-      <node id="1213999822982" at="93,41,94,42" concept="7" />
-      <node id="1213999822982" at="99,28,100,20" concept="7" />
-      <node id="1213999830409" at="103,53,104,91" concept="6" />
-      <node id="1213999830409" at="104,91,105,31" concept="2" />
-      <node id="1213999830409" at="105,31,106,44" concept="2" />
-      <node id="1213999830409" at="106,44,107,33" concept="2" />
-      <node id="1213999830409" at="107,33,108,28" concept="6" />
-      <node id="1213999830409" at="108,28,109,65" concept="2" />
-      <node id="1213999830409" at="109,65,110,44" concept="2" />
-      <node id="1213999830409" at="110,44,111,36" concept="6" />
-      <node id="1213999830409" at="111,36,112,82" concept="2" />
-      <node id="1213999830409" at="112,82,113,81" concept="2" />
-      <node id="1213999830409" at="113,81,114,54" concept="2" />
-      <node id="1213999830409" at="114,54,115,42" concept="2" />
-      <node id="1213999830409" at="115,42,116,75" concept="2" />
-      <node id="1213999830409" at="116,75,117,59" concept="6" />
-      <node id="1213999830409" at="117,59,118,61" concept="6" />
-      <node id="1213999830409" at="119,37,120,89" concept="6" />
-      <node id="1213999830409" at="120,89,121,96" concept="7" />
-      <node id="1213999830409" at="122,12,123,24" concept="7" />
+      <node id="1213999822982" at="63,35,64,87" concept="6" />
+      <node id="1213999822982" at="64,87,65,112" concept="7" />
+      <node id="1213999822982" at="66,10,67,22" concept="7" />
+      <node id="1213999822982" at="70,33,71,14" concept="11" />
+      <node id="1213999822982" at="73,69,74,57" concept="7" />
+      <node id="1213999822982" at="76,81,77,41" concept="8" />
+      <node id="1213999822982" at="77,41,78,145" concept="7" />
+      <node id="1213999822982" at="84,0,85,0" concept="3" trace="myReferencingNode" />
+      <node id="1213999822982" at="86,119,87,21" concept="11" />
+      <node id="1213999822982" at="87,21,88,42" concept="2" />
+      <node id="1213999822982" at="88,42,89,20" concept="2" />
+      <node id="1213999822982" at="92,41,93,42" concept="7" />
+      <node id="1213999822982" at="98,28,99,20" concept="7" />
+      <node id="1213999830409" at="102,53,103,91" concept="6" />
+      <node id="1213999830409" at="103,91,104,31" concept="2" />
+      <node id="1213999830409" at="104,31,105,44" concept="2" />
+      <node id="1213999830409" at="105,44,106,33" concept="2" />
+      <node id="1213999830409" at="106,33,107,28" concept="6" />
+      <node id="1213999830409" at="107,28,108,65" concept="2" />
+      <node id="1213999830409" at="108,65,109,44" concept="2" />
+      <node id="1213999830409" at="109,44,110,36" concept="6" />
+      <node id="1213999830409" at="110,36,111,82" concept="2" />
+      <node id="1213999830409" at="111,82,112,81" concept="2" />
+      <node id="1213999830409" at="112,81,113,54" concept="2" />
+      <node id="1213999830409" at="113,54,114,42" concept="2" />
+      <node id="1213999830409" at="114,42,115,75" concept="2" />
+      <node id="1213999830409" at="115,75,116,59" concept="6" />
+      <node id="1213999830409" at="117,37,118,89" concept="6" />
+      <node id="1213999830409" at="118,89,119,114" concept="7" />
+      <node id="1213999830409" at="120,12,121,24" concept="7" />
       <node id="1213999822982" at="24,0,26,0" concept="3" trace="myNode" />
-      <node id="1213999822982" at="83,0,85,0" concept="3" trace="myNode" />
+      <node id="1213999822982" at="82,0,84,0" concept="3" trace="myNode" />
       <node id="1213999822982" at="38,0,41,0" concept="5" trace="createCell#()Ljetbrains/mps/openapi/editor/cells/EditorCell;" />
-      <node id="1213999822982" at="71,0,74,0" concept="1" trace="_Inline_c4gh6o_a0a#()V" />
-      <node id="1213999822982" at="74,0,77,0" concept="5" trace="createEditorCell#(Ljetbrains/mps/openapi/editor/EditorContext;)Ljetbrains/mps/openapi/editor/cells/EditorCell;" />
-      <node id="1213999822982" at="93,0,96,0" concept="5" trace="createCell#()Ljetbrains/mps/openapi/editor/cells/EditorCell;" />
+      <node id="1213999822982" at="70,0,73,0" concept="1" trace="_Inline_c4gh6o_a0a#()V" />
+      <node id="1213999822982" at="73,0,76,0" concept="5" trace="createEditorCell#(Ljetbrains/mps/openapi/editor/EditorContext;)Ljetbrains/mps/openapi/editor/cells/EditorCell;" />
+      <node id="1213999822982" at="92,0,95,0" concept="5" trace="createCell#()Ljetbrains/mps/openapi/editor/cells/EditorCell;" />
       <node id="1213999822982" at="27,0,31,0" concept="1" trace="DefaultClassifierFieldAccessOperation_EditorBuilder_a#(Ljetbrains/mps/openapi/editor/EditorContext;Lorg/jetbrains/mps/openapi/model/SNode;)V" />
       <node id="1213999822982" at="56,63,60,5" concept="4" />
-      <node id="1213999822982" at="77,0,81,0" concept="5" trace="createEditorCell#(Ljetbrains/mps/openapi/editor/EditorContext;Lorg/jetbrains/mps/openapi/model/SNode;)Ljetbrains/mps/openapi/editor/cells/EditorCell;" />
+      <node id="1213999822982" at="76,0,80,0" concept="5" trace="createEditorCell#(Ljetbrains/mps/openapi/editor/EditorContext;Lorg/jetbrains/mps/openapi/model/SNode;)Ljetbrains/mps/openapi/editor/cells/EditorCell;" />
       <node id="1213999822982" at="32,0,37,0" concept="5" trace="getNode#()Lorg/jetbrains/mps/openapi/model/SNode;" />
-      <node id="1213999822982" at="63,59,68,22" concept="4" />
-      <node id="1213999822982" at="87,0,92,0" concept="1" trace="Inline_Builder_c4gh6o_a0a#(Ljetbrains/mps/openapi/editor/EditorContext;Lorg/jetbrains/mps/openapi/model/SNode;Lorg/jetbrains/mps/openapi/model/SNode;)V" />
-      <node id="1213999822982" at="97,0,102,0" concept="5" trace="getNode#()Lorg/jetbrains/mps/openapi/model/SNode;" />
-      <node id="1213999830409" at="118,61,123,24" concept="4" />
+      <node id="1213999822982" at="62,57,67,22" concept="4" />
+      <node id="1213999822982" at="86,0,91,0" concept="1" trace="Inline_Builder_c4gh6o_a0a#(Ljetbrains/mps/openapi/editor/EditorContext;Lorg/jetbrains/mps/openapi/model/SNode;Lorg/jetbrains/mps/openapi/model/SNode;)V" />
+      <node id="1213999822982" at="96,0,101,0" concept="5" trace="getNode#()Lorg/jetbrains/mps/openapi/model/SNode;" />
+      <node id="1213999830409" at="116,59,121,24" concept="4" />
       <node id="1213999822982" at="42,0,50,0" concept="5" trace="createCollection_c4gh6o_a#()Ljetbrains/mps/openapi/editor/cells/EditorCell;" />
-      <node id="1213999822982" at="50,0,70,0" concept="5" trace="createRefCell_c4gh6o_a0#()Ljetbrains/mps/openapi/editor/cells/EditorCell;" />
-      <node id="1213999830409" at="103,0,125,0" concept="5" trace="createProperty_c4gh6o_a0a0#()Ljetbrains/mps/openapi/editor/cells/EditorCell;" />
+      <node id="1213999822982" at="50,0,69,0" concept="5" trace="createRefCell_c4gh6o_a0#()Ljetbrains/mps/openapi/editor/cells/EditorCell;" />
+      <node id="1213999830409" at="102,0,123,0" concept="5" trace="createProperty_c4gh6o_a0a0#()Ljetbrains/mps/openapi/editor/cells/EditorCell;" />
       <scope id="1213999822982" at="34,26,35,18" />
       <scope id="1213999822982" at="38,39,39,39" />
-      <scope id="1213999822982" at="71,33,72,14" />
-      <scope id="1213999822982" at="74,69,75,57" />
-      <scope id="1213999822982" at="93,41,94,42" />
-      <scope id="1213999822982" at="99,28,100,20" />
+      <scope id="1213999822982" at="70,33,71,14" />
+      <scope id="1213999822982" at="73,69,74,57" />
+      <scope id="1213999822982" at="92,41,93,42" />
+      <scope id="1213999822982" at="98,28,99,20" />
       <scope id="1213999822982" at="27,117,29,18" />
       <scope id="1213999822982" at="57,39,59,35" />
-      <scope id="1213999822982" at="64,35,66,94">
+      <scope id="1213999822982" at="63,35,65,112">
         <var name="manager" id="1213999822982" />
       </scope>
-      <scope id="1213999822982" at="77,81,79,145" />
-      <scope id="1213999830409" at="119,37,121,96">
-=======
-      <node id="1213999822982" at="23,79,24,63" concept="7" />
-      <node id="1213999822982" at="26,89,27,96" concept="6" />
-      <node id="1213999822982" at="27,96,28,48" concept="2" />
-      <node id="1213999822982" at="28,48,29,28" concept="2" />
-      <node id="1213999822982" at="29,28,30,80" concept="2" />
-      <node id="1213999822982" at="30,80,31,22" concept="7" />
-      <node id="1213999822982" at="33,87,34,81" concept="6" />
-      <node id="1213999822982" at="34,81,35,30" concept="2" />
-      <node id="1213999822982" at="35,30,36,43" concept="2" />
-      <node id="1213999822982" at="36,43,37,26" concept="6" />
-      <node id="1213999822982" at="37,26,38,109" concept="2" />
-      <node id="1213999822982" at="38,109,39,58" concept="2" />
-      <node id="1213999822982" at="40,39,41,40" concept="2" />
-      <node id="1213999822982" at="41,40,42,35" concept="2" />
-      <node id="1213999822982" at="43,5,44,73" concept="2" />
-      <node id="1213999822982" at="44,73,45,57" concept="6" />
-      <node id="1213999822982" at="46,35,47,82" concept="6" />
-      <node id="1213999822982" at="47,82,48,112" concept="7" />
-      <node id="1213999822982" at="49,10,50,22" concept="7" />
-      <node id="1213999826701" at="53,33,54,14" concept="10" />
-      <node id="1213999826701" at="56,69,57,67" concept="7" />
-      <node id="1213999826701" at="59,81,60,66" concept="7" />
-      <node id="1213999830409" at="62,92,63,84" concept="6" />
-      <node id="1213999830409" at="63,84,64,31" concept="2" />
-      <node id="1213999830409" at="64,31,65,44" concept="2" />
-      <node id="1213999830409" at="65,44,66,33" concept="2" />
-      <node id="1213999830409" at="66,33,67,28" concept="6" />
-      <node id="1213999830409" at="67,28,68,60" concept="2" />
-      <node id="1213999830409" at="68,60,69,44" concept="2" />
-      <node id="1213999830409" at="69,44,70,36" concept="6" />
-      <node id="1213999830409" at="70,36,71,66" concept="2" />
-      <node id="1213999830409" at="71,66,72,84" concept="2" />
-      <node id="1213999830409" at="72,84,73,57" concept="2" />
-      <node id="1213999830409" at="73,57,74,42" concept="2" />
-      <node id="1213999830409" at="74,42,75,75" concept="2" />
-      <node id="1213999830409" at="75,75,76,59" concept="6" />
-      <node id="1213999830409" at="77,37,78,84" concept="6" />
-      <node id="1213999830409" at="78,84,79,114" concept="7" />
-      <node id="1213999830409" at="80,12,81,24" concept="7" />
-      <node id="1213999822982" at="23,0,26,0" concept="5" trace="createEditorCell#(Ljetbrains/mps/openapi/editor/EditorContext;Lorg/jetbrains/mps/openapi/model/SNode;)Ljetbrains/mps/openapi/editor/cells/EditorCell;" />
-      <node id="1213999826701" at="53,0,56,0" concept="1" trace="_Inline_c4gh6o_a0a#()V" />
-      <node id="1213999826701" at="56,0,59,0" concept="5" trace="createEditorCell#(Ljetbrains/mps/openapi/editor/EditorContext;)Ljetbrains/mps/openapi/editor/cells/EditorCell;" />
-      <node id="1213999826701" at="59,0,62,0" concept="5" trace="createEditorCell#(Ljetbrains/mps/openapi/editor/EditorContext;Lorg/jetbrains/mps/openapi/model/SNode;)Ljetbrains/mps/openapi/editor/cells/EditorCell;" />
-      <node id="1213999822982" at="39,58,43,5" concept="4" />
-      <node id="1213999822982" at="45,57,50,22" concept="4" />
-      <node id="1213999830409" at="76,59,81,24" concept="4" />
-      <node id="1213999822982" at="26,0,33,0" concept="5" trace="createCollection_c4gh6o_a#(Ljetbrains/mps/openapi/editor/EditorContext;Lorg/jetbrains/mps/openapi/model/SNode;)Ljetbrains/mps/openapi/editor/cells/EditorCell;" />
-      <node id="1213999822982" at="33,0,52,0" concept="5" trace="createRefCell_c4gh6o_a0#(Ljetbrains/mps/openapi/editor/EditorContext;Lorg/jetbrains/mps/openapi/model/SNode;)Ljetbrains/mps/openapi/editor/cells/EditorCell;" />
-      <node id="1213999830409" at="62,0,83,0" concept="5" trace="createProperty_c4gh6o_a0a0#(Ljetbrains/mps/openapi/editor/EditorContext;Lorg/jetbrains/mps/openapi/model/SNode;)Ljetbrains/mps/openapi/editor/cells/EditorCell;" />
-      <scope id="1213999822982" at="23,79,24,63" />
-      <scope id="1213999826701" at="53,33,54,14" />
-      <scope id="1213999826701" at="56,69,57,67" />
-      <scope id="1213999826701" at="59,81,60,66" />
-      <scope id="1213999822982" at="40,39,42,35" />
-      <scope id="1213999822982" at="46,35,48,112">
-        <var name="manager" id="1213999822982" />
-      </scope>
-      <scope id="1213999830409" at="77,37,79,114">
->>>>>>> bd830ede
+      <scope id="1213999822982" at="76,81,78,145" />
+      <scope id="1213999830409" at="117,37,119,114">
         <var name="manager" id="1213999830409" />
       </scope>
       <scope id="1213999822982" at="38,0,41,0" />
-      <scope id="1213999822982" at="71,0,74,0" />
-      <scope id="1213999822982" at="74,0,77,0">
+      <scope id="1213999822982" at="70,0,73,0" />
+      <scope id="1213999822982" at="73,0,76,0">
         <var name="editorContext" id="1213999822982" />
       </scope>
-      <scope id="1213999822982" at="87,119,90,20" />
-      <scope id="1213999822982" at="93,0,96,0" />
+      <scope id="1213999822982" at="86,119,89,20" />
+      <scope id="1213999822982" at="92,0,95,0" />
       <scope id="1213999822982" at="27,0,31,0">
         <var name="context" id="1213999822982" />
         <var name="node" id="1213999822982" />
       </scope>
-<<<<<<< HEAD
-      <scope id="1213999822982" at="77,0,81,0">
+      <scope id="1213999822982" at="76,0,80,0">
         <var name="editorContext" id="1213999822982" />
         <var name="node" id="1213999822982" />
       </scope>
       <scope id="1213999822982" at="32,0,37,0" />
-      <scope id="1213999822982" at="87,0,92,0">
+      <scope id="1213999822982" at="86,0,91,0">
         <var name="context" id="1213999822982" />
         <var name="node" id="1213999822982" />
         <var name="referencingNode" id="1213999822982" />
-=======
-      <scope id="1213999826701" at="53,0,56,0" />
-      <scope id="1213999826701" at="56,0,59,0">
-        <var name="editorContext" id="1213999826701" />
-      </scope>
-      <scope id="1213999826701" at="59,0,62,0">
-        <var name="editorContext" id="1213999826701" />
-        <var name="node" id="1213999826701" />
->>>>>>> bd830ede
-      </scope>
-      <scope id="1213999822982" at="97,0,102,0" />
+      </scope>
+      <scope id="1213999822982" at="96,0,101,0" />
       <scope id="1213999822982" at="42,50,48,22">
         <var name="editorCell" id="1213999822982" />
       </scope>
-<<<<<<< HEAD
       <scope id="1213999822982" at="42,0,50,0" />
-      <scope id="1213999822982" at="50,48,68,22">
-=======
-      <scope id="1213999822982" at="26,0,33,0">
-        <var name="editorContext" id="1213999822982" />
-        <var name="node" id="1213999822982" />
-      </scope>
-      <scope id="1213999822982" at="33,87,50,22">
->>>>>>> bd830ede
+      <scope id="1213999822982" at="50,48,67,22">
         <var name="attributeConcept" id="1213999822982" />
         <var name="editorCell" id="1213999822982" />
         <var name="provider" id="1213999822982" />
       </scope>
-<<<<<<< HEAD
-      <scope id="1213999822982" at="50,0,70,0" />
-      <scope id="1213999830409" at="103,53,123,24">
-=======
-      <scope id="1213999822982" at="33,0,52,0">
-        <var name="editorContext" id="1213999822982" />
-        <var name="node" id="1213999822982" />
-      </scope>
-      <scope id="1213999830409" at="62,92,81,24">
->>>>>>> bd830ede
+      <scope id="1213999822982" at="50,0,69,0" />
+      <scope id="1213999830409" at="102,53,121,24">
         <var name="attributeConcept" id="1213999830409" />
         <var name="editorCell" id="1213999830409" />
         <var name="provider" id="1213999830409" />
         <var name="style" id="1213999830409" />
       </scope>
-<<<<<<< HEAD
-      <scope id="1213999830409" at="103,0,125,0" />
-      <unit id="1213999822982" at="70,0,82,0" name="jetbrains.mps.baseLanguage.classifiers.editor.DefaultClassifierFieldAccessOperation_EditorBuilder_a$_Inline_c4gh6o_a0a" />
-      <unit id="1213999822982" at="82,0,126,0" name="jetbrains.mps.baseLanguage.classifiers.editor.DefaultClassifierFieldAccessOperation_EditorBuilder_a$Inline_Builder_c4gh6o_a0a" />
-      <unit id="1213999822982" at="23,0,127,0" name="jetbrains.mps.baseLanguage.classifiers.editor.DefaultClassifierFieldAccessOperation_EditorBuilder_a" />
-=======
-      <scope id="1213999830409" at="62,0,83,0">
-        <var name="editorContext" id="1213999830409" />
-        <var name="node" id="1213999830409" />
-      </scope>
-      <unit id="1213999826701" at="52,0,84,0" name="jetbrains.mps.baseLanguage.classifiers.editor.DefaultClassifierFieldAccessOperation_Editor$_Inline_c4gh6o_a0a" />
-      <unit id="1213999822982" at="22,0,85,0" name="jetbrains.mps.baseLanguage.classifiers.editor.DefaultClassifierFieldAccessOperation_Editor" />
->>>>>>> bd830ede
+      <scope id="1213999830409" at="102,0,123,0" />
+      <unit id="1213999822982" at="69,0,81,0" name="jetbrains.mps.baseLanguage.classifiers.editor.DefaultClassifierFieldAccessOperation_EditorBuilder_a$_Inline_c4gh6o_a0a" />
+      <unit id="1213999822982" at="81,0,124,0" name="jetbrains.mps.baseLanguage.classifiers.editor.DefaultClassifierFieldAccessOperation_EditorBuilder_a$Inline_Builder_c4gh6o_a0a" />
+      <unit id="1213999822982" at="23,0,125,0" name="jetbrains.mps.baseLanguage.classifiers.editor.DefaultClassifierFieldAccessOperation_EditorBuilder_a" />
     </file>
   </root>
   <root nodeRef="r:00000000-0000-4000-0000-011c89590370(jetbrains.mps.baseLanguage.classifiers.editor)/1217433556668">
