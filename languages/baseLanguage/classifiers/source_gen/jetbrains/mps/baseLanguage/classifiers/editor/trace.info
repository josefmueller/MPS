--- conflicted
+++ resolved
@@ -488,7 +488,6 @@
       <unit id="1205769390549" at="10,0,15,0" name="jetbrains.mps.baseLanguage.classifiers.editor.DefaultClassifierMethodCallOperation_Editor" />
     </file>
     <file name="DefaultClassifierMethodCallOperation_EditorBuilder_a.java">
-<<<<<<< HEAD
       <node id="1205769390549" at="63,116,64,19" concept="9" />
       <node id="1205769390549" at="64,19,65,18" concept="2" />
       <node id="1205769390549" at="70,26,71,18" concept="7" />
@@ -511,8 +510,8 @@
       <node id="1205769390549" at="101,60,102,48" concept="2" />
       <node id="1205769390549" at="102,48,103,58" concept="2" />
       <node id="1205769390549" at="103,58,104,20" concept="7" />
-      <node id="1205769390549" at="107,58,108,91" concept="6" />
-      <node id="1205769390549" at="108,91,109,131" concept="2" />
+      <node id="1205769390549" at="107,58,108,97" concept="6" />
+      <node id="1205769390549" at="108,97,109,131" concept="2" />
       <node id="1205769390549" at="109,131,110,135" concept="2" />
       <node id="1205769390549" at="110,135,111,20" concept="7" />
       <node id="1205769390549" at="113,6,114,0" concept="8" />
@@ -682,195 +681,6 @@
       <scope id="1205769390549" at="63,116,65,18" />
       <scope id="1205769390549" at="119,40,121,147" />
       <scope id="1205769390549" at="133,73,135,145">
-=======
-      <node id="1205769390549" at="61,116,62,19" concept="9" />
-      <node id="1205769390549" at="62,19,63,18" concept="2" />
-      <node id="1205769390549" at="68,26,69,18" concept="7" />
-      <node id="1205769390549" at="72,39,73,39" concept="7" />
-      <node id="1205769390549" at="76,50,77,118" concept="6" />
-      <node id="1205769390549" at="77,118,78,48" concept="2" />
-      <node id="1205769390549" at="78,48,79,28" concept="2" />
-      <node id="1205769390549" at="79,28,80,65" concept="2" />
-      <node id="1205769390549" at="80,65,81,34" concept="6" />
-      <node id="1205769390549" at="81,34,82,110" concept="2" />
-      <node id="1205769390549" at="82,110,83,40" concept="2" />
-      <node id="1205769390549" at="83,40,84,56" concept="2" />
-      <node id="1205769390549" at="84,56,85,57" concept="2" />
-      <node id="1205769390549" at="85,57,86,60" concept="2" />
-      <node id="1205769390549" at="86,60,87,57" concept="2" />
-      <node id="1205769390549" at="87,57,88,22" concept="7" />
-      <node id="1205769390549" at="90,48,91,161" concept="6" />
-      <node id="1205769390549" at="95,39,96,158" concept="7" />
-      <node id="1205769390549" at="98,33,99,60" concept="2" />
-      <node id="1205769390549" at="99,60,100,48" concept="2" />
-      <node id="1205769390549" at="100,48,101,58" concept="2" />
-      <node id="1205769390549" at="101,58,102,20" concept="7" />
-      <node id="1205769390549" at="105,58,106,97" concept="6" />
-      <node id="1205769390549" at="106,97,107,131" concept="2" />
-      <node id="1205769390549" at="107,131,108,135" concept="2" />
-      <node id="1205769390549" at="108,135,109,20" concept="7" />
-      <node id="1205769390549" at="111,6,112,0" concept="8" />
-      <node id="1205769390549" at="112,0,113,44" concept="2" />
-      <node id="1205769390549" at="113,44,114,49" concept="2" />
-      <node id="1205769390549" at="114,49,115,50" concept="6" />
-      <node id="1205769390549" at="115,50,116,0" concept="8" />
-      <node id="1205769390549" at="117,39,118,40" concept="2" />
-      <node id="1205769390549" at="118,40,119,35" concept="2" />
-      <node id="1205769390549" at="120,5,121,34" concept="6" />
-      <node id="1205769390549" at="121,34,122,79" concept="2" />
-      <node id="1205769390549" at="122,79,123,40" concept="2" />
-      <node id="1205769390549" at="123,40,124,319" concept="2" />
-      <node id="1205769390549" at="124,319,125,301" concept="6" />
-      <node id="1205769390549" at="127,39,128,113" concept="7" />
-      <node id="1205769390549" at="131,73,132,87" concept="6" />
-      <node id="1205769390549" at="132,87,133,145" concept="7" />
-      <node id="1205769390549" at="134,10,135,22" concept="7" />
-      <node id="1205769396164" at="140,0,141,0" concept="3" trace="myReferencingNode" />
-      <node id="1205769396164" at="142,119,143,21" concept="9" />
-      <node id="1205769396164" at="143,21,144,42" concept="2" />
-      <node id="1205769396164" at="144,42,145,20" concept="2" />
-      <node id="1205769396164" at="148,41,149,42" concept="7" />
-      <node id="1205769396164" at="154,28,155,20" concept="7" />
-      <node id="1205769397479" at="158,53,159,41" concept="2" />
-      <node id="1205769397479" at="160,11,161,148" concept="6" />
-      <node id="1205769397479" at="161,148,162,78" concept="2" />
-      <node id="1205769397479" at="162,78,163,150" concept="6" />
-      <node id="1205769397479" at="163,150,164,47" concept="2" />
-      <node id="1205769397479" at="164,47,165,136" concept="2" />
-      <node id="1205769397479" at="165,136,166,140" concept="2" />
-      <node id="1205769397479" at="166,140,167,46" concept="2" />
-      <node id="1205769397479" at="167,46,168,88" concept="2" />
-      <node id="1205769397479" at="168,88,169,35" concept="2" />
-      <node id="1205769397479" at="169,35,170,308" concept="6" />
-      <node id="1205769397479" at="172,43,173,120" concept="7" />
-      <node id="1205769397479" at="176,76,177,91" concept="6" />
-      <node id="1205769397479" at="177,91,178,147" concept="7" />
-      <node id="1205769397479" at="179,14,180,26" concept="7" />
-      <node id="1205769397479" at="181,17,182,42" concept="2" />
-      <node id="1205769425501" at="186,49,187,94" concept="6" />
-      <node id="1205769425501" at="187,94,188,47" concept="2" />
-      <node id="1205769425501" at="188,47,189,34" concept="6" />
-      <node id="1205769425501" at="189,34,190,93" concept="2" />
-      <node id="1205769425501" at="190,93,191,40" concept="2" />
-      <node id="1205769425501" at="191,40,192,34" concept="2" />
-      <node id="1205769425501" at="192,34,193,22" concept="7" />
-      <node id="1205769390549" at="195,52,196,177" concept="6" />
-      <node id="1205769390549" at="196,177,197,91" concept="6" />
-      <node id="1205769390549" at="197,91,198,55" concept="2" />
-      <node id="1205769390549" at="199,37,200,95" concept="2" />
-      <node id="1205769390549" at="201,5,202,49" concept="2" />
-      <node id="1205769390549" at="202,49,203,22" concept="7" />
-      <node id="1205769390549" at="209,106,210,50" concept="9" />
-      <node id="1205769390549" at="210,50,211,25" concept="2" />
-      <node id="1205769390549" at="216,28,217,20" concept="7" />
-      <node id="1205769390549" at="220,66,221,221" concept="7" />
-      <node id="1205769390549" at="223,57,224,83" concept="6" />
-      <node id="1205769390549" at="224,83,225,58" concept="2" />
-      <node id="1205769390549" at="225,58,226,25" concept="7" />
-      <node id="1205769390549" at="228,41,229,41" concept="2" />
-      <node id="1205769390549" at="229,41,230,259" concept="2" />
-      <node id="1205769390549" at="231,11,232,36" concept="6" />
-      <node id="1205769390549" at="232,36,233,48" concept="2" />
-      <node id="1205769390549" at="233,48,234,51" concept="2" />
-      <node id="1205769390549" at="234,51,235,34" concept="2" />
-      <node id="1205769390549" at="235,34,236,25" concept="7" />
-      <node id="1205769390549" at="237,17,238,42" concept="2" />
-      <node id="1205769390549" at="242,96,243,134" concept="2" />
-      <node id="1205769390549" at="244,34,245,142" concept="2" />
-      <node id="1205769390549" at="245,142,246,146" concept="2" />
-      <node id="1205769390549" at="246,146,247,80" concept="2" />
-      <node id="1205769390549" at="249,122,250,234" concept="2" />
-      <node id="1205769390549" at="255,75,256,99" concept="6" />
-      <node id="1205769390549" at="256,99,257,38" concept="2" />
-      <node id="1205769390549" at="257,38,258,36" concept="6" />
-      <node id="1205769390549" at="258,36,259,55" concept="2" />
-      <node id="1205769390549" at="259,55,260,56" concept="2" />
-      <node id="1205769390549" at="260,56,261,42" concept="2" />
-      <node id="1205769390549" at="261,42,262,134" concept="2" />
-      <node id="1205769390549" at="262,134,263,138" concept="2" />
-      <node id="1205769390549" at="263,138,264,24" concept="7" />
-      <node id="1205770756352" at="266,52,267,95" concept="6" />
-      <node id="1205770756352" at="267,95,268,50" concept="2" />
-      <node id="1205770756352" at="268,50,269,36" concept="6" />
-      <node id="1205770756352" at="269,36,270,81" concept="2" />
-      <node id="1205770756352" at="270,81,271,48" concept="2" />
-      <node id="1205770756352" at="271,48,272,42" concept="2" />
-      <node id="1205770756352" at="272,42,273,36" concept="2" />
-      <node id="1205770756352" at="273,36,274,24" concept="7" />
-      <node id="8253869385207983722" at="277,46,278,355" concept="7" />
-      <node id="1205769390549" at="280,49,281,94" concept="6" />
-      <node id="1205769390549" at="281,94,282,47" concept="2" />
-      <node id="1205769390549" at="282,47,283,34" concept="6" />
-      <node id="1205769390549" at="283,34,284,85" concept="2" />
-      <node id="1205769390549" at="284,85,285,40" concept="2" />
-      <node id="1205769390549" at="286,37,287,90" concept="2" />
-      <node id="1205769390549" at="288,5,289,34" concept="2" />
-      <node id="1205769390549" at="289,34,290,22" concept="7" />
-      <node id="8253869385208016815" at="292,46,293,352" concept="7" />
-      <node id="1205769390549" at="58,0,60,0" concept="3" trace="myNode" />
-      <node id="1205769396164" at="138,0,140,0" concept="3" trace="myNode" />
-      <node id="1205769390549" at="206,0,208,0" concept="3" trace="myNode" />
-      <node id="1205769390549" at="72,0,75,0" concept="5" trace="createCell#()Ljetbrains/mps/openapi/editor/cells/EditorCell;" />
-      <node id="1205769390549" at="95,0,98,0" concept="5" trace="compute#()Ljetbrains/mps/openapi/editor/cells/EditorCell;" />
-      <node id="1205769390549" at="127,0,130,0" concept="5" trace="accept#(Lorg/jetbrains/mps/openapi/model/SNode;)Z" />
-      <node id="1205769396164" at="148,0,151,0" concept="5" trace="createCell#()Ljetbrains/mps/openapi/editor/cells/EditorCell;" />
-      <node id="1205769397479" at="172,0,175,0" concept="5" trace="accept#(Lorg/jetbrains/mps/openapi/model/SNode;)Z" />
-      <node id="1205769390549" at="198,55,201,5" concept="4" />
-      <node id="1205769390549" at="220,0,223,0" concept="5" trace="createNodeToInsert#(Ljetbrains/mps/openapi/editor/EditorContext;)Lorg/jetbrains/mps/openapi/model/SNode;" />
-      <node id="1205769390549" at="248,9,251,9" concept="4" />
-      <node id="8253869385207983720" at="277,0,280,0" concept="5" trace="nodeCondition_c9gv4j_a2a#()Z" />
-      <node id="1205769390549" at="285,40,288,5" concept="4" />
-      <node id="8253869385208016813" at="292,0,295,0" concept="5" trace="nodeCondition_c9gv4j_a3a#()Z" />
-      <node id="1205769390549" at="61,0,65,0" concept="1" trace="DefaultClassifierMethodCallOperation_EditorBuilder_a#(Ljetbrains/mps/openapi/editor/EditorContext;Lorg/jetbrains/mps/openapi/model/SNode;)V" />
-      <node id="1205769390549" at="116,0,120,5" concept="4" />
-      <node id="1205769390549" at="209,0,213,0" concept="1" trace="actualArgumentListHandler_c9gv4j_c0#(Lorg/jetbrains/mps/openapi/model/SNode;Ljava/lang/String;Ljetbrains/mps/openapi/editor/EditorContext;)V" />
-      <node id="1205769390549" at="66,0,71,0" concept="5" trace="getNode#()Lorg/jetbrains/mps/openapi/model/SNode;" />
-      <node id="1205769390549" at="93,72,98,33" concept="6" />
-      <node id="1205769390549" at="125,301,130,7" concept="6" />
-      <node id="1205769390549" at="130,7,135,22" concept="4" />
-      <node id="1205769396164" at="142,0,147,0" concept="1" trace="Inline_Builder_c9gv4j_a0a#(Ljetbrains/mps/openapi/editor/EditorContext;Lorg/jetbrains/mps/openapi/model/SNode;Lorg/jetbrains/mps/openapi/model/SNode;)V" />
-      <node id="1205769396164" at="152,0,157,0" concept="5" trace="getNode#()Lorg/jetbrains/mps/openapi/model/SNode;" />
-      <node id="1205769397479" at="170,308,175,11" concept="6" />
-      <node id="1205769397479" at="175,11,180,26" concept="4" />
-      <node id="1205769390549" at="214,0,219,0" concept="5" trace="getNode#()Lorg/jetbrains/mps/openapi/model/SNode;" />
-      <node id="1205769390549" at="223,0,228,0" concept="5" trace="createNodeCell#(Lorg/jetbrains/mps/openapi/model/SNode;)Ljetbrains/mps/openapi/editor/cells/EditorCell;" />
-      <node id="1205769390549" at="243,134,248,9" concept="4" />
-      <node id="1205769390549" at="104,0,111,0" concept="5" trace="createErrorCell#(Ljava/lang/String;)Ljetbrains/mps/openapi/editor/cells/EditorCell;" />
-      <node id="1205769425501" at="186,0,195,0" concept="5" trace="createConstant_c9gv4j_b0#()Ljetbrains/mps/openapi/editor/cells/EditorCell;" />
-      <node id="1205769390549" at="230,259,239,7" concept="11" />
-      <node id="1205769390549" at="195,0,205,0" concept="5" trace="createRefNodeList_c9gv4j_c0#()Ljetbrains/mps/openapi/editor/cells/EditorCell;" />
-      <node id="1205770756352" at="266,0,276,0" concept="5" trace="createConstant_c9gv4j_a2a#()Ljetbrains/mps/openapi/editor/cells/EditorCell;" />
-      <node id="1205769390549" at="93,0,104,0" concept="5" trace="createReferenceCell#(Lorg/jetbrains/mps/openapi/model/SNode;)Ljetbrains/mps/openapi/editor/cells/EditorCell;" />
-      <node id="1205769390549" at="241,86,252,7" concept="4" />
-      <node id="1205769390549" at="254,0,266,0" concept="5" trace="createSeparatorCell#(Lorg/jetbrains/mps/openapi/model/SNode;Lorg/jetbrains/mps/openapi/model/SNode;)Ljetbrains/mps/openapi/editor/cells/EditorCell;" />
-      <node id="1205769390549" at="280,0,292,0" concept="5" trace="createConstant_c9gv4j_d0#()Ljetbrains/mps/openapi/editor/cells/EditorCell;" />
-      <node id="1205769390549" at="228,0,241,0" concept="5" trace="createEmptyCell#()Ljetbrains/mps/openapi/editor/cells/EditorCell;" />
-      <node id="1205769390549" at="241,0,254,0" concept="5" trace="installElementCellActions#(Lorg/jetbrains/mps/openapi/model/SNode;Ljetbrains/mps/openapi/editor/cells/EditorCell;)V" />
-      <node id="1205769390549" at="76,0,90,0" concept="5" trace="createCollection_c9gv4j_a#()Ljetbrains/mps/openapi/editor/cells/EditorCell;" />
-      <node id="1205769390549" at="91,161,111,6" concept="6" />
-      <node id="1205769397479" at="159,41,183,7" concept="11" />
-      <node id="1205769397479" at="158,0,185,0" concept="5" trace="createProperty_c9gv4j_a0a0#()Ljetbrains/mps/openapi/editor/cells/EditorCell;" />
-      <node id="1205769390549" at="90,0,137,0" concept="5" trace="createRefCell_c9gv4j_a0#()Ljetbrains/mps/openapi/editor/cells/EditorCell;" />
-      <scope id="1205769390549" at="68,26,69,18" />
-      <scope id="1205769390549" at="72,39,73,39" />
-      <scope id="1205769390549" at="95,39,96,158" />
-      <scope id="1205769390549" at="127,39,128,113" />
-      <scope id="1205769396164" at="148,41,149,42" />
-      <scope id="1205769396164" at="154,28,155,20" />
-      <scope id="1205769397479" at="172,43,173,120" />
-      <scope id="1205769397479" at="181,17,182,42" />
-      <scope id="1205769390549" at="199,37,200,95" />
-      <scope id="1205769390549" at="216,28,217,20" />
-      <scope id="1205769390549" at="220,66,221,221" />
-      <scope id="1205769390549" at="237,17,238,42" />
-      <scope id="1205769390549" at="249,122,250,234" />
-      <scope id="8253869385207983721" at="277,46,278,355" />
-      <scope id="1205769390549" at="286,37,287,90" />
-      <scope id="8253869385208016814" at="292,46,293,352" />
-      <scope id="1205769390549" at="61,116,63,18" />
-      <scope id="1205769390549" at="117,39,119,35" />
-      <scope id="1205769390549" at="131,73,133,145">
->>>>>>> ac231bee
         <var name="manager" id="1205769390549" />
       </scope>
       <scope id="1205769397479" at="178,76,180,147">
