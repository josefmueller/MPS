<?xml version="1.0" encoding="UTF-8"?>
<model ref="r:13d16a02-6fc1-4986-8d3c-61aadbaeccd7(jetbrains.mps.baseLanguage.overloadedOperators.editor)">
  <persistence version="9" />
  <languages>
<<<<<<< HEAD
    <use id="7866978e-a0f0-4cc7-81bc-4d213d9375e1" name="jetbrains.mps.lang.smodel" version="3" />
    <use id="18bc6592-03a6-4e29-a83a-7ff23bde13ba" name="jetbrains.mps.lang.editor" version="2" />
=======
    <use id="7866978e-a0f0-4cc7-81bc-4d213d9375e1" name="jetbrains.mps.lang.smodel" version="2" />
    <use id="18bc6592-03a6-4e29-a83a-7ff23bde13ba" name="jetbrains.mps.lang.editor" version="3" />
>>>>>>> 8605555f
    <use id="f3061a53-9226-4cc5-a443-f952ceaf5816" name="jetbrains.mps.baseLanguage" version="4" />
  </languages>
  <imports>
    <import index="vgj4" ref="r:a258f9a5-18d3-4bea-a833-20735290774c(jetbrains.mps.baseLanguage.overloadedOperators.structure)" />
    <import index="tpen" ref="r:00000000-0000-4000-0000-011c895902c3(jetbrains.mps.baseLanguage.editor)" />
    <import index="tpee" ref="r:00000000-0000-4000-0000-011c895902ca(jetbrains.mps.baseLanguage.structure)" />
    <import index="tpco" ref="r:00000000-0000-4000-0000-011c89590284(jetbrains.mps.lang.core.editor)" />
    <import index="tpck" ref="r:00000000-0000-4000-0000-011c89590288(jetbrains.mps.lang.core.structure)" implicit="true" />
    <import index="tpce" ref="r:00000000-0000-4000-0000-011c89590292(jetbrains.mps.lang.structure.structure)" implicit="true" />
  </imports>
  <registry>
    <language id="18bc6592-03a6-4e29-a83a-7ff23bde13ba" name="jetbrains.mps.lang.editor">
      <concept id="1071666914219" name="jetbrains.mps.lang.editor.structure.ConceptEditorDeclaration" flags="ig" index="24kQdi" />
      <concept id="1198489924438" name="jetbrains.mps.lang.editor.structure.CellModel_Block" flags="sg" stub="8104358048506730066" index="b$f91">
        <child id="1198489993734" name="body" index="b$wch" />
      </concept>
      <concept id="1140524381322" name="jetbrains.mps.lang.editor.structure.CellModel_ListWithRole" flags="ng" index="2czfm3">
        <child id="1140524464360" name="cellLayout" index="2czzBx" />
        <child id="1140524464359" name="emptyCellModel" index="2czzBI" />
      </concept>
      <concept id="1106270549637" name="jetbrains.mps.lang.editor.structure.CellLayout_Horizontal" flags="nn" index="2iRfu4" />
      <concept id="1237303669825" name="jetbrains.mps.lang.editor.structure.CellLayout_Indent" flags="nn" index="l2Vlx" />
      <concept id="1237308012275" name="jetbrains.mps.lang.editor.structure.IndentLayoutNewLineStyleClassItem" flags="ln" index="ljvvj" />
      <concept id="1237375020029" name="jetbrains.mps.lang.editor.structure.IndentLayoutNewLineChildrenStyleClassItem" flags="ln" index="pj6Ft" />
      <concept id="1142886811589" name="jetbrains.mps.lang.editor.structure.ConceptFunctionParameter_node" flags="nn" index="pncrf" />
      <concept id="1080736578640" name="jetbrains.mps.lang.editor.structure.BaseEditorComponent" flags="ig" index="2wURMF">
        <child id="1080736633877" name="cellModel" index="2wV5jI" />
      </concept>
      <concept id="1078939183254" name="jetbrains.mps.lang.editor.structure.CellModel_Component" flags="sg" stub="3162947552742194261" index="PMmxH">
        <reference id="1078939183255" name="editorComponent" index="PMmxG" />
      </concept>
      <concept id="1186414536763" name="jetbrains.mps.lang.editor.structure.BooleanStyleSheetItem" flags="ln" index="VOi$J">
        <property id="1186414551515" name="flag" index="VOm3f" />
      </concept>
      <concept id="1186414928363" name="jetbrains.mps.lang.editor.structure.SelectableStyleSheetItem" flags="ln" index="VPM3Z" />
      <concept id="1216560327200" name="jetbrains.mps.lang.editor.structure.PositionChildrenStyleClassItem" flags="ln" index="10DmGV">
        <property id="1216560518566" name="position" index="10E5iX" />
      </concept>
      <concept id="1233758997495" name="jetbrains.mps.lang.editor.structure.PunctuationLeftStyleClassItem" flags="ln" index="11L4FC" />
      <concept id="1233759184865" name="jetbrains.mps.lang.editor.structure.PunctuationRightStyleClassItem" flags="ln" index="11LMrY" />
      <concept id="1088013125922" name="jetbrains.mps.lang.editor.structure.CellModel_RefCell" flags="sg" stub="730538219795941030" index="1iCGBv">
        <child id="1088186146602" name="editorComponent" index="1sWHZn" />
      </concept>
      <concept id="1381004262292414836" name="jetbrains.mps.lang.editor.structure.ICellStyle" flags="ng" index="1k5N5V">
        <reference id="1381004262292426837" name="parentStyleClass" index="1k5W1q" />
      </concept>
      <concept id="1088185857835" name="jetbrains.mps.lang.editor.structure.InlineEditorComponent" flags="ig" index="1sVBvm" />
      <concept id="1139848536355" name="jetbrains.mps.lang.editor.structure.CellModel_WithRole" flags="ng" index="1$h60E">
        <property id="1140017977771" name="readOnly" index="1Intyy" />
        <reference id="1140103550593" name="relationDeclaration" index="1NtTu8" />
      </concept>
      <concept id="1073389214265" name="jetbrains.mps.lang.editor.structure.EditorCellModel" flags="ng" index="3EYTF0">
        <reference id="1139959269582" name="actionMap" index="1ERwB7" />
      </concept>
      <concept id="1073389446423" name="jetbrains.mps.lang.editor.structure.CellModel_Collection" flags="sn" stub="3013115976261988961" index="3EZMnI">
        <child id="1106270802874" name="cellLayout" index="2iSdaV" />
        <child id="1073389446424" name="childCellModel" index="3EZMnx" />
      </concept>
      <concept id="1073389577006" name="jetbrains.mps.lang.editor.structure.CellModel_Constant" flags="sn" stub="3610246225209162225" index="3F0ifn">
        <property id="1082639509531" name="nullText" index="ilYzB" />
        <property id="1073389577007" name="text" index="3F0ifm" />
      </concept>
      <concept id="1073389658414" name="jetbrains.mps.lang.editor.structure.CellModel_Property" flags="sg" stub="730538219796134133" index="3F0A7n" />
      <concept id="1219418625346" name="jetbrains.mps.lang.editor.structure.IStyleContainer" flags="ng" index="3F0Thp">
        <child id="1219418656006" name="styleItem" index="3F10Kt" />
      </concept>
      <concept id="1073389882823" name="jetbrains.mps.lang.editor.structure.CellModel_RefNode" flags="sg" stub="730538219795960754" index="3F1sOY" />
      <concept id="1073390211982" name="jetbrains.mps.lang.editor.structure.CellModel_RefNodeList" flags="sg" stub="2794558372793454595" index="3F2HdR" />
      <concept id="1225898583838" name="jetbrains.mps.lang.editor.structure.ReadOnlyModelAccessor" flags="ng" index="1HfYo3">
        <child id="1225898971709" name="getter" index="1Hhtcw" />
      </concept>
      <concept id="1225900081164" name="jetbrains.mps.lang.editor.structure.CellModel_ReadOnlyModelAccessor" flags="sg" stub="3708815482283559694" index="1HlG4h">
        <child id="1225900141900" name="modelAccessor" index="1HlULh" />
      </concept>
      <concept id="1176717841777" name="jetbrains.mps.lang.editor.structure.QueryFunction_ModelAccess_Getter" flags="in" index="3TQlhw" />
      <concept id="1166049232041" name="jetbrains.mps.lang.editor.structure.AbstractComponent" flags="ng" index="1XWOmA">
        <reference id="1166049300910" name="conceptDeclaration" index="1XX52x" />
      </concept>
    </language>
    <language id="f3061a53-9226-4cc5-a443-f952ceaf5816" name="jetbrains.mps.baseLanguage">
      <concept id="1197027756228" name="jetbrains.mps.baseLanguage.structure.DotExpression" flags="nn" index="2OqwBi">
        <child id="1197027771414" name="operand" index="2Oq$k0" />
        <child id="1197027833540" name="operation" index="2OqNvi" />
      </concept>
      <concept id="1137021947720" name="jetbrains.mps.baseLanguage.structure.ConceptFunction" flags="in" index="2VMwT0">
        <child id="1137022507850" name="body" index="2VODD2" />
      </concept>
      <concept id="1068580123155" name="jetbrains.mps.baseLanguage.structure.ExpressionStatement" flags="nn" index="3clFbF">
        <child id="1068580123156" name="expression" index="3clFbG" />
      </concept>
      <concept id="1068580123136" name="jetbrains.mps.baseLanguage.structure.StatementList" flags="sn" stub="5293379017992965193" index="3clFbS">
        <child id="1068581517665" name="statement" index="3cqZAp" />
      </concept>
    </language>
    <language id="7866978e-a0f0-4cc7-81bc-4d213d9375e1" name="jetbrains.mps.lang.smodel">
      <concept id="1138056022639" name="jetbrains.mps.lang.smodel.structure.SPropertyAccess" flags="nn" index="3TrcHB">
        <reference id="1138056395725" name="property" index="3TsBF5" />
      </concept>
    </language>
  </registry>
  <node concept="24kQdi" id="qQXsgj0h89">
    <ref role="1XX52x" to="vgj4:qQXsgj0h87" resolve="OverloadedOperatorContainer" />
    <node concept="3EZMnI" id="qQXsgj0h8b" role="2wV5jI">
      <node concept="3F0ifn" id="qQXsgj0h8f" role="3EZMnx">
        <property role="3F0ifm" value="overloaded operators" />
        <ref role="1k5W1q" to="tpen:hgVS8CF" resolve="KeyWord" />
      </node>
      <node concept="3F0A7n" id="qQXsgj0h8i" role="3EZMnx">
        <ref role="1NtTu8" to="tpck:h0TrG11" resolve="name" />
        <node concept="pj6Ft" id="qQXsgj0hdx" role="3F10Kt" />
      </node>
      <node concept="3F0ifn" id="qQXsgj1tUI" role="3EZMnx">
        <property role="3F0ifm" value="{" />
        <node concept="ljvvj" id="qQXsgj1tUL" role="3F10Kt">
          <property role="VOm3f" value="true" />
        </node>
      </node>
      <node concept="l2Vlx" id="qQXsgj0h8d" role="2iSdaV" />
      <node concept="b$f91" id="3970G$Abhe8" role="3EZMnx">
        <node concept="3EZMnI" id="3970G$Abhem" role="b$wch">
          <node concept="VPM3Z" id="3970G$Abhen" role="3F10Kt">
            <property role="VOm3f" value="false" />
          </node>
          <node concept="3F0ifn" id="3970G$Abheo" role="3EZMnx">
            <property role="3F0ifm" value=" " />
            <node concept="VPM3Z" id="3970G$Abhep" role="3F10Kt">
              <property role="VOm3f" value="false" />
            </node>
            <node concept="ljvvj" id="3970G$Abheq" role="3F10Kt">
              <property role="VOm3f" value="true" />
            </node>
          </node>
          <node concept="3F2HdR" id="3970G$Abher" role="3EZMnx">
            <ref role="1NtTu8" to="vgj4:2t$Vq$DN3as" />
            <node concept="l2Vlx" id="3970G$Abhes" role="2czzBx" />
            <node concept="ljvvj" id="3970G$Abhet" role="3F10Kt">
              <property role="VOm3f" value="true" />
            </node>
            <node concept="pj6Ft" id="3970G$Abheu" role="3F10Kt">
              <property role="VOm3f" value="true" />
            </node>
            <node concept="3F0ifn" id="3970G$Abhev" role="2czzBI">
              <property role="3F0ifm" value="" />
              <property role="ilYzB" value="&lt;&lt;custom operators declaration&gt;&gt;" />
            </node>
          </node>
          <node concept="3F2HdR" id="3970G$Abhex" role="3EZMnx">
            <ref role="1NtTu8" to="vgj4:qQXsgj0h88" />
            <node concept="l2Vlx" id="3970G$Abhey" role="2czzBx" />
            <node concept="10DmGV" id="3970G$Abhez" role="3F10Kt">
              <property role="10E5iX" value="indented" />
            </node>
            <node concept="ljvvj" id="3970G$Abhe$" role="3F10Kt">
              <property role="VOm3f" value="true" />
            </node>
            <node concept="pj6Ft" id="3970G$Abhe_" role="3F10Kt">
              <property role="VOm3f" value="true" />
            </node>
            <node concept="3F0ifn" id="3970G$AbheA" role="2czzBI">
              <property role="3F0ifm" value="" />
              <property role="ilYzB" value="&lt;&lt;overloaded binary operators&gt;&gt;" />
            </node>
          </node>
          <node concept="l2Vlx" id="3970G$AbheB" role="2iSdaV" />
          <node concept="ljvvj" id="3970G$AbheC" role="3F10Kt">
            <property role="VOm3f" value="true" />
          </node>
          <node concept="pj6Ft" id="3970G$AbheD" role="3F10Kt">
            <property role="VOm3f" value="true" />
          </node>
        </node>
      </node>
    </node>
  </node>
  <node concept="24kQdi" id="qQXsgj0hd_">
    <ref role="1XX52x" to="vgj4:qQXsgj0fxd" resolve="OverloadedBinaryOperator" />
    <node concept="3EZMnI" id="qQXsgj0hdB" role="2wV5jI">
      <node concept="3F0ifn" id="3970G$AbRo9" role="3EZMnx">
        <property role="3F0ifm" value="" />
        <node concept="VPM3Z" id="3970G$AbRoa" role="3F10Kt">
          <property role="VOm3f" value="false" />
        </node>
        <node concept="ljvvj" id="3970G$AbRob" role="3F10Kt">
          <property role="VOm3f" value="true" />
        </node>
      </node>
      <node concept="3F0ifn" id="qQXsgj0hdH" role="3EZMnx">
        <property role="3F0ifm" value="operator" />
        <ref role="1k5W1q" to="tpen:hgVS8CF" resolve="KeyWord" />
      </node>
      <node concept="3F1sOY" id="2t$Vq$DOzV2" role="3EZMnx">
        <ref role="1NtTu8" to="vgj4:2t$Vq$DOzUQ" />
      </node>
      <node concept="3F0ifn" id="5MF4VwFX1Y_" role="3EZMnx">
        <property role="3F0ifm" value="(" />
        <ref role="1k5W1q" to="tpen:hF$iCJm" resolve="Parenthesis" />
        <node concept="11LMrY" id="5MF4VwFYzYf" role="3F10Kt">
          <property role="VOm3f" value="true" />
        </node>
      </node>
      <node concept="3F1sOY" id="5MF4VwFX1Yz" role="3EZMnx">
        <ref role="1NtTu8" to="vgj4:5MF4VwFWPAL" />
      </node>
      <node concept="3F0ifn" id="5MF4VwFX1YD" role="3EZMnx">
        <property role="3F0ifm" value="," />
        <node concept="11L4FC" id="7K$9kmrjt1l" role="3F10Kt">
          <property role="VOm3f" value="true" />
        </node>
      </node>
      <node concept="3F1sOY" id="5MF4VwFX1YE" role="3EZMnx">
        <ref role="1NtTu8" to="vgj4:5MF4VwFWPAM" />
      </node>
      <node concept="3F0ifn" id="5MF4VwFX1YG" role="3EZMnx">
        <property role="3F0ifm" value=")" />
        <ref role="1k5W1q" to="tpen:hF$iCJm" resolve="Parenthesis" />
        <node concept="11L4FC" id="5MF4VwFYzYg" role="3F10Kt">
          <property role="VOm3f" value="true" />
        </node>
      </node>
      <node concept="3F0ifn" id="5MF4VwFX1YI" role="3EZMnx">
        <property role="3F0ifm" value="-&gt;" />
      </node>
      <node concept="3F1sOY" id="5MF4VwFX1YK" role="3EZMnx">
        <ref role="1NtTu8" to="vgj4:5MF4VwFS3Cd" />
        <node concept="ljvvj" id="5MF4VwFY98k" role="3F10Kt">
          <property role="VOm3f" value="true" />
        </node>
      </node>
      <node concept="3F0ifn" id="2kpoMNxbyrB" role="3EZMnx">
        <property role="3F0ifm" value="commutative:" />
      </node>
      <node concept="3F0A7n" id="2kpoMNxbyr$" role="3EZMnx">
        <ref role="1NtTu8" to="vgj4:2kpoMNxbyry" resolve="commutative" />
        <node concept="ljvvj" id="2kpoMNxbyr_" role="3F10Kt">
          <property role="VOm3f" value="true" />
        </node>
      </node>
      <node concept="PMmxH" id="6KpsMgc_rKH" role="3EZMnx">
        <ref role="PMmxG" to="tpen:hqLiD8Q" resolve="ConceptFunction_Component" />
        <node concept="ljvvj" id="5MF4VwFXIcQ" role="3F10Kt">
          <property role="VOm3f" value="true" />
        </node>
      </node>
      <node concept="l2Vlx" id="qQXsgj0hdD" role="2iSdaV" />
    </node>
  </node>
  <node concept="24kQdi" id="2t$Vq$DN2Rc">
    <ref role="1XX52x" to="vgj4:1n8rXLw_0l1" resolve="CustomOperatorDeclaration" />
    <node concept="3EZMnI" id="2t$Vq$DN2Re" role="2wV5jI">
      <node concept="3F0ifn" id="2t$Vq$DN3az" role="3EZMnx">
        <property role="3F0ifm" value="custom operator" />
      </node>
      <node concept="3F0A7n" id="1n8rXLwxf0v" role="3EZMnx">
        <ref role="1NtTu8" to="tpck:h0TrG11" resolve="name" />
      </node>
      <node concept="l2Vlx" id="2t$Vq$DN2Rg" role="2iSdaV" />
    </node>
  </node>
  <node concept="24kQdi" id="2t$Vq$DOzUR">
    <ref role="1XX52x" to="vgj4:2t$Vq$DOzUO" resolve="BinaryOperationReference" />
    <node concept="3EZMnI" id="2t$Vq$DOzUT" role="2wV5jI">
      <node concept="1iCGBv" id="2t$Vq$DOzUW" role="3EZMnx">
        <ref role="1NtTu8" to="vgj4:2t$Vq$DOzUP" />
        <node concept="1sVBvm" id="2t$Vq$DOzUX" role="1sWHZn">
          <node concept="1HlG4h" id="73yVtVlO6s2" role="2wV5jI">
            <node concept="1HfYo3" id="73yVtVlO6s4" role="1HlULh">
              <node concept="3TQlhw" id="73yVtVlO6s6" role="1Hhtcw">
                <node concept="3clFbS" id="73yVtVlO6s8" role="2VODD2">
                  <node concept="3clFbF" id="73yVtVlO6F0" role="3cqZAp">
                    <node concept="2OqwBi" id="73yVtVlO6U5" role="3clFbG">
                      <node concept="pncrf" id="73yVtVlO6EZ" role="2Oq$k0" />
                      <node concept="3TrcHB" id="73yVtVlO7oN" role="2OqNvi">
                        <ref role="3TsBF5" to="tpce:4qF2Hm2r7ja" resolve="conceptAlias" />
                      </node>
                    </node>
                  </node>
                </node>
              </node>
            </node>
          </node>
        </node>
      </node>
      <node concept="l2Vlx" id="2t$Vq$DOzUV" role="2iSdaV" />
    </node>
  </node>
  <node concept="24kQdi" id="2t$Vq$DPw8U">
    <ref role="1XX52x" to="vgj4:2t$Vq$DPw8R" resolve="CustomOperator" />
    <node concept="3EZMnI" id="2t$Vq$DPw8W" role="2wV5jI">
      <node concept="l2Vlx" id="2t$Vq$DPw8Y" role="2iSdaV" />
      <node concept="1iCGBv" id="1n8rXLw_sV1" role="3EZMnx">
        <ref role="1NtTu8" to="vgj4:2t$Vq$DPw8T" />
        <node concept="1sVBvm" id="1n8rXLw_sV2" role="1sWHZn">
          <node concept="3F0A7n" id="1n8rXLw_sV4" role="2wV5jI">
            <property role="1Intyy" value="true" />
            <ref role="1NtTu8" to="tpck:h0TrG11" resolve="name" />
          </node>
        </node>
      </node>
    </node>
  </node>
  <node concept="24kQdi" id="1n8rXLwx7pL">
    <ref role="1XX52x" to="vgj4:1n8rXLwx7pJ" resolve="CustomOperatorUsage" />
    <node concept="3EZMnI" id="1n8rXLwx7uZ" role="2wV5jI">
      <node concept="3F1sOY" id="1n8rXLwxf3E" role="3EZMnx">
        <ref role="1NtTu8" to="tpee:fJuHU4s" />
        <ref role="1ERwB7" to="tpen:gAp41ZG" resolve="BinaryOperation_LeftArgument_Actions" />
      </node>
      <node concept="1iCGBv" id="ZogSShkDrK" role="3EZMnx">
        <ref role="1NtTu8" to="vgj4:1n8rXLwx7pK" />
        <node concept="1sVBvm" id="ZogSShkDrL" role="1sWHZn">
          <node concept="3F0A7n" id="ZogSShkDrN" role="2wV5jI">
            <property role="1Intyy" value="true" />
            <ref role="1NtTu8" to="tpck:h0TrG11" resolve="name" />
          </node>
        </node>
      </node>
      <node concept="3F1sOY" id="1n8rXLwxf3F" role="3EZMnx">
        <ref role="1NtTu8" to="tpee:fJuHU4r" />
        <ref role="1ERwB7" to="tpen:gAp5u0y" resolve="BinaryOperation_RightArgument_Actions" />
      </node>
      <node concept="l2Vlx" id="1n8rXLwx7v1" role="2iSdaV" />
    </node>
  </node>
  <node concept="24kQdi" id="6oKb3MdXMQc">
    <ref role="1XX52x" to="vgj4:6oKb3MdXML9" resolve="ContainerImport" />
    <node concept="3EZMnI" id="6oKb3MdXNn4" role="2wV5jI">
      <node concept="3F0ifn" id="6oKb3MdXNnb" role="3EZMnx">
        <property role="3F0ifm" value="Import:" />
      </node>
      <node concept="2iRfu4" id="6oKb3MdXNn7" role="2iSdaV" />
      <node concept="1iCGBv" id="6oKb3MdXNnh" role="3EZMnx">
        <ref role="1NtTu8" to="vgj4:6oKb3MdXMP5" />
        <node concept="1sVBvm" id="6oKb3MdXNnj" role="1sWHZn">
          <node concept="3F0A7n" id="6oKb3MdXNnr" role="2wV5jI">
            <property role="1Intyy" value="true" />
            <ref role="1NtTu8" to="tpck:h0TrG11" resolve="name" />
          </node>
        </node>
      </node>
    </node>
  </node>
</model>
<|MERGE_RESOLUTION|>--- conflicted
+++ resolved
@@ -2,13 +2,8 @@
 <model ref="r:13d16a02-6fc1-4986-8d3c-61aadbaeccd7(jetbrains.mps.baseLanguage.overloadedOperators.editor)">
   <persistence version="9" />
   <languages>
-<<<<<<< HEAD
-    <use id="7866978e-a0f0-4cc7-81bc-4d213d9375e1" name="jetbrains.mps.lang.smodel" version="3" />
+    <use id="7866978e-a0f0-4cc7-81bc-4d213d9375e1" name="jetbrains.mps.lang.smodel" version="2" />
     <use id="18bc6592-03a6-4e29-a83a-7ff23bde13ba" name="jetbrains.mps.lang.editor" version="2" />
-=======
-    <use id="7866978e-a0f0-4cc7-81bc-4d213d9375e1" name="jetbrains.mps.lang.smodel" version="2" />
-    <use id="18bc6592-03a6-4e29-a83a-7ff23bde13ba" name="jetbrains.mps.lang.editor" version="3" />
->>>>>>> 8605555f
     <use id="f3061a53-9226-4cc5-a443-f952ceaf5816" name="jetbrains.mps.baseLanguage" version="4" />
   </languages>
   <imports>
@@ -16,13 +11,13 @@
     <import index="tpen" ref="r:00000000-0000-4000-0000-011c895902c3(jetbrains.mps.baseLanguage.editor)" />
     <import index="tpee" ref="r:00000000-0000-4000-0000-011c895902ca(jetbrains.mps.baseLanguage.structure)" />
     <import index="tpco" ref="r:00000000-0000-4000-0000-011c89590284(jetbrains.mps.lang.core.editor)" />
+    <import index="tpce" ref="r:00000000-0000-4000-0000-011c89590292(jetbrains.mps.lang.structure.structure)" implicit="true" />
     <import index="tpck" ref="r:00000000-0000-4000-0000-011c89590288(jetbrains.mps.lang.core.structure)" implicit="true" />
-    <import index="tpce" ref="r:00000000-0000-4000-0000-011c89590292(jetbrains.mps.lang.structure.structure)" implicit="true" />
   </imports>
   <registry>
     <language id="18bc6592-03a6-4e29-a83a-7ff23bde13ba" name="jetbrains.mps.lang.editor">
       <concept id="1071666914219" name="jetbrains.mps.lang.editor.structure.ConceptEditorDeclaration" flags="ig" index="24kQdi" />
-      <concept id="1198489924438" name="jetbrains.mps.lang.editor.structure.CellModel_Block" flags="sg" stub="8104358048506730066" index="b$f91">
+      <concept id="1198489924438" name="jetbrains.mps.lang.editor.structure.CellModel_Block" flags="sg" index="b$f91">
         <child id="1198489993734" name="body" index="b$wch" />
       </concept>
       <concept id="1140524381322" name="jetbrains.mps.lang.editor.structure.CellModel_ListWithRole" flags="ng" index="2czfm3">
@@ -37,7 +32,7 @@
       <concept id="1080736578640" name="jetbrains.mps.lang.editor.structure.BaseEditorComponent" flags="ig" index="2wURMF">
         <child id="1080736633877" name="cellModel" index="2wV5jI" />
       </concept>
-      <concept id="1078939183254" name="jetbrains.mps.lang.editor.structure.CellModel_Component" flags="sg" stub="3162947552742194261" index="PMmxH">
+      <concept id="1078939183254" name="jetbrains.mps.lang.editor.structure.CellModel_Component" flags="sg" index="PMmxH">
         <reference id="1078939183255" name="editorComponent" index="PMmxG" />
       </concept>
       <concept id="1186414536763" name="jetbrains.mps.lang.editor.structure.BooleanStyleSheetItem" flags="ln" index="VOi$J">
@@ -49,7 +44,7 @@
       </concept>
       <concept id="1233758997495" name="jetbrains.mps.lang.editor.structure.PunctuationLeftStyleClassItem" flags="ln" index="11L4FC" />
       <concept id="1233759184865" name="jetbrains.mps.lang.editor.structure.PunctuationRightStyleClassItem" flags="ln" index="11LMrY" />
-      <concept id="1088013125922" name="jetbrains.mps.lang.editor.structure.CellModel_RefCell" flags="sg" stub="730538219795941030" index="1iCGBv">
+      <concept id="1088013125922" name="jetbrains.mps.lang.editor.structure.CellModel_RefCell" flags="sg" index="1iCGBv">
         <child id="1088186146602" name="editorComponent" index="1sWHZn" />
       </concept>
       <concept id="1381004262292414836" name="jetbrains.mps.lang.editor.structure.ICellStyle" flags="ng" index="1k5N5V">
@@ -63,24 +58,24 @@
       <concept id="1073389214265" name="jetbrains.mps.lang.editor.structure.EditorCellModel" flags="ng" index="3EYTF0">
         <reference id="1139959269582" name="actionMap" index="1ERwB7" />
       </concept>
-      <concept id="1073389446423" name="jetbrains.mps.lang.editor.structure.CellModel_Collection" flags="sn" stub="3013115976261988961" index="3EZMnI">
+      <concept id="1073389446423" name="jetbrains.mps.lang.editor.structure.CellModel_Collection" flags="sn" index="3EZMnI">
         <child id="1106270802874" name="cellLayout" index="2iSdaV" />
         <child id="1073389446424" name="childCellModel" index="3EZMnx" />
       </concept>
-      <concept id="1073389577006" name="jetbrains.mps.lang.editor.structure.CellModel_Constant" flags="sn" stub="3610246225209162225" index="3F0ifn">
+      <concept id="1073389577006" name="jetbrains.mps.lang.editor.structure.CellModel_Constant" flags="sn" index="3F0ifn">
         <property id="1082639509531" name="nullText" index="ilYzB" />
         <property id="1073389577007" name="text" index="3F0ifm" />
       </concept>
-      <concept id="1073389658414" name="jetbrains.mps.lang.editor.structure.CellModel_Property" flags="sg" stub="730538219796134133" index="3F0A7n" />
+      <concept id="1073389658414" name="jetbrains.mps.lang.editor.structure.CellModel_Property" flags="sg" index="3F0A7n" />
       <concept id="1219418625346" name="jetbrains.mps.lang.editor.structure.IStyleContainer" flags="ng" index="3F0Thp">
         <child id="1219418656006" name="styleItem" index="3F10Kt" />
       </concept>
-      <concept id="1073389882823" name="jetbrains.mps.lang.editor.structure.CellModel_RefNode" flags="sg" stub="730538219795960754" index="3F1sOY" />
-      <concept id="1073390211982" name="jetbrains.mps.lang.editor.structure.CellModel_RefNodeList" flags="sg" stub="2794558372793454595" index="3F2HdR" />
+      <concept id="1073389882823" name="jetbrains.mps.lang.editor.structure.CellModel_RefNode" flags="sg" index="3F1sOY" />
+      <concept id="1073390211982" name="jetbrains.mps.lang.editor.structure.CellModel_RefNodeList" flags="sg" index="3F2HdR" />
       <concept id="1225898583838" name="jetbrains.mps.lang.editor.structure.ReadOnlyModelAccessor" flags="ng" index="1HfYo3">
         <child id="1225898971709" name="getter" index="1Hhtcw" />
       </concept>
-      <concept id="1225900081164" name="jetbrains.mps.lang.editor.structure.CellModel_ReadOnlyModelAccessor" flags="sg" stub="3708815482283559694" index="1HlG4h">
+      <concept id="1225900081164" name="jetbrains.mps.lang.editor.structure.CellModel_ReadOnlyModelAccessor" flags="sg" index="1HlG4h">
         <child id="1225900141900" name="modelAccessor" index="1HlULh" />
       </concept>
       <concept id="1176717841777" name="jetbrains.mps.lang.editor.structure.QueryFunction_ModelAccess_Getter" flags="in" index="3TQlhw" />
@@ -99,7 +94,7 @@
       <concept id="1068580123155" name="jetbrains.mps.baseLanguage.structure.ExpressionStatement" flags="nn" index="3clFbF">
         <child id="1068580123156" name="expression" index="3clFbG" />
       </concept>
-      <concept id="1068580123136" name="jetbrains.mps.baseLanguage.structure.StatementList" flags="sn" stub="5293379017992965193" index="3clFbS">
+      <concept id="1068580123136" name="jetbrains.mps.baseLanguage.structure.StatementList" flags="sn" index="3clFbS">
         <child id="1068581517665" name="statement" index="3cqZAp" />
       </concept>
     </language>
