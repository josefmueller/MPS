--- conflicted
+++ resolved
@@ -4,11 +4,7 @@
   <language namespace="18bc6592-03a6-4e29-a83a-7ff23bde13ba(jetbrains.mps.lang.editor)" />
   <import index="vgj4" modelUID="r:a258f9a5-18d3-4bea-a833-20735290774c(jetbrains.mps.baseLanguage.overloadedOperators.structure)" version="-1" />
   <import index="tpen" modelUID="r:00000000-0000-4000-0000-011c895902c3(jetbrains.mps.baseLanguage.editor)" version="-1" />
-<<<<<<< HEAD
-  <import index="tpee" modelUID="r:00000000-0000-4000-0000-011c895902ca(jetbrains.mps.baseLanguage.structure)" version="4" />
-=======
   <import index="tpee" modelUID="r:00000000-0000-4000-0000-011c895902ca(jetbrains.mps.baseLanguage.structure)" version="5" />
->>>>>>> f41488bc
   <import index="tpco" modelUID="r:00000000-0000-4000-0000-011c89590284(jetbrains.mps.lang.core.editor)" version="-1" />
   <import index="tpc2" modelUID="r:00000000-0000-4000-0000-011c8959029e(jetbrains.mps.lang.editor.structure)" version="35" implicit="yes" />
   <import index="tpck" modelUID="r:00000000-0000-4000-0000-011c89590288(jetbrains.mps.lang.core.structure)" version="0" implicit="yes" />
@@ -17,11 +13,7 @@
     <node role="cellModel" roleId="tpc2.1080736633877" type="tpc2.CellModel_Collection" typeId="tpc2.1073389446423" id="483844232470139403" nodeInfo="nn">
       <node role="childCellModel" roleId="tpc2.1073389446424" type="tpc2.CellModel_Constant" typeId="tpc2.1073389577006" id="483844232470139407" nodeInfo="nn">
         <property name="text" nameId="tpc2.1073389577007" value="overloaded operators" />
-<<<<<<< HEAD
-        <link role="parentStyleClass" roleId="tpc2.1186406756722" targetNodeId="tpen.1186415544875" resolveInfo="KeyWord" />
-=======
         <link role="parentStyleClass" roleId="tpc2.1381004262292426837" targetNodeId="tpen.1186415544875" resolveInfo="KeyWord" />
->>>>>>> f41488bc
       </node>
       <node role="childCellModel" roleId="tpc2.1073389446424" type="tpc2.CellModel_Property" typeId="tpc2.1073389658414" id="483844232470139410" nodeInfo="ng">
         <link role="relationDeclaration" roleId="tpc2.1140103550593" targetNodeId="tpck.1169194664001" resolveInfo="name" />
@@ -104,22 +96,14 @@
       </node>
       <node role="childCellModel" roleId="tpc2.1073389446424" type="tpc2.CellModel_Constant" typeId="tpc2.1073389577006" id="483844232470139757" nodeInfo="nn">
         <property name="text" nameId="tpc2.1073389577007" value="operator" />
-<<<<<<< HEAD
-        <link role="parentStyleClass" roleId="tpc2.1186406756722" targetNodeId="tpen.1186415544875" resolveInfo="KeyWord" />
-=======
         <link role="parentStyleClass" roleId="tpc2.1381004262292426837" targetNodeId="tpen.1186415544875" resolveInfo="KeyWord" />
->>>>>>> f41488bc
       </node>
       <node role="childCellModel" roleId="tpc2.1073389446424" type="tpc2.CellModel_RefNode" typeId="tpc2.1073389882823" id="2838654975957155522" nodeInfo="ng">
         <link role="relationDeclaration" roleId="tpc2.1140103550593" targetNodeId="vgj4.2838654975957155510" />
       </node>
       <node role="childCellModel" roleId="tpc2.1073389446424" type="tpc2.CellModel_Constant" typeId="tpc2.1073389577006" id="6677452554239221669" nodeInfo="nn">
         <property name="text" nameId="tpc2.1073389577007" value="(" />
-<<<<<<< HEAD
-        <link role="parentStyleClass" roleId="tpc2.1186406756722" targetNodeId="tpen.1215010868182" resolveInfo="Parenthesis" />
-=======
         <link role="parentStyleClass" roleId="tpc2.1381004262292426837" targetNodeId="tpen.1215010868182" resolveInfo="Parenthesis" />
->>>>>>> f41488bc
         <node role="styleItem" roleId="tpc2.1219418656006" type="tpc2.PunctuationRightStyleClassItem" typeId="tpc2.1233759184865" id="6677452554239623055" nodeInfo="nn">
           <property name="flag" nameId="tpc2.1186414551515" value="true" />
         </node>
@@ -138,11 +122,7 @@
       </node>
       <node role="childCellModel" roleId="tpc2.1073389446424" type="tpc2.CellModel_Constant" typeId="tpc2.1073389577006" id="6677452554239221676" nodeInfo="nn">
         <property name="text" nameId="tpc2.1073389577007" value=")" />
-<<<<<<< HEAD
-        <link role="parentStyleClass" roleId="tpc2.1186406756722" targetNodeId="tpen.1215010868182" resolveInfo="Parenthesis" />
-=======
         <link role="parentStyleClass" roleId="tpc2.1381004262292426837" targetNodeId="tpen.1215010868182" resolveInfo="Parenthesis" />
->>>>>>> f41488bc
         <node role="styleItem" roleId="tpc2.1219418656006" type="tpc2.PunctuationLeftStyleClassItem" typeId="tpc2.1233758997495" id="6677452554239623056" nodeInfo="nn">
           <property name="flag" nameId="tpc2.1186414551515" value="true" />
         </node>
