--- conflicted
+++ resolved
@@ -7,14 +7,9 @@
   <language namespace="7866978e-a0f0-4cc7-81bc-4d213d9375e1(jetbrains.mps.lang.smodel)" />
   <language namespace="7a5dda62-9140-4668-ab76-d5ed1746f2b2(jetbrains.mps.lang.typesystem)" />
   <devkit namespace="fbc25dd2-5da4-483a-8b19-70928e1b62d7(jetbrains.mps.devkit.general-purpose)" />
-<<<<<<< HEAD
-  <import index="tpee" modelUID="r:00000000-0000-4000-0000-011c895902ca(jetbrains.mps.baseLanguage.structure)" version="3" />
-  <import index="tp2q" modelUID="r:00000000-0000-4000-0000-011c8959032e(jetbrains.mps.baseLanguage.collections.structure)" version="7" />
-=======
   <import index="tpee" modelUID="r:00000000-0000-4000-0000-011c895902ca(jetbrains.mps.baseLanguage.structure)" version="5" />
   <import index="tp2q" modelUID="r:00000000-0000-4000-0000-011c8959032e(jetbrains.mps.baseLanguage.collections.structure)" version="7" />
   <import index="tp2k" modelUID="r:00000000-0000-4000-0000-011c89590330(jetbrains.mps.baseLanguage.collections.generator.baseLanguage.template.util)" version="-1" />
->>>>>>> f41488bc
   <import index="tpck" modelUID="r:00000000-0000-4000-0000-011c89590288(jetbrains.mps.lang.core.structure)" version="0" implicit="yes" />
   <import index="tp25" modelUID="r:00000000-0000-4000-0000-011c89590301(jetbrains.mps.lang.smodel.structure)" version="-1" implicit="yes" />
   <import index="tpf8" modelUID="r:00000000-0000-4000-0000-011c895902e8(jetbrains.mps.lang.generator.structure)" version="2" implicit="yes" />
@@ -441,284 +436,5 @@
         </node>
       </node>
     </node>
-    <node role="condition" roleId="tpf8.7830515785164764091" type="tpf8.MappingConfiguration_Condition" typeId="tpf8.7830515785164762753" id="6847351214607238415" nodeInfo="nn">
-      <node role="body" roleId="tpee.1137022507850" type="tpee.StatementList" typeId="tpee.1068580123136" id="6847351214607238416" nodeInfo="sn">
-        <node role="statement" roleId="tpee.1068581517665" type="tpee.ForeachStatement" typeId="tpee.1144226303539" id="6847351214607271517" nodeInfo="nn">
-          <node role="body" roleId="tpee.1154032183016" type="tpee.StatementList" typeId="tpee.1068580123136" id="6847351214607271518" nodeInfo="sn">
-            <node role="statement" roleId="tpee.1068581517665" type="tpee.LocalVariableDeclarationStatement" typeId="tpee.1068581242864" id="6847351214609911633" nodeInfo="nn">
-              <node role="localVariableDeclaration" roleId="tpee.1068581242865" type="tpee.LocalVariableDeclaration" typeId="tpee.1068581242863" id="6847351214609911634" nodeInfo="nr">
-                <property name="name" nameId="tpck.1169194664001" value="le" />
-                <node role="type" roleId="tpee.5680397130376446158" type="tp25.SNodeType" typeId="tp25.1138055754698" id="6847351214609911629" nodeInfo="in">
-                  <link role="concept" roleId="tp25.1138405853777" targetNodeId="tpee.1068431790191" resolveInfo="Expression" />
-                </node>
-                <node role="initializer" roleId="tpee.1068431790190" type="tpee.DotExpression" typeId="tpee.1197027756228" id="6847351214609911635" nodeInfo="nn">
-                  <node role="operand" roleId="tpee.1197027771414" type="tpee.VariableReference" typeId="tpee.1068498886296" id="6847351214609911636" nodeInfo="nn">
-                    <link role="variableDeclaration" roleId="tpee.1068581517664" targetNodeId="6847351214607271521" resolveInfo="node" />
-                  </node>
-                  <node role="operation" roleId="tpee.1197027833540" type="tp25.SLinkAccess" typeId="tp25.1138056143562" id="6847351214609911637" nodeInfo="nn">
-                    <link role="link" roleId="tp25.1138056516764" targetNodeId="tpee.1081773367580" />
-                  </node>
-                </node>
-              </node>
-            </node>
-            <node role="statement" roleId="tpee.1068581517665" type="tpee.LocalVariableDeclarationStatement" typeId="tpee.1068581242864" id="6847351214609922400" nodeInfo="nn">
-              <node role="localVariableDeclaration" roleId="tpee.1068581242865" type="tpee.LocalVariableDeclaration" typeId="tpee.1068581242863" id="6847351214609922401" nodeInfo="nr">
-                <property name="name" nameId="tpck.1169194664001" value="re" />
-                <node role="type" roleId="tpee.5680397130376446158" type="tp25.SNodeType" typeId="tp25.1138055754698" id="6847351214609922399" nodeInfo="in">
-                  <link role="concept" roleId="tp25.1138405853777" targetNodeId="tpee.1068431790191" resolveInfo="Expression" />
-                </node>
-                <node role="initializer" roleId="tpee.1068431790190" type="tpee.DotExpression" typeId="tpee.1197027756228" id="6847351214609922402" nodeInfo="nn">
-                  <node role="operand" roleId="tpee.1197027771414" type="tpee.VariableReference" typeId="tpee.1068498886296" id="6847351214609922403" nodeInfo="nn">
-                    <link role="variableDeclaration" roleId="tpee.1068581517664" targetNodeId="6847351214607271521" resolveInfo="node" />
-                  </node>
-                  <node role="operation" roleId="tpee.1197027833540" type="tp25.SLinkAccess" typeId="tp25.1138056143562" id="6847351214609922404" nodeInfo="nn">
-                    <link role="link" roleId="tp25.1138056516764" targetNodeId="tpee.1081773367579" />
-                  </node>
-                </node>
-              </node>
-            </node>
-            <node role="statement" roleId="tpee.1068581517665" type="tpee.IfStatement" typeId="tpee.1068580123159" id="6847351214607321284" nodeInfo="nn">
-              <node role="ifTrue" roleId="tpee.1068580123161" type="tpee.StatementList" typeId="tpee.1068580123136" id="6847351214607321285" nodeInfo="sn">
-                <node role="statement" roleId="tpee.1068581517665" type="tpee.ReturnStatement" typeId="tpee.1068581242878" id="6847351214607510701" nodeInfo="nn">
-                  <node role="expression" roleId="tpee.1068581517676" type="tpee.BooleanConstant" typeId="tpee.1068580123137" id="6847351214607519324" nodeInfo="nn">
-                    <property name="value" nameId="tpee.1068580123138" value="true" />
-                  </node>
-                </node>
-              </node>
-              <node role="condition" roleId="tpee.1068580123160" type="tpee.AndExpression" typeId="tpee.1080120340718" id="6847351214609086917" nodeInfo="nn">
-                <node role="rightExpression" roleId="tpee.1081773367579" type="tpee.NotExpression" typeId="tpee.1081516740877" id="6847351214609154024" nodeInfo="nn">
-                  <node role="expression" roleId="tpee.1081516765348" type="tpee.DotExpression" typeId="tpee.1197027756228" id="6847351214609154026" nodeInfo="nn">
-                    <node role="operand" roleId="tpee.1197027771414" type="tpee.DotExpression" typeId="tpee.1197027756228" id="6847351214609154027" nodeInfo="nn">
-                      <node role="operand" roleId="tpee.1197027771414" type="tp25.SNodeTypeCastExpression" typeId="tp25.1140137987495" id="6847351214609154028" nodeInfo="nn">
-                        <property name="asCast" nameId="tp25.1238684351431" value="true" />
-                        <link role="concept" roleId="tp25.1140138128738" targetNodeId="tpee.1197027756228" resolveInfo="DotExpression" />
-                        <node role="leftExpression" roleId="tp25.1140138123956" type="tpee.VariableReference" typeId="tpee.1068498886296" id="6847351214609911639" nodeInfo="nn">
-                          <link role="variableDeclaration" roleId="tpee.1068581517664" targetNodeId="6847351214609911634" resolveInfo="le" />
-                        </node>
-                      </node>
-                      <node role="operation" roleId="tpee.1197027833540" type="tp25.SLinkAccess" typeId="tp25.1138056143562" id="6847351214609154032" nodeInfo="nn">
-                        <link role="link" roleId="tp25.1138056516764" targetNodeId="tpee.1197027833540" />
-                      </node>
-                    </node>
-                    <node role="operation" roleId="tpee.1197027833540" type="tp25.Node_IsInstanceOfOperation" typeId="tp25.1139621453865" id="6847351214609154033" nodeInfo="nn">
-                      <node role="conceptArgument" roleId="tp25.1177027386292" type="tp25.RefConcept_Reference" typeId="tp25.1177026924588" id="6847351214609154034" nodeInfo="nn">
-                        <link role="conceptDeclaration" roleId="tp25.1177026940964" targetNodeId="tp2q.1162935959151" resolveInfo="GetSizeOperation" />
-                      </node>
-                    </node>
-                  </node>
-                </node>
-                <node role="leftExpression" roleId="tpee.1081773367580" type="tpee.AndExpression" typeId="tpee.1080120340718" id="6847351214607422955" nodeInfo="nn">
-                  <node role="leftExpression" roleId="tpee.1081773367580" type="tpee.DotExpression" typeId="tpee.1197027756228" id="6847351214607398173" nodeInfo="nn">
-                    <node role="operand" roleId="tpee.1197027771414" type="tpee.VariableReference" typeId="tpee.1068498886296" id="6847351214609911638" nodeInfo="nn">
-                      <link role="variableDeclaration" roleId="tpee.1068581517664" targetNodeId="6847351214609911634" resolveInfo="le" />
-                    </node>
-                    <node role="operation" roleId="tpee.1197027833540" type="tp25.Node_IsInstanceOfOperation" typeId="tp25.1139621453865" id="6847351214607408394" nodeInfo="nn">
-                      <node role="conceptArgument" roleId="tp25.1177027386292" type="tp25.RefConcept_Reference" typeId="tp25.1177026924588" id="6847351214607412685" nodeInfo="nn">
-                        <link role="conceptDeclaration" roleId="tp25.1177026940964" targetNodeId="tpee.1197027756228" resolveInfo="DotExpression" />
-                      </node>
-                    </node>
-                  </node>
-                  <node role="rightExpression" roleId="tpee.1081773367579" type="tpee.DotExpression" typeId="tpee.1197027756228" id="6847351214607490858" nodeInfo="nn">
-                    <node role="operand" roleId="tpee.1197027771414" type="tpee.DotExpression" typeId="tpee.1197027756228" id="6847351214607467495" nodeInfo="nn">
-                      <node role="operand" roleId="tpee.1197027771414" type="tp25.SNodeTypeCastExpression" typeId="tp25.1140137987495" id="6847351214607457160" nodeInfo="nn">
-                        <property name="asCast" nameId="tp25.1238684351431" value="true" />
-                        <link role="concept" roleId="tp25.1140138128738" targetNodeId="tpee.1197027756228" resolveInfo="DotExpression" />
-                        <node role="leftExpression" roleId="tp25.1140138123956" type="tpee.VariableReference" typeId="tpee.1068498886296" id="6847351214609911640" nodeInfo="nn">
-                          <link role="variableDeclaration" roleId="tpee.1068581517664" targetNodeId="6847351214609911634" resolveInfo="le" />
-                        </node>
-                      </node>
-                      <node role="operation" roleId="tpee.1197027833540" type="tp25.SLinkAccess" typeId="tp25.1138056143562" id="6847351214607481506" nodeInfo="nn">
-                        <link role="link" roleId="tp25.1138056516764" targetNodeId="tpee.1197027833540" />
-                      </node>
-                    </node>
-                    <node role="operation" roleId="tpee.1197027833540" type="tp25.Node_IsInstanceOfOperation" typeId="tp25.1139621453865" id="6847351214607501244" nodeInfo="nn">
-                      <node role="conceptArgument" roleId="tp25.1177027386292" type="tp25.RefConcept_Reference" typeId="tp25.1177026924588" id="6847351214607505971" nodeInfo="nn">
-                        <link role="conceptDeclaration" roleId="tp25.1177026940964" targetNodeId="tp2q.1151701983961" resolveInfo="SequenceOperation" />
-                      </node>
-                    </node>
-                  </node>
-                </node>
-              </node>
-            </node>
-            <node role="statement" roleId="tpee.1068581517665" type="tpee.IfStatement" typeId="tpee.1068580123159" id="6847351214609163535" nodeInfo="nn">
-              <node role="ifTrue" roleId="tpee.1068580123161" type="tpee.StatementList" typeId="tpee.1068580123136" id="6847351214609163536" nodeInfo="sn">
-                <node role="statement" roleId="tpee.1068581517665" type="tpee.ReturnStatement" typeId="tpee.1068581242878" id="6847351214609163537" nodeInfo="nn">
-                  <node role="expression" roleId="tpee.1068581517676" type="tpee.BooleanConstant" typeId="tpee.1068580123137" id="6847351214609163538" nodeInfo="nn">
-                    <property name="value" nameId="tpee.1068580123138" value="true" />
-                  </node>
-                </node>
-              </node>
-              <node role="condition" roleId="tpee.1068580123160" type="tpee.AndExpression" typeId="tpee.1080120340718" id="6847351214609163539" nodeInfo="nn">
-                <node role="rightExpression" roleId="tpee.1081773367579" type="tpee.NotExpression" typeId="tpee.1081516740877" id="6847351214609163540" nodeInfo="nn">
-                  <node role="expression" roleId="tpee.1081516765348" type="tpee.DotExpression" typeId="tpee.1197027756228" id="6847351214609163541" nodeInfo="nn">
-                    <node role="operand" roleId="tpee.1197027771414" type="tpee.DotExpression" typeId="tpee.1197027756228" id="6847351214609163542" nodeInfo="nn">
-                      <node role="operand" roleId="tpee.1197027771414" type="tp25.SNodeTypeCastExpression" typeId="tp25.1140137987495" id="6847351214609163543" nodeInfo="nn">
-                        <property name="asCast" nameId="tp25.1238684351431" value="true" />
-                        <link role="concept" roleId="tp25.1140138128738" targetNodeId="tpee.1197027756228" resolveInfo="DotExpression" />
-                        <node role="leftExpression" roleId="tp25.1140138123956" type="tpee.VariableReference" typeId="tpee.1068498886296" id="6847351214609922406" nodeInfo="nn">
-                          <link role="variableDeclaration" roleId="tpee.1068581517664" targetNodeId="6847351214609922401" resolveInfo="re" />
-                        </node>
-                      </node>
-                      <node role="operation" roleId="tpee.1197027833540" type="tp25.SLinkAccess" typeId="tp25.1138056143562" id="6847351214609163547" nodeInfo="nn">
-                        <link role="link" roleId="tp25.1138056516764" targetNodeId="tpee.1197027833540" />
-                      </node>
-                    </node>
-                    <node role="operation" roleId="tpee.1197027833540" type="tp25.Node_IsInstanceOfOperation" typeId="tp25.1139621453865" id="6847351214609163548" nodeInfo="nn">
-                      <node role="conceptArgument" roleId="tp25.1177027386292" type="tp25.RefConcept_Reference" typeId="tp25.1177026924588" id="6847351214609163549" nodeInfo="nn">
-                        <link role="conceptDeclaration" roleId="tp25.1177026940964" targetNodeId="tp2q.1162935959151" resolveInfo="GetSizeOperation" />
-                      </node>
-                    </node>
-                  </node>
-                </node>
-                <node role="leftExpression" roleId="tpee.1081773367580" type="tpee.AndExpression" typeId="tpee.1080120340718" id="6847351214609163550" nodeInfo="nn">
-                  <node role="leftExpression" roleId="tpee.1081773367580" type="tpee.DotExpression" typeId="tpee.1197027756228" id="6847351214609163551" nodeInfo="nn">
-                    <node role="operand" roleId="tpee.1197027771414" type="tpee.VariableReference" typeId="tpee.1068498886296" id="6847351214609958661" nodeInfo="nn">
-                      <link role="variableDeclaration" roleId="tpee.1068581517664" targetNodeId="6847351214609922401" resolveInfo="re" />
-                    </node>
-                    <node role="operation" roleId="tpee.1197027833540" type="tp25.Node_IsInstanceOfOperation" typeId="tp25.1139621453865" id="6847351214609163555" nodeInfo="nn">
-                      <node role="conceptArgument" roleId="tp25.1177027386292" type="tp25.RefConcept_Reference" typeId="tp25.1177026924588" id="6847351214609163556" nodeInfo="nn">
-                        <link role="conceptDeclaration" roleId="tp25.1177026940964" targetNodeId="tpee.1197027756228" resolveInfo="DotExpression" />
-                      </node>
-                    </node>
-                  </node>
-                  <node role="rightExpression" roleId="tpee.1081773367579" type="tpee.DotExpression" typeId="tpee.1197027756228" id="6847351214609163557" nodeInfo="nn">
-                    <node role="operand" roleId="tpee.1197027771414" type="tpee.DotExpression" typeId="tpee.1197027756228" id="6847351214609163558" nodeInfo="nn">
-                      <node role="operand" roleId="tpee.1197027771414" type="tp25.SNodeTypeCastExpression" typeId="tp25.1140137987495" id="6847351214609163559" nodeInfo="nn">
-                        <property name="asCast" nameId="tp25.1238684351431" value="true" />
-                        <link role="concept" roleId="tp25.1140138128738" targetNodeId="tpee.1197027756228" resolveInfo="DotExpression" />
-                        <node role="leftExpression" roleId="tp25.1140138123956" type="tpee.VariableReference" typeId="tpee.1068498886296" id="6847351214609922405" nodeInfo="nn">
-                          <link role="variableDeclaration" roleId="tpee.1068581517664" targetNodeId="6847351214609922401" resolveInfo="re" />
-                        </node>
-                      </node>
-                      <node role="operation" roleId="tpee.1197027833540" type="tp25.SLinkAccess" typeId="tp25.1138056143562" id="6847351214609163563" nodeInfo="nn">
-                        <link role="link" roleId="tp25.1138056516764" targetNodeId="tpee.1197027833540" />
-                      </node>
-                    </node>
-                    <node role="operation" roleId="tpee.1197027833540" type="tp25.Node_IsInstanceOfOperation" typeId="tp25.1139621453865" id="6847351214609163564" nodeInfo="nn">
-                      <node role="conceptArgument" roleId="tp25.1177027386292" type="tp25.RefConcept_Reference" typeId="tp25.1177026924588" id="6847351214609163565" nodeInfo="nn">
-                        <link role="conceptDeclaration" roleId="tp25.1177026940964" targetNodeId="tp2q.1151701983961" resolveInfo="SequenceOperation" />
-                      </node>
-                    </node>
-                  </node>
-                </node>
-              </node>
-            </node>
-            <node role="statement" roleId="tpee.1068581517665" type="tpee.IfStatement" typeId="tpee.1068580123159" id="6847351214607530065" nodeInfo="nn">
-              <node role="ifTrue" roleId="tpee.1068580123161" type="tpee.StatementList" typeId="tpee.1068580123136" id="6847351214607530068" nodeInfo="sn">
-                <node role="statement" roleId="tpee.1068581517665" type="tpee.ReturnStatement" typeId="tpee.1068581242878" id="6847351214607634618" nodeInfo="nn">
-                  <node role="expression" roleId="tpee.1068581517676" type="tpee.BooleanConstant" typeId="tpee.1068580123137" id="6847351214607644035" nodeInfo="nn">
-                    <property name="value" nameId="tpee.1068580123138" value="true" />
-                  </node>
-                </node>
-              </node>
-              <node role="condition" roleId="tpee.1068580123160" type="tpee.OrExpression" typeId="tpee.1080223426719" id="6847351214607586610" nodeInfo="nn">
-                <node role="rightExpression" roleId="tpee.1081773367579" type="tpee.DotExpression" typeId="tpee.1197027756228" id="6847351214607612932" nodeInfo="nn">
-                  <node role="operand" roleId="tpee.1197027771414" type="tpee.VariableReference" typeId="tpee.1068498886296" id="6847351214609963073" nodeInfo="nn">
-                    <link role="variableDeclaration" roleId="tpee.1068581517664" targetNodeId="6847351214609922401" resolveInfo="re" />
-                  </node>
-                  <node role="operation" roleId="tpee.1197027833540" type="tp25.Node_IsInstanceOfOperation" typeId="tp25.1139621453865" id="6847351214607624093" nodeInfo="nn">
-                    <node role="conceptArgument" roleId="tp25.1177027386292" type="tp25.RefConcept_Reference" typeId="tp25.1177026924588" id="6847351214607629324" nodeInfo="nn">
-                      <link role="conceptDeclaration" roleId="tp25.1177026940964" targetNodeId="tp2q.1225711141656" resolveInfo="ListElementAccessExpression" />
-                    </node>
-                  </node>
-                </node>
-                <node role="leftExpression" roleId="tpee.1081773367580" type="tpee.DotExpression" typeId="tpee.1197027756228" id="6847351214607559466" nodeInfo="nn">
-                  <node role="operand" roleId="tpee.1197027771414" type="tpee.VariableReference" typeId="tpee.1068498886296" id="6847351214609911641" nodeInfo="nn">
-                    <link role="variableDeclaration" roleId="tpee.1068581517664" targetNodeId="6847351214609911634" resolveInfo="le" />
-                  </node>
-                  <node role="operation" roleId="tpee.1197027833540" type="tp25.Node_IsInstanceOfOperation" typeId="tp25.1139621453865" id="6847351214607570351" nodeInfo="nn">
-                    <node role="conceptArgument" roleId="tp25.1177027386292" type="tp25.RefConcept_Reference" typeId="tp25.1177026924588" id="6847351214607575306" nodeInfo="nn">
-                      <link role="conceptDeclaration" roleId="tp25.1177026940964" targetNodeId="tp2q.1225711141656" resolveInfo="ListElementAccessExpression" />
-                    </node>
-                  </node>
-                </node>
-              </node>
-            </node>
-            <node role="statement" roleId="tpee.1068581517665" type="tpee.IfStatement" typeId="tpee.1068580123159" id="6847351214607795260" nodeInfo="nn">
-              <node role="ifTrue" roleId="tpee.1068580123161" type="tpee.StatementList" typeId="tpee.1068580123136" id="6847351214607795263" nodeInfo="sn">
-                <node role="statement" roleId="tpee.1068581517665" type="tpee.ReturnStatement" typeId="tpee.1068581242878" id="6847351214607900819" nodeInfo="nn">
-                  <node role="expression" roleId="tpee.1068581517676" type="tpee.BooleanConstant" typeId="tpee.1068580123137" id="6847351214607909678" nodeInfo="nn">
-                    <property name="value" nameId="tpee.1068580123138" value="true" />
-                  </node>
-                </node>
-              </node>
-              <node role="condition" roleId="tpee.1068580123160" type="tpee.OrExpression" typeId="tpee.1080223426719" id="6847351214607847864" nodeInfo="nn">
-                <node role="rightExpression" roleId="tpee.1081773367579" type="tpee.DotExpression" typeId="tpee.1197027756228" id="6847351214607877852" nodeInfo="nn">
-                  <node role="operand" roleId="tpee.1197027771414" type="tpee.VariableReference" typeId="tpee.1068498886296" id="6847351214609960207" nodeInfo="nn">
-                    <link role="variableDeclaration" roleId="tpee.1068581517664" targetNodeId="6847351214609922401" resolveInfo="re" />
-                  </node>
-                  <node role="operation" roleId="tpee.1197027833540" type="tp25.Node_IsInstanceOfOperation" typeId="tp25.1139621453865" id="6847351214607887848" nodeInfo="nn">
-                    <node role="conceptArgument" roleId="tp25.1177027386292" type="tp25.RefConcept_Reference" typeId="tp25.1177026924588" id="6847351214607894301" nodeInfo="nn">
-                      <link role="conceptDeclaration" roleId="tp25.1177026940964" targetNodeId="tp2q.1197932370469" resolveInfo="MapElement" />
-                    </node>
-                  </node>
-                </node>
-                <node role="leftExpression" roleId="tpee.1081773367580" type="tpee.DotExpression" typeId="tpee.1197027756228" id="6847351214607824459" nodeInfo="nn">
-                  <node role="operand" roleId="tpee.1197027771414" type="tpee.VariableReference" typeId="tpee.1068498886296" id="6847351214609911642" nodeInfo="nn">
-                    <link role="variableDeclaration" roleId="tpee.1068581517664" targetNodeId="6847351214609911634" resolveInfo="le" />
-                  </node>
-                  <node role="operation" roleId="tpee.1197027833540" type="tp25.Node_IsInstanceOfOperation" typeId="tp25.1139621453865" id="6847351214607834177" nodeInfo="nn">
-                    <node role="conceptArgument" roleId="tp25.1177027386292" type="tp25.RefConcept_Reference" typeId="tp25.1177026924588" id="6847351214607840352" nodeInfo="nn">
-                      <link role="conceptDeclaration" roleId="tp25.1177026940964" targetNodeId="tp2q.1197932370469" resolveInfo="MapElement" />
-                    </node>
-                  </node>
-                </node>
-              </node>
-            </node>
-            <node role="statement" roleId="tpee.1068581517665" type="tpee.IfStatement" typeId="tpee.1068580123159" id="6847351214607655913" nodeInfo="nn">
-              <node role="ifTrue" roleId="tpee.1068580123161" type="tpee.StatementList" typeId="tpee.1068580123136" id="6847351214607655916" nodeInfo="sn">
-                <node role="statement" roleId="tpee.1068581517665" type="tpee.ReturnStatement" typeId="tpee.1068581242878" id="6847351214607764914" nodeInfo="nn">
-                  <node role="expression" roleId="tpee.1068581517676" type="tpee.BooleanConstant" typeId="tpee.1068580123137" id="6847351214607771535" nodeInfo="nn">
-                    <property name="value" nameId="tpee.1068580123138" value="true" />
-                  </node>
-                </node>
-              </node>
-              <node role="condition" roleId="tpee.1068580123160" type="tpee.OrExpression" typeId="tpee.1080223426719" id="6847351214607713266" nodeInfo="nn">
-                <node role="rightExpression" roleId="tpee.1081773367579" type="tpee.DotExpression" typeId="tpee.1197027756228" id="6847351214607741388" nodeInfo="nn">
-                  <node role="operand" roleId="tpee.1197027771414" type="tpee.VariableReference" typeId="tpee.1068498886296" id="6847351214609961567" nodeInfo="nn">
-                    <link role="variableDeclaration" roleId="tpee.1068581517664" targetNodeId="6847351214609922401" resolveInfo="re" />
-                  </node>
-                  <node role="operation" roleId="tpee.1197027833540" type="tp25.Node_IsInstanceOfOperation" typeId="tp25.1139621453865" id="6847351214607753149" nodeInfo="nn">
-                    <node role="conceptArgument" roleId="tp25.1177027386292" type="tp25.RefConcept_Reference" typeId="tp25.1177026924588" id="6847351214607758980" nodeInfo="nn">
-                      <link role="conceptDeclaration" roleId="tp25.1177026940964" targetNodeId="tpee.4957392803029437192" resolveInfo="OperationAssignmentExpression" />
-                    </node>
-                  </node>
-                </node>
-                <node role="leftExpression" roleId="tpee.1081773367580" type="tpee.DotExpression" typeId="tpee.1197027756228" id="6847351214607683115" nodeInfo="nn">
-                  <node role="operand" roleId="tpee.1197027771414" type="tpee.VariableReference" typeId="tpee.1068498886296" id="6847351214609911643" nodeInfo="nn">
-                    <link role="variableDeclaration" roleId="tpee.1068581517664" targetNodeId="6847351214609911634" resolveInfo="le" />
-                  </node>
-                  <node role="operation" roleId="tpee.1197027833540" type="tp25.Node_IsInstanceOfOperation" typeId="tp25.1139621453865" id="6847351214607694560" nodeInfo="nn">
-                    <node role="conceptArgument" roleId="tp25.1177027386292" type="tp25.RefConcept_Reference" typeId="tp25.1177026924588" id="6847351214607700075" nodeInfo="nn">
-                      <link role="conceptDeclaration" roleId="tp25.1177026940964" targetNodeId="tpee.4957392803029437192" resolveInfo="OperationAssignmentExpression" />
-                    </node>
-                  </node>
-                </node>
-              </node>
-            </node>
-          </node>
-          <node role="variable" roleId="tpee.1144230900587" type="tpee.LocalVariableDeclaration" typeId="tpee.1068581242863" id="6847351214607271521" nodeInfo="nr">
-            <property name="name" nameId="tpck.1169194664001" value="node" />
-            <node role="type" roleId="tpee.5680397130376446158" type="tp25.SNodeType" typeId="tp25.1138055754698" id="6847351214607278149" nodeInfo="in">
-              <link role="concept" roleId="tp25.1138405853777" targetNodeId="tpee.1068580123152" resolveInfo="EqualsExpression" />
-            </node>
-          </node>
-          <node role="iterable" roleId="tpee.1144226360166" type="tpee.DotExpression" typeId="tpee.1197027756228" id="6847351214607271526" nodeInfo="nn">
-            <node role="operand" roleId="tpee.1197027771414" type="tpee.DotExpression" typeId="tpee.1197027756228" id="6847351214607271527" nodeInfo="nn">
-              <node role="operand" roleId="tpee.1197027771414" type="tpf3.TemplateFunctionParameter_generationContext" typeId="tpf3.1216860049635" id="6847351214607271528" nodeInfo="nn" />
-              <node role="operation" roleId="tpee.1197027833540" type="tpf3.GenerationContextOp_GetInputModel" typeId="tpf3.1217004708011" id="6847351214607271529" nodeInfo="nn" />
-            </node>
-            <node role="operation" roleId="tpee.1197027833540" type="tp25.Model_NodesOperation" typeId="tp25.1171323947159" id="6847351214607271530" nodeInfo="nn">
-              <link role="concept" roleId="tp25.1171323947160" targetNodeId="tpee.1068580123152" resolveInfo="EqualsExpression" />
-            </node>
-          </node>
-        </node>
-        <node role="statement" roleId="tpee.1068581517665" type="tpee.ReturnStatement" typeId="tpee.1068581242878" id="6847351214607781972" nodeInfo="nn">
-          <node role="expression" roleId="tpee.1068581517676" type="tpee.BooleanConstant" typeId="tpee.1068580123137" id="6847351214607782045" nodeInfo="nn">
-            <property name="value" nameId="tpee.1068580123138" value="false" />
-          </node>
-        </node>
-      </node>
-    </node>
   </root>
 </model>
