<?xml version="1.0" encoding="UTF-8"?>
<debug-info>
  <root>
    <file name="StructureAspectDescriptor.java">
<<<<<<< HEAD
      <unit at="16,0,189,0" name="jetbrains.mps.baseLanguage.javadoc.structure.StructureAspectDescriptor" />
=======
      <unit at="12,0,128,0" name="jetbrains.mps.baseLanguage.javadoc.structure.StructureAspectDescriptor" />
>>>>>>> b86f435b
    </file>
  </root>
</debug-info>
<|MERGE_RESOLUTION|>--- conflicted
+++ resolved
@@ -2,11 +2,7 @@
 <debug-info>
   <root>
     <file name="StructureAspectDescriptor.java">
-<<<<<<< HEAD
-      <unit at="16,0,189,0" name="jetbrains.mps.baseLanguage.javadoc.structure.StructureAspectDescriptor" />
-=======
       <unit at="12,0,128,0" name="jetbrains.mps.baseLanguage.javadoc.structure.StructureAspectDescriptor" />
->>>>>>> b86f435b
     </file>
   </root>
 </debug-info>
