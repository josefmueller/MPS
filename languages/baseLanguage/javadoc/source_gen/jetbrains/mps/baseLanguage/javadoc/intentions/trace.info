--- conflicted
+++ resolved
@@ -15,11 +15,7 @@
   <concept fqn="jetbrains.mps.baseLanguage.structure.StaticMethodDeclaration" />
   <root>
     <file name="IntentionsDescriptor.java">
-<<<<<<< HEAD
-      <unit at="10,0,29,0" name="jetbrains.mps.baseLanguage.javadoc.intentions.IntentionsDescriptor" />
-=======
-      <unit at="10,0,31,0" name="jetbrains.mps.baseLanguage.javadoc.intentions.IntentionsDescriptor" />
->>>>>>> 990ec643
+      <unit at="10,0,30,0" name="jetbrains.mps.baseLanguage.javadoc.intentions.IntentionsDescriptor" />
     </file>
   </root>
   <root nodeRef="r:17a5547b-be2d-47de-9fc3-8304c9f5de67(jetbrains.mps.baseLanguage.javadoc.intentions)/2068944020170372970">
@@ -244,7 +240,6 @@
   <root nodeRef="r:17a5547b-be2d-47de-9fc3-8304c9f5de67(jetbrains.mps.baseLanguage.javadoc.intentions)/3196018662491292781">
     <file name="AddMethodDocComment_Intention.java">
       <node id="3196018662491292781" at="26,0,27,0" concept="4" trace="myCachedExecutable" />
-<<<<<<< HEAD
       <node id="3196018662491292781" at="29,30,30,72" concept="9" />
       <node id="3196018662491292781" at="32,35,33,33" concept="9" />
       <node id="3196018662491292781" at="35,41,36,89" concept="9" />
@@ -257,54 +252,53 @@
       <node id="3196018662491292781" at="57,37,58,135" concept="3" />
       <node id="3196018662491292781" at="59,5,60,30" concept="9" />
       <node id="3106559687487130979" at="65,87,66,232" concept="9" />
-      <node id="3014050507845611279" at="68,78,69,42" concept="3" />
-      <node id="5332352441256221486" at="69,42,70,53" concept="3" />
-      <node id="5332352441252588650" at="70,53,71,0" concept="11" />
-      <node id="3106559687487133225" at="72,166,73,158" concept="3" />
-      <node id="8520807190707256657" at="74,54,75,51" concept="3" />
-      <node id="8520807190707256461" at="76,9,77,0" concept="11" />
-      <node id="3106559687487133244" at="77,0,78,15" concept="9" />
-      <node id="3106559687487133245" at="79,7,80,0" concept="11" />
-      <node id="5349172909345532836" at="80,0,81,259" concept="3" />
-      <node id="8512638887612423873" at="81,259,82,267" concept="8" />
-      <node id="4831334526958045695" at="82,267,83,123" concept="3" />
-      <node id="4831334526958277888" at="83,123,84,0" concept="11" />
-      <node id="7376433222636454039" at="84,0,85,28" concept="10" />
-      <node id="8465538089690919897" at="86,117,87,137" concept="8" />
-      <node id="6832197706140863127" at="87,137,88,123" concept="3" />
-      <node id="8465538089690954501" at="88,123,89,239" concept="3" />
-      <node id="4195442653257222497" at="90,7,91,0" concept="11" />
-      <node id="7376433222636453751" at="91,0,92,25" concept="10" />
-      <node id="2068944020170313336" at="93,134,94,137" concept="8" />
-      <node id="2068944020170313343" at="94,137,95,126" concept="3" />
-      <node id="2068944020170313363" at="95,126,96,239" concept="3" />
-      <node id="4195442653257222466" at="97,7,98,0" concept="11" />
-      <node id="7376433222636453725" at="98,0,99,28" concept="10" />
-      <node id="5858074156537578730" at="100,108,101,135" concept="8" />
-      <node id="5858074156537578738" at="101,135,102,106" concept="3" />
-      <node id="5858074156537614439" at="102,106,103,244" concept="3" />
-      <node id="4195442653257222500" at="104,7,105,0" concept="11" />
-      <node id="7376433222636453057" at="105,0,106,23" concept="10" />
-      <node id="5858074156537614528" at="107,146,108,305" concept="3" />
-      <node id="8520807190703050988" at="109,7,110,0" concept="11" />
-      <node id="8520807190702645630" at="110,0,111,245" concept="3" />
-      <node id="3196018662491292781" at="113,48,114,48" concept="9" />
-      <node id="6832197706140863150" at="117,81,118,63" concept="8" />
-      <node id="6832197706140863150" at="118,63,119,30" concept="8" />
-      <node id="6832197706140863150" at="119,30,120,159" concept="3" />
-      <node id="6832197706140863150" at="120,159,121,83" concept="3" />
-      <node id="6832197706140863150" at="121,83,122,24" concept="9" />
-      <node id="2068944020170313353" at="124,81,125,63" concept="8" />
-      <node id="2068944020170313353" at="125,63,126,30" concept="8" />
-      <node id="2068944020170313353" at="126,30,127,157" concept="3" />
-      <node id="2068944020170313353" at="127,157,128,83" concept="3" />
-      <node id="2068944020170313353" at="128,83,129,24" concept="9" />
+      <node id="5332352441256221486" at="68,78,69,53" concept="3" />
+      <node id="5332352441252588650" at="69,53,70,0" concept="11" />
+      <node id="3106559687487133225" at="71,166,72,158" concept="3" />
+      <node id="8520807190707256657" at="73,54,74,51" concept="3" />
+      <node id="8520807190707256461" at="75,9,76,0" concept="11" />
+      <node id="3106559687487133244" at="76,0,77,15" concept="9" />
+      <node id="3106559687487133245" at="78,7,79,0" concept="11" />
+      <node id="5349172909345532836" at="79,0,80,259" concept="3" />
+      <node id="8512638887612423873" at="80,259,81,267" concept="8" />
+      <node id="4831334526958045695" at="81,267,82,123" concept="3" />
+      <node id="4831334526958277888" at="82,123,83,0" concept="11" />
+      <node id="7376433222636454039" at="83,0,84,28" concept="10" />
+      <node id="8465538089690919897" at="85,117,86,137" concept="8" />
+      <node id="6832197706140863127" at="86,137,87,123" concept="3" />
+      <node id="8465538089690954501" at="87,123,88,239" concept="3" />
+      <node id="4195442653257222497" at="89,7,90,0" concept="11" />
+      <node id="7376433222636453751" at="90,0,91,25" concept="10" />
+      <node id="2068944020170313336" at="92,134,93,137" concept="8" />
+      <node id="2068944020170313343" at="93,137,94,126" concept="3" />
+      <node id="2068944020170313363" at="94,126,95,239" concept="3" />
+      <node id="4195442653257222466" at="96,7,97,0" concept="11" />
+      <node id="7376433222636453725" at="97,0,98,28" concept="10" />
+      <node id="5858074156537578730" at="99,108,100,135" concept="8" />
+      <node id="5858074156537578738" at="100,135,101,106" concept="3" />
+      <node id="5858074156537614439" at="101,106,102,244" concept="3" />
+      <node id="4195442653257222500" at="103,7,104,0" concept="11" />
+      <node id="7376433222636453057" at="104,0,105,23" concept="10" />
+      <node id="5858074156537614528" at="106,146,107,305" concept="3" />
+      <node id="8520807190703050988" at="108,7,109,0" concept="11" />
+      <node id="8520807190702645630" at="109,0,110,245" concept="3" />
+      <node id="3196018662491292781" at="112,48,113,48" concept="9" />
+      <node id="6832197706140863150" at="116,81,117,63" concept="8" />
+      <node id="6832197706140863150" at="117,63,118,30" concept="8" />
+      <node id="6832197706140863150" at="118,30,119,159" concept="3" />
+      <node id="6832197706140863150" at="119,159,120,83" concept="3" />
+      <node id="6832197706140863150" at="120,83,121,24" concept="9" />
+      <node id="2068944020170313353" at="123,81,124,63" concept="8" />
+      <node id="2068944020170313353" at="124,63,125,30" concept="8" />
+      <node id="2068944020170313353" at="125,30,126,157" concept="3" />
+      <node id="2068944020170313353" at="126,157,127,83" concept="3" />
+      <node id="2068944020170313353" at="127,83,128,24" concept="9" />
       <node id="3196018662491292781" at="27,0,29,0" concept="2" trace="AddMethodDocComment_Intention#()V" />
       <node id="3196018662491292781" at="63,0,65,0" concept="2" trace="IntentionImplementation#()V" />
-      <node id="6832197706140863150" at="119,30,121,83" concept="0" />
-      <node id="6832197706140863150" at="119,30,121,83" concept="0" />
-      <node id="2068944020170313353" at="126,30,128,83" concept="0" />
-      <node id="2068944020170313353" at="126,30,128,83" concept="0" />
+      <node id="6832197706140863150" at="118,30,120,83" concept="0" />
+      <node id="6832197706140863150" at="118,30,120,83" concept="0" />
+      <node id="2068944020170313353" at="125,30,127,83" concept="0" />
+      <node id="2068944020170313353" at="125,30,127,83" concept="0" />
       <node id="3196018662491292781" at="29,0,32,0" concept="7" trace="getConcept#()Ljava/lang/String;" />
       <node id="3196018662491292781" at="32,0,35,0" concept="7" trace="getPresentation#()Ljava/lang/String;" />
       <node id="3196018662491292781" at="35,0,38,0" concept="7" trace="getPersistentStateKey#()Ljava/lang/String;" />
@@ -316,17 +310,17 @@
       <node id="3196018662491292781" at="53,0,56,0" concept="7" trace="isSurroundWith#()Z" />
       <node id="3196018662491292781" at="56,99,59,5" concept="6" />
       <node id="3196018662491292781" at="65,0,68,0" concept="7" trace="getDescription#(Lorg/jetbrains/mps/openapi/model/SNode;Ljetbrains/mps/openapi/editor/EditorContext;)Ljava/lang/String;" />
-      <node id="8520807190707256655" at="73,158,76,9" concept="6" />
-      <node id="5858074156537614466" at="106,23,109,7" concept="6" />
-      <node id="3196018662491292781" at="113,0,116,0" concept="7" trace="getDescriptor#()Ljetbrains/mps/intentions/IntentionDescriptor;" />
-      <node id="8465538089690919857" at="85,28,90,7" concept="5" />
-      <node id="2068944020170311118" at="92,25,97,7" concept="5" />
-      <node id="5858074156537576506" at="99,28,104,7" concept="5" />
+      <node id="8520807190707256655" at="72,158,75,9" concept="6" />
+      <node id="5858074156537614466" at="105,23,108,7" concept="6" />
+      <node id="3196018662491292781" at="112,0,115,0" concept="7" trace="getDescriptor#()Ljetbrains/mps/intentions/IntentionDescriptor;" />
+      <node id="8465538089690919857" at="84,28,89,7" concept="5" />
+      <node id="2068944020170311118" at="91,25,96,7" concept="5" />
+      <node id="5858074156537576506" at="98,28,103,7" concept="5" />
       <node id="3196018662491292781" at="56,0,62,0" concept="7" trace="instances#(Lorg/jetbrains/mps/openapi/model/SNode;Ljetbrains/mps/openapi/editor/EditorContext;)Ljava/util/Collection;" />
-      <node id="6832197706140863150" at="117,0,124,0" concept="12" trace="_quotation_createNode_i2k1f8_a0b0k0a#(Ljava/lang/Object;)Lorg/jetbrains/mps/openapi/model/SNode;" />
-      <node id="2068944020170313353" at="124,0,131,0" concept="12" trace="_quotation_createNode_i2k1f8_a0b0n0a#(Ljava/lang/Object;)Lorg/jetbrains/mps/openapi/model/SNode;" />
-      <node id="3106559687487133208" at="71,0,79,7" concept="6" />
-      <node id="3196018662491292781" at="68,0,113,0" concept="7" trace="execute#(Lorg/jetbrains/mps/openapi/model/SNode;Ljetbrains/mps/openapi/editor/EditorContext;)V" />
+      <node id="6832197706140863150" at="116,0,123,0" concept="12" trace="_quotation_createNode_i2k1f8_a0b0j0a#(Ljava/lang/Object;)Lorg/jetbrains/mps/openapi/model/SNode;" />
+      <node id="2068944020170313353" at="123,0,130,0" concept="12" trace="_quotation_createNode_i2k1f8_a0b0m0a#(Ljava/lang/Object;)Lorg/jetbrains/mps/openapi/model/SNode;" />
+      <node id="3106559687487133208" at="70,0,78,7" concept="6" />
+      <node id="3196018662491292781" at="68,0,112,0" concept="7" trace="execute#(Lorg/jetbrains/mps/openapi/model/SNode;Ljetbrains/mps/openapi/editor/EditorContext;)V" />
       <scope id="3196018662491292781" at="27,42,27,42" />
       <scope id="3196018662491292781" at="63,38,63,38" />
       <scope id="3196018662491292781" at="29,30,30,72" />
@@ -340,119 +334,15 @@
       <scope id="3196018662491292781" at="53,35,54,17" />
       <scope id="3196018662491292781" at="57,37,58,135" />
       <scope id="3196018662491292783" at="65,87,66,232" />
-      <scope id="8520807190707256656" at="74,54,75,51" />
-      <scope id="5858074156537614467" at="107,146,108,305" />
-      <scope id="3196018662491292781" at="113,48,114,48" />
+      <scope id="8520807190707256656" at="73,54,74,51" />
+      <scope id="5858074156537614467" at="106,146,107,305" />
+      <scope id="3196018662491292781" at="112,48,113,48" />
       <scope id="3196018662491292781" at="27,0,29,0" />
       <scope id="3196018662491292781" at="63,0,65,0" />
-      <scope id="6832197706140863150" at="119,30,121,83" />
-      <scope id="2068944020170313353" at="126,30,128,83" />
+      <scope id="6832197706140863150" at="118,30,120,83" />
+      <scope id="2068944020170313353" at="125,30,127,83" />
       <scope id="3196018662491292781" at="29,0,32,0" />
       <scope id="3196018662491292781" at="32,0,35,0" />
-=======
-      <node id="3196018662491292781" at="31,30,32,72" concept="9" />
-      <node id="3196018662491292781" at="35,35,36,33" concept="9" />
-      <node id="3196018662491292781" at="39,41,40,89" concept="9" />
-      <node id="3196018662491292781" at="43,37,44,48" concept="9" />
-      <node id="3196018662491292781" at="47,34,48,32" concept="9" />
-      <node id="3196018662491292781" at="51,44,52,16" concept="9" />
-      <node id="3196018662491292781" at="55,84,56,16" concept="9" />
-      <node id="3196018662491292781" at="59,53,60,140" concept="9" />
-      <node id="3196018662491292781" at="63,35,64,17" concept="9" />
-      <node id="3196018662491292781" at="68,37,69,135" concept="3" />
-      <node id="3196018662491292781" at="70,5,71,30" concept="9" />
-      <node id="3106559687487130979" at="78,87,79,232" concept="9" />
-      <node id="5332352441256221486" at="82,78,83,53" concept="3" />
-      <node id="5332352441252588650" at="83,53,84,0" concept="11" />
-      <node id="3106559687487133225" at="85,166,86,158" concept="3" />
-      <node id="8520807190707256657" at="87,54,88,51" concept="3" />
-      <node id="8520807190707256461" at="89,9,90,0" concept="11" />
-      <node id="3106559687487133244" at="90,0,91,15" concept="9" />
-      <node id="3106559687487133245" at="92,7,93,0" concept="11" />
-      <node id="5349172909345532836" at="93,0,94,259" concept="3" />
-      <node id="8512638887612423873" at="94,259,95,267" concept="8" />
-      <node id="4831334526958045695" at="95,267,96,123" concept="3" />
-      <node id="4831334526958277888" at="96,123,97,0" concept="11" />
-      <node id="7376433222636454039" at="97,0,98,28" concept="10" />
-      <node id="8465538089690919897" at="99,117,100,137" concept="8" />
-      <node id="6832197706140863127" at="100,137,101,123" concept="3" />
-      <node id="8465538089690954501" at="101,123,102,239" concept="3" />
-      <node id="4195442653257222497" at="103,7,104,0" concept="11" />
-      <node id="7376433222636453751" at="104,0,105,25" concept="10" />
-      <node id="2068944020170313336" at="106,134,107,137" concept="8" />
-      <node id="2068944020170313343" at="107,137,108,126" concept="3" />
-      <node id="2068944020170313363" at="108,126,109,239" concept="3" />
-      <node id="4195442653257222466" at="110,7,111,0" concept="11" />
-      <node id="7376433222636453725" at="111,0,112,28" concept="10" />
-      <node id="5858074156537578730" at="113,108,114,135" concept="8" />
-      <node id="5858074156537578738" at="114,135,115,106" concept="3" />
-      <node id="5858074156537614439" at="115,106,116,244" concept="3" />
-      <node id="4195442653257222500" at="117,7,118,0" concept="11" />
-      <node id="7376433222636453057" at="118,0,119,23" concept="10" />
-      <node id="5858074156537614528" at="120,146,121,305" concept="3" />
-      <node id="8520807190703050988" at="122,7,123,0" concept="11" />
-      <node id="8520807190702645630" at="123,0,124,245" concept="3" />
-      <node id="3196018662491292781" at="127,48,128,48" concept="9" />
-      <node id="6832197706140863150" at="132,81,133,63" concept="8" />
-      <node id="6832197706140863150" at="133,63,134,30" concept="8" />
-      <node id="6832197706140863150" at="134,30,135,159" concept="3" />
-      <node id="6832197706140863150" at="135,159,136,83" concept="3" />
-      <node id="6832197706140863150" at="136,83,137,24" concept="9" />
-      <node id="2068944020170313353" at="140,81,141,63" concept="8" />
-      <node id="2068944020170313353" at="141,63,142,30" concept="8" />
-      <node id="2068944020170313353" at="142,30,143,157" concept="3" />
-      <node id="2068944020170313353" at="143,157,144,83" concept="3" />
-      <node id="2068944020170313353" at="144,83,145,24" concept="9" />
-      <node id="3196018662491292781" at="28,0,30,0" concept="2" trace="AddMethodDocComment_Intention#()V" />
-      <node id="3196018662491292781" at="75,0,77,0" concept="2" trace="IntentionImplementation#()V" />
-      <node id="6832197706140863150" at="134,30,136,83" concept="0" />
-      <node id="6832197706140863150" at="134,30,136,83" concept="0" />
-      <node id="2068944020170313353" at="142,30,144,83" concept="0" />
-      <node id="2068944020170313353" at="142,30,144,83" concept="0" />
-      <node id="3196018662491292781" at="31,0,34,0" concept="7" trace="getConcept#()Ljava/lang/String;" />
-      <node id="3196018662491292781" at="35,0,38,0" concept="7" trace="getPresentation#()Ljava/lang/String;" />
-      <node id="3196018662491292781" at="39,0,42,0" concept="7" trace="getPersistentStateKey#()Ljava/lang/String;" />
-      <node id="3196018662491292781" at="43,0,46,0" concept="7" trace="getLanguageFqName#()Ljava/lang/String;" />
-      <node id="3196018662491292781" at="47,0,50,0" concept="7" trace="getType#()Ljetbrains/mps/intentions/IntentionType;" />
-      <node id="3196018662491292781" at="51,0,54,0" concept="7" trace="isAvailableInChildNodes#()Z" />
-      <node id="3196018662491292781" at="55,0,58,0" concept="7" trace="isApplicable#(Lorg/jetbrains/mps/openapi/model/SNode;Ljetbrains/mps/openapi/editor/EditorContext;)Z" />
-      <node id="3196018662491292781" at="59,0,62,0" concept="7" trace="getIntentionNodeReference#()Lorg/jetbrains/mps/openapi/model/SNodeReference;" />
-      <node id="3196018662491292781" at="63,0,66,0" concept="7" trace="isSurroundWith#()Z" />
-      <node id="3196018662491292781" at="67,99,70,5" concept="6" />
-      <node id="3196018662491292781" at="78,0,81,0" concept="7" trace="getDescription#(Lorg/jetbrains/mps/openapi/model/SNode;Ljetbrains/mps/openapi/editor/EditorContext;)Ljava/lang/String;" />
-      <node id="8520807190707256655" at="86,158,89,9" concept="6" />
-      <node id="5858074156537614466" at="119,23,122,7" concept="6" />
-      <node id="3196018662491292781" at="127,0,130,0" concept="7" trace="getDescriptor#()Ljetbrains/mps/intentions/IntentionDescriptor;" />
-      <node id="8465538089690919857" at="98,28,103,7" concept="5" />
-      <node id="2068944020170311118" at="105,25,110,7" concept="5" />
-      <node id="5858074156537576506" at="112,28,117,7" concept="5" />
-      <node id="3196018662491292781" at="67,0,73,0" concept="7" trace="instances#(Lorg/jetbrains/mps/openapi/model/SNode;Ljetbrains/mps/openapi/editor/EditorContext;)Ljava/util/Collection;" />
-      <node id="6832197706140863150" at="132,0,139,0" concept="12" trace="_quotation_createNode_i2k1f8_a0b0j0a#(Ljava/lang/Object;)Lorg/jetbrains/mps/openapi/model/SNode;" />
-      <node id="2068944020170313353" at="140,0,147,0" concept="12" trace="_quotation_createNode_i2k1f8_a0b0m0a#(Ljava/lang/Object;)Lorg/jetbrains/mps/openapi/model/SNode;" />
-      <node id="3106559687487133208" at="84,0,92,7" concept="6" />
-      <node id="3196018662491292781" at="82,0,126,0" concept="7" trace="execute#(Lorg/jetbrains/mps/openapi/model/SNode;Ljetbrains/mps/openapi/editor/EditorContext;)V" />
-      <scope id="3196018662491292781" at="28,42,28,42" />
-      <scope id="3196018662491292781" at="75,38,75,38" />
-      <scope id="3196018662491292781" at="31,30,32,72" />
-      <scope id="3196018662491292781" at="35,35,36,33" />
-      <scope id="3196018662491292781" at="39,41,40,89" />
-      <scope id="3196018662491292781" at="43,37,44,48" />
-      <scope id="3196018662491292781" at="47,34,48,32" />
-      <scope id="3196018662491292781" at="51,44,52,16" />
-      <scope id="3196018662491292781" at="55,84,56,16" />
-      <scope id="3196018662491292781" at="59,53,60,140" />
-      <scope id="3196018662491292781" at="63,35,64,17" />
-      <scope id="3196018662491292781" at="68,37,69,135" />
-      <scope id="3196018662491292783" at="78,87,79,232" />
-      <scope id="8520807190707256656" at="87,54,88,51" />
-      <scope id="5858074156537614467" at="120,146,121,305" />
-      <scope id="3196018662491292781" at="127,48,128,48" />
-      <scope id="3196018662491292781" at="28,0,30,0" />
-      <scope id="3196018662491292781" at="75,0,77,0" />
-      <scope id="6832197706140863150" at="134,30,136,83" />
-      <scope id="2068944020170313353" at="142,30,144,83" />
-      <scope id="3196018662491292781" at="31,0,34,0" />
->>>>>>> 990ec643
       <scope id="3196018662491292781" at="35,0,38,0" />
       <scope id="3196018662491292781" at="38,0,41,0" />
       <scope id="3196018662491292781" at="41,0,44,0" />
@@ -467,59 +357,31 @@
         <var name="editorContext" id="3196018662491292781" />
         <var name="node" id="3196018662491292781" />
       </scope>
-<<<<<<< HEAD
-      <scope id="8465538089690919860" at="86,117,89,239">
+      <scope id="8465538089690919860" at="85,117,88,239">
         <var name="paramTag" id="8465538089690919898" />
       </scope>
-      <scope id="2068944020170311121" at="93,134,96,239">
+      <scope id="2068944020170311121" at="92,134,95,239">
         <var name="paramTag" id="2068944020170313337" />
       </scope>
-      <scope id="5858074156537576509" at="100,108,103,244">
+      <scope id="5858074156537576509" at="99,108,102,244">
         <var name="throwsTag" id="5858074156537578731" />
       </scope>
-      <scope id="3196018662491292781" at="113,0,116,0" />
+      <scope id="3196018662491292781" at="112,0,115,0" />
       <scope id="3196018662491292781" at="56,99,60,30" />
-      <scope id="8465538089690919857" at="85,28,90,7">
+      <scope id="8465538089690919857" at="84,28,89,7">
         <var name="parameterDeclaration" id="8465538089690919858" />
       </scope>
-      <scope id="2068944020170311118" at="92,25,97,7">
+      <scope id="2068944020170311118" at="91,25,96,7">
         <var name="typeVariableDeclaration" id="2068944020170311119" />
       </scope>
-      <scope id="5858074156537576506" at="99,28,104,7">
+      <scope id="5858074156537576506" at="98,28,103,7">
         <var name="throwsItem" id="5858074156537576507" />
       </scope>
-      <scope id="6832197706140863150" at="117,81,122,24">
+      <scope id="6832197706140863150" at="116,81,121,24">
         <var name="facade" id="6832197706140863150" />
         <var name="quotedNode_2" id="6832197706140863150" />
       </scope>
-      <scope id="2068944020170313353" at="124,81,129,24">
-=======
-      <scope id="8465538089690919860" at="99,117,102,239">
-        <var name="paramTag" id="8465538089690919898" />
-      </scope>
-      <scope id="2068944020170311121" at="106,134,109,239">
-        <var name="paramTag" id="2068944020170313337" />
-      </scope>
-      <scope id="5858074156537576509" at="113,108,116,244">
-        <var name="throwsTag" id="5858074156537578731" />
-      </scope>
-      <scope id="3196018662491292781" at="127,0,130,0" />
-      <scope id="3196018662491292781" at="67,99,71,30" />
-      <scope id="8465538089690919857" at="98,28,103,7">
-        <var name="parameterDeclaration" id="8465538089690919858" />
-      </scope>
-      <scope id="2068944020170311118" at="105,25,110,7">
-        <var name="typeVariableDeclaration" id="2068944020170311119" />
-      </scope>
-      <scope id="5858074156537576506" at="112,28,117,7">
-        <var name="throwsItem" id="5858074156537576507" />
-      </scope>
-      <scope id="6832197706140863150" at="132,81,137,24">
-        <var name="facade" id="6832197706140863150" />
-        <var name="quotedNode_2" id="6832197706140863150" />
-      </scope>
-      <scope id="2068944020170313353" at="140,81,145,24">
->>>>>>> 990ec643
+      <scope id="2068944020170313353" at="123,81,128,24">
         <var name="facade" id="2068944020170313353" />
         <var name="quotedNode_2" id="2068944020170313353" />
       </scope>
@@ -527,41 +389,22 @@
         <var name="context" id="3196018662491292781" />
         <var name="node" id="3196018662491292781" />
       </scope>
-<<<<<<< HEAD
-      <scope id="3106559687487133209" at="72,166,78,15" />
-      <scope id="6832197706140863150" at="117,0,124,0">
+      <scope id="3106559687487133209" at="71,166,77,15" />
+      <scope id="6832197706140863150" at="116,0,123,0">
         <var name="parameter_1" id="6832197706140863150" />
       </scope>
-      <scope id="2068944020170313353" at="124,0,131,0">
+      <scope id="2068944020170313353" at="123,0,130,0">
         <var name="parameter_1" id="2068944020170313353" />
       </scope>
-      <scope id="3196018662491292785" at="68,78,111,245">
+      <scope id="3196018662491292785" at="68,78,110,245">
         <var name="line" id="8512638887612423874" />
       </scope>
-      <scope id="3196018662491292781" at="68,0,113,0">
+      <scope id="3196018662491292781" at="68,0,112,0">
         <var name="editorContext" id="3196018662491292781" />
         <var name="node" id="3196018662491292781" />
       </scope>
-      <unit id="3196018662491292781" at="62,0,117,0" name="jetbrains.mps.baseLanguage.javadoc.intentions.AddMethodDocComment_Intention$IntentionImplementation" />
-      <unit id="3196018662491292781" at="25,0,132,0" name="jetbrains.mps.baseLanguage.javadoc.intentions.AddMethodDocComment_Intention" />
-=======
-      <scope id="3106559687487133209" at="85,166,91,15" />
-      <scope id="6832197706140863150" at="132,0,139,0">
-        <var name="parameter_1" id="6832197706140863150" />
-      </scope>
-      <scope id="2068944020170313353" at="140,0,147,0">
-        <var name="parameter_1" id="2068944020170313353" />
-      </scope>
-      <scope id="3196018662491292785" at="82,78,124,245">
-        <var name="line" id="8512638887612423874" />
-      </scope>
-      <scope id="3196018662491292781" at="82,0,126,0">
-        <var name="editorContext" id="3196018662491292781" />
-        <var name="node" id="3196018662491292781" />
-      </scope>
-      <unit id="3196018662491292781" at="74,0,131,0" name="jetbrains.mps.baseLanguage.javadoc.intentions.AddMethodDocComment_Intention$IntentionImplementation" />
-      <unit id="3196018662491292781" at="25,0,148,0" name="jetbrains.mps.baseLanguage.javadoc.intentions.AddMethodDocComment_Intention" />
->>>>>>> 990ec643
+      <unit id="3196018662491292781" at="62,0,116,0" name="jetbrains.mps.baseLanguage.javadoc.intentions.AddMethodDocComment_Intention$IntentionImplementation" />
+      <unit id="3196018662491292781" at="25,0,131,0" name="jetbrains.mps.baseLanguage.javadoc.intentions.AddMethodDocComment_Intention" />
     </file>
   </root>
   <root nodeRef="r:17a5547b-be2d-47de-9fc3-8304c9f5de67(jetbrains.mps.baseLanguage.javadoc.intentions)/4021391592916341753">
@@ -1138,92 +981,92 @@
   <root nodeRef="r:17a5547b-be2d-47de-9fc3-8304c9f5de67(jetbrains.mps.baseLanguage.javadoc.intentions)/8362517669643823244">
     <file name="AddDeprecatedBlockDocTag_Intention.java">
       <node id="8362517669643823244" at="21,0,22,0" concept="4" trace="myCachedExecutable" />
-      <node id="8362517669643823244" at="26,30,27,73" concept="9" />
-      <node id="8362517669643823244" at="30,35,31,38" concept="9" />
-      <node id="8362517669643823244" at="34,41,35,94" concept="9" />
-      <node id="8362517669643823244" at="38,37,39,48" concept="9" />
-      <node id="8362517669643823244" at="42,34,43,32" concept="9" />
-      <node id="8362517669643823244" at="46,44,47,16" concept="9" />
-      <node id="8362517669643823244" at="51,53,52,19" concept="9" />
-      <node id="8362517669643823244" at="53,5,54,16" concept="9" />
-      <node id="8362517669643824254" at="57,91,58,293" concept="9" />
-      <node id="8362517669643823244" at="61,53,62,140" concept="9" />
-      <node id="8362517669643823244" at="65,35,66,17" concept="9" />
-      <node id="8362517669643823244" at="70,37,71,140" concept="3" />
-      <node id="8362517669643823244" at="72,5,73,30" concept="9" />
-      <node id="8362517669643823247" at="80,87,81,35" concept="9" />
-      <node id="8362517669643836349" at="84,78,85,224" concept="3" />
-      <node id="2667874559098530134" at="85,224,86,94" concept="3" />
-      <node id="8362517669643823244" at="89,48,90,53" concept="9" />
-      <node id="8362517669643823244" at="23,0,25,0" concept="2" trace="AddDeprecatedBlockDocTag_Intention#()V" />
-      <node id="8362517669643823244" at="77,0,79,0" concept="2" trace="IntentionImplementation#()V" />
-      <node id="8362517669643823244" at="26,0,29,0" concept="7" trace="getConcept#()Ljava/lang/String;" />
-      <node id="8362517669643823244" at="30,0,33,0" concept="7" trace="getPresentation#()Ljava/lang/String;" />
-      <node id="8362517669643823244" at="34,0,37,0" concept="7" trace="getPersistentStateKey#()Ljava/lang/String;" />
-      <node id="8362517669643823244" at="38,0,41,0" concept="7" trace="getLanguageFqName#()Ljava/lang/String;" />
-      <node id="8362517669643823244" at="42,0,45,0" concept="7" trace="getType#()Ljetbrains/mps/intentions/IntentionType;" />
-      <node id="8362517669643823244" at="46,0,49,0" concept="7" trace="isAvailableInChildNodes#()Z" />
-      <node id="8362517669643823244" at="50,84,53,5" concept="6" />
-      <node id="8362517669643823244" at="57,0,60,0" concept="7" trace="isApplicableToNode#(Lorg/jetbrains/mps/openapi/model/SNode;Ljetbrains/mps/openapi/editor/EditorContext;)Z" />
-      <node id="8362517669643823244" at="61,0,64,0" concept="7" trace="getIntentionNodeReference#()Lorg/jetbrains/mps/openapi/model/SNodeReference;" />
-      <node id="8362517669643823244" at="65,0,68,0" concept="7" trace="isSurroundWith#()Z" />
-      <node id="8362517669643823244" at="69,99,72,5" concept="6" />
-      <node id="8362517669643823244" at="80,0,83,0" concept="7" trace="getDescription#(Lorg/jetbrains/mps/openapi/model/SNode;Ljetbrains/mps/openapi/editor/EditorContext;)Ljava/lang/String;" />
-      <node id="8362517669643823244" at="89,0,92,0" concept="7" trace="getDescriptor#()Ljetbrains/mps/intentions/IntentionDescriptor;" />
-      <node id="8362517669643823244" at="84,0,88,0" concept="7" trace="execute#(Lorg/jetbrains/mps/openapi/model/SNode;Ljetbrains/mps/openapi/editor/EditorContext;)V" />
-      <node id="8362517669643823244" at="50,0,56,0" concept="7" trace="isApplicable#(Lorg/jetbrains/mps/openapi/model/SNode;Ljetbrains/mps/openapi/editor/EditorContext;)Z" />
-      <node id="8362517669643823244" at="69,0,75,0" concept="7" trace="instances#(Lorg/jetbrains/mps/openapi/model/SNode;Ljetbrains/mps/openapi/editor/EditorContext;)Ljava/util/Collection;" />
-      <scope id="8362517669643823244" at="23,47,23,47" />
-      <scope id="8362517669643823244" at="77,38,77,38" />
-      <scope id="8362517669643823244" at="26,30,27,73" />
-      <scope id="8362517669643823244" at="30,35,31,38" />
-      <scope id="8362517669643823244" at="34,41,35,94" />
-      <scope id="8362517669643823244" at="38,37,39,48" />
-      <scope id="8362517669643823244" at="42,34,43,32" />
-      <scope id="8362517669643823244" at="46,44,47,16" />
-      <scope id="8362517669643823244" at="51,53,52,19" />
-      <scope id="8362517669643824191" at="57,91,58,293" />
-      <scope id="8362517669643823244" at="61,53,62,140" />
-      <scope id="8362517669643823244" at="65,35,66,17" />
-      <scope id="8362517669643823244" at="70,37,71,140" />
-      <scope id="8362517669643823246" at="80,87,81,35" />
-      <scope id="8362517669643823244" at="89,48,90,53" />
-      <scope id="8362517669643823244" at="23,0,25,0" />
-      <scope id="8362517669643823244" at="77,0,79,0" />
-      <scope id="8362517669643823250" at="84,78,86,94" />
-      <scope id="8362517669643823244" at="26,0,29,0" />
+      <node id="8362517669643823244" at="24,30,25,73" concept="9" />
+      <node id="8362517669643823244" at="27,35,28,38" concept="9" />
+      <node id="8362517669643823244" at="30,41,31,94" concept="9" />
+      <node id="8362517669643823244" at="33,37,34,48" concept="9" />
+      <node id="8362517669643823244" at="36,34,37,32" concept="9" />
+      <node id="8362517669643823244" at="39,44,40,16" concept="9" />
+      <node id="8362517669643823244" at="43,53,44,19" concept="9" />
+      <node id="8362517669643823244" at="45,5,46,16" concept="9" />
+      <node id="8362517669643824254" at="48,91,49,293" concept="9" />
+      <node id="8362517669643823244" at="51,53,52,140" concept="9" />
+      <node id="8362517669643823244" at="54,35,55,17" concept="9" />
+      <node id="8362517669643823244" at="58,37,59,140" concept="3" />
+      <node id="8362517669643823244" at="60,5,61,30" concept="9" />
+      <node id="8362517669643823247" at="66,87,67,35" concept="9" />
+      <node id="8362517669643836349" at="69,78,70,224" concept="3" />
+      <node id="2667874559098530134" at="70,224,71,94" concept="3" />
+      <node id="8362517669643823244" at="73,48,74,53" concept="9" />
+      <node id="8362517669643823244" at="22,0,24,0" concept="2" trace="AddDeprecatedBlockDocTag_Intention#()V" />
+      <node id="8362517669643823244" at="64,0,66,0" concept="2" trace="IntentionImplementation#()V" />
+      <node id="8362517669643823244" at="24,0,27,0" concept="7" trace="getConcept#()Ljava/lang/String;" />
+      <node id="8362517669643823244" at="27,0,30,0" concept="7" trace="getPresentation#()Ljava/lang/String;" />
+      <node id="8362517669643823244" at="30,0,33,0" concept="7" trace="getPersistentStateKey#()Ljava/lang/String;" />
+      <node id="8362517669643823244" at="33,0,36,0" concept="7" trace="getLanguageFqName#()Ljava/lang/String;" />
+      <node id="8362517669643823244" at="36,0,39,0" concept="7" trace="getType#()Ljetbrains/mps/intentions/IntentionType;" />
+      <node id="8362517669643823244" at="39,0,42,0" concept="7" trace="isAvailableInChildNodes#()Z" />
+      <node id="8362517669643823244" at="42,84,45,5" concept="6" />
+      <node id="8362517669643823244" at="48,0,51,0" concept="7" trace="isApplicableToNode#(Lorg/jetbrains/mps/openapi/model/SNode;Ljetbrains/mps/openapi/editor/EditorContext;)Z" />
+      <node id="8362517669643823244" at="51,0,54,0" concept="7" trace="getIntentionNodeReference#()Lorg/jetbrains/mps/openapi/model/SNodeReference;" />
+      <node id="8362517669643823244" at="54,0,57,0" concept="7" trace="isSurroundWith#()Z" />
+      <node id="8362517669643823244" at="57,99,60,5" concept="6" />
+      <node id="8362517669643823244" at="66,0,69,0" concept="7" trace="getDescription#(Lorg/jetbrains/mps/openapi/model/SNode;Ljetbrains/mps/openapi/editor/EditorContext;)Ljava/lang/String;" />
+      <node id="8362517669643823244" at="73,0,76,0" concept="7" trace="getDescriptor#()Ljetbrains/mps/intentions/IntentionDescriptor;" />
+      <node id="8362517669643823244" at="69,0,73,0" concept="7" trace="execute#(Lorg/jetbrains/mps/openapi/model/SNode;Ljetbrains/mps/openapi/editor/EditorContext;)V" />
+      <node id="8362517669643823244" at="42,0,48,0" concept="7" trace="isApplicable#(Lorg/jetbrains/mps/openapi/model/SNode;Ljetbrains/mps/openapi/editor/EditorContext;)Z" />
+      <node id="8362517669643823244" at="57,0,63,0" concept="7" trace="instances#(Lorg/jetbrains/mps/openapi/model/SNode;Ljetbrains/mps/openapi/editor/EditorContext;)Ljava/util/Collection;" />
+      <scope id="8362517669643823244" at="22,47,22,47" />
+      <scope id="8362517669643823244" at="64,38,64,38" />
+      <scope id="8362517669643823244" at="24,30,25,73" />
+      <scope id="8362517669643823244" at="27,35,28,38" />
+      <scope id="8362517669643823244" at="30,41,31,94" />
+      <scope id="8362517669643823244" at="33,37,34,48" />
+      <scope id="8362517669643823244" at="36,34,37,32" />
+      <scope id="8362517669643823244" at="39,44,40,16" />
+      <scope id="8362517669643823244" at="43,53,44,19" />
+      <scope id="8362517669643824191" at="48,91,49,293" />
+      <scope id="8362517669643823244" at="51,53,52,140" />
+      <scope id="8362517669643823244" at="54,35,55,17" />
+      <scope id="8362517669643823244" at="58,37,59,140" />
+      <scope id="8362517669643823246" at="66,87,67,35" />
+      <scope id="8362517669643823244" at="73,48,74,53" />
+      <scope id="8362517669643823244" at="22,0,24,0" />
+      <scope id="8362517669643823244" at="64,0,66,0" />
+      <scope id="8362517669643823250" at="69,78,71,94" />
+      <scope id="8362517669643823244" at="24,0,27,0" />
+      <scope id="8362517669643823244" at="27,0,30,0" />
       <scope id="8362517669643823244" at="30,0,33,0" />
-      <scope id="8362517669643823244" at="34,0,37,0" />
-      <scope id="8362517669643823244" at="38,0,41,0" />
-      <scope id="8362517669643823244" at="42,0,45,0" />
-      <scope id="8362517669643823244" at="46,0,49,0" />
-      <scope id="8362517669643823244" at="57,0,60,0">
+      <scope id="8362517669643823244" at="33,0,36,0" />
+      <scope id="8362517669643823244" at="36,0,39,0" />
+      <scope id="8362517669643823244" at="39,0,42,0" />
+      <scope id="8362517669643823244" at="48,0,51,0">
         <var name="editorContext" id="8362517669643823244" />
         <var name="node" id="8362517669643823244" />
       </scope>
-      <scope id="8362517669643823244" at="61,0,64,0" />
-      <scope id="8362517669643823244" at="65,0,68,0" />
-      <scope id="8362517669643823244" at="80,0,83,0">
+      <scope id="8362517669643823244" at="51,0,54,0" />
+      <scope id="8362517669643823244" at="54,0,57,0" />
+      <scope id="8362517669643823244" at="66,0,69,0">
         <var name="editorContext" id="8362517669643823244" />
         <var name="node" id="8362517669643823244" />
       </scope>
-      <scope id="8362517669643823244" at="89,0,92,0" />
-      <scope id="8362517669643823244" at="50,84,54,16" />
-      <scope id="8362517669643823244" at="69,99,73,30" />
-      <scope id="8362517669643823244" at="84,0,88,0">
+      <scope id="8362517669643823244" at="73,0,76,0" />
+      <scope id="8362517669643823244" at="42,84,46,16" />
+      <scope id="8362517669643823244" at="57,99,61,30" />
+      <scope id="8362517669643823244" at="69,0,73,0">
         <var name="editorContext" id="8362517669643823244" />
         <var name="node" id="8362517669643823244" />
       </scope>
-      <scope id="8362517669643823244" at="50,0,56,0">
+      <scope id="8362517669643823244" at="42,0,48,0">
         <var name="editorContext" id="8362517669643823244" />
         <var name="node" id="8362517669643823244" />
       </scope>
-      <scope id="8362517669643823244" at="69,0,75,0">
+      <scope id="8362517669643823244" at="57,0,63,0">
         <var name="context" id="8362517669643823244" />
         <var name="node" id="8362517669643823244" />
       </scope>
-      <unit id="8362517669643823244" at="76,0,93,0" name="jetbrains.mps.baseLanguage.javadoc.intentions.AddDeprecatedBlockDocTag_Intention$IntentionImplementation" />
-      <unit id="8362517669643823244" at="20,0,94,0" name="jetbrains.mps.baseLanguage.javadoc.intentions.AddDeprecatedBlockDocTag_Intention" />
+      <unit id="8362517669643823244" at="63,0,77,0" name="jetbrains.mps.baseLanguage.javadoc.intentions.AddDeprecatedBlockDocTag_Intention$IntentionImplementation" />
+      <unit id="8362517669643823244" at="20,0,78,0" name="jetbrains.mps.baseLanguage.javadoc.intentions.AddDeprecatedBlockDocTag_Intention" />
     </file>
   </root>
   <root nodeRef="r:17a5547b-be2d-47de-9fc3-8304c9f5de67(jetbrains.mps.baseLanguage.javadoc.intentions)/8465538089690783660">
