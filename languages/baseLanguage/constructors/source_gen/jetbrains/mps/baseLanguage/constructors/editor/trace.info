--- conflicted
+++ resolved
@@ -297,7 +297,6 @@
   </root>
   <root nodeRef="r:a26c2d31-3099-460a-9c78-2ba0012a8914(jetbrains.mps.baseLanguage.constructors.editor)/3041831561922340667">
     <file name="CustomConstructorContainer_Editor.java">
-<<<<<<< HEAD
       <node id="3041831561922340667" at="11,79,12,92" concept="7" />
       <node id="3041831561922340667" at="11,0,14,0" concept="5" trace="createEditorCell#(Ljetbrains/mps/openapi/editor/EditorContext;Lorg/jetbrains/mps/openapi/model/SNode;)Ljetbrains/mps/openapi/editor/cells/EditorCell;" />
       <scope id="3041831561922340667" at="11,79,12,92" />
@@ -338,187 +337,92 @@
       <node id="3361165003578605390" at="77,60,78,40" concept="1" />
       <node id="3361165003578605390" at="78,40,79,73" concept="1" />
       <node id="3361165003578605390" at="79,73,80,57" concept="6" />
-      <node id="3361165003578605390" at="80,57,81,59" concept="6" />
-      <node id="3361165003578605390" at="82,35,83,87" concept="6" />
-      <node id="3361165003578605390" at="83,87,84,94" concept="7" />
-      <node id="3361165003578605390" at="85,10,86,22" concept="7" />
-      <node id="3041831561922340667" at="88,51,89,103" concept="6" />
-      <node id="3041831561922340667" at="89,103,90,49" concept="1" />
-      <node id="3041831561922340667" at="90,49,91,34" concept="6" />
-      <node id="3041831561922340667" at="91,34,92,49" concept="1" />
-      <node id="3041831561922340667" at="92,49,93,60" concept="1" />
-      <node id="3041831561922340667" at="93,60,94,40" concept="1" />
-      <node id="3041831561922340667" at="94,40,95,61" concept="1" />
-      <node id="3041831561922340667" at="95,61,96,22" concept="7" />
-      <node id="3041831561922340667" at="98,53,99,164" concept="6" />
-      <node id="3041831561922340667" at="99,164,100,91" concept="6" />
-      <node id="3041831561922340667" at="100,91,101,53" concept="1" />
-      <node id="3041831561922340667" at="101,53,102,34" concept="6" />
-      <node id="3041831561922340667" at="102,34,103,68" concept="1" />
-      <node id="3041831561922340667" at="103,68,104,60" concept="1" />
-      <node id="3041831561922340667" at="104,60,105,63" concept="1" />
-      <node id="3041831561922340667" at="105,63,106,40" concept="1" />
-      <node id="3041831561922340667" at="106,40,107,49" concept="1" />
-      <node id="3041831561922340667" at="107,49,108,22" concept="7" />
-      <node id="3041831561922340667" at="111,105,112,50" concept="10" />
-      <node id="3041831561922340667" at="114,66,115,93" concept="7" />
-      <node id="3041831561922340667" at="117,57,118,65" concept="6" />
-      <node id="3041831561922340667" at="118,65,119,58" concept="1" />
-      <node id="3041831561922340667" at="119,58,120,25" concept="7" />
-      <node id="3041831561922340667" at="122,41,123,34" concept="6" />
-      <node id="3041831561922340667" at="123,34,124,42" concept="1" />
-      <node id="3041831561922340667" at="124,42,125,49" concept="1" />
-      <node id="3041831561922340667" at="125,49,126,23" concept="7" />
-      <node id="3041831561922340667" at="129,96,130,134" concept="1" />
-      <node id="3041831561922340667" at="131,34,132,142" concept="1" />
-      <node id="3041831561922340667" at="132,142,133,146" concept="1" />
-      <node id="3041831561922340667" at="135,122,136,399" concept="1" />
+      <node id="3361165003578605390" at="81,35,82,87" concept="6" />
+      <node id="3361165003578605390" at="82,87,83,112" concept="7" />
+      <node id="3361165003578605390" at="84,10,85,22" concept="7" />
+      <node id="3041831561922340667" at="87,51,88,103" concept="6" />
+      <node id="3041831561922340667" at="88,103,89,49" concept="1" />
+      <node id="3041831561922340667" at="89,49,90,34" concept="6" />
+      <node id="3041831561922340667" at="90,34,91,49" concept="1" />
+      <node id="3041831561922340667" at="91,49,92,60" concept="1" />
+      <node id="3041831561922340667" at="92,60,93,40" concept="1" />
+      <node id="3041831561922340667" at="93,40,94,61" concept="1" />
+      <node id="3041831561922340667" at="94,61,95,22" concept="7" />
+      <node id="3041831561922340667" at="97,53,98,164" concept="6" />
+      <node id="3041831561922340667" at="98,164,99,91" concept="6" />
+      <node id="3041831561922340667" at="99,91,100,53" concept="1" />
+      <node id="3041831561922340667" at="100,53,101,34" concept="6" />
+      <node id="3041831561922340667" at="101,34,102,68" concept="1" />
+      <node id="3041831561922340667" at="102,68,103,60" concept="1" />
+      <node id="3041831561922340667" at="103,60,104,63" concept="1" />
+      <node id="3041831561922340667" at="104,63,105,40" concept="1" />
+      <node id="3041831561922340667" at="105,40,106,49" concept="1" />
+      <node id="3041831561922340667" at="106,49,107,22" concept="7" />
+      <node id="3041831561922340667" at="110,105,111,50" concept="10" />
+      <node id="3041831561922340667" at="113,66,114,93" concept="7" />
+      <node id="3041831561922340667" at="116,57,117,65" concept="6" />
+      <node id="3041831561922340667" at="117,65,118,58" concept="1" />
+      <node id="3041831561922340667" at="118,58,119,25" concept="7" />
+      <node id="3041831561922340667" at="121,41,122,34" concept="6" />
+      <node id="3041831561922340667" at="122,34,123,42" concept="1" />
+      <node id="3041831561922340667" at="123,42,124,49" concept="1" />
+      <node id="3041831561922340667" at="124,49,125,23" concept="7" />
+      <node id="3041831561922340667" at="128,96,129,134" concept="1" />
+      <node id="3041831561922340667" at="130,34,131,142" concept="1" />
+      <node id="3041831561922340667" at="131,142,132,146" concept="1" />
+      <node id="3041831561922340667" at="134,122,135,399" concept="1" />
       <node id="3041831561922340667" at="32,0,34,0" concept="2" trace="myNode" />
       <node id="3041831561922340667" at="46,0,49,0" concept="5" trace="createCell#()Ljetbrains/mps/openapi/editor/cells/EditorCell;" />
-      <node id="3041831561922340667" at="111,0,114,0" concept="0" trace="constructorsListHandler_9w29gq_a2a#(Lorg/jetbrains/mps/openapi/model/SNode;Ljava/lang/String;Ljetbrains/mps/openapi/editor/EditorContext;)V" />
-      <node id="3041831561922340667" at="114,0,117,0" concept="5" trace="createNodeToInsert#(Ljetbrains/mps/openapi/editor/EditorContext;)Lorg/jetbrains/mps/openapi/model/SNode;" />
-      <node id="3041831561922340667" at="134,9,137,9" concept="4" />
+      <node id="3041831561922340667" at="110,0,113,0" concept="0" trace="constructorsListHandler_9w29gq_a2a#(Lorg/jetbrains/mps/openapi/model/SNode;Ljava/lang/String;Ljetbrains/mps/openapi/editor/EditorContext;)V" />
+      <node id="3041831561922340667" at="113,0,116,0" concept="5" trace="createNodeToInsert#(Ljetbrains/mps/openapi/editor/EditorContext;)Lorg/jetbrains/mps/openapi/model/SNode;" />
+      <node id="3041831561922340667" at="133,9,136,9" concept="4" />
       <node id="3041831561922340667" at="35,0,39,0" concept="0" trace="CustomConstructorContainer_EditorBuilder_a#(Ljetbrains/mps/openapi/editor/EditorContext;Lorg/jetbrains/mps/openapi/model/SNode;)V" />
-      <node id="3041831561922340667" at="130,134,134,9" concept="4" />
+      <node id="3041831561922340667" at="129,134,133,9" concept="4" />
       <node id="3041831561922340667" at="40,0,45,0" concept="5" trace="getNode#()Lorg/jetbrains/mps/openapi/model/SNode;" />
-      <node id="3361165003578605390" at="81,59,86,22" concept="4" />
-      <node id="3041831561922340667" at="117,0,122,0" concept="5" trace="createNodeCell#(Lorg/jetbrains/mps/openapi/model/SNode;)Ljetbrains/mps/openapi/editor/cells/EditorCell;" />
-      <node id="3041831561922340667" at="122,0,128,0" concept="5" trace="createEmptyCell#()Ljetbrains/mps/openapi/editor/cells/EditorCell;" />
+      <node id="3361165003578605390" at="80,57,85,22" concept="4" />
+      <node id="3041831561922340667" at="116,0,121,0" concept="5" trace="createNodeCell#(Lorg/jetbrains/mps/openapi/model/SNode;)Ljetbrains/mps/openapi/editor/cells/EditorCell;" />
+      <node id="3041831561922340667" at="121,0,127,0" concept="5" trace="createEmptyCell#()Ljetbrains/mps/openapi/editor/cells/EditorCell;" />
       <node id="3041831561922340672" at="60,0,69,0" concept="5" trace="createConstant_9w29gq_a0#()Ljetbrains/mps/openapi/editor/cells/EditorCell;" />
       <node id="3041831561922340667" at="50,0,60,0" concept="5" trace="createCollection_9w29gq_a#()Ljetbrains/mps/openapi/editor/cells/EditorCell;" />
-      <node id="3041831561922340667" at="88,0,98,0" concept="5" trace="createCollection_9w29gq_c0#()Ljetbrains/mps/openapi/editor/cells/EditorCell;" />
-      <node id="3041831561922340667" at="128,86,138,7" concept="4" />
-      <node id="3041831561922340667" at="98,0,110,0" concept="5" trace="createRefNodeList_9w29gq_a2a#()Ljetbrains/mps/openapi/editor/cells/EditorCell;" />
-      <node id="3041831561922340667" at="128,0,140,0" concept="5" trace="installElementCellActions#(Lorg/jetbrains/mps/openapi/model/SNode;Ljetbrains/mps/openapi/editor/cells/EditorCell;)V" />
-      <node id="3361165003578605390" at="69,0,88,0" concept="5" trace="createProperty_9w29gq_b0#()Ljetbrains/mps/openapi/editor/cells/EditorCell;" />
+      <node id="3041831561922340667" at="87,0,97,0" concept="5" trace="createCollection_9w29gq_c0#()Ljetbrains/mps/openapi/editor/cells/EditorCell;" />
+      <node id="3041831561922340667" at="127,86,137,7" concept="4" />
+      <node id="3041831561922340667" at="97,0,109,0" concept="5" trace="createRefNodeList_9w29gq_a2a#()Ljetbrains/mps/openapi/editor/cells/EditorCell;" />
+      <node id="3041831561922340667" at="127,0,139,0" concept="5" trace="installElementCellActions#(Lorg/jetbrains/mps/openapi/model/SNode;Ljetbrains/mps/openapi/editor/cells/EditorCell;)V" />
+      <node id="3361165003578605390" at="69,0,87,0" concept="5" trace="createProperty_9w29gq_b0#()Ljetbrains/mps/openapi/editor/cells/EditorCell;" />
       <scope id="3041831561922340667" at="42,26,43,18" />
       <scope id="3041831561922340667" at="46,39,47,39" />
-      <scope id="3041831561922340667" at="111,105,112,50" />
-      <scope id="3041831561922340667" at="114,66,115,93" />
-      <scope id="3041831561922340667" at="135,122,136,399" />
+      <scope id="3041831561922340667" at="110,105,111,50" />
+      <scope id="3041831561922340667" at="113,66,114,93" />
+      <scope id="3041831561922340667" at="134,122,135,399" />
       <scope id="3041831561922340667" at="35,106,37,18" />
-      <scope id="3361165003578605390" at="82,35,84,94">
+      <scope id="3361165003578605390" at="81,35,83,112">
         <var name="manager" id="3361165003578605390" />
       </scope>
-      <scope id="3041831561922340667" at="131,34,133,146" />
+      <scope id="3041831561922340667" at="130,34,132,146" />
       <scope id="3041831561922340667" at="46,0,49,0" />
-      <scope id="3041831561922340667" at="111,0,114,0">
-=======
-      <node id="3041831561922340667" at="31,79,32,63" concept="7" />
-      <node id="3041831561922340667" at="34,89,35,96" concept="6" />
-      <node id="3041831561922340667" at="35,96,36,48" concept="1" />
-      <node id="3041831561922340667" at="36,48,37,28" concept="1" />
-      <node id="3041831561922340667" at="37,28,38,81" concept="1" />
-      <node id="3041831561922340667" at="38,81,39,81" concept="1" />
-      <node id="3041831561922340667" at="39,81,40,83" concept="1" />
-      <node id="3041831561922340667" at="40,83,41,22" concept="7" />
-      <node id="3041831561922340672" at="43,88,44,105" concept="6" />
-      <node id="3041831561922340672" at="44,105,45,47" concept="1" />
-      <node id="3041831561922340672" at="45,47,46,34" concept="6" />
-      <node id="3041831561922340672" at="46,34,47,66" concept="1" />
-      <node id="3041831561922340672" at="47,66,48,40" concept="1" />
-      <node id="3041831561922340672" at="48,40,49,34" concept="1" />
-      <node id="3041831561922340672" at="49,34,50,22" concept="7" />
-      <node id="3361165003578605390" at="52,88,53,82" concept="6" />
-      <node id="3361165003578605390" at="53,82,54,29" concept="1" />
-      <node id="3361165003578605390" at="54,29,55,42" concept="1" />
-      <node id="3361165003578605390" at="55,42,56,26" concept="6" />
-      <node id="3361165003578605390" at="56,26,57,58" concept="1" />
-      <node id="3361165003578605390" at="57,58,58,42" concept="1" />
-      <node id="3361165003578605390" at="58,42,59,34" concept="6" />
-      <node id="3361165003578605390" at="59,34,60,63" concept="1" />
-      <node id="3361165003578605390" at="60,63,61,40" concept="1" />
-      <node id="3361165003578605390" at="61,40,62,73" concept="1" />
-      <node id="3361165003578605390" at="62,73,63,57" concept="6" />
-      <node id="3361165003578605390" at="64,35,65,82" concept="6" />
-      <node id="3361165003578605390" at="65,82,66,112" concept="7" />
-      <node id="3361165003578605390" at="67,10,68,22" concept="7" />
-      <node id="3041831561922340667" at="70,90,71,96" concept="6" />
-      <node id="3041831561922340667" at="71,96,72,49" concept="1" />
-      <node id="3041831561922340667" at="72,49,73,34" concept="6" />
-      <node id="3041831561922340667" at="73,34,74,52" concept="1" />
-      <node id="3041831561922340667" at="74,52,75,63" concept="1" />
-      <node id="3041831561922340667" at="75,63,76,40" concept="1" />
-      <node id="3041831561922340667" at="76,40,77,85" concept="1" />
-      <node id="3041831561922340667" at="77,85,78,22" concept="7" />
-      <node id="3041831561922340667" at="80,92,81,148" concept="6" />
-      <node id="3041831561922340667" at="81,148,82,106" concept="6" />
-      <node id="3041831561922340667" at="82,106,83,53" concept="1" />
-      <node id="3041831561922340667" at="83,53,84,34" concept="6" />
-      <node id="3041831561922340667" at="84,34,85,71" concept="1" />
-      <node id="3041831561922340667" at="85,71,86,63" concept="1" />
-      <node id="3041831561922340667" at="86,63,87,66" concept="1" />
-      <node id="3041831561922340667" at="87,66,88,40" concept="1" />
-      <node id="3041831561922340667" at="88,40,89,49" concept="1" />
-      <node id="3041831561922340667" at="89,49,90,22" concept="7" />
-      <node id="3041831561922340667" at="93,105,94,50" concept="9" />
-      <node id="3041831561922340667" at="96,66,97,41" concept="6" />
-      <node id="3041831561922340667" at="97,41,98,93" concept="7" />
-      <node id="3041831561922340667" at="100,86,101,80" concept="6" />
-      <node id="3041831561922340667" at="101,80,102,95" concept="1" />
-      <node id="3041831561922340667" at="102,95,103,25" concept="7" />
-      <node id="3041831561922340667" at="105,68,106,34" concept="6" />
-      <node id="3041831561922340667" at="106,34,107,55" concept="1" />
-      <node id="3041831561922340667" at="107,55,108,87" concept="1" />
-      <node id="3041831561922340667" at="108,87,109,23" concept="7" />
-      <node id="3041831561922340667" at="112,96,113,134" concept="1" />
-      <node id="3041831561922340667" at="114,34,115,142" concept="1" />
-      <node id="3041831561922340667" at="115,142,116,146" concept="1" />
-      <node id="3041831561922340667" at="118,122,119,397" concept="1" />
-      <node id="3041831561922340667" at="31,0,34,0" concept="5" trace="createEditorCell#(Ljetbrains/mps/openapi/editor/EditorContext;Lorg/jetbrains/mps/openapi/model/SNode;)Ljetbrains/mps/openapi/editor/cells/EditorCell;" />
-      <node id="3041831561922340667" at="93,0,96,0" concept="0" trace="constructorsListHandler_9w29gq_a2a#(Lorg/jetbrains/mps/openapi/model/SNode;Ljava/lang/String;Ljetbrains/mps/openapi/editor/EditorContext;)V" />
-      <node id="3041831561922340667" at="117,9,120,9" concept="4" />
-      <node id="3041831561922340667" at="96,0,100,0" concept="5" trace="createNodeToInsert#(Ljetbrains/mps/openapi/editor/EditorContext;)Lorg/jetbrains/mps/openapi/model/SNode;" />
-      <node id="3041831561922340667" at="113,134,117,9" concept="4" />
-      <node id="3361165003578605390" at="63,57,68,22" concept="4" />
-      <node id="3041831561922340667" at="100,0,105,0" concept="5" trace="createNodeCell#(Ljetbrains/mps/openapi/editor/EditorContext;Lorg/jetbrains/mps/openapi/model/SNode;)Ljetbrains/mps/openapi/editor/cells/EditorCell;" />
-      <node id="3041831561922340667" at="105,0,111,0" concept="5" trace="createEmptyCell#(Ljetbrains/mps/openapi/editor/EditorContext;)Ljetbrains/mps/openapi/editor/cells/EditorCell;" />
-      <node id="3041831561922340667" at="34,0,43,0" concept="5" trace="createCollection_9w29gq_a#(Ljetbrains/mps/openapi/editor/EditorContext;Lorg/jetbrains/mps/openapi/model/SNode;)Ljetbrains/mps/openapi/editor/cells/EditorCell;" />
-      <node id="3041831561922340672" at="43,0,52,0" concept="5" trace="createConstant_9w29gq_a0#(Ljetbrains/mps/openapi/editor/EditorContext;Lorg/jetbrains/mps/openapi/model/SNode;)Ljetbrains/mps/openapi/editor/cells/EditorCell;" />
-      <node id="3041831561922340667" at="70,0,80,0" concept="5" trace="createCollection_9w29gq_c0#(Ljetbrains/mps/openapi/editor/EditorContext;Lorg/jetbrains/mps/openapi/model/SNode;)Ljetbrains/mps/openapi/editor/cells/EditorCell;" />
-      <node id="3041831561922340667" at="111,132,121,7" concept="4" />
-      <node id="3041831561922340667" at="80,0,92,0" concept="5" trace="createRefNodeList_9w29gq_a2a#(Ljetbrains/mps/openapi/editor/EditorContext;Lorg/jetbrains/mps/openapi/model/SNode;)Ljetbrains/mps/openapi/editor/cells/EditorCell;" />
-      <node id="3041831561922340667" at="111,0,123,0" concept="5" trace="installElementCellActions#(Lorg/jetbrains/mps/openapi/model/SNode;Lorg/jetbrains/mps/openapi/model/SNode;Ljetbrains/mps/openapi/editor/cells/EditorCell;Ljetbrains/mps/openapi/editor/EditorContext;)V" />
-      <node id="3361165003578605390" at="52,0,70,0" concept="5" trace="createProperty_9w29gq_b0#(Ljetbrains/mps/openapi/editor/EditorContext;Lorg/jetbrains/mps/openapi/model/SNode;)Ljetbrains/mps/openapi/editor/cells/EditorCell;" />
-      <scope id="3041831561922340667" at="31,79,32,63" />
-      <scope id="3041831561922340667" at="93,105,94,50" />
-      <scope id="3041831561922340667" at="118,122,119,397" />
-      <scope id="3361165003578605390" at="64,35,66,112">
-        <var name="manager" id="3361165003578605390" />
-      </scope>
-      <scope id="3041831561922340667" at="96,66,98,93">
-        <var name="listOwner" id="3041831561922340667" />
-      </scope>
-      <scope id="3041831561922340667" at="114,34,116,146" />
-      <scope id="3041831561922340667" at="31,0,34,0">
-        <var name="editorContext" id="3041831561922340667" />
-        <var name="node" id="3041831561922340667" />
-      </scope>
-      <scope id="3041831561922340667" at="93,0,96,0">
->>>>>>> bd830ede
+      <scope id="3041831561922340667" at="110,0,113,0">
         <var name="childRole" id="3041831561922340667" />
         <var name="context" id="3041831561922340667" />
         <var name="ownerNode" id="3041831561922340667" />
       </scope>
-<<<<<<< HEAD
-      <scope id="3041831561922340667" at="114,0,117,0">
+      <scope id="3041831561922340667" at="113,0,116,0">
         <var name="editorContext" id="3041831561922340667" />
       </scope>
-      <scope id="3041831561922340667" at="117,57,120,25">
+      <scope id="3041831561922340667" at="116,57,119,25">
         <var name="elementCell" id="3041831561922340667" />
       </scope>
       <scope id="3041831561922340667" at="35,0,39,0">
         <var name="context" id="3041831561922340667" />
         <var name="node" id="3041831561922340667" />
       </scope>
-      <scope id="3041831561922340667" at="122,41,126,23">
+      <scope id="3041831561922340667" at="121,41,125,23">
         <var name="emptyCell" id="3041831561922340667" />
       </scope>
       <scope id="3041831561922340667" at="40,0,45,0" />
-      <scope id="3041831561922340667" at="117,0,122,0">
+      <scope id="3041831561922340667" at="116,0,121,0">
         <var name="elementNode" id="3041831561922340667" />
       </scope>
-      <scope id="3041831561922340667" at="122,0,128,0" />
+      <scope id="3041831561922340667" at="121,0,127,0" />
       <scope id="3041831561922340672" at="60,49,67,22">
         <var name="editorCell" id="3041831561922340672" />
         <var name="style" id="3041831561922340672" />
@@ -526,105 +430,38 @@
       <scope id="3041831561922340667" at="50,50,58,22">
         <var name="editorCell" id="3041831561922340667" />
       </scope>
-      <scope id="3041831561922340667" at="88,51,96,22">
+      <scope id="3041831561922340667" at="87,51,95,22">
         <var name="editorCell" id="3041831561922340667" />
         <var name="style" id="3041831561922340667" />
       </scope>
-      <scope id="3041831561922340667" at="129,96,137,9" />
+      <scope id="3041831561922340667" at="128,96,136,9" />
       <scope id="3041831561922340672" at="60,0,69,0" />
       <scope id="3041831561922340667" at="50,0,60,0" />
-      <scope id="3041831561922340667" at="88,0,98,0" />
-      <scope id="3041831561922340667" at="98,53,108,22">
-=======
-      <scope id="3041831561922340667" at="100,86,103,25">
-        <var name="elementCell" id="3041831561922340667" />
-      </scope>
-      <scope id="3041831561922340667" at="96,0,100,0">
-        <var name="editorContext" id="3041831561922340667" />
-      </scope>
-      <scope id="3041831561922340667" at="105,68,109,23">
-        <var name="emptyCell" id="3041831561922340667" />
-      </scope>
-      <scope id="3041831561922340667" at="100,0,105,0">
-        <var name="editorContext" id="3041831561922340667" />
-        <var name="elementNode" id="3041831561922340667" />
-      </scope>
-      <scope id="3041831561922340667" at="105,0,111,0">
-        <var name="editorContext" id="3041831561922340667" />
-      </scope>
-      <scope id="3041831561922340667" at="34,89,41,22">
-        <var name="editorCell" id="3041831561922340667" />
-      </scope>
-      <scope id="3041831561922340672" at="43,88,50,22">
-        <var name="editorCell" id="3041831561922340672" />
-        <var name="style" id="3041831561922340672" />
-      </scope>
-      <scope id="3041831561922340667" at="70,90,78,22">
-        <var name="editorCell" id="3041831561922340667" />
-        <var name="style" id="3041831561922340667" />
-      </scope>
-      <scope id="3041831561922340667" at="112,96,120,9" />
-      <scope id="3041831561922340667" at="34,0,43,0">
-        <var name="editorContext" id="3041831561922340667" />
-        <var name="node" id="3041831561922340667" />
-      </scope>
-      <scope id="3041831561922340672" at="43,0,52,0">
-        <var name="editorContext" id="3041831561922340672" />
-        <var name="node" id="3041831561922340672" />
-      </scope>
-      <scope id="3041831561922340667" at="70,0,80,0">
-        <var name="editorContext" id="3041831561922340667" />
-        <var name="node" id="3041831561922340667" />
-      </scope>
-      <scope id="3041831561922340667" at="80,92,90,22">
->>>>>>> bd830ede
+      <scope id="3041831561922340667" at="87,0,97,0" />
+      <scope id="3041831561922340667" at="97,53,107,22">
         <var name="editorCell" id="3041831561922340667" />
         <var name="handler" id="3041831561922340667" />
         <var name="style" id="3041831561922340667" />
       </scope>
-<<<<<<< HEAD
-      <scope id="3041831561922340667" at="128,86,138,7" />
-      <scope id="3041831561922340667" at="98,0,110,0" />
-      <scope id="3041831561922340667" at="128,0,140,0">
-=======
-      <scope id="3041831561922340667" at="111,132,121,7" />
-      <scope id="3041831561922340667" at="80,0,92,0">
-        <var name="editorContext" id="3041831561922340667" />
-        <var name="node" id="3041831561922340667" />
-      </scope>
-      <scope id="3041831561922340667" at="111,0,123,0">
-        <var name="editorContext" id="3041831561922340667" />
->>>>>>> bd830ede
+      <scope id="3041831561922340667" at="127,86,137,7" />
+      <scope id="3041831561922340667" at="97,0,109,0" />
+      <scope id="3041831561922340667" at="127,0,139,0">
         <var name="elementCell" id="3041831561922340667" />
         <var name="elementNode" id="3041831561922340667" />
       </scope>
-<<<<<<< HEAD
-      <scope id="3361165003578605390" at="69,49,86,22">
-=======
-      <scope id="3361165003578605390" at="52,88,68,22">
->>>>>>> bd830ede
+      <scope id="3361165003578605390" at="69,49,85,22">
         <var name="attributeConcept" id="3361165003578605390" />
         <var name="editorCell" id="3361165003578605390" />
         <var name="provider" id="3361165003578605390" />
         <var name="style" id="3361165003578605390" />
       </scope>
-<<<<<<< HEAD
-      <scope id="3361165003578605390" at="69,0,88,0" />
-      <unit id="3041831561922340667" at="110,0,141,0" name="jetbrains.mps.baseLanguage.constructors.editor.CustomConstructorContainer_EditorBuilder_a$constructorsListHandler_9w29gq_a2a" />
-      <unit id="3041831561922340667" at="31,0,142,0" name="jetbrains.mps.baseLanguage.constructors.editor.CustomConstructorContainer_EditorBuilder_a" />
-=======
-      <scope id="3361165003578605390" at="52,0,70,0">
-        <var name="editorContext" id="3361165003578605390" />
-        <var name="node" id="3361165003578605390" />
-      </scope>
-      <unit id="3041831561922340667" at="92,0,124,0" name="jetbrains.mps.baseLanguage.constructors.editor.CustomConstructorContainer_Editor$constructorsListHandler_9w29gq_a2a" />
-      <unit id="3041831561922340667" at="30,0,125,0" name="jetbrains.mps.baseLanguage.constructors.editor.CustomConstructorContainer_Editor" />
->>>>>>> bd830ede
+      <scope id="3361165003578605390" at="69,0,87,0" />
+      <unit id="3041831561922340667" at="109,0,140,0" name="jetbrains.mps.baseLanguage.constructors.editor.CustomConstructorContainer_EditorBuilder_a$constructorsListHandler_9w29gq_a2a" />
+      <unit id="3041831561922340667" at="31,0,141,0" name="jetbrains.mps.baseLanguage.constructors.editor.CustomConstructorContainer_EditorBuilder_a" />
     </file>
   </root>
   <root nodeRef="r:a26c2d31-3099-460a-9c78-2ba0012a8914(jetbrains.mps.baseLanguage.constructors.editor)/4739047193854406834">
     <file name="ListCustomParameter_Editor.java">
-<<<<<<< HEAD
       <node id="4739047193854406834" at="11,79,12,85" concept="7" />
       <node id="4739047193854406834" at="11,0,14,0" concept="5" trace="createEditorCell#(Ljetbrains/mps/openapi/editor/EditorContext;Lorg/jetbrains/mps/openapi/model/SNode;)Ljetbrains/mps/openapi/editor/cells/EditorCell;" />
       <scope id="4739047193854406834" at="11,79,12,85" />
@@ -668,10 +505,9 @@
       <node id="4739047193854406841" at="88,63,89,42" concept="1" />
       <node id="4739047193854406841" at="89,42,90,73" concept="1" />
       <node id="4739047193854406841" at="90,73,91,57" concept="6" />
-      <node id="4739047193854406841" at="91,57,92,59" concept="6" />
-      <node id="4739047193854406841" at="93,35,94,87" concept="6" />
-      <node id="4739047193854406841" at="94,87,95,94" concept="7" />
-      <node id="4739047193854406841" at="96,10,97,22" concept="7" />
+      <node id="4739047193854406841" at="92,35,93,87" concept="6" />
+      <node id="4739047193854406841" at="93,87,94,112" concept="7" />
+      <node id="4739047193854406841" at="95,10,96,22" concept="7" />
       <node id="4739047193854406834" at="23,0,25,0" concept="2" trace="myNode" />
       <node id="4739047193854406834" at="37,0,40,0" concept="5" trace="createCell#()Ljetbrains/mps/openapi/editor/cells/EditorCell;" />
       <node id="4739047193854406834" at="55,0,58,0" concept="0" trace="typeSingleRoleHandler_fzywrt_a0#(Lorg/jetbrains/mps/openapi/model/SNode;Lorg/jetbrains/mps/openapi/language/SContainmentLink;Ljetbrains/mps/openapi/editor/EditorContext;)V" />
@@ -682,11 +518,11 @@
       <node id="4739047193854406834" at="50,0,54,0" concept="5" trace="createRefNode_fzywrt_a0#()Ljetbrains/mps/openapi/editor/cells/EditorCell;" />
       <node id="4739047193854406834" at="31,0,36,0" concept="5" trace="getNode#()Lorg/jetbrains/mps/openapi/model/SNode;" />
       <node id="4739047193854406834" at="58,0,63,0" concept="5" trace="createChildCell#(Lorg/jetbrains/mps/openapi/model/SNode;)Ljetbrains/mps/openapi/editor/cells/EditorCell;" />
-      <node id="4739047193854406841" at="92,59,97,22" concept="4" />
+      <node id="4739047193854406841" at="91,57,96,22" concept="4" />
       <node id="4739047193854406834" at="63,0,71,0" concept="5" trace="installCellInfo#(Lorg/jetbrains/mps/openapi/model/SNode;Ljetbrains/mps/openapi/editor/cells/EditorCell;)V" />
       <node id="4739047193854406834" at="71,0,79,0" concept="5" trace="createEmptyCell#()Ljetbrains/mps/openapi/editor/cells/EditorCell;" />
       <node id="4739047193854406834" at="41,0,50,0" concept="5" trace="createCollection_fzywrt_a#()Ljetbrains/mps/openapi/editor/cells/EditorCell;" />
-      <node id="4739047193854406841" at="83,0,99,0" concept="5" trace="createProperty_fzywrt_b0#()Ljetbrains/mps/openapi/editor/cells/EditorCell;" />
+      <node id="4739047193854406841" at="83,0,98,0" concept="5" trace="createProperty_fzywrt_b0#()Ljetbrains/mps/openapi/editor/cells/EditorCell;" />
       <scope id="4739047193854406834" at="33,26,34,18" />
       <scope id="4739047193854406834" at="37,39,38,39" />
       <scope id="4739047193854406834" at="55,118,56,49" />
@@ -697,62 +533,7 @@
       <scope id="4739047193854406834" at="50,48,52,33">
         <var name="provider" id="4739047193854406834" />
       </scope>
-      <scope id="4739047193854406841" at="93,35,95,94">
-=======
-      <node id="4739047193854406834" at="22,79,23,63" concept="7" />
-      <node id="4739047193854406834" at="25,89,26,96" concept="6" />
-      <node id="4739047193854406834" at="26,96,27,48" concept="1" />
-      <node id="4739047193854406834" at="27,48,28,28" concept="1" />
-      <node id="4739047193854406834" at="28,28,29,80" concept="1" />
-      <node id="4739047193854406834" at="29,80,30,81" concept="1" />
-      <node id="4739047193854406834" at="30,81,31,22" concept="7" />
-      <node id="4739047193854406834" at="33,87,34,252" concept="6" />
-      <node id="4739047193854406834" at="34,252,35,33" concept="7" />
-      <node id="4739047193854406834" at="38,118,39,49" concept="9" />
-      <node id="4739047193854406834" at="41,55,42,59" concept="6" />
-      <node id="4739047193854406834" at="42,59,43,41" concept="1" />
-      <node id="4739047193854406834" at="43,41,44,24" concept="7" />
-      <node id="4739047193854406834" at="47,118,48,379" concept="1" />
-      <node id="4739047193854406834" at="50,41,51,35" concept="1" />
-      <node id="4739047193854406834" at="55,44,56,54" concept="6" />
-      <node id="4739047193854406834" at="56,54,57,41" concept="1" />
-      <node id="4739047193854406834" at="57,41,58,0" concept="8" />
-      <node id="4739047193854406834" at="58,0,59,40" concept="1" />
-      <node id="4739047193854406834" at="59,40,60,24" concept="7" />
-      <node id="4739047193854406834" at="62,40,63,25" concept="7" />
-      <node id="4739047193854406841" at="66,88,67,82" concept="6" />
-      <node id="4739047193854406841" at="67,82,68,29" concept="1" />
-      <node id="4739047193854406841" at="68,29,69,42" concept="1" />
-      <node id="4739047193854406841" at="69,42,70,26" concept="6" />
-      <node id="4739047193854406841" at="70,26,71,58" concept="1" />
-      <node id="4739047193854406841" at="71,58,72,42" concept="1" />
-      <node id="4739047193854406841" at="72,42,73,73" concept="1" />
-      <node id="4739047193854406841" at="73,73,74,57" concept="6" />
-      <node id="4739047193854406841" at="75,35,76,82" concept="6" />
-      <node id="4739047193854406841" at="76,82,77,112" concept="7" />
-      <node id="4739047193854406841" at="78,10,79,22" concept="7" />
-      <node id="4739047193854406834" at="22,0,25,0" concept="5" trace="createEditorCell#(Ljetbrains/mps/openapi/editor/EditorContext;Lorg/jetbrains/mps/openapi/model/SNode;)Ljetbrains/mps/openapi/editor/cells/EditorCell;" />
-      <node id="4739047193854406834" at="38,0,41,0" concept="0" trace="typeSingleRoleHandler_fzywrt_a0#(Lorg/jetbrains/mps/openapi/model/SNode;Lorg/jetbrains/mps/openapi/language/SContainmentLink;Ljetbrains/mps/openapi/editor/EditorContext;)V" />
-      <node id="4739047193854406834" at="46,70,49,7" concept="4" />
-      <node id="4739047193854406834" at="49,7,52,7" concept="4" />
-      <node id="4739047193854406834" at="62,0,65,0" concept="5" trace="getNoTargetText#()Ljava/lang/String;" />
-      <node id="4739047193854406834" at="33,0,37,0" concept="5" trace="createRefNode_fzywrt_a0#(Ljetbrains/mps/openapi/editor/EditorContext;Lorg/jetbrains/mps/openapi/model/SNode;)Ljetbrains/mps/openapi/editor/cells/EditorCell;" />
-      <node id="4739047193854406834" at="41,0,46,0" concept="5" trace="createChildCell#(Lorg/jetbrains/mps/openapi/model/SNode;)Ljetbrains/mps/openapi/editor/cells/EditorCell;" />
-      <node id="4739047193854406841" at="74,57,79,22" concept="4" />
-      <node id="4739047193854406834" at="25,0,33,0" concept="5" trace="createCollection_fzywrt_a#(Ljetbrains/mps/openapi/editor/EditorContext;Lorg/jetbrains/mps/openapi/model/SNode;)Ljetbrains/mps/openapi/editor/cells/EditorCell;" />
-      <node id="4739047193854406834" at="46,0,54,0" concept="5" trace="installCellInfo#(Lorg/jetbrains/mps/openapi/model/SNode;Ljetbrains/mps/openapi/editor/cells/EditorCell;)V" />
-      <node id="4739047193854406834" at="54,0,62,0" concept="5" trace="createEmptyCell#()Ljetbrains/mps/openapi/editor/cells/EditorCell;" />
-      <node id="4739047193854406841" at="66,0,81,0" concept="5" trace="createProperty_fzywrt_b0#(Ljetbrains/mps/openapi/editor/EditorContext;Lorg/jetbrains/mps/openapi/model/SNode;)Ljetbrains/mps/openapi/editor/cells/EditorCell;" />
-      <scope id="4739047193854406834" at="22,79,23,63" />
-      <scope id="4739047193854406834" at="38,118,39,49" />
-      <scope id="4739047193854406834" at="47,118,48,379" />
-      <scope id="4739047193854406834" at="50,41,51,35" />
-      <scope id="4739047193854406834" at="62,40,63,25" />
-      <scope id="4739047193854406834" at="33,87,35,33">
-        <var name="provider" id="4739047193854406834" />
-      </scope>
-      <scope id="4739047193854406841" at="75,35,77,112">
->>>>>>> bd830ede
+      <scope id="4739047193854406841" at="92,35,94,112">
         <var name="manager" id="4739047193854406841" />
       </scope>
       <scope id="4739047193854406834" at="37,0,40,0" />
@@ -785,35 +566,20 @@
         <var name="child" id="4739047193854406834" />
         <var name="editorCell" id="4739047193854406834" />
       </scope>
-<<<<<<< HEAD
       <scope id="4739047193854406834" at="71,0,79,0" />
       <scope id="4739047193854406834" at="41,0,50,0" />
-      <scope id="4739047193854406841" at="83,49,97,22">
-=======
-      <scope id="4739047193854406834" at="54,0,62,0" />
-      <scope id="4739047193854406841" at="66,88,79,22">
->>>>>>> bd830ede
+      <scope id="4739047193854406841" at="83,49,96,22">
         <var name="attributeConcept" id="4739047193854406841" />
         <var name="editorCell" id="4739047193854406841" />
         <var name="provider" id="4739047193854406841" />
       </scope>
-<<<<<<< HEAD
-      <scope id="4739047193854406841" at="83,0,99,0" />
+      <scope id="4739047193854406841" at="83,0,98,0" />
       <unit id="4739047193854406834" at="54,0,83,0" name="jetbrains.mps.baseLanguage.constructors.editor.ListCustomParameter_EditorBuilder_a$typeSingleRoleHandler_fzywrt_a0" />
-      <unit id="4739047193854406834" at="22,0,100,0" name="jetbrains.mps.baseLanguage.constructors.editor.ListCustomParameter_EditorBuilder_a" />
-=======
-      <scope id="4739047193854406841" at="66,0,81,0">
-        <var name="editorContext" id="4739047193854406841" />
-        <var name="node" id="4739047193854406841" />
-      </scope>
-      <unit id="4739047193854406834" at="37,0,66,0" name="jetbrains.mps.baseLanguage.constructors.editor.ListCustomParameter_Editor$typeSingleRoleHandler_fzywrt_a0" />
-      <unit id="4739047193854406834" at="21,0,82,0" name="jetbrains.mps.baseLanguage.constructors.editor.ListCustomParameter_Editor" />
->>>>>>> bd830ede
+      <unit id="4739047193854406834" at="22,0,99,0" name="jetbrains.mps.baseLanguage.constructors.editor.ListCustomParameter_EditorBuilder_a" />
     </file>
   </root>
   <root nodeRef="r:a26c2d31-3099-460a-9c78-2ba0012a8914(jetbrains.mps.baseLanguage.constructors.editor)/526936149311734356">
     <file name="CustomConstructor_Editor.java">
-<<<<<<< HEAD
       <node id="526936149311734356" at="11,79,12,83" concept="7" />
       <node id="526936149311734356" at="11,0,14,0" concept="5" trace="createEditorCell#(Ljetbrains/mps/openapi/editor/EditorContext;Lorg/jetbrains/mps/openapi/model/SNode;)Ljetbrains/mps/openapi/editor/cells/EditorCell;" />
       <scope id="526936149311734356" at="11,79,12,83" />
@@ -872,659 +638,292 @@
       <node id="3361165003578627381" at="93,60,94,40" concept="1" />
       <node id="3361165003578627381" at="94,40,95,73" concept="1" />
       <node id="3361165003578627381" at="95,73,96,57" concept="6" />
-      <node id="3361165003578627381" at="96,57,97,59" concept="6" />
-      <node id="3361165003578627381" at="98,35,99,87" concept="6" />
-      <node id="3361165003578627381" at="99,87,100,94" concept="7" />
-      <node id="3361165003578627381" at="101,10,102,22" concept="7" />
-      <node id="606143069299308269" at="104,49,105,111" concept="6" />
-      <node id="606143069299308269" at="105,111,106,47" concept="1" />
-      <node id="606143069299308269" at="106,47,107,34" concept="1" />
-      <node id="606143069299308269" at="107,34,108,22" concept="7" />
-      <node id="606143069299308270" at="110,49,111,89" concept="6" />
-      <node id="606143069299308270" at="111,89,112,41" concept="1" />
-      <node id="606143069299308270" at="112,41,113,54" concept="1" />
-      <node id="606143069299308270" at="113,54,114,40" concept="1" />
-      <node id="606143069299308270" at="114,40,115,26" concept="6" />
-      <node id="606143069299308270" at="115,26,116,63" concept="1" />
-      <node id="606143069299308270" at="116,63,117,54" concept="1" />
-      <node id="606143069299308270" at="117,54,118,34" concept="6" />
-      <node id="606143069299308270" at="118,34,119,60" concept="1" />
-      <node id="606143069299308270" at="119,60,120,40" concept="1" />
-      <node id="606143069299308270" at="120,40,121,73" concept="1" />
-      <node id="606143069299308270" at="121,73,122,57" concept="6" />
-      <node id="606143069299308270" at="122,57,123,59" concept="6" />
-      <node id="606143069299308270" at="124,35,125,87" concept="6" />
-      <node id="606143069299308270" at="125,87,126,94" concept="7" />
-      <node id="606143069299308270" at="127,10,128,22" concept="7" />
-      <node id="8670107124455598003" at="130,49,131,89" concept="6" />
-      <node id="8670107124455598003" at="131,89,132,40" concept="1" />
-      <node id="8670107124455598003" at="132,40,133,36" concept="1" />
-      <node id="8670107124455598003" at="133,36,134,26" concept="6" />
-      <node id="8670107124455598003" at="134,26,135,63" concept="1" />
-      <node id="8670107124455598003" at="135,63,136,53" concept="1" />
-      <node id="8670107124455598003" at="136,53,137,73" concept="1" />
-      <node id="8670107124455598003" at="137,73,138,57" concept="6" />
-      <node id="8670107124455598003" at="138,57,139,59" concept="6" />
-      <node id="8670107124455598003" at="140,35,141,87" concept="6" />
-      <node id="8670107124455598003" at="141,87,142,94" concept="7" />
-      <node id="8670107124455598003" at="143,10,144,22" concept="7" />
-      <node id="526936149311734356" at="146,48,147,275" concept="6" />
-      <node id="526936149311734356" at="147,275,148,33" concept="7" />
-      <node id="526936149311734356" at="151,123,152,49" concept="10" />
-      <node id="526936149311734356" at="154,55,155,59" concept="6" />
-      <node id="526936149311734356" at="155,59,156,41" concept="1" />
-      <node id="526936149311734356" at="156,41,157,24" concept="7" />
-      <node id="526936149311734356" at="160,118,161,385" concept="1" />
-      <node id="526936149311734356" at="163,41,164,40" concept="1" />
-      <node id="526936149311734356" at="168,44,169,54" concept="6" />
-      <node id="526936149311734356" at="169,54,170,46" concept="1" />
-      <node id="526936149311734356" at="170,46,171,0" concept="9" />
-      <node id="526936149311734356" at="171,0,172,40" concept="1" />
-      <node id="526936149311734356" at="172,40,173,24" concept="7" />
-      <node id="526936149311734356" at="175,40,176,30" concept="7" />
-      <node id="8670107124455598005" at="179,49,180,89" concept="6" />
-      <node id="8670107124455598005" at="180,89,181,41" concept="1" />
-      <node id="8670107124455598005" at="181,41,182,36" concept="1" />
-      <node id="8670107124455598005" at="182,36,183,26" concept="6" />
-      <node id="8670107124455598005" at="183,26,184,63" concept="1" />
-      <node id="8670107124455598005" at="184,63,185,54" concept="1" />
-      <node id="8670107124455598005" at="185,54,186,73" concept="1" />
-      <node id="8670107124455598005" at="186,73,187,57" concept="6" />
-      <node id="8670107124455598005" at="187,57,188,59" concept="6" />
-      <node id="8670107124455598005" at="189,35,190,87" concept="6" />
-      <node id="8670107124455598005" at="190,87,191,94" concept="7" />
-      <node id="8670107124455598005" at="192,10,193,22" concept="7" />
-      <node id="8670107124455191229" at="195,49,196,95" concept="6" />
-      <node id="8670107124455191229" at="196,95,197,47" concept="1" />
-      <node id="8670107124455191229" at="197,47,198,34" concept="1" />
-      <node id="8670107124455191229" at="198,34,199,22" concept="7" />
-      <node id="526936149311734356" at="201,48,202,277" concept="6" />
-      <node id="526936149311734356" at="202,277,203,33" concept="7" />
-      <node id="526936149311734356" at="206,124,207,49" concept="10" />
-      <node id="526936149311734356" at="209,55,210,59" concept="6" />
-      <node id="526936149311734356" at="210,59,211,41" concept="1" />
-      <node id="526936149311734356" at="211,41,212,24" concept="7" />
-      <node id="526936149311734356" at="215,118,216,386" concept="1" />
-      <node id="526936149311734356" at="218,41,219,41" concept="1" />
-      <node id="526936149311734356" at="220,7,221,36" concept="6" />
-      <node id="526936149311734356" at="221,36,222,62" concept="1" />
-      <node id="526936149311734356" at="222,62,223,42" concept="1" />
-      <node id="526936149311734356" at="226,44,227,54" concept="6" />
-      <node id="526936149311734356" at="227,54,228,47" concept="1" />
-      <node id="526936149311734356" at="228,47,229,0" concept="9" />
-      <node id="526936149311734356" at="229,0,230,40" concept="1" />
-      <node id="526936149311734356" at="230,40,231,24" concept="7" />
-      <node id="526936149311734356" at="233,40,234,31" concept="7" />
-      <node id="3041831561921935521" at="237,50,238,142" concept="6" />
-      <node id="3041831561921935521" at="238,142,239,34" concept="6" />
-      <node id="3041831561921935521" at="239,34,240,60" concept="1" />
-      <node id="3041831561921935521" at="240,60,241,40" concept="1" />
-      <node id="3041831561921935521" at="241,40,242,22" concept="7" />
-      <node id="8670107124455598007" at="244,49,245,103" concept="6" />
-      <node id="8670107124455598007" at="245,103,246,47" concept="1" />
-      <node id="8670107124455598007" at="246,47,247,34" concept="1" />
-      <node id="8670107124455598007" at="247,34,248,22" concept="7" />
-      <node id="6820702584719764396" at="250,49,251,89" concept="6" />
-      <node id="6820702584719764396" at="251,89,252,34" concept="1" />
-      <node id="6820702584719764396" at="252,34,253,47" concept="1" />
-      <node id="6820702584719764396" at="253,47,254,26" concept="6" />
-      <node id="6820702584719764396" at="254,26,255,63" concept="1" />
-      <node id="6820702584719764396" at="255,63,256,47" concept="1" />
-      <node id="6820702584719764396" at="256,47,257,73" concept="1" />
-      <node id="6820702584719764396" at="257,73,258,57" concept="6" />
-      <node id="6820702584719764396" at="258,57,259,59" concept="6" />
-      <node id="6820702584719764396" at="260,35,261,87" concept="6" />
-      <node id="6820702584719764396" at="261,87,262,94" concept="7" />
-      <node id="6820702584719764396" at="263,10,264,22" concept="7" />
+      <node id="3361165003578627381" at="97,35,98,87" concept="6" />
+      <node id="3361165003578627381" at="98,87,99,112" concept="7" />
+      <node id="3361165003578627381" at="100,10,101,22" concept="7" />
+      <node id="606143069299308269" at="103,49,104,111" concept="6" />
+      <node id="606143069299308269" at="104,111,105,47" concept="1" />
+      <node id="606143069299308269" at="105,47,106,34" concept="1" />
+      <node id="606143069299308269" at="106,34,107,22" concept="7" />
+      <node id="606143069299308270" at="109,49,110,89" concept="6" />
+      <node id="606143069299308270" at="110,89,111,41" concept="1" />
+      <node id="606143069299308270" at="111,41,112,54" concept="1" />
+      <node id="606143069299308270" at="112,54,113,40" concept="1" />
+      <node id="606143069299308270" at="113,40,114,26" concept="6" />
+      <node id="606143069299308270" at="114,26,115,63" concept="1" />
+      <node id="606143069299308270" at="115,63,116,54" concept="1" />
+      <node id="606143069299308270" at="116,54,117,34" concept="6" />
+      <node id="606143069299308270" at="117,34,118,60" concept="1" />
+      <node id="606143069299308270" at="118,60,119,40" concept="1" />
+      <node id="606143069299308270" at="119,40,120,73" concept="1" />
+      <node id="606143069299308270" at="120,73,121,57" concept="6" />
+      <node id="606143069299308270" at="122,35,123,87" concept="6" />
+      <node id="606143069299308270" at="123,87,124,112" concept="7" />
+      <node id="606143069299308270" at="125,10,126,22" concept="7" />
+      <node id="8670107124455598003" at="128,49,129,89" concept="6" />
+      <node id="8670107124455598003" at="129,89,130,40" concept="1" />
+      <node id="8670107124455598003" at="130,40,131,36" concept="1" />
+      <node id="8670107124455598003" at="131,36,132,26" concept="6" />
+      <node id="8670107124455598003" at="132,26,133,63" concept="1" />
+      <node id="8670107124455598003" at="133,63,134,53" concept="1" />
+      <node id="8670107124455598003" at="134,53,135,73" concept="1" />
+      <node id="8670107124455598003" at="135,73,136,57" concept="6" />
+      <node id="8670107124455598003" at="137,35,138,87" concept="6" />
+      <node id="8670107124455598003" at="138,87,139,112" concept="7" />
+      <node id="8670107124455598003" at="140,10,141,22" concept="7" />
+      <node id="526936149311734356" at="143,48,144,275" concept="6" />
+      <node id="526936149311734356" at="144,275,145,33" concept="7" />
+      <node id="526936149311734356" at="148,123,149,49" concept="10" />
+      <node id="526936149311734356" at="151,55,152,59" concept="6" />
+      <node id="526936149311734356" at="152,59,153,41" concept="1" />
+      <node id="526936149311734356" at="153,41,154,24" concept="7" />
+      <node id="526936149311734356" at="157,118,158,385" concept="1" />
+      <node id="526936149311734356" at="160,41,161,40" concept="1" />
+      <node id="526936149311734356" at="165,44,166,54" concept="6" />
+      <node id="526936149311734356" at="166,54,167,46" concept="1" />
+      <node id="526936149311734356" at="167,46,168,0" concept="9" />
+      <node id="526936149311734356" at="168,0,169,40" concept="1" />
+      <node id="526936149311734356" at="169,40,170,24" concept="7" />
+      <node id="526936149311734356" at="172,40,173,30" concept="7" />
+      <node id="8670107124455598005" at="176,49,177,89" concept="6" />
+      <node id="8670107124455598005" at="177,89,178,41" concept="1" />
+      <node id="8670107124455598005" at="178,41,179,36" concept="1" />
+      <node id="8670107124455598005" at="179,36,180,26" concept="6" />
+      <node id="8670107124455598005" at="180,26,181,63" concept="1" />
+      <node id="8670107124455598005" at="181,63,182,54" concept="1" />
+      <node id="8670107124455598005" at="182,54,183,73" concept="1" />
+      <node id="8670107124455598005" at="183,73,184,57" concept="6" />
+      <node id="8670107124455598005" at="185,35,186,87" concept="6" />
+      <node id="8670107124455598005" at="186,87,187,112" concept="7" />
+      <node id="8670107124455598005" at="188,10,189,22" concept="7" />
+      <node id="8670107124455191229" at="191,49,192,95" concept="6" />
+      <node id="8670107124455191229" at="192,95,193,47" concept="1" />
+      <node id="8670107124455191229" at="193,47,194,34" concept="1" />
+      <node id="8670107124455191229" at="194,34,195,22" concept="7" />
+      <node id="526936149311734356" at="197,48,198,277" concept="6" />
+      <node id="526936149311734356" at="198,277,199,33" concept="7" />
+      <node id="526936149311734356" at="202,124,203,49" concept="10" />
+      <node id="526936149311734356" at="205,55,206,59" concept="6" />
+      <node id="526936149311734356" at="206,59,207,41" concept="1" />
+      <node id="526936149311734356" at="207,41,208,24" concept="7" />
+      <node id="526936149311734356" at="211,118,212,386" concept="1" />
+      <node id="526936149311734356" at="214,41,215,41" concept="1" />
+      <node id="526936149311734356" at="216,7,217,36" concept="6" />
+      <node id="526936149311734356" at="217,36,218,62" concept="1" />
+      <node id="526936149311734356" at="218,62,219,42" concept="1" />
+      <node id="526936149311734356" at="222,44,223,54" concept="6" />
+      <node id="526936149311734356" at="223,54,224,47" concept="1" />
+      <node id="526936149311734356" at="224,47,225,0" concept="9" />
+      <node id="526936149311734356" at="225,0,226,40" concept="1" />
+      <node id="526936149311734356" at="226,40,227,24" concept="7" />
+      <node id="526936149311734356" at="229,40,230,31" concept="7" />
+      <node id="3041831561921935521" at="233,50,234,142" concept="6" />
+      <node id="3041831561921935521" at="234,142,235,34" concept="6" />
+      <node id="3041831561921935521" at="235,34,236,60" concept="1" />
+      <node id="3041831561921935521" at="236,60,237,40" concept="1" />
+      <node id="3041831561921935521" at="237,40,238,22" concept="7" />
+      <node id="8670107124455598007" at="240,49,241,103" concept="6" />
+      <node id="8670107124455598007" at="241,103,242,47" concept="1" />
+      <node id="8670107124455598007" at="242,47,243,34" concept="1" />
+      <node id="8670107124455598007" at="243,34,244,22" concept="7" />
+      <node id="6820702584719764396" at="246,49,247,89" concept="6" />
+      <node id="6820702584719764396" at="247,89,248,34" concept="1" />
+      <node id="6820702584719764396" at="248,34,249,47" concept="1" />
+      <node id="6820702584719764396" at="249,47,250,26" concept="6" />
+      <node id="6820702584719764396" at="250,26,251,63" concept="1" />
+      <node id="6820702584719764396" at="251,63,252,47" concept="1" />
+      <node id="6820702584719764396" at="252,47,253,73" concept="1" />
+      <node id="6820702584719764396" at="253,73,254,57" concept="6" />
+      <node id="6820702584719764396" at="255,35,256,87" concept="6" />
+      <node id="6820702584719764396" at="256,87,257,112" concept="7" />
+      <node id="6820702584719764396" at="258,10,259,22" concept="7" />
       <node id="526936149311734356" at="28,0,30,0" concept="2" trace="myNode" />
       <node id="526936149311734356" at="42,0,45,0" concept="5" trace="createCell#()Ljetbrains/mps/openapi/editor/cells/EditorCell;" />
-      <node id="526936149311734356" at="151,0,154,0" concept="0" trace="argumentsSingleRoleHandler_pn47sh_g0#(Lorg/jetbrains/mps/openapi/model/SNode;Lorg/jetbrains/mps/openapi/language/SContainmentLink;Ljetbrains/mps/openapi/editor/EditorContext;)V" />
-      <node id="526936149311734356" at="159,70,162,7" concept="4" />
-      <node id="526936149311734356" at="162,7,165,7" concept="4" />
-      <node id="526936149311734356" at="175,0,178,0" concept="5" trace="getNoTargetText#()Ljava/lang/String;" />
-      <node id="526936149311734356" at="206,0,209,0" concept="0" trace="returnTypeSingleRoleHandler_pn47sh_j0#(Lorg/jetbrains/mps/openapi/model/SNode;Lorg/jetbrains/mps/openapi/language/SContainmentLink;Ljetbrains/mps/openapi/editor/EditorContext;)V" />
-      <node id="526936149311734356" at="214,70,217,7" concept="4" />
-      <node id="526936149311734356" at="217,7,220,7" concept="4" />
-      <node id="526936149311734356" at="233,0,236,0" concept="5" trace="getNoTargetText#()Ljava/lang/String;" />
+      <node id="526936149311734356" at="148,0,151,0" concept="0" trace="argumentsSingleRoleHandler_pn47sh_g0#(Lorg/jetbrains/mps/openapi/model/SNode;Lorg/jetbrains/mps/openapi/language/SContainmentLink;Ljetbrains/mps/openapi/editor/EditorContext;)V" />
+      <node id="526936149311734356" at="156,70,159,7" concept="4" />
+      <node id="526936149311734356" at="159,7,162,7" concept="4" />
+      <node id="526936149311734356" at="172,0,175,0" concept="5" trace="getNoTargetText#()Ljava/lang/String;" />
+      <node id="526936149311734356" at="202,0,205,0" concept="0" trace="returnTypeSingleRoleHandler_pn47sh_j0#(Lorg/jetbrains/mps/openapi/model/SNode;Lorg/jetbrains/mps/openapi/language/SContainmentLink;Ljetbrains/mps/openapi/editor/EditorContext;)V" />
+      <node id="526936149311734356" at="210,70,213,7" concept="4" />
+      <node id="526936149311734356" at="213,7,216,7" concept="4" />
+      <node id="526936149311734356" at="229,0,232,0" concept="5" trace="getNoTargetText#()Ljava/lang/String;" />
       <node id="526936149311734356" at="31,0,35,0" concept="0" trace="CustomConstructor_EditorBuilder_a#(Ljetbrains/mps/openapi/editor/EditorContext;Lorg/jetbrains/mps/openapi/model/SNode;)V" />
-      <node id="526936149311734356" at="146,0,150,0" concept="5" trace="createRefNode_pn47sh_g0#()Ljetbrains/mps/openapi/editor/cells/EditorCell;" />
-      <node id="526936149311734356" at="201,0,205,0" concept="5" trace="createRefNode_pn47sh_j0#()Ljetbrains/mps/openapi/editor/cells/EditorCell;" />
+      <node id="526936149311734356" at="143,0,147,0" concept="5" trace="createRefNode_pn47sh_g0#()Ljetbrains/mps/openapi/editor/cells/EditorCell;" />
+      <node id="526936149311734356" at="197,0,201,0" concept="5" trace="createRefNode_pn47sh_j0#()Ljetbrains/mps/openapi/editor/cells/EditorCell;" />
       <node id="526936149311734356" at="36,0,41,0" concept="5" trace="getNode#()Lorg/jetbrains/mps/openapi/model/SNode;" />
-      <node id="3361165003578627381" at="97,59,102,22" concept="4" />
-      <node id="606143069299308270" at="123,59,128,22" concept="4" />
-      <node id="8670107124455598003" at="139,59,144,22" concept="4" />
-      <node id="526936149311734356" at="154,0,159,0" concept="5" trace="createChildCell#(Lorg/jetbrains/mps/openapi/model/SNode;)Ljetbrains/mps/openapi/editor/cells/EditorCell;" />
-      <node id="8670107124455598005" at="188,59,193,22" concept="4" />
-      <node id="526936149311734356" at="209,0,214,0" concept="5" trace="createChildCell#(Lorg/jetbrains/mps/openapi/model/SNode;)Ljetbrains/mps/openapi/editor/cells/EditorCell;" />
-      <node id="6820702584719764396" at="259,59,264,22" concept="4" />
-      <node id="606143069299308269" at="104,0,110,0" concept="5" trace="createConstant_pn47sh_d0#()Ljetbrains/mps/openapi/editor/cells/EditorCell;" />
-      <node id="8670107124455191229" at="195,0,201,0" concept="5" trace="createConstant_pn47sh_i0#()Ljetbrains/mps/openapi/editor/cells/EditorCell;" />
-      <node id="8670107124455598007" at="244,0,250,0" concept="5" trace="createConstant_pn47sh_l0#()Ljetbrains/mps/openapi/editor/cells/EditorCell;" />
-      <node id="3041831561921935521" at="237,0,244,0" concept="5" trace="createComponent_pn47sh_k0#()Ljetbrains/mps/openapi/editor/cells/EditorCell;" />
-      <node id="526936149311734356" at="159,0,167,0" concept="5" trace="installCellInfo#(Lorg/jetbrains/mps/openapi/model/SNode;Ljetbrains/mps/openapi/editor/cells/EditorCell;)V" />
-      <node id="526936149311734356" at="167,0,175,0" concept="5" trace="createEmptyCell#()Ljetbrains/mps/openapi/editor/cells/EditorCell;" />
-      <node id="526936149311734356" at="225,0,233,0" concept="5" trace="createEmptyCell#()Ljetbrains/mps/openapi/editor/cells/EditorCell;" />
+      <node id="3361165003578627381" at="96,57,101,22" concept="4" />
+      <node id="606143069299308270" at="121,57,126,22" concept="4" />
+      <node id="8670107124455598003" at="136,57,141,22" concept="4" />
+      <node id="526936149311734356" at="151,0,156,0" concept="5" trace="createChildCell#(Lorg/jetbrains/mps/openapi/model/SNode;)Ljetbrains/mps/openapi/editor/cells/EditorCell;" />
+      <node id="8670107124455598005" at="184,57,189,22" concept="4" />
+      <node id="526936149311734356" at="205,0,210,0" concept="5" trace="createChildCell#(Lorg/jetbrains/mps/openapi/model/SNode;)Ljetbrains/mps/openapi/editor/cells/EditorCell;" />
+      <node id="6820702584719764396" at="254,57,259,22" concept="4" />
+      <node id="606143069299308269" at="103,0,109,0" concept="5" trace="createConstant_pn47sh_d0#()Ljetbrains/mps/openapi/editor/cells/EditorCell;" />
+      <node id="8670107124455191229" at="191,0,197,0" concept="5" trace="createConstant_pn47sh_i0#()Ljetbrains/mps/openapi/editor/cells/EditorCell;" />
+      <node id="8670107124455598007" at="240,0,246,0" concept="5" trace="createConstant_pn47sh_l0#()Ljetbrains/mps/openapi/editor/cells/EditorCell;" />
+      <node id="3041831561921935521" at="233,0,240,0" concept="5" trace="createComponent_pn47sh_k0#()Ljetbrains/mps/openapi/editor/cells/EditorCell;" />
+      <node id="526936149311734356" at="156,0,164,0" concept="5" trace="installCellInfo#(Lorg/jetbrains/mps/openapi/model/SNode;Ljetbrains/mps/openapi/editor/cells/EditorCell;)V" />
+      <node id="526936149311734356" at="164,0,172,0" concept="5" trace="createEmptyCell#()Ljetbrains/mps/openapi/editor/cells/EditorCell;" />
+      <node id="526936149311734356" at="221,0,229,0" concept="5" trace="createEmptyCell#()Ljetbrains/mps/openapi/editor/cells/EditorCell;" />
       <node id="526936149311734361" at="76,0,85,0" concept="5" trace="createConstant_pn47sh_b0#()Ljetbrains/mps/openapi/editor/cells/EditorCell;" />
       <node id="7085790726147287528" at="66,0,76,0" concept="5" trace="createConstant_pn47sh_a0#()Ljetbrains/mps/openapi/editor/cells/EditorCell;" />
-      <node id="526936149311734356" at="214,0,225,0" concept="5" trace="installCellInfo#(Lorg/jetbrains/mps/openapi/model/SNode;Ljetbrains/mps/openapi/editor/cells/EditorCell;)V" />
-      <node id="8670107124455598003" at="130,0,146,0" concept="5" trace="createProperty_pn47sh_f0#()Ljetbrains/mps/openapi/editor/cells/EditorCell;" />
-      <node id="8670107124455598005" at="179,0,195,0" concept="5" trace="createProperty_pn47sh_h0#()Ljetbrains/mps/openapi/editor/cells/EditorCell;" />
-      <node id="6820702584719764396" at="250,0,266,0" concept="5" trace="createProperty_pn47sh_m0#()Ljetbrains/mps/openapi/editor/cells/EditorCell;" />
-      <node id="3361165003578627381" at="85,0,104,0" concept="5" trace="createProperty_pn47sh_c0#()Ljetbrains/mps/openapi/editor/cells/EditorCell;" />
+      <node id="526936149311734356" at="210,0,221,0" concept="5" trace="installCellInfo#(Lorg/jetbrains/mps/openapi/model/SNode;Ljetbrains/mps/openapi/editor/cells/EditorCell;)V" />
+      <node id="8670107124455598003" at="128,0,143,0" concept="5" trace="createProperty_pn47sh_f0#()Ljetbrains/mps/openapi/editor/cells/EditorCell;" />
+      <node id="8670107124455598005" at="176,0,191,0" concept="5" trace="createProperty_pn47sh_h0#()Ljetbrains/mps/openapi/editor/cells/EditorCell;" />
+      <node id="6820702584719764396" at="246,0,261,0" concept="5" trace="createProperty_pn47sh_m0#()Ljetbrains/mps/openapi/editor/cells/EditorCell;" />
+      <node id="3361165003578627381" at="85,0,103,0" concept="5" trace="createProperty_pn47sh_c0#()Ljetbrains/mps/openapi/editor/cells/EditorCell;" />
+      <node id="606143069299308270" at="109,0,128,0" concept="5" trace="createProperty_pn47sh_e0#()Ljetbrains/mps/openapi/editor/cells/EditorCell;" />
       <node id="526936149311734356" at="46,0,66,0" concept="5" trace="createCollection_pn47sh_a#()Ljetbrains/mps/openapi/editor/cells/EditorCell;" />
-      <node id="606143069299308270" at="110,0,130,0" concept="5" trace="createProperty_pn47sh_e0#()Ljetbrains/mps/openapi/editor/cells/EditorCell;" />
       <scope id="526936149311734356" at="38,26,39,18" />
       <scope id="526936149311734356" at="42,39,43,39" />
-      <scope id="526936149311734356" at="151,123,152,49" />
-      <scope id="526936149311734356" at="160,118,161,385" />
-      <scope id="526936149311734356" at="163,41,164,40" />
-      <scope id="526936149311734356" at="175,40,176,30" />
-      <scope id="526936149311734356" at="206,124,207,49" />
-      <scope id="526936149311734356" at="215,118,216,386" />
-      <scope id="526936149311734356" at="218,41,219,41" />
-      <scope id="526936149311734356" at="233,40,234,31" />
+      <scope id="526936149311734356" at="148,123,149,49" />
+      <scope id="526936149311734356" at="157,118,158,385" />
+      <scope id="526936149311734356" at="160,41,161,40" />
+      <scope id="526936149311734356" at="172,40,173,30" />
+      <scope id="526936149311734356" at="202,124,203,49" />
+      <scope id="526936149311734356" at="211,118,212,386" />
+      <scope id="526936149311734356" at="214,41,215,41" />
+      <scope id="526936149311734356" at="229,40,230,31" />
       <scope id="526936149311734356" at="31,97,33,18" />
-      <scope id="3361165003578627381" at="98,35,100,94">
+      <scope id="3361165003578627381" at="97,35,99,112">
         <var name="manager" id="3361165003578627381" />
       </scope>
-      <scope id="606143069299308270" at="124,35,126,94">
+      <scope id="606143069299308270" at="122,35,124,112">
         <var name="manager" id="606143069299308270" />
       </scope>
-      <scope id="8670107124455598003" at="140,35,142,94">
+      <scope id="8670107124455598003" at="137,35,139,112">
         <var name="manager" id="8670107124455598003" />
       </scope>
-      <scope id="526936149311734356" at="146,48,148,33">
+      <scope id="526936149311734356" at="143,48,145,33">
         <var name="provider" id="526936149311734356" />
       </scope>
-      <scope id="8670107124455598005" at="189,35,191,94">
+      <scope id="8670107124455598005" at="185,35,187,112">
         <var name="manager" id="8670107124455598005" />
       </scope>
-      <scope id="526936149311734356" at="201,48,203,33">
+      <scope id="526936149311734356" at="197,48,199,33">
         <var name="provider" id="526936149311734356" />
       </scope>
-      <scope id="6820702584719764396" at="260,35,262,94">
+      <scope id="6820702584719764396" at="255,35,257,112">
         <var name="manager" id="6820702584719764396" />
       </scope>
       <scope id="526936149311734356" at="42,0,45,0" />
-      <scope id="526936149311734356" at="151,0,154,0">
-=======
-      <node id="526936149311734356" at="27,79,28,63" concept="7" />
-      <node id="526936149311734356" at="30,89,31,96" concept="6" />
-      <node id="526936149311734356" at="31,96,32,48" concept="1" />
-      <node id="526936149311734356" at="32,48,33,28" concept="1" />
-      <node id="526936149311734356" at="33,28,34,81" concept="1" />
-      <node id="526936149311734356" at="34,81,35,81" concept="1" />
-      <node id="526936149311734356" at="35,81,36,81" concept="1" />
-      <node id="526936149311734356" at="36,81,37,81" concept="1" />
-      <node id="526936149311734356" at="37,81,38,81" concept="1" />
-      <node id="526936149311734356" at="38,81,39,81" concept="1" />
-      <node id="526936149311734356" at="39,81,40,80" concept="1" />
-      <node id="526936149311734356" at="40,80,41,81" concept="1" />
-      <node id="526936149311734356" at="41,81,42,81" concept="1" />
-      <node id="526936149311734356" at="42,81,43,80" concept="1" />
-      <node id="526936149311734356" at="43,80,44,82" concept="1" />
-      <node id="526936149311734356" at="44,82,45,81" concept="1" />
-      <node id="526936149311734356" at="45,81,46,81" concept="1" />
-      <node id="526936149311734356" at="46,81,47,22" concept="7" />
-      <node id="7085790726147287528" at="49,88,50,86" concept="6" />
-      <node id="7085790726147287528" at="50,86,51,47" concept="1" />
-      <node id="7085790726147287528" at="51,47,52,34" concept="6" />
-      <node id="7085790726147287528" at="52,34,53,63" concept="1" />
-      <node id="7085790726147287528" at="53,63,54,50" concept="1" />
-      <node id="7085790726147287528" at="54,50,55,40" concept="1" />
-      <node id="7085790726147287528" at="55,40,56,34" concept="1" />
-      <node id="7085790726147287528" at="56,34,57,22" concept="7" />
-      <node id="526936149311734361" at="59,88,60,104" concept="6" />
-      <node id="526936149311734361" at="60,104,61,47" concept="1" />
-      <node id="526936149311734361" at="61,47,62,34" concept="6" />
-      <node id="526936149311734361" at="62,34,63,66" concept="1" />
-      <node id="526936149311734361" at="63,66,64,40" concept="1" />
-      <node id="526936149311734361" at="64,40,65,34" concept="1" />
-      <node id="526936149311734361" at="65,34,66,22" concept="7" />
-      <node id="3361165003578627381" at="68,88,69,82" concept="6" />
-      <node id="3361165003578627381" at="69,82,70,29" concept="1" />
-      <node id="3361165003578627381" at="70,29,71,42" concept="1" />
-      <node id="3361165003578627381" at="71,42,72,26" concept="6" />
-      <node id="3361165003578627381" at="72,26,73,58" concept="1" />
-      <node id="3361165003578627381" at="73,58,74,42" concept="1" />
-      <node id="3361165003578627381" at="74,42,75,34" concept="6" />
-      <node id="3361165003578627381" at="75,34,76,63" concept="1" />
-      <node id="3361165003578627381" at="76,63,77,40" concept="1" />
-      <node id="3361165003578627381" at="77,40,78,73" concept="1" />
-      <node id="3361165003578627381" at="78,73,79,57" concept="6" />
-      <node id="3361165003578627381" at="80,35,81,82" concept="6" />
-      <node id="3361165003578627381" at="81,82,82,112" concept="7" />
-      <node id="3361165003578627381" at="83,10,84,22" concept="7" />
-      <node id="606143069299308269" at="86,88,87,104" concept="6" />
-      <node id="606143069299308269" at="87,104,88,47" concept="1" />
-      <node id="606143069299308269" at="88,47,89,34" concept="1" />
-      <node id="606143069299308269" at="89,34,90,22" concept="7" />
-      <node id="606143069299308270" at="92,88,93,82" concept="6" />
-      <node id="606143069299308270" at="93,82,94,41" concept="1" />
-      <node id="606143069299308270" at="94,41,95,54" concept="1" />
-      <node id="606143069299308270" at="95,54,96,40" concept="1" />
-      <node id="606143069299308270" at="96,40,97,26" concept="6" />
-      <node id="606143069299308270" at="97,26,98,58" concept="1" />
-      <node id="606143069299308270" at="98,58,99,54" concept="1" />
-      <node id="606143069299308270" at="99,54,100,34" concept="6" />
-      <node id="606143069299308270" at="100,34,101,63" concept="1" />
-      <node id="606143069299308270" at="101,63,102,40" concept="1" />
-      <node id="606143069299308270" at="102,40,103,73" concept="1" />
-      <node id="606143069299308270" at="103,73,104,57" concept="6" />
-      <node id="606143069299308270" at="105,35,106,82" concept="6" />
-      <node id="606143069299308270" at="106,82,107,112" concept="7" />
-      <node id="606143069299308270" at="108,10,109,22" concept="7" />
-      <node id="8670107124455598003" at="111,88,112,82" concept="6" />
-      <node id="8670107124455598003" at="112,82,113,40" concept="1" />
-      <node id="8670107124455598003" at="113,40,114,36" concept="1" />
-      <node id="8670107124455598003" at="114,36,115,26" concept="6" />
-      <node id="8670107124455598003" at="115,26,116,58" concept="1" />
-      <node id="8670107124455598003" at="116,58,117,53" concept="1" />
-      <node id="8670107124455598003" at="117,53,118,73" concept="1" />
-      <node id="8670107124455598003" at="118,73,119,57" concept="6" />
-      <node id="8670107124455598003" at="120,35,121,82" concept="6" />
-      <node id="8670107124455598003" at="121,82,122,112" concept="7" />
-      <node id="8670107124455598003" at="123,10,124,22" concept="7" />
-      <node id="526936149311734356" at="126,87,127,259" concept="6" />
-      <node id="526936149311734356" at="127,259,128,33" concept="7" />
-      <node id="526936149311734356" at="131,123,132,49" concept="9" />
-      <node id="526936149311734356" at="134,55,135,59" concept="6" />
-      <node id="526936149311734356" at="135,59,136,41" concept="1" />
-      <node id="526936149311734356" at="136,41,137,24" concept="7" />
-      <node id="526936149311734356" at="140,118,141,383" concept="1" />
-      <node id="526936149311734356" at="143,41,144,40" concept="1" />
-      <node id="526936149311734356" at="148,44,149,54" concept="6" />
-      <node id="526936149311734356" at="149,54,150,46" concept="1" />
-      <node id="526936149311734356" at="150,46,151,0" concept="8" />
-      <node id="526936149311734356" at="151,0,152,40" concept="1" />
-      <node id="526936149311734356" at="152,40,153,24" concept="7" />
-      <node id="526936149311734356" at="155,40,156,30" concept="7" />
-      <node id="8670107124455598005" at="159,88,160,82" concept="6" />
-      <node id="8670107124455598005" at="160,82,161,41" concept="1" />
-      <node id="8670107124455598005" at="161,41,162,36" concept="1" />
-      <node id="8670107124455598005" at="162,36,163,26" concept="6" />
-      <node id="8670107124455598005" at="163,26,164,58" concept="1" />
-      <node id="8670107124455598005" at="164,58,165,54" concept="1" />
-      <node id="8670107124455598005" at="165,54,166,73" concept="1" />
-      <node id="8670107124455598005" at="166,73,167,57" concept="6" />
-      <node id="8670107124455598005" at="168,35,169,82" concept="6" />
-      <node id="8670107124455598005" at="169,82,170,112" concept="7" />
-      <node id="8670107124455598005" at="171,10,172,22" concept="7" />
-      <node id="8670107124455191229" at="174,88,175,88" concept="6" />
-      <node id="8670107124455191229" at="175,88,176,47" concept="1" />
-      <node id="8670107124455191229" at="176,47,177,34" concept="1" />
-      <node id="8670107124455191229" at="177,34,178,22" concept="7" />
-      <node id="526936149311734356" at="180,87,181,261" concept="6" />
-      <node id="526936149311734356" at="181,261,182,33" concept="7" />
-      <node id="526936149311734356" at="185,124,186,49" concept="9" />
-      <node id="526936149311734356" at="188,55,189,59" concept="6" />
-      <node id="526936149311734356" at="189,59,190,41" concept="1" />
-      <node id="526936149311734356" at="190,41,191,24" concept="7" />
-      <node id="526936149311734356" at="194,118,195,384" concept="1" />
-      <node id="526936149311734356" at="197,41,198,41" concept="1" />
-      <node id="526936149311734356" at="199,7,200,36" concept="6" />
-      <node id="526936149311734356" at="200,36,201,31" concept="6" />
-      <node id="526936149311734356" at="201,31,202,52" concept="6" />
-      <node id="526936149311734356" at="202,52,203,65" concept="1" />
-      <node id="526936149311734356" at="203,65,204,42" concept="1" />
-      <node id="526936149311734356" at="207,44,208,54" concept="6" />
-      <node id="526936149311734356" at="208,54,209,47" concept="1" />
-      <node id="526936149311734356" at="209,47,210,0" concept="8" />
-      <node id="526936149311734356" at="210,0,211,40" concept="1" />
-      <node id="526936149311734356" at="211,40,212,24" concept="7" />
-      <node id="526936149311734356" at="214,40,215,31" concept="7" />
-      <node id="3041831561921935521" at="218,89,219,154" concept="6" />
-      <node id="3041831561921935521" at="219,154,220,34" concept="6" />
-      <node id="3041831561921935521" at="220,34,221,63" concept="1" />
-      <node id="3041831561921935521" at="221,63,222,40" concept="1" />
-      <node id="3041831561921935521" at="222,40,223,22" concept="7" />
-      <node id="8670107124455598007" at="225,88,226,96" concept="6" />
-      <node id="8670107124455598007" at="226,96,227,47" concept="1" />
-      <node id="8670107124455598007" at="227,47,228,34" concept="1" />
-      <node id="8670107124455598007" at="228,34,229,22" concept="7" />
-      <node id="6820702584719764396" at="231,88,232,82" concept="6" />
-      <node id="6820702584719764396" at="232,82,233,34" concept="1" />
-      <node id="6820702584719764396" at="233,34,234,47" concept="1" />
-      <node id="6820702584719764396" at="234,47,235,26" concept="6" />
-      <node id="6820702584719764396" at="235,26,236,58" concept="1" />
-      <node id="6820702584719764396" at="236,58,237,47" concept="1" />
-      <node id="6820702584719764396" at="237,47,238,73" concept="1" />
-      <node id="6820702584719764396" at="238,73,239,57" concept="6" />
-      <node id="6820702584719764396" at="240,35,241,82" concept="6" />
-      <node id="6820702584719764396" at="241,82,242,112" concept="7" />
-      <node id="6820702584719764396" at="243,10,244,22" concept="7" />
-      <node id="526936149311734356" at="27,0,30,0" concept="5" trace="createEditorCell#(Ljetbrains/mps/openapi/editor/EditorContext;Lorg/jetbrains/mps/openapi/model/SNode;)Ljetbrains/mps/openapi/editor/cells/EditorCell;" />
-      <node id="526936149311734356" at="131,0,134,0" concept="0" trace="argumentsSingleRoleHandler_pn47sh_g0#(Lorg/jetbrains/mps/openapi/model/SNode;Lorg/jetbrains/mps/openapi/language/SContainmentLink;Ljetbrains/mps/openapi/editor/EditorContext;)V" />
-      <node id="526936149311734356" at="139,70,142,7" concept="4" />
-      <node id="526936149311734356" at="142,7,145,7" concept="4" />
-      <node id="526936149311734356" at="155,0,158,0" concept="5" trace="getNoTargetText#()Ljava/lang/String;" />
-      <node id="526936149311734356" at="185,0,188,0" concept="0" trace="returnTypeSingleRoleHandler_pn47sh_j0#(Lorg/jetbrains/mps/openapi/model/SNode;Lorg/jetbrains/mps/openapi/language/SContainmentLink;Ljetbrains/mps/openapi/editor/EditorContext;)V" />
-      <node id="526936149311734356" at="193,70,196,7" concept="4" />
-      <node id="526936149311734356" at="196,7,199,7" concept="4" />
-      <node id="526936149311734356" at="214,0,217,0" concept="5" trace="getNoTargetText#()Ljava/lang/String;" />
-      <node id="526936149311734356" at="126,0,130,0" concept="5" trace="createRefNode_pn47sh_g0#(Ljetbrains/mps/openapi/editor/EditorContext;Lorg/jetbrains/mps/openapi/model/SNode;)Ljetbrains/mps/openapi/editor/cells/EditorCell;" />
-      <node id="526936149311734356" at="180,0,184,0" concept="5" trace="createRefNode_pn47sh_j0#(Ljetbrains/mps/openapi/editor/EditorContext;Lorg/jetbrains/mps/openapi/model/SNode;)Ljetbrains/mps/openapi/editor/cells/EditorCell;" />
-      <node id="3361165003578627381" at="79,57,84,22" concept="4" />
-      <node id="606143069299308270" at="104,57,109,22" concept="4" />
-      <node id="8670107124455598003" at="119,57,124,22" concept="4" />
-      <node id="526936149311734356" at="134,0,139,0" concept="5" trace="createChildCell#(Lorg/jetbrains/mps/openapi/model/SNode;)Ljetbrains/mps/openapi/editor/cells/EditorCell;" />
-      <node id="8670107124455598005" at="167,57,172,22" concept="4" />
-      <node id="526936149311734356" at="188,0,193,0" concept="5" trace="createChildCell#(Lorg/jetbrains/mps/openapi/model/SNode;)Ljetbrains/mps/openapi/editor/cells/EditorCell;" />
-      <node id="6820702584719764396" at="239,57,244,22" concept="4" />
-      <node id="606143069299308269" at="86,0,92,0" concept="5" trace="createConstant_pn47sh_d0#(Ljetbrains/mps/openapi/editor/EditorContext;Lorg/jetbrains/mps/openapi/model/SNode;)Ljetbrains/mps/openapi/editor/cells/EditorCell;" />
-      <node id="8670107124455191229" at="174,0,180,0" concept="5" trace="createConstant_pn47sh_i0#(Ljetbrains/mps/openapi/editor/EditorContext;Lorg/jetbrains/mps/openapi/model/SNode;)Ljetbrains/mps/openapi/editor/cells/EditorCell;" />
-      <node id="8670107124455598007" at="225,0,231,0" concept="5" trace="createConstant_pn47sh_l0#(Ljetbrains/mps/openapi/editor/EditorContext;Lorg/jetbrains/mps/openapi/model/SNode;)Ljetbrains/mps/openapi/editor/cells/EditorCell;" />
-      <node id="3041831561921935521" at="218,0,225,0" concept="5" trace="createComponent_pn47sh_k0#(Ljetbrains/mps/openapi/editor/EditorContext;Lorg/jetbrains/mps/openapi/model/SNode;)Ljetbrains/mps/openapi/editor/cells/EditorCell;" />
-      <node id="526936149311734356" at="139,0,147,0" concept="5" trace="installCellInfo#(Lorg/jetbrains/mps/openapi/model/SNode;Ljetbrains/mps/openapi/editor/cells/EditorCell;)V" />
-      <node id="526936149311734356" at="147,0,155,0" concept="5" trace="createEmptyCell#()Ljetbrains/mps/openapi/editor/cells/EditorCell;" />
-      <node id="526936149311734356" at="206,0,214,0" concept="5" trace="createEmptyCell#()Ljetbrains/mps/openapi/editor/cells/EditorCell;" />
-      <node id="526936149311734361" at="59,0,68,0" concept="5" trace="createConstant_pn47sh_b0#(Ljetbrains/mps/openapi/editor/EditorContext;Lorg/jetbrains/mps/openapi/model/SNode;)Ljetbrains/mps/openapi/editor/cells/EditorCell;" />
-      <node id="7085790726147287528" at="49,0,59,0" concept="5" trace="createConstant_pn47sh_a0#(Ljetbrains/mps/openapi/editor/EditorContext;Lorg/jetbrains/mps/openapi/model/SNode;)Ljetbrains/mps/openapi/editor/cells/EditorCell;" />
-      <node id="526936149311734356" at="193,0,206,0" concept="5" trace="installCellInfo#(Lorg/jetbrains/mps/openapi/model/SNode;Ljetbrains/mps/openapi/editor/cells/EditorCell;)V" />
-      <node id="8670107124455598003" at="111,0,126,0" concept="5" trace="createProperty_pn47sh_f0#(Ljetbrains/mps/openapi/editor/EditorContext;Lorg/jetbrains/mps/openapi/model/SNode;)Ljetbrains/mps/openapi/editor/cells/EditorCell;" />
-      <node id="8670107124455598005" at="159,0,174,0" concept="5" trace="createProperty_pn47sh_h0#(Ljetbrains/mps/openapi/editor/EditorContext;Lorg/jetbrains/mps/openapi/model/SNode;)Ljetbrains/mps/openapi/editor/cells/EditorCell;" />
-      <node id="6820702584719764396" at="231,0,246,0" concept="5" trace="createProperty_pn47sh_m0#(Ljetbrains/mps/openapi/editor/EditorContext;Lorg/jetbrains/mps/openapi/model/SNode;)Ljetbrains/mps/openapi/editor/cells/EditorCell;" />
-      <node id="3361165003578627381" at="68,0,86,0" concept="5" trace="createProperty_pn47sh_c0#(Ljetbrains/mps/openapi/editor/EditorContext;Lorg/jetbrains/mps/openapi/model/SNode;)Ljetbrains/mps/openapi/editor/cells/EditorCell;" />
-      <node id="526936149311734356" at="30,0,49,0" concept="5" trace="createCollection_pn47sh_a#(Ljetbrains/mps/openapi/editor/EditorContext;Lorg/jetbrains/mps/openapi/model/SNode;)Ljetbrains/mps/openapi/editor/cells/EditorCell;" />
-      <node id="606143069299308270" at="92,0,111,0" concept="5" trace="createProperty_pn47sh_e0#(Ljetbrains/mps/openapi/editor/EditorContext;Lorg/jetbrains/mps/openapi/model/SNode;)Ljetbrains/mps/openapi/editor/cells/EditorCell;" />
-      <scope id="526936149311734356" at="27,79,28,63" />
-      <scope id="526936149311734356" at="131,123,132,49" />
-      <scope id="526936149311734356" at="140,118,141,383" />
-      <scope id="526936149311734356" at="143,41,144,40" />
-      <scope id="526936149311734356" at="155,40,156,30" />
-      <scope id="526936149311734356" at="185,124,186,49" />
-      <scope id="526936149311734356" at="194,118,195,384" />
-      <scope id="526936149311734356" at="197,41,198,41" />
-      <scope id="526936149311734356" at="214,40,215,31" />
-      <scope id="3361165003578627381" at="80,35,82,112">
-        <var name="manager" id="3361165003578627381" />
-      </scope>
-      <scope id="606143069299308270" at="105,35,107,112">
-        <var name="manager" id="606143069299308270" />
-      </scope>
-      <scope id="8670107124455598003" at="120,35,122,112">
-        <var name="manager" id="8670107124455598003" />
-      </scope>
-      <scope id="526936149311734356" at="126,87,128,33">
-        <var name="provider" id="526936149311734356" />
-      </scope>
-      <scope id="8670107124455598005" at="168,35,170,112">
-        <var name="manager" id="8670107124455598005" />
-      </scope>
-      <scope id="526936149311734356" at="180,87,182,33">
-        <var name="provider" id="526936149311734356" />
-      </scope>
-      <scope id="6820702584719764396" at="240,35,242,112">
-        <var name="manager" id="6820702584719764396" />
-      </scope>
-      <scope id="526936149311734356" at="27,0,30,0">
-        <var name="editorContext" id="526936149311734356" />
-        <var name="node" id="526936149311734356" />
-      </scope>
-      <scope id="526936149311734356" at="131,0,134,0">
->>>>>>> bd830ede
+      <scope id="526936149311734356" at="148,0,151,0">
         <var name="containmentLink" id="526936149311734356" />
         <var name="context" id="526936149311734356" />
         <var name="ownerNode" id="526936149311734356" />
       </scope>
-<<<<<<< HEAD
-      <scope id="526936149311734356" at="154,55,157,24">
+      <scope id="526936149311734356" at="151,55,154,24">
         <var name="editorCell" id="526936149311734356" />
       </scope>
-      <scope id="526936149311734356" at="175,0,178,0" />
-      <scope id="526936149311734356" at="206,0,209,0">
-=======
-      <scope id="526936149311734356" at="134,55,137,24">
-        <var name="editorCell" id="526936149311734356" />
-      </scope>
-      <scope id="526936149311734356" at="155,0,158,0" />
-      <scope id="526936149311734356" at="185,0,188,0">
->>>>>>> bd830ede
+      <scope id="526936149311734356" at="172,0,175,0" />
+      <scope id="526936149311734356" at="202,0,205,0">
         <var name="containmentLink" id="526936149311734356" />
         <var name="context" id="526936149311734356" />
         <var name="ownerNode" id="526936149311734356" />
       </scope>
-<<<<<<< HEAD
-      <scope id="526936149311734356" at="209,55,212,24">
+      <scope id="526936149311734356" at="205,55,208,24">
         <var name="editorCell" id="526936149311734356" />
       </scope>
-      <scope id="526936149311734356" at="233,0,236,0" />
+      <scope id="526936149311734356" at="229,0,232,0" />
       <scope id="526936149311734356" at="31,0,35,0">
         <var name="context" id="526936149311734356" />
         <var name="node" id="526936149311734356" />
       </scope>
-      <scope id="606143069299308269" at="104,49,108,22">
+      <scope id="606143069299308269" at="103,49,107,22">
         <var name="editorCell" id="606143069299308269" />
       </scope>
-      <scope id="526936149311734356" at="146,0,150,0" />
-      <scope id="8670107124455191229" at="195,49,199,22">
+      <scope id="526936149311734356" at="143,0,147,0" />
+      <scope id="8670107124455191229" at="191,49,195,22">
         <var name="editorCell" id="8670107124455191229" />
       </scope>
-      <scope id="526936149311734356" at="201,0,205,0" />
-      <scope id="8670107124455598007" at="244,49,248,22">
+      <scope id="526936149311734356" at="197,0,201,0" />
+      <scope id="8670107124455598007" at="240,49,244,22">
         <var name="editorCell" id="8670107124455598007" />
       </scope>
       <scope id="526936149311734356" at="36,0,41,0" />
-      <scope id="526936149311734356" at="154,0,159,0">
+      <scope id="526936149311734356" at="151,0,156,0">
         <var name="child" id="526936149311734356" />
       </scope>
-      <scope id="526936149311734356" at="168,44,173,24">
+      <scope id="526936149311734356" at="165,44,170,24">
         <var name="editorCell" id="526936149311734356" />
       </scope>
-      <scope id="526936149311734356" at="209,0,214,0">
+      <scope id="526936149311734356" at="205,0,210,0">
         <var name="child" id="526936149311734356" />
       </scope>
-      <scope id="526936149311734356" at="226,44,231,24">
+      <scope id="526936149311734356" at="222,44,227,24">
         <var name="editorCell" id="526936149311734356" />
       </scope>
-      <scope id="3041831561921935521" at="237,50,242,22">
+      <scope id="3041831561921935521" at="233,50,238,22">
         <var name="editorCell" id="3041831561921935521" />
         <var name="style" id="3041831561921935521" />
       </scope>
-      <scope id="606143069299308269" at="104,0,110,0" />
-      <scope id="526936149311734356" at="159,70,165,7" />
-      <scope id="8670107124455191229" at="195,0,201,0" />
-      <scope id="8670107124455598007" at="244,0,250,0" />
+      <scope id="606143069299308269" at="103,0,109,0" />
+      <scope id="526936149311734356" at="156,70,162,7" />
+      <scope id="8670107124455191229" at="191,0,197,0" />
+      <scope id="8670107124455598007" at="240,0,246,0" />
       <scope id="526936149311734361" at="76,49,83,22">
         <var name="editorCell" id="526936149311734361" />
         <var name="style" id="526936149311734361" />
       </scope>
-      <scope id="3041831561921935521" at="237,0,244,0" />
+      <scope id="3041831561921935521" at="233,0,240,0" />
       <scope id="7085790726147287528" at="66,49,74,22">
         <var name="editorCell" id="7085790726147287528" />
         <var name="style" id="7085790726147287528" />
       </scope>
-      <scope id="526936149311734356" at="159,0,167,0">
+      <scope id="526936149311734356" at="156,0,164,0">
         <var name="child" id="526936149311734356" />
         <var name="editorCell" id="526936149311734356" />
       </scope>
-      <scope id="526936149311734356" at="167,0,175,0" />
-      <scope id="526936149311734356" at="225,0,233,0" />
+      <scope id="526936149311734356" at="164,0,172,0" />
+      <scope id="526936149311734356" at="221,0,229,0" />
       <scope id="526936149311734361" at="76,0,85,0" />
-      <scope id="526936149311734356" at="214,70,223,42">
+      <scope id="526936149311734356" at="210,70,219,42">
         <var name="style" id="526936149311734356" />
       </scope>
       <scope id="7085790726147287528" at="66,0,76,0" />
-      <scope id="526936149311734356" at="214,0,225,0">
+      <scope id="526936149311734356" at="210,0,221,0">
         <var name="child" id="526936149311734356" />
         <var name="editorCell" id="526936149311734356" />
       </scope>
-      <scope id="8670107124455598003" at="130,49,144,22">
-=======
-      <scope id="526936149311734356" at="188,55,191,24">
-        <var name="editorCell" id="526936149311734356" />
-      </scope>
-      <scope id="526936149311734356" at="214,0,217,0" />
-      <scope id="606143069299308269" at="86,88,90,22">
-        <var name="editorCell" id="606143069299308269" />
-      </scope>
-      <scope id="526936149311734356" at="126,0,130,0">
-        <var name="editorContext" id="526936149311734356" />
-        <var name="node" id="526936149311734356" />
-      </scope>
-      <scope id="8670107124455191229" at="174,88,178,22">
-        <var name="editorCell" id="8670107124455191229" />
-      </scope>
-      <scope id="526936149311734356" at="180,0,184,0">
-        <var name="editorContext" id="526936149311734356" />
-        <var name="node" id="526936149311734356" />
-      </scope>
-      <scope id="8670107124455598007" at="225,88,229,22">
-        <var name="editorCell" id="8670107124455598007" />
-      </scope>
-      <scope id="526936149311734356" at="134,0,139,0">
-        <var name="child" id="526936149311734356" />
-      </scope>
-      <scope id="526936149311734356" at="148,44,153,24">
-        <var name="editorCell" id="526936149311734356" />
-      </scope>
-      <scope id="526936149311734356" at="188,0,193,0">
-        <var name="child" id="526936149311734356" />
-      </scope>
-      <scope id="526936149311734356" at="207,44,212,24">
-        <var name="editorCell" id="526936149311734356" />
-      </scope>
-      <scope id="3041831561921935521" at="218,89,223,22">
-        <var name="editorCell" id="3041831561921935521" />
-        <var name="style" id="3041831561921935521" />
-      </scope>
-      <scope id="606143069299308269" at="86,0,92,0">
-        <var name="editorContext" id="606143069299308269" />
-        <var name="node" id="606143069299308269" />
-      </scope>
-      <scope id="526936149311734356" at="139,70,145,7" />
-      <scope id="8670107124455191229" at="174,0,180,0">
-        <var name="editorContext" id="8670107124455191229" />
-        <var name="node" id="8670107124455191229" />
-      </scope>
-      <scope id="8670107124455598007" at="225,0,231,0">
-        <var name="editorContext" id="8670107124455598007" />
-        <var name="node" id="8670107124455598007" />
-      </scope>
-      <scope id="526936149311734361" at="59,88,66,22">
-        <var name="editorCell" id="526936149311734361" />
-        <var name="style" id="526936149311734361" />
-      </scope>
-      <scope id="3041831561921935521" at="218,0,225,0">
-        <var name="editorContext" id="3041831561921935521" />
-        <var name="node" id="3041831561921935521" />
-      </scope>
-      <scope id="7085790726147287528" at="49,88,57,22">
-        <var name="editorCell" id="7085790726147287528" />
-        <var name="style" id="7085790726147287528" />
-      </scope>
-      <scope id="526936149311734356" at="139,0,147,0">
-        <var name="child" id="526936149311734356" />
-        <var name="editorCell" id="526936149311734356" />
-      </scope>
-      <scope id="526936149311734356" at="147,0,155,0" />
-      <scope id="526936149311734356" at="206,0,214,0" />
-      <scope id="526936149311734361" at="59,0,68,0">
-        <var name="editorContext" id="526936149311734361" />
-        <var name="node" id="526936149311734361" />
-      </scope>
-      <scope id="7085790726147287528" at="49,0,59,0">
-        <var name="editorContext" id="7085790726147287528" />
-        <var name="node" id="7085790726147287528" />
-      </scope>
-      <scope id="526936149311734356" at="193,70,204,42">
-        <var name="editorContext" id="526936149311734356" />
-        <var name="node" id="526936149311734356" />
-        <var name="style" id="526936149311734356" />
-      </scope>
-      <scope id="8670107124455598003" at="111,88,124,22">
->>>>>>> bd830ede
+      <scope id="8670107124455598003" at="128,49,141,22">
         <var name="attributeConcept" id="8670107124455598003" />
         <var name="editorCell" id="8670107124455598003" />
         <var name="provider" id="8670107124455598003" />
       </scope>
-<<<<<<< HEAD
-      <scope id="8670107124455598005" at="179,49,193,22">
-=======
-      <scope id="8670107124455598005" at="159,88,172,22">
->>>>>>> bd830ede
+      <scope id="8670107124455598005" at="176,49,189,22">
         <var name="attributeConcept" id="8670107124455598005" />
         <var name="editorCell" id="8670107124455598005" />
         <var name="provider" id="8670107124455598005" />
       </scope>
-<<<<<<< HEAD
-      <scope id="6820702584719764396" at="250,49,264,22">
-=======
-      <scope id="526936149311734356" at="193,0,206,0">
-        <var name="child" id="526936149311734356" />
-        <var name="editorCell" id="526936149311734356" />
-      </scope>
-      <scope id="6820702584719764396" at="231,88,244,22">
->>>>>>> bd830ede
+      <scope id="6820702584719764396" at="246,49,259,22">
         <var name="attributeConcept" id="6820702584719764396" />
         <var name="editorCell" id="6820702584719764396" />
         <var name="provider" id="6820702584719764396" />
       </scope>
-<<<<<<< HEAD
-      <scope id="8670107124455598003" at="130,0,146,0" />
-      <scope id="8670107124455598005" at="179,0,195,0" />
-      <scope id="6820702584719764396" at="250,0,266,0" />
-      <scope id="3361165003578627381" at="85,49,102,22">
-=======
-      <scope id="8670107124455598003" at="111,0,126,0">
-        <var name="editorContext" id="8670107124455598003" />
-        <var name="node" id="8670107124455598003" />
-      </scope>
-      <scope id="8670107124455598005" at="159,0,174,0">
-        <var name="editorContext" id="8670107124455598005" />
-        <var name="node" id="8670107124455598005" />
-      </scope>
-      <scope id="6820702584719764396" at="231,0,246,0">
-        <var name="editorContext" id="6820702584719764396" />
-        <var name="node" id="6820702584719764396" />
-      </scope>
-      <scope id="3361165003578627381" at="68,88,84,22">
->>>>>>> bd830ede
+      <scope id="8670107124455598003" at="128,0,143,0" />
+      <scope id="8670107124455598005" at="176,0,191,0" />
+      <scope id="6820702584719764396" at="246,0,261,0" />
+      <scope id="3361165003578627381" at="85,49,101,22">
         <var name="attributeConcept" id="3361165003578627381" />
         <var name="editorCell" id="3361165003578627381" />
         <var name="provider" id="3361165003578627381" />
         <var name="style" id="3361165003578627381" />
       </scope>
-<<<<<<< HEAD
-      <scope id="526936149311734356" at="46,50,64,22">
-        <var name="editorCell" id="526936149311734356" />
-      </scope>
-      <scope id="606143069299308270" at="110,49,128,22">
-=======
-      <scope id="526936149311734356" at="30,89,47,22">
-        <var name="editorCell" id="526936149311734356" />
-      </scope>
-      <scope id="606143069299308270" at="92,88,109,22">
->>>>>>> bd830ede
+      <scope id="606143069299308270" at="109,49,126,22">
         <var name="attributeConcept" id="606143069299308270" />
         <var name="editorCell" id="606143069299308270" />
         <var name="provider" id="606143069299308270" />
         <var name="style" id="606143069299308270" />
       </scope>
-<<<<<<< HEAD
-      <scope id="3361165003578627381" at="85,0,104,0" />
+      <scope id="526936149311734356" at="46,50,64,22">
+        <var name="editorCell" id="526936149311734356" />
+      </scope>
+      <scope id="3361165003578627381" at="85,0,103,0" />
+      <scope id="606143069299308270" at="109,0,128,0" />
       <scope id="526936149311734356" at="46,0,66,0" />
-      <scope id="606143069299308270" at="110,0,130,0" />
-      <unit id="526936149311734356" at="150,0,179,0" name="jetbrains.mps.baseLanguage.constructors.editor.CustomConstructor_EditorBuilder_a$argumentsSingleRoleHandler_pn47sh_g0" />
-      <unit id="526936149311734356" at="205,0,237,0" name="jetbrains.mps.baseLanguage.constructors.editor.CustomConstructor_EditorBuilder_a$returnTypeSingleRoleHandler_pn47sh_j0" />
-      <unit id="526936149311734356" at="27,0,267,0" name="jetbrains.mps.baseLanguage.constructors.editor.CustomConstructor_EditorBuilder_a" />
-=======
-      <scope id="3361165003578627381" at="68,0,86,0">
-        <var name="editorContext" id="3361165003578627381" />
-        <var name="node" id="3361165003578627381" />
-      </scope>
-      <scope id="526936149311734356" at="30,0,49,0">
-        <var name="editorContext" id="526936149311734356" />
-        <var name="node" id="526936149311734356" />
-      </scope>
-      <scope id="606143069299308270" at="92,0,111,0">
-        <var name="editorContext" id="606143069299308270" />
-        <var name="node" id="606143069299308270" />
-      </scope>
-      <unit id="526936149311734356" at="130,0,159,0" name="jetbrains.mps.baseLanguage.constructors.editor.CustomConstructor_Editor$argumentsSingleRoleHandler_pn47sh_g0" />
-      <unit id="526936149311734356" at="184,0,218,0" name="jetbrains.mps.baseLanguage.constructors.editor.CustomConstructor_Editor$returnTypeSingleRoleHandler_pn47sh_j0" />
-      <unit id="526936149311734356" at="26,0,247,0" name="jetbrains.mps.baseLanguage.constructors.editor.CustomConstructor_Editor" />
->>>>>>> bd830ede
+      <unit id="526936149311734356" at="147,0,176,0" name="jetbrains.mps.baseLanguage.constructors.editor.CustomConstructor_EditorBuilder_a$argumentsSingleRoleHandler_pn47sh_g0" />
+      <unit id="526936149311734356" at="201,0,233,0" name="jetbrains.mps.baseLanguage.constructors.editor.CustomConstructor_EditorBuilder_a$returnTypeSingleRoleHandler_pn47sh_j0" />
+      <unit id="526936149311734356" at="27,0,262,0" name="jetbrains.mps.baseLanguage.constructors.editor.CustomConstructor_EditorBuilder_a" />
     </file>
   </root>
   <root nodeRef="r:a26c2d31-3099-460a-9c78-2ba0012a8914(jetbrains.mps.baseLanguage.constructors.editor)/5379647004618201102">
@@ -1634,7 +1033,6 @@
   </root>
   <root nodeRef="r:a26c2d31-3099-460a-9c78-2ba0012a8914(jetbrains.mps.baseLanguage.constructors.editor)/5379647004618201115">
     <file name="CustomConstructorParameter_Editor.java">
-<<<<<<< HEAD
       <node id="5379647004618201115" at="11,79,12,92" concept="7" />
       <node id="5379647004618201115" at="11,0,14,0" concept="5" trace="createEditorCell#(Ljetbrains/mps/openapi/editor/EditorContext;Lorg/jetbrains/mps/openapi/model/SNode;)Ljetbrains/mps/openapi/editor/cells/EditorCell;" />
       <scope id="5379647004618201115" at="11,79,12,92" />
@@ -1678,10 +1076,9 @@
       <node id="5379647004618201120" at="88,63,89,42" concept="1" />
       <node id="5379647004618201120" at="89,42,90,73" concept="1" />
       <node id="5379647004618201120" at="90,73,91,57" concept="6" />
-      <node id="5379647004618201120" at="91,57,92,59" concept="6" />
-      <node id="5379647004618201120" at="93,35,94,87" concept="6" />
-      <node id="5379647004618201120" at="94,87,95,94" concept="7" />
-      <node id="5379647004618201120" at="96,10,97,22" concept="7" />
+      <node id="5379647004618201120" at="92,35,93,87" concept="6" />
+      <node id="5379647004618201120" at="93,87,94,112" concept="7" />
+      <node id="5379647004618201120" at="95,10,96,22" concept="7" />
       <node id="5379647004618201115" at="23,0,25,0" concept="2" trace="myNode" />
       <node id="5379647004618201115" at="37,0,40,0" concept="5" trace="createCell#()Ljetbrains/mps/openapi/editor/cells/EditorCell;" />
       <node id="5379647004618201115" at="55,0,58,0" concept="0" trace="typeSingleRoleHandler_eezyae_a0#(Lorg/jetbrains/mps/openapi/model/SNode;Lorg/jetbrains/mps/openapi/language/SContainmentLink;Ljetbrains/mps/openapi/editor/EditorContext;)V" />
@@ -1692,11 +1089,11 @@
       <node id="5379647004618201115" at="50,0,54,0" concept="5" trace="createRefNode_eezyae_a0#()Ljetbrains/mps/openapi/editor/cells/EditorCell;" />
       <node id="5379647004618201115" at="31,0,36,0" concept="5" trace="getNode#()Lorg/jetbrains/mps/openapi/model/SNode;" />
       <node id="5379647004618201115" at="58,0,63,0" concept="5" trace="createChildCell#(Lorg/jetbrains/mps/openapi/model/SNode;)Ljetbrains/mps/openapi/editor/cells/EditorCell;" />
-      <node id="5379647004618201120" at="92,59,97,22" concept="4" />
+      <node id="5379647004618201120" at="91,57,96,22" concept="4" />
       <node id="5379647004618201115" at="63,0,71,0" concept="5" trace="installCellInfo#(Lorg/jetbrains/mps/openapi/model/SNode;Ljetbrains/mps/openapi/editor/cells/EditorCell;)V" />
       <node id="5379647004618201115" at="71,0,79,0" concept="5" trace="createEmptyCell#()Ljetbrains/mps/openapi/editor/cells/EditorCell;" />
       <node id="5379647004618201115" at="41,0,50,0" concept="5" trace="createCollection_eezyae_a#()Ljetbrains/mps/openapi/editor/cells/EditorCell;" />
-      <node id="5379647004618201120" at="83,0,99,0" concept="5" trace="createProperty_eezyae_b0#()Ljetbrains/mps/openapi/editor/cells/EditorCell;" />
+      <node id="5379647004618201120" at="83,0,98,0" concept="5" trace="createProperty_eezyae_b0#()Ljetbrains/mps/openapi/editor/cells/EditorCell;" />
       <scope id="5379647004618201115" at="33,26,34,18" />
       <scope id="5379647004618201115" at="37,39,38,39" />
       <scope id="5379647004618201115" at="55,118,56,49" />
@@ -1707,62 +1104,7 @@
       <scope id="5379647004618201115" at="50,48,52,33">
         <var name="provider" id="5379647004618201115" />
       </scope>
-      <scope id="5379647004618201120" at="93,35,95,94">
-=======
-      <node id="5379647004618201115" at="22,79,23,63" concept="7" />
-      <node id="5379647004618201115" at="25,89,26,96" concept="6" />
-      <node id="5379647004618201115" at="26,96,27,48" concept="1" />
-      <node id="5379647004618201115" at="27,48,28,28" concept="1" />
-      <node id="5379647004618201115" at="28,28,29,80" concept="1" />
-      <node id="5379647004618201115" at="29,80,30,81" concept="1" />
-      <node id="5379647004618201115" at="30,81,31,22" concept="7" />
-      <node id="5379647004618201115" at="33,87,34,259" concept="6" />
-      <node id="5379647004618201115" at="34,259,35,33" concept="7" />
-      <node id="5379647004618201115" at="38,118,39,49" concept="9" />
-      <node id="5379647004618201115" at="41,55,42,59" concept="6" />
-      <node id="5379647004618201115" at="42,59,43,41" concept="1" />
-      <node id="5379647004618201115" at="43,41,44,24" concept="7" />
-      <node id="5379647004618201115" at="47,118,48,379" concept="1" />
-      <node id="5379647004618201115" at="50,41,51,35" concept="1" />
-      <node id="5379647004618201115" at="55,44,56,54" concept="6" />
-      <node id="5379647004618201115" at="56,54,57,41" concept="1" />
-      <node id="5379647004618201115" at="57,41,58,0" concept="8" />
-      <node id="5379647004618201115" at="58,0,59,40" concept="1" />
-      <node id="5379647004618201115" at="59,40,60,24" concept="7" />
-      <node id="5379647004618201115" at="62,40,63,25" concept="7" />
-      <node id="5379647004618201120" at="66,88,67,82" concept="6" />
-      <node id="5379647004618201120" at="67,82,68,29" concept="1" />
-      <node id="5379647004618201120" at="68,29,69,42" concept="1" />
-      <node id="5379647004618201120" at="69,42,70,26" concept="6" />
-      <node id="5379647004618201120" at="70,26,71,58" concept="1" />
-      <node id="5379647004618201120" at="71,58,72,42" concept="1" />
-      <node id="5379647004618201120" at="72,42,73,73" concept="1" />
-      <node id="5379647004618201120" at="73,73,74,57" concept="6" />
-      <node id="5379647004618201120" at="75,35,76,82" concept="6" />
-      <node id="5379647004618201120" at="76,82,77,112" concept="7" />
-      <node id="5379647004618201120" at="78,10,79,22" concept="7" />
-      <node id="5379647004618201115" at="22,0,25,0" concept="5" trace="createEditorCell#(Ljetbrains/mps/openapi/editor/EditorContext;Lorg/jetbrains/mps/openapi/model/SNode;)Ljetbrains/mps/openapi/editor/cells/EditorCell;" />
-      <node id="5379647004618201115" at="38,0,41,0" concept="0" trace="typeSingleRoleHandler_eezyae_a0#(Lorg/jetbrains/mps/openapi/model/SNode;Lorg/jetbrains/mps/openapi/language/SContainmentLink;Ljetbrains/mps/openapi/editor/EditorContext;)V" />
-      <node id="5379647004618201115" at="46,70,49,7" concept="4" />
-      <node id="5379647004618201115" at="49,7,52,7" concept="4" />
-      <node id="5379647004618201115" at="62,0,65,0" concept="5" trace="getNoTargetText#()Ljava/lang/String;" />
-      <node id="5379647004618201115" at="33,0,37,0" concept="5" trace="createRefNode_eezyae_a0#(Ljetbrains/mps/openapi/editor/EditorContext;Lorg/jetbrains/mps/openapi/model/SNode;)Ljetbrains/mps/openapi/editor/cells/EditorCell;" />
-      <node id="5379647004618201115" at="41,0,46,0" concept="5" trace="createChildCell#(Lorg/jetbrains/mps/openapi/model/SNode;)Ljetbrains/mps/openapi/editor/cells/EditorCell;" />
-      <node id="5379647004618201120" at="74,57,79,22" concept="4" />
-      <node id="5379647004618201115" at="25,0,33,0" concept="5" trace="createCollection_eezyae_a#(Ljetbrains/mps/openapi/editor/EditorContext;Lorg/jetbrains/mps/openapi/model/SNode;)Ljetbrains/mps/openapi/editor/cells/EditorCell;" />
-      <node id="5379647004618201115" at="46,0,54,0" concept="5" trace="installCellInfo#(Lorg/jetbrains/mps/openapi/model/SNode;Ljetbrains/mps/openapi/editor/cells/EditorCell;)V" />
-      <node id="5379647004618201115" at="54,0,62,0" concept="5" trace="createEmptyCell#()Ljetbrains/mps/openapi/editor/cells/EditorCell;" />
-      <node id="5379647004618201120" at="66,0,81,0" concept="5" trace="createProperty_eezyae_b0#(Ljetbrains/mps/openapi/editor/EditorContext;Lorg/jetbrains/mps/openapi/model/SNode;)Ljetbrains/mps/openapi/editor/cells/EditorCell;" />
-      <scope id="5379647004618201115" at="22,79,23,63" />
-      <scope id="5379647004618201115" at="38,118,39,49" />
-      <scope id="5379647004618201115" at="47,118,48,379" />
-      <scope id="5379647004618201115" at="50,41,51,35" />
-      <scope id="5379647004618201115" at="62,40,63,25" />
-      <scope id="5379647004618201115" at="33,87,35,33">
-        <var name="provider" id="5379647004618201115" />
-      </scope>
-      <scope id="5379647004618201120" at="75,35,77,112">
->>>>>>> bd830ede
+      <scope id="5379647004618201120" at="92,35,94,112">
         <var name="manager" id="5379647004618201120" />
       </scope>
       <scope id="5379647004618201115" at="37,0,40,0" />
@@ -1795,30 +1137,16 @@
         <var name="child" id="5379647004618201115" />
         <var name="editorCell" id="5379647004618201115" />
       </scope>
-<<<<<<< HEAD
       <scope id="5379647004618201115" at="71,0,79,0" />
       <scope id="5379647004618201115" at="41,0,50,0" />
-      <scope id="5379647004618201120" at="83,49,97,22">
-=======
-      <scope id="5379647004618201115" at="54,0,62,0" />
-      <scope id="5379647004618201120" at="66,88,79,22">
->>>>>>> bd830ede
+      <scope id="5379647004618201120" at="83,49,96,22">
         <var name="attributeConcept" id="5379647004618201120" />
         <var name="editorCell" id="5379647004618201120" />
         <var name="provider" id="5379647004618201120" />
       </scope>
-<<<<<<< HEAD
-      <scope id="5379647004618201120" at="83,0,99,0" />
+      <scope id="5379647004618201120" at="83,0,98,0" />
       <unit id="5379647004618201115" at="54,0,83,0" name="jetbrains.mps.baseLanguage.constructors.editor.CustomConstructorParameter_EditorBuilder_a$typeSingleRoleHandler_eezyae_a0" />
-      <unit id="5379647004618201115" at="22,0,100,0" name="jetbrains.mps.baseLanguage.constructors.editor.CustomConstructorParameter_EditorBuilder_a" />
-=======
-      <scope id="5379647004618201120" at="66,0,81,0">
-        <var name="editorContext" id="5379647004618201120" />
-        <var name="node" id="5379647004618201120" />
-      </scope>
-      <unit id="5379647004618201115" at="37,0,66,0" name="jetbrains.mps.baseLanguage.constructors.editor.CustomConstructorParameter_Editor$typeSingleRoleHandler_eezyae_a0" />
-      <unit id="5379647004618201115" at="21,0,82,0" name="jetbrains.mps.baseLanguage.constructors.editor.CustomConstructorParameter_Editor" />
->>>>>>> bd830ede
+      <unit id="5379647004618201115" at="22,0,99,0" name="jetbrains.mps.baseLanguage.constructors.editor.CustomConstructorParameter_EditorBuilder_a" />
     </file>
   </root>
   <root nodeRef="r:a26c2d31-3099-460a-9c78-2ba0012a8914(jetbrains.mps.baseLanguage.constructors.editor)/5379647004618207275">
@@ -1946,7 +1274,6 @@
   </root>
   <root nodeRef="r:a26c2d31-3099-460a-9c78-2ba0012a8914(jetbrains.mps.baseLanguage.constructors.editor)/5379647004618378854">
     <file name="CustomConstructorParameterReference_Editor.java">
-<<<<<<< HEAD
       <node id="5379647004618378854" at="11,79,12,101" concept="7" />
       <node id="5379647004618378854" at="11,0,14,0" concept="5" trace="createEditorCell#(Ljetbrains/mps/openapi/editor/EditorContext;Lorg/jetbrains/mps/openapi/model/SNode;)Ljetbrains/mps/openapi/editor/cells/EditorCell;" />
       <scope id="5379647004618378854" at="11,79,12,101" />
@@ -1977,203 +1304,108 @@
       <node id="5379647004618378854" at="55,40,56,38" concept="1" />
       <node id="5379647004618378854" at="57,5,58,73" concept="1" />
       <node id="5379647004618378854" at="58,73,59,57" concept="6" />
-      <node id="5379647004618378854" at="59,57,60,59" concept="6" />
-      <node id="5379647004618378854" at="61,35,62,87" concept="6" />
-      <node id="5379647004618378854" at="62,87,63,94" concept="7" />
-      <node id="5379647004618378854" at="64,10,65,22" concept="7" />
-      <node id="5379647004618378854" at="68,33,69,14" concept="10" />
-      <node id="5379647004618378854" at="71,69,72,57" concept="7" />
-      <node id="5379647004618378854" at="74,81,75,41" concept="8" />
-      <node id="5379647004618378854" at="75,41,76,143" concept="7" />
-      <node id="5379647004618378854" at="82,0,83,0" concept="2" trace="myReferencingNode" />
-      <node id="5379647004618378854" at="84,119,85,21" concept="10" />
-      <node id="5379647004618378854" at="85,21,86,42" concept="1" />
-      <node id="5379647004618378854" at="86,42,87,20" concept="1" />
-      <node id="5379647004618378854" at="90,41,91,42" concept="7" />
-      <node id="5379647004618378854" at="96,28,97,20" concept="7" />
-      <node id="5379647004618378866" at="100,53,101,91" concept="6" />
-      <node id="5379647004618378866" at="101,91,102,31" concept="1" />
-      <node id="5379647004618378866" at="102,31,103,44" concept="1" />
-      <node id="5379647004618378866" at="103,44,104,33" concept="1" />
-      <node id="5379647004618378866" at="104,33,105,28" concept="6" />
-      <node id="5379647004618378866" at="105,28,106,65" concept="1" />
-      <node id="5379647004618378866" at="106,65,107,44" concept="1" />
-      <node id="5379647004618378866" at="107,44,108,36" concept="6" />
-      <node id="5379647004618378866" at="108,36,109,54" concept="1" />
-      <node id="5379647004618378866" at="109,54,110,42" concept="1" />
-      <node id="5379647004618378866" at="110,42,111,75" concept="1" />
-      <node id="5379647004618378866" at="111,75,112,59" concept="6" />
-      <node id="5379647004618378866" at="112,59,113,61" concept="6" />
-      <node id="5379647004618378866" at="114,37,115,89" concept="6" />
-      <node id="5379647004618378866" at="115,89,116,96" concept="7" />
-      <node id="5379647004618378866" at="117,12,118,24" concept="7" />
+      <node id="5379647004618378854" at="60,35,61,87" concept="6" />
+      <node id="5379647004618378854" at="61,87,62,112" concept="7" />
+      <node id="5379647004618378854" at="63,10,64,22" concept="7" />
+      <node id="5379647004618378854" at="67,33,68,14" concept="10" />
+      <node id="5379647004618378854" at="70,69,71,57" concept="7" />
+      <node id="5379647004618378854" at="73,81,74,41" concept="8" />
+      <node id="5379647004618378854" at="74,41,75,143" concept="7" />
+      <node id="5379647004618378854" at="81,0,82,0" concept="2" trace="myReferencingNode" />
+      <node id="5379647004618378854" at="83,119,84,21" concept="10" />
+      <node id="5379647004618378854" at="84,21,85,42" concept="1" />
+      <node id="5379647004618378854" at="85,42,86,20" concept="1" />
+      <node id="5379647004618378854" at="89,41,90,42" concept="7" />
+      <node id="5379647004618378854" at="95,28,96,20" concept="7" />
+      <node id="5379647004618378866" at="99,53,100,91" concept="6" />
+      <node id="5379647004618378866" at="100,91,101,31" concept="1" />
+      <node id="5379647004618378866" at="101,31,102,44" concept="1" />
+      <node id="5379647004618378866" at="102,44,103,33" concept="1" />
+      <node id="5379647004618378866" at="103,33,104,28" concept="6" />
+      <node id="5379647004618378866" at="104,28,105,65" concept="1" />
+      <node id="5379647004618378866" at="105,65,106,44" concept="1" />
+      <node id="5379647004618378866" at="106,44,107,36" concept="6" />
+      <node id="5379647004618378866" at="107,36,108,54" concept="1" />
+      <node id="5379647004618378866" at="108,54,109,42" concept="1" />
+      <node id="5379647004618378866" at="109,42,110,75" concept="1" />
+      <node id="5379647004618378866" at="110,75,111,59" concept="6" />
+      <node id="5379647004618378866" at="112,37,113,89" concept="6" />
+      <node id="5379647004618378866" at="113,89,114,114" concept="7" />
+      <node id="5379647004618378866" at="115,12,116,24" concept="7" />
       <node id="5379647004618378854" at="21,0,23,0" concept="2" trace="myNode" />
-      <node id="5379647004618378854" at="80,0,82,0" concept="2" trace="myNode" />
+      <node id="5379647004618378854" at="79,0,81,0" concept="2" trace="myNode" />
       <node id="5379647004618378854" at="35,0,38,0" concept="5" trace="createCell#()Ljetbrains/mps/openapi/editor/cells/EditorCell;" />
-      <node id="5379647004618378854" at="68,0,71,0" concept="0" trace="_Inline_hi58r4_a0a#()V" />
-      <node id="5379647004618378854" at="71,0,74,0" concept="5" trace="createEditorCell#(Ljetbrains/mps/openapi/editor/EditorContext;)Ljetbrains/mps/openapi/editor/cells/EditorCell;" />
-      <node id="5379647004618378854" at="90,0,93,0" concept="5" trace="createCell#()Ljetbrains/mps/openapi/editor/cells/EditorCell;" />
+      <node id="5379647004618378854" at="67,0,70,0" concept="0" trace="_Inline_hi58r4_a0a#()V" />
+      <node id="5379647004618378854" at="70,0,73,0" concept="5" trace="createEditorCell#(Ljetbrains/mps/openapi/editor/EditorContext;)Ljetbrains/mps/openapi/editor/cells/EditorCell;" />
+      <node id="5379647004618378854" at="89,0,92,0" concept="5" trace="createCell#()Ljetbrains/mps/openapi/editor/cells/EditorCell;" />
       <node id="5379647004618378854" at="24,0,28,0" concept="0" trace="CustomConstructorParameterReference_EditorBuilder_a#(Ljetbrains/mps/openapi/editor/EditorContext;Lorg/jetbrains/mps/openapi/model/SNode;)V" />
       <node id="5379647004618378854" at="53,63,57,5" concept="4" />
-      <node id="5379647004618378854" at="74,0,78,0" concept="5" trace="createEditorCell#(Ljetbrains/mps/openapi/editor/EditorContext;Lorg/jetbrains/mps/openapi/model/SNode;)Ljetbrains/mps/openapi/editor/cells/EditorCell;" />
+      <node id="5379647004618378854" at="73,0,77,0" concept="5" trace="createEditorCell#(Ljetbrains/mps/openapi/editor/EditorContext;Lorg/jetbrains/mps/openapi/model/SNode;)Ljetbrains/mps/openapi/editor/cells/EditorCell;" />
       <node id="5379647004618378854" at="29,0,34,0" concept="5" trace="getNode#()Lorg/jetbrains/mps/openapi/model/SNode;" />
-      <node id="5379647004618378854" at="60,59,65,22" concept="4" />
-      <node id="5379647004618378854" at="84,0,89,0" concept="0" trace="Inline_Builder_hi58r4_a0a#(Ljetbrains/mps/openapi/editor/EditorContext;Lorg/jetbrains/mps/openapi/model/SNode;Lorg/jetbrains/mps/openapi/model/SNode;)V" />
-      <node id="5379647004618378854" at="94,0,99,0" concept="5" trace="getNode#()Lorg/jetbrains/mps/openapi/model/SNode;" />
-      <node id="5379647004618378866" at="113,61,118,24" concept="4" />
+      <node id="5379647004618378854" at="59,57,64,22" concept="4" />
+      <node id="5379647004618378854" at="83,0,88,0" concept="0" trace="Inline_Builder_hi58r4_a0a#(Ljetbrains/mps/openapi/editor/EditorContext;Lorg/jetbrains/mps/openapi/model/SNode;Lorg/jetbrains/mps/openapi/model/SNode;)V" />
+      <node id="5379647004618378854" at="93,0,98,0" concept="5" trace="getNode#()Lorg/jetbrains/mps/openapi/model/SNode;" />
+      <node id="5379647004618378866" at="111,59,116,24" concept="4" />
       <node id="5379647004618378854" at="39,0,47,0" concept="5" trace="createCollection_hi58r4_a#()Ljetbrains/mps/openapi/editor/cells/EditorCell;" />
-      <node id="5379647004618378854" at="47,0,67,0" concept="5" trace="createRefCell_hi58r4_a0#()Ljetbrains/mps/openapi/editor/cells/EditorCell;" />
-      <node id="5379647004618378866" at="100,0,120,0" concept="5" trace="createProperty_hi58r4_a0a0#()Ljetbrains/mps/openapi/editor/cells/EditorCell;" />
+      <node id="5379647004618378854" at="47,0,66,0" concept="5" trace="createRefCell_hi58r4_a0#()Ljetbrains/mps/openapi/editor/cells/EditorCell;" />
+      <node id="5379647004618378866" at="99,0,118,0" concept="5" trace="createProperty_hi58r4_a0a0#()Ljetbrains/mps/openapi/editor/cells/EditorCell;" />
       <scope id="5379647004618378854" at="31,26,32,18" />
       <scope id="5379647004618378854" at="35,39,36,39" />
-      <scope id="5379647004618378854" at="68,33,69,14" />
-      <scope id="5379647004618378854" at="71,69,72,57" />
-      <scope id="5379647004618378854" at="90,41,91,42" />
-      <scope id="5379647004618378854" at="96,28,97,20" />
+      <scope id="5379647004618378854" at="67,33,68,14" />
+      <scope id="5379647004618378854" at="70,69,71,57" />
+      <scope id="5379647004618378854" at="89,41,90,42" />
+      <scope id="5379647004618378854" at="95,28,96,20" />
       <scope id="5379647004618378854" at="24,115,26,18" />
       <scope id="5379647004618378854" at="54,39,56,38" />
-      <scope id="5379647004618378854" at="61,35,63,94">
+      <scope id="5379647004618378854" at="60,35,62,112">
         <var name="manager" id="5379647004618378854" />
       </scope>
-      <scope id="5379647004618378854" at="74,81,76,143" />
-      <scope id="5379647004618378866" at="114,37,116,96">
-=======
-      <node id="5379647004618378854" at="20,79,21,63" concept="7" />
-      <node id="5379647004618378854" at="23,89,24,96" concept="6" />
-      <node id="5379647004618378854" at="24,96,25,48" concept="1" />
-      <node id="5379647004618378854" at="25,48,26,28" concept="1" />
-      <node id="5379647004618378854" at="26,28,27,80" concept="1" />
-      <node id="5379647004618378854" at="27,80,28,22" concept="7" />
-      <node id="5379647004618378854" at="30,87,31,81" concept="6" />
-      <node id="5379647004618378854" at="31,81,32,34" concept="1" />
-      <node id="5379647004618378854" at="32,34,33,47" concept="1" />
-      <node id="5379647004618378854" at="33,47,34,26" concept="6" />
-      <node id="5379647004618378854" at="34,26,35,107" concept="1" />
-      <node id="5379647004618378854" at="35,107,36,58" concept="1" />
-      <node id="5379647004618378854" at="37,39,38,40" concept="1" />
-      <node id="5379647004618378854" at="38,40,39,38" concept="1" />
-      <node id="5379647004618378854" at="40,5,41,73" concept="1" />
-      <node id="5379647004618378854" at="41,73,42,57" concept="6" />
-      <node id="5379647004618378854" at="43,35,44,82" concept="6" />
-      <node id="5379647004618378854" at="44,82,45,112" concept="7" />
-      <node id="5379647004618378854" at="46,10,47,22" concept="7" />
-      <node id="5379647004618378864" at="50,33,51,14" concept="9" />
-      <node id="5379647004618378864" at="53,69,54,67" concept="7" />
-      <node id="5379647004618378864" at="56,81,57,66" concept="7" />
-      <node id="5379647004618378866" at="59,92,60,84" concept="6" />
-      <node id="5379647004618378866" at="60,84,61,31" concept="1" />
-      <node id="5379647004618378866" at="61,31,62,44" concept="1" />
-      <node id="5379647004618378866" at="62,44,63,33" concept="1" />
-      <node id="5379647004618378866" at="63,33,64,28" concept="6" />
-      <node id="5379647004618378866" at="64,28,65,60" concept="1" />
-      <node id="5379647004618378866" at="65,60,66,44" concept="1" />
-      <node id="5379647004618378866" at="66,44,67,36" concept="6" />
-      <node id="5379647004618378866" at="67,36,68,57" concept="1" />
-      <node id="5379647004618378866" at="68,57,69,42" concept="1" />
-      <node id="5379647004618378866" at="69,42,70,75" concept="1" />
-      <node id="5379647004618378866" at="70,75,71,59" concept="6" />
-      <node id="5379647004618378866" at="72,37,73,84" concept="6" />
-      <node id="5379647004618378866" at="73,84,74,114" concept="7" />
-      <node id="5379647004618378866" at="75,12,76,24" concept="7" />
-      <node id="5379647004618378854" at="20,0,23,0" concept="5" trace="createEditorCell#(Ljetbrains/mps/openapi/editor/EditorContext;Lorg/jetbrains/mps/openapi/model/SNode;)Ljetbrains/mps/openapi/editor/cells/EditorCell;" />
-      <node id="5379647004618378864" at="50,0,53,0" concept="0" trace="_Inline_hi58r4_a0a#()V" />
-      <node id="5379647004618378864" at="53,0,56,0" concept="5" trace="createEditorCell#(Ljetbrains/mps/openapi/editor/EditorContext;)Ljetbrains/mps/openapi/editor/cells/EditorCell;" />
-      <node id="5379647004618378864" at="56,0,59,0" concept="5" trace="createEditorCell#(Ljetbrains/mps/openapi/editor/EditorContext;Lorg/jetbrains/mps/openapi/model/SNode;)Ljetbrains/mps/openapi/editor/cells/EditorCell;" />
-      <node id="5379647004618378854" at="36,58,40,5" concept="4" />
-      <node id="5379647004618378854" at="42,57,47,22" concept="4" />
-      <node id="5379647004618378866" at="71,59,76,24" concept="4" />
-      <node id="5379647004618378854" at="23,0,30,0" concept="5" trace="createCollection_hi58r4_a#(Ljetbrains/mps/openapi/editor/EditorContext;Lorg/jetbrains/mps/openapi/model/SNode;)Ljetbrains/mps/openapi/editor/cells/EditorCell;" />
-      <node id="5379647004618378854" at="30,0,49,0" concept="5" trace="createRefCell_hi58r4_a0#(Ljetbrains/mps/openapi/editor/EditorContext;Lorg/jetbrains/mps/openapi/model/SNode;)Ljetbrains/mps/openapi/editor/cells/EditorCell;" />
-      <node id="5379647004618378866" at="59,0,78,0" concept="5" trace="createProperty_hi58r4_a0a0#(Ljetbrains/mps/openapi/editor/EditorContext;Lorg/jetbrains/mps/openapi/model/SNode;)Ljetbrains/mps/openapi/editor/cells/EditorCell;" />
-      <scope id="5379647004618378854" at="20,79,21,63" />
-      <scope id="5379647004618378864" at="50,33,51,14" />
-      <scope id="5379647004618378864" at="53,69,54,67" />
-      <scope id="5379647004618378864" at="56,81,57,66" />
-      <scope id="5379647004618378854" at="37,39,39,38" />
-      <scope id="5379647004618378854" at="43,35,45,112">
-        <var name="manager" id="5379647004618378854" />
-      </scope>
-      <scope id="5379647004618378866" at="72,37,74,114">
->>>>>>> bd830ede
+      <scope id="5379647004618378854" at="73,81,75,143" />
+      <scope id="5379647004618378866" at="112,37,114,114">
         <var name="manager" id="5379647004618378866" />
       </scope>
       <scope id="5379647004618378854" at="35,0,38,0" />
-      <scope id="5379647004618378854" at="68,0,71,0" />
-      <scope id="5379647004618378854" at="71,0,74,0">
+      <scope id="5379647004618378854" at="67,0,70,0" />
+      <scope id="5379647004618378854" at="70,0,73,0">
         <var name="editorContext" id="5379647004618378854" />
       </scope>
-      <scope id="5379647004618378854" at="84,119,87,20" />
-      <scope id="5379647004618378854" at="90,0,93,0" />
+      <scope id="5379647004618378854" at="83,119,86,20" />
+      <scope id="5379647004618378854" at="89,0,92,0" />
       <scope id="5379647004618378854" at="24,0,28,0">
         <var name="context" id="5379647004618378854" />
         <var name="node" id="5379647004618378854" />
       </scope>
-<<<<<<< HEAD
-      <scope id="5379647004618378854" at="74,0,78,0">
+      <scope id="5379647004618378854" at="73,0,77,0">
         <var name="editorContext" id="5379647004618378854" />
         <var name="node" id="5379647004618378854" />
       </scope>
       <scope id="5379647004618378854" at="29,0,34,0" />
-      <scope id="5379647004618378854" at="84,0,89,0">
+      <scope id="5379647004618378854" at="83,0,88,0">
         <var name="context" id="5379647004618378854" />
         <var name="node" id="5379647004618378854" />
         <var name="referencingNode" id="5379647004618378854" />
-=======
-      <scope id="5379647004618378864" at="50,0,53,0" />
-      <scope id="5379647004618378864" at="53,0,56,0">
-        <var name="editorContext" id="5379647004618378864" />
-      </scope>
-      <scope id="5379647004618378864" at="56,0,59,0">
-        <var name="editorContext" id="5379647004618378864" />
-        <var name="node" id="5379647004618378864" />
->>>>>>> bd830ede
-      </scope>
-      <scope id="5379647004618378854" at="94,0,99,0" />
+      </scope>
+      <scope id="5379647004618378854" at="93,0,98,0" />
       <scope id="5379647004618378854" at="39,50,45,22">
         <var name="editorCell" id="5379647004618378854" />
       </scope>
-<<<<<<< HEAD
       <scope id="5379647004618378854" at="39,0,47,0" />
-      <scope id="5379647004618378854" at="47,48,65,22">
-=======
-      <scope id="5379647004618378854" at="23,0,30,0">
-        <var name="editorContext" id="5379647004618378854" />
-        <var name="node" id="5379647004618378854" />
-      </scope>
-      <scope id="5379647004618378854" at="30,87,47,22">
->>>>>>> bd830ede
+      <scope id="5379647004618378854" at="47,48,64,22">
         <var name="attributeConcept" id="5379647004618378854" />
         <var name="editorCell" id="5379647004618378854" />
         <var name="provider" id="5379647004618378854" />
       </scope>
-<<<<<<< HEAD
-      <scope id="5379647004618378866" at="100,53,118,24">
-=======
-      <scope id="5379647004618378866" at="59,92,76,24">
->>>>>>> bd830ede
+      <scope id="5379647004618378866" at="99,53,116,24">
         <var name="attributeConcept" id="5379647004618378866" />
         <var name="editorCell" id="5379647004618378866" />
         <var name="provider" id="5379647004618378866" />
         <var name="style" id="5379647004618378866" />
       </scope>
-<<<<<<< HEAD
-      <scope id="5379647004618378854" at="47,0,67,0" />
-      <scope id="5379647004618378866" at="100,0,120,0" />
-      <unit id="5379647004618378854" at="67,0,79,0" name="jetbrains.mps.baseLanguage.constructors.editor.CustomConstructorParameterReference_EditorBuilder_a$_Inline_hi58r4_a0a" />
-      <unit id="5379647004618378854" at="79,0,121,0" name="jetbrains.mps.baseLanguage.constructors.editor.CustomConstructorParameterReference_EditorBuilder_a$Inline_Builder_hi58r4_a0a" />
-      <unit id="5379647004618378854" at="20,0,122,0" name="jetbrains.mps.baseLanguage.constructors.editor.CustomConstructorParameterReference_EditorBuilder_a" />
-=======
-      <scope id="5379647004618378854" at="30,0,49,0">
-        <var name="editorContext" id="5379647004618378854" />
-        <var name="node" id="5379647004618378854" />
-      </scope>
-      <scope id="5379647004618378866" at="59,0,78,0">
-        <var name="editorContext" id="5379647004618378866" />
-        <var name="node" id="5379647004618378866" />
-      </scope>
-      <unit id="5379647004618378864" at="49,0,79,0" name="jetbrains.mps.baseLanguage.constructors.editor.CustomConstructorParameterReference_Editor$_Inline_hi58r4_a0a" />
-      <unit id="5379647004618378854" at="19,0,80,0" name="jetbrains.mps.baseLanguage.constructors.editor.CustomConstructorParameterReference_Editor" />
->>>>>>> bd830ede
+      <scope id="5379647004618378854" at="47,0,66,0" />
+      <scope id="5379647004618378866" at="99,0,118,0" />
+      <unit id="5379647004618378854" at="66,0,78,0" name="jetbrains.mps.baseLanguage.constructors.editor.CustomConstructorParameterReference_EditorBuilder_a$_Inline_hi58r4_a0a" />
+      <unit id="5379647004618378854" at="78,0,119,0" name="jetbrains.mps.baseLanguage.constructors.editor.CustomConstructorParameterReference_EditorBuilder_a$Inline_Builder_hi58r4_a0a" />
+      <unit id="5379647004618378854" at="20,0,120,0" name="jetbrains.mps.baseLanguage.constructors.editor.CustomConstructorParameterReference_EditorBuilder_a" />
     </file>
   </root>
   <root nodeRef="r:a26c2d31-3099-460a-9c78-2ba0012a8914(jetbrains.mps.baseLanguage.constructors.editor)/6820702584719569332">
