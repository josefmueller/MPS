--- conflicted
+++ resolved
@@ -42,11 +42,7 @@
       </node>
       <node role="childCellModel" roleId="tpc2.1073389446424" type="tpc2.CellModel_Constant" typeId="tpc2.1073389577006" id="526936149311734361" nodeInfo="nn">
         <property name="text" nameId="tpc2.1073389577007" value="custom constructor" />
-<<<<<<< HEAD
-        <link role="parentStyleClass" roleId="tpc2.1186406756722" targetNodeId="tpen.1186415544875" resolveInfo="KeyWord" />
-=======
         <link role="parentStyleClass" roleId="tpc2.1381004262292426837" targetNodeId="tpen.1186415544875" resolveInfo="KeyWord" />
->>>>>>> f41488bc
       </node>
       <node role="childCellModel" roleId="tpc2.1073389446424" type="tpc2.CellModel_Property" typeId="tpc2.1073389658414" id="3361165003578627381" nodeInfo="ng">
         <link role="relationDeclaration" roleId="tpc2.1140103550593" targetNodeId="tpck.1169194664001" resolveInfo="name" />
@@ -103,11 +99,7 @@
     <node role="cellModel" roleId="tpc2.1080736633877" type="tpc2.CellModel_Collection" typeId="tpc2.1073389446423" id="3041831561922340669" nodeInfo="nn">
       <node role="childCellModel" roleId="tpc2.1073389446424" type="tpc2.CellModel_Constant" typeId="tpc2.1073389577006" id="3041831561922340672" nodeInfo="nn">
         <property name="text" nameId="tpc2.1073389577007" value="custom constructors" />
-<<<<<<< HEAD
-        <link role="parentStyleClass" roleId="tpc2.1186406756722" targetNodeId="tpen.1186415544875" resolveInfo="KeyWord" />
-=======
         <link role="parentStyleClass" roleId="tpc2.1381004262292426837" targetNodeId="tpen.1186415544875" resolveInfo="KeyWord" />
->>>>>>> f41488bc
       </node>
       <node role="childCellModel" roleId="tpc2.1073389446424" type="tpc2.CellModel_Property" typeId="tpc2.1073389658414" id="3361165003578605390" nodeInfo="ng">
         <link role="relationDeclaration" roleId="tpc2.1140103550593" targetNodeId="tpck.1169194664001" resolveInfo="name" />
