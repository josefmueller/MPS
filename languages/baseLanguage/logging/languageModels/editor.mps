<?xml version="1.0" encoding="UTF-8"?>
<model modelUID="r:00000000-0000-4000-0000-011c8959057d(jetbrains.mps.baseLanguage.logging.editor)">
  <persistence version="8" />
  <language namespace="18bc6592-03a6-4e29-a83a-7ff23bde13ba(jetbrains.mps.lang.editor)" />
  <language namespace="7866978e-a0f0-4cc7-81bc-4d213d9375e1(jetbrains.mps.lang.smodel)" />
  <language namespace="f3061a53-9226-4cc5-a443-f952ceaf5816(jetbrains.mps.baseLanguage)" />
  <devkit namespace="fbc25dd2-5da4-483a-8b19-70928e1b62d7(jetbrains.mps.devkit.general-purpose)" />
  <import index="tpib" modelUID="r:00000000-0000-4000-0000-011c8959057f(jetbrains.mps.baseLanguage.logging.structure)" version="0" />
  <import index="tpen" modelUID="r:00000000-0000-4000-0000-011c895902c3(jetbrains.mps.baseLanguage.editor)" version="-1" />
  <import index="tpc2" modelUID="r:00000000-0000-4000-0000-011c8959029e(jetbrains.mps.lang.editor.structure)" version="35" implicit="yes" />
<<<<<<< HEAD
  <import index="tpee" modelUID="r:00000000-0000-4000-0000-011c895902ca(jetbrains.mps.baseLanguage.structure)" version="4" implicit="yes" />
=======
  <import index="tpee" modelUID="r:00000000-0000-4000-0000-011c895902ca(jetbrains.mps.baseLanguage.structure)" version="5" implicit="yes" />
>>>>>>> f41488bc
  <import index="tp25" modelUID="r:00000000-0000-4000-0000-011c89590301(jetbrains.mps.lang.smodel.structure)" version="16" implicit="yes" />
  <root type="tpc2.ConceptEditorDeclaration" typeId="tpc2.1071666914219" id="1167245582276" nodeInfo="ng">
    <link role="conceptDeclaration" roleId="tpc2.1166049300910" targetNodeId="tpib.1167227138527" resolveInfo="LogStatement" />
    <node role="cellModel" roleId="tpc2.1080736633877" type="tpc2.CellModel_Collection" typeId="tpc2.1073389446423" id="1167245583614" nodeInfo="nn">
      <node role="childCellModel" roleId="tpc2.1073389446424" type="tpc2.CellModel_Property" typeId="tpc2.1073389658414" id="1167245583615" nodeInfo="ng">
        <link role="relationDeclaration" roleId="tpc2.1140103550593" targetNodeId="tpib.1167245565795" resolveInfo="severity" />
        <node role="styleItem" roleId="tpc2.1219418656006" type="tpc2.FontStyleStyleClassItem" typeId="tpc2.1186403751766" id="1214314934315" nodeInfo="nn">
          <property name="style" nameId="tpc2.1186403771423" value="BOLD" />
        </node>
        <node role="styleItem" roleId="tpc2.1219418656006" type="tpc2.ForegroundColorStyleClassItem" typeId="tpc2.1186404549998" id="1214399678456" nodeInfo="nn">
          <property name="color" nameId="tpc2.1186403713874" value="DARK_BLUE" />
        </node>
      </node>
      <node role="childCellModel" roleId="tpc2.1073389446424" type="tpc2.CellModel_RefNode" typeId="tpc2.1073389882823" id="1167245583616" nodeInfo="ng">
        <link role="relationDeclaration" roleId="tpc2.1140103550593" targetNodeId="tpib.1167227463056" />
      </node>
      <node role="childCellModel" roleId="tpc2.1073389446424" type="tpc2.CellModel_Collection" typeId="tpc2.1073389446423" id="1167245583617" nodeInfo="nn">
        <node role="renderingCondition" roleId="tpc2.1142887637401" type="tpc2.QueryFunction_NodeCondition" typeId="tpc2.1142886221719" id="1167245583620" nodeInfo="nn">
          <node role="body" roleId="tpee.1137022507850" type="tpee.StatementList" typeId="tpee.1068580123136" id="1167245583621" nodeInfo="sn">
            <node role="statement" roleId="tpee.1068581517665" type="tpee.ReturnStatement" typeId="tpee.1068581242878" id="1167245583622" nodeInfo="nn">
              <node role="expression" roleId="tpee.1068581517676" type="tpee.DotExpression" typeId="tpee.1197027756228" id="1204227930797" nodeInfo="nn">
                <node role="operand" roleId="tpee.1197027771414" type="tpc2.ConceptFunctionParameter_node" typeId="tpc2.1142886811589" id="1167245583624" nodeInfo="nn" />
                <node role="operation" roleId="tpee.1197027833540" type="tp25.SPropertyAccess" typeId="tp25.1138056022639" id="1167245583625" nodeInfo="nn">
                  <link role="property" roleId="tp25.1138056395725" targetNodeId="tpib.1167228628751" resolveInfo="hasException" />
                </node>
              </node>
            </node>
          </node>
        </node>
        <node role="styleItem" roleId="tpc2.1219418656006" type="tpc2.SelectableStyleSheetItem" typeId="tpc2.1186414928363" id="1214310998075" nodeInfo="nn">
          <property name="flag" nameId="tpc2.1186414551515" value="false" />
        </node>
        <node role="childCellModel" roleId="tpc2.1073389446424" type="tpc2.CellModel_Constant" typeId="tpc2.1073389577006" id="1167245583618" nodeInfo="nn">
          <property name="text" nameId="tpc2.1073389577007" value="," />
          <node role="styleItem" roleId="tpc2.1219418656006" type="tpc2.SelectableStyleSheetItem" typeId="tpc2.1186414928363" id="1214310995211" nodeInfo="nn">
            <property name="flag" nameId="tpc2.1186414551515" value="false" />
          </node>
          <node role="styleItem" roleId="tpc2.1219418656006" type="tpc2.PunctuationLeftStyleClassItem" typeId="tpc2.1233758997495" id="1772246947773940154" nodeInfo="nn">
            <property name="flag" nameId="tpc2.1186414551515" value="true" />
          </node>
        </node>
        <node role="childCellModel" roleId="tpc2.1073389446424" type="tpc2.CellModel_RefNode" typeId="tpc2.1073389882823" id="1167245583619" nodeInfo="ng">
          <link role="relationDeclaration" roleId="tpc2.1140103550593" targetNodeId="tpib.1167227561449" />
        </node>
        <node role="cellLayout" roleId="tpc2.1106270802874" type="tpc2.CellLayout_Indent" typeId="tpc2.1237303669825" id="1237799808197" nodeInfo="nn" />
      </node>
      <node role="childCellModel" roleId="tpc2.1073389446424" type="tpc2.CellModel_Constant" typeId="tpc2.1073389577006" id="1167245583626" nodeInfo="nn">
        <property name="text" nameId="tpc2.1073389577007" value=";" />
<<<<<<< HEAD
        <link role="parentStyleClass" roleId="tpc2.1186406756722" targetNodeId="tpen.1215094139260" resolveInfo="Semicolon" />
=======
        <link role="parentStyleClass" roleId="tpc2.1381004262292426837" targetNodeId="tpen.1215094139260" resolveInfo="Semicolon" />
>>>>>>> f41488bc
      </node>
      <node role="cellLayout" roleId="tpc2.1106270802874" type="tpc2.CellLayout_Indent" typeId="tpc2.1237303669825" id="1237799808199" nodeInfo="nn" />
    </node>
    <node role="inspectedCellModel" roleId="tpc2.1078153129734" type="tpc2.CellModel_Collection" typeId="tpc2.1073389446423" id="1169034756888" nodeInfo="nn">
      <node role="childCellModel" roleId="tpc2.1073389446424" type="tpc2.CellModel_Constant" typeId="tpc2.1073389577006" id="1169034768249" nodeInfo="nn">
        <property name="text" nameId="tpc2.1073389577007" value="Has exception" />
      </node>
      <node role="childCellModel" roleId="tpc2.1073389446424" type="tpc2.CellModel_Property" typeId="tpc2.1073389658414" id="1169034779126" nodeInfo="ng">
        <link role="relationDeclaration" roleId="tpc2.1140103550593" targetNodeId="tpib.1167228628751" resolveInfo="hasException" />
      </node>
      <node role="childCellModel" roleId="tpc2.1073389446424" type="tpc2.CellModel_Constant" typeId="tpc2.1073389577006" id="1169034785409" nodeInfo="nn">
        <property name="text" nameId="tpc2.1073389577007" value="Alt+Enter" />
        <node role="styleItem" roleId="tpc2.1219418656006" type="tpc2.SelectableStyleSheetItem" typeId="tpc2.1186414928363" id="1214310994007" nodeInfo="nn">
          <property name="flag" nameId="tpc2.1186414551515" value="false" />
        </node>
        <node role="styleItem" roleId="tpc2.1219418656006" type="tpc2.ForegroundColorStyleClassItem" typeId="tpc2.1186404549998" id="1214399677823" nodeInfo="nn">
          <property name="color" nameId="tpc2.1186403713874" value="lightGray" />
        </node>
      </node>
      <node role="cellLayout" roleId="tpc2.1106270802874" type="tpc2.CellLayout_Indent" typeId="tpc2.1237303669825" id="1237799808204" nodeInfo="nn" />
    </node>
  </root>
  <root type="tpc2.ConceptEditorDeclaration" typeId="tpc2.1071666914219" id="1168401886773" nodeInfo="ng">
    <link role="conceptDeclaration" roleId="tpc2.1166049300910" targetNodeId="tpib.1168401810208" resolveInfo="PrintStatement" />
    <node role="cellModel" roleId="tpc2.1080736633877" type="tpc2.CellModel_Collection" typeId="tpc2.1073389446423" id="1168401889745" nodeInfo="nn">
      <node role="childCellModel" roleId="tpc2.1073389446424" type="tpc2.CellModel_Constant" typeId="tpc2.1073389577006" id="1168401893043" nodeInfo="nn">
        <property name="text" nameId="tpc2.1073389577007" value="print" />
      </node>
      <node role="childCellModel" roleId="tpc2.1073389446424" type="tpc2.CellModel_Constant" typeId="tpc2.1073389577006" id="1168401896077" nodeInfo="nn">
        <property name="text" nameId="tpc2.1073389577007" value="(" />
<<<<<<< HEAD
        <link role="parentStyleClass" roleId="tpc2.1186406756722" targetNodeId="tpen.1238143818889" resolveInfo="Matching" />
=======
        <link role="parentStyleClass" roleId="tpc2.1381004262292426837" targetNodeId="tpen.1238143818889" resolveInfo="Matching" />
>>>>>>> f41488bc
      </node>
      <node role="childCellModel" roleId="tpc2.1073389446424" type="tpc2.CellModel_RefNodeList" typeId="tpc2.1073390211982" id="1168401913942" nodeInfo="ng">
        <property name="separatorText" nameId="tpc2.1140524450557" value="+" />
        <link role="relationDeclaration" roleId="tpc2.1140103550593" targetNodeId="tpib.1168401864803" />
        <node role="emptyCellModel" roleId="tpc2.1140524464359" type="tpc2.CellModel_Constant" typeId="tpc2.1073389577006" id="1168401922068" nodeInfo="nn">
          <node role="styleItem" roleId="tpc2.1219418656006" type="tpc2.EditableStyleClassItem" typeId="tpc2.1186414860679" id="1214398031976" nodeInfo="nn">
            <property name="flag" nameId="tpc2.1186414551515" value="true" />
          </node>
        </node>
        <node role="styleItem" roleId="tpc2.1219418656006" type="tpc2.SelectableStyleSheetItem" typeId="tpc2.1186414928363" id="1214310993790" nodeInfo="nn">
          <property name="flag" nameId="tpc2.1186414551515" value="true" />
        </node>
        <node role="cellLayout" roleId="tpc2.1140524464360" type="tpc2.CellLayout_Indent" typeId="tpc2.1237303669825" id="1237821029786" nodeInfo="nn" />
      </node>
      <node role="childCellModel" roleId="tpc2.1073389446424" type="tpc2.CellModel_Constant" typeId="tpc2.1073389577006" id="1168401899172" nodeInfo="nn">
        <property name="text" nameId="tpc2.1073389577007" value=")" />
<<<<<<< HEAD
        <link role="parentStyleClass" roleId="tpc2.1186406756722" targetNodeId="tpen.1238143818889" resolveInfo="Matching" />
=======
        <link role="parentStyleClass" roleId="tpc2.1381004262292426837" targetNodeId="tpen.1238143818889" resolveInfo="Matching" />
>>>>>>> f41488bc
      </node>
      <node role="childCellModel" roleId="tpc2.1073389446424" type="tpc2.CellModel_Constant" typeId="tpc2.1073389577006" id="1168401902190" nodeInfo="nn">
        <property name="text" nameId="tpc2.1073389577007" value=";" />
      </node>
      <node role="cellLayout" roleId="tpc2.1106270802874" type="tpc2.CellLayout_Indent" typeId="tpc2.1237303669825" id="1237799808202" nodeInfo="nn" />
    </node>
  </root>
</model>
<|MERGE_RESOLUTION|>--- conflicted
+++ resolved
@@ -8,11 +8,7 @@
   <import index="tpib" modelUID="r:00000000-0000-4000-0000-011c8959057f(jetbrains.mps.baseLanguage.logging.structure)" version="0" />
   <import index="tpen" modelUID="r:00000000-0000-4000-0000-011c895902c3(jetbrains.mps.baseLanguage.editor)" version="-1" />
   <import index="tpc2" modelUID="r:00000000-0000-4000-0000-011c8959029e(jetbrains.mps.lang.editor.structure)" version="35" implicit="yes" />
-<<<<<<< HEAD
-  <import index="tpee" modelUID="r:00000000-0000-4000-0000-011c895902ca(jetbrains.mps.baseLanguage.structure)" version="4" implicit="yes" />
-=======
   <import index="tpee" modelUID="r:00000000-0000-4000-0000-011c895902ca(jetbrains.mps.baseLanguage.structure)" version="5" implicit="yes" />
->>>>>>> f41488bc
   <import index="tp25" modelUID="r:00000000-0000-4000-0000-011c89590301(jetbrains.mps.lang.smodel.structure)" version="16" implicit="yes" />
   <root type="tpc2.ConceptEditorDeclaration" typeId="tpc2.1071666914219" id="1167245582276" nodeInfo="ng">
     <link role="conceptDeclaration" roleId="tpc2.1166049300910" targetNodeId="tpib.1167227138527" resolveInfo="LogStatement" />
@@ -61,11 +57,7 @@
       </node>
       <node role="childCellModel" roleId="tpc2.1073389446424" type="tpc2.CellModel_Constant" typeId="tpc2.1073389577006" id="1167245583626" nodeInfo="nn">
         <property name="text" nameId="tpc2.1073389577007" value=";" />
-<<<<<<< HEAD
-        <link role="parentStyleClass" roleId="tpc2.1186406756722" targetNodeId="tpen.1215094139260" resolveInfo="Semicolon" />
-=======
         <link role="parentStyleClass" roleId="tpc2.1381004262292426837" targetNodeId="tpen.1215094139260" resolveInfo="Semicolon" />
->>>>>>> f41488bc
       </node>
       <node role="cellLayout" roleId="tpc2.1106270802874" type="tpc2.CellLayout_Indent" typeId="tpc2.1237303669825" id="1237799808199" nodeInfo="nn" />
     </node>
@@ -96,11 +88,7 @@
       </node>
       <node role="childCellModel" roleId="tpc2.1073389446424" type="tpc2.CellModel_Constant" typeId="tpc2.1073389577006" id="1168401896077" nodeInfo="nn">
         <property name="text" nameId="tpc2.1073389577007" value="(" />
-<<<<<<< HEAD
-        <link role="parentStyleClass" roleId="tpc2.1186406756722" targetNodeId="tpen.1238143818889" resolveInfo="Matching" />
-=======
         <link role="parentStyleClass" roleId="tpc2.1381004262292426837" targetNodeId="tpen.1238143818889" resolveInfo="Matching" />
->>>>>>> f41488bc
       </node>
       <node role="childCellModel" roleId="tpc2.1073389446424" type="tpc2.CellModel_RefNodeList" typeId="tpc2.1073390211982" id="1168401913942" nodeInfo="ng">
         <property name="separatorText" nameId="tpc2.1140524450557" value="+" />
@@ -117,11 +105,7 @@
       </node>
       <node role="childCellModel" roleId="tpc2.1073389446424" type="tpc2.CellModel_Constant" typeId="tpc2.1073389577006" id="1168401899172" nodeInfo="nn">
         <property name="text" nameId="tpc2.1073389577007" value=")" />
-<<<<<<< HEAD
-        <link role="parentStyleClass" roleId="tpc2.1186406756722" targetNodeId="tpen.1238143818889" resolveInfo="Matching" />
-=======
         <link role="parentStyleClass" roleId="tpc2.1381004262292426837" targetNodeId="tpen.1238143818889" resolveInfo="Matching" />
->>>>>>> f41488bc
       </node>
       <node role="childCellModel" roleId="tpc2.1073389446424" type="tpc2.CellModel_Constant" typeId="tpc2.1073389577006" id="1168401902190" nodeInfo="nn">
         <property name="text" nameId="tpc2.1073389577007" value=";" />
