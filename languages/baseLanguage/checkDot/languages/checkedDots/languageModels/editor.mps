--- conflicted
+++ resolved
@@ -24,11 +24,7 @@
       </node>
       <node role="childCellModel" roleId="tpc2.1073389446424" type="tpc2.CellModel_Constant" typeId="tpc2.1073389577006" id="4079382982702596672" nodeInfo="nn">
         <property name="text" nameId="tpc2.1073389577007" value=".?" />
-<<<<<<< HEAD
-        <link role="parentStyleClass" roleId="tpc2.1186406756722" targetNodeId="tpen.1215096040201" resolveInfo="Dot" />
-=======
         <link role="parentStyleClass" roleId="tpc2.1381004262292426837" targetNodeId="tpen.1215096040201" resolveInfo="Dot" />
->>>>>>> f41488bc
         <link role="actionMap" roleId="tpc2.1139959269582" targetNodeId="5314141825909190989" resolveInfo="CheckedDot_Actions_MakeUnchecked" />
         <node role="styleItem" roleId="tpc2.1219418656006" type="tpc2.SelectableStyleSheetItem" typeId="tpc2.1186414928363" id="5314141825909190988" nodeInfo="nn">
           <property name="flag" nameId="tpc2.1186414551515" value="true" />
