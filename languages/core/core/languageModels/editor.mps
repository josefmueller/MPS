<?xml version="1.0" encoding="UTF-8"?>
<model ref="r:00000000-0000-4000-0000-011c89590284(jetbrains.mps.lang.core.editor)">
  <persistence version="9" />
  <languages>
    <use id="18bc6592-03a6-4e29-a83a-7ff23bde13ba" name="jetbrains.mps.lang.editor" version="3" />
    <use id="774bf8a0-62e5-41e1-af63-f4812e60e48b" name="jetbrains.mps.baseLanguage.checkedDots" version="0" />
    <devkit ref="fbc25dd2-5da4-483a-8b19-70928e1b62d7(jetbrains.mps.devkit.general-purpose)" />
  </languages>
  <imports>
    <import index="tpck" ref="r:00000000-0000-4000-0000-011c89590288(jetbrains.mps.lang.core.structure)" />
    <import index="unno" ref="r:61e3d524-8c49-4491-b5e3-f6d6e9364527(jetbrains.mps.util)" />
    <import index="b3bi" ref="1ed103c3-3aa6-49b7-9c21-6765ee11f224/java:jetbrains.mps.editor.runtime.impl.cellActions(MPS.Editor/)" />
    <import index="wcxw" ref="r:b9f36c08-4a75-4513-9277-a390d3426e0f(jetbrains.mps.editor.runtime.impl.cellActions)" />
    <import index="5b0" ref="6ed54515-acc8-4d1e-a16c-9fd6cfe951ea/java:jetbrains.mps.smodel.presentation(MPS.Core/)" />
    <import index="c17a" ref="8865b7a8-5271-43d3-884c-6fd1d9cfdd34/java:org.jetbrains.mps.openapi.language(MPS.OpenAPI/)" />
    <import index="wyt6" ref="6354ebe7-c22a-4a0f-ac54-50b52ab9b065/java:java.lang(JDK/)" />
    <import index="18ew" ref="6ed54515-acc8-4d1e-a16c-9fd6cfe951ea/java:jetbrains.mps.util(MPS.Core/)" />
    <import index="y4ob" ref="1ed103c3-3aa6-49b7-9c21-6765ee11f224/java:jetbrains.mps.nodeEditor.menus(MPS.Editor/)" />
    <import index="vndm" ref="6ed54515-acc8-4d1e-a16c-9fd6cfe951ea/java:jetbrains.mps.smodel.language(MPS.Core/)" />
    <import index="ze1i" ref="6ed54515-acc8-4d1e-a16c-9fd6cfe951ea/java:jetbrains.mps.smodel.runtime(MPS.Core/)" />
    <import index="tpce" ref="r:00000000-0000-4000-0000-011c89590292(jetbrains.mps.lang.structure.structure)" implicit="true" />
    <import index="mhbf" ref="8865b7a8-5271-43d3-884c-6fd1d9cfdd34/java:org.jetbrains.mps.openapi.model(MPS.OpenAPI/)" implicit="true" />
  </imports>
  <registry>
    <language id="18bc6592-03a6-4e29-a83a-7ff23bde13ba" name="jetbrains.mps.lang.editor">
      <concept id="1402906326895675325" name="jetbrains.mps.lang.editor.structure.CellActionMap_FunctionParm_selectedNode" flags="nn" index="0IXxy" />
      <concept id="2000375450116454183" name="jetbrains.mps.lang.editor.structure.ISubstituteMenu" flags="ng" index="22mbnS">
        <child id="414384289274416996" name="parts" index="3ft7WO" />
      </concept>
      <concept id="540685334799947899" name="jetbrains.mps.lang.editor.structure.SubstituteMenuVariableDeclaration" flags="ig" index="23wRS9">
        <child id="540685334802085316" name="initializerBlock" index="23DdeQ" />
      </concept>
      <concept id="540685334799947902" name="jetbrains.mps.lang.editor.structure.SubstituteMenuVariableReference" flags="ng" index="23wRSc" />
      <concept id="540685334802085318" name="jetbrains.mps.lang.editor.structure.QueryFunction_SubstituteMenuVariable_Initializer" flags="ig" index="23DdeO" />
      <concept id="1071666914219" name="jetbrains.mps.lang.editor.structure.ConceptEditorDeclaration" flags="ig" index="24kQdi">
        <child id="1078153129734" name="inspectedCellModel" index="6VMZX" />
        <child id="2597348684684069742" name="contextHints" index="CpUAK" />
      </concept>
      <concept id="6822301196700715228" name="jetbrains.mps.lang.editor.structure.ConceptEditorHintDeclarationReference" flags="ig" index="2aJ2om">
        <reference id="5944657839026714445" name="hint" index="2$4xQ3" />
      </concept>
      <concept id="3459162043708467089" name="jetbrains.mps.lang.editor.structure.CellActionMap_CanExecuteFunction" flags="in" index="jK8Ss" />
      <concept id="1237303669825" name="jetbrains.mps.lang.editor.structure.CellLayout_Indent" flags="nn" index="l2Vlx" />
      <concept id="2491174914159318432" name="jetbrains.mps.lang.editor.structure.DominatesRecord" flags="lg" index="2lhJJ2" />
      <concept id="1237308012275" name="jetbrains.mps.lang.editor.structure.IndentLayoutNewLineStyleClassItem" flags="ln" index="ljvvj" />
      <concept id="1142886811589" name="jetbrains.mps.lang.editor.structure.ConceptFunctionParameter_node" flags="nn" index="pncrf" />
      <concept id="8478191136886962269" name="jetbrains.mps.lang.editor.structure.SubstituteFeature_Icon" flags="ng" index="pEUQQ">
        <child id="8478191136886962270" name="query" index="pEUQP" />
      </concept>
      <concept id="8478191136886971898" name="jetbrains.mps.lang.editor.structure.QueryFunction_SubstituteMenu_Icon" flags="in" index="pEWwh" />
      <concept id="4820515453818318288" name="jetbrains.mps.lang.editor.structure.ConceptEditorHintDeclarationReferenceExpression" flags="ng" index="2pYGij">
        <reference id="4820515453818318891" name="hint" index="2pYH_C" />
      </concept>
      <concept id="1177327570013" name="jetbrains.mps.lang.editor.structure.QueryFunction_SubstituteMenu_Substitute" flags="in" index="ucgPf" />
      <concept id="7671875129586001610" name="jetbrains.mps.lang.editor.structure.TransformationMenuPart_IncludeSubstituteMenu" flags="ng" index="ulPW2" />
      <concept id="8478191136883534237" name="jetbrains.mps.lang.editor.structure.IExtensibleSubstituteMenuPart" flags="ng" index="upBLQ">
        <child id="8478191136883534238" name="features" index="upBLP" />
      </concept>
      <concept id="1177335944525" name="jetbrains.mps.lang.editor.structure.QueryFunction_SubstituteMenu_SubstituteString" flags="in" index="uGdhv" />
      <concept id="4242538589859161874" name="jetbrains.mps.lang.editor.structure.ExplicitHintsSpecification" flags="ng" index="2w$q5c">
        <child id="4242538589859162459" name="hints" index="2w$qW5" />
      </concept>
      <concept id="1080736578640" name="jetbrains.mps.lang.editor.structure.BaseEditorComponent" flags="ig" index="2wURMF">
        <child id="1080736633877" name="cellModel" index="2wV5jI" />
      </concept>
      <concept id="8371900013785948369" name="jetbrains.mps.lang.editor.structure.QueryFunction_SubstituteMenu_Parameter" flags="ig" index="2$S_p_" />
      <concept id="5944657839000868711" name="jetbrains.mps.lang.editor.structure.ConceptEditorContextHints" flags="ig" index="2ABfQD">
        <child id="5944657839000877563" name="hints" index="2ABdcP" />
      </concept>
      <concept id="5944657839003601246" name="jetbrains.mps.lang.editor.structure.ConceptEditorHintDeclaration" flags="ig" index="2BsEeg">
        <property id="5944657839012629576" name="presentation" index="2BUmq6" />
      </concept>
      <concept id="8383079901754291618" name="jetbrains.mps.lang.editor.structure.CellModel_NextEditor" flags="ng" index="B$lHz">
        <child id="8383079901754291620" name="removeHints" index="B$lH_" />
      </concept>
      <concept id="308059530142752797" name="jetbrains.mps.lang.editor.structure.SubstituteMenuPart_Parameterized" flags="ng" index="2F$Pav">
        <child id="8371900013785948359" name="part" index="2$S_pN" />
        <child id="8371900013785948365" name="parameterQuery" index="2$S_pT" />
      </concept>
      <concept id="6150987479542522273" name="jetbrains.mps.lang.editor.structure.QueryHintsSpecification" flags="ig" index="2Hnlc$" />
      <concept id="1638911550608571617" name="jetbrains.mps.lang.editor.structure.TransformationMenu_Default" flags="ng" index="IW6AY" />
      <concept id="4151393920374910634" name="jetbrains.mps.lang.editor.structure.StyleKey" flags="ng" index="2NdhxG" />
      <concept id="4151393920374910722" name="jetbrains.mps.lang.editor.structure.StyleKeyPack" flags="ng" index="2NdhB4">
        <child id="4151393920375014512" name="styleKey" index="2NdZaQ" />
      </concept>
      <concept id="1078938745671" name="jetbrains.mps.lang.editor.structure.EditorComponentDeclaration" flags="ig" index="PKFIW" />
      <concept id="1078939183254" name="jetbrains.mps.lang.editor.structure.CellModel_Component" flags="sg" stub="3162947552742194261" index="PMmxH">
        <reference id="1078939183255" name="editorComponent" index="PMmxG" />
      </concept>
      <concept id="4323500428121233431" name="jetbrains.mps.lang.editor.structure.EditorCellId" flags="ng" index="2SqB2G" />
      <concept id="1149850725784" name="jetbrains.mps.lang.editor.structure.CellModel_AttributedNodeCell" flags="ng" index="2SsqMj" />
      <concept id="1186402211651" name="jetbrains.mps.lang.editor.structure.StyleSheet" flags="ng" index="V5hpn">
        <child id="1186402402630" name="styleClass" index="V601i" />
      </concept>
      <concept id="1186403751766" name="jetbrains.mps.lang.editor.structure.FontStyleStyleClassItem" flags="ln" index="Vb9p2">
        <property id="1186403771423" name="style" index="Vbekb" />
      </concept>
      <concept id="1186414536763" name="jetbrains.mps.lang.editor.structure.BooleanStyleSheetItem" flags="ln" index="VOi$J">
        <property id="1186414551515" name="flag" index="VOm3f" />
        <child id="1223387335081" name="query" index="3n$kyP" />
      </concept>
      <concept id="1630016958697344083" name="jetbrains.mps.lang.editor.structure.IMenu_Concept" flags="ng" index="2ZABuq">
        <reference id="6591946374543067572" name="conceptDeclaration" index="aqKnT" />
      </concept>
      <concept id="1630016958697286851" name="jetbrains.mps.lang.editor.structure.QueryFunctionParameter_parameterObject" flags="ng" index="2ZBlsa" />
      <concept id="1630016958697057551" name="jetbrains.mps.lang.editor.structure.IMenuPartParameterized" flags="ng" index="2ZBHr6">
        <child id="1630016958697057552" name="parameterType" index="2ZBHrp" />
      </concept>
      <concept id="1233758997495" name="jetbrains.mps.lang.editor.structure.PunctuationLeftStyleClassItem" flags="ln" index="11L4FC" />
      <concept id="1233759184865" name="jetbrains.mps.lang.editor.structure.PunctuationRightStyleClassItem" flags="ln" index="11LMrY" />
      <concept id="3383245079137382180" name="jetbrains.mps.lang.editor.structure.StyleClass" flags="ig" index="14StLt">
        <child id="3383245079137422296" name="dominates" index="14Sbyx" />
      </concept>
      <concept id="8998492695583125082" name="jetbrains.mps.lang.editor.structure.SubstituteFeature_MatchingText" flags="ng" index="16NfWO">
        <child id="8998492695583129244" name="query" index="16NeZM" />
      </concept>
      <concept id="8998492695583129971" name="jetbrains.mps.lang.editor.structure.SubstituteFeature_DescriptionText" flags="ng" index="16NL0t">
        <child id="8998492695583129972" name="query" index="16NL0q" />
      </concept>
      <concept id="1154465273778" name="jetbrains.mps.lang.editor.structure.QueryFunctionParameter_SubstituteMenu_ParentNode" flags="nn" index="3bvxqY" />
      <concept id="7342352913006985500" name="jetbrains.mps.lang.editor.structure.TransformationLocation_Completion" flags="ng" index="3eGOoe" />
      <concept id="7342352913006985483" name="jetbrains.mps.lang.editor.structure.SubstituteMenuPart_Action" flags="ng" index="3eGOop">
        <child id="8612453216082699922" name="substituteHandler" index="3aKz83" />
      </concept>
      <concept id="414384289274418283" name="jetbrains.mps.lang.editor.structure.SubstituteMenuPart_Group" flags="ng" index="3ft6gV">
        <child id="540685334802084769" name="variables" index="23Ddnj" />
        <child id="414384289274424750" name="condition" index="3ft5RY" />
        <child id="414384289274424751" name="parts" index="3ft5RZ" />
      </concept>
      <concept id="414384289274418284" name="jetbrains.mps.lang.editor.structure.QueryFunction_SubstituteMenu_Condition" flags="ig" index="3ft6gW" />
      <concept id="1139535219966" name="jetbrains.mps.lang.editor.structure.CellActionMapDeclaration" flags="ig" index="1h_SRR">
        <reference id="1139535219968" name="applicableConcept" index="1h_SK9" />
        <child id="1139535219969" name="item" index="1h_SK8" />
      </concept>
      <concept id="1139535280617" name="jetbrains.mps.lang.editor.structure.CellActionMapItem" flags="lg" index="1hA7zw">
        <property id="1139535298778" name="actionId" index="1hAc7j" />
        <property id="1139537298254" name="description" index="1hHO97" />
        <child id="3459162043708468028" name="canExecuteFunction" index="jK8aL" />
        <child id="1139535280620" name="executeFunction" index="1hA7z_" />
      </concept>
      <concept id="1139535439104" name="jetbrains.mps.lang.editor.structure.CellActionMap_ExecuteFunction" flags="in" index="1hAIg9" />
      <concept id="1381004262292414836" name="jetbrains.mps.lang.editor.structure.ICellStyle" flags="ng" index="1k5N5V">
        <reference id="1381004262292426837" name="parentStyleClass" index="1k5W1q" />
      </concept>
      <concept id="1236262245656" name="jetbrains.mps.lang.editor.structure.MatchingLabelStyleClassItem" flags="ln" index="3mYdg7">
        <property id="1238091709220" name="labelName" index="1413C4" />
      </concept>
      <concept id="1223387125302" name="jetbrains.mps.lang.editor.structure.QueryFunction_Boolean" flags="in" index="3nzxsE" />
      <concept id="3308396621974580100" name="jetbrains.mps.lang.editor.structure.SubstituteMenu_Default" flags="ng" index="3p36aQ" />
      <concept id="730181322658904464" name="jetbrains.mps.lang.editor.structure.SubstituteMenuPart_IncludeMenu" flags="ng" index="1s_PAr">
        <child id="730181322658904467" name="menuReference" index="1s_PAo" />
      </concept>
      <concept id="8210508057161359081" name="jetbrains.mps.lang.editor.structure.SubstituteMenuReference_DefaultWithFunction" flags="ng" index="3tp4HU">
        <child id="8210508057161359082" name="query" index="3tp4HT" />
      </concept>
      <concept id="8210508057161359084" name="jetbrains.mps.lang.editor.structure.QueryFunction_SubstituteMenu_Concept" flags="in" index="3tp4HZ" />
      <concept id="9122903797312246523" name="jetbrains.mps.lang.editor.structure.StyleReference" flags="ng" index="1wgc9g">
        <reference id="9122903797312247166" name="style" index="1wgcnl" />
      </concept>
      <concept id="5425882385312046132" name="jetbrains.mps.lang.editor.structure.QueryFunctionParameter_SubstituteMenu_CurrentTargetNode" flags="nn" index="1yR$tW" />
      <concept id="1139848536355" name="jetbrains.mps.lang.editor.structure.CellModel_WithRole" flags="ng" index="1$h60E">
        <property id="1139852716018" name="noTargetText" index="1$x2rV" />
        <property id="1140114345053" name="allowEmptyText" index="1O74Pk" />
        <reference id="1140103550593" name="relationDeclaration" index="1NtTu8" />
      </concept>
      <concept id="1073389214265" name="jetbrains.mps.lang.editor.structure.EditorCellModel" flags="ng" index="3EYTF0">
        <property id="1130859485024" name="attractsFocus" index="1cu_pB" />
        <reference id="1139959269582" name="actionMap" index="1ERwB7" />
        <child id="4323500428121274054" name="id" index="2SqHTX" />
      </concept>
      <concept id="1073389446423" name="jetbrains.mps.lang.editor.structure.CellModel_Collection" flags="sn" stub="3013115976261988961" index="3EZMnI">
        <child id="1106270802874" name="cellLayout" index="2iSdaV" />
        <child id="1073389446424" name="childCellModel" index="3EZMnx" />
      </concept>
      <concept id="1073389577006" name="jetbrains.mps.lang.editor.structure.CellModel_Constant" flags="sn" stub="3610246225209162225" index="3F0ifn">
        <property id="1073389577007" name="text" index="3F0ifm" />
      </concept>
      <concept id="1073389658414" name="jetbrains.mps.lang.editor.structure.CellModel_Property" flags="sg" stub="730538219796134133" index="3F0A7n" />
      <concept id="1219418625346" name="jetbrains.mps.lang.editor.structure.IStyleContainer" flags="ng" index="3F0Thp">
        <child id="1219418656006" name="styleItem" index="3F10Kt" />
      </concept>
      <concept id="1073389882823" name="jetbrains.mps.lang.editor.structure.CellModel_RefNode" flags="sg" stub="730538219795960754" index="3F1sOY">
        <child id="5861024100072578575" name="addHints" index="3xwHhi" />
      </concept>
      <concept id="1225898583838" name="jetbrains.mps.lang.editor.structure.ReadOnlyModelAccessor" flags="ng" index="1HfYo3">
        <child id="1225898971709" name="getter" index="1Hhtcw" />
      </concept>
      <concept id="1225900081164" name="jetbrains.mps.lang.editor.structure.CellModel_ReadOnlyModelAccessor" flags="sg" stub="3708815482283559694" index="1HlG4h">
        <child id="1225900141900" name="modelAccessor" index="1HlULh" />
      </concept>
      <concept id="5624877018228267058" name="jetbrains.mps.lang.editor.structure.ITransformationMenu" flags="ng" index="3INCJE">
        <child id="1638911550608572412" name="sections" index="IW6Ez" />
      </concept>
      <concept id="1161622981231" name="jetbrains.mps.lang.editor.structure.ConceptFunctionParameter_editorContext" flags="nn" index="1Q80Hx" />
      <concept id="7980428675268276156" name="jetbrains.mps.lang.editor.structure.TransformationMenuSection" flags="ng" index="1Qtc8_">
        <child id="7980428675268276157" name="locations" index="1Qtc8$" />
        <child id="7980428675268276159" name="parts" index="1Qtc8A" />
      </concept>
      <concept id="1176717841777" name="jetbrains.mps.lang.editor.structure.QueryFunction_ModelAccess_Getter" flags="in" index="3TQlhw" />
      <concept id="1950447826681509042" name="jetbrains.mps.lang.editor.structure.ApplyStyleClass" flags="lg" index="3Xmtl4">
        <child id="1950447826683828796" name="target" index="3XvnJa" />
      </concept>
      <concept id="1166049232041" name="jetbrains.mps.lang.editor.structure.AbstractComponent" flags="ng" index="1XWOmA">
        <reference id="1166049300910" name="conceptDeclaration" index="1XX52x" />
      </concept>
    </language>
    <language id="f3061a53-9226-4cc5-a443-f952ceaf5816" name="jetbrains.mps.baseLanguage">
      <concept id="1080223426719" name="jetbrains.mps.baseLanguage.structure.OrExpression" flags="nn" index="22lmx$" />
      <concept id="1202948039474" name="jetbrains.mps.baseLanguage.structure.InstanceMethodCallOperation" flags="nn" index="liA8E" />
      <concept id="1197027756228" name="jetbrains.mps.baseLanguage.structure.DotExpression" flags="nn" index="2OqwBi">
        <child id="1197027771414" name="operand" index="2Oq$k0" />
        <child id="1197027833540" name="operation" index="2OqNvi" />
      </concept>
      <concept id="1145552977093" name="jetbrains.mps.baseLanguage.structure.GenericNewExpression" flags="nn" index="2ShNRf">
        <child id="1145553007750" name="creator" index="2ShVmc" />
      </concept>
      <concept id="1137021947720" name="jetbrains.mps.baseLanguage.structure.ConceptFunction" flags="in" index="2VMwT0">
        <child id="1137022507850" name="body" index="2VODD2" />
      </concept>
      <concept id="1070475926800" name="jetbrains.mps.baseLanguage.structure.StringLiteral" flags="nn" index="Xl_RD">
        <property id="1070475926801" name="value" index="Xl_RC" />
      </concept>
      <concept id="1081236700937" name="jetbrains.mps.baseLanguage.structure.StaticMethodCall" flags="nn" index="2YIFZM">
        <reference id="1144433194310" name="classConcept" index="1Pybhc" />
      </concept>
      <concept id="1070534644030" name="jetbrains.mps.baseLanguage.structure.BooleanType" flags="in" index="10P_77" />
      <concept id="1070534934090" name="jetbrains.mps.baseLanguage.structure.CastExpression" flags="nn" index="10QFUN">
        <child id="1070534934091" name="type" index="10QFUM" />
        <child id="1070534934092" name="expression" index="10QFUP" />
      </concept>
      <concept id="1068431474542" name="jetbrains.mps.baseLanguage.structure.VariableDeclaration" flags="ng" index="33uBYm">
        <property id="1176718929932" name="isFinal" index="3TUv4t" />
        <child id="1068431790190" name="initializer" index="33vP2m" />
      </concept>
      <concept id="1068498886296" name="jetbrains.mps.baseLanguage.structure.VariableReference" flags="nn" index="37vLTw">
        <reference id="1068581517664" name="variableDeclaration" index="3cqZAo" />
      </concept>
      <concept id="1225271177708" name="jetbrains.mps.baseLanguage.structure.StringType" flags="in" index="17QB3L" />
      <concept id="4972933694980447171" name="jetbrains.mps.baseLanguage.structure.BaseVariableDeclaration" flags="ng" index="19Szcq">
        <child id="5680397130376446158" name="type" index="1tU5fm" />
      </concept>
      <concept id="1068580123155" name="jetbrains.mps.baseLanguage.structure.ExpressionStatement" flags="nn" index="3clFbF">
        <child id="1068580123156" name="expression" index="3clFbG" />
      </concept>
      <concept id="1068580123159" name="jetbrains.mps.baseLanguage.structure.IfStatement" flags="nn" index="3clFbJ">
        <child id="1068580123160" name="condition" index="3clFbw" />
        <child id="1068580123161" name="ifTrue" index="3clFbx" />
      </concept>
      <concept id="1068580123136" name="jetbrains.mps.baseLanguage.structure.StatementList" flags="sn" stub="5293379017992965193" index="3clFbS">
        <child id="1068581517665" name="statement" index="3cqZAp" />
      </concept>
      <concept id="1068581242875" name="jetbrains.mps.baseLanguage.structure.PlusExpression" flags="nn" index="3cpWs3" />
      <concept id="1068581242878" name="jetbrains.mps.baseLanguage.structure.ReturnStatement" flags="nn" index="3cpWs6">
        <child id="1068581517676" name="expression" index="3cqZAk" />
      </concept>
      <concept id="1068581242864" name="jetbrains.mps.baseLanguage.structure.LocalVariableDeclarationStatement" flags="nn" index="3cpWs8">
        <child id="1068581242865" name="localVariableDeclaration" index="3cpWs9" />
      </concept>
      <concept id="1068581242863" name="jetbrains.mps.baseLanguage.structure.LocalVariableDeclaration" flags="nr" index="3cpWsn" />
      <concept id="1079359253375" name="jetbrains.mps.baseLanguage.structure.ParenthesizedExpression" flags="nn" index="1eOMI4">
        <child id="1079359253376" name="expression" index="1eOMHV" />
      </concept>
      <concept id="1081516740877" name="jetbrains.mps.baseLanguage.structure.NotExpression" flags="nn" index="3fqX7Q">
        <child id="1081516765348" name="expression" index="3fr31v" />
      </concept>
      <concept id="1204053956946" name="jetbrains.mps.baseLanguage.structure.IMethodCall" flags="ng" index="1ndlxa">
        <reference id="1068499141037" name="baseMethodDeclaration" index="37wK5l" />
        <child id="1068499141038" name="actualArgument" index="37wK5m" />
      </concept>
      <concept id="1212685548494" name="jetbrains.mps.baseLanguage.structure.ClassCreator" flags="nn" index="1pGfFk" />
      <concept id="1107535904670" name="jetbrains.mps.baseLanguage.structure.ClassifierType" flags="in" index="3uibUv">
        <reference id="1107535924139" name="classifier" index="3uigEE" />
      </concept>
      <concept id="1081773326031" name="jetbrains.mps.baseLanguage.structure.BinaryOperation" flags="nn" index="3uHJSO">
        <child id="1081773367579" name="rightExpression" index="3uHU7w" />
        <child id="1081773367580" name="leftExpression" index="3uHU7B" />
      </concept>
      <concept id="1080120340718" name="jetbrains.mps.baseLanguage.structure.AndExpression" flags="nn" index="1Wc70l" />
    </language>
    <language id="774bf8a0-62e5-41e1-af63-f4812e60e48b" name="jetbrains.mps.baseLanguage.checkedDots">
      <concept id="4079382982702596667" name="jetbrains.mps.baseLanguage.checkedDots.structure.CheckedDotExpression" flags="nn" index="2EnYce" />
    </language>
    <language id="7866978e-a0f0-4cc7-81bc-4d213d9375e1" name="jetbrains.mps.lang.smodel">
      <concept id="1177026924588" name="jetbrains.mps.lang.smodel.structure.RefConcept_Reference" flags="nn" index="chp4Y">
        <reference id="1177026940964" name="conceptDeclaration" index="cht4Q" />
      </concept>
      <concept id="7453996997717780434" name="jetbrains.mps.lang.smodel.structure.Node_GetSConceptOperation" flags="nn" index="2yIwOk" />
      <concept id="1143234257716" name="jetbrains.mps.lang.smodel.structure.Node_GetModelOperation" flags="nn" index="I4A8Y" />
      <concept id="1145404486709" name="jetbrains.mps.lang.smodel.structure.SemanticDowncastExpression" flags="nn" index="2JrnkZ">
        <child id="1145404616321" name="leftExpression" index="2JrQYb" />
      </concept>
      <concept id="1181949435690" name="jetbrains.mps.lang.smodel.structure.Concept_NewInstance" flags="nn" index="LFhST" />
      <concept id="1181952871644" name="jetbrains.mps.lang.smodel.structure.Concept_GetAllSubConcepts" flags="nn" index="LSoRf">
        <child id="1182506816063" name="smodel" index="1iTxcG" />
      </concept>
      <concept id="2644386474301421077" name="jetbrains.mps.lang.smodel.structure.LinkIdRefExpression" flags="nn" index="359W_D">
        <reference id="2644386474301421078" name="conceptDeclaration" index="359W_E" />
        <reference id="2644386474301421079" name="linkDeclaration" index="359W_F" />
      </concept>
      <concept id="2644386474300074836" name="jetbrains.mps.lang.smodel.structure.ConceptIdRefExpression" flags="nn" index="35c_gC">
        <reference id="2644386474300074837" name="conceptDeclaration" index="35c_gD" />
      </concept>
      <concept id="6677504323281689838" name="jetbrains.mps.lang.smodel.structure.SConceptType" flags="in" index="3bZ5Sz">
        <reference id="6677504323281689839" name="conceptDeclaraton" index="3bZ5Sy" />
      </concept>
      <concept id="1139613262185" name="jetbrains.mps.lang.smodel.structure.Node_GetParentOperation" flags="nn" index="1mfA1w" />
      <concept id="1139621453865" name="jetbrains.mps.lang.smodel.structure.Node_IsInstanceOfOperation" flags="nn" index="1mIQ4w">
        <child id="1177027386292" name="conceptArgument" index="cj9EA" />
      </concept>
      <concept id="6870613620390542976" name="jetbrains.mps.lang.smodel.structure.ConceptAliasOperation" flags="ng" index="3n3YKJ" />
      <concept id="1171999116870" name="jetbrains.mps.lang.smodel.structure.Node_IsNullOperation" flags="nn" index="3w_OXm" />
      <concept id="1172008320231" name="jetbrains.mps.lang.smodel.structure.Node_IsNotNullOperation" flags="nn" index="3x8VRR" />
      <concept id="1172323065820" name="jetbrains.mps.lang.smodel.structure.Node_GetConceptOperation" flags="nn" index="3NT_Vc" />
      <concept id="1172326502327" name="jetbrains.mps.lang.smodel.structure.Concept_IsExactlyOperation" flags="nn" index="3O6GUB">
        <child id="1206733650006" name="conceptArgument" index="3QVz_e" />
      </concept>
      <concept id="1140133623887" name="jetbrains.mps.lang.smodel.structure.Node_DeleteOperation" flags="nn" index="1PgB_6" />
      <concept id="1138056022639" name="jetbrains.mps.lang.smodel.structure.SPropertyAccess" flags="nn" index="3TrcHB">
        <reference id="1138056395725" name="property" index="3TsBF5" />
      </concept>
    </language>
    <language id="ceab5195-25ea-4f22-9b92-103b95ca8c0c" name="jetbrains.mps.lang.core">
      <concept id="1133920641626" name="jetbrains.mps.lang.core.structure.BaseConcept" flags="ng" index="2VYdi">
        <property id="1193676396447" name="virtualPackage" index="3GE5qa" />
      </concept>
      <concept id="1169194658468" name="jetbrains.mps.lang.core.structure.INamedConcept" flags="ng" index="TrEIO">
        <property id="1169194664001" name="name" index="TrG5h" />
      </concept>
    </language>
    <language id="83888646-71ce-4f1c-9c53-c54016f6ad4f" name="jetbrains.mps.baseLanguage.collections">
      <concept id="540871147943773365" name="jetbrains.mps.baseLanguage.collections.structure.SingleArgumentSequenceOperation" flags="nn" index="25WWJ4">
        <child id="540871147943773366" name="argument" index="25WWJ7" />
      </concept>
      <concept id="1151688443754" name="jetbrains.mps.baseLanguage.collections.structure.ListType" flags="in" index="_YKpA">
        <child id="1151688676805" name="elementType" index="_ZDj9" />
      </concept>
      <concept id="1151689724996" name="jetbrains.mps.baseLanguage.collections.structure.SequenceType" flags="in" index="A3Dl8">
        <child id="1151689745422" name="elementType" index="A3Ik2" />
      </concept>
      <concept id="1237721394592" name="jetbrains.mps.baseLanguage.collections.structure.AbstractContainerCreator" flags="nn" index="HWqM0">
        <child id="1237721435807" name="elementType" index="HW$YZ" />
      </concept>
      <concept id="1160600644654" name="jetbrains.mps.baseLanguage.collections.structure.ListCreatorWithInit" flags="nn" index="Tc6Ow" />
      <concept id="1160612413312" name="jetbrains.mps.baseLanguage.collections.structure.AddElementOperation" flags="nn" index="TSZUe" />
    </language>
  </registry>
  <node concept="24kQdi" id="2erkSmBSEUV">
    <property role="3GE5qa" value="export" />
    <ref role="1XX52x" to="tpck:2erkSmBSEUQ" resolve="ExportScopePublic" />
    <node concept="3EZMnI" id="2erkSmBSEUX" role="2wV5jI">
      <node concept="PMmxH" id="2wdLO7KhYbX" role="3EZMnx">
        <property role="1cu_pB" value="0" />
        <ref role="PMmxG" node="2wZex4PafBj" resolve="alias" />
        <node concept="ljvvj" id="2islW_IrJp8" role="3F10Kt">
          <property role="VOm3f" value="true" />
        </node>
      </node>
      <node concept="2SsqMj" id="2erkSmBSEV3" role="3EZMnx" />
      <node concept="l2Vlx" id="2erkSmBSEUZ" role="2iSdaV" />
    </node>
  </node>
  <node concept="24kQdi" id="2erkSmBSEV4">
    <property role="3GE5qa" value="export" />
    <ref role="1XX52x" to="tpck:2erkSmBSEUU" resolve="ExportScopeModule" />
    <node concept="3EZMnI" id="2erkSmBSEV6" role="2wV5jI">
      <node concept="PMmxH" id="2wdLO7KhY7I" role="3EZMnx">
        <property role="1cu_pB" value="0" />
        <ref role="PMmxG" node="2wZex4PafBj" resolve="alias" />
        <node concept="ljvvj" id="2islW_IrJF9" role="3F10Kt">
          <property role="VOm3f" value="true" />
        </node>
      </node>
      <node concept="2SsqMj" id="2erkSmBSEVb" role="3EZMnx" />
      <node concept="l2Vlx" id="2erkSmBSEV8" role="2iSdaV" />
    </node>
  </node>
  <node concept="24kQdi" id="2erkSmBSEVc">
    <property role="3GE5qa" value="export" />
    <ref role="1XX52x" to="tpck:2erkSmBSEUR" resolve="ExportScopeNamespace" />
    <node concept="3EZMnI" id="2erkSmBSEVe" role="2wV5jI">
      <node concept="3F0ifn" id="2erkSmBSEVh" role="3EZMnx">
        <property role="3F0ifm" value="@export(namespace =" />
        <ref role="1ERwB7" node="2erkSmBSMUb" resolve="DeleteExportScope" />
      </node>
      <node concept="3F0A7n" id="2erkSmBSEVl" role="3EZMnx">
        <ref role="1NtTu8" to="tpck:2erkSmBSEUT" resolve="namespace" />
      </node>
      <node concept="3F0ifn" id="2erkSmBSEVn" role="3EZMnx">
        <property role="3F0ifm" value=")" />
        <node concept="11L4FC" id="5PMtikBaptz" role="3F10Kt">
          <property role="VOm3f" value="true" />
        </node>
        <node concept="ljvvj" id="2islW_IrHNx" role="3F10Kt">
          <property role="VOm3f" value="true" />
          <node concept="3nzxsE" id="2islW_IrHNy" role="3n$kyP">
            <node concept="3clFbS" id="2islW_IrHNz" role="2VODD2">
              <node concept="3clFbF" id="2islW_IrHN$" role="3cqZAp">
                <node concept="1Wc70l" id="2islW_IrHNK" role="3clFbG">
                  <node concept="2YIFZM" id="2k9fL4dT0$m" role="3uHU7w">
                    <ref role="37wK5l" to="unno:2k9fL4dNTIq" resolve="isRoot" />
                    <ref role="1Pybhc" to="unno:1NYD3hytmTa" resolve="SNodeOperations" />
                    <node concept="2JrnkZ" id="2k9fL4dT0$n" role="37wK5m">
                      <node concept="2OqwBi" id="2k9fL4dT0$o" role="2JrQYb">
                        <node concept="pncrf" id="2k9fL4dT0$p" role="2Oq$k0" />
                        <node concept="1mfA1w" id="2k9fL4dT0$q" role="2OqNvi" />
                      </node>
                    </node>
                  </node>
                  <node concept="2OqwBi" id="2islW_IrHNF" role="3uHU7B">
                    <node concept="2OqwBi" id="2islW_IrHNA" role="2Oq$k0">
                      <node concept="pncrf" id="2islW_IrHN_" role="2Oq$k0" />
                      <node concept="1mfA1w" id="2islW_IrHNE" role="2OqNvi" />
                    </node>
                    <node concept="3x8VRR" id="2islW_IrHNJ" role="2OqNvi" />
                  </node>
                </node>
              </node>
            </node>
          </node>
        </node>
      </node>
      <node concept="2SsqMj" id="2erkSmBSEVj" role="3EZMnx" />
      <node concept="l2Vlx" id="2erkSmBSEVg" role="2iSdaV" />
    </node>
  </node>
  <node concept="1h_SRR" id="2erkSmBSMUb">
    <property role="TrG5h" value="DeleteExportScope" />
    <property role="3GE5qa" value="export" />
    <ref role="1h_SK9" to="tpck:4H9z7u7GMNF" resolve="ExportScope" />
    <node concept="1hA7zw" id="2erkSmBSMUc" role="1h_SK8">
      <property role="1hHO97" value="Delete export" />
      <property role="1hAc7j" value="delete_action_id" />
      <node concept="1hAIg9" id="2erkSmBSMUd" role="1hA7z_">
        <node concept="3clFbS" id="2erkSmBSMUe" role="2VODD2">
          <node concept="3clFbF" id="2erkSmBSNxD" role="3cqZAp">
            <node concept="2OqwBi" id="2erkSmBSNxF" role="3clFbG">
              <node concept="0IXxy" id="2erkSmBSNxE" role="2Oq$k0" />
              <node concept="1PgB_6" id="2erkSmBSOA2" role="2OqNvi" />
            </node>
          </node>
        </node>
      </node>
    </node>
  </node>
  <node concept="24kQdi" id="4uZwTti3__3">
    <property role="3GE5qa" value="attributes" />
    <ref role="1XX52x" to="tpck:4uZwTti3_$T" resolve="Attribute" />
    <node concept="3EZMnI" id="2ZnZLV$deS2" role="2wV5jI">
      <node concept="1HlG4h" id="2ZnZLV$dMjt" role="3EZMnx">
        <node concept="1HfYo3" id="2ZnZLV$dMjv" role="1HlULh">
          <node concept="3TQlhw" id="2ZnZLV$dMjx" role="1Hhtcw">
            <node concept="3clFbS" id="2ZnZLV$dMjz" role="2VODD2">
              <node concept="3clFbF" id="2ZnZLV$dN1y" role="3cqZAp">
                <node concept="2OqwBi" id="2ZnZLV$dXyn" role="3clFbG">
                  <node concept="2OqwBi" id="2ZnZLV$dN5s" role="2Oq$k0">
                    <node concept="pncrf" id="2ZnZLV$dN1x" role="2Oq$k0" />
                    <node concept="3NT_Vc" id="2ZnZLV$dXgb" role="2OqNvi" />
                  </node>
                  <node concept="3TrcHB" id="2ZnZLV$dY25" role="2OqNvi">
                    <ref role="3TsBF5" to="tpck:h0TrG11" resolve="name" />
                  </node>
                </node>
              </node>
            </node>
          </node>
        </node>
      </node>
      <node concept="3F0ifn" id="2ZnZLV$dfh7" role="3EZMnx">
        <property role="3F0ifm" value="{" />
        <node concept="11L4FC" id="2ZnZLV$e8Nl" role="3F10Kt">
          <property role="VOm3f" value="true" />
        </node>
        <node concept="3mYdg7" id="2ZnZLV$e5dA" role="3F10Kt">
          <property role="1413C4" value="attribute_brace" />
        </node>
        <node concept="Vb9p2" id="2ZnZLV$e4UR" role="3F10Kt" />
      </node>
      <node concept="l2Vlx" id="2ZnZLV$deS3" role="2iSdaV" />
      <node concept="2SsqMj" id="4uZwTti3BDS" role="3EZMnx" />
      <node concept="3F0ifn" id="2ZnZLV$dfhf" role="3EZMnx">
        <property role="3F0ifm" value="}" />
        <node concept="3mYdg7" id="2ZnZLV$e5dV" role="3F10Kt">
          <property role="1413C4" value="attribute_brace" />
        </node>
        <node concept="Vb9p2" id="2ZnZLV$e58P" role="3F10Kt" />
      </node>
    </node>
  </node>
  <node concept="PKFIW" id="5K$8XMPc9pW">
    <property role="TrG5h" value="ShortDescriptionEditorComponent" />
    <ref role="1XX52x" to="tpck:gw2VY9q" resolve="BaseConcept" />
    <node concept="1HlG4h" id="5K$8XMPcbrm" role="2wV5jI">
      <node concept="1HfYo3" id="5K$8XMPcbrn" role="1HlULh">
        <node concept="3TQlhw" id="5K$8XMPcbro" role="1Hhtcw">
          <node concept="3clFbS" id="5K$8XMPcbrp" role="2VODD2">
            <node concept="3clFbF" id="5K$8XMPcbuq" role="3cqZAp">
              <node concept="2OqwBi" id="5K$8XMPcc5k" role="3clFbG">
                <node concept="3TrcHB" id="2wdLO7LUnVP" role="2OqNvi">
                  <ref role="3TsBF5" to="tpce:40UcGlRaVSw" resolve="conceptShortDescription" />
                </node>
                <node concept="2OqwBi" id="5K$8XMPcbzc" role="2Oq$k0">
                  <node concept="3NT_Vc" id="5K$8XMPcbN_" role="2OqNvi" />
                  <node concept="pncrf" id="5K$8XMPcbup" role="2Oq$k0" />
                </node>
              </node>
            </node>
          </node>
        </node>
      </node>
    </node>
  </node>
  <node concept="PKFIW" id="2wZex4PafBj">
    <property role="TrG5h" value="alias" />
    <ref role="1XX52x" to="tpck:gw2VY9q" resolve="BaseConcept" />
    <node concept="1HlG4h" id="2wZex4PafBl" role="2wV5jI">
      <node concept="1HfYo3" id="2wZex4PafBm" role="1HlULh">
        <node concept="3TQlhw" id="2wZex4PafBn" role="1Hhtcw">
          <node concept="3clFbS" id="2wZex4PafBo" role="2VODD2">
            <node concept="3clFbF" id="78qF3pqaZ9v" role="3cqZAp">
              <node concept="2OqwBi" id="78qF3pqb02d" role="3clFbG">
                <node concept="2OqwBi" id="78qF3pqaZiM" role="2Oq$k0">
                  <node concept="pncrf" id="78qF3pqaZ9t" role="2Oq$k0" />
                  <node concept="2yIwOk" id="78qF3pqaZAF" role="2OqNvi" />
                </node>
                <node concept="3n3YKJ" id="78qF3pqb0x$" role="2OqNvi" />
              </node>
            </node>
          </node>
        </node>
      </node>
      <node concept="Vb9p2" id="4W7TaJQkr65" role="3F10Kt">
        <property role="Vbekb" value="BOLD" />
      </node>
      <node concept="2SqB2G" id="1USvB3ZvF7B" role="2SqHTX">
        <property role="TrG5h" value="ALIAS_EDITOR_COMPONENT" />
      </node>
    </node>
  </node>
  <node concept="24kQdi" id="_mhz_5U$MB">
    <property role="3GE5qa" value="types" />
    <ref role="1XX52x" to="tpck:3EoG9lZUeni" resolve="SuppressErrorsAnnotation" />
    <node concept="2SsqMj" id="_mhz_5U_X3" role="2wV5jI" />
  </node>
  <node concept="PKFIW" id="37EzmTDC95l">
    <property role="TrG5h" value="ImplementationRemovedInStubMessage" />
    <ref role="1XX52x" to="tpck:gw2VY9q" resolve="BaseConcept" />
    <node concept="3F0ifn" id="37EzmTDC9aV" role="2wV5jI">
      <property role="3F0ifm" value="/* compiled code */" />
      <ref role="1k5W1q" node="hshO_Yc" resolve="StubImplementation" />
    </node>
  </node>
  <node concept="V5hpn" id="2BgJggCahQS">
    <property role="TrG5h" value="BaseStyles" />
    <node concept="14StLt" id="hshO_Yc" role="V601i">
      <property role="TrG5h" value="StubImplementation" />
      <node concept="3Xmtl4" id="3HPX3xRcOHI" role="3F10Kt">
        <node concept="1wgc9g" id="2BgJggCaJyt" role="3XvnJa">
          <ref role="1wgcnl" node="2BgJggCaJy6" />
        </node>
      </node>
      <node concept="2lhJJ2" id="4IkflqMjM1L" role="14Sbyx" />
    </node>
  </node>
  <node concept="2NdhB4" id="2BgJggCaJdK">
    <property role="TrG5h" value="BaseKeyPack" />
    <node concept="2NdhxG" id="2BgJggCaJy6" role="2NdZaQ">
      <property role="Xl_RC" value="LINE_COMMENT" />
    </node>
  </node>
  <node concept="PKFIW" id="1GOfCi7TDXl">
    <property role="TrG5h" value="VirtualPackage" />
    <ref role="1XX52x" to="tpck:gw2VY9q" resolve="BaseConcept" />
    <node concept="3EZMnI" id="1GOfCi7TEno" role="2wV5jI">
      <node concept="l2Vlx" id="1GOfCi7TEnp" role="2iSdaV" />
      <node concept="3F0ifn" id="1GOfCi7TEns" role="3EZMnx">
        <property role="3F0ifm" value="virtual package:" />
      </node>
      <node concept="3F0A7n" id="1GOfCi7TEnk" role="3EZMnx">
        <property role="1O74Pk" value="true" />
        <property role="1$x2rV" value="none" />
        <ref role="1NtTu8" to="tpck:hnGE5uv" resolve="virtualPackage" />
      </node>
    </node>
  </node>
  <node concept="24kQdi" id="5op3ZHNnIJA">
    <property role="3GE5qa" value="attributes.editing" />
    <ref role="1XX52x" to="tpck:Fg1jLUUh_d" resolve="SideTransformInfo" />
    <node concept="2SsqMj" id="Fg1jLUYiLQ" role="2wV5jI" />
  </node>
  <node concept="2ABfQD" id="3Rc6kd0K$RP">
    <property role="TrG5h" value="BaseEditorContextHints" />
    <node concept="2BsEeg" id="3Rc6kd0K$RQ" role="2ABdcP">
      <property role="TrG5h" value="comment" />
      <property role="2BUmq6" value="comment" />
    </node>
    <node concept="2BsEeg" id="3YRgRgnTV5p" role="2ABdcP">
      <property role="2BUmq6" value="reflectiveEditor" />
      <property role="TrG5h" value="reflectiveEditor" />
    </node>
  </node>
  <node concept="24kQdi" id="2ETBKOyksop">
    <property role="3GE5qa" value="attributes.editing" />
    <ref role="1XX52x" to="tpck:3Rc6kd0K$RF" resolve="BaseCommentAttribute" />
    <node concept="3EZMnI" id="43t9AOLcZPi" role="2wV5jI">
      <ref role="1ERwB7" node="5FzO4t9jA_b" resolve="BaseCommentAttribute_Actions" />
      <node concept="l2Vlx" id="43t9AOLcZPj" role="2iSdaV" />
      <node concept="3F1sOY" id="4NfTi62PfCN" role="3EZMnx">
        <ref role="1ERwB7" node="5FzO4t9jA_b" resolve="BaseCommentAttribute_Actions" />
        <ref role="1NtTu8" to="tpck:2ETBKOyieyt" resolve="commentedNode" />
        <node concept="2w$q5c" id="5FKjex9hEng" role="3xwHhi">
          <node concept="2aJ2om" id="5FKjex9hEnh" role="2w$qW5">
            <ref role="2$4xQ3" node="3Rc6kd0K$RQ" resolve="comment" />
          </node>
        </node>
      </node>
    </node>
  </node>
  <node concept="1h_SRR" id="5FzO4t9jA_b">
    <property role="3GE5qa" value="attributes.editing" />
    <property role="TrG5h" value="BaseCommentAttribute_Actions" />
    <ref role="1h_SK9" to="tpck:3Rc6kd0K$RF" resolve="BaseCommentAttribute" />
    <node concept="1hA7zw" id="6cD7K5bTsay" role="1h_SK8">
      <property role="1hAc7j" value="delete_action_id" />
      <node concept="1hAIg9" id="6cD7K5bTsaz" role="1hA7z_">
        <node concept="3clFbS" id="6cD7K5bTsa$" role="2VODD2">
          <node concept="3clFbF" id="6cD7K5bTsby" role="3cqZAp">
            <node concept="2OqwBi" id="6cD7K5bTsdj" role="3clFbG">
              <node concept="0IXxy" id="6cD7K5bTsbx" role="2Oq$k0" />
              <node concept="1PgB_6" id="6cD7K5bTwLI" role="2OqNvi" />
            </node>
          </node>
        </node>
      </node>
    </node>
  </node>
  <node concept="V5hpn" id="3VARyd8XcQl">
    <property role="TrG5h" value="BaseStyleSheet" />
    <node concept="14StLt" id="3VARyd8XcQs" role="V601i">
      <property role="TrG5h" value="Comment" />
      <node concept="2lhJJ2" id="3VARyd8XcQy" role="14Sbyx" />
      <node concept="3Xmtl4" id="3VARyd8XcSu" role="3F10Kt">
        <node concept="1wgc9g" id="3VARyd8XcS$" role="3XvnJa">
          <ref role="1wgcnl" node="2BgJggCaJy6" />
        </node>
      </node>
    </node>
  </node>
  <node concept="24kQdi" id="7hmFG5jQPyy">
    <ref role="1XX52x" to="tpck:gw2VY9q" resolve="BaseConcept" />
    <node concept="3EZMnI" id="7hmFG5jQPBs" role="2wV5jI">
      <ref role="1k5W1q" node="3VARyd8XcQs" resolve="Comment" />
      <node concept="3F0ifn" id="7hmFG5jQPBz" role="3EZMnx">
        <property role="3F0ifm" value="/*" />
        <ref role="1ERwB7" node="3kgLzc6vspC" resolve="BaseConcept_comment_Actions" />
        <node concept="2SqB2G" id="6EsXCvAxypg" role="2SqHTX">
          <property role="TrG5h" value="LEFT_COMMENT_ANCHOR" />
        </node>
        <node concept="11LMrY" id="3VARyd8Xg0r" role="3F10Kt">
          <property role="VOm3f" value="true" />
        </node>
      </node>
      <node concept="l2Vlx" id="7hmFG5jQPBv" role="2iSdaV" />
      <node concept="B$lHz" id="5DmTQrINSQQ" role="3EZMnx">
        <node concept="2w$q5c" id="5FS0W4V2r66" role="B$lH_">
          <node concept="2aJ2om" id="5FS0W4V2r67" role="2w$qW5">
            <ref role="2$4xQ3" node="3Rc6kd0K$RQ" resolve="comment" />
          </node>
        </node>
      </node>
      <node concept="3F0ifn" id="3VARyd8X5Rv" role="3EZMnx">
        <property role="3F0ifm" value="*/" />
        <ref role="1ERwB7" node="3kgLzc6vspC" resolve="BaseConcept_comment_Actions" />
        <node concept="2SqB2G" id="6EsXCvAxypj" role="2SqHTX">
          <property role="TrG5h" value="RIGHT_COMMENT_ANCHOR" />
        </node>
        <node concept="11L4FC" id="3VARyd8Xg26" role="3F10Kt">
          <property role="VOm3f" value="true" />
        </node>
      </node>
    </node>
    <node concept="2aJ2om" id="7hmFG5jQPBm" role="CpUAK">
      <ref role="2$4xQ3" node="3Rc6kd0K$RQ" resolve="comment" />
    </node>
    <node concept="B$lHz" id="7B8ZS0iLo7m" role="6VMZX">
      <node concept="2w$q5c" id="7B8ZS0iLo7n" role="B$lH_">
        <node concept="2aJ2om" id="7B8ZS0iLo7o" role="2w$qW5">
          <ref role="2$4xQ3" node="3Rc6kd0K$RQ" resolve="comment" />
        </node>
      </node>
    </node>
  </node>
  <node concept="1h_SRR" id="3kgLzc6vspC">
    <property role="TrG5h" value="BaseConcept_comment_Actions" />
    <ref role="1h_SK9" to="tpck:gw2VY9q" resolve="BaseConcept" />
    <node concept="1hA7zw" id="3kgLzc6vspD" role="1h_SK8">
      <property role="1hAc7j" value="backspace_action_id" />
      <node concept="1hAIg9" id="3kgLzc6vspE" role="1hA7z_">
        <node concept="3clFbS" id="3kgLzc6vspF" role="2VODD2">
          <node concept="3clFbF" id="3kgLzc6vsIA" role="3cqZAp">
            <node concept="2OqwBi" id="3kgLzc6vu4R" role="3clFbG">
              <node concept="2ShNRf" id="3kgLzc6vsI$" role="2Oq$k0">
                <node concept="1pGfFk" id="3kgLzc6vtXI" role="2ShVmc">
                  <ref role="37wK5l" to="b3bi:~CellAction_Uncomment.&lt;init&gt;(org.jetbrains.mps.openapi.model.SNode)" resolve="CellAction_Uncomment" />
                  <node concept="2OqwBi" id="3kgLzc6vtZU" role="37wK5m">
                    <node concept="0IXxy" id="3kgLzc6vtXS" role="2Oq$k0" />
                    <node concept="1mfA1w" id="3kgLzc6vu3_" role="2OqNvi" />
                  </node>
                </node>
              </node>
              <node concept="liA8E" id="3kgLzc6vu8d" role="2OqNvi">
                <ref role="37wK5l" to="b3bi:~AbstractCommentAction.execute(jetbrains.mps.openapi.editor.EditorContext):void" resolve="execute" />
                <node concept="1Q80Hx" id="3kgLzc6vu8Q" role="37wK5m" />
              </node>
            </node>
          </node>
        </node>
      </node>
      <node concept="jK8Ss" id="3kgLzc6vspJ" role="jK8aL">
        <node concept="3clFbS" id="3kgLzc6vspK" role="2VODD2">
          <node concept="3clFbF" id="3kgLzc6vsqP" role="3cqZAp">
            <node concept="2OqwBi" id="3kgLzc6vs_c" role="3clFbG">
              <node concept="2OqwBi" id="3kgLzc6vss$" role="2Oq$k0">
                <node concept="0IXxy" id="3kgLzc6vsqO" role="2Oq$k0" />
                <node concept="1mfA1w" id="3kgLzc6vsxc" role="2OqNvi" />
              </node>
              <node concept="1mIQ4w" id="3kgLzc6vsE1" role="2OqNvi">
                <node concept="chp4Y" id="3kgLzc6vsGd" role="cj9EA">
                  <ref role="cht4Q" to="tpck:3Rc6kd0K$RF" resolve="BaseCommentAttribute" />
                </node>
              </node>
            </node>
          </node>
        </node>
      </node>
    </node>
    <node concept="1hA7zw" id="3kgLzc6vu9I" role="1h_SK8">
      <property role="1hAc7j" value="delete_action_id" />
      <node concept="1hAIg9" id="3kgLzc6vu9J" role="1hA7z_">
        <node concept="3clFbS" id="3kgLzc6vu9K" role="2VODD2">
          <node concept="3clFbF" id="3kgLzc6vufL" role="3cqZAp">
            <node concept="2OqwBi" id="3kgLzc6vufM" role="3clFbG">
              <node concept="2ShNRf" id="3kgLzc6vufN" role="2Oq$k0">
                <node concept="1pGfFk" id="3kgLzc6vufO" role="2ShVmc">
                  <ref role="37wK5l" to="b3bi:~CellAction_Uncomment.&lt;init&gt;(org.jetbrains.mps.openapi.model.SNode)" resolve="CellAction_Uncomment" />
                  <node concept="2OqwBi" id="3kgLzc6vufP" role="37wK5m">
                    <node concept="0IXxy" id="3kgLzc6vufQ" role="2Oq$k0" />
                    <node concept="1mfA1w" id="3kgLzc6vufR" role="2OqNvi" />
                  </node>
                </node>
              </node>
              <node concept="liA8E" id="3kgLzc6vufS" role="2OqNvi">
                <ref role="37wK5l" to="b3bi:~AbstractCommentAction.execute(jetbrains.mps.openapi.editor.EditorContext):void" resolve="execute" />
                <node concept="1Q80Hx" id="3kgLzc6vufT" role="37wK5m" />
              </node>
            </node>
          </node>
        </node>
      </node>
      <node concept="jK8Ss" id="3kgLzc6vud3" role="jK8aL">
        <node concept="3clFbS" id="3kgLzc6vud4" role="2VODD2">
          <node concept="3clFbF" id="3kgLzc6vud5" role="3cqZAp">
            <node concept="2OqwBi" id="3kgLzc6vud6" role="3clFbG">
              <node concept="2OqwBi" id="3kgLzc6vud7" role="2Oq$k0">
                <node concept="0IXxy" id="3kgLzc6vud8" role="2Oq$k0" />
                <node concept="1mfA1w" id="3kgLzc6vud9" role="2OqNvi" />
              </node>
              <node concept="1mIQ4w" id="3kgLzc6vuda" role="2OqNvi">
                <node concept="chp4Y" id="3kgLzc6vudb" role="cj9EA">
                  <ref role="cht4Q" to="tpck:3Rc6kd0K$RF" resolve="BaseCommentAttribute" />
                </node>
              </node>
            </node>
          </node>
        </node>
      </node>
    </node>
  </node>
  <node concept="24kQdi" id="2Jn37$FZlEb">
    <property role="3GE5qa" value="attributes" />
    <ref role="1XX52x" to="tpck:2ULFgo8_XDk" resolve="NodeAttribute" />
    <node concept="B$lHz" id="2Jn37$FZlMc" role="2wV5jI">
      <node concept="2Hnlc$" id="2Jn37$FZlMf" role="B$lH_">
        <node concept="3clFbS" id="2Jn37$FZlMg" role="2VODD2">
          <node concept="3cpWs8" id="2Jn37$FZocj" role="3cqZAp">
            <node concept="3cpWsn" id="2Jn37$FZock" role="3cpWs9">
              <property role="TrG5h" value="result" />
              <node concept="_YKpA" id="2Jn37$FZocf" role="1tU5fm">
                <node concept="17QB3L" id="2Jn37$FZoci" role="_ZDj9" />
              </node>
              <node concept="2ShNRf" id="2Jn37$FZocl" role="33vP2m">
                <node concept="Tc6Ow" id="2Jn37$FZocm" role="2ShVmc">
                  <node concept="17QB3L" id="2Jn37$FZocn" role="HW$YZ" />
                </node>
              </node>
            </node>
          </node>
          <node concept="3clFbJ" id="2Jn37$FZlNk" role="3cqZAp">
            <node concept="3clFbS" id="2Jn37$FZlNl" role="3clFbx">
              <node concept="3clFbF" id="2Jn37$FZopm" role="3cqZAp">
                <node concept="2OqwBi" id="2Jn37$FZoyW" role="3clFbG">
                  <node concept="37vLTw" id="2Jn37$FZopl" role="2Oq$k0">
                    <ref role="3cqZAo" node="2Jn37$FZock" resolve="result" />
                  </node>
                  <node concept="TSZUe" id="2Jn37$FZpcz" role="2OqNvi">
                    <node concept="2pYGij" id="2Jn37$FZpou" role="25WWJ7">
                      <ref role="2pYH_C" node="3Rc6kd0K$RQ" resolve="comment" />
                    </node>
                  </node>
                </node>
              </node>
            </node>
            <node concept="2EnYce" id="2Jn37$G05IY" role="3clFbw">
              <node concept="2OqwBi" id="2Jn37$FZmoS" role="2Oq$k0">
                <node concept="2JrnkZ" id="2Jn37$FZmn8" role="2Oq$k0">
                  <node concept="pncrf" id="2Jn37$FZlOx" role="2JrQYb" />
                </node>
                <node concept="liA8E" id="2Jn37$FZmrX" role="2OqNvi">
                  <ref role="37wK5l" to="mhbf:~SNode.getContainmentLink():org.jetbrains.mps.openapi.language.SContainmentLink" resolve="getContainmentLink" />
                </node>
              </node>
              <node concept="liA8E" id="2Jn37$FZmA7" role="2OqNvi">
                <ref role="37wK5l" to="wyt6:~Object.equals(java.lang.Object):boolean" resolve="equals" />
                <node concept="359W_D" id="2Jn37$FZmBN" role="37wK5m">
                  <ref role="359W_E" to="tpck:gw2VY9q" resolve="BaseConcept" />
                  <ref role="359W_F" to="tpck:4uZwTti3__2" resolve="smodelAttribute" />
                </node>
              </node>
            </node>
          </node>
          <node concept="3cpWs6" id="2Jn37$FZpzC" role="3cqZAp">
            <node concept="37vLTw" id="2Jn37$FZpAE" role="3cqZAk">
              <ref role="3cqZAo" node="2Jn37$FZock" resolve="result" />
            </node>
          </node>
        </node>
      </node>
    </node>
    <node concept="2aJ2om" id="2Jn37$FZlMa" role="CpUAK">
      <ref role="2$4xQ3" node="3Rc6kd0K$RQ" resolve="comment" />
    </node>
    <node concept="B$lHz" id="7B8ZS0iM6tn" role="6VMZX">
      <node concept="2Hnlc$" id="7B8ZS0iM6to" role="B$lH_">
        <node concept="3clFbS" id="7B8ZS0iM6tp" role="2VODD2">
          <node concept="3cpWs8" id="7B8ZS0iM6tq" role="3cqZAp">
            <node concept="3cpWsn" id="7B8ZS0iM6tr" role="3cpWs9">
              <property role="TrG5h" value="result" />
              <node concept="_YKpA" id="7B8ZS0iM6ts" role="1tU5fm">
                <node concept="17QB3L" id="7B8ZS0iM6tt" role="_ZDj9" />
              </node>
              <node concept="2ShNRf" id="7B8ZS0iM6tu" role="33vP2m">
                <node concept="Tc6Ow" id="7B8ZS0iM6tv" role="2ShVmc">
                  <node concept="17QB3L" id="7B8ZS0iM6tw" role="HW$YZ" />
                </node>
              </node>
            </node>
          </node>
          <node concept="3clFbJ" id="7B8ZS0iM6tx" role="3cqZAp">
            <node concept="3clFbS" id="7B8ZS0iM6ty" role="3clFbx">
              <node concept="3clFbF" id="7B8ZS0iM6tz" role="3cqZAp">
                <node concept="2OqwBi" id="7B8ZS0iM6t$" role="3clFbG">
                  <node concept="37vLTw" id="7B8ZS0iM6t_" role="2Oq$k0">
                    <ref role="3cqZAo" node="7B8ZS0iM6tr" resolve="result" />
                  </node>
                  <node concept="TSZUe" id="7B8ZS0iM6tA" role="2OqNvi">
                    <node concept="2pYGij" id="7B8ZS0iM6tB" role="25WWJ7">
                      <ref role="2pYH_C" node="3Rc6kd0K$RQ" resolve="comment" />
                    </node>
                  </node>
                </node>
              </node>
            </node>
            <node concept="2EnYce" id="7B8ZS0iM6tC" role="3clFbw">
              <node concept="2OqwBi" id="7B8ZS0iM6tD" role="2Oq$k0">
                <node concept="2JrnkZ" id="7B8ZS0iM6tE" role="2Oq$k0">
                  <node concept="pncrf" id="7B8ZS0iM6tF" role="2JrQYb" />
                </node>
                <node concept="liA8E" id="7B8ZS0iM6tG" role="2OqNvi">
                  <ref role="37wK5l" to="mhbf:~SNode.getContainmentLink():org.jetbrains.mps.openapi.language.SContainmentLink" resolve="getContainmentLink" />
                </node>
              </node>
              <node concept="liA8E" id="7B8ZS0iM6tH" role="2OqNvi">
                <ref role="37wK5l" to="wyt6:~Object.equals(java.lang.Object):boolean" resolve="equals" />
                <node concept="359W_D" id="7B8ZS0iM6tI" role="37wK5m">
                  <ref role="359W_E" to="tpck:gw2VY9q" resolve="BaseConcept" />
                  <ref role="359W_F" to="tpck:4uZwTti3__2" resolve="smodelAttribute" />
                </node>
              </node>
            </node>
          </node>
          <node concept="3cpWs6" id="7B8ZS0iM6tJ" role="3cqZAp">
            <node concept="37vLTw" id="7B8ZS0iM6tK" role="3cqZAk">
              <ref role="3cqZAo" node="7B8ZS0iM6tr" resolve="result" />
            </node>
          </node>
        </node>
      </node>
    </node>
  </node>
  <node concept="3p36aQ" id="PjG4KWRFxL">
    <ref role="aqKnT" to="tpck:gw2VY9q" resolve="BaseConcept" />
    <node concept="3ft6gV" id="5EbKzCm8jo3" role="3ft7WO">
      <node concept="23wRS9" id="5EbKzCm8jvQ" role="23Ddnj">
        <property role="TrG5h" value="isChildNullOrExactlyBaseConcept" />
        <node concept="23DdeO" id="5EbKzCm8jvR" role="23DdeQ">
          <node concept="3clFbS" id="5EbKzCm8jvS" role="2VODD2">
            <node concept="3clFbF" id="2jnOeKLbeno" role="3cqZAp">
              <node concept="22lmx$" id="2jnOeKLbfh1" role="3clFbG">
                <node concept="2OqwBi" id="2jnOeKLbglY" role="3uHU7w">
                  <node concept="2OqwBi" id="2jnOeKLbfDw" role="2Oq$k0">
                    <node concept="1yR$tW" id="2jnOeKLbfqf" role="2Oq$k0" />
                    <node concept="2yIwOk" id="2jnOeKLbg1Y" role="2OqNvi" />
                  </node>
                  <node concept="3O6GUB" id="2jnOeKLbgTs" role="2OqNvi">
                    <node concept="chp4Y" id="2jnOeKLbh8f" role="3QVz_e">
                      <ref role="cht4Q" to="tpck:gw2VY9q" resolve="BaseConcept" />
                    </node>
                  </node>
                </node>
                <node concept="2OqwBi" id="2jnOeKLbexl" role="3uHU7B">
                  <node concept="1yR$tW" id="2jnOeKLbenn" role="2Oq$k0" />
                  <node concept="3w_OXm" id="2jnOeKLbeO$" role="2OqNvi" />
                </node>
              </node>
            </node>
          </node>
        </node>
        <node concept="10P_77" id="5EbKzCm8jwd" role="1tU5fm" />
      </node>
      <node concept="3ft6gV" id="2jnOeKLbd$w" role="3ft5RZ">
        <node concept="2F$Pav" id="6D0QE9BxB9Z" role="3ft5RZ">
          <node concept="3eGOop" id="6D0QE9BxDvW" role="2$S_pN">
            <node concept="ucgPf" id="6D0QE9BxDvY" role="3aKz83">
              <node concept="3clFbS" id="6D0QE9BxDw0" role="2VODD2">
                <node concept="3clFbF" id="6D0QE9BxY6Z" role="3cqZAp">
                  <node concept="2OqwBi" id="6D0QE9BxYiR" role="3clFbG">
                    <node concept="2ZBlsa" id="6D0QE9BxY6Y" role="2Oq$k0" />
                    <node concept="LFhST" id="6D0QE9BxYxL" role="2OqNvi" />
                  </node>
                </node>
              </node>
            </node>
            <node concept="16NfWO" id="7Nx4mSUpKRY" role="upBLP">
              <node concept="uGdhv" id="7Nx4mSUpLd$" role="16NeZM">
                <node concept="3clFbS" id="7Nx4mSUpLdA" role="2VODD2">
                  <node concept="3clFbF" id="2jnOeKLamaK" role="3cqZAp">
                    <node concept="2OqwBi" id="2jnOeKLampa" role="3clFbG">
                      <node concept="2ZBlsa" id="2jnOeKLamaJ" role="2Oq$k0" />
                      <node concept="liA8E" id="2jnOeKLamH8" role="2OqNvi">
                        <ref role="37wK5l" to="c17a:~SAbstractConcept.getName():java.lang.String" resolve="getName" />
                      </node>
                    </node>
                  </node>
                </node>
              </node>
            </node>
            <node concept="16NL0t" id="7Nx4mSUpMnf" role="upBLP">
              <node concept="uGdhv" id="7Nx4mSUpMGW" role="16NL0q">
                <node concept="3clFbS" id="7Nx4mSUpMGY" role="2VODD2">
                  <node concept="3cpWs8" id="2jnOeKLan3d" role="3cqZAp">
                    <node concept="3cpWsn" id="2jnOeKLan3c" role="3cpWs9">
                      <property role="3TUv4t" value="false" />
                      <property role="TrG5h" value="fqName" />
                      <node concept="3uibUv" id="2jnOeKLan3e" role="1tU5fm">
                        <ref role="3uigEE" to="wyt6:~String" resolve="String" />
                      </node>
                      <node concept="2OqwBi" id="3FNV1f3zfbL" role="33vP2m">
                        <node concept="2OqwBi" id="3FNV1f3zega" role="2Oq$k0">
                          <node concept="2YIFZM" id="3FNV1f3zdZ5" role="2Oq$k0">
                            <ref role="1Pybhc" to="vndm:~ConceptRegistry" resolve="ConceptRegistry" />
                            <ref role="37wK5l" to="vndm:~ConceptRegistry.getInstance():jetbrains.mps.smodel.language.ConceptRegistry" resolve="getInstance" />
                          </node>
                          <node concept="liA8E" id="3FNV1f3zeGA" role="2OqNvi">
                            <ref role="37wK5l" to="vndm:~ConceptRegistry.getConceptDescriptor(org.jetbrains.mps.openapi.language.SAbstractConcept):jetbrains.mps.smodel.runtime.ConceptDescriptor" resolve="getConceptDescriptor" />
                            <node concept="2ZBlsa" id="3FNV1f3zeTX" role="37wK5m" />
                          </node>
                        </node>
                        <node concept="liA8E" id="3FNV1f3zfxB" role="2OqNvi">
                          <ref role="37wK5l" to="ze1i:~ConceptDescriptor.getConceptFqName():java.lang.String" resolve="getConceptFqName" />
                        </node>
                      </node>
                    </node>
                  </node>
                  <node concept="3cpWs6" id="2jnOeKLan3h" role="3cqZAp">
                    <node concept="3cpWs3" id="2jnOeKLan3i" role="3cqZAk">
                      <node concept="Xl_RD" id="2jnOeKLan3j" role="3uHU7B">
                        <property role="Xl_RC" value="lang: " />
                      </node>
                      <node concept="2YIFZM" id="2jnOeKLaqez" role="3uHU7w">
                        <ref role="37wK5l" to="18ew:~NameUtil.compactNamespace(java.lang.String):java.lang.String" resolve="compactNamespace" />
                        <ref role="1Pybhc" to="18ew:~NameUtil" resolve="NameUtil" />
                        <node concept="2YIFZM" id="2jnOeKLaqen" role="37wK5m">
                          <ref role="1Pybhc" to="18ew:~NameUtil" resolve="NameUtil" />
                          <ref role="37wK5l" to="18ew:~NameUtil.namespaceFromConceptFQName(java.lang.String):java.lang.String" resolve="namespaceFromConceptFQName" />
                          <node concept="37vLTw" id="2jnOeKLan3m" role="37wK5m">
                            <ref role="3cqZAo" node="2jnOeKLan3c" resolve="fqName" />
                          </node>
                        </node>
                      </node>
                    </node>
                  </node>
                </node>
              </node>
            </node>
            <node concept="pEUQQ" id="3FNV1f3zNhY" role="upBLP">
              <node concept="pEWwh" id="3FNV1f3zNhZ" role="pEUQP">
                <node concept="3clFbS" id="3FNV1f3zNi0" role="2VODD2">
                  <node concept="3clFbF" id="3FNV1f3_6Ar" role="3cqZAp">
                    <node concept="2YIFZM" id="3FNV1f3_6Gt" role="3clFbG">
                      <ref role="37wK5l" to="ze1i:~IconResourceUtil.getIconResourceForConcept(org.jetbrains.mps.openapi.language.SAbstractConcept):jetbrains.mps.smodel.runtime.IconResource" resolve="getIconResourceForConcept" />
                      <ref role="1Pybhc" to="ze1i:~IconResourceUtil" resolve="IconResourceUtil" />
                      <node concept="35c_gC" id="7Nx4mSUb5yy" role="37wK5m">
                        <ref role="35c_gD" to="tpce:f_TIwhg" resolve="ConceptDeclaration" />
                      </node>
                    </node>
                  </node>
                </node>
              </node>
            </node>
          </node>
          <node concept="3bZ5Sz" id="6D0QE9BxBlk" role="2ZBHrp" />
          <node concept="2$S_p_" id="6D0QE9BxBln" role="2$S_pT">
            <node concept="3clFbS" id="6D0QE9BxBlo" role="2VODD2">
              <node concept="3clFbF" id="6D0QE9BxBq9" role="3cqZAp">
                <node concept="1eOMI4" id="3FNV1f3zJwV" role="3clFbG">
                  <node concept="10QFUN" id="3FNV1f3zJwW" role="1eOMHV">
                    <node concept="2OqwBi" id="3FNV1f3zJwP" role="10QFUP">
                      <node concept="35c_gC" id="3FNV1f3zJwQ" role="2Oq$k0">
                        <ref role="35c_gD" to="tpck:gw2VY9q" resolve="BaseConcept" />
                      </node>
                      <node concept="LSoRf" id="3FNV1f3zJwR" role="2OqNvi">
                        <node concept="2OqwBi" id="3FNV1f3zJwS" role="1iTxcG">
                          <node concept="3bvxqY" id="3FNV1f3zJwT" role="2Oq$k0" />
                          <node concept="I4A8Y" id="3FNV1f3zJwU" role="2OqNvi" />
                        </node>
                      </node>
                    </node>
                    <node concept="A3Dl8" id="3FNV1f3zJGX" role="10QFUM">
                      <node concept="3bZ5Sz" id="3FNV1f3zJWR" role="A3Ik2">
                        <ref role="3bZ5Sy" to="tpck:gw2VY9q" resolve="BaseConcept" />
                      </node>
                    </node>
                  </node>
                </node>
              </node>
            </node>
          </node>
        </node>
        <node concept="3ft6gW" id="5EbKzCmg4eV" role="3ft5RY">
          <node concept="3clFbS" id="5EbKzCmg4eW" role="2VODD2">
            <node concept="3clFbF" id="5EbKzCmu72w" role="3cqZAp">
              <node concept="23wRSc" id="5EbKzCmu72u" role="3clFbG">
                <ref role="3cqZAo" node="5EbKzCm8jvQ" resolve="isChildNullOrExactlyBaseConcept" />
              </node>
            </node>
          </node>
        </node>
      </node>
<<<<<<< HEAD
      <node concept="1s_PAr" id="77L_peGRQkU" role="3ft5RZ">
        <node concept="3tp4HU" id="77L_peGRQl1" role="1s_PAo">
          <node concept="3tp4HZ" id="77L_peGRQl2" role="3tp4HT">
            <node concept="3clFbS" id="77L_peGRQl3" role="2VODD2">
              <node concept="3clFbF" id="77L_peGRQpl" role="3cqZAp">
                <node concept="2OqwBi" id="77L_peGTGW0" role="3clFbG">
                  <node concept="2JrnkZ" id="77L_peGTGMg" role="2Oq$k0">
                    <node concept="1yR$tW" id="77L_peGRQpk" role="2JrQYb" />
                  </node>
                  <node concept="liA8E" id="77L_peGTHiD" role="2OqNvi">
                    <ref role="37wK5l" to="mhbf:~SNode.getConcept():org.jetbrains.mps.openapi.language.SConcept" resolve="getConcept" />
                  </node>
                </node>
              </node>
=======
      <node concept="3ft6gV" id="PjG4KWRFxO" role="3ft5RZ">
        <node concept="3ft6gW" id="PjG4KWRFxQ" role="3ft5RY">
          <node concept="3clFbS" id="PjG4KWRFxS" role="2VODD2">
            <node concept="3clFbF" id="5EbKzCmu7xn" role="3cqZAp">
              <node concept="3fqX7Q" id="5EbKzCmu7xl" role="3clFbG">
                <node concept="23wRSc" id="5EbKzCmu7Gf" role="3fr31v">
                  <ref role="3cqZAo" node="5EbKzCm8jvQ" resolve="isChildNullOrExactlyBaseConcept" />
                </node>
              </node>
            </node>
          </node>
        </node>
        <node concept="1rTJD9" id="PjG4KWTghl" role="3ft5RZ">
          <node concept="AZAyt" id="PjG4KWTghm" role="AZAoy">
            <node concept="3clFbS" id="PjG4KWTghn" role="2VODD2">
              <node concept="3cpWs8" id="PjG4KWTgxx" role="3cqZAp">
                <node concept="3cpWsn" id="PjG4KWTgx$" role="3cpWs9">
                  <property role="TrG5h" value="result" />
                  <node concept="_YKpA" id="PjG4KWTgxv" role="1tU5fm">
                    <node concept="3bZ5Sz" id="PjG4KWTgLK" role="_ZDj9" />
                  </node>
                  <node concept="2ShNRf" id="PjG4KWThMA" role="33vP2m">
                    <node concept="Tc6Ow" id="PjG4KWTj9D" role="2ShVmc">
                      <node concept="3bZ5Sz" id="PjG4KWTjVw" role="HW$YZ" />
                    </node>
                  </node>
                </node>
              </node>
              <node concept="3clFbF" id="PjG4KWTlAv" role="3cqZAp">
                <node concept="2OqwBi" id="PjG4KWTmf1" role="3clFbG">
                  <node concept="37vLTw" id="PjG4KWTlAt" role="2Oq$k0">
                    <ref role="3cqZAo" node="PjG4KWTgx$" resolve="result" />
                  </node>
                  <node concept="TSZUe" id="PjG4KWTngf" role="2OqNvi">
                    <node concept="2OqwBi" id="PjG4KWTnOE" role="25WWJ7">
                      <node concept="1yR$tW" id="PjG4KWTn$L" role="2Oq$k0" />
                      <node concept="2yIwOk" id="PjG4KWTofk" role="2OqNvi" />
                    </node>
                  </node>
                </node>
              </node>
              <node concept="3cpWs6" id="PjG4KWTkOs" role="3cqZAp">
                <node concept="37vLTw" id="PjG4KWTl4V" role="3cqZAk">
                  <ref role="3cqZAo" node="PjG4KWTgx$" resolve="result" />
                </node>
              </node>
>>>>>>> b5b1241b
            </node>
          </node>
        </node>
      </node>
    </node>
  </node>
  <node concept="IW6AY" id="5Ygr$oBdnjL">
    <ref role="aqKnT" to="tpck:gw2VY9q" resolve="BaseConcept" />
    <node concept="1Qtc8_" id="5Ygr$oBdnjM" role="IW6Ez">
      <node concept="3eGOoe" id="5Ygr$oBdnjS" role="1Qtc8$" />
      <node concept="ulPW2" id="5Ygr$oBdnk8" role="1Qtc8A" />
    </node>
  </node>
</model>
<|MERGE_RESOLUTION|>--- conflicted
+++ resolved
@@ -2,7 +2,7 @@
 <model ref="r:00000000-0000-4000-0000-011c89590284(jetbrains.mps.lang.core.editor)">
   <persistence version="9" />
   <languages>
-    <use id="18bc6592-03a6-4e29-a83a-7ff23bde13ba" name="jetbrains.mps.lang.editor" version="3" />
+    <use id="18bc6592-03a6-4e29-a83a-7ff23bde13ba" name="jetbrains.mps.lang.editor" version="4" />
     <use id="774bf8a0-62e5-41e1-af63-f4812e60e48b" name="jetbrains.mps.baseLanguage.checkedDots" version="0" />
     <devkit ref="fbc25dd2-5da4-483a-8b19-70928e1b62d7(jetbrains.mps.devkit.general-purpose)" />
   </languages>
@@ -157,7 +157,7 @@
       <concept id="9122903797312246523" name="jetbrains.mps.lang.editor.structure.StyleReference" flags="ng" index="1wgc9g">
         <reference id="9122903797312247166" name="style" index="1wgcnl" />
       </concept>
-      <concept id="5425882385312046132" name="jetbrains.mps.lang.editor.structure.QueryFunctionParameter_SubstituteMenu_CurrentTargetNode" flags="nn" index="1yR$tW" />
+      <concept id="5425882385312046132" name="jetbrains.mps.lang.editor.structure.QueryFunctionParameter_SubstituteMenu_CurrentChild" flags="nn" index="1yR$tW" />
       <concept id="1139848536355" name="jetbrains.mps.lang.editor.structure.CellModel_WithRole" flags="ng" index="1$h60E">
         <property id="1139852716018" name="noTargetText" index="1$x2rV" />
         <property id="1140114345053" name="allowEmptyText" index="1O74Pk" />
@@ -1055,22 +1055,6 @@
           </node>
         </node>
       </node>
-<<<<<<< HEAD
-      <node concept="1s_PAr" id="77L_peGRQkU" role="3ft5RZ">
-        <node concept="3tp4HU" id="77L_peGRQl1" role="1s_PAo">
-          <node concept="3tp4HZ" id="77L_peGRQl2" role="3tp4HT">
-            <node concept="3clFbS" id="77L_peGRQl3" role="2VODD2">
-              <node concept="3clFbF" id="77L_peGRQpl" role="3cqZAp">
-                <node concept="2OqwBi" id="77L_peGTGW0" role="3clFbG">
-                  <node concept="2JrnkZ" id="77L_peGTGMg" role="2Oq$k0">
-                    <node concept="1yR$tW" id="77L_peGRQpk" role="2JrQYb" />
-                  </node>
-                  <node concept="liA8E" id="77L_peGTHiD" role="2OqNvi">
-                    <ref role="37wK5l" to="mhbf:~SNode.getConcept():org.jetbrains.mps.openapi.language.SConcept" resolve="getConcept" />
-                  </node>
-                </node>
-              </node>
-=======
       <node concept="3ft6gV" id="PjG4KWRFxO" role="3ft5RZ">
         <node concept="3ft6gW" id="PjG4KWRFxQ" role="3ft5RY">
           <node concept="3clFbS" id="PjG4KWRFxS" role="2VODD2">
@@ -1083,41 +1067,21 @@
             </node>
           </node>
         </node>
-        <node concept="1rTJD9" id="PjG4KWTghl" role="3ft5RZ">
-          <node concept="AZAyt" id="PjG4KWTghm" role="AZAoy">
-            <node concept="3clFbS" id="PjG4KWTghn" role="2VODD2">
-              <node concept="3cpWs8" id="PjG4KWTgxx" role="3cqZAp">
-                <node concept="3cpWsn" id="PjG4KWTgx$" role="3cpWs9">
-                  <property role="TrG5h" value="result" />
-                  <node concept="_YKpA" id="PjG4KWTgxv" role="1tU5fm">
-                    <node concept="3bZ5Sz" id="PjG4KWTgLK" role="_ZDj9" />
-                  </node>
-                  <node concept="2ShNRf" id="PjG4KWThMA" role="33vP2m">
-                    <node concept="Tc6Ow" id="PjG4KWTj9D" role="2ShVmc">
-                      <node concept="3bZ5Sz" id="PjG4KWTjVw" role="HW$YZ" />
-                    </node>
-                  </node>
-                </node>
-              </node>
-              <node concept="3clFbF" id="PjG4KWTlAv" role="3cqZAp">
-                <node concept="2OqwBi" id="PjG4KWTmf1" role="3clFbG">
-                  <node concept="37vLTw" id="PjG4KWTlAt" role="2Oq$k0">
-                    <ref role="3cqZAo" node="PjG4KWTgx$" resolve="result" />
-                  </node>
-                  <node concept="TSZUe" id="PjG4KWTngf" role="2OqNvi">
-                    <node concept="2OqwBi" id="PjG4KWTnOE" role="25WWJ7">
-                      <node concept="1yR$tW" id="PjG4KWTn$L" role="2Oq$k0" />
-                      <node concept="2yIwOk" id="PjG4KWTofk" role="2OqNvi" />
-                    </node>
-                  </node>
-                </node>
-              </node>
-              <node concept="3cpWs6" id="PjG4KWTkOs" role="3cqZAp">
-                <node concept="37vLTw" id="PjG4KWTl4V" role="3cqZAk">
-                  <ref role="3cqZAo" node="PjG4KWTgx$" resolve="result" />
-                </node>
-              </node>
->>>>>>> b5b1241b
+        <node concept="1s_PAr" id="68HoNdDYc3g" role="3ft5RZ">
+          <node concept="3tp4HU" id="68HoNdDYc3n" role="1s_PAo">
+            <node concept="3tp4HZ" id="68HoNdDYc3o" role="3tp4HT">
+              <node concept="3clFbS" id="68HoNdDYc3p" role="2VODD2">
+                <node concept="3clFbF" id="68HoNdDYchV" role="3cqZAp">
+                  <node concept="2OqwBi" id="68HoNdDYdaH" role="3clFbG">
+                    <node concept="2JrnkZ" id="68HoNdDYd0X" role="2Oq$k0">
+                      <node concept="1yR$tW" id="68HoNdDYchU" role="2JrQYb" />
+                    </node>
+                    <node concept="liA8E" id="68HoNdDYdme" role="2OqNvi">
+                      <ref role="37wK5l" to="mhbf:~SNode.getConcept():org.jetbrains.mps.openapi.language.SConcept" resolve="getConcept" />
+                    </node>
+                  </node>
+                </node>
+              </node>
             </node>
           </node>
         </node>
