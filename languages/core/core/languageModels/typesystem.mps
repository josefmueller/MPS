--- conflicted
+++ resolved
@@ -2,11 +2,11 @@
 <model ref="r:cec599e3-51d2-48a7-af31-989e3cbd593c(jetbrains.mps.lang.core.typesystem)">
   <persistence version="9" />
   <languages>
-    <use id="f3061a53-9226-4cc5-a443-f952ceaf5816" name="jetbrains.mps.baseLanguage" version="-1" />
     <use id="fd392034-7849-419d-9071-12563d152375" name="jetbrains.mps.baseLanguage.closures" version="-1" />
     <use id="83888646-71ce-4f1c-9c53-c54016f6ad4f" name="jetbrains.mps.baseLanguage.collections" version="-1" />
     <use id="7866978e-a0f0-4cc7-81bc-4d213d9375e1" name="jetbrains.mps.lang.smodel" version="-1" />
     <use id="7a5dda62-9140-4668-ab76-d5ed1746f2b2" name="jetbrains.mps.lang.typesystem" version="-1" />
+    <use id="f3061a53-9226-4cc5-a443-f952ceaf5816" name="jetbrains.mps.baseLanguage" version="1" />
     <devkit ref="fbc25dd2-5da4-483a-8b19-70928e1b62d7(jetbrains.mps.devkit.general-purpose)" />
   </languages>
   <imports>
@@ -82,7 +82,7 @@
         <child id="1068580123160" name="condition" index="3clFbw" />
         <child id="1068580123161" name="ifTrue" index="3clFbx" />
       </concept>
-      <concept id="1068580123136" name="jetbrains.mps.baseLanguage.structure.StatementList" flags="sn" stub="5293379017992965193" index="3clFbS">
+      <concept id="1068580123136" name="jetbrains.mps.baseLanguage.structure.StatementList" flags="sn" index="3clFbS">
         <child id="1068581517665" name="statement" index="3cqZAp" />
       </concept>
       <concept id="1068580123137" name="jetbrains.mps.baseLanguage.structure.BooleanConstant" flags="nn" index="3clFbT">
@@ -91,7 +91,6 @@
       <concept id="1068580320020" name="jetbrains.mps.baseLanguage.structure.IntegerConstant" flags="nn" index="3cmrfG">
         <property id="1068580320021" name="value" index="3cmrfH" />
       </concept>
-<<<<<<< HEAD
       <concept id="1068581242875" name="jetbrains.mps.baseLanguage.structure.PlusExpression" flags="nn" index="3cpWs3" />
       <concept id="1068581242878" name="jetbrains.mps.baseLanguage.structure.ReturnStatement" flags="nn" index="3cpWs6" />
       <concept id="1068581242864" name="jetbrains.mps.baseLanguage.structure.LocalVariableDeclarationStatement" flags="nn" index="3cpWs8">
@@ -126,48 +125,13 @@
       <concept id="1144230876926" name="jetbrains.mps.baseLanguage.structure.AbstractForStatement" flags="nn" index="1DupvO">
         <child id="1144230900587" name="variable" index="1Duv9x" />
       </concept>
-=======
-      <concept id="1070534058343" name="jetbrains.mps.baseLanguage.structure.NullLiteral" flags="nn" index="10Nm6u" />
-      <concept id="1225271177708" name="jetbrains.mps.baseLanguage.structure.StringType" flags="in" index="17QB3L" />
-      <concept id="1137021947720" name="jetbrains.mps.baseLanguage.structure.ConceptFunction" flags="in" index="2VMwT0">
-        <child id="1137022507850" name="body" index="2VODD2" />
-      </concept>
-      <concept id="1068580123157" name="jetbrains.mps.baseLanguage.structure.Statement" flags="nn" index="3clFbH" />
-      <concept id="1081516740877" name="jetbrains.mps.baseLanguage.structure.NotExpression" flags="nn" index="3fqX7Q">
-        <child id="1081516765348" name="expression" index="3fr31v" />
-      </concept>
-      <concept id="1079359253375" name="jetbrains.mps.baseLanguage.structure.ParenthesizedExpression" flags="nn" index="1eOMI4">
-        <child id="1079359253376" name="expression" index="1eOMHV" />
-      </concept>
-      <concept id="1080223426719" name="jetbrains.mps.baseLanguage.structure.OrExpression" flags="nn" index="22lmx$" />
-      <concept id="4836112446988635817" name="jetbrains.mps.baseLanguage.structure.UndefinedType" flags="in" index="2jxLKc" />
-      <concept id="1081236700937" name="jetbrains.mps.baseLanguage.structure.StaticMethodCall" flags="nn" index="2YIFZM">
-        <reference id="1144433194310" name="classConcept" index="1Pybhc" />
-      </concept>
-      <concept id="1068580123152" name="jetbrains.mps.baseLanguage.structure.EqualsExpression" flags="nn" index="3clFbC" />
-      <concept id="1068580320020" name="jetbrains.mps.baseLanguage.structure.IntegerConstant" flags="nn" index="3cmrfG">
-        <property id="1068580320021" name="value" index="3cmrfH" />
-      </concept>
-      <concept id="1068581242878" name="jetbrains.mps.baseLanguage.structure.ReturnStatement" flags="nn" index="3cpWs6" />
->>>>>>> 7d5561a9
+      <concept id="1082113931046" name="jetbrains.mps.baseLanguage.structure.ContinueStatement" flags="nn" index="3N13vt" />
       <concept id="6329021646629104957" name="jetbrains.mps.baseLanguage.structure.TextCommentPart" flags="nn" index="3SKdUq">
         <property id="6329021646629104958" name="text" index="3SKdUp" />
       </concept>
       <concept id="6329021646629104954" name="jetbrains.mps.baseLanguage.structure.SingleLineComment" flags="nn" index="3SKdUt">
         <child id="6329021646629175155" name="commentPart" index="3SKWNk" />
       </concept>
-      <concept id="1070534934090" name="jetbrains.mps.baseLanguage.structure.CastExpression" flags="nn" index="10QFUN">
-        <child id="1070534934091" name="type" index="10QFUM" />
-        <child id="1070534934092" name="expression" index="10QFUP" />
-      </concept>
-      <concept id="1145552977093" name="jetbrains.mps.baseLanguage.structure.GenericNewExpression" flags="nn" index="2ShNRf">
-        <child id="1145553007750" name="creator" index="2ShVmc" />
-      </concept>
-      <concept id="1068580123137" name="jetbrains.mps.baseLanguage.structure.BooleanConstant" flags="nn" index="3clFbT">
-        <property id="1068580123138" name="value" index="3clFbU" />
-      </concept>
-      <concept id="1073239437375" name="jetbrains.mps.baseLanguage.structure.NotEqualsExpression" flags="nn" index="3y3z36" />
-      <concept id="1082113931046" name="jetbrains.mps.baseLanguage.structure.ContinueStatement" flags="nn" index="3N13vt" />
       <concept id="1116615150612" name="jetbrains.mps.baseLanguage.structure.ClassifierClassExpression" flags="nn" index="3VsKOn">
         <reference id="1116615189566" name="classifier" index="3VsUkX" />
       </concept>
@@ -243,11 +207,14 @@
       <concept id="1138411891628" name="jetbrains.mps.lang.smodel.structure.SNodeOperation" flags="nn" index="eCIE_">
         <child id="1144104376918" name="parameter" index="1xVPHs" />
       </concept>
+      <concept id="5253134957341697434" name="jetbrains.mps.lang.smodel.structure.LinkNameRefExpression" flags="nn" index="prKvN">
+        <reference id="5253134957341833005" name="conceptDeclaration" index="prhl4" />
+        <reference id="5253134957341833006" name="linkDeclaration" index="prhl7" />
+      </concept>
       <concept id="1179409122411" name="jetbrains.mps.lang.smodel.structure.Node_ConceptMethodCall" flags="nn" index="2qgKlT" />
       <concept id="1138676077309" name="jetbrains.mps.lang.smodel.structure.EnumMemberReference" flags="nn" index="uoxfO">
         <reference id="1138676095763" name="enumMember" index="uo_Cq" />
       </concept>
-<<<<<<< HEAD
       <concept id="8758390115028452779" name="jetbrains.mps.lang.smodel.structure.Node_GetReferencesOperation" flags="nn" index="2z74zc" />
       <concept id="1143234257716" name="jetbrains.mps.lang.smodel.structure.Node_GetModelOperation" flags="nn" index="I4A8Y" />
       <concept id="1145404486709" name="jetbrains.mps.lang.smodel.structure.SemanticDowncastExpression" flags="nn" index="2JrnkZ">
@@ -258,19 +225,9 @@
       <concept id="4124388153790980106" name="jetbrains.mps.lang.smodel.structure.Reference_GetTargetOperation" flags="nn" index="2ZHEkA" />
       <concept id="1171500988903" name="jetbrains.mps.lang.smodel.structure.Node_GetChildrenOperation" flags="nn" index="32TBzR" />
       <concept id="1205861725686" name="jetbrains.mps.lang.smodel.structure.Node_IsAttributeOperation" flags="nn" index="32XrjI" />
-=======
-    </language>
-    <language id="7866978e-a0f0-4cc7-81bc-4d213d9375e1" name="jetbrains.mps.lang.smodel">
-      <concept id="8758390115028452779" name="jetbrains.mps.lang.smodel.structure.Node_GetReferencesOperation" flags="nn" index="2z74zc" />
-      <concept id="1138055754698" name="jetbrains.mps.lang.smodel.structure.SNodeType" flags="in" index="3Tqbb2">
-        <reference id="1138405853777" name="concept" index="ehGHo" />
-      </concept>
-      <concept id="1960721196051541146" name="jetbrains.mps.lang.smodel.structure.Node_GetContainingRoleOperation" flags="nn" index="13GOg" />
-      <concept id="5692182839349412519" name="jetbrains.mps.lang.smodel.structure.Reference_GetRoleOperation" flags="nn" index="90r25" />
-      <concept id="1138411891628" name="jetbrains.mps.lang.smodel.structure.SNodeOperation" flags="nn" index="eCIE_">
-        <child id="1144104376918" name="parameter" index="1xVPHs" />
-      </concept>
->>>>>>> 7d5561a9
+      <concept id="2644386474300074836" name="jetbrains.mps.lang.smodel.structure.ConceptIdRefExpression" flags="nn" index="35c_gC">
+        <reference id="2644386474300074837" name="conceptDeclaration" index="35c_gD" />
+      </concept>
       <concept id="5168775467716640652" name="jetbrains.mps.lang.smodel.structure.OperationParm_LinkQualifier" flags="ng" index="1aIX9F">
         <child id="5168775467716640653" name="linkQualifier" index="1aIX9E" />
       </concept>
@@ -278,7 +235,6 @@
       <concept id="1139621453865" name="jetbrains.mps.lang.smodel.structure.Node_IsInstanceOfOperation" flags="nn" index="1mIQ4w">
         <child id="1177027386292" name="conceptArgument" index="cj9EA" />
       </concept>
-<<<<<<< HEAD
       <concept id="1146171026731" name="jetbrains.mps.lang.smodel.structure.Property_HasValue_Enum" flags="nn" index="3t7uKx">
         <child id="1146171026732" name="value" index="3t7uKA" />
       </concept>
@@ -294,8 +250,6 @@
         <child id="6407023681583036852" name="qualifier" index="3CFYIz" />
       </concept>
       <concept id="1172323065820" name="jetbrains.mps.lang.smodel.structure.Node_GetConceptOperation" flags="nn" index="3NT_Vc" />
-=======
->>>>>>> 7d5561a9
       <concept id="1140133623887" name="jetbrains.mps.lang.smodel.structure.Node_DeleteOperation" flags="nn" index="1PgB_6" />
       <concept id="1140137987495" name="jetbrains.mps.lang.smodel.structure.SNodeTypeCastExpression" flags="nn" index="1PxgMI">
         <reference id="1140138128738" name="concept" index="1PxNhF" />
@@ -307,7 +261,6 @@
       <concept id="1138056022639" name="jetbrains.mps.lang.smodel.structure.SPropertyAccess" flags="nn" index="3TrcHB">
         <reference id="1138056395725" name="property" index="3TsBF5" />
       </concept>
-<<<<<<< HEAD
       <concept id="1172424058054" name="jetbrains.mps.lang.smodel.structure.ConceptRefExpression" flags="nn" index="3TUQnm">
         <reference id="1172424100906" name="conceptDeclaration" index="3TV0OU" />
       </concept>
@@ -315,52 +268,6 @@
     <language id="ceab5195-25ea-4f22-9b92-103b95ca8c0c" name="jetbrains.mps.lang.core">
       <concept id="1169194658468" name="jetbrains.mps.lang.core.structure.INamedConcept" flags="ng" index="TrEIO">
         <property id="1169194664001" name="name" index="TrG5h" />
-=======
-      <concept id="1179409122411" name="jetbrains.mps.lang.smodel.structure.Node_ConceptMethodCall" flags="nn" index="2qgKlT" />
-      <concept id="1145404486709" name="jetbrains.mps.lang.smodel.structure.SemanticDowncastExpression" flags="nn" index="2JrnkZ">
-        <child id="1145404616321" name="leftExpression" index="2JrQYb" />
-      </concept>
-      <concept id="1171310072040" name="jetbrains.mps.lang.smodel.structure.Node_GetContainingRootOperation" flags="nn" index="2Rxl7S" />
-      <concept id="4124388153790980106" name="jetbrains.mps.lang.smodel.structure.Reference_GetTargetOperation" flags="nn" index="2ZHEkA" />
-      <concept id="6407023681583031218" name="jetbrains.mps.lang.smodel.structure.AttributeAccess" flags="nn" index="3CFZ6_">
-        <child id="6407023681583036852" name="qualifier" index="3CFYIz" />
-      </concept>
-      <concept id="1172323065820" name="jetbrains.mps.lang.smodel.structure.Node_GetConceptOperation" flags="nn" index="3NT_Vc" />
-      <concept id="1172424058054" name="jetbrains.mps.lang.smodel.structure.ConceptRefExpression" flags="nn" index="3TUQnm">
-        <reference id="1172424100906" name="conceptDeclaration" index="3TV0OU" />
-      </concept>
-      <concept id="1177026924588" name="jetbrains.mps.lang.smodel.structure.RefConcept_Reference" flags="nn" index="chp4Y">
-        <reference id="1177026940964" name="conceptDeclaration" index="cht4Q" />
-      </concept>
-      <concept id="1143234257716" name="jetbrains.mps.lang.smodel.structure.Node_GetModelOperation" flags="nn" index="I4A8Y" />
-      <concept id="1144100932627" name="jetbrains.mps.lang.smodel.structure.OperationParm_Inclusion" flags="ng" index="1xIGOp" />
-      <concept id="1144101972840" name="jetbrains.mps.lang.smodel.structure.OperationParm_Concept" flags="ng" index="1xMEDy">
-        <child id="1207343664468" name="conceptArgument" index="ri$Ld" />
-      </concept>
-      <concept id="5820409030208923287" name="jetbrains.mps.lang.smodel.structure.Node_GetContainingLinkOperation" flags="nn" index="25OxAV" />
-      <concept id="1171305280644" name="jetbrains.mps.lang.smodel.structure.Node_GetDescendantsOperation" flags="nn" index="2Rf3mk" />
-      <concept id="1171500988903" name="jetbrains.mps.lang.smodel.structure.Node_GetChildrenOperation" flags="nn" index="32TBzR" />
-      <concept id="1205861725686" name="jetbrains.mps.lang.smodel.structure.Node_IsAttributeOperation" flags="nn" index="32XrjI" />
-      <concept id="2644386474300074836" name="jetbrains.mps.lang.smodel.structure.ConceptIdRefExpression" flags="nn" index="35c_gC">
-        <reference id="2644386474300074837" name="conceptDeclaration" index="35c_gD" />
-      </concept>
-      <concept id="1146171026731" name="jetbrains.mps.lang.smodel.structure.Property_HasValue_Enum" flags="nn" index="3t7uKx">
-        <child id="1146171026732" name="value" index="3t7uKA" />
-      </concept>
-      <concept id="1172008320231" name="jetbrains.mps.lang.smodel.structure.Node_IsNotNullOperation" flags="nn" index="3x8VRR" />
-      <concept id="6407023681583036853" name="jetbrains.mps.lang.smodel.structure.NodeAttributeQualifier" flags="ng" index="3CFYIy">
-        <reference id="6407023681583036854" name="attributeConcept" index="3CFYIx" />
-      </concept>
-      <concept id="1138056022639" name="jetbrains.mps.lang.smodel.structure.SPropertyAccess" flags="nn" index="3TrcHB">
-        <reference id="1138056395725" name="property" index="3TsBF5" />
-      </concept>
-      <concept id="5253134957341697434" name="jetbrains.mps.lang.smodel.structure.LinkNameRefExpression" flags="nn" index="prKvN">
-        <reference id="5253134957341833005" name="conceptDeclaration" index="prhl4" />
-        <reference id="5253134957341833006" name="linkDeclaration" index="prhl7" />
-      </concept>
-      <concept id="1138676077309" name="jetbrains.mps.lang.smodel.structure.EnumMemberReference" flags="nn" index="uoxfO">
-        <reference id="1138676095763" name="enumMember" index="uo_Cq" />
->>>>>>> 7d5561a9
       </concept>
     </language>
     <language id="83888646-71ce-4f1c-9c53-c54016f6ad4f" name="jetbrains.mps.baseLanguage.collections">
