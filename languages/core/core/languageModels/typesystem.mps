--- conflicted
+++ resolved
@@ -2,28 +2,16 @@
 <model ref="r:cec599e3-51d2-48a7-af31-989e3cbd593c(jetbrains.mps.lang.core.typesystem)">
   <persistence version="9" />
   <languages>
-<<<<<<< HEAD
     <use id="fd392034-7849-419d-9071-12563d152375" name="jetbrains.mps.baseLanguage.closures" version="-1" />
     <use id="83888646-71ce-4f1c-9c53-c54016f6ad4f" name="jetbrains.mps.baseLanguage.collections" version="-1" />
     <use id="7a5dda62-9140-4668-ab76-d5ed1746f2b2" name="jetbrains.mps.lang.typesystem" version="-1" />
-    <use id="7866978e-a0f0-4cc7-81bc-4d213d9375e1" name="jetbrains.mps.lang.smodel" version="4" />
+    <use id="7866978e-a0f0-4cc7-81bc-4d213d9375e1" name="jetbrains.mps.lang.smodel" version="-1" />
     <use id="774bf8a0-62e5-41e1-af63-f4812e60e48b" name="jetbrains.mps.baseLanguage.checkedDots" version="-1" />
     <use id="90746344-04fd-4286-97d5-b46ae6a81709" name="jetbrains.mps.lang.migration" version="-1" />
+    <use id="28f9e497-3b42-4291-aeba-0a1039153ab1" name="jetbrains.mps.lang.plugin" version="-1" />
+    <use id="d4615e3b-d671-4ba9-af01-2b78369b0ba7" name="jetbrains.mps.lang.pattern" version="-1" />
     <use id="a247e09e-2435-45ba-b8d2-07e93feba96a" name="jetbrains.mps.baseLanguage.tuples" version="-1" />
     <use id="f3061a53-9226-4cc5-a443-f952ceaf5816" name="jetbrains.mps.baseLanguage" version="-1" />
-=======
-    <use id="fd392034-7849-419d-9071-12563d152375" name="jetbrains.mps.baseLanguage.closures" version="0" />
-    <use id="83888646-71ce-4f1c-9c53-c54016f6ad4f" name="jetbrains.mps.baseLanguage.collections" version="0" />
-    <use id="7a5dda62-9140-4668-ab76-d5ed1746f2b2" name="jetbrains.mps.lang.typesystem" version="0" />
-    <use id="7866978e-a0f0-4cc7-81bc-4d213d9375e1" name="jetbrains.mps.lang.smodel" version="3" />
-    <use id="774bf8a0-62e5-41e1-af63-f4812e60e48b" name="jetbrains.mps.baseLanguage.checkedDots" version="0" />
-    <use id="90746344-04fd-4286-97d5-b46ae6a81709" name="jetbrains.mps.lang.migration" version="0" />
-    <use id="28f9e497-3b42-4291-aeba-0a1039153ab1" name="jetbrains.mps.lang.plugin" version="0" />
-    <use id="d4615e3b-d671-4ba9-af01-2b78369b0ba7" name="jetbrains.mps.lang.pattern" version="0" />
-    <use id="a247e09e-2435-45ba-b8d2-07e93feba96a" name="jetbrains.mps.baseLanguage.tuples" version="0" />
-    <use id="f3061a53-9226-4cc5-a443-f952ceaf5816" name="jetbrains.mps.baseLanguage" version="4" />
-    <use id="69b8a993-9b87-4d96-bf0c-3559f4bb0c63" name="jetbrains.mps.lang.slanguage" version="0" />
->>>>>>> d968de6b
     <devkit ref="fbc25dd2-5da4-483a-8b19-70928e1b62d7(jetbrains.mps.devkit.general-purpose)" />
   </languages>
   <imports>
@@ -35,7 +23,7 @@
     <import index="mhbf" ref="8865b7a8-5271-43d3-884c-6fd1d9cfdd34/java:org.jetbrains.mps.openapi.model(MPS.OpenAPI/)" />
     <import index="c17a" ref="8865b7a8-5271-43d3-884c-6fd1d9cfdd34/java:org.jetbrains.mps.openapi.language(MPS.OpenAPI/)" />
     <import index="z1c3" ref="6ed54515-acc8-4d1e-a16c-9fd6cfe951ea/java:jetbrains.mps.project(MPS.Core/)" />
-    <import index="wyt6" ref="6354ebe7-c22a-4a0f-ac54-50b52ab9b065/java:java.lang(JDK/)" />
+    <import index="wyt6" ref="6354ebe7-c22a-4a0f-ac54-50b52ab9b065/java:java.lang()" />
     <import index="pwx" ref="6ed54515-acc8-4d1e-a16c-9fd6cfe951ea/java:jetbrains.mps.smodel.adapter.structure.property(MPS.Core/)" />
     <import index="rzjr" ref="6ed54515-acc8-4d1e-a16c-9fd6cfe951ea/java:jetbrains.mps.smodel.adapter.structure.ref(MPS.Core/)" />
     <import index="wb4m" ref="6ed54515-acc8-4d1e-a16c-9fd6cfe951ea/java:jetbrains.mps.smodel.adapter.structure.link(MPS.Core/)" />
@@ -43,11 +31,8 @@
     <import index="53vh" ref="r:53885008-7612-46ff-8b11-27f1d42c3adb(jetbrains.mps.lang.migration.structure)" />
     <import index="uubw" ref="r:57494669-3aca-4a91-9957-81c283ecd636(jetbrains.mps.lang.core.util)" />
     <import index="tp25" ref="r:00000000-0000-4000-0000-011c89590301(jetbrains.mps.lang.smodel.structure)" />
-<<<<<<< HEAD
     <import index="6f4m" ref="528ff3b9-5fc4-40dd-931f-c6ce3650640e/r:f69c3fa1-0e30-4980-84e2-190ae44e4c3d(jetbrains.mps.lang.migration.runtime/jetbrains.mps.lang.migration.runtime.base)" />
-=======
     <import index="che4" ref="r:e5186c75-12ba-46bf-934f-f0e026ef8c26(jetbrains.mps.lang.migration.plugin)" />
->>>>>>> d968de6b
     <import index="tpcn" ref="r:00000000-0000-4000-0000-011c8959028b(jetbrains.mps.lang.structure.behavior)" implicit="true" />
     <import index="slm6" ref="90746344-04fd-4286-97d5-b46ae6a81709/r:52a3d974-bd4f-4651-ba6e-a2de5e336d95(jetbrains.mps.lang.migration/jetbrains.mps.lang.migration.methods)" implicit="true" />
   </imports>
@@ -152,7 +137,7 @@
         <child id="1068580123161" name="ifTrue" index="3clFbx" />
         <child id="1206060520071" name="elsifClauses" index="3eNLev" />
       </concept>
-      <concept id="1068580123136" name="jetbrains.mps.baseLanguage.structure.StatementList" flags="sn" stub="5293379017992965193" index="3clFbS">
+      <concept id="1068580123136" name="jetbrains.mps.baseLanguage.structure.StatementList" flags="sn" index="3clFbS">
         <child id="1068581517665" name="statement" index="3cqZAp" />
       </concept>
       <concept id="1068580123137" name="jetbrains.mps.baseLanguage.structure.BooleanConstant" flags="nn" index="3clFbT">
@@ -2788,14 +2773,14 @@
         <node concept="3cpWs8" id="3SJt9bXu_JH" role="3cqZAp">
           <node concept="3cpWsn" id="3SJt9bXu_JI" role="3cpWs9">
             <property role="TrG5h" value="migrationModel" />
-            <node concept="3uibUv" id="3SJt9bXu_JJ" role="1tU5fm">
-              <ref role="3uigEE" to="mhbf:~SModel" resolve="SModel" />
-            </node>
             <node concept="1qvjxa" id="7XWR6$5jIEY" role="33vP2m">
               <ref role="1quiSB" to="che4:2LiUEk8oQ$g" resolve="migration" />
               <node concept="37vLTw" id="7XWR6$5jIYT" role="1qvjxb">
                 <ref role="3cqZAo" node="3SJt9bXu$xe" resolve="language" />
               </node>
+            </node>
+            <node concept="3uibUv" id="3SJt9bXu_JJ" role="1tU5fm">
+              <ref role="3uigEE" to="mhbf:~SModel" resolve="SModel" />
             </node>
           </node>
         </node>
@@ -2948,14 +2933,14 @@
         <node concept="3cpWs8" id="3SJt9bXur2V" role="3cqZAp">
           <node concept="3cpWsn" id="3SJt9bXur2W" role="3cpWs9">
             <property role="TrG5h" value="migrationModel" />
-            <node concept="3uibUv" id="3SJt9bXur2X" role="1tU5fm">
-              <ref role="3uigEE" to="mhbf:~SModel" resolve="SModel" />
-            </node>
             <node concept="1qvjxa" id="7XWR6$5jHg6" role="33vP2m">
               <ref role="1quiSB" to="che4:2LiUEk8oQ$g" resolve="migration" />
               <node concept="37vLTw" id="7XWR6$5jHL1" role="1qvjxb">
                 <ref role="3cqZAo" node="3SJt9bXur3g" resolve="language" />
               </node>
+            </node>
+            <node concept="3uibUv" id="3SJt9bXur2X" role="1tU5fm">
+              <ref role="3uigEE" to="mhbf:~SModel" resolve="SModel" />
             </node>
           </node>
         </node>
