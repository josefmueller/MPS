<?xml version="1.0" encoding="UTF-8"?>
<debug-info>
  <root>
    <file name="StructureAspectDescriptor.java">
<<<<<<< HEAD
      <unit at="16,0,165,0" name="jetbrains.mps.lang.core.structure.StructureAspectDescriptor" />
=======
      <unit at="12,0,110,0" name="jetbrains.mps.lang.core.structure.StructureAspectDescriptor" />
>>>>>>> b86f435b
    </file>
  </root>
</debug-info>
<|MERGE_RESOLUTION|>--- conflicted
+++ resolved
@@ -2,11 +2,7 @@
 <debug-info>
   <root>
     <file name="StructureAspectDescriptor.java">
-<<<<<<< HEAD
-      <unit at="16,0,165,0" name="jetbrains.mps.lang.core.structure.StructureAspectDescriptor" />
-=======
       <unit at="12,0,110,0" name="jetbrains.mps.lang.core.structure.StructureAspectDescriptor" />
->>>>>>> b86f435b
     </file>
   </root>
 </debug-info>
