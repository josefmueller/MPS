<?xml version="1.0" encoding="UTF-8"?>
<debug-info>
  <concept fqn="jetbrains.mps.baseLanguage.structure.BlockStatement" />
  <concept fqn="jetbrains.mps.baseLanguage.structure.ConstructorDeclaration" />
  <concept fqn="jetbrains.mps.baseLanguage.structure.ExpressionStatement" />
  <concept fqn="jetbrains.mps.baseLanguage.structure.ForeachStatement" />
  <concept fqn="jetbrains.mps.baseLanguage.structure.IfStatement" />
  <concept fqn="jetbrains.mps.baseLanguage.structure.InstanceMethodDeclaration" />
  <concept fqn="jetbrains.mps.baseLanguage.structure.LocalVariableDeclarationStatement" />
  <concept fqn="jetbrains.mps.baseLanguage.structure.ReturnStatement" />
  <concept fqn="jetbrains.mps.baseLanguage.structure.SingleLineComment" />
  <concept fqn="jetbrains.mps.baseLanguage.structure.Statement" />
  <root>
    <file name="TypesystemDescriptor.java">
      <unit at="8,0,36,0" name="jetbrains.mps.lang.core.typesystem.TypesystemDescriptor" />
    </file>
  </root>
  <root nodeRef="r:cec599e3-51d2-48a7-af31-989e3cbd593c(jetbrains.mps.lang.core.typesystem)/1225206150541">
    <file name="check_DeprecatedReference_NonTypesystemRule.java">
      <node id="1225207309557" at="23,56,24,39" concept="6" />
      <node id="1225207423729" at="26,9,27,62" concept="6" />
      <node id="1225207423729" at="27,62,28,66" concept="2" />
      <node id="1225207423729" at="28,66,29,388" concept="6" />
      <node id="1225206150541" at="34,46,35,59" concept="7" />
      <node id="1225206150541" at="38,5,39,130" concept="6" />
      <node id="1225206150541" at="39,130,40,45" concept="7" />
      <node id="1225206150541" at="43,30,44,17" concept="7" />
      <node id="1225206150541" at="20,0,22,0" concept="1" trace="check_DeprecatedReference_NonTypesystemRule#()V" />
      <node id="1225206150541" at="34,0,37,0" concept="5" trace="getApplicableConceptFQName#()Ljava/lang/String;" />
      <node id="1225206150541" at="43,0,46,0" concept="5" trace="overrides#()Z" />
      <node id="1225206150541" at="37,68,41,5" concept="0" />
      <node id="1225207423729" at="25,281,30,9" concept="0" />
      <node id="1225206150541" at="37,0,43,0" concept="5" trace="isApplicableAndPattern#(Lorg/jetbrains/mps/openapi/model/SNode;)Ljetbrains/mps/lang/typesystem/runtime/IsApplicableStatus;" />
      <node id="1225207322583" at="24,39,31,7" concept="4" />
      <node id="1225206378687" at="22,124,32,5" concept="3" />
      <node id="1225206150541" at="22,0,34,0" concept="5" trace="applyRule#(Lorg/jetbrains/mps/openapi/model/SNode;Ljetbrains/mps/typesystem/inference/TypeCheckingContext;Ljetbrains/mps/lang/typesystem/runtime/IsApplicableStatus;)V" />
      <scope id="1225206150541" at="20,56,20,56" />
      <scope id="1225206150541" at="34,46,35,59" />
      <scope id="1225206150541" at="43,30,44,17" />
      <scope id="1225206150541" at="20,0,22,0" />
      <scope id="1225206150541" at="38,5,40,45">
        <var name="b" id="1225206150541" />
      </scope>
      <scope id="1225207423729" at="26,9,29,388">
        <var name="_reporter_2309309498" id="1225207423729" />
        <var name="errorTarget" id="1225207423729" />
      </scope>
      <scope id="1225206150541" at="34,0,37,0" />
      <scope id="1225206150541" at="43,0,46,0" />
      <scope id="1225206150541" at="37,68,41,5" />
      <scope id="1225207322584" at="25,281,30,9" />
      <scope id="1225206150541" at="37,0,43,0">
        <var name="argument" id="1225206150541" />
      </scope>
      <scope id="1225206378688" at="23,56,31,7">
        <var name="node" id="1225207309558" />
      </scope>
      <scope id="1225206150542" at="22,124,32,5" />
      <scope id="1225206378687" at="22,124,32,5">
        <var name="ref" id="1225206378691" />
      </scope>
      <scope id="1225206150541" at="22,0,34,0">
        <var name="baseConcept" id="1225206150541" />
        <var name="status" id="1225206150541" />
        <var name="typeCheckingContext" id="1225206150541" />
      </scope>
      <unit id="1225206150541" at="19,0,47,0" name="jetbrains.mps.lang.core.typesystem.check_DeprecatedReference_NonTypesystemRule" />
    </file>
  </root>
  <root nodeRef="r:cec599e3-51d2-48a7-af31-989e3cbd593c(jetbrains.mps.lang.core.typesystem)/1556973682253867610">
    <file name="check_UnknownLinks_NonTypesystemRule.java">
      <node id="1556973682253868839" at="26,117,27,0" concept="9" />
      <node id="1556973682253868747" at="29,39,30,50" concept="7" />
      <node id="1556973682253868867" at="32,9,33,71" concept="6" />
      <node id="1556973682253868925" at="35,9,36,62" concept="6" />
      <node id="1556973682253868925" at="36,62,37,295" concept="6" />
      <node id="1556973682253868925" at="38,11,39,154" concept="6" />
      <node id="1556973682253868925" at="39,154,40,96" concept="2" />
      <node id="1556973682253868925" at="40,96,41,73" concept="2" />
      <node id="1556973682253868799" at="45,5,46,0" concept="9" />
      <node id="1556973682253870153" at="47,93,48,66" concept="6" />
      <node id="1556973682253870183" at="50,9,51,62" concept="6" />
      <node id="1556973682253870183" at="51,62,52,289" concept="6" />
      <node id="1556973682253870183" at="53,11,54,155" concept="6" />
      <node id="1556973682253870183" at="54,155,55,86" concept="2" />
      <node id="1556973682253870183" at="55,86,56,73" concept="2" />
      <node id="2889243336884177734" at="60,5,61,0" concept="9" />
      <node id="2889243336884177777" at="64,9,65,62" concept="6" />
      <node id="2889243336884177777" at="65,62,66,254" concept="6" />
      <node id="2889243336884177777" at="67,11,68,157" concept="6" />
      <node id="2889243336884177777" at="68,157,69,68" concept="2" />
      <node id="2889243336884177777" at="69,68,70,73" concept="2" />
      <node id="1556973682253867610" at="76,46,77,59" concept="7" />
      <node id="1556973682253867610" at="80,5,81,130" concept="6" />
      <node id="1556973682253867610" at="81,130,82,45" concept="7" />
      <node id="1556973682253867610" at="85,30,86,17" concept="7" />
      <node id="1556973682253867610" at="24,0,26,0" concept="1" trace="check_UnknownLinks_NonTypesystemRule#()V" />
      <node id="1556973682253868745" at="29,0,32,0" concept="5" trace="accept#(Lorg/jetbrains/mps/openapi/model/SNode;)Z" />
      <node id="1556973682253867610" at="76,0,79,0" concept="5" trace="getApplicableConceptFQName#()Ljava/lang/String;" />
      <node id="1556973682253867610" at="85,0,88,0" concept="5" trace="overrides#()Z" />
      <node id="1556973682253867610" at="79,68,83,5" concept="0" />
      <node id="1556973682253868925" at="37,295,42,11" concept="0" />
      <node id="1556973682253870183" at="52,289,57,11" concept="0" />
      <node id="2889243336884177777" at="66,254,71,11" concept="0" />
      <node id="1556973682253867610" at="79,0,85,0" concept="5" trace="isApplicableAndPattern#(Lorg/jetbrains/mps/openapi/model/SNode;)Ljetbrains/mps/lang/typesystem/runtime/IsApplicableStatus;" />
      <node id="1556973682253868925" at="34,107,43,9" concept="0" />
      <node id="1556973682253870183" at="49,105,58,9" concept="0" />
      <node id="2889243336884177777" at="63,89,72,9" concept="0" />
      <node id="1556973682253868874" at="33,71,44,7" concept="4" />
      <node id="1556973682253868806" at="48,66,59,7" concept="4" />
      <node id="2889243336884177757" at="62,93,73,7" concept="4" />
      <node id="2889243336884177736" at="61,0,74,5" concept="3" />
      <node id="1556973682253868800" at="46,0,60,5" concept="3" />
      <node id="1556973682253868738" at="27,0,45,5" concept="3" />
      <node id="1556973682253867610" at="26,0,76,0" concept="5" trace="applyRule#(Lorg/jetbrains/mps/openapi/model/SNode;Ljetbrains/mps/typesystem/inference/TypeCheckingContext;Ljetbrains/mps/lang/typesystem/runtime/IsApplicableStatus;)V" />
      <scope id="1556973682253867610" at="24,49,24,49" />
      <scope id="1556973682253868746" at="29,39,30,50" />
      <scope id="1556973682253867610" at="76,46,77,59" />
      <scope id="1556973682253867610" at="85,30,86,17" />
      <scope id="1556973682253867610" at="24,0,26,0" />
      <scope id="1556973682253867610" at="80,5,82,45">
        <var name="b" id="1556973682253867610" />
      </scope>
      <scope id="1556973682253868745" at="29,0,32,0">
        <var name="it" id="1556973682253868745" />
      </scope>
      <scope id="1556973682253868925" at="38,11,41,73">
        <var name="intentionProvider" id="1556973682253868925" />
      </scope>
      <scope id="1556973682253870183" at="53,11,56,73">
        <var name="intentionProvider" id="1556973682253870183" />
      </scope>
      <scope id="2889243336884177777" at="67,11,70,73">
        <var name="intentionProvider" id="2889243336884177777" />
      </scope>
      <scope id="1556973682253867610" at="76,0,79,0" />
      <scope id="1556973682253867610" at="85,0,88,0" />
      <scope id="1556973682253867610" at="79,68,83,5" />
      <scope id="1556973682253867610" at="79,0,85,0">
        <var name="argument" id="1556973682253867610" />
      </scope>
      <scope id="1556973682253868925" at="35,9,42,11">
        <var name="_reporter_2309309498" id="1556973682253868925" />
        <var name="errorTarget" id="1556973682253868925" />
      </scope>
      <scope id="1556973682253870183" at="50,9,57,11">
        <var name="_reporter_2309309498" id="1556973682253870183" />
        <var name="errorTarget" id="1556973682253870183" />
      </scope>
      <scope id="2889243336884177777" at="64,9,71,11">
        <var name="_reporter_2309309498" id="2889243336884177777" />
        <var name="errorTarget" id="2889243336884177777" />
      </scope>
      <scope id="1556973682253868907" at="34,107,43,9" />
      <scope id="1556973682253868807" at="49,105,58,9" />
      <scope id="2889243336884177759" at="63,89,72,9" />
      <scope id="2889243336884177739" at="62,93,73,7" />
      <scope id="1556973682253868754" at="32,9,44,7">
        <var name="link" id="1556973682253868868" />
      </scope>
      <scope id="1556973682253868805" at="47,93,59,7">
        <var name="link" id="1556973682253870154" />
      </scope>
      <scope id="2889243336884177736" at="61,0,74,5">
        <var name="propname" id="2889243336884177737" />
      </scope>
      <scope id="1556973682253868800" at="46,0,60,5">
        <var name="reference" id="1556973682253868801" />
      </scope>
      <scope id="1556973682253868738" at="27,0,45,5">
        <var name="child" id="1556973682253868739" />
      </scope>
      <scope id="1556973682253867611" at="26,117,74,5" />
      <scope id="1556973682253867610" at="26,0,76,0">
        <var name="node" id="1556973682253867610" />
        <var name="status" id="1556973682253867610" />
        <var name="typeCheckingContext" id="1556973682253867610" />
      </scope>
      <unit id="1556973682253868745" at="28,90,32,5" name="jetbrains.mps.lang.core.typesystem.check_UnknownLinks_NonTypesystemRule$1" />
      <unit id="1556973682253867610" at="23,0,89,0" name="jetbrains.mps.lang.core.typesystem.check_UnknownLinks_NonTypesystemRule" />
    </file>
  </root>
  <root nodeRef="r:cec599e3-51d2-48a7-af31-989e3cbd593c(jetbrains.mps.lang.core.typesystem)/1556973682253870204">
    <file name="RemoveUnknownChildren_QuickFix.java">
      <node id="1556973682253870214" at="13,44,14,117" concept="7" />
      <node id="1556973682253873262" at="18,132,19,42" concept="2" />
      <node id="1556973682253870204" at="11,0,13,0" concept="1" trace="RemoveUnknownChildren_QuickFix#()V" />
      <node id="1556973682253870204" at="13,0,16,0" concept="5" trace="getDescription#(Lorg/jetbrains/mps/openapi/model/SNode;)Ljava/lang/String;" />
      <node id="1556973682253873230" at="17,82,20,7" concept="4" />
      <node id="1556973682253873222" at="16,35,21,5" concept="3" />
      <node id="1556973682253870204" at="16,0,23,0" concept="5" trace="execute#(Lorg/jetbrains/mps/openapi/model/SNode;)V" />
      <scope id="1556973682253870204" at="11,43,11,43" />
      <scope id="1556973682253870211" at="13,44,14,117" />
      <scope id="1556973682253873232" at="18,132,19,42" />
      <scope id="1556973682253870204" at="11,0,13,0" />
      <scope id="1556973682253870204" at="13,0,16,0">
        <var name="node" id="1556973682253870204" />
      </scope>
      <scope id="1556973682253873225" at="17,82,20,7" />
      <scope id="1556973682253870206" at="16,35,21,5" />
      <scope id="1556973682253873222" at="16,35,21,5">
        <var name="child" id="1556973682253873223" />
      </scope>
      <scope id="1556973682253870204" at="16,0,23,0">
        <var name="node" id="1556973682253870204" />
      </scope>
      <unit id="1556973682253870204" at="10,0,24,0" name="jetbrains.mps.lang.core.typesystem.RemoveUnknownChildren_QuickFix" />
    </file>
  </root>
  <root nodeRef="r:cec599e3-51d2-48a7-af31-989e3cbd593c(jetbrains.mps.lang.core.typesystem)/1556973682253873271">
    <file name="RemoveUnknownReference_QuickFix.java">
      <node id="1556973682253873279" at="12,44,13,122" concept="7" />
      <node id="1556973682253873308" at="15,35,16,120" concept="2" />
      <node id="1556973682253873271" at="10,0,12,0" concept="1" trace="RemoveUnknownReference_QuickFix#()V" />
      <node id="1556973682253873271" at="12,0,15,0" concept="5" trace="getDescription#(Lorg/jetbrains/mps/openapi/model/SNode;)Ljava/lang/String;" />
      <node id="1556973682253873271" at="15,0,18,0" concept="5" trace="execute#(Lorg/jetbrains/mps/openapi/model/SNode;)V" />
      <scope id="1556973682253873271" at="10,44,10,44" />
      <scope id="1556973682253873278" at="12,44,13,122" />
      <scope id="1556973682253873273" at="15,35,16,120" />
      <scope id="1556973682253873271" at="10,0,12,0" />
      <scope id="1556973682253873271" at="12,0,15,0">
        <var name="node" id="1556973682253873271" />
      </scope>
      <scope id="1556973682253873271" at="15,0,18,0">
        <var name="node" id="1556973682253873271" />
      </scope>
      <unit id="1556973682253873271" at="9,0,19,0" name="jetbrains.mps.lang.core.typesystem.RemoveUnknownReference_QuickFix" />
    </file>
  </root>
  <root nodeRef="r:cec599e3-51d2-48a7-af31-989e3cbd593c(jetbrains.mps.lang.core.typesystem)/1556973682253891011">
    <file name="RemoveUnnecessaryChildrenInSingleRole_QuickFix.java">
      <node id="1556973682253891019" at="15,44,16,189" concept="7" />
      <node id="1556973682253891054" at="20,38,21,42" concept="2" />
      <node id="1556973682253891011" at="13,0,15,0" concept="1" trace="RemoveUnnecessaryChildrenInSingleRole_QuickFix#()V" />
      <node id="1556973682253891011" at="15,0,18,0" concept="5" trace="getDescription#(Lorg/jetbrains/mps/openapi/model/SNode;)Ljava/lang/String;" />
      <node id="1556973682253891052" at="20,0,23,0" concept="5" trace="visit#(Lorg/jetbrains/mps/openapi/model/SNode;)V" />
      <node id="1556973682253891038" at="18,35,23,7" concept="2" />
      <node id="1556973682253891011" at="18,0,25,0" concept="5" trace="execute#(Lorg/jetbrains/mps/openapi/model/SNode;)V" />
      <scope id="1556973682253891011" at="13,59,13,59" />
      <scope id="1556973682253891015" at="15,44,16,189" />
      <scope id="1556973682253891053" at="20,38,21,42" />
      <scope id="1556973682253891011" at="13,0,15,0" />
      <scope id="1556973682253891011" at="15,0,18,0">
        <var name="node" id="1556973682253891011" />
      </scope>
      <scope id="1556973682253891052" at="20,0,23,0">
        <var name="child" id="1556973682253891052" />
      </scope>
      <scope id="1556973682253891013" at="18,35,23,7" />
      <scope id="1556973682253891011" at="18,0,25,0">
        <var name="node" id="1556973682253891011" />
      </scope>
      <unit id="1556973682253891052" at="19,182,23,5" name="jetbrains.mps.lang.core.typesystem.RemoveUnnecessaryChildrenInSingleRole_QuickFix$1" />
      <unit id="1556973682253891011" at="12,0,26,0" name="jetbrains.mps.lang.core.typesystem.RemoveUnnecessaryChildrenInSingleRole_QuickFix" />
    </file>
  </root>
  <root nodeRef="r:cec599e3-51d2-48a7-af31-989e3cbd593c(jetbrains.mps.lang.core.typesystem)/3618120580763130707">
    <file name="RemoveUndeclaredProperty_QuickFix.java">
      <node id="5476035322658116507" at="11,44,12,130" concept="7" />
      <node id="3618120580763130713" at="14,35,15,106" concept="2" />
      <node id="3618120580763130707" at="9,0,11,0" concept="1" trace="RemoveUndeclaredProperty_QuickFix#()V" />
      <node id="3618120580763130707" at="11,0,14,0" concept="5" trace="getDescription#(Lorg/jetbrains/mps/openapi/model/SNode;)Ljava/lang/String;" />
      <node id="3618120580763130707" at="14,0,17,0" concept="5" trace="execute#(Lorg/jetbrains/mps/openapi/model/SNode;)V" />
      <scope id="3618120580763130707" at="9,46,9,46" />
      <scope id="5476035322658116506" at="11,44,12,130" />
      <scope id="3618120580763130709" at="14,35,15,106" />
      <scope id="3618120580763130707" at="9,0,11,0" />
      <scope id="3618120580763130707" at="11,0,14,0">
        <var name="node" id="3618120580763130707" />
      </scope>
      <scope id="3618120580763130707" at="14,0,17,0">
        <var name="node" id="3618120580763130707" />
      </scope>
      <unit id="3618120580763130707" at="8,0,18,0" name="jetbrains.mps.lang.core.typesystem.RemoveUndeclaredProperty_QuickFix" />
    </file>
  </root>
  <root nodeRef="r:cec599e3-51d2-48a7-af31-989e3cbd593c(jetbrains.mps.lang.core.typesystem)/376024488709664742">
    <file name="check_Export_NonTypesystemRule.java">
      <node id="5239544140134882821" at="29,117,30,96" concept="6" />
      <node id="526633399526794615" at="31,51,32,13" concept="7" />
      <node id="5425021671150235563" at="33,5,34,246" concept="6" />
      <node id="402007580867616321" at="34,246,35,62" concept="8" />
      <node id="2565736246230032421" at="36,28,37,13" concept="7" />
      <node id="376024488709664748" at="38,5,39,33" concept="8" />
      <node id="8935196238174954469" at="41,7,42,60" concept="6" />
      <node id="8935196238174954469" at="42,60,43,232" concept="6" />
      <node id="376024488709665019" at="45,5,46,24" concept="8" />
      <node id="8935196238174954475" at="49,9,50,62" concept="6" />
      <node id="8935196238174954475" at="50,62,51,81" concept="2" />
      <node id="8935196238174954475" at="51,81,52,234" concept="6" />
      <node id="376024488709664742" at="57,46,58,59" concept="7" />
      <node id="376024488709664742" at="61,5,62,130" concept="6" />
      <node id="376024488709664742" at="62,130,63,45" concept="7" />
      <node id="376024488709664742" at="66,30,67,17" concept="7" />
      <node id="376024488709664742" at="27,0,29,0" concept="1" trace="check_Export_NonTypesystemRule#()V" />
      <node id="526633399526719852" at="30,96,33,5" concept="4" />
      <node id="2565736246230032412" at="35,62,38,5" concept="4" />
      <node id="376024488709664742" at="57,0,60,0" concept="5" trace="getApplicableConceptFQName#()Ljava/lang/String;" />
      <node id="376024488709664742" at="66,0,69,0" concept="5" trace="overrides#()Z" />
      <node id="8935196238174954469" at="40,291,44,7" concept="0" />
      <node id="376024488709664742" at="60,68,64,5" concept="0" />
      <node id="8935196238174954475" at="48,285,53,9" concept="0" />
      <node id="5425021671150237299" at="39,33,45,5" concept="4" />
      <node id="376024488709664742" at="60,0,66,0" concept="5" trace="isApplicableAndPattern#(Lorg/jetbrains/mps/openapi/model/SNode;)Ljetbrains/mps/lang/typesystem/runtime/IsApplicableStatus;" />
      <node id="402007580867616253" at="47,87,54,7" concept="4" />
      <node id="376024488709665189" at="46,24,55,5" concept="3" />
      <node id="376024488709664742" at="29,0,57,0" concept="5" trace="applyRule#(Lorg/jetbrains/mps/openapi/model/SNode;Ljetbrains/mps/typesystem/inference/TypeCheckingContext;Ljetbrains/mps/lang/typesystem/runtime/IsApplicableStatus;)V" />
      <scope id="376024488709664742" at="27,43,27,43" />
      <scope id="526633399526719853" at="31,51,32,13" />
      <scope id="2565736246230032413" at="36,28,37,13" />
      <scope id="376024488709664742" at="57,46,58,59" />
      <scope id="376024488709664742" at="66,30,67,17" />
      <scope id="376024488709664742" at="27,0,29,0" />
      <scope id="8935196238174954469" at="41,7,43,232">
        <var name="_reporter_2309309498" id="8935196238174954469" />
        <var name="errorTarget" id="8935196238174954469" />
      </scope>
      <scope id="376024488709664742" at="61,5,63,45">
        <var name="b" id="376024488709664742" />
      </scope>
      <scope id="8935196238174954475" at="49,9,52,234">
        <var name="_reporter_2309309498" id="8935196238174954475" />
        <var name="errorTarget" id="8935196238174954475" />
      </scope>
      <scope id="376024488709664742" at="57,0,60,0" />
      <scope id="376024488709664742" at="66,0,69,0" />
      <scope id="5425021671150237300" at="40,291,44,7" />
      <scope id="376024488709664742" at="60,68,64,5" />
      <scope id="402007580867616260" at="48,285,53,9" />
      <scope id="376024488709664742" at="60,0,66,0">
        <var name="argument" id="376024488709664742" />
      </scope>
      <scope id="376024488709665192" at="47,87,54,7" />
      <scope id="376024488709665189" at="46,24,55,5">
        <var name="ref" id="376024488709665190" />
      </scope>
      <scope id="376024488709664743" at="29,117,55,5">
        <var name="ms" id="5239544140134882822" />
        <var name="namespace" id="5425021671150235564" />
      </scope>
      <scope id="376024488709664742" at="29,0,57,0">
        <var name="node" id="376024488709664742" />
        <var name="status" id="376024488709664742" />
        <var name="typeCheckingContext" id="376024488709664742" />
      </scope>
      <unit id="376024488709664742" at="26,0,70,0" name="jetbrains.mps.lang.core.typesystem.check_Export_NonTypesystemRule" />
    </file>
  </root>
  <root nodeRef="r:cec599e3-51d2-48a7-af31-989e3cbd593c(jetbrains.mps.lang.core.typesystem)/6268689888338066042">
    <file name="check_AllUsedLanguagesAreImported_NonTypesystemRule.java">
<<<<<<< HEAD
      <node id="6268689888338114628" at="29,58,30,13" concept="7" />
      <node id="6399148743916629763" at="32,66,33,13" concept="7" />
      <node id="6268689888338233304" at="34,5,35,64" concept="6" />
      <node id="6268689888338341240" at="36,185,37,115" concept="6" />
      <node id="6268689888338345918" at="37,115,38,38" concept="2" />
      <node id="6268689888338377204" at="39,5,40,0" concept="9" />
      <node id="6268689888338468534" at="43,9,44,62" concept="6" />
      <node id="6268689888338468534" at="44,62,45,283" concept="6" />
      <node id="6268689888338468534" at="46,11,47,151" concept="6" />
      <node id="6268689888338468534" at="47,151,48,73" concept="2" />
      <node id="6268689888338066042" at="54,46,55,59" concept="7" />
      <node id="6268689888338066042" at="58,5,59,130" concept="6" />
      <node id="6268689888338066042" at="59,130,60,45" concept="7" />
      <node id="6268689888338066042" at="63,30,64,17" concept="7" />
      <node id="6268689888338066042" at="26,0,28,0" concept="1" trace="check_AllUsedLanguagesAreImported_NonTypesystemRule#()V" />
      <node id="6268689888338069369" at="28,117,31,5" concept="4" />
      <node id="6399148743916623078" at="31,5,34,5" concept="4" />
      <node id="6268689888338066042" at="54,0,57,0" concept="5" trace="getApplicableConceptFQName#()Ljava/lang/String;" />
      <node id="6268689888338066042" at="63,0,66,0" concept="5" trace="overrides#()Z" />
      <node id="6268689888338229372" at="35,64,39,5" concept="3" />
      <node id="6268689888338468534" at="45,283,49,11" concept="0" />
      <node id="6268689888338066042" at="57,68,61,5" concept="0" />
      <node id="6268689888338066042" at="57,0,63,0" concept="5" trace="isApplicableAndPattern#(Lorg/jetbrains/mps/openapi/model/SNode;)Ljetbrains/mps/lang/typesystem/runtime/IsApplicableStatus;" />
      <node id="6268689888338468534" at="42,75,50,9" concept="0" />
      <node id="6268689888338404642" at="41,155,51,7" concept="4" />
      <node id="6268689888338383204" at="40,0,52,5" concept="3" />
      <node id="6268689888338066042" at="28,0,54,0" concept="5" trace="applyRule#(Lorg/jetbrains/mps/openapi/model/SNode;Ljetbrains/mps/typesystem/inference/TypeCheckingContext;Ljetbrains/mps/lang/typesystem/runtime/IsApplicableStatus;)V" />
      <scope id="6268689888338066042" at="26,64,26,64" />
      <scope id="6268689888338069370" at="29,58,30,13" />
      <scope id="6399148743916623081" at="32,66,33,13" />
      <scope id="6268689888338066042" at="54,46,55,59" />
      <scope id="6268689888338066042" at="63,30,64,17" />
      <scope id="6268689888338066042" at="26,0,28,0" />
      <scope id="6268689888338229378" at="36,185,38,38">
        <var name="language" id="6268689888338341241" />
      </scope>
      <scope id="6268689888338468534" at="46,11,48,73">
        <var name="intentionProvider" id="6268689888338468534" />
      </scope>
      <scope id="6268689888338066042" at="58,5,60,45">
        <var name="b" id="6268689888338066042" />
      </scope>
      <scope id="6268689888338066042" at="54,0,57,0" />
      <scope id="6268689888338066042" at="63,0,66,0" />
      <scope id="6268689888338229372" at="35,64,39,5">
        <var name="importedLanguageReference" id="6268689888338229374" />
      </scope>
      <scope id="6268689888338066042" at="57,68,61,5" />
      <scope id="6268689888338468534" at="43,9,49,11">
        <var name="_reporter_2309309498" id="6268689888338468534" />
        <var name="errorTarget" id="6268689888338468534" />
      </scope>
      <scope id="6268689888338066042" at="57,0,63,0">
        <var name="argument" id="6268689888338066042" />
      </scope>
      <scope id="6268689888338404643" at="42,75,50,9" />
      <scope id="6268689888338383210" at="41,155,51,7" />
      <scope id="6268689888338383204" at="40,0,52,5">
        <var name="node" id="6268689888338383206" />
      </scope>
      <scope id="6268689888338066501" at="28,117,52,5">
        <var name="importedLanguages" id="6268689888338233305" />
      </scope>
      <scope id="6268689888338066042" at="28,0,54,0">
=======
      <node id="6268689888338114628" at="30,58,31,13" concept="7" />
      <node id="6399148743916629763" at="33,49,34,13" concept="7" />
      <node id="6268689888338233304" at="35,5,36,64" concept="6" />
      <node id="4391055162404185309" at="36,64,37,113" concept="8" />
      <node id="6268689888338341240" at="38,150,39,115" concept="6" />
      <node id="6268689888338345918" at="39,115,40,38" concept="2" />
      <node id="6268689888338377204" at="41,5,42,0" concept="9" />
      <node id="6268689888338468534" at="45,9,46,62" concept="6" />
      <node id="6268689888338468534" at="46,62,47,283" concept="6" />
      <node id="6268689888338468534" at="48,11,49,151" concept="6" />
      <node id="6268689888338468534" at="49,151,50,73" concept="2" />
      <node id="6268689888338066042" at="57,46,58,59" concept="7" />
      <node id="6268689888338066042" at="62,5,63,130" concept="6" />
      <node id="6268689888338066042" at="63,130,64,45" concept="7" />
      <node id="6268689888338066042" at="68,30,69,17" concept="7" />
      <node id="6268689888338066042" at="26,0,28,0" concept="1" trace="check_AllUsedLanguagesAreImported_NonTypesystemRule#()V" />
      <node id="6268689888338069369" at="29,117,32,5" concept="4" />
      <node id="6399148743916623078" at="32,5,35,5" concept="4" />
      <node id="6268689888338066042" at="57,0,60,0" concept="5" trace="getApplicableConceptFQName#()Ljava/lang/String;" />
      <node id="6268689888338066042" at="68,0,71,0" concept="5" trace="overrides#()Z" />
      <node id="6268689888338229372" at="37,113,41,5" concept="3" />
      <node id="6268689888338468534" at="47,283,51,11" concept="0" />
      <node id="6268689888338066042" at="61,68,65,5" concept="0" />
      <node id="6268689888338066042" at="61,0,67,0" concept="5" trace="isApplicableAndPattern#(Lorg/jetbrains/mps/openapi/model/SNode;)Ljetbrains/mps/lang/typesystem/runtime/IsApplicableStatus;" />
      <node id="6268689888338468534" at="44,75,52,9" concept="0" />
      <node id="6268689888338404642" at="43,155,53,7" concept="4" />
      <node id="6268689888338383204" at="42,0,54,5" concept="3" />
      <node id="6268689888338066042" at="29,0,56,0" concept="5" trace="applyRule#(Lorg/jetbrains/mps/openapi/model/SNode;Ljetbrains/mps/typesystem/inference/TypeCheckingContext;Ljetbrains/mps/lang/typesystem/runtime/IsApplicableStatus;)V" />
      <scope id="6268689888338066042" at="26,64,26,64" />
      <scope id="6268689888338069370" at="30,58,31,13" />
      <scope id="6399148743916623081" at="33,49,34,13" />
      <scope id="6268689888338066042" at="57,46,58,59" />
      <scope id="6268689888338066042" at="68,30,69,17" />
      <scope id="6268689888338066042" at="26,0,28,0" />
      <scope id="6268689888338229378" at="38,150,40,38">
        <var name="language" id="6268689888338341241" />
      </scope>
      <scope id="6268689888338468534" at="48,11,50,73">
        <var name="intentionProvider" id="6268689888338468534" />
      </scope>
      <scope id="6268689888338066042" at="62,5,64,45">
        <var name="b" id="6268689888338066042" />
      </scope>
      <scope id="6268689888338066042" at="57,0,60,0" />
      <scope id="6268689888338066042" at="68,0,71,0" />
      <scope id="6268689888338229372" at="37,113,41,5">
        <var name="importedLanguageReference" id="6268689888338229374" />
      </scope>
      <scope id="6268689888338066042" at="61,68,65,5" />
      <scope id="6268689888338468534" at="45,9,51,11">
        <var name="_reporter_2309309498" id="6268689888338468534" />
        <var name="errorTarget" id="6268689888338468534" />
      </scope>
      <scope id="6268689888338066042" at="61,0,67,0">
        <var name="argument" id="6268689888338066042" />
      </scope>
      <scope id="6268689888338404643" at="44,75,52,9" />
      <scope id="6268689888338383210" at="43,155,53,7" />
      <scope id="6268689888338383204" at="42,0,54,5">
        <var name="node" id="6268689888338383206" />
      </scope>
      <scope id="6268689888338066501" at="29,117,54,5">
        <var name="importedLanguages" id="6268689888338233305" />
      </scope>
      <scope id="6268689888338066042" at="29,0,56,0">
>>>>>>> bf3a2c62
        <var name="root" id="6268689888338066042" />
        <var name="status" id="6268689888338066042" />
        <var name="typeCheckingContext" id="6268689888338066042" />
      </scope>
<<<<<<< HEAD
      <unit id="6268689888338066042" at="25,0,67,0" name="jetbrains.mps.lang.core.typesystem.check_AllUsedLanguagesAreImported_NonTypesystemRule" />
=======
      <unit id="6268689888338066042" at="25,0,72,0" name="jetbrains.mps.lang.core.typesystem.check_AllUsedLanguagesAreImported_NonTypesystemRule" />
>>>>>>> bf3a2c62
    </file>
  </root>
  <root nodeRef="r:cec599e3-51d2-48a7-af31-989e3cbd593c(jetbrains.mps.lang.core.typesystem)/6268689888341989285">
    <file name="ImportUsedLanguage_QuickFix.java">
      <node id="6268689888341994401" at="22,44,23,88" concept="7" />
      <node id="6268689888343069756" at="25,35,26,57" concept="6" />
      <node id="6268689888343063963" at="26,57,27,122" concept="6" />
      <node id="3147046286622514098" at="27,122,28,142" concept="6" />
      <node id="3147046286622521038" at="28,142,29,0" concept="9" />
      <node id="6268689888343096107" at="29,0,30,67" concept="8" />
      <node id="6268689888343038359" at="30,67,31,103" concept="2" />
      <node id="6268689888343119588" at="31,103,32,119" concept="2" />
      <node id="3147046286622522363" at="32,119,33,0" concept="9" />
      <node id="3147046286622524933" at="33,0,34,87" concept="2" />
      <node id="6268689888341989285" at="20,0,22,0" concept="1" trace="ImportUsedLanguage_QuickFix#()V" />
      <node id="6268689888341989285" at="22,0,25,0" concept="5" trace="getDescription#(Lorg/jetbrains/mps/openapi/model/SNode;)Ljava/lang/String;" />
      <node id="6268689888341989285" at="25,0,36,0" concept="5" trace="execute#(Lorg/jetbrains/mps/openapi/model/SNode;)V" />
      <scope id="6268689888341989285" at="20,40,20,40" />
      <scope id="6268689888341993083" at="22,44,23,88" />
      <scope id="6268689888341989285" at="20,0,22,0" />
      <scope id="6268689888341989285" at="22,0,25,0">
        <var name="node" id="6268689888341989285" />
      </scope>
      <scope id="6268689888341989287" at="25,35,34,87">
        <var name="language" id="6268689888343069759" />
        <var name="languageModule" id="6268689888343063964" />
        <var name="unloaded" id="3147046286622514099" />
      </scope>
      <scope id="6268689888341989285" at="25,0,36,0">
        <var name="node" id="6268689888341989285" />
      </scope>
      <unit id="6268689888341989285" at="19,0,37,0" name="jetbrains.mps.lang.core.typesystem.ImportUsedLanguage_QuickFix" />
    </file>
  </root>
  <root nodeRef="r:cec599e3-51d2-48a7-af31-989e3cbd593c(jetbrains.mps.lang.core.typesystem)/7283836008113024215">
    <file name="check_InstanceOfAbstract_NonTypesystemRule.java">
      <node id="7283836008113027561" at="20,124,21,71" concept="6" />
      <node id="7283836008113027554" at="23,7,24,60" concept="6" />
      <node id="7283836008113027554" at="24,60,25,389" concept="6" />
      <node id="7283836008113024215" at="29,46,30,59" concept="7" />
      <node id="7283836008113024215" at="33,5,34,130" concept="6" />
      <node id="7283836008113024215" at="34,130,35,45" concept="7" />
      <node id="7283836008113024215" at="38,30,39,17" concept="7" />
      <node id="7283836008113024215" at="18,0,20,0" concept="1" trace="check_InstanceOfAbstract_NonTypesystemRule#()V" />
      <node id="7283836008113024215" at="29,0,32,0" concept="5" trace="getApplicableConceptFQName#()Ljava/lang/String;" />
      <node id="7283836008113024215" at="38,0,41,0" concept="5" trace="overrides#()Z" />
      <node id="7283836008113027554" at="22,62,26,7" concept="0" />
      <node id="7283836008113024215" at="32,68,36,5" concept="0" />
      <node id="7283836008113027507" at="21,71,27,5" concept="4" />
      <node id="7283836008113024215" at="32,0,38,0" concept="5" trace="isApplicableAndPattern#(Lorg/jetbrains/mps/openapi/model/SNode;)Ljetbrains/mps/lang/typesystem/runtime/IsApplicableStatus;" />
      <node id="7283836008113024215" at="20,0,29,0" concept="5" trace="applyRule#(Lorg/jetbrains/mps/openapi/model/SNode;Ljetbrains/mps/typesystem/inference/TypeCheckingContext;Ljetbrains/mps/lang/typesystem/runtime/IsApplicableStatus;)V" />
      <scope id="7283836008113024215" at="18,55,18,55" />
      <scope id="7283836008113024215" at="29,46,30,59" />
      <scope id="7283836008113024215" at="38,30,39,17" />
      <scope id="7283836008113024215" at="18,0,20,0" />
      <scope id="7283836008113027554" at="23,7,25,389">
        <var name="_reporter_2309309498" id="7283836008113027554" />
        <var name="errorTarget" id="7283836008113027554" />
      </scope>
      <scope id="7283836008113024215" at="33,5,35,45">
        <var name="b" id="7283836008113024215" />
      </scope>
      <scope id="7283836008113024215" at="29,0,32,0" />
      <scope id="7283836008113024215" at="38,0,41,0" />
      <scope id="7283836008113027508" at="22,62,26,7" />
      <scope id="7283836008113024215" at="32,68,36,5" />
      <scope id="7283836008113024215" at="32,0,38,0">
        <var name="argument" id="7283836008113024215" />
      </scope>
      <scope id="7283836008113024216" at="20,124,27,5">
        <var name="concept" id="7283836008113027562" />
      </scope>
      <scope id="7283836008113024215" at="20,0,29,0">
        <var name="baseConcept" id="7283836008113024215" />
        <var name="status" id="7283836008113024215" />
        <var name="typeCheckingContext" id="7283836008113024215" />
      </scope>
      <unit id="7283836008113024215" at="17,0,42,0" name="jetbrains.mps.lang.core.typesystem.check_InstanceOfAbstract_NonTypesystemRule" />
    </file>
  </root>
  <root nodeRef="r:cec599e3-51d2-48a7-af31-989e3cbd593c(jetbrains.mps.lang.core.typesystem)/8524227390952646882">
    <file name="check_InstanceOfDeprecated_NonTypesystemRule.java">
      <node id="8524227390952646884" at="22,124,23,22" concept="6" />
      <node id="8524227390952646887" at="23,22,24,69" concept="2" />
      <node id="8524227390952646895" at="26,7,27,60" concept="6" />
      <node id="8524227390952646895" at="27,60,28,377" concept="6" />
      <node id="8524227390952646882" at="32,46,33,59" concept="7" />
      <node id="8524227390952646882" at="36,5,37,130" concept="6" />
      <node id="8524227390952646882" at="37,130,38,45" concept="7" />
      <node id="8524227390952646882" at="41,30,42,17" concept="7" />
      <node id="8524227390952646882" at="20,0,22,0" concept="1" trace="check_InstanceOfDeprecated_NonTypesystemRule#()V" />
      <node id="8524227390952646882" at="32,0,35,0" concept="5" trace="getApplicableConceptFQName#()Ljava/lang/String;" />
      <node id="8524227390952646882" at="41,0,44,0" concept="5" trace="overrides#()Z" />
      <node id="8524227390952646895" at="25,173,29,7" concept="0" />
      <node id="8524227390952646882" at="35,68,39,5" concept="0" />
      <node id="8524227390952646893" at="24,69,30,5" concept="4" />
      <node id="8524227390952646882" at="35,0,41,0" concept="5" trace="isApplicableAndPattern#(Lorg/jetbrains/mps/openapi/model/SNode;)Ljetbrains/mps/lang/typesystem/runtime/IsApplicableStatus;" />
      <node id="8524227390952646882" at="22,0,32,0" concept="5" trace="applyRule#(Lorg/jetbrains/mps/openapi/model/SNode;Ljetbrains/mps/typesystem/inference/TypeCheckingContext;Ljetbrains/mps/lang/typesystem/runtime/IsApplicableStatus;)V" />
      <scope id="8524227390952646882" at="20,57,20,57" />
      <scope id="8524227390952646882" at="32,46,33,59" />
      <scope id="8524227390952646882" at="41,30,42,17" />
      <scope id="8524227390952646882" at="20,0,22,0" />
      <scope id="8524227390952646895" at="26,7,28,377">
        <var name="_reporter_2309309498" id="8524227390952646895" />
        <var name="errorTarget" id="8524227390952646895" />
      </scope>
      <scope id="8524227390952646882" at="36,5,38,45">
        <var name="b" id="8524227390952646882" />
      </scope>
      <scope id="8524227390952646882" at="32,0,35,0" />
      <scope id="8524227390952646882" at="41,0,44,0" />
      <scope id="8524227390952646894" at="25,173,29,7" />
      <scope id="8524227390952646882" at="35,68,39,5" />
      <scope id="8524227390952646882" at="35,0,41,0">
        <var name="argument" id="8524227390952646882" />
      </scope>
      <scope id="8524227390952646883" at="22,124,30,5">
        <var name="declaration" id="8524227390952646885" />
      </scope>
      <scope id="8524227390952646882" at="22,0,32,0">
        <var name="nodeToCheck" id="8524227390952646882" />
        <var name="status" id="8524227390952646882" />
        <var name="typeCheckingContext" id="8524227390952646882" />
      </scope>
      <unit id="8524227390952646882" at="19,0,45,0" name="jetbrains.mps.lang.core.typesystem.check_InstanceOfDeprecated_NonTypesystemRule" />
    </file>
  </root>
</debug-info>
<|MERGE_RESOLUTION|>--- conflicted
+++ resolved
@@ -348,147 +348,76 @@
   </root>
   <root nodeRef="r:cec599e3-51d2-48a7-af31-989e3cbd593c(jetbrains.mps.lang.core.typesystem)/6268689888338066042">
     <file name="check_AllUsedLanguagesAreImported_NonTypesystemRule.java">
-<<<<<<< HEAD
       <node id="6268689888338114628" at="29,58,30,13" concept="7" />
-      <node id="6399148743916629763" at="32,66,33,13" concept="7" />
+      <node id="6399148743916629763" at="32,49,33,13" concept="7" />
       <node id="6268689888338233304" at="34,5,35,64" concept="6" />
-      <node id="6268689888338341240" at="36,185,37,115" concept="6" />
-      <node id="6268689888338345918" at="37,115,38,38" concept="2" />
-      <node id="6268689888338377204" at="39,5,40,0" concept="9" />
-      <node id="6268689888338468534" at="43,9,44,62" concept="6" />
-      <node id="6268689888338468534" at="44,62,45,283" concept="6" />
-      <node id="6268689888338468534" at="46,11,47,151" concept="6" />
-      <node id="6268689888338468534" at="47,151,48,73" concept="2" />
-      <node id="6268689888338066042" at="54,46,55,59" concept="7" />
-      <node id="6268689888338066042" at="58,5,59,130" concept="6" />
-      <node id="6268689888338066042" at="59,130,60,45" concept="7" />
-      <node id="6268689888338066042" at="63,30,64,17" concept="7" />
+      <node id="4391055162404185309" at="35,64,36,113" concept="8" />
+      <node id="6268689888338341240" at="37,150,38,115" concept="6" />
+      <node id="6268689888338345918" at="38,115,39,38" concept="2" />
+      <node id="6268689888338377204" at="40,5,41,0" concept="9" />
+      <node id="6268689888338468534" at="44,9,45,62" concept="6" />
+      <node id="6268689888338468534" at="45,62,46,283" concept="6" />
+      <node id="6268689888338468534" at="47,11,48,151" concept="6" />
+      <node id="6268689888338468534" at="48,151,49,73" concept="2" />
+      <node id="6268689888338066042" at="55,46,56,59" concept="7" />
+      <node id="6268689888338066042" at="59,5,60,130" concept="6" />
+      <node id="6268689888338066042" at="60,130,61,45" concept="7" />
+      <node id="6268689888338066042" at="64,30,65,17" concept="7" />
       <node id="6268689888338066042" at="26,0,28,0" concept="1" trace="check_AllUsedLanguagesAreImported_NonTypesystemRule#()V" />
       <node id="6268689888338069369" at="28,117,31,5" concept="4" />
       <node id="6399148743916623078" at="31,5,34,5" concept="4" />
-      <node id="6268689888338066042" at="54,0,57,0" concept="5" trace="getApplicableConceptFQName#()Ljava/lang/String;" />
-      <node id="6268689888338066042" at="63,0,66,0" concept="5" trace="overrides#()Z" />
-      <node id="6268689888338229372" at="35,64,39,5" concept="3" />
-      <node id="6268689888338468534" at="45,283,49,11" concept="0" />
-      <node id="6268689888338066042" at="57,68,61,5" concept="0" />
-      <node id="6268689888338066042" at="57,0,63,0" concept="5" trace="isApplicableAndPattern#(Lorg/jetbrains/mps/openapi/model/SNode;)Ljetbrains/mps/lang/typesystem/runtime/IsApplicableStatus;" />
-      <node id="6268689888338468534" at="42,75,50,9" concept="0" />
-      <node id="6268689888338404642" at="41,155,51,7" concept="4" />
-      <node id="6268689888338383204" at="40,0,52,5" concept="3" />
-      <node id="6268689888338066042" at="28,0,54,0" concept="5" trace="applyRule#(Lorg/jetbrains/mps/openapi/model/SNode;Ljetbrains/mps/typesystem/inference/TypeCheckingContext;Ljetbrains/mps/lang/typesystem/runtime/IsApplicableStatus;)V" />
+      <node id="6268689888338066042" at="55,0,58,0" concept="5" trace="getApplicableConceptFQName#()Ljava/lang/String;" />
+      <node id="6268689888338066042" at="64,0,67,0" concept="5" trace="overrides#()Z" />
+      <node id="6268689888338229372" at="36,113,40,5" concept="3" />
+      <node id="6268689888338468534" at="46,283,50,11" concept="0" />
+      <node id="6268689888338066042" at="58,68,62,5" concept="0" />
+      <node id="6268689888338066042" at="58,0,64,0" concept="5" trace="isApplicableAndPattern#(Lorg/jetbrains/mps/openapi/model/SNode;)Ljetbrains/mps/lang/typesystem/runtime/IsApplicableStatus;" />
+      <node id="6268689888338468534" at="43,75,51,9" concept="0" />
+      <node id="6268689888338404642" at="42,155,52,7" concept="4" />
+      <node id="6268689888338383204" at="41,0,53,5" concept="3" />
+      <node id="6268689888338066042" at="28,0,55,0" concept="5" trace="applyRule#(Lorg/jetbrains/mps/openapi/model/SNode;Ljetbrains/mps/typesystem/inference/TypeCheckingContext;Ljetbrains/mps/lang/typesystem/runtime/IsApplicableStatus;)V" />
       <scope id="6268689888338066042" at="26,64,26,64" />
       <scope id="6268689888338069370" at="29,58,30,13" />
-      <scope id="6399148743916623081" at="32,66,33,13" />
-      <scope id="6268689888338066042" at="54,46,55,59" />
-      <scope id="6268689888338066042" at="63,30,64,17" />
+      <scope id="6399148743916623081" at="32,49,33,13" />
+      <scope id="6268689888338066042" at="55,46,56,59" />
+      <scope id="6268689888338066042" at="64,30,65,17" />
       <scope id="6268689888338066042" at="26,0,28,0" />
-      <scope id="6268689888338229378" at="36,185,38,38">
+      <scope id="6268689888338229378" at="37,150,39,38">
         <var name="language" id="6268689888338341241" />
       </scope>
-      <scope id="6268689888338468534" at="46,11,48,73">
+      <scope id="6268689888338468534" at="47,11,49,73">
         <var name="intentionProvider" id="6268689888338468534" />
       </scope>
-      <scope id="6268689888338066042" at="58,5,60,45">
+      <scope id="6268689888338066042" at="59,5,61,45">
         <var name="b" id="6268689888338066042" />
       </scope>
-      <scope id="6268689888338066042" at="54,0,57,0" />
-      <scope id="6268689888338066042" at="63,0,66,0" />
-      <scope id="6268689888338229372" at="35,64,39,5">
+      <scope id="6268689888338066042" at="55,0,58,0" />
+      <scope id="6268689888338066042" at="64,0,67,0" />
+      <scope id="6268689888338229372" at="36,113,40,5">
         <var name="importedLanguageReference" id="6268689888338229374" />
       </scope>
-      <scope id="6268689888338066042" at="57,68,61,5" />
-      <scope id="6268689888338468534" at="43,9,49,11">
+      <scope id="6268689888338066042" at="58,68,62,5" />
+      <scope id="6268689888338468534" at="44,9,50,11">
         <var name="_reporter_2309309498" id="6268689888338468534" />
         <var name="errorTarget" id="6268689888338468534" />
       </scope>
-      <scope id="6268689888338066042" at="57,0,63,0">
+      <scope id="6268689888338066042" at="58,0,64,0">
         <var name="argument" id="6268689888338066042" />
       </scope>
-      <scope id="6268689888338404643" at="42,75,50,9" />
-      <scope id="6268689888338383210" at="41,155,51,7" />
-      <scope id="6268689888338383204" at="40,0,52,5">
+      <scope id="6268689888338404643" at="43,75,51,9" />
+      <scope id="6268689888338383210" at="42,155,52,7" />
+      <scope id="6268689888338383204" at="41,0,53,5">
         <var name="node" id="6268689888338383206" />
       </scope>
-      <scope id="6268689888338066501" at="28,117,52,5">
+      <scope id="6268689888338066501" at="28,117,53,5">
         <var name="importedLanguages" id="6268689888338233305" />
       </scope>
-      <scope id="6268689888338066042" at="28,0,54,0">
-=======
-      <node id="6268689888338114628" at="30,58,31,13" concept="7" />
-      <node id="6399148743916629763" at="33,49,34,13" concept="7" />
-      <node id="6268689888338233304" at="35,5,36,64" concept="6" />
-      <node id="4391055162404185309" at="36,64,37,113" concept="8" />
-      <node id="6268689888338341240" at="38,150,39,115" concept="6" />
-      <node id="6268689888338345918" at="39,115,40,38" concept="2" />
-      <node id="6268689888338377204" at="41,5,42,0" concept="9" />
-      <node id="6268689888338468534" at="45,9,46,62" concept="6" />
-      <node id="6268689888338468534" at="46,62,47,283" concept="6" />
-      <node id="6268689888338468534" at="48,11,49,151" concept="6" />
-      <node id="6268689888338468534" at="49,151,50,73" concept="2" />
-      <node id="6268689888338066042" at="57,46,58,59" concept="7" />
-      <node id="6268689888338066042" at="62,5,63,130" concept="6" />
-      <node id="6268689888338066042" at="63,130,64,45" concept="7" />
-      <node id="6268689888338066042" at="68,30,69,17" concept="7" />
-      <node id="6268689888338066042" at="26,0,28,0" concept="1" trace="check_AllUsedLanguagesAreImported_NonTypesystemRule#()V" />
-      <node id="6268689888338069369" at="29,117,32,5" concept="4" />
-      <node id="6399148743916623078" at="32,5,35,5" concept="4" />
-      <node id="6268689888338066042" at="57,0,60,0" concept="5" trace="getApplicableConceptFQName#()Ljava/lang/String;" />
-      <node id="6268689888338066042" at="68,0,71,0" concept="5" trace="overrides#()Z" />
-      <node id="6268689888338229372" at="37,113,41,5" concept="3" />
-      <node id="6268689888338468534" at="47,283,51,11" concept="0" />
-      <node id="6268689888338066042" at="61,68,65,5" concept="0" />
-      <node id="6268689888338066042" at="61,0,67,0" concept="5" trace="isApplicableAndPattern#(Lorg/jetbrains/mps/openapi/model/SNode;)Ljetbrains/mps/lang/typesystem/runtime/IsApplicableStatus;" />
-      <node id="6268689888338468534" at="44,75,52,9" concept="0" />
-      <node id="6268689888338404642" at="43,155,53,7" concept="4" />
-      <node id="6268689888338383204" at="42,0,54,5" concept="3" />
-      <node id="6268689888338066042" at="29,0,56,0" concept="5" trace="applyRule#(Lorg/jetbrains/mps/openapi/model/SNode;Ljetbrains/mps/typesystem/inference/TypeCheckingContext;Ljetbrains/mps/lang/typesystem/runtime/IsApplicableStatus;)V" />
-      <scope id="6268689888338066042" at="26,64,26,64" />
-      <scope id="6268689888338069370" at="30,58,31,13" />
-      <scope id="6399148743916623081" at="33,49,34,13" />
-      <scope id="6268689888338066042" at="57,46,58,59" />
-      <scope id="6268689888338066042" at="68,30,69,17" />
-      <scope id="6268689888338066042" at="26,0,28,0" />
-      <scope id="6268689888338229378" at="38,150,40,38">
-        <var name="language" id="6268689888338341241" />
-      </scope>
-      <scope id="6268689888338468534" at="48,11,50,73">
-        <var name="intentionProvider" id="6268689888338468534" />
-      </scope>
-      <scope id="6268689888338066042" at="62,5,64,45">
-        <var name="b" id="6268689888338066042" />
-      </scope>
-      <scope id="6268689888338066042" at="57,0,60,0" />
-      <scope id="6268689888338066042" at="68,0,71,0" />
-      <scope id="6268689888338229372" at="37,113,41,5">
-        <var name="importedLanguageReference" id="6268689888338229374" />
-      </scope>
-      <scope id="6268689888338066042" at="61,68,65,5" />
-      <scope id="6268689888338468534" at="45,9,51,11">
-        <var name="_reporter_2309309498" id="6268689888338468534" />
-        <var name="errorTarget" id="6268689888338468534" />
-      </scope>
-      <scope id="6268689888338066042" at="61,0,67,0">
-        <var name="argument" id="6268689888338066042" />
-      </scope>
-      <scope id="6268689888338404643" at="44,75,52,9" />
-      <scope id="6268689888338383210" at="43,155,53,7" />
-      <scope id="6268689888338383204" at="42,0,54,5">
-        <var name="node" id="6268689888338383206" />
-      </scope>
-      <scope id="6268689888338066501" at="29,117,54,5">
-        <var name="importedLanguages" id="6268689888338233305" />
-      </scope>
-      <scope id="6268689888338066042" at="29,0,56,0">
->>>>>>> bf3a2c62
+      <scope id="6268689888338066042" at="28,0,55,0">
         <var name="root" id="6268689888338066042" />
         <var name="status" id="6268689888338066042" />
         <var name="typeCheckingContext" id="6268689888338066042" />
       </scope>
-<<<<<<< HEAD
-      <unit id="6268689888338066042" at="25,0,67,0" name="jetbrains.mps.lang.core.typesystem.check_AllUsedLanguagesAreImported_NonTypesystemRule" />
-=======
-      <unit id="6268689888338066042" at="25,0,72,0" name="jetbrains.mps.lang.core.typesystem.check_AllUsedLanguagesAreImported_NonTypesystemRule" />
->>>>>>> bf3a2c62
+      <unit id="6268689888338066042" at="25,0,68,0" name="jetbrains.mps.lang.core.typesystem.check_AllUsedLanguagesAreImported_NonTypesystemRule" />
     </file>
   </root>
   <root nodeRef="r:cec599e3-51d2-48a7-af31-989e3cbd593c(jetbrains.mps.lang.core.typesystem)/6268689888341989285">
