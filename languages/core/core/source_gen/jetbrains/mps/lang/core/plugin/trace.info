<?xml version="1.0" encoding="UTF-8"?>
<debug-info>
  <concept fqn="jetbrains.mps.baseLanguage.structure.BlockStatement" />
  <concept fqn="jetbrains.mps.baseLanguage.structure.BreakStatement" />
  <concept fqn="jetbrains.mps.baseLanguage.structure.ConstructorDeclaration" />
  <concept fqn="jetbrains.mps.baseLanguage.structure.ContinueStatement" />
  <concept fqn="jetbrains.mps.baseLanguage.structure.ExpressionStatement" />
  <concept fqn="jetbrains.mps.baseLanguage.structure.FieldDeclaration" />
  <concept fqn="jetbrains.mps.baseLanguage.structure.ForeachStatement" />
  <concept fqn="jetbrains.mps.baseLanguage.structure.IfStatement" />
  <concept fqn="jetbrains.mps.baseLanguage.structure.InstanceMethodDeclaration" />
  <concept fqn="jetbrains.mps.baseLanguage.structure.LocalVariableDeclarationStatement" />
  <concept fqn="jetbrains.mps.baseLanguage.structure.ReturnStatement" />
  <concept fqn="jetbrains.mps.baseLanguage.structure.SingleLineComment" />
  <concept fqn="jetbrains.mps.baseLanguage.structure.Statement" />
  <concept fqn="jetbrains.mps.baseLanguage.structure.StaticFieldDeclaration" />
  <concept fqn="jetbrains.mps.baseLanguage.structure.StaticMethodDeclaration" />
  <concept fqn="jetbrains.mps.baseLanguage.structure.SuperConstructorInvocation" />
  <concept fqn="jetbrains.mps.baseLanguage.structure.SwitchStatement" />
  <concept fqn="jetbrains.mps.baseLanguage.structure.ThrowStatement" />
  <concept fqn="jetbrains.mps.baseLanguage.structure.TryCatchStatement" />
  <concept fqn="jetbrains.mps.baseLanguage.structure.TryStatement" />
  <concept fqn="jetbrains.mps.baseLanguage.structure.WhileStatement" />
  <root>
    <file name="ExtensionDescriptor.java">
      <unit at="10,0,19,0" name="jetbrains.mps.lang.core.plugin.ExtensionDescriptor" />
    </file>
    <file name="FacetAspectDescriptor.java">
      <unit at="16,15,20,5" name="jetbrains.mps.lang.core.plugin.FacetAspectDescriptor$1" />
      <unit at="10,0,27,0" name="jetbrains.mps.lang.core.plugin.FacetAspectDescriptor" />
    </file>
    <file name="FacetManifest.java">
      <unit at="22,55,26,5" name="jetbrains.mps.lang.core.plugin.FacetManifest$1" />
      <unit at="12,0,29,0" name="jetbrains.mps.lang.core.plugin.FacetManifest" />
    </file>
  </root>
  <root nodeRef="r:00000000-0000-4000-0000-011c89590286(jetbrains.mps.lang.core.plugin)/5521353027965879577">
    <file name="MakeGenerationHandler.java">
      <node id="5521353027965879665" at="17,0,18,0" concept="5" trace="resourceHandler" />
      <node id="5521353027965879583" at="18,116,19,43" concept="4" />
      <node id="5521353027965879618" at="22,42,23,13" concept="10" />
      <node id="5521353027965879634" at="26,142,27,102" concept="10" />
      <node id="5521353027965879652" at="30,47,31,82" concept="10" />
      <node id="5521353027965879579" at="18,0,21,0" concept="2" trace="MakeGenerationHandler#(Ljetbrains/mps/baseLanguage/closures/runtime/_FunctionTypes/_return_P1_E0;)V" />
      <node id="5521353027965879614" at="21,0,25,0" concept="8" trace="estimateCompilationMillis#()I" />
      <node id="5521353027965879620" at="25,0,29,0" concept="8" trace="handleOutput#(Lorg/jetbrains/mps/openapi/module/SModule;Lorg/jetbrains/mps/openapi/model/SModel;Ljetbrains/mps/generator/GenerationStatus;Ljetbrains/mps/smodel/IOperationContext;Lorg/jetbrains/mps/openapi/util/ProgressMonitor;)Z" />
      <node id="5521353027965879646" at="29,0,33,0" concept="8" trace="canHandle#(Lorg/jetbrains/mps/openapi/model/SModel;)Z" />
      <scope id="5521353027965879582" at="18,116,19,43" />
      <scope id="5521353027965879617" at="22,42,23,13" />
      <scope id="5521353027965879633" at="26,142,27,102" />
      <scope id="5521353027965879651" at="30,47,31,82" />
      <scope id="5521353027965879579" at="18,0,21,0">
        <var name="resourceHandler" id="5521353027965879589" />
      </scope>
      <scope id="5521353027965879614" at="21,0,25,0" />
      <scope id="5521353027965879620" at="25,0,29,0">
        <var name="context" id="5521353027965879629" />
        <var name="descriptor" id="5521353027965879625" />
        <var name="helper" id="5521353027965879631" />
        <var name="module" id="5521353027965879623" />
        <var name="status" id="5521353027965879627" />
      </scope>
      <scope id="5521353027965879646" at="29,0,33,0">
        <var name="descriptor" id="5521353027965879649" />
      </scope>
      <unit id="5521353027965879577" at="16,0,34,0" name="jetbrains.mps.lang.core.plugin.MakeGenerationHandler" />
    </file>
  </root>
  <root nodeRef="r:00000000-0000-4000-0000-011c89590286(jetbrains.mps.lang.core.plugin)/6648795410103939538">
    <file name="Generate_Facet.java">
      <node id="6648795410103939538" at="59,0,60,0" concept="5" trace="targets" />
      <node id="6648795410103939538" at="60,0,61,0" concept="5" trace="name" />
      <node id="6648795410103939538" at="61,27,62,91" concept="4" />
      <node id="6648795410103939538" at="62,91,63,85" concept="4" />
      <node id="6648795410103939538" at="63,85,64,89" concept="4" />
      <node id="6648795410103939538" at="64,89,65,84" concept="4" />
      <node id="6648795410103939538" at="67,38,68,19" concept="10" />
      <node id="6648795410103939538" at="70,43,71,16" concept="10" />
      <node id="6648795410103939538" at="73,43,74,100" concept="10" />
      <node id="6648795410103939538" at="76,43,77,16" concept="10" />
      <node id="6648795410103939538" at="79,32,80,21" concept="10" />
      <node id="6648795410103939538" at="82,57,83,49" concept="10" />
      <node id="6648795410103939540" at="86,0,87,0" concept="13" trace="name" />
      <node id="6648795410103939542" at="92,173,93,56" concept="9" />
      <node id="6648795410103939542" at="93,56,94,75" concept="9" />
      <node id="6648795410103939551" at="97,56,98,95" concept="4" />
      <node id="6648795410103939553" at="98,95,99,63" concept="10" />
      <node id="6648795410103939561" at="101,65,102,104" concept="4" />
      <node id="6648795410103939563" at="102,104,103,63" concept="10" />
      <node id="6648795410103939566" at="105,58,106,92" concept="4" />
      <node id="6648795410103939568" at="106,92,107,63" concept="10" />
      <node id="6648795410103939542" at="109,20,110,61" concept="10" />
      <node id="6648795410103939540" at="115,35,116,18" concept="10" />
      <node id="6648795410103939540" at="118,46,119,18" concept="10" />
      <node id="6648795410103939540" at="121,43,122,18" concept="10" />
      <node id="6648795410103939540" at="124,47,125,18" concept="10" />
      <node id="6648795410103939540" at="127,44,128,18" concept="10" />
      <node id="6648795410103939540" at="130,35,131,18" concept="10" />
      <node id="6648795410103939540" at="133,33,134,19" concept="10" />
      <node id="6648795410103939540" at="136,36,137,19" concept="10" />
      <node id="6648795410103939540" at="139,37,140,19" concept="10" />
      <node id="6648795410103939540" at="142,65,143,111" concept="9" />
      <node id="6648795410103939540" at="143,111,144,16" concept="10" />
      <node id="6648795410103939540" at="146,66,147,18" concept="10" />
      <node id="6648795410103939540" at="149,49,150,39" concept="10" />
      <node id="6648795410103939540" at="152,61,153,34" concept="9" />
      <node id="6648795410103939540" at="154,22,155,53" concept="4" />
      <node id="6648795410103939540" at="156,7,157,15" concept="10" />
      <node id="6648795410103939540" at="159,31,160,16" concept="10" />
      <node id="6648795410103939540" at="162,95,163,91" concept="10" />
      <node id="6648795410103939574" at="166,26,167,16" concept="15" />
      <node id="6648795410103939574" at="169,96,170,52" concept="15" />
      <node id="6648795410103939574" at="172,45,173,31" concept="10" />
      <node id="6648795410103939574" at="175,74,176,31" concept="10" />
      <node id="6648795410103939574" at="178,47,179,31" concept="10" />
      <node id="6648795410103939574" at="181,32,182,26" concept="10" />
      <node id="6648795410103939574" at="184,51,185,26" concept="10" />
      <node id="6648795410103939574" at="187,34,188,26" concept="10" />
      <node id="6648795410103939574" at="191,126,192,84" concept="10" />
      <node id="6648795410103939606" at="197,0,198,0" concept="13" trace="name" />
      <node id="6648795410103939617" at="203,173,204,56" concept="9" />
      <node id="6648795410103939617" at="204,56,205,75" concept="9" />
      <node id="6648795410103939619" at="207,19,208,120" concept="9" />
      <node id="6648795410103939623" at="209,66,210,94" concept="4" />
      <node id="6905339732004139073" at="211,15,212,215" concept="9" />
      <node id="6905339732004146163" at="212,215,213,145" concept="9" />
      <node id="1601500591124622512" at="213,145,214,70" concept="9" />
      <node id="1601500591124626641" at="215,45,216,129" concept="4" />
      <node id="1601500591124627753" at="217,22,218,74" concept="4" />
      <node id="6648795410103939639" at="219,15,220,85" concept="4" />
      <node id="8154693107901214708" at="220,85,221,99" concept="4" />
      <node id="8154693107901228363" at="221,99,222,209" concept="4" />
      <node id="5590401931537358958" at="222,209,223,94" concept="4" />
      <node id="624831660059347939" at="223,94,224,103" concept="4" />
      <node id="1673413961535723652" at="224,103,225,0" concept="12" />
      <node id="513023766672894890" at="225,0,226,154" concept="9" />
      <node id="1673413961535723657" at="226,154,227,180" concept="4" />
      <node id="1673413961535723677" at="227,180,228,0" concept="12" />
      <node id="1673413961535723679" at="228,0,229,79" concept="4" />
      <node id="6648795410103939704" at="229,79,230,61" concept="10" />
      <node id="6648795410103939617" at="231,20,232,61" concept="10" />
      <node id="5775649810857433382" at="242,19,243,120" concept="9" />
      <node id="8974583536382025777" at="243,120,244,80" concept="4" />
      <node id="6648795410103939705" at="245,20,246,26" concept="10" />
      <node id="6648795410103939606" at="251,46,252,18" concept="10" />
      <node id="6648795410103939606" at="254,43,255,122" concept="10" />
      <node id="6648795410103939606" at="257,47,258,18" concept="10" />
      <node id="6648795410103939606" at="260,44,261,18" concept="10" />
      <node id="6648795410103939606" at="263,35,264,18" concept="10" />
      <node id="6648795410103939606" at="266,33,267,19" concept="10" />
      <node id="6648795410103939606" at="269,36,270,19" concept="10" />
      <node id="6648795410103939606" at="272,37,273,19" concept="10" />
      <node id="6648795410103939606" at="275,65,276,111" concept="9" />
      <node id="6648795410103939606" at="276,111,277,16" concept="10" />
      <node id="6648795410103939606" at="279,66,280,18" concept="10" />
      <node id="6648795410103939606" at="282,49,283,39" concept="10" />
      <node id="6648795410103939606" at="285,61,286,34" concept="9" />
      <node id="6648795410103939606" at="287,22,288,53" concept="4" />
      <node id="6648795410103939606" at="289,7,290,15" concept="10" />
      <node id="6648795410103939606" at="292,31,293,16" concept="10" />
      <node id="6648795410103939606" at="295,89,296,85" concept="10" />
      <node id="6648795410103939771" at="299,26,300,16" concept="15" />
      <node id="6648795410103939771" at="302,204,303,93" concept="15" />
      <node id="6648795410103939771" at="305,51,306,31" concept="10" />
      <node id="6648795410103939771" at="308,105,309,31" concept="10" />
      <node id="6648795410103939771" at="311,112,312,31" concept="10" />
      <node id="6648795410103939771" at="314,93,315,31" concept="10" />
      <node id="6648795410103939771" at="317,38,318,26" concept="10" />
      <node id="6648795410103939771" at="320,67,321,26" concept="10" />
      <node id="6648795410103939771" at="323,71,324,26" concept="10" />
      <node id="6648795410103939771" at="326,64,327,26" concept="10" />
      <node id="6648795410103939771" at="330,188,331,78" concept="10" />
      <node id="6648795410103939779" at="336,0,337,0" concept="13" trace="name" />
      <node id="6648795410103939783" at="342,173,343,56" concept="9" />
      <node id="6648795410103939783" at="343,56,344,86" concept="9" />
      <node id="6648795410103939785" at="346,19,347,68" concept="9" />
      <node id="6648795410103939795" at="348,30,349,63" concept="10" />
      <node id="6648795410103939799" at="350,15,351,116" concept="4" />
      <node id="6648795410103939815" at="353,56,354,83" concept="4" />
      <node id="2034046503361589573" at="358,53,359,35" concept="4" />
      <node id="6648795410103939848" at="365,17,366,73" concept="4" />
      <node id="6648795410103939849" at="366,73,367,114" concept="4" />
      <node id="6648795410103939783" at="368,20,369,61" concept="10" />
      <node id="6648795410103939779" at="374,35,375,18" concept="10" />
      <node id="6648795410103939779" at="377,46,378,18" concept="10" />
      <node id="6648795410103939779" at="380,43,381,116" concept="10" />
      <node id="6648795410103939779" at="383,47,384,18" concept="10" />
      <node id="6648795410103939779" at="386,44,387,115" concept="10" />
      <node id="6648795410103939779" at="389,35,390,18" concept="10" />
      <node id="6648795410103939779" at="392,33,393,19" concept="10" />
      <node id="6648795410103939779" at="395,36,396,18" concept="10" />
      <node id="6648795410103939779" at="398,37,399,18" concept="10" />
      <node id="6648795410103939779" at="401,65,402,111" concept="9" />
      <node id="6648795410103939779" at="402,111,403,60" concept="4" />
      <node id="6648795410103939779" at="403,60,404,16" concept="10" />
      <node id="6648795410103939779" at="406,66,407,18" concept="10" />
      <node id="6648795410103939779" at="409,49,410,18" concept="10" />
      <node id="6648795410103939779" at="412,61,413,34" concept="9" />
      <node id="6648795410103939779" at="413,34,414,15" concept="10" />
      <node id="6648795410103939779" at="416,31,417,17" concept="10" />
      <node id="6648795410103939855" at="421,0,422,0" concept="13" trace="name" />
      <node id="6648795410103939857" at="427,173,428,113" concept="9" />
      <node id="6648795410103939857" at="428,113,429,86" concept="9" />
      <node id="6648795410103939859" at="431,19,432,43" concept="9" />
      <node id="6648795410103939895" at="432,43,433,131" concept="9" />
      <node id="8640670305873739210" at="433,131,434,0" concept="12" />
      <node id="2034046503361623365" at="436,35,437,83" concept="4" />
      <node id="6648795410103940098" at="439,17,440,0" concept="12" />
      <node id="6648795410103940110" at="442,55,443,100" concept="4" />
      <node id="6648795410103940120" at="443,100,444,160" concept="4" />
      <node id="6648795410103940125" at="444,160,445,30" concept="10" />
      <node id="6648795410103940140" at="450,50,451,69" concept="4" />
      <node id="6648795410103940146" at="456,16,457,0" concept="12" />
      <node id="6648795410103940159" at="459,65,460,79" concept="10" />
      <node id="6648795410103940187" at="465,67,466,39" concept="10" />
      <node id="6648795410103940196" at="468,36,469,0" concept="12" />
      <node id="7131726659031991711" at="469,0,470,410" concept="4" />
      <node id="5054006938939170228" at="471,25,472,39" concept="4" />
      <node id="6648795410103940218" at="473,15,474,0" concept="12" />
      <node id="6648795410103940224" at="475,36,476,69" concept="10" />
      <node id="6648795410103940244" at="480,53,481,30" concept="10" />
      <node id="6648795410103940252" at="484,55,485,31" concept="10" />
      <node id="6648795410103940260" at="489,93,490,117" concept="4" />
      <node id="6648795410103940273" at="491,19,492,30" concept="10" />
      <node id="6067326609049463880" at="495,69,496,30" concept="10" />
      <node id="6648795410103939857" at="499,20,500,67" concept="10" />
      <node id="6648795410103939855" at="505,35,506,18" concept="10" />
      <node id="6648795410103939855" at="508,46,509,18" concept="10" />
      <node id="6648795410103939855" at="511,43,512,116" concept="10" />
      <node id="6648795410103939855" at="514,47,515,18" concept="10" />
      <node id="6648795410103939855" at="517,44,518,171" concept="10" />
      <node id="6648795410103939855" at="520,35,521,18" concept="10" />
      <node id="6648795410103939855" at="523,33,524,19" concept="10" />
      <node id="6648795410103939855" at="526,36,527,18" concept="10" />
      <node id="6648795410103939855" at="529,37,530,18" concept="10" />
      <node id="6648795410103939855" at="532,65,533,111" concept="9" />
      <node id="6648795410103939855" at="533,111,534,60" concept="4" />
      <node id="6648795410103939855" at="534,60,535,16" concept="10" />
      <node id="6648795410103939855" at="537,66,538,18" concept="10" />
      <node id="6648795410103939855" at="540,49,541,18" concept="10" />
      <node id="6648795410103939855" at="543,61,544,34" concept="9" />
      <node id="6648795410103939855" at="544,34,545,15" concept="10" />
      <node id="6648795410103939855" at="547,31,548,18" concept="10" />
      <node id="6648795410103939538" at="555,7,556,97" concept="9" />
      <node id="6648795410103939538" at="557,45,558,149" concept="9" />
      <node id="6648795410103939538" at="558,149,559,107" concept="4" />
      <node id="6648795410103939538" at="559,107,560,116" concept="4" />
      <node id="6648795410103939538" at="560,116,561,138" concept="4" />
      <node id="6648795410103939538" at="564,7,565,91" concept="9" />
      <node id="6648795410103939538" at="566,45,567,137" concept="9" />
      <node id="6648795410103939538" at="567,137,568,140" concept="4" />
      <node id="6648795410103939538" at="568,140,569,111" concept="4" />
      <node id="6648795410103939538" at="569,111,570,112" concept="4" />
      <node id="6648795410103939538" at="570,112,571,117" concept="4" />
      <node id="6648795410103939538" at="577,9,578,99" concept="9" />
      <node id="6648795410103939538" at="578,99,579,149" concept="9" />
      <node id="6648795410103939538" at="580,115,581,32" concept="4" />
      <node id="6648795410103939538" at="583,124,584,41" concept="4" />
      <node id="6648795410103939538" at="586,117,587,139" concept="4" />
      <node id="6648795410103939538" at="590,9,591,93" concept="9" />
      <node id="6648795410103939538" at="591,93,592,137" concept="9" />
      <node id="6648795410103939538" at="593,115,594,141" concept="4" />
      <node id="6648795410103939538" at="596,119,597,42" concept="4" />
      <node id="6648795410103939538" at="599,120,600,43" concept="4" />
      <node id="6648795410103939538" at="602,125,603,48" concept="4" />
      <node id="6648795410103939540" at="87,0,89,0" concept="2" trace="Target_checkParameters#()V" />
      <node id="6648795410103939606" at="198,0,200,0" concept="2" trace="Target_configure#()V" />
      <node id="1601500591124616634" at="217,20,219,15" concept="0" />
      <node id="6648795410103939779" at="337,0,339,0" concept="2" trace="Target_preloadModels#()V" />
      <node id="6648795410103939855" at="422,0,424,0" concept="2" trace="Target_generate#()V" />
      <node id="6648795410103939538" at="552,0,554,0" concept="2" trace="TargetProperties#()V" />
      <node id="6648795410103939538" at="67,0,70,0" concept="8" trace="targets#()Ljava/lang/Iterable;" />
      <node id="6648795410103939538" at="70,0,73,0" concept="8" trace="optional#()Ljava/lang/Iterable;" />
      <node id="6648795410103939538" at="73,0,76,0" concept="8" trace="required#()Ljava/lang/Iterable;" />
      <node id="6648795410103939538" at="76,0,79,0" concept="8" trace="extended#()Ljava/lang/Iterable;" />
      <node id="6648795410103939538" at="79,0,82,0" concept="8" trace="getName#()Ljetbrains/mps/make/facet/IFacet/Name;" />
      <node id="6648795410103939538" at="82,0,85,0" concept="8" trace="propertiesPersistence#()Ljetbrains/mps/make/resources/IPropertiesPersistence;" />
      <node id="6648795410103939540" at="115,0,118,0" concept="8" trace="createConfig#()Ljetbrains/mps/make/script/IConfig;" />
      <node id="6648795410103939540" at="118,0,121,0" concept="8" trace="notAfter#()Ljava/lang/Iterable;" />
      <node id="6648795410103939540" at="121,0,124,0" concept="8" trace="after#()Ljava/lang/Iterable;" />
      <node id="6648795410103939540" at="124,0,127,0" concept="8" trace="notBefore#()Ljava/lang/Iterable;" />
      <node id="6648795410103939540" at="127,0,130,0" concept="8" trace="before#()Ljava/lang/Iterable;" />
      <node id="6648795410103939540" at="130,0,133,0" concept="8" trace="getName#()Ljetbrains/mps/make/facet/ITarget/Name;" />
      <node id="6648795410103939540" at="133,0,136,0" concept="8" trace="isOptional#()Z" />
      <node id="6648795410103939540" at="136,0,139,0" concept="8" trace="requiresInput#()Z" />
      <node id="6648795410103939540" at="139,0,142,0" concept="8" trace="producesOutput#()Z" />
      <node id="6648795410103939540" at="146,0,149,0" concept="8" trace="expectedOutput#()Ljava/lang/Iterable;" />
      <node id="6648795410103939540" at="149,0,152,0" concept="8" trace="createParameters#(Ljava/lang/Class;)null" />
      <node id="6648795410103939540" at="153,34,156,7" concept="7" />
      <node id="6648795410103939540" at="159,0,162,0" concept="8" trace="workEstimate#()I" />
      <node id="6648795410103939540" at="162,0,165,0" concept="14" trace="vars#(Ljetbrains/mps/make/script/IPropertiesPool;)Ljetbrains/mps/lang/core/plugin/Generate_Facet/Target_checkParameters/Variables;" />
      <node id="6648795410103939574" at="166,0,169,0" concept="2" trace="Variables#()V" />
      <node id="6648795410103939574" at="169,0,172,0" concept="2" trace="Variables#(Ljetbrains/mps/project/Project;Ljetbrains/mps/smodel/IOperationContext;Ljava/lang/Boolean;)V" />
      <node id="6648795410103939574" at="172,0,175,0" concept="8" trace="project#(Ljetbrains/mps/project/Project;)Ljetbrains/mps/project/Project;" />
      <node id="6648795410103939574" at="175,0,178,0" concept="8" trace="operationContext#(Ljetbrains/mps/smodel/IOperationContext;)Ljetbrains/mps/smodel/IOperationContext;" />
      <node id="6648795410103939574" at="178,0,181,0" concept="8" trace="cleanMake#(Ljava/lang/Boolean;)Ljava/lang/Boolean;" />
      <node id="6648795410103939574" at="181,0,184,0" concept="8" trace="project#()Ljetbrains/mps/project/Project;" />
      <node id="6648795410103939574" at="184,0,187,0" concept="8" trace="operationContext#()Ljetbrains/mps/smodel/IOperationContext;" />
      <node id="6648795410103939574" at="187,0,190,0" concept="8" trace="cleanMake#()Ljava/lang/Boolean;" />
      <node id="8154693107901186939" at="208,120,211,15" concept="7" />
      <node id="6648795410103939606" at="251,0,254,0" concept="8" trace="notAfter#()Ljava/lang/Iterable;" />
      <node id="6648795410103939606" at="254,0,257,0" concept="8" trace="after#()Ljava/lang/Iterable;" />
      <node id="6648795410103939606" at="257,0,260,0" concept="8" trace="notBefore#()Ljava/lang/Iterable;" />
      <node id="6648795410103939606" at="260,0,263,0" concept="8" trace="before#()Ljava/lang/Iterable;" />
      <node id="6648795410103939606" at="263,0,266,0" concept="8" trace="getName#()Ljetbrains/mps/make/facet/ITarget/Name;" />
      <node id="6648795410103939606" at="266,0,269,0" concept="8" trace="isOptional#()Z" />
      <node id="6648795410103939606" at="269,0,272,0" concept="8" trace="requiresInput#()Z" />
      <node id="6648795410103939606" at="272,0,275,0" concept="8" trace="producesOutput#()Z" />
      <node id="6648795410103939606" at="279,0,282,0" concept="8" trace="expectedOutput#()Ljava/lang/Iterable;" />
      <node id="6648795410103939606" at="282,0,285,0" concept="8" trace="createParameters#(Ljava/lang/Class;)null" />
      <node id="6648795410103939606" at="286,34,289,7" concept="7" />
      <node id="6648795410103939606" at="292,0,295,0" concept="8" trace="workEstimate#()I" />
      <node id="6648795410103939606" at="295,0,298,0" concept="14" trace="vars#(Ljetbrains/mps/make/script/IPropertiesPool;)Ljetbrains/mps/lang/core/plugin/Generate_Facet/Target_configure/Variables;" />
      <node id="6648795410103939771" at="299,0,302,0" concept="2" trace="Variables#()V" />
      <node id="6648795410103939771" at="302,0,305,0" concept="2" trace="Variables#(Ljava/lang/Boolean;Ljetbrains/mps/generator/GenerationOptions/OptionsBuilder;Ljetbrains/mps/generator/DefaultGenerationParametersProvider;Ljetbrains/mps/generator/TransientModelsProvider;)V" />
      <node id="6648795410103939771" at="305,0,308,0" concept="8" trace="saveTransient#(Ljava/lang/Boolean;)Ljava/lang/Boolean;" />
      <node id="6648795410103939771" at="308,0,311,0" concept="8" trace="generationOptions#(Ljetbrains/mps/generator/GenerationOptions/OptionsBuilder;)Ljetbrains/mps/generator/GenerationOptions/OptionsBuilder;" />
      <node id="6648795410103939771" at="311,0,314,0" concept="8" trace="parametersProvider#(Ljetbrains/mps/generator/DefaultGenerationParametersProvider;)Ljetbrains/mps/generator/DefaultGenerationParametersProvider;" />
      <node id="6648795410103939771" at="314,0,317,0" concept="8" trace="transientModelsProvider#(Ljetbrains/mps/generator/TransientModelsProvider;)Ljetbrains/mps/generator/TransientModelsProvider;" />
      <node id="6648795410103939771" at="317,0,320,0" concept="8" trace="saveTransient#()Ljava/lang/Boolean;" />
      <node id="6648795410103939771" at="320,0,323,0" concept="8" trace="generationOptions#()Ljetbrains/mps/generator/GenerationOptions/OptionsBuilder;" />
      <node id="6648795410103939771" at="323,0,326,0" concept="8" trace="parametersProvider#()Ljetbrains/mps/generator/DefaultGenerationParametersProvider;" />
      <node id="6648795410103939771" at="326,0,329,0" concept="8" trace="transientModelsProvider#()Ljetbrains/mps/generator/TransientModelsProvider;" />
      <node id="6648795410103939793" at="347,68,350,15" concept="7" />
      <node id="2034046503361589571" at="358,0,361,0" concept="8" trace="visit#(Lorg/jetbrains/mps/openapi/model/SModel;)V" />
      <node id="6648795410103939779" at="374,0,377,0" concept="8" trace="createConfig#()Ljetbrains/mps/make/script/IConfig;" />
      <node id="6648795410103939779" at="377,0,380,0" concept="8" trace="notAfter#()Ljava/lang/Iterable;" />
      <node id="6648795410103939779" at="380,0,383,0" concept="8" trace="after#()Ljava/lang/Iterable;" />
      <node id="6648795410103939779" at="383,0,386,0" concept="8" trace="notBefore#()Ljava/lang/Iterable;" />
      <node id="6648795410103939779" at="386,0,389,0" concept="8" trace="before#()Ljava/lang/Iterable;" />
      <node id="6648795410103939779" at="389,0,392,0" concept="8" trace="getName#()Ljetbrains/mps/make/facet/ITarget/Name;" />
      <node id="6648795410103939779" at="392,0,395,0" concept="8" trace="isOptional#()Z" />
      <node id="6648795410103939779" at="395,0,398,0" concept="8" trace="requiresInput#()Z" />
      <node id="6648795410103939779" at="398,0,401,0" concept="8" trace="producesOutput#()Z" />
      <node id="6648795410103939779" at="406,0,409,0" concept="8" trace="expectedOutput#()Ljava/lang/Iterable;" />
      <node id="6648795410103939779" at="409,0,412,0" concept="8" trace="createParameters#(Ljava/lang/Class;)null" />
      <node id="6648795410103939779" at="416,0,419,0" concept="8" trace="workEstimate#()I" />
      <node id="2034046503361623363" at="436,0,439,0" concept="8" trace="run#()V" />
      <node id="6648795410103940142" at="453,0,456,0" concept="8" trace="clear#()V" />
      <node id="6648795410103940153" at="459,0,462,0" concept="8" trace="combine#(Ljava/lang/Integer;Ljetbrains/mps/smodel/resources/MResource;)Ljava/lang/Integer;" />
      <node id="6648795410103940185" at="465,0,468,0" concept="8" trace="translate#(Ljetbrains/mps/smodel/resources/MResource;)Ljava/lang/Iterable;" />
      <node id="6648795410103940220" at="474,0,477,15" concept="7" />
      <node id="6648795410103940258" at="488,44,491,19" concept="7" />
      <node id="6648795410103939855" at="505,0,508,0" concept="8" trace="createConfig#()Ljetbrains/mps/make/script/IConfig;" />
      <node id="6648795410103939855" at="508,0,511,0" concept="8" trace="notAfter#()Ljava/lang/Iterable;" />
      <node id="6648795410103939855" at="511,0,514,0" concept="8" trace="after#()Ljava/lang/Iterable;" />
      <node id="6648795410103939855" at="514,0,517,0" concept="8" trace="notBefore#()Ljava/lang/Iterable;" />
      <node id="6648795410103939855" at="517,0,520,0" concept="8" trace="before#()Ljava/lang/Iterable;" />
      <node id="6648795410103939855" at="520,0,523,0" concept="8" trace="getName#()Ljetbrains/mps/make/facet/ITarget/Name;" />
      <node id="6648795410103939855" at="523,0,526,0" concept="8" trace="isOptional#()Z" />
      <node id="6648795410103939855" at="526,0,529,0" concept="8" trace="requiresInput#()Z" />
      <node id="6648795410103939855" at="529,0,532,0" concept="8" trace="producesOutput#()Z" />
      <node id="6648795410103939855" at="537,0,540,0" concept="8" trace="expectedOutput#()Ljava/lang/Iterable;" />
      <node id="6648795410103939855" at="540,0,543,0" concept="8" trace="createParameters#(Ljava/lang/Class;)null" />
      <node id="6648795410103939855" at="547,0,550,0" concept="8" trace="workEstimate#()I" />
      <node id="6648795410103939538" at="579,149,582,11" concept="7" />
      <node id="6648795410103939538" at="582,11,585,11" concept="7" />
      <node id="6648795410103939538" at="585,11,588,11" concept="7" />
      <node id="6648795410103939538" at="592,137,595,11" concept="7" />
      <node id="6648795410103939538" at="595,11,598,11" concept="7" />
      <node id="6648795410103939538" at="598,11,601,11" concept="7" />
      <node id="6648795410103939538" at="601,11,604,11" concept="7" />
      <node id="6648795410103939544" at="96,19,100,15" concept="7" />
      <node id="6648795410103939554" at="100,15,104,15" concept="7" />
      <node id="6648795410103939564" at="104,15,108,15" concept="7" />
      <node id="6648795410103939540" at="142,0,146,0" concept="8" trace="expectedInput#()Ljava/lang/Iterable;" />
      <node id="6648795410103939574" at="190,0,194,0" concept="8" trace="assignFrom#(Ljetbrains/mps/baseLanguage/tuples/runtime/Tuples/_3;)Ljetbrains/mps/lang/core/plugin/Generate_Facet/Target_checkParameters/Variables;" />
      <node id="6648795410103939606" at="275,0,279,0" concept="8" trace="expectedInput#()Ljava/lang/Iterable;" />
      <node id="6648795410103939771" at="329,0,333,0" concept="8" trace="assignFrom#(Ljetbrains/mps/baseLanguage/tuples/runtime/Tuples/_4;)Ljetbrains/mps/lang/core/plugin/Generate_Facet/Target_configure/Variables;" />
      <node id="6648795410103939779" at="412,0,416,0" concept="8" trace="createParameters#(Ljava/lang/Class;null)null" />
      <node id="6648795410103940134" at="449,0,453,0" concept="8" trace="handle#(Ljetbrains/mps/messages/IMessage;)V" />
      <node id="6648795410103940238" at="479,0,483,0" concept="8" trace="merge#(Ljetbrains/mps/make/delta/IDelta;)Ljetbrains/mps/make/delta/IDelta;" />
      <node id="6648795410103940246" at="483,0,487,0" concept="8" trace="contains#(Ljetbrains/mps/make/delta/IDelta;)Z" />
      <node id="6067326609049460298" at="494,0,498,0" concept="8" trace="acceptVisitor#(Ljetbrains/mps/make/delta/IDeltaVisitor;)Z" />
      <node id="6648795410103939855" at="543,0,547,0" concept="8" trace="createParameters#(Ljava/lang/Class;null)null" />
      <node id="1601500591124599032" at="214,70,219,15" concept="7" />
      <node id="2034046503361589565" at="356,39,361,25" concept="4" />
      <node id="6648795410103939779" at="401,0,406,0" concept="8" trace="expectedInput#()Ljava/lang/Iterable;" />
      <node id="2034046503361623359" at="434,0,439,17" concept="4" />
      <node id="6648795410103940104" at="442,0,447,0" concept="8" trace="invoke#(Ljetbrains/mps/baseLanguage/tuples/runtime/Tuples/_0;)Ljava/lang/Boolean;" />
      <node id="5054006938939170188" at="457,0,462,18" concept="4" />
      <node id="6648795410103940176" at="463,19,468,36" concept="9" />
      <node id="6648795410103939855" at="532,0,537,0" concept="8" trace="expectedInput#()Ljava/lang/Iterable;" />
      <node id="6648795410103939538" at="61,0,67,0" concept="2" trace="Generate_Facet#()V" />
      <node id="6648795410103939538" at="556,97,562,9" concept="7" />
      <node id="6648795410103939540" at="152,0,159,0" concept="8" trace="createParameters#(Ljava/lang/Class;null)null" />
      <node id="6648795410103939705" at="240,95,247,11" concept="16" />
      <node id="6648795410103939606" at="285,0,292,0" concept="8" trace="createParameters#(Ljava/lang/Class;null)null" />
      <node id="2034046503361589563" at="356,0,363,0" concept="8" trace="run#()V" />
      <node id="6648795410103940099" at="440,0,447,17" concept="9" />
      <node id="6648795410103940254" at="487,0,494,0" concept="8" trace="reconcile#()Z" />
      <node id="6648795410103939538" at="565,91,572,9" concept="7" />
      <node id="2034046503361589559" at="354,83,363,21" concept="4" />
      <node id="6648795410103940127" at="447,17,456,16" concept="9" />
      <node id="6648795410103939538" at="554,84,563,7" concept="0" />
      <node id="6648795410103939705" at="239,0,249,0" concept="8" trace="configure#(Ljetbrains/mps/make/script/IConfigMonitor;Ljetbrains/mps/make/resources/IPropertiesAccessor;)Z" />
      <node id="6648795410103939538" at="563,7,573,7" concept="0" />
      <node id="5054006938939170224" at="462,18,473,15" concept="19" />
      <node id="6648795410103939606" at="237,35,249,8" concept="10" />
      <node id="6648795410103939806" at="353,0,365,0" concept="8" trace="visit#(Ljetbrains/mps/smodel/resources/MResource;)V" />
      <node id="6648795410103939538" at="576,11,589,9" concept="0" />
      <node id="6648795410103939606" at="237,0,251,0" concept="8" trace="createConfig#()Ljetbrains/mps/make/script/IConfig;" />
      <node id="6648795410103939802" at="351,116,365,17" concept="4" />
      <node id="6648795410103939538" at="589,9,605,9" concept="0" />
      <node id="6648795410103939542" at="94,75,111,11" concept="16" />
      <node id="6648795410103940225" at="477,15,498,21" concept="4" />
      <node id="6648795410103939538" at="554,0,575,0" concept="8" trace="storeValues#(Ljava/util/Map;Ljetbrains/mps/make/script/IPropertiesPool;)V" />
      <node id="6648795410103939542" at="91,0,113,0" concept="8" trace="execute#(Ljava/lang/Iterable;Ljetbrains/mps/make/script/IJobMonitor;Ljetbrains/mps/make/resources/IPropertiesAccessor;Lorg/jetbrains/mps/openapi/util/ProgressMonitor;)Ljetbrains/mps/make/script/IResult;" />
      <node id="6648795410103939540" at="89,29,113,8" concept="10" />
      <node id="6648795410103939540" at="89,0,115,0" concept="8" trace="createJob#()Ljetbrains/mps/make/script/IJob;" />
      <node id="6648795410103939783" at="344,86,370,11" concept="16" />
      <node id="6648795410103939617" at="205,75,233,11" concept="16" />
      <node id="6648795410103939783" at="341,0,372,0" concept="8" trace="execute#(Ljava/lang/Iterable;Ljetbrains/mps/make/script/IJobMonitor;Ljetbrains/mps/make/resources/IPropertiesAccessor;Lorg/jetbrains/mps/openapi/util/ProgressMonitor;)Ljetbrains/mps/make/script/IResult;" />
      <node id="6648795410103939538" at="575,83,607,7" concept="18" />
      <node id="6648795410103939617" at="202,0,235,0" concept="8" trace="execute#(Ljava/lang/Iterable;Ljetbrains/mps/make/script/IJobMonitor;Ljetbrains/mps/make/resources/IPropertiesAccessor;Lorg/jetbrains/mps/openapi/util/ProgressMonitor;)Ljetbrains/mps/make/script/IResult;" />
      <node id="6648795410103939779" at="339,29,372,8" concept="10" />
      <node id="6648795410103939538" at="575,0,609,0" concept="8" trace="loadValues#(Ljava/util/Map;Ljetbrains/mps/make/script/IPropertiesPool;)V" />
      <node id="6648795410103939606" at="200,29,235,8" concept="10" />
      <node id="6648795410103939779" at="339,0,374,0" concept="8" trace="createJob#()Ljetbrains/mps/make/script/IJob;" />
      <node id="6648795410103939606" at="200,0,237,0" concept="8" trace="createJob#()Ljetbrains/mps/make/script/IJob;" />
      <node id="6648795410103939857" at="429,86,501,11" concept="16" />
      <node id="6648795410103939857" at="426,0,503,0" concept="8" trace="execute#(Ljava/lang/Iterable;Ljetbrains/mps/make/script/IJobMonitor;Ljetbrains/mps/make/resources/IPropertiesAccessor;Lorg/jetbrains/mps/openapi/util/ProgressMonitor;)Ljetbrains/mps/make/script/IResult;" />
      <node id="6648795410103939855" at="424,29,503,8" concept="10" />
      <node id="6648795410103939855" at="424,0,505,0" concept="8" trace="createJob#()Ljetbrains/mps/make/script/IJob;" />
      <scope id="6648795410103939540" at="87,37,87,37" />
      <scope id="6648795410103939606" at="198,31,198,31" />
      <scope id="6648795410103939779" at="337,35,337,35" />
      <scope id="6648795410103939855" at="422,30,422,30" />
      <scope id="6648795410103940145" at="454,37,454,37" />
      <scope id="6648795410103939538" at="552,31,552,31" />
      <scope id="6648795410103939538" at="606,0,606,37">
        <var name="re" id="6648795410103939538" />
      </scope>
      <scope id="6648795410103939538" at="606,37,606,37" />
      <scope id="6648795410103939538" at="67,38,68,19" />
      <scope id="6648795410103939538" at="70,43,71,16" />
      <scope id="6648795410103939538" at="73,43,74,100" />
      <scope id="6648795410103939538" at="76,43,77,16" />
      <scope id="6648795410103939538" at="79,32,80,21" />
      <scope id="6648795410103939538" at="82,57,83,49" />
      <scope id="6648795410103939542" at="109,20,110,61" />
      <scope id="6648795410103939540" at="115,35,116,18" />
      <scope id="6648795410103939540" at="118,46,119,18" />
      <scope id="6648795410103939540" at="121,43,122,18" />
      <scope id="6648795410103939540" at="124,47,125,18" />
      <scope id="6648795410103939540" at="127,44,128,18" />
      <scope id="6648795410103939540" at="130,35,131,18" />
      <scope id="6648795410103939540" at="133,33,134,19" />
      <scope id="6648795410103939540" at="136,36,137,19" />
      <scope id="6648795410103939540" at="139,37,140,19" />
      <scope id="6648795410103939540" at="146,66,147,18" />
      <scope id="6648795410103939540" at="149,49,150,39" />
      <scope id="6648795410103939540" at="154,22,155,53" />
      <scope id="6648795410103939540" at="159,31,160,16" />
      <scope id="6648795410103939540" at="162,95,163,91" />
      <scope id="6648795410103939574" at="166,26,167,16" />
      <scope id="6648795410103939574" at="169,96,170,52" />
      <scope id="6648795410103939574" at="172,45,173,31" />
      <scope id="6648795410103939574" at="175,74,176,31" />
      <scope id="6648795410103939574" at="178,47,179,31" />
      <scope id="6648795410103939574" at="181,32,182,26" />
      <scope id="6648795410103939574" at="184,51,185,26" />
      <scope id="6648795410103939574" at="187,34,188,26" />
      <scope id="6648795410103939574" at="191,126,192,84" />
      <scope id="8154693107901186942" at="209,66,210,94" />
      <scope id="1601500591124599035" at="215,45,216,129" />
      <scope id="1601500591124616635" at="217,22,218,74" />
      <scope id="6648795410103939617" at="231,20,232,61" />
      <scope id="6648795410103939705" at="245,20,246,26" />
      <scope id="6648795410103939606" at="251,46,252,18" />
      <scope id="6648795410103939606" at="254,43,255,122" />
      <scope id="6648795410103939606" at="257,47,258,18" />
      <scope id="6648795410103939606" at="260,44,261,18" />
      <scope id="6648795410103939606" at="263,35,264,18" />
      <scope id="6648795410103939606" at="266,33,267,19" />
      <scope id="6648795410103939606" at="269,36,270,19" />
      <scope id="6648795410103939606" at="272,37,273,19" />
      <scope id="6648795410103939606" at="279,66,280,18" />
      <scope id="6648795410103939606" at="282,49,283,39" />
      <scope id="6648795410103939606" at="287,22,288,53" />
      <scope id="6648795410103939606" at="292,31,293,16" />
      <scope id="6648795410103939606" at="295,89,296,85" />
      <scope id="6648795410103939771" at="299,26,300,16" />
      <scope id="6648795410103939771" at="302,204,303,93" />
      <scope id="6648795410103939771" at="305,51,306,31" />
      <scope id="6648795410103939771" at="308,105,309,31" />
      <scope id="6648795410103939771" at="311,112,312,31" />
      <scope id="6648795410103939771" at="314,93,315,31" />
      <scope id="6648795410103939771" at="317,38,318,26" />
      <scope id="6648795410103939771" at="320,67,321,26" />
      <scope id="6648795410103939771" at="323,71,324,26" />
      <scope id="6648795410103939771" at="326,64,327,26" />
      <scope id="6648795410103939771" at="330,188,331,78" />
      <scope id="6648795410103939794" at="348,30,349,63" />
      <scope id="2034046503361589572" at="358,53,359,35" />
      <scope id="6648795410103939783" at="368,20,369,61" />
      <scope id="6648795410103939779" at="374,35,375,18" />
      <scope id="6648795410103939779" at="377,46,378,18" />
      <scope id="6648795410103939779" at="380,43,381,116" />
      <scope id="6648795410103939779" at="383,47,384,18" />
      <scope id="6648795410103939779" at="386,44,387,115" />
      <scope id="6648795410103939779" at="389,35,390,18" />
      <scope id="6648795410103939779" at="392,33,393,19" />
      <scope id="6648795410103939779" at="395,36,396,18" />
      <scope id="6648795410103939779" at="398,37,399,18" />
      <scope id="6648795410103939779" at="406,66,407,18" />
      <scope id="6648795410103939779" at="409,49,410,18" />
      <scope id="6648795410103939779" at="416,31,417,17" />
      <scope id="2034046503361623364" at="436,35,437,83" />
      <scope id="6648795410103940139" at="450,50,451,69" />
      <scope id="6648795410103940158" at="459,65,460,79" />
      <scope id="6648795410103940186" at="465,67,466,39" />
      <scope id="5054006938939170227" at="471,25,472,39" />
      <scope id="6648795410103940223" at="475,36,476,69" />
      <scope id="6648795410103940243" at="480,53,481,30" />
      <scope id="6648795410103940251" at="484,55,485,31" />
      <scope id="6648795410103940259" at="489,93,490,117" />
      <scope id="6067326609049460301" at="495,69,496,30" />
      <scope id="6648795410103939857" at="499,20,500,67" />
      <scope id="6648795410103939855" at="505,35,506,18" />
      <scope id="6648795410103939855" at="508,46,509,18" />
      <scope id="6648795410103939855" at="511,43,512,116" />
      <scope id="6648795410103939855" at="514,47,515,18" />
      <scope id="6648795410103939855" at="517,44,518,171" />
      <scope id="6648795410103939855" at="520,35,521,18" />
      <scope id="6648795410103939855" at="523,33,524,19" />
      <scope id="6648795410103939855" at="526,36,527,18" />
      <scope id="6648795410103939855" at="529,37,530,18" />
      <scope id="6648795410103939855" at="537,66,538,18" />
      <scope id="6648795410103939855" at="540,49,541,18" />
      <scope id="6648795410103939855" at="547,31,548,18" />
      <scope id="6648795410103939538" at="580,115,581,32" />
      <scope id="6648795410103939538" at="583,124,584,41" />
      <scope id="6648795410103939538" at="586,117,587,139" />
      <scope id="6648795410103939538" at="593,115,594,141" />
      <scope id="6648795410103939538" at="596,119,597,42" />
      <scope id="6648795410103939538" at="599,120,600,43" />
      <scope id="6648795410103939538" at="602,125,603,48" />
      <scope id="6648795410103939540" at="87,0,89,0" />
      <scope id="6648795410103939550" at="97,56,99,63" />
      <scope id="6648795410103939560" at="101,65,103,63" />
      <scope id="6648795410103939565" at="105,58,107,63" />
      <scope id="6648795410103939540" at="142,65,144,16">
        <var name="rv" id="6648795410103939540" />
      </scope>
      <scope id="6648795410103939606" at="198,0,200,0" />
      <scope id="6648795410103939705" at="242,19,244,80">
        <var name="settings" id="5775649810857433383" />
      </scope>
      <scope id="6648795410103939606" at="275,65,277,16">
        <var name="rv" id="6648795410103939606" />
      </scope>
      <scope id="6648795410103939779" at="337,0,339,0" />
      <scope id="6648795410103939779" at="412,61,414,15">
        <var name="t" id="6648795410103939779" />
      </scope>
      <scope id="6648795410103939855" at="422,0,424,0" />
      <scope id="6648795410103939855" at="543,61,545,15">
        <var name="t" id="6648795410103939855" />
      </scope>
      <scope id="6648795410103939538" at="552,0,554,0" />
      <scope id="6648795410103939538" at="67,0,70,0" />
      <scope id="6648795410103939538" at="70,0,73,0" />
      <scope id="6648795410103939538" at="73,0,76,0" />
      <scope id="6648795410103939538" at="76,0,79,0" />
      <scope id="6648795410103939538" at="79,0,82,0" />
      <scope id="6648795410103939538" at="82,0,85,0" />
      <scope id="6648795410103939540" at="115,0,118,0" />
      <scope id="6648795410103939540" at="118,0,121,0" />
      <scope id="6648795410103939540" at="121,0,124,0" />
      <scope id="6648795410103939540" at="124,0,127,0" />
      <scope id="6648795410103939540" at="127,0,130,0" />
      <scope id="6648795410103939540" at="130,0,133,0" />
      <scope id="6648795410103939540" at="133,0,136,0" />
      <scope id="6648795410103939540" at="136,0,139,0" />
      <scope id="6648795410103939540" at="139,0,142,0" />
      <scope id="6648795410103939540" at="146,0,149,0" />
      <scope id="6648795410103939540" at="149,0,152,0">
        <var name="cls" id="6648795410103939540" />
      </scope>
      <scope id="6648795410103939540" at="159,0,162,0" />
      <scope id="6648795410103939540" at="162,0,165,0">
        <var name="ppool" id="6648795410103939540" />
      </scope>
      <scope id="6648795410103939574" at="166,0,169,0" />
      <scope id="6648795410103939574" at="169,0,172,0">
        <var name="cleanMake" id="6648795410103939574" />
        <var name="operationContext" id="6648795410103939574" />
        <var name="project" id="6648795410103939574" />
      </scope>
      <scope id="6648795410103939574" at="172,0,175,0">
        <var name="value" id="6648795410103939574" />
      </scope>
      <scope id="6648795410103939574" at="175,0,178,0">
        <var name="value" id="6648795410103939574" />
      </scope>
      <scope id="6648795410103939574" at="178,0,181,0">
        <var name="value" id="6648795410103939574" />
      </scope>
      <scope id="6648795410103939574" at="181,0,184,0" />
      <scope id="6648795410103939574" at="184,0,187,0" />
      <scope id="6648795410103939574" at="187,0,190,0" />
      <scope id="6648795410103939606" at="251,0,254,0" />
      <scope id="6648795410103939606" at="254,0,257,0" />
      <scope id="6648795410103939606" at="257,0,260,0" />
      <scope id="6648795410103939606" at="260,0,263,0" />
      <scope id="6648795410103939606" at="263,0,266,0" />
      <scope id="6648795410103939606" at="266,0,269,0" />
      <scope id="6648795410103939606" at="269,0,272,0" />
      <scope id="6648795410103939606" at="272,0,275,0" />
      <scope id="6648795410103939606" at="279,0,282,0" />
      <scope id="6648795410103939606" at="282,0,285,0">
        <var name="cls" id="6648795410103939606" />
      </scope>
      <scope id="6648795410103939606" at="292,0,295,0" />
      <scope id="6648795410103939606" at="295,0,298,0">
        <var name="ppool" id="6648795410103939606" />
      </scope>
      <scope id="6648795410103939771" at="299,0,302,0" />
      <scope id="6648795410103939771" at="302,0,305,0">
        <var name="generationOptions" id="6648795410103939771" />
        <var name="parametersProvider" id="6648795410103939771" />
        <var name="saveTransient" id="6648795410103939771" />
        <var name="transientModelsProvider" id="6648795410103939771" />
      </scope>
      <scope id="6648795410103939771" at="305,0,308,0">
        <var name="value" id="6648795410103939771" />
      </scope>
      <scope id="6648795410103939771" at="308,0,311,0">
        <var name="value" id="6648795410103939771" />
      </scope>
      <scope id="6648795410103939771" at="311,0,314,0">
        <var name="value" id="6648795410103939771" />
      </scope>
      <scope id="6648795410103939771" at="314,0,317,0">
        <var name="value" id="6648795410103939771" />
      </scope>
      <scope id="6648795410103939771" at="317,0,320,0" />
      <scope id="6648795410103939771" at="320,0,323,0" />
      <scope id="6648795410103939771" at="323,0,326,0" />
      <scope id="6648795410103939771" at="326,0,329,0" />
      <scope id="2034046503361589571" at="358,0,361,0">
        <var name="m" id="2034046503361589571" />
      </scope>
      <scope id="6648795410103939779" at="374,0,377,0" />
      <scope id="6648795410103939779" at="377,0,380,0" />
      <scope id="6648795410103939779" at="380,0,383,0" />
      <scope id="6648795410103939779" at="383,0,386,0" />
      <scope id="6648795410103939779" at="386,0,389,0" />
      <scope id="6648795410103939779" at="389,0,392,0" />
      <scope id="6648795410103939779" at="392,0,395,0" />
      <scope id="6648795410103939779" at="395,0,398,0" />
      <scope id="6648795410103939779" at="398,0,401,0" />
      <scope id="6648795410103939779" at="401,65,404,16">
        <var name="rv" id="6648795410103939779" />
      </scope>
      <scope id="6648795410103939779" at="406,0,409,0" />
      <scope id="6648795410103939779" at="409,0,412,0">
        <var name="cls" id="6648795410103939779" />
      </scope>
      <scope id="6648795410103939779" at="416,0,419,0" />
      <scope id="2034046503361623363" at="436,0,439,0" />
      <scope id="6648795410103940107" at="442,55,445,30" />
      <scope id="6648795410103940142" at="453,0,456,0" />
      <scope id="6648795410103940153" at="459,0,462,0">
        <var name="it" id="6648795410103940153" />
        <var name="s" id="6648795410103940153" />
      </scope>
      <scope id="6648795410103940185" at="465,0,468,0">
        <var name="in" id="6648795410103940185" />
      </scope>
      <scope id="6648795410103939855" at="505,0,508,0" />
      <scope id="6648795410103939855" at="508,0,511,0" />
      <scope id="6648795410103939855" at="511,0,514,0" />
      <scope id="6648795410103939855" at="514,0,517,0" />
      <scope id="6648795410103939855" at="517,0,520,0" />
      <scope id="6648795410103939855" at="520,0,523,0" />
      <scope id="6648795410103939855" at="523,0,526,0" />
      <scope id="6648795410103939855" at="526,0,529,0" />
      <scope id="6648795410103939855" at="529,0,532,0" />
      <scope id="6648795410103939855" at="532,65,535,16">
        <var name="rv" id="6648795410103939855" />
      </scope>
      <scope id="6648795410103939855" at="537,0,540,0" />
      <scope id="6648795410103939855" at="540,0,543,0">
        <var name="cls" id="6648795410103939855" />
      </scope>
      <scope id="6648795410103939855" at="547,0,550,0" />
      <scope id="6648795410103939538" at="61,27,65,84" />
      <scope id="6648795410103939540" at="142,0,146,0" />
      <scope id="6648795410103939574" at="190,0,194,0">
        <var name="from" id="6648795410103939574" />
      </scope>
      <scope id="6648795410103939606" at="275,0,279,0" />
      <scope id="6648795410103939771" at="329,0,333,0">
        <var name="from" id="6648795410103939771" />
      </scope>
      <scope id="6648795410103939779" at="412,0,416,0">
        <var name="cls" id="6648795410103939779" />
        <var name="copyFrom" id="6648795410103939779" />
      </scope>
      <scope id="6648795410103940134" at="449,0,453,0">
        <var name="msg" id="6648795410103940137" />
      </scope>
      <scope id="6648795410103940238" at="479,0,483,0">
        <var name="toMerge" id="6648795410103940241" />
      </scope>
      <scope id="6648795410103940246" at="483,0,487,0">
        <var name="other" id="6648795410103940249" />
      </scope>
      <scope id="6648795410103940257" at="488,44,492,30" />
      <scope id="6067326609049460298" at="494,0,498,0">
        <var name="visitor" id="6067326609049463878" />
      </scope>
      <scope id="6648795410103939855" at="543,0,547,0">
        <var name="cls" id="6648795410103939855" />
        <var name="copyFrom" id="6648795410103939855" />
      </scope>
      <scope id="6648795410103939538" at="557,45,561,138">
        <var name="props" id="6648795410103939538" />
      </scope>
      <scope id="6648795410103939540" at="152,61,157,15">
        <var name="t" id="6648795410103939540" />
      </scope>
      <scope id="6648795410103939606" at="285,61,290,15">
        <var name="t" id="6648795410103939606" />
      </scope>
      <scope id="2034046503361589564" at="356,39,361,25" />
      <scope id="6648795410103939779" at="401,0,406,0" />
      <scope id="6648795410103940104" at="442,0,447,0">
        <var name="data" id="6648795410103940104" />
      </scope>
      <scope id="6648795410103939855" at="532,0,537,0" />
      <scope id="6648795410103939538" at="566,45,571,117">
        <var name="props" id="6648795410103939538" />
      </scope>
      <scope id="6648795410103939538" at="61,0,67,0" />
      <scope id="6648795410103939540" at="152,0,159,0">
        <var name="cls" id="6648795410103939540" />
        <var name="copyFrom" id="6648795410103939540" />
      </scope>
      <scope id="6648795410103939705" at="240,95,247,11" />
      <scope id="6648795410103939606" at="285,0,292,0">
        <var name="cls" id="6648795410103939606" />
        <var name="copyFrom" id="6648795410103939606" />
      </scope>
      <scope id="2034046503361589563" at="356,0,363,0" />
      <scope id="5054006938939170225" at="463,19,470,410">
        <var name="models" id="6648795410103940177" />
      </scope>
      <scope id="6648795410103940254" at="487,0,494,0" />
      <scope id="6648795410103939538" at="555,7,562,9">
        <var name="name" id="6648795410103939538" />
      </scope>
      <scope id="6648795410103939538" at="564,7,572,9">
        <var name="name" id="6648795410103939538" />
      </scope>
      <scope id="6648795410103939705" at="239,0,249,0">
        <var name="cmonitor" id="6648795410103939705" />
        <var name="pa" id="6648795410103939705" />
      </scope>
      <scope id="6648795410103939807" at="353,56,363,21" />
      <scope id="6648795410103939538" at="577,9,588,11">
        <var name="name" id="6648795410103939538" />
        <var name="props" id="6648795410103939538" />
      </scope>
      <scope id="6648795410103939542" at="96,19,108,15" />
      <scope id="6648795410103939606" at="237,35,249,8" />
      <scope id="6648795410103939806" at="353,0,365,0">
        <var name="mod" id="6648795410103939806" />
      </scope>
      <scope id="6648795410103939606" at="237,0,251,0" />
      <scope id="6648795410103939538" at="590,9,604,11">
        <var name="name" id="6648795410103939538" />
        <var name="props" id="6648795410103939538" />
      </scope>
      <scope id="6648795410103939542" at="92,173,111,11">
        <var name="_output_fi61u2_a0a" id="6648795410103939542" />
        <var name="input" id="6648795410103939542" />
      </scope>
      <scope id="6648795410103939538" at="554,84,573,7" />
      <scope id="6648795410103939783" at="346,19,367,114">
        <var name="work" id="6648795410103939786" />
      </scope>
      <scope id="6648795410103939538" at="554,0,575,0">
        <var name="properties" id="6648795410103939538" />
        <var name="store" id="6648795410103939538" />
      </scope>
      <scope id="6648795410103939542" at="91,0,113,0">
        <var name="monitor" id="6648795410103939542" />
        <var name="pa" id="6648795410103939542" />
        <var name="progressMonitor" id="6648795410103939542" />
        <var name="rawInput" id="6648795410103939542" />
      </scope>
      <scope id="6648795410103939617" at="207,19,230,61">
        <var name="cacheContainer" id="6905339732004146164" />
        <var name="caches" id="6905339732004139074" />
        <var name="incrementalStrategy" id="1601500591124622510" />
        <var name="settings" id="6648795410103939620" />
        <var name="tmc" id="513023766672894891" />
      </scope>
      <scope id="6648795410103939540" at="89,29,113,8" />
      <scope id="6648795410103939540" at="89,0,115,0" />
      <scope id="6648795410103939783" at="342,173,370,11">
        <var name="_output_fi61u2_a0c" id="6648795410103939783" />
        <var name="input" id="6648795410103939783" />
      </scope>
      <scope id="6648795410103939538" at="576,11,605,9" />
      <scope id="6648795410103939617" at="203,173,233,11">
        <var name="_output_fi61u2_a0b" id="6648795410103939617" />
        <var name="input" id="6648795410103939617" />
      </scope>
      <scope id="6648795410103939783" at="341,0,372,0">
        <var name="monitor" id="6648795410103939783" />
        <var name="pa" id="6648795410103939783" />
        <var name="progressMonitor" id="6648795410103939783" />
        <var name="rawInput" id="6648795410103939783" />
      </scope>
      <scope id="6648795410103939538" at="575,83,607,7" />
      <scope id="6648795410103939617" at="202,0,235,0">
        <var name="monitor" id="6648795410103939617" />
        <var name="pa" id="6648795410103939617" />
        <var name="progressMonitor" id="6648795410103939617" />
        <var name="rawInput" id="6648795410103939617" />
      </scope>
      <scope id="6648795410103939779" at="339,29,372,8" />
      <scope id="6648795410103939538" at="575,0,609,0">
        <var name="properties" id="6648795410103939538" />
        <var name="store" id="6648795410103939538" />
      </scope>
      <scope id="6648795410103939606" at="200,29,235,8" />
      <scope id="6648795410103939779" at="339,0,374,0" />
      <scope id="6648795410103939606" at="200,0,237,0" />
      <scope id="6648795410103939857" at="431,19,498,21">
        <var name="generationOk" id="6648795410103939860" />
        <var name="gh" id="6648795410103940100" />
        <var name="mh" id="6648795410103940128" />
        <var name="retainedModels" id="6648795410103939896" />
      </scope>
      <scope id="6648795410103939857" at="427,173,501,11">
        <var name="_output_fi61u2_a0d" id="6648795410103939857" />
        <var name="input" id="6648795410103939857" />
      </scope>
      <scope id="6648795410103939857" at="426,0,503,0">
        <var name="monitor" id="6648795410103939857" />
        <var name="pa" id="6648795410103939857" />
        <var name="progressMonitor" id="6648795410103939857" />
        <var name="rawInput" id="6648795410103939857" />
      </scope>
      <scope id="6648795410103939855" at="424,29,503,8" />
      <scope id="6648795410103939855" at="424,0,505,0" />
      <unit id="2034046503361589571" at="357,71,361,23" name="jetbrains.mps.lang.core.plugin.Generate_Facet$4" />
      <unit id="2034046503361623363" at="435,115,439,15" name="jetbrains.mps.lang.core.plugin.Generate_Facet$2" />
      <unit id="6648795410103940153" at="458,95,462,15" name="jetbrains.mps.lang.core.plugin.Generate_Facet$2" />
      <unit id="6648795410103940185" at="464,81,468,17" name="jetbrains.mps.lang.core.plugin.Generate_Facet$2" />
      <unit id="6648795410103940104" at="441,68,447,15" name="jetbrains.mps.lang.core.plugin.Generate_Facet$2" />
      <unit id="2034046503361589563" at="355,119,363,19" name="jetbrains.mps.lang.core.plugin.Generate_Facet$3" />
      <unit id="6648795410103940132" at="448,39,456,15" name="jetbrains.mps.lang.core.plugin.Generate_Facet$2" />
      <unit id="6648795410103939705" at="238,17,249,7" name="jetbrains.mps.lang.core.plugin.Generate_Facet$2" />
      <unit id="6648795410103939806" at="352,56,365,15" name="jetbrains.mps.lang.core.plugin.Generate_Facet$2" />
      <unit id="6648795410103940236" at="478,193,498,15" name="jetbrains.mps.lang.core.plugin.Generate_Facet$2" />
      <unit id="6648795410103939542" at="90,17,113,7" name="jetbrains.mps.lang.core.plugin.Generate_Facet$1" />
      <unit id="6648795410103939574" at="165,0,195,0" name="jetbrains.mps.lang.core.plugin.Generate_Facet$Target_checkParameters$Variables" />
      <unit id="6648795410103939783" at="340,17,372,7" name="jetbrains.mps.lang.core.plugin.Generate_Facet$1" />
      <unit id="6648795410103939617" at="201,17,235,7" name="jetbrains.mps.lang.core.plugin.Generate_Facet$1" />
      <unit id="6648795410103939771" at="298,0,334,0" name="jetbrains.mps.lang.core.plugin.Generate_Facet$Target_configure$Variables" />
      <unit id="6648795410103939538" at="551,0,610,0" name="jetbrains.mps.lang.core.plugin.Generate_Facet$TargetProperties" />
      <unit id="6648795410103939857" at="425,17,503,7" name="jetbrains.mps.lang.core.plugin.Generate_Facet$1" />
      <unit id="6648795410103939779" at="335,0,420,0" name="jetbrains.mps.lang.core.plugin.Generate_Facet$Target_preloadModels" />
      <unit id="6648795410103939540" at="85,0,196,0" name="jetbrains.mps.lang.core.plugin.Generate_Facet$Target_checkParameters" />
      <unit id="6648795410103939855" at="420,0,551,0" name="jetbrains.mps.lang.core.plugin.Generate_Facet$Target_generate" />
      <unit id="6648795410103939606" at="196,0,335,0" name="jetbrains.mps.lang.core.plugin.Generate_Facet$Target_configure" />
      <unit id="6648795410103939538" at="58,0,611,0" name="jetbrains.mps.lang.core.plugin.Generate_Facet" />
    </file>
  </root>
  <root nodeRef="r:00000000-0000-4000-0000-011c89590286(jetbrains.mps.lang.core.plugin)/6648795410103966565">
    <file name="TextGen_Facet.java">
<<<<<<< HEAD
      <node id="6648795410103966565" at="69,0,70,0" concept="5" trace="targets" />
      <node id="6648795410103966565" at="70,0,71,0" concept="5" trace="name" />
      <node id="6648795410103966565" at="71,26,72,82" concept="4" />
      <node id="6648795410103966565" at="72,82,73,90" concept="4" />
      <node id="6648795410103966565" at="75,38,76,19" concept="10" />
      <node id="6648795410103966565" at="78,43,79,16" concept="10" />
      <node id="6648795410103966565" at="81,43,82,153" concept="10" />
      <node id="6648795410103966565" at="84,43,85,16" concept="10" />
      <node id="6648795410103966565" at="87,32,88,21" concept="10" />
      <node id="6648795410103966565" at="90,57,91,48" concept="10" />
      <node id="6648795410103966566" at="94,0,95,0" concept="13" trace="name" />
      <node id="6648795410103966568" at="100,173,101,56" concept="9" />
      <node id="6648795410103966568" at="101,56,102,86" concept="9" />
      <node id="36662593414098208" at="106,53,107,47" concept="10" />
      <node id="6580055082271667930" at="109,19,110,101" concept="4" />
      <node id="6648795410103966608" at="110,101,111,63" concept="10" />
      <node id="36662593414053338" at="112,15,113,0" concept="12" />
      <node id="36662593414255250" at="115,83,116,158" concept="4" />
      <node id="4902420589286026708" at="120,53,121,80" concept="10" />
      <node id="36662593414154000" at="123,17,124,0" concept="12" />
      <node id="8740518691368935943" at="124,0,125,27" concept="11" />
      <node id="6648795410103966729" at="125,27,126,136" concept="9" />
      <node id="8740518691369001999" at="126,136,127,130" concept="9" />
      <node id="4960740046988037095" at="127,130,128,0" concept="12" />
      <node id="4960740046988614776" at="128,0,129,41" concept="9" />
      <node id="4101850974335500235" at="129,41,130,99" concept="11" />
      <node id="4101850974335520452" at="130,99,131,36" concept="11" />
      <node id="4960740046988577041" at="131,36,132,101" concept="9" />
      <node id="4960740046988604598" at="132,101,133,75" concept="9" />
      <node id="4960740046989456416" at="133,75,134,0" concept="12" />
      <node id="6648795410103966570" at="134,0,135,143" concept="4" />
      <node id="4960740046988597188" at="135,143,136,0" concept="12" />
      <node id="4960740046989736714" at="136,0,137,75" concept="9" />
      <node id="4960740046988747118" at="138,19,139,91" concept="9" />
      <node id="5550391496157387964" at="139,91,140,0" concept="12" />
      <node id="1963650027608102516" at="141,100,142,65" concept="11" />
      <node id="2034046503361611235" at="144,39,145,85" concept="9" />
      <node id="4101850974337448358" at="146,48,147,31" concept="10" />
      <node id="4101850974337635526" at="149,66,150,50" concept="4" />
      <node id="8120766427975855174" at="153,21,154,0" concept="12" />
      <node id="4960740046988857263" at="154,0,155,82" concept="4" />
      <node id="4960740046988783239" at="156,101,157,29" concept="3" />
      <node id="4960740046990046098" at="158,19,159,0" concept="12" />
      <node id="4101850974335944584" at="159,0,160,130" concept="9" />
      <node id="4101850974335990528" at="160,130,161,0" concept="12" />
      <node id="4101850974336152355" at="161,0,162,31" concept="11" />
      <node id="3713683100998295009" at="165,57,166,65" concept="10" />
      <node id="4101850974336063115" at="168,68,169,140" concept="4" />
      <node id="36662593414420926" at="170,19,171,0" concept="12" />
      <node id="8740518691368844962" at="171,0,172,29" concept="11" />
      <node id="4960740046990088253" at="172,29,173,173" concept="9" />
      <node id="6648795410103966587" at="173,173,174,130" concept="4" />
      <node id="4960740046989707570" at="174,130,175,0" concept="12" />
      <node id="4960740046990514547" at="175,0,176,139" concept="9" />
      <node id="4101850974335809410" at="176,139,177,157" concept="9" />
      <node id="1266625283900280625" at="177,157,178,0" concept="12" />
      <node id="4101850974337820588" at="178,0,179,42" concept="11" />
      <node id="4101850974335574331" at="180,93,181,93" concept="9" />
      <node id="4101850974335595213" at="181,93,182,116" concept="4" />
      <node id="4101850974335627773" at="182,116,183,42" concept="4" />
      <node id="7267188186513619429" at="183,42,184,0" concept="12" />
      <node id="4101850974336455311" at="186,41,187,161" concept="9" />
      <node id="4101850974336483350" at="187,161,188,162" concept="9" />
      <node id="4101850974336540588" at="188,162,189,70" concept="9" />
      <node id="4101850974336618402" at="189,70,190,71" concept="9" />
      <node id="3251655328354683471" at="190,71,191,104" concept="9" />
      <node id="3251655328354845509" at="191,104,192,90" concept="4" />
      <node id="4101850974337297282" at="192,90,193,63" concept="9" />
      <node id="4101850974337309157" at="193,63,194,77" concept="4" />
      <node id="4101850974336131603" at="194,77,195,106" concept="9" />
      <node id="4101850974336200209" at="195,106,196,107" concept="9" />
      <node id="4101850974335674947" at="196,107,197,60" concept="4" />
      <node id="4101850974335636849" at="197,60,198,66" concept="9" />
      <node id="4101850974335636852" at="198,66,199,103" concept="4" />
      <node id="4101850974335636858" at="199,103,200,111" concept="4" />
      <node id="4101850974335657209" at="201,49,202,100" concept="4" />
      <node id="6255346656298898580" at="203,25,204,82" concept="4" />
      <node id="4101850974335664483" at="204,82,205,48" concept="4" />
=======
      <node id="6648795410103966565" at="70,0,71,0" concept="5" trace="targets" />
      <node id="6648795410103966565" at="71,0,72,0" concept="5" trace="name" />
      <node id="6648795410103966565" at="72,26,73,82" concept="4" />
      <node id="6648795410103966565" at="73,82,74,90" concept="4" />
      <node id="6648795410103966565" at="76,38,77,19" concept="10" />
      <node id="6648795410103966565" at="79,43,80,16" concept="10" />
      <node id="6648795410103966565" at="82,43,83,153" concept="10" />
      <node id="6648795410103966565" at="85,43,86,16" concept="10" />
      <node id="6648795410103966565" at="88,32,89,21" concept="10" />
      <node id="6648795410103966565" at="91,57,92,48" concept="10" />
      <node id="6648795410103966566" at="95,0,96,0" concept="13" trace="name" />
      <node id="6648795410103966568" at="101,173,102,56" concept="9" />
      <node id="6648795410103966568" at="102,56,103,86" concept="9" />
      <node id="36662593414098208" at="107,53,108,47" concept="10" />
      <node id="6580055082271667930" at="110,19,111,101" concept="4" />
      <node id="6648795410103966608" at="111,101,112,63" concept="10" />
      <node id="36662593414053338" at="113,15,114,0" concept="12" />
      <node id="36662593414255250" at="116,83,117,158" concept="4" />
      <node id="4902420589286026708" at="121,53,122,80" concept="10" />
      <node id="36662593414154000" at="124,17,125,0" concept="12" />
      <node id="8740518691368935943" at="125,0,126,27" concept="11" />
      <node id="6648795410103966729" at="126,27,127,136" concept="9" />
      <node id="8740518691369001999" at="127,136,128,130" concept="9" />
      <node id="4960740046988037095" at="128,130,129,0" concept="12" />
      <node id="4960740046988614776" at="129,0,130,41" concept="9" />
      <node id="4101850974335500235" at="130,41,131,99" concept="11" />
      <node id="4101850974335520452" at="131,99,132,36" concept="11" />
      <node id="4960740046988577041" at="132,36,133,101" concept="9" />
      <node id="4960740046988604598" at="133,101,134,75" concept="9" />
      <node id="4960740046989456416" at="134,75,135,0" concept="12" />
      <node id="6648795410103966570" at="135,0,136,143" concept="4" />
      <node id="4960740046988597188" at="136,143,137,0" concept="12" />
      <node id="4960740046989736714" at="137,0,138,75" concept="9" />
      <node id="4960740046988747118" at="139,19,140,91" concept="9" />
      <node id="5550391496157387964" at="140,91,141,0" concept="12" />
      <node id="1963650027608102516" at="142,100,143,65" concept="11" />
      <node id="2034046503361611235" at="145,39,146,85" concept="9" />
      <node id="4101850974337448358" at="147,48,148,31" concept="10" />
      <node id="4101850974337635526" at="150,66,151,50" concept="4" />
      <node id="8120766427975855174" at="154,21,155,0" concept="12" />
      <node id="4960740046988857263" at="155,0,156,82" concept="4" />
      <node id="4960740046988783239" at="157,101,158,29" concept="3" />
      <node id="4960740046990046098" at="159,19,160,0" concept="12" />
      <node id="4101850974335944584" at="160,0,161,130" concept="9" />
      <node id="4101850974335990528" at="161,130,162,0" concept="12" />
      <node id="4101850974336152355" at="162,0,163,31" concept="11" />
      <node id="3713683100998295009" at="166,57,167,65" concept="10" />
      <node id="4101850974336063115" at="169,68,170,140" concept="4" />
      <node id="36662593414420926" at="171,19,172,0" concept="12" />
      <node id="8740518691368844962" at="172,0,173,29" concept="11" />
      <node id="4960740046990088253" at="173,29,174,173" concept="9" />
      <node id="6648795410103966587" at="174,173,175,130" concept="4" />
      <node id="4960740046989707570" at="175,130,176,0" concept="12" />
      <node id="4960740046990514547" at="176,0,177,139" concept="9" />
      <node id="4101850974335809410" at="177,139,178,157" concept="9" />
      <node id="1266625283900280625" at="178,157,179,0" concept="12" />
      <node id="4101850974337820588" at="179,0,180,42" concept="11" />
      <node id="4101850974335574331" at="181,93,182,93" concept="9" />
      <node id="4101850974335595213" at="182,93,183,116" concept="4" />
      <node id="4101850974335627773" at="183,116,184,42" concept="4" />
      <node id="7267188186513619429" at="184,42,185,0" concept="12" />
      <node id="4101850974336455311" at="187,41,188,179" concept="9" />
      <node id="4101850974336483350" at="188,179,189,180" concept="9" />
      <node id="4101850974336540588" at="189,180,190,70" concept="9" />
      <node id="4101850974336618402" at="190,70,191,71" concept="9" />
      <node id="3251655328354683471" at="191,71,192,104" concept="9" />
      <node id="3251655328354845509" at="192,104,193,90" concept="4" />
      <node id="4101850974337297282" at="193,90,194,63" concept="9" />
      <node id="4101850974337309157" at="194,63,195,77" concept="4" />
      <node id="4101850974336131603" at="195,77,196,106" concept="9" />
      <node id="4101850974336200209" at="196,106,197,107" concept="9" />
      <node id="4101850974335674947" at="197,107,198,60" concept="4" />
      <node id="4101850974335636849" at="198,60,199,66" concept="9" />
      <node id="4101850974335636852" at="199,66,200,103" concept="4" />
      <node id="4101850974335636858" at="200,103,201,111" concept="4" />
      <node id="4101850974335657209" at="202,49,203,100" concept="4" />
      <node id="4101850974335664483" at="204,25,205,48" concept="4" />
>>>>>>> d110a124
      <node id="3713683100998803345" at="205,48,206,59" concept="4" />
      <node id="3713683100998929750" at="206,59,207,80" concept="4" />
      <node id="4101850974335683486" at="207,80,208,105" concept="4" />
      <node id="4101850974336971963" at="208,105,209,109" concept="4" />
      <node id="4101850974337223974" at="209,109,210,109" concept="4" />
      <node id="4101850974337339820" at="210,109,211,66" concept="4" />
      <node id="7267188186513896607" at="213,23,214,33" concept="4" />
      <node id="5550391496157545725" at="215,19,216,0" concept="12" />
      <node id="4960740046992423390" at="218,21,219,93" concept="9" />
      <node id="4960740046992423390" at="219,93,220,41" concept="9" />
      <node id="4960740046992423390" at="221,50,222,52" concept="4" />
      <node id="393788323033734479" at="222,52,223,81" concept="4" />
      <node id="6648795410103966851" at="225,21,226,107" concept="4" />
      <node id="4960740046992426366" at="226,107,227,67" concept="10" />
      <node id="4960740046992437028" at="228,19,229,0" concept="12" />
      <node id="8740518691369564047" at="229,0,230,43" concept="11" />
<<<<<<< HEAD
      <node id="8740518691369634869" at="233,86,234,42" concept="4" />
      <node id="8740518691369634856" at="237,24,238,104" concept="4" />
      <node id="8740518691369634858" at="238,104,239,67" concept="10" />
=======
      <node id="6581552581557910776" at="233,86,234,42" concept="4" />
      <node id="6581552581557902324" at="237,24,238,104" concept="4" />
      <node id="6581552581557902326" at="238,104,239,67" concept="10" />
>>>>>>> d110a124
      <node id="8740518691369573845" at="240,19,241,0" concept="12" />
      <node id="8740518691369717209" at="241,0,242,35" concept="11" />
      <node id="36662593414698736" at="243,82,244,87" concept="9" />
      <node id="36662593414602009" at="244,87,245,97" concept="9" />
      <node id="6648795410103966868" at="245,97,246,152" concept="4" />
      <node id="8740518691369743194" at="247,19,248,0" concept="12" />
      <node id="8740518691369550631" at="248,0,249,30" concept="11" />
<<<<<<< HEAD
      <node id="6648795410103966800" at="255,92,256,83" concept="9" />
      <node id="1832337102018627507" at="257,104,258,101" concept="4" />
      <node id="1832337102018309229" at="261,27,262,65" concept="4" />
      <node id="8613583559145284922" at="266,24,267,117" concept="4" />
      <node id="8613583559145284926" at="267,117,268,67" concept="10" />
=======
      <node id="6581552581557893162" at="255,92,256,83" concept="9" />
      <node id="6581552581557893175" at="257,104,258,101" concept="4" />
      <node id="6581552581557893192" at="261,27,262,65" concept="4" />
      <node id="6581552581557883883" at="266,24,267,117" concept="4" />
      <node id="6581552581557883885" at="267,117,268,67" concept="10" />
>>>>>>> d110a124
      <node id="1832337102018280860" at="269,19,270,0" concept="12" />
      <node id="4960740046988791605" at="270,0,271,46" concept="4" />
      <node id="4960740046988871122" at="271,46,272,62" concept="4" />
      <node id="8120766427975466211" at="275,52,276,58" concept="4" />
      <node id="8120766427975482545" at="277,17,278,46" concept="17" />
      <node id="4960740046989802920" at="279,25,280,34" concept="4" />
      <node id="4960740046989588248" at="280,34,281,64" concept="4" />
      <node id="6648795410103966568" at="283,20,284,61" concept="10" />
      <node id="6648795410103966566" at="289,35,290,18" concept="10" />
      <node id="6648795410103966566" at="292,46,293,18" concept="10" />
      <node id="6648795410103966566" at="295,43,296,115" concept="10" />
      <node id="6648795410103966566" at="298,47,299,18" concept="10" />
      <node id="6648795410103966566" at="301,44,302,171" concept="10" />
      <node id="6648795410103966566" at="304,35,305,18" concept="10" />
      <node id="6648795410103966566" at="307,33,308,19" concept="10" />
      <node id="6648795410103966566" at="310,36,311,18" concept="10" />
      <node id="6648795410103966566" at="313,37,314,18" concept="10" />
      <node id="6648795410103966566" at="316,65,317,111" concept="9" />
      <node id="6648795410103966566" at="317,111,318,60" concept="4" />
      <node id="6648795410103966566" at="318,60,319,16" concept="10" />
      <node id="6648795410103966566" at="321,66,322,18" concept="10" />
      <node id="6648795410103966566" at="324,49,325,40" concept="10" />
      <node id="6648795410103966566" at="327,61,328,34" concept="9" />
      <node id="6648795410103966566" at="329,22,330,53" concept="4" />
      <node id="6648795410103966566" at="331,7,332,15" concept="10" />
      <node id="6648795410103966566" at="334,31,335,17" concept="10" />
      <node id="6648795410103966566" at="337,87,338,83" concept="10" />
      <node id="6648795410103966896" at="341,27,342,16" concept="15" />
      <node id="6648795410103966896" at="344,77,345,50" concept="15" />
      <node id="6648795410103966896" at="347,53,348,31" concept="10" />
      <node id="6648795410103966896" at="350,55,351,31" concept="10" />
      <node id="6648795410103966896" at="353,40,354,26" concept="10" />
      <node id="6648795410103966896" at="356,42,357,26" concept="10" />
      <node id="6648795410103966896" at="360,99,361,76" concept="10" />
      <node id="6648795410103966906" at="366,0,367,0" concept="13" trace="name" />
      <node id="6648795410103966909" at="372,173,373,56" concept="9" />
      <node id="6648795410103966909" at="373,56,374,86" concept="9" />
      <node id="6648795410103966921" at="377,77,378,101" concept="9" />
      <node id="6670106196905843049" at="378,101,379,130" concept="9" />
      <node id="6648795410103966930" at="379,130,380,76" concept="9" />
      <node id="6648795410103966933" at="380,76,381,78" concept="9" />
      <node id="2034046503361597583" at="383,37,384,69" concept="4" />
      <node id="2034046503361597596" at="385,46,386,109" concept="4" />
      <node id="2034046503361597598" at="386,109,387,42" concept="4" />
      <node id="2034046503361597609" at="389,69,390,78" concept="9" />
      <node id="2034046503361597614" at="390,78,391,56" concept="4" />
      <node id="2034046503361597624" at="393,63,394,79" concept="4" />
      <node id="2034046503361597631" at="395,27,396,113" concept="4" />
      <node id="2034046503361597633" at="396,113,397,32" concept="1" />
      <node id="2034046503361597635" at="398,25,399,64" concept="9" />
      <node id="2034046503361597640" at="399,64,400,101" concept="9" />
      <node id="2034046503361597660" at="401,44,402,70" concept="4" />
      <node id="2034046503361597670" at="402,70,403,149" concept="4" />
      <node id="2034046503361597681" at="404,25,405,79" concept="4" />
      <node id="2034046503361597689" at="405,79,406,0" concept="12" />
      <node id="2034046503361597690" at="406,0,407,79" concept="9" />
      <node id="2034046503361597718" at="409,180,410,91" concept="4" />
      <node id="6670106196907877405" at="416,19,417,0" concept="12" />
      <node id="6648795410103967020" at="418,35,419,65" concept="10" />
      <node id="6648795410103967022" at="420,17,421,258" concept="4" />
      <node id="6648795410103966909" at="423,20,424,61" concept="10" />
      <node id="6648795410103966906" at="429,35,430,18" concept="10" />
      <node id="6648795410103966906" at="432,46,433,18" concept="10" />
      <node id="6648795410103966906" at="435,43,436,115" concept="10" />
      <node id="6648795410103966906" at="438,47,439,18" concept="10" />
      <node id="6648795410103966906" at="441,44,442,18" concept="10" />
      <node id="6648795410103966906" at="444,35,445,18" concept="10" />
      <node id="6648795410103966906" at="447,33,448,19" concept="10" />
      <node id="6648795410103966906" at="450,36,451,18" concept="10" />
      <node id="6648795410103966906" at="453,37,454,18" concept="10" />
      <node id="6648795410103966906" at="456,65,457,111" concept="9" />
      <node id="6648795410103966906" at="457,111,458,60" concept="4" />
      <node id="6648795410103966906" at="458,60,459,16" concept="10" />
      <node id="6648795410103966906" at="461,66,462,18" concept="10" />
      <node id="6648795410103966906" at="464,49,465,18" concept="10" />
      <node id="6648795410103966906" at="467,61,468,34" concept="9" />
      <node id="6648795410103966906" at="468,34,469,15" concept="10" />
      <node id="6648795410103966906" at="471,31,472,17" concept="10" />
      <node id="6648795410103966565" at="479,7,480,88" concept="9" />
      <node id="6648795410103966565" at="481,45,482,133" concept="9" />
      <node id="6648795410103966565" at="482,133,483,141" concept="4" />
      <node id="6648795410103966565" at="483,141,484,145" concept="4" />
      <node id="6648795410103966565" at="490,9,491,90" concept="9" />
      <node id="6648795410103966565" at="491,90,492,133" concept="9" />
      <node id="6648795410103966565" at="493,114,494,142" concept="4" />
      <node id="6648795410103966565" at="496,116,497,146" concept="4" />
      <node id="6648795410103966565" at="504,0,505,0" concept="13" trace="LOG" />
<<<<<<< HEAD
      <node id="6648795410103966566" at="95,0,97,0" concept="2" trace="Target_textGen#()V" />
      <node id="6648795410103966906" at="367,0,369,0" concept="2" trace="Target_textGenToMemory#()V" />
      <node id="6648795410103966565" at="476,0,478,0" concept="2" trace="TargetProperties#()V" />
      <node id="6648795410103966565" at="75,0,78,0" concept="8" trace="targets#()Ljava/lang/Iterable;" />
      <node id="6648795410103966565" at="78,0,81,0" concept="8" trace="optional#()Ljava/lang/Iterable;" />
      <node id="6648795410103966565" at="81,0,84,0" concept="8" trace="required#()Ljava/lang/Iterable;" />
      <node id="6648795410103966565" at="84,0,87,0" concept="8" trace="extended#()Ljava/lang/Iterable;" />
      <node id="6648795410103966565" at="87,0,90,0" concept="8" trace="getName#()Ljetbrains/mps/make/facet/IFacet/Name;" />
      <node id="6648795410103966565" at="90,0,93,0" concept="8" trace="propertiesPersistence#()Ljetbrains/mps/make/resources/IPropertiesPersistence;" />
      <node id="36662593414080412" at="106,0,109,0" concept="8" trace="accept#(Ljetbrains/mps/smodel/resources/GResource;)Z" />
      <node id="36662593414194804" at="114,71,117,17" concept="7" />
      <node id="4902420589286026706" at="120,0,123,0" concept="8" trace="accept#(Ljetbrains/mps/smodel/resources/GResource;)Z" />
      <node id="4101850974337412294" at="145,85,148,23" concept="7" />
      <node id="4101850974337470823" at="148,23,151,23" concept="6" />
      <node id="4960740046988725970" at="155,82,158,19" concept="7" />
      <node id="3713683100998295007" at="165,0,168,0" concept="8" trace="accept#(Lorg/jetbrains/mps/openapi/model/SModel;)Z" />
      <node id="4101850974335650328" at="200,111,203,25" concept="7" />
      <node id="8740518691369653214" at="232,39,235,23" concept="6" />
      <node id="1832337102018571125" at="256,83,259,31" concept="7" />
=======
      <node id="6648795410103966566" at="96,0,98,0" concept="2" trace="Target_textGen#()V" />
      <node id="6648795410103966906" at="367,0,369,0" concept="2" trace="Target_textGenToMemory#()V" />
      <node id="6648795410103966565" at="476,0,478,0" concept="2" trace="TargetProperties#()V" />
      <node id="6648795410103966565" at="76,0,79,0" concept="8" trace="targets#()Ljava/lang/Iterable;" />
      <node id="6648795410103966565" at="79,0,82,0" concept="8" trace="optional#()Ljava/lang/Iterable;" />
      <node id="6648795410103966565" at="82,0,85,0" concept="8" trace="required#()Ljava/lang/Iterable;" />
      <node id="6648795410103966565" at="85,0,88,0" concept="8" trace="extended#()Ljava/lang/Iterable;" />
      <node id="6648795410103966565" at="88,0,91,0" concept="8" trace="getName#()Ljetbrains/mps/make/facet/IFacet/Name;" />
      <node id="6648795410103966565" at="91,0,94,0" concept="8" trace="propertiesPersistence#()Ljetbrains/mps/make/resources/IPropertiesPersistence;" />
      <node id="36662593414080412" at="107,0,110,0" concept="8" trace="accept#(Ljetbrains/mps/smodel/resources/GResource;)Z" />
      <node id="36662593414194804" at="115,71,118,17" concept="7" />
      <node id="4902420589286026706" at="121,0,124,0" concept="8" trace="accept#(Ljetbrains/mps/smodel/resources/GResource;)Z" />
      <node id="4101850974337412294" at="146,85,149,23" concept="7" />
      <node id="4101850974337470823" at="149,23,152,23" concept="6" />
      <node id="4960740046988725970" at="156,82,159,19" concept="7" />
      <node id="3713683100998295007" at="166,0,169,0" concept="8" trace="accept#(Lorg/jetbrains/mps/openapi/model/SModel;)Z" />
      <node id="4101850974335650328" at="201,111,204,25" concept="7" />
      <node id="6581552581557910772" at="232,39,235,23" concept="6" />
      <node id="6581552581557893170" at="256,83,259,31" concept="7" />
>>>>>>> d110a124
      <node id="8120766427975466211" at="274,37,277,17" concept="0" />
      <node id="8120766427975466211" at="274,37,277,17" concept="7" />
      <node id="6648795410103966566" at="289,0,292,0" concept="8" trace="createConfig#()Ljetbrains/mps/make/script/IConfig;" />
      <node id="6648795410103966566" at="292,0,295,0" concept="8" trace="notAfter#()Ljava/lang/Iterable;" />
      <node id="6648795410103966566" at="295,0,298,0" concept="8" trace="after#()Ljava/lang/Iterable;" />
      <node id="6648795410103966566" at="298,0,301,0" concept="8" trace="notBefore#()Ljava/lang/Iterable;" />
      <node id="6648795410103966566" at="301,0,304,0" concept="8" trace="before#()Ljava/lang/Iterable;" />
      <node id="6648795410103966566" at="304,0,307,0" concept="8" trace="getName#()Ljetbrains/mps/make/facet/ITarget/Name;" />
      <node id="6648795410103966566" at="307,0,310,0" concept="8" trace="isOptional#()Z" />
      <node id="6648795410103966566" at="310,0,313,0" concept="8" trace="requiresInput#()Z" />
      <node id="6648795410103966566" at="313,0,316,0" concept="8" trace="producesOutput#()Z" />
      <node id="6648795410103966566" at="321,0,324,0" concept="8" trace="expectedOutput#()Ljava/lang/Iterable;" />
      <node id="6648795410103966566" at="324,0,327,0" concept="8" trace="createParameters#(Ljava/lang/Class;)null" />
      <node id="6648795410103966566" at="328,34,331,7" concept="7" />
      <node id="6648795410103966566" at="334,0,337,0" concept="8" trace="workEstimate#()I" />
      <node id="6648795410103966566" at="337,0,340,0" concept="14" trace="vars#(Ljetbrains/mps/make/script/IPropertiesPool;)Ljetbrains/mps/lang/core/plugin/TextGen_Facet/Target_textGen/Parameters;" />
      <node id="6648795410103966896" at="341,0,344,0" concept="2" trace="Parameters#()V" />
      <node id="6648795410103966896" at="344,0,347,0" concept="2" trace="Parameters#(Ljava/lang/Boolean;Ljava/lang/Boolean;)V" />
      <node id="6648795410103966896" at="347,0,350,0" concept="8" trace="failIfNoTextgen#(Ljava/lang/Boolean;)Ljava/lang/Boolean;" />
      <node id="6648795410103966896" at="350,0,353,0" concept="8" trace="generateDebugInfo#(Ljava/lang/Boolean;)Ljava/lang/Boolean;" />
      <node id="6648795410103966896" at="353,0,356,0" concept="8" trace="failIfNoTextgen#()Ljava/lang/Boolean;" />
      <node id="6648795410103966896" at="356,0,359,0" concept="8" trace="generateDebugInfo#()Ljava/lang/Boolean;" />
      <node id="2034046503361597622" at="392,43,395,27" concept="6" />
      <node id="2034046503361597700" at="408,49,411,27" concept="7" />
      <node id="6648795410103967018" at="417,0,420,17" concept="7" />
      <node id="6648795410103966906" at="429,0,432,0" concept="8" trace="createConfig#()Ljetbrains/mps/make/script/IConfig;" />
      <node id="6648795410103966906" at="432,0,435,0" concept="8" trace="notAfter#()Ljava/lang/Iterable;" />
      <node id="6648795410103966906" at="435,0,438,0" concept="8" trace="after#()Ljava/lang/Iterable;" />
      <node id="6648795410103966906" at="438,0,441,0" concept="8" trace="notBefore#()Ljava/lang/Iterable;" />
      <node id="6648795410103966906" at="441,0,444,0" concept="8" trace="before#()Ljava/lang/Iterable;" />
      <node id="6648795410103966906" at="444,0,447,0" concept="8" trace="getName#()Ljetbrains/mps/make/facet/ITarget/Name;" />
      <node id="6648795410103966906" at="447,0,450,0" concept="8" trace="isOptional#()Z" />
      <node id="6648795410103966906" at="450,0,453,0" concept="8" trace="requiresInput#()Z" />
      <node id="6648795410103966906" at="453,0,456,0" concept="8" trace="producesOutput#()Z" />
      <node id="6648795410103966906" at="461,0,464,0" concept="8" trace="expectedOutput#()Ljava/lang/Iterable;" />
      <node id="6648795410103966906" at="464,0,467,0" concept="8" trace="createParameters#(Ljava/lang/Class;)null" />
      <node id="6648795410103966906" at="471,0,474,0" concept="8" trace="workEstimate#()I" />
      <node id="6648795410103966565" at="492,133,495,11" concept="7" />
      <node id="6648795410103966565" at="495,11,498,11" concept="7" />
<<<<<<< HEAD
      <node id="6648795410103966565" at="71,0,75,0" concept="2" trace="TextGen_Facet#()V" />
=======
      <node id="6648795410103966565" at="72,0,76,0" concept="2" trace="TextGen_Facet#()V" />
>>>>>>> d110a124
      <node id="4960740046992423390" at="220,41,224,23" concept="20" />
      <node id="6648795410103966896" at="359,0,363,0" concept="8" trace="assignFrom#(Ljetbrains/mps/baseLanguage/tuples/runtime/Tuples/_2;)Ljetbrains/mps/lang/core/plugin/TextGen_Facet/Target_textGen/Parameters;" />
      <node id="2034046503361597658" at="400,101,404,25" concept="7" />
      <node id="6648795410103966906" at="467,0,471,0" concept="8" trace="createParameters#(Ljava/lang/Class;null)null" />
<<<<<<< HEAD
      <node id="36662593414163670" at="113,0,118,15" concept="6" />
      <node id="36662593413360065" at="118,15,123,17" concept="9" />
      <node id="4101850974336030026" at="163,82,168,68" concept="9" />
      <node id="6408529358386964029" at="232,0,237,0" concept="8" trace="run#()V" />
=======
      <node id="36662593414163670" at="114,0,119,15" concept="6" />
      <node id="36662593413360065" at="119,15,124,17" concept="9" />
      <node id="4101850974336030026" at="164,82,169,68" concept="9" />
      <node id="6581552581557910770" at="232,0,237,0" concept="8" trace="run#()V" />
>>>>>>> d110a124
      <node id="8740518691369748812" at="242,35,247,19" concept="6" />
      <node id="6648795410103966566" at="316,0,321,0" concept="8" trace="expectedInput#()Ljava/lang/Iterable;" />
      <node id="2034046503361597695" at="407,79,412,25" concept="7" />
      <node id="6648795410103966906" at="456,0,461,0" concept="8" trace="expectedInput#()Ljava/lang/Iterable;" />
      <node id="6648795410103966565" at="480,88,485,9" concept="7" />
<<<<<<< HEAD
      <node id="1832337102018457044" at="254,122,260,29" concept="6" />
      <node id="6648795410103966566" at="327,0,334,0" concept="8" trace="createParameters#(Ljava/lang/Class;null)null" />
      <node id="2034046503361597620" at="391,56,398,25" concept="7" />
      <node id="36662593414060639" at="104,19,112,15" concept="7" />
      <node id="36662593413752342" at="162,31,170,19" concept="6" />
      <node id="4960740046992423390" at="217,67,225,21" concept="0" />
      <node id="1832337102018309204" at="253,43,261,27" concept="7" />
      <node id="6648795410103966565" at="478,84,486,7" concept="0" />
      <node id="2034046503361611233" at="144,0,153,0" concept="8" trace="run#()V" />
      <node id="8740518691369634854" at="230,43,240,19" concept="7" />
      <node id="6648795410103966565" at="478,0,488,0" concept="8" trace="storeValues#(Ljava/util/Map;Ljetbrains/mps/make/script/IPropertiesPool;)V" />
      <node id="6648795410103966565" at="489,11,499,9" concept="0" />
      <node id="2034046503361611229" at="142,65,153,21" concept="4" />
      <node id="6408529358386902830" at="253,0,264,0" concept="8" trace="run#()V" />
      <node id="4960740046992403041" at="216,0,228,19" concept="7" />
      <node id="1832337102018309194" at="251,39,264,25" concept="4" />
      <node id="6648795410103966565" at="488,83,501,7" concept="18" />
      <node id="1832337102018309192" at="251,0,266,0" concept="8" trace="run#()V" />
      <node id="6648795410103966565" at="488,0,503,0" concept="8" trace="loadValues#(Ljava/util/Map;Ljetbrains/mps/make/script/IPropertiesPool;)V" />
      <node id="1832337102018299604" at="249,30,269,19" concept="7" />
      <node id="2034046503361597604" at="388,28,413,23" concept="6" />
      <node id="2034046503361597602" at="388,26,414,21" concept="0" />
      <node id="4101850974335755383" at="186,0,213,0" concept="8" trace="run#()V" />
      <node id="4101850974335744560" at="184,0,213,23" concept="4" />
      <node id="2034046503361597591" at="384,69,414,21" concept="7" />
      <node id="2034046503361597581" at="383,0,416,0" concept="8" trace="run#()V" />
      <node id="2034046503361597577" at="381,78,416,19" concept="4" />
      <node id="4101850974335484181" at="179,42,215,19" concept="6" />
=======
      <node id="6581552581557893158" at="254,122,260,29" concept="6" />
      <node id="6648795410103966566" at="327,0,334,0" concept="8" trace="createParameters#(Ljava/lang/Class;null)null" />
      <node id="2034046503361597620" at="391,56,398,25" concept="7" />
      <node id="36662593414060639" at="105,19,113,15" concept="7" />
      <node id="36662593413752342" at="163,31,171,19" concept="6" />
      <node id="4960740046992423390" at="217,67,225,21" concept="0" />
      <node id="6581552581557893156" at="253,43,261,27" concept="7" />
      <node id="6648795410103966565" at="478,84,486,7" concept="0" />
      <node id="2034046503361611233" at="145,0,154,0" concept="8" trace="run#()V" />
      <node id="6581552581557902322" at="230,43,240,19" concept="7" />
      <node id="6648795410103966565" at="478,0,488,0" concept="8" trace="storeValues#(Ljava/util/Map;Ljetbrains/mps/make/script/IPropertiesPool;)V" />
      <node id="6648795410103966565" at="489,11,499,9" concept="0" />
      <node id="2034046503361611229" at="143,65,154,21" concept="4" />
      <node id="6581552581557893154" at="253,0,264,0" concept="8" trace="run#()V" />
      <node id="4960740046992403041" at="216,0,228,19" concept="7" />
      <node id="6581552581557893150" at="251,39,264,25" concept="4" />
      <node id="6648795410103966565" at="488,83,501,7" concept="18" />
      <node id="6581552581557893148" at="251,0,266,0" concept="8" trace="run#()V" />
      <node id="6648795410103966565" at="488,0,503,0" concept="8" trace="loadValues#(Ljava/util/Map;Ljetbrains/mps/make/script/IPropertiesPool;)V" />
      <node id="6581552581557883876" at="249,30,269,19" concept="7" />
      <node id="2034046503361597604" at="388,28,413,23" concept="6" />
      <node id="4101850974335755383" at="187,0,213,0" concept="8" trace="run#()V" />
      <node id="2034046503361597602" at="388,26,414,21" concept="0" />
      <node id="4101850974335744560" at="185,0,213,23" concept="4" />
      <node id="2034046503361597591" at="384,69,414,21" concept="7" />
      <node id="2034046503361597581" at="383,0,416,0" concept="8" trace="run#()V" />
      <node id="4101850974335484181" at="180,42,215,19" concept="6" />
      <node id="2034046503361597577" at="381,78,416,19" concept="4" />
>>>>>>> d110a124
      <node id="6648795410103966911" at="376,19,422,15" concept="6" />
      <node id="6648795410103966909" at="374,86,425,11" concept="16" />
      <node id="6648795410103966909" at="371,0,427,0" concept="8" trace="execute#(Ljava/lang/Iterable;Ljetbrains/mps/make/script/IJobMonitor;Ljetbrains/mps/make/resources/IPropertiesAccessor;Lorg/jetbrains/mps/openapi/util/ProgressMonitor;)Ljetbrains/mps/make/script/IResult;" />
      <node id="6648795410103966906" at="369,29,427,8" concept="10" />
      <node id="6648795410103966906" at="369,0,429,0" concept="8" trace="createJob#()Ljetbrains/mps/make/script/IJob;" />
<<<<<<< HEAD
      <node id="4960740046987975698" at="140,0,273,17" concept="6" />
      <node id="4960740046989796221" at="137,75,282,15" concept="19" />
      <node id="6648795410103966568" at="102,86,285,11" concept="16" />
      <node id="6648795410103966568" at="99,0,287,0" concept="8" trace="execute#(Ljava/lang/Iterable;Ljetbrains/mps/make/script/IJobMonitor;Ljetbrains/mps/make/resources/IPropertiesAccessor;Lorg/jetbrains/mps/openapi/util/ProgressMonitor;)Ljetbrains/mps/make/script/IResult;" />
      <node id="6648795410103966566" at="97,29,287,8" concept="10" />
      <node id="6648795410103966566" at="97,0,289,0" concept="8" trace="createJob#()Ljetbrains/mps/make/script/IJob;" />
      <scope id="6648795410103966566" at="95,29,95,29" />
=======
      <node id="4960740046987975698" at="141,0,273,17" concept="6" />
      <node id="4960740046989796221" at="138,75,282,15" concept="19" />
      <node id="6648795410103966568" at="103,86,285,11" concept="16" />
      <node id="6648795410103966568" at="100,0,287,0" concept="8" trace="execute#(Ljava/lang/Iterable;Ljetbrains/mps/make/script/IJobMonitor;Ljetbrains/mps/make/resources/IPropertiesAccessor;Lorg/jetbrains/mps/openapi/util/ProgressMonitor;)Ljetbrains/mps/make/script/IResult;" />
      <node id="6648795410103966566" at="98,29,287,8" concept="10" />
      <node id="6648795410103966566" at="98,0,289,0" concept="8" trace="createJob#()Ljetbrains/mps/make/script/IJob;" />
      <scope id="6648795410103966566" at="96,29,96,29" />
>>>>>>> d110a124
      <scope id="6648795410103966906" at="367,37,367,37" />
      <scope id="6648795410103966565" at="476,31,476,31" />
      <scope id="6648795410103966565" at="500,0,500,37">
        <var name="re" id="6648795410103966565" />
      </scope>
      <scope id="6648795410103966565" at="500,37,500,37" />
<<<<<<< HEAD
      <scope id="6648795410103966565" at="75,38,76,19" />
      <scope id="6648795410103966565" at="78,43,79,16" />
      <scope id="6648795410103966565" at="81,43,82,153" />
      <scope id="6648795410103966565" at="84,43,85,16" />
      <scope id="6648795410103966565" at="87,32,88,21" />
      <scope id="6648795410103966565" at="90,57,91,48" />
      <scope id="36662593414080413" at="106,53,107,47" />
      <scope id="36662593414194806" at="115,83,116,158" />
      <scope id="4902420589286026707" at="120,53,121,80" />
      <scope id="4101850974337412297" at="146,48,147,31" />
      <scope id="4101850974337470826" at="149,66,150,50" />
      <scope id="4960740046988725972" at="156,101,157,29" />
      <scope id="3713683100998295008" at="165,57,166,65" />
      <scope id="4101850974335650331" at="201,49,202,100" />
      <scope id="8740518691369653220" at="233,86,234,42" />
      <scope id="1832337102018571127" at="257,104,258,101" />
=======
      <scope id="6648795410103966565" at="76,38,77,19" />
      <scope id="6648795410103966565" at="79,43,80,16" />
      <scope id="6648795410103966565" at="82,43,83,153" />
      <scope id="6648795410103966565" at="85,43,86,16" />
      <scope id="6648795410103966565" at="88,32,89,21" />
      <scope id="6648795410103966565" at="91,57,92,48" />
      <scope id="36662593414080413" at="107,53,108,47" />
      <scope id="36662593414194806" at="116,83,117,158" />
      <scope id="4902420589286026707" at="121,53,122,80" />
      <scope id="4101850974337412297" at="147,48,148,31" />
      <scope id="4101850974337470826" at="150,66,151,50" />
      <scope id="4960740046988725972" at="157,101,158,29" />
      <scope id="3713683100998295008" at="166,57,167,65" />
      <scope id="4101850974335650331" at="202,49,203,100" />
      <scope id="6581552581557910775" at="233,86,234,42" />
      <scope id="6581552581557893174" at="257,104,258,101" />
>>>>>>> d110a124
      <scope id="8120766427975466211" at="275,52,276,58" />
      <scope id="6648795410103966568" at="283,20,284,61" />
      <scope id="6648795410103966566" at="289,35,290,18" />
      <scope id="6648795410103966566" at="292,46,293,18" />
      <scope id="6648795410103966566" at="295,43,296,115" />
      <scope id="6648795410103966566" at="298,47,299,18" />
      <scope id="6648795410103966566" at="301,44,302,171" />
      <scope id="6648795410103966566" at="304,35,305,18" />
      <scope id="6648795410103966566" at="307,33,308,19" />
      <scope id="6648795410103966566" at="310,36,311,18" />
      <scope id="6648795410103966566" at="313,37,314,18" />
      <scope id="6648795410103966566" at="321,66,322,18" />
      <scope id="6648795410103966566" at="324,49,325,40" />
      <scope id="6648795410103966566" at="329,22,330,53" />
      <scope id="6648795410103966566" at="334,31,335,17" />
      <scope id="6648795410103966566" at="337,87,338,83" />
      <scope id="6648795410103966896" at="341,27,342,16" />
      <scope id="6648795410103966896" at="344,77,345,50" />
      <scope id="6648795410103966896" at="347,53,348,31" />
      <scope id="6648795410103966896" at="350,55,351,31" />
      <scope id="6648795410103966896" at="353,40,354,26" />
      <scope id="6648795410103966896" at="356,42,357,26" />
      <scope id="6648795410103966896" at="360,99,361,76" />
      <scope id="2034046503361597623" at="393,63,394,79" />
      <scope id="2034046503361597717" at="409,180,410,91" />
      <scope id="6648795410103967019" at="418,35,419,65" />
      <scope id="6648795410103966909" at="423,20,424,61" />
      <scope id="6648795410103966906" at="429,35,430,18" />
      <scope id="6648795410103966906" at="432,46,433,18" />
      <scope id="6648795410103966906" at="435,43,436,115" />
      <scope id="6648795410103966906" at="438,47,439,18" />
      <scope id="6648795410103966906" at="441,44,442,18" />
      <scope id="6648795410103966906" at="444,35,445,18" />
      <scope id="6648795410103966906" at="447,33,448,19" />
      <scope id="6648795410103966906" at="450,36,451,18" />
      <scope id="6648795410103966906" at="453,37,454,18" />
      <scope id="6648795410103966906" at="461,66,462,18" />
      <scope id="6648795410103966906" at="464,49,465,18" />
      <scope id="6648795410103966906" at="471,31,472,17" />
      <scope id="6648795410103966565" at="493,114,494,142" />
      <scope id="6648795410103966565" at="496,116,497,146" />
<<<<<<< HEAD
      <scope id="6648795410103966565" at="71,26,73,90" />
      <scope id="6648795410103966566" at="95,0,97,0" />
      <scope id="36662593414060641" at="109,19,111,63" />
      <scope id="4960740046992423390" at="221,50,223,81" />
      <scope id="8740518691369634855" at="237,24,239,67" />
      <scope id="1832337102018299606" at="266,24,268,67" />
=======
      <scope id="6648795410103966565" at="72,26,74,90" />
      <scope id="6648795410103966566" at="96,0,98,0" />
      <scope id="36662593414060641" at="110,19,112,63" />
      <scope id="4960740046992423390" at="221,50,223,81" />
      <scope id="6581552581557902323" at="237,24,239,67" />
      <scope id="6581552581557883882" at="266,24,268,67" />
>>>>>>> d110a124
      <scope id="4960740046989796224" at="279,25,281,64" />
      <scope id="6648795410103966906" at="367,0,369,0" />
      <scope id="2034046503361597595" at="385,46,387,42" />
      <scope id="2034046503361597659" at="401,44,403,149" />
      <scope id="6648795410103966906" at="467,61,469,15">
        <var name="t" id="6648795410103966906" />
      </scope>
      <scope id="6648795410103966565" at="476,0,478,0" />
<<<<<<< HEAD
      <scope id="6648795410103966565" at="75,0,78,0" />
      <scope id="6648795410103966565" at="78,0,81,0" />
      <scope id="6648795410103966565" at="81,0,84,0" />
      <scope id="6648795410103966565" at="84,0,87,0" />
      <scope id="6648795410103966565" at="87,0,90,0" />
      <scope id="6648795410103966565" at="90,0,93,0" />
      <scope id="36662593414080412" at="106,0,109,0">
        <var name="it" id="36662593414080412" />
      </scope>
      <scope id="36662593414163676" at="114,71,117,17" />
      <scope id="4902420589286026706" at="120,0,123,0">
        <var name="it" id="4902420589286026706" />
      </scope>
      <scope id="4101850974337470823" at="148,23,151,23">
        <var name="n" id="4101850974337470829" />
      </scope>
      <scope id="3713683100998295007" at="165,0,168,0">
        <var name="smd" id="3713683100998295007" />
      </scope>
      <scope id="6408529358386964030" at="232,39,235,23" />
      <scope id="8740518691369653214" at="232,39,235,23">
        <var name="fp" id="8740518691369653216" />
=======
      <scope id="6648795410103966565" at="76,0,79,0" />
      <scope id="6648795410103966565" at="79,0,82,0" />
      <scope id="6648795410103966565" at="82,0,85,0" />
      <scope id="6648795410103966565" at="85,0,88,0" />
      <scope id="6648795410103966565" at="88,0,91,0" />
      <scope id="6648795410103966565" at="91,0,94,0" />
      <scope id="36662593414080412" at="107,0,110,0">
        <var name="it" id="36662593414080412" />
      </scope>
      <scope id="36662593414163676" at="115,71,118,17" />
      <scope id="4902420589286026706" at="121,0,124,0">
        <var name="it" id="4902420589286026706" />
      </scope>
      <scope id="4101850974337470823" at="149,23,152,23">
        <var name="n" id="4101850974337470829" />
      </scope>
      <scope id="3713683100998295007" at="166,0,169,0">
        <var name="smd" id="3713683100998295007" />
      </scope>
      <scope id="6581552581557910771" at="232,39,235,23" />
      <scope id="6581552581557910772" at="232,39,235,23">
        <var name="fp" id="6581552581557910774" />
>>>>>>> d110a124
      </scope>
      <scope id="8740518691369748818" at="243,82,246,152">
        <var name="delta" id="36662593414698739" />
        <var name="result" id="36662593414602012" />
      </scope>
      <scope id="8120766427975466211" at="274,37,277,17" />
      <scope id="6648795410103966566" at="289,0,292,0" />
      <scope id="6648795410103966566" at="292,0,295,0" />
      <scope id="6648795410103966566" at="295,0,298,0" />
      <scope id="6648795410103966566" at="298,0,301,0" />
      <scope id="6648795410103966566" at="301,0,304,0" />
      <scope id="6648795410103966566" at="304,0,307,0" />
      <scope id="6648795410103966566" at="307,0,310,0" />
      <scope id="6648795410103966566" at="310,0,313,0" />
      <scope id="6648795410103966566" at="313,0,316,0" />
      <scope id="6648795410103966566" at="316,65,319,16">
        <var name="rv" id="6648795410103966566" />
      </scope>
      <scope id="6648795410103966566" at="321,0,324,0" />
      <scope id="6648795410103966566" at="324,0,327,0">
        <var name="cls" id="6648795410103966566" />
      </scope>
      <scope id="6648795410103966566" at="334,0,337,0" />
      <scope id="6648795410103966566" at="337,0,340,0">
        <var name="ppool" id="6648795410103966566" />
      </scope>
      <scope id="6648795410103966896" at="341,0,344,0" />
      <scope id="6648795410103966896" at="344,0,347,0">
        <var name="failIfNoTextgen" id="6648795410103966896" />
        <var name="generateDebugInfo" id="6648795410103966896" />
      </scope>
      <scope id="6648795410103966896" at="347,0,350,0">
        <var name="value" id="6648795410103966896" />
      </scope>
      <scope id="6648795410103966896" at="350,0,353,0">
        <var name="value" id="6648795410103966896" />
      </scope>
      <scope id="6648795410103966896" at="353,0,356,0" />
      <scope id="6648795410103966896" at="356,0,359,0" />
      <scope id="2034046503361597622" at="392,43,395,27">
        <var name="err" id="2034046503361597626" />
      </scope>
      <scope id="2034046503361597699" at="408,49,411,27" />
      <scope id="6648795410103966906" at="429,0,432,0" />
      <scope id="6648795410103966906" at="432,0,435,0" />
      <scope id="6648795410103966906" at="435,0,438,0" />
      <scope id="6648795410103966906" at="438,0,441,0" />
      <scope id="6648795410103966906" at="441,0,444,0" />
      <scope id="6648795410103966906" at="444,0,447,0" />
      <scope id="6648795410103966906" at="447,0,450,0" />
      <scope id="6648795410103966906" at="450,0,453,0" />
      <scope id="6648795410103966906" at="453,0,456,0" />
      <scope id="6648795410103966906" at="456,65,459,16">
        <var name="rv" id="6648795410103966906" />
      </scope>
      <scope id="6648795410103966906" at="461,0,464,0" />
      <scope id="6648795410103966906" at="464,0,467,0">
        <var name="cls" id="6648795410103966906" />
      </scope>
      <scope id="6648795410103966906" at="471,0,474,0" />
      <scope id="6648795410103966565" at="481,45,484,145">
        <var name="props" id="6648795410103966565" />
      </scope>
<<<<<<< HEAD
      <scope id="6648795410103966565" at="71,0,75,0" />
      <scope id="1832337102018457050" at="255,92,259,31">
        <var name="outputMD" id="6648795410103966801" />
=======
      <scope id="6648795410103966565" at="72,0,76,0" />
      <scope id="6581552581557893161" at="255,92,259,31">
        <var name="outputMD" id="6581552581557893163" />
>>>>>>> d110a124
      </scope>
      <scope id="8120766427975439600" at="274,0,278,46">
        <var name="e" id="8120766427975439601" />
      </scope>
      <scope id="8120766427975439603" at="274,37,278,46" />
      <scope id="6648795410103966896" at="359,0,363,0">
        <var name="from" id="6648795410103966896" />
      </scope>
      <scope id="6648795410103966906" at="467,0,471,0">
        <var name="cls" id="6648795410103966906" />
        <var name="copyFrom" id="6648795410103966906" />
      </scope>
<<<<<<< HEAD
      <scope id="36662593414163670" at="113,0,118,15">
        <var name="resource" id="36662593414163672" />
      </scope>
      <scope id="6408529358386964029" at="232,0,237,0" />
=======
      <scope id="36662593414163670" at="114,0,119,15">
        <var name="resource" id="36662593414163672" />
      </scope>
      <scope id="6581552581557910770" at="232,0,237,0" />
>>>>>>> d110a124
      <scope id="8740518691369748812" at="242,35,247,19">
        <var name="resource" id="8740518691369748814" />
      </scope>
      <scope id="6648795410103966566" at="316,0,321,0" />
      <scope id="6648795410103966566" at="327,61,332,15">
        <var name="t" id="6648795410103966566" />
      </scope>
      <scope id="2034046503361597621" at="392,43,397,32" />
      <scope id="6648795410103966906" at="456,0,461,0" />
<<<<<<< HEAD
      <scope id="36662593413752348" at="163,82,169,140">
=======
      <scope id="36662593413752348" at="164,82,170,140">
>>>>>>> d110a124
        <var name="retainedFilesDelta" id="4101850974336030029" />
      </scope>
      <scope id="4960740046992423390" at="218,21,224,23">
        <var name="error_it" id="4960740046992423390" />
        <var name="error_var" id="4960740046992423390" />
      </scope>
<<<<<<< HEAD
      <scope id="1832337102018309205" at="254,122,260,29" />
      <scope id="1832337102018457044" at="254,122,260,29">
        <var name="resource" id="1832337102018457046" />
=======
      <scope id="6581552581557893157" at="254,122,260,29" />
      <scope id="6581552581557893158" at="254,122,260,29">
        <var name="resource" id="6581552581557893160" />
>>>>>>> d110a124
      </scope>
      <scope id="6648795410103966565" at="479,7,485,9">
        <var name="name" id="6648795410103966565" />
      </scope>
<<<<<<< HEAD
      <scope id="2034046503361611234" at="144,39,151,23">
=======
      <scope id="2034046503361611234" at="145,39,152,23">
>>>>>>> d110a124
        <var name="outputModel" id="2034046503361611236" />
      </scope>
      <scope id="6648795410103966566" at="327,0,334,0">
        <var name="cls" id="6648795410103966566" />
        <var name="copyFrom" id="6648795410103966566" />
      </scope>
<<<<<<< HEAD
      <scope id="36662593413752342" at="162,31,170,19">
=======
      <scope id="36662593413752342" at="163,31,171,19">
>>>>>>> d110a124
        <var name="resource" id="36662593413752344" />
      </scope>
      <scope id="6648795410103966565" at="478,84,486,7" />
      <scope id="6648795410103966565" at="490,9,498,11">
        <var name="name" id="6648795410103966565" />
        <var name="props" id="6648795410103966565" />
      </scope>
<<<<<<< HEAD
      <scope id="2034046503361611233" at="144,0,153,0" />
      <scope id="6408529358386902833" at="253,43,262,65" />
=======
      <scope id="2034046503361611233" at="145,0,154,0" />
      <scope id="6581552581557893155" at="253,43,262,65" />
>>>>>>> d110a124
      <scope id="4960740046992403043" at="217,67,227,67" />
      <scope id="6648795410103966565" at="478,0,488,0">
        <var name="properties" id="6648795410103966565" />
        <var name="store" id="6648795410103966565" />
      </scope>
      <scope id="6648795410103966565" at="489,11,499,9" />
<<<<<<< HEAD
      <scope id="6408529358386902830" at="253,0,264,0" />
      <scope id="1832337102018309193" at="251,39,264,25" />
      <scope id="6648795410103966565" at="488,83,501,7" />
      <scope id="1832337102018309192" at="251,0,266,0" />
=======
      <scope id="6581552581557893154" at="253,0,264,0" />
      <scope id="6581552581557893149" at="251,39,264,25" />
      <scope id="6648795410103966565" at="488,83,501,7" />
      <scope id="6581552581557893148" at="251,0,266,0" />
>>>>>>> d110a124
      <scope id="6648795410103966565" at="488,0,503,0">
        <var name="properties" id="6648795410103966565" />
        <var name="store" id="6648795410103966565" />
      </scope>
      <scope id="2034046503361597608" at="389,69,412,25">
        <var name="ext" id="2034046503361597636" />
        <var name="fname" id="2034046503361597641" />
        <var name="sourceNode" id="2034046503361597691" />
        <var name="tgr" id="2034046503361597610" />
      </scope>
<<<<<<< HEAD
      <scope id="4101850974335755384" at="186,41,211,66">
=======
      <scope id="4101850974335755384" at="187,41,211,66">
>>>>>>> d110a124
        <var name="cacheOutputDir" id="4101850974336483348" />
        <var name="cachesLocation" id="4101850974336200210" />
        <var name="cgl" id="4101850974335636848" />
        <var name="d1" id="4101850974336540589" />
        <var name="d2" id="4101850974336618403" />
        <var name="fp" id="4101850974337297283" />
        <var name="javaOutputDir" id="4101850974336455312" />
        <var name="javaSourcesLoc" id="4101850974336131604" />
        <var name="staleFileCollector" id="3251655328354683472" />
      </scope>
      <scope id="2034046503361597603" at="388,28,413,23" />
      <scope id="2034046503361597604" at="388,28,413,23">
        <var name="root" id="2034046503361597724" />
      </scope>
<<<<<<< HEAD
      <scope id="4101850974335755383" at="186,0,213,0" />
      <scope id="2034046503361597582" at="383,37,414,21" />
      <scope id="2034046503361597581" at="383,0,416,0" />
      <scope id="4101850974335484187" at="180,93,214,33">
        <var name="tf" id="4101850974335574332" />
      </scope>
      <scope id="4101850974335484181" at="179,42,215,19">
=======
      <scope id="4101850974335755383" at="187,0,213,0" />
      <scope id="2034046503361597582" at="383,37,414,21" />
      <scope id="4101850974335484187" at="181,93,214,33">
        <var name="tf" id="4101850974335574332" />
      </scope>
      <scope id="2034046503361597581" at="383,0,416,0" />
      <scope id="4101850974335484181" at="180,42,215,19">
>>>>>>> d110a124
        <var name="inputResource" id="4101850974335484183" />
      </scope>
      <scope id="6648795410103966914" at="377,77,421,258">
        <var name="errors" id="6648795410103966934" />
        <var name="model" id="6648795410103966931" />
        <var name="rootNodeToFileName" id="6670106196905843052" />
        <var name="texts" id="6648795410103966922" />
      </scope>
      <scope id="6648795410103966909" at="376,19,422,15" />
      <scope id="6648795410103966911" at="376,19,422,15">
        <var name="resource" id="6648795410103966912" />
      </scope>
      <scope id="6648795410103966909" at="372,173,425,11">
        <var name="_output_21gswx_a0b" id="6648795410103966909" />
        <var name="input" id="6648795410103966909" />
      </scope>
      <scope id="6648795410103966909" at="371,0,427,0">
        <var name="monitor" id="6648795410103966909" />
        <var name="pa" id="6648795410103966909" />
        <var name="progressMonitor" id="6648795410103966909" />
        <var name="rawInput" id="6648795410103966909" />
      </scope>
      <scope id="6648795410103966906" at="369,29,427,8" />
      <scope id="6648795410103966906" at="369,0,429,0" />
<<<<<<< HEAD
      <scope id="4960740046987975704" at="141,100,272,62">
=======
      <scope id="4960740046987975704" at="142,100,272,62">
>>>>>>> d110a124
        <var name="deltas" id="4101850974335944587" />
        <var name="errors" id="4960740046990514550" />
        <var name="fileProcessors" id="4101850974335809408" />
        <var name="nameOfStep" id="4960740046990088256" />
      </scope>
<<<<<<< HEAD
      <scope id="4960740046987975698" at="140,0,273,17">
        <var name="currentResource" id="4960740046987975700" />
      </scope>
      <scope id="4960740046989796223" at="138,19,273,17">
        <var name="lastResource" id="4960740046988747121" />
      </scope>
      <scope id="6648795410103966568" at="104,19,282,15">
=======
      <scope id="4960740046987975698" at="141,0,273,17">
        <var name="currentResource" id="4960740046987975700" />
      </scope>
      <scope id="4960740046989796223" at="139,19,273,17">
        <var name="lastResource" id="4960740046988747121" />
      </scope>
      <scope id="6648795410103966568" at="105,19,282,15">
>>>>>>> d110a124
        <var name="MAX_ROOTS_COUNT" id="4960740046988614779" />
        <var name="_failIfNoTextgen" id="8740518691369002002" />
        <var name="_generateDebugInfo" id="6648795410103966730" />
        <var name="currentInput" id="4960740046988577044" />
        <var name="currentRootsCount" id="4960740046988604601" />
        <var name="engine" id="4960740046989736715" />
        <var name="resourcesWithOutput" id="36662593413360068" />
      </scope>
<<<<<<< HEAD
      <scope id="6648795410103966568" at="100,173,285,11">
        <var name="_output_21gswx_a0a" id="6648795410103966568" />
        <var name="input" id="6648795410103966568" />
      </scope>
      <scope id="6648795410103966568" at="99,0,287,0">
=======
      <scope id="6648795410103966568" at="101,173,285,11">
        <var name="_output_21gswx_a0a" id="6648795410103966568" />
        <var name="input" id="6648795410103966568" />
      </scope>
      <scope id="6648795410103966568" at="100,0,287,0">
>>>>>>> d110a124
        <var name="monitor" id="6648795410103966568" />
        <var name="pa" id="6648795410103966568" />
        <var name="progressMonitor" id="6648795410103966568" />
        <var name="rawInput" id="6648795410103966568" />
      </scope>
<<<<<<< HEAD
      <scope id="6648795410103966566" at="97,29,287,8" />
      <scope id="6648795410103966566" at="97,0,289,0" />
      <unit id="36662593414080412" at="105,55,109,15" name="jetbrains.mps.lang.core.plugin.TextGen_Facet$2" />
      <unit id="4902420589286026706" at="119,95,123,15" name="jetbrains.mps.lang.core.plugin.TextGen_Facet$2" />
      <unit id="3713683100998295007" at="164,145,168,21" name="jetbrains.mps.lang.core.plugin.TextGen_Facet$2" />
      <unit id="6408529358386964029" at="231,60,237,19" name="jetbrains.mps.lang.core.plugin.TextGen_Facet$2" />
      <unit id="2034046503361611233" at="143,59,153,19" name="jetbrains.mps.lang.core.plugin.TextGen_Facet$2" />
      <unit id="6408529358386902830" at="252,62,264,23" name="jetbrains.mps.lang.core.plugin.TextGen_Facet$3" />
      <unit id="1832337102018309192" at="250,60,266,19" name="jetbrains.mps.lang.core.plugin.TextGen_Facet$2" />
      <unit id="6648795410103966896" at="340,0,364,0" name="jetbrains.mps.lang.core.plugin.TextGen_Facet$Target_textGen$Parameters" />
      <unit id="4101850974335755383" at="185,61,213,21" name="jetbrains.mps.lang.core.plugin.TextGen_Facet$2" />
=======
      <scope id="6648795410103966566" at="98,29,287,8" />
      <scope id="6648795410103966566" at="98,0,289,0" />
      <unit id="36662593414080412" at="106,55,110,15" name="jetbrains.mps.lang.core.plugin.TextGen_Facet$2" />
      <unit id="4902420589286026706" at="120,95,124,15" name="jetbrains.mps.lang.core.plugin.TextGen_Facet$2" />
      <unit id="3713683100998295007" at="165,145,169,21" name="jetbrains.mps.lang.core.plugin.TextGen_Facet$2" />
      <unit id="6581552581557910770" at="231,73,237,19" name="jetbrains.mps.lang.core.plugin.TextGen_Facet$2" />
      <unit id="2034046503361611233" at="144,59,154,19" name="jetbrains.mps.lang.core.plugin.TextGen_Facet$2" />
      <unit id="6581552581557893154" at="252,62,264,23" name="jetbrains.mps.lang.core.plugin.TextGen_Facet$3" />
      <unit id="6581552581557893148" at="250,73,266,19" name="jetbrains.mps.lang.core.plugin.TextGen_Facet$2" />
      <unit id="6648795410103966896" at="340,0,364,0" name="jetbrains.mps.lang.core.plugin.TextGen_Facet$Target_textGen$Parameters" />
      <unit id="4101850974335755383" at="186,61,213,21" name="jetbrains.mps.lang.core.plugin.TextGen_Facet$2" />
>>>>>>> d110a124
      <unit id="6648795410103966565" at="475,0,504,0" name="jetbrains.mps.lang.core.plugin.TextGen_Facet$TargetProperties" />
      <unit id="2034046503361597581" at="382,57,416,17" name="jetbrains.mps.lang.core.plugin.TextGen_Facet$2" />
      <unit id="6648795410103966909" at="370,17,427,7" name="jetbrains.mps.lang.core.plugin.TextGen_Facet$1" />
      <unit id="6648795410103966906" at="365,0,475,0" name="jetbrains.mps.lang.core.plugin.TextGen_Facet$Target_textGenToMemory" />
<<<<<<< HEAD
      <unit id="6648795410103966568" at="98,17,287,7" name="jetbrains.mps.lang.core.plugin.TextGen_Facet$1" />
      <unit id="6648795410103966566" at="93,0,365,0" name="jetbrains.mps.lang.core.plugin.TextGen_Facet$Target_textGen" />
      <unit id="6648795410103966565" at="68,0,506,0" name="jetbrains.mps.lang.core.plugin.TextGen_Facet" />
=======
      <unit id="6648795410103966568" at="99,17,287,7" name="jetbrains.mps.lang.core.plugin.TextGen_Facet$1" />
      <unit id="6648795410103966566" at="94,0,365,0" name="jetbrains.mps.lang.core.plugin.TextGen_Facet$Target_textGen" />
      <unit id="6648795410103966565" at="69,0,506,0" name="jetbrains.mps.lang.core.plugin.TextGen_Facet" />
>>>>>>> d110a124
    </file>
  </root>
  <root nodeRef="r:00000000-0000-4000-0000-011c89590286(jetbrains.mps.lang.core.plugin)/6905339732004281416">
    <file name="RetainedUtil.java">
      <node id="6905339732004281583" at="31,107,32,120" concept="9" />
      <node id="6905339732004281594" at="32,120,33,76" concept="9" />
      <node id="6905339732004281603" at="34,32,35,40" concept="9" />
      <node id="6905339732004281610" at="35,40,36,37" concept="9" />
      <node id="6905339732004281616" at="36,37,37,61" concept="4" />
      <node id="6905339732004281637" at="39,43,40,52" concept="10" />
      <node id="6905339732004281665" at="47,49,48,58" concept="10" />
      <node id="6905339732004281686" at="53,48,54,66" concept="10" />
      <node id="6905339732004281707" at="58,47,59,72" concept="9" />
      <node id="6905339732004281739" at="62,47,63,56" concept="10" />
      <node id="6905339732004281754" at="68,30,69,21" concept="3" />
      <node id="6905339732004281776" at="73,49,74,58" concept="10" />
      <node id="6905339732004281797" at="79,48,80,66" concept="10" />
      <node id="6905339732004281817" at="85,46,86,66" concept="10" />
      <node id="6905339732004281822" at="89,7,90,164" concept="4" />
      <node id="6905339732004281840" at="91,5,92,26" concept="10" />
      <node id="3713683100998364635" at="94,142,95,102" concept="11" />
      <node id="3713683100998366071" at="95,102,96,116" concept="11" />
      <node id="3713683100998278591" at="96,116,97,180" concept="10" />
      <node id="6905339732004281540" at="100,0,101,0" concept="5" trace="dir2delta" />
      <node id="6905339732004281549" at="101,0,102,0" concept="5" trace="getFile" />
      <node id="6905339732004281531" at="102,102,103,29" concept="4" />
      <node id="6905339732004281426" at="106,31,107,64" concept="9" />
      <node id="6905339732004281435" at="108,29,109,111" concept="4" />
      <node id="6905339732004281452" at="111,7,112,36" concept="10" />
      <node id="6905339732004281464" at="114,53,115,36" concept="10" />
      <node id="6905339732004281481" at="119,45,120,29" concept="10" />
      <node id="6905339732004281495" at="125,63,126,92" concept="4" />
      <node id="6905339732004281511" at="127,7,128,53" concept="10" />
      <node id="6905339732004281559" at="132,103,133,21" concept="15" />
      <node id="6905339732004281575" at="136,53,137,70" concept="10" />
      <node id="6905339732004281895" at="29,0,31,0" concept="2" trace="RetainedUtil#()V" />
      <node id="6905339732004281635" at="39,0,42,0" concept="8" trace="accept#(Lorg/jetbrains/mps/openapi/model/SModel;)Z" />
      <node id="6905339732004281663" at="47,0,50,0" concept="8" trace="accept#(Lorg/jetbrains/mps/openapi/model/SModel;)Z" />
      <node id="6905339732004281684" at="53,0,56,0" concept="8" trace="iterable#()Ljava/lang/Iterable;" />
      <node id="6905339732004281737" at="62,0,65,0" concept="8" trace="accept#(Lorg/jetbrains/mps/openapi/model/SModel;)Z" />
      <node id="6905339732004281752" at="67,59,70,11" concept="7" />
      <node id="6905339732004281774" at="73,0,76,0" concept="8" trace="accept#(Lorg/jetbrains/mps/openapi/model/SModel;)Z" />
      <node id="6905339732004281795" at="79,0,82,0" concept="8" trace="iterable#()Ljava/lang/Iterable;" />
      <node id="6905339732004281815" at="85,0,88,0" concept="8" trace="iterable#()Ljava/lang/Iterable;" />
      <node id="6905339732004281515" at="102,0,105,0" concept="2" trace="RetainedFilesDelta#(Ljetbrains/mps/baseLanguage/closures/runtime/_FunctionTypes/_return_P1_E0;)V" />
      <node id="6905339732004281433" at="107,64,110,9" concept="7" />
      <node id="6905339732004281458" at="114,0,117,0" concept="8" trace="getRootOutputDir#(Ljava/lang/String;)Ljetbrains/mps/vfs/IFile;" />
      <node id="6905339732004281479" at="119,0,122,0" concept="8" trace="select#(Ljetbrains/mps/internal/make/runtime/util/FilesDelta;)Ljetbrains/mps/make/delta/IDelta;" />
      <node id="6905339732004281493" at="124,50,127,7" concept="7" />
      <node id="6905339732004281555" at="132,0,135,0" concept="2" trace="RetainedCachesDelta#(Ljetbrains/mps/baseLanguage/closures/runtime/_FunctionTypes/_return_P1_E0;)V" />
      <node id="6905339732004281569" at="135,0,139,0" concept="8" trace="getRootOutputDir#(Ljava/lang/String;)Ljetbrains/mps/vfs/IFile;" />
      <node id="6905339732004281622" at="37,61,42,9" concept="9" />
      <node id="6905339732004281649" at="45,72,50,16" concept="4" />
      <node id="6905339732004281676" at="51,11,56,15" concept="4" />
      <node id="6905339732004281718" at="60,72,65,14" concept="4" />
      <node id="6905339732004281760" at="71,72,76,16" concept="4" />
      <node id="6905339732004281787" at="77,11,82,15" concept="4" />
      <node id="6905339732004281807" at="83,9,88,13" concept="4" />
      <node id="3713683100998196419" at="94,0,99,0" concept="14" trace="retainedDeltas#(Ljava/lang/Iterable;Ljetbrains/mps/baseLanguage/closures/runtime/_FunctionTypes/_return_P1_E0;)Ljava/lang/Iterable;" />
      <node id="6905339732004281473" at="117,48,122,9" concept="10" />
      <node id="6905339732004281424" at="105,59,111,7" concept="6" />
      <node id="6905339732004281487" at="124,0,130,0" concept="8" trace="deltaForDir#(Ljava/lang/String;)Ljetbrains/mps/internal/make/runtime/util/FilesDelta;" />
      <node id="6905339732004281647" at="44,73,51,11" concept="7" />
      <node id="6905339732004281716" at="59,72,66,9" concept="7" />
      <node id="6905339732004281758" at="70,11,77,11" concept="7" />
      <node id="6905339732004281468" at="117,0,124,0" concept="8" trace="collectedDeltas#()Ljava/lang/Iterable;" />
      <node id="6905339732004281418" at="105,0,114,0" concept="8" trace="deltas#(Ljava/lang/Iterable;)Ljava/lang/Iterable;" />
      <node id="6905339732004281645" at="43,39,57,9" concept="6" />
      <node id="6905339732004281750" at="66,9,83,9" concept="6" />
      <node id="6905339732004281643" at="42,9,89,7" concept="7" />
      <node id="6905339732004281601" at="33,76,91,5" concept="6" />
      <node id="6905339732004281581" at="31,0,94,0" concept="14" trace="collectModelsToRetain#(Ljava/lang/Iterable;)Ljava/util/Map;" />
      <scope id="6905339732004281898" at="29,25,29,25" />
      <scope id="6905339732004281636" at="39,43,40,52" />
      <scope id="6905339732004281664" at="47,49,48,58" />
      <scope id="6905339732004281685" at="53,48,54,66" />
      <scope id="6905339732004281738" at="62,47,63,56" />
      <scope id="6905339732004281753" at="68,30,69,21" />
      <scope id="6905339732004281775" at="73,49,74,58" />
      <scope id="6905339732004281796" at="79,48,80,66" />
      <scope id="6905339732004281816" at="85,46,86,66" />
      <scope id="6905339732004281524" at="102,102,103,29" />
      <scope id="6905339732004281434" at="108,29,109,111" />
      <scope id="6905339732004281463" at="114,53,115,36" />
      <scope id="6905339732004281480" at="119,45,120,29" />
      <scope id="6905339732004281494" at="125,63,126,92" />
      <scope id="6905339732004281558" at="132,103,133,21" />
      <scope id="6905339732004281574" at="136,53,137,70" />
      <scope id="6905339732004281895" at="29,0,31,0" />
      <scope id="6905339732004281635" at="39,0,42,0">
        <var name="it2" id="6905339732004281635" />
      </scope>
      <scope id="6905339732004281663" at="47,0,50,0">
        <var name="it2" id="6905339732004281663" />
      </scope>
      <scope id="6905339732004281684" at="53,0,56,0" />
      <scope id="6905339732004281737" at="62,0,65,0">
        <var name="it3" id="6905339732004281737" />
      </scope>
      <scope id="6905339732004281774" at="73,0,76,0">
        <var name="it2" id="6905339732004281774" />
      </scope>
      <scope id="6905339732004281795" at="79,0,82,0" />
      <scope id="6905339732004281815" at="85,0,88,0" />
      <scope id="3713683100998196422" at="94,142,97,180" />
      <scope id="6905339732004281515" at="102,0,105,0">
        <var name="getFile" id="6905339732004281518" />
      </scope>
      <scope id="6905339732004281458" at="114,0,117,0">
        <var name="output" id="6905339732004281461" />
      </scope>
      <scope id="6905339732004281479" at="119,0,122,0">
        <var name="it" id="6905339732004281479" />
      </scope>
      <scope id="6905339732004281555" at="132,0,135,0">
        <var name="getFile" id="6905339732004281564" />
      </scope>
      <scope id="6905339732004281425" at="106,31,110,9">
        <var name="output" id="6905339732004281427" />
      </scope>
      <scope id="6905339732004281492" at="124,50,128,53" />
      <scope id="6905339732004281569" at="135,0,139,0">
        <var name="output" id="6905339732004281572" />
      </scope>
      <scope id="6905339732004281648" at="45,72,50,16" />
      <scope id="6905339732004281717" at="60,72,65,14" />
      <scope id="6905339732004281759" at="71,72,76,16" />
      <scope id="3713683100998196419" at="94,0,99,0">
        <var name="getFile" id="3713683100998258982" />
        <var name="smd" id="3713683100998258977" />
      </scope>
      <scope id="6905339732004281472" at="117,48,122,9" />
      <scope id="6905339732004281424" at="105,59,111,7">
        <var name="smd" id="6905339732004281449" />
      </scope>
      <scope id="6905339732004281487" at="124,0,130,0">
        <var name="dir" id="6905339732004281488" />
      </scope>
      <scope id="6905339732004281423" at="105,59,112,36" />
      <scope id="6905339732004281468" at="117,0,124,0" />
      <scope id="6905339732004281418" at="105,0,114,0">
        <var name="smds" id="6905339732004281419" />
      </scope>
      <scope id="6905339732004281646" at="44,73,56,15" />
      <scope id="6905339732004281644" at="43,39,57,9" />
      <scope id="6905339732004281645" at="43,39,57,9">
        <var name="gen" id="6905339732004281691" />
      </scope>
      <scope id="6905339732004281751" at="67,59,82,15" />
      <scope id="6905339732004281750" at="66,9,83,9">
        <var name="gen" id="6905339732004281802" />
      </scope>
      <scope id="6905339732004281706" at="58,47,88,13">
        <var name="slang" id="6905339732004281708" />
      </scope>
      <scope id="6905339732004281602" at="34,32,90,164">
        <var name="modelsToRetain" id="6905339732004281623" />
        <var name="module" id="6905339732004281611" />
        <var name="mres" id="6905339732004281604" />
      </scope>
      <scope id="6905339732004281601" at="33,76,91,5">
        <var name="it" id="6905339732004281837" />
      </scope>
      <scope id="6905339732004281582" at="31,107,92,26">
        <var name="empty" id="6905339732004281595" />
        <var name="retainedModels" id="6905339732004281584" />
      </scope>
      <scope id="6905339732004281581" at="31,0,94,0">
        <var name="input" id="6905339732004281846" />
      </scope>
      <unit id="6905339732004281635" at="38,113,42,7" name="jetbrains.mps.lang.core.plugin.RetainedUtil$1" />
      <unit id="6905339732004281663" at="46,127,50,13" name="jetbrains.mps.lang.core.plugin.RetainedUtil$2" />
      <unit id="6905339732004281684" at="52,119,56,11" name="jetbrains.mps.lang.core.plugin.RetainedUtil$3" />
      <unit id="6905339732004281737" at="61,181,65,11" name="jetbrains.mps.lang.core.plugin.RetainedUtil$4" />
      <unit id="6905339732004281774" at="72,127,76,13" name="jetbrains.mps.lang.core.plugin.RetainedUtil$5" />
      <unit id="6905339732004281795" at="78,119,82,11" name="jetbrains.mps.lang.core.plugin.RetainedUtil$6" />
      <unit id="6905339732004281815" at="84,117,88,9" name="jetbrains.mps.lang.core.plugin.RetainedUtil$7" />
      <unit id="6905339732004281479" at="118,87,122,7" name="jetbrains.mps.lang.core.plugin.RetainedUtil$1" />
      <unit id="6905339732004281554" at="131,0,140,0" name="jetbrains.mps.lang.core.plugin.RetainedUtil$RetainedCachesDelta" />
      <unit id="6905339732004281417" at="99,0,131,0" name="jetbrains.mps.lang.core.plugin.RetainedUtil$RetainedFilesDelta" />
      <unit id="6905339732004281416" at="28,0,141,0" name="jetbrains.mps.lang.core.plugin.RetainedUtil" />
    </file>
  </root>
</debug-info>
<|MERGE_RESOLUTION|>--- conflicted
+++ resolved
@@ -875,824 +875,556 @@
   </root>
   <root nodeRef="r:00000000-0000-4000-0000-011c89590286(jetbrains.mps.lang.core.plugin)/6648795410103966565">
     <file name="TextGen_Facet.java">
-<<<<<<< HEAD
-      <node id="6648795410103966565" at="69,0,70,0" concept="5" trace="targets" />
-      <node id="6648795410103966565" at="70,0,71,0" concept="5" trace="name" />
-      <node id="6648795410103966565" at="71,26,72,82" concept="4" />
-      <node id="6648795410103966565" at="72,82,73,90" concept="4" />
-      <node id="6648795410103966565" at="75,38,76,19" concept="10" />
-      <node id="6648795410103966565" at="78,43,79,16" concept="10" />
-      <node id="6648795410103966565" at="81,43,82,153" concept="10" />
-      <node id="6648795410103966565" at="84,43,85,16" concept="10" />
-      <node id="6648795410103966565" at="87,32,88,21" concept="10" />
-      <node id="6648795410103966565" at="90,57,91,48" concept="10" />
-      <node id="6648795410103966566" at="94,0,95,0" concept="13" trace="name" />
-      <node id="6648795410103966568" at="100,173,101,56" concept="9" />
-      <node id="6648795410103966568" at="101,56,102,86" concept="9" />
-      <node id="36662593414098208" at="106,53,107,47" concept="10" />
-      <node id="6580055082271667930" at="109,19,110,101" concept="4" />
-      <node id="6648795410103966608" at="110,101,111,63" concept="10" />
-      <node id="36662593414053338" at="112,15,113,0" concept="12" />
-      <node id="36662593414255250" at="115,83,116,158" concept="4" />
-      <node id="4902420589286026708" at="120,53,121,80" concept="10" />
-      <node id="36662593414154000" at="123,17,124,0" concept="12" />
-      <node id="8740518691368935943" at="124,0,125,27" concept="11" />
-      <node id="6648795410103966729" at="125,27,126,136" concept="9" />
-      <node id="8740518691369001999" at="126,136,127,130" concept="9" />
-      <node id="4960740046988037095" at="127,130,128,0" concept="12" />
-      <node id="4960740046988614776" at="128,0,129,41" concept="9" />
-      <node id="4101850974335500235" at="129,41,130,99" concept="11" />
-      <node id="4101850974335520452" at="130,99,131,36" concept="11" />
-      <node id="4960740046988577041" at="131,36,132,101" concept="9" />
-      <node id="4960740046988604598" at="132,101,133,75" concept="9" />
-      <node id="4960740046989456416" at="133,75,134,0" concept="12" />
-      <node id="6648795410103966570" at="134,0,135,143" concept="4" />
-      <node id="4960740046988597188" at="135,143,136,0" concept="12" />
-      <node id="4960740046989736714" at="136,0,137,75" concept="9" />
-      <node id="4960740046988747118" at="138,19,139,91" concept="9" />
-      <node id="5550391496157387964" at="139,91,140,0" concept="12" />
-      <node id="1963650027608102516" at="141,100,142,65" concept="11" />
-      <node id="2034046503361611235" at="144,39,145,85" concept="9" />
-      <node id="4101850974337448358" at="146,48,147,31" concept="10" />
-      <node id="4101850974337635526" at="149,66,150,50" concept="4" />
-      <node id="8120766427975855174" at="153,21,154,0" concept="12" />
-      <node id="4960740046988857263" at="154,0,155,82" concept="4" />
-      <node id="4960740046988783239" at="156,101,157,29" concept="3" />
-      <node id="4960740046990046098" at="158,19,159,0" concept="12" />
-      <node id="4101850974335944584" at="159,0,160,130" concept="9" />
-      <node id="4101850974335990528" at="160,130,161,0" concept="12" />
-      <node id="4101850974336152355" at="161,0,162,31" concept="11" />
-      <node id="3713683100998295009" at="165,57,166,65" concept="10" />
-      <node id="4101850974336063115" at="168,68,169,140" concept="4" />
-      <node id="36662593414420926" at="170,19,171,0" concept="12" />
-      <node id="8740518691368844962" at="171,0,172,29" concept="11" />
-      <node id="4960740046990088253" at="172,29,173,173" concept="9" />
-      <node id="6648795410103966587" at="173,173,174,130" concept="4" />
-      <node id="4960740046989707570" at="174,130,175,0" concept="12" />
-      <node id="4960740046990514547" at="175,0,176,139" concept="9" />
-      <node id="4101850974335809410" at="176,139,177,157" concept="9" />
-      <node id="1266625283900280625" at="177,157,178,0" concept="12" />
-      <node id="4101850974337820588" at="178,0,179,42" concept="11" />
-      <node id="4101850974335574331" at="180,93,181,93" concept="9" />
-      <node id="4101850974335595213" at="181,93,182,116" concept="4" />
-      <node id="4101850974335627773" at="182,116,183,42" concept="4" />
-      <node id="7267188186513619429" at="183,42,184,0" concept="12" />
-      <node id="4101850974336455311" at="186,41,187,161" concept="9" />
-      <node id="4101850974336483350" at="187,161,188,162" concept="9" />
-      <node id="4101850974336540588" at="188,162,189,70" concept="9" />
-      <node id="4101850974336618402" at="189,70,190,71" concept="9" />
-      <node id="3251655328354683471" at="190,71,191,104" concept="9" />
-      <node id="3251655328354845509" at="191,104,192,90" concept="4" />
-      <node id="4101850974337297282" at="192,90,193,63" concept="9" />
-      <node id="4101850974337309157" at="193,63,194,77" concept="4" />
-      <node id="4101850974336131603" at="194,77,195,106" concept="9" />
-      <node id="4101850974336200209" at="195,106,196,107" concept="9" />
-      <node id="4101850974335674947" at="196,107,197,60" concept="4" />
-      <node id="4101850974335636849" at="197,60,198,66" concept="9" />
-      <node id="4101850974335636852" at="198,66,199,103" concept="4" />
-      <node id="4101850974335636858" at="199,103,200,111" concept="4" />
-      <node id="4101850974335657209" at="201,49,202,100" concept="4" />
-      <node id="6255346656298898580" at="203,25,204,82" concept="4" />
-      <node id="4101850974335664483" at="204,82,205,48" concept="4" />
-=======
-      <node id="6648795410103966565" at="70,0,71,0" concept="5" trace="targets" />
-      <node id="6648795410103966565" at="71,0,72,0" concept="5" trace="name" />
-      <node id="6648795410103966565" at="72,26,73,82" concept="4" />
-      <node id="6648795410103966565" at="73,82,74,90" concept="4" />
-      <node id="6648795410103966565" at="76,38,77,19" concept="10" />
-      <node id="6648795410103966565" at="79,43,80,16" concept="10" />
-      <node id="6648795410103966565" at="82,43,83,153" concept="10" />
-      <node id="6648795410103966565" at="85,43,86,16" concept="10" />
-      <node id="6648795410103966565" at="88,32,89,21" concept="10" />
-      <node id="6648795410103966565" at="91,57,92,48" concept="10" />
-      <node id="6648795410103966566" at="95,0,96,0" concept="13" trace="name" />
-      <node id="6648795410103966568" at="101,173,102,56" concept="9" />
-      <node id="6648795410103966568" at="102,56,103,86" concept="9" />
-      <node id="36662593414098208" at="107,53,108,47" concept="10" />
-      <node id="6580055082271667930" at="110,19,111,101" concept="4" />
-      <node id="6648795410103966608" at="111,101,112,63" concept="10" />
-      <node id="36662593414053338" at="113,15,114,0" concept="12" />
-      <node id="36662593414255250" at="116,83,117,158" concept="4" />
-      <node id="4902420589286026708" at="121,53,122,80" concept="10" />
-      <node id="36662593414154000" at="124,17,125,0" concept="12" />
-      <node id="8740518691368935943" at="125,0,126,27" concept="11" />
-      <node id="6648795410103966729" at="126,27,127,136" concept="9" />
-      <node id="8740518691369001999" at="127,136,128,130" concept="9" />
-      <node id="4960740046988037095" at="128,130,129,0" concept="12" />
-      <node id="4960740046988614776" at="129,0,130,41" concept="9" />
-      <node id="4101850974335500235" at="130,41,131,99" concept="11" />
-      <node id="4101850974335520452" at="131,99,132,36" concept="11" />
-      <node id="4960740046988577041" at="132,36,133,101" concept="9" />
-      <node id="4960740046988604598" at="133,101,134,75" concept="9" />
-      <node id="4960740046989456416" at="134,75,135,0" concept="12" />
-      <node id="6648795410103966570" at="135,0,136,143" concept="4" />
-      <node id="4960740046988597188" at="136,143,137,0" concept="12" />
-      <node id="4960740046989736714" at="137,0,138,75" concept="9" />
-      <node id="4960740046988747118" at="139,19,140,91" concept="9" />
-      <node id="5550391496157387964" at="140,91,141,0" concept="12" />
-      <node id="1963650027608102516" at="142,100,143,65" concept="11" />
-      <node id="2034046503361611235" at="145,39,146,85" concept="9" />
-      <node id="4101850974337448358" at="147,48,148,31" concept="10" />
-      <node id="4101850974337635526" at="150,66,151,50" concept="4" />
-      <node id="8120766427975855174" at="154,21,155,0" concept="12" />
-      <node id="4960740046988857263" at="155,0,156,82" concept="4" />
-      <node id="4960740046988783239" at="157,101,158,29" concept="3" />
-      <node id="4960740046990046098" at="159,19,160,0" concept="12" />
-      <node id="4101850974335944584" at="160,0,161,130" concept="9" />
-      <node id="4101850974335990528" at="161,130,162,0" concept="12" />
-      <node id="4101850974336152355" at="162,0,163,31" concept="11" />
-      <node id="3713683100998295009" at="166,57,167,65" concept="10" />
-      <node id="4101850974336063115" at="169,68,170,140" concept="4" />
-      <node id="36662593414420926" at="171,19,172,0" concept="12" />
-      <node id="8740518691368844962" at="172,0,173,29" concept="11" />
-      <node id="4960740046990088253" at="173,29,174,173" concept="9" />
-      <node id="6648795410103966587" at="174,173,175,130" concept="4" />
-      <node id="4960740046989707570" at="175,130,176,0" concept="12" />
-      <node id="4960740046990514547" at="176,0,177,139" concept="9" />
-      <node id="4101850974335809410" at="177,139,178,157" concept="9" />
-      <node id="1266625283900280625" at="178,157,179,0" concept="12" />
-      <node id="4101850974337820588" at="179,0,180,42" concept="11" />
-      <node id="4101850974335574331" at="181,93,182,93" concept="9" />
-      <node id="4101850974335595213" at="182,93,183,116" concept="4" />
-      <node id="4101850974335627773" at="183,116,184,42" concept="4" />
-      <node id="7267188186513619429" at="184,42,185,0" concept="12" />
-      <node id="4101850974336455311" at="187,41,188,179" concept="9" />
-      <node id="4101850974336483350" at="188,179,189,180" concept="9" />
-      <node id="4101850974336540588" at="189,180,190,70" concept="9" />
-      <node id="4101850974336618402" at="190,70,191,71" concept="9" />
-      <node id="3251655328354683471" at="191,71,192,104" concept="9" />
-      <node id="3251655328354845509" at="192,104,193,90" concept="4" />
-      <node id="4101850974337297282" at="193,90,194,63" concept="9" />
-      <node id="4101850974337309157" at="194,63,195,77" concept="4" />
-      <node id="4101850974336131603" at="195,77,196,106" concept="9" />
-      <node id="4101850974336200209" at="196,106,197,107" concept="9" />
-      <node id="4101850974335674947" at="197,107,198,60" concept="4" />
-      <node id="4101850974335636849" at="198,60,199,66" concept="9" />
-      <node id="4101850974335636852" at="199,66,200,103" concept="4" />
-      <node id="4101850974335636858" at="200,103,201,111" concept="4" />
-      <node id="4101850974335657209" at="202,49,203,100" concept="4" />
-      <node id="4101850974335664483" at="204,25,205,48" concept="4" />
->>>>>>> d110a124
-      <node id="3713683100998803345" at="205,48,206,59" concept="4" />
-      <node id="3713683100998929750" at="206,59,207,80" concept="4" />
-      <node id="4101850974335683486" at="207,80,208,105" concept="4" />
-      <node id="4101850974336971963" at="208,105,209,109" concept="4" />
-      <node id="4101850974337223974" at="209,109,210,109" concept="4" />
-      <node id="4101850974337339820" at="210,109,211,66" concept="4" />
-      <node id="7267188186513896607" at="213,23,214,33" concept="4" />
-      <node id="5550391496157545725" at="215,19,216,0" concept="12" />
-      <node id="4960740046992423390" at="218,21,219,93" concept="9" />
-      <node id="4960740046992423390" at="219,93,220,41" concept="9" />
-      <node id="4960740046992423390" at="221,50,222,52" concept="4" />
-      <node id="393788323033734479" at="222,52,223,81" concept="4" />
-      <node id="6648795410103966851" at="225,21,226,107" concept="4" />
-      <node id="4960740046992426366" at="226,107,227,67" concept="10" />
-      <node id="4960740046992437028" at="228,19,229,0" concept="12" />
-      <node id="8740518691369564047" at="229,0,230,43" concept="11" />
-<<<<<<< HEAD
-      <node id="8740518691369634869" at="233,86,234,42" concept="4" />
-      <node id="8740518691369634856" at="237,24,238,104" concept="4" />
-      <node id="8740518691369634858" at="238,104,239,67" concept="10" />
-=======
-      <node id="6581552581557910776" at="233,86,234,42" concept="4" />
-      <node id="6581552581557902324" at="237,24,238,104" concept="4" />
-      <node id="6581552581557902326" at="238,104,239,67" concept="10" />
->>>>>>> d110a124
-      <node id="8740518691369573845" at="240,19,241,0" concept="12" />
-      <node id="8740518691369717209" at="241,0,242,35" concept="11" />
-      <node id="36662593414698736" at="243,82,244,87" concept="9" />
-      <node id="36662593414602009" at="244,87,245,97" concept="9" />
-      <node id="6648795410103966868" at="245,97,246,152" concept="4" />
-      <node id="8740518691369743194" at="247,19,248,0" concept="12" />
-      <node id="8740518691369550631" at="248,0,249,30" concept="11" />
-<<<<<<< HEAD
-      <node id="6648795410103966800" at="255,92,256,83" concept="9" />
-      <node id="1832337102018627507" at="257,104,258,101" concept="4" />
-      <node id="1832337102018309229" at="261,27,262,65" concept="4" />
-      <node id="8613583559145284922" at="266,24,267,117" concept="4" />
-      <node id="8613583559145284926" at="267,117,268,67" concept="10" />
-=======
-      <node id="6581552581557893162" at="255,92,256,83" concept="9" />
-      <node id="6581552581557893175" at="257,104,258,101" concept="4" />
-      <node id="6581552581557893192" at="261,27,262,65" concept="4" />
-      <node id="6581552581557883883" at="266,24,267,117" concept="4" />
-      <node id="6581552581557883885" at="267,117,268,67" concept="10" />
->>>>>>> d110a124
-      <node id="1832337102018280860" at="269,19,270,0" concept="12" />
-      <node id="4960740046988791605" at="270,0,271,46" concept="4" />
-      <node id="4960740046988871122" at="271,46,272,62" concept="4" />
-      <node id="8120766427975466211" at="275,52,276,58" concept="4" />
-      <node id="8120766427975482545" at="277,17,278,46" concept="17" />
-      <node id="4960740046989802920" at="279,25,280,34" concept="4" />
-      <node id="4960740046989588248" at="280,34,281,64" concept="4" />
-      <node id="6648795410103966568" at="283,20,284,61" concept="10" />
-      <node id="6648795410103966566" at="289,35,290,18" concept="10" />
-      <node id="6648795410103966566" at="292,46,293,18" concept="10" />
-      <node id="6648795410103966566" at="295,43,296,115" concept="10" />
-      <node id="6648795410103966566" at="298,47,299,18" concept="10" />
-      <node id="6648795410103966566" at="301,44,302,171" concept="10" />
-      <node id="6648795410103966566" at="304,35,305,18" concept="10" />
-      <node id="6648795410103966566" at="307,33,308,19" concept="10" />
-      <node id="6648795410103966566" at="310,36,311,18" concept="10" />
-      <node id="6648795410103966566" at="313,37,314,18" concept="10" />
-      <node id="6648795410103966566" at="316,65,317,111" concept="9" />
-      <node id="6648795410103966566" at="317,111,318,60" concept="4" />
-      <node id="6648795410103966566" at="318,60,319,16" concept="10" />
-      <node id="6648795410103966566" at="321,66,322,18" concept="10" />
-      <node id="6648795410103966566" at="324,49,325,40" concept="10" />
-      <node id="6648795410103966566" at="327,61,328,34" concept="9" />
-      <node id="6648795410103966566" at="329,22,330,53" concept="4" />
-      <node id="6648795410103966566" at="331,7,332,15" concept="10" />
-      <node id="6648795410103966566" at="334,31,335,17" concept="10" />
-      <node id="6648795410103966566" at="337,87,338,83" concept="10" />
-      <node id="6648795410103966896" at="341,27,342,16" concept="15" />
-      <node id="6648795410103966896" at="344,77,345,50" concept="15" />
-      <node id="6648795410103966896" at="347,53,348,31" concept="10" />
-      <node id="6648795410103966896" at="350,55,351,31" concept="10" />
-      <node id="6648795410103966896" at="353,40,354,26" concept="10" />
-      <node id="6648795410103966896" at="356,42,357,26" concept="10" />
-      <node id="6648795410103966896" at="360,99,361,76" concept="10" />
-      <node id="6648795410103966906" at="366,0,367,0" concept="13" trace="name" />
-      <node id="6648795410103966909" at="372,173,373,56" concept="9" />
-      <node id="6648795410103966909" at="373,56,374,86" concept="9" />
-      <node id="6648795410103966921" at="377,77,378,101" concept="9" />
-      <node id="6670106196905843049" at="378,101,379,130" concept="9" />
-      <node id="6648795410103966930" at="379,130,380,76" concept="9" />
-      <node id="6648795410103966933" at="380,76,381,78" concept="9" />
-      <node id="2034046503361597583" at="383,37,384,69" concept="4" />
-      <node id="2034046503361597596" at="385,46,386,109" concept="4" />
-      <node id="2034046503361597598" at="386,109,387,42" concept="4" />
-      <node id="2034046503361597609" at="389,69,390,78" concept="9" />
-      <node id="2034046503361597614" at="390,78,391,56" concept="4" />
-      <node id="2034046503361597624" at="393,63,394,79" concept="4" />
-      <node id="2034046503361597631" at="395,27,396,113" concept="4" />
-      <node id="2034046503361597633" at="396,113,397,32" concept="1" />
-      <node id="2034046503361597635" at="398,25,399,64" concept="9" />
-      <node id="2034046503361597640" at="399,64,400,101" concept="9" />
-      <node id="2034046503361597660" at="401,44,402,70" concept="4" />
-      <node id="2034046503361597670" at="402,70,403,149" concept="4" />
-      <node id="2034046503361597681" at="404,25,405,79" concept="4" />
-      <node id="2034046503361597689" at="405,79,406,0" concept="12" />
-      <node id="2034046503361597690" at="406,0,407,79" concept="9" />
-      <node id="2034046503361597718" at="409,180,410,91" concept="4" />
-      <node id="6670106196907877405" at="416,19,417,0" concept="12" />
-      <node id="6648795410103967020" at="418,35,419,65" concept="10" />
-      <node id="6648795410103967022" at="420,17,421,258" concept="4" />
-      <node id="6648795410103966909" at="423,20,424,61" concept="10" />
-      <node id="6648795410103966906" at="429,35,430,18" concept="10" />
-      <node id="6648795410103966906" at="432,46,433,18" concept="10" />
-      <node id="6648795410103966906" at="435,43,436,115" concept="10" />
-      <node id="6648795410103966906" at="438,47,439,18" concept="10" />
-      <node id="6648795410103966906" at="441,44,442,18" concept="10" />
-      <node id="6648795410103966906" at="444,35,445,18" concept="10" />
-      <node id="6648795410103966906" at="447,33,448,19" concept="10" />
-      <node id="6648795410103966906" at="450,36,451,18" concept="10" />
-      <node id="6648795410103966906" at="453,37,454,18" concept="10" />
-      <node id="6648795410103966906" at="456,65,457,111" concept="9" />
-      <node id="6648795410103966906" at="457,111,458,60" concept="4" />
-      <node id="6648795410103966906" at="458,60,459,16" concept="10" />
-      <node id="6648795410103966906" at="461,66,462,18" concept="10" />
-      <node id="6648795410103966906" at="464,49,465,18" concept="10" />
-      <node id="6648795410103966906" at="467,61,468,34" concept="9" />
-      <node id="6648795410103966906" at="468,34,469,15" concept="10" />
-      <node id="6648795410103966906" at="471,31,472,17" concept="10" />
-      <node id="6648795410103966565" at="479,7,480,88" concept="9" />
-      <node id="6648795410103966565" at="481,45,482,133" concept="9" />
-      <node id="6648795410103966565" at="482,133,483,141" concept="4" />
-      <node id="6648795410103966565" at="483,141,484,145" concept="4" />
-      <node id="6648795410103966565" at="490,9,491,90" concept="9" />
-      <node id="6648795410103966565" at="491,90,492,133" concept="9" />
-      <node id="6648795410103966565" at="493,114,494,142" concept="4" />
-      <node id="6648795410103966565" at="496,116,497,146" concept="4" />
-      <node id="6648795410103966565" at="504,0,505,0" concept="13" trace="LOG" />
-<<<<<<< HEAD
-      <node id="6648795410103966566" at="95,0,97,0" concept="2" trace="Target_textGen#()V" />
-      <node id="6648795410103966906" at="367,0,369,0" concept="2" trace="Target_textGenToMemory#()V" />
-      <node id="6648795410103966565" at="476,0,478,0" concept="2" trace="TargetProperties#()V" />
-      <node id="6648795410103966565" at="75,0,78,0" concept="8" trace="targets#()Ljava/lang/Iterable;" />
-      <node id="6648795410103966565" at="78,0,81,0" concept="8" trace="optional#()Ljava/lang/Iterable;" />
-      <node id="6648795410103966565" at="81,0,84,0" concept="8" trace="required#()Ljava/lang/Iterable;" />
-      <node id="6648795410103966565" at="84,0,87,0" concept="8" trace="extended#()Ljava/lang/Iterable;" />
-      <node id="6648795410103966565" at="87,0,90,0" concept="8" trace="getName#()Ljetbrains/mps/make/facet/IFacet/Name;" />
-      <node id="6648795410103966565" at="90,0,93,0" concept="8" trace="propertiesPersistence#()Ljetbrains/mps/make/resources/IPropertiesPersistence;" />
-      <node id="36662593414080412" at="106,0,109,0" concept="8" trace="accept#(Ljetbrains/mps/smodel/resources/GResource;)Z" />
-      <node id="36662593414194804" at="114,71,117,17" concept="7" />
-      <node id="4902420589286026706" at="120,0,123,0" concept="8" trace="accept#(Ljetbrains/mps/smodel/resources/GResource;)Z" />
-      <node id="4101850974337412294" at="145,85,148,23" concept="7" />
-      <node id="4101850974337470823" at="148,23,151,23" concept="6" />
-      <node id="4960740046988725970" at="155,82,158,19" concept="7" />
-      <node id="3713683100998295007" at="165,0,168,0" concept="8" trace="accept#(Lorg/jetbrains/mps/openapi/model/SModel;)Z" />
-      <node id="4101850974335650328" at="200,111,203,25" concept="7" />
-      <node id="8740518691369653214" at="232,39,235,23" concept="6" />
-      <node id="1832337102018571125" at="256,83,259,31" concept="7" />
-=======
-      <node id="6648795410103966566" at="96,0,98,0" concept="2" trace="Target_textGen#()V" />
-      <node id="6648795410103966906" at="367,0,369,0" concept="2" trace="Target_textGenToMemory#()V" />
-      <node id="6648795410103966565" at="476,0,478,0" concept="2" trace="TargetProperties#()V" />
-      <node id="6648795410103966565" at="76,0,79,0" concept="8" trace="targets#()Ljava/lang/Iterable;" />
-      <node id="6648795410103966565" at="79,0,82,0" concept="8" trace="optional#()Ljava/lang/Iterable;" />
-      <node id="6648795410103966565" at="82,0,85,0" concept="8" trace="required#()Ljava/lang/Iterable;" />
-      <node id="6648795410103966565" at="85,0,88,0" concept="8" trace="extended#()Ljava/lang/Iterable;" />
-      <node id="6648795410103966565" at="88,0,91,0" concept="8" trace="getName#()Ljetbrains/mps/make/facet/IFacet/Name;" />
-      <node id="6648795410103966565" at="91,0,94,0" concept="8" trace="propertiesPersistence#()Ljetbrains/mps/make/resources/IPropertiesPersistence;" />
-      <node id="36662593414080412" at="107,0,110,0" concept="8" trace="accept#(Ljetbrains/mps/smodel/resources/GResource;)Z" />
-      <node id="36662593414194804" at="115,71,118,17" concept="7" />
-      <node id="4902420589286026706" at="121,0,124,0" concept="8" trace="accept#(Ljetbrains/mps/smodel/resources/GResource;)Z" />
-      <node id="4101850974337412294" at="146,85,149,23" concept="7" />
-      <node id="4101850974337470823" at="149,23,152,23" concept="6" />
-      <node id="4960740046988725970" at="156,82,159,19" concept="7" />
-      <node id="3713683100998295007" at="166,0,169,0" concept="8" trace="accept#(Lorg/jetbrains/mps/openapi/model/SModel;)Z" />
-      <node id="4101850974335650328" at="201,111,204,25" concept="7" />
-      <node id="6581552581557910772" at="232,39,235,23" concept="6" />
-      <node id="6581552581557893170" at="256,83,259,31" concept="7" />
->>>>>>> d110a124
-      <node id="8120766427975466211" at="274,37,277,17" concept="0" />
-      <node id="8120766427975466211" at="274,37,277,17" concept="7" />
-      <node id="6648795410103966566" at="289,0,292,0" concept="8" trace="createConfig#()Ljetbrains/mps/make/script/IConfig;" />
-      <node id="6648795410103966566" at="292,0,295,0" concept="8" trace="notAfter#()Ljava/lang/Iterable;" />
-      <node id="6648795410103966566" at="295,0,298,0" concept="8" trace="after#()Ljava/lang/Iterable;" />
-      <node id="6648795410103966566" at="298,0,301,0" concept="8" trace="notBefore#()Ljava/lang/Iterable;" />
-      <node id="6648795410103966566" at="301,0,304,0" concept="8" trace="before#()Ljava/lang/Iterable;" />
-      <node id="6648795410103966566" at="304,0,307,0" concept="8" trace="getName#()Ljetbrains/mps/make/facet/ITarget/Name;" />
-      <node id="6648795410103966566" at="307,0,310,0" concept="8" trace="isOptional#()Z" />
-      <node id="6648795410103966566" at="310,0,313,0" concept="8" trace="requiresInput#()Z" />
-      <node id="6648795410103966566" at="313,0,316,0" concept="8" trace="producesOutput#()Z" />
-      <node id="6648795410103966566" at="321,0,324,0" concept="8" trace="expectedOutput#()Ljava/lang/Iterable;" />
-      <node id="6648795410103966566" at="324,0,327,0" concept="8" trace="createParameters#(Ljava/lang/Class;)null" />
-      <node id="6648795410103966566" at="328,34,331,7" concept="7" />
-      <node id="6648795410103966566" at="334,0,337,0" concept="8" trace="workEstimate#()I" />
-      <node id="6648795410103966566" at="337,0,340,0" concept="14" trace="vars#(Ljetbrains/mps/make/script/IPropertiesPool;)Ljetbrains/mps/lang/core/plugin/TextGen_Facet/Target_textGen/Parameters;" />
-      <node id="6648795410103966896" at="341,0,344,0" concept="2" trace="Parameters#()V" />
-      <node id="6648795410103966896" at="344,0,347,0" concept="2" trace="Parameters#(Ljava/lang/Boolean;Ljava/lang/Boolean;)V" />
-      <node id="6648795410103966896" at="347,0,350,0" concept="8" trace="failIfNoTextgen#(Ljava/lang/Boolean;)Ljava/lang/Boolean;" />
-      <node id="6648795410103966896" at="350,0,353,0" concept="8" trace="generateDebugInfo#(Ljava/lang/Boolean;)Ljava/lang/Boolean;" />
-      <node id="6648795410103966896" at="353,0,356,0" concept="8" trace="failIfNoTextgen#()Ljava/lang/Boolean;" />
-      <node id="6648795410103966896" at="356,0,359,0" concept="8" trace="generateDebugInfo#()Ljava/lang/Boolean;" />
-      <node id="2034046503361597622" at="392,43,395,27" concept="6" />
-      <node id="2034046503361597700" at="408,49,411,27" concept="7" />
-      <node id="6648795410103967018" at="417,0,420,17" concept="7" />
-      <node id="6648795410103966906" at="429,0,432,0" concept="8" trace="createConfig#()Ljetbrains/mps/make/script/IConfig;" />
-      <node id="6648795410103966906" at="432,0,435,0" concept="8" trace="notAfter#()Ljava/lang/Iterable;" />
-      <node id="6648795410103966906" at="435,0,438,0" concept="8" trace="after#()Ljava/lang/Iterable;" />
-      <node id="6648795410103966906" at="438,0,441,0" concept="8" trace="notBefore#()Ljava/lang/Iterable;" />
-      <node id="6648795410103966906" at="441,0,444,0" concept="8" trace="before#()Ljava/lang/Iterable;" />
-      <node id="6648795410103966906" at="444,0,447,0" concept="8" trace="getName#()Ljetbrains/mps/make/facet/ITarget/Name;" />
-      <node id="6648795410103966906" at="447,0,450,0" concept="8" trace="isOptional#()Z" />
-      <node id="6648795410103966906" at="450,0,453,0" concept="8" trace="requiresInput#()Z" />
-      <node id="6648795410103966906" at="453,0,456,0" concept="8" trace="producesOutput#()Z" />
-      <node id="6648795410103966906" at="461,0,464,0" concept="8" trace="expectedOutput#()Ljava/lang/Iterable;" />
-      <node id="6648795410103966906" at="464,0,467,0" concept="8" trace="createParameters#(Ljava/lang/Class;)null" />
-      <node id="6648795410103966906" at="471,0,474,0" concept="8" trace="workEstimate#()I" />
-      <node id="6648795410103966565" at="492,133,495,11" concept="7" />
-      <node id="6648795410103966565" at="495,11,498,11" concept="7" />
-<<<<<<< HEAD
-      <node id="6648795410103966565" at="71,0,75,0" concept="2" trace="TextGen_Facet#()V" />
-=======
-      <node id="6648795410103966565" at="72,0,76,0" concept="2" trace="TextGen_Facet#()V" />
->>>>>>> d110a124
-      <node id="4960740046992423390" at="220,41,224,23" concept="20" />
-      <node id="6648795410103966896" at="359,0,363,0" concept="8" trace="assignFrom#(Ljetbrains/mps/baseLanguage/tuples/runtime/Tuples/_2;)Ljetbrains/mps/lang/core/plugin/TextGen_Facet/Target_textGen/Parameters;" />
-      <node id="2034046503361597658" at="400,101,404,25" concept="7" />
-      <node id="6648795410103966906" at="467,0,471,0" concept="8" trace="createParameters#(Ljava/lang/Class;null)null" />
-<<<<<<< HEAD
-      <node id="36662593414163670" at="113,0,118,15" concept="6" />
-      <node id="36662593413360065" at="118,15,123,17" concept="9" />
-      <node id="4101850974336030026" at="163,82,168,68" concept="9" />
-      <node id="6408529358386964029" at="232,0,237,0" concept="8" trace="run#()V" />
-=======
-      <node id="36662593414163670" at="114,0,119,15" concept="6" />
-      <node id="36662593413360065" at="119,15,124,17" concept="9" />
-      <node id="4101850974336030026" at="164,82,169,68" concept="9" />
-      <node id="6581552581557910770" at="232,0,237,0" concept="8" trace="run#()V" />
->>>>>>> d110a124
-      <node id="8740518691369748812" at="242,35,247,19" concept="6" />
-      <node id="6648795410103966566" at="316,0,321,0" concept="8" trace="expectedInput#()Ljava/lang/Iterable;" />
-      <node id="2034046503361597695" at="407,79,412,25" concept="7" />
-      <node id="6648795410103966906" at="456,0,461,0" concept="8" trace="expectedInput#()Ljava/lang/Iterable;" />
-      <node id="6648795410103966565" at="480,88,485,9" concept="7" />
-<<<<<<< HEAD
-      <node id="1832337102018457044" at="254,122,260,29" concept="6" />
-      <node id="6648795410103966566" at="327,0,334,0" concept="8" trace="createParameters#(Ljava/lang/Class;null)null" />
-      <node id="2034046503361597620" at="391,56,398,25" concept="7" />
-      <node id="36662593414060639" at="104,19,112,15" concept="7" />
-      <node id="36662593413752342" at="162,31,170,19" concept="6" />
-      <node id="4960740046992423390" at="217,67,225,21" concept="0" />
-      <node id="1832337102018309204" at="253,43,261,27" concept="7" />
-      <node id="6648795410103966565" at="478,84,486,7" concept="0" />
-      <node id="2034046503361611233" at="144,0,153,0" concept="8" trace="run#()V" />
-      <node id="8740518691369634854" at="230,43,240,19" concept="7" />
-      <node id="6648795410103966565" at="478,0,488,0" concept="8" trace="storeValues#(Ljava/util/Map;Ljetbrains/mps/make/script/IPropertiesPool;)V" />
-      <node id="6648795410103966565" at="489,11,499,9" concept="0" />
-      <node id="2034046503361611229" at="142,65,153,21" concept="4" />
-      <node id="6408529358386902830" at="253,0,264,0" concept="8" trace="run#()V" />
-      <node id="4960740046992403041" at="216,0,228,19" concept="7" />
-      <node id="1832337102018309194" at="251,39,264,25" concept="4" />
-      <node id="6648795410103966565" at="488,83,501,7" concept="18" />
-      <node id="1832337102018309192" at="251,0,266,0" concept="8" trace="run#()V" />
-      <node id="6648795410103966565" at="488,0,503,0" concept="8" trace="loadValues#(Ljava/util/Map;Ljetbrains/mps/make/script/IPropertiesPool;)V" />
-      <node id="1832337102018299604" at="249,30,269,19" concept="7" />
-      <node id="2034046503361597604" at="388,28,413,23" concept="6" />
-      <node id="2034046503361597602" at="388,26,414,21" concept="0" />
-      <node id="4101850974335755383" at="186,0,213,0" concept="8" trace="run#()V" />
-      <node id="4101850974335744560" at="184,0,213,23" concept="4" />
-      <node id="2034046503361597591" at="384,69,414,21" concept="7" />
-      <node id="2034046503361597581" at="383,0,416,0" concept="8" trace="run#()V" />
-      <node id="2034046503361597577" at="381,78,416,19" concept="4" />
-      <node id="4101850974335484181" at="179,42,215,19" concept="6" />
-=======
-      <node id="6581552581557893158" at="254,122,260,29" concept="6" />
-      <node id="6648795410103966566" at="327,0,334,0" concept="8" trace="createParameters#(Ljava/lang/Class;null)null" />
-      <node id="2034046503361597620" at="391,56,398,25" concept="7" />
-      <node id="36662593414060639" at="105,19,113,15" concept="7" />
-      <node id="36662593413752342" at="163,31,171,19" concept="6" />
-      <node id="4960740046992423390" at="217,67,225,21" concept="0" />
-      <node id="6581552581557893156" at="253,43,261,27" concept="7" />
-      <node id="6648795410103966565" at="478,84,486,7" concept="0" />
-      <node id="2034046503361611233" at="145,0,154,0" concept="8" trace="run#()V" />
-      <node id="6581552581557902322" at="230,43,240,19" concept="7" />
-      <node id="6648795410103966565" at="478,0,488,0" concept="8" trace="storeValues#(Ljava/util/Map;Ljetbrains/mps/make/script/IPropertiesPool;)V" />
-      <node id="6648795410103966565" at="489,11,499,9" concept="0" />
-      <node id="2034046503361611229" at="143,65,154,21" concept="4" />
-      <node id="6581552581557893154" at="253,0,264,0" concept="8" trace="run#()V" />
-      <node id="4960740046992403041" at="216,0,228,19" concept="7" />
-      <node id="6581552581557893150" at="251,39,264,25" concept="4" />
-      <node id="6648795410103966565" at="488,83,501,7" concept="18" />
-      <node id="6581552581557893148" at="251,0,266,0" concept="8" trace="run#()V" />
-      <node id="6648795410103966565" at="488,0,503,0" concept="8" trace="loadValues#(Ljava/util/Map;Ljetbrains/mps/make/script/IPropertiesPool;)V" />
-      <node id="6581552581557883876" at="249,30,269,19" concept="7" />
-      <node id="2034046503361597604" at="388,28,413,23" concept="6" />
-      <node id="4101850974335755383" at="187,0,213,0" concept="8" trace="run#()V" />
-      <node id="2034046503361597602" at="388,26,414,21" concept="0" />
-      <node id="4101850974335744560" at="185,0,213,23" concept="4" />
-      <node id="2034046503361597591" at="384,69,414,21" concept="7" />
-      <node id="2034046503361597581" at="383,0,416,0" concept="8" trace="run#()V" />
-      <node id="4101850974335484181" at="180,42,215,19" concept="6" />
-      <node id="2034046503361597577" at="381,78,416,19" concept="4" />
->>>>>>> d110a124
-      <node id="6648795410103966911" at="376,19,422,15" concept="6" />
-      <node id="6648795410103966909" at="374,86,425,11" concept="16" />
-      <node id="6648795410103966909" at="371,0,427,0" concept="8" trace="execute#(Ljava/lang/Iterable;Ljetbrains/mps/make/script/IJobMonitor;Ljetbrains/mps/make/resources/IPropertiesAccessor;Lorg/jetbrains/mps/openapi/util/ProgressMonitor;)Ljetbrains/mps/make/script/IResult;" />
-      <node id="6648795410103966906" at="369,29,427,8" concept="10" />
-      <node id="6648795410103966906" at="369,0,429,0" concept="8" trace="createJob#()Ljetbrains/mps/make/script/IJob;" />
-<<<<<<< HEAD
-      <node id="4960740046987975698" at="140,0,273,17" concept="6" />
-      <node id="4960740046989796221" at="137,75,282,15" concept="19" />
-      <node id="6648795410103966568" at="102,86,285,11" concept="16" />
-      <node id="6648795410103966568" at="99,0,287,0" concept="8" trace="execute#(Ljava/lang/Iterable;Ljetbrains/mps/make/script/IJobMonitor;Ljetbrains/mps/make/resources/IPropertiesAccessor;Lorg/jetbrains/mps/openapi/util/ProgressMonitor;)Ljetbrains/mps/make/script/IResult;" />
-      <node id="6648795410103966566" at="97,29,287,8" concept="10" />
-      <node id="6648795410103966566" at="97,0,289,0" concept="8" trace="createJob#()Ljetbrains/mps/make/script/IJob;" />
-      <scope id="6648795410103966566" at="95,29,95,29" />
-=======
-      <node id="4960740046987975698" at="141,0,273,17" concept="6" />
-      <node id="4960740046989796221" at="138,75,282,15" concept="19" />
-      <node id="6648795410103966568" at="103,86,285,11" concept="16" />
-      <node id="6648795410103966568" at="100,0,287,0" concept="8" trace="execute#(Ljava/lang/Iterable;Ljetbrains/mps/make/script/IJobMonitor;Ljetbrains/mps/make/resources/IPropertiesAccessor;Lorg/jetbrains/mps/openapi/util/ProgressMonitor;)Ljetbrains/mps/make/script/IResult;" />
-      <node id="6648795410103966566" at="98,29,287,8" concept="10" />
-      <node id="6648795410103966566" at="98,0,289,0" concept="8" trace="createJob#()Ljetbrains/mps/make/script/IJob;" />
-      <scope id="6648795410103966566" at="96,29,96,29" />
->>>>>>> d110a124
-      <scope id="6648795410103966906" at="367,37,367,37" />
-      <scope id="6648795410103966565" at="476,31,476,31" />
-      <scope id="6648795410103966565" at="500,0,500,37">
+      <node id="6648795410103966565" at="71,0,72,0" concept="5" trace="targets" />
+      <node id="6648795410103966565" at="72,0,73,0" concept="5" trace="name" />
+      <node id="6648795410103966565" at="73,26,74,82" concept="4" />
+      <node id="6648795410103966565" at="74,82,75,90" concept="4" />
+      <node id="6648795410103966565" at="77,38,78,19" concept="10" />
+      <node id="6648795410103966565" at="80,43,81,16" concept="10" />
+      <node id="6648795410103966565" at="83,43,84,153" concept="10" />
+      <node id="6648795410103966565" at="86,43,87,16" concept="10" />
+      <node id="6648795410103966565" at="89,32,90,21" concept="10" />
+      <node id="6648795410103966565" at="92,57,93,48" concept="10" />
+      <node id="6648795410103966566" at="96,0,97,0" concept="13" trace="name" />
+      <node id="6648795410103966568" at="102,173,103,56" concept="9" />
+      <node id="6648795410103966568" at="103,56,104,86" concept="9" />
+      <node id="36662593414098208" at="108,53,109,47" concept="10" />
+      <node id="6580055082271667930" at="111,19,112,101" concept="4" />
+      <node id="6648795410103966608" at="112,101,113,63" concept="10" />
+      <node id="36662593414053338" at="114,15,115,0" concept="12" />
+      <node id="36662593414255250" at="117,83,118,158" concept="4" />
+      <node id="4902420589286026708" at="122,53,123,80" concept="10" />
+      <node id="36662593414154000" at="125,17,126,0" concept="12" />
+      <node id="8740518691368935943" at="126,0,127,27" concept="11" />
+      <node id="6648795410103966729" at="127,27,128,136" concept="9" />
+      <node id="8740518691369001999" at="128,136,129,130" concept="9" />
+      <node id="4960740046988037095" at="129,130,130,0" concept="12" />
+      <node id="4960740046988614776" at="130,0,131,41" concept="9" />
+      <node id="4101850974335500235" at="131,41,132,99" concept="11" />
+      <node id="4101850974335520452" at="132,99,133,36" concept="11" />
+      <node id="4960740046988577041" at="133,36,134,101" concept="9" />
+      <node id="4960740046988604598" at="134,101,135,75" concept="9" />
+      <node id="4960740046989456416" at="135,75,136,0" concept="12" />
+      <node id="6648795410103966570" at="136,0,137,143" concept="4" />
+      <node id="4960740046988597188" at="137,143,138,0" concept="12" />
+      <node id="4960740046989736714" at="138,0,139,75" concept="9" />
+      <node id="4960740046988747118" at="140,19,141,91" concept="9" />
+      <node id="5550391496157387964" at="141,91,142,0" concept="12" />
+      <node id="1963650027608102516" at="143,100,144,65" concept="11" />
+      <node id="2034046503361611235" at="146,39,147,85" concept="9" />
+      <node id="4101850974337448358" at="148,48,149,31" concept="10" />
+      <node id="4101850974337635526" at="151,66,152,50" concept="4" />
+      <node id="8120766427975855174" at="155,21,156,0" concept="12" />
+      <node id="4960740046988857263" at="156,0,157,82" concept="4" />
+      <node id="4960740046988783239" at="158,101,159,29" concept="3" />
+      <node id="4960740046990046098" at="160,19,161,0" concept="12" />
+      <node id="4101850974335944584" at="161,0,162,130" concept="9" />
+      <node id="4101850974335990528" at="162,130,163,0" concept="12" />
+      <node id="4101850974336152355" at="163,0,164,31" concept="11" />
+      <node id="3713683100998295009" at="167,57,168,65" concept="10" />
+      <node id="4101850974336063115" at="170,68,171,140" concept="4" />
+      <node id="36662593414420926" at="172,19,173,0" concept="12" />
+      <node id="8740518691368844962" at="173,0,174,29" concept="11" />
+      <node id="4960740046990088253" at="174,29,175,173" concept="9" />
+      <node id="6648795410103966587" at="175,173,176,130" concept="4" />
+      <node id="4960740046989707570" at="176,130,177,0" concept="12" />
+      <node id="4960740046990514547" at="177,0,178,139" concept="9" />
+      <node id="4101850974335809410" at="178,139,179,157" concept="9" />
+      <node id="1266625283900280625" at="179,157,180,0" concept="12" />
+      <node id="4101850974337820588" at="180,0,181,42" concept="11" />
+      <node id="4101850974335574331" at="182,93,183,93" concept="9" />
+      <node id="4101850974335595213" at="183,93,184,116" concept="4" />
+      <node id="4101850974335627773" at="184,116,185,42" concept="4" />
+      <node id="7267188186513619429" at="185,42,186,0" concept="12" />
+      <node id="4101850974336455311" at="188,41,189,179" concept="9" />
+      <node id="4101850974336483350" at="189,179,190,180" concept="9" />
+      <node id="4101850974336540588" at="190,180,191,70" concept="9" />
+      <node id="4101850974336618402" at="191,70,192,71" concept="9" />
+      <node id="3251655328354683471" at="192,71,193,104" concept="9" />
+      <node id="3251655328354845509" at="193,104,194,90" concept="4" />
+      <node id="4101850974337297282" at="194,90,195,63" concept="9" />
+      <node id="4101850974337309157" at="195,63,196,77" concept="4" />
+      <node id="4101850974336131603" at="196,77,197,106" concept="9" />
+      <node id="4101850974336200209" at="197,106,198,107" concept="9" />
+      <node id="4101850974335674947" at="198,107,199,60" concept="4" />
+      <node id="4101850974335636849" at="199,60,200,66" concept="9" />
+      <node id="4101850974335636852" at="200,66,201,103" concept="4" />
+      <node id="4101850974335636858" at="201,103,202,111" concept="4" />
+      <node id="4101850974335657209" at="203,49,204,100" concept="4" />
+      <node id="6255346656298898580" at="205,25,206,82" concept="4" />
+      <node id="4101850974335664483" at="206,82,207,48" concept="4" />
+      <node id="3713683100998803345" at="207,48,208,59" concept="4" />
+      <node id="3713683100998929750" at="208,59,209,80" concept="4" />
+      <node id="4101850974335683486" at="209,80,210,105" concept="4" />
+      <node id="4101850974336971963" at="210,105,211,109" concept="4" />
+      <node id="4101850974337223974" at="211,109,212,109" concept="4" />
+      <node id="4101850974337339820" at="212,109,213,66" concept="4" />
+      <node id="7267188186513896607" at="215,23,216,33" concept="4" />
+      <node id="5550391496157545725" at="217,19,218,0" concept="12" />
+      <node id="4960740046992423390" at="220,21,221,93" concept="9" />
+      <node id="4960740046992423390" at="221,93,222,41" concept="9" />
+      <node id="4960740046992423390" at="223,50,224,52" concept="4" />
+      <node id="393788323033734479" at="224,52,225,81" concept="4" />
+      <node id="6648795410103966851" at="227,21,228,107" concept="4" />
+      <node id="4960740046992426366" at="228,107,229,67" concept="10" />
+      <node id="4960740046992437028" at="230,19,231,0" concept="12" />
+      <node id="8740518691369564047" at="231,0,232,43" concept="11" />
+      <node id="6581552581557910776" at="235,86,236,42" concept="4" />
+      <node id="6581552581557902324" at="239,24,240,104" concept="4" />
+      <node id="6581552581557902326" at="240,104,241,67" concept="10" />
+      <node id="8740518691369573845" at="242,19,243,0" concept="12" />
+      <node id="8740518691369717209" at="243,0,244,35" concept="11" />
+      <node id="36662593414698736" at="245,82,246,87" concept="9" />
+      <node id="36662593414602009" at="246,87,247,97" concept="9" />
+      <node id="6648795410103966868" at="247,97,248,152" concept="4" />
+      <node id="8740518691369743194" at="249,19,250,0" concept="12" />
+      <node id="8740518691369550631" at="250,0,251,30" concept="11" />
+      <node id="6581552581557893162" at="257,92,258,83" concept="9" />
+      <node id="6581552581557893175" at="259,104,260,101" concept="4" />
+      <node id="6581552581557893192" at="263,27,264,65" concept="4" />
+      <node id="6581552581557883883" at="268,24,269,117" concept="4" />
+      <node id="6581552581557883885" at="269,117,270,67" concept="10" />
+      <node id="1832337102018280860" at="271,19,272,0" concept="12" />
+      <node id="4960740046988791605" at="272,0,273,46" concept="4" />
+      <node id="4960740046988871122" at="273,46,274,62" concept="4" />
+      <node id="8120766427975466211" at="277,52,278,58" concept="4" />
+      <node id="8120766427975482545" at="279,17,280,46" concept="17" />
+      <node id="4960740046989802920" at="281,25,282,34" concept="4" />
+      <node id="4960740046989588248" at="282,34,283,64" concept="4" />
+      <node id="6648795410103966568" at="285,20,286,61" concept="10" />
+      <node id="6648795410103966566" at="291,35,292,18" concept="10" />
+      <node id="6648795410103966566" at="294,46,295,18" concept="10" />
+      <node id="6648795410103966566" at="297,43,298,115" concept="10" />
+      <node id="6648795410103966566" at="300,47,301,18" concept="10" />
+      <node id="6648795410103966566" at="303,44,304,171" concept="10" />
+      <node id="6648795410103966566" at="306,35,307,18" concept="10" />
+      <node id="6648795410103966566" at="309,33,310,19" concept="10" />
+      <node id="6648795410103966566" at="312,36,313,18" concept="10" />
+      <node id="6648795410103966566" at="315,37,316,18" concept="10" />
+      <node id="6648795410103966566" at="318,65,319,111" concept="9" />
+      <node id="6648795410103966566" at="319,111,320,60" concept="4" />
+      <node id="6648795410103966566" at="320,60,321,16" concept="10" />
+      <node id="6648795410103966566" at="323,66,324,18" concept="10" />
+      <node id="6648795410103966566" at="326,49,327,40" concept="10" />
+      <node id="6648795410103966566" at="329,61,330,34" concept="9" />
+      <node id="6648795410103966566" at="331,22,332,53" concept="4" />
+      <node id="6648795410103966566" at="333,7,334,15" concept="10" />
+      <node id="6648795410103966566" at="336,31,337,17" concept="10" />
+      <node id="6648795410103966566" at="339,87,340,83" concept="10" />
+      <node id="6648795410103966896" at="343,27,344,16" concept="15" />
+      <node id="6648795410103966896" at="346,77,347,50" concept="15" />
+      <node id="6648795410103966896" at="349,53,350,31" concept="10" />
+      <node id="6648795410103966896" at="352,55,353,31" concept="10" />
+      <node id="6648795410103966896" at="355,40,356,26" concept="10" />
+      <node id="6648795410103966896" at="358,42,359,26" concept="10" />
+      <node id="6648795410103966896" at="362,99,363,76" concept="10" />
+      <node id="6648795410103966906" at="368,0,369,0" concept="13" trace="name" />
+      <node id="6648795410103966909" at="374,173,375,56" concept="9" />
+      <node id="6648795410103966909" at="375,56,376,86" concept="9" />
+      <node id="6648795410103966921" at="379,77,380,101" concept="9" />
+      <node id="6670106196905843049" at="380,101,381,130" concept="9" />
+      <node id="6648795410103966930" at="381,130,382,76" concept="9" />
+      <node id="6648795410103966933" at="382,76,383,78" concept="9" />
+      <node id="2034046503361597583" at="385,37,386,69" concept="4" />
+      <node id="2034046503361597596" at="387,46,388,109" concept="4" />
+      <node id="2034046503361597598" at="388,109,389,42" concept="4" />
+      <node id="2034046503361597609" at="391,69,392,78" concept="9" />
+      <node id="2034046503361597614" at="392,78,393,56" concept="4" />
+      <node id="2034046503361597624" at="395,63,396,79" concept="4" />
+      <node id="2034046503361597631" at="397,27,398,113" concept="4" />
+      <node id="2034046503361597633" at="398,113,399,32" concept="1" />
+      <node id="2034046503361597635" at="400,25,401,64" concept="9" />
+      <node id="2034046503361597640" at="401,64,402,101" concept="9" />
+      <node id="2034046503361597660" at="403,44,404,70" concept="4" />
+      <node id="2034046503361597670" at="404,70,405,149" concept="4" />
+      <node id="2034046503361597681" at="406,25,407,79" concept="4" />
+      <node id="2034046503361597689" at="407,79,408,0" concept="12" />
+      <node id="2034046503361597690" at="408,0,409,79" concept="9" />
+      <node id="2034046503361597718" at="411,180,412,91" concept="4" />
+      <node id="6670106196907877405" at="418,19,419,0" concept="12" />
+      <node id="6648795410103967020" at="420,35,421,65" concept="10" />
+      <node id="6648795410103967022" at="422,17,423,258" concept="4" />
+      <node id="6648795410103966909" at="425,20,426,61" concept="10" />
+      <node id="6648795410103966906" at="431,35,432,18" concept="10" />
+      <node id="6648795410103966906" at="434,46,435,18" concept="10" />
+      <node id="6648795410103966906" at="437,43,438,115" concept="10" />
+      <node id="6648795410103966906" at="440,47,441,18" concept="10" />
+      <node id="6648795410103966906" at="443,44,444,18" concept="10" />
+      <node id="6648795410103966906" at="446,35,447,18" concept="10" />
+      <node id="6648795410103966906" at="449,33,450,19" concept="10" />
+      <node id="6648795410103966906" at="452,36,453,18" concept="10" />
+      <node id="6648795410103966906" at="455,37,456,18" concept="10" />
+      <node id="6648795410103966906" at="458,65,459,111" concept="9" />
+      <node id="6648795410103966906" at="459,111,460,60" concept="4" />
+      <node id="6648795410103966906" at="460,60,461,16" concept="10" />
+      <node id="6648795410103966906" at="463,66,464,18" concept="10" />
+      <node id="6648795410103966906" at="466,49,467,18" concept="10" />
+      <node id="6648795410103966906" at="469,61,470,34" concept="9" />
+      <node id="6648795410103966906" at="470,34,471,15" concept="10" />
+      <node id="6648795410103966906" at="473,31,474,17" concept="10" />
+      <node id="6648795410103966565" at="481,7,482,88" concept="9" />
+      <node id="6648795410103966565" at="483,45,484,133" concept="9" />
+      <node id="6648795410103966565" at="484,133,485,141" concept="4" />
+      <node id="6648795410103966565" at="485,141,486,145" concept="4" />
+      <node id="6648795410103966565" at="492,9,493,90" concept="9" />
+      <node id="6648795410103966565" at="493,90,494,133" concept="9" />
+      <node id="6648795410103966565" at="495,114,496,142" concept="4" />
+      <node id="6648795410103966565" at="498,116,499,146" concept="4" />
+      <node id="6648795410103966565" at="506,0,507,0" concept="13" trace="LOG" />
+      <node id="6648795410103966566" at="97,0,99,0" concept="2" trace="Target_textGen#()V" />
+      <node id="6648795410103966906" at="369,0,371,0" concept="2" trace="Target_textGenToMemory#()V" />
+      <node id="6648795410103966565" at="478,0,480,0" concept="2" trace="TargetProperties#()V" />
+      <node id="6648795410103966565" at="77,0,80,0" concept="8" trace="targets#()Ljava/lang/Iterable;" />
+      <node id="6648795410103966565" at="80,0,83,0" concept="8" trace="optional#()Ljava/lang/Iterable;" />
+      <node id="6648795410103966565" at="83,0,86,0" concept="8" trace="required#()Ljava/lang/Iterable;" />
+      <node id="6648795410103966565" at="86,0,89,0" concept="8" trace="extended#()Ljava/lang/Iterable;" />
+      <node id="6648795410103966565" at="89,0,92,0" concept="8" trace="getName#()Ljetbrains/mps/make/facet/IFacet/Name;" />
+      <node id="6648795410103966565" at="92,0,95,0" concept="8" trace="propertiesPersistence#()Ljetbrains/mps/make/resources/IPropertiesPersistence;" />
+      <node id="36662593414080412" at="108,0,111,0" concept="8" trace="accept#(Ljetbrains/mps/smodel/resources/GResource;)Z" />
+      <node id="36662593414194804" at="116,71,119,17" concept="7" />
+      <node id="4902420589286026706" at="122,0,125,0" concept="8" trace="accept#(Ljetbrains/mps/smodel/resources/GResource;)Z" />
+      <node id="4101850974337412294" at="147,85,150,23" concept="7" />
+      <node id="4101850974337470823" at="150,23,153,23" concept="6" />
+      <node id="4960740046988725970" at="157,82,160,19" concept="7" />
+      <node id="3713683100998295007" at="167,0,170,0" concept="8" trace="accept#(Lorg/jetbrains/mps/openapi/model/SModel;)Z" />
+      <node id="4101850974335650328" at="202,111,205,25" concept="7" />
+      <node id="6581552581557910772" at="234,39,237,23" concept="6" />
+      <node id="6581552581557893170" at="258,83,261,31" concept="7" />
+      <node id="8120766427975466211" at="276,37,279,17" concept="0" />
+      <node id="8120766427975466211" at="276,37,279,17" concept="7" />
+      <node id="6648795410103966566" at="291,0,294,0" concept="8" trace="createConfig#()Ljetbrains/mps/make/script/IConfig;" />
+      <node id="6648795410103966566" at="294,0,297,0" concept="8" trace="notAfter#()Ljava/lang/Iterable;" />
+      <node id="6648795410103966566" at="297,0,300,0" concept="8" trace="after#()Ljava/lang/Iterable;" />
+      <node id="6648795410103966566" at="300,0,303,0" concept="8" trace="notBefore#()Ljava/lang/Iterable;" />
+      <node id="6648795410103966566" at="303,0,306,0" concept="8" trace="before#()Ljava/lang/Iterable;" />
+      <node id="6648795410103966566" at="306,0,309,0" concept="8" trace="getName#()Ljetbrains/mps/make/facet/ITarget/Name;" />
+      <node id="6648795410103966566" at="309,0,312,0" concept="8" trace="isOptional#()Z" />
+      <node id="6648795410103966566" at="312,0,315,0" concept="8" trace="requiresInput#()Z" />
+      <node id="6648795410103966566" at="315,0,318,0" concept="8" trace="producesOutput#()Z" />
+      <node id="6648795410103966566" at="323,0,326,0" concept="8" trace="expectedOutput#()Ljava/lang/Iterable;" />
+      <node id="6648795410103966566" at="326,0,329,0" concept="8" trace="createParameters#(Ljava/lang/Class;)null" />
+      <node id="6648795410103966566" at="330,34,333,7" concept="7" />
+      <node id="6648795410103966566" at="336,0,339,0" concept="8" trace="workEstimate#()I" />
+      <node id="6648795410103966566" at="339,0,342,0" concept="14" trace="vars#(Ljetbrains/mps/make/script/IPropertiesPool;)Ljetbrains/mps/lang/core/plugin/TextGen_Facet/Target_textGen/Parameters;" />
+      <node id="6648795410103966896" at="343,0,346,0" concept="2" trace="Parameters#()V" />
+      <node id="6648795410103966896" at="346,0,349,0" concept="2" trace="Parameters#(Ljava/lang/Boolean;Ljava/lang/Boolean;)V" />
+      <node id="6648795410103966896" at="349,0,352,0" concept="8" trace="failIfNoTextgen#(Ljava/lang/Boolean;)Ljava/lang/Boolean;" />
+      <node id="6648795410103966896" at="352,0,355,0" concept="8" trace="generateDebugInfo#(Ljava/lang/Boolean;)Ljava/lang/Boolean;" />
+      <node id="6648795410103966896" at="355,0,358,0" concept="8" trace="failIfNoTextgen#()Ljava/lang/Boolean;" />
+      <node id="6648795410103966896" at="358,0,361,0" concept="8" trace="generateDebugInfo#()Ljava/lang/Boolean;" />
+      <node id="2034046503361597622" at="394,43,397,27" concept="6" />
+      <node id="2034046503361597700" at="410,49,413,27" concept="7" />
+      <node id="6648795410103967018" at="419,0,422,17" concept="7" />
+      <node id="6648795410103966906" at="431,0,434,0" concept="8" trace="createConfig#()Ljetbrains/mps/make/script/IConfig;" />
+      <node id="6648795410103966906" at="434,0,437,0" concept="8" trace="notAfter#()Ljava/lang/Iterable;" />
+      <node id="6648795410103966906" at="437,0,440,0" concept="8" trace="after#()Ljava/lang/Iterable;" />
+      <node id="6648795410103966906" at="440,0,443,0" concept="8" trace="notBefore#()Ljava/lang/Iterable;" />
+      <node id="6648795410103966906" at="443,0,446,0" concept="8" trace="before#()Ljava/lang/Iterable;" />
+      <node id="6648795410103966906" at="446,0,449,0" concept="8" trace="getName#()Ljetbrains/mps/make/facet/ITarget/Name;" />
+      <node id="6648795410103966906" at="449,0,452,0" concept="8" trace="isOptional#()Z" />
+      <node id="6648795410103966906" at="452,0,455,0" concept="8" trace="requiresInput#()Z" />
+      <node id="6648795410103966906" at="455,0,458,0" concept="8" trace="producesOutput#()Z" />
+      <node id="6648795410103966906" at="463,0,466,0" concept="8" trace="expectedOutput#()Ljava/lang/Iterable;" />
+      <node id="6648795410103966906" at="466,0,469,0" concept="8" trace="createParameters#(Ljava/lang/Class;)null" />
+      <node id="6648795410103966906" at="473,0,476,0" concept="8" trace="workEstimate#()I" />
+      <node id="6648795410103966565" at="494,133,497,11" concept="7" />
+      <node id="6648795410103966565" at="497,11,500,11" concept="7" />
+      <node id="6648795410103966565" at="73,0,77,0" concept="2" trace="TextGen_Facet#()V" />
+      <node id="4960740046992423390" at="222,41,226,23" concept="20" />
+      <node id="6648795410103966896" at="361,0,365,0" concept="8" trace="assignFrom#(Ljetbrains/mps/baseLanguage/tuples/runtime/Tuples/_2;)Ljetbrains/mps/lang/core/plugin/TextGen_Facet/Target_textGen/Parameters;" />
+      <node id="2034046503361597658" at="402,101,406,25" concept="7" />
+      <node id="6648795410103966906" at="469,0,473,0" concept="8" trace="createParameters#(Ljava/lang/Class;null)null" />
+      <node id="36662593414163670" at="115,0,120,15" concept="6" />
+      <node id="36662593413360065" at="120,15,125,17" concept="9" />
+      <node id="4101850974336030026" at="165,82,170,68" concept="9" />
+      <node id="6581552581557910770" at="234,0,239,0" concept="8" trace="run#()V" />
+      <node id="8740518691369748812" at="244,35,249,19" concept="6" />
+      <node id="6648795410103966566" at="318,0,323,0" concept="8" trace="expectedInput#()Ljava/lang/Iterable;" />
+      <node id="2034046503361597695" at="409,79,414,25" concept="7" />
+      <node id="6648795410103966906" at="458,0,463,0" concept="8" trace="expectedInput#()Ljava/lang/Iterable;" />
+      <node id="6648795410103966565" at="482,88,487,9" concept="7" />
+      <node id="6581552581557893158" at="256,122,262,29" concept="6" />
+      <node id="6648795410103966566" at="329,0,336,0" concept="8" trace="createParameters#(Ljava/lang/Class;null)null" />
+      <node id="2034046503361597620" at="393,56,400,25" concept="7" />
+      <node id="36662593414060639" at="106,19,114,15" concept="7" />
+      <node id="36662593413752342" at="164,31,172,19" concept="6" />
+      <node id="4960740046992423390" at="219,67,227,21" concept="0" />
+      <node id="6581552581557893156" at="255,43,263,27" concept="7" />
+      <node id="6648795410103966565" at="480,84,488,7" concept="0" />
+      <node id="2034046503361611233" at="146,0,155,0" concept="8" trace="run#()V" />
+      <node id="6581552581557902322" at="232,43,242,19" concept="7" />
+      <node id="6648795410103966565" at="480,0,490,0" concept="8" trace="storeValues#(Ljava/util/Map;Ljetbrains/mps/make/script/IPropertiesPool;)V" />
+      <node id="6648795410103966565" at="491,11,501,9" concept="0" />
+      <node id="2034046503361611229" at="144,65,155,21" concept="4" />
+      <node id="6581552581557893154" at="255,0,266,0" concept="8" trace="run#()V" />
+      <node id="4960740046992403041" at="218,0,230,19" concept="7" />
+      <node id="6581552581557893150" at="253,39,266,25" concept="4" />
+      <node id="6648795410103966565" at="490,83,503,7" concept="18" />
+      <node id="6581552581557893148" at="253,0,268,0" concept="8" trace="run#()V" />
+      <node id="6648795410103966565" at="490,0,505,0" concept="8" trace="loadValues#(Ljava/util/Map;Ljetbrains/mps/make/script/IPropertiesPool;)V" />
+      <node id="6581552581557883876" at="251,30,271,19" concept="7" />
+      <node id="2034046503361597604" at="390,28,415,23" concept="6" />
+      <node id="2034046503361597602" at="390,26,416,21" concept="0" />
+      <node id="4101850974335755383" at="188,0,215,0" concept="8" trace="run#()V" />
+      <node id="4101850974335744560" at="186,0,215,23" concept="4" />
+      <node id="2034046503361597591" at="386,69,416,21" concept="7" />
+      <node id="2034046503361597581" at="385,0,418,0" concept="8" trace="run#()V" />
+      <node id="2034046503361597577" at="383,78,418,19" concept="4" />
+      <node id="4101850974335484181" at="181,42,217,19" concept="6" />
+      <node id="6648795410103966911" at="378,19,424,15" concept="6" />
+      <node id="6648795410103966909" at="376,86,427,11" concept="16" />
+      <node id="6648795410103966909" at="373,0,429,0" concept="8" trace="execute#(Ljava/lang/Iterable;Ljetbrains/mps/make/script/IJobMonitor;Ljetbrains/mps/make/resources/IPropertiesAccessor;Lorg/jetbrains/mps/openapi/util/ProgressMonitor;)Ljetbrains/mps/make/script/IResult;" />
+      <node id="6648795410103966906" at="371,29,429,8" concept="10" />
+      <node id="6648795410103966906" at="371,0,431,0" concept="8" trace="createJob#()Ljetbrains/mps/make/script/IJob;" />
+      <node id="4960740046987975698" at="142,0,275,17" concept="6" />
+      <node id="4960740046989796221" at="139,75,284,15" concept="19" />
+      <node id="6648795410103966568" at="104,86,287,11" concept="16" />
+      <node id="6648795410103966568" at="101,0,289,0" concept="8" trace="execute#(Ljava/lang/Iterable;Ljetbrains/mps/make/script/IJobMonitor;Ljetbrains/mps/make/resources/IPropertiesAccessor;Lorg/jetbrains/mps/openapi/util/ProgressMonitor;)Ljetbrains/mps/make/script/IResult;" />
+      <node id="6648795410103966566" at="99,29,289,8" concept="10" />
+      <node id="6648795410103966566" at="99,0,291,0" concept="8" trace="createJob#()Ljetbrains/mps/make/script/IJob;" />
+      <scope id="6648795410103966566" at="97,29,97,29" />
+      <scope id="6648795410103966906" at="369,37,369,37" />
+      <scope id="6648795410103966565" at="478,31,478,31" />
+      <scope id="6648795410103966565" at="502,0,502,37">
         <var name="re" id="6648795410103966565" />
       </scope>
-      <scope id="6648795410103966565" at="500,37,500,37" />
-<<<<<<< HEAD
-      <scope id="6648795410103966565" at="75,38,76,19" />
-      <scope id="6648795410103966565" at="78,43,79,16" />
-      <scope id="6648795410103966565" at="81,43,82,153" />
-      <scope id="6648795410103966565" at="84,43,85,16" />
-      <scope id="6648795410103966565" at="87,32,88,21" />
-      <scope id="6648795410103966565" at="90,57,91,48" />
-      <scope id="36662593414080413" at="106,53,107,47" />
-      <scope id="36662593414194806" at="115,83,116,158" />
-      <scope id="4902420589286026707" at="120,53,121,80" />
-      <scope id="4101850974337412297" at="146,48,147,31" />
-      <scope id="4101850974337470826" at="149,66,150,50" />
-      <scope id="4960740046988725972" at="156,101,157,29" />
-      <scope id="3713683100998295008" at="165,57,166,65" />
-      <scope id="4101850974335650331" at="201,49,202,100" />
-      <scope id="8740518691369653220" at="233,86,234,42" />
-      <scope id="1832337102018571127" at="257,104,258,101" />
-=======
-      <scope id="6648795410103966565" at="76,38,77,19" />
-      <scope id="6648795410103966565" at="79,43,80,16" />
-      <scope id="6648795410103966565" at="82,43,83,153" />
-      <scope id="6648795410103966565" at="85,43,86,16" />
-      <scope id="6648795410103966565" at="88,32,89,21" />
-      <scope id="6648795410103966565" at="91,57,92,48" />
-      <scope id="36662593414080413" at="107,53,108,47" />
-      <scope id="36662593414194806" at="116,83,117,158" />
-      <scope id="4902420589286026707" at="121,53,122,80" />
-      <scope id="4101850974337412297" at="147,48,148,31" />
-      <scope id="4101850974337470826" at="150,66,151,50" />
-      <scope id="4960740046988725972" at="157,101,158,29" />
-      <scope id="3713683100998295008" at="166,57,167,65" />
-      <scope id="4101850974335650331" at="202,49,203,100" />
-      <scope id="6581552581557910775" at="233,86,234,42" />
-      <scope id="6581552581557893174" at="257,104,258,101" />
->>>>>>> d110a124
-      <scope id="8120766427975466211" at="275,52,276,58" />
-      <scope id="6648795410103966568" at="283,20,284,61" />
-      <scope id="6648795410103966566" at="289,35,290,18" />
-      <scope id="6648795410103966566" at="292,46,293,18" />
-      <scope id="6648795410103966566" at="295,43,296,115" />
-      <scope id="6648795410103966566" at="298,47,299,18" />
-      <scope id="6648795410103966566" at="301,44,302,171" />
-      <scope id="6648795410103966566" at="304,35,305,18" />
-      <scope id="6648795410103966566" at="307,33,308,19" />
-      <scope id="6648795410103966566" at="310,36,311,18" />
-      <scope id="6648795410103966566" at="313,37,314,18" />
-      <scope id="6648795410103966566" at="321,66,322,18" />
-      <scope id="6648795410103966566" at="324,49,325,40" />
-      <scope id="6648795410103966566" at="329,22,330,53" />
-      <scope id="6648795410103966566" at="334,31,335,17" />
-      <scope id="6648795410103966566" at="337,87,338,83" />
-      <scope id="6648795410103966896" at="341,27,342,16" />
-      <scope id="6648795410103966896" at="344,77,345,50" />
-      <scope id="6648795410103966896" at="347,53,348,31" />
-      <scope id="6648795410103966896" at="350,55,351,31" />
-      <scope id="6648795410103966896" at="353,40,354,26" />
-      <scope id="6648795410103966896" at="356,42,357,26" />
-      <scope id="6648795410103966896" at="360,99,361,76" />
-      <scope id="2034046503361597623" at="393,63,394,79" />
-      <scope id="2034046503361597717" at="409,180,410,91" />
-      <scope id="6648795410103967019" at="418,35,419,65" />
-      <scope id="6648795410103966909" at="423,20,424,61" />
-      <scope id="6648795410103966906" at="429,35,430,18" />
-      <scope id="6648795410103966906" at="432,46,433,18" />
-      <scope id="6648795410103966906" at="435,43,436,115" />
-      <scope id="6648795410103966906" at="438,47,439,18" />
-      <scope id="6648795410103966906" at="441,44,442,18" />
-      <scope id="6648795410103966906" at="444,35,445,18" />
-      <scope id="6648795410103966906" at="447,33,448,19" />
-      <scope id="6648795410103966906" at="450,36,451,18" />
-      <scope id="6648795410103966906" at="453,37,454,18" />
-      <scope id="6648795410103966906" at="461,66,462,18" />
-      <scope id="6648795410103966906" at="464,49,465,18" />
-      <scope id="6648795410103966906" at="471,31,472,17" />
-      <scope id="6648795410103966565" at="493,114,494,142" />
-      <scope id="6648795410103966565" at="496,116,497,146" />
-<<<<<<< HEAD
-      <scope id="6648795410103966565" at="71,26,73,90" />
-      <scope id="6648795410103966566" at="95,0,97,0" />
-      <scope id="36662593414060641" at="109,19,111,63" />
-      <scope id="4960740046992423390" at="221,50,223,81" />
-      <scope id="8740518691369634855" at="237,24,239,67" />
-      <scope id="1832337102018299606" at="266,24,268,67" />
-=======
-      <scope id="6648795410103966565" at="72,26,74,90" />
-      <scope id="6648795410103966566" at="96,0,98,0" />
-      <scope id="36662593414060641" at="110,19,112,63" />
-      <scope id="4960740046992423390" at="221,50,223,81" />
-      <scope id="6581552581557902323" at="237,24,239,67" />
-      <scope id="6581552581557883882" at="266,24,268,67" />
->>>>>>> d110a124
-      <scope id="4960740046989796224" at="279,25,281,64" />
-      <scope id="6648795410103966906" at="367,0,369,0" />
-      <scope id="2034046503361597595" at="385,46,387,42" />
-      <scope id="2034046503361597659" at="401,44,403,149" />
-      <scope id="6648795410103966906" at="467,61,469,15">
+      <scope id="6648795410103966565" at="502,37,502,37" />
+      <scope id="6648795410103966565" at="77,38,78,19" />
+      <scope id="6648795410103966565" at="80,43,81,16" />
+      <scope id="6648795410103966565" at="83,43,84,153" />
+      <scope id="6648795410103966565" at="86,43,87,16" />
+      <scope id="6648795410103966565" at="89,32,90,21" />
+      <scope id="6648795410103966565" at="92,57,93,48" />
+      <scope id="36662593414080413" at="108,53,109,47" />
+      <scope id="36662593414194806" at="117,83,118,158" />
+      <scope id="4902420589286026707" at="122,53,123,80" />
+      <scope id="4101850974337412297" at="148,48,149,31" />
+      <scope id="4101850974337470826" at="151,66,152,50" />
+      <scope id="4960740046988725972" at="158,101,159,29" />
+      <scope id="3713683100998295008" at="167,57,168,65" />
+      <scope id="4101850974335650331" at="203,49,204,100" />
+      <scope id="6581552581557910775" at="235,86,236,42" />
+      <scope id="6581552581557893174" at="259,104,260,101" />
+      <scope id="8120766427975466211" at="277,52,278,58" />
+      <scope id="6648795410103966568" at="285,20,286,61" />
+      <scope id="6648795410103966566" at="291,35,292,18" />
+      <scope id="6648795410103966566" at="294,46,295,18" />
+      <scope id="6648795410103966566" at="297,43,298,115" />
+      <scope id="6648795410103966566" at="300,47,301,18" />
+      <scope id="6648795410103966566" at="303,44,304,171" />
+      <scope id="6648795410103966566" at="306,35,307,18" />
+      <scope id="6648795410103966566" at="309,33,310,19" />
+      <scope id="6648795410103966566" at="312,36,313,18" />
+      <scope id="6648795410103966566" at="315,37,316,18" />
+      <scope id="6648795410103966566" at="323,66,324,18" />
+      <scope id="6648795410103966566" at="326,49,327,40" />
+      <scope id="6648795410103966566" at="331,22,332,53" />
+      <scope id="6648795410103966566" at="336,31,337,17" />
+      <scope id="6648795410103966566" at="339,87,340,83" />
+      <scope id="6648795410103966896" at="343,27,344,16" />
+      <scope id="6648795410103966896" at="346,77,347,50" />
+      <scope id="6648795410103966896" at="349,53,350,31" />
+      <scope id="6648795410103966896" at="352,55,353,31" />
+      <scope id="6648795410103966896" at="355,40,356,26" />
+      <scope id="6648795410103966896" at="358,42,359,26" />
+      <scope id="6648795410103966896" at="362,99,363,76" />
+      <scope id="2034046503361597623" at="395,63,396,79" />
+      <scope id="2034046503361597717" at="411,180,412,91" />
+      <scope id="6648795410103967019" at="420,35,421,65" />
+      <scope id="6648795410103966909" at="425,20,426,61" />
+      <scope id="6648795410103966906" at="431,35,432,18" />
+      <scope id="6648795410103966906" at="434,46,435,18" />
+      <scope id="6648795410103966906" at="437,43,438,115" />
+      <scope id="6648795410103966906" at="440,47,441,18" />
+      <scope id="6648795410103966906" at="443,44,444,18" />
+      <scope id="6648795410103966906" at="446,35,447,18" />
+      <scope id="6648795410103966906" at="449,33,450,19" />
+      <scope id="6648795410103966906" at="452,36,453,18" />
+      <scope id="6648795410103966906" at="455,37,456,18" />
+      <scope id="6648795410103966906" at="463,66,464,18" />
+      <scope id="6648795410103966906" at="466,49,467,18" />
+      <scope id="6648795410103966906" at="473,31,474,17" />
+      <scope id="6648795410103966565" at="495,114,496,142" />
+      <scope id="6648795410103966565" at="498,116,499,146" />
+      <scope id="6648795410103966565" at="73,26,75,90" />
+      <scope id="6648795410103966566" at="97,0,99,0" />
+      <scope id="36662593414060641" at="111,19,113,63" />
+      <scope id="4960740046992423390" at="223,50,225,81" />
+      <scope id="6581552581557902323" at="239,24,241,67" />
+      <scope id="6581552581557883882" at="268,24,270,67" />
+      <scope id="4960740046989796224" at="281,25,283,64" />
+      <scope id="6648795410103966906" at="369,0,371,0" />
+      <scope id="2034046503361597595" at="387,46,389,42" />
+      <scope id="2034046503361597659" at="403,44,405,149" />
+      <scope id="6648795410103966906" at="469,61,471,15">
         <var name="t" id="6648795410103966906" />
       </scope>
-      <scope id="6648795410103966565" at="476,0,478,0" />
-<<<<<<< HEAD
-      <scope id="6648795410103966565" at="75,0,78,0" />
-      <scope id="6648795410103966565" at="78,0,81,0" />
-      <scope id="6648795410103966565" at="81,0,84,0" />
-      <scope id="6648795410103966565" at="84,0,87,0" />
-      <scope id="6648795410103966565" at="87,0,90,0" />
-      <scope id="6648795410103966565" at="90,0,93,0" />
-      <scope id="36662593414080412" at="106,0,109,0">
+      <scope id="6648795410103966565" at="478,0,480,0" />
+      <scope id="6648795410103966565" at="77,0,80,0" />
+      <scope id="6648795410103966565" at="80,0,83,0" />
+      <scope id="6648795410103966565" at="83,0,86,0" />
+      <scope id="6648795410103966565" at="86,0,89,0" />
+      <scope id="6648795410103966565" at="89,0,92,0" />
+      <scope id="6648795410103966565" at="92,0,95,0" />
+      <scope id="36662593414080412" at="108,0,111,0">
         <var name="it" id="36662593414080412" />
       </scope>
-      <scope id="36662593414163676" at="114,71,117,17" />
-      <scope id="4902420589286026706" at="120,0,123,0">
+      <scope id="36662593414163676" at="116,71,119,17" />
+      <scope id="4902420589286026706" at="122,0,125,0">
         <var name="it" id="4902420589286026706" />
       </scope>
-      <scope id="4101850974337470823" at="148,23,151,23">
+      <scope id="4101850974337470823" at="150,23,153,23">
         <var name="n" id="4101850974337470829" />
       </scope>
-      <scope id="3713683100998295007" at="165,0,168,0">
+      <scope id="3713683100998295007" at="167,0,170,0">
         <var name="smd" id="3713683100998295007" />
       </scope>
-      <scope id="6408529358386964030" at="232,39,235,23" />
-      <scope id="8740518691369653214" at="232,39,235,23">
-        <var name="fp" id="8740518691369653216" />
-=======
-      <scope id="6648795410103966565" at="76,0,79,0" />
-      <scope id="6648795410103966565" at="79,0,82,0" />
-      <scope id="6648795410103966565" at="82,0,85,0" />
-      <scope id="6648795410103966565" at="85,0,88,0" />
-      <scope id="6648795410103966565" at="88,0,91,0" />
-      <scope id="6648795410103966565" at="91,0,94,0" />
-      <scope id="36662593414080412" at="107,0,110,0">
-        <var name="it" id="36662593414080412" />
-      </scope>
-      <scope id="36662593414163676" at="115,71,118,17" />
-      <scope id="4902420589286026706" at="121,0,124,0">
-        <var name="it" id="4902420589286026706" />
-      </scope>
-      <scope id="4101850974337470823" at="149,23,152,23">
-        <var name="n" id="4101850974337470829" />
-      </scope>
-      <scope id="3713683100998295007" at="166,0,169,0">
-        <var name="smd" id="3713683100998295007" />
-      </scope>
-      <scope id="6581552581557910771" at="232,39,235,23" />
-      <scope id="6581552581557910772" at="232,39,235,23">
+      <scope id="6581552581557910771" at="234,39,237,23" />
+      <scope id="6581552581557910772" at="234,39,237,23">
         <var name="fp" id="6581552581557910774" />
->>>>>>> d110a124
-      </scope>
-      <scope id="8740518691369748818" at="243,82,246,152">
+      </scope>
+      <scope id="8740518691369748818" at="245,82,248,152">
         <var name="delta" id="36662593414698739" />
         <var name="result" id="36662593414602012" />
       </scope>
-      <scope id="8120766427975466211" at="274,37,277,17" />
-      <scope id="6648795410103966566" at="289,0,292,0" />
-      <scope id="6648795410103966566" at="292,0,295,0" />
-      <scope id="6648795410103966566" at="295,0,298,0" />
-      <scope id="6648795410103966566" at="298,0,301,0" />
-      <scope id="6648795410103966566" at="301,0,304,0" />
-      <scope id="6648795410103966566" at="304,0,307,0" />
-      <scope id="6648795410103966566" at="307,0,310,0" />
-      <scope id="6648795410103966566" at="310,0,313,0" />
-      <scope id="6648795410103966566" at="313,0,316,0" />
-      <scope id="6648795410103966566" at="316,65,319,16">
+      <scope id="8120766427975466211" at="276,37,279,17" />
+      <scope id="6648795410103966566" at="291,0,294,0" />
+      <scope id="6648795410103966566" at="294,0,297,0" />
+      <scope id="6648795410103966566" at="297,0,300,0" />
+      <scope id="6648795410103966566" at="300,0,303,0" />
+      <scope id="6648795410103966566" at="303,0,306,0" />
+      <scope id="6648795410103966566" at="306,0,309,0" />
+      <scope id="6648795410103966566" at="309,0,312,0" />
+      <scope id="6648795410103966566" at="312,0,315,0" />
+      <scope id="6648795410103966566" at="315,0,318,0" />
+      <scope id="6648795410103966566" at="318,65,321,16">
         <var name="rv" id="6648795410103966566" />
       </scope>
-      <scope id="6648795410103966566" at="321,0,324,0" />
-      <scope id="6648795410103966566" at="324,0,327,0">
+      <scope id="6648795410103966566" at="323,0,326,0" />
+      <scope id="6648795410103966566" at="326,0,329,0">
         <var name="cls" id="6648795410103966566" />
       </scope>
-      <scope id="6648795410103966566" at="334,0,337,0" />
-      <scope id="6648795410103966566" at="337,0,340,0">
+      <scope id="6648795410103966566" at="336,0,339,0" />
+      <scope id="6648795410103966566" at="339,0,342,0">
         <var name="ppool" id="6648795410103966566" />
       </scope>
-      <scope id="6648795410103966896" at="341,0,344,0" />
-      <scope id="6648795410103966896" at="344,0,347,0">
+      <scope id="6648795410103966896" at="343,0,346,0" />
+      <scope id="6648795410103966896" at="346,0,349,0">
         <var name="failIfNoTextgen" id="6648795410103966896" />
         <var name="generateDebugInfo" id="6648795410103966896" />
       </scope>
-      <scope id="6648795410103966896" at="347,0,350,0">
+      <scope id="6648795410103966896" at="349,0,352,0">
         <var name="value" id="6648795410103966896" />
       </scope>
-      <scope id="6648795410103966896" at="350,0,353,0">
+      <scope id="6648795410103966896" at="352,0,355,0">
         <var name="value" id="6648795410103966896" />
       </scope>
-      <scope id="6648795410103966896" at="353,0,356,0" />
-      <scope id="6648795410103966896" at="356,0,359,0" />
-      <scope id="2034046503361597622" at="392,43,395,27">
+      <scope id="6648795410103966896" at="355,0,358,0" />
+      <scope id="6648795410103966896" at="358,0,361,0" />
+      <scope id="2034046503361597622" at="394,43,397,27">
         <var name="err" id="2034046503361597626" />
       </scope>
-      <scope id="2034046503361597699" at="408,49,411,27" />
-      <scope id="6648795410103966906" at="429,0,432,0" />
-      <scope id="6648795410103966906" at="432,0,435,0" />
-      <scope id="6648795410103966906" at="435,0,438,0" />
-      <scope id="6648795410103966906" at="438,0,441,0" />
-      <scope id="6648795410103966906" at="441,0,444,0" />
-      <scope id="6648795410103966906" at="444,0,447,0" />
-      <scope id="6648795410103966906" at="447,0,450,0" />
-      <scope id="6648795410103966906" at="450,0,453,0" />
-      <scope id="6648795410103966906" at="453,0,456,0" />
-      <scope id="6648795410103966906" at="456,65,459,16">
+      <scope id="2034046503361597699" at="410,49,413,27" />
+      <scope id="6648795410103966906" at="431,0,434,0" />
+      <scope id="6648795410103966906" at="434,0,437,0" />
+      <scope id="6648795410103966906" at="437,0,440,0" />
+      <scope id="6648795410103966906" at="440,0,443,0" />
+      <scope id="6648795410103966906" at="443,0,446,0" />
+      <scope id="6648795410103966906" at="446,0,449,0" />
+      <scope id="6648795410103966906" at="449,0,452,0" />
+      <scope id="6648795410103966906" at="452,0,455,0" />
+      <scope id="6648795410103966906" at="455,0,458,0" />
+      <scope id="6648795410103966906" at="458,65,461,16">
         <var name="rv" id="6648795410103966906" />
       </scope>
-      <scope id="6648795410103966906" at="461,0,464,0" />
-      <scope id="6648795410103966906" at="464,0,467,0">
+      <scope id="6648795410103966906" at="463,0,466,0" />
+      <scope id="6648795410103966906" at="466,0,469,0">
         <var name="cls" id="6648795410103966906" />
       </scope>
-      <scope id="6648795410103966906" at="471,0,474,0" />
-      <scope id="6648795410103966565" at="481,45,484,145">
+      <scope id="6648795410103966906" at="473,0,476,0" />
+      <scope id="6648795410103966565" at="483,45,486,145">
         <var name="props" id="6648795410103966565" />
       </scope>
-<<<<<<< HEAD
-      <scope id="6648795410103966565" at="71,0,75,0" />
-      <scope id="1832337102018457050" at="255,92,259,31">
-        <var name="outputMD" id="6648795410103966801" />
-=======
-      <scope id="6648795410103966565" at="72,0,76,0" />
-      <scope id="6581552581557893161" at="255,92,259,31">
+      <scope id="6648795410103966565" at="73,0,77,0" />
+      <scope id="6581552581557893161" at="257,92,261,31">
         <var name="outputMD" id="6581552581557893163" />
->>>>>>> d110a124
-      </scope>
-      <scope id="8120766427975439600" at="274,0,278,46">
+      </scope>
+      <scope id="8120766427975439600" at="276,0,280,46">
         <var name="e" id="8120766427975439601" />
       </scope>
-      <scope id="8120766427975439603" at="274,37,278,46" />
-      <scope id="6648795410103966896" at="359,0,363,0">
+      <scope id="8120766427975439603" at="276,37,280,46" />
+      <scope id="6648795410103966896" at="361,0,365,0">
         <var name="from" id="6648795410103966896" />
       </scope>
-      <scope id="6648795410103966906" at="467,0,471,0">
+      <scope id="6648795410103966906" at="469,0,473,0">
         <var name="cls" id="6648795410103966906" />
         <var name="copyFrom" id="6648795410103966906" />
       </scope>
-<<<<<<< HEAD
-      <scope id="36662593414163670" at="113,0,118,15">
+      <scope id="36662593414163670" at="115,0,120,15">
         <var name="resource" id="36662593414163672" />
       </scope>
-      <scope id="6408529358386964029" at="232,0,237,0" />
-=======
-      <scope id="36662593414163670" at="114,0,119,15">
-        <var name="resource" id="36662593414163672" />
-      </scope>
-      <scope id="6581552581557910770" at="232,0,237,0" />
->>>>>>> d110a124
-      <scope id="8740518691369748812" at="242,35,247,19">
+      <scope id="6581552581557910770" at="234,0,239,0" />
+      <scope id="8740518691369748812" at="244,35,249,19">
         <var name="resource" id="8740518691369748814" />
       </scope>
-      <scope id="6648795410103966566" at="316,0,321,0" />
-      <scope id="6648795410103966566" at="327,61,332,15">
+      <scope id="6648795410103966566" at="318,0,323,0" />
+      <scope id="6648795410103966566" at="329,61,334,15">
         <var name="t" id="6648795410103966566" />
       </scope>
-      <scope id="2034046503361597621" at="392,43,397,32" />
-      <scope id="6648795410103966906" at="456,0,461,0" />
-<<<<<<< HEAD
-      <scope id="36662593413752348" at="163,82,169,140">
-=======
-      <scope id="36662593413752348" at="164,82,170,140">
->>>>>>> d110a124
+      <scope id="2034046503361597621" at="394,43,399,32" />
+      <scope id="6648795410103966906" at="458,0,463,0" />
+      <scope id="36662593413752348" at="165,82,171,140">
         <var name="retainedFilesDelta" id="4101850974336030029" />
       </scope>
-      <scope id="4960740046992423390" at="218,21,224,23">
+      <scope id="4960740046992423390" at="220,21,226,23">
         <var name="error_it" id="4960740046992423390" />
         <var name="error_var" id="4960740046992423390" />
       </scope>
-<<<<<<< HEAD
-      <scope id="1832337102018309205" at="254,122,260,29" />
-      <scope id="1832337102018457044" at="254,122,260,29">
-        <var name="resource" id="1832337102018457046" />
-=======
-      <scope id="6581552581557893157" at="254,122,260,29" />
-      <scope id="6581552581557893158" at="254,122,260,29">
+      <scope id="6581552581557893157" at="256,122,262,29" />
+      <scope id="6581552581557893158" at="256,122,262,29">
         <var name="resource" id="6581552581557893160" />
->>>>>>> d110a124
-      </scope>
-      <scope id="6648795410103966565" at="479,7,485,9">
+      </scope>
+      <scope id="6648795410103966565" at="481,7,487,9">
         <var name="name" id="6648795410103966565" />
       </scope>
-<<<<<<< HEAD
-      <scope id="2034046503361611234" at="144,39,151,23">
-=======
-      <scope id="2034046503361611234" at="145,39,152,23">
->>>>>>> d110a124
+      <scope id="2034046503361611234" at="146,39,153,23">
         <var name="outputModel" id="2034046503361611236" />
       </scope>
-      <scope id="6648795410103966566" at="327,0,334,0">
+      <scope id="6648795410103966566" at="329,0,336,0">
         <var name="cls" id="6648795410103966566" />
         <var name="copyFrom" id="6648795410103966566" />
       </scope>
-<<<<<<< HEAD
-      <scope id="36662593413752342" at="162,31,170,19">
-=======
-      <scope id="36662593413752342" at="163,31,171,19">
->>>>>>> d110a124
+      <scope id="36662593413752342" at="164,31,172,19">
         <var name="resource" id="36662593413752344" />
       </scope>
-      <scope id="6648795410103966565" at="478,84,486,7" />
-      <scope id="6648795410103966565" at="490,9,498,11">
+      <scope id="6648795410103966565" at="480,84,488,7" />
+      <scope id="6648795410103966565" at="492,9,500,11">
         <var name="name" id="6648795410103966565" />
         <var name="props" id="6648795410103966565" />
       </scope>
-<<<<<<< HEAD
-      <scope id="2034046503361611233" at="144,0,153,0" />
-      <scope id="6408529358386902833" at="253,43,262,65" />
-=======
-      <scope id="2034046503361611233" at="145,0,154,0" />
-      <scope id="6581552581557893155" at="253,43,262,65" />
->>>>>>> d110a124
-      <scope id="4960740046992403043" at="217,67,227,67" />
-      <scope id="6648795410103966565" at="478,0,488,0">
+      <scope id="2034046503361611233" at="146,0,155,0" />
+      <scope id="6581552581557893155" at="255,43,264,65" />
+      <scope id="4960740046992403043" at="219,67,229,67" />
+      <scope id="6648795410103966565" at="480,0,490,0">
         <var name="properties" id="6648795410103966565" />
         <var name="store" id="6648795410103966565" />
       </scope>
-      <scope id="6648795410103966565" at="489,11,499,9" />
-<<<<<<< HEAD
-      <scope id="6408529358386902830" at="253,0,264,0" />
-      <scope id="1832337102018309193" at="251,39,264,25" />
-      <scope id="6648795410103966565" at="488,83,501,7" />
-      <scope id="1832337102018309192" at="251,0,266,0" />
-=======
-      <scope id="6581552581557893154" at="253,0,264,0" />
-      <scope id="6581552581557893149" at="251,39,264,25" />
-      <scope id="6648795410103966565" at="488,83,501,7" />
-      <scope id="6581552581557893148" at="251,0,266,0" />
->>>>>>> d110a124
-      <scope id="6648795410103966565" at="488,0,503,0">
+      <scope id="6648795410103966565" at="491,11,501,9" />
+      <scope id="6581552581557893154" at="255,0,266,0" />
+      <scope id="6581552581557893149" at="253,39,266,25" />
+      <scope id="6648795410103966565" at="490,83,503,7" />
+      <scope id="6581552581557893148" at="253,0,268,0" />
+      <scope id="6648795410103966565" at="490,0,505,0">
         <var name="properties" id="6648795410103966565" />
         <var name="store" id="6648795410103966565" />
       </scope>
-      <scope id="2034046503361597608" at="389,69,412,25">
+      <scope id="2034046503361597608" at="391,69,414,25">
         <var name="ext" id="2034046503361597636" />
         <var name="fname" id="2034046503361597641" />
         <var name="sourceNode" id="2034046503361597691" />
         <var name="tgr" id="2034046503361597610" />
       </scope>
-<<<<<<< HEAD
-      <scope id="4101850974335755384" at="186,41,211,66">
-=======
-      <scope id="4101850974335755384" at="187,41,211,66">
->>>>>>> d110a124
+      <scope id="4101850974335755384" at="188,41,213,66">
         <var name="cacheOutputDir" id="4101850974336483348" />
         <var name="cachesLocation" id="4101850974336200210" />
         <var name="cgl" id="4101850974335636848" />
@@ -1703,78 +1435,54 @@
         <var name="javaSourcesLoc" id="4101850974336131604" />
         <var name="staleFileCollector" id="3251655328354683472" />
       </scope>
-      <scope id="2034046503361597603" at="388,28,413,23" />
-      <scope id="2034046503361597604" at="388,28,413,23">
+      <scope id="2034046503361597603" at="390,28,415,23" />
+      <scope id="2034046503361597604" at="390,28,415,23">
         <var name="root" id="2034046503361597724" />
       </scope>
-<<<<<<< HEAD
-      <scope id="4101850974335755383" at="186,0,213,0" />
-      <scope id="2034046503361597582" at="383,37,414,21" />
-      <scope id="2034046503361597581" at="383,0,416,0" />
-      <scope id="4101850974335484187" at="180,93,214,33">
+      <scope id="4101850974335755383" at="188,0,215,0" />
+      <scope id="2034046503361597582" at="385,37,416,21" />
+      <scope id="2034046503361597581" at="385,0,418,0" />
+      <scope id="4101850974335484187" at="182,93,216,33">
         <var name="tf" id="4101850974335574332" />
       </scope>
-      <scope id="4101850974335484181" at="179,42,215,19">
-=======
-      <scope id="4101850974335755383" at="187,0,213,0" />
-      <scope id="2034046503361597582" at="383,37,414,21" />
-      <scope id="4101850974335484187" at="181,93,214,33">
-        <var name="tf" id="4101850974335574332" />
-      </scope>
-      <scope id="2034046503361597581" at="383,0,416,0" />
-      <scope id="4101850974335484181" at="180,42,215,19">
->>>>>>> d110a124
+      <scope id="4101850974335484181" at="181,42,217,19">
         <var name="inputResource" id="4101850974335484183" />
       </scope>
-      <scope id="6648795410103966914" at="377,77,421,258">
+      <scope id="6648795410103966914" at="379,77,423,258">
         <var name="errors" id="6648795410103966934" />
         <var name="model" id="6648795410103966931" />
         <var name="rootNodeToFileName" id="6670106196905843052" />
         <var name="texts" id="6648795410103966922" />
       </scope>
-      <scope id="6648795410103966909" at="376,19,422,15" />
-      <scope id="6648795410103966911" at="376,19,422,15">
+      <scope id="6648795410103966909" at="378,19,424,15" />
+      <scope id="6648795410103966911" at="378,19,424,15">
         <var name="resource" id="6648795410103966912" />
       </scope>
-      <scope id="6648795410103966909" at="372,173,425,11">
+      <scope id="6648795410103966909" at="374,173,427,11">
         <var name="_output_21gswx_a0b" id="6648795410103966909" />
         <var name="input" id="6648795410103966909" />
       </scope>
-      <scope id="6648795410103966909" at="371,0,427,0">
+      <scope id="6648795410103966909" at="373,0,429,0">
         <var name="monitor" id="6648795410103966909" />
         <var name="pa" id="6648795410103966909" />
         <var name="progressMonitor" id="6648795410103966909" />
         <var name="rawInput" id="6648795410103966909" />
       </scope>
-      <scope id="6648795410103966906" at="369,29,427,8" />
-      <scope id="6648795410103966906" at="369,0,429,0" />
-<<<<<<< HEAD
-      <scope id="4960740046987975704" at="141,100,272,62">
-=======
-      <scope id="4960740046987975704" at="142,100,272,62">
->>>>>>> d110a124
+      <scope id="6648795410103966906" at="371,29,429,8" />
+      <scope id="6648795410103966906" at="371,0,431,0" />
+      <scope id="4960740046987975704" at="143,100,274,62">
         <var name="deltas" id="4101850974335944587" />
         <var name="errors" id="4960740046990514550" />
         <var name="fileProcessors" id="4101850974335809408" />
         <var name="nameOfStep" id="4960740046990088256" />
       </scope>
-<<<<<<< HEAD
-      <scope id="4960740046987975698" at="140,0,273,17">
+      <scope id="4960740046987975698" at="142,0,275,17">
         <var name="currentResource" id="4960740046987975700" />
       </scope>
-      <scope id="4960740046989796223" at="138,19,273,17">
+      <scope id="4960740046989796223" at="140,19,275,17">
         <var name="lastResource" id="4960740046988747121" />
       </scope>
-      <scope id="6648795410103966568" at="104,19,282,15">
-=======
-      <scope id="4960740046987975698" at="141,0,273,17">
-        <var name="currentResource" id="4960740046987975700" />
-      </scope>
-      <scope id="4960740046989796223" at="139,19,273,17">
-        <var name="lastResource" id="4960740046988747121" />
-      </scope>
-      <scope id="6648795410103966568" at="105,19,282,15">
->>>>>>> d110a124
+      <scope id="6648795410103966568" at="106,19,284,15">
         <var name="MAX_ROOTS_COUNT" id="4960740046988614779" />
         <var name="_failIfNoTextgen" id="8740518691369002002" />
         <var name="_generateDebugInfo" id="6648795410103966730" />
@@ -1783,62 +1491,34 @@
         <var name="engine" id="4960740046989736715" />
         <var name="resourcesWithOutput" id="36662593413360068" />
       </scope>
-<<<<<<< HEAD
-      <scope id="6648795410103966568" at="100,173,285,11">
+      <scope id="6648795410103966568" at="102,173,287,11">
         <var name="_output_21gswx_a0a" id="6648795410103966568" />
         <var name="input" id="6648795410103966568" />
       </scope>
-      <scope id="6648795410103966568" at="99,0,287,0">
-=======
-      <scope id="6648795410103966568" at="101,173,285,11">
-        <var name="_output_21gswx_a0a" id="6648795410103966568" />
-        <var name="input" id="6648795410103966568" />
-      </scope>
-      <scope id="6648795410103966568" at="100,0,287,0">
->>>>>>> d110a124
+      <scope id="6648795410103966568" at="101,0,289,0">
         <var name="monitor" id="6648795410103966568" />
         <var name="pa" id="6648795410103966568" />
         <var name="progressMonitor" id="6648795410103966568" />
         <var name="rawInput" id="6648795410103966568" />
       </scope>
-<<<<<<< HEAD
-      <scope id="6648795410103966566" at="97,29,287,8" />
-      <scope id="6648795410103966566" at="97,0,289,0" />
-      <unit id="36662593414080412" at="105,55,109,15" name="jetbrains.mps.lang.core.plugin.TextGen_Facet$2" />
-      <unit id="4902420589286026706" at="119,95,123,15" name="jetbrains.mps.lang.core.plugin.TextGen_Facet$2" />
-      <unit id="3713683100998295007" at="164,145,168,21" name="jetbrains.mps.lang.core.plugin.TextGen_Facet$2" />
-      <unit id="6408529358386964029" at="231,60,237,19" name="jetbrains.mps.lang.core.plugin.TextGen_Facet$2" />
-      <unit id="2034046503361611233" at="143,59,153,19" name="jetbrains.mps.lang.core.plugin.TextGen_Facet$2" />
-      <unit id="6408529358386902830" at="252,62,264,23" name="jetbrains.mps.lang.core.plugin.TextGen_Facet$3" />
-      <unit id="1832337102018309192" at="250,60,266,19" name="jetbrains.mps.lang.core.plugin.TextGen_Facet$2" />
-      <unit id="6648795410103966896" at="340,0,364,0" name="jetbrains.mps.lang.core.plugin.TextGen_Facet$Target_textGen$Parameters" />
-      <unit id="4101850974335755383" at="185,61,213,21" name="jetbrains.mps.lang.core.plugin.TextGen_Facet$2" />
-=======
-      <scope id="6648795410103966566" at="98,29,287,8" />
-      <scope id="6648795410103966566" at="98,0,289,0" />
-      <unit id="36662593414080412" at="106,55,110,15" name="jetbrains.mps.lang.core.plugin.TextGen_Facet$2" />
-      <unit id="4902420589286026706" at="120,95,124,15" name="jetbrains.mps.lang.core.plugin.TextGen_Facet$2" />
-      <unit id="3713683100998295007" at="165,145,169,21" name="jetbrains.mps.lang.core.plugin.TextGen_Facet$2" />
-      <unit id="6581552581557910770" at="231,73,237,19" name="jetbrains.mps.lang.core.plugin.TextGen_Facet$2" />
-      <unit id="2034046503361611233" at="144,59,154,19" name="jetbrains.mps.lang.core.plugin.TextGen_Facet$2" />
-      <unit id="6581552581557893154" at="252,62,264,23" name="jetbrains.mps.lang.core.plugin.TextGen_Facet$3" />
-      <unit id="6581552581557893148" at="250,73,266,19" name="jetbrains.mps.lang.core.plugin.TextGen_Facet$2" />
-      <unit id="6648795410103966896" at="340,0,364,0" name="jetbrains.mps.lang.core.plugin.TextGen_Facet$Target_textGen$Parameters" />
-      <unit id="4101850974335755383" at="186,61,213,21" name="jetbrains.mps.lang.core.plugin.TextGen_Facet$2" />
->>>>>>> d110a124
-      <unit id="6648795410103966565" at="475,0,504,0" name="jetbrains.mps.lang.core.plugin.TextGen_Facet$TargetProperties" />
-      <unit id="2034046503361597581" at="382,57,416,17" name="jetbrains.mps.lang.core.plugin.TextGen_Facet$2" />
-      <unit id="6648795410103966909" at="370,17,427,7" name="jetbrains.mps.lang.core.plugin.TextGen_Facet$1" />
-      <unit id="6648795410103966906" at="365,0,475,0" name="jetbrains.mps.lang.core.plugin.TextGen_Facet$Target_textGenToMemory" />
-<<<<<<< HEAD
-      <unit id="6648795410103966568" at="98,17,287,7" name="jetbrains.mps.lang.core.plugin.TextGen_Facet$1" />
-      <unit id="6648795410103966566" at="93,0,365,0" name="jetbrains.mps.lang.core.plugin.TextGen_Facet$Target_textGen" />
-      <unit id="6648795410103966565" at="68,0,506,0" name="jetbrains.mps.lang.core.plugin.TextGen_Facet" />
-=======
-      <unit id="6648795410103966568" at="99,17,287,7" name="jetbrains.mps.lang.core.plugin.TextGen_Facet$1" />
-      <unit id="6648795410103966566" at="94,0,365,0" name="jetbrains.mps.lang.core.plugin.TextGen_Facet$Target_textGen" />
-      <unit id="6648795410103966565" at="69,0,506,0" name="jetbrains.mps.lang.core.plugin.TextGen_Facet" />
->>>>>>> d110a124
+      <scope id="6648795410103966566" at="99,29,289,8" />
+      <scope id="6648795410103966566" at="99,0,291,0" />
+      <unit id="36662593414080412" at="107,55,111,15" name="jetbrains.mps.lang.core.plugin.TextGen_Facet$2" />
+      <unit id="4902420589286026706" at="121,95,125,15" name="jetbrains.mps.lang.core.plugin.TextGen_Facet$2" />
+      <unit id="3713683100998295007" at="166,145,170,21" name="jetbrains.mps.lang.core.plugin.TextGen_Facet$2" />
+      <unit id="6581552581557910770" at="233,73,239,19" name="jetbrains.mps.lang.core.plugin.TextGen_Facet$2" />
+      <unit id="2034046503361611233" at="145,59,155,19" name="jetbrains.mps.lang.core.plugin.TextGen_Facet$2" />
+      <unit id="6581552581557893154" at="254,62,266,23" name="jetbrains.mps.lang.core.plugin.TextGen_Facet$3" />
+      <unit id="6581552581557893148" at="252,73,268,19" name="jetbrains.mps.lang.core.plugin.TextGen_Facet$2" />
+      <unit id="6648795410103966896" at="342,0,366,0" name="jetbrains.mps.lang.core.plugin.TextGen_Facet$Target_textGen$Parameters" />
+      <unit id="4101850974335755383" at="187,61,215,21" name="jetbrains.mps.lang.core.plugin.TextGen_Facet$2" />
+      <unit id="6648795410103966565" at="477,0,506,0" name="jetbrains.mps.lang.core.plugin.TextGen_Facet$TargetProperties" />
+      <unit id="2034046503361597581" at="384,57,418,17" name="jetbrains.mps.lang.core.plugin.TextGen_Facet$2" />
+      <unit id="6648795410103966909" at="372,17,429,7" name="jetbrains.mps.lang.core.plugin.TextGen_Facet$1" />
+      <unit id="6648795410103966906" at="367,0,477,0" name="jetbrains.mps.lang.core.plugin.TextGen_Facet$Target_textGenToMemory" />
+      <unit id="6648795410103966568" at="100,17,289,7" name="jetbrains.mps.lang.core.plugin.TextGen_Facet$1" />
+      <unit id="6648795410103966566" at="95,0,367,0" name="jetbrains.mps.lang.core.plugin.TextGen_Facet$Target_textGen" />
+      <unit id="6648795410103966565" at="70,0,508,0" name="jetbrains.mps.lang.core.plugin.TextGen_Facet" />
     </file>
   </root>
   <root nodeRef="r:00000000-0000-4000-0000-011c89590286(jetbrains.mps.lang.core.plugin)/6905339732004281416">
