<?xml version="1.0" encoding="UTF-8"?>
<debugInfo>
  <unitInfo fileName="IntentionsDescriptor.java" startLine="9" startPosition="0" endLine="20" endPosition="0" unitName="jetbrains.mps.lang.core.intentions.IntentionsDescriptor" />
  <root nodeId="1209383918929" modelId="r:00000000-0000-4000-0000-011c89590285(jetbrains.mps.lang.core.intentions)">
    <nodeInfo nodeId="1209383918929" fileName="AddMissingLanguageImport_Intention.java" startLine="15" startPosition="30" endLine="16" endPosition="59" conceptFqName="jetbrains.mps.baseLanguage.structure.ReturnStatement" />
    <nodeInfo nodeId="1209383918929" fileName="AddMissingLanguageImport_Intention.java" startLine="19" startPosition="36" endLine="20" endPosition="17" conceptFqName="jetbrains.mps.baseLanguage.structure.ReturnStatement" />
    <nodeInfo nodeId="1209383918929" fileName="AddMissingLanguageImport_Intention.java" startLine="23" startPosition="37" endLine="24" endPosition="16" conceptFqName="jetbrains.mps.baseLanguage.structure.ReturnStatement" />
    <nodeInfo nodeId="1209383918929" fileName="AddMissingLanguageImport_Intention.java" startLine="27" startPosition="44" endLine="28" endPosition="17" conceptFqName="jetbrains.mps.baseLanguage.structure.ReturnStatement" />
    <nodeInfo nodeId="1209383934311" fileName="AddMissingLanguageImport_Intention.java" startLine="31" startPosition="85" endLine="32" endPosition="80" conceptFqName="jetbrains.mps.baseLanguage.structure.ReturnStatement" />
    <nodeInfo nodeId="1209383918929" fileName="AddMissingLanguageImport_Intention.java" startLine="36" startPosition="58" endLine="37" endPosition="19" conceptFqName="jetbrains.mps.baseLanguage.structure.ReturnStatement" />
    <nodeInfo nodeId="1209383918929" fileName="AddMissingLanguageImport_Intention.java" startLine="38" startPosition="5" endLine="39" endPosition="16" conceptFqName="jetbrains.mps.baseLanguage.structure.ReturnStatement" />
    <nodeInfo nodeId="1209383977800" fileName="AddMissingLanguageImport_Intention.java" startLine="42" startPosition="90" endLine="43" endPosition="38" conceptFqName="jetbrains.mps.baseLanguage.structure.ReturnStatement" />
    <nodeInfo nodeId="1239134261152" fileName="AddMissingLanguageImport_Intention.java" startLine="46" startPosition="76" endLine="47" endPosition="72" conceptFqName="jetbrains.mps.baseLanguage.structure.LocalVariableDeclarationStatement" />
    <nodeInfo nodeId="1239134266454" fileName="AddMissingLanguageImport_Intention.java" startLine="48" startPosition="28" endLine="49" endPosition="13" conceptFqName="jetbrains.mps.baseLanguage.structure.ReturnStatement" />
    <nodeInfo nodeId="1209383995632" fileName="AddMissingLanguageImport_Intention.java" startLine="50" startPosition="5" endLine="51" endPosition="79" conceptFqName="jetbrains.mps.baseLanguage.structure.ExpressionStatement" />
    <nodeInfo nodeId="1209383918929" fileName="AddMissingLanguageImport_Intention.java" startLine="54" startPosition="37" endLine="55" endPosition="48" conceptFqName="jetbrains.mps.baseLanguage.structure.ReturnStatement" />
    <nodeInfo nodeId="1209383918929" fileName="AddMissingLanguageImport_Intention.java" startLine="11" startPosition="92" endLine="13" endPosition="3" conceptFqName="jetbrains.mps.baseLanguage.structure.ConstructorDeclaration" propertyString="AddMissingLanguageImport_Intention#()V" />
    <nodeInfo nodeId="1209383918929" fileName="AddMissingLanguageImport_Intention.java" startLine="35" startPosition="84" endLine="38" endPosition="5" conceptFqName="jetbrains.mps.baseLanguage.structure.IfStatement" />
    <nodeInfo nodeId="1239134262742" fileName="AddMissingLanguageImport_Intention.java" startLine="47" startPosition="72" endLine="50" endPosition="5" conceptFqName="jetbrains.mps.baseLanguage.structure.IfStatement" />
    <nodeInfo nodeId="1209383918929" fileName="AddMissingLanguageImport_Intention.java" startLine="14" startPosition="0" endLine="18" endPosition="0" conceptFqName="jetbrains.mps.baseLanguage.structure.InstanceMethodDeclaration" propertyString="getConcept#()Ljava/lang/String;" />
    <nodeInfo nodeId="1209383918929" fileName="AddMissingLanguageImport_Intention.java" startLine="18" startPosition="0" endLine="22" endPosition="0" conceptFqName="jetbrains.mps.baseLanguage.structure.InstanceMethodDeclaration" propertyString="isParameterized#()Z" />
    <nodeInfo nodeId="1209383918929" fileName="AddMissingLanguageImport_Intention.java" startLine="22" startPosition="0" endLine="26" endPosition="0" conceptFqName="jetbrains.mps.baseLanguage.structure.InstanceMethodDeclaration" propertyString="isErrorIntention#()Z" />
    <nodeInfo nodeId="1209383918929" fileName="AddMissingLanguageImport_Intention.java" startLine="26" startPosition="0" endLine="30" endPosition="0" conceptFqName="jetbrains.mps.baseLanguage.structure.InstanceMethodDeclaration" propertyString="isAvailableInChildNodes#()Z" />
    <nodeInfo nodeId="1209383918929" fileName="AddMissingLanguageImport_Intention.java" startLine="30" startPosition="0" endLine="34" endPosition="0" conceptFqName="jetbrains.mps.baseLanguage.structure.InstanceMethodDeclaration" propertyString="getDescription#(Ljetbrains/mps/smodel/SNode;Ljetbrains/mps/nodeEditor/EditorContext;)Ljava/lang/String;" />
    <nodeInfo nodeId="1209383918929" fileName="AddMissingLanguageImport_Intention.java" startLine="41" startPosition="0" endLine="45" endPosition="0" conceptFqName="jetbrains.mps.baseLanguage.structure.InstanceMethodDeclaration" propertyString="isApplicableToNode#(Ljetbrains/mps/smodel/SNode;Ljetbrains/mps/nodeEditor/EditorContext;)Z" />
    <nodeInfo nodeId="1209383918929" fileName="AddMissingLanguageImport_Intention.java" startLine="53" startPosition="0" endLine="57" endPosition="0" conceptFqName="jetbrains.mps.baseLanguage.structure.InstanceMethodDeclaration" propertyString="getLocationString#()Ljava/lang/String;" />
    <nodeInfo nodeId="1209383918929" fileName="AddMissingLanguageImport_Intention.java" startLine="34" startPosition="0" endLine="41" endPosition="0" conceptFqName="jetbrains.mps.baseLanguage.structure.InstanceMethodDeclaration" propertyString="isApplicable#(Ljetbrains/mps/smodel/SNode;Ljetbrains/mps/nodeEditor/EditorContext;)Z" />
    <nodeInfo nodeId="1209383918929" fileName="AddMissingLanguageImport_Intention.java" startLine="45" startPosition="0" endLine="53" endPosition="0" conceptFqName="jetbrains.mps.baseLanguage.structure.InstanceMethodDeclaration" propertyString="execute#(Ljetbrains/mps/smodel/SNode;Ljetbrains/mps/nodeEditor/EditorContext;)V" />
    <scopeInfo nodeId="1209383918929" fileName="AddMissingLanguageImport_Intention.java" startLine="12" startPosition="47" endLine="12" endPosition="47" />
    <scopeInfo nodeId="1209383918929" fileName="AddMissingLanguageImport_Intention.java" startLine="15" startPosition="30" endLine="16" endPosition="59" />
    <scopeInfo nodeId="1209383918929" fileName="AddMissingLanguageImport_Intention.java" startLine="19" startPosition="36" endLine="20" endPosition="17" />
    <scopeInfo nodeId="1209383918929" fileName="AddMissingLanguageImport_Intention.java" startLine="23" startPosition="37" endLine="24" endPosition="16" />
    <scopeInfo nodeId="1209383918929" fileName="AddMissingLanguageImport_Intention.java" startLine="27" startPosition="44" endLine="28" endPosition="17" />
    <scopeInfo nodeId="1209383918931" fileName="AddMissingLanguageImport_Intention.java" startLine="31" startPosition="85" endLine="32" endPosition="80" />
    <scopeInfo nodeId="1209383918929" fileName="AddMissingLanguageImport_Intention.java" startLine="36" startPosition="58" endLine="37" endPosition="19" />
    <scopeInfo nodeId="1209383961979" fileName="AddMissingLanguageImport_Intention.java" startLine="42" startPosition="90" endLine="43" endPosition="38" />
    <scopeInfo nodeId="1239134262743" fileName="AddMissingLanguageImport_Intention.java" startLine="48" startPosition="28" endLine="49" endPosition="13" />
    <scopeInfo nodeId="1209383918929" fileName="AddMissingLanguageImport_Intention.java" startLine="54" startPosition="37" endLine="55" endPosition="48" />
    <scopeInfo nodeId="1209383918929" fileName="AddMissingLanguageImport_Intention.java" startLine="11" startPosition="92" endLine="13" endPosition="3" />
    <scopeInfo nodeId="1209383918929" fileName="AddMissingLanguageImport_Intention.java" startLine="14" startPosition="0" endLine="18" endPosition="0" />
    <scopeInfo nodeId="1209383918929" fileName="AddMissingLanguageImport_Intention.java" startLine="18" startPosition="0" endLine="22" endPosition="0" />
    <scopeInfo nodeId="1209383918929" fileName="AddMissingLanguageImport_Intention.java" startLine="22" startPosition="0" endLine="26" endPosition="0" />
    <scopeInfo nodeId="1209383918929" fileName="AddMissingLanguageImport_Intention.java" startLine="26" startPosition="0" endLine="30" endPosition="0" />
    <scopeInfo nodeId="1209383918929" fileName="AddMissingLanguageImport_Intention.java" startLine="30" startPosition="0" endLine="34" endPosition="0">
      <varInfo nodeId="1209383918929" varName="editorContext" />
      <varInfo nodeId="1209383918929" varName="node" />
    </scopeInfo>
    <scopeInfo nodeId="1209383918929" fileName="AddMissingLanguageImport_Intention.java" startLine="35" startPosition="84" endLine="39" endPosition="16" />
    <scopeInfo nodeId="1209383918929" fileName="AddMissingLanguageImport_Intention.java" startLine="41" startPosition="0" endLine="45" endPosition="0">
      <varInfo nodeId="1209383918929" varName="editorContext" />
      <varInfo nodeId="1209383918929" varName="node" />
    </scopeInfo>
    <scopeInfo nodeId="1209383918929" fileName="AddMissingLanguageImport_Intention.java" startLine="53" startPosition="0" endLine="57" endPosition="0" />
    <scopeInfo nodeId="1209383918933" fileName="AddMissingLanguageImport_Intention.java" startLine="46" startPosition="76" endLine="51" endPosition="79">
      <varInfo nodeId="1239134261153" varName="moduleRef" />
    </scopeInfo>
    <scopeInfo nodeId="1209383918929" fileName="AddMissingLanguageImport_Intention.java" startLine="34" startPosition="0" endLine="41" endPosition="0">
      <varInfo nodeId="1209383918929" varName="editorContext" />
      <varInfo nodeId="1209383918929" varName="node" />
    </scopeInfo>
    <scopeInfo nodeId="1209383918929" fileName="AddMissingLanguageImport_Intention.java" startLine="45" startPosition="0" endLine="53" endPosition="0">
      <varInfo nodeId="1209383918929" varName="editorContext" />
      <varInfo nodeId="1209383918929" varName="node" />
    </scopeInfo>
    <unitInfo nodeId="1209383918929" fileName="AddMissingLanguageImport_Intention.java" startLine="11" startPosition="0" endLine="58" endPosition="0" unitName="jetbrains.mps.lang.core.intentions.AddMissingLanguageImport_Intention" />
  </root>
  <root nodeId="4075196924244322258" modelId="r:00000000-0000-4000-0000-011c89590285(jetbrains.mps.lang.core.intentions)">
    <nodeInfo nodeId="4075196924244322258" fileName="SetExportAnnotation_Intention.java" startLine="22" startPosition="87" endLine="23" endPosition="28" conceptFqName="jetbrains.mps.baseLanguage.structure.FieldDeclaration" propertyString="myParameter" />
    <nodeInfo nodeId="4075196924244322258" fileName="SetExportAnnotation_Intention.java" startLine="28" startPosition="30" endLine="29" endPosition="59" conceptFqName="jetbrains.mps.baseLanguage.structure.ReturnStatement" />
    <nodeInfo nodeId="4075196924244322258" fileName="SetExportAnnotation_Intention.java" startLine="32" startPosition="36" endLine="33" endPosition="16" conceptFqName="jetbrains.mps.baseLanguage.structure.ReturnStatement" />
    <nodeInfo nodeId="4075196924244322258" fileName="SetExportAnnotation_Intention.java" startLine="36" startPosition="37" endLine="37" endPosition="17" conceptFqName="jetbrains.mps.baseLanguage.structure.ReturnStatement" />
    <nodeInfo nodeId="4075196924244322258" fileName="SetExportAnnotation_Intention.java" startLine="40" startPosition="44" endLine="41" endPosition="17" conceptFqName="jetbrains.mps.baseLanguage.structure.ReturnStatement" />
    <nodeInfo nodeId="4075196924244322258" fileName="SetExportAnnotation_Intention.java" startLine="52" startPosition="58" endLine="53" endPosition="19" conceptFqName="jetbrains.mps.baseLanguage.structure.ReturnStatement" />
    <nodeInfo nodeId="4075196924244322258" fileName="SetExportAnnotation_Intention.java" startLine="54" startPosition="5" endLine="55" endPosition="16" conceptFqName="jetbrains.mps.baseLanguage.structure.ReturnStatement" />
    <nodeInfo nodeId="4075196924244347332" fileName="SetExportAnnotation_Intention.java" startLine="58" startPosition="90" endLine="59" endPosition="25" conceptFqName="jetbrains.mps.baseLanguage.structure.ReturnStatement" />
    <nodeInfo nodeId="4075196924244383139" fileName="SetExportAnnotation_Intention.java" startLine="62" startPosition="76" endLine="63" endPosition="203" conceptFqName="jetbrains.mps.baseLanguage.structure.ExpressionStatement" />
    <nodeInfo nodeId="4075196924244344503" fileName="SetExportAnnotation_Intention.java" startLine="64" startPosition="37" endLine="65" endPosition="260" conceptFqName="jetbrains.mps.baseLanguage.structure.ExpressionStatement" />
    <nodeInfo nodeId="4075196924244322258" fileName="SetExportAnnotation_Intention.java" startLine="69" startPosition="37" endLine="70" endPosition="48" conceptFqName="jetbrains.mps.baseLanguage.structure.ReturnStatement" />
    <nodeInfo nodeId="4075196924244435537" fileName="SetExportAnnotation_Intention.java" startLine="73" startPosition="93" endLine="74" endPosition="322" conceptFqName="jetbrains.mps.baseLanguage.structure.LocalVariableDeclarationStatement" />
    <nodeInfo nodeId="4075196924244434153" fileName="SetExportAnnotation_Intention.java" startLine="76" startPosition="39" endLine="77" endPosition="231" conceptFqName="jetbrains.mps.baseLanguage.structure.ReturnStatement" />
    <nodeInfo nodeId="4075196924244322258" fileName="SetExportAnnotation_Intention.java" startLine="82" startPosition="96" endLine="83" endPosition="77" conceptFqName="jetbrains.mps.baseLanguage.structure.LocalVariableDeclarationStatement" />
    <nodeInfo nodeId="4075196924244322258" fileName="SetExportAnnotation_Intention.java" startLine="83" startPosition="77" endLine="84" endPosition="59" conceptFqName="jetbrains.mps.baseLanguage.structure.LocalVariableDeclarationStatement" />
    <nodeInfo nodeId="4075196924244322258" fileName="SetExportAnnotation_Intention.java" startLine="86" startPosition="37" endLine="87" endPosition="86" conceptFqName="jetbrains.mps.baseLanguage.structure.LocalVariableDeclarationStatement" />
    <nodeInfo nodeId="4075196924244322258" fileName="SetExportAnnotation_Intention.java" startLine="87" startPosition="86" endLine="88" endPosition="38" conceptFqName="jetbrains.mps.baseLanguage.structure.ExpressionStatement" />
    <nodeInfo nodeId="4075196924244322258" fileName="SetExportAnnotation_Intention.java" startLine="88" startPosition="38" endLine="89" endPosition="58" conceptFqName="jetbrains.mps.baseLanguage.structure.ExpressionStatement" />
    <nodeInfo nodeId="4075196924244322258" fileName="SetExportAnnotation_Intention.java" startLine="91" startPosition="5" endLine="92" endPosition="16" conceptFqName="jetbrains.mps.baseLanguage.structure.ReturnStatement" />
    <nodeInfo nodeId="4075196924244322258" fileName="SetExportAnnotation_Intention.java" startLine="24" startPosition="0" endLine="26" endPosition="3" conceptFqName="jetbrains.mps.baseLanguage.structure.ConstructorDeclaration" propertyString="SetExportAnnotation_Intention#()V" />
    <nodeInfo nodeId="4075196924244322258" fileName="SetExportAnnotation_Intention.java" startLine="51" startPosition="84" endLine="54" endPosition="5" conceptFqName="jetbrains.mps.baseLanguage.structure.IfStatement" />
    <nodeInfo nodeId="4075196924244383156" fileName="SetExportAnnotation_Intention.java" startLine="63" startPosition="203" endLine="66" endPosition="5" conceptFqName="jetbrains.mps.baseLanguage.structure.IfStatement" />
    <nodeInfo nodeId="4075196924244322258" fileName="SetExportAnnotation_Intention.java" startLine="27" startPosition="0" endLine="31" endPosition="0" conceptFqName="jetbrains.mps.baseLanguage.structure.InstanceMethodDeclaration" propertyString="getConcept#()Ljava/lang/String;" />
    <nodeInfo nodeId="4075196924244322258" fileName="SetExportAnnotation_Intention.java" startLine="31" startPosition="0" endLine="35" endPosition="0" conceptFqName="jetbrains.mps.baseLanguage.structure.InstanceMethodDeclaration" propertyString="isParameterized#()Z" />
    <nodeInfo nodeId="4075196924244322258" fileName="SetExportAnnotation_Intention.java" startLine="35" startPosition="0" endLine="39" endPosition="0" conceptFqName="jetbrains.mps.baseLanguage.structure.InstanceMethodDeclaration" propertyString="isErrorIntention#()Z" />
    <nodeInfo nodeId="4075196924244322258" fileName="SetExportAnnotation_Intention.java" startLine="39" startPosition="0" endLine="43" endPosition="0" conceptFqName="jetbrains.mps.baseLanguage.structure.InstanceMethodDeclaration" propertyString="isAvailableInChildNodes#()Z" />
    <nodeInfo nodeId="4075196924244344452" fileName="SetExportAnnotation_Intention.java" startLine="44" startPosition="85" endLine="48" endPosition="6" conceptFqName="jetbrains.mps.baseLanguage.structure.ReturnStatement" />
    <nodeInfo nodeId="4075196924244322258" fileName="SetExportAnnotation_Intention.java" startLine="57" startPosition="0" endLine="61" endPosition="0" conceptFqName="jetbrains.mps.baseLanguage.structure.InstanceMethodDeclaration" propertyString="isApplicableToNode#(Ljetbrains/mps/smodel/SNode;Ljetbrains/mps/nodeEditor/EditorContext;)Z" />
    <nodeInfo nodeId="4075196924244322258" fileName="SetExportAnnotation_Intention.java" startLine="68" startPosition="0" endLine="72" endPosition="0" conceptFqName="jetbrains.mps.baseLanguage.structure.InstanceMethodDeclaration" propertyString="getLocationString#()Ljava/lang/String;" />
    <nodeInfo nodeId="4075196924244434148" fileName="SetExportAnnotation_Intention.java" startLine="75" startPosition="91" endLine="79" endPosition="0" conceptFqName="jetbrains.mps.baseLanguage.structure.InstanceMethodDeclaration" propertyString="accept#(Ljetbrains/mps/smodel/SNode;)Z" />
    <nodeInfo nodeId="4075196924244434133" fileName="SetExportAnnotation_Intention.java" startLine="74" startPosition="322" endLine="79" endPosition="24" conceptFqName="jetbrains.mps.baseLanguage.structure.ReturnStatement" />
    <nodeInfo nodeId="4075196924244322258" fileName="SetExportAnnotation_Intention.java" startLine="85" startPosition="28" endLine="90" endPosition="7" conceptFqName="jetbrains.mps.baseLanguage.structure.ForeachStatement" />
    <nodeInfo nodeId="4075196924244322258" fileName="SetExportAnnotation_Intention.java" startLine="43" startPosition="0" endLine="50" endPosition="0" conceptFqName="jetbrains.mps.baseLanguage.structure.InstanceMethodDeclaration" propertyString="getDescription#(Ljetbrains/mps/smodel/SNode;Ljetbrains/mps/nodeEditor/EditorContext;)Ljava/lang/String;" />
    <nodeInfo nodeId="4075196924244322258" fileName="SetExportAnnotation_Intention.java" startLine="50" startPosition="0" endLine="57" endPosition="0" conceptFqName="jetbrains.mps.baseLanguage.structure.InstanceMethodDeclaration" propertyString="isApplicable#(Ljetbrains/mps/smodel/SNode;Ljetbrains/mps/nodeEditor/EditorContext;)Z" />
    <nodeInfo nodeId="4075196924244322258" fileName="SetExportAnnotation_Intention.java" startLine="61" startPosition="0" endLine="68" endPosition="0" conceptFqName="jetbrains.mps.baseLanguage.structure.InstanceMethodDeclaration" propertyString="execute#(Ljetbrains/mps/smodel/SNode;Ljetbrains/mps/nodeEditor/EditorContext;)V" />
    <nodeInfo nodeId="4075196924244322258" fileName="SetExportAnnotation_Intention.java" startLine="84" startPosition="59" endLine="91" endPosition="5" conceptFqName="jetbrains.mps.baseLanguage.structure.IfStatement" />
    <nodeInfo nodeId="4075196924244322258" fileName="SetExportAnnotation_Intention.java" startLine="72" startPosition="0" endLine="81" endPosition="0" conceptFqName="jetbrains.mps.baseLanguage.structure.StaticMethodDeclaration" propertyString="parameter#(Ljetbrains/mps/smodel/SNode;Ljetbrains/mps/nodeEditor/EditorContext;)Ljava/util/List;" />
    <nodeInfo nodeId="4075196924244322258" fileName="SetExportAnnotation_Intention.java" startLine="81" startPosition="0" endLine="94" endPosition="0" conceptFqName="jetbrains.mps.baseLanguage.structure.StaticMethodDeclaration" propertyString="instances#(Ljetbrains/mps/smodel/SNode;Ljetbrains/mps/nodeEditor/EditorContext;)Ljava/util/List;" />
    <scopeInfo nodeId="4075196924244322258" fileName="SetExportAnnotation_Intention.java" startLine="25" startPosition="42" endLine="25" endPosition="42" />
    <scopeInfo nodeId="4075196924244322258" fileName="SetExportAnnotation_Intention.java" startLine="28" startPosition="30" endLine="29" endPosition="59" />
    <scopeInfo nodeId="4075196924244322258" fileName="SetExportAnnotation_Intention.java" startLine="32" startPosition="36" endLine="33" endPosition="16" />
    <scopeInfo nodeId="4075196924244322258" fileName="SetExportAnnotation_Intention.java" startLine="36" startPosition="37" endLine="37" endPosition="17" />
    <scopeInfo nodeId="4075196924244322258" fileName="SetExportAnnotation_Intention.java" startLine="40" startPosition="44" endLine="41" endPosition="17" />
    <scopeInfo nodeId="4075196924244322258" fileName="SetExportAnnotation_Intention.java" startLine="52" startPosition="58" endLine="53" endPosition="19" />
    <scopeInfo nodeId="4075196924244347331" fileName="SetExportAnnotation_Intention.java" startLine="58" startPosition="90" endLine="59" endPosition="25" />
    <scopeInfo nodeId="4075196924244383157" fileName="SetExportAnnotation_Intention.java" startLine="64" startPosition="37" endLine="65" endPosition="260" />
    <scopeInfo nodeId="4075196924244322258" fileName="SetExportAnnotation_Intention.java" startLine="69" startPosition="37" endLine="70" endPosition="48" />
    <scopeInfo nodeId="4075196924244434149" fileName="SetExportAnnotation_Intention.java" startLine="76" startPosition="39" endLine="77" endPosition="231" />
    <scopeInfo nodeId="4075196924244322258" fileName="SetExportAnnotation_Intention.java" startLine="24" startPosition="0" endLine="26" endPosition="3" />
    <scopeInfo nodeId="4075196924244322258" fileName="SetExportAnnotation_Intention.java" startLine="86" startPosition="37" endLine="89" endPosition="58">
      <varInfo nodeId="4075196924244322258" varName="intention" />
    </scopeInfo>
    <scopeInfo nodeId="4075196924244322258" fileName="SetExportAnnotation_Intention.java" startLine="27" startPosition="0" endLine="31" endPosition="0" />
    <scopeInfo nodeId="4075196924244322258" fileName="SetExportAnnotation_Intention.java" startLine="31" startPosition="0" endLine="35" endPosition="0" />
    <scopeInfo nodeId="4075196924244322258" fileName="SetExportAnnotation_Intention.java" startLine="35" startPosition="0" endLine="39" endPosition="0" />
    <scopeInfo nodeId="4075196924244322258" fileName="SetExportAnnotation_Intention.java" startLine="39" startPosition="0" endLine="43" endPosition="0" />
    <scopeInfo nodeId="4075196924244322260" fileName="SetExportAnnotation_Intention.java" startLine="44" startPosition="85" endLine="48" endPosition="6" />
    <scopeInfo nodeId="4075196924244322258" fileName="SetExportAnnotation_Intention.java" startLine="51" startPosition="84" endLine="55" endPosition="16" />
    <scopeInfo nodeId="4075196924244322258" fileName="SetExportAnnotation_Intention.java" startLine="57" startPosition="0" endLine="61" endPosition="0">
      <varInfo nodeId="4075196924244322258" varName="editorContext" />
      <varInfo nodeId="4075196924244322258" varName="node" />
    </scopeInfo>
    <scopeInfo nodeId="4075196924244322262" fileName="SetExportAnnotation_Intention.java" startLine="62" startPosition="76" endLine="66" endPosition="5" />
    <scopeInfo nodeId="4075196924244322258" fileName="SetExportAnnotation_Intention.java" startLine="68" startPosition="0" endLine="72" endPosition="0" />
    <scopeInfo nodeId="4075196924244434148" fileName="SetExportAnnotation_Intention.java" startLine="75" startPosition="91" endLine="79" endPosition="0">
      <varInfo nodeId="4075196924244434148" varName="it" />
    </scopeInfo>
<<<<<<< HEAD
=======
    <scopeInfo nodeId="4075196924244322258" fileName="SetExportAnnotation_Intention.java" startLine="85" startPosition="28" endLine="90" endPosition="7" />
>>>>>>> 96201e47
    <scopeInfo nodeId="4075196924244322258" fileName="SetExportAnnotation_Intention.java" startLine="85" startPosition="28" endLine="90" endPosition="7">
      <varInfo nodeId="4075196924244322258" varName="param" />
    </scopeInfo>
    <scopeInfo nodeId="4075196924244322266" fileName="SetExportAnnotation_Intention.java" startLine="73" startPosition="93" endLine="79" endPosition="24">
      <varInfo nodeId="4075196924244435538" varName="all" />
    </scopeInfo>
    <scopeInfo nodeId="4075196924244322258" fileName="SetExportAnnotation_Intention.java" startLine="43" startPosition="0" endLine="50" endPosition="0">
      <varInfo nodeId="4075196924244322258" varName="editorContext" />
      <varInfo nodeId="4075196924244322258" varName="node" />
    </scopeInfo>
    <scopeInfo nodeId="4075196924244322258" fileName="SetExportAnnotation_Intention.java" startLine="50" startPosition="0" endLine="57" endPosition="0">
      <varInfo nodeId="4075196924244322258" varName="editorContext" />
      <varInfo nodeId="4075196924244322258" varName="node" />
    </scopeInfo>
    <scopeInfo nodeId="4075196924244322258" fileName="SetExportAnnotation_Intention.java" startLine="61" startPosition="0" endLine="68" endPosition="0">
      <varInfo nodeId="4075196924244322258" varName="editorContext" />
      <varInfo nodeId="4075196924244322258" varName="node" />
    </scopeInfo>
    <scopeInfo nodeId="4075196924244322258" fileName="SetExportAnnotation_Intention.java" startLine="72" startPosition="0" endLine="81" endPosition="0">
      <varInfo nodeId="4075196924244322258" varName="editorContext" />
      <varInfo nodeId="4075196924244322258" varName="node" />
    </scopeInfo>
    <scopeInfo nodeId="4075196924244322258" fileName="SetExportAnnotation_Intention.java" startLine="82" startPosition="96" endLine="92" endPosition="16">
      <varInfo nodeId="4075196924244322258" varName="list" />
      <varInfo nodeId="4075196924244322258" varName="paramList" />
    </scopeInfo>
    <scopeInfo nodeId="4075196924244322258" fileName="SetExportAnnotation_Intention.java" startLine="81" startPosition="0" endLine="94" endPosition="0">
      <varInfo nodeId="4075196924244322258" varName="editorContext" />
      <varInfo nodeId="4075196924244322258" varName="node" />
    </scopeInfo>
    <unitInfo nodeId="4075196924244434148" fileName="SetExportAnnotation_Intention.java" startLine="75" startPosition="68" endLine="79" endPosition="5" unitName="jetbrains.mps.lang.core.intentions.SetExportAnnotation_Intention$1" />
    <unitInfo nodeId="4075196924244322258" fileName="SetExportAnnotation_Intention.java" startLine="22" startPosition="0" endLine="95" endPosition="0" unitName="jetbrains.mps.lang.core.intentions.SetExportAnnotation_Intention" />
  </root>
  <root nodeId="4222318806802430725" modelId="r:00000000-0000-4000-0000-011c89590285(jetbrains.mps.lang.core.intentions)">
    <nodeInfo nodeId="4222318806802430725" fileName="SuppressErrors_Intention.java" startLine="19" startPosition="30" endLine="20" endPosition="66" conceptFqName="jetbrains.mps.baseLanguage.structure.ReturnStatement" />
    <nodeInfo nodeId="4222318806802430725" fileName="SuppressErrors_Intention.java" startLine="23" startPosition="36" endLine="24" endPosition="17" conceptFqName="jetbrains.mps.baseLanguage.structure.ReturnStatement" />
    <nodeInfo nodeId="4222318806802430725" fileName="SuppressErrors_Intention.java" startLine="27" startPosition="37" endLine="28" endPosition="17" conceptFqName="jetbrains.mps.baseLanguage.structure.ReturnStatement" />
    <nodeInfo nodeId="4222318806802430725" fileName="SuppressErrors_Intention.java" startLine="31" startPosition="44" endLine="32" endPosition="16" conceptFqName="jetbrains.mps.baseLanguage.structure.ReturnStatement" />
    <nodeInfo nodeId="4222318806802430725" fileName="SuppressErrors_Intention.java" startLine="43" startPosition="58" endLine="44" endPosition="19" conceptFqName="jetbrains.mps.baseLanguage.structure.ReturnStatement" />
    <nodeInfo nodeId="4222318806802430725" fileName="SuppressErrors_Intention.java" startLine="45" startPosition="5" endLine="46" endPosition="16" conceptFqName="jetbrains.mps.baseLanguage.structure.ReturnStatement" />
    <nodeInfo nodeId="2477081680657431484" fileName="SuppressErrors_Intention.java" startLine="50" startPosition="202" endLine="51" endPosition="18" conceptFqName="jetbrains.mps.baseLanguage.structure.ReturnStatement" />
    <nodeInfo nodeId="5442463326538897097" fileName="SuppressErrors_Intention.java" startLine="52" startPosition="5" endLine="53" endPosition="77" conceptFqName="jetbrains.mps.baseLanguage.structure.LocalVariableDeclarationStatement" />
    <nodeInfo nodeId="5442463326538867910" fileName="SuppressErrors_Intention.java" startLine="53" startPosition="77" endLine="54" endPosition="90" conceptFqName="jetbrains.mps.baseLanguage.structure.ReturnStatement" />
    <nodeInfo nodeId="4222318806802430732" fileName="SuppressErrors_Intention.java" startLine="58" startPosition="202" endLine="59" endPosition="296" conceptFqName="jetbrains.mps.baseLanguage.structure.ExpressionStatement" />
    <nodeInfo nodeId="1214179732619749256" fileName="SuppressErrors_Intention.java" startLine="60" startPosition="12" endLine="61" endPosition="196" conceptFqName="jetbrains.mps.baseLanguage.structure.ExpressionStatement" />
    <nodeInfo nodeId="4222318806802430725" fileName="SuppressErrors_Intention.java" startLine="65" startPosition="37" endLine="66" endPosition="48" conceptFqName="jetbrains.mps.baseLanguage.structure.ReturnStatement" />
    <nodeInfo nodeId="4222318806802430725" fileName="SuppressErrors_Intention.java" startLine="15" startPosition="82" endLine="17" endPosition="3" conceptFqName="jetbrains.mps.baseLanguage.structure.ConstructorDeclaration" propertyString="SuppressErrors_Intention#()V" />
    <nodeInfo nodeId="1214179732619749254" fileName="SuppressErrors_Intention.java" startLine="60" startPosition="10" endLine="62" endPosition="5" conceptFqName="jetbrains.mps.baseLanguage.structure.BlockStatement" />
    <nodeInfo nodeId="4222318806802430725" fileName="SuppressErrors_Intention.java" startLine="42" startPosition="84" endLine="45" endPosition="5" conceptFqName="jetbrains.mps.baseLanguage.structure.IfStatement" />
    <nodeInfo nodeId="2477081680657430249" fileName="SuppressErrors_Intention.java" startLine="49" startPosition="90" endLine="52" endPosition="5" conceptFqName="jetbrains.mps.baseLanguage.structure.IfStatement" />
    <nodeInfo nodeId="4222318806802430725" fileName="SuppressErrors_Intention.java" startLine="18" startPosition="0" endLine="22" endPosition="0" conceptFqName="jetbrains.mps.baseLanguage.structure.InstanceMethodDeclaration" propertyString="getConcept#()Ljava/lang/String;" />
    <nodeInfo nodeId="4222318806802430725" fileName="SuppressErrors_Intention.java" startLine="22" startPosition="0" endLine="26" endPosition="0" conceptFqName="jetbrains.mps.baseLanguage.structure.InstanceMethodDeclaration" propertyString="isParameterized#()Z" />
    <nodeInfo nodeId="4222318806802430725" fileName="SuppressErrors_Intention.java" startLine="26" startPosition="0" endLine="30" endPosition="0" conceptFqName="jetbrains.mps.baseLanguage.structure.InstanceMethodDeclaration" propertyString="isErrorIntention#()Z" />
    <nodeInfo nodeId="4222318806802430725" fileName="SuppressErrors_Intention.java" startLine="30" startPosition="0" endLine="34" endPosition="0" conceptFqName="jetbrains.mps.baseLanguage.structure.InstanceMethodDeclaration" propertyString="isAvailableInChildNodes#()Z" />
    <nodeInfo nodeId="1214179732619749211" fileName="SuppressErrors_Intention.java" startLine="35" startPosition="85" endLine="39" endPosition="6" conceptFqName="jetbrains.mps.baseLanguage.structure.ReturnStatement" />
    <nodeInfo nodeId="4222318806802430725" fileName="SuppressErrors_Intention.java" startLine="64" startPosition="0" endLine="68" endPosition="0" conceptFqName="jetbrains.mps.baseLanguage.structure.InstanceMethodDeclaration" propertyString="getLocationString#()Ljava/lang/String;" />
    <nodeInfo nodeId="1214179732619749250" fileName="SuppressErrors_Intention.java" startLine="57" startPosition="76" endLine="62" endPosition="5" conceptFqName="jetbrains.mps.baseLanguage.structure.IfStatement" />
    <nodeInfo nodeId="4222318806802430725" fileName="SuppressErrors_Intention.java" startLine="34" startPosition="0" endLine="41" endPosition="0" conceptFqName="jetbrains.mps.baseLanguage.structure.InstanceMethodDeclaration" propertyString="getDescription#(Ljetbrains/mps/smodel/SNode;Ljetbrains/mps/nodeEditor/EditorContext;)Ljava/lang/String;" />
    <nodeInfo nodeId="4222318806802430725" fileName="SuppressErrors_Intention.java" startLine="41" startPosition="0" endLine="48" endPosition="0" conceptFqName="jetbrains.mps.baseLanguage.structure.InstanceMethodDeclaration" propertyString="isApplicable#(Ljetbrains/mps/smodel/SNode;Ljetbrains/mps/nodeEditor/EditorContext;)Z" />
    <nodeInfo nodeId="4222318806802430725" fileName="SuppressErrors_Intention.java" startLine="48" startPosition="0" endLine="56" endPosition="0" conceptFqName="jetbrains.mps.baseLanguage.structure.InstanceMethodDeclaration" propertyString="isApplicableToNode#(Ljetbrains/mps/smodel/SNode;Ljetbrains/mps/nodeEditor/EditorContext;)Z" />
    <nodeInfo nodeId="4222318806802430725" fileName="SuppressErrors_Intention.java" startLine="56" startPosition="0" endLine="64" endPosition="0" conceptFqName="jetbrains.mps.baseLanguage.structure.InstanceMethodDeclaration" propertyString="execute#(Ljetbrains/mps/smodel/SNode;Ljetbrains/mps/nodeEditor/EditorContext;)V" />
    <scopeInfo nodeId="4222318806802430725" fileName="SuppressErrors_Intention.java" startLine="16" startPosition="37" endLine="16" endPosition="37" />
    <scopeInfo nodeId="4222318806802430725" fileName="SuppressErrors_Intention.java" startLine="19" startPosition="30" endLine="20" endPosition="66" />
    <scopeInfo nodeId="4222318806802430725" fileName="SuppressErrors_Intention.java" startLine="23" startPosition="36" endLine="24" endPosition="17" />
    <scopeInfo nodeId="4222318806802430725" fileName="SuppressErrors_Intention.java" startLine="27" startPosition="37" endLine="28" endPosition="17" />
    <scopeInfo nodeId="4222318806802430725" fileName="SuppressErrors_Intention.java" startLine="31" startPosition="44" endLine="32" endPosition="16" />
    <scopeInfo nodeId="4222318806802430725" fileName="SuppressErrors_Intention.java" startLine="43" startPosition="58" endLine="44" endPosition="19" />
    <scopeInfo nodeId="2477081680657430250" fileName="SuppressErrors_Intention.java" startLine="50" startPosition="202" endLine="51" endPosition="18" />
    <scopeInfo nodeId="1214179732619749251" fileName="SuppressErrors_Intention.java" startLine="58" startPosition="202" endLine="59" endPosition="296" />
    <scopeInfo nodeId="1214179732619749255" fileName="SuppressErrors_Intention.java" startLine="60" startPosition="12" endLine="61" endPosition="196" />
    <scopeInfo nodeId="4222318806802430725" fileName="SuppressErrors_Intention.java" startLine="65" startPosition="37" endLine="66" endPosition="48" />
    <scopeInfo nodeId="4222318806802430725" fileName="SuppressErrors_Intention.java" startLine="15" startPosition="82" endLine="17" endPosition="3" />
    <scopeInfo nodeId="4222318806802430725" fileName="SuppressErrors_Intention.java" startLine="18" startPosition="0" endLine="22" endPosition="0" />
    <scopeInfo nodeId="4222318806802430725" fileName="SuppressErrors_Intention.java" startLine="22" startPosition="0" endLine="26" endPosition="0" />
    <scopeInfo nodeId="4222318806802430725" fileName="SuppressErrors_Intention.java" startLine="26" startPosition="0" endLine="30" endPosition="0" />
    <scopeInfo nodeId="4222318806802430725" fileName="SuppressErrors_Intention.java" startLine="30" startPosition="0" endLine="34" endPosition="0" />
    <scopeInfo nodeId="4222318806802430727" fileName="SuppressErrors_Intention.java" startLine="35" startPosition="85" endLine="39" endPosition="6" />
    <scopeInfo nodeId="4222318806802430725" fileName="SuppressErrors_Intention.java" startLine="42" startPosition="84" endLine="46" endPosition="16" />
    <scopeInfo nodeId="4222318806802430725" fileName="SuppressErrors_Intention.java" startLine="64" startPosition="0" endLine="68" endPosition="0" />
    <scopeInfo nodeId="1214179732619747977" fileName="SuppressErrors_Intention.java" startLine="49" startPosition="90" endLine="54" endPosition="90">
      <varInfo nodeId="5442463326538897098" varName="editorComponent" />
    </scopeInfo>
    <scopeInfo nodeId="4222318806802430731" fileName="SuppressErrors_Intention.java" startLine="57" startPosition="76" endLine="62" endPosition="5" />
    <scopeInfo nodeId="4222318806802430725" fileName="SuppressErrors_Intention.java" startLine="34" startPosition="0" endLine="41" endPosition="0">
      <varInfo nodeId="4222318806802430725" varName="editorContext" />
      <varInfo nodeId="4222318806802430725" varName="node" />
    </scopeInfo>
    <scopeInfo nodeId="4222318806802430725" fileName="SuppressErrors_Intention.java" startLine="41" startPosition="0" endLine="48" endPosition="0">
      <varInfo nodeId="4222318806802430725" varName="editorContext" />
      <varInfo nodeId="4222318806802430725" varName="node" />
    </scopeInfo>
    <scopeInfo nodeId="4222318806802430725" fileName="SuppressErrors_Intention.java" startLine="48" startPosition="0" endLine="56" endPosition="0">
      <varInfo nodeId="4222318806802430725" varName="editorContext" />
      <varInfo nodeId="4222318806802430725" varName="node" />
    </scopeInfo>
    <scopeInfo nodeId="4222318806802430725" fileName="SuppressErrors_Intention.java" startLine="56" startPosition="0" endLine="64" endPosition="0">
      <varInfo nodeId="4222318806802430725" varName="editorContext" />
      <varInfo nodeId="4222318806802430725" varName="node" />
    </scopeInfo>
    <unitInfo nodeId="4222318806802430725" fileName="SuppressErrors_Intention.java" startLine="15" startPosition="0" endLine="69" endPosition="0" unitName="jetbrains.mps.lang.core.intentions.SuppressErrors_Intention" />
  </root>
</debugInfo>
<|MERGE_RESOLUTION|>--- conflicted
+++ resolved
@@ -132,13 +132,7 @@
     <scopeInfo nodeId="4075196924244434148" fileName="SetExportAnnotation_Intention.java" startLine="75" startPosition="91" endLine="79" endPosition="0">
       <varInfo nodeId="4075196924244434148" varName="it" />
     </scopeInfo>
-<<<<<<< HEAD
-=======
     <scopeInfo nodeId="4075196924244322258" fileName="SetExportAnnotation_Intention.java" startLine="85" startPosition="28" endLine="90" endPosition="7" />
->>>>>>> 96201e47
-    <scopeInfo nodeId="4075196924244322258" fileName="SetExportAnnotation_Intention.java" startLine="85" startPosition="28" endLine="90" endPosition="7">
-      <varInfo nodeId="4075196924244322258" varName="param" />
-    </scopeInfo>
     <scopeInfo nodeId="4075196924244322266" fileName="SetExportAnnotation_Intention.java" startLine="73" startPosition="93" endLine="79" endPosition="24">
       <varInfo nodeId="4075196924244435538" varName="all" />
     </scopeInfo>
