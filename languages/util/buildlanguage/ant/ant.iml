--- conflicted
+++ resolved
@@ -26,10 +26,7 @@
     <orderEntry type="library" name="Log4j" level="project" />
     <orderEntry type="library" name="JUnit4" level="project" />
     <orderEntry type="library" name="Eclipse-compiler" level="project" />
-<<<<<<< HEAD
-=======
     <orderEntry type="module" module-name="mps-platform" />
->>>>>>> e7b181a8
     <orderEntry type="module" module-name="mps-workbench" />
   </component>
 </module>
