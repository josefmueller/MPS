<?xml version="1.0" encoding="UTF-8"?>
<dependenciesRoot>
  <dependency className="jetbrains.mps.build.ant.make.MakeEnvironment" file="MakeEnvironment.java">
    <classNode dependClassName="com.intellij.idea.IdeaTestApplication" />
    <classNode dependClassName="java.io.File" />
    <classNode dependClassName="java.lang.Class" />
    <classNode dependClassName="java.lang.Exception" />
    <classNode dependClassName="java.lang.Override" />
    <classNode dependClassName="java.lang.Runnable" />
    <classNode dependClassName="java.lang.RuntimeException" />
    <classNode dependClassName="java.lang.String" />
    <classNode dependClassName="java.lang.System" />
    <classNode dependClassName="java.lang.reflect.Method" />
    <classNode dependClassName="javax.swing.SwingUtilities" />
    <classNode dependClassName="jetbrains.mps.ide.IdeMain" />
<<<<<<< HEAD
    <classNode dependClassName="jetbrains.mps.project.Project" />
=======
    <classNode dependClassName="jetbrains.mps.project.StandaloneMPSProject" />
    <classNode dependClassName="jetbrains.mps.project.structure.project.ProjectDescriptor" />
    <classNode dependClassName="jetbrains.mps.util.FileUtil" />
    <classNode dependClassName="org.apache.commons.lang.StringUtils" />
>>>>>>> ff05d4cc
    <classNode dependClassName="org.apache.log4j.BasicConfigurator" />
    <classNode dependClassName="org.apache.log4j.ConsoleAppender" />
    <classNode dependClassName="org.apache.log4j.Level" />
    <classNode dependClassName="org.apache.log4j.Logger" />
    <classNode extendsClassName="jetbrains.mps.build.ant.Environment" />
  </dependency>
  <dependency className="jetbrains.mps.build.ant.make.MakeTask" file="MakeTask.java">
    <classNode dependClassName="java.lang.Class" />
    <classNode dependClassName="java.lang.Override" />
    <classNode dependClassName="jetbrains.mps.build.ant.MpsWorker" />
    <classNode dependClassName="jetbrains.mps.build.ant.make.MakeWorker" />
    <classNode extendsClassName="jetbrains.mps.build.ant.MpsLoadTask" />
  </dependency>
  <dependency className="jetbrains.mps.build.ant.make.MakeWorker" file="MakeWorker.java">
    <classNode dependClassName="java.io.File" />
    <classNode dependClassName="java.lang.Override" />
    <classNode dependClassName="java.lang.String" />
    <classNode dependClassName="java.lang.StringBuffer" />
    <classNode dependClassName="java.util.LinkedHashSet" />
    <classNode dependClassName="java.util.Set" />
    <classNode dependClassName="jetbrains.mps.build.ant.Environment" />
    <classNode dependClassName="jetbrains.mps.build.ant.WhatToDo" />
    <classNode dependClassName="jetbrains.mps.build.ant.make.MakeEnvironment" />
    <classNode dependClassName="jetbrains.mps.make.MPSCompilationResult" />
    <classNode dependClassName="jetbrains.mps.make.ModuleMaker" />
    <classNode dependClassName="jetbrains.mps.progress.EmptyProgressMonitor" />
    <classNode dependClassName="jetbrains.mps.project.IModule" />
    <classNode dependClassName="jetbrains.mps.project.Project" />
    <classNode dependClassName="jetbrains.mps.smodel.ModelAccess" />
    <classNode dependClassName="jetbrains.mps.smodel.SModelDescriptor" />
    <classNode dependClassName="jetbrains.mps.util.CollectionUtil" />
    <classNode dependClassName="jetbrains.mps.util.Computable" />
    <classNode dependClassName="jetbrains.mps.util.Condition" />
    <classNode extendsClassName="jetbrains.mps.build.ant.MpsWorker" />
  </dependency>
</dependenciesRoot>
<|MERGE_RESOLUTION|>--- conflicted
+++ resolved
@@ -13,14 +13,8 @@
     <classNode dependClassName="java.lang.reflect.Method" />
     <classNode dependClassName="javax.swing.SwingUtilities" />
     <classNode dependClassName="jetbrains.mps.ide.IdeMain" />
-<<<<<<< HEAD
     <classNode dependClassName="jetbrains.mps.project.Project" />
-=======
-    <classNode dependClassName="jetbrains.mps.project.StandaloneMPSProject" />
-    <classNode dependClassName="jetbrains.mps.project.structure.project.ProjectDescriptor" />
-    <classNode dependClassName="jetbrains.mps.util.FileUtil" />
     <classNode dependClassName="org.apache.commons.lang.StringUtils" />
->>>>>>> ff05d4cc
     <classNode dependClassName="org.apache.log4j.BasicConfigurator" />
     <classNode dependClassName="org.apache.log4j.ConsoleAppender" />
     <classNode dependClassName="org.apache.log4j.Level" />
