<?xml version="1.0" encoding="UTF-8"?>
<module relativePaths="true" type="JAVA_MODULE" version="4">
  <component name="NewModuleRootManager" inherit-compiler-output="false">
    <output url="file://$MODULE_DIR$/classes" />
    <output-test url="file://$MODULE_DIR$/classes" />
    <exclude-output />
    <content url="file://$MODULE_DIR$">
      <sourceFolder url="file://$MODULE_DIR$/source" isTestSource="false" />
    </content>
    <orderEntry type="inheritedJdk" />
    <orderEntry type="sourceFolder" forTests="false" />
<<<<<<< HEAD
=======
    <orderEntry type="module" module-name="packaging" />
>>>>>>> 482c0304
    <orderEntry type="module" module-name="runtime" />
  </component>
</module>
<|MERGE_RESOLUTION|>--- conflicted
+++ resolved
@@ -9,10 +9,7 @@
     </content>
     <orderEntry type="inheritedJdk" />
     <orderEntry type="sourceFolder" forTests="false" />
-<<<<<<< HEAD
-=======
     <orderEntry type="module" module-name="packaging" />
->>>>>>> 482c0304
     <orderEntry type="module" module-name="runtime" />
   </component>
 </module>
