--- conflicted
+++ resolved
@@ -584,6 +584,22 @@
   <root id="1197043042167">
     <node role="rootElement" roleId="tpkv.1119976595358" type="tpkv.Element" typeId="tpkv.1107866778860" id="1197043042168">
       <property name="name" nameId="tpck.1169194664001" value="project" />
+      <node role="smodelAttribute" roleId="tpck.5169995583184591170" type="tpf8.VarMacro" typeId="tpf8.5015072279636464462" id="5198087850870257904">
+        <property name="name" nameId="tpck.1169194664001" value="projectName" />
+        <node role="value" roleId="tpf8.5015072279636624596" type="tpf8.VarMacro_ValueQuery" typeId="tpf8.5015072279636592410" id="5198087850870257905">
+          <node role="body" roleId="tpee.1137022507850" type="tpee.StatementList" typeId="tpee.1068580123136" id="5198087850870257906">
+            <node role="statement" roleId="tpee.1068581517665" type="tpee.ExpressionStatement" typeId="tpee.1068580123155" id="5198087850870257923">
+              <node role="expression" roleId="tpee.1068580123156" type="tpee.DotExpression" typeId="tpee.1197027756228" id="5198087850870257924">
+                <node role="operand" roleId="tpee.1197027771414" type="tpf8.TemplateFunctionParameter_sourceNode" typeId="tpf8.1167169188348" id="5198087850870257925" />
+                <node role="operation" roleId="tpee.1197027833540" type="tp25.SPropertyAccess" typeId="tp25.1138056022639" id="5198087850870257926">
+                  <link role="property" roleId="tp25.1138056395725" targetNodeId="tpck.1169194664001" resolveInfo="name" />
+                </node>
+              </node>
+            </node>
+          </node>
+        </node>
+        <node role="type" roleId="tpf8.5015072279636624635" type="tpee.StringType" typeId="tpee.1225271177708" id="5198087850870257919" />
+      </node>
       <node role="attribute" roleId="tpkv.1107866791721" type="tpkv.Attribute" typeId="tpkv.1107866742882" id="1197043087139">
         <property name="name" nameId="tpck.1169194664001" value="name" />
         <property name="value" nameId="tpkv.1107866755246" value="name" />
@@ -802,28 +818,6 @@
               <node role="body" roleId="tpee.1137022507850" type="tpee.StatementList" typeId="tpee.1068580123136" id="1230222683912">
                 <node role="statement" roleId="tpee.1068581517665" type="tpee.ExpressionStatement" typeId="tpee.1068580123155" id="1230222685339">
                   <node role="expression" roleId="tpee.1068580123156" type="tpee.PlusExpression" typeId="tpee.1068581242875" id="1230223391704">
-<<<<<<< HEAD
-                    <node role="leftExpression" roleId="tpee.1081773367580" type="tpee.PlusExpression" typeId="tpee.1068581242875" id="8530197237433789442">
-                      <node role="rightExpression" roleId="tpee.1081773367579" type="tpee.StringLiteral" typeId="tpee.1070475926800" id="8530197237433789445">
-                        <property name="value" nameId="tpee.1070475926801" value="}/../" />
-                      </node>
-                      <node role="leftExpression" roleId="tpee.1081773367580" type="tpee.PlusExpression" typeId="tpee.1068581242875" id="8530197237433931953">
-                        <node role="rightExpression" roleId="tpee.1081773367579" type="tpee.DotExpression" typeId="tpee.1197027756228" id="8530197237433931972">
-                          <node role="operand" roleId="tpee.1197027771414" type="tp25.SNodeTypeCastExpression" typeId="tp25.1140137987495" id="8530197237433931969">
-                            <link role="concept" roleId="tp25.1140138128738" targetNodeId="tpck.1169194658468" resolveInfo="INamedConcept" />
-                            <node role="leftExpression" roleId="tp25.1140138123956" type="tpee.DotExpression" typeId="tpee.1197027756228" id="8530197237433931959">
-                              <node role="operand" roleId="tpee.1197027771414" type="tpf8.TemplateFunctionParameter_sourceNode" typeId="tpf8.1167169188348" id="8530197237433931956" />
-                              <node role="operation" roleId="tpee.1197027833540" type="tp25.Node_GetContainingRootOperation" typeId="tp25.1171310072040" id="8530197237433931967" />
-                            </node>
-                          </node>
-                          <node role="operation" roleId="tpee.1197027833540" type="tp25.SPropertyAccess" typeId="tp25.1138056022639" id="8530197237433931977">
-                            <link role="property" roleId="tp25.1138056395725" targetNodeId="tpck.1169194664001" resolveInfo="name" />
-                          </node>
-                        </node>
-                        <node role="leftExpression" roleId="tpee.1081773367580" type="tpee.StringLiteral" typeId="tpee.1070475926800" id="1230222685340">
-                          <property name="value" nameId="tpee.1070475926801" value="${ant.file." />
-                        </node>
-=======
                     <node role="leftExpression" roleId="tpee.1081773367580" type="tpee.PlusExpression" typeId="tpee.1068581242875" id="5198087850870257943">
                       <node role="rightExpression" roleId="tpee.1081773367579" type="tpee.StringLiteral" typeId="tpee.1070475926800" id="5198087850870257946">
                         <property name="value" nameId="tpee.1070475926801" value="}/../" />
@@ -838,7 +832,6 @@
                             <link role="varmacro" roleId="tpf3.2721957369897614810" targetNodeId="5198087850870257904" resolveInfo="projectName" />
                           </node>
                         </node>
->>>>>>> 046cc6fa
                       </node>
                     </node>
                     <node role="rightExpression" roleId="tpee.1081773367579" type="tpee.DotExpression" typeId="tpee.1197027756228" id="1230223397118">
@@ -930,31 +923,6 @@
                     <node role="operation" roleId="tpee.1197027833540" type="tp2q.WhereOperation" typeId="tp2q.1202120902084" id="1230231512330">
                       <node role="closure" roleId="tp2q.1204796294226" type="tp2c.ClosureLiteral" typeId="tp2c.1199569711397" id="1230231512331">
                         <node role="body" roleId="tp2c.1199569916463" type="tpee.StatementList" typeId="tpee.1068580123136" id="1230231512332">
-                          <node role="statement" roleId="tpee.1068581517665" type="tpee.IfStatement" typeId="tpee.1068580123159" id="8530197237434219024">
-                            <node role="ifTrue" roleId="tpee.1068580123161" type="tpee.StatementList" typeId="tpee.1068580123136" id="8530197237434219025">
-                              <node role="statement" roleId="tpee.1068581517665" type="tpee.ReturnStatement" typeId="tpee.1068581242878" id="8530197237434219050">
-                                <node role="expression" roleId="tpee.1068581517676" type="tpee.BooleanConstant" typeId="tpee.1068580123137" id="8530197237434219056">
-                                  <property name="value" nameId="tpee.1068580123138" value="false" />
-                                </node>
-                              </node>
-                            </node>
-                            <node role="condition" roleId="tpee.1068580123160" type="tpee.NPEEqualsExpression" typeId="tpee.1225271283259" id="8530197237434219042">
-                              <node role="leftExpression" roleId="tpee.1081773367580" type="tpee.DotExpression" typeId="tpee.1197027756228" id="8530197237434219059">
-                                <node role="operand" roleId="tpee.1197027771414" type="tpee.ParameterReference" typeId="tpee.1068581242874" id="8530197237434219030">
-                                  <link role="variableDeclaration" roleId="tpee.1068581517664" targetNodeId="1230231512341" resolveInfo="it" />
-                                </node>
-                                <node role="operation" roleId="tpee.1197027833540" type="tp25.Node_ConceptMethodCall" typeId="tp25.1179409122411" id="8530197237434219065">
-                                  <link role="baseMethodDeclaration" roleId="tpee.1068499141037" targetNodeId="tpss.1230222765831" resolveInfo="getProjectFileName" />
-                                </node>
-                              </node>
-                              <node role="rightExpression" roleId="tpee.1081773367579" type="tpee.DotExpression" typeId="tpee.1197027756228" id="8530197237434219075">
-                                <node role="operand" roleId="tpee.1197027771414" type="tpf8.TemplateFunctionParameter_sourceNode" typeId="tpf8.1167169188348" id="8530197237434219074" />
-                                <node role="operation" roleId="tpee.1197027833540" type="tp25.Node_ConceptMethodCall" typeId="tp25.1179409122411" id="8530197237434219081">
-                                  <link role="baseMethodDeclaration" roleId="tpee.1068499141037" targetNodeId="tpss.1213877351819" resolveInfo="getFileName" />
-                                </node>
-                              </node>
-                            </node>
-                          </node>
                           <node role="statement" roleId="tpee.1068581517665" type="tpee.LocalVariableDeclarationStatement" typeId="tpee.1068581242864" id="1230231547835">
                             <node role="localVariableDeclaration" roleId="tpee.1068581242865" type="tpee.LocalVariableDeclaration" typeId="tpee.1068581242863" id="1230231547836">
                               <property name="name" nameId="tpck.1169194664001" value="b" />
@@ -1138,22 +1106,6 @@
           </node>
         </node>
       </node>
-      <node role="smodelAttribute" roleId="tpck.5169995583184591170" type="tpf8.VarMacro" typeId="tpf8.5015072279636464462" id="5198087850870257904">
-        <property name="name" nameId="tpck.1169194664001" value="projectName" />
-        <node role="value" roleId="tpf8.5015072279636624596" type="tpf8.VarMacro_ValueQuery" typeId="tpf8.5015072279636592410" id="5198087850870257905">
-          <node role="body" roleId="tpee.1137022507850" type="tpee.StatementList" typeId="tpee.1068580123136" id="5198087850870257906">
-            <node role="statement" roleId="tpee.1068581517665" type="tpee.ExpressionStatement" typeId="tpee.1068580123155" id="5198087850870257923">
-              <node role="expression" roleId="tpee.1068580123156" type="tpee.DotExpression" typeId="tpee.1197027756228" id="5198087850870257924">
-                <node role="operand" roleId="tpee.1197027771414" type="tpf8.TemplateFunctionParameter_sourceNode" typeId="tpf8.1167169188348" id="5198087850870257925" />
-                <node role="operation" roleId="tpee.1197027833540" type="tp25.SPropertyAccess" typeId="tp25.1138056022639" id="5198087850870257926">
-                  <link role="property" roleId="tp25.1138056395725" targetNodeId="tpck.1169194664001" resolveInfo="name" />
-                </node>
-              </node>
-            </node>
-          </node>
-        </node>
-        <node role="type" roleId="tpf8.5015072279636624635" type="tpee.StringType" typeId="tpee.1225271177708" id="5198087850870257919" />
-      </node>
     </node>
     <node role="smodelAttribute" roleId="tpck.5169995583184591170" type="tpf8.RootTemplateAnnotation" typeId="tpf8.1168619357332" id="1197043042169">
       <link role="applicableConcept" roleId="tpf8.1168619429071" targetNodeId="tpsk.1196851066733" resolveInfo="Project" />
