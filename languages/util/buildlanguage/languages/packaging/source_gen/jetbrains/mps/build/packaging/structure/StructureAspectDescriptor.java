--- conflicted
+++ resolved
@@ -56,11 +56,7 @@
       case 19:
         return new CompiledConceptDescriptor("jetbrains.mps.build.packaging.structure.ICondition", null, true, new String[]{}, new String[]{}, new String[]{});
       case 20:
-<<<<<<< HEAD
-        return new StructureAspectDescriptor.DataBasedStructureDescriptor("jetbrains.mps.build.packaging.structure.ILayoutComponent", new String[]{"jetbrains.mps.build.packaging.structure.IMacroHolder"}, new String[]{"jetbrains.mps.build.packaging.structure.IMacroHolder"}, new String[]{});
-=======
-        return new CompiledConceptDescriptor("jetbrains.mps.build.packaging.structure.ILayoutComponent", null, true, new String[]{}, new String[]{}, new String[]{});
->>>>>>> 482c0304
+        return new CompiledConceptDescriptor("jetbrains.mps.build.packaging.structure.ILayoutComponent", null, true, new String[]{"jetbrains.mps.build.packaging.structure.IMacroHolder"}, new String[]{}, new String[]{});
       case 21:
         return new CompiledConceptDescriptor("jetbrains.mps.build.packaging.structure.IMacroHolder", null, true, new String[]{}, new String[]{}, new String[]{});
       case 22:
