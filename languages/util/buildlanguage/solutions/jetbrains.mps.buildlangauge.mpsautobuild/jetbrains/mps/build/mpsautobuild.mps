--- conflicted
+++ resolved
@@ -2234,6 +2234,10 @@
         <node role="entry" roleId="tps4.1203617897549" type="tps4.Module" typeId="tps4.1203599702327" id="8431776905956472995">
           <property name="id" nameId="tps4.1222447189012" value="69934240-945d-492b-83e7-39bda70200e7" />
         </node>
+        <node role="entry" roleId="tps4.1203617897549" type="tps4.Module" typeId="tps4.1203599702327" id="6322407397626461069">
+          <property name="id" nameId="tps4.1222447189012" value="ef7bf5ac-d06c-4342-b11d-e42104eb9343" />
+          <property name="name" nameId="tpck.1169194664001" value="jetbrains.mps.lang.plugin.standalone" />
+        </node>
       </node>
       <node role="entry" roleId="tps4.1203617897549" type="tps4.Folder" typeId="tps4.1203598512427" id="1479728067424032863">
         <property name="excludes" nameId="tps4.1204107522064" value="" />
@@ -2374,175 +2378,6 @@
       </node>
     </node>
   </root>
-<<<<<<< HEAD
-  <root id="8431776905956472964">
-    <node role="entry" roleId="tps4.701559220729212646" type="tps4.Module" typeId="tps4.1203599702327" id="8431776905956472965">
-      <property name="id" nameId="tps4.1222447189012" value="daafa647-f1f7-4b0b-b096-69cd7c8408c0" />
-    </node>
-    <node role="entry" roleId="tps4.701559220729212646" type="tps4.Module" typeId="tps4.1203599702327" id="5606360948133591112">
-      <property name="id" nameId="tps4.1222447189012" value="23949432-aaff-4c03-b7da-26e4e956ccea" />
-      <property name="name" nameId="tpck.1169194664001" value="jetbrains.mps.baseLanguage.regexp.runtime" />
-    </node>
-    <node role="entry" roleId="tps4.701559220729212646" type="tps4.Module" typeId="tps4.1203599702327" id="8431776905956472966">
-      <property name="id" nameId="tps4.1222447189012" value="c23bca8e-629a-4cd7-84b4-411b6024469f" />
-    </node>
-    <node role="entry" roleId="tps4.701559220729212646" type="tps4.Module" typeId="tps4.1203599702327" id="8431776905956472967">
-      <property name="id" nameId="tps4.1222447189012" value="5dc5fc0d-37ef-4782-8192-8b5ce1f69f80" />
-    </node>
-    <node role="entry" roleId="tps4.701559220729212646" type="tps4.Module" typeId="tps4.1203599702327" id="8431776905956472968">
-      <property name="id" nameId="tps4.1222447189012" value="73736c50-f124-433b-b789-2828a15a0adc" />
-    </node>
-    <node role="entry" roleId="tps4.701559220729212646" type="tps4.Module" typeId="tps4.1203599702327" id="8431776905956472969">
-      <property name="id" nameId="tps4.1222447189012" value="c1b26490-e316-44a3-bb8e-c9120732af93" />
-    </node>
-    <node role="entry" roleId="tps4.701559220729212646" type="tps4.Module" typeId="tps4.1203599702327" id="8431776905956472970">
-      <property name="id" nameId="tps4.1222447189012" value="fc8d557e-5de6-4dd8-b749-aab2fb23aefc" />
-    </node>
-    <node role="entry" roleId="tps4.701559220729212646" type="tps4.Module" typeId="tps4.1203599702327" id="8431776905956472971">
-      <property name="id" nameId="tps4.1222447189012" value="0ae47ad3-5abd-486c-ac0f-298884f39393" />
-    </node>
-    <node role="entry" roleId="tps4.701559220729212646" type="tps4.Module" typeId="tps4.1203599702327" id="4839974365908821404">
-      <property name="id" nameId="tps4.1222447189012" value="132aa4d8-a3f7-441c-a7eb-3fce23492c6a" />
-    </node>
-  </root>
-  <root id="8431776905956472972">
-    <node role="entry" roleId="tps4.701559220729212646" type="tps4.Module" typeId="tps4.1203599702327" id="8431776905956472973">
-      <property name="id" nameId="tps4.1222447189012" value="0b608d44-1308-418d-8715-22d040c3b3cc" />
-    </node>
-    <node role="entry" roleId="tps4.701559220729212646" type="tps4.Module" typeId="tps4.1203599702327" id="8431776905956472974">
-      <property name="id" nameId="tps4.1222447189012" value="a79f53b6-9aaa-48eb-9fbb-aaec80a6da9a" />
-    </node>
-    <node role="entry" roleId="tps4.701559220729212646" type="tps4.Module" typeId="tps4.1203599702327" id="5466770178245631396">
-      <property name="id" nameId="tps4.1222447189012" value="094954f5-ae7f-4b4c-a5a2-cfd4bbb86ad2" />
-      <property name="name" nameId="tpck.1169194664001" value="jetbrains.mps.build.custommps.pluginSolution" />
-    </node>
-    <node role="entry" roleId="tps4.701559220729212646" type="tps4.Module" typeId="tps4.1203599702327" id="8431776905956472977">
-      <property name="id" nameId="tps4.1222447189012" value="fba399db-f591-45dc-a279-e2a2a986e262" />
-    </node>
-    <node role="entry" roleId="tps4.701559220729212646" type="tps4.Module" typeId="tps4.1203599702327" id="5084772791166137665">
-      <property name="id" nameId="tps4.1222447189012" value="f44cbdd5-39a3-4e80-a4e4-26ad1efab3cc" />
-      <property name="name" nameId="tpck.1169194664001" value="jetbrains.mps.build.generictasks.pluginSolution" />
-    </node>
-    <node role="entry" roleId="tps4.701559220729212646" type="tps4.Module" typeId="tps4.1203599702327" id="8431776905956472978">
-      <property name="id" nameId="tps4.1222447189012" value="4e6c5313-7662-4c44-9bc7-b488cec17508" />
-    </node>
-    <node role="entry" roleId="tps4.701559220729212646" type="tps4.Module" typeId="tps4.1203599702327" id="5466770178245631398">
-      <property name="id" nameId="tps4.1222447189012" value="b5230e95-4b1a-45ec-ace6-8ae079e17bba" />
-      <property name="name" nameId="tpck.1169194664001" value="jetbrains.mps.build.packaging.pluginSolution" />
-    </node>
-    <node role="entry" roleId="tps4.701559220729212646" type="tps4.Module" typeId="tps4.1203599702327" id="8431776905956472979">
-      <property name="id" nameId="tps4.1222447189012" value="500e32a4-ab9e-46a4-ae29-127ae883d208" />
-    </node>
-    <node role="entry" roleId="tps4.701559220729212646" type="tps4.Module" typeId="tps4.1203599702327" id="8431776905956472980">
-      <property name="id" nameId="tps4.1222447189012" value="dd61a7d7-8e1b-45a1-9aa3-8585ec2b60fc" />
-    </node>
-    <node role="entry" roleId="tps4.701559220729212646" type="tps4.Module" typeId="tps4.1203599702327" id="8852346936509757896">
-      <property name="id" nameId="tps4.1222447189012" value="3ba7b7cf-6a5a-4981-ba0b-3302e59ffef7" />
-      <property name="name" nameId="tpck.1169194664001" value="jetbrains.mps.build.gentest" />
-    </node>
-    <node role="entry" roleId="tps4.701559220729212646" type="tps4.Module" typeId="tps4.1203599702327" id="4771179612991950368">
-      <property name="id" nameId="tps4.1222447189012" value="d5033cee-f632-44b6-b308-89d4fbde34ff" />
-      <property name="name" nameId="tpck.1169194664001" value="jetbrains.mps.build.startup" />
-    </node>
-    <node role="entry" roleId="tps4.701559220729212646" type="tps4.Module" typeId="tps4.1203599702327" id="4771179612991950370">
-      <property name="id" nameId="tps4.1222447189012" value="77cb4ae5-2831-4e0c-b819-c00e2c16c1b2" />
-      <property name="name" nameId="tpck.1169194664001" value="jetbrains.mps.build.mpsdist" />
-    </node>
-  </root>
-  <root id="8431776905956472981">
-    <node role="entry" roleId="tps4.701559220729212646" type="tps4.Module" typeId="tps4.1203599702327" id="8431776905956472982">
-      <property name="id" nameId="tps4.1222447189012" value="823d79c6-2e26-4b0e-92a0-e1884a10bba9" />
-    </node>
-    <node role="entry" roleId="tps4.701559220729212646" type="tps4.Module" typeId="tps4.1203599702327" id="1121623940223886257">
-      <property name="id" nameId="tps4.1222447189012" value="00079280-2b75-4da8-bc1f-55c3bf8b1bab" />
-      <property name="name" nameId="tpck.1169194664001" value="jetbrains.mps.xml.deprecated.pluginSolution" />
-    </node>
-    <node role="entry" roleId="tps4.701559220729212646" type="tps4.Module" typeId="tps4.1203599702327" id="8431776905956472983">
-      <property name="id" nameId="tps4.1222447189012" value="5d6bee4c-f891-4a93-a0c9-e2268726ae47" />
-    </node>
-    <node role="entry" roleId="tps4.701559220729212646" type="tps4.Module" typeId="tps4.1203599702327" id="1121623940223886256">
-      <property name="id" nameId="tps4.1222447189012" value="15c70035-a529-4bb0-8c16-00e6d2ce60de" />
-      <property name="name" nameId="tpck.1169194664001" value="jetbrains.mps.uiLanguage.pluginSolution" />
-    </node>
-    <node role="entry" roleId="tps4.701559220729212646" type="tps4.Module" typeId="tps4.1203599702327" id="8431776905956472984">
-      <property name="id" nameId="tps4.1222447189012" value="a20a42c8-ea20-45de-bc60-acb92cc25c46" />
-    </node>
-  </root>
-  <root id="8431776905956472985">
-    <node role="entry" roleId="tps4.701559220729212646" type="tps4.Folder" typeId="tps4.1203598512427" id="8431776905956472986">
-      <property name="excludes" nameId="tps4.1204107522064" value="" />
-      <node role="title" roleId="tps4.1205340441197" type="tps4.SimpleString" typeId="tps4.1205339044029" id="8431776905956472987">
-        <property name="name" nameId="tps4.1223641503366" value="ui" />
-      </node>
-      <node role="entry" roleId="tps4.1203617897549" type="tps4.Module" typeId="tps4.1203599702327" id="8431776905956472988">
-        <property name="id" nameId="tps4.1222447189012" value="fb26dccf-fa54-4e9a-8ddb-b66311a34393" />
-      </node>
-      <node role="entry" roleId="tps4.1203617897549" type="tps4.Module" typeId="tps4.1203599702327" id="5084772791166137658">
-        <property name="id" nameId="tps4.1222447189012" value="3bc6467d-109e-4e60-8783-f50a59bb85ef" />
-        <property name="name" nameId="tpck.1169194664001" value="jetbrains.mps.ui.pluginSolution" />
-      </node>
-      <node role="entry" roleId="tps4.1203617897549" type="tps4.Module" typeId="tps4.1203599702327" id="8431776905956472989">
-        <property name="id" nameId="tps4.1222447189012" value="8a448bd0-1380-4c01-9820-0f051d33888c" />
-      </node>
-      <node role="entry" roleId="tps4.1203617897549" type="tps4.Module" typeId="tps4.1203599702327" id="1121623940223886265">
-        <property name="id" nameId="tps4.1222447189012" value="4e6f538e-8539-43c7-b0f9-0ba45c4949a0" />
-        <property name="name" nameId="tpck.1169194664001" value="jetbrains.mps.ui.modeling.pluginSolution" />
-      </node>
-      <node role="entry" roleId="tps4.1203617897549" type="tps4.Module" typeId="tps4.1203599702327" id="8431776905956472990">
-        <property name="id" nameId="tps4.1222447189012" value="b648a171-98f9-494b-b822-c3147ae7d330" />
-      </node>
-      <node role="entry" roleId="tps4.1203617897549" type="tps4.Module" typeId="tps4.1203599702327" id="8431776905956472991">
-        <property name="id" nameId="tps4.1222447189012" value="e5c2a44a-6085-4aeb-a5b6-851cecd2d926" />
-      </node>
-      <node role="entry" roleId="tps4.1203617897549" type="tps4.Module" typeId="tps4.1203599702327" id="1121623940223886255">
-        <property name="id" nameId="tps4.1222447189012" value="f56a1166-ee91-497f-a91b-501c7ae5dbc7" />
-        <property name="name" nameId="tpck.1169194664001" value="jetbrains.mps.ui.gwt.pluginSolution" />
-      </node>
-      <node role="entry" roleId="tps4.1203617897549" type="tps4.Module" typeId="tps4.1203599702327" id="8431776905956472992">
-        <property name="id" nameId="tps4.1222447189012" value="51805413-e01e-4f51-bf62-a054ab51eb54" />
-      </node>
-      <node role="entry" roleId="tps4.1203617897549" type="tps4.Module" typeId="tps4.1203599702327" id="1121623940223886266">
-        <property name="id" nameId="tps4.1222447189012" value="a7a3b853-3358-4577-b5bc-c4987865cc0f" />
-        <property name="name" nameId="tpck.1169194664001" value="jetbrains.mps.ui.swing.pluginSolution" />
-      </node>
-      <node role="entry" roleId="tps4.1203617897549" type="tps4.Module" typeId="tps4.1203599702327" id="8431776905956472993">
-        <property name="id" nameId="tps4.1222447189012" value="acc947bf-6778-444a-9dc7-4cc72d4eb3d0" />
-      </node>
-      <node role="entry" roleId="tps4.1203617897549" type="tps4.Module" typeId="tps4.1203599702327" id="8431776905956472994">
-        <property name="id" nameId="tps4.1222447189012" value="71c80332-b17f-4f0a-be23-b5cba1d261f7" />
-      </node>
-      <node role="entry" roleId="tps4.1203617897549" type="tps4.Module" typeId="tps4.1203599702327" id="1121623940223886267">
-        <property name="id" nameId="tps4.1222447189012" value="7b87e12c-fc91-4d3f-b10e-8aacae8211dd" />
-        <property name="name" nameId="tpck.1169194664001" value="jetbrains.mps.ui.swt.pluginSolution" />
-      </node>
-      <node role="entry" roleId="tps4.1203617897549" type="tps4.Module" typeId="tps4.1203599702327" id="8431776905956472995">
-        <property name="id" nameId="tps4.1222447189012" value="69934240-945d-492b-83e7-39bda70200e7" />
-      </node>
-      <node role="entry" roleId="tps4.1203617897549" type="tps4.Module" typeId="tps4.1203599702327" id="6560218837117326708">
-        <property name="id" nameId="tps4.1222447189012" value="ef7bf5ac-d06c-4342-b11d-e42104eb9343" />
-        <property name="name" nameId="tpck.1169194664001" value="jetbrains.mps.lang.plugin.standalone" />
-      </node>
-    </node>
-  </root>
-  <root id="8431776905956472996">
-    <node role="entry" roleId="tps4.701559220729212646" type="tps4.Module" typeId="tps4.1203599702327" id="8431776905956472997">
-      <property name="id" nameId="tps4.1222447189012" value="2c55c7ac-60c3-4eea-b9db-0d627bd2dcb9" />
-    </node>
-    <node role="entry" roleId="tps4.701559220729212646" type="tps4.Module" typeId="tps4.1203599702327" id="8431776905956472998">
-      <property name="id" nameId="tps4.1222447189012" value="a8fdde77-2e6c-41f6-ac79-8e9b6449c271" />
-    </node>
-    <node role="entry" roleId="tps4.701559220729212646" type="tps4.Module" typeId="tps4.1203599702327" id="8431776905956472999">
-      <property name="id" nameId="tps4.1222447189012" value="64f62b28-36e3-4052-9f72-f616211ae615" />
-    </node>
-    <node role="entry" roleId="tps4.701559220729212646" type="tps4.Module" typeId="tps4.1203599702327" id="8431776905956473000">
-      <property name="id" nameId="tps4.1222447189012" value="b51b9e02-45dc-4b48-b300-cf49360a8d1f" />
-    </node>
-    <node role="entry" roleId="tps4.701559220729212646" type="tps4.Module" typeId="tps4.1203599702327" id="8431776905956473001">
-      <property name="id" nameId="tps4.1222447189012" value="f85adbd8-2ec2-4572-bcfc-8dd799a7f025" />
-    </node>
-  </root>
-=======
->>>>>>> 507418ba
   <root id="7715871110555971738">
     <node role="entry" roleId="tps4.701559220729212646" type="tps4.Jar" typeId="tps4.1203598417283" id="7715871110555971739">
       <property name="excludes" nameId="tps4.1204107522064" value="" />
