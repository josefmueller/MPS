<?xml version="1.0" encoding="UTF-8"?>
<model modelUID="r:972ae1d5-2beb-44b3-a739-a548d8eb423d(jetbrains.mps.build.mpsautobuild)">
  <persistence version="7" />
  <language namespace="4e6c5313-7662-4c44-9bc7-b488cec17508(jetbrains.mps.build.packaging)" />
  <language namespace="a79f53b6-9aaa-48eb-9fbb-aaec80a6da9a(jetbrains.mps.build.custommps)" />
  <language namespace="0b608d44-1308-418d-8715-22d040c3b3cc(jetbrains.mps.buildlanguage)" />
  <language namespace="fba399db-f591-45dc-a279-e2a2a986e262(jetbrains.mps.build.generictasks)" />
  <language namespace="ceab5195-25ea-4f22-9b92-103b95ca8c0c(jetbrains.mps.lang.core)" />
  <language-engaged-on-generation namespace="3c6d6f72-fc0d-4d9d-8c5d-cb82e96c422b(jetbrains.mps.build.packaging.mps)" />
  <import index="tps4" modelUID="r:00000000-0000-4000-0000-011c895904d8(jetbrains.mps.build.packaging.structure)" version="8" implicit="yes" />
  <import index="tpsk" modelUID="r:00000000-0000-4000-0000-011c895904c8(jetbrains.mps.buildlanguage.structure)" version="21" implicit="yes" />
  <import index="tpck" modelUID="r:00000000-0000-4000-0000-011c89590288(jetbrains.mps.lang.core.structure)" version="0" implicit="yes" />
  <import index="ddum" modelUID="r:1e7ada09-c25e-41ea-a9b5-398e142ef533(jetbrains.mps.build.generictasks.structure)" version="22" implicit="yes" />
  <import index="nqc9" modelUID="r:19a13561-830e-4400-a084-e2990744f9e1(jetbrains.mps.build.packaging.defaultVariables)" version="-1" implicit="yes" />
  <import index="j1at" modelUID="r:896f64dd-7cfe-4bc4-b401-38e2a027e9ae(jetbrains.mps.build.custommps.structure)" version="-1" implicit="yes" />
  <import index="adh8" modelUID="r:7a6a35c6-e369-4565-b91b-c7c8dfa2c8d7(jetbrains.mps.build.generictasks.generated)" version="-1" implicit="yes" />
  <roots>
    <node type="tps4.Layout" typeId="tps4.1202916958754" id="2235195415637073459">
      <property name="name" nameId="tpck.1169194664001" value="MPS" />
      <property name="compile" nameId="tps4.1216901049448" value="true" />
    </node>
    <node type="tpsk.Project" typeId="tpsk.1196851066733" id="2235195415637076848">
      <property name="name" nameId="tpck.1169194664001" value="help-build" />
    </node>
    <node type="tps4.Block" typeId="tps4.701559220729212645" id="8431776905956472400">
      <property name="name" nameId="tpck.1169194664001" value="MPS-src.zip" />
      <property name="virtualPackage" nameId="tpck.1193676396447" value="stuff" />
      <link role="layout" roleId="tps4.7323449223785753314" targetNodeId="2235195415637073459" resolveInfo="MPS" />
    </node>
    <node type="tps4.Block" typeId="tps4.701559220729212645" id="8431776905956472682">
      <property name="name" nameId="tpck.1169194664001" value="generate.ant.task.jar" />
      <property name="virtualPackage" nameId="tpck.1193676396447" value="stuff" />
      <link role="layout" roleId="tps4.7323449223785753314" targetNodeId="2235195415637073459" resolveInfo="MPS" />
    </node>
    <node type="tps4.Block" typeId="tps4.701559220729212645" id="8431776905956472694">
      <property name="name" nameId="tpck.1169194664001" value="idea-patch.jar" />
      <property name="virtualPackage" nameId="tpck.1193676396447" value="components" />
      <link role="layout" roleId="tps4.7323449223785753314" targetNodeId="2235195415637073459" resolveInfo="MPS" />
    </node>
    <node type="tps4.Block" typeId="tps4.701559220729212645" id="8431776905956472723">
      <property name="name" nameId="tpck.1169194664001" value="mps-core.jar" />
      <property name="virtualPackage" nameId="tpck.1193676396447" value="components" />
      <link role="layout" roleId="tps4.7323449223785753314" targetNodeId="2235195415637073459" resolveInfo="MPS" />
    </node>
    <node type="tps4.Block" typeId="tps4.701559220729212645" id="8431776905956472858">
      <property name="name" nameId="tpck.1169194664001" value="core" />
      <property name="virtualPackage" nameId="tpck.1193676396447" value="modules.core" />
    </node>
    <node type="tps4.Block" typeId="tps4.701559220729212645" id="8431776905956472865">
      <property name="name" nameId="tpck.1169194664001" value="core.baseLanguage" />
      <property name="virtualPackage" nameId="tpck.1193676396447" value="modules.core" />
    </node>
    <node type="tps4.Block" typeId="tps4.701559220729212645" id="8431776905956472896">
      <property name="name" nameId="tpck.1169194664001" value="core.debug" />
      <property name="virtualPackage" nameId="tpck.1193676396447" value="modules.core" />
    </node>
    <node type="tps4.Block" typeId="tps4.701559220729212645" id="8431776905956472902">
      <property name="name" nameId="tpck.1169194664001" value="core.devkits" />
      <property name="virtualPackage" nameId="tpck.1193676396447" value="modules.core" />
    </node>
    <node type="tps4.Block" typeId="tps4.701559220729212645" id="8431776905956472907">
      <property name="name" nameId="tpck.1169194664001" value="core.languageDesign" />
      <property name="virtualPackage" nameId="tpck.1193676396447" value="modules.core" />
    </node>
    <node type="tps4.Block" typeId="tps4.701559220729212645" id="8431776905956472948">
      <property name="name" nameId="tpck.1169194664001" value="util" />
      <property name="virtualPackage" nameId="tpck.1193676396447" value="modules.platform" />
    </node>
    <node type="tps4.Block" typeId="tps4.701559220729212645" id="8431776905956472964">
      <property name="name" nameId="tpck.1169194664001" value="platform.baseLanguage" />
      <property name="virtualPackage" nameId="tpck.1193676396447" value="modules.platform" />
    </node>
    <node type="tps4.Block" typeId="tps4.701559220729212645" id="8431776905956472972">
      <property name="name" nameId="tpck.1169194664001" value="platform.build" />
      <property name="virtualPackage" nameId="tpck.1193676396447" value="modules.platform" />
    </node>
    <node type="tps4.Block" typeId="tps4.701559220729212645" id="8431776905956472981">
      <property name="name" nameId="tpck.1169194664001" value="platform.deprecated" />
      <property name="virtualPackage" nameId="tpck.1193676396447" value="modules.platform" />
    </node>
    <node type="tps4.Block" typeId="tps4.701559220729212645" id="8431776905956472985">
      <property name="name" nameId="tpck.1169194664001" value="platform.ui" />
      <property name="virtualPackage" nameId="tpck.1193676396447" value="modules.platform" />
    </node>
    <node type="tps4.Block" typeId="tps4.701559220729212645" id="8431776905956472996">
      <property name="name" nameId="tpck.1169194664001" value="platform.xml" />
      <property name="virtualPackage" nameId="tpck.1193676396447" value="modules.platform" />
    </node>
    <node type="tps4.Block" typeId="tps4.701559220729212645" id="7715871110555971738">
      <property name="virtualPackage" nameId="tpck.1193676396447" value="components" />
      <property name="name" nameId="tpck.1169194664001" value="mps-boot.jar" />
      <link role="layout" roleId="tps4.7323449223785753314" targetNodeId="2235195415637073459" resolveInfo="MPS" />
    </node>
    <node type="tps4.Block" typeId="tps4.701559220729212645" id="1479728067424032862">
      <property name="virtualPackage" nameId="tpck.1193676396447" value="modules.platform" />
      <property name="name" nameId="tpck.1169194664001" value="platform.editor" />
    </node>
    <node type="tps4.Block" typeId="tps4.701559220729212645" id="2738111162319948310">
      <property name="virtualPackage" nameId="tpck.1193676396447" value="modules.core" />
      <property name="name" nameId="tpck.1169194664001" value="core.execution" />
    </node>
    <node type="tps4.Block" typeId="tps4.701559220729212645" id="5358686142361317193">
      <property name="virtualPackage" nameId="tpck.1193676396447" value="components" />
      <property name="name" nameId="tpck.1169194664001" value="mps-test.jar" />
    </node>
    <node type="tps4.Block" typeId="tps4.701559220729212645" id="6108265972537541352">
      <property name="virtualPackage" nameId="tpck.1193676396447" value="stuff" />
      <property name="name" nameId="tpck.1169194664001" value="branding" />
      <link role="layout" roleId="tps4.7323449223785753314" targetNodeId="2235195415637073459" resolveInfo="MPS" />
    </node>
    <node type="tps4.Block" typeId="tps4.701559220729212645" id="5428983789737854526">
      <property name="name" nameId="tpck.1169194664001" value="mps-workbench.jar" />
      <property name="virtualPackage" nameId="tpck.1193676396447" value="components" />
      <link role="layout" roleId="tps4.7323449223785753314" targetNodeId="2235195415637073459" resolveInfo="MPS" />
    </node>
    <node type="tps4.Block" typeId="tps4.701559220729212645" id="5428983789737854768">
      <property name="name" nameId="tpck.1169194664001" value="mps-editor.jar" />
      <property name="virtualPackage" nameId="tpck.1193676396447" value="components" />
      <link role="layout" roleId="tps4.7323449223785753314" targetNodeId="2235195415637073459" resolveInfo="MPS" />
    </node>
    <node type="tps4.Block" typeId="tps4.701559220729212645" id="2901107368280525965">
      <property name="virtualPackage" nameId="tpck.1193676396447" value="modules" />
      <property name="name" nameId="tpck.1169194664001" value="redist" />
    </node>
    <node type="tps4.Block" typeId="tps4.701559220729212645" id="6700426045796013947">
      <property name="virtualPackage" nameId="tpck.1193676396447" value="components" />
      <property name="name" nameId="tpck.1169194664001" value="mps-platform.jar" />
    </node>
    <node type="tps4.Block" typeId="tps4.701559220729212645" id="938551967734106063">
      <property name="name" nameId="tpck.1169194664001" value="debugger" />
      <property name="virtualPackage" nameId="tpck.1193676396447" value="plugins" />
      <link role="layout" roleId="tps4.7323449223785753314" targetNodeId="2235195415637073459" resolveInfo="MPS" />
    </node>
  </roots>
  <root id="2235195415637073459">
    <node role="variable" roleId="tps4.1205335538326" type="tps4.Variable" typeId="tps4.1205335290326" id="2235195415637077105">
      <property name="antName" nameId="tps4.1205335307578" value="build.number" />
      <property name="name" nameId="tpck.1169194664001" value="build" />
    </node>
    <node role="variable" roleId="tps4.1205335538326" type="tps4.Variable" typeId="tps4.1205335290326" id="2235195415637077106">
      <property name="name" nameId="tpck.1169194664001" value="revision" />
      <property name="antName" nameId="tps4.1205335307578" value="build.vcs.number" />
    </node>
    <node role="variable" roleId="tps4.1205335538326" type="tps4.Variable" typeId="tps4.1205335290326" id="2235195415637077107">
      <property name="antName" nameId="tps4.1205335307578" value="teamcity.buildConfName" />
      <property name="name" nameId="tpck.1169194664001" value="configuration" />
    </node>
    <node role="variable" roleId="tps4.1205335538326" type="tps4.Variable" typeId="tps4.1205335290326" id="2235195415637077108">
      <property name="antName" nameId="tps4.1205335307578" value="version" />
      <property name="name" nameId="tpck.1169194664001" value="version" />
    </node>
    <node role="component" roleId="tps4.1203599325709" type="j1at.MPSDistribution" typeId="j1at.2235195415637073414" id="2235195415637073471">
      <property name="excludes" nameId="tps4.1204107522064" value="" />
      <node role="entry" roleId="tps4.1203617897549" type="tps4.Folder" typeId="tps4.1203598512427" id="2235195415637076979">
        <node role="entry" roleId="tps4.1203617897549" type="tps4.Folder" typeId="tps4.1203598512427" id="2235195415637076980">
          <property name="excludes" nameId="tps4.1204107522064" value="**/*.hprof" />
          <node role="sourcePath" roleId="tps4.1220982054961" type="tps4.Path" typeId="tps4.1220973916698" id="2235195415637076981">
            <node role="macro" roleId="tps4.1220976095387" type="tps4.MacroReference" typeId="tps4.1220976052975" id="2235195415637076982">
              <property name="name" nameId="tps4.1220976068141" value="mps_home" />
            </node>
            <node role="compositePathComponent" roleId="tps4.1220974249696" type="tps4.CompositePathComponent" typeId="tps4.1220973992845" id="2235195415637076983">
              <node role="pathComponent" roleId="tps4.1220978161990" type="tps4.PathComponent" typeId="tps4.1220973955905" id="2235195415637076984">
                <property name="path" nameId="tps4.1220974398640" value="bin" />
              </node>
            </node>
          </node>
        </node>
        <node role="entry" roleId="tps4.1203617897549" type="tps4.Folder" typeId="tps4.1203598512427" id="2235195415637076985">
          <node role="title" roleId="tps4.1205340441197" type="tps4.SimpleString" typeId="tps4.1205339044029" id="2235195415637076986">
            <property name="name" nameId="tps4.1223641503366" value="lib" />
          </node>
          <node role="entry" roleId="tps4.1203617897549" type="tps4.Copy" typeId="tps4.1204015075559" id="4789416207834122801">
            <property name="name" nameId="tpck.1169194664001" value="" />
            <property name="excludes" nameId="tps4.1204107538752" value="src/, **/*.zip" />
            <node role="sourcePath" roleId="tps4.1220974847213" type="tps4.Path" typeId="tps4.1220973916698" id="4789416207834122802">
              <node role="macro" roleId="tps4.1220976095387" type="tps4.MacroReference" typeId="tps4.1220976052975" id="4789416207834122803">
                <property name="name" nameId="tps4.1220976068141" value="mps_home" />
              </node>
              <node role="compositePathComponent" roleId="tps4.1220974249696" type="tps4.CompositePathComponent" typeId="tps4.1220973992845" id="4789416207834122804">
                <node role="pathComponent" roleId="tps4.1220978161990" type="tps4.PathComponent" typeId="tps4.1220973955905" id="4789416207834122805">
                  <property name="path" nameId="tps4.1220974398640" value="lib" />
                </node>
              </node>
            </node>
          </node>
          <node role="entry" roleId="tps4.1203617897549" type="tps4.BlockReference" typeId="tps4.701559220729139189" id="6108265972537541354">
            <link role="block" roleId="tps4.701559220729212648" targetNodeId="6108265972537541352" resolveInfo="branding" />
          </node>
          <node role="entry" roleId="tps4.1203617897549" type="tps4.BlockReference" typeId="tps4.701559220729139189" id="2235195415637076988">
            <link role="block" roleId="tps4.701559220729212648" targetNodeId="8431776905956472400" resolveInfo="MPS-src.zip" />
          </node>
          <node role="entry" roleId="tps4.1203617897549" type="tps4.BlockReference" typeId="tps4.701559220729139189" id="2235195415637076990">
            <link role="block" roleId="tps4.701559220729212648" targetNodeId="8431776905956472694" resolveInfo="idea-patch.jar" />
          </node>
          <node role="entry" roleId="tps4.1203617897549" type="tps4.BlockReference" typeId="tps4.701559220729139189" id="2235195415637076991">
            <link role="block" roleId="tps4.701559220729212648" targetNodeId="8431776905956472723" resolveInfo="mps-core.jar" />
          </node>
          <node role="entry" roleId="tps4.1203617897549" type="tps4.BlockReference" typeId="tps4.701559220729139189" id="2280829395931071411">
            <link role="block" roleId="tps4.701559220729212648" targetNodeId="5428983789737854768" resolveInfo="mps-editor.jar" />
          </node>
          <node role="entry" roleId="tps4.1203617897549" type="tps4.BlockReference" typeId="tps4.701559220729139189" id="6700426045796014058">
            <link role="block" roleId="tps4.701559220729212648" targetNodeId="6700426045796013947" resolveInfo="mps-platform.jar" />
          </node>
          <node role="entry" roleId="tps4.1203617897549" type="tps4.BlockReference" typeId="tps4.701559220729139189" id="2280829395931071413">
            <link role="block" roleId="tps4.701559220729212648" targetNodeId="5428983789737854526" resolveInfo="mps-workbench.jar" />
          </node>
          <node role="entry" roleId="tps4.1203617897549" type="tps4.BlockReference" typeId="tps4.701559220729139189" id="7715871110555971755">
            <link role="block" roleId="tps4.701559220729212648" targetNodeId="7715871110555971738" resolveInfo="mps-boot.jar" />
          </node>
          <node role="entry" roleId="tps4.1203617897549" type="tps4.BlockReference" typeId="tps4.701559220729139189" id="5358686142361317204">
            <link role="block" roleId="tps4.701559220729212648" targetNodeId="5358686142361317193" resolveInfo="mps-test.jar" />
          </node>
        </node>
        <node role="entry" roleId="tps4.1203617897549" type="tps4.Folder" typeId="tps4.1203598512427" id="2235195415637076992">
          <property name="excludes" nameId="tps4.1204107522064" value="" />
          <node role="sourcePath" roleId="tps4.1220982054961" type="tps4.Path" typeId="tps4.1220973916698" id="2235195415637076993">
            <node role="macro" roleId="tps4.1220976095387" type="tps4.MacroReference" typeId="tps4.1220976052975" id="2235195415637076994">
              <property name="name" nameId="tps4.1220976068141" value="mps_home" />
            </node>
            <node role="compositePathComponent" roleId="tps4.1220974249696" type="tps4.CompositePathComponent" typeId="tps4.1220973992845" id="2235195415637076995">
              <node role="pathComponent" roleId="tps4.1220978161990" type="tps4.PathComponent" typeId="tps4.1220973955905" id="2235195415637076996">
                <property name="path" nameId="tps4.1220974398640" value="license" />
              </node>
            </node>
          </node>
        </node>
        <node role="entry" roleId="tps4.1203617897549" type="tps4.Folder" typeId="tps4.1203598512427" id="2235195415637076997">
          <property name="excludes" nameId="tps4.1204107522064" value="**/*.zip" />
          <node role="entry" roleId="tps4.1203617897549" type="tps4.Plugin" typeId="tps4.4159241239519649208" id="4169262926912883426">
            <node role="sourcePath" roleId="tps4.4159241239519649209" type="tps4.Path" typeId="tps4.1220973916698" id="4169262926912883427">
              <node role="macro" roleId="tps4.1220976095387" type="tps4.MacroReference" typeId="tps4.1220976052975" id="4169262926912883430">
                <property name="name" nameId="tps4.1220976068141" value="mps_home" />
              </node>
              <node role="compositePathComponent" roleId="tps4.1220974249696" type="tps4.CompositePathComponent" typeId="tps4.1220973992845" id="4169262926912883429">
                <node role="pathComponent" roleId="tps4.1220978161990" type="tps4.PathComponent" typeId="tps4.1220973955905" id="4169262926912883431">
                  <property name="path" nameId="tps4.1220974398640" value="plugins" />
                </node>
                <node role="pathComponent" roleId="tps4.1220978161990" type="tps4.PathComponent" typeId="tps4.1220973955905" id="4169262926912883433">
                  <property name="path" nameId="tps4.1220974398640" value="ideaIntegration" />
                </node>
              </node>
            </node>
          </node>
          <node role="entry" roleId="tps4.1203617897549" type="tps4.Plugin" typeId="tps4.4159241239519649208" id="888657369809591775">
            <node role="sourcePath" roleId="tps4.4159241239519649209" type="tps4.Path" typeId="tps4.1220973916698" id="888657369809591776">
              <node role="macro" roleId="tps4.1220976095387" type="tps4.MacroReference" typeId="tps4.1220976052975" id="888657369809591779">
                <property name="name" nameId="tps4.1220976068141" value="mps_home" />
              </node>
              <node role="compositePathComponent" roleId="tps4.1220974249696" type="tps4.CompositePathComponent" typeId="tps4.1220973992845" id="888657369809591778">
                <node role="pathComponent" roleId="tps4.1220978161990" type="tps4.PathComponent" typeId="tps4.1220973955905" id="888657369809591780">
                  <property name="path" nameId="tps4.1220974398640" value="plugins" />
                </node>
                <node role="pathComponent" roleId="tps4.1220978161990" type="tps4.PathComponent" typeId="tps4.1220973955905" id="888657369809591782">
                  <property name="path" nameId="tps4.1220974398640" value="vcs" />
                </node>
              </node>
            </node>
          </node>
          <node role="entry" roleId="tps4.1203617897549" type="tps4.Folder" typeId="tps4.1203598512427" id="2583253112522513934">
            <node role="entry" roleId="tps4.1203617897549" type="tps4.Folder" typeId="tps4.1203598512427" id="2583253112522513944">
              <property name="includes" nameId="tps4.1206439615350" value="**/plugin.xml" />
              <node role="sourcePath" roleId="tps4.1220982054961" type="tps4.Path" typeId="tps4.1220973916698" id="2583253112522513945">
                <node role="macro" roleId="tps4.1220976095387" type="tps4.MacroReference" typeId="tps4.1220976052975" id="2583253112522513948">
                  <property name="name" nameId="tps4.1220976068141" value="mps_home" />
                </node>
                <node role="compositePathComponent" roleId="tps4.1220974249696" type="tps4.CompositePathComponent" typeId="tps4.1220973992845" id="2583253112522513949">
                  <node role="pathComponent" roleId="tps4.1220978161990" type="tps4.PathComponent" typeId="tps4.1220973955905" id="2583253112522513950">
                    <property name="path" nameId="tps4.1220974398640" value="plugins" />
                  </node>
                  <node role="pathComponent" roleId="tps4.1220978161990" type="tps4.PathComponent" typeId="tps4.1220973955905" id="2583253112522513952">
                    <property name="path" nameId="tps4.1220974398640" value="mpsdevkit" />
                  </node>
                  <node role="pathComponent" roleId="tps4.1220978161990" type="tps4.PathComponent" typeId="tps4.1220973955905" id="2583253112522513954">
                    <property name="path" nameId="tps4.1220974398640" value="META-INF" />
                  </node>
                </node>
              </node>
            </node>
            <node role="entry" roleId="tps4.1203617897549" type="tps4.Folder" typeId="tps4.1203598512427" id="2583253112522513939">
              <node role="title" roleId="tps4.1205340441197" type="tps4.SimpleString" typeId="tps4.1205339044029" id="2583253112522513942">
                <property name="name" nameId="tps4.1223641503366" value="lib" />
              </node>
              <node role="entry" roleId="tps4.1203617897549" type="tps4.Module" typeId="tps4.1203599702327" id="2583253112522513928">
                <property name="id" nameId="tps4.1222447189012" value="cac2fef0-41a6-4fcd-923f-f893d536b2ab" />
                <property name="name" nameId="tpck.1169194664001" value="jetbrains.mps.ide.mpsdevkit" />
              </node>
            </node>
            <node role="title" roleId="tps4.1205340441197" type="tps4.SimpleString" typeId="tps4.1205339044029" id="2583253112522513937">
              <property name="name" nameId="tps4.1223641503366" value="mpsdevkit" />
            </node>
          </node>
          <node role="entry" roleId="tps4.1203617897549" type="tps4.Plugin" typeId="tps4.4159241239519649208" id="5140833141761699107">
            <node role="sourcePath" roleId="tps4.4159241239519649209" type="tps4.Path" typeId="tps4.1220973916698" id="5140833141761699108">
              <node role="macro" roleId="tps4.1220976095387" type="tps4.MacroReference" typeId="tps4.1220976052975" id="5140833141761699111">
                <property name="name" nameId="tps4.1220976068141" value="mps_home" />
              </node>
              <node role="compositePathComponent" roleId="tps4.1220974249696" type="tps4.CompositePathComponent" typeId="tps4.1220973992845" id="5140833141761699110">
                <node role="pathComponent" roleId="tps4.1220978161990" type="tps4.PathComponent" typeId="tps4.1220973955905" id="5140833141761699112">
                  <property name="path" nameId="tps4.1220974398640" value="plugins" />
                </node>
                <node role="pathComponent" roleId="tps4.1220978161990" type="tps4.PathComponent" typeId="tps4.1220973955905" id="5140833141761699114">
                  <property name="path" nameId="tps4.1220974398640" value="mpsmake" />
                </node>
              </node>
            </node>
          </node>
          <node role="entry" roleId="tps4.1203617897549" type="tps4.Plugin" typeId="tps4.4159241239519649208" id="3232404296906910599">
            <node role="sourcePath" roleId="tps4.4159241239519649209" type="tps4.Path" typeId="tps4.1220973916698" id="3232404296906910600">
              <node role="macro" roleId="tps4.1220976095387" type="tps4.MacroReference" typeId="tps4.1220976052975" id="3232404296906910601">
                <property name="name" nameId="tps4.1220976068141" value="mps_home" />
              </node>
              <node role="compositePathComponent" roleId="tps4.1220974249696" type="tps4.CompositePathComponent" typeId="tps4.1220973992845" id="3232404296906910602">
                <node role="pathComponent" roleId="tps4.1220978161990" type="tps4.PathComponent" typeId="tps4.1220973955905" id="3232404296906910603">
                  <property name="path" nameId="tps4.1220974398640" value="plugins" />
                </node>
                <node role="pathComponent" roleId="tps4.1220978161990" type="tps4.PathComponent" typeId="tps4.1220973955905" id="3232404296906910605">
                  <property name="path" nameId="tps4.1220974398640" value="migration" />
                </node>
              </node>
            </node>
          </node>
          <node role="entry" roleId="tps4.1203617897549" type="tps4.Plugin" typeId="tps4.4159241239519649208" id="1637215966142774366">
            <node role="sourcePath" roleId="tps4.4159241239519649209" type="tps4.Path" typeId="tps4.1220973916698" id="1637215966142774367">
              <node role="macro" roleId="tps4.1220976095387" type="tps4.MacroReference" typeId="tps4.1220976052975" id="1637215966142774370">
                <property name="name" nameId="tps4.1220976068141" value="mps_home" />
              </node>
              <node role="compositePathComponent" roleId="tps4.1220974249696" type="tps4.CompositePathComponent" typeId="tps4.1220973992845" id="1637215966142774369">
                <node role="pathComponent" roleId="tps4.1220978161990" type="tps4.PathComponent" typeId="tps4.1220973955905" id="1637215966142774371">
                  <property name="path" nameId="tps4.1220974398640" value="plugins" />
                </node>
                <node role="pathComponent" roleId="tps4.1220978161990" type="tps4.PathComponent" typeId="tps4.1220973955905" id="1637215966142774373">
                  <property name="path" nameId="tps4.1220974398640" value="mpsjava" />
                </node>
              </node>
            </node>
          </node>
          <node role="entry" roleId="tps4.1203617897549" type="tps4.Plugin" typeId="tps4.4159241239519649208" id="7585993236912488389">
            <node role="sourcePath" roleId="tps4.4159241239519649209" type="tps4.Path" typeId="tps4.1220973916698" id="7585993236912488390">
              <node role="macro" roleId="tps4.1220976095387" type="tps4.MacroReference" typeId="tps4.1220976052975" id="7585993236912488391">
                <property name="name" nameId="tps4.1220976068141" value="mps_home" />
              </node>
              <node role="compositePathComponent" roleId="tps4.1220974249696" type="tps4.CompositePathComponent" typeId="tps4.1220973992845" id="7585993236912488392">
                <node role="pathComponent" roleId="tps4.1220978161990" type="tps4.PathComponent" typeId="tps4.1220973955905" id="7585993236912488393">
                  <property name="path" nameId="tps4.1220974398640" value="plugins" />
                </node>
                <node role="pathComponent" roleId="tps4.1220978161990" type="tps4.PathComponent" typeId="tps4.1220973955905" id="7585993236912488395">
                  <property name="path" nameId="tps4.1220974398640" value="modelchecker" />
                </node>
              </node>
            </node>
          </node>
          <node role="entry" roleId="tps4.1203617897549" type="tps4.Plugin" typeId="tps4.4159241239519649208" id="4169262926912883434">
            <node role="sourcePath" roleId="tps4.4159241239519649209" type="tps4.Path" typeId="tps4.1220973916698" id="4169262926912883435">
              <node role="macro" roleId="tps4.1220976095387" type="tps4.MacroReference" typeId="tps4.1220976052975" id="4169262926912883436">
                <property name="name" nameId="tps4.1220976068141" value="mps_home" />
              </node>
              <node role="compositePathComponent" roleId="tps4.1220974249696" type="tps4.CompositePathComponent" typeId="tps4.1220973992845" id="4169262926912883437">
                <node role="pathComponent" roleId="tps4.1220978161990" type="tps4.PathComponent" typeId="tps4.1220973955905" id="4169262926912883438">
                  <property name="path" nameId="tps4.1220974398640" value="plugins" />
                </node>
                <node role="pathComponent" roleId="tps4.1220978161990" type="tps4.PathComponent" typeId="tps4.1220973955905" id="4169262926912883440">
                  <property name="path" nameId="tps4.1220974398640" value="samples" />
                </node>
              </node>
            </node>
          </node>
          <node role="entry" roleId="tps4.1203617897549" type="tps4.Folder" typeId="tps4.1203598512427" id="1578260337812417915">
            <node role="entry" roleId="tps4.1203617897549" type="tps4.Folder" typeId="tps4.1203598512427" id="1578260337812417919">
              <property name="includes" nameId="tps4.1206439615350" value="**/plugin.xml" />
              <node role="sourcePath" roleId="tps4.1220982054961" type="tps4.Path" typeId="tps4.1220973916698" id="1578260337812417920">
                <node role="macro" roleId="tps4.1220976095387" type="tps4.MacroReference" typeId="tps4.1220976052975" id="1578260337812417921">
                  <property name="name" nameId="tps4.1220976068141" value="mps_home" />
                </node>
                <node role="compositePathComponent" roleId="tps4.1220974249696" type="tps4.CompositePathComponent" typeId="tps4.1220973992845" id="1578260337812417922">
                  <node role="pathComponent" roleId="tps4.1220978161990" type="tps4.PathComponent" typeId="tps4.1220973955905" id="1578260337812417923">
                    <property name="path" nameId="tps4.1220974398640" value="plugins" />
                  </node>
                  <node role="pathComponent" roleId="tps4.1220978161990" type="tps4.PathComponent" typeId="tps4.1220973955905" id="1578260337812417929">
                    <property name="path" nameId="tps4.1220974398640" value="mpseditor" />
                  </node>
                  <node role="pathComponent" roleId="tps4.1220978161990" type="tps4.PathComponent" typeId="tps4.1220973955905" id="1578260337812417925">
                    <property name="path" nameId="tps4.1220974398640" value="META-INF" />
                  </node>
                </node>
              </node>
            </node>
            <node role="entry" roleId="tps4.1203617897549" type="tps4.Folder" typeId="tps4.1203598512427" id="1578260337812417926">
              <node role="title" roleId="tps4.1205340441197" type="tps4.SimpleString" typeId="tps4.1205339044029" id="1578260337812417927">
                <property name="name" nameId="tps4.1223641503366" value="lib" />
              </node>
              <node role="entry" roleId="tps4.1203617897549" type="tps4.Module" typeId="tps4.1203599702327" id="1578260337812417928">
                <property name="id" nameId="tps4.1222447189012" value="5b1f863d-65a0-41a6-a801-33896be24202" />
                <property name="name" nameId="tpck.1169194664001" value="jetbrains.mps.ide.editor" />
              </node>
            </node>
            <node role="title" roleId="tps4.1205340441197" type="tps4.SimpleString" typeId="tps4.1205339044029" id="1578260337812417918">
              <property name="name" nameId="tps4.1223641503366" value="mpseditor" />
            </node>
          </node>
<<<<<<< HEAD
=======
          <node role="entry" roleId="tps4.1203617897549" type="tps4.Plugin" typeId="tps4.4159241239519649208" id="5213973293614113856">
            <node role="sourcePath" roleId="tps4.4159241239519649209" type="tps4.Path" typeId="tps4.1220973916698" id="5213973293614113857">
              <node role="macro" roleId="tps4.1220976095387" type="tps4.MacroReference" typeId="tps4.1220976052975" id="5213973293614113860">
                <property name="name" nameId="tps4.1220976068141" value="mps_home" />
              </node>
              <node role="compositePathComponent" roleId="tps4.1220974249696" type="tps4.CompositePathComponent" typeId="tps4.1220973992845" id="5213973293614113859">
                <node role="pathComponent" roleId="tps4.1220978161990" type="tps4.PathComponent" typeId="tps4.1220973955905" id="5213973293614113861">
                  <property name="path" nameId="tps4.1220974398640" value="plugins" />
                </node>
                <node role="pathComponent" roleId="tps4.1220978161990" type="tps4.PathComponent" typeId="tps4.1220973955905" id="5213973293614113863">
                  <property name="path" nameId="tps4.1220974398640" value="debugger-api" />
                </node>
              </node>
            </node>
          </node>
          <node role="entry" roleId="tps4.1203617897549" type="tps4.Plugin" typeId="tps4.4159241239519649208" id="5213973293614113864">
            <node role="sourcePath" roleId="tps4.4159241239519649209" type="tps4.Path" typeId="tps4.1220973916698" id="5213973293614113865">
              <node role="macro" roleId="tps4.1220976095387" type="tps4.MacroReference" typeId="tps4.1220976052975" id="5213973293614113866">
                <property name="name" nameId="tps4.1220976068141" value="mps_home" />
              </node>
              <node role="compositePathComponent" roleId="tps4.1220974249696" type="tps4.CompositePathComponent" typeId="tps4.1220973992845" id="5213973293614113867">
                <node role="pathComponent" roleId="tps4.1220978161990" type="tps4.PathComponent" typeId="tps4.1220973955905" id="5213973293614113868">
                  <property name="path" nameId="tps4.1220974398640" value="plugins" />
                </node>
                <node role="pathComponent" roleId="tps4.1220978161990" type="tps4.PathComponent" typeId="tps4.1220973955905" id="5213973293614113870">
                  <property name="path" nameId="tps4.1220974398640" value="debugger-java" />
                </node>
              </node>
            </node>
          </node>
>>>>>>> 0446edcd
          <node role="entry" roleId="tps4.1203617897549" type="tps4.Folder" typeId="tps4.1203598512427" id="3698330505678787842">
            <property name="excludes" nameId="tps4.1204107522064" value="" />
            <node role="sourcePath" roleId="tps4.1220982054961" type="tps4.Path" typeId="tps4.1220973916698" id="3698330505678787843">
              <node role="macro" roleId="tps4.1220976095387" type="tps4.MacroReference" typeId="tps4.1220976052975" id="3698330505678787845">
                <property name="name" nameId="tps4.1220976068141" value="mps_home" />
              </node>
              <node role="compositePathComponent" roleId="tps4.1220974249696" type="tps4.CompositePathComponent" typeId="tps4.1220973992845" id="3698330505678787846">
                <node role="pathComponent" roleId="tps4.1220978161990" type="tps4.PathComponent" typeId="tps4.1220973955905" id="3698330505678787847">
                  <property name="path" nameId="tps4.1220974398640" value="plugins" />
                </node>
                <node role="pathComponent" roleId="tps4.1220978161990" type="tps4.PathComponent" typeId="tps4.1220973955905" id="3698330505678787849">
                  <property name="path" nameId="tps4.1220974398640" value="cvsIntegration" />
                </node>
              </node>
            </node>
          </node>
          <node role="entry" roleId="tps4.1203617897549" type="tps4.Folder" typeId="tps4.1203598512427" id="3698330505678787850">
            <property name="excludes" nameId="tps4.1204107522064" value="" />
            <node role="sourcePath" roleId="tps4.1220982054961" type="tps4.Path" typeId="tps4.1220973916698" id="3698330505678787851">
              <node role="macro" roleId="tps4.1220976095387" type="tps4.MacroReference" typeId="tps4.1220976052975" id="3698330505678787852">
                <property name="name" nameId="tps4.1220976068141" value="mps_home" />
              </node>
              <node role="compositePathComponent" roleId="tps4.1220974249696" type="tps4.CompositePathComponent" typeId="tps4.1220973992845" id="3698330505678787853">
                <node role="pathComponent" roleId="tps4.1220978161990" type="tps4.PathComponent" typeId="tps4.1220973955905" id="3698330505678787874">
                  <property name="path" nameId="tps4.1220974398640" value="plugins" />
                </node>
                <node role="pathComponent" roleId="tps4.1220978161990" type="tps4.PathComponent" typeId="tps4.1220973955905" id="3698330505678787876">
                  <property name="path" nameId="tps4.1220974398640" value="git4idea" />
                </node>
              </node>
            </node>
          </node>
          <node role="entry" roleId="tps4.1203617897549" type="tps4.Folder" typeId="tps4.1203598512427" id="3698330505678787856">
            <property name="excludes" nameId="tps4.1204107522064" value="" />
            <node role="sourcePath" roleId="tps4.1220982054961" type="tps4.Path" typeId="tps4.1220973916698" id="3698330505678787857">
              <node role="macro" roleId="tps4.1220976095387" type="tps4.MacroReference" typeId="tps4.1220976052975" id="3698330505678787858">
                <property name="name" nameId="tps4.1220976068141" value="mps_home" />
              </node>
              <node role="compositePathComponent" roleId="tps4.1220974249696" type="tps4.CompositePathComponent" typeId="tps4.1220973992845" id="3698330505678787859">
                <node role="pathComponent" roleId="tps4.1220978161990" type="tps4.PathComponent" typeId="tps4.1220973955905" id="3698330505678787860">
                  <property name="path" nameId="tps4.1220974398640" value="plugins" />
                </node>
                <node role="pathComponent" roleId="tps4.1220978161990" type="tps4.PathComponent" typeId="tps4.1220973955905" id="3698330505678787878">
                  <property name="path" nameId="tps4.1220974398640" value="svn4idea" />
                </node>
              </node>
            </node>
          </node>
          <node role="entry" roleId="tps4.1203617897549" type="tps4.BlockReference" typeId="tps4.701559220729139189" id="938551967734106065">
            <link role="block" roleId="tps4.701559220729212648" targetNodeId="938551967734106063" resolveInfo="debugger" />
          </node>
          <node role="title" roleId="tps4.1205340441197" type="tps4.SimpleString" typeId="tps4.1205339044029" id="3698330505678787840">
            <property name="name" nameId="tps4.1223641503366" value="plugins" />
          </node>
        </node>
        <node role="entry" roleId="tps4.1203617897549" type="tps4.Zip" typeId="tps4.1204018553150" id="2235195415637077005">
          <property name="excludes" nameId="tps4.1204107522064" value="" />
          <node role="delete" roleId="tps4.1239622410040" type="tps4.Delete" typeId="tps4.1204122781510" id="2235195415637077006" />
          <node role="title" roleId="tps4.1205340441197" type="tps4.SimpleString" typeId="tps4.1205339044029" id="2235195415637077007">
            <property name="name" nameId="tps4.1223641503366" value="samples.zip" />
          </node>
          <node role="entry" roleId="tps4.1203617897549" type="tps4.Folder" typeId="tps4.1203598512427" id="2235195415637077013">
            <property name="excludes" nameId="tps4.1204107522064" value="" />
            <node role="sourcePath" roleId="tps4.1220982054961" type="tps4.Path" typeId="tps4.1220973916698" id="2235195415637077014">
              <node role="macro" roleId="tps4.1220976095387" type="tps4.MacroReference" typeId="tps4.1220976052975" id="2235195415637077015">
                <property name="name" nameId="tps4.1220976068141" value="mps_home" />
              </node>
              <node role="compositePathComponent" roleId="tps4.1220974249696" type="tps4.CompositePathComponent" typeId="tps4.1220973992845" id="2235195415637077016">
                <node role="pathComponent" roleId="tps4.1220978161990" type="tps4.PathComponent" typeId="tps4.1220973955905" id="2235195415637077017">
                  <property name="path" nameId="tps4.1220974398640" value="samples" />
                </node>
              </node>
            </node>
            <node role="title" roleId="tps4.1205340441197" type="tps4.SimpleString" typeId="tps4.1205339044029" id="2235195415637077018">
              <property name="name" nameId="tps4.1223641503366" value="MPSSamples" />
            </node>
          </node>
        </node>
        <node role="entry" roleId="tps4.1203617897549" type="tps4.Folder" typeId="tps4.1203598512427" id="2235195415637077024">
          <property name="name" nameId="tpck.1169194664001" value="core" />
          <node role="entry" roleId="tps4.1203617897549" type="tps4.BlockReference" typeId="tps4.701559220729139189" id="2235195415637077025">
            <link role="block" roleId="tps4.701559220729212648" targetNodeId="8431776905956472858" resolveInfo="core" />
          </node>
          <node role="title" roleId="tps4.1205340441197" type="tps4.SimpleString" typeId="tps4.1205339044029" id="2235195415637077026">
            <property name="name" nameId="tps4.1223641503366" value="languages" />
          </node>
          <node role="entry" roleId="tps4.1203617897549" type="tps4.BlockReference" typeId="tps4.701559220729139189" id="2235195415637077028">
            <link role="block" roleId="tps4.701559220729212648" targetNodeId="8431776905956472948" resolveInfo="util" />
          </node>
          <node role="entry" roleId="tps4.1203617897549" type="tps4.BlockReference" typeId="tps4.701559220729139189" id="2235195415637077029">
            <link role="block" roleId="tps4.701559220729212648" targetNodeId="8431776905956472682" resolveInfo="generate.ant.task.jar" />
          </node>
        </node>
        <node role="entry" roleId="tps4.1203617897549" type="tps4.Folder" typeId="tps4.1203598512427" id="2235195415637077031">
          <property name="name" nameId="tpck.1169194664001" value="plugin" />
          <property name="excludes" nameId="tps4.1204107522064" value="**/*.java" />
          <node role="sourcePath" roleId="tps4.1220982054961" type="tps4.Path" typeId="tps4.1220973916698" id="2235195415637077032">
            <node role="macro" roleId="tps4.1220976095387" type="tps4.MacroReference" typeId="tps4.1220976052975" id="2235195415637077033">
              <property name="name" nameId="tps4.1220976068141" value="mps_home" />
            </node>
            <node role="compositePathComponent" roleId="tps4.1220974249696" type="tps4.CompositePathComponent" typeId="tps4.1220973992845" id="2235195415637077034">
              <node role="pathComponent" roleId="tps4.1220978161990" type="tps4.PathComponent" typeId="tps4.1220973955905" id="2235195415637077035">
                <property name="path" nameId="tps4.1220974398640" value="plugin" />
              </node>
            </node>
          </node>
        </node>
        <node role="entry" roleId="tps4.1203617897549" type="tps4.Antcall" typeId="tps4.1210777529562" id="6128676491055265548">
          <property name="excludes" nameId="tps4.1204107522064" value="" />
          <link role="project" roleId="tps4.1210777812278" targetNodeId="2235195415637076848" resolveInfo="help-build" />
          <link role="targetDeclaration" roleId="tps4.1224178284812" targetNodeId="2235195415637076873" resolveInfo="append.idea.version" />
          <node role="entry" roleId="tps4.1203617897549" type="tps4.Echo" typeId="tps4.1205331422635" id="6128676491055265550">
            <node role="sourcePath" roleId="tps4.1220981955937" type="tps4.Path" typeId="tps4.1220973916698" id="6128676491055265551">
              <node role="macro" roleId="tps4.1220976095387" type="tps4.MacroReference" typeId="tps4.1220976052975" id="6128676491055265552">
                <property name="name" nameId="tps4.1220976068141" value="basedir" />
              </node>
              <node role="compositePathComponent" roleId="tps4.1220974249696" type="tps4.CompositePathComponent" typeId="tps4.1220973992845" id="6128676491055265553" />
            </node>
            <node role="message" roleId="tps4.1205340508811" type="tps4.CompositeString" typeId="tps4.1205342812422" id="6128676491055265554">
              <node role="left" roleId="tps4.1205342829799" type="tps4.SimpleString" typeId="tps4.1205339044029" id="6128676491055265555">
                <property name="name" nameId="tps4.1223641503366" value="build.number=" />
              </node>
              <node role="right" roleId="tps4.1205342834160" type="tps4.CompositeString" typeId="tps4.1205342812422" id="6128676491055265556">
                <node role="left" roleId="tps4.1205342829799" type="tps4.VariableReference" typeId="tps4.1205339464939" id="6128676491055265557">
                  <link role="variable" roleId="tps4.1205339484191" targetNodeId="2235195415637077105" resolveInfo="build" />
                </node>
                <node role="right" roleId="tps4.1205342834160" type="tps4.CompositeString" typeId="tps4.1205342812422" id="6128676491055265558">
                  <node role="left" roleId="tps4.1205342829799" type="tps4.CompositeString" typeId="tps4.1205342812422" id="6128676491055265559">
                    <node role="left" roleId="tps4.1205342829799" type="tps4.CompositeString" typeId="tps4.1205342812422" id="6128676491055265560">
                      <node role="left" roleId="tps4.1205342829799" type="tps4.VariableReference" typeId="tps4.1205339464939" id="6128676491055265561">
                        <link role="variable" roleId="tps4.1205339484191" targetNodeId="nqc9.5558646027962551662" resolveInfo="\n" />
                      </node>
                      <node role="right" roleId="tps4.1205342834160" type="tps4.SimpleString" typeId="tps4.1205339044029" id="6128676491055265562">
                        <property name="name" nameId="tps4.1223641503366" value="date=" />
                      </node>
                    </node>
                    <node role="right" roleId="tps4.1205342834160" type="tps4.CompositeString" typeId="tps4.1205342812422" id="6128676491055265563">
                      <node role="left" roleId="tps4.1205342829799" type="tps4.VariableReference" typeId="tps4.1205339464939" id="6128676491055265564">
                        <link role="variable" roleId="tps4.1205339484191" targetNodeId="nqc9.5558646027962551661" resolveInfo="date" />
                      </node>
                      <node role="right" roleId="tps4.1205342834160" type="tps4.VariableReference" typeId="tps4.1205339464939" id="6128676491055265565">
                        <link role="variable" roleId="tps4.1205339484191" targetNodeId="nqc9.5558646027962551662" resolveInfo="\n" />
                      </node>
                    </node>
                  </node>
                  <node role="right" roleId="tps4.1205342834160" type="tps4.CompositeString" typeId="tps4.1205342812422" id="6128676491055265566">
                    <node role="left" roleId="tps4.1205342829799" type="tps4.SimpleString" typeId="tps4.1205339044029" id="6128676491055265567">
                      <property name="name" nameId="tps4.1223641503366" value="revision.number=" />
                    </node>
                    <node role="right" roleId="tps4.1205342834160" type="tps4.CompositeString" typeId="tps4.1205342812422" id="6128676491055265568">
                      <node role="left" roleId="tps4.1205342829799" type="tps4.VariableReference" typeId="tps4.1205339464939" id="6128676491055265569">
                        <link role="variable" roleId="tps4.1205339484191" targetNodeId="2235195415637077106" resolveInfo="revision" />
                      </node>
                      <node role="right" roleId="tps4.1205342834160" type="tps4.CompositeString" typeId="tps4.1205342812422" id="6128676491055265570">
                        <node role="left" roleId="tps4.1205342829799" type="tps4.VariableReference" typeId="tps4.1205339464939" id="6128676491055265571">
                          <link role="variable" roleId="tps4.1205339484191" targetNodeId="nqc9.5558646027962551662" resolveInfo="\n" />
                        </node>
                        <node role="right" roleId="tps4.1205342834160" type="tps4.CompositeString" typeId="tps4.1205342812422" id="6128676491055265572">
                          <node role="right" roleId="tps4.1205342834160" type="tps4.CompositeString" typeId="tps4.1205342812422" id="6128676491055265573">
                            <node role="right" roleId="tps4.1205342834160" type="tps4.VariableReference" typeId="tps4.1205339464939" id="6128676491055265574">
                              <link role="variable" roleId="tps4.1205339484191" targetNodeId="2235195415637077108" resolveInfo="version" />
                            </node>
                            <node role="left" roleId="tps4.1205342829799" type="tps4.SimpleString" typeId="tps4.1205339044029" id="6128676491055265575">
                              <property name="name" nameId="tps4.1223641503366" value="version=" />
                            </node>
                          </node>
                          <node role="left" roleId="tps4.1205342829799" type="tps4.CompositeString" typeId="tps4.1205342812422" id="6128676491055265576">
                            <node role="right" roleId="tps4.1205342834160" type="tps4.VariableReference" typeId="tps4.1205339464939" id="6128676491055265577">
                              <link role="variable" roleId="tps4.1205339484191" targetNodeId="nqc9.5558646027962551662" resolveInfo="\n" />
                            </node>
                            <node role="left" roleId="tps4.1205342829799" type="tps4.CompositeString" typeId="tps4.1205342812422" id="6128676491055265578">
                              <node role="left" roleId="tps4.1205342829799" type="tps4.SimpleString" typeId="tps4.1205339044029" id="6128676491055265579">
                                <property name="name" nameId="tps4.1223641503366" value="configuration.name=" />
                              </node>
                              <node role="right" roleId="tps4.1205342834160" type="tps4.VariableReference" typeId="tps4.1205339464939" id="6128676491055265580">
                                <link role="variable" roleId="tps4.1205339484191" targetNodeId="2235195415637077107" resolveInfo="configuration" />
                              </node>
                            </node>
                          </node>
                        </node>
                      </node>
                    </node>
                  </node>
                </node>
              </node>
            </node>
            <node role="title" roleId="tps4.1205340441197" type="tps4.SimpleString" typeId="tps4.1205339044029" id="6128676491055265581">
              <property name="name" nameId="tps4.1223641503366" value="build.number" />
            </node>
          </node>
          <node role="delete" roleId="tps4.1210852534988" type="tps4.Delete" typeId="tps4.1204122781510" id="6128676491055265549" />
        </node>
        <node role="entry" roleId="tps4.1203617897549" type="tps4.File" typeId="tps4.1203598322527" id="2235195415637077074">
          <property name="name" nameId="tpck.1169194664001" value="entryPoints.xml" />
          <node role="sourcePath" roleId="tps4.1220981955937" type="tps4.Path" typeId="tps4.1220973916698" id="2235195415637077075">
            <node role="macro" roleId="tps4.1220976095387" type="tps4.MacroReference" typeId="tps4.1220976052975" id="2235195415637077076">
              <property name="name" nameId="tps4.1220976068141" value="mps_home" />
            </node>
            <node role="compositePathComponent" roleId="tps4.1220974249696" type="tps4.CompositePathComponent" typeId="tps4.1220973992845" id="2235195415637077077">
              <node role="pathComponent" roleId="tps4.1220978161990" type="tps4.PathComponent" typeId="tps4.1220973955905" id="2235195415637077078">
                <property name="path" nameId="tps4.1220974398640" value="entryPoints.xml" />
              </node>
            </node>
          </node>
        </node>
        <node role="entry" roleId="tps4.1203617897549" type="tps4.File" typeId="tps4.1203598322527" id="2235195415637077079">
          <property name="name" nameId="tpck.1169194664001" value="readme.txt" />
          <node role="sourcePath" roleId="tps4.1220981955937" type="tps4.Path" typeId="tps4.1220973916698" id="2235195415637077080">
            <node role="macro" roleId="tps4.1220976095387" type="tps4.MacroReference" typeId="tps4.1220976052975" id="2235195415637077081">
              <property name="name" nameId="tps4.1220976068141" value="mps_home" />
            </node>
            <node role="compositePathComponent" roleId="tps4.1220974249696" type="tps4.CompositePathComponent" typeId="tps4.1220973992845" id="2235195415637077082">
              <node role="pathComponent" roleId="tps4.1220978161990" type="tps4.PathComponent" typeId="tps4.1220973955905" id="2235195415637077083">
                <property name="path" nameId="tps4.1220974398640" value="readme.txt" />
              </node>
            </node>
          </node>
          <node role="title" roleId="tps4.1205340441197" type="tps4.SimpleString" typeId="tps4.1205339044029" id="2235195415637077084">
            <property name="name" nameId="tps4.1223641503366" value="readme.txt" />
          </node>
        </node>
        <node role="entry" roleId="tps4.1203617897549" type="tps4.File" typeId="tps4.1203598322527" id="2235195415637077085">
          <node role="sourcePath" roleId="tps4.1220981955937" type="tps4.Path" typeId="tps4.1220973916698" id="2235195415637077086">
            <node role="macro" roleId="tps4.1220976095387" type="tps4.MacroReference" typeId="tps4.1220976052975" id="2235195415637077087">
              <property name="name" nameId="tps4.1220976068141" value="mps_home" />
            </node>
            <node role="compositePathComponent" roleId="tps4.1220974249696" type="tps4.CompositePathComponent" typeId="tps4.1220973992845" id="2235195415637077088">
              <node role="pathComponent" roleId="tps4.1220978161990" type="tps4.PathComponent" typeId="tps4.1220973955905" id="2235195415637077089">
                <property name="path" nameId="tps4.1220974398640" value="releaseNotes.txt" />
              </node>
            </node>
          </node>
        </node>
        <node role="entry" roleId="tps4.1203617897549" type="tps4.File" typeId="tps4.1203598322527" id="2235195415637077090">
          <node role="sourcePath" roleId="tps4.1220981955937" type="tps4.Path" typeId="tps4.1220973916698" id="2235195415637077091">
            <node role="macro" roleId="tps4.1220976095387" type="tps4.MacroReference" typeId="tps4.1220976052975" id="2235195415637077092">
              <property name="name" nameId="tps4.1220976068141" value="mps_home" />
            </node>
            <node role="compositePathComponent" roleId="tps4.1220974249696" type="tps4.CompositePathComponent" typeId="tps4.1220973992845" id="2235195415637077093">
              <node role="pathComponent" roleId="tps4.1220978161990" type="tps4.PathComponent" typeId="tps4.1220973955905" id="2235195415637077094">
                <property name="path" nameId="tps4.1220974398640" value="about.txt" />
              </node>
            </node>
          </node>
        </node>
        <node role="title" roleId="tps4.1205340441197" type="tps4.SimpleString" typeId="tps4.1205339044029" id="2235195415637077095">
          <property name="name" nameId="tps4.1223641503366" value="MPS" />
        </node>
      </node>
      <node role="pathToBuildToolsZip" roleId="j1at.2235195415637073457" type="tps4.Path" typeId="tps4.1220973916698" id="2235195415637073472">
        <node role="macro" roleId="tps4.1220976095387" type="tps4.MacroReference" typeId="tps4.1220976052975" id="2235195415637073473">
          <property name="name" nameId="tps4.1220976068141" value="basedir" />
        </node>
        <node role="compositePathComponent" roleId="tps4.1220974249696" type="tps4.CompositePathComponent" typeId="tps4.1220973992845" id="2235195415637073474" />
      </node>
    </node>
    <node role="component" roleId="tps4.1203599325709" type="tps4.Antcall" typeId="tps4.1210777529562" id="6128676491055265583">
      <property name="excludes" nameId="tps4.1204107522064" value="" />
      <link role="project" roleId="tps4.1210777812278" targetNodeId="2235195415637076848" resolveInfo="help-build" />
      <link role="targetDeclaration" roleId="tps4.1224178284812" targetNodeId="2235195415637076901" resolveInfo="pack.mps.src" />
      <node role="delete" roleId="tps4.1210852534988" type="tps4.Delete" typeId="tps4.1204122781510" id="6128676491055265584" />
    </node>
    <node role="component" roleId="tps4.1203599325709" type="tps4.Zip" typeId="tps4.1204018553150" id="2235195415637077143">
      <node role="title" roleId="tps4.1205340441197" type="tps4.CompositeString" typeId="tps4.1205342812422" id="1004035210977047770">
        <node role="right" roleId="tps4.1205342834160" type="tps4.SimpleString" typeId="tps4.1205339044029" id="1004035210977047773">
          <property name="name" nameId="tps4.1223641503366" value="-buildTools.zip" />
        </node>
        <node role="left" roleId="tps4.1205342829799" type="tps4.VariableReference" typeId="tps4.1205339464939" id="1004035210977047769">
          <link role="variable" roleId="tps4.1205339484191" targetNodeId="2235195415637077105" resolveInfo="build" />
        </node>
      </node>
      <node role="entry" roleId="tps4.1203617897549" type="tps4.Folder" typeId="tps4.1203598512427" id="2235195415637077144">
        <property name="excludes" nameId="tps4.1204107522064" value="**/SignCode.exe, **/sign.code.jar, **/signtool.exe" />
        <node role="sourcePath" roleId="tps4.1220982054961" type="tps4.Path" typeId="tps4.1220973916698" id="2235195415637077145">
          <node role="macro" roleId="tps4.1220976095387" type="tps4.MacroReference" typeId="tps4.1220976052975" id="2235195415637077146">
            <property name="name" nameId="tps4.1220976068141" value="mps_home" />
          </node>
          <node role="compositePathComponent" roleId="tps4.1220974249696" type="tps4.CompositePathComponent" typeId="tps4.1220973992845" id="2235195415637077147">
            <node role="pathComponent" roleId="tps4.1220978161990" type="tps4.PathComponent" typeId="tps4.1220973955905" id="2235195415637077148">
              <property name="path" nameId="tps4.1220974398640" value="build" />
            </node>
            <node role="pathComponent" roleId="tps4.1220978161990" type="tps4.PathComponent" typeId="tps4.1220973955905" id="2235195415637077149">
              <property name="path" nameId="tps4.1220974398640" value="tools" />
            </node>
          </node>
        </node>
      </node>
      <node role="entry" roleId="tps4.1203617897549" type="tps4.Folder" typeId="tps4.1203598512427" id="2235195415637077150">
        <property name="excludes" nameId="tps4.1204107522064" value="**/*.spc, **/*.pvk, **/*.pw, **/*.pfx" />
        <node role="sourcePath" roleId="tps4.1220982054961" type="tps4.Path" typeId="tps4.1220973916698" id="2235195415637077151">
          <node role="macro" roleId="tps4.1220976095387" type="tps4.MacroReference" typeId="tps4.1220976052975" id="2235195415637077152">
            <property name="name" nameId="tps4.1220976068141" value="mps_home" />
          </node>
          <node role="compositePathComponent" roleId="tps4.1220974249696" type="tps4.CompositePathComponent" typeId="tps4.1220973992845" id="2235195415637077153">
            <node role="pathComponent" roleId="tps4.1220978161990" type="tps4.PathComponent" typeId="tps4.1220973955905" id="2235195415637077154">
              <property name="path" nameId="tps4.1220974398640" value="build" />
            </node>
            <node role="pathComponent" roleId="tps4.1220978161990" type="tps4.PathComponent" typeId="tps4.1220973955905" id="2235195415637077155">
              <property name="path" nameId="tps4.1220974398640" value="resources" />
            </node>
          </node>
        </node>
      </node>
      <node role="delete" roleId="tps4.1239622410040" type="tps4.Delete" typeId="tps4.1204122781510" id="2235195415637077156" />
    </node>
    <node role="configuration" roleId="tps4.1204115898932" type="tps4.Configuration" typeId="tps4.1204115658627" id="2235195415637073460">
      <property name="name" nameId="tpck.1169194664001" value="external" />
    </node>
    <node role="builtInVariable" roleId="tps4.1205337304382" type="tps4.Variable" typeId="tps4.1205335290326" id="2235195415637073461">
      <property name="name" nameId="tpck.1169194664001" value=":" />
      <property name="antName" nameId="tps4.1205335307578" value="path.separator" />
    </node>
    <node role="builtInVariable" roleId="tps4.1205337304382" type="tps4.Variable" typeId="tps4.1205335290326" id="2235195415637073462">
      <property name="name" nameId="tpck.1169194664001" value="basedir" />
      <property name="antName" nameId="tps4.1205335307578" value="basedir" />
    </node>
    <node role="builtInVariable" roleId="tps4.1205337304382" type="tps4.Variable" typeId="tps4.1205335290326" id="2235195415637073463">
      <property name="name" nameId="tpck.1169194664001" value="date" />
      <property name="antName" nameId="tps4.1205335307578" value="DSTAMP" />
    </node>
    <node role="builtInVariable" roleId="tps4.1205337304382" type="tps4.Variable" typeId="tps4.1205335290326" id="2235195415637073464">
      <property name="name" nameId="tpck.1169194664001" value="\n" />
      <property name="antName" nameId="tps4.1205335307578" value="line.separator" />
    </node>
    <node role="builtInVariable" roleId="tps4.1205337304382" type="tps4.Variable" typeId="tps4.1205335290326" id="2235195415637073465">
      <property name="name" nameId="tpck.1169194664001" value="/" />
      <property name="antName" nameId="tps4.1205335307578" value="file.separator" />
    </node>
    <node role="baseDirectory" roleId="tps4.1226493152214" type="tps4.BaseDirPath" typeId="tps4.1226494304686" id="2235195415637073466">
      <node role="macro" roleId="tps4.1220976095387" type="tps4.MacroReference" typeId="tps4.1220976052975" id="2235195415637073467">
        <property name="name" nameId="tps4.1220976068141" value="mps_home" />
      </node>
      <node role="compositePathComponent" roleId="tps4.1220974249696" type="tps4.CompositePathComponent" typeId="tps4.1220973992845" id="2235195415637073468" />
    </node>
    <node role="deployDirectory" roleId="tps4.462257719548209895" type="tps4.Path" typeId="tps4.1220973916698" id="462257719548547135">
      <node role="macro" roleId="tps4.1220976095387" type="tps4.MacroReference" typeId="tps4.1220976052975" id="4483399040246280652">
        <property name="name" nameId="tps4.1220976068141" value="base_dir" />
      </node>
      <node role="compositePathComponent" roleId="tps4.1220974249696" type="tps4.CompositePathComponent" typeId="tps4.1220973992845" id="462257719548547137">
        <node role="pathComponent" roleId="tps4.1220978161990" type="tps4.PathComponent" typeId="tps4.1220973955905" id="462257719548547138">
          <property name="path" nameId="tps4.1220974398640" value=".." />
        </node>
        <node role="pathComponent" roleId="tps4.1220978161990" type="tps4.PathComponent" typeId="tps4.1220973955905" id="462257719548547139">
          <property name="path" nameId="tps4.1220974398640" value="MPS.artifacts" />
        </node>
      </node>
    </node>
    <node role="scriptsDirectory" roleId="tps4.462257719548209896" type="tps4.Path" typeId="tps4.1220973916698" id="462257719548547161">
      <node role="macro" roleId="tps4.1220976095387" type="tps4.MacroReference" typeId="tps4.1220976052975" id="4483399040246280653">
        <property name="name" nameId="tps4.1220976068141" value="base_dir" />
      </node>
      <node role="compositePathComponent" roleId="tps4.1220974249696" type="tps4.CompositePathComponent" typeId="tps4.1220973992845" id="462257719548547163">
        <node role="pathComponent" roleId="tps4.1220978161990" type="tps4.PathComponent" typeId="tps4.1220973955905" id="462257719548547164">
          <property name="path" nameId="tps4.1220974398640" value="build" />
        </node>
      </node>
    </node>
  </root>
  <root id="2235195415637076848">
    <node role="property" roleId="tpsk.1200425668297" type="tpsk.ExternalPropertyDeclaration" typeId="tpsk.1219147669362" id="2235195415637076849">
      <property name="name" nameId="tpck.1169194664001" value="input.dir" />
      <node role="type" roleId="tpsk.1196870993204" type="tpsk.FileType" typeId="tpsk.1199032398223" id="2235195415637076850" />
    </node>
    <node role="property" roleId="tpsk.1200425668297" type="tpsk.ExternalPropertyDeclaration" typeId="tpsk.1219147669362" id="2235195415637076851">
      <property name="name" nameId="tpck.1169194664001" value="output.dir" />
      <node role="type" roleId="tpsk.1196870993204" type="tpsk.FileType" typeId="tpsk.1199032398223" id="2235195415637076852" />
    </node>
    <node role="property" roleId="tpsk.1200425668297" type="tpsk.ExternalPropertyDeclaration" typeId="tpsk.1219147669362" id="2235195415637076853">
      <property name="name" nameId="tpck.1169194664001" value="deploy.dir" />
      <node role="type" roleId="tpsk.1196870993204" type="tpsk.FileType" typeId="tpsk.1199032398223" id="2235195415637076854" />
    </node>
    <node role="property" roleId="tpsk.1200425668297" type="tpsk.ExternalPropertyDeclaration" typeId="tpsk.1219147669362" id="2235195415637076855">
      <property name="name" nameId="tpck.1169194664001" value="version" />
      <node role="type" roleId="tpsk.1196870993204" type="tpsk.StringType" typeId="tpsk.1196870403099" id="2235195415637076856" />
    </node>
    <node role="property" roleId="tpsk.1200425668297" type="tpsk.ExternalPropertyDeclaration" typeId="tpsk.1219147669362" id="2235195415637076857">
      <property name="name" nameId="tpck.1169194664001" value="build.number" />
      <node role="type" roleId="tpsk.1196870993204" type="tpsk.StringType" typeId="tpsk.1196870403099" id="2235195415637076858" />
    </node>
    <node role="target" roleId="tpsk.1196851079482" type="tpsk.TargetDeclaration" typeId="tpsk.1196851099544" id="2235195415637076859">
      <property name="name" nameId="tpck.1169194664001" value="repack.sources" />
      <property name="shortDescription" nameId="tpck.1156234966388" value="search for sources into subdirs and put them into one basedir" />
      <node role="taskCall" roleId="tpsk.1196851542249" type="ddum.TaskCall" typeId="ddum.353793545802643477" id="2235195415637076860">
        <link role="declaration" roleId="ddum.353793545802643478" targetNodeId="adh8.353793545802812427" resolveInfo="copy" />
        <node role="nested" roleId="tpsk.1196858559206" type="ddum.TaskCall" typeId="ddum.353793545802643477" id="2235195415637076861">
          <link role="declaration" roleId="ddum.353793545802643478" targetNodeId="adh8.353793545802814270" resolveInfo="mapper" />
          <node role="atributes" roleId="ddum.353793545802643479" type="ddum.Attribute" typeId="ddum.353793545802643466" id="2235195415637076862">
            <link role="attributeDeclaration" roleId="ddum.353793545802643467" targetNodeId="adh8.353793545802814283" resolveInfo="type" />
            <node role="value" roleId="ddum.353793545802643468" type="tpsk.StringLiteral" typeId="tpsk.1196861005114" id="2235195415637076863">
              <property name="value" nameId="tpsk.1196861024475" value="regexp" />
            </node>
          </node>
          <node role="atributes" roleId="ddum.353793545802643479" type="ddum.Attribute" typeId="ddum.353793545802643466" id="2235195415637076864">
            <link role="attributeDeclaration" roleId="ddum.353793545802643467" targetNodeId="adh8.353793545802814277" resolveInfo="from" />
            <node role="value" roleId="ddum.353793545802643468" type="tpsk.StringLiteral" typeId="tpsk.1196861005114" id="2235195415637076865">
              <property name="value" nameId="tpsk.1196861024475" value="(.*)(/|\\)(src|sources|source|source_gen|source-api)(/|\\)(.*)" />
            </node>
          </node>
          <node role="atributes" roleId="ddum.353793545802643479" type="ddum.Attribute" typeId="ddum.353793545802643466" id="2235195415637076866">
            <link role="attributeDeclaration" roleId="ddum.353793545802643467" targetNodeId="adh8.353793545802814281" resolveInfo="to" />
            <node role="value" roleId="ddum.353793545802643468" type="tpsk.StringLiteral" typeId="tpsk.1196861005114" id="2235195415637076867">
              <property name="value" nameId="tpsk.1196861024475" value="\5" />
            </node>
          </node>
        </node>
        <node role="nested" roleId="tpsk.1196858559206" type="ddum.TaskCall" typeId="ddum.353793545802643477" id="2235195415637076868">
          <link role="declaration" roleId="ddum.353793545802643478" targetNodeId="adh8.353793545802813175" resolveInfo="fileset" />
          <node role="atributes" roleId="ddum.353793545802643479" type="ddum.Attribute" typeId="ddum.353793545802643466" id="2235195415637076869">
            <link role="attributeDeclaration" roleId="ddum.353793545802643467" targetNodeId="adh8.353793545802811531" resolveInfo="dir" />
            <node role="value" roleId="ddum.353793545802643468" type="tpsk.PropertyReference" typeId="tpsk.1196853662806" id="2235195415637076870">
              <link role="propertyDeclaration" roleId="tpsk.1196853671400" targetNodeId="2235195415637076849" resolveInfo="input.dir" />
            </node>
          </node>
        </node>
        <node role="atributes" roleId="ddum.353793545802643479" type="ddum.Attribute" typeId="ddum.353793545802643466" id="2235195415637076871">
          <link role="attributeDeclaration" roleId="ddum.353793545802643467" targetNodeId="adh8.353793545802812455" resolveInfo="todir" />
          <node role="value" roleId="ddum.353793545802643468" type="tpsk.PropertyReference" typeId="tpsk.1196853662806" id="2235195415637076872">
            <link role="propertyDeclaration" roleId="tpsk.1196853671400" targetNodeId="2235195415637076851" resolveInfo="output.dir" />
          </node>
        </node>
      </node>
    </node>
    <node role="target" roleId="tpsk.1196851079482" type="tpsk.TargetDeclaration" typeId="tpsk.1196851099544" id="2235195415637076873">
      <property name="name" nameId="tpck.1169194664001" value="append.idea.version" />
      <property name="shortDescription" nameId="tpck.1156234966388" value="reads idea version from file" />
      <node role="propertyList" roleId="tpsk.1200425580778" type="tpsk.PropertyDeclaration" typeId="tpsk.1196851107341" id="2235195415637076874">
        <property name="name" nameId="tpck.1169194664001" value="build.number.file" />
        <node role="type" roleId="tpsk.1196870993204" type="tpsk.FileType" typeId="tpsk.1199032398223" id="2235195415637076875" />
        <node role="propertyValue" roleId="tpsk.1196851904859" type="tpsk.FileName" typeId="tpsk.1199031681512" id="2235195415637076876">
          <node role="value" roleId="tpsk.1199031757132" type="tpsk.PlusOperation" typeId="tpsk.1197108973325" id="2235195415637076877">
            <node role="right" roleId="tpsk.1197107881958" type="tpsk.StringLiteral" typeId="tpsk.1196861005114" id="2235195415637076878">
              <property name="value" nameId="tpsk.1196861024475" value="/build.number" />
            </node>
            <node role="left" roleId="tpsk.1197107855106" type="tpsk.PropertyReference" typeId="tpsk.1196853662806" id="2235195415637076879">
              <link role="propertyDeclaration" roleId="tpsk.1196853671400" targetNodeId="2235195415637076849" resolveInfo="input.dir" />
            </node>
          </node>
        </node>
      </node>
      <node role="propertyList" roleId="tpsk.1200425580778" type="tpsk.ExternalPropertyDeclaration" typeId="tpsk.1219147669362" id="2235195415637076880">
        <property name="name" nameId="tpck.1169194664001" value="mps_home" />
        <node role="type" roleId="tpsk.1196870993204" type="tpsk.FileType" typeId="tpsk.1199032398223" id="2235195415637076881" />
      </node>
      <node role="taskCall" roleId="tpsk.1196851542249" type="ddum.TaskCall" typeId="ddum.353793545802643477" id="2235195415637076882">
        <link role="declaration" roleId="ddum.353793545802643478" targetNodeId="adh8.353793545802814750" resolveInfo="property" />
        <node role="atributes" roleId="ddum.353793545802643479" type="ddum.Attribute" typeId="ddum.353793545802643466" id="2235195415637076883">
          <link role="attributeDeclaration" roleId="ddum.353793545802643467" targetNodeId="adh8.353793545802814757" resolveInfo="file" />
          <node role="value" roleId="ddum.353793545802643468" type="tpsk.FileName" typeId="tpsk.1199031681512" id="2235195415637076884">
            <node role="value" roleId="tpsk.1199031757132" type="tpsk.PlusOperation" typeId="tpsk.1197108973325" id="2235195415637076885">
              <node role="left" roleId="tpsk.1197107855106" type="tpsk.PropertyReference" typeId="tpsk.1196853662806" id="2235195415637076886">
                <link role="propertyDeclaration" roleId="tpsk.1196853671400" targetNodeId="2235195415637076880" resolveInfo="mps_home" />
              </node>
              <node role="right" roleId="tpsk.1197107881958" type="tpsk.StringLiteral" typeId="tpsk.1196861005114" id="2235195415637076887">
                <property name="value" nameId="tpsk.1196861024475" value="/build.number" />
              </node>
            </node>
          </node>
        </node>
        <node role="atributes" roleId="ddum.353793545802643479" type="ddum.Attribute" typeId="ddum.353793545802643466" id="2235195415637076888">
          <link role="attributeDeclaration" roleId="ddum.353793545802643467" targetNodeId="adh8.353793545802814761" resolveInfo="prefix" />
          <node role="value" roleId="ddum.353793545802643468" type="tpsk.StringLiteral" typeId="tpsk.1196861005114" id="2235195415637076889">
            <property name="value" nameId="tpsk.1196861024475" value="repo" />
          </node>
        </node>
      </node>
      <node role="taskCall" roleId="tpsk.1196851542249" type="ddum.TaskCall" typeId="ddum.353793545802643477" id="2235195415637076890">
        <link role="declaration" roleId="ddum.353793545802643478" targetNodeId="adh8.353793545802812872" resolveInfo="echo" />
        <node role="atributes" roleId="ddum.353793545802643479" type="ddum.Attribute" typeId="ddum.353793545802643466" id="2235195415637076891">
          <link role="attributeDeclaration" roleId="ddum.353793545802643467" targetNodeId="adh8.353793545802812878" resolveInfo="file" />
          <node role="value" roleId="ddum.353793545802643468" type="tpsk.PropertyReference" typeId="tpsk.1196853662806" id="2235195415637076892">
            <link role="propertyDeclaration" roleId="tpsk.1196853671400" targetNodeId="2235195415637076874" resolveInfo="build.number.file" />
          </node>
        </node>
        <node role="atributes" roleId="ddum.353793545802643479" type="ddum.Attribute" typeId="ddum.353793545802643466" id="2235195415637076893">
          <link role="attributeDeclaration" roleId="ddum.353793545802643467" targetNodeId="adh8.353793545802812873" resolveInfo="append" />
          <node role="value" roleId="ddum.353793545802643468" type="tpsk.BooleanLiteral" typeId="tpsk.1196865966685" id="2235195415637076894">
            <property name="value" nameId="tpsk.1196866040780" value="true" />
          </node>
        </node>
        <node role="internalText" roleId="tpsk.1197724814674" type="tpsk.StringLiteral" typeId="tpsk.1196861005114" id="2235195415637076895">
          <property name="value" nameId="tpsk.1196861024475" value="${line.separator}idea.platform.build.number=${repo.idea.platform.build.number}" />
        </node>
      </node>
      <node role="taskCall" roleId="tpsk.1196851542249" type="ddum.TaskCall" typeId="ddum.353793545802643477" id="2235195415637076896">
        <link role="declaration" roleId="ddum.353793545802643478" targetNodeId="adh8.353793545802812427" resolveInfo="copy" />
        <node role="atributes" roleId="ddum.353793545802643479" type="ddum.Attribute" typeId="ddum.353793545802643466" id="2235195415637076897">
          <link role="attributeDeclaration" roleId="ddum.353793545802643467" targetNodeId="adh8.353793545802812435" resolveInfo="file" />
          <node role="value" roleId="ddum.353793545802643468" type="tpsk.PropertyReference" typeId="tpsk.1196853662806" id="2235195415637076898">
            <link role="propertyDeclaration" roleId="tpsk.1196853671400" targetNodeId="2235195415637076874" resolveInfo="build.number.file" />
          </node>
        </node>
        <node role="atributes" roleId="ddum.353793545802643479" type="ddum.Attribute" typeId="ddum.353793545802643466" id="2235195415637076899">
          <link role="attributeDeclaration" roleId="ddum.353793545802643467" targetNodeId="adh8.353793545802812455" resolveInfo="todir" />
          <node role="value" roleId="ddum.353793545802643468" type="tpsk.PropertyReference" typeId="tpsk.1196853662806" id="2235195415637076900">
            <link role="propertyDeclaration" roleId="tpsk.1196853671400" targetNodeId="2235195415637076851" resolveInfo="output.dir" />
          </node>
        </node>
      </node>
    </node>
    <node role="target" roleId="tpsk.1196851079482" type="tpsk.TargetDeclaration" typeId="tpsk.1196851099544" id="2235195415637076901">
      <property name="name" nameId="tpck.1169194664001" value="pack.mps.src" />
      <property name="shortDescription" nameId="tpck.1156234966388" value="package mps sources" />
      <node role="propertyList" roleId="tpsk.1200425580778" type="tpsk.PropertyDeclaration" typeId="tpsk.1196851107341" id="2235195415637076902">
        <property name="name" nameId="tpck.1169194664001" value="tmpdir" />
        <node role="type" roleId="tpsk.1196870993204" type="tpsk.FileType" typeId="tpsk.1199032398223" id="2235195415637076903" />
        <node role="propertyValue" roleId="tpsk.1196851904859" type="tpsk.FileName" typeId="tpsk.1199031681512" id="2235195415637076904">
          <node role="value" roleId="tpsk.1199031757132" type="tpsk.PlusOperation" typeId="tpsk.1197108973325" id="2235195415637076905">
            <node role="right" roleId="tpsk.1197107881958" type="tpsk.PlusOperation" typeId="tpsk.1197108973325" id="2235195415637076906">
              <node role="right" roleId="tpsk.1197107881958" type="tpsk.StringLiteral" typeId="tpsk.1196861005114" id="2235195415637076907">
                <property name="value" nameId="tpsk.1196861024475" value="MPS.src" />
              </node>
              <node role="left" roleId="tpsk.1197107855106" type="tpsk.StringLiteral" typeId="tpsk.1196861005114" id="2235195415637076908">
                <property name="value" nameId="tpsk.1196861024475" value="/" />
              </node>
            </node>
            <node role="left" roleId="tpsk.1197107855106" type="tpsk.StringLiteral" typeId="tpsk.1196861005114" id="2235195415637076909">
              <property name="value" nameId="tpsk.1196861024475" value="${java.io.tmpdir}" />
            </node>
          </node>
        </node>
      </node>
      <node role="taskCall" roleId="tpsk.1196851542249" type="ddum.TaskCall" typeId="ddum.353793545802643477" id="2235195415637076910">
        <link role="declaration" roleId="ddum.353793545802643478" targetNodeId="adh8.353793545802814434" resolveInfo="mkdir" />
        <node role="atributes" roleId="ddum.353793545802643479" type="ddum.Attribute" typeId="ddum.353793545802643466" id="2235195415637076911">
          <link role="attributeDeclaration" roleId="ddum.353793545802643467" targetNodeId="adh8.353793545802814435" resolveInfo="dir" />
          <node role="value" roleId="ddum.353793545802643468" type="tpsk.PropertyReference" typeId="tpsk.1196853662806" id="2235195415637076912">
            <link role="propertyDeclaration" roleId="tpsk.1196853671400" targetNodeId="2235195415637076902" resolveInfo="tmpdir" />
          </node>
        </node>
      </node>
      <node role="taskCall" roleId="tpsk.1196851542249" type="ddum.TaskCall" typeId="ddum.353793545802643477" id="2235195415637076913">
        <link role="declaration" roleId="ddum.353793545802643478" targetNodeId="adh8.353793545802815892" resolveInfo="zip" />
        <node role="nested" roleId="tpsk.1196858559206" type="ddum.TaskCall" typeId="ddum.353793545802643477" id="2235195415637076914">
          <link role="declaration" roleId="ddum.353793545802643478" targetNodeId="adh8.353793545802815941" resolveInfo="zipfileset" />
          <node role="nested" roleId="tpsk.1196858559206" type="ddum.TaskCall" typeId="ddum.353793545802643477" id="2339938892738274374">
            <link role="declaration" roleId="ddum.353793545802643478" targetNodeId="adh8.353793545802811560" resolveInfo="exclude" />
            <node role="atributes" roleId="ddum.353793545802643479" type="ddum.Attribute" typeId="ddum.353793545802643466" id="2339938892738274375">
              <link role="attributeDeclaration" roleId="ddum.353793545802643467" targetNodeId="adh8.353793545802814494" resolveInfo="name" />
              <node role="value" roleId="ddum.353793545802643468" type="tpsk.PlusOperation" typeId="tpsk.1197108973325" id="2339938892738274376">
                <node role="left" roleId="tpsk.1197107855106" type="tpsk.PropertyReference" typeId="tpsk.1196853662806" id="2339938892738274377">
                  <link role="propertyDeclaration" roleId="tpsk.1196853671400" targetNodeId="2235195415637076853" resolveInfo="deploy.dir" />
                </node>
                <node role="right" roleId="tpsk.1197107881958" type="tpsk.StringLiteral" typeId="tpsk.1196861005114" id="2339938892738274378">
                  <property name="value" nameId="tpsk.1196861024475" value="/**" />
                </node>
              </node>
            </node>
          </node>
          <node role="nested" roleId="tpsk.1196858559206" type="ddum.TaskCall" typeId="ddum.353793545802643477" id="2339938892738152803">
            <link role="declaration" roleId="ddum.353793545802643478" targetNodeId="adh8.353793545802811560" resolveInfo="exclude" />
            <node role="atributes" roleId="ddum.353793545802643479" type="ddum.Attribute" typeId="ddum.353793545802643466" id="2339938892738152804">
              <link role="attributeDeclaration" roleId="ddum.353793545802643467" targetNodeId="adh8.353793545802814494" resolveInfo="name" />
              <node role="value" roleId="ddum.353793545802643468" type="tpsk.StringLiteral" typeId="tpsk.1196861005114" id="2339938892738152805">
                <property name="value" nameId="tpsk.1196861024475" value="classes/**" />
              </node>
            </node>
          </node>
          <node role="nested" roleId="tpsk.1196858559206" type="ddum.TaskCall" typeId="ddum.353793545802643477" id="2235195415637076926">
            <link role="declaration" roleId="ddum.353793545802643478" targetNodeId="adh8.353793545802811560" resolveInfo="exclude" />
            <node role="atributes" roleId="ddum.353793545802643479" type="ddum.Attribute" typeId="ddum.353793545802643466" id="2235195415637076927">
              <link role="attributeDeclaration" roleId="ddum.353793545802643467" targetNodeId="adh8.353793545802814494" resolveInfo="name" />
              <node role="value" roleId="ddum.353793545802643468" type="tpsk.StringLiteral" typeId="tpsk.1196861005114" id="2235195415637076928">
                <property name="value" nameId="tpsk.1196861024475" value="**/*.class" />
              </node>
            </node>
          </node>
          <node role="nested" roleId="tpsk.1196858559206" type="ddum.TaskCall" typeId="ddum.353793545802643477" id="2235195415637076929">
            <property name="shortDescription" nameId="tpck.1156234966388" value="exclude build desk files" />
            <link role="declaration" roleId="ddum.353793545802643478" targetNodeId="adh8.353793545802811560" resolveInfo="exclude" />
            <node role="atributes" roleId="ddum.353793545802643479" type="ddum.Attribute" typeId="ddum.353793545802643466" id="2235195415637076930">
              <link role="attributeDeclaration" roleId="ddum.353793545802643467" targetNodeId="adh8.353793545802814494" resolveInfo="name" />
              <node role="value" roleId="ddum.353793545802643468" type="tpsk.StringLiteral" typeId="tpsk.1196861005114" id="2235195415637076931">
                <property name="value" nameId="tpsk.1196861024475" value="**/*.bdp" />
              </node>
            </node>
          </node>
          <node role="nested" roleId="tpsk.1196858559206" type="ddum.TaskCall" typeId="ddum.353793545802643477" id="2235195415637076932">
            <property name="shortDescription" nameId="tpck.1156234966388" value="exclude files used for signing" />
            <link role="declaration" roleId="ddum.353793545802643478" targetNodeId="adh8.353793545802811560" resolveInfo="exclude" />
            <node role="atributes" roleId="ddum.353793545802643479" type="ddum.Attribute" typeId="ddum.353793545802643466" id="2235195415637076933">
              <link role="attributeDeclaration" roleId="ddum.353793545802643467" targetNodeId="adh8.353793545802814494" resolveInfo="name" />
              <node role="value" roleId="ddum.353793545802643468" type="tpsk.StringLiteral" typeId="tpsk.1196861005114" id="2235195415637076934">
                <property name="value" nameId="tpsk.1196861024475" value="**/*.pvk" />
              </node>
            </node>
          </node>
          <node role="nested" roleId="tpsk.1196858559206" type="ddum.TaskCall" typeId="ddum.353793545802643477" id="2235195415637076935">
            <link role="declaration" roleId="ddum.353793545802643478" targetNodeId="adh8.353793545802811560" resolveInfo="exclude" />
            <node role="atributes" roleId="ddum.353793545802643479" type="ddum.Attribute" typeId="ddum.353793545802643466" id="2235195415637076936">
              <link role="attributeDeclaration" roleId="ddum.353793545802643467" targetNodeId="adh8.353793545802814494" resolveInfo="name" />
              <node role="value" roleId="ddum.353793545802643468" type="tpsk.StringLiteral" typeId="tpsk.1196861005114" id="2235195415637076937">
                <property name="value" nameId="tpsk.1196861024475" value="**/*.spc" />
              </node>
            </node>
          </node>
          <node role="nested" roleId="tpsk.1196858559206" type="ddum.TaskCall" typeId="ddum.353793545802643477" id="2235195415637076938">
            <link role="declaration" roleId="ddum.353793545802643478" targetNodeId="adh8.353793545802811560" resolveInfo="exclude" />
            <node role="atributes" roleId="ddum.353793545802643479" type="ddum.Attribute" typeId="ddum.353793545802643466" id="2235195415637076939">
              <link role="attributeDeclaration" roleId="ddum.353793545802643467" targetNodeId="adh8.353793545802814494" resolveInfo="name" />
              <node role="value" roleId="ddum.353793545802643468" type="tpsk.StringLiteral" typeId="tpsk.1196861005114" id="2235195415637076940">
                <property name="value" nameId="tpsk.1196861024475" value="**/*.pw" />
              </node>
            </node>
          </node>
          <node role="nested" roleId="tpsk.1196858559206" type="ddum.TaskCall" typeId="ddum.353793545802643477" id="2235195415637076941">
            <link role="declaration" roleId="ddum.353793545802643478" targetNodeId="adh8.353793545802811560" resolveInfo="exclude" />
            <node role="atributes" roleId="ddum.353793545802643479" type="ddum.Attribute" typeId="ddum.353793545802643466" id="2235195415637076942">
              <link role="attributeDeclaration" roleId="ddum.353793545802643467" targetNodeId="adh8.353793545802814494" resolveInfo="name" />
              <node role="value" roleId="ddum.353793545802643468" type="tpsk.StringLiteral" typeId="tpsk.1196861005114" id="2235195415637076943">
                <property name="value" nameId="tpsk.1196861024475" value="**/sign/**" />
              </node>
            </node>
          </node>
          <node role="nested" roleId="tpsk.1196858559206" type="ddum.TaskCall" typeId="ddum.353793545802643477" id="2235195415637076944">
            <link role="declaration" roleId="ddum.353793545802643478" targetNodeId="adh8.353793545802811560" resolveInfo="exclude" />
            <node role="atributes" roleId="ddum.353793545802643479" type="ddum.Attribute" typeId="ddum.353793545802643466" id="2235195415637076945">
              <link role="attributeDeclaration" roleId="ddum.353793545802643467" targetNodeId="adh8.353793545802814494" resolveInfo="name" />
              <node role="value" roleId="ddum.353793545802643468" type="tpsk.StringLiteral" typeId="tpsk.1196861005114" id="2235195415637076946">
                <property name="value" nameId="tpsk.1196861024475" value="system/**" />
              </node>
            </node>
          </node>
          <node role="nested" roleId="tpsk.1196858559206" type="ddum.TaskCall" typeId="ddum.353793545802643477" id="2235195415637076947">
            <link role="declaration" roleId="ddum.353793545802643478" targetNodeId="adh8.353793545802811560" resolveInfo="exclude" />
            <node role="atributes" roleId="ddum.353793545802643479" type="ddum.Attribute" typeId="ddum.353793545802643466" id="2235195415637076948">
              <link role="attributeDeclaration" roleId="ddum.353793545802643467" targetNodeId="adh8.353793545802814494" resolveInfo="name" />
              <node role="value" roleId="ddum.353793545802643468" type="tpsk.StringLiteral" typeId="tpsk.1196861005114" id="2235195415637076949">
                <property name="value" nameId="tpsk.1196861024475" value="**/*.hprof" />
              </node>
            </node>
          </node>
          <node role="nested" roleId="tpsk.1196858559206" type="ddum.TaskCall" typeId="ddum.353793545802643477" id="2235195415637076950">
            <link role="declaration" roleId="ddum.353793545802643478" targetNodeId="adh8.353793545802811560" resolveInfo="exclude" />
            <node role="atributes" roleId="ddum.353793545802643479" type="ddum.Attribute" typeId="ddum.353793545802643466" id="2235195415637076951">
              <link role="attributeDeclaration" roleId="ddum.353793545802643467" targetNodeId="adh8.353793545802814494" resolveInfo="name" />
              <node role="value" roleId="ddum.353793545802643468" type="tpsk.StringLiteral" typeId="tpsk.1196861005114" id="2235195415637076952">
                <property name="value" nameId="tpsk.1196861024475" value="integrationBuild*" />
              </node>
            </node>
          </node>
          <node role="nested" roleId="tpsk.1196858559206" type="ddum.TaskCall" typeId="ddum.353793545802643477" id="8375061986520656486">
            <link role="declaration" roleId="ddum.353793545802643478" targetNodeId="adh8.353793545802811560" resolveInfo="exclude" />
            <node role="atributes" roleId="ddum.353793545802643479" type="ddum.Attribute" typeId="ddum.353793545802643466" id="8375061986520656487">
              <link role="attributeDeclaration" roleId="ddum.353793545802643467" targetNodeId="adh8.353793545802814494" resolveInfo="name" />
              <node role="value" roleId="ddum.353793545802643468" type="tpsk.StringLiteral" typeId="tpsk.1196861005114" id="8375061986520656488">
                <property name="value" nameId="tpsk.1196861024475" value=".git/**" />
              </node>
            </node>
          </node>
          <node role="nested" roleId="tpsk.1196858559206" type="ddum.TaskCall" typeId="ddum.353793545802643477" id="2339938892738152794">
            <link role="declaration" roleId="ddum.353793545802643478" targetNodeId="adh8.353793545802811560" resolveInfo="exclude" />
            <node role="atributes" roleId="ddum.353793545802643479" type="ddum.Attribute" typeId="ddum.353793545802643466" id="2339938892738152795">
              <link role="attributeDeclaration" roleId="ddum.353793545802643467" targetNodeId="adh8.353793545802814494" resolveInfo="name" />
              <node role="value" roleId="ddum.353793545802643468" type="tpsk.StringLiteral" typeId="tpsk.1196861005114" id="2339938892738152796">
                <property name="value" nameId="tpsk.1196861024475" value=".idea/workspace.xml" />
              </node>
            </node>
          </node>
          <node role="nested" roleId="tpsk.1196858559206" type="ddum.TaskCall" typeId="ddum.353793545802643477" id="2339938892738152791">
            <link role="declaration" roleId="ddum.353793545802643478" targetNodeId="adh8.353793545802811560" resolveInfo="exclude" />
            <node role="atributes" roleId="ddum.353793545802643479" type="ddum.Attribute" typeId="ddum.353793545802643466" id="2339938892738152792">
              <link role="attributeDeclaration" roleId="ddum.353793545802643467" targetNodeId="adh8.353793545802814494" resolveInfo="name" />
              <node role="value" roleId="ddum.353793545802643468" type="tpsk.StringLiteral" typeId="tpsk.1196861005114" id="2339938892738152793">
                <property name="value" nameId="tpsk.1196861024475" value="**/.idea/workspace.xml" />
              </node>
            </node>
          </node>
          <node role="atributes" roleId="ddum.353793545802643479" type="ddum.Attribute" typeId="ddum.353793545802643466" id="2235195415637076953">
            <link role="attributeDeclaration" roleId="ddum.353793545802643467" targetNodeId="adh8.353793545802811856" resolveInfo="dir" />
            <node role="value" roleId="ddum.353793545802643468" type="tpsk.FileName" typeId="tpsk.1199031681512" id="2235195415637076954">
              <node role="value" roleId="tpsk.1199031757132" type="tpsk.StringLiteral" typeId="tpsk.1196861005114" id="2235195415637076955">
                <property name="value" nameId="tpsk.1196861024475" value="${base_dir}" />
              </node>
            </node>
          </node>
          <node role="atributes" roleId="ddum.353793545802643479" type="ddum.Attribute" typeId="ddum.353793545802643466" id="2235195415637076956">
            <link role="attributeDeclaration" roleId="ddum.353793545802643467" targetNodeId="adh8.353793545802811860" resolveInfo="prefix" />
            <node role="value" roleId="ddum.353793545802643468" type="tpsk.StringLiteral" typeId="tpsk.1196861005114" id="2235195415637076957">
              <property name="value" nameId="tpsk.1196861024475" value="MPS" />
            </node>
          </node>
        </node>
        <node role="atributes" roleId="ddum.353793545802643479" type="ddum.Attribute" typeId="ddum.353793545802643466" id="2235195415637076964">
          <link role="attributeDeclaration" roleId="ddum.353793545802643467" targetNodeId="adh8.353793545802815899" resolveInfo="destfile" />
          <node role="value" roleId="ddum.353793545802643468" type="tpsk.FileName" typeId="tpsk.1199031681512" id="2235195415637076965">
            <node role="value" roleId="tpsk.1199031757132" type="tpsk.PlusOperation" typeId="tpsk.1197108973325" id="2235195415637076966">
              <node role="right" roleId="tpsk.1197107881958" type="tpsk.PlusOperation" typeId="tpsk.1197108973325" id="2235195415637076967">
                <node role="right" roleId="tpsk.1197107881958" type="tpsk.PlusOperation" typeId="tpsk.1197108973325" id="2235195415637076968">
                  <node role="right" roleId="tpsk.1197107881958" type="tpsk.StringLiteral" typeId="tpsk.1196861005114" id="2235195415637076969">
                    <property name="value" nameId="tpsk.1196861024475" value="-src.zip" />
                  </node>
                  <node role="left" roleId="tpsk.1197107855106" type="tpsk.PropertyReference" typeId="tpsk.1196853662806" id="2235195415637076970">
                    <link role="propertyDeclaration" roleId="tpsk.1196853671400" targetNodeId="2235195415637076857" resolveInfo="build.number" />
                  </node>
                </node>
                <node role="left" roleId="tpsk.1197107855106" type="tpsk.StringLiteral" typeId="tpsk.1196861005114" id="2235195415637076971">
                  <property name="value" nameId="tpsk.1196861024475" value="/" />
                </node>
              </node>
              <node role="left" roleId="tpsk.1197107855106" type="tpsk.PropertyReference" typeId="tpsk.1196853662806" id="2235195415637076972">
                <link role="propertyDeclaration" roleId="tpsk.1196853671400" targetNodeId="2235195415637076851" resolveInfo="output.dir" />
              </node>
            </node>
          </node>
        </node>
        <node role="atributes" roleId="ddum.353793545802643479" type="ddum.Attribute" typeId="ddum.353793545802643466" id="2235195415637076973">
          <link role="attributeDeclaration" roleId="ddum.353793545802643467" targetNodeId="adh8.353793545802815911" resolveInfo="filesonly" />
          <node role="value" roleId="ddum.353793545802643468" type="tpsk.BooleanLiteral" typeId="tpsk.1196865966685" id="2235195415637076974">
            <property name="value" nameId="tpsk.1196866040780" value="true" />
          </node>
        </node>
      </node>
      <node role="taskCall" roleId="tpsk.1196851542249" type="ddum.TaskCall" typeId="ddum.353793545802643477" id="2235195415637076975">
        <link role="declaration" roleId="ddum.353793545802643478" targetNodeId="adh8.353793545802812660" resolveInfo="delete" />
        <node role="atributes" roleId="ddum.353793545802643479" type="ddum.Attribute" typeId="ddum.353793545802643466" id="2235195415637076976">
          <link role="attributeDeclaration" roleId="ddum.353793545802643467" targetNodeId="adh8.353793545802812669" resolveInfo="dir" />
          <node role="value" roleId="ddum.353793545802643468" type="tpsk.PropertyReference" typeId="tpsk.1196853662806" id="2235195415637076977">
            <link role="propertyDeclaration" roleId="tpsk.1196853671400" targetNodeId="2235195415637076902" resolveInfo="tmpdir" />
          </node>
        </node>
      </node>
    </node>
  </root>
  <root id="8431776905956472400">
    <node role="entry" roleId="tps4.701559220729212646" type="tps4.Zip" typeId="tps4.1204018553150" id="8431776905956472401">
      <property name="includes" nameId="tps4.1206439615350" value="**/*.java" />
      <node role="entry" roleId="tps4.1203617897549" type="tps4.Antcall" typeId="tps4.1210777529562" id="8431776905956472412">
        <property name="includes" nameId="tps4.1206439615350" value="**/*.java" />
        <link role="project" roleId="tps4.1210777812278" targetNodeId="2235195415637076848" resolveInfo="help-build" />
        <link role="targetDeclaration" roleId="tps4.1224178284812" targetNodeId="2235195415637076859" resolveInfo="repack.sources" />
        <node role="entry" roleId="tps4.1203617897549" type="tps4.Folder" typeId="tps4.1203598512427" id="8431776905956472423">
          <property name="excludes" nameId="tps4.1204107522064" value="**/sandbox/**" />
          <node role="sourcePath" roleId="tps4.1220982054961" type="tps4.Path" typeId="tps4.1220973916698" id="8431776905956472424">
            <node role="macro" roleId="tps4.1220976095387" type="tps4.MacroReference" typeId="tps4.1220976052975" id="8431776905956472425">
              <property name="name" nameId="tps4.1220976068141" value="mps_home" />
            </node>
            <node role="compositePathComponent" roleId="tps4.1220974249696" type="tps4.CompositePathComponent" typeId="tps4.1220973992845" id="8431776905956472426">
              <node role="pathComponent" roleId="tps4.1220978161990" type="tps4.PathComponent" typeId="tps4.1220973955905" id="4789416207834247959">
                <property name="path" nameId="tps4.1220974398640" value="MPSPlugin" />
              </node>
            </node>
          </node>
        </node>
        <node role="entry" roleId="tps4.1203617897549" type="tps4.Folder" typeId="tps4.1203598512427" id="8431776905956472413">
          <property name="excludes" nameId="tps4.1204107522064" value="**/sandbox/**" />
          <node role="sourcePath" roleId="tps4.1220982054961" type="tps4.Path" typeId="tps4.1220973916698" id="8431776905956472414">
            <node role="macro" roleId="tps4.1220976095387" type="tps4.MacroReference" typeId="tps4.1220976052975" id="8431776905956472415">
              <property name="name" nameId="tps4.1220976068141" value="mps_home" />
            </node>
            <node role="compositePathComponent" roleId="tps4.1220974249696" type="tps4.CompositePathComponent" typeId="tps4.1220973992845" id="8431776905956472416">
              <node role="pathComponent" roleId="tps4.1220978161990" type="tps4.PathComponent" typeId="tps4.1220973955905" id="8431776905956472417">
                <property name="path" nameId="tps4.1220974398640" value="core" />
              </node>
            </node>
          </node>
        </node>
        <node role="entry" roleId="tps4.1203617897549" type="tps4.Folder" typeId="tps4.1203598512427" id="4789416207834247952">
          <property name="excludes" nameId="tps4.1204107522064" value="**/sandbox/**" />
          <node role="sourcePath" roleId="tps4.1220982054961" type="tps4.Path" typeId="tps4.1220973916698" id="4789416207834247953">
            <node role="macro" roleId="tps4.1220976095387" type="tps4.MacroReference" typeId="tps4.1220976052975" id="4789416207834247954">
              <property name="name" nameId="tps4.1220976068141" value="mps_home" />
            </node>
            <node role="compositePathComponent" roleId="tps4.1220974249696" type="tps4.CompositePathComponent" typeId="tps4.1220973992845" id="4789416207834247955">
              <node role="pathComponent" roleId="tps4.1220978161990" type="tps4.PathComponent" typeId="tps4.1220973955905" id="4789416207834247958">
                <property name="path" nameId="tps4.1220974398640" value="languages" />
              </node>
            </node>
          </node>
        </node>
        <node role="entry" roleId="tps4.1203617897549" type="tps4.Folder" typeId="tps4.1203598512427" id="4789416207834247942">
          <property name="excludes" nameId="tps4.1204107522064" value="**/sandbox/**" />
          <node role="sourcePath" roleId="tps4.1220982054961" type="tps4.Path" typeId="tps4.1220973916698" id="4789416207834247943">
            <node role="macro" roleId="tps4.1220976095387" type="tps4.MacroReference" typeId="tps4.1220976052975" id="4789416207834247944">
              <property name="name" nameId="tps4.1220976068141" value="mps_home" />
            </node>
            <node role="compositePathComponent" roleId="tps4.1220974249696" type="tps4.CompositePathComponent" typeId="tps4.1220973992845" id="4789416207834247945">
              <node role="pathComponent" roleId="tps4.1220978161990" type="tps4.PathComponent" typeId="tps4.1220973955905" id="4789416207834247957">
                <property name="path" nameId="tps4.1220974398640" value="plugins" />
              </node>
            </node>
          </node>
        </node>
        <node role="entry" roleId="tps4.1203617897549" type="tps4.Folder" typeId="tps4.1203598512427" id="8431776905956472428">
          <property name="excludes" nameId="tps4.1204107522064" value="**/sandbox/**" />
          <node role="sourcePath" roleId="tps4.1220982054961" type="tps4.Path" typeId="tps4.1220973916698" id="8431776905956472429">
            <node role="macro" roleId="tps4.1220976095387" type="tps4.MacroReference" typeId="tps4.1220976052975" id="8431776905956472430">
              <property name="name" nameId="tps4.1220976068141" value="mps_home" />
            </node>
            <node role="compositePathComponent" roleId="tps4.1220974249696" type="tps4.CompositePathComponent" typeId="tps4.1220973992845" id="8431776905956472431">
              <node role="pathComponent" roleId="tps4.1220978161990" type="tps4.PathComponent" typeId="tps4.1220973955905" id="8431776905956472432">
                <property name="path" nameId="tps4.1220974398640" value="resources" />
              </node>
            </node>
          </node>
        </node>
        <node role="entry" roleId="tps4.1203617897549" type="tps4.Folder" typeId="tps4.1203598512427" id="8431776905956472433">
          <property name="excludes" nameId="tps4.1204107522064" value="**/sandbox/**" />
          <node role="sourcePath" roleId="tps4.1220982054961" type="tps4.Path" typeId="tps4.1220973916698" id="8431776905956472434">
            <node role="macro" roleId="tps4.1220976095387" type="tps4.MacroReference" typeId="tps4.1220976052975" id="8431776905956472435">
              <property name="name" nameId="tps4.1220976068141" value="mps_home" />
            </node>
            <node role="compositePathComponent" roleId="tps4.1220974249696" type="tps4.CompositePathComponent" typeId="tps4.1220973992845" id="8431776905956472436">
              <node role="pathComponent" roleId="tps4.1220978161990" type="tps4.PathComponent" typeId="tps4.1220973955905" id="8431776905956472437">
                <property name="path" nameId="tps4.1220974398640" value="workbench" />
              </node>
            </node>
          </node>
        </node>
        <node role="entry" roleId="tps4.1203617897549" type="tps4.Folder" typeId="tps4.1203598512427" id="135746194687529741">
          <property name="excludes" nameId="tps4.1204107522064" value="**/sandbox/**" />
          <node role="sourcePath" roleId="tps4.1220982054961" type="tps4.Path" typeId="tps4.1220973916698" id="135746194687529742">
            <node role="macro" roleId="tps4.1220976095387" type="tps4.MacroReference" typeId="tps4.1220976052975" id="135746194687529743">
              <property name="name" nameId="tps4.1220976068141" value="mps_home" />
            </node>
            <node role="compositePathComponent" roleId="tps4.1220974249696" type="tps4.CompositePathComponent" typeId="tps4.1220973992845" id="135746194687529744">
              <node role="pathComponent" roleId="tps4.1220978161990" type="tps4.PathComponent" typeId="tps4.1220973955905" id="135746194687529746">
                <property name="path" nameId="tps4.1220974398640" value="testbench" />
              </node>
            </node>
          </node>
        </node>
        <node role="delete" roleId="tps4.1210852534988" type="tps4.Delete" typeId="tps4.1204122781510" id="8431776905956472438" />
      </node>
      <node role="delete" roleId="tps4.1239622410040" type="tps4.Delete" typeId="tps4.1204122781510" id="8431776905956472439" />
      <node role="title" roleId="tps4.1205340441197" type="tps4.SimpleString" typeId="tps4.1205339044029" id="8431776905956472440">
        <property name="name" nameId="tps4.1223641503366" value="MPS-src.zip" />
      </node>
    </node>
  </root>
  <root id="8431776905956472682">
    <node role="entry" roleId="tps4.701559220729212646" type="tps4.Jar" typeId="tps4.1203598417283" id="8431776905956472683">
      <property name="excludes" nameId="tps4.1204107522064" value="" />
      <node role="delete" roleId="tps4.1239622410040" type="tps4.Delete" typeId="tps4.1204122781510" id="8431776905956472684" />
      <node role="title" roleId="tps4.1205340441197" type="tps4.SimpleString" typeId="tps4.1205339044029" id="8431776905956472685">
        <property name="name" nameId="tps4.1223641503366" value="generate.ant.task.jar" />
      </node>
      <node role="entry" roleId="tps4.1203617897549" type="tps4.Copy" typeId="tps4.1204015075559" id="8431776905956472686">
        <property name="name" nameId="tpck.1169194664001" value="" />
        <property name="excludes" nameId="tps4.1204107538752" value="" />
        <property name="includes" nameId="tps4.1206439809898" value="**/*.class, **/*.xml" />
        <node role="sourcePath" roleId="tps4.1220974847213" type="tps4.Path" typeId="tps4.1220973916698" id="8431776905956472687">
          <node role="macro" roleId="tps4.1220976095387" type="tps4.MacroReference" typeId="tps4.1220976052975" id="8431776905956472688">
            <property name="name" nameId="tps4.1220976068141" value="mps_home" />
          </node>
          <node role="compositePathComponent" roleId="tps4.1220974249696" type="tps4.CompositePathComponent" typeId="tps4.1220973992845" id="8431776905956472689">
            <node role="pathComponent" roleId="tps4.1220978161990" type="tps4.PathComponent" typeId="tps4.1220973955905" id="3749843785778538831">
              <property name="path" nameId="tps4.1220974398640" value="languages" />
            </node>
            <node role="pathComponent" roleId="tps4.1220978161990" type="tps4.PathComponent" typeId="tps4.1220973955905" id="3749843785778538833">
              <property name="path" nameId="tps4.1220974398640" value="util" />
            </node>
            <node role="pathComponent" roleId="tps4.1220978161990" type="tps4.PathComponent" typeId="tps4.1220973955905" id="8431776905956472691">
              <property name="path" nameId="tps4.1220974398640" value="buildlanguage" />
            </node>
            <node role="pathComponent" roleId="tps4.1220978161990" type="tps4.PathComponent" typeId="tps4.1220973955905" id="8431776905956472692">
              <property name="path" nameId="tps4.1220974398640" value="ant" />
            </node>
            <node role="pathComponent" roleId="tps4.1220978161990" type="tps4.PathComponent" typeId="tps4.1220973955905" id="8431776905956472693">
              <property name="path" nameId="tps4.1220974398640" value="classes" />
            </node>
          </node>
        </node>
      </node>
      <node role="entry" roleId="tps4.1203617897549" type="tps4.Echo" typeId="tps4.1205331422635" id="3737212209850343886">
        <node role="sourcePath" roleId="tps4.1220981955937" type="tps4.Path" typeId="tps4.1220973916698" id="3737212209850343887">
          <node role="macro" roleId="tps4.1220976095387" type="tps4.MacroReference" typeId="tps4.1220976052975" id="3737212209850343888">
            <property name="name" nameId="tps4.1220976068141" value="basedir" />
          </node>
          <node role="compositePathComponent" roleId="tps4.1220974249696" type="tps4.CompositePathComponent" typeId="tps4.1220973992845" id="3737212209850343889" />
        </node>
        <node role="message" roleId="tps4.1205340508811" type="tps4.CompositeString" typeId="tps4.1205342812422" id="3737212209850343890">
          <node role="left" roleId="tps4.1205342829799" type="tps4.SimpleString" typeId="tps4.1205339044029" id="3737212209850343891">
            <property name="name" nameId="tps4.1223641503366" value="build.number=" />
          </node>
          <node role="right" roleId="tps4.1205342834160" type="tps4.CompositeString" typeId="tps4.1205342812422" id="3737212209850343892">
            <node role="left" roleId="tps4.1205342829799" type="tps4.VariableReference" typeId="tps4.1205339464939" id="3737212209850343893">
              <link role="variable" roleId="tps4.1205339484191" targetNodeId="2235195415637077105" resolveInfo="build" />
            </node>
            <node role="right" roleId="tps4.1205342834160" type="tps4.CompositeString" typeId="tps4.1205342812422" id="3737212209850343894">
              <node role="left" roleId="tps4.1205342829799" type="tps4.CompositeString" typeId="tps4.1205342812422" id="3737212209850343895">
                <node role="left" roleId="tps4.1205342829799" type="tps4.CompositeString" typeId="tps4.1205342812422" id="3737212209850343896">
                  <node role="left" roleId="tps4.1205342829799" type="tps4.VariableReference" typeId="tps4.1205339464939" id="3737212209850343897">
                    <link role="variable" roleId="tps4.1205339484191" targetNodeId="nqc9.5558646027962551662" resolveInfo="\n" />
                  </node>
                  <node role="right" roleId="tps4.1205342834160" type="tps4.SimpleString" typeId="tps4.1205339044029" id="3737212209850343898">
                    <property name="name" nameId="tps4.1223641503366" value="date=" />
                  </node>
                </node>
                <node role="right" roleId="tps4.1205342834160" type="tps4.CompositeString" typeId="tps4.1205342812422" id="3737212209850343899">
                  <node role="left" roleId="tps4.1205342829799" type="tps4.VariableReference" typeId="tps4.1205339464939" id="3737212209850343900">
                    <link role="variable" roleId="tps4.1205339484191" targetNodeId="nqc9.5558646027962551661" resolveInfo="date" />
                  </node>
                  <node role="right" roleId="tps4.1205342834160" type="tps4.VariableReference" typeId="tps4.1205339464939" id="3737212209850343901">
                    <link role="variable" roleId="tps4.1205339484191" targetNodeId="nqc9.5558646027962551662" resolveInfo="\n" />
                  </node>
                </node>
              </node>
              <node role="right" roleId="tps4.1205342834160" type="tps4.CompositeString" typeId="tps4.1205342812422" id="3737212209850343902">
                <node role="left" roleId="tps4.1205342829799" type="tps4.SimpleString" typeId="tps4.1205339044029" id="3737212209850343903">
                  <property name="name" nameId="tps4.1223641503366" value="revision.number=" />
                </node>
                <node role="right" roleId="tps4.1205342834160" type="tps4.CompositeString" typeId="tps4.1205342812422" id="3737212209850343904">
                  <node role="left" roleId="tps4.1205342829799" type="tps4.VariableReference" typeId="tps4.1205339464939" id="3737212209850343905">
                    <link role="variable" roleId="tps4.1205339484191" targetNodeId="2235195415637077106" resolveInfo="revision" />
                  </node>
                  <node role="right" roleId="tps4.1205342834160" type="tps4.CompositeString" typeId="tps4.1205342812422" id="3737212209850343906">
                    <node role="left" roleId="tps4.1205342829799" type="tps4.VariableReference" typeId="tps4.1205339464939" id="3737212209850343907">
                      <link role="variable" roleId="tps4.1205339484191" targetNodeId="nqc9.5558646027962551662" resolveInfo="\n" />
                    </node>
                    <node role="right" roleId="tps4.1205342834160" type="tps4.CompositeString" typeId="tps4.1205342812422" id="3737212209850343908">
                      <node role="right" roleId="tps4.1205342834160" type="tps4.CompositeString" typeId="tps4.1205342812422" id="3737212209850343909">
                        <node role="right" roleId="tps4.1205342834160" type="tps4.VariableReference" typeId="tps4.1205339464939" id="3737212209850343910">
                          <link role="variable" roleId="tps4.1205339484191" targetNodeId="2235195415637077108" resolveInfo="version" />
                        </node>
                        <node role="left" roleId="tps4.1205342829799" type="tps4.SimpleString" typeId="tps4.1205339044029" id="3737212209850343911">
                          <property name="name" nameId="tps4.1223641503366" value="version=" />
                        </node>
                      </node>
                      <node role="left" roleId="tps4.1205342829799" type="tps4.CompositeString" typeId="tps4.1205342812422" id="3737212209850343912">
                        <node role="right" roleId="tps4.1205342834160" type="tps4.VariableReference" typeId="tps4.1205339464939" id="3737212209850343913">
                          <link role="variable" roleId="tps4.1205339484191" targetNodeId="nqc9.5558646027962551662" resolveInfo="\n" />
                        </node>
                        <node role="left" roleId="tps4.1205342829799" type="tps4.CompositeString" typeId="tps4.1205342812422" id="3737212209850343914">
                          <node role="left" roleId="tps4.1205342829799" type="tps4.SimpleString" typeId="tps4.1205339044029" id="3737212209850343915">
                            <property name="name" nameId="tps4.1223641503366" value="configuration.name=" />
                          </node>
                          <node role="right" roleId="tps4.1205342834160" type="tps4.VariableReference" typeId="tps4.1205339464939" id="3737212209850343916">
                            <link role="variable" roleId="tps4.1205339484191" targetNodeId="2235195415637077107" resolveInfo="configuration" />
                          </node>
                        </node>
                      </node>
                    </node>
                  </node>
                </node>
              </node>
            </node>
          </node>
        </node>
        <node role="title" roleId="tps4.1205340441197" type="tps4.SimpleString" typeId="tps4.1205339044029" id="3737212209850343917">
          <property name="name" nameId="tps4.1223641503366" value="build.number" />
        </node>
      </node>
    </node>
  </root>
  <root id="8431776905956472694">
    <node role="entry" roleId="tps4.701559220729212646" type="tps4.Jar" typeId="tps4.1203598417283" id="8431776905956472695">
      <node role="entry" roleId="tps4.1203617897549" type="tps4.Copy" typeId="tps4.1204015075559" id="8431776905956472696">
        <property name="name" nameId="tpck.1169194664001" value="" />
        <property name="excludes" nameId="tps4.1204107538752" value="" />
        <node role="sourcePath" roleId="tps4.1220974847213" type="tps4.Path" typeId="tps4.1220973916698" id="8431776905956472697">
          <node role="macro" roleId="tps4.1220976095387" type="tps4.MacroReference" typeId="tps4.1220976052975" id="8431776905956472698">
            <property name="name" nameId="tps4.1220976068141" value="mps_home" />
          </node>
          <node role="compositePathComponent" roleId="tps4.1220974249696" type="tps4.CompositePathComponent" typeId="tps4.1220973992845" id="8431776905956472699">
            <node role="pathComponent" roleId="tps4.1220978161990" type="tps4.PathComponent" typeId="tps4.1220973955905" id="8431776905956472700">
              <property name="path" nameId="tps4.1220974398640" value="core" />
            </node>
            <node role="pathComponent" roleId="tps4.1220978161990" type="tps4.PathComponent" typeId="tps4.1220973955905" id="8431776905956472701">
              <property name="path" nameId="tps4.1220974398640" value="idea-patch" />
            </node>
            <node role="pathComponent" roleId="tps4.1220978161990" type="tps4.PathComponent" typeId="tps4.1220973955905" id="8431776905956472702">
              <property name="path" nameId="tps4.1220974398640" value="classes" />
            </node>
          </node>
        </node>
      </node>
      <node role="delete" roleId="tps4.1239622410040" type="tps4.Delete" typeId="tps4.1204122781510" id="8431776905956472703" />
      <node role="title" roleId="tps4.1205340441197" type="tps4.SimpleString" typeId="tps4.1205339044029" id="8431776905956472704">
        <property name="name" nameId="tps4.1223641503366" value="idea-patch.jar" />
      </node>
    </node>
  </root>
  <root id="8431776905956472723">
    <node role="entry" roleId="tps4.701559220729212646" type="tps4.Jar" typeId="tps4.1203598417283" id="8431776905956472724">
      <node role="entry" roleId="tps4.1203617897549" type="tps4.Copy" typeId="tps4.1204015075559" id="713639312207922614">
        <property name="name" nameId="tpck.1169194664001" value="" />
        <property name="excludes" nameId="tps4.1204107538752" value="" />
        <node role="sourcePath" roleId="tps4.1220974847213" type="tps4.Path" typeId="tps4.1220973916698" id="713639312207922615">
          <node role="macro" roleId="tps4.1220976095387" type="tps4.MacroReference" typeId="tps4.1220976052975" id="713639312207922617">
            <property name="name" nameId="tps4.1220976068141" value="mps_home" />
          </node>
          <node role="compositePathComponent" roleId="tps4.1220974249696" type="tps4.CompositePathComponent" typeId="tps4.1220973992845" id="713639312207922618">
            <node role="pathComponent" roleId="tps4.1220978161990" type="tps4.PathComponent" typeId="tps4.1220973955905" id="713639312207922619">
              <property name="path" nameId="tps4.1220974398640" value="core" />
            </node>
            <node role="pathComponent" roleId="tps4.1220978161990" type="tps4.PathComponent" typeId="tps4.1220973955905" id="713639312207922621">
              <property name="path" nameId="tps4.1220974398640" value="analyzers" />
            </node>
            <node role="pathComponent" roleId="tps4.1220978161990" type="tps4.PathComponent" typeId="tps4.1220973955905" id="713639312207922623">
              <property name="path" nameId="tps4.1220974398640" value="classes" />
            </node>
          </node>
        </node>
      </node>
      <node role="entry" roleId="tps4.1203617897549" type="tps4.Copy" typeId="tps4.1204015075559" id="8431776905956472773">
        <node role="sourcePath" roleId="tps4.1220974847213" type="tps4.Path" typeId="tps4.1220973916698" id="8431776905956472774">
          <node role="macro" roleId="tps4.1220976095387" type="tps4.MacroReference" typeId="tps4.1220976052975" id="8431776905956472775">
            <property name="name" nameId="tps4.1220976068141" value="mps_home" />
          </node>
          <node role="compositePathComponent" roleId="tps4.1220974249696" type="tps4.CompositePathComponent" typeId="tps4.1220973992845" id="8431776905956472776">
            <node role="pathComponent" roleId="tps4.1220978161990" type="tps4.PathComponent" typeId="tps4.1220973955905" id="8431776905956472777">
              <property name="path" nameId="tps4.1220974398640" value="core" />
            </node>
            <node role="pathComponent" roleId="tps4.1220978161990" type="tps4.PathComponent" typeId="tps4.1220973955905" id="8431776905956472778">
              <property name="path" nameId="tps4.1220974398640" value="kernel" />
            </node>
            <node role="pathComponent" roleId="tps4.1220978161990" type="tps4.PathComponent" typeId="tps4.1220973955905" id="8431776905956472779">
              <property name="path" nameId="tps4.1220974398640" value="classes" />
            </node>
          </node>
        </node>
      </node>
      <node role="entry" roleId="tps4.1203617897549" type="tps4.Copy" typeId="tps4.1204015075559" id="6580548712479854556">
        <property name="name" nameId="tpck.1169194664001" value="" />
        <property name="excludes" nameId="tps4.1204107538752" value="" />
        <node role="sourcePath" roleId="tps4.1220974847213" type="tps4.Path" typeId="tps4.1220973916698" id="6580548712479854557">
          <node role="macro" roleId="tps4.1220976095387" type="tps4.MacroReference" typeId="tps4.1220976052975" id="6580548712479854558">
            <property name="name" nameId="tps4.1220976068141" value="mps_home" />
          </node>
          <node role="compositePathComponent" roleId="tps4.1220974249696" type="tps4.CompositePathComponent" typeId="tps4.1220973992845" id="6580548712479854559">
            <node role="pathComponent" roleId="tps4.1220978161990" type="tps4.PathComponent" typeId="tps4.1220973955905" id="6580548712479854560">
              <property name="path" nameId="tps4.1220974398640" value="core" />
            </node>
            <node role="pathComponent" roleId="tps4.1220978161990" type="tps4.PathComponent" typeId="tps4.1220973955905" id="6580548712479854561">
              <property name="path" nameId="tps4.1220974398640" value="runtime" />
            </node>
            <node role="pathComponent" roleId="tps4.1220978161990" type="tps4.PathComponent" typeId="tps4.1220973955905" id="6580548712479854562">
              <property name="path" nameId="tps4.1220974398640" value="classes" />
            </node>
          </node>
        </node>
      </node>
      <node role="entry" roleId="tps4.1203617897549" type="tps4.Copy" typeId="tps4.1204015075559" id="3050731179905795638">
        <property name="name" nameId="tpck.1169194664001" value="" />
        <property name="excludes" nameId="tps4.1204107538752" value="" />
        <node role="sourcePath" roleId="tps4.1220974847213" type="tps4.Path" typeId="tps4.1220973916698" id="3050731179905795639">
          <node role="macro" roleId="tps4.1220976095387" type="tps4.MacroReference" typeId="tps4.1220976052975" id="3050731179905795640">
            <property name="name" nameId="tps4.1220976068141" value="mps_home" />
          </node>
          <node role="compositePathComponent" roleId="tps4.1220974249696" type="tps4.CompositePathComponent" typeId="tps4.1220973992845" id="3050731179905795641">
            <node role="pathComponent" roleId="tps4.1220978161990" type="tps4.PathComponent" typeId="tps4.1220973955905" id="3050731179905795642">
              <property name="path" nameId="tps4.1220974398640" value="core" />
            </node>
            <node role="pathComponent" roleId="tps4.1220978161990" type="tps4.PathComponent" typeId="tps4.1220973955905" id="3050731179905795645">
              <property name="path" nameId="tps4.1220974398640" value="findUsages-runtime" />
            </node>
            <node role="pathComponent" roleId="tps4.1220978161990" type="tps4.PathComponent" typeId="tps4.1220973955905" id="3050731179905795644">
              <property name="path" nameId="tps4.1220974398640" value="classes" />
            </node>
          </node>
        </node>
      </node>
      <node role="entry" roleId="tps4.1203617897549" type="tps4.Copy" typeId="tps4.1204015075559" id="4947949243743638875">
        <property name="name" nameId="tpck.1169194664001" value="" />
        <property name="excludes" nameId="tps4.1204107538752" value="" />
        <node role="sourcePath" roleId="tps4.1220974847213" type="tps4.Path" typeId="tps4.1220973916698" id="4947949243743638876">
          <node role="macro" roleId="tps4.1220976095387" type="tps4.MacroReference" typeId="tps4.1220976052975" id="4947949243743638877">
            <property name="name" nameId="tps4.1220976068141" value="mps_home" />
          </node>
          <node role="compositePathComponent" roleId="tps4.1220974249696" type="tps4.CompositePathComponent" typeId="tps4.1220973992845" id="4947949243743638878">
            <node role="pathComponent" roleId="tps4.1220978161990" type="tps4.PathComponent" typeId="tps4.1220973955905" id="4947949243743638879">
              <property name="path" nameId="tps4.1220974398640" value="core" />
            </node>
            <node role="pathComponent" roleId="tps4.1220978161990" type="tps4.PathComponent" typeId="tps4.1220973955905" id="4947949243743638882">
              <property name="path" nameId="tps4.1220974398640" value="refactoring-runtime" />
            </node>
            <node role="pathComponent" roleId="tps4.1220978161990" type="tps4.PathComponent" typeId="tps4.1220973955905" id="4947949243743638881">
              <property name="path" nameId="tps4.1220974398640" value="classes" />
            </node>
          </node>
        </node>
      </node>
      <node role="entry" roleId="tps4.1203617897549" type="tps4.Copy" typeId="tps4.1204015075559" id="6580548712479854547">
        <property name="name" nameId="tpck.1169194664001" value="" />
        <property name="excludes" nameId="tps4.1204107538752" value="" />
        <node role="sourcePath" roleId="tps4.1220974847213" type="tps4.Path" typeId="tps4.1220973916698" id="6580548712479854548">
          <node role="macro" roleId="tps4.1220976095387" type="tps4.MacroReference" typeId="tps4.1220976052975" id="6580548712479854549">
            <property name="name" nameId="tps4.1220976068141" value="mps_home" />
          </node>
          <node role="compositePathComponent" roleId="tps4.1220974249696" type="tps4.CompositePathComponent" typeId="tps4.1220973992845" id="6580548712479854550">
            <node role="pathComponent" roleId="tps4.1220978161990" type="tps4.PathComponent" typeId="tps4.1220973955905" id="6580548712479854551">
              <property name="path" nameId="tps4.1220974398640" value="core" />
            </node>
            <node role="pathComponent" roleId="tps4.1220978161990" type="tps4.PathComponent" typeId="tps4.1220973955905" id="6580548712479854552">
              <property name="path" nameId="tps4.1220974398640" value="typesystemEngine" />
            </node>
            <node role="pathComponent" roleId="tps4.1220978161990" type="tps4.PathComponent" typeId="tps4.1220973955905" id="6580548712479854553">
              <property name="path" nameId="tps4.1220974398640" value="classes" />
            </node>
          </node>
        </node>
      </node>
      <node role="entry" roleId="tps4.1203617897549" type="tps4.Copy" typeId="tps4.1204015075559" id="8431776905956472766">
        <property name="name" nameId="tpck.1169194664001" value="" />
        <property name="excludes" nameId="tps4.1204107538752" value="" />
        <node role="sourcePath" roleId="tps4.1220974847213" type="tps4.Path" typeId="tps4.1220973916698" id="8431776905956472767">
          <node role="macro" roleId="tps4.1220976095387" type="tps4.MacroReference" typeId="tps4.1220976052975" id="8431776905956472768">
            <property name="name" nameId="tps4.1220976068141" value="mps_home" />
          </node>
          <node role="compositePathComponent" roleId="tps4.1220974249696" type="tps4.CompositePathComponent" typeId="tps4.1220973992845" id="8431776905956472769">
            <node role="pathComponent" roleId="tps4.1220978161990" type="tps4.PathComponent" typeId="tps4.1220973955905" id="8431776905956472770">
              <property name="path" nameId="tps4.1220974398640" value="core" />
            </node>
            <node role="pathComponent" roleId="tps4.1220978161990" type="tps4.PathComponent" typeId="tps4.1220973955905" id="8431776905956472771">
              <property name="path" nameId="tps4.1220974398640" value="generator" />
            </node>
            <node role="pathComponent" roleId="tps4.1220978161990" type="tps4.PathComponent" typeId="tps4.1220973955905" id="8431776905956472772">
              <property name="path" nameId="tps4.1220974398640" value="classes" />
            </node>
          </node>
        </node>
      </node>
      <node role="entry" roleId="tps4.1203617897549" type="tps4.Copy" typeId="tps4.1204015075559" id="3646513537108689199">
        <property name="name" nameId="tpck.1169194664001" value="" />
        <property name="excludes" nameId="tps4.1204107538752" value="" />
        <node role="sourcePath" roleId="tps4.1220974847213" type="tps4.Path" typeId="tps4.1220973916698" id="3646513537108689200">
          <node role="macro" roleId="tps4.1220976095387" type="tps4.MacroReference" typeId="tps4.1220976052975" id="3646513537108689203">
            <property name="name" nameId="tps4.1220976068141" value="mps_home" />
          </node>
          <node role="compositePathComponent" roleId="tps4.1220974249696" type="tps4.CompositePathComponent" typeId="tps4.1220973992845" id="3646513537108689202">
            <node role="pathComponent" roleId="tps4.1220978161990" type="tps4.PathComponent" typeId="tps4.1220973955905" id="3646513537108689204">
              <property name="path" nameId="tps4.1220974398640" value="core" />
            </node>
            <node role="pathComponent" roleId="tps4.1220978161990" type="tps4.PathComponent" typeId="tps4.1220973955905" id="3646513537108689206">
              <property name="path" nameId="tps4.1220974398640" value="make-runtime" />
            </node>
            <node role="pathComponent" roleId="tps4.1220978161990" type="tps4.PathComponent" typeId="tps4.1220973955905" id="3646513537108689208">
              <property name="path" nameId="tps4.1220974398640" value="classes" />
            </node>
          </node>
        </node>
      </node>
      <node role="entry" roleId="tps4.1203617897549" type="tps4.Copy" typeId="tps4.1204015075559" id="8340725549277608434">
        <property name="name" nameId="tpck.1169194664001" value="" />
        <property name="excludes" nameId="tps4.1204107538752" value="" />
        <node role="sourcePath" roleId="tps4.1220974847213" type="tps4.Path" typeId="tps4.1220973916698" id="8340725549277608435">
          <node role="macro" roleId="tps4.1220976095387" type="tps4.MacroReference" typeId="tps4.1220976052975" id="8340725549277608436">
            <property name="name" nameId="tps4.1220976068141" value="mps_home" />
          </node>
          <node role="compositePathComponent" roleId="tps4.1220974249696" type="tps4.CompositePathComponent" typeId="tps4.1220973992845" id="8340725549277608437">
            <node role="pathComponent" roleId="tps4.1220978161990" type="tps4.PathComponent" typeId="tps4.1220973955905" id="8340725549277608438">
              <property name="path" nameId="tps4.1220974398640" value="core" />
            </node>
            <node role="pathComponent" roleId="tps4.1220978161990" type="tps4.PathComponent" typeId="tps4.1220973955905" id="8340725549277608439">
              <property name="path" nameId="tps4.1220974398640" value="baseLanguage" />
            </node>
            <node role="pathComponent" roleId="tps4.1220978161990" type="tps4.PathComponent" typeId="tps4.1220973955905" id="8340725549277608466">
              <property name="path" nameId="tps4.1220974398640" value="closures" />
            </node>
            <node role="pathComponent" roleId="tps4.1220978161990" type="tps4.PathComponent" typeId="tps4.1220973955905" id="8340725549277608467">
              <property name="path" nameId="tps4.1220974398640" value="runtime" />
            </node>
            <node role="pathComponent" roleId="tps4.1220978161990" type="tps4.PathComponent" typeId="tps4.1220973955905" id="8340725549277608469">
              <property name="path" nameId="tps4.1220974398640" value="classes" />
            </node>
          </node>
        </node>
      </node>
      <node role="entry" roleId="tps4.1203617897549" type="tps4.Copy" typeId="tps4.1204015075559" id="8340725549277608442">
        <property name="name" nameId="tpck.1169194664001" value="" />
        <property name="excludes" nameId="tps4.1204107538752" value="" />
        <node role="sourcePath" roleId="tps4.1220974847213" type="tps4.Path" typeId="tps4.1220973916698" id="8340725549277608443">
          <node role="macro" roleId="tps4.1220976095387" type="tps4.MacroReference" typeId="tps4.1220976052975" id="8340725549277608444">
            <property name="name" nameId="tps4.1220976068141" value="mps_home" />
          </node>
          <node role="compositePathComponent" roleId="tps4.1220974249696" type="tps4.CompositePathComponent" typeId="tps4.1220973992845" id="8340725549277608445">
            <node role="pathComponent" roleId="tps4.1220978161990" type="tps4.PathComponent" typeId="tps4.1220973955905" id="8340725549277608446">
              <property name="path" nameId="tps4.1220974398640" value="core" />
            </node>
            <node role="pathComponent" roleId="tps4.1220978161990" type="tps4.PathComponent" typeId="tps4.1220973955905" id="8340725549277608447">
              <property name="path" nameId="tps4.1220974398640" value="baseLanguage" />
            </node>
            <node role="pathComponent" roleId="tps4.1220978161990" type="tps4.PathComponent" typeId="tps4.1220973955905" id="8340725549277608470">
              <property name="path" nameId="tps4.1220974398640" value="collections" />
            </node>
            <node role="pathComponent" roleId="tps4.1220978161990" type="tps4.PathComponent" typeId="tps4.1220973955905" id="8340725549277608471">
              <property name="path" nameId="tps4.1220974398640" value="runtime" />
            </node>
            <node role="pathComponent" roleId="tps4.1220978161990" type="tps4.PathComponent" typeId="tps4.1220973955905" id="8340725549277608473">
              <property name="path" nameId="tps4.1220974398640" value="classes" />
            </node>
          </node>
        </node>
      </node>
      <node role="entry" roleId="tps4.1203617897549" type="tps4.Copy" typeId="tps4.1204015075559" id="8340725549277608458">
        <property name="name" nameId="tpck.1169194664001" value="" />
        <property name="excludes" nameId="tps4.1204107538752" value="" />
        <node role="sourcePath" roleId="tps4.1220974847213" type="tps4.Path" typeId="tps4.1220973916698" id="8340725549277608459">
          <node role="macro" roleId="tps4.1220976095387" type="tps4.MacroReference" typeId="tps4.1220976052975" id="8340725549277608460">
            <property name="name" nameId="tps4.1220976068141" value="mps_home" />
          </node>
          <node role="compositePathComponent" roleId="tps4.1220974249696" type="tps4.CompositePathComponent" typeId="tps4.1220973992845" id="8340725549277608461">
            <node role="pathComponent" roleId="tps4.1220978161990" type="tps4.PathComponent" typeId="tps4.1220973955905" id="8340725549277608462">
              <property name="path" nameId="tps4.1220974398640" value="core" />
            </node>
            <node role="pathComponent" roleId="tps4.1220978161990" type="tps4.PathComponent" typeId="tps4.1220973955905" id="8340725549277608463">
              <property name="path" nameId="tps4.1220974398640" value="baseLanguage" />
            </node>
            <node role="pathComponent" roleId="tps4.1220978161990" type="tps4.PathComponent" typeId="tps4.1220973955905" id="8340725549277608483">
              <property name="path" nameId="tps4.1220974398640" value="tuples" />
            </node>
            <node role="pathComponent" roleId="tps4.1220978161990" type="tps4.PathComponent" typeId="tps4.1220973955905" id="8340725549277608484">
              <property name="path" nameId="tps4.1220974398640" value="runtime" />
            </node>
            <node role="pathComponent" roleId="tps4.1220978161990" type="tps4.PathComponent" typeId="tps4.1220973955905" id="1359223313984479127">
              <property name="path" nameId="tps4.1220974398640" value="classes" />
            </node>
          </node>
        </node>
      </node>
      <node role="entry" roleId="tps4.1203617897549" type="tps4.Copy" typeId="tps4.1204015075559" id="3803007879919844455">
        <property name="name" nameId="tpck.1169194664001" value="" />
        <property name="excludes" nameId="tps4.1204107538752" value="" />
        <node role="sourcePath" roleId="tps4.1220974847213" type="tps4.Path" typeId="tps4.1220973916698" id="3803007879919844453">
          <node role="macro" roleId="tps4.1220976095387" type="tps4.MacroReference" typeId="tps4.1220976052975" id="3803007879919844469">
            <property name="name" nameId="tps4.1220976068141" value="mps_home" />
          </node>
          <node role="compositePathComponent" roleId="tps4.1220974249696" type="tps4.CompositePathComponent" typeId="tps4.1220973992845" id="3803007879919844471">
            <node role="pathComponent" roleId="tps4.1220978161990" type="tps4.PathComponent" typeId="tps4.1220973955905" id="3803007879919844465">
              <property name="path" nameId="tps4.1220974398640" value="core" />
            </node>
            <node role="pathComponent" roleId="tps4.1220978161990" type="tps4.PathComponent" typeId="tps4.1220973955905" id="3803007879919844467">
              <property name="path" nameId="tps4.1220974398640" value="baseLanguage" />
            </node>
            <node role="pathComponent" roleId="tps4.1220978161990" type="tps4.PathComponent" typeId="tps4.1220973955905" id="3803007879919844461">
              <property name="path" nameId="tps4.1220974398640" value="baseLanguage" />
            </node>
            <node role="pathComponent" roleId="tps4.1220978161990" type="tps4.PathComponent" typeId="tps4.1220973955905" id="3803007879919844463">
              <property name="path" nameId="tps4.1220974398640" value="solutions" />
            </node>
            <node role="pathComponent" roleId="tps4.1220978161990" type="tps4.PathComponent" typeId="tps4.1220973955905" id="3803007879919844457">
              <property name="path" nameId="tps4.1220974398640" value="jetbrains.mps.baseLanguage.search" />
            </node>
            <node role="pathComponent" roleId="tps4.1220978161990" type="tps4.PathComponent" typeId="tps4.1220973955905" id="3803007879919844459">
              <property name="path" nameId="tps4.1220974398640" value="classes_gen" />
            </node>
          </node>
        </node>
      </node>
      <node role="entry" roleId="tps4.1203617897549" type="tps4.Copy" typeId="tps4.1204015075559" id="206534827079935130">
        <property name="name" nameId="tpck.1169194664001" value="" />
        <property name="excludes" nameId="tps4.1204107538752" value="" />
        <node role="sourcePath" roleId="tps4.1220974847213" type="tps4.Path" typeId="tps4.1220973916698" id="206534827079935131">
          <node role="macro" roleId="tps4.1220976095387" type="tps4.MacroReference" typeId="tps4.1220976052975" id="206534827079935133">
            <property name="name" nameId="tps4.1220976068141" value="mps_home" />
          </node>
          <node role="compositePathComponent" roleId="tps4.1220974249696" type="tps4.CompositePathComponent" typeId="tps4.1220973992845" id="206534827079935134">
            <node role="pathComponent" roleId="tps4.1220978161990" type="tps4.PathComponent" typeId="tps4.1220973955905" id="206534827079935136">
              <property name="path" nameId="tps4.1220974398640" value="core" />
            </node>
            <node role="pathComponent" roleId="tps4.1220978161990" type="tps4.PathComponent" typeId="tps4.1220973955905" id="206534827079935138">
              <property name="path" nameId="tps4.1220974398640" value="baseLanguage" />
            </node>
            <node role="pathComponent" roleId="tps4.1220978161990" type="tps4.PathComponent" typeId="tps4.1220973955905" id="206534827079935140">
              <property name="path" nameId="tps4.1220974398640" value="baseLanguage" />
            </node>
            <node role="pathComponent" roleId="tps4.1220978161990" type="tps4.PathComponent" typeId="tps4.1220973955905" id="206534827079935142">
              <property name="path" nameId="tps4.1220974398640" value="solutions" />
            </node>
            <node role="pathComponent" roleId="tps4.1220978161990" type="tps4.PathComponent" typeId="tps4.1220973955905" id="206534827079935144">
              <property name="path" nameId="tps4.1220974398640" value="jetbrains.mps.baseLanguage.util" />
            </node>
            <node role="pathComponent" roleId="tps4.1220978161990" type="tps4.PathComponent" typeId="tps4.1220973955905" id="206534827079935146">
              <property name="path" nameId="tps4.1220974398640" value="classes" />
            </node>
          </node>
        </node>
      </node>
      <node role="entry" roleId="tps4.1203617897549" type="tps4.Folder" typeId="tps4.1203598512427" id="2901107368280474168">
        <node role="entry" roleId="tps4.1203617897549" type="tps4.Module" typeId="tps4.1203599702327" id="7451905405776981199">
          <property name="id" nameId="tps4.1222447189012" value="af19274f-5f89-42dd-8f3c-c9932448f7f2" />
          <property name="doNotJar" nameId="tps4.2850282874221099799" value="true" />
        </node>
        <node role="entry" roleId="tps4.1203617897549" type="tps4.Module" typeId="tps4.1203599702327" id="7451905405776927855">
          <property name="id" nameId="tps4.1222447189012" value="2d3c70e9-aab2-4870-8d8d-6036800e4103" />
          <property name="doNotJar" nameId="tps4.2850282874221099799" value="true" />
        </node>
        <node role="entry" roleId="tps4.1203617897549" type="tps4.Module" typeId="tps4.1203599702327" id="9038407502456455092">
          <property name="id" nameId="tps4.1222447189012" value="9a4afe51-f114-4595-b5df-048ce3c596be" />
          <property name="doNotJar" nameId="tps4.2850282874221099799" value="true" />
        </node>
        <node role="entry" roleId="tps4.1203617897549" type="tps4.Module" typeId="tps4.1203599702327" id="7451905405776981198">
          <property name="id" nameId="tps4.1222447189012" value="bfbdd672-7ff5-403f-af4f-16da5226f34c" />
          <property name="name" nameId="tpck.1169194664001" value="jetbrains.mps.findUsages.runtime" />
          <property name="doNotJar" nameId="tps4.2850282874221099799" value="true" />
        </node>
        <node role="entry" roleId="tps4.1203617897549" type="tps4.Module" typeId="tps4.1203599702327" id="7451905405776981207">
          <property name="id" nameId="tps4.1222447189012" value="8fe4c62a-2020-4ff4-8eda-f322a55bdc9f" />
          <property name="name" nameId="tpck.1169194664001" value="jetbrains.mps.refactoring.runtime" />
          <property name="doNotJar" nameId="tps4.2850282874221099799" value="true" />
        </node>
        <node role="entry" roleId="tps4.1203617897549" type="tps4.Module" typeId="tps4.1203599702327" id="7451905405776981191">
          <property name="id" nameId="tps4.1222447189012" value="c4f367dc-30c0-4376-9d05-1d1797bb8599" />
          <property name="name" nameId="tpck.1169194664001" value="jetbrains.mps.lang.pattern.runtime" />
          <property name="doNotJar" nameId="tps4.2850282874221099799" value="true" />
        </node>
        <node role="entry" roleId="tps4.1203617897549" type="tps4.Module" typeId="tps4.1203599702327" id="7451905405776981185">
          <property name="id" nameId="tps4.1222447189012" value="9b67baf0-e986-49af-b77c-998667f458cb" />
          <property name="doNotJar" nameId="tps4.2850282874221099799" value="true" />
        </node>
        <node role="entry" roleId="tps4.1203617897549" type="tps4.Module" typeId="tps4.1203599702327" id="7451905405776981187">
          <property name="id" nameId="tps4.1222447189012" value="2af156ab-65c1-4a62-bd0d-ea734f71eab6" />
          <property name="name" nameId="tpck.1169194664001" value="jetbrains.mps.dataFlow.runtime" />
          <property name="doNotJar" nameId="tps4.2850282874221099799" value="true" />
        </node>
        <node role="entry" roleId="tps4.1203617897549" type="tps4.Module" typeId="tps4.1203599702327" id="7451905405776927857">
          <property name="id" nameId="tps4.1222447189012" value="b55d8dfc-0d9d-43d5-886d-c644e7083bff" />
          <property name="name" nameId="tpck.1169194664001" value="stubUtils" />
          <property name="doNotJar" nameId="tps4.2850282874221099799" value="true" />
        </node>
        <node role="entry" roleId="tps4.1203617897549" type="tps4.Module" typeId="tps4.1203599702327" id="7451905405776927856">
          <property name="id" nameId="tps4.1222447189012" value="20c6e580-bdc5-4067-8049-d7e3265a86de" />
          <property name="name" nameId="tpck.1169194664001" value="jetbrains.mps.typesystemEngine" />
          <property name="doNotJar" nameId="tps4.2850282874221099799" value="true" />
        </node>
        <node role="entry" roleId="tps4.1203617897549" type="tps4.Module" typeId="tps4.1203599702327" id="7451905405776981195">
          <property name="id" nameId="tps4.1222447189012" value="5fa23c0a-216d-4571-a163-e286643e6f5f" />
          <property name="name" nameId="tpck.1169194664001" value="jetbrains.mps.generator" />
          <property name="doNotJar" nameId="tps4.2850282874221099799" value="true" />
        </node>
        <node role="entry" roleId="tps4.1203617897549" type="tps4.Module" typeId="tps4.1203599702327" id="7451905405776981192">
          <property name="id" nameId="tps4.1222447189012" value="a1250a4d-c090-42c3-ad7c-d298a3357dd4" />
          <property name="name" nameId="tpck.1169194664001" value="jetbrains.mps.make.runtime" />
          <property name="doNotJar" nameId="tps4.2850282874221099799" value="true" />
        </node>
        <node role="entry" roleId="tps4.1203617897549" type="tps4.Module" typeId="tps4.1203599702327" id="1768998781380666465">
          <property name="id" nameId="tps4.1222447189012" value="20351dc3-a2df-46f5-b667-fc9adab1f1c9" />
          <property name="name" nameId="tpck.1169194664001" value="jetbrains.mps.make" />
          <property name="doNotJar" nameId="tps4.2850282874221099799" value="true" />
        </node>
        <node role="entry" roleId="tps4.1203617897549" type="tps4.Module" typeId="tps4.1203599702327" id="7451905405776981193">
          <property name="id" nameId="tps4.1222447189012" value="df9d410f-2ebb-43f7-893a-483a4f085250" />
          <property name="name" nameId="tpck.1169194664001" value="jetbrains.mps.smodel.resources" />
          <property name="doNotJar" nameId="tps4.2850282874221099799" value="true" />
        </node>
        <node role="entry" roleId="tps4.1203617897549" type="tps4.Module" typeId="tps4.1203599702327" id="4715659374659117796">
          <property name="id" nameId="tps4.1222447189012" value="a0c108f0-1637-416e-a249-3effbaa4c998" />
          <property name="name" nameId="tpck.1169194664001" value="jetbrains.mps.baseLanguage.search" />
          <property name="doNotJar" nameId="tps4.2850282874221099799" value="true" />
        </node>
        <node role="entry" roleId="tps4.1203617897549" type="tps4.Module" typeId="tps4.1203599702327" id="206534827079751625">
          <property name="id" nameId="tps4.1222447189012" value="c7d01124-66d5-486d-8b50-7fdccb60b839" />
          <property name="name" nameId="tpck.1169194664001" value="jetbrains.mps.baseLanguage.util" />
        </node>
        <node role="entry" roleId="tps4.1203617897549" type="tps4.Module" typeId="tps4.1203599702327" id="4896592200521224846">
          <property name="id" nameId="tps4.1222447189012" value="9b80526e-f0bf-4992-bdf5-cee39c1833f3" />
          <property name="name" nameId="tpck.1169194664001" value="collections.runtime" />
          <property name="doNotJar" nameId="tps4.2850282874221099799" value="true" />
        </node>
        <node role="entry" roleId="tps4.1203617897549" type="tps4.Module" typeId="tps4.1203599702327" id="4896592200521066147">
          <property name="id" nameId="tps4.1222447189012" value="4c6a28d1-2c60-478d-b36e-db9b3cbb21fb" />
          <property name="name" nameId="tpck.1169194664001" value="closures.runtime" />
          <property name="doNotJar" nameId="tps4.2850282874221099799" value="true" />
        </node>
        <node role="entry" roleId="tps4.1203617897549" type="tps4.Module" typeId="tps4.1203599702327" id="4896592200521066149">
          <property name="id" nameId="tps4.1222447189012" value="d44dab97-aaac-44cb-9745-8a14db674c03" />
          <property name="name" nameId="tpck.1169194664001" value="jetbrains.mps.baseLanguage.tuples.runtime" />
          <property name="doNotJar" nameId="tps4.2850282874221099799" value="true" />
        </node>
        <node role="title" roleId="tps4.1205340441197" type="tps4.SimpleString" typeId="tps4.1205339044029" id="2901107368280474171">
          <property name="name" nameId="tps4.1223641503366" value="modules" />
        </node>
      </node>
      <node role="delete" roleId="tps4.1239622410040" type="tps4.Delete" typeId="tps4.1204122781510" id="8431776905956472813" />
      <node role="title" roleId="tps4.1205340441197" type="tps4.SimpleString" typeId="tps4.1205339044029" id="8431776905956472814">
        <property name="name" nameId="tps4.1223641503366" value="mps-core.jar" />
      </node>
    </node>
  </root>
  <root id="8431776905956472858">
    <node role="entry" roleId="tps4.701559220729212646" type="tps4.BlockReference" typeId="tps4.701559220729139189" id="8431776905956472860">
      <link role="block" roleId="tps4.701559220729212648" targetNodeId="8431776905956472865" resolveInfo="core.baseLanguage" />
    </node>
    <node role="entry" roleId="tps4.701559220729212646" type="tps4.BlockReference" typeId="tps4.701559220729139189" id="8431776905956472861">
      <link role="block" roleId="tps4.701559220729212648" targetNodeId="8431776905956472907" resolveInfo="core.languageDesign" />
    </node>
    <node role="entry" roleId="tps4.701559220729212646" type="tps4.BlockReference" typeId="tps4.701559220729139189" id="8431776905956472862">
      <link role="block" roleId="tps4.701559220729212648" targetNodeId="8431776905956472902" resolveInfo="core.devkits" />
    </node>
    <node role="entry" roleId="tps4.701559220729212646" type="tps4.BlockReference" typeId="tps4.701559220729139189" id="8431776905956472863">
      <link role="block" roleId="tps4.701559220729212648" targetNodeId="8431776905956472896" resolveInfo="core.debug" />
    </node>
    <node role="entry" roleId="tps4.701559220729212646" type="tps4.BlockReference" typeId="tps4.701559220729139189" id="8669189765730048454">
      <link role="block" roleId="tps4.701559220729212648" targetNodeId="2738111162319948310" resolveInfo="core.execution" />
    </node>
  </root>
  <root id="8431776905956472865">
    <node role="entry" roleId="tps4.701559220729212646" type="tps4.Folder" typeId="tps4.1203598512427" id="8431776905956472866">
      <property name="name" nameId="tpck.1169194664001" value="baseLanguage" />
      <node role="entry" roleId="tps4.1203617897549" type="tps4.Module" typeId="tps4.1203599702327" id="4332999099594619242">
        <property name="id" nameId="tps4.1222447189012" value="86abb39a-11fb-4a1e-ae95-ea43cc94ae42" />
        <property name="name" nameId="tpck.1169194664001" value="collections.runtime.gwt" />
      </node>
      <node role="entry" roleId="tps4.1203617897549" type="tps4.Module" typeId="tps4.1203599702327" id="8431776905956472867">
        <property name="id" nameId="tps4.1222447189012" value="f3061a53-9226-4cc5-a443-f952ceaf5816" />
      </node>
      <node role="entry" roleId="tps4.1203617897549" type="tps4.Module" typeId="tps4.1203599702327" id="8431776905956472868">
        <property name="id" nameId="tps4.1222447189012" value="df345b11-b8c7-4213-ac66-48d2a9b75d88" />
      </node>
      <node role="entry" roleId="tps4.1203617897549" type="tps4.Module" typeId="tps4.1203599702327" id="8431776905956472869">
        <property name="id" nameId="tps4.1222447189012" value="ed6d7656-532c-4bc2-81d1-af945aeb8280" />
      </node>
      <node role="entry" roleId="tps4.1203617897549" type="tps4.Module" typeId="tps4.1203599702327" id="8431776905956472871">
        <property name="id" nameId="tps4.1222447189012" value="774bf8a0-62e5-41e1-af63-f4812e60e48b" />
      </node>
      <node role="entry" roleId="tps4.1203617897549" type="tps4.Module" typeId="tps4.1203599702327" id="1881643288389932099">
        <property name="id" nameId="tps4.1222447189012" value="96ee7a94-411d-4cf8-9b94-96cad7e52411" />
        <property name="name" nameId="tpck.1169194664001" value="jetbrains.mps.baseLanguage.jdk7" />
      </node>
      <node role="entry" roleId="tps4.1203617897549" type="tps4.Module" typeId="tps4.1203599702327" id="8431776905956472872">
        <property name="id" nameId="tps4.1222447189012" value="443f4c36-fcf5-4eb6-9500-8d06ed259e3e" />
      </node>
      <node role="entry" roleId="tps4.1203617897549" type="tps4.Module" typeId="tps4.1203599702327" id="8431776905956472873">
        <property name="id" nameId="tps4.1222447189012" value="fd392034-7849-419d-9071-12563d152375" />
      </node>
      <node role="entry" roleId="tps4.1203617897549" type="tps4.Module" typeId="tps4.1203599702327" id="8431776905956472875">
        <property name="id" nameId="tps4.1222447189012" value="83888646-71ce-4f1c-9c53-c54016f6ad4f" />
      </node>
      <node role="entry" roleId="tps4.1203617897549" type="tps4.Module" typeId="tps4.1203599702327" id="8431776905956472882">
        <property name="id" nameId="tps4.1222447189012" value="f2801650-65d5-424e-bb1b-463a8781b786" />
      </node>
      <node role="entry" roleId="tps4.1203617897549" type="tps4.Module" typeId="tps4.1203599702327" id="8431776905956472883">
        <property name="id" nameId="tps4.1222447189012" value="760a0a8c-eabb-4521-8bfd-65db761a9ba3" />
      </node>
      <node role="entry" roleId="tps4.1203617897549" type="tps4.Module" typeId="tps4.1203599702327" id="8431776905956472888">
        <property name="id" nameId="tps4.1222447189012" value="f61473f9-130f-42f6-b98d-6c438812c2f6" />
      </node>
      <node role="entry" roleId="tps4.1203617897549" type="tps4.Module" typeId="tps4.1203599702327" id="8431776905956472889">
        <property name="id" nameId="tps4.1222447189012" value="f618e99a-2641-465c-bb54-31fe76f9e285" />
      </node>
      <node role="entry" roleId="tps4.1203617897549" type="tps4.Module" typeId="tps4.1203599702327" id="8431776905956472890">
        <property name="id" nameId="tps4.1222447189012" value="83f155ff-422c-4b5a-a2f2-b459302dd215" />
      </node>
      <node role="entry" roleId="tps4.1203617897549" type="tps4.Module" typeId="tps4.1203599702327" id="8431776905956472892">
        <property name="id" nameId="tps4.1222447189012" value="a247e09e-2435-45ba-b8d2-07e93feba96a" />
      </node>
      <node role="entry" roleId="tps4.1203617897549" type="tps4.Module" typeId="tps4.1203599702327" id="8431776905956472894">
        <property name="id" nameId="tps4.1222447189012" value="82c32a3b-4a54-4fc1-b551-7ff9f198d7c1" />
      </node>
      <node role="entry" roleId="tps4.1203617897549" type="tps4.Module" typeId="tps4.1203599702327" id="3327950833828934353">
        <property name="id" nameId="tps4.1222447189012" value="c2b4d111-b1a9-4476-8bfc-454cbf1a6e6c" />
        <property name="name" nameId="tpck.1169194664001" value="jetbrains.mps.baseLanguage.runConfigurations.runtime" />
      </node>
      <node role="title" roleId="tps4.1205340441197" type="tps4.SimpleString" typeId="tps4.1205339044029" id="8431776905956472895">
        <property name="name" nameId="tps4.1223641503366" value="baseLanguage" />
      </node>
    </node>
  </root>
  <root id="8431776905956472896">
    <node role="entry" roleId="tps4.701559220729212646" type="tps4.Folder" typeId="tps4.1203598512427" id="2520429355395831032">
      <node role="entry" roleId="tps4.1203617897549" type="tps4.Module" typeId="tps4.1203599702327" id="2520429355395831035">
        <property name="id" nameId="tps4.1222447189012" value="7da4580f-9d75-4603-8162-51a896d78375" />
      </node>
      <node role="entry" roleId="tps4.1203617897549" type="tps4.Module" typeId="tps4.1203599702327" id="2520429355395831037">
        <property name="id" nameId="tps4.1222447189012" value="fa8aeae9-4df9-4e13-bfb1-9b04c67ddb77" />
      </node>
      <node role="entry" roleId="tps4.1203617897549" type="tps4.Module" typeId="tps4.1203599702327" id="2520429355395831038">
        <property name="id" nameId="tps4.1222447189012" value="80208897-4572-437d-b50e-8f050cba9566" />
      </node>
      <node role="entry" roleId="tps4.1203617897549" type="tps4.Module" typeId="tps4.1203599702327" id="2520429355395831039">
        <property name="id" nameId="tps4.1222447189012" value="fbc14279-5e2a-4c87-a5d1-5f7061e6c456" />
        <property name="name" nameId="tpck.1169194664001" value="jetbrains.mps.debug.apiLang" />
      </node>
      <node role="entry" roleId="tps4.1203617897549" type="tps4.Module" typeId="tps4.1203599702327" id="5978697451487588432">
        <property name="id" nameId="tps4.1222447189012" value="cf8c9de5-1b4a-4dc8-8e6d-847159af31dd" />
        <property name="name" nameId="tpck.1169194664001" value="jetbrains.mps.debugger.java.api" />
      </node>
      <node role="title" roleId="tps4.1205340441197" type="tps4.SimpleString" typeId="tps4.1205339044029" id="2520429355395831040">
        <property name="name" nameId="tps4.1223641503366" value="debug" />
      </node>
    </node>
  </root>
  <root id="8431776905956472902">
    <node role="entry" roleId="tps4.701559220729212646" type="tps4.Folder" typeId="tps4.1203598512427" id="8431776905956472903">
      <node role="entry" roleId="tps4.1203617897549" type="tps4.Module" typeId="tps4.1203599702327" id="8431776905956472904">
        <property name="id" nameId="tps4.1222447189012" value="fbc25dd2-5da4-483a-8b19-70928e1b62d7" />
        <property name="name" nameId="tpck.1169194664001" value="jetbrains.mps.devkit.general-purpose" />
      </node>
      <node role="entry" roleId="tps4.1203617897549" type="tps4.Module" typeId="tps4.1203599702327" id="8431776905956472905">
        <property name="id" nameId="tps4.1222447189012" value="2677cb18-f558-4e33-bc38-a5139cee06dc" />
        <property name="name" nameId="tpck.1169194664001" value="jetbrains.mps.devkit.language-design" />
      </node>
      <node role="entry" roleId="tps4.1203617897549" type="tps4.Module" typeId="tps4.1203599702327" id="6403884080056419733">
        <property name="id" nameId="tps4.1222447189012" value="e073aac8-8c71-4c23-be71-86bf7a6df0a2" />
        <property name="name" nameId="tpck.1169194664001" value="jetbrains.mps.devkit.bootstrap-languages" />
      </node>
      <node role="title" roleId="tps4.1205340441197" type="tps4.SimpleString" typeId="tps4.1205339044029" id="8431776905956472906">
        <property name="name" nameId="tps4.1223641503366" value="devkits" />
      </node>
    </node>
  </root>
  <root id="8431776905956472907">
    <node role="entry" roleId="tps4.701559220729212646" type="tps4.Folder" typeId="tps4.1203598512427" id="8431776905956472908">
      <property name="name" nameId="tpck.1169194664001" value="languageDesign" />
      <node role="entry" roleId="tps4.1203617897549" type="tps4.Module" typeId="tps4.1203599702327" id="8431776905956472909">
        <property name="id" nameId="tps4.1222447189012" value="aee9cad2-acd4-4608-aef2-0004f6a1cdbd" />
      </node>
      <node role="entry" roleId="tps4.1203617897549" type="tps4.Module" typeId="tps4.1203599702327" id="8431776905956472911">
        <property name="id" nameId="tps4.1222447189012" value="af65afd8-f0dd-4942-87d9-63a55f2a9db1" />
      </node>
      <node role="entry" roleId="tps4.1203617897549" type="tps4.Module" typeId="tps4.1203599702327" id="8431776905956472912">
        <property name="id" nameId="tps4.1222447189012" value="3f4bc5f5-c6c1-4a28-8b10-c83066ffa4a1" />
      </node>
      <node role="entry" roleId="tps4.1203617897549" type="tps4.Module" typeId="tps4.1203599702327" id="8431776905956472913">
        <property name="id" nameId="tps4.1222447189012" value="81f0abb8-d71e-4d13-a0c1-d2291fbb28b7" />
      </node>
      <node role="entry" roleId="tps4.1203617897549" type="tps4.Module" typeId="tps4.1203599702327" id="8431776905956472914">
        <property name="id" nameId="tps4.1222447189012" value="18bc6592-03a6-4e29-a83a-7ff23bde13ba" />
      </node>
      <node role="entry" roleId="tps4.1203617897549" type="tps4.Module" typeId="tps4.1203599702327" id="8431776905956472916">
        <property name="id" nameId="tps4.1222447189012" value="64d34fcd-ad02-4e73-aff8-a581124c2e30" />
      </node>
      <node role="entry" roleId="tps4.1203617897549" type="tps4.Module" typeId="tps4.1203599702327" id="8431776905956472917">
        <property name="id" nameId="tps4.1222447189012" value="7a5dda62-9140-4668-ab76-d5ed1746f2b2" />
      </node>
      <node role="entry" roleId="tps4.1203617897549" type="tps4.Module" typeId="tps4.1203599702327" id="8431776905956472918">
        <property name="id" nameId="tps4.1222447189012" value="d7a92d38-f7db-40d0-8431-763b0c3c9f20" />
      </node>
      <node role="entry" roleId="tps4.1203617897549" type="tps4.Module" typeId="tps4.1203599702327" id="8431776905956472919">
        <property name="id" nameId="tps4.1222447189012" value="7fa12e9c-b949-4976-b4fa-19accbc320b4" />
      </node>
      <node role="entry" roleId="tps4.1203617897549" type="tps4.Module" typeId="tps4.1203599702327" id="8431776905956472923">
        <property name="id" nameId="tps4.1222447189012" value="d4615e3b-d671-4ba9-af01-2b78369b0ba7" />
      </node>
      <node role="entry" roleId="tps4.1203617897549" type="tps4.Module" typeId="tps4.1203599702327" id="5332947881305587609">
        <property name="id" nameId="tps4.1222447189012" value="5206c888-7c5d-4275-bc0a-7c4da12f46e8" />
        <property name="name" nameId="tpck.1169194664001" value="jetbrains.mps.lang.pattern.testLang" />
      </node>
      <node role="entry" roleId="tps4.1203617897549" type="tps4.Module" typeId="tps4.1203599702327" id="8431776905956472924">
        <property name="id" nameId="tps4.1222447189012" value="3a13115c-633c-4c5c-bbcc-75c4219e9555" />
      </node>
      <node role="entry" roleId="tps4.1203617897549" type="tps4.Module" typeId="tps4.1203599702327" id="8431776905956472925">
        <property name="id" nameId="tps4.1222447189012" value="28f9e497-3b42-4291-aeba-0a1039153ab1" />
      </node>
      <node role="entry" roleId="tps4.1203617897549" type="tps4.Module" typeId="tps4.1203599702327" id="8431776905956472926">
        <property name="id" nameId="tps4.1222447189012" value="13744753-c81f-424a-9c1b-cf8943bf4e86" />
      </node>
      <node role="entry" roleId="tps4.1203617897549" type="tps4.Module" typeId="tps4.1203599702327" id="8431776905956472927">
        <property name="id" nameId="tps4.1222447189012" value="7866978e-a0f0-4cc7-81bc-4d213d9375e1" />
      </node>
      <node role="entry" roleId="tps4.1203617897549" type="tps4.Module" typeId="tps4.1203599702327" id="8431776905956472929">
        <property name="id" nameId="tps4.1222447189012" value="0eddeefa-c2d6-4437-bc2c-de50fd4ce470" />
      </node>
      <node role="entry" roleId="tps4.1203617897549" type="tps4.Module" typeId="tps4.1203599702327" id="8431776905956472930">
        <property name="id" nameId="tps4.1222447189012" value="c72da2b9-7cce-4447-8389-f407dc1158b7" />
      </node>
      <node role="entry" roleId="tps4.1203617897549" type="tps4.Module" typeId="tps4.1203599702327" id="8431776905956472931">
        <property name="id" nameId="tps4.1222447189012" value="ceab5195-25ea-4f22-9b92-103b95ca8c0c" />
      </node>
      <node role="entry" roleId="tps4.1203617897549" type="tps4.Module" typeId="tps4.1203599702327" id="8431776905956472932">
        <property name="id" nameId="tps4.1222447189012" value="3ecd7c84-cde3-45de-886c-135ecc69b742" />
      </node>
      <node role="entry" roleId="tps4.1203617897549" type="tps4.Module" typeId="tps4.1203599702327" id="8431776905956472933">
        <property name="id" nameId="tps4.1222447189012" value="b401a680-8325-4110-8fd3-84331ff25bef" />
      </node>
      <node role="entry" roleId="tps4.1203617897549" type="tps4.Module" typeId="tps4.1203599702327" id="8431776905956472934">
        <property name="id" nameId="tps4.1222447189012" value="d7706f63-9be2-479c-a3da-ae92af1e64d5" />
      </node>
      <node role="entry" roleId="tps4.1203617897549" type="tps4.Module" typeId="tps4.1203599702327" id="4332999099594557074">
        <property name="id" nameId="tps4.1222447189012" value="289fcc83-6543-41e8-a5ca-768235715ce4" />
        <property name="name" nameId="tpck.1169194664001" value="jetbrains.mps.lang.generator.generationParameters" />
      </node>
      <node role="entry" roleId="tps4.1203617897549" type="tps4.Module" typeId="tps4.1203599702327" id="8431776905956472935">
        <property name="id" nameId="tps4.1222447189012" value="8585453e-6bfb-4d80-98de-b16074f1d86c" />
      </node>
      <node role="entry" roleId="tps4.1203617897549" type="tps4.Module" typeId="tps4.1203599702327" id="812574652542911614">
        <property name="id" nameId="tps4.1222447189012" value="707c4fde-f79a-44b5-b3d7-b5cef8844ccf" />
        <property name="name" nameId="tpck.1169194664001" value="jetbrains.mps.lang.test.runtime" />
      </node>
      <node role="entry" roleId="tps4.1203617897549" type="tps4.Module" typeId="tps4.1203599702327" id="8431776905956472937">
        <property name="id" nameId="tps4.1222447189012" value="b83431fe-5c8f-40bc-8a36-65e25f4dd253" />
      </node>
      <node role="entry" roleId="tps4.1203617897549" type="tps4.Module" typeId="tps4.1203599702327" id="2406271501070014044">
        <property name="id" nameId="tps4.1222447189012" value="9ded098b-ad6a-4657-bfd9-48636cfe8bc3" />
        <property name="name" nameId="tpck.1169194664001" value="jetbrains.mps.lang.traceable" />
      </node>
      <node role="entry" roleId="tps4.1203617897549" type="tps4.Module" typeId="tps4.1203599702327" id="8431776905956472938">
        <property name="id" nameId="tps4.1222447189012" value="ef703a71-a5a3-42af-b53c-ddced816ad5c" />
      </node>
      <node role="entry" roleId="tps4.1203617897549" type="tps4.Module" typeId="tps4.1203599702327" id="8447281171170208180">
        <property name="id" nameId="tps4.1222447189012" value="b02ae39f-4c16-4545-8dfa-88df16804e7e" />
        <property name="name" nameId="tpck.1169194664001" value="jetbrains.mps.lang.smodelTests" />
      </node>
      <node role="entry" roleId="tps4.1203617897549" type="tps4.Module" typeId="tps4.1203599702327" id="3646513537108689210">
        <property name="id" nameId="tps4.1222447189012" value="696c1165-4a59-463b-bc5d-902caab85dd0" />
        <property name="name" nameId="tpck.1169194664001" value="jetbrains.mps.make.facet" />
      </node>
      <node role="entry" roleId="tps4.1203617897549" type="tps4.Module" typeId="tps4.1203599702327" id="3232404296906910608">
        <property name="id" nameId="tps4.1222447189012" value="86ef8290-12bb-4ca7-947f-093788f263a9" />
        <property name="name" nameId="tpck.1169194664001" value="jetbrains.mps.lang.project" />
      </node>
      <node role="entry" roleId="tps4.1203617897549" type="tps4.Module" typeId="tps4.1203599702327" id="2520429355395831041">
        <property name="id" nameId="tps4.1222447189012" value="f4ad079d-bc71-4ffb-9600-9328705cf998" />
        <property name="name" nameId="tpck.1169194664001" value="jetbrains.mps.lang.descriptor" />
      </node>
      <node role="entry" roleId="tps4.1203617897549" type="tps4.Module" typeId="tps4.1203599702327" id="3646513537108689213">
        <property name="id" nameId="tps4.1222447189012" value="95f8a3e6-f994-4ca0-a65e-763c9bae2d3b" />
        <property name="name" nameId="tpck.1169194664001" value="jetbrains.mps.make.script" />
      </node>
      <node role="title" roleId="tps4.1205340441197" type="tps4.SimpleString" typeId="tps4.1205339044029" id="8431776905956472939">
        <property name="name" nameId="tps4.1223641503366" value="languageDesign" />
      </node>
    </node>
  </root>
  <root id="8431776905956472948">
    <node role="entry" roleId="tps4.701559220729212646" type="tps4.Folder" typeId="tps4.1203598512427" id="1527228114010785692">
      <property name="excludes" nameId="tps4.1204107522064" value="" />
      <node role="entry" roleId="tps4.1203617897549" type="tps4.BlockReference" typeId="tps4.701559220729139189" id="1527228114010785695">
        <link role="block" roleId="tps4.701559220729212648" targetNodeId="8431776905956472981" resolveInfo="platform.deprecated" />
      </node>
      <node role="entry" roleId="tps4.1203617897549" type="tps4.BlockReference" typeId="tps4.701559220729139189" id="1527228114010785696">
        <link role="block" roleId="tps4.701559220729212648" targetNodeId="8431776905956472985" resolveInfo="platform.ui" />
      </node>
      <node role="entry" roleId="tps4.1203617897549" type="tps4.BlockReference" typeId="tps4.701559220729139189" id="1527228114010785697">
        <link role="block" roleId="tps4.701559220729212648" targetNodeId="8431776905956472972" resolveInfo="platform.build" />
      </node>
      <node role="entry" roleId="tps4.1203617897549" type="tps4.BlockReference" typeId="tps4.701559220729139189" id="1527228114010785698">
        <link role="block" roleId="tps4.701559220729212648" targetNodeId="8431776905956472996" resolveInfo="platform.xml" />
      </node>
      <node role="entry" roleId="tps4.1203617897549" type="tps4.BlockReference" typeId="tps4.701559220729139189" id="1527228114010785699">
        <link role="block" roleId="tps4.701559220729212648" targetNodeId="8431776905956472964" resolveInfo="platform.baseLanguage" />
      </node>
      <node role="entry" roleId="tps4.1203617897549" type="tps4.BlockReference" typeId="tps4.701559220729139189" id="1527228114010785700">
        <link role="block" roleId="tps4.701559220729212648" targetNodeId="1479728067424032862" resolveInfo="platform.editor" />
      </node>
      <node role="entry" roleId="tps4.1203617897549" type="tps4.Module" typeId="tps4.1203599702327" id="1527228114010785701">
        <property name="id" nameId="tps4.1222447189012" value="084f8779-0bb0-44bf-8a8b-1214d7acfbc5" />
      </node>
      <node role="entry" roleId="tps4.1203617897549" type="tps4.Module" typeId="tps4.1203599702327" id="1527228114010785702">
        <property name="id" nameId="tps4.1222447189012" value="26af8f6b-3531-46d0-8700-83a313e4566e" />
      </node>
      <node role="entry" roleId="tps4.1203617897549" type="tps4.Module" typeId="tps4.1203599702327" id="1527228114010785703">
        <property name="id" nameId="tps4.1222447189012" value="d4e445fa-e1ac-4fc8-8d3b-e62b05d0ea4c" />
      </node>
      <node role="entry" roleId="tps4.1203617897549" type="tps4.Module" typeId="tps4.1203599702327" id="1527228114010785704">
        <property name="id" nameId="tps4.1222447189012" value="99834b1c-2b28-4543-a97c-953df7633f72" />
        <property name="name" nameId="tpck.1169194664001" value="jetbrains.mps.ypath.runtime" />
      </node>
      <node role="entry" roleId="tps4.1203617897549" type="tps4.Module" typeId="tps4.1203599702327" id="1527228114010785705">
        <property name="id" nameId="tps4.1222447189012" value="4a1e4a24-105b-44ed-959c-6586fc957db3" />
      </node>
      <node role="entry" roleId="tps4.1203617897549" type="tps4.Module" typeId="tps4.1203599702327" id="1527228114010785706">
        <property name="id" nameId="tps4.1222447189012" value="d745e97c-8235-4470-b086-ba3da1f4c03c" />
      </node>
      <node role="entry" roleId="tps4.1203617897549" type="tps4.Module" typeId="tps4.1203599702327" id="1527228114010785707">
        <property name="id" nameId="tps4.1222447189012" value="8a97af52-a1ac-4297-b776-d35bf47ce8da" />
        <property name="name" nameId="tpck.1169194664001" value="jetbrains.mps.quickQuery.runtime" />
      </node>
      <node role="entry" roleId="tps4.1203617897549" type="tps4.Module" typeId="tps4.1203599702327" id="1527228114010785708">
        <property name="id" nameId="tps4.1222447189012" value="954c4d77-e24b-4e49-a5a5-5476c966c092" />
      </node>
      <node role="entry" roleId="tps4.1203617897549" type="tps4.Module" typeId="tps4.1203599702327" id="1527228114010785709">
        <property name="id" nameId="tps4.1222447189012" value="a83c3bd0-2f7e-4ba1-8373-12d49e99f57e" />
      </node>
      <node role="entry" roleId="tps4.1203617897549" type="tps4.Module" typeId="tps4.1203599702327" id="1527228114010785710">
        <property name="id" nameId="tps4.1222447189012" value="34f23130-e35c-4795-a45a-85d828b16016" />
      </node>
      <node role="entry" roleId="tps4.1203617897549" type="tps4.Module" typeId="tps4.1203599702327" id="1527228114010785711">
        <property name="id" nameId="tps4.1222447189012" value="97a52717-898f-4598-8150-573d9fd03868" />
      </node>
      <node role="entry" roleId="tps4.1203617897549" type="tps4.Module" typeId="tps4.1203599702327" id="1527228114010785713">
        <property name="id" nameId="tps4.1222447189012" value="cccc689c-f365-4862-a8b6-34ecddf8ee26" />
      </node>
      <node role="entry" roleId="tps4.1203617897549" type="tps4.Module" typeId="tps4.1203599702327" id="1527228114010785714">
        <property name="id" nameId="tps4.1222447189012" value="1991585e-225e-4371-977a-68a7888adae2" />
      </node>
      <node role="entry" roleId="tps4.1203617897549" type="tps4.Module" typeId="tps4.1203599702327" id="1527228114010785715">
        <property name="id" nameId="tps4.1222447189012" value="2ebbb458-8ebb-481e-a5d7-9e27903323d4" />
      </node>
      <node role="entry" roleId="tps4.1203617897549" type="tps4.Module" typeId="tps4.1203599702327" id="1527228114010785716">
        <property name="id" nameId="tps4.1222447189012" value="3304fc6e-7c6b-401e-a016-b944934bb21f" />
      </node>
      <node role="entry" roleId="tps4.1203617897549" type="tps4.Module" typeId="tps4.1203599702327" id="1527228114010785717">
        <property name="id" nameId="tps4.1222447189012" value="f43135f9-b833-4685-8d26-ffb6c8215f72" />
      </node>
      <node role="entry" roleId="tps4.1203617897549" type="tps4.Module" typeId="tps4.1203599702327" id="1527228114010785718">
        <property name="id" nameId="tps4.1222447189012" value="32d0a39c-772f-4490-8142-e50f9a9f19d4" />
        <property name="name" nameId="tpck.1169194664001" value="jetbrains.mps.platform.conf" />
      </node>
      <node role="entry" roleId="tps4.1203617897549" type="tps4.Module" typeId="tps4.1203599702327" id="1527228114010785719">
        <property name="id" nameId="tps4.1222447189012" value="3fe6ec39-7405-4314-abfd-5964c9c40e6b" />
      </node>
      <node role="entry" roleId="tps4.1203617897549" type="tps4.Module" typeId="tps4.1203599702327" id="1527228114010785720">
        <property name="id" nameId="tps4.1222447189012" value="0452c5e6-046a-41b1-a1c2-bfa47ef3ae0b" />
      </node>
      <node role="entry" roleId="tps4.1203617897549" type="tps4.Module" typeId="tps4.1203599702327" id="8147794396217218738">
        <property name="id" nameId="tps4.1222447189012" value="134ef213-c518-42b0-b12c-c109aa13d320" />
        <property name="name" nameId="tpck.1169194664001" value="collections_trove.runtime" />
      </node>
      <node role="entry" roleId="tps4.1203617897549" type="tps4.Module" typeId="tps4.1203599702327" id="189664211928741049">
        <property name="id" nameId="tps4.1222447189012" value="86a19c07-32b2-45ce-bd31-bf9ee1df0921" />
        <property name="name" nameId="tpck.1169194664001" value="jetbrains.mps.idea.plugin" />
      </node>
      <node role="title" roleId="tps4.1205340441197" type="tps4.SimpleString" typeId="tps4.1205339044029" id="1527228114010785721">
        <property name="name" nameId="tps4.1223641503366" value="util" />
      </node>
    </node>
  </root>
  <root id="8431776905956472964">
    <node role="entry" roleId="tps4.701559220729212646" type="tps4.Module" typeId="tps4.1203599702327" id="8431776905956472965">
      <property name="id" nameId="tps4.1222447189012" value="daafa647-f1f7-4b0b-b096-69cd7c8408c0" />
    </node>
    <node role="entry" roleId="tps4.701559220729212646" type="tps4.Module" typeId="tps4.1203599702327" id="5606360948133591112">
      <property name="id" nameId="tps4.1222447189012" value="23949432-aaff-4c03-b7da-26e4e956ccea" />
      <property name="name" nameId="tpck.1169194664001" value="jetbrains.mps.baseLanguage.regexp.runtime" />
    </node>
    <node role="entry" roleId="tps4.701559220729212646" type="tps4.Module" typeId="tps4.1203599702327" id="8431776905956472966">
      <property name="id" nameId="tps4.1222447189012" value="c23bca8e-629a-4cd7-84b4-411b6024469f" />
    </node>
    <node role="entry" roleId="tps4.701559220729212646" type="tps4.Module" typeId="tps4.1203599702327" id="8431776905956472967">
      <property name="id" nameId="tps4.1222447189012" value="5dc5fc0d-37ef-4782-8192-8b5ce1f69f80" />
    </node>
    <node role="entry" roleId="tps4.701559220729212646" type="tps4.Module" typeId="tps4.1203599702327" id="8431776905956472968">
      <property name="id" nameId="tps4.1222447189012" value="73736c50-f124-433b-b789-2828a15a0adc" />
    </node>
    <node role="entry" roleId="tps4.701559220729212646" type="tps4.Module" typeId="tps4.1203599702327" id="8431776905956472969">
      <property name="id" nameId="tps4.1222447189012" value="c1b26490-e316-44a3-bb8e-c9120732af93" />
    </node>
    <node role="entry" roleId="tps4.701559220729212646" type="tps4.Module" typeId="tps4.1203599702327" id="8431776905956472970">
      <property name="id" nameId="tps4.1222447189012" value="fc8d557e-5de6-4dd8-b749-aab2fb23aefc" />
    </node>
    <node role="entry" roleId="tps4.701559220729212646" type="tps4.Module" typeId="tps4.1203599702327" id="8431776905956472971">
      <property name="id" nameId="tps4.1222447189012" value="0ae47ad3-5abd-486c-ac0f-298884f39393" />
    </node>
    <node role="entry" roleId="tps4.701559220729212646" type="tps4.Module" typeId="tps4.1203599702327" id="4839974365908821404">
      <property name="id" nameId="tps4.1222447189012" value="132aa4d8-a3f7-441c-a7eb-3fce23492c6a" />
    </node>
    <node role="entry" roleId="tps4.701559220729212646" type="tps4.Module" typeId="tps4.1203599702327" id="3646513537109043097">
      <property name="id" nameId="tps4.1222447189012" value="b98999bc-8369-4b20-9510-598d4eb5ace6" />
      <property name="name" nameId="tpck.1169194664001" value="jetbrains.mps.baseLanguage.math.runtime" />
    </node>
    <node role="entry" roleId="tps4.701559220729212646" type="tps4.Module" typeId="tps4.1203599702327" id="3646513537109043099">
      <property name="id" nameId="tps4.1222447189012" value="4df1d09b-d6ae-453e-8622-14c0d6e4c038" />
      <property name="name" nameId="tpck.1169194664001" value="jetbrains.mps.baseLanguage.money.runtime" />
    </node>
  </root>
  <root id="8431776905956472972">
    <node role="entry" roleId="tps4.701559220729212646" type="tps4.Module" typeId="tps4.1203599702327" id="8431776905956472973">
      <property name="id" nameId="tps4.1222447189012" value="0b608d44-1308-418d-8715-22d040c3b3cc" />
    </node>
    <node role="entry" roleId="tps4.701559220729212646" type="tps4.Module" typeId="tps4.1203599702327" id="8431776905956472974">
      <property name="id" nameId="tps4.1222447189012" value="a79f53b6-9aaa-48eb-9fbb-aaec80a6da9a" />
    </node>
    <node role="entry" roleId="tps4.701559220729212646" type="tps4.Module" typeId="tps4.1203599702327" id="8431776905956472976">
      <property name="id" nameId="tps4.1222447189012" value="02824ec0-c6a4-4517-a484-12d85172bbaa" />
    </node>
    <node role="entry" roleId="tps4.701559220729212646" type="tps4.Module" typeId="tps4.1203599702327" id="8431776905956472977">
      <property name="id" nameId="tps4.1222447189012" value="fba399db-f591-45dc-a279-e2a2a986e262" />
    </node>
    <node role="entry" roleId="tps4.701559220729212646" type="tps4.Module" typeId="tps4.1203599702327" id="8431776905956472978">
      <property name="id" nameId="tps4.1222447189012" value="4e6c5313-7662-4c44-9bc7-b488cec17508" />
    </node>
    <node role="entry" roleId="tps4.701559220729212646" type="tps4.Module" typeId="tps4.1203599702327" id="8431776905956472979">
      <property name="id" nameId="tps4.1222447189012" value="500e32a4-ab9e-46a4-ae29-127ae883d208" />
    </node>
    <node role="entry" roleId="tps4.701559220729212646" type="tps4.Module" typeId="tps4.1203599702327" id="8431776905956472980">
      <property name="id" nameId="tps4.1222447189012" value="dd61a7d7-8e1b-45a1-9aa3-8585ec2b60fc" />
    </node>
    <node role="entry" roleId="tps4.701559220729212646" type="tps4.Module" typeId="tps4.1203599702327" id="5838274581609105550">
      <property name="id" nameId="tps4.1222447189012" value="77c9a130-703f-4530-bf21-6580757768d0" />
      <property name="name" nameId="tpck.1169194664001" value="jetbrains.mps.build.antsupport" />
    </node>
    <node role="entry" roleId="tps4.701559220729212646" type="tps4.Module" typeId="tps4.1203599702327" id="8852346936509757896">
      <property name="id" nameId="tps4.1222447189012" value="3ba7b7cf-6a5a-4981-ba0b-3302e59ffef7" />
      <property name="name" nameId="tpck.1169194664001" value="jetbrains.mps.build.gentest" />
    </node>
  </root>
  <root id="8431776905956472981">
    <node role="entry" roleId="tps4.701559220729212646" type="tps4.Module" typeId="tps4.1203599702327" id="8431776905956472982">
      <property name="id" nameId="tps4.1222447189012" value="823d79c6-2e26-4b0e-92a0-e1884a10bba9" />
    </node>
    <node role="entry" roleId="tps4.701559220729212646" type="tps4.Module" typeId="tps4.1203599702327" id="8431776905956472983">
      <property name="id" nameId="tps4.1222447189012" value="5d6bee4c-f891-4a93-a0c9-e2268726ae47" />
    </node>
    <node role="entry" roleId="tps4.701559220729212646" type="tps4.Module" typeId="tps4.1203599702327" id="8431776905956472984">
      <property name="id" nameId="tps4.1222447189012" value="a20a42c8-ea20-45de-bc60-acb92cc25c46" />
    </node>
  </root>
  <root id="8431776905956472985">
    <node role="entry" roleId="tps4.701559220729212646" type="tps4.Folder" typeId="tps4.1203598512427" id="8431776905956472986">
      <property name="excludes" nameId="tps4.1204107522064" value="" />
      <node role="title" roleId="tps4.1205340441197" type="tps4.SimpleString" typeId="tps4.1205339044029" id="8431776905956472987">
        <property name="name" nameId="tps4.1223641503366" value="ui" />
      </node>
      <node role="entry" roleId="tps4.1203617897549" type="tps4.Module" typeId="tps4.1203599702327" id="8431776905956472988">
        <property name="id" nameId="tps4.1222447189012" value="fb26dccf-fa54-4e9a-8ddb-b66311a34393" />
      </node>
      <node role="entry" roleId="tps4.1203617897549" type="tps4.Module" typeId="tps4.1203599702327" id="8431776905956472989">
        <property name="id" nameId="tps4.1222447189012" value="8a448bd0-1380-4c01-9820-0f051d33888c" />
      </node>
      <node role="entry" roleId="tps4.1203617897549" type="tps4.Module" typeId="tps4.1203599702327" id="8431776905956472990">
        <property name="id" nameId="tps4.1222447189012" value="b648a171-98f9-494b-b822-c3147ae7d330" />
      </node>
      <node role="entry" roleId="tps4.1203617897549" type="tps4.Module" typeId="tps4.1203599702327" id="8431776905956472991">
        <property name="id" nameId="tps4.1222447189012" value="e5c2a44a-6085-4aeb-a5b6-851cecd2d926" />
      </node>
      <node role="entry" roleId="tps4.1203617897549" type="tps4.Module" typeId="tps4.1203599702327" id="8431776905956472992">
        <property name="id" nameId="tps4.1222447189012" value="51805413-e01e-4f51-bf62-a054ab51eb54" />
      </node>
      <node role="entry" roleId="tps4.1203617897549" type="tps4.Module" typeId="tps4.1203599702327" id="8431776905956472993">
        <property name="id" nameId="tps4.1222447189012" value="acc947bf-6778-444a-9dc7-4cc72d4eb3d0" />
      </node>
      <node role="entry" roleId="tps4.1203617897549" type="tps4.Module" typeId="tps4.1203599702327" id="8431776905956472994">
        <property name="id" nameId="tps4.1222447189012" value="71c80332-b17f-4f0a-be23-b5cba1d261f7" />
      </node>
      <node role="entry" roleId="tps4.1203617897549" type="tps4.Module" typeId="tps4.1203599702327" id="8431776905956472995">
        <property name="id" nameId="tps4.1222447189012" value="69934240-945d-492b-83e7-39bda70200e7" />
      </node>
    </node>
  </root>
  <root id="8431776905956472996">
    <node role="entry" roleId="tps4.701559220729212646" type="tps4.Module" typeId="tps4.1203599702327" id="8431776905956472997">
      <property name="id" nameId="tps4.1222447189012" value="2c55c7ac-60c3-4eea-b9db-0d627bd2dcb9" />
    </node>
    <node role="entry" roleId="tps4.701559220729212646" type="tps4.Module" typeId="tps4.1203599702327" id="8431776905956472998">
      <property name="id" nameId="tps4.1222447189012" value="a8fdde77-2e6c-41f6-ac79-8e9b6449c271" />
    </node>
    <node role="entry" roleId="tps4.701559220729212646" type="tps4.Module" typeId="tps4.1203599702327" id="8431776905956472999">
      <property name="id" nameId="tps4.1222447189012" value="64f62b28-36e3-4052-9f72-f616211ae615" />
    </node>
    <node role="entry" roleId="tps4.701559220729212646" type="tps4.Module" typeId="tps4.1203599702327" id="8431776905956473000">
      <property name="id" nameId="tps4.1222447189012" value="b51b9e02-45dc-4b48-b300-cf49360a8d1f" />
    </node>
    <node role="entry" roleId="tps4.701559220729212646" type="tps4.Module" typeId="tps4.1203599702327" id="8431776905956473001">
      <property name="id" nameId="tps4.1222447189012" value="f85adbd8-2ec2-4572-bcfc-8dd799a7f025" />
    </node>
  </root>
  <root id="7715871110555971738">
    <node role="entry" roleId="tps4.701559220729212646" type="tps4.Jar" typeId="tps4.1203598417283" id="7715871110555971739">
      <property name="excludes" nameId="tps4.1204107522064" value="" />
      <node role="delete" roleId="tps4.1239622410040" type="tps4.Delete" typeId="tps4.1204122781510" id="7715871110555971740" />
      <node role="title" roleId="tps4.1205340441197" type="tps4.SimpleString" typeId="tps4.1205339044029" id="7715871110555971741">
        <property name="name" nameId="tps4.1223641503366" value="mps-boot.jar" />
      </node>
      <node role="entry" roleId="tps4.1203617897549" type="tps4.Copy" typeId="tps4.1204015075559" id="7715871110555971744">
        <property name="name" nameId="tpck.1169194664001" value="" />
        <property name="excludes" nameId="tps4.1204107538752" value="" />
        <node role="sourcePath" roleId="tps4.1220974847213" type="tps4.Path" typeId="tps4.1220973916698" id="7715871110555971745">
          <node role="macro" roleId="tps4.1220976095387" type="tps4.MacroReference" typeId="tps4.1220976052975" id="7715871110555971748">
            <property name="name" nameId="tps4.1220976068141" value="mps_home" />
          </node>
          <node role="compositePathComponent" roleId="tps4.1220974249696" type="tps4.CompositePathComponent" typeId="tps4.1220973992845" id="7715871110555971747">
            <node role="pathComponent" roleId="tps4.1220978161990" type="tps4.PathComponent" typeId="tps4.1220973955905" id="7715871110555971749">
              <property name="path" nameId="tps4.1220974398640" value="startup" />
            </node>
            <node role="pathComponent" roleId="tps4.1220978161990" type="tps4.PathComponent" typeId="tps4.1220973955905" id="7715871110555971751">
              <property name="path" nameId="tps4.1220974398640" value="classes" />
            </node>
          </node>
        </node>
      </node>
    </node>
  </root>
  <root id="1479728067424032862">
    <node role="entry" roleId="tps4.701559220729212646" type="tps4.Folder" typeId="tps4.1203598512427" id="1479728067424032863">
      <property name="excludes" nameId="tps4.1204107522064" value="" />
      <node role="entry" roleId="tps4.1203617897549" type="tps4.Module" typeId="tps4.1203599702327" id="1479728067424032867">
        <property name="id" nameId="tps4.1222447189012" value="0272d3b4-4cc8-481e-9e2f-07793fbfcb41" />
        <property name="name" nameId="tpck.1169194664001" value="jetbrains.mps.lang.editor.table" />
      </node>
      <node role="entry" roleId="tps4.1203617897549" type="tps4.Module" typeId="tps4.1203599702327" id="1479728067424032868">
        <property name="id" nameId="tps4.1222447189012" value="258bd2f6-0d02-411d-86b2-5a5ea083e6d2" />
        <property name="name" nameId="tpck.1169194664001" value="jetbrains.mps.lang.editor.table.runtime" />
      </node>
      <node role="title" roleId="tps4.1205340441197" type="tps4.SimpleString" typeId="tps4.1205339044029" id="1479728067424032866">
        <property name="name" nameId="tps4.1223641503366" value="editor" />
      </node>
    </node>
  </root>
  <root id="2738111162319948310">
    <node role="entry" roleId="tps4.701559220729212646" type="tps4.Folder" typeId="tps4.1203598512427" id="2738111162319948320">
      <node role="entry" roleId="tps4.1203617897549" type="tps4.Module" typeId="tps4.1203599702327" id="2738111162319948324">
        <property name="id" nameId="tps4.1222447189012" value="22e72e4c-0f69-46ce-8403-6750153aa615" />
        <property name="name" nameId="tpck.1169194664001" value="jetbrains.mps.runConfigurations" />
      </node>
      <node role="entry" roleId="tps4.1203617897549" type="tps4.Module" typeId="tps4.1203599702327" id="2738111162319948325">
        <property name="id" nameId="tps4.1222447189012" value="36c11d2d-1875-4a95-8bdb-70ea1ac63222" />
        <property name="name" nameId="tpck.1169194664001" value="jetbrains.mps.runConfigurations.runtime" />
      </node>
      <node role="entry" roleId="tps4.1203617897549" type="tps4.Module" typeId="tps4.1203599702327" id="2738111162319948326">
        <property name="id" nameId="tps4.1222447189012" value="04b376d5-fc16-403b-a344-c68b30193c6a" />
        <property name="name" nameId="tpck.1169194664001" value="jetbrains.mps.runConfigurations.util" />
      </node>
      <node role="entry" roleId="tps4.1203617897549" type="tps4.Module" typeId="tps4.1203599702327" id="2738111162319948327">
        <property name="id" nameId="tps4.1222447189012" value="f3347d8a-0e79-4f35-8ac9-1574f25c986f" />
        <property name="name" nameId="tpck.1169194664001" value="jetbrains.mps.run.commands" />
      </node>
      <node role="entry" roleId="tps4.1203617897549" type="tps4.Module" typeId="tps4.1203599702327" id="2738111162319948328">
        <property name="id" nameId="tps4.1222447189012" value="73c1a490-99fa-4d0d-8292-b8985697c74b" />
        <property name="name" nameId="tpck.1169194664001" value="jetbrains.mps.execution.common" />
      </node>
      <node role="entry" roleId="tps4.1203617897549" type="tps4.Module" typeId="tps4.1203599702327" id="2738111162319948329">
        <property name="id" nameId="tps4.1222447189012" value="756e911c-3f1f-4a48-bdf5-a2ceb91b723c" />
        <property name="name" nameId="tpck.1169194664001" value="jetbrains.mps.execution.settings" />
      </node>
      <node role="entry" roleId="tps4.1203617897549" type="tps4.Module" typeId="tps4.1203599702327" id="4666195181811172917">
        <property name="id" nameId="tps4.1222447189012" value="4caf0310-491e-41f5-8a9b-2006b3a94898" />
        <property name="name" nameId="tpck.1169194664001" value="jetbrains.mps.execution.util" />
      </node>
      <node role="entry" roleId="tps4.1203617897549" type="tps4.Module" typeId="tps4.1203599702327" id="1585405235656481880">
        <property name="id" nameId="tps4.1222447189012" value="5b247b59-8fd0-4475-a767-9e9ff6a9d01c" />
        <property name="name" nameId="tpck.1169194664001" value="jetbrains.mps.execution.lib.startup" />
      </node>
      <node role="title" roleId="tps4.1205340441197" type="tps4.SimpleString" typeId="tps4.1205339044029" id="2738111162319948323">
        <property name="name" nameId="tps4.1223641503366" value="execution" />
      </node>
    </node>
  </root>
  <root id="5358686142361317193">
    <node role="entry" roleId="tps4.701559220729212646" type="tps4.Jar" typeId="tps4.1203598417283" id="5358686142361317195">
      <node role="delete" roleId="tps4.1239622410040" type="tps4.Delete" typeId="tps4.1204122781510" id="5358686142361317196" />
      <node role="title" roleId="tps4.1205340441197" type="tps4.SimpleString" typeId="tps4.1205339044029" id="5358686142361317197">
        <property name="name" nameId="tps4.1223641503366" value="mps-test.jar" />
      </node>
      <node role="entry" roleId="tps4.1203617897549" type="tps4.Copy" typeId="tps4.1204015075559" id="5358686142361317205">
        <property name="name" nameId="tpck.1169194664001" value="" />
        <property name="excludes" nameId="tps4.1204107538752" value="" />
        <node role="sourcePath" roleId="tps4.1220974847213" type="tps4.Path" typeId="tps4.1220973916698" id="5358686142361317206">
          <node role="macro" roleId="tps4.1220976095387" type="tps4.MacroReference" typeId="tps4.1220976052975" id="5358686142361317207">
            <property name="name" nameId="tps4.1220976068141" value="mps_home" />
          </node>
          <node role="compositePathComponent" roleId="tps4.1220974249696" type="tps4.CompositePathComponent" typeId="tps4.1220973992845" id="5358686142361317211">
            <node role="pathComponent" roleId="tps4.1220978161990" type="tps4.PathComponent" typeId="tps4.1220973955905" id="5358686142361317212">
              <property name="path" nameId="tps4.1220974398640" value="testbench" />
            </node>
            <node role="pathComponent" roleId="tps4.1220978161990" type="tps4.PathComponent" typeId="tps4.1220973955905" id="5358686142361317214">
              <property name="path" nameId="tps4.1220974398640" value="classes" />
            </node>
          </node>
        </node>
      </node>
    </node>
  </root>
  <root id="6108265972537541352">
    <node role="entry" roleId="tps4.701559220729212646" type="tps4.Branding" typeId="tps4.6108265972537166326" id="437343344535643867">
      <node role="buildNumber" roleId="tps4.6108265972537229337" type="tps4.VariableReference" typeId="tps4.1205339464939" id="437343344535644762">
        <link role="variable" roleId="tps4.1205339484191" targetNodeId="2235195415637077105" resolveInfo="build" />
      </node>
      <node role="icon32" roleId="tps4.6108265972537229338" type="tps4.Path" typeId="tps4.1220973916698" id="437343344535643869">
        <node role="macro" roleId="tps4.1220976095387" type="tps4.MacroReference" typeId="tps4.1220976052975" id="437343344535644763">
          <property name="name" nameId="tps4.1220976068141" value="mps_home" />
        </node>
        <node role="compositePathComponent" roleId="tps4.1220974249696" type="tps4.CompositePathComponent" typeId="tps4.1220973992845" id="437343344535643871">
          <node role="pathComponent" roleId="tps4.1220978161990" type="tps4.PathComponent" typeId="tps4.1220973955905" id="4030717766997434128">
            <property name="path" nameId="tps4.1220974398640" value="workbench" />
          </node>
          <node role="pathComponent" roleId="tps4.1220978161990" type="tps4.PathComponent" typeId="tps4.1220973955905" id="4030717766997434129">
            <property name="path" nameId="tps4.1220974398640" value="source" />
          </node>
          <node role="pathComponent" roleId="tps4.1220978161990" type="tps4.PathComponent" typeId="tps4.1220973955905" id="4030717766997434130">
            <property name="path" nameId="tps4.1220974398640" value="MPS_32.png" />
          </node>
        </node>
      </node>
      <node role="icon16" roleId="tps4.6108265972537229339" type="tps4.Path" typeId="tps4.1220973916698" id="437343344535643872">
        <node role="macro" roleId="tps4.1220976095387" type="tps4.MacroReference" typeId="tps4.1220976052975" id="437343344535644764">
          <property name="name" nameId="tps4.1220976068141" value="mps_home" />
        </node>
        <node role="compositePathComponent" roleId="tps4.1220974249696" type="tps4.CompositePathComponent" typeId="tps4.1220973992845" id="437343344535643874">
          <node role="pathComponent" roleId="tps4.1220978161990" type="tps4.PathComponent" typeId="tps4.1220973955905" id="4030717766997434131">
            <property name="path" nameId="tps4.1220974398640" value="workbench" />
          </node>
          <node role="pathComponent" roleId="tps4.1220978161990" type="tps4.PathComponent" typeId="tps4.1220973955905" id="437343344535662814">
            <property name="path" nameId="tps4.1220974398640" value="source" />
          </node>
          <node role="pathComponent" roleId="tps4.1220978161990" type="tps4.PathComponent" typeId="tps4.1220973955905" id="4030717766997434132">
            <property name="path" nameId="tps4.1220974398640" value="MPS_16.png" />
          </node>
        </node>
      </node>
      <node role="shortName" roleId="tps4.6108265972537372847" type="tps4.SimpleString" typeId="tps4.1205339044029" id="437343344535644752">
        <property name="name" nameId="tps4.1223641503366" value="MPS" />
      </node>
      <node role="fullName" roleId="tps4.6108265972537372848" type="tps4.CompositeString" typeId="tps4.1205342812422" id="437343344535644754">
        <node role="right" roleId="tps4.1205342834160" type="tps4.CompositeString" typeId="tps4.1205342812422" id="437343344535644758">
          <node role="right" roleId="tps4.1205342834160" type="tps4.VariableReference" typeId="tps4.1205339464939" id="437343344535644761">
            <link role="variable" roleId="tps4.1205339484191" targetNodeId="2235195415637077108" resolveInfo="version" />
          </node>
          <node role="left" roleId="tps4.1205342829799" type="tps4.CompositeString" typeId="tps4.1205342812422" id="437343344535981773">
            <node role="right" roleId="tps4.1205342834160" type="tps4.Space" typeId="tps4.1234531699390" id="437343344535981776" />
            <node role="left" roleId="tps4.1205342829799" type="tps4.SimpleString" typeId="tps4.1205339044029" id="437343344535644757">
              <property name="name" nameId="tps4.1223641503366" value="MPS" />
            </node>
          </node>
        </node>
        <node role="left" roleId="tps4.1205342829799" type="tps4.CompositeString" typeId="tps4.1205342812422" id="437343344535981769">
          <node role="right" roleId="tps4.1205342834160" type="tps4.Space" typeId="tps4.1234531699390" id="437343344535981772" />
          <node role="left" roleId="tps4.1205342829799" type="tps4.SimpleString" typeId="tps4.1205339044029" id="437343344535644753">
            <property name="name" nameId="tps4.1223641503366" value="JetBrains" />
          </node>
        </node>
      </node>
      <node role="splashScreen" roleId="tps4.6108265972537182996" type="tps4.Path" typeId="tps4.1220973916698" id="437343344535662817">
        <node role="macro" roleId="tps4.1220976095387" type="tps4.MacroReference" typeId="tps4.1220976052975" id="437343344535662820">
          <property name="name" nameId="tps4.1220976068141" value="mps_home" />
        </node>
        <node role="compositePathComponent" roleId="tps4.1220974249696" type="tps4.CompositePathComponent" typeId="tps4.1220973992845" id="437343344535662819">
          <node role="pathComponent" roleId="tps4.1220978161990" type="tps4.PathComponent" typeId="tps4.1220973955905" id="437343344535662821">
            <property name="path" nameId="tps4.1220974398640" value="workbench" />
          </node>
          <node role="pathComponent" roleId="tps4.1220978161990" type="tps4.PathComponent" typeId="tps4.1220973955905" id="437343344535662823">
            <property name="path" nameId="tps4.1220974398640" value="source" />
          </node>
          <node role="pathComponent" roleId="tps4.1220978161990" type="tps4.PathComponent" typeId="tps4.1220973955905" id="437343344535662825">
            <property name="path" nameId="tps4.1220974398640" value="jetbrains" />
          </node>
          <node role="pathComponent" roleId="tps4.1220978161990" type="tps4.PathComponent" typeId="tps4.1220973955905" id="437343344535662827">
            <property name="path" nameId="tps4.1220974398640" value="mps" />
          </node>
          <node role="pathComponent" roleId="tps4.1220978161990" type="tps4.PathComponent" typeId="tps4.1220973955905" id="437343344535662829">
            <property name="path" nameId="tps4.1220974398640" value="workbench" />
          </node>
          <node role="pathComponent" roleId="tps4.1220978161990" type="tps4.PathComponent" typeId="tps4.1220973955905" id="437343344535662831">
            <property name="path" nameId="tps4.1220974398640" value="icons" />
          </node>
          <node role="pathComponent" roleId="tps4.1220978161990" type="tps4.PathComponent" typeId="tps4.1220973955905" id="437343344535662833">
            <property name="path" nameId="tps4.1220974398640" value="splash.png" />
          </node>
        </node>
      </node>
      <node role="aboutScreen" roleId="tps4.6108265972537182997" type="tps4.Path" typeId="tps4.1220973916698" id="437343344535662834">
        <node role="macro" roleId="tps4.1220976095387" type="tps4.MacroReference" typeId="tps4.1220976052975" id="437343344535662837">
          <property name="name" nameId="tps4.1220976068141" value="mps_home" />
        </node>
        <node role="compositePathComponent" roleId="tps4.1220974249696" type="tps4.CompositePathComponent" typeId="tps4.1220973992845" id="437343344535662836">
          <node role="pathComponent" roleId="tps4.1220978161990" type="tps4.PathComponent" typeId="tps4.1220973955905" id="437343344535662838">
            <property name="path" nameId="tps4.1220974398640" value="workbench" />
          </node>
          <node role="pathComponent" roleId="tps4.1220978161990" type="tps4.PathComponent" typeId="tps4.1220973955905" id="437343344535662840">
            <property name="path" nameId="tps4.1220974398640" value="source" />
          </node>
          <node role="pathComponent" roleId="tps4.1220978161990" type="tps4.PathComponent" typeId="tps4.1220973955905" id="437343344535662842">
            <property name="path" nameId="tps4.1220974398640" value="jetbrains" />
          </node>
          <node role="pathComponent" roleId="tps4.1220978161990" type="tps4.PathComponent" typeId="tps4.1220973955905" id="437343344535662844">
            <property name="path" nameId="tps4.1220974398640" value="mps" />
          </node>
          <node role="pathComponent" roleId="tps4.1220978161990" type="tps4.PathComponent" typeId="tps4.1220973955905" id="437343344535662846">
            <property name="path" nameId="tps4.1220974398640" value="workbench" />
          </node>
          <node role="pathComponent" roleId="tps4.1220978161990" type="tps4.PathComponent" typeId="tps4.1220973955905" id="437343344535662848">
            <property name="path" nameId="tps4.1220974398640" value="icons" />
          </node>
          <node role="pathComponent" roleId="tps4.1220978161990" type="tps4.PathComponent" typeId="tps4.1220973955905" id="437343344535662850">
            <property name="path" nameId="tps4.1220974398640" value="mpsAbout.png" />
          </node>
        </node>
      </node>
      <node role="welcomeScreen" roleId="tps4.6108265972537335222" type="tps4.WelcomeScreen" typeId="tps4.6108265972537229343" id="437343344535662851">
        <node role="caption" roleId="tps4.6108265972537229341" type="tps4.Path" typeId="tps4.1220973916698" id="437343344535662852">
          <node role="macro" roleId="tps4.1220976095387" type="tps4.MacroReference" typeId="tps4.1220976052975" id="437343344535662858">
            <property name="name" nameId="tps4.1220976068141" value="mps_home" />
          </node>
          <node role="compositePathComponent" roleId="tps4.1220974249696" type="tps4.CompositePathComponent" typeId="tps4.1220973992845" id="437343344535662854">
            <node role="pathComponent" roleId="tps4.1220978161990" type="tps4.PathComponent" typeId="tps4.1220973955905" id="437343344535662860">
              <property name="path" nameId="tps4.1220974398640" value="workbench" />
            </node>
            <node role="pathComponent" roleId="tps4.1220978161990" type="tps4.PathComponent" typeId="tps4.1220973955905" id="437343344535662862">
              <property name="path" nameId="tps4.1220974398640" value="source" />
            </node>
            <node role="pathComponent" roleId="tps4.1220978161990" type="tps4.PathComponent" typeId="tps4.1220973955905" id="437343344535662864">
              <property name="path" nameId="tps4.1220974398640" value="jetbrains" />
            </node>
            <node role="pathComponent" roleId="tps4.1220978161990" type="tps4.PathComponent" typeId="tps4.1220973955905" id="437343344535662866">
              <property name="path" nameId="tps4.1220974398640" value="mps" />
            </node>
            <node role="pathComponent" roleId="tps4.1220978161990" type="tps4.PathComponent" typeId="tps4.1220973955905" id="437343344535662868">
              <property name="path" nameId="tps4.1220974398640" value="workbench" />
            </node>
            <node role="pathComponent" roleId="tps4.1220978161990" type="tps4.PathComponent" typeId="tps4.1220973955905" id="437343344535662870">
              <property name="path" nameId="tps4.1220974398640" value="icons" />
            </node>
            <node role="pathComponent" roleId="tps4.1220978161990" type="tps4.PathComponent" typeId="tps4.1220973955905" id="437343344535662872">
              <property name="path" nameId="tps4.1220974398640" value="mpsWelcomeCaption.png" />
            </node>
          </node>
        </node>
        <node role="slogan" roleId="tps4.6108265972537229342" type="tps4.Path" typeId="tps4.1220973916698" id="437343344535662873">
          <node role="macro" roleId="tps4.1220976095387" type="tps4.MacroReference" typeId="tps4.1220976052975" id="437343344535662874">
            <property name="name" nameId="tps4.1220976068141" value="mps_home" />
          </node>
          <node role="compositePathComponent" roleId="tps4.1220974249696" type="tps4.CompositePathComponent" typeId="tps4.1220973992845" id="437343344535662875">
            <node role="pathComponent" roleId="tps4.1220978161990" type="tps4.PathComponent" typeId="tps4.1220973955905" id="437343344535662876">
              <property name="path" nameId="tps4.1220974398640" value="workbench" />
            </node>
            <node role="pathComponent" roleId="tps4.1220978161990" type="tps4.PathComponent" typeId="tps4.1220973955905" id="437343344535662877">
              <property name="path" nameId="tps4.1220974398640" value="source" />
            </node>
            <node role="pathComponent" roleId="tps4.1220978161990" type="tps4.PathComponent" typeId="tps4.1220973955905" id="437343344535662878">
              <property name="path" nameId="tps4.1220974398640" value="jetbrains" />
            </node>
            <node role="pathComponent" roleId="tps4.1220978161990" type="tps4.PathComponent" typeId="tps4.1220973955905" id="437343344535662879">
              <property name="path" nameId="tps4.1220974398640" value="mps" />
            </node>
            <node role="pathComponent" roleId="tps4.1220978161990" type="tps4.PathComponent" typeId="tps4.1220973955905" id="437343344535662880">
              <property name="path" nameId="tps4.1220974398640" value="workbench" />
            </node>
            <node role="pathComponent" roleId="tps4.1220978161990" type="tps4.PathComponent" typeId="tps4.1220973955905" id="437343344535662881">
              <property name="path" nameId="tps4.1220974398640" value="icons" />
            </node>
            <node role="pathComponent" roleId="tps4.1220978161990" type="tps4.PathComponent" typeId="tps4.1220973955905" id="437343344535662883">
              <property name="path" nameId="tps4.1220974398640" value="mpsSlogan.png" />
            </node>
          </node>
        </node>
      </node>
      <node role="updateWebsite" roleId="tps4.6108265972537335245" type="tps4.UpdateWebsite" typeId="tps4.6108265972537335223" id="437343344535662885">
        <node role="updateUrl" roleId="tps4.6108265972537335225" type="tps4.SimpleString" typeId="tps4.1205339044029" id="8440524662291451225">
          <property name="name" nameId="tps4.1223641503366" value="http://confluence.jetbrains.com/display/MPS/JetBrains+MPS+EAP+Download+Page" />
        </node>
        <node role="checkUrl" roleId="tps4.6108265972537335224" type="tps4.SimpleString" typeId="tps4.1205339044029" id="437343344535662889">
          <property name="name" nameId="tps4.1223641503366" value="http://www.jetbrains.com/mps/update.xml" />
        </node>
        <node role="updateChannel" roleId="tps4.8795525031433091059" type="tps4.SimpleString" typeId="tps4.1205339044029" id="8795525031433494621">
          <property name="name" nameId="tps4.1223641503366" value="MPS20EAP" />
        </node>
      </node>
      <node role="help" roleId="tps4.437343344536486297" type="tps4.Help" typeId="tps4.437343344536486293" id="437343344536578822">
        <node role="url" roleId="tps4.437343344536486294" type="tps4.SimpleString" typeId="tps4.1205339044029" id="437343344536578828">
          <property name="name" nameId="tps4.1223641503366" value="http://www.jetbrains.com/mps/webhelp/" />
        </node>
        <node role="root" roleId="tps4.437343344536486295" type="tps4.SimpleString" typeId="tps4.1205339044029" id="437343344536578827">
          <property name="name" nameId="tps4.1223641503366" value="mps" />
        </node>
        <node role="file" roleId="tps4.437343344536486296" type="tps4.SimpleString" typeId="tps4.1205339044029" id="437343344536578826">
          <property name="name" nameId="tps4.1223641503366" value="mpshelp.jar" />
        </node>
      </node>
      <node role="textColor" roleId="tps4.8795525031433238889" type="tps4.SimpleString" typeId="tps4.1205339044029" id="8795525031433494620">
        <property name="name" nameId="tps4.1223641503366" value="002387" />
      </node>
    </node>
  </root>
  <root id="5428983789737854526">
    <node role="entry" roleId="tps4.701559220729212646" type="tps4.Jar" typeId="tps4.1203598417283" id="5428983789737854527">
      <node role="entry" roleId="tps4.1203617897549" type="tps4.Copy" typeId="tps4.1204015075559" id="4423212183691725349">
        <property name="name" nameId="tpck.1169194664001" value="" />
        <property name="excludes" nameId="tps4.1204107538752" value="" />
        <node role="sourcePath" roleId="tps4.1220974847213" type="tps4.Path" typeId="tps4.1220973916698" id="4423212183691725350">
          <node role="macro" roleId="tps4.1220976095387" type="tps4.MacroReference" typeId="tps4.1220976052975" id="4423212183691725351">
            <property name="name" nameId="tps4.1220976068141" value="mps_home" />
          </node>
          <node role="compositePathComponent" roleId="tps4.1220974249696" type="tps4.CompositePathComponent" typeId="tps4.1220973992845" id="4423212183691725352">
            <node role="pathComponent" roleId="tps4.1220978161990" type="tps4.PathComponent" typeId="tps4.1220973955905" id="4423212183691725353">
              <property name="path" nameId="tps4.1220974398640" value="core" />
            </node>
            <node role="pathComponent" roleId="tps4.1220978161990" type="tps4.PathComponent" typeId="tps4.1220973955905" id="4423212183691725356">
              <property name="path" nameId="tps4.1220974398640" value="plugin-runtime" />
            </node>
            <node role="pathComponent" roleId="tps4.1220978161990" type="tps4.PathComponent" typeId="tps4.1220973955905" id="4423212183691725355">
              <property name="path" nameId="tps4.1220974398640" value="classes" />
            </node>
          </node>
        </node>
      </node>
      <node role="entry" roleId="tps4.1203617897549" type="tps4.Copy" typeId="tps4.1204015075559" id="8340725549277608487">
        <property name="name" nameId="tpck.1169194664001" value="" />
        <property name="excludes" nameId="tps4.1204107538752" value="" />
        <node role="sourcePath" roleId="tps4.1220974847213" type="tps4.Path" typeId="tps4.1220973916698" id="8340725549277608488">
          <node role="macro" roleId="tps4.1220976095387" type="tps4.MacroReference" typeId="tps4.1220976052975" id="8340725549277608489">
            <property name="name" nameId="tps4.1220976068141" value="mps_home" />
          </node>
          <node role="compositePathComponent" roleId="tps4.1220974249696" type="tps4.CompositePathComponent" typeId="tps4.1220973992845" id="8340725549277608490">
            <node role="pathComponent" roleId="tps4.1220978161990" type="tps4.PathComponent" typeId="tps4.1220973955905" id="8340725549277608491">
              <property name="path" nameId="tps4.1220974398640" value="core" />
            </node>
            <node role="pathComponent" roleId="tps4.1220978161990" type="tps4.PathComponent" typeId="tps4.1220973955905" id="8340725549277608492">
              <property name="path" nameId="tps4.1220974398640" value="baseLanguage" />
            </node>
            <node role="pathComponent" roleId="tps4.1220978161990" type="tps4.PathComponent" typeId="tps4.1220973955905" id="8340725549277608493">
              <property name="path" nameId="tps4.1220974398640" value="runConfigurations" />
            </node>
            <node role="pathComponent" roleId="tps4.1220978161990" type="tps4.PathComponent" typeId="tps4.1220973955905" id="8340725549277608494">
              <property name="path" nameId="tps4.1220974398640" value="runtime" />
            </node>
            <node role="pathComponent" roleId="tps4.1220978161990" type="tps4.PathComponent" typeId="tps4.1220973955905" id="8340725549277608495">
              <property name="path" nameId="tps4.1220974398640" value="classes" />
            </node>
          </node>
        </node>
      </node>
      <node role="entry" roleId="tps4.1203617897549" type="tps4.Copy" typeId="tps4.1204015075559" id="3215189890787254349">
        <property name="name" nameId="tpck.1169194664001" value="" />
        <property name="excludes" nameId="tps4.1204107538752" value="" />
        <node role="sourcePath" roleId="tps4.1220974847213" type="tps4.Path" typeId="tps4.1220973916698" id="3215189890787254350">
          <node role="macro" roleId="tps4.1220976095387" type="tps4.MacroReference" typeId="tps4.1220976052975" id="3215189890787254351">
            <property name="name" nameId="tps4.1220976068141" value="mps_home" />
          </node>
          <node role="compositePathComponent" roleId="tps4.1220974249696" type="tps4.CompositePathComponent" typeId="tps4.1220973992845" id="3215189890787254352">
            <node role="pathComponent" roleId="tps4.1220978161990" type="tps4.PathComponent" typeId="tps4.1220973955905" id="1800817768637388710">
              <property name="path" nameId="tps4.1220974398640" value="languages" />
            </node>
            <node role="pathComponent" roleId="tps4.1220978161990" type="tps4.PathComponent" typeId="tps4.1220973955905" id="3215189890787254356">
              <property name="path" nameId="tps4.1220974398640" value="languageDesign" />
            </node>
            <node role="pathComponent" roleId="tps4.1220978161990" type="tps4.PathComponent" typeId="tps4.1220973955905" id="3215189890787254358">
              <property name="path" nameId="tps4.1220974398640" value="test" />
            </node>
            <node role="pathComponent" roleId="tps4.1220978161990" type="tps4.PathComponent" typeId="tps4.1220973955905" id="1800817768637388711">
              <property name="path" nameId="tps4.1220974398640" value="classes_gen" />
            </node>
          </node>
        </node>
      </node>
      <node role="entry" roleId="tps4.1203617897549" type="tps4.Copy" typeId="tps4.1204015075559" id="8431776905956472730">
        <property name="excludes" nameId="tps4.1204107538752" value="idea/IdeaApplicationInfo.xml" />
        <node role="sourcePath" roleId="tps4.1220974847213" type="tps4.Path" typeId="tps4.1220973916698" id="8431776905956472731">
          <node role="macro" roleId="tps4.1220976095387" type="tps4.MacroReference" typeId="tps4.1220976052975" id="8431776905956472732">
            <property name="name" nameId="tps4.1220976068141" value="mps_home" />
          </node>
          <node role="compositePathComponent" roleId="tps4.1220974249696" type="tps4.CompositePathComponent" typeId="tps4.1220973992845" id="8431776905956472733">
            <node role="pathComponent" roleId="tps4.1220978161990" type="tps4.PathComponent" typeId="tps4.1220973955905" id="8431776905956472734">
              <property name="path" nameId="tps4.1220974398640" value="workbench" />
            </node>
            <node role="pathComponent" roleId="tps4.1220978161990" type="tps4.PathComponent" typeId="tps4.1220973955905" id="8431776905956472735">
              <property name="path" nameId="tps4.1220974398640" value="classes" />
            </node>
          </node>
        </node>
      </node>
      <node role="entry" roleId="tps4.1203617897549" type="tps4.Copy" typeId="tps4.1204015075559" id="7443800094724152314">
        <property name="excludes" nameId="tps4.1204107538752" value="idea/IdeaApplicationInfo.xml" />
        <node role="sourcePath" roleId="tps4.1220974847213" type="tps4.Path" typeId="tps4.1220973916698" id="7443800094724152315">
          <node role="macro" roleId="tps4.1220976095387" type="tps4.MacroReference" typeId="tps4.1220976052975" id="7443800094724152316">
            <property name="name" nameId="tps4.1220976068141" value="mps_home" />
          </node>
          <node role="compositePathComponent" roleId="tps4.1220974249696" type="tps4.CompositePathComponent" typeId="tps4.1220973992845" id="7443800094724152317">
            <node role="pathComponent" roleId="tps4.1220978161990" type="tps4.PathComponent" typeId="tps4.1220973955905" id="7443800094724152318">
              <property name="path" nameId="tps4.1220974398640" value="workbench" />
            </node>
            <node role="pathComponent" roleId="tps4.1220978161990" type="tps4.PathComponent" typeId="tps4.1220973955905" id="7443800094724152320">
              <property name="path" nameId="tps4.1220974398640" value="mps-workbench" />
            </node>
            <node role="pathComponent" roleId="tps4.1220978161990" type="tps4.PathComponent" typeId="tps4.1220973955905" id="7443800094724152322">
              <property name="path" nameId="tps4.1220974398640" value="classes" />
            </node>
          </node>
        </node>
      </node>
      <node role="entry" roleId="tps4.1203617897549" type="tps4.Copy" typeId="tps4.1204015075559" id="100083319862435411">
        <node role="sourcePath" roleId="tps4.1220974847213" type="tps4.Path" typeId="tps4.1220973916698" id="100083319862435412">
          <node role="macro" roleId="tps4.1220976095387" type="tps4.MacroReference" typeId="tps4.1220976052975" id="100083319862435413">
            <property name="name" nameId="tps4.1220976068141" value="mps_home" />
          </node>
          <node role="compositePathComponent" roleId="tps4.1220974249696" type="tps4.CompositePathComponent" typeId="tps4.1220973992845" id="100083319862435414">
            <node role="pathComponent" roleId="tps4.1220978161990" type="tps4.PathComponent" typeId="tps4.1220973955905" id="3869841980284510818">
              <property name="path" nameId="tps4.1220974398640" value="languages" />
            </node>
            <node role="pathComponent" roleId="tps4.1220978161990" type="tps4.PathComponent" typeId="tps4.1220973955905" id="3869841980284510819">
              <property name="path" nameId="tps4.1220974398640" value="util" />
            </node>
            <node role="pathComponent" roleId="tps4.1220978161990" type="tps4.PathComponent" typeId="tps4.1220973955905" id="3869841980284510820">
              <property name="path" nameId="tps4.1220974398640" value="runConfigurations" />
            </node>
            <node role="pathComponent" roleId="tps4.1220978161990" type="tps4.PathComponent" typeId="tps4.1220973955905" id="3869841980284510822">
              <property name="path" nameId="tps4.1220974398640" value="classes" />
            </node>
          </node>
        </node>
      </node>
      <node role="entry" roleId="tps4.1203617897549" type="tps4.Copy" typeId="tps4.1204015075559" id="4136991712207258581">
        <property name="name" nameId="tpck.1169194664001" value="" />
        <property name="excludes" nameId="tps4.1204107538752" value="" />
        <node role="sourcePath" roleId="tps4.1220974847213" type="tps4.Path" typeId="tps4.1220973916698" id="4136991712207258582">
          <node role="macro" roleId="tps4.1220976095387" type="tps4.MacroReference" typeId="tps4.1220976052975" id="4136991712207258585">
            <property name="name" nameId="tps4.1220976068141" value="mps_home" />
          </node>
          <node role="compositePathComponent" roleId="tps4.1220974249696" type="tps4.CompositePathComponent" typeId="tps4.1220973992845" id="4136991712207258584">
            <node role="pathComponent" roleId="tps4.1220978161990" type="tps4.PathComponent" typeId="tps4.1220973955905" id="4136991712207258587">
              <property name="path" nameId="tps4.1220974398640" value="workbench" />
            </node>
            <node role="pathComponent" roleId="tps4.1220978161990" type="tps4.PathComponent" typeId="tps4.1220973955905" id="4136991712207258589">
              <property name="path" nameId="tps4.1220974398640" value="typesystemUi" />
            </node>
            <node role="pathComponent" roleId="tps4.1220978161990" type="tps4.PathComponent" typeId="tps4.1220973955905" id="4136991712207258593">
              <property name="path" nameId="tps4.1220974398640" value="classes" />
            </node>
          </node>
        </node>
      </node>
      <node role="entry" roleId="tps4.1203617897549" type="tps4.Copy" typeId="tps4.1204015075559" id="4423212183691725329">
        <property name="name" nameId="tpck.1169194664001" value="" />
        <property name="excludes" nameId="tps4.1204107538752" value="" />
        <node role="sourcePath" roleId="tps4.1220974847213" type="tps4.Path" typeId="tps4.1220973916698" id="4423212183691725330">
          <node role="macro" roleId="tps4.1220976095387" type="tps4.MacroReference" typeId="tps4.1220976052975" id="4423212183691725332">
            <property name="name" nameId="tps4.1220976068141" value="mps_home" />
          </node>
          <node role="compositePathComponent" roleId="tps4.1220974249696" type="tps4.CompositePathComponent" typeId="tps4.1220973992845" id="4423212183691725333">
            <node role="pathComponent" roleId="tps4.1220978161990" type="tps4.PathComponent" typeId="tps4.1220973955905" id="3749843785778538837">
              <property name="path" nameId="tps4.1220974398640" value="languages" />
            </node>
            <node role="pathComponent" roleId="tps4.1220978161990" type="tps4.PathComponent" typeId="tps4.1220973955905" id="3749843785778538836">
              <property name="path" nameId="tps4.1220974398640" value="util" />
            </node>
            <node role="pathComponent" roleId="tps4.1220978161990" type="tps4.PathComponent" typeId="tps4.1220973955905" id="3749843785778538838">
              <property name="path" nameId="tps4.1220974398640" value="uiLanguage" />
            </node>
            <node role="pathComponent" roleId="tps4.1220978161990" type="tps4.PathComponent" typeId="tps4.1220973955905" id="4423212183691725338">
              <property name="path" nameId="tps4.1220974398640" value="runtime" />
            </node>
            <node role="pathComponent" roleId="tps4.1220978161990" type="tps4.PathComponent" typeId="tps4.1220973955905" id="4423212183691725340">
              <property name="path" nameId="tps4.1220974398640" value="classes" />
            </node>
          </node>
        </node>
      </node>
      <node role="entry" roleId="tps4.1203617897549" type="tps4.Copy" typeId="tps4.1204015075559" id="8431776905956472807">
        <node role="sourcePath" roleId="tps4.1220974847213" type="tps4.Path" typeId="tps4.1220973916698" id="8431776905956472808">
          <node role="macro" roleId="tps4.1220976095387" type="tps4.MacroReference" typeId="tps4.1220976052975" id="8431776905956472809">
            <property name="name" nameId="tps4.1220976068141" value="mps_home" />
          </node>
          <node role="compositePathComponent" roleId="tps4.1220974249696" type="tps4.CompositePathComponent" typeId="tps4.1220973992845" id="8431776905956472810">
            <node role="pathComponent" roleId="tps4.1220978161990" type="tps4.PathComponent" typeId="tps4.1220973955905" id="8431776905956472811">
              <property name="path" nameId="tps4.1220974398640" value="MPSPlugin" />
            </node>
            <node role="pathComponent" roleId="tps4.1220978161990" type="tps4.PathComponent" typeId="tps4.1220973955905" id="8431776905956472812">
              <property name="path" nameId="tps4.1220974398640" value="apiclasses" />
            </node>
          </node>
        </node>
      </node>
      <node role="entry" roleId="tps4.1203617897549" type="tps4.Copy" typeId="tps4.1204015075559" id="8431776905956472743">
        <property name="name" nameId="tpck.1169194664001" value="" />
        <property name="excludes" nameId="tps4.1204107538752" value="" />
        <node role="sourcePath" roleId="tps4.1220974847213" type="tps4.Path" typeId="tps4.1220973916698" id="8431776905956472744">
          <node role="macro" roleId="tps4.1220976095387" type="tps4.MacroReference" typeId="tps4.1220976052975" id="8431776905956472745">
            <property name="name" nameId="tps4.1220976068141" value="mps_home" />
          </node>
          <node role="compositePathComponent" roleId="tps4.1220974249696" type="tps4.CompositePathComponent" typeId="tps4.1220973992845" id="8431776905956472746">
            <node role="pathComponent" roleId="tps4.1220978161990" type="tps4.PathComponent" typeId="tps4.1220973955905" id="8431776905956472747">
              <property name="path" nameId="tps4.1220974398640" value="core" />
            </node>
            <node role="pathComponent" roleId="tps4.1220978161990" type="tps4.PathComponent" typeId="tps4.1220973955905" id="8431776905956472748">
              <property name="path" nameId="tps4.1220974398640" value="debug" />
            </node>
            <node role="pathComponent" roleId="tps4.1220978161990" type="tps4.PathComponent" typeId="tps4.1220973955905" id="8431776905956472749">
              <property name="path" nameId="tps4.1220974398640" value="classes" />
            </node>
          </node>
        </node>
      </node>
      <node role="entry" roleId="tps4.1203617897549" type="tps4.Copy" typeId="tps4.1204015075559" id="8431776905956472750">
        <property name="name" nameId="tpck.1169194664001" value="" />
        <property name="excludes" nameId="tps4.1204107538752" value="" />
        <node role="sourcePath" roleId="tps4.1220974847213" type="tps4.Path" typeId="tps4.1220973916698" id="8431776905956472751">
          <node role="macro" roleId="tps4.1220976095387" type="tps4.MacroReference" typeId="tps4.1220976052975" id="8431776905956472752">
            <property name="name" nameId="tps4.1220976068141" value="mps_home" />
          </node>
          <node role="compositePathComponent" roleId="tps4.1220974249696" type="tps4.CompositePathComponent" typeId="tps4.1220973992845" id="8431776905956472753">
            <node role="pathComponent" roleId="tps4.1220978161990" type="tps4.PathComponent" typeId="tps4.1220973955905" id="8431776905956472754">
              <property name="path" nameId="tps4.1220974398640" value="core" />
            </node>
            <node role="pathComponent" roleId="tps4.1220978161990" type="tps4.PathComponent" typeId="tps4.1220973955905" id="8431776905956472755">
              <property name="path" nameId="tps4.1220974398640" value="debug-api" />
            </node>
            <node role="pathComponent" roleId="tps4.1220978161990" type="tps4.PathComponent" typeId="tps4.1220973955905" id="8431776905956472756">
              <property name="path" nameId="tps4.1220974398640" value="classes" />
            </node>
          </node>
        </node>
      </node>
      <node role="entry" roleId="tps4.1203617897549" type="tps4.Folder" typeId="tps4.1203598512427" id="2901107368280485337">
        <node role="entry" roleId="tps4.1203617897549" type="tps4.Module" typeId="tps4.1203599702327" id="7451905405776981204">
          <property name="id" nameId="tps4.1222447189012" value="40aea410-4b11-411f-9197-07da76ee0e82" />
          <property name="name" nameId="tpck.1169194664001" value="jetbrains.mps.plugin.runtime" />
          <property name="doNotJar" nameId="tps4.2850282874221099799" value="true" />
        </node>
        <node role="entry" roleId="tps4.1203617897549" type="tps4.Module" typeId="tps4.1203599702327" id="5297918386943402892">
          <property name="id" nameId="tps4.1222447189012" value="019b622b-0aef-4dd3-86d0-4eef01f3f6bb" />
          <property name="doNotJar" nameId="tps4.2850282874221099799" value="true" />
        </node>
        <node role="entry" roleId="tps4.1203617897549" type="tps4.Module" typeId="tps4.1203599702327" id="8113662366273578080">
          <property name="id" nameId="tps4.1222447189012" value="fe380742-bca4-4fda-beac-356eded9cf45" />
          <property name="name" nameId="tpck.1169194664001" value="jetbrains.mps.ide.mps" />
          <property name="doNotJar" nameId="tps4.2850282874221099799" value="true" />
        </node>
        <node role="entry" roleId="tps4.1203617897549" type="tps4.Module" typeId="tps4.1203599702327" id="4896592200521013712">
          <property name="id" nameId="tps4.1222447189012" value="ceb47609-02c2-4927-bb6d-d58368388a62" />
          <property name="name" nameId="tpck.1169194664001" value="jetbrains.mps.ide.uiLanguage.runtime" />
          <property name="doNotJar" nameId="tps4.2850282874221099799" value="true" />
        </node>
        <node role="entry" roleId="tps4.1203617897549" type="tps4.Module" typeId="tps4.1203599702327" id="5297918386943402893">
          <property name="id" nameId="tps4.1222447189012" value="1c0088d4-c911-46d4-ace1-4500911173b5" />
          <property name="name" nameId="tpck.1169194664001" value="jetbrains.mps.workbench.make" />
          <property name="doNotJar" nameId="tps4.2850282874221099799" value="true" />
        </node>
        <node role="title" roleId="tps4.1205340441197" type="tps4.SimpleString" typeId="tps4.1205339044029" id="2901107368280485342">
          <property name="name" nameId="tps4.1223641503366" value="modules" />
        </node>
      </node>
      <node role="delete" roleId="tps4.1239622410040" type="tps4.Delete" typeId="tps4.1204122781510" id="5428983789737854752" />
      <node role="title" roleId="tps4.1205340441197" type="tps4.SimpleString" typeId="tps4.1205339044029" id="5428983789737854753">
        <property name="name" nameId="tps4.1223641503366" value="mps-workbench.jar" />
      </node>
    </node>
  </root>
  <root id="5428983789737854768">
    <node role="entry" roleId="tps4.701559220729212646" type="tps4.Jar" typeId="tps4.1203598417283" id="5428983789737854769">
      <node role="entry" roleId="tps4.1203617897549" type="tps4.Copy" typeId="tps4.1204015075559" id="8321411439574220249">
        <property name="name" nameId="tpck.1169194664001" value="" />
        <property name="excludes" nameId="tps4.1204107538752" value="" />
        <node role="sourcePath" roleId="tps4.1220974847213" type="tps4.Path" typeId="tps4.1220973916698" id="8321411439574220250">
          <node role="macro" roleId="tps4.1220976095387" type="tps4.MacroReference" typeId="tps4.1220976052975" id="8321411439574220252">
            <property name="name" nameId="tps4.1220976068141" value="mps_home" />
          </node>
          <node role="compositePathComponent" roleId="tps4.1220974249696" type="tps4.CompositePathComponent" typeId="tps4.1220973992845" id="8321411439574220253">
            <node role="pathComponent" roleId="tps4.1220978161990" type="tps4.PathComponent" typeId="tps4.1220973955905" id="8321411439574220254">
              <property name="path" nameId="tps4.1220974398640" value="core" />
            </node>
            <node role="pathComponent" roleId="tps4.1220978161990" type="tps4.PathComponent" typeId="tps4.1220973955905" id="8321411439574220256">
              <property name="path" nameId="tps4.1220974398640" value="editor-runtime" />
            </node>
            <node role="pathComponent" roleId="tps4.1220978161990" type="tps4.PathComponent" typeId="tps4.1220973955905" id="8321411439574220258">
              <property name="path" nameId="tps4.1220974398640" value="classes" />
            </node>
          </node>
        </node>
      </node>
      <node role="entry" roleId="tps4.1203617897549" type="tps4.Copy" typeId="tps4.1204015075559" id="584530787515934098">
        <property name="name" nameId="tpck.1169194664001" value="" />
        <property name="excludes" nameId="tps4.1204107538752" value="" />
        <node role="sourcePath" roleId="tps4.1220974847213" type="tps4.Path" typeId="tps4.1220973916698" id="584530787515934099">
          <node role="macro" roleId="tps4.1220976095387" type="tps4.MacroReference" typeId="tps4.1220976052975" id="584530787515934100">
            <property name="name" nameId="tps4.1220976068141" value="mps_home" />
          </node>
          <node role="compositePathComponent" roleId="tps4.1220974249696" type="tps4.CompositePathComponent" typeId="tps4.1220973992845" id="584530787515934101">
            <node role="pathComponent" roleId="tps4.1220978161990" type="tps4.PathComponent" typeId="tps4.1220973955905" id="584530787515934102">
              <property name="path" nameId="tps4.1220974398640" value="core" />
            </node>
            <node role="pathComponent" roleId="tps4.1220978161990" type="tps4.PathComponent" typeId="tps4.1220973955905" id="584530787515934105">
              <property name="path" nameId="tps4.1220974398640" value="actions-runtime" />
            </node>
            <node role="pathComponent" roleId="tps4.1220978161990" type="tps4.PathComponent" typeId="tps4.1220973955905" id="584530787515934107">
              <property name="path" nameId="tps4.1220974398640" value="classes" />
            </node>
          </node>
        </node>
      </node>
      <node role="entry" roleId="tps4.1203617897549" type="tps4.Copy" typeId="tps4.1204015075559" id="9187726857862700399">
        <property name="name" nameId="tpck.1169194664001" value="" />
        <property name="excludes" nameId="tps4.1204107538752" value="" />
        <node role="sourcePath" roleId="tps4.1220974847213" type="tps4.Path" typeId="tps4.1220973916698" id="9187726857862700400">
          <node role="macro" roleId="tps4.1220976095387" type="tps4.MacroReference" typeId="tps4.1220976052975" id="9187726857862700402">
            <property name="name" nameId="tps4.1220976068141" value="mps_home" />
          </node>
          <node role="compositePathComponent" roleId="tps4.1220974249696" type="tps4.CompositePathComponent" typeId="tps4.1220973992845" id="9187726857862700403">
            <node role="pathComponent" roleId="tps4.1220978161990" type="tps4.PathComponent" typeId="tps4.1220973955905" id="9187726857862700404">
              <property name="path" nameId="tps4.1220974398640" value="core" />
            </node>
            <node role="pathComponent" roleId="tps4.1220978161990" type="tps4.PathComponent" typeId="tps4.1220973955905" id="9187726857862700407">
              <property name="path" nameId="tps4.1220974398640" value="intentions-runtime" />
            </node>
            <node role="pathComponent" roleId="tps4.1220978161990" type="tps4.PathComponent" typeId="tps4.1220973955905" id="9187726857862700409">
              <property name="path" nameId="tps4.1220974398640" value="classes" />
            </node>
          </node>
        </node>
      </node>
      <node role="entry" roleId="tps4.1203617897549" type="tps4.Copy" typeId="tps4.1204015075559" id="3956519295465648157">
        <property name="name" nameId="tpck.1169194664001" value="" />
        <property name="excludes" nameId="tps4.1204107538752" value="" />
        <node role="sourcePath" roleId="tps4.1220974847213" type="tps4.Path" typeId="tps4.1220973916698" id="3956519295465648158">
          <node role="macro" roleId="tps4.1220976095387" type="tps4.MacroReference" typeId="tps4.1220976052975" id="3956519295465648159">
            <property name="name" nameId="tps4.1220976068141" value="mps_home" />
          </node>
          <node role="compositePathComponent" roleId="tps4.1220974249696" type="tps4.CompositePathComponent" typeId="tps4.1220973992845" id="3956519295465648160">
            <node role="pathComponent" roleId="tps4.1220978161990" type="tps4.PathComponent" typeId="tps4.1220973955905" id="5618456458180754978">
              <property name="path" nameId="tps4.1220974398640" value="editor" />
            </node>
            <node role="pathComponent" roleId="tps4.1220978161990" type="tps4.PathComponent" typeId="tps4.1220973955905" id="3956519295465648164">
              <property name="path" nameId="tps4.1220974398640" value="typesystemIntegration" />
            </node>
            <node role="pathComponent" roleId="tps4.1220978161990" type="tps4.PathComponent" typeId="tps4.1220973955905" id="5618456458180754979">
              <property name="path" nameId="tps4.1220974398640" value="classes" />
            </node>
          </node>
        </node>
      </node>
      <node role="entry" roleId="tps4.1203617897549" type="tps4.Folder" typeId="tps4.1203598512427" id="2901107368280474181">
        <node role="entry" roleId="tps4.1203617897549" type="tps4.Module" typeId="tps4.1203599702327" id="4715659374659285044">
          <property name="id" nameId="tps4.1222447189012" value="a47a7608-84cc-4f1d-800f-301c16bc1595" />
          <property name="name" nameId="tpck.1169194664001" value="typesystemIntegration" />
          <property name="doNotJar" nameId="tps4.2850282874221099799" value="true" />
        </node>
        <node role="entry" roleId="tps4.1203617897549" type="tps4.Module" typeId="tps4.1203599702327" id="7451905405776981202">
          <property name="id" nameId="tps4.1222447189012" value="34e84b8f-afa8-4364-abcd-a279fddddbe7" />
          <property name="name" nameId="tpck.1169194664001" value="jetbrains.mps.editor.runtime" />
          <property name="doNotJar" nameId="tps4.2850282874221099799" value="true" />
        </node>
        <node role="title" roleId="tps4.1205340441197" type="tps4.SimpleString" typeId="tps4.1205339044029" id="2901107368280474184">
          <property name="name" nameId="tps4.1223641503366" value="modules" />
        </node>
      </node>
      <node role="delete" roleId="tps4.1239622410040" type="tps4.Delete" typeId="tps4.1204122781510" id="5428983789737854871" />
      <node role="title" roleId="tps4.1205340441197" type="tps4.SimpleString" typeId="tps4.1205339044029" id="5428983789737854872">
        <property name="name" nameId="tps4.1223641503366" value="mps-editor.jar" />
      </node>
    </node>
  </root>
  <root id="2901107368280525965" />
  <root id="6700426045796013947">
    <node role="entry" roleId="tps4.701559220729212646" type="tps4.Jar" typeId="tps4.1203598417283" id="6700426045796013948">
      <node role="entry" roleId="tps4.1203617897549" type="tps4.Copy" typeId="tps4.1204015075559" id="8340725549277608419">
        <property name="name" nameId="tpck.1169194664001" value="" />
        <property name="excludes" nameId="tps4.1204107538752" value="" />
        <node role="sourcePath" roleId="tps4.1220974847213" type="tps4.Path" typeId="tps4.1220973916698" id="8340725549277608420">
          <node role="macro" roleId="tps4.1220976095387" type="tps4.MacroReference" typeId="tps4.1220976052975" id="8340725549277608422">
            <property name="name" nameId="tps4.1220976068141" value="mps_home" />
          </node>
          <node role="compositePathComponent" roleId="tps4.1220974249696" type="tps4.CompositePathComponent" typeId="tps4.1220973992845" id="8340725549277608423">
            <node role="pathComponent" roleId="tps4.1220978161990" type="tps4.PathComponent" typeId="tps4.1220973955905" id="3803007879919844483">
              <property name="path" nameId="tps4.1220974398640" value="workbench" />
            </node>
            <node role="pathComponent" roleId="tps4.1220978161990" type="tps4.PathComponent" typeId="tps4.1220973955905" id="3803007879919844484">
              <property name="path" nameId="tps4.1220974398640" value="baseLanguageIndex" />
            </node>
            <node role="pathComponent" roleId="tps4.1220978161990" type="tps4.PathComponent" typeId="tps4.1220973955905" id="3803007879919844485">
              <property name="path" nameId="tps4.1220974398640" value="classes_gen" />
            </node>
          </node>
        </node>
      </node>
      <node role="entry" roleId="tps4.1203617897549" type="tps4.Copy" typeId="tps4.1204015075559" id="6700426045796013986">
        <node role="sourcePath" roleId="tps4.1220974847213" type="tps4.Path" typeId="tps4.1220973916698" id="6700426045796013987">
          <node role="macro" roleId="tps4.1220976095387" type="tps4.MacroReference" typeId="tps4.1220976052975" id="6700426045796013988">
            <property name="name" nameId="tps4.1220976068141" value="mps_home" />
          </node>
          <node role="compositePathComponent" roleId="tps4.1220974249696" type="tps4.CompositePathComponent" typeId="tps4.1220973992845" id="6700426045796013989">
            <node role="pathComponent" roleId="tps4.1220978161990" type="tps4.PathComponent" typeId="tps4.1220973955905" id="6700426045796013990">
              <property name="path" nameId="tps4.1220974398640" value="workbench" />
            </node>
            <node role="pathComponent" roleId="tps4.1220978161990" type="tps4.PathComponent" typeId="tps4.1220973955905" id="6700426045796013991">
              <property name="path" nameId="tps4.1220974398640" value="mps-platform" />
            </node>
            <node role="pathComponent" roleId="tps4.1220978161990" type="tps4.PathComponent" typeId="tps4.1220973955905" id="6700426045796013992">
              <property name="path" nameId="tps4.1220974398640" value="classes" />
            </node>
          </node>
        </node>
      </node>
      <node role="entry" roleId="tps4.1203617897549" type="tps4.Folder" typeId="tps4.1203598512427" id="6700426045796014044">
        <node role="entry" roleId="tps4.1203617897549" type="tps4.Module" typeId="tps4.1203599702327" id="6700426045796014047">
          <property name="id" nameId="tps4.1222447189012" value="8d29d73f-ed99-4652-ae0a-083cdfe53c34" />
          <property name="name" nameId="tpck.1169194664001" value="jetbrains.mps.ide.platform" />
          <property name="doNotJar" nameId="tps4.2850282874221099799" value="true" />
        </node>
        <node role="entry" roleId="tps4.1203617897549" type="tps4.Module" typeId="tps4.1203599702327" id="6700426045796014050">
          <property name="id" nameId="tps4.1222447189012" value="cab85f8b-9525-42cb-8e6d-258ca6e56432" />
          <property name="name" nameId="tpck.1169194664001" value="jetbrains.mps.baseLanguage.index" />
          <property name="doNotJar" nameId="tps4.2850282874221099799" value="true" />
        </node>
        <node role="title" roleId="tps4.1205340441197" type="tps4.SimpleString" typeId="tps4.1205339044029" id="6700426045796014051">
          <property name="name" nameId="tps4.1223641503366" value="modules" />
        </node>
      </node>
      <node role="delete" roleId="tps4.1239622410040" type="tps4.Delete" typeId="tps4.1204122781510" id="6700426045796014052" />
      <node role="title" roleId="tps4.1205340441197" type="tps4.SimpleString" typeId="tps4.1205339044029" id="6700426045796014053">
        <property name="name" nameId="tps4.1223641503366" value="mps-platform.jar" />
      </node>
    </node>
  </root>
  <root id="938551967734106063">
    <node role="entry" roleId="tps4.701559220729212646" type="tps4.Folder" typeId="tps4.1203598512427" id="8321799582437495158">
      <node role="entry" roleId="tps4.1203617897549" type="tps4.Folder" typeId="tps4.1203598512427" id="8321799582437495171">
        <property name="excludes" nameId="tps4.1204107522064" value="**/plugin.xml" />
        <node role="sourcePath" roleId="tps4.1220982054961" type="tps4.Path" typeId="tps4.1220973916698" id="8321799582437495172">
          <node role="macro" roleId="tps4.1220976095387" type="tps4.MacroReference" typeId="tps4.1220976052975" id="8321799582437495174">
            <property name="name" nameId="tps4.1220976068141" value="mps_home" />
          </node>
          <node role="compositePathComponent" roleId="tps4.1220974249696" type="tps4.CompositePathComponent" typeId="tps4.1220973992845" id="8321799582437495175">
            <node role="pathComponent" roleId="tps4.1220978161990" type="tps4.PathComponent" typeId="tps4.1220973955905" id="8321799582437495176">
              <property name="path" nameId="tps4.1220974398640" value="plugins" />
            </node>
            <node role="pathComponent" roleId="tps4.1220978161990" type="tps4.PathComponent" typeId="tps4.1220973955905" id="8321799582437495178">
              <property name="path" nameId="tps4.1220974398640" value="debugger-api" />
            </node>
            <node role="pathComponent" roleId="tps4.1220978161990" type="tps4.PathComponent" typeId="tps4.1220973955905" id="8321799582437495180">
              <property name="path" nameId="tps4.1220974398640" value="META-INF" />
            </node>
          </node>
        </node>
      </node>
      <node role="entry" roleId="tps4.1203617897549" type="tps4.Folder" typeId="tps4.1203598512427" id="8321799582437495183">
        <node role="title" roleId="tps4.1205340441197" type="tps4.SimpleString" typeId="tps4.1205339044029" id="8321799582437495186">
          <property name="name" nameId="tps4.1223641503366" value="lib" />
        </node>
        <node role="entry" roleId="tps4.1203617897549" type="tps4.Module" typeId="tps4.1203599702327" id="8321799582437495188">
          <property name="id" nameId="tps4.1222447189012" value="25891414-2b70-48c7-b1cc-8dc0c127d669" />
          <property name="name" nameId="tpck.1169194664001" value="jetbrains.mps.debugger.api.runtime" />
        </node>
      </node>
      <node role="title" roleId="tps4.1205340441197" type="tps4.SimpleString" typeId="tps4.1205339044029" id="8321799582437495169">
        <property name="name" nameId="tps4.1223641503366" value="debugger-api" />
      </node>
    </node>
    <node role="entry" roleId="tps4.701559220729212646" type="tps4.Folder" typeId="tps4.1203598512427" id="8321799582437495189">
      <node role="entry" roleId="tps4.1203617897549" type="tps4.Folder" typeId="tps4.1203598512427" id="8321799582437495190">
        <property name="excludes" nameId="tps4.1204107522064" value="**/plugin.xml" />
        <node role="sourcePath" roleId="tps4.1220982054961" type="tps4.Path" typeId="tps4.1220973916698" id="8321799582437495191">
          <node role="macro" roleId="tps4.1220976095387" type="tps4.MacroReference" typeId="tps4.1220976052975" id="8321799582437495192">
            <property name="name" nameId="tps4.1220976068141" value="mps_home" />
          </node>
          <node role="compositePathComponent" roleId="tps4.1220974249696" type="tps4.CompositePathComponent" typeId="tps4.1220973992845" id="8321799582437495193">
            <node role="pathComponent" roleId="tps4.1220978161990" type="tps4.PathComponent" typeId="tps4.1220973955905" id="8321799582437495194">
              <property name="path" nameId="tps4.1220974398640" value="plugins" />
            </node>
            <node role="pathComponent" roleId="tps4.1220978161990" type="tps4.PathComponent" typeId="tps4.1220973955905" id="8321799582437495201">
              <property name="path" nameId="tps4.1220974398640" value="debugger-java" />
            </node>
            <node role="pathComponent" roleId="tps4.1220978161990" type="tps4.PathComponent" typeId="tps4.1220973955905" id="8321799582437495196">
              <property name="path" nameId="tps4.1220974398640" value="META-INF" />
            </node>
          </node>
        </node>
      </node>
      <node role="entry" roleId="tps4.1203617897549" type="tps4.Folder" typeId="tps4.1203598512427" id="8321799582437495197">
        <node role="title" roleId="tps4.1205340441197" type="tps4.SimpleString" typeId="tps4.1205339044029" id="8321799582437495198">
          <property name="name" nameId="tps4.1223641503366" value="lib" />
        </node>
        <node role="entry" roleId="tps4.1203617897549" type="tps4.Module" typeId="tps4.1203599702327" id="8321799582437495199">
          <property name="id" nameId="tps4.1222447189012" value="fcffe3cf-3ebc-4d3d-989b-2f30533bc904" />
          <property name="name" nameId="tpck.1169194664001" value="jetbrains.mps.debugger.java.runtime" />
        </node>
      </node>
      <node role="title" roleId="tps4.1205340441197" type="tps4.SimpleString" typeId="tps4.1205339044029" id="8321799582437495200">
        <property name="name" nameId="tps4.1223641503366" value="debugger-java" />
      </node>
    </node>
    <node role="entry" roleId="tps4.701559220729212646" type="tps4.Module" typeId="tps4.1203599702327" id="938551967734106067">
      <property name="id" nameId="tps4.1222447189012" value="517746e1-f277-4b92-9a28-a5702fc24e7a" />
      <property name="name" nameId="tpck.1169194664001" value="jetbrains.mps.lang.smodel.customViewers" />
    </node>
    <node role="entry" roleId="tps4.701559220729212646" type="tps4.Module" typeId="tps4.1203599702327" id="938551967734106069">
      <property name="id" nameId="tps4.1222447189012" value="629e74b5-0f3f-4adf-b5f8-0f0dc1061ea6" />
      <property name="name" nameId="tpck.1169194664001" value="jetbrains.mps.baseLanguage.collections.customViewers" />
    </node>
    <node role="entry" roleId="tps4.701559220729212646" type="tps4.Module" typeId="tps4.1203599702327" id="938551967734106071">
      <property name="id" nameId="tps4.1222447189012" value="15979c6a-944c-47d7-971f-e73259dce95e" />
      <property name="name" nameId="tpck.1169194664001" value="jetbrains.mps.baseLanguage.tuples.customViewers" />
    </node>
  </root>
</model>
<|MERGE_RESOLUTION|>--- conflicted
+++ resolved
@@ -397,39 +397,6 @@
               <property name="name" nameId="tps4.1223641503366" value="mpseditor" />
             </node>
           </node>
-<<<<<<< HEAD
-=======
-          <node role="entry" roleId="tps4.1203617897549" type="tps4.Plugin" typeId="tps4.4159241239519649208" id="5213973293614113856">
-            <node role="sourcePath" roleId="tps4.4159241239519649209" type="tps4.Path" typeId="tps4.1220973916698" id="5213973293614113857">
-              <node role="macro" roleId="tps4.1220976095387" type="tps4.MacroReference" typeId="tps4.1220976052975" id="5213973293614113860">
-                <property name="name" nameId="tps4.1220976068141" value="mps_home" />
-              </node>
-              <node role="compositePathComponent" roleId="tps4.1220974249696" type="tps4.CompositePathComponent" typeId="tps4.1220973992845" id="5213973293614113859">
-                <node role="pathComponent" roleId="tps4.1220978161990" type="tps4.PathComponent" typeId="tps4.1220973955905" id="5213973293614113861">
-                  <property name="path" nameId="tps4.1220974398640" value="plugins" />
-                </node>
-                <node role="pathComponent" roleId="tps4.1220978161990" type="tps4.PathComponent" typeId="tps4.1220973955905" id="5213973293614113863">
-                  <property name="path" nameId="tps4.1220974398640" value="debugger-api" />
-                </node>
-              </node>
-            </node>
-          </node>
-          <node role="entry" roleId="tps4.1203617897549" type="tps4.Plugin" typeId="tps4.4159241239519649208" id="5213973293614113864">
-            <node role="sourcePath" roleId="tps4.4159241239519649209" type="tps4.Path" typeId="tps4.1220973916698" id="5213973293614113865">
-              <node role="macro" roleId="tps4.1220976095387" type="tps4.MacroReference" typeId="tps4.1220976052975" id="5213973293614113866">
-                <property name="name" nameId="tps4.1220976068141" value="mps_home" />
-              </node>
-              <node role="compositePathComponent" roleId="tps4.1220974249696" type="tps4.CompositePathComponent" typeId="tps4.1220973992845" id="5213973293614113867">
-                <node role="pathComponent" roleId="tps4.1220978161990" type="tps4.PathComponent" typeId="tps4.1220973955905" id="5213973293614113868">
-                  <property name="path" nameId="tps4.1220974398640" value="plugins" />
-                </node>
-                <node role="pathComponent" roleId="tps4.1220978161990" type="tps4.PathComponent" typeId="tps4.1220973955905" id="5213973293614113870">
-                  <property name="path" nameId="tps4.1220974398640" value="debugger-java" />
-                </node>
-              </node>
-            </node>
-          </node>
->>>>>>> 0446edcd
           <node role="entry" roleId="tps4.1203617897549" type="tps4.Folder" typeId="tps4.1203598512427" id="3698330505678787842">
             <property name="excludes" nameId="tps4.1204107522064" value="" />
             <node role="sourcePath" roleId="tps4.1220982054961" type="tps4.Path" typeId="tps4.1220973916698" id="3698330505678787843">
@@ -2992,70 +2959,34 @@
     </node>
   </root>
   <root id="938551967734106063">
-    <node role="entry" roleId="tps4.701559220729212646" type="tps4.Folder" typeId="tps4.1203598512427" id="8321799582437495158">
-      <node role="entry" roleId="tps4.1203617897549" type="tps4.Folder" typeId="tps4.1203598512427" id="8321799582437495171">
-        <property name="excludes" nameId="tps4.1204107522064" value="**/plugin.xml" />
-        <node role="sourcePath" roleId="tps4.1220982054961" type="tps4.Path" typeId="tps4.1220973916698" id="8321799582437495172">
-          <node role="macro" roleId="tps4.1220976095387" type="tps4.MacroReference" typeId="tps4.1220976052975" id="8321799582437495174">
-            <property name="name" nameId="tps4.1220976068141" value="mps_home" />
-          </node>
-          <node role="compositePathComponent" roleId="tps4.1220974249696" type="tps4.CompositePathComponent" typeId="tps4.1220973992845" id="8321799582437495175">
-            <node role="pathComponent" roleId="tps4.1220978161990" type="tps4.PathComponent" typeId="tps4.1220973955905" id="8321799582437495176">
-              <property name="path" nameId="tps4.1220974398640" value="plugins" />
-            </node>
-            <node role="pathComponent" roleId="tps4.1220978161990" type="tps4.PathComponent" typeId="tps4.1220973955905" id="8321799582437495178">
-              <property name="path" nameId="tps4.1220974398640" value="debugger-api" />
-            </node>
-            <node role="pathComponent" roleId="tps4.1220978161990" type="tps4.PathComponent" typeId="tps4.1220973955905" id="8321799582437495180">
-              <property name="path" nameId="tps4.1220974398640" value="META-INF" />
-            </node>
-          </node>
-        </node>
-      </node>
-      <node role="entry" roleId="tps4.1203617897549" type="tps4.Folder" typeId="tps4.1203598512427" id="8321799582437495183">
-        <node role="title" roleId="tps4.1205340441197" type="tps4.SimpleString" typeId="tps4.1205339044029" id="8321799582437495186">
-          <property name="name" nameId="tps4.1223641503366" value="lib" />
-        </node>
-        <node role="entry" roleId="tps4.1203617897549" type="tps4.Module" typeId="tps4.1203599702327" id="8321799582437495188">
-          <property name="id" nameId="tps4.1222447189012" value="25891414-2b70-48c7-b1cc-8dc0c127d669" />
-          <property name="name" nameId="tpck.1169194664001" value="jetbrains.mps.debugger.api.runtime" />
-        </node>
-      </node>
-      <node role="title" roleId="tps4.1205340441197" type="tps4.SimpleString" typeId="tps4.1205339044029" id="8321799582437495169">
-        <property name="name" nameId="tps4.1223641503366" value="debugger-api" />
-      </node>
-    </node>
-    <node role="entry" roleId="tps4.701559220729212646" type="tps4.Folder" typeId="tps4.1203598512427" id="8321799582437495189">
-      <node role="entry" roleId="tps4.1203617897549" type="tps4.Folder" typeId="tps4.1203598512427" id="8321799582437495190">
-        <property name="excludes" nameId="tps4.1204107522064" value="**/plugin.xml" />
-        <node role="sourcePath" roleId="tps4.1220982054961" type="tps4.Path" typeId="tps4.1220973916698" id="8321799582437495191">
-          <node role="macro" roleId="tps4.1220976095387" type="tps4.MacroReference" typeId="tps4.1220976052975" id="8321799582437495192">
-            <property name="name" nameId="tps4.1220976068141" value="mps_home" />
-          </node>
-          <node role="compositePathComponent" roleId="tps4.1220974249696" type="tps4.CompositePathComponent" typeId="tps4.1220973992845" id="8321799582437495193">
-            <node role="pathComponent" roleId="tps4.1220978161990" type="tps4.PathComponent" typeId="tps4.1220973955905" id="8321799582437495194">
-              <property name="path" nameId="tps4.1220974398640" value="plugins" />
-            </node>
-            <node role="pathComponent" roleId="tps4.1220978161990" type="tps4.PathComponent" typeId="tps4.1220973955905" id="8321799582437495201">
-              <property name="path" nameId="tps4.1220974398640" value="debugger-java" />
-            </node>
-            <node role="pathComponent" roleId="tps4.1220978161990" type="tps4.PathComponent" typeId="tps4.1220973955905" id="8321799582437495196">
-              <property name="path" nameId="tps4.1220974398640" value="META-INF" />
-            </node>
-          </node>
-        </node>
-      </node>
-      <node role="entry" roleId="tps4.1203617897549" type="tps4.Folder" typeId="tps4.1203598512427" id="8321799582437495197">
-        <node role="title" roleId="tps4.1205340441197" type="tps4.SimpleString" typeId="tps4.1205339044029" id="8321799582437495198">
-          <property name="name" nameId="tps4.1223641503366" value="lib" />
-        </node>
-        <node role="entry" roleId="tps4.1203617897549" type="tps4.Module" typeId="tps4.1203599702327" id="8321799582437495199">
-          <property name="id" nameId="tps4.1222447189012" value="fcffe3cf-3ebc-4d3d-989b-2f30533bc904" />
-          <property name="name" nameId="tpck.1169194664001" value="jetbrains.mps.debugger.java.runtime" />
-        </node>
-      </node>
-      <node role="title" roleId="tps4.1205340441197" type="tps4.SimpleString" typeId="tps4.1205339044029" id="8321799582437495200">
-        <property name="name" nameId="tps4.1223641503366" value="debugger-java" />
+    <node role="entry" roleId="tps4.701559220729212646" type="tps4.Plugin" typeId="tps4.4159241239519649208" id="5213973293614113856">
+      <node role="sourcePath" roleId="tps4.4159241239519649209" type="tps4.Path" typeId="tps4.1220973916698" id="5213973293614113857">
+        <node role="macro" roleId="tps4.1220976095387" type="tps4.MacroReference" typeId="tps4.1220976052975" id="5213973293614113860">
+          <property name="name" nameId="tps4.1220976068141" value="mps_home" />
+        </node>
+        <node role="compositePathComponent" roleId="tps4.1220974249696" type="tps4.CompositePathComponent" typeId="tps4.1220973992845" id="5213973293614113859">
+          <node role="pathComponent" roleId="tps4.1220978161990" type="tps4.PathComponent" typeId="tps4.1220973955905" id="5213973293614113861">
+            <property name="path" nameId="tps4.1220974398640" value="plugins" />
+          </node>
+          <node role="pathComponent" roleId="tps4.1220978161990" type="tps4.PathComponent" typeId="tps4.1220973955905" id="5213973293614113863">
+            <property name="path" nameId="tps4.1220974398640" value="debugger-api" />
+          </node>
+        </node>
+      </node>
+    </node>
+    <node role="entry" roleId="tps4.701559220729212646" type="tps4.Plugin" typeId="tps4.4159241239519649208" id="5213973293614113864">
+      <node role="sourcePath" roleId="tps4.4159241239519649209" type="tps4.Path" typeId="tps4.1220973916698" id="5213973293614113865">
+        <node role="macro" roleId="tps4.1220976095387" type="tps4.MacroReference" typeId="tps4.1220976052975" id="5213973293614113866">
+          <property name="name" nameId="tps4.1220976068141" value="mps_home" />
+        </node>
+        <node role="compositePathComponent" roleId="tps4.1220974249696" type="tps4.CompositePathComponent" typeId="tps4.1220973992845" id="5213973293614113867">
+          <node role="pathComponent" roleId="tps4.1220978161990" type="tps4.PathComponent" typeId="tps4.1220973955905" id="5213973293614113868">
+            <property name="path" nameId="tps4.1220974398640" value="plugins" />
+          </node>
+          <node role="pathComponent" roleId="tps4.1220978161990" type="tps4.PathComponent" typeId="tps4.1220973955905" id="5213973293614113870">
+            <property name="path" nameId="tps4.1220974398640" value="debugger-java" />
+          </node>
+        </node>
       </node>
     </node>
     <node role="entry" roleId="tps4.701559220729212646" type="tps4.Module" typeId="tps4.1203599702327" id="938551967734106067">
