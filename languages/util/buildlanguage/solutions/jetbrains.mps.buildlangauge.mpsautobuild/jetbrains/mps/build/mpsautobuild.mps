--- conflicted
+++ resolved
@@ -7,595 +7,594 @@
   <language-engaged-on-generation namespace="3c6d6f72-fc0d-4d9d-8c5d-cb82e96c422b(jetbrains.mps.build.packaging.mps)" />
   <language-engaged-on-generation namespace="a79f53b6-9aaa-48eb-9fbb-aaec80a6da9a(jetbrains.mps.build.custommps)" />
   <import index="6p90" modelUID="r:ac652b40-7fbf-42e0-aa7e-798b06f8ad7f(jetbrains.mps.build.mpsautobuild.distrib)" version="-1" />
+  <import index="tps4" modelUID="r:00000000-0000-4000-0000-011c895904d8(jetbrains.mps.build.packaging.structure)" version="8" implicit="yes" />
+  <import index="tpsk" modelUID="r:00000000-0000-4000-0000-011c895904c8(jetbrains.mps.buildlanguage.structure)" version="21" implicit="yes" />
+  <import index="tpck" modelUID="r:00000000-0000-4000-0000-011c89590288(jetbrains.mps.lang.core.structure)" version="0" implicit="yes" />
+  <import index="ddum" modelUID="r:1e7ada09-c25e-41ea-a9b5-398e142ef533(jetbrains.mps.build.generictasks.structure)" version="22" implicit="yes" />
   <import index="nqc9" modelUID="r:19a13561-830e-4400-a084-e2990744f9e1(jetbrains.mps.build.packaging.defaultVariables)" version="-1" implicit="yes" />
   <import index="adh8" modelUID="r:7a6a35c6-e369-4565-b91b-c7c8dfa2c8d7(jetbrains.mps.build.generictasks.generated)" version="-1" implicit="yes" />
   <roots>
-    <node type=".jetbrains.mps.build.packaging.structure.Layout" id="2235195415637073459">
-      <property name="name" value="MPS" />
-      <property name="compile" value="true" />
-    </node>
-    <node type=".jetbrains.mps.buildlanguage.structure.Project" id="2235195415637076848">
-      <property name="name" value="help-build" />
-    </node>
-    <node type=".jetbrains.mps.build.packaging.structure.Block" id="8431776905956472400">
-      <property name="name" value="MPS-src.zip" />
-      <property name="virtualPackage" value="stuff" />
-      <link role="layout" targetNodeId="2235195415637073459" resolveInfo="MPS" />
-    </node>
-    <node type=".jetbrains.mps.build.packaging.structure.Block" id="8431776905956472682">
-      <property name="name" value="mps-backend.jar" />
-      <property name="virtualPackage" value="components" />
-      <link role="layout" targetNodeId="2235195415637073459" resolveInfo="MPS" />
-    </node>
-    <node type=".jetbrains.mps.build.packaging.structure.Block" id="8431776905956472694">
-      <property name="name" value="mps-resources.jar" />
-      <property name="virtualPackage" value="components" />
-      <link role="layout" targetNodeId="2235195415637073459" resolveInfo="MPS" />
-    </node>
-    <node type=".jetbrains.mps.build.packaging.structure.Block" id="8431776905956472723">
-      <property name="name" value="mps-core.jar" />
-      <property name="virtualPackage" value="components" />
-      <link role="layout" targetNodeId="2235195415637073459" resolveInfo="MPS" />
-    </node>
-    <node type=".jetbrains.mps.build.packaging.structure.Block" id="8431776905956472858">
-      <property name="name" value="core" />
-      <property name="virtualPackage" value="modules.languages" />
-    </node>
-    <node type=".jetbrains.mps.build.packaging.structure.Block" id="8431776905956472865">
-      <property name="name" value="core.baseLanguage" />
-      <property name="virtualPackage" value="modules.languages" />
-    </node>
-    <node type=".jetbrains.mps.build.packaging.structure.Block" id="8431776905956472902">
-      <property name="name" value="core.devkits" />
-      <property name="virtualPackage" value="modules.languages" />
-    </node>
-    <node type=".jetbrains.mps.build.packaging.structure.Block" id="8431776905956472907">
-      <property name="name" value="core.languageDesign" />
-      <property name="virtualPackage" value="modules.languages" />
-    </node>
-    <node type=".jetbrains.mps.build.packaging.structure.Block" id="8431776905956472948">
-      <property name="name" value="util" />
-      <property name="virtualPackage" value="modules.languages" />
-    </node>
-    <node type=".jetbrains.mps.build.packaging.structure.Block" id="7715871110555971738">
-      <property name="virtualPackage" value="components" />
-      <property name="name" value="mps-boot.jar" />
-      <link role="layout" targetNodeId="2235195415637073459" resolveInfo="MPS" />
-    </node>
-    <node type=".jetbrains.mps.build.packaging.structure.Block" id="2738111162319948310">
-      <property name="virtualPackage" value="modules.languages" />
-      <property name="name" value="core.execution" />
-    </node>
-    <node type=".jetbrains.mps.build.packaging.structure.Block" id="5358686142361317193">
-      <property name="virtualPackage" value="components" />
-      <property name="name" value="mps-test.jar" />
-    </node>
-    <node type=".jetbrains.mps.build.packaging.structure.Block" id="6108265972537541352">
-      <property name="virtualPackage" value="stuff" />
-      <property name="name" value="branding" />
-      <link role="layout" targetNodeId="2235195415637073459" resolveInfo="MPS" />
-    </node>
-    <node type=".jetbrains.mps.build.packaging.structure.Block" id="5428983789737854526">
-      <property name="name" value="mps-workbench.jar" />
-      <property name="virtualPackage" value="components" />
-      <link role="layout" targetNodeId="2235195415637073459" resolveInfo="MPS" />
-    </node>
-    <node type=".jetbrains.mps.build.packaging.structure.Block" id="5428983789737854768">
-      <property name="name" value="mps-editor.jar" />
-      <property name="virtualPackage" value="components" />
-      <link role="layout" targetNodeId="2235195415637073459" resolveInfo="MPS" />
-    </node>
-    <node type=".jetbrains.mps.build.packaging.structure.Block" id="2901107368280525965">
-      <property name="virtualPackage" value="modules" />
-      <property name="name" value="redist" />
-    </node>
-    <node type=".jetbrains.mps.build.packaging.structure.Block" id="6700426045796013947">
-      <property name="virtualPackage" value="components" />
-      <property name="name" value="mps-platform.jar" />
-    </node>
-    <node type=".jetbrains.mps.build.packaging.structure.Block" id="938551967734106063">
-      <property name="name" value="debugger" />
-      <property name="virtualPackage" value="plugins" />
-      <link role="layout" targetNodeId="2235195415637073459" resolveInfo="MPS" />
-    </node>
-    <node type=".jetbrains.mps.build.packaging.structure.Block" id="625155585696516556">
-      <property name="virtualPackage" value="plugins" />
-      <property name="name" value="execution" />
-      <link role="layout" targetNodeId="2235195415637073459" resolveInfo="MPS" />
-    </node>
-    <node type=".jetbrains.mps.build.packaging.structure.Block" id="1629113365702710346">
-      <property name="virtualPackage" value="components" />
-      <property name="name" value="mps-collections.jar" />
-      <link role="layout" targetNodeId="2235195415637073459" resolveInfo="MPS" />
-    </node>
-    <node type=".jetbrains.mps.build.packaging.structure.Block" id="4259166877922588177">
-      <property name="virtualPackage" value="components" />
-      <property name="name" value="mps-closures.jar" />
-      <link role="layout" targetNodeId="2235195415637073459" resolveInfo="MPS" />
-    </node>
-    <node type=".jetbrains.mps.build.packaging.structure.Block" id="87733685690765614">
-      <property name="virtualPackage" value="components" />
-      <property name="name" value="mps-tuples.jar" />
-      <link role="layout" targetNodeId="2235195415637073459" resolveInfo="MPS" />
-    </node>
-    <node type=".jetbrains.mps.build.packaging.structure.Block" id="895779019966565773">
-      <property name="virtualPackage" value="modules.languages" />
-      <property name="name" value="jetbrains.mps.baseLanguage.collections.runtime.gwt-src" />
-    </node>
-    <node type=".jetbrains.mps.build.packaging.structure.Block" id="1541469606659920114">
-      <property name="virtualPackage" value="modules.languages" />
-      <property name="name" value="jetbrains.mps.baseLanguage.closures.runtime-src" />
-    </node>
-    <node type=".jetbrains.mps.build.packaging.structure.Block" id="1541469606659920142">
-      <property name="virtualPackage" value="modules.languages" />
-      <property name="name" value="jetbrains.mps.baseLanguage.collections.runtime-src" />
-    </node>
-    <node type=".jetbrains.mps.build.packaging.structure.Block" id="1541469606659920166">
-      <property name="virtualPackage" value="modules.languages" />
-      <property name="name" value="jetbrains.mps.baseLanguage.tuples.runtime-src" />
-    </node>
-    <node type=".jetbrains.mps.build.packaging.structure.Block" id="3832932945784337441">
-      <property name="virtualPackage" value="modules.languages" />
-      <property name="name" value="core.make" />
-    </node>
-    <node type=".jetbrains.mps.build.packaging.structure.Layout" id="4514696390933853559">
-      <property name="name" value="MPS-os-specific" />
-    </node>
-    <node type=".jetbrains.mps.buildlanguage.structure.Project" id="2495440301906773652">
-      <property name="name" value="MPS-buildserver" />
-    </node>
-    <node type=".jetbrains.mps.buildlanguage.structure.Project" id="2495440301906978406">
-      <property name="name" value="MPS-distribution" />
-    </node>
-    <node type=".jetbrains.mps.build.packaging.structure.Block" id="3413212504041565455">
-      <property name="virtualPackage" value="components" />
-      <property name="name" value="mps-editor-api.jar" />
-      <link role="layout" targetNodeId="2235195415637073459" resolveInfo="MPS" />
-    </node>
-    <node type=".jetbrains.mps.build.packaging.structure.Block" id="4155373682043500272">
-      <property name="name" value="mps-resources_en.jar" />
-      <property name="virtualPackage" value="components" />
-      <link role="layout" targetNodeId="2235195415637073459" resolveInfo="MPS" />
-    </node>
-    <node type=".jetbrains.mps.build.packaging.structure.Block" id="4416609728987027532">
-      <property name="virtualPackage" value="plugins" />
-      <property name="name" value="vcs" />
-      <link role="layout" targetNodeId="2235195415637073459" resolveInfo="MPS" />
-    </node>
-    <node type=".jetbrains.mps.build.packaging.structure.Block" id="7947179031518546993">
-      <property name="virtualPackage" value="modules.languages" />
-      <property name="name" value="core.xml" />
+    <node type="tps4.Layout" typeId="tps4.1202916958754" id="2235195415637073459">
+      <property name="name" nameId="tpck.1169194664001" value="MPS" />
+      <property name="compile" nameId="tps4.1216901049448" value="true" />
+    </node>
+    <node type="tpsk.Project" typeId="tpsk.1196851066733" id="2235195415637076848">
+      <property name="name" nameId="tpck.1169194664001" value="help-build" />
+    </node>
+    <node type="tps4.Block" typeId="tps4.701559220729212645" id="8431776905956472400">
+      <property name="name" nameId="tpck.1169194664001" value="MPS-src.zip" />
+      <property name="virtualPackage" nameId="tpck.1193676396447" value="stuff" />
+      <link role="layout" roleId="tps4.7323449223785753314" targetNodeId="2235195415637073459" resolveInfo="MPS" />
+    </node>
+    <node type="tps4.Block" typeId="tps4.701559220729212645" id="8431776905956472682">
+      <property name="name" nameId="tpck.1169194664001" value="mps-backend.jar" />
+      <property name="virtualPackage" nameId="tpck.1193676396447" value="components" />
+      <link role="layout" roleId="tps4.7323449223785753314" targetNodeId="2235195415637073459" resolveInfo="MPS" />
+    </node>
+    <node type="tps4.Block" typeId="tps4.701559220729212645" id="8431776905956472694">
+      <property name="name" nameId="tpck.1169194664001" value="mps-resources.jar" />
+      <property name="virtualPackage" nameId="tpck.1193676396447" value="components" />
+      <link role="layout" roleId="tps4.7323449223785753314" targetNodeId="2235195415637073459" resolveInfo="MPS" />
+    </node>
+    <node type="tps4.Block" typeId="tps4.701559220729212645" id="8431776905956472723">
+      <property name="name" nameId="tpck.1169194664001" value="mps-core.jar" />
+      <property name="virtualPackage" nameId="tpck.1193676396447" value="components" />
+      <link role="layout" roleId="tps4.7323449223785753314" targetNodeId="2235195415637073459" resolveInfo="MPS" />
+    </node>
+    <node type="tps4.Block" typeId="tps4.701559220729212645" id="8431776905956472858">
+      <property name="name" nameId="tpck.1169194664001" value="core" />
+      <property name="virtualPackage" nameId="tpck.1193676396447" value="modules.languages" />
+    </node>
+    <node type="tps4.Block" typeId="tps4.701559220729212645" id="8431776905956472865">
+      <property name="name" nameId="tpck.1169194664001" value="core.baseLanguage" />
+      <property name="virtualPackage" nameId="tpck.1193676396447" value="modules.languages" />
+    </node>
+    <node type="tps4.Block" typeId="tps4.701559220729212645" id="8431776905956472902">
+      <property name="name" nameId="tpck.1169194664001" value="core.devkits" />
+      <property name="virtualPackage" nameId="tpck.1193676396447" value="modules.languages" />
+    </node>
+    <node type="tps4.Block" typeId="tps4.701559220729212645" id="8431776905956472907">
+      <property name="name" nameId="tpck.1169194664001" value="core.languageDesign" />
+      <property name="virtualPackage" nameId="tpck.1193676396447" value="modules.languages" />
+    </node>
+    <node type="tps4.Block" typeId="tps4.701559220729212645" id="8431776905956472948">
+      <property name="name" nameId="tpck.1169194664001" value="util" />
+      <property name="virtualPackage" nameId="tpck.1193676396447" value="modules.languages" />
+    </node>
+    <node type="tps4.Block" typeId="tps4.701559220729212645" id="7715871110555971738">
+      <property name="virtualPackage" nameId="tpck.1193676396447" value="components" />
+      <property name="name" nameId="tpck.1169194664001" value="mps-boot.jar" />
+      <link role="layout" roleId="tps4.7323449223785753314" targetNodeId="2235195415637073459" resolveInfo="MPS" />
+    </node>
+    <node type="tps4.Block" typeId="tps4.701559220729212645" id="2738111162319948310">
+      <property name="virtualPackage" nameId="tpck.1193676396447" value="modules.languages" />
+      <property name="name" nameId="tpck.1169194664001" value="core.execution" />
+    </node>
+    <node type="tps4.Block" typeId="tps4.701559220729212645" id="5358686142361317193">
+      <property name="virtualPackage" nameId="tpck.1193676396447" value="components" />
+      <property name="name" nameId="tpck.1169194664001" value="mps-test.jar" />
+    </node>
+    <node type="tps4.Block" typeId="tps4.701559220729212645" id="6108265972537541352">
+      <property name="virtualPackage" nameId="tpck.1193676396447" value="stuff" />
+      <property name="name" nameId="tpck.1169194664001" value="branding" />
+      <link role="layout" roleId="tps4.7323449223785753314" targetNodeId="2235195415637073459" resolveInfo="MPS" />
+    </node>
+    <node type="tps4.Block" typeId="tps4.701559220729212645" id="5428983789737854526">
+      <property name="name" nameId="tpck.1169194664001" value="mps-workbench.jar" />
+      <property name="virtualPackage" nameId="tpck.1193676396447" value="components" />
+      <link role="layout" roleId="tps4.7323449223785753314" targetNodeId="2235195415637073459" resolveInfo="MPS" />
+    </node>
+    <node type="tps4.Block" typeId="tps4.701559220729212645" id="5428983789737854768">
+      <property name="name" nameId="tpck.1169194664001" value="mps-editor.jar" />
+      <property name="virtualPackage" nameId="tpck.1193676396447" value="components" />
+      <link role="layout" roleId="tps4.7323449223785753314" targetNodeId="2235195415637073459" resolveInfo="MPS" />
+    </node>
+    <node type="tps4.Block" typeId="tps4.701559220729212645" id="2901107368280525965">
+      <property name="virtualPackage" nameId="tpck.1193676396447" value="modules" />
+      <property name="name" nameId="tpck.1169194664001" value="redist" />
+    </node>
+    <node type="tps4.Block" typeId="tps4.701559220729212645" id="6700426045796013947">
+      <property name="virtualPackage" nameId="tpck.1193676396447" value="components" />
+      <property name="name" nameId="tpck.1169194664001" value="mps-platform.jar" />
+    </node>
+    <node type="tps4.Block" typeId="tps4.701559220729212645" id="938551967734106063">
+      <property name="name" nameId="tpck.1169194664001" value="debugger" />
+      <property name="virtualPackage" nameId="tpck.1193676396447" value="plugins" />
+      <link role="layout" roleId="tps4.7323449223785753314" targetNodeId="2235195415637073459" resolveInfo="MPS" />
+    </node>
+    <node type="tps4.Block" typeId="tps4.701559220729212645" id="625155585696516556">
+      <property name="virtualPackage" nameId="tpck.1193676396447" value="plugins" />
+      <property name="name" nameId="tpck.1169194664001" value="execution" />
+      <link role="layout" roleId="tps4.7323449223785753314" targetNodeId="2235195415637073459" resolveInfo="MPS" />
+    </node>
+    <node type="tps4.Block" typeId="tps4.701559220729212645" id="1629113365702710346">
+      <property name="virtualPackage" nameId="tpck.1193676396447" value="components" />
+      <property name="name" nameId="tpck.1169194664001" value="mps-collections.jar" />
+      <link role="layout" roleId="tps4.7323449223785753314" targetNodeId="2235195415637073459" resolveInfo="MPS" />
+    </node>
+    <node type="tps4.Block" typeId="tps4.701559220729212645" id="4259166877922588177">
+      <property name="virtualPackage" nameId="tpck.1193676396447" value="components" />
+      <property name="name" nameId="tpck.1169194664001" value="mps-closures.jar" />
+      <link role="layout" roleId="tps4.7323449223785753314" targetNodeId="2235195415637073459" resolveInfo="MPS" />
+    </node>
+    <node type="tps4.Block" typeId="tps4.701559220729212645" id="87733685690765614">
+      <property name="virtualPackage" nameId="tpck.1193676396447" value="components" />
+      <property name="name" nameId="tpck.1169194664001" value="mps-tuples.jar" />
+      <link role="layout" roleId="tps4.7323449223785753314" targetNodeId="2235195415637073459" resolveInfo="MPS" />
+    </node>
+    <node type="tps4.Block" typeId="tps4.701559220729212645" id="895779019966565773">
+      <property name="virtualPackage" nameId="tpck.1193676396447" value="modules.languages" />
+      <property name="name" nameId="tpck.1169194664001" value="jetbrains.mps.baseLanguage.collections.runtime.gwt-src" />
+    </node>
+    <node type="tps4.Block" typeId="tps4.701559220729212645" id="1541469606659920114">
+      <property name="virtualPackage" nameId="tpck.1193676396447" value="modules.languages" />
+      <property name="name" nameId="tpck.1169194664001" value="jetbrains.mps.baseLanguage.closures.runtime-src" />
+    </node>
+    <node type="tps4.Block" typeId="tps4.701559220729212645" id="1541469606659920142">
+      <property name="virtualPackage" nameId="tpck.1193676396447" value="modules.languages" />
+      <property name="name" nameId="tpck.1169194664001" value="jetbrains.mps.baseLanguage.collections.runtime-src" />
+    </node>
+    <node type="tps4.Block" typeId="tps4.701559220729212645" id="1541469606659920166">
+      <property name="virtualPackage" nameId="tpck.1193676396447" value="modules.languages" />
+      <property name="name" nameId="tpck.1169194664001" value="jetbrains.mps.baseLanguage.tuples.runtime-src" />
+    </node>
+    <node type="tps4.Block" typeId="tps4.701559220729212645" id="3832932945784337441">
+      <property name="virtualPackage" nameId="tpck.1193676396447" value="modules.languages" />
+      <property name="name" nameId="tpck.1169194664001" value="core.make" />
+    </node>
+    <node type="tps4.Layout" typeId="tps4.1202916958754" id="4514696390933853559">
+      <property name="name" nameId="tpck.1169194664001" value="MPS-os-specific" />
+    </node>
+    <node type="tpsk.Project" typeId="tpsk.1196851066733" id="2495440301906773652">
+      <property name="name" nameId="tpck.1169194664001" value="MPS-buildserver" />
+    </node>
+    <node type="tpsk.Project" typeId="tpsk.1196851066733" id="2495440301906978406">
+      <property name="name" nameId="tpck.1169194664001" value="MPS-distribution" />
+    </node>
+    <node type="tps4.Block" typeId="tps4.701559220729212645" id="3413212504041565455">
+      <property name="virtualPackage" nameId="tpck.1193676396447" value="components" />
+      <property name="name" nameId="tpck.1169194664001" value="mps-editor-api.jar" />
+      <link role="layout" roleId="tps4.7323449223785753314" targetNodeId="2235195415637073459" resolveInfo="MPS" />
+    </node>
+    <node type="tps4.Block" typeId="tps4.701559220729212645" id="4155373682043500272">
+      <property name="name" nameId="tpck.1169194664001" value="mps-resources_en.jar" />
+      <property name="virtualPackage" nameId="tpck.1193676396447" value="components" />
+      <link role="layout" roleId="tps4.7323449223785753314" targetNodeId="2235195415637073459" resolveInfo="MPS" />
+    </node>
+    <node type="tps4.Block" typeId="tps4.701559220729212645" id="4416609728987027532">
+      <property name="virtualPackage" nameId="tpck.1193676396447" value="plugins" />
+      <property name="name" nameId="tpck.1169194664001" value="vcs" />
+      <link role="layout" roleId="tps4.7323449223785753314" targetNodeId="2235195415637073459" resolveInfo="MPS" />
+    </node>
+    <node type="tps4.Block" typeId="tps4.701559220729212645" id="7947179031518546993">
+      <property name="virtualPackage" nameId="tpck.1193676396447" value="modules.languages" />
+      <property name="name" nameId="tpck.1169194664001" value="core.xml" />
     </node>
   </roots>
   <root id="2235195415637073459">
-    <node role="component" type=".jetbrains.mps.build.packaging.structure.Folder" id="2235195415637076979">
-      <node role="entry" type=".jetbrains.mps.build.packaging.structure.Folder" id="2235195415637076980">
-        <property name="excludes" value="**/*.hprof" />
-        <node role="sourcePath" type=".jetbrains.mps.build.packaging.structure.Path" id="2235195415637076981">
-          <node role="macro" type=".jetbrains.mps.build.packaging.structure.MacroReference" id="2235195415637076982">
-            <property name="name" value="mps_home" />
-          </node>
-          <node role="compositePathComponent" type=".jetbrains.mps.build.packaging.structure.CompositePathComponent" id="2235195415637076983">
-            <node role="pathComponent" type=".jetbrains.mps.build.packaging.structure.PathComponent" id="2235195415637076984">
-              <property name="path" value="bin" />
-            </node>
-          </node>
-        </node>
-      </node>
-      <node role="entry" type=".jetbrains.mps.build.packaging.structure.Folder" id="2235195415637076985">
-        <node role="title" type=".jetbrains.mps.build.packaging.structure.SimpleString" id="2235195415637076986">
-          <property name="name" value="lib" />
-        </node>
-        <node role="entry" type=".jetbrains.mps.build.packaging.structure.Copy" id="4789416207834122801">
-          <property name="name" value="" />
-          <property name="excludes" value="src/, **/*.zip" />
-          <node role="sourcePath" type=".jetbrains.mps.build.packaging.structure.Path" id="4789416207834122802">
-            <node role="macro" type=".jetbrains.mps.build.packaging.structure.MacroReference" id="4789416207834122803">
-              <property name="name" value="mps_home" />
-            </node>
-            <node role="compositePathComponent" type=".jetbrains.mps.build.packaging.structure.CompositePathComponent" id="4789416207834122804">
-              <node role="pathComponent" type=".jetbrains.mps.build.packaging.structure.PathComponent" id="4789416207834122805">
-                <property name="path" value="lib" />
-              </node>
-            </node>
-          </node>
-        </node>
-        <node role="entry" type=".jetbrains.mps.build.packaging.structure.BlockReference" id="6108265972537541354">
-          <link role="block" targetNodeId="6108265972537541352" resolveInfo="branding" />
-        </node>
-        <node role="entry" type=".jetbrains.mps.build.packaging.structure.BlockReference" id="2235195415637076988">
-          <link role="block" targetNodeId="8431776905956472400" resolveInfo="MPS-src.zip" />
-        </node>
-        <node role="entry" type=".jetbrains.mps.build.packaging.structure.BlockReference" id="2235195415637076990">
-          <link role="block" targetNodeId="8431776905956472694" resolveInfo="mps-resources.jar" />
-        </node>
-        <node role="entry" type=".jetbrains.mps.build.packaging.structure.BlockReference" id="4155373682043500377">
-          <link role="block" targetNodeId="4155373682043500272" resolveInfo="mps-resources_en.jar" />
-        </node>
-        <node role="entry" type=".jetbrains.mps.build.packaging.structure.BlockReference" id="2235195415637076991">
-          <link role="block" targetNodeId="8431776905956472723" resolveInfo="mps-core.jar" />
-        </node>
-        <node role="entry" type=".jetbrains.mps.build.packaging.structure.BlockReference" id="1549496342054752066">
-          <link role="block" targetNodeId="3413212504041565455" resolveInfo="mps-editor-api.jar" />
-        </node>
-        <node role="entry" type=".jetbrains.mps.build.packaging.structure.BlockReference" id="2280829395931071411">
-          <link role="block" targetNodeId="5428983789737854768" resolveInfo="mps-editor.jar" />
-        </node>
-        <node role="entry" type=".jetbrains.mps.build.packaging.structure.BlockReference" id="6700426045796014058">
-          <link role="block" targetNodeId="6700426045796013947" resolveInfo="mps-platform.jar" />
-        </node>
-        <node role="entry" type=".jetbrains.mps.build.packaging.structure.BlockReference" id="2280829395931071413">
-          <link role="block" targetNodeId="5428983789737854526" resolveInfo="mps-workbench.jar" />
-        </node>
-        <node role="entry" type=".jetbrains.mps.build.packaging.structure.BlockReference" id="7715871110555971755">
-          <link role="block" targetNodeId="7715871110555971738" resolveInfo="mps-boot.jar" />
-        </node>
-        <node role="entry" type=".jetbrains.mps.build.packaging.structure.BlockReference" id="5358686142361317204">
-          <link role="block" targetNodeId="5358686142361317193" resolveInfo="mps-test.jar" />
-        </node>
-        <node role="entry" type=".jetbrains.mps.build.packaging.structure.BlockReference" id="1629113365702718076">
-          <link role="block" targetNodeId="1629113365702710346" resolveInfo="mps-collections.jar" />
-        </node>
-        <node role="entry" type=".jetbrains.mps.build.packaging.structure.BlockReference" id="5105371399224491425">
-          <link role="block" targetNodeId="4259166877922588177" resolveInfo="mps-closures.jar" />
-        </node>
-        <node role="entry" type=".jetbrains.mps.build.packaging.structure.BlockReference" id="87733685690769458">
-          <link role="block" targetNodeId="87733685690765614" resolveInfo="mps-tuples.jar" />
-        </node>
-        <node role="entry" type=".jetbrains.mps.build.packaging.structure.BlockReference" id="542335012514411462">
-          <link role="block" targetNodeId="8431776905956472682" resolveInfo="mps-backend.jar" />
-        </node>
-      </node>
-      <node role="entry" type=".jetbrains.mps.build.packaging.structure.Folder" id="2235195415637076992">
-        <property name="excludes" value="" />
-        <node role="sourcePath" type=".jetbrains.mps.build.packaging.structure.Path" id="2235195415637076993">
-          <node role="macro" type=".jetbrains.mps.build.packaging.structure.MacroReference" id="2235195415637076994">
-            <property name="name" value="mps_home" />
-          </node>
-          <node role="compositePathComponent" type=".jetbrains.mps.build.packaging.structure.CompositePathComponent" id="2235195415637076995">
-            <node role="pathComponent" type=".jetbrains.mps.build.packaging.structure.PathComponent" id="2235195415637076996">
-              <property name="path" value="license" />
-            </node>
-          </node>
-        </node>
-      </node>
-      <node role="entry" type=".jetbrains.mps.build.packaging.structure.Folder" id="2235195415637076997">
-        <property name="excludes" value="**/*.zip" />
-        <node role="entry" type=".jetbrains.mps.build.packaging.structure.Plugin" id="4169262926912883426">
-          <node role="sourcePath" type=".jetbrains.mps.build.packaging.structure.Path" id="4169262926912883427">
-            <node role="macro" type=".jetbrains.mps.build.packaging.structure.MacroReference" id="4169262926912883430">
-              <property name="name" value="mps_home" />
-            </node>
-            <node role="compositePathComponent" type=".jetbrains.mps.build.packaging.structure.CompositePathComponent" id="4169262926912883429">
-              <node role="pathComponent" type=".jetbrains.mps.build.packaging.structure.PathComponent" id="4169262926912883431">
-                <property name="path" value="plugins" />
-              </node>
-              <node role="pathComponent" type=".jetbrains.mps.build.packaging.structure.PathComponent" id="4169262926912883433">
-                <property name="path" value="ideaIntegration" />
-              </node>
-            </node>
-          </node>
-        </node>
-        <node role="entry" type=".jetbrains.mps.build.packaging.structure.BlockReference" id="4416609728987027534">
-          <link role="block" targetNodeId="4416609728987027532" resolveInfo="vcs" />
-        </node>
-        <node role="entry" type=".jetbrains.mps.build.packaging.structure.Plugin" id="729821603397964485">
-          <node role="sourcePath" type=".jetbrains.mps.build.packaging.structure.Path" id="729821603397964486">
-            <node role="macro" type=".jetbrains.mps.build.packaging.structure.MacroReference" id="729821603397964487">
-              <property name="name" value="mps_home" />
-            </node>
-            <node role="compositePathComponent" type=".jetbrains.mps.build.packaging.structure.CompositePathComponent" id="729821603397964488">
-              <node role="pathComponent" type=".jetbrains.mps.build.packaging.structure.PathComponent" id="729821603397964489">
-                <property name="path" value="plugins" />
-              </node>
-              <node role="pathComponent" type=".jetbrains.mps.build.packaging.structure.PathComponent" id="729821603397964492">
-                <property name="path" value="mpsdevkit" />
-              </node>
-            </node>
-          </node>
-          <node role="entry" type=".jetbrains.mps.build.packaging.structure.Module" id="729821603398120567">
-            <property name="id" value="cac2fef0-41a6-4fcd-923f-f893d536b2ab" />
-            <property name="name" value="jetbrains.mps.ide.mpsdevkit" />
-            <property name="doNotJar" value="true" />
-          </node>
-        </node>
-        <node role="entry" type=".jetbrains.mps.build.packaging.structure.Plugin" id="5140833141761699107">
-          <node role="sourcePath" type=".jetbrains.mps.build.packaging.structure.Path" id="5140833141761699108">
-            <node role="macro" type=".jetbrains.mps.build.packaging.structure.MacroReference" id="5140833141761699111">
-              <property name="name" value="mps_home" />
-            </node>
-            <node role="compositePathComponent" type=".jetbrains.mps.build.packaging.structure.CompositePathComponent" id="5140833141761699110">
-              <node role="pathComponent" type=".jetbrains.mps.build.packaging.structure.PathComponent" id="5140833141761699112">
-                <property name="path" value="plugins" />
-              </node>
-              <node role="pathComponent" type=".jetbrains.mps.build.packaging.structure.PathComponent" id="5140833141761699114">
-                <property name="path" value="mpsmake" />
-              </node>
-            </node>
-          </node>
-        </node>
-        <node role="entry" type=".jetbrains.mps.build.packaging.structure.Plugin" id="3232404296906910599">
-          <node role="sourcePath" type=".jetbrains.mps.build.packaging.structure.Path" id="3232404296906910600">
-            <node role="macro" type=".jetbrains.mps.build.packaging.structure.MacroReference" id="3232404296906910601">
-              <property name="name" value="mps_home" />
-            </node>
-            <node role="compositePathComponent" type=".jetbrains.mps.build.packaging.structure.CompositePathComponent" id="3232404296906910602">
-              <node role="pathComponent" type=".jetbrains.mps.build.packaging.structure.PathComponent" id="3232404296906910603">
-                <property name="path" value="plugins" />
-              </node>
-              <node role="pathComponent" type=".jetbrains.mps.build.packaging.structure.PathComponent" id="1082125823648355375">
-                <property name="path" value="migrationAssistant" />
-              </node>
-            </node>
-          </node>
-        </node>
-        <node role="entry" type=".jetbrains.mps.build.packaging.structure.Plugin" id="1637215966142774366">
-          <node role="sourcePath" type=".jetbrains.mps.build.packaging.structure.Path" id="1637215966142774367">
-            <node role="macro" type=".jetbrains.mps.build.packaging.structure.MacroReference" id="1637215966142774370">
-              <property name="name" value="mps_home" />
-            </node>
-            <node role="compositePathComponent" type=".jetbrains.mps.build.packaging.structure.CompositePathComponent" id="1637215966142774369">
-              <node role="pathComponent" type=".jetbrains.mps.build.packaging.structure.PathComponent" id="1637215966142774371">
-                <property name="path" value="plugins" />
-              </node>
-              <node role="pathComponent" type=".jetbrains.mps.build.packaging.structure.PathComponent" id="1637215966142774373">
-                <property name="path" value="mpsjava" />
-              </node>
-            </node>
-          </node>
-        </node>
-        <node role="entry" type=".jetbrains.mps.build.packaging.structure.Plugin" id="7585993236912488389">
-          <node role="sourcePath" type=".jetbrains.mps.build.packaging.structure.Path" id="7585993236912488390">
-            <node role="macro" type=".jetbrains.mps.build.packaging.structure.MacroReference" id="7585993236912488391">
-              <property name="name" value="mps_home" />
-            </node>
-            <node role="compositePathComponent" type=".jetbrains.mps.build.packaging.structure.CompositePathComponent" id="7585993236912488392">
-              <node role="pathComponent" type=".jetbrains.mps.build.packaging.structure.PathComponent" id="7585993236912488393">
-                <property name="path" value="plugins" />
-              </node>
-              <node role="pathComponent" type=".jetbrains.mps.build.packaging.structure.PathComponent" id="7585993236912488395">
-                <property name="path" value="modelchecker" />
-              </node>
-            </node>
-          </node>
-        </node>
-        <node role="entry" type=".jetbrains.mps.build.packaging.structure.Plugin" id="4169262926912883434">
-          <node role="sourcePath" type=".jetbrains.mps.build.packaging.structure.Path" id="4169262926912883435">
-            <node role="macro" type=".jetbrains.mps.build.packaging.structure.MacroReference" id="4169262926912883436">
-              <property name="name" value="mps_home" />
-            </node>
-            <node role="compositePathComponent" type=".jetbrains.mps.build.packaging.structure.CompositePathComponent" id="4169262926912883437">
-              <node role="pathComponent" type=".jetbrains.mps.build.packaging.structure.PathComponent" id="4169262926912883438">
-                <property name="path" value="plugins" />
-              </node>
-              <node role="pathComponent" type=".jetbrains.mps.build.packaging.structure.PathComponent" id="4169262926912883440">
-                <property name="path" value="samples" />
-              </node>
-            </node>
-          </node>
-        </node>
-        <node role="entry" type=".jetbrains.mps.build.packaging.structure.Folder" id="3698330505678787842">
-          <property name="excludes" value="" />
-          <node role="sourcePath" type=".jetbrains.mps.build.packaging.structure.Path" id="3698330505678787843">
-            <node role="macro" type=".jetbrains.mps.build.packaging.structure.MacroReference" id="3698330505678787845">
-              <property name="name" value="mps_home" />
-            </node>
-            <node role="compositePathComponent" type=".jetbrains.mps.build.packaging.structure.CompositePathComponent" id="3698330505678787846">
-              <node role="pathComponent" type=".jetbrains.mps.build.packaging.structure.PathComponent" id="3698330505678787847">
-                <property name="path" value="plugins" />
-              </node>
-              <node role="pathComponent" type=".jetbrains.mps.build.packaging.structure.PathComponent" id="3698330505678787849">
-                <property name="path" value="cvsIntegration" />
-              </node>
-            </node>
-          </node>
-        </node>
-        <node role="entry" type=".jetbrains.mps.build.packaging.structure.Folder" id="3698330505678787850">
-          <property name="excludes" value="" />
-          <node role="sourcePath" type=".jetbrains.mps.build.packaging.structure.Path" id="3698330505678787851">
-            <node role="macro" type=".jetbrains.mps.build.packaging.structure.MacroReference" id="3698330505678787852">
-              <property name="name" value="mps_home" />
-            </node>
-            <node role="compositePathComponent" type=".jetbrains.mps.build.packaging.structure.CompositePathComponent" id="3698330505678787853">
-              <node role="pathComponent" type=".jetbrains.mps.build.packaging.structure.PathComponent" id="3698330505678787874">
-                <property name="path" value="plugins" />
-              </node>
-              <node role="pathComponent" type=".jetbrains.mps.build.packaging.structure.PathComponent" id="3698330505678787876">
-                <property name="path" value="git4idea" />
-              </node>
-            </node>
-          </node>
-        </node>
-        <node role="entry" type=".jetbrains.mps.build.packaging.structure.Folder" id="4756543669711411779">
-          <node role="title" type=".jetbrains.mps.build.packaging.structure.SimpleString" id="4756543669711411782">
-            <property name="name" value="mpsbuild" />
-          </node>
-          <node role="entry" type=".jetbrains.mps.build.packaging.structure.Folder" id="4756543669711411784">
-            <property name="includes" value="**/plugin.xml" />
-            <node role="sourcePath" type=".jetbrains.mps.build.packaging.structure.Path" id="4756543669711411787">
-              <node role="macro" type=".jetbrains.mps.build.packaging.structure.MacroReference" id="4756543669711411790">
-                <property name="name" value="mps_home" />
-              </node>
-              <node role="compositePathComponent" type=".jetbrains.mps.build.packaging.structure.CompositePathComponent" id="4756543669711411789">
-                <node role="pathComponent" type=".jetbrains.mps.build.packaging.structure.PathComponent" id="4756543669711411791">
-                  <property name="path" value="plugins" />
+    <node role="component" roleId="tps4.1203599325709" type="tps4.Folder" typeId="tps4.1203598512427" id="2235195415637076979">
+      <node role="entry" roleId="tps4.1203617897549" type="tps4.Folder" typeId="tps4.1203598512427" id="2235195415637076980">
+        <property name="excludes" nameId="tps4.1204107522064" value="**/*.hprof" />
+        <node role="sourcePath" roleId="tps4.1220982054961" type="tps4.Path" typeId="tps4.1220973916698" id="2235195415637076981">
+          <node role="macro" roleId="tps4.1220976095387" type="tps4.MacroReference" typeId="tps4.1220976052975" id="2235195415637076982">
+            <property name="name" nameId="tps4.1220976068141" value="mps_home" />
+          </node>
+          <node role="compositePathComponent" roleId="tps4.1220974249696" type="tps4.CompositePathComponent" typeId="tps4.1220973992845" id="2235195415637076983">
+            <node role="pathComponent" roleId="tps4.1220978161990" type="tps4.PathComponent" typeId="tps4.1220973955905" id="2235195415637076984">
+              <property name="path" nameId="tps4.1220974398640" value="bin" />
+            </node>
+          </node>
+        </node>
+      </node>
+      <node role="entry" roleId="tps4.1203617897549" type="tps4.Folder" typeId="tps4.1203598512427" id="2235195415637076985">
+        <node role="title" roleId="tps4.1205340441197" type="tps4.SimpleString" typeId="tps4.1205339044029" id="2235195415637076986">
+          <property name="name" nameId="tps4.1223641503366" value="lib" />
+        </node>
+        <node role="entry" roleId="tps4.1203617897549" type="tps4.Copy" typeId="tps4.1204015075559" id="4789416207834122801">
+          <property name="name" nameId="tpck.1169194664001" value="" />
+          <property name="excludes" nameId="tps4.1204107538752" value="src/, **/*.zip" />
+          <node role="sourcePath" roleId="tps4.1220974847213" type="tps4.Path" typeId="tps4.1220973916698" id="4789416207834122802">
+            <node role="macro" roleId="tps4.1220976095387" type="tps4.MacroReference" typeId="tps4.1220976052975" id="4789416207834122803">
+              <property name="name" nameId="tps4.1220976068141" value="mps_home" />
+            </node>
+            <node role="compositePathComponent" roleId="tps4.1220974249696" type="tps4.CompositePathComponent" typeId="tps4.1220973992845" id="4789416207834122804">
+              <node role="pathComponent" roleId="tps4.1220978161990" type="tps4.PathComponent" typeId="tps4.1220973955905" id="4789416207834122805">
+                <property name="path" nameId="tps4.1220974398640" value="lib" />
+              </node>
+            </node>
+          </node>
+        </node>
+        <node role="entry" roleId="tps4.1203617897549" type="tps4.BlockReference" typeId="tps4.701559220729139189" id="6108265972537541354">
+          <link role="block" roleId="tps4.701559220729212648" targetNodeId="6108265972537541352" resolveInfo="branding" />
+        </node>
+        <node role="entry" roleId="tps4.1203617897549" type="tps4.BlockReference" typeId="tps4.701559220729139189" id="2235195415637076988">
+          <link role="block" roleId="tps4.701559220729212648" targetNodeId="8431776905956472400" resolveInfo="MPS-src.zip" />
+        </node>
+        <node role="entry" roleId="tps4.1203617897549" type="tps4.BlockReference" typeId="tps4.701559220729139189" id="2235195415637076990">
+          <link role="block" roleId="tps4.701559220729212648" targetNodeId="8431776905956472694" resolveInfo="mps-resources.jar" />
+        </node>
+        <node role="entry" roleId="tps4.1203617897549" type="tps4.BlockReference" typeId="tps4.701559220729139189" id="4155373682043500377">
+          <link role="block" roleId="tps4.701559220729212648" targetNodeId="4155373682043500272" resolveInfo="mps-resources_en.jar" />
+        </node>
+        <node role="entry" roleId="tps4.1203617897549" type="tps4.BlockReference" typeId="tps4.701559220729139189" id="2235195415637076991">
+          <link role="block" roleId="tps4.701559220729212648" targetNodeId="8431776905956472723" resolveInfo="mps-core.jar" />
+        </node>
+        <node role="entry" roleId="tps4.1203617897549" type="tps4.BlockReference" typeId="tps4.701559220729139189" id="1549496342054752066">
+          <link role="block" roleId="tps4.701559220729212648" targetNodeId="3413212504041565455" resolveInfo="mps-editor-api.jar" />
+        </node>
+        <node role="entry" roleId="tps4.1203617897549" type="tps4.BlockReference" typeId="tps4.701559220729139189" id="2280829395931071411">
+          <link role="block" roleId="tps4.701559220729212648" targetNodeId="5428983789737854768" resolveInfo="mps-editor.jar" />
+        </node>
+        <node role="entry" roleId="tps4.1203617897549" type="tps4.BlockReference" typeId="tps4.701559220729139189" id="6700426045796014058">
+          <link role="block" roleId="tps4.701559220729212648" targetNodeId="6700426045796013947" resolveInfo="mps-platform.jar" />
+        </node>
+        <node role="entry" roleId="tps4.1203617897549" type="tps4.BlockReference" typeId="tps4.701559220729139189" id="2280829395931071413">
+          <link role="block" roleId="tps4.701559220729212648" targetNodeId="5428983789737854526" resolveInfo="mps-workbench.jar" />
+        </node>
+        <node role="entry" roleId="tps4.1203617897549" type="tps4.BlockReference" typeId="tps4.701559220729139189" id="7715871110555971755">
+          <link role="block" roleId="tps4.701559220729212648" targetNodeId="7715871110555971738" resolveInfo="mps-boot.jar" />
+        </node>
+        <node role="entry" roleId="tps4.1203617897549" type="tps4.BlockReference" typeId="tps4.701559220729139189" id="5358686142361317204">
+          <link role="block" roleId="tps4.701559220729212648" targetNodeId="5358686142361317193" resolveInfo="mps-test.jar" />
+        </node>
+        <node role="entry" roleId="tps4.1203617897549" type="tps4.BlockReference" typeId="tps4.701559220729139189" id="1629113365702718076">
+          <link role="block" roleId="tps4.701559220729212648" targetNodeId="1629113365702710346" resolveInfo="mps-collections.jar" />
+        </node>
+        <node role="entry" roleId="tps4.1203617897549" type="tps4.BlockReference" typeId="tps4.701559220729139189" id="5105371399224491425">
+          <link role="block" roleId="tps4.701559220729212648" targetNodeId="4259166877922588177" resolveInfo="mps-closures.jar" />
+        </node>
+        <node role="entry" roleId="tps4.1203617897549" type="tps4.BlockReference" typeId="tps4.701559220729139189" id="87733685690769458">
+          <link role="block" roleId="tps4.701559220729212648" targetNodeId="87733685690765614" resolveInfo="mps-tuples.jar" />
+        </node>
+        <node role="entry" roleId="tps4.1203617897549" type="tps4.BlockReference" typeId="tps4.701559220729139189" id="542335012514411462">
+          <link role="block" roleId="tps4.701559220729212648" targetNodeId="8431776905956472682" resolveInfo="mps-backend.jar" />
+        </node>
+      </node>
+      <node role="entry" roleId="tps4.1203617897549" type="tps4.Folder" typeId="tps4.1203598512427" id="2235195415637076992">
+        <property name="excludes" nameId="tps4.1204107522064" value="" />
+        <node role="sourcePath" roleId="tps4.1220982054961" type="tps4.Path" typeId="tps4.1220973916698" id="2235195415637076993">
+          <node role="macro" roleId="tps4.1220976095387" type="tps4.MacroReference" typeId="tps4.1220976052975" id="2235195415637076994">
+            <property name="name" nameId="tps4.1220976068141" value="mps_home" />
+          </node>
+          <node role="compositePathComponent" roleId="tps4.1220974249696" type="tps4.CompositePathComponent" typeId="tps4.1220973992845" id="2235195415637076995">
+            <node role="pathComponent" roleId="tps4.1220978161990" type="tps4.PathComponent" typeId="tps4.1220973955905" id="2235195415637076996">
+              <property name="path" nameId="tps4.1220974398640" value="license" />
+            </node>
+          </node>
+        </node>
+      </node>
+      <node role="entry" roleId="tps4.1203617897549" type="tps4.Folder" typeId="tps4.1203598512427" id="2235195415637076997">
+        <property name="excludes" nameId="tps4.1204107522064" value="**/*.zip" />
+        <node role="entry" roleId="tps4.1203617897549" type="tps4.Plugin" typeId="tps4.4159241239519649208" id="4169262926912883426">
+          <node role="sourcePath" roleId="tps4.4159241239519649209" type="tps4.Path" typeId="tps4.1220973916698" id="4169262926912883427">
+            <node role="macro" roleId="tps4.1220976095387" type="tps4.MacroReference" typeId="tps4.1220976052975" id="4169262926912883430">
+              <property name="name" nameId="tps4.1220976068141" value="mps_home" />
+            </node>
+            <node role="compositePathComponent" roleId="tps4.1220974249696" type="tps4.CompositePathComponent" typeId="tps4.1220973992845" id="4169262926912883429">
+              <node role="pathComponent" roleId="tps4.1220978161990" type="tps4.PathComponent" typeId="tps4.1220973955905" id="4169262926912883431">
+                <property name="path" nameId="tps4.1220974398640" value="plugins" />
+              </node>
+              <node role="pathComponent" roleId="tps4.1220978161990" type="tps4.PathComponent" typeId="tps4.1220973955905" id="4169262926912883433">
+                <property name="path" nameId="tps4.1220974398640" value="ideaIntegration" />
+              </node>
+            </node>
+          </node>
+        </node>
+        <node role="entry" roleId="tps4.1203617897549" type="tps4.BlockReference" typeId="tps4.701559220729139189" id="4416609728987027534">
+          <link role="block" roleId="tps4.701559220729212648" targetNodeId="4416609728987027532" resolveInfo="vcs" />
+        </node>
+        <node role="entry" roleId="tps4.1203617897549" type="tps4.Plugin" typeId="tps4.4159241239519649208" id="729821603397964485">
+          <node role="sourcePath" roleId="tps4.4159241239519649209" type="tps4.Path" typeId="tps4.1220973916698" id="729821603397964486">
+            <node role="macro" roleId="tps4.1220976095387" type="tps4.MacroReference" typeId="tps4.1220976052975" id="729821603397964487">
+              <property name="name" nameId="tps4.1220976068141" value="mps_home" />
+            </node>
+            <node role="compositePathComponent" roleId="tps4.1220974249696" type="tps4.CompositePathComponent" typeId="tps4.1220973992845" id="729821603397964488">
+              <node role="pathComponent" roleId="tps4.1220978161990" type="tps4.PathComponent" typeId="tps4.1220973955905" id="729821603397964489">
+                <property name="path" nameId="tps4.1220974398640" value="plugins" />
+              </node>
+              <node role="pathComponent" roleId="tps4.1220978161990" type="tps4.PathComponent" typeId="tps4.1220973955905" id="729821603397964492">
+                <property name="path" nameId="tps4.1220974398640" value="mpsdevkit" />
+              </node>
+            </node>
+          </node>
+          <node role="entry" roleId="tps4.6278136257391529722" type="tps4.Module" typeId="tps4.1203599702327" id="729821603398120567">
+            <property name="id" nameId="tps4.1222447189012" value="cac2fef0-41a6-4fcd-923f-f893d536b2ab" />
+            <property name="name" nameId="tpck.1169194664001" value="jetbrains.mps.ide.mpsdevkit" />
+            <property name="doNotJar" nameId="tps4.2850282874221099799" value="true" />
+          </node>
+        </node>
+        <node role="entry" roleId="tps4.1203617897549" type="tps4.Plugin" typeId="tps4.4159241239519649208" id="5140833141761699107">
+          <node role="sourcePath" roleId="tps4.4159241239519649209" type="tps4.Path" typeId="tps4.1220973916698" id="5140833141761699108">
+            <node role="macro" roleId="tps4.1220976095387" type="tps4.MacroReference" typeId="tps4.1220976052975" id="5140833141761699111">
+              <property name="name" nameId="tps4.1220976068141" value="mps_home" />
+            </node>
+            <node role="compositePathComponent" roleId="tps4.1220974249696" type="tps4.CompositePathComponent" typeId="tps4.1220973992845" id="5140833141761699110">
+              <node role="pathComponent" roleId="tps4.1220978161990" type="tps4.PathComponent" typeId="tps4.1220973955905" id="5140833141761699112">
+                <property name="path" nameId="tps4.1220974398640" value="plugins" />
+              </node>
+              <node role="pathComponent" roleId="tps4.1220978161990" type="tps4.PathComponent" typeId="tps4.1220973955905" id="5140833141761699114">
+                <property name="path" nameId="tps4.1220974398640" value="mpsmake" />
+              </node>
+            </node>
+          </node>
+        </node>
+        <node role="entry" roleId="tps4.1203617897549" type="tps4.Plugin" typeId="tps4.4159241239519649208" id="3232404296906910599">
+          <node role="sourcePath" roleId="tps4.4159241239519649209" type="tps4.Path" typeId="tps4.1220973916698" id="3232404296906910600">
+            <node role="macro" roleId="tps4.1220976095387" type="tps4.MacroReference" typeId="tps4.1220976052975" id="3232404296906910601">
+              <property name="name" nameId="tps4.1220976068141" value="mps_home" />
+            </node>
+            <node role="compositePathComponent" roleId="tps4.1220974249696" type="tps4.CompositePathComponent" typeId="tps4.1220973992845" id="3232404296906910602">
+              <node role="pathComponent" roleId="tps4.1220978161990" type="tps4.PathComponent" typeId="tps4.1220973955905" id="3232404296906910603">
+                <property name="path" nameId="tps4.1220974398640" value="plugins" />
+              </node>
+              <node role="pathComponent" roleId="tps4.1220978161990" type="tps4.PathComponent" typeId="tps4.1220973955905" id="1082125823648355375">
+                <property name="path" nameId="tps4.1220974398640" value="migrationAssistant" />
+              </node>
+            </node>
+          </node>
+        </node>
+        <node role="entry" roleId="tps4.1203617897549" type="tps4.Plugin" typeId="tps4.4159241239519649208" id="1637215966142774366">
+          <node role="sourcePath" roleId="tps4.4159241239519649209" type="tps4.Path" typeId="tps4.1220973916698" id="1637215966142774367">
+            <node role="macro" roleId="tps4.1220976095387" type="tps4.MacroReference" typeId="tps4.1220976052975" id="1637215966142774370">
+              <property name="name" nameId="tps4.1220976068141" value="mps_home" />
+            </node>
+            <node role="compositePathComponent" roleId="tps4.1220974249696" type="tps4.CompositePathComponent" typeId="tps4.1220973992845" id="1637215966142774369">
+              <node role="pathComponent" roleId="tps4.1220978161990" type="tps4.PathComponent" typeId="tps4.1220973955905" id="1637215966142774371">
+                <property name="path" nameId="tps4.1220974398640" value="plugins" />
+              </node>
+              <node role="pathComponent" roleId="tps4.1220978161990" type="tps4.PathComponent" typeId="tps4.1220973955905" id="1637215966142774373">
+                <property name="path" nameId="tps4.1220974398640" value="mpsjava" />
+              </node>
+            </node>
+          </node>
+        </node>
+        <node role="entry" roleId="tps4.1203617897549" type="tps4.Plugin" typeId="tps4.4159241239519649208" id="7585993236912488389">
+          <node role="sourcePath" roleId="tps4.4159241239519649209" type="tps4.Path" typeId="tps4.1220973916698" id="7585993236912488390">
+            <node role="macro" roleId="tps4.1220976095387" type="tps4.MacroReference" typeId="tps4.1220976052975" id="7585993236912488391">
+              <property name="name" nameId="tps4.1220976068141" value="mps_home" />
+            </node>
+            <node role="compositePathComponent" roleId="tps4.1220974249696" type="tps4.CompositePathComponent" typeId="tps4.1220973992845" id="7585993236912488392">
+              <node role="pathComponent" roleId="tps4.1220978161990" type="tps4.PathComponent" typeId="tps4.1220973955905" id="7585993236912488393">
+                <property name="path" nameId="tps4.1220974398640" value="plugins" />
+              </node>
+              <node role="pathComponent" roleId="tps4.1220978161990" type="tps4.PathComponent" typeId="tps4.1220973955905" id="7585993236912488395">
+                <property name="path" nameId="tps4.1220974398640" value="modelchecker" />
+              </node>
+            </node>
+          </node>
+        </node>
+        <node role="entry" roleId="tps4.1203617897549" type="tps4.Plugin" typeId="tps4.4159241239519649208" id="4169262926912883434">
+          <node role="sourcePath" roleId="tps4.4159241239519649209" type="tps4.Path" typeId="tps4.1220973916698" id="4169262926912883435">
+            <node role="macro" roleId="tps4.1220976095387" type="tps4.MacroReference" typeId="tps4.1220976052975" id="4169262926912883436">
+              <property name="name" nameId="tps4.1220976068141" value="mps_home" />
+            </node>
+            <node role="compositePathComponent" roleId="tps4.1220974249696" type="tps4.CompositePathComponent" typeId="tps4.1220973992845" id="4169262926912883437">
+              <node role="pathComponent" roleId="tps4.1220978161990" type="tps4.PathComponent" typeId="tps4.1220973955905" id="4169262926912883438">
+                <property name="path" nameId="tps4.1220974398640" value="plugins" />
+              </node>
+              <node role="pathComponent" roleId="tps4.1220978161990" type="tps4.PathComponent" typeId="tps4.1220973955905" id="4169262926912883440">
+                <property name="path" nameId="tps4.1220974398640" value="samples" />
+              </node>
+            </node>
+          </node>
+        </node>
+        <node role="entry" roleId="tps4.1203617897549" type="tps4.Folder" typeId="tps4.1203598512427" id="3698330505678787842">
+          <property name="excludes" nameId="tps4.1204107522064" value="" />
+          <node role="sourcePath" roleId="tps4.1220982054961" type="tps4.Path" typeId="tps4.1220973916698" id="3698330505678787843">
+            <node role="macro" roleId="tps4.1220976095387" type="tps4.MacroReference" typeId="tps4.1220976052975" id="3698330505678787845">
+              <property name="name" nameId="tps4.1220976068141" value="mps_home" />
+            </node>
+            <node role="compositePathComponent" roleId="tps4.1220974249696" type="tps4.CompositePathComponent" typeId="tps4.1220973992845" id="3698330505678787846">
+              <node role="pathComponent" roleId="tps4.1220978161990" type="tps4.PathComponent" typeId="tps4.1220973955905" id="3698330505678787847">
+                <property name="path" nameId="tps4.1220974398640" value="plugins" />
+              </node>
+              <node role="pathComponent" roleId="tps4.1220978161990" type="tps4.PathComponent" typeId="tps4.1220973955905" id="3698330505678787849">
+                <property name="path" nameId="tps4.1220974398640" value="cvsIntegration" />
+              </node>
+            </node>
+          </node>
+        </node>
+        <node role="entry" roleId="tps4.1203617897549" type="tps4.Folder" typeId="tps4.1203598512427" id="3698330505678787850">
+          <property name="excludes" nameId="tps4.1204107522064" value="" />
+          <node role="sourcePath" roleId="tps4.1220982054961" type="tps4.Path" typeId="tps4.1220973916698" id="3698330505678787851">
+            <node role="macro" roleId="tps4.1220976095387" type="tps4.MacroReference" typeId="tps4.1220976052975" id="3698330505678787852">
+              <property name="name" nameId="tps4.1220976068141" value="mps_home" />
+            </node>
+            <node role="compositePathComponent" roleId="tps4.1220974249696" type="tps4.CompositePathComponent" typeId="tps4.1220973992845" id="3698330505678787853">
+              <node role="pathComponent" roleId="tps4.1220978161990" type="tps4.PathComponent" typeId="tps4.1220973955905" id="3698330505678787874">
+                <property name="path" nameId="tps4.1220974398640" value="plugins" />
+              </node>
+              <node role="pathComponent" roleId="tps4.1220978161990" type="tps4.PathComponent" typeId="tps4.1220973955905" id="3698330505678787876">
+                <property name="path" nameId="tps4.1220974398640" value="git4idea" />
+              </node>
+            </node>
+          </node>
+        </node>
+        <node role="entry" roleId="tps4.1203617897549" type="tps4.Folder" typeId="tps4.1203598512427" id="4756543669711411779">
+          <node role="title" roleId="tps4.1205340441197" type="tps4.SimpleString" typeId="tps4.1205339044029" id="4756543669711411782">
+            <property name="name" nameId="tps4.1223641503366" value="mpsbuild" />
+          </node>
+          <node role="entry" roleId="tps4.1203617897549" type="tps4.Folder" typeId="tps4.1203598512427" id="4756543669711411784">
+            <property name="includes" nameId="tps4.1206439615350" value="**/plugin.xml" />
+            <node role="sourcePath" roleId="tps4.1220982054961" type="tps4.Path" typeId="tps4.1220973916698" id="4756543669711411787">
+              <node role="macro" roleId="tps4.1220976095387" type="tps4.MacroReference" typeId="tps4.1220976052975" id="4756543669711411790">
+                <property name="name" nameId="tps4.1220976068141" value="mps_home" />
+              </node>
+              <node role="compositePathComponent" roleId="tps4.1220974249696" type="tps4.CompositePathComponent" typeId="tps4.1220973992845" id="4756543669711411789">
+                <node role="pathComponent" roleId="tps4.1220978161990" type="tps4.PathComponent" typeId="tps4.1220973955905" id="4756543669711411791">
+                  <property name="path" nameId="tps4.1220974398640" value="plugins" />
                 </node>
-                <node role="pathComponent" type=".jetbrains.mps.build.packaging.structure.PathComponent" id="4756543669711411793">
-                  <property name="path" value="mpsbuild" />
+                <node role="pathComponent" roleId="tps4.1220978161990" type="tps4.PathComponent" typeId="tps4.1220973955905" id="4756543669711411793">
+                  <property name="path" nameId="tps4.1220974398640" value="mpsbuild" />
                 </node>
-                <node role="pathComponent" type=".jetbrains.mps.build.packaging.structure.PathComponent" id="4756543669711411795">
-                  <property name="path" value="META-INF" />
+                <node role="pathComponent" roleId="tps4.1220978161990" type="tps4.PathComponent" typeId="tps4.1220973955905" id="4756543669711411795">
+                  <property name="path" nameId="tps4.1220974398640" value="META-INF" />
                 </node>
               </node>
             </node>
           </node>
-          <node role="entry" type=".jetbrains.mps.build.packaging.structure.Folder" id="4756543669711411797">
-            <node role="entry" type=".jetbrains.mps.build.packaging.structure.Module" id="2378423492581399964">
-              <property name="id" value="798100da-4f0a-421a-b991-71f8c50ce5d2" />
-              <property name="name" value="jetbrains.mps.buildScript" />
-            </node>
-            <node role="entry" type=".jetbrains.mps.build.packaging.structure.Module" id="2378423492581399967">
-              <property name="id" value="698a8d22-a104-47a0-ba8d-10e3ec237f13" />
-              <property name="name" value="jetbrains.mps.build.workflow" />
-            </node>
-            <node role="entry" type=".jetbrains.mps.build.packaging.structure.Module" id="5506623383199278627">
-              <property name="id" value="0cf935df-4699-4e9c-a132-fa109541cba3" />
-              <property name="name" value="jetbrains.mps.build.mps" />
-            </node>
-            <node role="title" type=".jetbrains.mps.build.packaging.structure.SimpleString" id="4756543669711411800">
-              <property name="name" value="languages" />
-            </node>
-          </node>
-        </node>
-        <node role="entry" type=".jetbrains.mps.build.packaging.structure.Folder" id="3698330505678787856">
-          <property name="excludes" value="" />
-          <node role="sourcePath" type=".jetbrains.mps.build.packaging.structure.Path" id="3698330505678787857">
-            <node role="macro" type=".jetbrains.mps.build.packaging.structure.MacroReference" id="3698330505678787858">
-              <property name="name" value="mps_home" />
-            </node>
-            <node role="compositePathComponent" type=".jetbrains.mps.build.packaging.structure.CompositePathComponent" id="3698330505678787859">
-              <node role="pathComponent" type=".jetbrains.mps.build.packaging.structure.PathComponent" id="3698330505678787860">
-                <property name="path" value="plugins" />
-              </node>
-<<<<<<< HEAD
+          <node role="entry" roleId="tps4.1203617897549" type="tps4.Folder" typeId="tps4.1203598512427" id="4756543669711411797">
+            <node role="entry" roleId="tps4.1203617897549" type="tps4.Module" typeId="tps4.1203599702327" id="2378423492581399964">
+              <property name="id" nameId="tps4.1222447189012" value="798100da-4f0a-421a-b991-71f8c50ce5d2" />
+              <property name="name" nameId="tpck.1169194664001" value="jetbrains.mps.buildScript" />
+            </node>
+            <node role="entry" roleId="tps4.1203617897549" type="tps4.Module" typeId="tps4.1203599702327" id="2378423492581399967">
+              <property name="id" nameId="tps4.1222447189012" value="698a8d22-a104-47a0-ba8d-10e3ec237f13" />
+              <property name="name" nameId="tpck.1169194664001" value="jetbrains.mps.build.workflow" />
+            </node>
+            <node role="entry" roleId="tps4.1203617897549" type="tps4.Module" typeId="tps4.1203599702327" id="5506623383199278627">
+              <property name="id" nameId="tps4.1222447189012" value="0cf935df-4699-4e9c-a132-fa109541cba3" />
+              <property name="name" nameId="tpck.1169194664001" value="jetbrains.mps.build.mps" />
+            </node>
+            <node role="title" roleId="tps4.1205340441197" type="tps4.SimpleString" typeId="tps4.1205339044029" id="4756543669711411800">
+              <property name="name" nameId="tps4.1223641503366" value="languages" />
+            </node>
+          </node>
+        </node>
+        <node role="entry" roleId="tps4.1203617897549" type="tps4.Folder" typeId="tps4.1203598512427" id="3698330505678787856">
+          <property name="excludes" nameId="tps4.1204107522064" value="" />
+          <node role="sourcePath" roleId="tps4.1220982054961" type="tps4.Path" typeId="tps4.1220973916698" id="3698330505678787857">
+            <node role="macro" roleId="tps4.1220976095387" type="tps4.MacroReference" typeId="tps4.1220976052975" id="3698330505678787858">
+              <property name="name" nameId="tps4.1220976068141" value="mps_home" />
+            </node>
+            <node role="compositePathComponent" roleId="tps4.1220974249696" type="tps4.CompositePathComponent" typeId="tps4.1220973992845" id="3698330505678787859">
+              <node role="pathComponent" roleId="tps4.1220978161990" type="tps4.PathComponent" typeId="tps4.1220973955905" id="3698330505678787860">
+                <property name="path" nameId="tps4.1220974398640" value="plugins" />
+              </node>
               <node role="pathComponent" roleId="tps4.1220978161990" type="tps4.PathComponent" typeId="tps4.1220973955905" id="6063677429891357724">
                 <property name="path" nameId="tps4.1220974398640" value="svn4idea" />
-=======
-              <node role="pathComponent" type=".jetbrains.mps.build.packaging.structure.PathComponent" id="8487423823039977907">
-                <property name="path" value="svn4ideaOld" />
->>>>>>> 13d76f2a
-              </node>
-            </node>
-          </node>
-        </node>
-        <node role="entry" type=".jetbrains.mps.build.packaging.structure.BlockReference" id="938551967734106065">
-          <link role="block" targetNodeId="938551967734106063" resolveInfo="debugger" />
-        </node>
-        <node role="entry" type=".jetbrains.mps.build.packaging.structure.BlockReference" id="625155585696516561">
-          <link role="block" targetNodeId="625155585696516556" resolveInfo="execution" />
-        </node>
-        <node role="title" type=".jetbrains.mps.build.packaging.structure.SimpleString" id="3698330505678787840">
-          <property name="name" value="plugins" />
-        </node>
-      </node>
-      <node role="entry" type=".jetbrains.mps.build.packaging.structure.Zip" id="2235195415637077005">
-        <property name="excludes" value="" />
-        <node role="delete" type=".jetbrains.mps.build.packaging.structure.Delete" id="2235195415637077006" />
-        <node role="title" type=".jetbrains.mps.build.packaging.structure.SimpleString" id="2235195415637077007">
-          <property name="name" value="samples.zip" />
-        </node>
-        <node role="entry" type=".jetbrains.mps.build.packaging.structure.Folder" id="2235195415637077013">
-          <property name="excludes" value="" />
-          <node role="sourcePath" type=".jetbrains.mps.build.packaging.structure.Path" id="2235195415637077014">
-            <node role="macro" type=".jetbrains.mps.build.packaging.structure.MacroReference" id="2235195415637077015">
-              <property name="name" value="mps_home" />
-            </node>
-            <node role="compositePathComponent" type=".jetbrains.mps.build.packaging.structure.CompositePathComponent" id="2235195415637077016">
-              <node role="pathComponent" type=".jetbrains.mps.build.packaging.structure.PathComponent" id="2235195415637077017">
-                <property name="path" value="samples" />
-              </node>
-            </node>
-          </node>
-          <node role="title" type=".jetbrains.mps.build.packaging.structure.SimpleString" id="2235195415637077018">
-            <property name="name" value="MPSSamples" />
-          </node>
-        </node>
-      </node>
-      <node role="entry" type=".jetbrains.mps.build.packaging.structure.Folder" id="2235195415637077024">
-        <property name="name" value="core" />
-        <node role="entry" type=".jetbrains.mps.build.packaging.structure.BlockReference" id="2235195415637077025">
-          <link role="block" targetNodeId="8431776905956472858" resolveInfo="core" />
-        </node>
-        <node role="title" type=".jetbrains.mps.build.packaging.structure.SimpleString" id="2235195415637077026">
-          <property name="name" value="languages" />
-        </node>
-        <node role="entry" type=".jetbrains.mps.build.packaging.structure.BlockReference" id="2235195415637077028">
-          <link role="block" targetNodeId="8431776905956472948" resolveInfo="util" />
-        </node>
-      </node>
-      <node role="entry" type=".jetbrains.mps.build.packaging.structure.Folder" id="2235195415637077031">
-        <property name="name" value="plugin" />
-        <property name="excludes" value="**/*.java" />
-        <node role="sourcePath" type=".jetbrains.mps.build.packaging.structure.Path" id="2235195415637077032">
-          <node role="macro" type=".jetbrains.mps.build.packaging.structure.MacroReference" id="2235195415637077033">
-            <property name="name" value="mps_home" />
-          </node>
-          <node role="compositePathComponent" type=".jetbrains.mps.build.packaging.structure.CompositePathComponent" id="2235195415637077034">
-            <node role="pathComponent" type=".jetbrains.mps.build.packaging.structure.PathComponent" id="2235195415637077035">
-              <property name="path" value="plugin" />
-            </node>
-          </node>
-        </node>
-      </node>
-      <node role="entry" type=".jetbrains.mps.build.packaging.structure.Antcall" id="6128676491055265548">
-        <property name="excludes" value="" />
-        <link role="targetDeclaration" targetNodeId="2235195415637076873" resolveInfo="append.idea.version" />
-        <link role="project" targetNodeId="2235195415637076848" resolveInfo="help-build" />
-        <node role="entry" type=".jetbrains.mps.build.packaging.structure.Echo" id="6128676491055265550">
-          <node role="sourcePath" type=".jetbrains.mps.build.packaging.structure.Path" id="6128676491055265551">
-            <node role="macro" type=".jetbrains.mps.build.packaging.structure.MacroReference" id="6128676491055265552">
-              <property name="name" value="basedir" />
-            </node>
-            <node role="compositePathComponent" type=".jetbrains.mps.build.packaging.structure.CompositePathComponent" id="6128676491055265553" />
-          </node>
-          <node role="message" type=".jetbrains.mps.build.packaging.structure.CompositeString" id="6128676491055265554">
-            <node role="left" type=".jetbrains.mps.build.packaging.structure.SimpleString" id="6128676491055265555">
-              <property name="name" value="build.number=" />
-            </node>
-            <node role="right" type=".jetbrains.mps.build.packaging.structure.CompositeString" id="6128676491055265556">
-              <node role="left" type=".jetbrains.mps.build.packaging.structure.VariableReference" id="6128676491055265557">
-                <link role="variable" targetNodeId="2235195415637077105" resolveInfo="build" />
-              </node>
-              <node role="right" type=".jetbrains.mps.build.packaging.structure.CompositeString" id="6128676491055265558">
-                <node role="left" type=".jetbrains.mps.build.packaging.structure.CompositeString" id="6128676491055265559">
-                  <node role="left" type=".jetbrains.mps.build.packaging.structure.CompositeString" id="6128676491055265560">
-                    <node role="left" type=".jetbrains.mps.build.packaging.structure.VariableReference" id="6128676491055265561">
-                      <link role="variable" targetNodeId="nqc9.5558646027962551662" resolveInfo="\n" />
+              </node>
+            </node>
+          </node>
+        </node>
+        <node role="entry" roleId="tps4.1203617897549" type="tps4.BlockReference" typeId="tps4.701559220729139189" id="938551967734106065">
+          <link role="block" roleId="tps4.701559220729212648" targetNodeId="938551967734106063" resolveInfo="debugger" />
+        </node>
+        <node role="entry" roleId="tps4.1203617897549" type="tps4.BlockReference" typeId="tps4.701559220729139189" id="625155585696516561">
+          <link role="block" roleId="tps4.701559220729212648" targetNodeId="625155585696516556" resolveInfo="execution" />
+        </node>
+        <node role="title" roleId="tps4.1205340441197" type="tps4.SimpleString" typeId="tps4.1205339044029" id="3698330505678787840">
+          <property name="name" nameId="tps4.1223641503366" value="plugins" />
+        </node>
+      </node>
+      <node role="entry" roleId="tps4.1203617897549" type="tps4.Zip" typeId="tps4.1204018553150" id="2235195415637077005">
+        <property name="excludes" nameId="tps4.1204107522064" value="" />
+        <node role="delete" roleId="tps4.1239622410040" type="tps4.Delete" typeId="tps4.1204122781510" id="2235195415637077006" />
+        <node role="title" roleId="tps4.1205340441197" type="tps4.SimpleString" typeId="tps4.1205339044029" id="2235195415637077007">
+          <property name="name" nameId="tps4.1223641503366" value="samples.zip" />
+        </node>
+        <node role="entry" roleId="tps4.1203617897549" type="tps4.Folder" typeId="tps4.1203598512427" id="2235195415637077013">
+          <property name="excludes" nameId="tps4.1204107522064" value="" />
+          <node role="sourcePath" roleId="tps4.1220982054961" type="tps4.Path" typeId="tps4.1220973916698" id="2235195415637077014">
+            <node role="macro" roleId="tps4.1220976095387" type="tps4.MacroReference" typeId="tps4.1220976052975" id="2235195415637077015">
+              <property name="name" nameId="tps4.1220976068141" value="mps_home" />
+            </node>
+            <node role="compositePathComponent" roleId="tps4.1220974249696" type="tps4.CompositePathComponent" typeId="tps4.1220973992845" id="2235195415637077016">
+              <node role="pathComponent" roleId="tps4.1220978161990" type="tps4.PathComponent" typeId="tps4.1220973955905" id="2235195415637077017">
+                <property name="path" nameId="tps4.1220974398640" value="samples" />
+              </node>
+            </node>
+          </node>
+          <node role="title" roleId="tps4.1205340441197" type="tps4.SimpleString" typeId="tps4.1205339044029" id="2235195415637077018">
+            <property name="name" nameId="tps4.1223641503366" value="MPSSamples" />
+          </node>
+        </node>
+      </node>
+      <node role="entry" roleId="tps4.1203617897549" type="tps4.Folder" typeId="tps4.1203598512427" id="2235195415637077024">
+        <property name="name" nameId="tpck.1169194664001" value="core" />
+        <node role="entry" roleId="tps4.1203617897549" type="tps4.BlockReference" typeId="tps4.701559220729139189" id="2235195415637077025">
+          <link role="block" roleId="tps4.701559220729212648" targetNodeId="8431776905956472858" resolveInfo="core" />
+        </node>
+        <node role="title" roleId="tps4.1205340441197" type="tps4.SimpleString" typeId="tps4.1205339044029" id="2235195415637077026">
+          <property name="name" nameId="tps4.1223641503366" value="languages" />
+        </node>
+        <node role="entry" roleId="tps4.1203617897549" type="tps4.BlockReference" typeId="tps4.701559220729139189" id="2235195415637077028">
+          <link role="block" roleId="tps4.701559220729212648" targetNodeId="8431776905956472948" resolveInfo="util" />
+        </node>
+      </node>
+      <node role="entry" roleId="tps4.1203617897549" type="tps4.Folder" typeId="tps4.1203598512427" id="2235195415637077031">
+        <property name="name" nameId="tpck.1169194664001" value="plugin" />
+        <property name="excludes" nameId="tps4.1204107522064" value="**/*.java" />
+        <node role="sourcePath" roleId="tps4.1220982054961" type="tps4.Path" typeId="tps4.1220973916698" id="2235195415637077032">
+          <node role="macro" roleId="tps4.1220976095387" type="tps4.MacroReference" typeId="tps4.1220976052975" id="2235195415637077033">
+            <property name="name" nameId="tps4.1220976068141" value="mps_home" />
+          </node>
+          <node role="compositePathComponent" roleId="tps4.1220974249696" type="tps4.CompositePathComponent" typeId="tps4.1220973992845" id="2235195415637077034">
+            <node role="pathComponent" roleId="tps4.1220978161990" type="tps4.PathComponent" typeId="tps4.1220973955905" id="2235195415637077035">
+              <property name="path" nameId="tps4.1220974398640" value="plugin" />
+            </node>
+          </node>
+        </node>
+      </node>
+      <node role="entry" roleId="tps4.1203617897549" type="tps4.Antcall" typeId="tps4.1210777529562" id="6128676491055265548">
+        <property name="excludes" nameId="tps4.1204107522064" value="" />
+        <link role="targetDeclaration" roleId="tps4.1224178284812" targetNodeId="2235195415637076873" resolveInfo="append.idea.version" />
+        <link role="project" roleId="tps4.1210777812278" targetNodeId="2235195415637076848" resolveInfo="help-build" />
+        <node role="entry" roleId="tps4.1203617897549" type="tps4.Echo" typeId="tps4.1205331422635" id="6128676491055265550">
+          <node role="sourcePath" roleId="tps4.1220981955937" type="tps4.Path" typeId="tps4.1220973916698" id="6128676491055265551">
+            <node role="macro" roleId="tps4.1220976095387" type="tps4.MacroReference" typeId="tps4.1220976052975" id="6128676491055265552">
+              <property name="name" nameId="tps4.1220976068141" value="basedir" />
+            </node>
+            <node role="compositePathComponent" roleId="tps4.1220974249696" type="tps4.CompositePathComponent" typeId="tps4.1220973992845" id="6128676491055265553" />
+          </node>
+          <node role="message" roleId="tps4.1205340508811" type="tps4.CompositeString" typeId="tps4.1205342812422" id="6128676491055265554">
+            <node role="left" roleId="tps4.1205342829799" type="tps4.SimpleString" typeId="tps4.1205339044029" id="6128676491055265555">
+              <property name="name" nameId="tps4.1223641503366" value="build.number=" />
+            </node>
+            <node role="right" roleId="tps4.1205342834160" type="tps4.CompositeString" typeId="tps4.1205342812422" id="6128676491055265556">
+              <node role="left" roleId="tps4.1205342829799" type="tps4.VariableReference" typeId="tps4.1205339464939" id="6128676491055265557">
+                <link role="variable" roleId="tps4.1205339484191" targetNodeId="2235195415637077105" resolveInfo="build" />
+              </node>
+              <node role="right" roleId="tps4.1205342834160" type="tps4.CompositeString" typeId="tps4.1205342812422" id="6128676491055265558">
+                <node role="left" roleId="tps4.1205342829799" type="tps4.CompositeString" typeId="tps4.1205342812422" id="6128676491055265559">
+                  <node role="left" roleId="tps4.1205342829799" type="tps4.CompositeString" typeId="tps4.1205342812422" id="6128676491055265560">
+                    <node role="left" roleId="tps4.1205342829799" type="tps4.VariableReference" typeId="tps4.1205339464939" id="6128676491055265561">
+                      <link role="variable" roleId="tps4.1205339484191" targetNodeId="nqc9.5558646027962551662" resolveInfo="\n" />
                     </node>
-                    <node role="right" type=".jetbrains.mps.build.packaging.structure.SimpleString" id="6128676491055265562">
-                      <property name="name" value="date=" />
+                    <node role="right" roleId="tps4.1205342834160" type="tps4.SimpleString" typeId="tps4.1205339044029" id="6128676491055265562">
+                      <property name="name" nameId="tps4.1223641503366" value="date=" />
                     </node>
                   </node>
-                  <node role="right" type=".jetbrains.mps.build.packaging.structure.CompositeString" id="6128676491055265563">
-                    <node role="left" type=".jetbrains.mps.build.packaging.structure.VariableReference" id="6128676491055265564">
-                      <link role="variable" targetNodeId="nqc9.5558646027962551661" resolveInfo="date" />
+                  <node role="right" roleId="tps4.1205342834160" type="tps4.CompositeString" typeId="tps4.1205342812422" id="6128676491055265563">
+                    <node role="left" roleId="tps4.1205342829799" type="tps4.VariableReference" typeId="tps4.1205339464939" id="6128676491055265564">
+                      <link role="variable" roleId="tps4.1205339484191" targetNodeId="nqc9.5558646027962551661" resolveInfo="date" />
                     </node>
-                    <node role="right" type=".jetbrains.mps.build.packaging.structure.VariableReference" id="6128676491055265565">
-                      <link role="variable" targetNodeId="nqc9.5558646027962551662" resolveInfo="\n" />
+                    <node role="right" roleId="tps4.1205342834160" type="tps4.VariableReference" typeId="tps4.1205339464939" id="6128676491055265565">
+                      <link role="variable" roleId="tps4.1205339484191" targetNodeId="nqc9.5558646027962551662" resolveInfo="\n" />
                     </node>
                   </node>
                 </node>
-                <node role="right" type=".jetbrains.mps.build.packaging.structure.CompositeString" id="6128676491055265566">
-                  <node role="left" type=".jetbrains.mps.build.packaging.structure.SimpleString" id="6128676491055265567">
-                    <property name="name" value="revision.number=" />
+                <node role="right" roleId="tps4.1205342834160" type="tps4.CompositeString" typeId="tps4.1205342812422" id="6128676491055265566">
+                  <node role="left" roleId="tps4.1205342829799" type="tps4.SimpleString" typeId="tps4.1205339044029" id="6128676491055265567">
+                    <property name="name" nameId="tps4.1223641503366" value="revision.number=" />
                   </node>
-                  <node role="right" type=".jetbrains.mps.build.packaging.structure.CompositeString" id="6128676491055265568">
-                    <node role="left" type=".jetbrains.mps.build.packaging.structure.VariableReference" id="6128676491055265569">
-                      <link role="variable" targetNodeId="2235195415637077106" resolveInfo="revision" />
+                  <node role="right" roleId="tps4.1205342834160" type="tps4.CompositeString" typeId="tps4.1205342812422" id="6128676491055265568">
+                    <node role="left" roleId="tps4.1205342829799" type="tps4.VariableReference" typeId="tps4.1205339464939" id="6128676491055265569">
+                      <link role="variable" roleId="tps4.1205339484191" targetNodeId="2235195415637077106" resolveInfo="revision" />
                     </node>
-                    <node role="right" type=".jetbrains.mps.build.packaging.structure.CompositeString" id="6128676491055265570">
-                      <node role="left" type=".jetbrains.mps.build.packaging.structure.VariableReference" id="6128676491055265571">
-                        <link role="variable" targetNodeId="nqc9.5558646027962551662" resolveInfo="\n" />
+                    <node role="right" roleId="tps4.1205342834160" type="tps4.CompositeString" typeId="tps4.1205342812422" id="6128676491055265570">
+                      <node role="left" roleId="tps4.1205342829799" type="tps4.VariableReference" typeId="tps4.1205339464939" id="6128676491055265571">
+                        <link role="variable" roleId="tps4.1205339484191" targetNodeId="nqc9.5558646027962551662" resolveInfo="\n" />
                       </node>
-                      <node role="right" type=".jetbrains.mps.build.packaging.structure.CompositeString" id="6128676491055265572">
-                        <node role="right" type=".jetbrains.mps.build.packaging.structure.CompositeString" id="6128676491055265573">
-                          <node role="right" type=".jetbrains.mps.build.packaging.structure.VariableReference" id="6128676491055265574">
-                            <link role="variable" targetNodeId="2235195415637077108" resolveInfo="version" />
+                      <node role="right" roleId="tps4.1205342834160" type="tps4.CompositeString" typeId="tps4.1205342812422" id="6128676491055265572">
+                        <node role="right" roleId="tps4.1205342834160" type="tps4.CompositeString" typeId="tps4.1205342812422" id="6128676491055265573">
+                          <node role="right" roleId="tps4.1205342834160" type="tps4.VariableReference" typeId="tps4.1205339464939" id="6128676491055265574">
+                            <link role="variable" roleId="tps4.1205339484191" targetNodeId="2235195415637077108" resolveInfo="version" />
                           </node>
-                          <node role="left" type=".jetbrains.mps.build.packaging.structure.SimpleString" id="6128676491055265575">
-                            <property name="name" value="version=" />
+                          <node role="left" roleId="tps4.1205342829799" type="tps4.SimpleString" typeId="tps4.1205339044029" id="6128676491055265575">
+                            <property name="name" nameId="tps4.1223641503366" value="version=" />
                           </node>
                         </node>
-                        <node role="left" type=".jetbrains.mps.build.packaging.structure.CompositeString" id="6128676491055265576">
-                          <node role="right" type=".jetbrains.mps.build.packaging.structure.VariableReference" id="6128676491055265577">
-                            <link role="variable" targetNodeId="nqc9.5558646027962551662" resolveInfo="\n" />
+                        <node role="left" roleId="tps4.1205342829799" type="tps4.CompositeString" typeId="tps4.1205342812422" id="6128676491055265576">
+                          <node role="right" roleId="tps4.1205342834160" type="tps4.VariableReference" typeId="tps4.1205339464939" id="6128676491055265577">
+                            <link role="variable" roleId="tps4.1205339484191" targetNodeId="nqc9.5558646027962551662" resolveInfo="\n" />
                           </node>
-                          <node role="left" type=".jetbrains.mps.build.packaging.structure.CompositeString" id="6128676491055265578">
-                            <node role="left" type=".jetbrains.mps.build.packaging.structure.SimpleString" id="6128676491055265579">
-                              <property name="name" value="configuration.name=" />
+                          <node role="left" roleId="tps4.1205342829799" type="tps4.CompositeString" typeId="tps4.1205342812422" id="6128676491055265578">
+                            <node role="left" roleId="tps4.1205342829799" type="tps4.SimpleString" typeId="tps4.1205339044029" id="6128676491055265579">
+                              <property name="name" nameId="tps4.1223641503366" value="configuration.name=" />
                             </node>
-                            <node role="right" type=".jetbrains.mps.build.packaging.structure.VariableReference" id="6128676491055265580">
-                              <link role="variable" targetNodeId="2235195415637077107" resolveInfo="configuration" />
+                            <node role="right" roleId="tps4.1205342834160" type="tps4.VariableReference" typeId="tps4.1205339464939" id="6128676491055265580">
+                              <link role="variable" roleId="tps4.1205339484191" targetNodeId="2235195415637077107" resolveInfo="configuration" />
                             </node>
                           </node>
                         </node>
@@ -606,832 +605,832 @@
               </node>
             </node>
           </node>
-          <node role="title" type=".jetbrains.mps.build.packaging.structure.SimpleString" id="6128676491055265581">
-            <property name="name" value="build.number" />
-          </node>
-        </node>
-        <node role="delete" type=".jetbrains.mps.build.packaging.structure.Delete" id="6128676491055265549" />
-      </node>
-      <node role="entry" type=".jetbrains.mps.build.packaging.structure.File" id="2235195415637077074">
-        <property name="name" value="entryPoints.xml" />
-        <node role="sourcePath" type=".jetbrains.mps.build.packaging.structure.Path" id="2235195415637077075">
-          <node role="macro" type=".jetbrains.mps.build.packaging.structure.MacroReference" id="2235195415637077076">
-            <property name="name" value="mps_home" />
-          </node>
-          <node role="compositePathComponent" type=".jetbrains.mps.build.packaging.structure.CompositePathComponent" id="2235195415637077077">
-            <node role="pathComponent" type=".jetbrains.mps.build.packaging.structure.PathComponent" id="2235195415637077078">
-              <property name="path" value="entryPoints.xml" />
-            </node>
-          </node>
-        </node>
-      </node>
-      <node role="entry" type=".jetbrains.mps.build.packaging.structure.File" id="2235195415637077079">
-        <property name="name" value="readme.txt" />
-        <node role="sourcePath" type=".jetbrains.mps.build.packaging.structure.Path" id="2235195415637077080">
-          <node role="macro" type=".jetbrains.mps.build.packaging.structure.MacroReference" id="2235195415637077081">
-            <property name="name" value="mps_home" />
-          </node>
-          <node role="compositePathComponent" type=".jetbrains.mps.build.packaging.structure.CompositePathComponent" id="2235195415637077082">
-            <node role="pathComponent" type=".jetbrains.mps.build.packaging.structure.PathComponent" id="2235195415637077083">
-              <property name="path" value="readme.txt" />
-            </node>
-          </node>
-        </node>
-        <node role="title" type=".jetbrains.mps.build.packaging.structure.SimpleString" id="2235195415637077084">
-          <property name="name" value="readme.txt" />
-        </node>
-      </node>
-      <node role="entry" type=".jetbrains.mps.build.packaging.structure.File" id="2235195415637077085">
-        <node role="sourcePath" type=".jetbrains.mps.build.packaging.structure.Path" id="2235195415637077086">
-          <node role="macro" type=".jetbrains.mps.build.packaging.structure.MacroReference" id="2235195415637077087">
-            <property name="name" value="mps_home" />
-          </node>
-          <node role="compositePathComponent" type=".jetbrains.mps.build.packaging.structure.CompositePathComponent" id="2235195415637077088">
-            <node role="pathComponent" type=".jetbrains.mps.build.packaging.structure.PathComponent" id="2235195415637077089">
-              <property name="path" value="releaseNotes.txt" />
-            </node>
-          </node>
-        </node>
-      </node>
-      <node role="entry" type=".jetbrains.mps.build.packaging.structure.File" id="2235195415637077090">
-        <node role="sourcePath" type=".jetbrains.mps.build.packaging.structure.Path" id="2235195415637077091">
-          <node role="macro" type=".jetbrains.mps.build.packaging.structure.MacroReference" id="2235195415637077092">
-            <property name="name" value="mps_home" />
-          </node>
-          <node role="compositePathComponent" type=".jetbrains.mps.build.packaging.structure.CompositePathComponent" id="2235195415637077093">
-            <node role="pathComponent" type=".jetbrains.mps.build.packaging.structure.PathComponent" id="2235195415637077094">
-              <property name="path" value="about.txt" />
-            </node>
-          </node>
-        </node>
-      </node>
-      <node role="title" type=".jetbrains.mps.build.packaging.structure.SimpleString" id="2235195415637077095">
-        <property name="name" value="MPS" />
-      </node>
-    </node>
-    <node role="variable" type=".jetbrains.mps.build.packaging.structure.Variable" id="2235195415637077105">
-      <property name="antName" value="build.number" />
-      <property name="name" value="build" />
-    </node>
-    <node role="variable" type=".jetbrains.mps.build.packaging.structure.Variable" id="2235195415637077106">
-      <property name="name" value="revision" />
-      <property name="antName" value="build.vcs.number" />
-    </node>
-    <node role="variable" type=".jetbrains.mps.build.packaging.structure.Variable" id="2235195415637077107">
-      <property name="antName" value="teamcity.buildConfName" />
-      <property name="name" value="configuration" />
-    </node>
-    <node role="variable" type=".jetbrains.mps.build.packaging.structure.Variable" id="2235195415637077108">
-      <property name="antName" value="version" />
-      <property name="name" value="version" />
-    </node>
-    <node role="component" type=".jetbrains.mps.build.packaging.structure.Antcall" id="6128676491055265583">
-      <property name="excludes" value="" />
-      <link role="project" targetNodeId="2235195415637076848" resolveInfo="help-build" />
-      <link role="targetDeclaration" targetNodeId="2235195415637076901" resolveInfo="pack.mps.src" />
-      <node role="delete" type=".jetbrains.mps.build.packaging.structure.Delete" id="6128676491055265584" />
-    </node>
-    <node role="component" type=".jetbrains.mps.build.packaging.structure.Zip" id="2235195415637077143">
-      <node role="title" type=".jetbrains.mps.build.packaging.structure.CompositeString" id="1004035210977047770">
-        <node role="right" type=".jetbrains.mps.build.packaging.structure.SimpleString" id="1004035210977047773">
-          <property name="name" value="-buildTools.zip" />
-        </node>
-        <node role="left" type=".jetbrains.mps.build.packaging.structure.VariableReference" id="1004035210977047769">
-          <link role="variable" targetNodeId="2235195415637077105" resolveInfo="build" />
-        </node>
-      </node>
-      <node role="entry" type=".jetbrains.mps.build.packaging.structure.Folder" id="2235195415637077144">
-        <property name="excludes" value="**/SignCode.exe, **/sign.code.jar, **/signtool.exe" />
-        <node role="sourcePath" type=".jetbrains.mps.build.packaging.structure.Path" id="2235195415637077145">
-          <node role="macro" type=".jetbrains.mps.build.packaging.structure.MacroReference" id="2235195415637077146">
-            <property name="name" value="mps_home" />
-          </node>
-          <node role="compositePathComponent" type=".jetbrains.mps.build.packaging.structure.CompositePathComponent" id="2235195415637077147">
-            <node role="pathComponent" type=".jetbrains.mps.build.packaging.structure.PathComponent" id="2235195415637077148">
-              <property name="path" value="build" />
-            </node>
-            <node role="pathComponent" type=".jetbrains.mps.build.packaging.structure.PathComponent" id="2235195415637077149">
-              <property name="path" value="tools" />
-            </node>
-          </node>
-        </node>
-      </node>
-      <node role="entry" type=".jetbrains.mps.build.packaging.structure.Folder" id="2235195415637077150">
-        <property name="excludes" value="**/*.spc, **/*.pvk, **/*.pw, **/*.pfx" />
-        <node role="sourcePath" type=".jetbrains.mps.build.packaging.structure.Path" id="2235195415637077151">
-          <node role="macro" type=".jetbrains.mps.build.packaging.structure.MacroReference" id="2235195415637077152">
-            <property name="name" value="mps_home" />
-          </node>
-          <node role="compositePathComponent" type=".jetbrains.mps.build.packaging.structure.CompositePathComponent" id="2235195415637077153">
-            <node role="pathComponent" type=".jetbrains.mps.build.packaging.structure.PathComponent" id="2235195415637077154">
-              <property name="path" value="build" />
-            </node>
-            <node role="pathComponent" type=".jetbrains.mps.build.packaging.structure.PathComponent" id="2235195415637077155">
-              <property name="path" value="resources" />
-            </node>
-          </node>
-        </node>
-      </node>
-      <node role="delete" type=".jetbrains.mps.build.packaging.structure.Delete" id="2235195415637077156" />
-    </node>
-    <node role="configuration" type=".jetbrains.mps.build.packaging.structure.Configuration" id="2235195415637073460">
-      <property name="name" value="external" />
-    </node>
-    <node role="builtInVariable" type=".jetbrains.mps.build.packaging.structure.Variable" id="2235195415637073461">
-      <property name="name" value=":" />
-      <property name="antName" value="path.separator" />
-    </node>
-    <node role="builtInVariable" type=".jetbrains.mps.build.packaging.structure.Variable" id="2235195415637073462">
-      <property name="name" value="basedir" />
-      <property name="antName" value="basedir" />
-    </node>
-    <node role="builtInVariable" type=".jetbrains.mps.build.packaging.structure.Variable" id="2235195415637073463">
-      <property name="name" value="date" />
-      <property name="antName" value="DSTAMP" />
-    </node>
-    <node role="builtInVariable" type=".jetbrains.mps.build.packaging.structure.Variable" id="2235195415637073464">
-      <property name="name" value="\n" />
-      <property name="antName" value="line.separator" />
-    </node>
-    <node role="builtInVariable" type=".jetbrains.mps.build.packaging.structure.Variable" id="2235195415637073465">
-      <property name="name" value="/" />
-      <property name="antName" value="file.separator" />
-    </node>
-    <node role="baseDirectory" type=".jetbrains.mps.build.packaging.structure.BaseDirPath" id="2235195415637073466">
-      <node role="macro" type=".jetbrains.mps.build.packaging.structure.MacroReference" id="2235195415637073467">
-        <property name="name" value="mps_home" />
-      </node>
-      <node role="compositePathComponent" type=".jetbrains.mps.build.packaging.structure.CompositePathComponent" id="2235195415637073468" />
-    </node>
-    <node role="deployDirectory" type=".jetbrains.mps.build.packaging.structure.Path" id="462257719548547135">
-      <node role="macro" type=".jetbrains.mps.build.packaging.structure.MacroReference" id="4483399040246280652">
-        <property name="name" value="base_dir" />
-      </node>
-      <node role="compositePathComponent" type=".jetbrains.mps.build.packaging.structure.CompositePathComponent" id="462257719548547137">
-        <node role="pathComponent" type=".jetbrains.mps.build.packaging.structure.PathComponent" id="462257719548547138">
-          <property name="path" value=".." />
-        </node>
-        <node role="pathComponent" type=".jetbrains.mps.build.packaging.structure.PathComponent" id="462257719548547139">
-          <property name="path" value="MPS.artifacts" />
-        </node>
-      </node>
-    </node>
-    <node role="scriptsDirectory" type=".jetbrains.mps.build.packaging.structure.Path" id="462257719548547161">
-      <node role="macro" type=".jetbrains.mps.build.packaging.structure.MacroReference" id="4483399040246280653">
-        <property name="name" value="base_dir" />
-      </node>
-      <node role="compositePathComponent" type=".jetbrains.mps.build.packaging.structure.CompositePathComponent" id="462257719548547163">
-        <node role="pathComponent" type=".jetbrains.mps.build.packaging.structure.PathComponent" id="462257719548547164">
-          <property name="path" value="build" />
+          <node role="title" roleId="tps4.1205340441197" type="tps4.SimpleString" typeId="tps4.1205339044029" id="6128676491055265581">
+            <property name="name" nameId="tps4.1223641503366" value="build.number" />
+          </node>
+        </node>
+        <node role="delete" roleId="tps4.1210852534988" type="tps4.Delete" typeId="tps4.1204122781510" id="6128676491055265549" />
+      </node>
+      <node role="entry" roleId="tps4.1203617897549" type="tps4.File" typeId="tps4.1203598322527" id="2235195415637077074">
+        <property name="name" nameId="tpck.1169194664001" value="entryPoints.xml" />
+        <node role="sourcePath" roleId="tps4.1220981955937" type="tps4.Path" typeId="tps4.1220973916698" id="2235195415637077075">
+          <node role="macro" roleId="tps4.1220976095387" type="tps4.MacroReference" typeId="tps4.1220976052975" id="2235195415637077076">
+            <property name="name" nameId="tps4.1220976068141" value="mps_home" />
+          </node>
+          <node role="compositePathComponent" roleId="tps4.1220974249696" type="tps4.CompositePathComponent" typeId="tps4.1220973992845" id="2235195415637077077">
+            <node role="pathComponent" roleId="tps4.1220978161990" type="tps4.PathComponent" typeId="tps4.1220973955905" id="2235195415637077078">
+              <property name="path" nameId="tps4.1220974398640" value="entryPoints.xml" />
+            </node>
+          </node>
+        </node>
+      </node>
+      <node role="entry" roleId="tps4.1203617897549" type="tps4.File" typeId="tps4.1203598322527" id="2235195415637077079">
+        <property name="name" nameId="tpck.1169194664001" value="readme.txt" />
+        <node role="sourcePath" roleId="tps4.1220981955937" type="tps4.Path" typeId="tps4.1220973916698" id="2235195415637077080">
+          <node role="macro" roleId="tps4.1220976095387" type="tps4.MacroReference" typeId="tps4.1220976052975" id="2235195415637077081">
+            <property name="name" nameId="tps4.1220976068141" value="mps_home" />
+          </node>
+          <node role="compositePathComponent" roleId="tps4.1220974249696" type="tps4.CompositePathComponent" typeId="tps4.1220973992845" id="2235195415637077082">
+            <node role="pathComponent" roleId="tps4.1220978161990" type="tps4.PathComponent" typeId="tps4.1220973955905" id="2235195415637077083">
+              <property name="path" nameId="tps4.1220974398640" value="readme.txt" />
+            </node>
+          </node>
+        </node>
+        <node role="title" roleId="tps4.1205340441197" type="tps4.SimpleString" typeId="tps4.1205339044029" id="2235195415637077084">
+          <property name="name" nameId="tps4.1223641503366" value="readme.txt" />
+        </node>
+      </node>
+      <node role="entry" roleId="tps4.1203617897549" type="tps4.File" typeId="tps4.1203598322527" id="2235195415637077085">
+        <node role="sourcePath" roleId="tps4.1220981955937" type="tps4.Path" typeId="tps4.1220973916698" id="2235195415637077086">
+          <node role="macro" roleId="tps4.1220976095387" type="tps4.MacroReference" typeId="tps4.1220976052975" id="2235195415637077087">
+            <property name="name" nameId="tps4.1220976068141" value="mps_home" />
+          </node>
+          <node role="compositePathComponent" roleId="tps4.1220974249696" type="tps4.CompositePathComponent" typeId="tps4.1220973992845" id="2235195415637077088">
+            <node role="pathComponent" roleId="tps4.1220978161990" type="tps4.PathComponent" typeId="tps4.1220973955905" id="2235195415637077089">
+              <property name="path" nameId="tps4.1220974398640" value="releaseNotes.txt" />
+            </node>
+          </node>
+        </node>
+      </node>
+      <node role="entry" roleId="tps4.1203617897549" type="tps4.File" typeId="tps4.1203598322527" id="2235195415637077090">
+        <node role="sourcePath" roleId="tps4.1220981955937" type="tps4.Path" typeId="tps4.1220973916698" id="2235195415637077091">
+          <node role="macro" roleId="tps4.1220976095387" type="tps4.MacroReference" typeId="tps4.1220976052975" id="2235195415637077092">
+            <property name="name" nameId="tps4.1220976068141" value="mps_home" />
+          </node>
+          <node role="compositePathComponent" roleId="tps4.1220974249696" type="tps4.CompositePathComponent" typeId="tps4.1220973992845" id="2235195415637077093">
+            <node role="pathComponent" roleId="tps4.1220978161990" type="tps4.PathComponent" typeId="tps4.1220973955905" id="2235195415637077094">
+              <property name="path" nameId="tps4.1220974398640" value="about.txt" />
+            </node>
+          </node>
+        </node>
+      </node>
+      <node role="title" roleId="tps4.1205340441197" type="tps4.SimpleString" typeId="tps4.1205339044029" id="2235195415637077095">
+        <property name="name" nameId="tps4.1223641503366" value="MPS" />
+      </node>
+    </node>
+    <node role="variable" roleId="tps4.1205335538326" type="tps4.Variable" typeId="tps4.1205335290326" id="2235195415637077105">
+      <property name="antName" nameId="tps4.1205335307578" value="build.number" />
+      <property name="name" nameId="tpck.1169194664001" value="build" />
+    </node>
+    <node role="variable" roleId="tps4.1205335538326" type="tps4.Variable" typeId="tps4.1205335290326" id="2235195415637077106">
+      <property name="name" nameId="tpck.1169194664001" value="revision" />
+      <property name="antName" nameId="tps4.1205335307578" value="build.vcs.number" />
+    </node>
+    <node role="variable" roleId="tps4.1205335538326" type="tps4.Variable" typeId="tps4.1205335290326" id="2235195415637077107">
+      <property name="antName" nameId="tps4.1205335307578" value="teamcity.buildConfName" />
+      <property name="name" nameId="tpck.1169194664001" value="configuration" />
+    </node>
+    <node role="variable" roleId="tps4.1205335538326" type="tps4.Variable" typeId="tps4.1205335290326" id="2235195415637077108">
+      <property name="antName" nameId="tps4.1205335307578" value="version" />
+      <property name="name" nameId="tpck.1169194664001" value="version" />
+    </node>
+    <node role="component" roleId="tps4.1203599325709" type="tps4.Antcall" typeId="tps4.1210777529562" id="6128676491055265583">
+      <property name="excludes" nameId="tps4.1204107522064" value="" />
+      <link role="project" roleId="tps4.1210777812278" targetNodeId="2235195415637076848" resolveInfo="help-build" />
+      <link role="targetDeclaration" roleId="tps4.1224178284812" targetNodeId="2235195415637076901" resolveInfo="pack.mps.src" />
+      <node role="delete" roleId="tps4.1210852534988" type="tps4.Delete" typeId="tps4.1204122781510" id="6128676491055265584" />
+    </node>
+    <node role="component" roleId="tps4.1203599325709" type="tps4.Zip" typeId="tps4.1204018553150" id="2235195415637077143">
+      <node role="title" roleId="tps4.1205340441197" type="tps4.CompositeString" typeId="tps4.1205342812422" id="1004035210977047770">
+        <node role="right" roleId="tps4.1205342834160" type="tps4.SimpleString" typeId="tps4.1205339044029" id="1004035210977047773">
+          <property name="name" nameId="tps4.1223641503366" value="-buildTools.zip" />
+        </node>
+        <node role="left" roleId="tps4.1205342829799" type="tps4.VariableReference" typeId="tps4.1205339464939" id="1004035210977047769">
+          <link role="variable" roleId="tps4.1205339484191" targetNodeId="2235195415637077105" resolveInfo="build" />
+        </node>
+      </node>
+      <node role="entry" roleId="tps4.1203617897549" type="tps4.Folder" typeId="tps4.1203598512427" id="2235195415637077144">
+        <property name="excludes" nameId="tps4.1204107522064" value="**/SignCode.exe, **/sign.code.jar, **/signtool.exe" />
+        <node role="sourcePath" roleId="tps4.1220982054961" type="tps4.Path" typeId="tps4.1220973916698" id="2235195415637077145">
+          <node role="macro" roleId="tps4.1220976095387" type="tps4.MacroReference" typeId="tps4.1220976052975" id="2235195415637077146">
+            <property name="name" nameId="tps4.1220976068141" value="mps_home" />
+          </node>
+          <node role="compositePathComponent" roleId="tps4.1220974249696" type="tps4.CompositePathComponent" typeId="tps4.1220973992845" id="2235195415637077147">
+            <node role="pathComponent" roleId="tps4.1220978161990" type="tps4.PathComponent" typeId="tps4.1220973955905" id="2235195415637077148">
+              <property name="path" nameId="tps4.1220974398640" value="build" />
+            </node>
+            <node role="pathComponent" roleId="tps4.1220978161990" type="tps4.PathComponent" typeId="tps4.1220973955905" id="2235195415637077149">
+              <property name="path" nameId="tps4.1220974398640" value="tools" />
+            </node>
+          </node>
+        </node>
+      </node>
+      <node role="entry" roleId="tps4.1203617897549" type="tps4.Folder" typeId="tps4.1203598512427" id="2235195415637077150">
+        <property name="excludes" nameId="tps4.1204107522064" value="**/*.spc, **/*.pvk, **/*.pw, **/*.pfx" />
+        <node role="sourcePath" roleId="tps4.1220982054961" type="tps4.Path" typeId="tps4.1220973916698" id="2235195415637077151">
+          <node role="macro" roleId="tps4.1220976095387" type="tps4.MacroReference" typeId="tps4.1220976052975" id="2235195415637077152">
+            <property name="name" nameId="tps4.1220976068141" value="mps_home" />
+          </node>
+          <node role="compositePathComponent" roleId="tps4.1220974249696" type="tps4.CompositePathComponent" typeId="tps4.1220973992845" id="2235195415637077153">
+            <node role="pathComponent" roleId="tps4.1220978161990" type="tps4.PathComponent" typeId="tps4.1220973955905" id="2235195415637077154">
+              <property name="path" nameId="tps4.1220974398640" value="build" />
+            </node>
+            <node role="pathComponent" roleId="tps4.1220978161990" type="tps4.PathComponent" typeId="tps4.1220973955905" id="2235195415637077155">
+              <property name="path" nameId="tps4.1220974398640" value="resources" />
+            </node>
+          </node>
+        </node>
+      </node>
+      <node role="delete" roleId="tps4.1239622410040" type="tps4.Delete" typeId="tps4.1204122781510" id="2235195415637077156" />
+    </node>
+    <node role="configuration" roleId="tps4.1204115898932" type="tps4.Configuration" typeId="tps4.1204115658627" id="2235195415637073460">
+      <property name="name" nameId="tpck.1169194664001" value="external" />
+    </node>
+    <node role="builtInVariable" roleId="tps4.1205337304382" type="tps4.Variable" typeId="tps4.1205335290326" id="2235195415637073461">
+      <property name="name" nameId="tpck.1169194664001" value=":" />
+      <property name="antName" nameId="tps4.1205335307578" value="path.separator" />
+    </node>
+    <node role="builtInVariable" roleId="tps4.1205337304382" type="tps4.Variable" typeId="tps4.1205335290326" id="2235195415637073462">
+      <property name="name" nameId="tpck.1169194664001" value="basedir" />
+      <property name="antName" nameId="tps4.1205335307578" value="basedir" />
+    </node>
+    <node role="builtInVariable" roleId="tps4.1205337304382" type="tps4.Variable" typeId="tps4.1205335290326" id="2235195415637073463">
+      <property name="name" nameId="tpck.1169194664001" value="date" />
+      <property name="antName" nameId="tps4.1205335307578" value="DSTAMP" />
+    </node>
+    <node role="builtInVariable" roleId="tps4.1205337304382" type="tps4.Variable" typeId="tps4.1205335290326" id="2235195415637073464">
+      <property name="name" nameId="tpck.1169194664001" value="\n" />
+      <property name="antName" nameId="tps4.1205335307578" value="line.separator" />
+    </node>
+    <node role="builtInVariable" roleId="tps4.1205337304382" type="tps4.Variable" typeId="tps4.1205335290326" id="2235195415637073465">
+      <property name="name" nameId="tpck.1169194664001" value="/" />
+      <property name="antName" nameId="tps4.1205335307578" value="file.separator" />
+    </node>
+    <node role="baseDirectory" roleId="tps4.1226493152214" type="tps4.BaseDirPath" typeId="tps4.1226494304686" id="2235195415637073466">
+      <node role="macro" roleId="tps4.1220976095387" type="tps4.MacroReference" typeId="tps4.1220976052975" id="2235195415637073467">
+        <property name="name" nameId="tps4.1220976068141" value="mps_home" />
+      </node>
+      <node role="compositePathComponent" roleId="tps4.1220974249696" type="tps4.CompositePathComponent" typeId="tps4.1220973992845" id="2235195415637073468" />
+    </node>
+    <node role="deployDirectory" roleId="tps4.462257719548209895" type="tps4.Path" typeId="tps4.1220973916698" id="462257719548547135">
+      <node role="macro" roleId="tps4.1220976095387" type="tps4.MacroReference" typeId="tps4.1220976052975" id="4483399040246280652">
+        <property name="name" nameId="tps4.1220976068141" value="base_dir" />
+      </node>
+      <node role="compositePathComponent" roleId="tps4.1220974249696" type="tps4.CompositePathComponent" typeId="tps4.1220973992845" id="462257719548547137">
+        <node role="pathComponent" roleId="tps4.1220978161990" type="tps4.PathComponent" typeId="tps4.1220973955905" id="462257719548547138">
+          <property name="path" nameId="tps4.1220974398640" value=".." />
+        </node>
+        <node role="pathComponent" roleId="tps4.1220978161990" type="tps4.PathComponent" typeId="tps4.1220973955905" id="462257719548547139">
+          <property name="path" nameId="tps4.1220974398640" value="MPS.artifacts" />
+        </node>
+      </node>
+    </node>
+    <node role="scriptsDirectory" roleId="tps4.462257719548209896" type="tps4.Path" typeId="tps4.1220973916698" id="462257719548547161">
+      <node role="macro" roleId="tps4.1220976095387" type="tps4.MacroReference" typeId="tps4.1220976052975" id="4483399040246280653">
+        <property name="name" nameId="tps4.1220976068141" value="base_dir" />
+      </node>
+      <node role="compositePathComponent" roleId="tps4.1220974249696" type="tps4.CompositePathComponent" typeId="tps4.1220973992845" id="462257719548547163">
+        <node role="pathComponent" roleId="tps4.1220978161990" type="tps4.PathComponent" typeId="tps4.1220973955905" id="462257719548547164">
+          <property name="path" nameId="tps4.1220974398640" value="build" />
         </node>
       </node>
     </node>
   </root>
   <root id="2235195415637076848">
-    <node role="property" type=".jetbrains.mps.buildlanguage.structure.ExternalPropertyDeclaration" id="2235195415637076849">
-      <property name="name" value="input.dir" />
-      <node role="type" type=".jetbrains.mps.buildlanguage.structure.FileType" id="2235195415637076850" />
-    </node>
-    <node role="property" type=".jetbrains.mps.buildlanguage.structure.ExternalPropertyDeclaration" id="2235195415637076851">
-      <property name="name" value="output.dir" />
-      <node role="type" type=".jetbrains.mps.buildlanguage.structure.FileType" id="2235195415637076852" />
-    </node>
-    <node role="property" type=".jetbrains.mps.buildlanguage.structure.ExternalPropertyDeclaration" id="2235195415637076853">
-      <property name="name" value="deploy.dir" />
-      <node role="type" type=".jetbrains.mps.buildlanguage.structure.FileType" id="2235195415637076854" />
-    </node>
-    <node role="property" type=".jetbrains.mps.buildlanguage.structure.ExternalPropertyDeclaration" id="2235195415637076855">
-      <property name="name" value="version" />
-      <node role="type" type=".jetbrains.mps.buildlanguage.structure.StringType" id="2235195415637076856" />
-    </node>
-    <node role="property" type=".jetbrains.mps.buildlanguage.structure.ExternalPropertyDeclaration" id="2235195415637076857">
-      <property name="name" value="build.number" />
-      <node role="type" type=".jetbrains.mps.buildlanguage.structure.StringType" id="2235195415637076858" />
-    </node>
-    <node role="target" type=".jetbrains.mps.buildlanguage.structure.TargetDeclaration" id="2235195415637076859">
-      <property name="name" value="repack.sources" />
-      <property name="shortDescription" value="search for sources into subdirs and put them into one basedir" />
-      <node role="taskCall" type=".jetbrains.mps.build.generictasks.structure.TaskCall" id="2235195415637076860">
-        <link role="declaration" targetNodeId="adh8.353793545802812427" resolveInfo="copy" />
-        <node role="nested" type=".jetbrains.mps.build.generictasks.structure.TaskCall" id="2235195415637076861">
-          <link role="declaration" targetNodeId="adh8.353793545802814270" resolveInfo="mapper" />
-          <node role="atributes" type=".jetbrains.mps.build.generictasks.structure.Attribute" id="2235195415637076862">
-            <link role="attributeDeclaration" targetNodeId="adh8.353793545802814283" resolveInfo="type" />
-            <node role="value" type=".jetbrains.mps.buildlanguage.structure.StringLiteral" id="2235195415637076863">
-              <property name="value" value="regexp" />
-            </node>
-          </node>
-          <node role="atributes" type=".jetbrains.mps.build.generictasks.structure.Attribute" id="2235195415637076864">
-            <link role="attributeDeclaration" targetNodeId="adh8.353793545802814277" resolveInfo="from" />
-            <node role="value" type=".jetbrains.mps.buildlanguage.structure.StringLiteral" id="2235195415637076865">
-              <property name="value" value="(.*)(/|\\)(src|sources|source|source_gen|source-api)(/|\\)(.*)" />
-            </node>
-          </node>
-          <node role="atributes" type=".jetbrains.mps.build.generictasks.structure.Attribute" id="2235195415637076866">
-            <link role="attributeDeclaration" targetNodeId="adh8.353793545802814281" resolveInfo="to" />
-            <node role="value" type=".jetbrains.mps.buildlanguage.structure.StringLiteral" id="2235195415637076867">
-              <property name="value" value="\5" />
-            </node>
-          </node>
-        </node>
-        <node role="nested" type=".jetbrains.mps.build.generictasks.structure.TaskCall" id="2235195415637076868">
-          <link role="declaration" targetNodeId="adh8.353793545802813175" resolveInfo="fileset" />
-          <node role="atributes" type=".jetbrains.mps.build.generictasks.structure.Attribute" id="2235195415637076869">
-            <link role="attributeDeclaration" targetNodeId="adh8.353793545802811531" resolveInfo="dir" />
-            <node role="value" type=".jetbrains.mps.buildlanguage.structure.PropertyReference" id="2235195415637076870">
-              <link role="propertyDeclaration" targetNodeId="2235195415637076849" resolveInfo="input.dir" />
-            </node>
-          </node>
-        </node>
-        <node role="atributes" type=".jetbrains.mps.build.generictasks.structure.Attribute" id="2235195415637076871">
-          <link role="attributeDeclaration" targetNodeId="adh8.353793545802812455" resolveInfo="todir" />
-          <node role="value" type=".jetbrains.mps.buildlanguage.structure.PropertyReference" id="2235195415637076872">
-            <link role="propertyDeclaration" targetNodeId="2235195415637076851" resolveInfo="output.dir" />
-          </node>
-        </node>
-      </node>
-    </node>
-    <node role="target" type=".jetbrains.mps.buildlanguage.structure.TargetDeclaration" id="2235195415637076873">
-      <property name="name" value="append.idea.version" />
-      <property name="shortDescription" value="reads idea version from file" />
-      <node role="propertyList" type=".jetbrains.mps.buildlanguage.structure.PropertyDeclaration" id="2235195415637076874">
-        <property name="name" value="build.number.file" />
-        <node role="type" type=".jetbrains.mps.buildlanguage.structure.FileType" id="2235195415637076875" />
-        <node role="propertyValue" type=".jetbrains.mps.buildlanguage.structure.FileName" id="2235195415637076876">
-          <node role="value" type=".jetbrains.mps.buildlanguage.structure.PlusOperation" id="2235195415637076877">
-            <node role="right" type=".jetbrains.mps.buildlanguage.structure.StringLiteral" id="2235195415637076878">
-              <property name="value" value="/build.number" />
-            </node>
-            <node role="left" type=".jetbrains.mps.buildlanguage.structure.PropertyReference" id="2235195415637076879">
-              <link role="propertyDeclaration" targetNodeId="2235195415637076849" resolveInfo="input.dir" />
-            </node>
-          </node>
-        </node>
-      </node>
-      <node role="propertyList" type=".jetbrains.mps.buildlanguage.structure.ExternalPropertyDeclaration" id="2235195415637076880">
-        <property name="name" value="mps_home" />
-        <node role="type" type=".jetbrains.mps.buildlanguage.structure.FileType" id="2235195415637076881" />
-      </node>
-      <node role="taskCall" type=".jetbrains.mps.build.generictasks.structure.TaskCall" id="2235195415637076882">
-        <link role="declaration" targetNodeId="adh8.353793545802814750" resolveInfo="property" />
-        <node role="atributes" type=".jetbrains.mps.build.generictasks.structure.Attribute" id="2235195415637076883">
-          <link role="attributeDeclaration" targetNodeId="adh8.353793545802814757" resolveInfo="file" />
-          <node role="value" type=".jetbrains.mps.buildlanguage.structure.FileName" id="2235195415637076884">
-            <node role="value" type=".jetbrains.mps.buildlanguage.structure.PlusOperation" id="2235195415637076885">
-              <node role="left" type=".jetbrains.mps.buildlanguage.structure.PropertyReference" id="2235195415637076886">
-                <link role="propertyDeclaration" targetNodeId="2235195415637076880" resolveInfo="mps_home" />
-              </node>
-              <node role="right" type=".jetbrains.mps.buildlanguage.structure.StringLiteral" id="2235195415637076887">
-                <property name="value" value="/build.number" />
-              </node>
-            </node>
-          </node>
-        </node>
-        <node role="atributes" type=".jetbrains.mps.build.generictasks.structure.Attribute" id="2235195415637076888">
-          <link role="attributeDeclaration" targetNodeId="adh8.353793545802814761" resolveInfo="prefix" />
-          <node role="value" type=".jetbrains.mps.buildlanguage.structure.StringLiteral" id="2235195415637076889">
-            <property name="value" value="repo" />
-          </node>
-        </node>
-      </node>
-      <node role="taskCall" type=".jetbrains.mps.build.generictasks.structure.TaskCall" id="2235195415637076890">
-        <link role="declaration" targetNodeId="adh8.353793545802812872" resolveInfo="echo" />
-        <node role="atributes" type=".jetbrains.mps.build.generictasks.structure.Attribute" id="2235195415637076891">
-          <link role="attributeDeclaration" targetNodeId="adh8.353793545802812878" resolveInfo="file" />
-          <node role="value" type=".jetbrains.mps.buildlanguage.structure.PropertyReference" id="2235195415637076892">
-            <link role="propertyDeclaration" targetNodeId="2235195415637076874" resolveInfo="build.number.file" />
-          </node>
-        </node>
-        <node role="atributes" type=".jetbrains.mps.build.generictasks.structure.Attribute" id="2235195415637076893">
-          <link role="attributeDeclaration" targetNodeId="adh8.353793545802812873" resolveInfo="append" />
-          <node role="value" type=".jetbrains.mps.buildlanguage.structure.BooleanLiteral" id="2235195415637076894">
-            <property name="value" value="true" />
-          </node>
-        </node>
-        <node role="internalText" type=".jetbrains.mps.buildlanguage.structure.StringLiteral" id="2235195415637076895">
-          <property name="value" value="${line.separator}idea.platform.build.number=${repo.idea.platform.build.number}" />
-        </node>
-      </node>
-      <node role="taskCall" type=".jetbrains.mps.build.generictasks.structure.TaskCall" id="2235195415637076896">
-        <link role="declaration" targetNodeId="adh8.353793545802812427" resolveInfo="copy" />
-        <node role="atributes" type=".jetbrains.mps.build.generictasks.structure.Attribute" id="2235195415637076897">
-          <link role="attributeDeclaration" targetNodeId="adh8.353793545802812435" resolveInfo="file" />
-          <node role="value" type=".jetbrains.mps.buildlanguage.structure.PropertyReference" id="2235195415637076898">
-            <link role="propertyDeclaration" targetNodeId="2235195415637076874" resolveInfo="build.number.file" />
-          </node>
-        </node>
-        <node role="atributes" type=".jetbrains.mps.build.generictasks.structure.Attribute" id="2235195415637076899">
-          <link role="attributeDeclaration" targetNodeId="adh8.353793545802812455" resolveInfo="todir" />
-          <node role="value" type=".jetbrains.mps.buildlanguage.structure.PropertyReference" id="2235195415637076900">
-            <link role="propertyDeclaration" targetNodeId="2235195415637076851" resolveInfo="output.dir" />
-          </node>
-        </node>
-      </node>
-    </node>
-    <node role="target" type=".jetbrains.mps.buildlanguage.structure.TargetDeclaration" id="2235195415637076901">
-      <property name="name" value="pack.mps.src" />
-      <property name="shortDescription" value="package mps sources" />
-      <node role="propertyList" type=".jetbrains.mps.buildlanguage.structure.PropertyDeclaration" id="2235195415637076902">
-        <property name="name" value="tmpdir" />
-        <node role="type" type=".jetbrains.mps.buildlanguage.structure.FileType" id="2235195415637076903" />
-        <node role="propertyValue" type=".jetbrains.mps.buildlanguage.structure.FileName" id="2235195415637076904">
-          <node role="value" type=".jetbrains.mps.buildlanguage.structure.PlusOperation" id="2235195415637076905">
-            <node role="right" type=".jetbrains.mps.buildlanguage.structure.PlusOperation" id="2235195415637076906">
-              <node role="right" type=".jetbrains.mps.buildlanguage.structure.StringLiteral" id="2235195415637076907">
-                <property name="value" value="MPS.src" />
-              </node>
-              <node role="left" type=".jetbrains.mps.buildlanguage.structure.StringLiteral" id="2235195415637076908">
-                <property name="value" value="/" />
-              </node>
-            </node>
-            <node role="left" type=".jetbrains.mps.buildlanguage.structure.StringLiteral" id="2235195415637076909">
-              <property name="value" value="${java.io.tmpdir}" />
-            </node>
-          </node>
-        </node>
-      </node>
-      <node role="taskCall" type=".jetbrains.mps.build.generictasks.structure.TaskCall" id="2235195415637076910">
-        <link role="declaration" targetNodeId="adh8.353793545802814434" resolveInfo="mkdir" />
-        <node role="atributes" type=".jetbrains.mps.build.generictasks.structure.Attribute" id="2235195415637076911">
-          <link role="attributeDeclaration" targetNodeId="adh8.353793545802814435" resolveInfo="dir" />
-          <node role="value" type=".jetbrains.mps.buildlanguage.structure.PropertyReference" id="2235195415637076912">
-            <link role="propertyDeclaration" targetNodeId="2235195415637076902" resolveInfo="tmpdir" />
-          </node>
-        </node>
-      </node>
-      <node role="taskCall" type=".jetbrains.mps.build.generictasks.structure.TaskCall" id="2235195415637076913">
-        <link role="declaration" targetNodeId="adh8.353793545802815892" resolveInfo="zip" />
-        <node role="nested" type=".jetbrains.mps.build.generictasks.structure.TaskCall" id="2235195415637076914">
-          <link role="declaration" targetNodeId="adh8.353793545802815941" resolveInfo="zipfileset" />
-          <node role="nested" type=".jetbrains.mps.build.generictasks.structure.TaskCall" id="2339938892738274374">
-            <link role="declaration" targetNodeId="adh8.353793545802811560" resolveInfo="exclude" />
-            <node role="atributes" type=".jetbrains.mps.build.generictasks.structure.Attribute" id="2339938892738274375">
-              <link role="attributeDeclaration" targetNodeId="adh8.353793545802814494" resolveInfo="name" />
-              <node role="value" type=".jetbrains.mps.buildlanguage.structure.PlusOperation" id="2339938892738274376">
-                <node role="left" type=".jetbrains.mps.buildlanguage.structure.PropertyReference" id="2339938892738274377">
-                  <link role="propertyDeclaration" targetNodeId="2235195415637076853" resolveInfo="deploy.dir" />
+    <node role="property" roleId="tpsk.1200425668297" type="tpsk.ExternalPropertyDeclaration" typeId="tpsk.1219147669362" id="2235195415637076849">
+      <property name="name" nameId="tpck.1169194664001" value="input.dir" />
+      <node role="type" roleId="tpsk.1196870993204" type="tpsk.FileType" typeId="tpsk.1199032398223" id="2235195415637076850" />
+    </node>
+    <node role="property" roleId="tpsk.1200425668297" type="tpsk.ExternalPropertyDeclaration" typeId="tpsk.1219147669362" id="2235195415637076851">
+      <property name="name" nameId="tpck.1169194664001" value="output.dir" />
+      <node role="type" roleId="tpsk.1196870993204" type="tpsk.FileType" typeId="tpsk.1199032398223" id="2235195415637076852" />
+    </node>
+    <node role="property" roleId="tpsk.1200425668297" type="tpsk.ExternalPropertyDeclaration" typeId="tpsk.1219147669362" id="2235195415637076853">
+      <property name="name" nameId="tpck.1169194664001" value="deploy.dir" />
+      <node role="type" roleId="tpsk.1196870993204" type="tpsk.FileType" typeId="tpsk.1199032398223" id="2235195415637076854" />
+    </node>
+    <node role="property" roleId="tpsk.1200425668297" type="tpsk.ExternalPropertyDeclaration" typeId="tpsk.1219147669362" id="2235195415637076855">
+      <property name="name" nameId="tpck.1169194664001" value="version" />
+      <node role="type" roleId="tpsk.1196870993204" type="tpsk.StringType" typeId="tpsk.1196870403099" id="2235195415637076856" />
+    </node>
+    <node role="property" roleId="tpsk.1200425668297" type="tpsk.ExternalPropertyDeclaration" typeId="tpsk.1219147669362" id="2235195415637076857">
+      <property name="name" nameId="tpck.1169194664001" value="build.number" />
+      <node role="type" roleId="tpsk.1196870993204" type="tpsk.StringType" typeId="tpsk.1196870403099" id="2235195415637076858" />
+    </node>
+    <node role="target" roleId="tpsk.1196851079482" type="tpsk.TargetDeclaration" typeId="tpsk.1196851099544" id="2235195415637076859">
+      <property name="name" nameId="tpck.1169194664001" value="repack.sources" />
+      <property name="shortDescription" nameId="tpck.1156234966388" value="search for sources into subdirs and put them into one basedir" />
+      <node role="taskCall" roleId="tpsk.1196851542249" type="ddum.TaskCall" typeId="ddum.353793545802643477" id="2235195415637076860">
+        <link role="declaration" roleId="ddum.353793545802643478" targetNodeId="adh8.353793545802812427" resolveInfo="copy" />
+        <node role="nested" roleId="tpsk.1196858559206" type="ddum.TaskCall" typeId="ddum.353793545802643477" id="2235195415637076861">
+          <link role="declaration" roleId="ddum.353793545802643478" targetNodeId="adh8.353793545802814270" resolveInfo="mapper" />
+          <node role="atributes" roleId="ddum.353793545802643479" type="ddum.Attribute" typeId="ddum.353793545802643466" id="2235195415637076862">
+            <link role="attributeDeclaration" roleId="ddum.353793545802643467" targetNodeId="adh8.353793545802814283" resolveInfo="type" />
+            <node role="value" roleId="ddum.353793545802643468" type="tpsk.StringLiteral" typeId="tpsk.1196861005114" id="2235195415637076863">
+              <property name="value" nameId="tpsk.1196861024475" value="regexp" />
+            </node>
+          </node>
+          <node role="atributes" roleId="ddum.353793545802643479" type="ddum.Attribute" typeId="ddum.353793545802643466" id="2235195415637076864">
+            <link role="attributeDeclaration" roleId="ddum.353793545802643467" targetNodeId="adh8.353793545802814277" resolveInfo="from" />
+            <node role="value" roleId="ddum.353793545802643468" type="tpsk.StringLiteral" typeId="tpsk.1196861005114" id="2235195415637076865">
+              <property name="value" nameId="tpsk.1196861024475" value="(.*)(/|\\)(src|sources|source|source_gen|source-api)(/|\\)(.*)" />
+            </node>
+          </node>
+          <node role="atributes" roleId="ddum.353793545802643479" type="ddum.Attribute" typeId="ddum.353793545802643466" id="2235195415637076866">
+            <link role="attributeDeclaration" roleId="ddum.353793545802643467" targetNodeId="adh8.353793545802814281" resolveInfo="to" />
+            <node role="value" roleId="ddum.353793545802643468" type="tpsk.StringLiteral" typeId="tpsk.1196861005114" id="2235195415637076867">
+              <property name="value" nameId="tpsk.1196861024475" value="\5" />
+            </node>
+          </node>
+        </node>
+        <node role="nested" roleId="tpsk.1196858559206" type="ddum.TaskCall" typeId="ddum.353793545802643477" id="2235195415637076868">
+          <link role="declaration" roleId="ddum.353793545802643478" targetNodeId="adh8.353793545802813175" resolveInfo="fileset" />
+          <node role="atributes" roleId="ddum.353793545802643479" type="ddum.Attribute" typeId="ddum.353793545802643466" id="2235195415637076869">
+            <link role="attributeDeclaration" roleId="ddum.353793545802643467" targetNodeId="adh8.353793545802811531" resolveInfo="dir" />
+            <node role="value" roleId="ddum.353793545802643468" type="tpsk.PropertyReference" typeId="tpsk.1196853662806" id="2235195415637076870">
+              <link role="propertyDeclaration" roleId="tpsk.1196853671400" targetNodeId="2235195415637076849" resolveInfo="input.dir" />
+            </node>
+          </node>
+        </node>
+        <node role="atributes" roleId="ddum.353793545802643479" type="ddum.Attribute" typeId="ddum.353793545802643466" id="2235195415637076871">
+          <link role="attributeDeclaration" roleId="ddum.353793545802643467" targetNodeId="adh8.353793545802812455" resolveInfo="todir" />
+          <node role="value" roleId="ddum.353793545802643468" type="tpsk.PropertyReference" typeId="tpsk.1196853662806" id="2235195415637076872">
+            <link role="propertyDeclaration" roleId="tpsk.1196853671400" targetNodeId="2235195415637076851" resolveInfo="output.dir" />
+          </node>
+        </node>
+      </node>
+    </node>
+    <node role="target" roleId="tpsk.1196851079482" type="tpsk.TargetDeclaration" typeId="tpsk.1196851099544" id="2235195415637076873">
+      <property name="name" nameId="tpck.1169194664001" value="append.idea.version" />
+      <property name="shortDescription" nameId="tpck.1156234966388" value="reads idea version from file" />
+      <node role="propertyList" roleId="tpsk.1200425580778" type="tpsk.PropertyDeclaration" typeId="tpsk.1196851107341" id="2235195415637076874">
+        <property name="name" nameId="tpck.1169194664001" value="build.number.file" />
+        <node role="type" roleId="tpsk.1196870993204" type="tpsk.FileType" typeId="tpsk.1199032398223" id="2235195415637076875" />
+        <node role="propertyValue" roleId="tpsk.1196851904859" type="tpsk.FileName" typeId="tpsk.1199031681512" id="2235195415637076876">
+          <node role="value" roleId="tpsk.1199031757132" type="tpsk.PlusOperation" typeId="tpsk.1197108973325" id="2235195415637076877">
+            <node role="right" roleId="tpsk.1197107881958" type="tpsk.StringLiteral" typeId="tpsk.1196861005114" id="2235195415637076878">
+              <property name="value" nameId="tpsk.1196861024475" value="/build.number" />
+            </node>
+            <node role="left" roleId="tpsk.1197107855106" type="tpsk.PropertyReference" typeId="tpsk.1196853662806" id="2235195415637076879">
+              <link role="propertyDeclaration" roleId="tpsk.1196853671400" targetNodeId="2235195415637076849" resolveInfo="input.dir" />
+            </node>
+          </node>
+        </node>
+      </node>
+      <node role="propertyList" roleId="tpsk.1200425580778" type="tpsk.ExternalPropertyDeclaration" typeId="tpsk.1219147669362" id="2235195415637076880">
+        <property name="name" nameId="tpck.1169194664001" value="mps_home" />
+        <node role="type" roleId="tpsk.1196870993204" type="tpsk.FileType" typeId="tpsk.1199032398223" id="2235195415637076881" />
+      </node>
+      <node role="taskCall" roleId="tpsk.1196851542249" type="ddum.TaskCall" typeId="ddum.353793545802643477" id="2235195415637076882">
+        <link role="declaration" roleId="ddum.353793545802643478" targetNodeId="adh8.353793545802814750" resolveInfo="property" />
+        <node role="atributes" roleId="ddum.353793545802643479" type="ddum.Attribute" typeId="ddum.353793545802643466" id="2235195415637076883">
+          <link role="attributeDeclaration" roleId="ddum.353793545802643467" targetNodeId="adh8.353793545802814757" resolveInfo="file" />
+          <node role="value" roleId="ddum.353793545802643468" type="tpsk.FileName" typeId="tpsk.1199031681512" id="2235195415637076884">
+            <node role="value" roleId="tpsk.1199031757132" type="tpsk.PlusOperation" typeId="tpsk.1197108973325" id="2235195415637076885">
+              <node role="left" roleId="tpsk.1197107855106" type="tpsk.PropertyReference" typeId="tpsk.1196853662806" id="2235195415637076886">
+                <link role="propertyDeclaration" roleId="tpsk.1196853671400" targetNodeId="2235195415637076880" resolveInfo="mps_home" />
+              </node>
+              <node role="right" roleId="tpsk.1197107881958" type="tpsk.StringLiteral" typeId="tpsk.1196861005114" id="2235195415637076887">
+                <property name="value" nameId="tpsk.1196861024475" value="/build.number" />
+              </node>
+            </node>
+          </node>
+        </node>
+        <node role="atributes" roleId="ddum.353793545802643479" type="ddum.Attribute" typeId="ddum.353793545802643466" id="2235195415637076888">
+          <link role="attributeDeclaration" roleId="ddum.353793545802643467" targetNodeId="adh8.353793545802814761" resolveInfo="prefix" />
+          <node role="value" roleId="ddum.353793545802643468" type="tpsk.StringLiteral" typeId="tpsk.1196861005114" id="2235195415637076889">
+            <property name="value" nameId="tpsk.1196861024475" value="repo" />
+          </node>
+        </node>
+      </node>
+      <node role="taskCall" roleId="tpsk.1196851542249" type="ddum.TaskCall" typeId="ddum.353793545802643477" id="2235195415637076890">
+        <link role="declaration" roleId="ddum.353793545802643478" targetNodeId="adh8.353793545802812872" resolveInfo="echo" />
+        <node role="atributes" roleId="ddum.353793545802643479" type="ddum.Attribute" typeId="ddum.353793545802643466" id="2235195415637076891">
+          <link role="attributeDeclaration" roleId="ddum.353793545802643467" targetNodeId="adh8.353793545802812878" resolveInfo="file" />
+          <node role="value" roleId="ddum.353793545802643468" type="tpsk.PropertyReference" typeId="tpsk.1196853662806" id="2235195415637076892">
+            <link role="propertyDeclaration" roleId="tpsk.1196853671400" targetNodeId="2235195415637076874" resolveInfo="build.number.file" />
+          </node>
+        </node>
+        <node role="atributes" roleId="ddum.353793545802643479" type="ddum.Attribute" typeId="ddum.353793545802643466" id="2235195415637076893">
+          <link role="attributeDeclaration" roleId="ddum.353793545802643467" targetNodeId="adh8.353793545802812873" resolveInfo="append" />
+          <node role="value" roleId="ddum.353793545802643468" type="tpsk.BooleanLiteral" typeId="tpsk.1196865966685" id="2235195415637076894">
+            <property name="value" nameId="tpsk.1196866040780" value="true" />
+          </node>
+        </node>
+        <node role="internalText" roleId="tpsk.1197724814674" type="tpsk.StringLiteral" typeId="tpsk.1196861005114" id="2235195415637076895">
+          <property name="value" nameId="tpsk.1196861024475" value="${line.separator}idea.platform.build.number=${repo.idea.platform.build.number}" />
+        </node>
+      </node>
+      <node role="taskCall" roleId="tpsk.1196851542249" type="ddum.TaskCall" typeId="ddum.353793545802643477" id="2235195415637076896">
+        <link role="declaration" roleId="ddum.353793545802643478" targetNodeId="adh8.353793545802812427" resolveInfo="copy" />
+        <node role="atributes" roleId="ddum.353793545802643479" type="ddum.Attribute" typeId="ddum.353793545802643466" id="2235195415637076897">
+          <link role="attributeDeclaration" roleId="ddum.353793545802643467" targetNodeId="adh8.353793545802812435" resolveInfo="file" />
+          <node role="value" roleId="ddum.353793545802643468" type="tpsk.PropertyReference" typeId="tpsk.1196853662806" id="2235195415637076898">
+            <link role="propertyDeclaration" roleId="tpsk.1196853671400" targetNodeId="2235195415637076874" resolveInfo="build.number.file" />
+          </node>
+        </node>
+        <node role="atributes" roleId="ddum.353793545802643479" type="ddum.Attribute" typeId="ddum.353793545802643466" id="2235195415637076899">
+          <link role="attributeDeclaration" roleId="ddum.353793545802643467" targetNodeId="adh8.353793545802812455" resolveInfo="todir" />
+          <node role="value" roleId="ddum.353793545802643468" type="tpsk.PropertyReference" typeId="tpsk.1196853662806" id="2235195415637076900">
+            <link role="propertyDeclaration" roleId="tpsk.1196853671400" targetNodeId="2235195415637076851" resolveInfo="output.dir" />
+          </node>
+        </node>
+      </node>
+    </node>
+    <node role="target" roleId="tpsk.1196851079482" type="tpsk.TargetDeclaration" typeId="tpsk.1196851099544" id="2235195415637076901">
+      <property name="name" nameId="tpck.1169194664001" value="pack.mps.src" />
+      <property name="shortDescription" nameId="tpck.1156234966388" value="package mps sources" />
+      <node role="propertyList" roleId="tpsk.1200425580778" type="tpsk.PropertyDeclaration" typeId="tpsk.1196851107341" id="2235195415637076902">
+        <property name="name" nameId="tpck.1169194664001" value="tmpdir" />
+        <node role="type" roleId="tpsk.1196870993204" type="tpsk.FileType" typeId="tpsk.1199032398223" id="2235195415637076903" />
+        <node role="propertyValue" roleId="tpsk.1196851904859" type="tpsk.FileName" typeId="tpsk.1199031681512" id="2235195415637076904">
+          <node role="value" roleId="tpsk.1199031757132" type="tpsk.PlusOperation" typeId="tpsk.1197108973325" id="2235195415637076905">
+            <node role="right" roleId="tpsk.1197107881958" type="tpsk.PlusOperation" typeId="tpsk.1197108973325" id="2235195415637076906">
+              <node role="right" roleId="tpsk.1197107881958" type="tpsk.StringLiteral" typeId="tpsk.1196861005114" id="2235195415637076907">
+                <property name="value" nameId="tpsk.1196861024475" value="MPS.src" />
+              </node>
+              <node role="left" roleId="tpsk.1197107855106" type="tpsk.StringLiteral" typeId="tpsk.1196861005114" id="2235195415637076908">
+                <property name="value" nameId="tpsk.1196861024475" value="/" />
+              </node>
+            </node>
+            <node role="left" roleId="tpsk.1197107855106" type="tpsk.StringLiteral" typeId="tpsk.1196861005114" id="2235195415637076909">
+              <property name="value" nameId="tpsk.1196861024475" value="${java.io.tmpdir}" />
+            </node>
+          </node>
+        </node>
+      </node>
+      <node role="taskCall" roleId="tpsk.1196851542249" type="ddum.TaskCall" typeId="ddum.353793545802643477" id="2235195415637076910">
+        <link role="declaration" roleId="ddum.353793545802643478" targetNodeId="adh8.353793545802814434" resolveInfo="mkdir" />
+        <node role="atributes" roleId="ddum.353793545802643479" type="ddum.Attribute" typeId="ddum.353793545802643466" id="2235195415637076911">
+          <link role="attributeDeclaration" roleId="ddum.353793545802643467" targetNodeId="adh8.353793545802814435" resolveInfo="dir" />
+          <node role="value" roleId="ddum.353793545802643468" type="tpsk.PropertyReference" typeId="tpsk.1196853662806" id="2235195415637076912">
+            <link role="propertyDeclaration" roleId="tpsk.1196853671400" targetNodeId="2235195415637076902" resolveInfo="tmpdir" />
+          </node>
+        </node>
+      </node>
+      <node role="taskCall" roleId="tpsk.1196851542249" type="ddum.TaskCall" typeId="ddum.353793545802643477" id="2235195415637076913">
+        <link role="declaration" roleId="ddum.353793545802643478" targetNodeId="adh8.353793545802815892" resolveInfo="zip" />
+        <node role="nested" roleId="tpsk.1196858559206" type="ddum.TaskCall" typeId="ddum.353793545802643477" id="2235195415637076914">
+          <link role="declaration" roleId="ddum.353793545802643478" targetNodeId="adh8.353793545802815941" resolveInfo="zipfileset" />
+          <node role="nested" roleId="tpsk.1196858559206" type="ddum.TaskCall" typeId="ddum.353793545802643477" id="2339938892738274374">
+            <link role="declaration" roleId="ddum.353793545802643478" targetNodeId="adh8.353793545802811560" resolveInfo="exclude" />
+            <node role="atributes" roleId="ddum.353793545802643479" type="ddum.Attribute" typeId="ddum.353793545802643466" id="2339938892738274375">
+              <link role="attributeDeclaration" roleId="ddum.353793545802643467" targetNodeId="adh8.353793545802814494" resolveInfo="name" />
+              <node role="value" roleId="ddum.353793545802643468" type="tpsk.PlusOperation" typeId="tpsk.1197108973325" id="2339938892738274376">
+                <node role="left" roleId="tpsk.1197107855106" type="tpsk.PropertyReference" typeId="tpsk.1196853662806" id="2339938892738274377">
+                  <link role="propertyDeclaration" roleId="tpsk.1196853671400" targetNodeId="2235195415637076853" resolveInfo="deploy.dir" />
                 </node>
-                <node role="right" type=".jetbrains.mps.buildlanguage.structure.StringLiteral" id="2339938892738274378">
-                  <property name="value" value="/**" />
+                <node role="right" roleId="tpsk.1197107881958" type="tpsk.StringLiteral" typeId="tpsk.1196861005114" id="2339938892738274378">
+                  <property name="value" nameId="tpsk.1196861024475" value="/**" />
                 </node>
               </node>
             </node>
           </node>
-          <node role="nested" type=".jetbrains.mps.build.generictasks.structure.TaskCall" id="2339938892738152803">
-            <link role="declaration" targetNodeId="adh8.353793545802811560" resolveInfo="exclude" />
-            <node role="atributes" type=".jetbrains.mps.build.generictasks.structure.Attribute" id="2339938892738152804">
-              <link role="attributeDeclaration" targetNodeId="adh8.353793545802814494" resolveInfo="name" />
-              <node role="value" type=".jetbrains.mps.buildlanguage.structure.StringLiteral" id="2339938892738152805">
-                <property name="value" value="classes/**" />
-              </node>
-            </node>
-          </node>
-          <node role="nested" type=".jetbrains.mps.build.generictasks.structure.TaskCall" id="2235195415637076926">
-            <link role="declaration" targetNodeId="adh8.353793545802811560" resolveInfo="exclude" />
-            <node role="atributes" type=".jetbrains.mps.build.generictasks.structure.Attribute" id="2235195415637076927">
-              <link role="attributeDeclaration" targetNodeId="adh8.353793545802814494" resolveInfo="name" />
-              <node role="value" type=".jetbrains.mps.buildlanguage.structure.StringLiteral" id="2235195415637076928">
-                <property name="value" value="**/*.class" />
-              </node>
-            </node>
-          </node>
-          <node role="nested" type=".jetbrains.mps.build.generictasks.structure.TaskCall" id="2235195415637076929">
-            <property name="shortDescription" value="exclude build desk files" />
-            <link role="declaration" targetNodeId="adh8.353793545802811560" resolveInfo="exclude" />
-            <node role="atributes" type=".jetbrains.mps.build.generictasks.structure.Attribute" id="2235195415637076930">
-              <link role="attributeDeclaration" targetNodeId="adh8.353793545802814494" resolveInfo="name" />
-              <node role="value" type=".jetbrains.mps.buildlanguage.structure.StringLiteral" id="2235195415637076931">
-                <property name="value" value="**/*.bdp" />
-              </node>
-            </node>
-          </node>
-          <node role="nested" type=".jetbrains.mps.build.generictasks.structure.TaskCall" id="2235195415637076932">
-            <property name="shortDescription" value="exclude files used for signing" />
-            <link role="declaration" targetNodeId="adh8.353793545802811560" resolveInfo="exclude" />
-            <node role="atributes" type=".jetbrains.mps.build.generictasks.structure.Attribute" id="2235195415637076933">
-              <link role="attributeDeclaration" targetNodeId="adh8.353793545802814494" resolveInfo="name" />
-              <node role="value" type=".jetbrains.mps.buildlanguage.structure.StringLiteral" id="2235195415637076934">
-                <property name="value" value="**/*.pvk" />
-              </node>
-            </node>
-          </node>
-          <node role="nested" type=".jetbrains.mps.build.generictasks.structure.TaskCall" id="2235195415637076935">
-            <link role="declaration" targetNodeId="adh8.353793545802811560" resolveInfo="exclude" />
-            <node role="atributes" type=".jetbrains.mps.build.generictasks.structure.Attribute" id="2235195415637076936">
-              <link role="attributeDeclaration" targetNodeId="adh8.353793545802814494" resolveInfo="name" />
-              <node role="value" type=".jetbrains.mps.buildlanguage.structure.StringLiteral" id="2235195415637076937">
-                <property name="value" value="**/*.spc" />
-              </node>
-            </node>
-          </node>
-          <node role="nested" type=".jetbrains.mps.build.generictasks.structure.TaskCall" id="2235195415637076938">
-            <link role="declaration" targetNodeId="adh8.353793545802811560" resolveInfo="exclude" />
-            <node role="atributes" type=".jetbrains.mps.build.generictasks.structure.Attribute" id="2235195415637076939">
-              <link role="attributeDeclaration" targetNodeId="adh8.353793545802814494" resolveInfo="name" />
-              <node role="value" type=".jetbrains.mps.buildlanguage.structure.StringLiteral" id="2235195415637076940">
-                <property name="value" value="**/*.pw" />
-              </node>
-            </node>
-          </node>
-          <node role="nested" type=".jetbrains.mps.build.generictasks.structure.TaskCall" id="2235195415637076941">
-            <link role="declaration" targetNodeId="adh8.353793545802811560" resolveInfo="exclude" />
-            <node role="atributes" type=".jetbrains.mps.build.generictasks.structure.Attribute" id="2235195415637076942">
-              <link role="attributeDeclaration" targetNodeId="adh8.353793545802814494" resolveInfo="name" />
-              <node role="value" type=".jetbrains.mps.buildlanguage.structure.StringLiteral" id="2235195415637076943">
-                <property name="value" value="**/sign/**" />
-              </node>
-            </node>
-          </node>
-          <node role="nested" type=".jetbrains.mps.build.generictasks.structure.TaskCall" id="2235195415637076944">
-            <link role="declaration" targetNodeId="adh8.353793545802811560" resolveInfo="exclude" />
-            <node role="atributes" type=".jetbrains.mps.build.generictasks.structure.Attribute" id="2235195415637076945">
-              <link role="attributeDeclaration" targetNodeId="adh8.353793545802814494" resolveInfo="name" />
-              <node role="value" type=".jetbrains.mps.buildlanguage.structure.StringLiteral" id="2235195415637076946">
-                <property name="value" value="system/**" />
-              </node>
-            </node>
-          </node>
-          <node role="nested" type=".jetbrains.mps.build.generictasks.structure.TaskCall" id="2235195415637076947">
-            <link role="declaration" targetNodeId="adh8.353793545802811560" resolveInfo="exclude" />
-            <node role="atributes" type=".jetbrains.mps.build.generictasks.structure.Attribute" id="2235195415637076948">
-              <link role="attributeDeclaration" targetNodeId="adh8.353793545802814494" resolveInfo="name" />
-              <node role="value" type=".jetbrains.mps.buildlanguage.structure.StringLiteral" id="2235195415637076949">
-                <property name="value" value="**/*.hprof" />
-              </node>
-            </node>
-          </node>
-          <node role="nested" type=".jetbrains.mps.build.generictasks.structure.TaskCall" id="2235195415637076950">
-            <link role="declaration" targetNodeId="adh8.353793545802811560" resolveInfo="exclude" />
-            <node role="atributes" type=".jetbrains.mps.build.generictasks.structure.Attribute" id="2235195415637076951">
-              <link role="attributeDeclaration" targetNodeId="adh8.353793545802814494" resolveInfo="name" />
-              <node role="value" type=".jetbrains.mps.buildlanguage.structure.StringLiteral" id="2235195415637076952">
-                <property name="value" value="integrationBuild*" />
-              </node>
-            </node>
-          </node>
-          <node role="nested" type=".jetbrains.mps.build.generictasks.structure.TaskCall" id="8375061986520656486">
-            <link role="declaration" targetNodeId="adh8.353793545802811560" resolveInfo="exclude" />
-            <node role="atributes" type=".jetbrains.mps.build.generictasks.structure.Attribute" id="8375061986520656487">
-              <link role="attributeDeclaration" targetNodeId="adh8.353793545802814494" resolveInfo="name" />
-              <node role="value" type=".jetbrains.mps.buildlanguage.structure.StringLiteral" id="8375061986520656488">
-                <property name="value" value=".git/**" />
-              </node>
-            </node>
-          </node>
-          <node role="nested" type=".jetbrains.mps.build.generictasks.structure.TaskCall" id="2339938892738152794">
-            <link role="declaration" targetNodeId="adh8.353793545802811560" resolveInfo="exclude" />
-            <node role="atributes" type=".jetbrains.mps.build.generictasks.structure.Attribute" id="2339938892738152795">
-              <link role="attributeDeclaration" targetNodeId="adh8.353793545802814494" resolveInfo="name" />
-              <node role="value" type=".jetbrains.mps.buildlanguage.structure.StringLiteral" id="2339938892738152796">
-                <property name="value" value=".idea/workspace.xml" />
-              </node>
-            </node>
-          </node>
-          <node role="nested" type=".jetbrains.mps.build.generictasks.structure.TaskCall" id="2339938892738152791">
-            <link role="declaration" targetNodeId="adh8.353793545802811560" resolveInfo="exclude" />
-            <node role="atributes" type=".jetbrains.mps.build.generictasks.structure.Attribute" id="2339938892738152792">
-              <link role="attributeDeclaration" targetNodeId="adh8.353793545802814494" resolveInfo="name" />
-              <node role="value" type=".jetbrains.mps.buildlanguage.structure.StringLiteral" id="2339938892738152793">
-                <property name="value" value="**/.idea/workspace.xml" />
-              </node>
-            </node>
-          </node>
-          <node role="atributes" type=".jetbrains.mps.build.generictasks.structure.Attribute" id="2235195415637076953">
-            <link role="attributeDeclaration" targetNodeId="adh8.353793545802811856" resolveInfo="dir" />
-            <node role="value" type=".jetbrains.mps.buildlanguage.structure.FileName" id="2235195415637076954">
-              <node role="value" type=".jetbrains.mps.buildlanguage.structure.StringLiteral" id="2235195415637076955">
-                <property name="value" value="${base_dir}" />
-              </node>
-            </node>
-          </node>
-          <node role="atributes" type=".jetbrains.mps.build.generictasks.structure.Attribute" id="2235195415637076956">
-            <link role="attributeDeclaration" targetNodeId="adh8.353793545802811860" resolveInfo="prefix" />
-            <node role="value" type=".jetbrains.mps.buildlanguage.structure.StringLiteral" id="2235195415637076957">
-              <property name="value" value="MPS" />
-            </node>
-          </node>
-        </node>
-        <node role="atributes" type=".jetbrains.mps.build.generictasks.structure.Attribute" id="2235195415637076964">
-          <link role="attributeDeclaration" targetNodeId="adh8.353793545802815899" resolveInfo="destfile" />
-          <node role="value" type=".jetbrains.mps.buildlanguage.structure.FileName" id="2235195415637076965">
-            <node role="value" type=".jetbrains.mps.buildlanguage.structure.PlusOperation" id="2235195415637076966">
-              <node role="right" type=".jetbrains.mps.buildlanguage.structure.PlusOperation" id="2235195415637076967">
-                <node role="right" type=".jetbrains.mps.buildlanguage.structure.PlusOperation" id="2235195415637076968">
-                  <node role="right" type=".jetbrains.mps.buildlanguage.structure.StringLiteral" id="2235195415637076969">
-                    <property name="value" value="-src.zip" />
+          <node role="nested" roleId="tpsk.1196858559206" type="ddum.TaskCall" typeId="ddum.353793545802643477" id="2339938892738152803">
+            <link role="declaration" roleId="ddum.353793545802643478" targetNodeId="adh8.353793545802811560" resolveInfo="exclude" />
+            <node role="atributes" roleId="ddum.353793545802643479" type="ddum.Attribute" typeId="ddum.353793545802643466" id="2339938892738152804">
+              <link role="attributeDeclaration" roleId="ddum.353793545802643467" targetNodeId="adh8.353793545802814494" resolveInfo="name" />
+              <node role="value" roleId="ddum.353793545802643468" type="tpsk.StringLiteral" typeId="tpsk.1196861005114" id="2339938892738152805">
+                <property name="value" nameId="tpsk.1196861024475" value="classes/**" />
+              </node>
+            </node>
+          </node>
+          <node role="nested" roleId="tpsk.1196858559206" type="ddum.TaskCall" typeId="ddum.353793545802643477" id="2235195415637076926">
+            <link role="declaration" roleId="ddum.353793545802643478" targetNodeId="adh8.353793545802811560" resolveInfo="exclude" />
+            <node role="atributes" roleId="ddum.353793545802643479" type="ddum.Attribute" typeId="ddum.353793545802643466" id="2235195415637076927">
+              <link role="attributeDeclaration" roleId="ddum.353793545802643467" targetNodeId="adh8.353793545802814494" resolveInfo="name" />
+              <node role="value" roleId="ddum.353793545802643468" type="tpsk.StringLiteral" typeId="tpsk.1196861005114" id="2235195415637076928">
+                <property name="value" nameId="tpsk.1196861024475" value="**/*.class" />
+              </node>
+            </node>
+          </node>
+          <node role="nested" roleId="tpsk.1196858559206" type="ddum.TaskCall" typeId="ddum.353793545802643477" id="2235195415637076929">
+            <property name="shortDescription" nameId="tpck.1156234966388" value="exclude build desk files" />
+            <link role="declaration" roleId="ddum.353793545802643478" targetNodeId="adh8.353793545802811560" resolveInfo="exclude" />
+            <node role="atributes" roleId="ddum.353793545802643479" type="ddum.Attribute" typeId="ddum.353793545802643466" id="2235195415637076930">
+              <link role="attributeDeclaration" roleId="ddum.353793545802643467" targetNodeId="adh8.353793545802814494" resolveInfo="name" />
+              <node role="value" roleId="ddum.353793545802643468" type="tpsk.StringLiteral" typeId="tpsk.1196861005114" id="2235195415637076931">
+                <property name="value" nameId="tpsk.1196861024475" value="**/*.bdp" />
+              </node>
+            </node>
+          </node>
+          <node role="nested" roleId="tpsk.1196858559206" type="ddum.TaskCall" typeId="ddum.353793545802643477" id="2235195415637076932">
+            <property name="shortDescription" nameId="tpck.1156234966388" value="exclude files used for signing" />
+            <link role="declaration" roleId="ddum.353793545802643478" targetNodeId="adh8.353793545802811560" resolveInfo="exclude" />
+            <node role="atributes" roleId="ddum.353793545802643479" type="ddum.Attribute" typeId="ddum.353793545802643466" id="2235195415637076933">
+              <link role="attributeDeclaration" roleId="ddum.353793545802643467" targetNodeId="adh8.353793545802814494" resolveInfo="name" />
+              <node role="value" roleId="ddum.353793545802643468" type="tpsk.StringLiteral" typeId="tpsk.1196861005114" id="2235195415637076934">
+                <property name="value" nameId="tpsk.1196861024475" value="**/*.pvk" />
+              </node>
+            </node>
+          </node>
+          <node role="nested" roleId="tpsk.1196858559206" type="ddum.TaskCall" typeId="ddum.353793545802643477" id="2235195415637076935">
+            <link role="declaration" roleId="ddum.353793545802643478" targetNodeId="adh8.353793545802811560" resolveInfo="exclude" />
+            <node role="atributes" roleId="ddum.353793545802643479" type="ddum.Attribute" typeId="ddum.353793545802643466" id="2235195415637076936">
+              <link role="attributeDeclaration" roleId="ddum.353793545802643467" targetNodeId="adh8.353793545802814494" resolveInfo="name" />
+              <node role="value" roleId="ddum.353793545802643468" type="tpsk.StringLiteral" typeId="tpsk.1196861005114" id="2235195415637076937">
+                <property name="value" nameId="tpsk.1196861024475" value="**/*.spc" />
+              </node>
+            </node>
+          </node>
+          <node role="nested" roleId="tpsk.1196858559206" type="ddum.TaskCall" typeId="ddum.353793545802643477" id="2235195415637076938">
+            <link role="declaration" roleId="ddum.353793545802643478" targetNodeId="adh8.353793545802811560" resolveInfo="exclude" />
+            <node role="atributes" roleId="ddum.353793545802643479" type="ddum.Attribute" typeId="ddum.353793545802643466" id="2235195415637076939">
+              <link role="attributeDeclaration" roleId="ddum.353793545802643467" targetNodeId="adh8.353793545802814494" resolveInfo="name" />
+              <node role="value" roleId="ddum.353793545802643468" type="tpsk.StringLiteral" typeId="tpsk.1196861005114" id="2235195415637076940">
+                <property name="value" nameId="tpsk.1196861024475" value="**/*.pw" />
+              </node>
+            </node>
+          </node>
+          <node role="nested" roleId="tpsk.1196858559206" type="ddum.TaskCall" typeId="ddum.353793545802643477" id="2235195415637076941">
+            <link role="declaration" roleId="ddum.353793545802643478" targetNodeId="adh8.353793545802811560" resolveInfo="exclude" />
+            <node role="atributes" roleId="ddum.353793545802643479" type="ddum.Attribute" typeId="ddum.353793545802643466" id="2235195415637076942">
+              <link role="attributeDeclaration" roleId="ddum.353793545802643467" targetNodeId="adh8.353793545802814494" resolveInfo="name" />
+              <node role="value" roleId="ddum.353793545802643468" type="tpsk.StringLiteral" typeId="tpsk.1196861005114" id="2235195415637076943">
+                <property name="value" nameId="tpsk.1196861024475" value="**/sign/**" />
+              </node>
+            </node>
+          </node>
+          <node role="nested" roleId="tpsk.1196858559206" type="ddum.TaskCall" typeId="ddum.353793545802643477" id="2235195415637076944">
+            <link role="declaration" roleId="ddum.353793545802643478" targetNodeId="adh8.353793545802811560" resolveInfo="exclude" />
+            <node role="atributes" roleId="ddum.353793545802643479" type="ddum.Attribute" typeId="ddum.353793545802643466" id="2235195415637076945">
+              <link role="attributeDeclaration" roleId="ddum.353793545802643467" targetNodeId="adh8.353793545802814494" resolveInfo="name" />
+              <node role="value" roleId="ddum.353793545802643468" type="tpsk.StringLiteral" typeId="tpsk.1196861005114" id="2235195415637076946">
+                <property name="value" nameId="tpsk.1196861024475" value="system/**" />
+              </node>
+            </node>
+          </node>
+          <node role="nested" roleId="tpsk.1196858559206" type="ddum.TaskCall" typeId="ddum.353793545802643477" id="2235195415637076947">
+            <link role="declaration" roleId="ddum.353793545802643478" targetNodeId="adh8.353793545802811560" resolveInfo="exclude" />
+            <node role="atributes" roleId="ddum.353793545802643479" type="ddum.Attribute" typeId="ddum.353793545802643466" id="2235195415637076948">
+              <link role="attributeDeclaration" roleId="ddum.353793545802643467" targetNodeId="adh8.353793545802814494" resolveInfo="name" />
+              <node role="value" roleId="ddum.353793545802643468" type="tpsk.StringLiteral" typeId="tpsk.1196861005114" id="2235195415637076949">
+                <property name="value" nameId="tpsk.1196861024475" value="**/*.hprof" />
+              </node>
+            </node>
+          </node>
+          <node role="nested" roleId="tpsk.1196858559206" type="ddum.TaskCall" typeId="ddum.353793545802643477" id="2235195415637076950">
+            <link role="declaration" roleId="ddum.353793545802643478" targetNodeId="adh8.353793545802811560" resolveInfo="exclude" />
+            <node role="atributes" roleId="ddum.353793545802643479" type="ddum.Attribute" typeId="ddum.353793545802643466" id="2235195415637076951">
+              <link role="attributeDeclaration" roleId="ddum.353793545802643467" targetNodeId="adh8.353793545802814494" resolveInfo="name" />
+              <node role="value" roleId="ddum.353793545802643468" type="tpsk.StringLiteral" typeId="tpsk.1196861005114" id="2235195415637076952">
+                <property name="value" nameId="tpsk.1196861024475" value="integrationBuild*" />
+              </node>
+            </node>
+          </node>
+          <node role="nested" roleId="tpsk.1196858559206" type="ddum.TaskCall" typeId="ddum.353793545802643477" id="8375061986520656486">
+            <link role="declaration" roleId="ddum.353793545802643478" targetNodeId="adh8.353793545802811560" resolveInfo="exclude" />
+            <node role="atributes" roleId="ddum.353793545802643479" type="ddum.Attribute" typeId="ddum.353793545802643466" id="8375061986520656487">
+              <link role="attributeDeclaration" roleId="ddum.353793545802643467" targetNodeId="adh8.353793545802814494" resolveInfo="name" />
+              <node role="value" roleId="ddum.353793545802643468" type="tpsk.StringLiteral" typeId="tpsk.1196861005114" id="8375061986520656488">
+                <property name="value" nameId="tpsk.1196861024475" value=".git/**" />
+              </node>
+            </node>
+          </node>
+          <node role="nested" roleId="tpsk.1196858559206" type="ddum.TaskCall" typeId="ddum.353793545802643477" id="2339938892738152794">
+            <link role="declaration" roleId="ddum.353793545802643478" targetNodeId="adh8.353793545802811560" resolveInfo="exclude" />
+            <node role="atributes" roleId="ddum.353793545802643479" type="ddum.Attribute" typeId="ddum.353793545802643466" id="2339938892738152795">
+              <link role="attributeDeclaration" roleId="ddum.353793545802643467" targetNodeId="adh8.353793545802814494" resolveInfo="name" />
+              <node role="value" roleId="ddum.353793545802643468" type="tpsk.StringLiteral" typeId="tpsk.1196861005114" id="2339938892738152796">
+                <property name="value" nameId="tpsk.1196861024475" value=".idea/workspace.xml" />
+              </node>
+            </node>
+          </node>
+          <node role="nested" roleId="tpsk.1196858559206" type="ddum.TaskCall" typeId="ddum.353793545802643477" id="2339938892738152791">
+            <link role="declaration" roleId="ddum.353793545802643478" targetNodeId="adh8.353793545802811560" resolveInfo="exclude" />
+            <node role="atributes" roleId="ddum.353793545802643479" type="ddum.Attribute" typeId="ddum.353793545802643466" id="2339938892738152792">
+              <link role="attributeDeclaration" roleId="ddum.353793545802643467" targetNodeId="adh8.353793545802814494" resolveInfo="name" />
+              <node role="value" roleId="ddum.353793545802643468" type="tpsk.StringLiteral" typeId="tpsk.1196861005114" id="2339938892738152793">
+                <property name="value" nameId="tpsk.1196861024475" value="**/.idea/workspace.xml" />
+              </node>
+            </node>
+          </node>
+          <node role="atributes" roleId="ddum.353793545802643479" type="ddum.Attribute" typeId="ddum.353793545802643466" id="2235195415637076953">
+            <link role="attributeDeclaration" roleId="ddum.353793545802643467" targetNodeId="adh8.353793545802811856" resolveInfo="dir" />
+            <node role="value" roleId="ddum.353793545802643468" type="tpsk.FileName" typeId="tpsk.1199031681512" id="2235195415637076954">
+              <node role="value" roleId="tpsk.1199031757132" type="tpsk.StringLiteral" typeId="tpsk.1196861005114" id="2235195415637076955">
+                <property name="value" nameId="tpsk.1196861024475" value="${base_dir}" />
+              </node>
+            </node>
+          </node>
+          <node role="atributes" roleId="ddum.353793545802643479" type="ddum.Attribute" typeId="ddum.353793545802643466" id="2235195415637076956">
+            <link role="attributeDeclaration" roleId="ddum.353793545802643467" targetNodeId="adh8.353793545802811860" resolveInfo="prefix" />
+            <node role="value" roleId="ddum.353793545802643468" type="tpsk.StringLiteral" typeId="tpsk.1196861005114" id="2235195415637076957">
+              <property name="value" nameId="tpsk.1196861024475" value="MPS" />
+            </node>
+          </node>
+        </node>
+        <node role="atributes" roleId="ddum.353793545802643479" type="ddum.Attribute" typeId="ddum.353793545802643466" id="2235195415637076964">
+          <link role="attributeDeclaration" roleId="ddum.353793545802643467" targetNodeId="adh8.353793545802815899" resolveInfo="destfile" />
+          <node role="value" roleId="ddum.353793545802643468" type="tpsk.FileName" typeId="tpsk.1199031681512" id="2235195415637076965">
+            <node role="value" roleId="tpsk.1199031757132" type="tpsk.PlusOperation" typeId="tpsk.1197108973325" id="2235195415637076966">
+              <node role="right" roleId="tpsk.1197107881958" type="tpsk.PlusOperation" typeId="tpsk.1197108973325" id="2235195415637076967">
+                <node role="right" roleId="tpsk.1197107881958" type="tpsk.PlusOperation" typeId="tpsk.1197108973325" id="2235195415637076968">
+                  <node role="right" roleId="tpsk.1197107881958" type="tpsk.StringLiteral" typeId="tpsk.1196861005114" id="2235195415637076969">
+                    <property name="value" nameId="tpsk.1196861024475" value="-src.zip" />
                   </node>
-                  <node role="left" type=".jetbrains.mps.buildlanguage.structure.PropertyReference" id="2235195415637076970">
-                    <link role="propertyDeclaration" targetNodeId="2235195415637076857" resolveInfo="build.number" />
+                  <node role="left" roleId="tpsk.1197107855106" type="tpsk.PropertyReference" typeId="tpsk.1196853662806" id="2235195415637076970">
+                    <link role="propertyDeclaration" roleId="tpsk.1196853671400" targetNodeId="2235195415637076857" resolveInfo="build.number" />
                   </node>
                 </node>
-                <node role="left" type=".jetbrains.mps.buildlanguage.structure.StringLiteral" id="2235195415637076971">
-                  <property name="value" value="/" />
+                <node role="left" roleId="tpsk.1197107855106" type="tpsk.StringLiteral" typeId="tpsk.1196861005114" id="2235195415637076971">
+                  <property name="value" nameId="tpsk.1196861024475" value="/" />
                 </node>
               </node>
-              <node role="left" type=".jetbrains.mps.buildlanguage.structure.PropertyReference" id="2235195415637076972">
-                <link role="propertyDeclaration" targetNodeId="2235195415637076851" resolveInfo="output.dir" />
-              </node>
-            </node>
-          </node>
-        </node>
-        <node role="atributes" type=".jetbrains.mps.build.generictasks.structure.Attribute" id="2235195415637076973">
-          <link role="attributeDeclaration" targetNodeId="adh8.353793545802815911" resolveInfo="filesonly" />
-          <node role="value" type=".jetbrains.mps.buildlanguage.structure.BooleanLiteral" id="2235195415637076974">
-            <property name="value" value="true" />
-          </node>
-        </node>
-      </node>
-      <node role="taskCall" type=".jetbrains.mps.build.generictasks.structure.TaskCall" id="2235195415637076975">
-        <link role="declaration" targetNodeId="adh8.353793545802812660" resolveInfo="delete" />
-        <node role="atributes" type=".jetbrains.mps.build.generictasks.structure.Attribute" id="2235195415637076976">
-          <link role="attributeDeclaration" targetNodeId="adh8.353793545802812669" resolveInfo="dir" />
-          <node role="value" type=".jetbrains.mps.buildlanguage.structure.PropertyReference" id="2235195415637076977">
-            <link role="propertyDeclaration" targetNodeId="2235195415637076902" resolveInfo="tmpdir" />
-          </node>
-        </node>
-      </node>
-    </node>
-    <node role="target" type=".jetbrains.mps.buildlanguage.structure.TargetDeclaration" id="4514696390933853811">
-      <property name="name" value="sign" />
-      <property name="if" value="windows" />
-      <node role="propertyList" type=".jetbrains.mps.buildlanguage.structure.ExternalPropertyDeclaration" id="4514696390933853813">
-        <property name="name" value="deploy.dir" />
-        <node role="type" type=".jetbrains.mps.buildlanguage.structure.FileType" id="4514696390933853814" />
-      </node>
-      <node role="propertyList" type=".jetbrains.mps.buildlanguage.structure.ExternalPropertyDeclaration" id="3765863190879881306">
-        <property name="name" value="build.number" />
-        <node role="type" type=".jetbrains.mps.buildlanguage.structure.FileType" id="3765863190879881307" />
-      </node>
-      <node role="propertyList" type=".jetbrains.mps.buildlanguage.structure.ExternalPropertyDeclaration" id="4514696390933853816">
-        <property name="name" value="scripts.dir" />
-        <node role="type" type=".jetbrains.mps.buildlanguage.structure.FileType" id="4514696390933853817" />
-      </node>
-      <node role="taskCall" type=".jetbrains.mps.build.generictasks.structure.TaskCall" id="1231864034830">
-        <link role="declaration" targetNodeId="adh8.353793545802812918" resolveInfo="exec" />
-        <node role="nested" type=".jetbrains.mps.build.generictasks.structure.TaskCall" id="1231869437078">
-          <link role="declaration" targetNodeId="adh8.353793545802812968" resolveInfo="arg" />
-          <node role="atributes" type=".jetbrains.mps.build.generictasks.structure.Attribute" id="1231869443520">
-            <link role="attributeDeclaration" targetNodeId="adh8.353793545802811887" resolveInfo="line" />
-            <node role="value" type=".jetbrains.mps.buildlanguage.structure.PlusOperation" id="2113577360859166233">
-              <node role="right" type=".jetbrains.mps.buildlanguage.structure.PlusOperation" id="2113577360859166237">
-                <node role="right" type=".jetbrains.mps.buildlanguage.structure.PlusOperation" id="2113577360859166241">
-                  <node role="right" type=".jetbrains.mps.buildlanguage.structure.PlusOperation" id="2113577360859166245">
-                    <node role="right" type=".jetbrains.mps.buildlanguage.structure.StringLiteral" id="2113577360859166248">
-                      <property name="value" value="-windows.exe" />
+              <node role="left" roleId="tpsk.1197107855106" type="tpsk.PropertyReference" typeId="tpsk.1196853662806" id="2235195415637076972">
+                <link role="propertyDeclaration" roleId="tpsk.1196853671400" targetNodeId="2235195415637076851" resolveInfo="output.dir" />
+              </node>
+            </node>
+          </node>
+        </node>
+        <node role="atributes" roleId="ddum.353793545802643479" type="ddum.Attribute" typeId="ddum.353793545802643466" id="2235195415637076973">
+          <link role="attributeDeclaration" roleId="ddum.353793545802643467" targetNodeId="adh8.353793545802815911" resolveInfo="filesonly" />
+          <node role="value" roleId="ddum.353793545802643468" type="tpsk.BooleanLiteral" typeId="tpsk.1196865966685" id="2235195415637076974">
+            <property name="value" nameId="tpsk.1196866040780" value="true" />
+          </node>
+        </node>
+      </node>
+      <node role="taskCall" roleId="tpsk.1196851542249" type="ddum.TaskCall" typeId="ddum.353793545802643477" id="2235195415637076975">
+        <link role="declaration" roleId="ddum.353793545802643478" targetNodeId="adh8.353793545802812660" resolveInfo="delete" />
+        <node role="atributes" roleId="ddum.353793545802643479" type="ddum.Attribute" typeId="ddum.353793545802643466" id="2235195415637076976">
+          <link role="attributeDeclaration" roleId="ddum.353793545802643467" targetNodeId="adh8.353793545802812669" resolveInfo="dir" />
+          <node role="value" roleId="ddum.353793545802643468" type="tpsk.PropertyReference" typeId="tpsk.1196853662806" id="2235195415637076977">
+            <link role="propertyDeclaration" roleId="tpsk.1196853671400" targetNodeId="2235195415637076902" resolveInfo="tmpdir" />
+          </node>
+        </node>
+      </node>
+    </node>
+    <node role="target" roleId="tpsk.1196851079482" type="tpsk.TargetDeclaration" typeId="tpsk.1196851099544" id="4514696390933853811">
+      <property name="name" nameId="tpck.1169194664001" value="sign" />
+      <property name="if" nameId="tpsk.1229183830991" value="windows" />
+      <node role="propertyList" roleId="tpsk.1200425580778" type="tpsk.ExternalPropertyDeclaration" typeId="tpsk.1219147669362" id="4514696390933853813">
+        <property name="name" nameId="tpck.1169194664001" value="deploy.dir" />
+        <node role="type" roleId="tpsk.1196870993204" type="tpsk.FileType" typeId="tpsk.1199032398223" id="4514696390933853814" />
+      </node>
+      <node role="propertyList" roleId="tpsk.1200425580778" type="tpsk.ExternalPropertyDeclaration" typeId="tpsk.1219147669362" id="3765863190879881306">
+        <property name="name" nameId="tpck.1169194664001" value="build.number" />
+        <node role="type" roleId="tpsk.1196870993204" type="tpsk.FileType" typeId="tpsk.1199032398223" id="3765863190879881307" />
+      </node>
+      <node role="propertyList" roleId="tpsk.1200425580778" type="tpsk.ExternalPropertyDeclaration" typeId="tpsk.1219147669362" id="4514696390933853816">
+        <property name="name" nameId="tpck.1169194664001" value="scripts.dir" />
+        <node role="type" roleId="tpsk.1196870993204" type="tpsk.FileType" typeId="tpsk.1199032398223" id="4514696390933853817" />
+      </node>
+      <node role="taskCall" roleId="tpsk.1196851542249" type="ddum.TaskCall" typeId="ddum.353793545802643477" id="1231864034830">
+        <link role="declaration" roleId="ddum.353793545802643478" targetNodeId="adh8.353793545802812918" resolveInfo="exec" />
+        <node role="nested" roleId="tpsk.1196858559206" type="ddum.TaskCall" typeId="ddum.353793545802643477" id="1231869437078">
+          <link role="declaration" roleId="ddum.353793545802643478" targetNodeId="adh8.353793545802812968" resolveInfo="arg" />
+          <node role="atributes" roleId="ddum.353793545802643479" type="ddum.Attribute" typeId="ddum.353793545802643466" id="1231869443520">
+            <link role="attributeDeclaration" roleId="ddum.353793545802643467" targetNodeId="adh8.353793545802811887" resolveInfo="line" />
+            <node role="value" roleId="ddum.353793545802643468" type="tpsk.PlusOperation" typeId="tpsk.1197108973325" id="2113577360859166233">
+              <node role="right" roleId="tpsk.1197107881958" type="tpsk.PlusOperation" typeId="tpsk.1197108973325" id="2113577360859166237">
+                <node role="right" roleId="tpsk.1197107881958" type="tpsk.PlusOperation" typeId="tpsk.1197108973325" id="2113577360859166241">
+                  <node role="right" roleId="tpsk.1197107881958" type="tpsk.PlusOperation" typeId="tpsk.1197108973325" id="2113577360859166245">
+                    <node role="right" roleId="tpsk.1197107881958" type="tpsk.StringLiteral" typeId="tpsk.1196861005114" id="2113577360859166248">
+                      <property name="value" nameId="tpsk.1196861024475" value="-windows.exe" />
                     </node>
-                    <node role="left" type=".jetbrains.mps.buildlanguage.structure.PropertyReference" id="4514696390933853828">
-                      <link role="propertyDeclaration" targetNodeId="3765863190879881306" resolveInfo="build.number" />
+                    <node role="left" roleId="tpsk.1197107855106" type="tpsk.PropertyReference" typeId="tpsk.1196853662806" id="4514696390933853828">
+                      <link role="propertyDeclaration" roleId="tpsk.1196853671400" targetNodeId="3765863190879881306" resolveInfo="build.number" />
                     </node>
                   </node>
-                  <node role="left" type=".jetbrains.mps.buildlanguage.structure.StringLiteral" id="2113577360859166240">
-                    <property name="value" value="/" />
+                  <node role="left" roleId="tpsk.1197107855106" type="tpsk.StringLiteral" typeId="tpsk.1196861005114" id="2113577360859166240">
+                    <property name="value" nameId="tpsk.1196861024475" value="/" />
                   </node>
                 </node>
-                <node role="left" type=".jetbrains.mps.buildlanguage.structure.PropertyReference" id="4514696390933853827">
-                  <link role="propertyDeclaration" targetNodeId="4514696390933853813" resolveInfo="deploy.dir" />
+                <node role="left" roleId="tpsk.1197107855106" type="tpsk.PropertyReference" typeId="tpsk.1196853662806" id="4514696390933853827">
+                  <link role="propertyDeclaration" roleId="tpsk.1196853671400" targetNodeId="4514696390933853813" resolveInfo="deploy.dir" />
                 </node>
               </node>
-              <node role="left" type=".jetbrains.mps.buildlanguage.structure.PlusOperation" id="4514696390933853829">
-                <node role="right" type=".jetbrains.mps.buildlanguage.structure.StringLiteral" id="4514696390933853836">
-                  <property name="value" value="/sign/cs_cert2011.pfx /p 123 " />
+              <node role="left" roleId="tpsk.1197107855106" type="tpsk.PlusOperation" typeId="tpsk.1197108973325" id="4514696390933853829">
+                <node role="right" roleId="tpsk.1197107881958" type="tpsk.StringLiteral" typeId="tpsk.1196861005114" id="4514696390933853836">
+                  <property name="value" nameId="tpsk.1196861024475" value="/sign/cs_cert2011.pfx /p 123 " />
                 </node>
-                <node role="left" type=".jetbrains.mps.buildlanguage.structure.PlusOperation" id="4514696390933853832">
-                  <node role="right" type=".jetbrains.mps.buildlanguage.structure.PropertyReference" id="4514696390933853835">
-                    <link role="propertyDeclaration" targetNodeId="4514696390933853816" resolveInfo="scripts.dir" />
+                <node role="left" roleId="tpsk.1197107855106" type="tpsk.PlusOperation" typeId="tpsk.1197108973325" id="4514696390933853832">
+                  <node role="right" roleId="tpsk.1197107881958" type="tpsk.PropertyReference" typeId="tpsk.1196853662806" id="4514696390933853835">
+                    <link role="propertyDeclaration" roleId="tpsk.1196853671400" targetNodeId="4514696390933853816" resolveInfo="scripts.dir" />
                   </node>
-                  <node role="left" type=".jetbrains.mps.buildlanguage.structure.StringLiteral" id="1231869446303">
-                    <property name="value" value="sign /f " />
+                  <node role="left" roleId="tpsk.1197107855106" type="tpsk.StringLiteral" typeId="tpsk.1196861005114" id="1231869446303">
+                    <property name="value" nameId="tpsk.1196861024475" value="sign /f " />
                   </node>
                 </node>
               </node>
             </node>
           </node>
         </node>
-        <node role="atributes" type=".jetbrains.mps.build.generictasks.structure.Attribute" id="1231864063763">
-          <link role="attributeDeclaration" targetNodeId="adh8.353793545802812930" resolveInfo="executable" />
-          <node role="value" type=".jetbrains.mps.buildlanguage.structure.FileName" id="2113577360859166053">
-            <node role="value" type=".jetbrains.mps.buildlanguage.structure.PlusOperation" id="4514696390933853818">
-              <node role="left" type=".jetbrains.mps.buildlanguage.structure.PlusOperation" id="4514696390933853822">
-                <node role="right" type=".jetbrains.mps.buildlanguage.structure.StringLiteral" id="4514696390933853825">
-                  <property name="value" value="/sign/" />
+        <node role="atributes" roleId="ddum.353793545802643479" type="ddum.Attribute" typeId="ddum.353793545802643466" id="1231864063763">
+          <link role="attributeDeclaration" roleId="ddum.353793545802643467" targetNodeId="adh8.353793545802812930" resolveInfo="executable" />
+          <node role="value" roleId="ddum.353793545802643468" type="tpsk.FileName" typeId="tpsk.1199031681512" id="2113577360859166053">
+            <node role="value" roleId="tpsk.1199031757132" type="tpsk.PlusOperation" typeId="tpsk.1197108973325" id="4514696390933853818">
+              <node role="left" roleId="tpsk.1197107855106" type="tpsk.PlusOperation" typeId="tpsk.1197108973325" id="4514696390933853822">
+                <node role="right" roleId="tpsk.1197107881958" type="tpsk.StringLiteral" typeId="tpsk.1196861005114" id="4514696390933853825">
+                  <property name="value" nameId="tpsk.1196861024475" value="/sign/" />
                 </node>
-                <node role="left" type=".jetbrains.mps.buildlanguage.structure.PropertyReference" id="4514696390933853821">
-                  <link role="propertyDeclaration" targetNodeId="4514696390933853816" resolveInfo="scripts.dir" />
+                <node role="left" roleId="tpsk.1197107855106" type="tpsk.PropertyReference" typeId="tpsk.1196853662806" id="4514696390933853821">
+                  <link role="propertyDeclaration" roleId="tpsk.1196853671400" targetNodeId="4514696390933853816" resolveInfo="scripts.dir" />
                 </node>
               </node>
-              <node role="right" type=".jetbrains.mps.buildlanguage.structure.StringLiteral" id="2113577360859166059">
-                <property name="value" value="signtool.exe" />
-              </node>
-            </node>
-          </node>
-        </node>
-        <node role="atributes" type=".jetbrains.mps.build.generictasks.structure.Attribute" id="1231864070433">
-          <link role="attributeDeclaration" targetNodeId="adh8.353793545802812946" resolveInfo="osfamily" />
-          <node role="value" type=".jetbrains.mps.buildlanguage.structure.StringLiteral" id="1231864082488">
-            <property name="value" value="windows" />
-          </node>
-        </node>
-        <node role="atributes" type=".jetbrains.mps.build.generictasks.structure.Attribute" id="1231864086830">
-          <link role="attributeDeclaration" targetNodeId="adh8.353793545802812934" resolveInfo="failonerror" />
-          <node role="value" type=".jetbrains.mps.buildlanguage.structure.BooleanLiteral" id="4514696390934776741">
-            <property name="value" value="false" />
-          </node>
-        </node>
-        <node role="atributes" type=".jetbrains.mps.build.generictasks.structure.Attribute" id="1231871264010">
-          <link role="attributeDeclaration" targetNodeId="adh8.353793545802812924" resolveInfo="dir" />
-          <node role="value" type=".jetbrains.mps.buildlanguage.structure.PropertyReference" id="4514696390933853826">
-            <link role="propertyDeclaration" targetNodeId="4514696390933853813" resolveInfo="deploy.dir" />
+              <node role="right" roleId="tpsk.1197107881958" type="tpsk.StringLiteral" typeId="tpsk.1196861005114" id="2113577360859166059">
+                <property name="value" nameId="tpsk.1196861024475" value="signtool.exe" />
+              </node>
+            </node>
+          </node>
+        </node>
+        <node role="atributes" roleId="ddum.353793545802643479" type="ddum.Attribute" typeId="ddum.353793545802643466" id="1231864070433">
+          <link role="attributeDeclaration" roleId="ddum.353793545802643467" targetNodeId="adh8.353793545802812946" resolveInfo="osfamily" />
+          <node role="value" roleId="ddum.353793545802643468" type="tpsk.StringLiteral" typeId="tpsk.1196861005114" id="1231864082488">
+            <property name="value" nameId="tpsk.1196861024475" value="windows" />
+          </node>
+        </node>
+        <node role="atributes" roleId="ddum.353793545802643479" type="ddum.Attribute" typeId="ddum.353793545802643466" id="1231864086830">
+          <link role="attributeDeclaration" roleId="ddum.353793545802643467" targetNodeId="adh8.353793545802812934" resolveInfo="failonerror" />
+          <node role="value" roleId="ddum.353793545802643468" type="tpsk.BooleanLiteral" typeId="tpsk.1196865966685" id="4514696390934776741">
+            <property name="value" nameId="tpsk.1196866040780" value="false" />
+          </node>
+        </node>
+        <node role="atributes" roleId="ddum.353793545802643479" type="ddum.Attribute" typeId="ddum.353793545802643466" id="1231871264010">
+          <link role="attributeDeclaration" roleId="ddum.353793545802643467" targetNodeId="adh8.353793545802812924" resolveInfo="dir" />
+          <node role="value" roleId="ddum.353793545802643468" type="tpsk.PropertyReference" typeId="tpsk.1196853662806" id="4514696390933853826">
+            <link role="propertyDeclaration" roleId="tpsk.1196853671400" targetNodeId="4514696390933853813" resolveInfo="deploy.dir" />
           </node>
         </node>
       </node>
     </node>
   </root>
   <root id="8431776905956472400">
-    <node role="entry" type=".jetbrains.mps.build.packaging.structure.Zip" id="8431776905956472401">
-      <property name="includes" value="**/*.java" />
-      <node role="entry" type=".jetbrains.mps.build.packaging.structure.Antcall" id="8431776905956472412">
-        <property name="includes" value="**/*.java" />
-        <link role="project" targetNodeId="2235195415637076848" resolveInfo="help-build" />
-        <link role="targetDeclaration" targetNodeId="2235195415637076859" resolveInfo="repack.sources" />
-        <node role="entry" type=".jetbrains.mps.build.packaging.structure.Folder" id="8431776905956472423">
-          <property name="excludes" value="**/sandbox/**" />
-          <node role="sourcePath" type=".jetbrains.mps.build.packaging.structure.Path" id="8431776905956472424">
-            <node role="macro" type=".jetbrains.mps.build.packaging.structure.MacroReference" id="8431776905956472425">
-              <property name="name" value="mps_home" />
-            </node>
-            <node role="compositePathComponent" type=".jetbrains.mps.build.packaging.structure.CompositePathComponent" id="8431776905956472426">
-              <node role="pathComponent" type=".jetbrains.mps.build.packaging.structure.PathComponent" id="4789416207834247959">
-                <property name="path" value="MPSPlugin" />
-              </node>
-            </node>
-          </node>
-        </node>
-        <node role="entry" type=".jetbrains.mps.build.packaging.structure.Folder" id="8431776905956472413">
-          <property name="excludes" value="**/sandbox/**" />
-          <node role="sourcePath" type=".jetbrains.mps.build.packaging.structure.Path" id="8431776905956472414">
-            <node role="macro" type=".jetbrains.mps.build.packaging.structure.MacroReference" id="8431776905956472415">
-              <property name="name" value="mps_home" />
-            </node>
-            <node role="compositePathComponent" type=".jetbrains.mps.build.packaging.structure.CompositePathComponent" id="8431776905956472416">
-              <node role="pathComponent" type=".jetbrains.mps.build.packaging.structure.PathComponent" id="8431776905956472417">
-                <property name="path" value="core" />
-              </node>
-            </node>
-          </node>
-        </node>
-        <node role="entry" type=".jetbrains.mps.build.packaging.structure.Folder" id="4789416207834247952">
-          <property name="excludes" value="**/sandbox/**" />
-          <node role="sourcePath" type=".jetbrains.mps.build.packaging.structure.Path" id="4789416207834247953">
-            <node role="macro" type=".jetbrains.mps.build.packaging.structure.MacroReference" id="4789416207834247954">
-              <property name="name" value="mps_home" />
-            </node>
-            <node role="compositePathComponent" type=".jetbrains.mps.build.packaging.structure.CompositePathComponent" id="4789416207834247955">
-              <node role="pathComponent" type=".jetbrains.mps.build.packaging.structure.PathComponent" id="4789416207834247958">
-                <property name="path" value="languages" />
-              </node>
-            </node>
-          </node>
-        </node>
-        <node role="entry" type=".jetbrains.mps.build.packaging.structure.Folder" id="4789416207834247942">
-          <property name="excludes" value="**/sandbox/**" />
-          <node role="sourcePath" type=".jetbrains.mps.build.packaging.structure.Path" id="4789416207834247943">
-            <node role="macro" type=".jetbrains.mps.build.packaging.structure.MacroReference" id="4789416207834247944">
-              <property name="name" value="mps_home" />
-            </node>
-            <node role="compositePathComponent" type=".jetbrains.mps.build.packaging.structure.CompositePathComponent" id="4789416207834247945">
-              <node role="pathComponent" type=".jetbrains.mps.build.packaging.structure.PathComponent" id="4789416207834247957">
-                <property name="path" value="plugins" />
-              </node>
-            </node>
-          </node>
-        </node>
-        <node role="entry" type=".jetbrains.mps.build.packaging.structure.Folder" id="8431776905956472433">
-          <property name="excludes" value="**/sandbox/**" />
-          <node role="sourcePath" type=".jetbrains.mps.build.packaging.structure.Path" id="8431776905956472434">
-            <node role="macro" type=".jetbrains.mps.build.packaging.structure.MacroReference" id="8431776905956472435">
-              <property name="name" value="mps_home" />
-            </node>
-            <node role="compositePathComponent" type=".jetbrains.mps.build.packaging.structure.CompositePathComponent" id="8431776905956472436">
-              <node role="pathComponent" type=".jetbrains.mps.build.packaging.structure.PathComponent" id="8431776905956472437">
-                <property name="path" value="workbench" />
-              </node>
-            </node>
-          </node>
-        </node>
-        <node role="entry" type=".jetbrains.mps.build.packaging.structure.Folder" id="135746194687529741">
-          <property name="excludes" value="**/sandbox/**" />
-          <node role="sourcePath" type=".jetbrains.mps.build.packaging.structure.Path" id="135746194687529742">
-            <node role="macro" type=".jetbrains.mps.build.packaging.structure.MacroReference" id="135746194687529743">
-              <property name="name" value="mps_home" />
-            </node>
-            <node role="compositePathComponent" type=".jetbrains.mps.build.packaging.structure.CompositePathComponent" id="135746194687529744">
-              <node role="pathComponent" type=".jetbrains.mps.build.packaging.structure.PathComponent" id="135746194687529746">
-                <property name="path" value="testbench" />
-              </node>
-            </node>
-          </node>
-        </node>
-        <node role="delete" type=".jetbrains.mps.build.packaging.structure.Delete" id="8431776905956472438" />
-      </node>
-      <node role="delete" type=".jetbrains.mps.build.packaging.structure.Delete" id="8431776905956472439" />
-      <node role="title" type=".jetbrains.mps.build.packaging.structure.SimpleString" id="8431776905956472440">
-        <property name="name" value="MPS-src.zip" />
+    <node role="entry" roleId="tps4.701559220729212646" type="tps4.Zip" typeId="tps4.1204018553150" id="8431776905956472401">
+      <property name="includes" nameId="tps4.1206439615350" value="**/*.java" />
+      <node role="entry" roleId="tps4.1203617897549" type="tps4.Antcall" typeId="tps4.1210777529562" id="8431776905956472412">
+        <property name="includes" nameId="tps4.1206439615350" value="**/*.java" />
+        <link role="project" roleId="tps4.1210777812278" targetNodeId="2235195415637076848" resolveInfo="help-build" />
+        <link role="targetDeclaration" roleId="tps4.1224178284812" targetNodeId="2235195415637076859" resolveInfo="repack.sources" />
+        <node role="entry" roleId="tps4.1203617897549" type="tps4.Folder" typeId="tps4.1203598512427" id="8431776905956472423">
+          <property name="excludes" nameId="tps4.1204107522064" value="**/sandbox/**" />
+          <node role="sourcePath" roleId="tps4.1220982054961" type="tps4.Path" typeId="tps4.1220973916698" id="8431776905956472424">
+            <node role="macro" roleId="tps4.1220976095387" type="tps4.MacroReference" typeId="tps4.1220976052975" id="8431776905956472425">
+              <property name="name" nameId="tps4.1220976068141" value="mps_home" />
+            </node>
+            <node role="compositePathComponent" roleId="tps4.1220974249696" type="tps4.CompositePathComponent" typeId="tps4.1220973992845" id="8431776905956472426">
+              <node role="pathComponent" roleId="tps4.1220978161990" type="tps4.PathComponent" typeId="tps4.1220973955905" id="4789416207834247959">
+                <property name="path" nameId="tps4.1220974398640" value="MPSPlugin" />
+              </node>
+            </node>
+          </node>
+        </node>
+        <node role="entry" roleId="tps4.1203617897549" type="tps4.Folder" typeId="tps4.1203598512427" id="8431776905956472413">
+          <property name="excludes" nameId="tps4.1204107522064" value="**/sandbox/**" />
+          <node role="sourcePath" roleId="tps4.1220982054961" type="tps4.Path" typeId="tps4.1220973916698" id="8431776905956472414">
+            <node role="macro" roleId="tps4.1220976095387" type="tps4.MacroReference" typeId="tps4.1220976052975" id="8431776905956472415">
+              <property name="name" nameId="tps4.1220976068141" value="mps_home" />
+            </node>
+            <node role="compositePathComponent" roleId="tps4.1220974249696" type="tps4.CompositePathComponent" typeId="tps4.1220973992845" id="8431776905956472416">
+              <node role="pathComponent" roleId="tps4.1220978161990" type="tps4.PathComponent" typeId="tps4.1220973955905" id="8431776905956472417">
+                <property name="path" nameId="tps4.1220974398640" value="core" />
+              </node>
+            </node>
+          </node>
+        </node>
+        <node role="entry" roleId="tps4.1203617897549" type="tps4.Folder" typeId="tps4.1203598512427" id="4789416207834247952">
+          <property name="excludes" nameId="tps4.1204107522064" value="**/sandbox/**" />
+          <node role="sourcePath" roleId="tps4.1220982054961" type="tps4.Path" typeId="tps4.1220973916698" id="4789416207834247953">
+            <node role="macro" roleId="tps4.1220976095387" type="tps4.MacroReference" typeId="tps4.1220976052975" id="4789416207834247954">
+              <property name="name" nameId="tps4.1220976068141" value="mps_home" />
+            </node>
+            <node role="compositePathComponent" roleId="tps4.1220974249696" type="tps4.CompositePathComponent" typeId="tps4.1220973992845" id="4789416207834247955">
+              <node role="pathComponent" roleId="tps4.1220978161990" type="tps4.PathComponent" typeId="tps4.1220973955905" id="4789416207834247958">
+                <property name="path" nameId="tps4.1220974398640" value="languages" />
+              </node>
+            </node>
+          </node>
+        </node>
+        <node role="entry" roleId="tps4.1203617897549" type="tps4.Folder" typeId="tps4.1203598512427" id="4789416207834247942">
+          <property name="excludes" nameId="tps4.1204107522064" value="**/sandbox/**" />
+          <node role="sourcePath" roleId="tps4.1220982054961" type="tps4.Path" typeId="tps4.1220973916698" id="4789416207834247943">
+            <node role="macro" roleId="tps4.1220976095387" type="tps4.MacroReference" typeId="tps4.1220976052975" id="4789416207834247944">
+              <property name="name" nameId="tps4.1220976068141" value="mps_home" />
+            </node>
+            <node role="compositePathComponent" roleId="tps4.1220974249696" type="tps4.CompositePathComponent" typeId="tps4.1220973992845" id="4789416207834247945">
+              <node role="pathComponent" roleId="tps4.1220978161990" type="tps4.PathComponent" typeId="tps4.1220973955905" id="4789416207834247957">
+                <property name="path" nameId="tps4.1220974398640" value="plugins" />
+              </node>
+            </node>
+          </node>
+        </node>
+        <node role="entry" roleId="tps4.1203617897549" type="tps4.Folder" typeId="tps4.1203598512427" id="8431776905956472433">
+          <property name="excludes" nameId="tps4.1204107522064" value="**/sandbox/**" />
+          <node role="sourcePath" roleId="tps4.1220982054961" type="tps4.Path" typeId="tps4.1220973916698" id="8431776905956472434">
+            <node role="macro" roleId="tps4.1220976095387" type="tps4.MacroReference" typeId="tps4.1220976052975" id="8431776905956472435">
+              <property name="name" nameId="tps4.1220976068141" value="mps_home" />
+            </node>
+            <node role="compositePathComponent" roleId="tps4.1220974249696" type="tps4.CompositePathComponent" typeId="tps4.1220973992845" id="8431776905956472436">
+              <node role="pathComponent" roleId="tps4.1220978161990" type="tps4.PathComponent" typeId="tps4.1220973955905" id="8431776905956472437">
+                <property name="path" nameId="tps4.1220974398640" value="workbench" />
+              </node>
+            </node>
+          </node>
+        </node>
+        <node role="entry" roleId="tps4.1203617897549" type="tps4.Folder" typeId="tps4.1203598512427" id="135746194687529741">
+          <property name="excludes" nameId="tps4.1204107522064" value="**/sandbox/**" />
+          <node role="sourcePath" roleId="tps4.1220982054961" type="tps4.Path" typeId="tps4.1220973916698" id="135746194687529742">
+            <node role="macro" roleId="tps4.1220976095387" type="tps4.MacroReference" typeId="tps4.1220976052975" id="135746194687529743">
+              <property name="name" nameId="tps4.1220976068141" value="mps_home" />
+            </node>
+            <node role="compositePathComponent" roleId="tps4.1220974249696" type="tps4.CompositePathComponent" typeId="tps4.1220973992845" id="135746194687529744">
+              <node role="pathComponent" roleId="tps4.1220978161990" type="tps4.PathComponent" typeId="tps4.1220973955905" id="135746194687529746">
+                <property name="path" nameId="tps4.1220974398640" value="testbench" />
+              </node>
+            </node>
+          </node>
+        </node>
+        <node role="delete" roleId="tps4.1210852534988" type="tps4.Delete" typeId="tps4.1204122781510" id="8431776905956472438" />
+      </node>
+      <node role="delete" roleId="tps4.1239622410040" type="tps4.Delete" typeId="tps4.1204122781510" id="8431776905956472439" />
+      <node role="title" roleId="tps4.1205340441197" type="tps4.SimpleString" typeId="tps4.1205339044029" id="8431776905956472440">
+        <property name="name" nameId="tps4.1223641503366" value="MPS-src.zip" />
       </node>
     </node>
   </root>
   <root id="8431776905956472682">
-    <node role="entry" type=".jetbrains.mps.build.packaging.structure.Jar" id="8431776905956472683">
-      <property name="excludes" value="" />
-      <node role="delete" type=".jetbrains.mps.build.packaging.structure.Delete" id="8431776905956472684" />
-      <node role="title" type=".jetbrains.mps.build.packaging.structure.SimpleString" id="8431776905956472685">
-        <property name="name" value="mps-backend.jar" />
-      </node>
-      <node role="entry" type=".jetbrains.mps.build.packaging.structure.Copy" id="8431776905956472686">
-        <property name="name" value="" />
-        <property name="excludes" value="" />
-        <property name="includes" value="**/*.class, **/*.xml" />
-        <node role="sourcePath" type=".jetbrains.mps.build.packaging.structure.Path" id="8431776905956472687">
-          <node role="macro" type=".jetbrains.mps.build.packaging.structure.MacroReference" id="8431776905956472688">
-            <property name="name" value="mps_home" />
-          </node>
-          <node role="compositePathComponent" type=".jetbrains.mps.build.packaging.structure.CompositePathComponent" id="8431776905956472689">
-            <node role="pathComponent" type=".jetbrains.mps.build.packaging.structure.PathComponent" id="3440911252587949110">
-              <property name="path" value="core" />
-            </node>
-            <node role="pathComponent" type=".jetbrains.mps.build.packaging.structure.PathComponent" id="3440911252587949112">
-              <property name="path" value="ant" />
-            </node>
-            <node role="pathComponent" type=".jetbrains.mps.build.packaging.structure.PathComponent" id="8431776905956472693">
-              <property name="path" value="classes" />
-            </node>
-          </node>
-        </node>
-      </node>
-      <node role="entry" type=".jetbrains.mps.build.packaging.structure.Echo" id="3737212209850343886">
-        <node role="sourcePath" type=".jetbrains.mps.build.packaging.structure.Path" id="3737212209850343887">
-          <node role="macro" type=".jetbrains.mps.build.packaging.structure.MacroReference" id="3737212209850343888">
-            <property name="name" value="basedir" />
-          </node>
-          <node role="compositePathComponent" type=".jetbrains.mps.build.packaging.structure.CompositePathComponent" id="3737212209850343889" />
-        </node>
-        <node role="message" type=".jetbrains.mps.build.packaging.structure.CompositeString" id="3737212209850343890">
-          <node role="left" type=".jetbrains.mps.build.packaging.structure.SimpleString" id="3737212209850343891">
-            <property name="name" value="build.number=" />
-          </node>
-          <node role="right" type=".jetbrains.mps.build.packaging.structure.CompositeString" id="3737212209850343892">
-            <node role="left" type=".jetbrains.mps.build.packaging.structure.VariableReference" id="3737212209850343893">
-              <link role="variable" targetNodeId="2235195415637077105" resolveInfo="build" />
-            </node>
-            <node role="right" type=".jetbrains.mps.build.packaging.structure.CompositeString" id="3737212209850343894">
-              <node role="left" type=".jetbrains.mps.build.packaging.structure.CompositeString" id="3737212209850343895">
-                <node role="left" type=".jetbrains.mps.build.packaging.structure.CompositeString" id="3737212209850343896">
-                  <node role="left" type=".jetbrains.mps.build.packaging.structure.VariableReference" id="3737212209850343897">
-                    <link role="variable" targetNodeId="nqc9.5558646027962551662" resolveInfo="\n" />
+    <node role="entry" roleId="tps4.701559220729212646" type="tps4.Jar" typeId="tps4.1203598417283" id="8431776905956472683">
+      <property name="excludes" nameId="tps4.1204107522064" value="" />
+      <node role="delete" roleId="tps4.1239622410040" type="tps4.Delete" typeId="tps4.1204122781510" id="8431776905956472684" />
+      <node role="title" roleId="tps4.1205340441197" type="tps4.SimpleString" typeId="tps4.1205339044029" id="8431776905956472685">
+        <property name="name" nameId="tps4.1223641503366" value="mps-backend.jar" />
+      </node>
+      <node role="entry" roleId="tps4.1203617897549" type="tps4.Copy" typeId="tps4.1204015075559" id="8431776905956472686">
+        <property name="name" nameId="tpck.1169194664001" value="" />
+        <property name="excludes" nameId="tps4.1204107538752" value="" />
+        <property name="includes" nameId="tps4.1206439809898" value="**/*.class, **/*.xml" />
+        <node role="sourcePath" roleId="tps4.1220974847213" type="tps4.Path" typeId="tps4.1220973916698" id="8431776905956472687">
+          <node role="macro" roleId="tps4.1220976095387" type="tps4.MacroReference" typeId="tps4.1220976052975" id="8431776905956472688">
+            <property name="name" nameId="tps4.1220976068141" value="mps_home" />
+          </node>
+          <node role="compositePathComponent" roleId="tps4.1220974249696" type="tps4.CompositePathComponent" typeId="tps4.1220973992845" id="8431776905956472689">
+            <node role="pathComponent" roleId="tps4.1220978161990" type="tps4.PathComponent" typeId="tps4.1220973955905" id="3440911252587949110">
+              <property name="path" nameId="tps4.1220974398640" value="core" />
+            </node>
+            <node role="pathComponent" roleId="tps4.1220978161990" type="tps4.PathComponent" typeId="tps4.1220973955905" id="3440911252587949112">
+              <property name="path" nameId="tps4.1220974398640" value="ant" />
+            </node>
+            <node role="pathComponent" roleId="tps4.1220978161990" type="tps4.PathComponent" typeId="tps4.1220973955905" id="8431776905956472693">
+              <property name="path" nameId="tps4.1220974398640" value="classes" />
+            </node>
+          </node>
+        </node>
+      </node>
+      <node role="entry" roleId="tps4.1203617897549" type="tps4.Echo" typeId="tps4.1205331422635" id="3737212209850343886">
+        <node role="sourcePath" roleId="tps4.1220981955937" type="tps4.Path" typeId="tps4.1220973916698" id="3737212209850343887">
+          <node role="macro" roleId="tps4.1220976095387" type="tps4.MacroReference" typeId="tps4.1220976052975" id="3737212209850343888">
+            <property name="name" nameId="tps4.1220976068141" value="basedir" />
+          </node>
+          <node role="compositePathComponent" roleId="tps4.1220974249696" type="tps4.CompositePathComponent" typeId="tps4.1220973992845" id="3737212209850343889" />
+        </node>
+        <node role="message" roleId="tps4.1205340508811" type="tps4.CompositeString" typeId="tps4.1205342812422" id="3737212209850343890">
+          <node role="left" roleId="tps4.1205342829799" type="tps4.SimpleString" typeId="tps4.1205339044029" id="3737212209850343891">
+            <property name="name" nameId="tps4.1223641503366" value="build.number=" />
+          </node>
+          <node role="right" roleId="tps4.1205342834160" type="tps4.CompositeString" typeId="tps4.1205342812422" id="3737212209850343892">
+            <node role="left" roleId="tps4.1205342829799" type="tps4.VariableReference" typeId="tps4.1205339464939" id="3737212209850343893">
+              <link role="variable" roleId="tps4.1205339484191" targetNodeId="2235195415637077105" resolveInfo="build" />
+            </node>
+            <node role="right" roleId="tps4.1205342834160" type="tps4.CompositeString" typeId="tps4.1205342812422" id="3737212209850343894">
+              <node role="left" roleId="tps4.1205342829799" type="tps4.CompositeString" typeId="tps4.1205342812422" id="3737212209850343895">
+                <node role="left" roleId="tps4.1205342829799" type="tps4.CompositeString" typeId="tps4.1205342812422" id="3737212209850343896">
+                  <node role="left" roleId="tps4.1205342829799" type="tps4.VariableReference" typeId="tps4.1205339464939" id="3737212209850343897">
+                    <link role="variable" roleId="tps4.1205339484191" targetNodeId="nqc9.5558646027962551662" resolveInfo="\n" />
                   </node>
-                  <node role="right" type=".jetbrains.mps.build.packaging.structure.SimpleString" id="3737212209850343898">
-                    <property name="name" value="date=" />
+                  <node role="right" roleId="tps4.1205342834160" type="tps4.SimpleString" typeId="tps4.1205339044029" id="3737212209850343898">
+                    <property name="name" nameId="tps4.1223641503366" value="date=" />
                   </node>
                 </node>
-                <node role="right" type=".jetbrains.mps.build.packaging.structure.CompositeString" id="3737212209850343899">
-                  <node role="left" type=".jetbrains.mps.build.packaging.structure.VariableReference" id="3737212209850343900">
-                    <link role="variable" targetNodeId="nqc9.5558646027962551661" resolveInfo="date" />
+                <node role="right" roleId="tps4.1205342834160" type="tps4.CompositeString" typeId="tps4.1205342812422" id="3737212209850343899">
+                  <node role="left" roleId="tps4.1205342829799" type="tps4.VariableReference" typeId="tps4.1205339464939" id="3737212209850343900">
+                    <link role="variable" roleId="tps4.1205339484191" targetNodeId="nqc9.5558646027962551661" resolveInfo="date" />
                   </node>
-                  <node role="right" type=".jetbrains.mps.build.packaging.structure.VariableReference" id="3737212209850343901">
-                    <link role="variable" targetNodeId="nqc9.5558646027962551662" resolveInfo="\n" />
+                  <node role="right" roleId="tps4.1205342834160" type="tps4.VariableReference" typeId="tps4.1205339464939" id="3737212209850343901">
+                    <link role="variable" roleId="tps4.1205339484191" targetNodeId="nqc9.5558646027962551662" resolveInfo="\n" />
                   </node>
                 </node>
               </node>
-              <node role="right" type=".jetbrains.mps.build.packaging.structure.CompositeString" id="3737212209850343902">
-                <node role="left" type=".jetbrains.mps.build.packaging.structure.SimpleString" id="3737212209850343903">
-                  <property name="name" value="revision.number=" />
+              <node role="right" roleId="tps4.1205342834160" type="tps4.CompositeString" typeId="tps4.1205342812422" id="3737212209850343902">
+                <node role="left" roleId="tps4.1205342829799" type="tps4.SimpleString" typeId="tps4.1205339044029" id="3737212209850343903">
+                  <property name="name" nameId="tps4.1223641503366" value="revision.number=" />
                 </node>
-                <node role="right" type=".jetbrains.mps.build.packaging.structure.CompositeString" id="3737212209850343904">
-                  <node role="left" type=".jetbrains.mps.build.packaging.structure.VariableReference" id="3737212209850343905">
-                    <link role="variable" targetNodeId="2235195415637077106" resolveInfo="revision" />
+                <node role="right" roleId="tps4.1205342834160" type="tps4.CompositeString" typeId="tps4.1205342812422" id="3737212209850343904">
+                  <node role="left" roleId="tps4.1205342829799" type="tps4.VariableReference" typeId="tps4.1205339464939" id="3737212209850343905">
+                    <link role="variable" roleId="tps4.1205339484191" targetNodeId="2235195415637077106" resolveInfo="revision" />
                   </node>
-                  <node role="right" type=".jetbrains.mps.build.packaging.structure.CompositeString" id="3737212209850343906">
-                    <node role="left" type=".jetbrains.mps.build.packaging.structure.VariableReference" id="3737212209850343907">
-                      <link role="variable" targetNodeId="nqc9.5558646027962551662" resolveInfo="\n" />
+                  <node role="right" roleId="tps4.1205342834160" type="tps4.CompositeString" typeId="tps4.1205342812422" id="3737212209850343906">
+                    <node role="left" roleId="tps4.1205342829799" type="tps4.VariableReference" typeId="tps4.1205339464939" id="3737212209850343907">
+                      <link role="variable" roleId="tps4.1205339484191" targetNodeId="nqc9.5558646027962551662" resolveInfo="\n" />
                     </node>
-                    <node role="right" type=".jetbrains.mps.build.packaging.structure.CompositeString" id="3737212209850343908">
-                      <node role="right" type=".jetbrains.mps.build.packaging.structure.CompositeString" id="3737212209850343909">
-                        <node role="right" type=".jetbrains.mps.build.packaging.structure.VariableReference" id="3737212209850343910">
-                          <link role="variable" targetNodeId="2235195415637077108" resolveInfo="version" />
+                    <node role="right" roleId="tps4.1205342834160" type="tps4.CompositeString" typeId="tps4.1205342812422" id="3737212209850343908">
+                      <node role="right" roleId="tps4.1205342834160" type="tps4.CompositeString" typeId="tps4.1205342812422" id="3737212209850343909">
+                        <node role="right" roleId="tps4.1205342834160" type="tps4.VariableReference" typeId="tps4.1205339464939" id="3737212209850343910">
+                          <link role="variable" roleId="tps4.1205339484191" targetNodeId="2235195415637077108" resolveInfo="version" />
                         </node>
-                        <node role="left" type=".jetbrains.mps.build.packaging.structure.SimpleString" id="3737212209850343911">
-                          <property name="name" value="version=" />
+                        <node role="left" roleId="tps4.1205342829799" type="tps4.SimpleString" typeId="tps4.1205339044029" id="3737212209850343911">
+                          <property name="name" nameId="tps4.1223641503366" value="version=" />
                         </node>
                       </node>
-                      <node role="left" type=".jetbrains.mps.build.packaging.structure.CompositeString" id="3737212209850343912">
-                        <node role="right" type=".jetbrains.mps.build.packaging.structure.VariableReference" id="3737212209850343913">
-                          <link role="variable" targetNodeId="nqc9.5558646027962551662" resolveInfo="\n" />
+                      <node role="left" roleId="tps4.1205342829799" type="tps4.CompositeString" typeId="tps4.1205342812422" id="3737212209850343912">
+                        <node role="right" roleId="tps4.1205342834160" type="tps4.VariableReference" typeId="tps4.1205339464939" id="3737212209850343913">
+                          <link role="variable" roleId="tps4.1205339484191" targetNodeId="nqc9.5558646027962551662" resolveInfo="\n" />
                         </node>
-                        <node role="left" type=".jetbrains.mps.build.packaging.structure.CompositeString" id="3737212209850343914">
-                          <node role="left" type=".jetbrains.mps.build.packaging.structure.SimpleString" id="3737212209850343915">
-                            <property name="name" value="configuration.name=" />
+                        <node role="left" roleId="tps4.1205342829799" type="tps4.CompositeString" typeId="tps4.1205342812422" id="3737212209850343914">
+                          <node role="left" roleId="tps4.1205342829799" type="tps4.SimpleString" typeId="tps4.1205339044029" id="3737212209850343915">
+                            <property name="name" nameId="tps4.1223641503366" value="configuration.name=" />
                           </node>
-                          <node role="right" type=".jetbrains.mps.build.packaging.structure.VariableReference" id="3737212209850343916">
-                            <link role="variable" targetNodeId="2235195415637077107" resolveInfo="configuration" />
+                          <node role="right" roleId="tps4.1205342834160" type="tps4.VariableReference" typeId="tps4.1205339464939" id="3737212209850343916">
+                            <link role="variable" roleId="tps4.1205339484191" targetNodeId="2235195415637077107" resolveInfo="configuration" />
                           </node>
                         </node>
                       </node>
@@ -1442,979 +1441,979 @@
             </node>
           </node>
         </node>
-        <node role="title" type=".jetbrains.mps.build.packaging.structure.SimpleString" id="3737212209850343917">
-          <property name="name" value="build.number" />
-        </node>
-      </node>
-      <node role="entry" type=".jetbrains.mps.build.packaging.structure.Folder" id="3440911252587954474">
-        <node role="entry" type=".jetbrains.mps.build.packaging.structure.Module" id="129384026377746896">
-          <property name="id" value="847a3235-09f9-403c-b6a9-1c294a212e92" />
-          <property name="name" value="Ant" />
-          <property name="doNotJar" value="true" />
-        </node>
-        <node role="entry" type=".jetbrains.mps.build.packaging.structure.Module" id="3440911252587954475">
-          <property name="id" value="77c9a130-703f-4530-bf21-6580757768d0" />
-          <property name="name" value="jetbrains.mps.ant" />
-          <property name="doNotJar" value="true" />
-        </node>
-        <node role="title" type=".jetbrains.mps.build.packaging.structure.SimpleString" id="3440911252587954476">
-          <property name="name" value="modules" />
+        <node role="title" roleId="tps4.1205340441197" type="tps4.SimpleString" typeId="tps4.1205339044029" id="3737212209850343917">
+          <property name="name" nameId="tps4.1223641503366" value="build.number" />
+        </node>
+      </node>
+      <node role="entry" roleId="tps4.1203617897549" type="tps4.Folder" typeId="tps4.1203598512427" id="3440911252587954474">
+        <node role="entry" roleId="tps4.1203617897549" type="tps4.Module" typeId="tps4.1203599702327" id="129384026377746896">
+          <property name="id" nameId="tps4.1222447189012" value="847a3235-09f9-403c-b6a9-1c294a212e92" />
+          <property name="name" nameId="tpck.1169194664001" value="Ant" />
+          <property name="doNotJar" nameId="tps4.2850282874221099799" value="true" />
+        </node>
+        <node role="entry" roleId="tps4.1203617897549" type="tps4.Module" typeId="tps4.1203599702327" id="3440911252587954475">
+          <property name="id" nameId="tps4.1222447189012" value="77c9a130-703f-4530-bf21-6580757768d0" />
+          <property name="name" nameId="tpck.1169194664001" value="jetbrains.mps.ant" />
+          <property name="doNotJar" nameId="tps4.2850282874221099799" value="true" />
+        </node>
+        <node role="title" roleId="tps4.1205340441197" type="tps4.SimpleString" typeId="tps4.1205339044029" id="3440911252587954476">
+          <property name="name" nameId="tps4.1223641503366" value="modules" />
         </node>
       </node>
     </node>
   </root>
   <root id="8431776905956472694">
-    <node role="entry" type=".jetbrains.mps.build.packaging.structure.Jar" id="8431776905956472695">
-      <node role="entry" type=".jetbrains.mps.build.packaging.structure.Copy" id="8431776905956472696">
-        <property name="name" value="" />
-        <property name="excludes" value="" />
-        <node role="sourcePath" type=".jetbrains.mps.build.packaging.structure.Path" id="8431776905956472697">
-          <node role="macro" type=".jetbrains.mps.build.packaging.structure.MacroReference" id="343239517640424035">
-            <property name="name" value="mps_home" />
-          </node>
-          <node role="compositePathComponent" type=".jetbrains.mps.build.packaging.structure.CompositePathComponent" id="8431776905956472699">
-            <node role="pathComponent" type=".jetbrains.mps.build.packaging.structure.PathComponent" id="8677438394206726391">
-              <property name="path" value="workbench" />
-            </node>
-            <node role="pathComponent" type=".jetbrains.mps.build.packaging.structure.PathComponent" id="8431776905956472701">
-              <property name="path" value="resources" />
-            </node>
-            <node role="pathComponent" type=".jetbrains.mps.build.packaging.structure.PathComponent" id="8431776905956472702">
-              <property name="path" value="classes" />
-            </node>
-          </node>
-        </node>
-      </node>
-      <node role="delete" type=".jetbrains.mps.build.packaging.structure.Delete" id="8431776905956472703" />
-      <node role="title" type=".jetbrains.mps.build.packaging.structure.SimpleString" id="8431776905956472704">
-        <property name="name" value="mps-resources.jar" />
+    <node role="entry" roleId="tps4.701559220729212646" type="tps4.Jar" typeId="tps4.1203598417283" id="8431776905956472695">
+      <node role="entry" roleId="tps4.1203617897549" type="tps4.Copy" typeId="tps4.1204015075559" id="8431776905956472696">
+        <property name="name" nameId="tpck.1169194664001" value="" />
+        <property name="excludes" nameId="tps4.1204107538752" value="" />
+        <node role="sourcePath" roleId="tps4.1220974847213" type="tps4.Path" typeId="tps4.1220973916698" id="8431776905956472697">
+          <node role="macro" roleId="tps4.1220976095387" type="tps4.MacroReference" typeId="tps4.1220976052975" id="343239517640424035">
+            <property name="name" nameId="tps4.1220976068141" value="mps_home" />
+          </node>
+          <node role="compositePathComponent" roleId="tps4.1220974249696" type="tps4.CompositePathComponent" typeId="tps4.1220973992845" id="8431776905956472699">
+            <node role="pathComponent" roleId="tps4.1220978161990" type="tps4.PathComponent" typeId="tps4.1220973955905" id="8677438394206726391">
+              <property name="path" nameId="tps4.1220974398640" value="workbench" />
+            </node>
+            <node role="pathComponent" roleId="tps4.1220978161990" type="tps4.PathComponent" typeId="tps4.1220973955905" id="8431776905956472701">
+              <property name="path" nameId="tps4.1220974398640" value="resources" />
+            </node>
+            <node role="pathComponent" roleId="tps4.1220978161990" type="tps4.PathComponent" typeId="tps4.1220973955905" id="8431776905956472702">
+              <property name="path" nameId="tps4.1220974398640" value="classes" />
+            </node>
+          </node>
+        </node>
+      </node>
+      <node role="delete" roleId="tps4.1239622410040" type="tps4.Delete" typeId="tps4.1204122781510" id="8431776905956472703" />
+      <node role="title" roleId="tps4.1205340441197" type="tps4.SimpleString" typeId="tps4.1205339044029" id="8431776905956472704">
+        <property name="name" nameId="tps4.1223641503366" value="mps-resources.jar" />
       </node>
     </node>
   </root>
   <root id="8431776905956472723">
-    <node role="entry" type=".jetbrains.mps.build.packaging.structure.Jar" id="8431776905956472724">
-      <node role="entry" type=".jetbrains.mps.build.packaging.structure.Copy" id="713639312207922614">
-        <property name="name" value="" />
-        <property name="excludes" value="" />
-        <node role="sourcePath" type=".jetbrains.mps.build.packaging.structure.Path" id="713639312207922615">
-          <node role="macro" type=".jetbrains.mps.build.packaging.structure.MacroReference" id="713639312207922617">
-            <property name="name" value="mps_home" />
-          </node>
-          <node role="compositePathComponent" type=".jetbrains.mps.build.packaging.structure.CompositePathComponent" id="713639312207922618">
-            <node role="pathComponent" type=".jetbrains.mps.build.packaging.structure.PathComponent" id="713639312207922619">
-              <property name="path" value="core" />
-            </node>
-            <node role="pathComponent" type=".jetbrains.mps.build.packaging.structure.PathComponent" id="713639312207922621">
-              <property name="path" value="analyzers" />
-            </node>
-            <node role="pathComponent" type=".jetbrains.mps.build.packaging.structure.PathComponent" id="713639312207922623">
-              <property name="path" value="classes" />
-            </node>
-          </node>
-        </node>
-      </node>
-      <node role="entry" type=".jetbrains.mps.build.packaging.structure.Copy" id="8431776905956472773">
-        <node role="sourcePath" type=".jetbrains.mps.build.packaging.structure.Path" id="8431776905956472774">
-          <node role="macro" type=".jetbrains.mps.build.packaging.structure.MacroReference" id="8431776905956472775">
-            <property name="name" value="mps_home" />
-          </node>
-          <node role="compositePathComponent" type=".jetbrains.mps.build.packaging.structure.CompositePathComponent" id="8431776905956472776">
-            <node role="pathComponent" type=".jetbrains.mps.build.packaging.structure.PathComponent" id="8431776905956472777">
-              <property name="path" value="core" />
-            </node>
-            <node role="pathComponent" type=".jetbrains.mps.build.packaging.structure.PathComponent" id="8431776905956472778">
-              <property name="path" value="kernel" />
-            </node>
-            <node role="pathComponent" type=".jetbrains.mps.build.packaging.structure.PathComponent" id="8431776905956472779">
-              <property name="path" value="classes" />
-            </node>
-          </node>
-        </node>
-      </node>
-      <node role="entry" type=".jetbrains.mps.build.packaging.structure.Copy" id="6580548712479854556">
-        <property name="name" value="" />
-        <property name="excludes" value="" />
-        <node role="sourcePath" type=".jetbrains.mps.build.packaging.structure.Path" id="6580548712479854557">
-          <node role="macro" type=".jetbrains.mps.build.packaging.structure.MacroReference" id="6580548712479854558">
-            <property name="name" value="mps_home" />
-          </node>
-          <node role="compositePathComponent" type=".jetbrains.mps.build.packaging.structure.CompositePathComponent" id="6580548712479854559">
-            <node role="pathComponent" type=".jetbrains.mps.build.packaging.structure.PathComponent" id="6580548712479854560">
-              <property name="path" value="core" />
-            </node>
-            <node role="pathComponent" type=".jetbrains.mps.build.packaging.structure.PathComponent" id="6580548712479854561">
-              <property name="path" value="runtime" />
-            </node>
-            <node role="pathComponent" type=".jetbrains.mps.build.packaging.structure.PathComponent" id="6580548712479854562">
-              <property name="path" value="classes" />
-            </node>
-          </node>
-        </node>
-      </node>
-      <node role="entry" type=".jetbrains.mps.build.packaging.structure.Copy" id="3050731179905795638">
-        <property name="name" value="" />
-        <property name="excludes" value="" />
-        <node role="sourcePath" type=".jetbrains.mps.build.packaging.structure.Path" id="3050731179905795639">
-          <node role="macro" type=".jetbrains.mps.build.packaging.structure.MacroReference" id="3050731179905795640">
-            <property name="name" value="mps_home" />
-          </node>
-          <node role="compositePathComponent" type=".jetbrains.mps.build.packaging.structure.CompositePathComponent" id="3050731179905795641">
-            <node role="pathComponent" type=".jetbrains.mps.build.packaging.structure.PathComponent" id="3050731179905795642">
-              <property name="path" value="core" />
-            </node>
-            <node role="pathComponent" type=".jetbrains.mps.build.packaging.structure.PathComponent" id="3050731179905795645">
-              <property name="path" value="findUsages-runtime" />
-            </node>
-            <node role="pathComponent" type=".jetbrains.mps.build.packaging.structure.PathComponent" id="3050731179905795644">
-              <property name="path" value="classes" />
-            </node>
-          </node>
-        </node>
-      </node>
-      <node role="entry" type=".jetbrains.mps.build.packaging.structure.Copy" id="4947949243743638875">
-        <property name="name" value="" />
-        <property name="excludes" value="" />
-        <node role="sourcePath" type=".jetbrains.mps.build.packaging.structure.Path" id="4947949243743638876">
-          <node role="macro" type=".jetbrains.mps.build.packaging.structure.MacroReference" id="4947949243743638877">
-            <property name="name" value="mps_home" />
-          </node>
-          <node role="compositePathComponent" type=".jetbrains.mps.build.packaging.structure.CompositePathComponent" id="4947949243743638878">
-            <node role="pathComponent" type=".jetbrains.mps.build.packaging.structure.PathComponent" id="4947949243743638879">
-              <property name="path" value="core" />
-            </node>
-            <node role="pathComponent" type=".jetbrains.mps.build.packaging.structure.PathComponent" id="4947949243743638882">
-              <property name="path" value="refactoring-runtime" />
-            </node>
-            <node role="pathComponent" type=".jetbrains.mps.build.packaging.structure.PathComponent" id="4947949243743638881">
-              <property name="path" value="classes" />
-            </node>
-          </node>
-        </node>
-      </node>
-      <node role="entry" type=".jetbrains.mps.build.packaging.structure.Copy" id="6580548712479854547">
-        <property name="name" value="" />
-        <property name="excludes" value="" />
-        <node role="sourcePath" type=".jetbrains.mps.build.packaging.structure.Path" id="6580548712479854548">
-          <node role="macro" type=".jetbrains.mps.build.packaging.structure.MacroReference" id="6580548712479854549">
-            <property name="name" value="mps_home" />
-          </node>
-          <node role="compositePathComponent" type=".jetbrains.mps.build.packaging.structure.CompositePathComponent" id="6580548712479854550">
-            <node role="pathComponent" type=".jetbrains.mps.build.packaging.structure.PathComponent" id="6580548712479854551">
-              <property name="path" value="core" />
-            </node>
-            <node role="pathComponent" type=".jetbrains.mps.build.packaging.structure.PathComponent" id="6580548712479854552">
-              <property name="path" value="typesystemEngine" />
-            </node>
-            <node role="pathComponent" type=".jetbrains.mps.build.packaging.structure.PathComponent" id="6580548712479854553">
-              <property name="path" value="classes" />
-            </node>
-          </node>
-        </node>
-      </node>
-      <node role="entry" type=".jetbrains.mps.build.packaging.structure.Copy" id="8431776905956472766">
-        <property name="name" value="" />
-        <property name="excludes" value="" />
-        <node role="sourcePath" type=".jetbrains.mps.build.packaging.structure.Path" id="8431776905956472767">
-          <node role="macro" type=".jetbrains.mps.build.packaging.structure.MacroReference" id="8431776905956472768">
-            <property name="name" value="mps_home" />
-          </node>
-          <node role="compositePathComponent" type=".jetbrains.mps.build.packaging.structure.CompositePathComponent" id="8431776905956472769">
-            <node role="pathComponent" type=".jetbrains.mps.build.packaging.structure.PathComponent" id="8431776905956472770">
-              <property name="path" value="core" />
-            </node>
-            <node role="pathComponent" type=".jetbrains.mps.build.packaging.structure.PathComponent" id="8431776905956472771">
-              <property name="path" value="generator" />
-            </node>
-            <node role="pathComponent" type=".jetbrains.mps.build.packaging.structure.PathComponent" id="8431776905956472772">
-              <property name="path" value="classes" />
-            </node>
-          </node>
-        </node>
-      </node>
-      <node role="entry" type=".jetbrains.mps.build.packaging.structure.Copy" id="3646513537108689199">
-        <property name="name" value="" />
-        <property name="excludes" value="" />
-        <node role="sourcePath" type=".jetbrains.mps.build.packaging.structure.Path" id="3646513537108689200">
-          <node role="macro" type=".jetbrains.mps.build.packaging.structure.MacroReference" id="3646513537108689203">
-            <property name="name" value="mps_home" />
-          </node>
-          <node role="compositePathComponent" type=".jetbrains.mps.build.packaging.structure.CompositePathComponent" id="3646513537108689202">
-            <node role="pathComponent" type=".jetbrains.mps.build.packaging.structure.PathComponent" id="3646513537108689204">
-              <property name="path" value="core" />
-            </node>
-            <node role="pathComponent" type=".jetbrains.mps.build.packaging.structure.PathComponent" id="3646513537108689206">
-              <property name="path" value="make-runtime" />
-            </node>
-            <node role="pathComponent" type=".jetbrains.mps.build.packaging.structure.PathComponent" id="3646513537108689208">
-              <property name="path" value="classes" />
-            </node>
-          </node>
-        </node>
-      </node>
-      <node role="entry" type=".jetbrains.mps.build.packaging.structure.Copy" id="3803007879919844455">
-        <property name="name" value="" />
-        <property name="excludes" value="" />
-        <node role="sourcePath" type=".jetbrains.mps.build.packaging.structure.Path" id="3803007879919844453">
-          <node role="macro" type=".jetbrains.mps.build.packaging.structure.MacroReference" id="3803007879919844469">
-            <property name="name" value="mps_home" />
-          </node>
-          <node role="compositePathComponent" type=".jetbrains.mps.build.packaging.structure.CompositePathComponent" id="3803007879919844471">
-            <node role="pathComponent" type=".jetbrains.mps.build.packaging.structure.PathComponent" id="7002681974225497270">
-              <property name="path" value="languages" />
-            </node>
-            <node role="pathComponent" type=".jetbrains.mps.build.packaging.structure.PathComponent" id="3803007879919844467">
-              <property name="path" value="baseLanguage" />
-            </node>
-            <node role="pathComponent" type=".jetbrains.mps.build.packaging.structure.PathComponent" id="3803007879919844461">
-              <property name="path" value="baseLanguage" />
-            </node>
-            <node role="pathComponent" type=".jetbrains.mps.build.packaging.structure.PathComponent" id="3803007879919844463">
-              <property name="path" value="solutions" />
-            </node>
-            <node role="pathComponent" type=".jetbrains.mps.build.packaging.structure.PathComponent" id="3803007879919844457">
-              <property name="path" value="jetbrains.mps.baseLanguage.search" />
-            </node>
-            <node role="pathComponent" type=".jetbrains.mps.build.packaging.structure.PathComponent" id="2590797357609239262">
-              <property name="path" value="classes" />
-            </node>
-          </node>
-        </node>
-      </node>
-      <node role="entry" type=".jetbrains.mps.build.packaging.structure.Copy" id="206534827079935130">
-        <property name="name" value="" />
-        <property name="excludes" value="" />
-        <node role="sourcePath" type=".jetbrains.mps.build.packaging.structure.Path" id="206534827079935131">
-          <node role="macro" type=".jetbrains.mps.build.packaging.structure.MacroReference" id="206534827079935133">
-            <property name="name" value="mps_home" />
-          </node>
-          <node role="compositePathComponent" type=".jetbrains.mps.build.packaging.structure.CompositePathComponent" id="206534827079935134">
-            <node role="pathComponent" type=".jetbrains.mps.build.packaging.structure.PathComponent" id="7002681974225497271">
-              <property name="path" value="languages" />
-            </node>
-            <node role="pathComponent" type=".jetbrains.mps.build.packaging.structure.PathComponent" id="206534827079935138">
-              <property name="path" value="baseLanguage" />
-            </node>
-            <node role="pathComponent" type=".jetbrains.mps.build.packaging.structure.PathComponent" id="206534827079935140">
-              <property name="path" value="baseLanguage" />
-            </node>
-            <node role="pathComponent" type=".jetbrains.mps.build.packaging.structure.PathComponent" id="206534827079935142">
-              <property name="path" value="solutions" />
-            </node>
-            <node role="pathComponent" type=".jetbrains.mps.build.packaging.structure.PathComponent" id="206534827079935144">
-              <property name="path" value="jetbrains.mps.baseLanguage.util" />
-            </node>
-            <node role="pathComponent" type=".jetbrains.mps.build.packaging.structure.PathComponent" id="206534827079935146">
-              <property name="path" value="classes" />
-            </node>
-          </node>
-        </node>
-      </node>
-      <node role="entry" type=".jetbrains.mps.build.packaging.structure.Folder" id="2901107368280474168">
-        <node role="entry" type=".jetbrains.mps.build.packaging.structure.Module" id="7451905405776981199">
-          <property name="id" value="af19274f-5f89-42dd-8f3c-c9932448f7f2" />
-          <property name="doNotJar" value="true" />
-        </node>
-        <node role="entry" type=".jetbrains.mps.build.packaging.structure.Module" id="7451905405776927855">
-          <property name="id" value="2d3c70e9-aab2-4870-8d8d-6036800e4103" />
-          <property name="doNotJar" value="true" />
-        </node>
-        <node role="entry" type=".jetbrains.mps.build.packaging.structure.Module" id="9038407502456455092">
-          <property name="id" value="9a4afe51-f114-4595-b5df-048ce3c596be" />
-          <property name="doNotJar" value="true" />
-        </node>
-        <node role="entry" type=".jetbrains.mps.build.packaging.structure.Module" id="7451905405776981198">
-          <property name="id" value="bfbdd672-7ff5-403f-af4f-16da5226f34c" />
-          <property name="name" value="jetbrains.mps.findUsages.runtime" />
-          <property name="doNotJar" value="true" />
-        </node>
-        <node role="entry" type=".jetbrains.mps.build.packaging.structure.Module" id="7451905405776981207">
-          <property name="id" value="8fe4c62a-2020-4ff4-8eda-f322a55bdc9f" />
-          <property name="name" value="jetbrains.mps.refactoring.runtime" />
-          <property name="doNotJar" value="true" />
-        </node>
-        <node role="entry" type=".jetbrains.mps.build.packaging.structure.Module" id="7451905405776981191">
-          <property name="id" value="c4f367dc-30c0-4376-9d05-1d1797bb8599" />
-          <property name="name" value="jetbrains.mps.lang.pattern.runtime" />
-          <property name="doNotJar" value="true" />
-        </node>
-        <node role="entry" type=".jetbrains.mps.build.packaging.structure.Module" id="7451905405776981185">
-          <property name="id" value="9b67baf0-e986-49af-b77c-998667f458cb" />
-          <property name="doNotJar" value="true" />
-        </node>
-        <node role="entry" type=".jetbrains.mps.build.packaging.structure.Module" id="7820340022881184706">
-          <property name="id" value="31c5d39c-9bd1-452c-80a7-32ae1eb73c4d" />
-          <property name="name" value="jetbrains.mps.traceInfo.cache" />
-          <property name="doNotJar" value="true" />
-        </node>
-        <node role="entry" type=".jetbrains.mps.build.packaging.structure.Module" id="7451905405776981187">
-          <property name="id" value="2af156ab-65c1-4a62-bd0d-ea734f71eab6" />
-          <property name="name" value="jetbrains.mps.dataFlow.runtime" />
-          <property name="doNotJar" value="true" />
-        </node>
-        <node role="entry" type=".jetbrains.mps.build.packaging.structure.Module" id="7451905405776927857">
-          <property name="id" value="b55d8dfc-0d9d-43d5-886d-c644e7083bff" />
-          <property name="name" value="stubUtils" />
-          <property name="doNotJar" value="true" />
-        </node>
-        <node role="entry" type=".jetbrains.mps.build.packaging.structure.Module" id="7451905405776927856">
-          <property name="id" value="20c6e580-bdc5-4067-8049-d7e3265a86de" />
-          <property name="name" value="jetbrains.mps.typesystemEngine" />
-          <property name="doNotJar" value="true" />
-        </node>
-        <node role="entry" type=".jetbrains.mps.build.packaging.structure.Module" id="7451905405776981195">
-          <property name="id" value="5fa23c0a-216d-4571-a163-e286643e6f5f" />
-          <property name="name" value="jetbrains.mps.generator" />
-          <property name="doNotJar" value="true" />
-        </node>
-        <node role="entry" type=".jetbrains.mps.build.packaging.structure.Module" id="7451905405776981192">
-          <property name="id" value="a1250a4d-c090-42c3-ad7c-d298a3357dd4" />
-          <property name="name" value="jetbrains.mps.make.runtime" />
-          <property name="doNotJar" value="true" />
-        </node>
-        <node role="entry" type=".jetbrains.mps.build.packaging.structure.Module" id="1768998781380666465">
-          <property name="id" value="20351dc3-a2df-46f5-b667-fc9adab1f1c9" />
-          <property name="name" value="jetbrains.mps.make" />
-          <property name="doNotJar" value="true" />
-        </node>
-        <node role="entry" type=".jetbrains.mps.build.packaging.structure.Module" id="7451905405776981193">
-          <property name="id" value="df9d410f-2ebb-43f7-893a-483a4f085250" />
-          <property name="name" value="jetbrains.mps.smodel.resources" />
-          <property name="doNotJar" value="true" />
-        </node>
-        <node role="entry" type=".jetbrains.mps.build.packaging.structure.Module" id="4715659374659117796">
-          <property name="id" value="a0c108f0-1637-416e-a249-3effbaa4c998" />
-          <property name="name" value="jetbrains.mps.baseLanguage.search" />
-          <property name="doNotJar" value="true" />
-        </node>
-        <node role="entry" type=".jetbrains.mps.build.packaging.structure.Module" id="8377480483674026891">
-          <property name="id" value="6354ebe7-c22a-4a0f-ac54-50b52ab9b065" />
-          <property name="name" value="JDK" />
-          <property name="doNotJar" value="true" />
-        </node>
-        <node role="entry" type=".jetbrains.mps.build.packaging.structure.Module" id="8377480483674026894">
-          <property name="id" value="fdb93da0-59ed-4001-b2aa-4fad79ec058e" />
-          <property name="name" value="JDK.Tools" />
-          <property name="doNotJar" value="true" />
-        </node>
-        <node role="entry" type=".jetbrains.mps.build.packaging.structure.Module" id="8377480483674026896">
-          <property name="id" value="6ed54515-acc8-4d1e-a16c-9fd6cfe951ea" />
-          <property name="name" value="MPS.Core" />
-          <property name="doNotJar" value="true" />
-        </node>
-        <node role="entry" type=".jetbrains.mps.build.packaging.structure.Module" id="206534827079751625">
-          <property name="id" value="c7d01124-66d5-486d-8b50-7fdccb60b839" />
-          <property name="name" value="jetbrains.mps.baseLanguage.util" />
-          <property name="doNotJar" value="true" />
-        </node>
-        <node role="title" type=".jetbrains.mps.build.packaging.structure.SimpleString" id="2901107368280474171">
-          <property name="name" value="modules" />
-        </node>
-      </node>
-      <node role="delete" type=".jetbrains.mps.build.packaging.structure.Delete" id="8431776905956472813" />
-      <node role="title" type=".jetbrains.mps.build.packaging.structure.SimpleString" id="8431776905956472814">
-        <property name="name" value="mps-core.jar" />
+    <node role="entry" roleId="tps4.701559220729212646" type="tps4.Jar" typeId="tps4.1203598417283" id="8431776905956472724">
+      <node role="entry" roleId="tps4.1203617897549" type="tps4.Copy" typeId="tps4.1204015075559" id="713639312207922614">
+        <property name="name" nameId="tpck.1169194664001" value="" />
+        <property name="excludes" nameId="tps4.1204107538752" value="" />
+        <node role="sourcePath" roleId="tps4.1220974847213" type="tps4.Path" typeId="tps4.1220973916698" id="713639312207922615">
+          <node role="macro" roleId="tps4.1220976095387" type="tps4.MacroReference" typeId="tps4.1220976052975" id="713639312207922617">
+            <property name="name" nameId="tps4.1220976068141" value="mps_home" />
+          </node>
+          <node role="compositePathComponent" roleId="tps4.1220974249696" type="tps4.CompositePathComponent" typeId="tps4.1220973992845" id="713639312207922618">
+            <node role="pathComponent" roleId="tps4.1220978161990" type="tps4.PathComponent" typeId="tps4.1220973955905" id="713639312207922619">
+              <property name="path" nameId="tps4.1220974398640" value="core" />
+            </node>
+            <node role="pathComponent" roleId="tps4.1220978161990" type="tps4.PathComponent" typeId="tps4.1220973955905" id="713639312207922621">
+              <property name="path" nameId="tps4.1220974398640" value="analyzers" />
+            </node>
+            <node role="pathComponent" roleId="tps4.1220978161990" type="tps4.PathComponent" typeId="tps4.1220973955905" id="713639312207922623">
+              <property name="path" nameId="tps4.1220974398640" value="classes" />
+            </node>
+          </node>
+        </node>
+      </node>
+      <node role="entry" roleId="tps4.1203617897549" type="tps4.Copy" typeId="tps4.1204015075559" id="8431776905956472773">
+        <node role="sourcePath" roleId="tps4.1220974847213" type="tps4.Path" typeId="tps4.1220973916698" id="8431776905956472774">
+          <node role="macro" roleId="tps4.1220976095387" type="tps4.MacroReference" typeId="tps4.1220976052975" id="8431776905956472775">
+            <property name="name" nameId="tps4.1220976068141" value="mps_home" />
+          </node>
+          <node role="compositePathComponent" roleId="tps4.1220974249696" type="tps4.CompositePathComponent" typeId="tps4.1220973992845" id="8431776905956472776">
+            <node role="pathComponent" roleId="tps4.1220978161990" type="tps4.PathComponent" typeId="tps4.1220973955905" id="8431776905956472777">
+              <property name="path" nameId="tps4.1220974398640" value="core" />
+            </node>
+            <node role="pathComponent" roleId="tps4.1220978161990" type="tps4.PathComponent" typeId="tps4.1220973955905" id="8431776905956472778">
+              <property name="path" nameId="tps4.1220974398640" value="kernel" />
+            </node>
+            <node role="pathComponent" roleId="tps4.1220978161990" type="tps4.PathComponent" typeId="tps4.1220973955905" id="8431776905956472779">
+              <property name="path" nameId="tps4.1220974398640" value="classes" />
+            </node>
+          </node>
+        </node>
+      </node>
+      <node role="entry" roleId="tps4.1203617897549" type="tps4.Copy" typeId="tps4.1204015075559" id="6580548712479854556">
+        <property name="name" nameId="tpck.1169194664001" value="" />
+        <property name="excludes" nameId="tps4.1204107538752" value="" />
+        <node role="sourcePath" roleId="tps4.1220974847213" type="tps4.Path" typeId="tps4.1220973916698" id="6580548712479854557">
+          <node role="macro" roleId="tps4.1220976095387" type="tps4.MacroReference" typeId="tps4.1220976052975" id="6580548712479854558">
+            <property name="name" nameId="tps4.1220976068141" value="mps_home" />
+          </node>
+          <node role="compositePathComponent" roleId="tps4.1220974249696" type="tps4.CompositePathComponent" typeId="tps4.1220973992845" id="6580548712479854559">
+            <node role="pathComponent" roleId="tps4.1220978161990" type="tps4.PathComponent" typeId="tps4.1220973955905" id="6580548712479854560">
+              <property name="path" nameId="tps4.1220974398640" value="core" />
+            </node>
+            <node role="pathComponent" roleId="tps4.1220978161990" type="tps4.PathComponent" typeId="tps4.1220973955905" id="6580548712479854561">
+              <property name="path" nameId="tps4.1220974398640" value="runtime" />
+            </node>
+            <node role="pathComponent" roleId="tps4.1220978161990" type="tps4.PathComponent" typeId="tps4.1220973955905" id="6580548712479854562">
+              <property name="path" nameId="tps4.1220974398640" value="classes" />
+            </node>
+          </node>
+        </node>
+      </node>
+      <node role="entry" roleId="tps4.1203617897549" type="tps4.Copy" typeId="tps4.1204015075559" id="3050731179905795638">
+        <property name="name" nameId="tpck.1169194664001" value="" />
+        <property name="excludes" nameId="tps4.1204107538752" value="" />
+        <node role="sourcePath" roleId="tps4.1220974847213" type="tps4.Path" typeId="tps4.1220973916698" id="3050731179905795639">
+          <node role="macro" roleId="tps4.1220976095387" type="tps4.MacroReference" typeId="tps4.1220976052975" id="3050731179905795640">
+            <property name="name" nameId="tps4.1220976068141" value="mps_home" />
+          </node>
+          <node role="compositePathComponent" roleId="tps4.1220974249696" type="tps4.CompositePathComponent" typeId="tps4.1220973992845" id="3050731179905795641">
+            <node role="pathComponent" roleId="tps4.1220978161990" type="tps4.PathComponent" typeId="tps4.1220973955905" id="3050731179905795642">
+              <property name="path" nameId="tps4.1220974398640" value="core" />
+            </node>
+            <node role="pathComponent" roleId="tps4.1220978161990" type="tps4.PathComponent" typeId="tps4.1220973955905" id="3050731179905795645">
+              <property name="path" nameId="tps4.1220974398640" value="findUsages-runtime" />
+            </node>
+            <node role="pathComponent" roleId="tps4.1220978161990" type="tps4.PathComponent" typeId="tps4.1220973955905" id="3050731179905795644">
+              <property name="path" nameId="tps4.1220974398640" value="classes" />
+            </node>
+          </node>
+        </node>
+      </node>
+      <node role="entry" roleId="tps4.1203617897549" type="tps4.Copy" typeId="tps4.1204015075559" id="4947949243743638875">
+        <property name="name" nameId="tpck.1169194664001" value="" />
+        <property name="excludes" nameId="tps4.1204107538752" value="" />
+        <node role="sourcePath" roleId="tps4.1220974847213" type="tps4.Path" typeId="tps4.1220973916698" id="4947949243743638876">
+          <node role="macro" roleId="tps4.1220976095387" type="tps4.MacroReference" typeId="tps4.1220976052975" id="4947949243743638877">
+            <property name="name" nameId="tps4.1220976068141" value="mps_home" />
+          </node>
+          <node role="compositePathComponent" roleId="tps4.1220974249696" type="tps4.CompositePathComponent" typeId="tps4.1220973992845" id="4947949243743638878">
+            <node role="pathComponent" roleId="tps4.1220978161990" type="tps4.PathComponent" typeId="tps4.1220973955905" id="4947949243743638879">
+              <property name="path" nameId="tps4.1220974398640" value="core" />
+            </node>
+            <node role="pathComponent" roleId="tps4.1220978161990" type="tps4.PathComponent" typeId="tps4.1220973955905" id="4947949243743638882">
+              <property name="path" nameId="tps4.1220974398640" value="refactoring-runtime" />
+            </node>
+            <node role="pathComponent" roleId="tps4.1220978161990" type="tps4.PathComponent" typeId="tps4.1220973955905" id="4947949243743638881">
+              <property name="path" nameId="tps4.1220974398640" value="classes" />
+            </node>
+          </node>
+        </node>
+      </node>
+      <node role="entry" roleId="tps4.1203617897549" type="tps4.Copy" typeId="tps4.1204015075559" id="6580548712479854547">
+        <property name="name" nameId="tpck.1169194664001" value="" />
+        <property name="excludes" nameId="tps4.1204107538752" value="" />
+        <node role="sourcePath" roleId="tps4.1220974847213" type="tps4.Path" typeId="tps4.1220973916698" id="6580548712479854548">
+          <node role="macro" roleId="tps4.1220976095387" type="tps4.MacroReference" typeId="tps4.1220976052975" id="6580548712479854549">
+            <property name="name" nameId="tps4.1220976068141" value="mps_home" />
+          </node>
+          <node role="compositePathComponent" roleId="tps4.1220974249696" type="tps4.CompositePathComponent" typeId="tps4.1220973992845" id="6580548712479854550">
+            <node role="pathComponent" roleId="tps4.1220978161990" type="tps4.PathComponent" typeId="tps4.1220973955905" id="6580548712479854551">
+              <property name="path" nameId="tps4.1220974398640" value="core" />
+            </node>
+            <node role="pathComponent" roleId="tps4.1220978161990" type="tps4.PathComponent" typeId="tps4.1220973955905" id="6580548712479854552">
+              <property name="path" nameId="tps4.1220974398640" value="typesystemEngine" />
+            </node>
+            <node role="pathComponent" roleId="tps4.1220978161990" type="tps4.PathComponent" typeId="tps4.1220973955905" id="6580548712479854553">
+              <property name="path" nameId="tps4.1220974398640" value="classes" />
+            </node>
+          </node>
+        </node>
+      </node>
+      <node role="entry" roleId="tps4.1203617897549" type="tps4.Copy" typeId="tps4.1204015075559" id="8431776905956472766">
+        <property name="name" nameId="tpck.1169194664001" value="" />
+        <property name="excludes" nameId="tps4.1204107538752" value="" />
+        <node role="sourcePath" roleId="tps4.1220974847213" type="tps4.Path" typeId="tps4.1220973916698" id="8431776905956472767">
+          <node role="macro" roleId="tps4.1220976095387" type="tps4.MacroReference" typeId="tps4.1220976052975" id="8431776905956472768">
+            <property name="name" nameId="tps4.1220976068141" value="mps_home" />
+          </node>
+          <node role="compositePathComponent" roleId="tps4.1220974249696" type="tps4.CompositePathComponent" typeId="tps4.1220973992845" id="8431776905956472769">
+            <node role="pathComponent" roleId="tps4.1220978161990" type="tps4.PathComponent" typeId="tps4.1220973955905" id="8431776905956472770">
+              <property name="path" nameId="tps4.1220974398640" value="core" />
+            </node>
+            <node role="pathComponent" roleId="tps4.1220978161990" type="tps4.PathComponent" typeId="tps4.1220973955905" id="8431776905956472771">
+              <property name="path" nameId="tps4.1220974398640" value="generator" />
+            </node>
+            <node role="pathComponent" roleId="tps4.1220978161990" type="tps4.PathComponent" typeId="tps4.1220973955905" id="8431776905956472772">
+              <property name="path" nameId="tps4.1220974398640" value="classes" />
+            </node>
+          </node>
+        </node>
+      </node>
+      <node role="entry" roleId="tps4.1203617897549" type="tps4.Copy" typeId="tps4.1204015075559" id="3646513537108689199">
+        <property name="name" nameId="tpck.1169194664001" value="" />
+        <property name="excludes" nameId="tps4.1204107538752" value="" />
+        <node role="sourcePath" roleId="tps4.1220974847213" type="tps4.Path" typeId="tps4.1220973916698" id="3646513537108689200">
+          <node role="macro" roleId="tps4.1220976095387" type="tps4.MacroReference" typeId="tps4.1220976052975" id="3646513537108689203">
+            <property name="name" nameId="tps4.1220976068141" value="mps_home" />
+          </node>
+          <node role="compositePathComponent" roleId="tps4.1220974249696" type="tps4.CompositePathComponent" typeId="tps4.1220973992845" id="3646513537108689202">
+            <node role="pathComponent" roleId="tps4.1220978161990" type="tps4.PathComponent" typeId="tps4.1220973955905" id="3646513537108689204">
+              <property name="path" nameId="tps4.1220974398640" value="core" />
+            </node>
+            <node role="pathComponent" roleId="tps4.1220978161990" type="tps4.PathComponent" typeId="tps4.1220973955905" id="3646513537108689206">
+              <property name="path" nameId="tps4.1220974398640" value="make-runtime" />
+            </node>
+            <node role="pathComponent" roleId="tps4.1220978161990" type="tps4.PathComponent" typeId="tps4.1220973955905" id="3646513537108689208">
+              <property name="path" nameId="tps4.1220974398640" value="classes" />
+            </node>
+          </node>
+        </node>
+      </node>
+      <node role="entry" roleId="tps4.1203617897549" type="tps4.Copy" typeId="tps4.1204015075559" id="3803007879919844455">
+        <property name="name" nameId="tpck.1169194664001" value="" />
+        <property name="excludes" nameId="tps4.1204107538752" value="" />
+        <node role="sourcePath" roleId="tps4.1220974847213" type="tps4.Path" typeId="tps4.1220973916698" id="3803007879919844453">
+          <node role="macro" roleId="tps4.1220976095387" type="tps4.MacroReference" typeId="tps4.1220976052975" id="3803007879919844469">
+            <property name="name" nameId="tps4.1220976068141" value="mps_home" />
+          </node>
+          <node role="compositePathComponent" roleId="tps4.1220974249696" type="tps4.CompositePathComponent" typeId="tps4.1220973992845" id="3803007879919844471">
+            <node role="pathComponent" roleId="tps4.1220978161990" type="tps4.PathComponent" typeId="tps4.1220973955905" id="7002681974225497270">
+              <property name="path" nameId="tps4.1220974398640" value="languages" />
+            </node>
+            <node role="pathComponent" roleId="tps4.1220978161990" type="tps4.PathComponent" typeId="tps4.1220973955905" id="3803007879919844467">
+              <property name="path" nameId="tps4.1220974398640" value="baseLanguage" />
+            </node>
+            <node role="pathComponent" roleId="tps4.1220978161990" type="tps4.PathComponent" typeId="tps4.1220973955905" id="3803007879919844461">
+              <property name="path" nameId="tps4.1220974398640" value="baseLanguage" />
+            </node>
+            <node role="pathComponent" roleId="tps4.1220978161990" type="tps4.PathComponent" typeId="tps4.1220973955905" id="3803007879919844463">
+              <property name="path" nameId="tps4.1220974398640" value="solutions" />
+            </node>
+            <node role="pathComponent" roleId="tps4.1220978161990" type="tps4.PathComponent" typeId="tps4.1220973955905" id="3803007879919844457">
+              <property name="path" nameId="tps4.1220974398640" value="jetbrains.mps.baseLanguage.search" />
+            </node>
+            <node role="pathComponent" roleId="tps4.1220978161990" type="tps4.PathComponent" typeId="tps4.1220973955905" id="2590797357609239262">
+              <property name="path" nameId="tps4.1220974398640" value="classes" />
+            </node>
+          </node>
+        </node>
+      </node>
+      <node role="entry" roleId="tps4.1203617897549" type="tps4.Copy" typeId="tps4.1204015075559" id="206534827079935130">
+        <property name="name" nameId="tpck.1169194664001" value="" />
+        <property name="excludes" nameId="tps4.1204107538752" value="" />
+        <node role="sourcePath" roleId="tps4.1220974847213" type="tps4.Path" typeId="tps4.1220973916698" id="206534827079935131">
+          <node role="macro" roleId="tps4.1220976095387" type="tps4.MacroReference" typeId="tps4.1220976052975" id="206534827079935133">
+            <property name="name" nameId="tps4.1220976068141" value="mps_home" />
+          </node>
+          <node role="compositePathComponent" roleId="tps4.1220974249696" type="tps4.CompositePathComponent" typeId="tps4.1220973992845" id="206534827079935134">
+            <node role="pathComponent" roleId="tps4.1220978161990" type="tps4.PathComponent" typeId="tps4.1220973955905" id="7002681974225497271">
+              <property name="path" nameId="tps4.1220974398640" value="languages" />
+            </node>
+            <node role="pathComponent" roleId="tps4.1220978161990" type="tps4.PathComponent" typeId="tps4.1220973955905" id="206534827079935138">
+              <property name="path" nameId="tps4.1220974398640" value="baseLanguage" />
+            </node>
+            <node role="pathComponent" roleId="tps4.1220978161990" type="tps4.PathComponent" typeId="tps4.1220973955905" id="206534827079935140">
+              <property name="path" nameId="tps4.1220974398640" value="baseLanguage" />
+            </node>
+            <node role="pathComponent" roleId="tps4.1220978161990" type="tps4.PathComponent" typeId="tps4.1220973955905" id="206534827079935142">
+              <property name="path" nameId="tps4.1220974398640" value="solutions" />
+            </node>
+            <node role="pathComponent" roleId="tps4.1220978161990" type="tps4.PathComponent" typeId="tps4.1220973955905" id="206534827079935144">
+              <property name="path" nameId="tps4.1220974398640" value="jetbrains.mps.baseLanguage.util" />
+            </node>
+            <node role="pathComponent" roleId="tps4.1220978161990" type="tps4.PathComponent" typeId="tps4.1220973955905" id="206534827079935146">
+              <property name="path" nameId="tps4.1220974398640" value="classes" />
+            </node>
+          </node>
+        </node>
+      </node>
+      <node role="entry" roleId="tps4.1203617897549" type="tps4.Folder" typeId="tps4.1203598512427" id="2901107368280474168">
+        <node role="entry" roleId="tps4.1203617897549" type="tps4.Module" typeId="tps4.1203599702327" id="7451905405776981199">
+          <property name="id" nameId="tps4.1222447189012" value="af19274f-5f89-42dd-8f3c-c9932448f7f2" />
+          <property name="doNotJar" nameId="tps4.2850282874221099799" value="true" />
+        </node>
+        <node role="entry" roleId="tps4.1203617897549" type="tps4.Module" typeId="tps4.1203599702327" id="7451905405776927855">
+          <property name="id" nameId="tps4.1222447189012" value="2d3c70e9-aab2-4870-8d8d-6036800e4103" />
+          <property name="doNotJar" nameId="tps4.2850282874221099799" value="true" />
+        </node>
+        <node role="entry" roleId="tps4.1203617897549" type="tps4.Module" typeId="tps4.1203599702327" id="9038407502456455092">
+          <property name="id" nameId="tps4.1222447189012" value="9a4afe51-f114-4595-b5df-048ce3c596be" />
+          <property name="doNotJar" nameId="tps4.2850282874221099799" value="true" />
+        </node>
+        <node role="entry" roleId="tps4.1203617897549" type="tps4.Module" typeId="tps4.1203599702327" id="7451905405776981198">
+          <property name="id" nameId="tps4.1222447189012" value="bfbdd672-7ff5-403f-af4f-16da5226f34c" />
+          <property name="name" nameId="tpck.1169194664001" value="jetbrains.mps.findUsages.runtime" />
+          <property name="doNotJar" nameId="tps4.2850282874221099799" value="true" />
+        </node>
+        <node role="entry" roleId="tps4.1203617897549" type="tps4.Module" typeId="tps4.1203599702327" id="7451905405776981207">
+          <property name="id" nameId="tps4.1222447189012" value="8fe4c62a-2020-4ff4-8eda-f322a55bdc9f" />
+          <property name="name" nameId="tpck.1169194664001" value="jetbrains.mps.refactoring.runtime" />
+          <property name="doNotJar" nameId="tps4.2850282874221099799" value="true" />
+        </node>
+        <node role="entry" roleId="tps4.1203617897549" type="tps4.Module" typeId="tps4.1203599702327" id="7451905405776981191">
+          <property name="id" nameId="tps4.1222447189012" value="c4f367dc-30c0-4376-9d05-1d1797bb8599" />
+          <property name="name" nameId="tpck.1169194664001" value="jetbrains.mps.lang.pattern.runtime" />
+          <property name="doNotJar" nameId="tps4.2850282874221099799" value="true" />
+        </node>
+        <node role="entry" roleId="tps4.1203617897549" type="tps4.Module" typeId="tps4.1203599702327" id="7451905405776981185">
+          <property name="id" nameId="tps4.1222447189012" value="9b67baf0-e986-49af-b77c-998667f458cb" />
+          <property name="doNotJar" nameId="tps4.2850282874221099799" value="true" />
+        </node>
+        <node role="entry" roleId="tps4.1203617897549" type="tps4.Module" typeId="tps4.1203599702327" id="7820340022881184706">
+          <property name="id" nameId="tps4.1222447189012" value="31c5d39c-9bd1-452c-80a7-32ae1eb73c4d" />
+          <property name="name" nameId="tpck.1169194664001" value="jetbrains.mps.traceInfo.cache" />
+          <property name="doNotJar" nameId="tps4.2850282874221099799" value="true" />
+        </node>
+        <node role="entry" roleId="tps4.1203617897549" type="tps4.Module" typeId="tps4.1203599702327" id="7451905405776981187">
+          <property name="id" nameId="tps4.1222447189012" value="2af156ab-65c1-4a62-bd0d-ea734f71eab6" />
+          <property name="name" nameId="tpck.1169194664001" value="jetbrains.mps.dataFlow.runtime" />
+          <property name="doNotJar" nameId="tps4.2850282874221099799" value="true" />
+        </node>
+        <node role="entry" roleId="tps4.1203617897549" type="tps4.Module" typeId="tps4.1203599702327" id="7451905405776927857">
+          <property name="id" nameId="tps4.1222447189012" value="b55d8dfc-0d9d-43d5-886d-c644e7083bff" />
+          <property name="name" nameId="tpck.1169194664001" value="stubUtils" />
+          <property name="doNotJar" nameId="tps4.2850282874221099799" value="true" />
+        </node>
+        <node role="entry" roleId="tps4.1203617897549" type="tps4.Module" typeId="tps4.1203599702327" id="7451905405776927856">
+          <property name="id" nameId="tps4.1222447189012" value="20c6e580-bdc5-4067-8049-d7e3265a86de" />
+          <property name="name" nameId="tpck.1169194664001" value="jetbrains.mps.typesystemEngine" />
+          <property name="doNotJar" nameId="tps4.2850282874221099799" value="true" />
+        </node>
+        <node role="entry" roleId="tps4.1203617897549" type="tps4.Module" typeId="tps4.1203599702327" id="7451905405776981195">
+          <property name="id" nameId="tps4.1222447189012" value="5fa23c0a-216d-4571-a163-e286643e6f5f" />
+          <property name="name" nameId="tpck.1169194664001" value="jetbrains.mps.generator" />
+          <property name="doNotJar" nameId="tps4.2850282874221099799" value="true" />
+        </node>
+        <node role="entry" roleId="tps4.1203617897549" type="tps4.Module" typeId="tps4.1203599702327" id="7451905405776981192">
+          <property name="id" nameId="tps4.1222447189012" value="a1250a4d-c090-42c3-ad7c-d298a3357dd4" />
+          <property name="name" nameId="tpck.1169194664001" value="jetbrains.mps.make.runtime" />
+          <property name="doNotJar" nameId="tps4.2850282874221099799" value="true" />
+        </node>
+        <node role="entry" roleId="tps4.1203617897549" type="tps4.Module" typeId="tps4.1203599702327" id="1768998781380666465">
+          <property name="id" nameId="tps4.1222447189012" value="20351dc3-a2df-46f5-b667-fc9adab1f1c9" />
+          <property name="name" nameId="tpck.1169194664001" value="jetbrains.mps.make" />
+          <property name="doNotJar" nameId="tps4.2850282874221099799" value="true" />
+        </node>
+        <node role="entry" roleId="tps4.1203617897549" type="tps4.Module" typeId="tps4.1203599702327" id="7451905405776981193">
+          <property name="id" nameId="tps4.1222447189012" value="df9d410f-2ebb-43f7-893a-483a4f085250" />
+          <property name="name" nameId="tpck.1169194664001" value="jetbrains.mps.smodel.resources" />
+          <property name="doNotJar" nameId="tps4.2850282874221099799" value="true" />
+        </node>
+        <node role="entry" roleId="tps4.1203617897549" type="tps4.Module" typeId="tps4.1203599702327" id="4715659374659117796">
+          <property name="id" nameId="tps4.1222447189012" value="a0c108f0-1637-416e-a249-3effbaa4c998" />
+          <property name="name" nameId="tpck.1169194664001" value="jetbrains.mps.baseLanguage.search" />
+          <property name="doNotJar" nameId="tps4.2850282874221099799" value="true" />
+        </node>
+        <node role="entry" roleId="tps4.1203617897549" type="tps4.Module" typeId="tps4.1203599702327" id="8377480483674026891">
+          <property name="id" nameId="tps4.1222447189012" value="6354ebe7-c22a-4a0f-ac54-50b52ab9b065" />
+          <property name="name" nameId="tpck.1169194664001" value="JDK" />
+          <property name="doNotJar" nameId="tps4.2850282874221099799" value="true" />
+        </node>
+        <node role="entry" roleId="tps4.1203617897549" type="tps4.Module" typeId="tps4.1203599702327" id="8377480483674026894">
+          <property name="id" nameId="tps4.1222447189012" value="fdb93da0-59ed-4001-b2aa-4fad79ec058e" />
+          <property name="name" nameId="tpck.1169194664001" value="JDK.Tools" />
+          <property name="doNotJar" nameId="tps4.2850282874221099799" value="true" />
+        </node>
+        <node role="entry" roleId="tps4.1203617897549" type="tps4.Module" typeId="tps4.1203599702327" id="8377480483674026896">
+          <property name="id" nameId="tps4.1222447189012" value="6ed54515-acc8-4d1e-a16c-9fd6cfe951ea" />
+          <property name="name" nameId="tpck.1169194664001" value="MPS.Core" />
+          <property name="doNotJar" nameId="tps4.2850282874221099799" value="true" />
+        </node>
+        <node role="entry" roleId="tps4.1203617897549" type="tps4.Module" typeId="tps4.1203599702327" id="206534827079751625">
+          <property name="id" nameId="tps4.1222447189012" value="c7d01124-66d5-486d-8b50-7fdccb60b839" />
+          <property name="name" nameId="tpck.1169194664001" value="jetbrains.mps.baseLanguage.util" />
+          <property name="doNotJar" nameId="tps4.2850282874221099799" value="true" />
+        </node>
+        <node role="title" roleId="tps4.1205340441197" type="tps4.SimpleString" typeId="tps4.1205339044029" id="2901107368280474171">
+          <property name="name" nameId="tps4.1223641503366" value="modules" />
+        </node>
+      </node>
+      <node role="delete" roleId="tps4.1239622410040" type="tps4.Delete" typeId="tps4.1204122781510" id="8431776905956472813" />
+      <node role="title" roleId="tps4.1205340441197" type="tps4.SimpleString" typeId="tps4.1205339044029" id="8431776905956472814">
+        <property name="name" nameId="tps4.1223641503366" value="mps-core.jar" />
       </node>
     </node>
   </root>
   <root id="8431776905956472858">
-    <node role="entry" type=".jetbrains.mps.build.packaging.structure.BlockReference" id="8431776905956472860">
-      <link role="block" targetNodeId="8431776905956472865" resolveInfo="core.baseLanguage" />
-    </node>
-    <node role="entry" type=".jetbrains.mps.build.packaging.structure.BlockReference" id="8431776905956472861">
-      <link role="block" targetNodeId="8431776905956472907" resolveInfo="core.languageDesign" />
-    </node>
-    <node role="entry" type=".jetbrains.mps.build.packaging.structure.BlockReference" id="8431776905956472862">
-      <link role="block" targetNodeId="8431776905956472902" resolveInfo="core.devkits" />
-    </node>
-    <node role="entry" type=".jetbrains.mps.build.packaging.structure.BlockReference" id="8669189765730048454">
-      <link role="block" targetNodeId="2738111162319948310" resolveInfo="core.execution" />
-    </node>
-    <node role="entry" type=".jetbrains.mps.build.packaging.structure.BlockReference" id="3832932945784337447">
-      <link role="block" targetNodeId="3832932945784337441" resolveInfo="core.make" />
-    </node>
-    <node role="entry" type=".jetbrains.mps.build.packaging.structure.BlockReference" id="7947179031518546996">
-      <link role="block" targetNodeId="7947179031518546993" resolveInfo="core.xml" />
+    <node role="entry" roleId="tps4.701559220729212646" type="tps4.BlockReference" typeId="tps4.701559220729139189" id="8431776905956472860">
+      <link role="block" roleId="tps4.701559220729212648" targetNodeId="8431776905956472865" resolveInfo="core.baseLanguage" />
+    </node>
+    <node role="entry" roleId="tps4.701559220729212646" type="tps4.BlockReference" typeId="tps4.701559220729139189" id="8431776905956472861">
+      <link role="block" roleId="tps4.701559220729212648" targetNodeId="8431776905956472907" resolveInfo="core.languageDesign" />
+    </node>
+    <node role="entry" roleId="tps4.701559220729212646" type="tps4.BlockReference" typeId="tps4.701559220729139189" id="8431776905956472862">
+      <link role="block" roleId="tps4.701559220729212648" targetNodeId="8431776905956472902" resolveInfo="core.devkits" />
+    </node>
+    <node role="entry" roleId="tps4.701559220729212646" type="tps4.BlockReference" typeId="tps4.701559220729139189" id="8669189765730048454">
+      <link role="block" roleId="tps4.701559220729212648" targetNodeId="2738111162319948310" resolveInfo="core.execution" />
+    </node>
+    <node role="entry" roleId="tps4.701559220729212646" type="tps4.BlockReference" typeId="tps4.701559220729139189" id="3832932945784337447">
+      <link role="block" roleId="tps4.701559220729212648" targetNodeId="3832932945784337441" resolveInfo="core.make" />
+    </node>
+    <node role="entry" roleId="tps4.701559220729212646" type="tps4.BlockReference" typeId="tps4.701559220729139189" id="7947179031518546996">
+      <link role="block" roleId="tps4.701559220729212648" targetNodeId="7947179031518546993" resolveInfo="core.xml" />
     </node>
   </root>
   <root id="8431776905956472865">
-    <node role="entry" type=".jetbrains.mps.build.packaging.structure.Folder" id="8431776905956472866">
-      <property name="name" value="baseLanguage" />
-      <node role="entry" type=".jetbrains.mps.build.packaging.structure.Module" id="8431776905956472867">
-        <property name="id" value="f3061a53-9226-4cc5-a443-f952ceaf5816" />
-      </node>
-      <node role="entry" type=".jetbrains.mps.build.packaging.structure.Module" id="8431776905956472869">
-        <property name="id" value="ed6d7656-532c-4bc2-81d1-af945aeb8280" />
-      </node>
-      <node role="entry" type=".jetbrains.mps.build.packaging.structure.Module" id="4839974365908821404">
-        <property name="id" value="132aa4d8-a3f7-441c-a7eb-3fce23492c6a" />
-      </node>
-      <node role="entry" type=".jetbrains.mps.build.packaging.structure.Module" id="8431776905956472871">
-        <property name="id" value="774bf8a0-62e5-41e1-af63-f4812e60e48b" />
-      </node>
-      <node role="entry" type=".jetbrains.mps.build.packaging.structure.Module" id="8431776905956472872">
-        <property name="id" value="443f4c36-fcf5-4eb6-9500-8d06ed259e3e" />
-      </node>
-      <node role="entry" type=".jetbrains.mps.build.packaging.structure.Module" id="8431776905956472873">
-        <property name="id" value="fd392034-7849-419d-9071-12563d152375" />
-      </node>
-      <node role="entry" type=".jetbrains.mps.build.packaging.structure.Module" id="8431776905956472875">
-        <property name="id" value="83888646-71ce-4f1c-9c53-c54016f6ad4f" />
-      </node>
-      <node role="entry" type=".jetbrains.mps.build.packaging.structure.Module" id="8431776905956472971">
-        <property name="id" value="0ae47ad3-5abd-486c-ac0f-298884f39393" />
-      </node>
-      <node role="entry" type=".jetbrains.mps.build.packaging.structure.Module" id="8431776905956472967">
-        <property name="id" value="5dc5fc0d-37ef-4782-8192-8b5ce1f69f80" />
-      </node>
-      <node role="entry" type=".jetbrains.mps.build.packaging.structure.Module" id="8431776905956472882">
-        <property name="id" value="f2801650-65d5-424e-bb1b-463a8781b786" />
-      </node>
-      <node role="entry" type=".jetbrains.mps.build.packaging.structure.Module" id="1881643288389932099">
-        <property name="id" value="96ee7a94-411d-4cf8-9b94-96cad7e52411" />
-        <property name="name" value="jetbrains.mps.baseLanguage.jdk7" />
-      </node>
-      <node role="entry" type=".jetbrains.mps.build.packaging.structure.Module" id="8431776905956472883">
-        <property name="id" value="760a0a8c-eabb-4521-8bfd-65db761a9ba3" />
-      </node>
-      <node role="entry" type=".jetbrains.mps.build.packaging.structure.Module" id="8431776905956472970">
-        <property name="id" value="fc8d557e-5de6-4dd8-b749-aab2fb23aefc" />
-      </node>
-      <node role="entry" type=".jetbrains.mps.build.packaging.structure.Module" id="8431776905956472965">
-        <property name="id" value="daafa647-f1f7-4b0b-b096-69cd7c8408c0" />
-      </node>
-      <node role="entry" type=".jetbrains.mps.build.packaging.structure.Module" id="5606360948133591112">
-        <property name="id" value="23949432-aaff-4c03-b7da-26e4e956ccea" />
-        <property name="name" value="jetbrains.mps.baseLanguage.regexp.runtime" />
-      </node>
-      <node role="entry" type=".jetbrains.mps.build.packaging.structure.Module" id="1388241112193840955">
-        <property name="id" value="e39e4a59-8cb6-498e-860e-8fa8361c0d90" />
-        <property name="name" value="jetbrains.mps.baseLanguage.scopes" />
-      </node>
-      <node role="entry" type=".jetbrains.mps.build.packaging.structure.Module" id="8431776905956472892">
-        <property name="id" value="a247e09e-2435-45ba-b8d2-07e93feba96a" />
-      </node>
-      <node role="entry" type=".jetbrains.mps.build.packaging.structure.Module" id="8431776905956472888">
-        <property name="id" value="f61473f9-130f-42f6-b98d-6c438812c2f6" />
-      </node>
-      <node role="entry" type=".jetbrains.mps.build.packaging.structure.Module" id="8431776905956472890">
-        <property name="id" value="83f155ff-422c-4b5a-a2f2-b459302dd215" />
-      </node>
-      <node role="entry" type=".jetbrains.mps.build.packaging.structure.Module" id="1388241112193840953">
-        <property name="id" value="515552c7-fcc0-4ab4-9789-2f3c49344e85" />
-        <property name="name" value="jetbrains.mps.baseLanguage.varVariable" />
-      </node>
-      <node role="entry" type=".jetbrains.mps.build.packaging.structure.Module" id="8431776905956472868">
-        <property name="id" value="df345b11-b8c7-4213-ac66-48d2a9b75d88" />
-      </node>
-      <node role="entry" type=".jetbrains.mps.build.packaging.structure.Module" id="5084772791166137660">
-        <property name="id" value="e8837c20-5f6c-49c3-987d-dc9d4b635bc6" />
-        <property name="name" value="jetbrains.mps.baseLanguage.pluginSolution" />
-      </node>
-      <node role="entry" type=".jetbrains.mps.build.packaging.structure.BlockReference" id="895779019966565778">
-        <link role="block" targetNodeId="895779019966565773" resolveInfo="jetbrains.mps.baseLanguage.collections.runtime.gwt-src" />
-      </node>
-      <node role="entry" type=".jetbrains.mps.build.packaging.structure.BlockReference" id="1541469606659933079">
-        <link role="block" targetNodeId="1541469606659920142" resolveInfo="jetbrains.mps.baseLanguage.collections.runtime-src" />
-      </node>
-      <node role="entry" type=".jetbrains.mps.build.packaging.structure.BlockReference" id="1541469606659933081">
-        <link role="block" targetNodeId="1541469606659920114" resolveInfo="jetbrains.mps.baseLanguage.closures.runtime-src" />
-      </node>
-      <node role="entry" type=".jetbrains.mps.build.packaging.structure.BlockReference" id="1541469606659933083">
-        <link role="block" targetNodeId="1541469606659920166" resolveInfo="jetbrains.mps.baseLanguage.tuples.runtime-src" />
-      </node>
-      <node role="title" type=".jetbrains.mps.build.packaging.structure.SimpleString" id="8431776905956472895">
-        <property name="name" value="baseLanguage" />
+    <node role="entry" roleId="tps4.701559220729212646" type="tps4.Folder" typeId="tps4.1203598512427" id="8431776905956472866">
+      <property name="name" nameId="tpck.1169194664001" value="baseLanguage" />
+      <node role="entry" roleId="tps4.1203617897549" type="tps4.Module" typeId="tps4.1203599702327" id="8431776905956472867">
+        <property name="id" nameId="tps4.1222447189012" value="f3061a53-9226-4cc5-a443-f952ceaf5816" />
+      </node>
+      <node role="entry" roleId="tps4.1203617897549" type="tps4.Module" typeId="tps4.1203599702327" id="8431776905956472869">
+        <property name="id" nameId="tps4.1222447189012" value="ed6d7656-532c-4bc2-81d1-af945aeb8280" />
+      </node>
+      <node role="entry" roleId="tps4.1203617897549" type="tps4.Module" typeId="tps4.1203599702327" id="4839974365908821404">
+        <property name="id" nameId="tps4.1222447189012" value="132aa4d8-a3f7-441c-a7eb-3fce23492c6a" />
+      </node>
+      <node role="entry" roleId="tps4.1203617897549" type="tps4.Module" typeId="tps4.1203599702327" id="8431776905956472871">
+        <property name="id" nameId="tps4.1222447189012" value="774bf8a0-62e5-41e1-af63-f4812e60e48b" />
+      </node>
+      <node role="entry" roleId="tps4.1203617897549" type="tps4.Module" typeId="tps4.1203599702327" id="8431776905956472872">
+        <property name="id" nameId="tps4.1222447189012" value="443f4c36-fcf5-4eb6-9500-8d06ed259e3e" />
+      </node>
+      <node role="entry" roleId="tps4.1203617897549" type="tps4.Module" typeId="tps4.1203599702327" id="8431776905956472873">
+        <property name="id" nameId="tps4.1222447189012" value="fd392034-7849-419d-9071-12563d152375" />
+      </node>
+      <node role="entry" roleId="tps4.1203617897549" type="tps4.Module" typeId="tps4.1203599702327" id="8431776905956472875">
+        <property name="id" nameId="tps4.1222447189012" value="83888646-71ce-4f1c-9c53-c54016f6ad4f" />
+      </node>
+      <node role="entry" roleId="tps4.1203617897549" type="tps4.Module" typeId="tps4.1203599702327" id="8431776905956472971">
+        <property name="id" nameId="tps4.1222447189012" value="0ae47ad3-5abd-486c-ac0f-298884f39393" />
+      </node>
+      <node role="entry" roleId="tps4.1203617897549" type="tps4.Module" typeId="tps4.1203599702327" id="8431776905956472967">
+        <property name="id" nameId="tps4.1222447189012" value="5dc5fc0d-37ef-4782-8192-8b5ce1f69f80" />
+      </node>
+      <node role="entry" roleId="tps4.1203617897549" type="tps4.Module" typeId="tps4.1203599702327" id="8431776905956472882">
+        <property name="id" nameId="tps4.1222447189012" value="f2801650-65d5-424e-bb1b-463a8781b786" />
+      </node>
+      <node role="entry" roleId="tps4.1203617897549" type="tps4.Module" typeId="tps4.1203599702327" id="1881643288389932099">
+        <property name="id" nameId="tps4.1222447189012" value="96ee7a94-411d-4cf8-9b94-96cad7e52411" />
+        <property name="name" nameId="tpck.1169194664001" value="jetbrains.mps.baseLanguage.jdk7" />
+      </node>
+      <node role="entry" roleId="tps4.1203617897549" type="tps4.Module" typeId="tps4.1203599702327" id="8431776905956472883">
+        <property name="id" nameId="tps4.1222447189012" value="760a0a8c-eabb-4521-8bfd-65db761a9ba3" />
+      </node>
+      <node role="entry" roleId="tps4.1203617897549" type="tps4.Module" typeId="tps4.1203599702327" id="8431776905956472970">
+        <property name="id" nameId="tps4.1222447189012" value="fc8d557e-5de6-4dd8-b749-aab2fb23aefc" />
+      </node>
+      <node role="entry" roleId="tps4.1203617897549" type="tps4.Module" typeId="tps4.1203599702327" id="8431776905956472965">
+        <property name="id" nameId="tps4.1222447189012" value="daafa647-f1f7-4b0b-b096-69cd7c8408c0" />
+      </node>
+      <node role="entry" roleId="tps4.1203617897549" type="tps4.Module" typeId="tps4.1203599702327" id="5606360948133591112">
+        <property name="id" nameId="tps4.1222447189012" value="23949432-aaff-4c03-b7da-26e4e956ccea" />
+        <property name="name" nameId="tpck.1169194664001" value="jetbrains.mps.baseLanguage.regexp.runtime" />
+      </node>
+      <node role="entry" roleId="tps4.1203617897549" type="tps4.Module" typeId="tps4.1203599702327" id="1388241112193840955">
+        <property name="id" nameId="tps4.1222447189012" value="e39e4a59-8cb6-498e-860e-8fa8361c0d90" />
+        <property name="name" nameId="tpck.1169194664001" value="jetbrains.mps.baseLanguage.scopes" />
+      </node>
+      <node role="entry" roleId="tps4.1203617897549" type="tps4.Module" typeId="tps4.1203599702327" id="8431776905956472892">
+        <property name="id" nameId="tps4.1222447189012" value="a247e09e-2435-45ba-b8d2-07e93feba96a" />
+      </node>
+      <node role="entry" roleId="tps4.1203617897549" type="tps4.Module" typeId="tps4.1203599702327" id="8431776905956472888">
+        <property name="id" nameId="tps4.1222447189012" value="f61473f9-130f-42f6-b98d-6c438812c2f6" />
+      </node>
+      <node role="entry" roleId="tps4.1203617897549" type="tps4.Module" typeId="tps4.1203599702327" id="8431776905956472890">
+        <property name="id" nameId="tps4.1222447189012" value="83f155ff-422c-4b5a-a2f2-b459302dd215" />
+      </node>
+      <node role="entry" roleId="tps4.1203617897549" type="tps4.Module" typeId="tps4.1203599702327" id="1388241112193840953">
+        <property name="id" nameId="tps4.1222447189012" value="515552c7-fcc0-4ab4-9789-2f3c49344e85" />
+        <property name="name" nameId="tpck.1169194664001" value="jetbrains.mps.baseLanguage.varVariable" />
+      </node>
+      <node role="entry" roleId="tps4.1203617897549" type="tps4.Module" typeId="tps4.1203599702327" id="8431776905956472868">
+        <property name="id" nameId="tps4.1222447189012" value="df345b11-b8c7-4213-ac66-48d2a9b75d88" />
+      </node>
+      <node role="entry" roleId="tps4.1203617897549" type="tps4.Module" typeId="tps4.1203599702327" id="5084772791166137660">
+        <property name="id" nameId="tps4.1222447189012" value="e8837c20-5f6c-49c3-987d-dc9d4b635bc6" />
+        <property name="name" nameId="tpck.1169194664001" value="jetbrains.mps.baseLanguage.pluginSolution" />
+      </node>
+      <node role="entry" roleId="tps4.1203617897549" type="tps4.BlockReference" typeId="tps4.701559220729139189" id="895779019966565778">
+        <link role="block" roleId="tps4.701559220729212648" targetNodeId="895779019966565773" resolveInfo="jetbrains.mps.baseLanguage.collections.runtime.gwt-src" />
+      </node>
+      <node role="entry" roleId="tps4.1203617897549" type="tps4.BlockReference" typeId="tps4.701559220729139189" id="1541469606659933079">
+        <link role="block" roleId="tps4.701559220729212648" targetNodeId="1541469606659920142" resolveInfo="jetbrains.mps.baseLanguage.collections.runtime-src" />
+      </node>
+      <node role="entry" roleId="tps4.1203617897549" type="tps4.BlockReference" typeId="tps4.701559220729139189" id="1541469606659933081">
+        <link role="block" roleId="tps4.701559220729212648" targetNodeId="1541469606659920114" resolveInfo="jetbrains.mps.baseLanguage.closures.runtime-src" />
+      </node>
+      <node role="entry" roleId="tps4.1203617897549" type="tps4.BlockReference" typeId="tps4.701559220729139189" id="1541469606659933083">
+        <link role="block" roleId="tps4.701559220729212648" targetNodeId="1541469606659920166" resolveInfo="jetbrains.mps.baseLanguage.tuples.runtime-src" />
+      </node>
+      <node role="title" roleId="tps4.1205340441197" type="tps4.SimpleString" typeId="tps4.1205339044029" id="8431776905956472895">
+        <property name="name" nameId="tps4.1223641503366" value="baseLanguage" />
       </node>
     </node>
   </root>
   <root id="8431776905956472902">
-    <node role="entry" type=".jetbrains.mps.build.packaging.structure.Folder" id="8431776905956472903">
-      <node role="entry" type=".jetbrains.mps.build.packaging.structure.Module" id="8431776905956472904">
-        <property name="id" value="fbc25dd2-5da4-483a-8b19-70928e1b62d7" />
-        <property name="name" value="jetbrains.mps.devkit.general-purpose" />
-      </node>
-      <node role="entry" type=".jetbrains.mps.build.packaging.structure.Module" id="8431776905956472905">
-        <property name="id" value="2677cb18-f558-4e33-bc38-a5139cee06dc" />
-        <property name="name" value="jetbrains.mps.devkit.language-design" />
-      </node>
-      <node role="entry" type=".jetbrains.mps.build.packaging.structure.Module" id="6403884080056419733">
-        <property name="id" value="e073aac8-8c71-4c23-be71-86bf7a6df0a2" />
-        <property name="name" value="jetbrains.mps.devkit.bootstrap-languages" />
-      </node>
-      <node role="title" type=".jetbrains.mps.build.packaging.structure.SimpleString" id="8431776905956472906">
-        <property name="name" value="devkits" />
+    <node role="entry" roleId="tps4.701559220729212646" type="tps4.Folder" typeId="tps4.1203598512427" id="8431776905956472903">
+      <node role="entry" roleId="tps4.1203617897549" type="tps4.Module" typeId="tps4.1203599702327" id="8431776905956472904">
+        <property name="id" nameId="tps4.1222447189012" value="fbc25dd2-5da4-483a-8b19-70928e1b62d7" />
+        <property name="name" nameId="tpck.1169194664001" value="jetbrains.mps.devkit.general-purpose" />
+      </node>
+      <node role="entry" roleId="tps4.1203617897549" type="tps4.Module" typeId="tps4.1203599702327" id="8431776905956472905">
+        <property name="id" nameId="tps4.1222447189012" value="2677cb18-f558-4e33-bc38-a5139cee06dc" />
+        <property name="name" nameId="tpck.1169194664001" value="jetbrains.mps.devkit.language-design" />
+      </node>
+      <node role="entry" roleId="tps4.1203617897549" type="tps4.Module" typeId="tps4.1203599702327" id="6403884080056419733">
+        <property name="id" nameId="tps4.1222447189012" value="e073aac8-8c71-4c23-be71-86bf7a6df0a2" />
+        <property name="name" nameId="tpck.1169194664001" value="jetbrains.mps.devkit.bootstrap-languages" />
+      </node>
+      <node role="title" roleId="tps4.1205340441197" type="tps4.SimpleString" typeId="tps4.1205339044029" id="8431776905956472906">
+        <property name="name" nameId="tps4.1223641503366" value="devkits" />
       </node>
     </node>
   </root>
   <root id="8431776905956472907">
-    <node role="entry" type=".jetbrains.mps.build.packaging.structure.Folder" id="8431776905956472908">
-      <property name="name" value="languageDesign" />
-      <node role="entry" type=".jetbrains.mps.build.packaging.structure.Module" id="2179941572620253450">
-        <property name="id" value="63650c59-16c8-498a-99c8-005c7ee9515d" />
-        <property name="name" value="jetbrains.mps.lang.access" />
-      </node>
-      <node role="entry" type=".jetbrains.mps.build.packaging.structure.Module" id="8431776905956472909">
-        <property name="id" value="aee9cad2-acd4-4608-aef2-0004f6a1cdbd" />
-      </node>
-      <node role="entry" type=".jetbrains.mps.build.packaging.structure.Module" id="8431776905956472911">
-        <property name="id" value="af65afd8-f0dd-4942-87d9-63a55f2a9db1" />
-      </node>
-      <node role="entry" type=".jetbrains.mps.build.packaging.structure.Module" id="4844813484173135547">
-        <property name="id" value="fe9d76d7-5809-45c9-ae28-a40915b4d6ff" />
-        <property name="name" value="jetbrains.mps.lang.checkedName" />
-      </node>
-      <node role="entry" type=".jetbrains.mps.build.packaging.structure.Module" id="8431776905956472912">
-        <property name="id" value="3f4bc5f5-c6c1-4a28-8b10-c83066ffa4a1" />
-      </node>
-      <node role="entry" type=".jetbrains.mps.build.packaging.structure.Module" id="8431776905956472931">
-        <property name="id" value="ceab5195-25ea-4f22-9b92-103b95ca8c0c" />
-      </node>
-      <node role="entry" type=".jetbrains.mps.build.packaging.structure.Module" id="8431776905956472919">
-        <property name="id" value="7fa12e9c-b949-4976-b4fa-19accbc320b4" />
-      </node>
-      <node role="entry" type=".jetbrains.mps.build.packaging.structure.Module" id="1527228114010785711">
-        <property name="id" value="97a52717-898f-4598-8150-573d9fd03868" />
-        <property name="name" value="jetbrains.mps.lang.dataFlow.analyzers" />
-      </node>
-      <node role="entry" type=".jetbrains.mps.build.packaging.structure.Module" id="2520429355395831041">
-        <property name="id" value="f4ad079d-bc71-4ffb-9600-9328705cf998" />
-        <property name="name" value="jetbrains.mps.lang.descriptor" />
-      </node>
-      <node role="entry" type=".jetbrains.mps.build.packaging.structure.Module" id="8431776905956472914">
-        <property name="id" value="18bc6592-03a6-4e29-a83a-7ff23bde13ba" />
-      </node>
-      <node role="entry" type=".jetbrains.mps.build.packaging.structure.Module" id="8431776905956472913">
-        <property name="id" value="81f0abb8-d71e-4d13-a0c1-d2291fbb28b7" />
-      </node>
-      <node role="entry" type=".jetbrains.mps.build.packaging.structure.Module" id="5911785528833788675">
-        <property name="id" value="c0080a47-7e37-4558-bee9-9ae18e690549" />
-        <property name="name" value="jetbrains.mps.lang.extension" />
-      </node>
-      <node role="entry" type=".jetbrains.mps.build.packaging.structure.Module" id="8431776905956472916">
-        <property name="id" value="64d34fcd-ad02-4e73-aff8-a581124c2e30" />
-      </node>
-      <node role="entry" type=".jetbrains.mps.build.packaging.structure.Module" id="8431776905956472933">
-        <property name="id" value="b401a680-8325-4110-8fd3-84331ff25bef" />
-      </node>
-      <node role="entry" type=".jetbrains.mps.build.packaging.structure.Module" id="8431776905956472934">
-        <property name="id" value="d7706f63-9be2-479c-a3da-ae92af1e64d5" />
-      </node>
-      <node role="entry" type=".jetbrains.mps.build.packaging.structure.Module" id="4332999099594557074">
-        <property name="id" value="289fcc83-6543-41e8-a5ca-768235715ce4" />
-        <property name="name" value="jetbrains.mps.lang.generator.generationParameters" />
-      </node>
-      <node role="entry" type=".jetbrains.mps.build.packaging.structure.Module" id="8431776905956472918">
-        <property name="id" value="d7a92d38-f7db-40d0-8431-763b0c3c9f20" />
-      </node>
-      <node role="entry" type=".jetbrains.mps.build.packaging.structure.Module" id="8431776905956472923">
-        <property name="id" value="d4615e3b-d671-4ba9-af01-2b78369b0ba7" />
-      </node>
-      <node role="entry" type=".jetbrains.mps.build.packaging.structure.Module" id="5332947881305587609">
-        <property name="id" value="5206c888-7c5d-4275-bc0a-7c4da12f46e8" />
-        <property name="name" value="jetbrains.mps.lang.pattern.testLang" />
-      </node>
-      <node role="entry" type=".jetbrains.mps.build.packaging.structure.Module" id="3232404296906910608">
-        <property name="id" value="86ef8290-12bb-4ca7-947f-093788f263a9" />
-        <property name="name" value="jetbrains.mps.lang.project" />
-      </node>
-      <node role="entry" type=".jetbrains.mps.build.packaging.structure.Module" id="8431776905956472924">
-        <property name="id" value="3a13115c-633c-4c5c-bbcc-75c4219e9555" />
-      </node>
-      <node role="entry" type=".jetbrains.mps.build.packaging.structure.Module" id="8431776905956472925">
-        <property name="id" value="28f9e497-3b42-4291-aeba-0a1039153ab1" />
-      </node>
-      <node role="entry" type=".jetbrains.mps.build.packaging.structure.Module" id="2179941572620253449">
-        <property name="id" value="982eb8df-2c96-4bd7-9963-11712ea622e5" />
-        <property name="name" value="jetbrains.mps.lang.resources" />
-      </node>
-      <node role="entry" type=".jetbrains.mps.build.packaging.structure.Module" id="8431776905956472932">
-        <property name="id" value="3ecd7c84-cde3-45de-886c-135ecc69b742" />
-      </node>
-      <node role="entry" type=".jetbrains.mps.build.packaging.structure.Module" id="8431776905956472929">
-        <property name="id" value="0eddeefa-c2d6-4437-bc2c-de50fd4ce470" />
-      </node>
-      <node role="entry" type=".jetbrains.mps.build.packaging.structure.Module" id="8431776905956472926">
-        <property name="id" value="13744753-c81f-424a-9c1b-cf8943bf4e86" />
-      </node>
-      <node role="entry" type=".jetbrains.mps.build.packaging.structure.Module" id="8431776905956472927">
-        <property name="id" value="7866978e-a0f0-4cc7-81bc-4d213d9375e1" />
-      </node>
-      <node role="entry" type=".jetbrains.mps.build.packaging.structure.Module" id="8447281171170208180">
-        <property name="id" value="b02ae39f-4c16-4545-8dfa-88df16804e7e" />
-        <property name="name" value="jetbrains.mps.lang.smodelTests" />
-      </node>
-      <node role="entry" type=".jetbrains.mps.build.packaging.structure.Module" id="8431776905956472930">
-        <property name="id" value="c72da2b9-7cce-4447-8389-f407dc1158b7" />
-      </node>
-      <node role="entry" type=".jetbrains.mps.build.packaging.structure.Module" id="8431776905956472938">
-        <property name="id" value="ef703a71-a5a3-42af-b53c-ddced816ad5c" />
-      </node>
-      <node role="entry" type=".jetbrains.mps.build.packaging.structure.Module" id="8431776905956472935">
-        <property name="id" value="8585453e-6bfb-4d80-98de-b16074f1d86c" />
-      </node>
-      <node role="entry" type=".jetbrains.mps.build.packaging.structure.Module" id="812574652542911614">
-        <property name="id" value="707c4fde-f79a-44b5-b3d7-b5cef8844ccf" />
-        <property name="name" value="jetbrains.mps.lang.test.runtime" />
-      </node>
-      <node role="entry" type=".jetbrains.mps.build.packaging.structure.Module" id="8431776905956472937">
-        <property name="id" value="b83431fe-5c8f-40bc-8a36-65e25f4dd253" />
-      </node>
-      <node role="entry" type=".jetbrains.mps.build.packaging.structure.Module" id="2406271501070014044">
-        <property name="id" value="9ded098b-ad6a-4657-bfd9-48636cfe8bc3" />
-        <property name="name" value="jetbrains.mps.lang.traceable" />
-      </node>
-      <node role="entry" type=".jetbrains.mps.build.packaging.structure.Module" id="8431776905956472917">
-        <property name="id" value="7a5dda62-9140-4668-ab76-d5ed1746f2b2" />
-      </node>
-      <node role="entry" type=".jetbrains.mps.build.packaging.structure.Module" id="1388241112193840948">
-        <property name="id" value="d8f591ec-4d86-4af2-9f92-a9e93c803ffa" />
-        <property name="name" value="jetbrains.mps.lang.scopes" />
-      </node>
-      <node role="entry" type=".jetbrains.mps.build.packaging.structure.Module" id="1388241112193840950">
-        <property name="id" value="d7eb0a2a-bd50-4576-beae-e4a89db35f20" />
-        <property name="name" value="jetbrains.mps.lang.scopes.runtime" />
-      </node>
-      <node role="entry" type=".jetbrains.mps.build.packaging.structure.Module" id="1909463347605571750">
-        <property name="id" value="a47a7608-84cc-4f1d-800f-301c16bc1595" />
-        <property name="name" value="typesystemIntegration" />
-      </node>
-      <node role="entry" type=".jetbrains.mps.build.packaging.structure.Module" id="5084772791166137656">
-        <property name="id" value="3699ecc3-1807-448d-a272-a5acff79f168" />
-        <property name="name" value="jetbrains.mps.lang.core.pluginSolution" />
-      </node>
-      <node role="entry" type=".jetbrains.mps.build.packaging.structure.Module" id="5084772791166137657">
-        <property name="id" value="7d332e1b-cee1-4d9f-a183-9b8cb0705e8f" />
-        <property name="name" value="jetbrains.mps.lang.structure.pluginSolution" />
-      </node>
-      <node role="entry" type=".jetbrains.mps.build.packaging.structure.Module" id="5084772791166144207">
-        <property name="id" value="aebdae01-106e-4921-bb93-d42129091551" />
-        <property name="name" value="jetbrains.mps.lang.generator.pluginSolution" />
-      </node>
-      <node role="entry" type=".jetbrains.mps.build.packaging.structure.Module" id="5084772791166144209">
-        <property name="id" value="41a0cd9a-e864-453f-9450-7a14a956903b" />
-        <property name="name" value="jetbrains.mps.lang.plugin.pluginSolution" />
-      </node>
-      <node role="entry" type=".jetbrains.mps.build.packaging.structure.Module" id="5084772791166144210">
-        <property name="id" value="3bd2a531-32be-4b76-91ac-88f12e402f0b" />
-        <property name="name" value="jetbrains.mps.lang.quotation.pluginSolution" />
-      </node>
-      <node role="entry" type=".jetbrains.mps.build.packaging.structure.Module" id="5084772791166144212">
-        <property name="id" value="730a3a76-1f70-4867-b7f1-1cb7864be230" />
-        <property name="name" value="jetbrains.mps.lang.script.pluginSolution" />
-      </node>
-      <node role="entry" type=".jetbrains.mps.build.packaging.structure.Module" id="5084772791166144213">
-        <property name="id" value="ea1e0516-1fe8-4311-a189-f50f8f419173" />
-        <property name="name" value="jetbrains.mps.lang.smodel.pluginSolution" />
-      </node>
-      <node role="entry" type=".jetbrains.mps.build.packaging.structure.Module" id="5084772791166144214">
-        <property name="id" value="d54912d1-5885-42e5-9bf3-7840c8bf7914" />
-        <property name="name" value="jetbrains.mps.lang.test.pluginSolution" />
-      </node>
-      <node role="entry" type=".jetbrains.mps.build.packaging.structure.Module" id="5084772791166144216">
-        <property name="id" value="637890c3-bc55-4720-9931-6bf18c1082df" />
-        <property name="name" value="jetbrains.mps.lang.traceable.pluginSolution" />
-      </node>
-      <node role="entry" type=".jetbrains.mps.build.packaging.structure.Module" id="5084772791166144217">
-        <property name="id" value="ce5a0f58-7430-42db-a0f4-1620a3eecede" />
-        <property name="name" value="jetbrains.mps.lang.typesystem.pluginSolution" />
-      </node>
-      <node role="entry" type=".jetbrains.mps.build.packaging.structure.Module" id="5084772791166140933">
-        <property name="id" value="66e9008e-0fff-442a-b94e-09ea76bf741a" />
-        <property name="name" value="jetbrains.mps.lang.dataFlow.pluginSolution" />
-      </node>
-      <node role="title" type=".jetbrains.mps.build.packaging.structure.SimpleString" id="8431776905956472939">
-        <property name="name" value="languageDesign" />
+    <node role="entry" roleId="tps4.701559220729212646" type="tps4.Folder" typeId="tps4.1203598512427" id="8431776905956472908">
+      <property name="name" nameId="tpck.1169194664001" value="languageDesign" />
+      <node role="entry" roleId="tps4.1203617897549" type="tps4.Module" typeId="tps4.1203599702327" id="2179941572620253450">
+        <property name="id" nameId="tps4.1222447189012" value="63650c59-16c8-498a-99c8-005c7ee9515d" />
+        <property name="name" nameId="tpck.1169194664001" value="jetbrains.mps.lang.access" />
+      </node>
+      <node role="entry" roleId="tps4.1203617897549" type="tps4.Module" typeId="tps4.1203599702327" id="8431776905956472909">
+        <property name="id" nameId="tps4.1222447189012" value="aee9cad2-acd4-4608-aef2-0004f6a1cdbd" />
+      </node>
+      <node role="entry" roleId="tps4.1203617897549" type="tps4.Module" typeId="tps4.1203599702327" id="8431776905956472911">
+        <property name="id" nameId="tps4.1222447189012" value="af65afd8-f0dd-4942-87d9-63a55f2a9db1" />
+      </node>
+      <node role="entry" roleId="tps4.1203617897549" type="tps4.Module" typeId="tps4.1203599702327" id="4844813484173135547">
+        <property name="id" nameId="tps4.1222447189012" value="fe9d76d7-5809-45c9-ae28-a40915b4d6ff" />
+        <property name="name" nameId="tpck.1169194664001" value="jetbrains.mps.lang.checkedName" />
+      </node>
+      <node role="entry" roleId="tps4.1203617897549" type="tps4.Module" typeId="tps4.1203599702327" id="8431776905956472912">
+        <property name="id" nameId="tps4.1222447189012" value="3f4bc5f5-c6c1-4a28-8b10-c83066ffa4a1" />
+      </node>
+      <node role="entry" roleId="tps4.1203617897549" type="tps4.Module" typeId="tps4.1203599702327" id="8431776905956472931">
+        <property name="id" nameId="tps4.1222447189012" value="ceab5195-25ea-4f22-9b92-103b95ca8c0c" />
+      </node>
+      <node role="entry" roleId="tps4.1203617897549" type="tps4.Module" typeId="tps4.1203599702327" id="8431776905956472919">
+        <property name="id" nameId="tps4.1222447189012" value="7fa12e9c-b949-4976-b4fa-19accbc320b4" />
+      </node>
+      <node role="entry" roleId="tps4.1203617897549" type="tps4.Module" typeId="tps4.1203599702327" id="1527228114010785711">
+        <property name="id" nameId="tps4.1222447189012" value="97a52717-898f-4598-8150-573d9fd03868" />
+        <property name="name" nameId="tpck.1169194664001" value="jetbrains.mps.lang.dataFlow.analyzers" />
+      </node>
+      <node role="entry" roleId="tps4.1203617897549" type="tps4.Module" typeId="tps4.1203599702327" id="2520429355395831041">
+        <property name="id" nameId="tps4.1222447189012" value="f4ad079d-bc71-4ffb-9600-9328705cf998" />
+        <property name="name" nameId="tpck.1169194664001" value="jetbrains.mps.lang.descriptor" />
+      </node>
+      <node role="entry" roleId="tps4.1203617897549" type="tps4.Module" typeId="tps4.1203599702327" id="8431776905956472914">
+        <property name="id" nameId="tps4.1222447189012" value="18bc6592-03a6-4e29-a83a-7ff23bde13ba" />
+      </node>
+      <node role="entry" roleId="tps4.1203617897549" type="tps4.Module" typeId="tps4.1203599702327" id="8431776905956472913">
+        <property name="id" nameId="tps4.1222447189012" value="81f0abb8-d71e-4d13-a0c1-d2291fbb28b7" />
+      </node>
+      <node role="entry" roleId="tps4.1203617897549" type="tps4.Module" typeId="tps4.1203599702327" id="5911785528833788675">
+        <property name="id" nameId="tps4.1222447189012" value="c0080a47-7e37-4558-bee9-9ae18e690549" />
+        <property name="name" nameId="tpck.1169194664001" value="jetbrains.mps.lang.extension" />
+      </node>
+      <node role="entry" roleId="tps4.1203617897549" type="tps4.Module" typeId="tps4.1203599702327" id="8431776905956472916">
+        <property name="id" nameId="tps4.1222447189012" value="64d34fcd-ad02-4e73-aff8-a581124c2e30" />
+      </node>
+      <node role="entry" roleId="tps4.1203617897549" type="tps4.Module" typeId="tps4.1203599702327" id="8431776905956472933">
+        <property name="id" nameId="tps4.1222447189012" value="b401a680-8325-4110-8fd3-84331ff25bef" />
+      </node>
+      <node role="entry" roleId="tps4.1203617897549" type="tps4.Module" typeId="tps4.1203599702327" id="8431776905956472934">
+        <property name="id" nameId="tps4.1222447189012" value="d7706f63-9be2-479c-a3da-ae92af1e64d5" />
+      </node>
+      <node role="entry" roleId="tps4.1203617897549" type="tps4.Module" typeId="tps4.1203599702327" id="4332999099594557074">
+        <property name="id" nameId="tps4.1222447189012" value="289fcc83-6543-41e8-a5ca-768235715ce4" />
+        <property name="name" nameId="tpck.1169194664001" value="jetbrains.mps.lang.generator.generationParameters" />
+      </node>
+      <node role="entry" roleId="tps4.1203617897549" type="tps4.Module" typeId="tps4.1203599702327" id="8431776905956472918">
+        <property name="id" nameId="tps4.1222447189012" value="d7a92d38-f7db-40d0-8431-763b0c3c9f20" />
+      </node>
+      <node role="entry" roleId="tps4.1203617897549" type="tps4.Module" typeId="tps4.1203599702327" id="8431776905956472923">
+        <property name="id" nameId="tps4.1222447189012" value="d4615e3b-d671-4ba9-af01-2b78369b0ba7" />
+      </node>
+      <node role="entry" roleId="tps4.1203617897549" type="tps4.Module" typeId="tps4.1203599702327" id="5332947881305587609">
+        <property name="id" nameId="tps4.1222447189012" value="5206c888-7c5d-4275-bc0a-7c4da12f46e8" />
+        <property name="name" nameId="tpck.1169194664001" value="jetbrains.mps.lang.pattern.testLang" />
+      </node>
+      <node role="entry" roleId="tps4.1203617897549" type="tps4.Module" typeId="tps4.1203599702327" id="3232404296906910608">
+        <property name="id" nameId="tps4.1222447189012" value="86ef8290-12bb-4ca7-947f-093788f263a9" />
+        <property name="name" nameId="tpck.1169194664001" value="jetbrains.mps.lang.project" />
+      </node>
+      <node role="entry" roleId="tps4.1203617897549" type="tps4.Module" typeId="tps4.1203599702327" id="8431776905956472924">
+        <property name="id" nameId="tps4.1222447189012" value="3a13115c-633c-4c5c-bbcc-75c4219e9555" />
+      </node>
+      <node role="entry" roleId="tps4.1203617897549" type="tps4.Module" typeId="tps4.1203599702327" id="8431776905956472925">
+        <property name="id" nameId="tps4.1222447189012" value="28f9e497-3b42-4291-aeba-0a1039153ab1" />
+      </node>
+      <node role="entry" roleId="tps4.1203617897549" type="tps4.Module" typeId="tps4.1203599702327" id="2179941572620253449">
+        <property name="id" nameId="tps4.1222447189012" value="982eb8df-2c96-4bd7-9963-11712ea622e5" />
+        <property name="name" nameId="tpck.1169194664001" value="jetbrains.mps.lang.resources" />
+      </node>
+      <node role="entry" roleId="tps4.1203617897549" type="tps4.Module" typeId="tps4.1203599702327" id="8431776905956472932">
+        <property name="id" nameId="tps4.1222447189012" value="3ecd7c84-cde3-45de-886c-135ecc69b742" />
+      </node>
+      <node role="entry" roleId="tps4.1203617897549" type="tps4.Module" typeId="tps4.1203599702327" id="8431776905956472929">
+        <property name="id" nameId="tps4.1222447189012" value="0eddeefa-c2d6-4437-bc2c-de50fd4ce470" />
+      </node>
+      <node role="entry" roleId="tps4.1203617897549" type="tps4.Module" typeId="tps4.1203599702327" id="8431776905956472926">
+        <property name="id" nameId="tps4.1222447189012" value="13744753-c81f-424a-9c1b-cf8943bf4e86" />
+      </node>
+      <node role="entry" roleId="tps4.1203617897549" type="tps4.Module" typeId="tps4.1203599702327" id="8431776905956472927">
+        <property name="id" nameId="tps4.1222447189012" value="7866978e-a0f0-4cc7-81bc-4d213d9375e1" />
+      </node>
+      <node role="entry" roleId="tps4.1203617897549" type="tps4.Module" typeId="tps4.1203599702327" id="8447281171170208180">
+        <property name="id" nameId="tps4.1222447189012" value="b02ae39f-4c16-4545-8dfa-88df16804e7e" />
+        <property name="name" nameId="tpck.1169194664001" value="jetbrains.mps.lang.smodelTests" />
+      </node>
+      <node role="entry" roleId="tps4.1203617897549" type="tps4.Module" typeId="tps4.1203599702327" id="8431776905956472930">
+        <property name="id" nameId="tps4.1222447189012" value="c72da2b9-7cce-4447-8389-f407dc1158b7" />
+      </node>
+      <node role="entry" roleId="tps4.1203617897549" type="tps4.Module" typeId="tps4.1203599702327" id="8431776905956472938">
+        <property name="id" nameId="tps4.1222447189012" value="ef703a71-a5a3-42af-b53c-ddced816ad5c" />
+      </node>
+      <node role="entry" roleId="tps4.1203617897549" type="tps4.Module" typeId="tps4.1203599702327" id="8431776905956472935">
+        <property name="id" nameId="tps4.1222447189012" value="8585453e-6bfb-4d80-98de-b16074f1d86c" />
+      </node>
+      <node role="entry" roleId="tps4.1203617897549" type="tps4.Module" typeId="tps4.1203599702327" id="812574652542911614">
+        <property name="id" nameId="tps4.1222447189012" value="707c4fde-f79a-44b5-b3d7-b5cef8844ccf" />
+        <property name="name" nameId="tpck.1169194664001" value="jetbrains.mps.lang.test.runtime" />
+      </node>
+      <node role="entry" roleId="tps4.1203617897549" type="tps4.Module" typeId="tps4.1203599702327" id="8431776905956472937">
+        <property name="id" nameId="tps4.1222447189012" value="b83431fe-5c8f-40bc-8a36-65e25f4dd253" />
+      </node>
+      <node role="entry" roleId="tps4.1203617897549" type="tps4.Module" typeId="tps4.1203599702327" id="2406271501070014044">
+        <property name="id" nameId="tps4.1222447189012" value="9ded098b-ad6a-4657-bfd9-48636cfe8bc3" />
+        <property name="name" nameId="tpck.1169194664001" value="jetbrains.mps.lang.traceable" />
+      </node>
+      <node role="entry" roleId="tps4.1203617897549" type="tps4.Module" typeId="tps4.1203599702327" id="8431776905956472917">
+        <property name="id" nameId="tps4.1222447189012" value="7a5dda62-9140-4668-ab76-d5ed1746f2b2" />
+      </node>
+      <node role="entry" roleId="tps4.1203617897549" type="tps4.Module" typeId="tps4.1203599702327" id="1388241112193840948">
+        <property name="id" nameId="tps4.1222447189012" value="d8f591ec-4d86-4af2-9f92-a9e93c803ffa" />
+        <property name="name" nameId="tpck.1169194664001" value="jetbrains.mps.lang.scopes" />
+      </node>
+      <node role="entry" roleId="tps4.1203617897549" type="tps4.Module" typeId="tps4.1203599702327" id="1388241112193840950">
+        <property name="id" nameId="tps4.1222447189012" value="d7eb0a2a-bd50-4576-beae-e4a89db35f20" />
+        <property name="name" nameId="tpck.1169194664001" value="jetbrains.mps.lang.scopes.runtime" />
+      </node>
+      <node role="entry" roleId="tps4.1203617897549" type="tps4.Module" typeId="tps4.1203599702327" id="1909463347605571750">
+        <property name="id" nameId="tps4.1222447189012" value="a47a7608-84cc-4f1d-800f-301c16bc1595" />
+        <property name="name" nameId="tpck.1169194664001" value="typesystemIntegration" />
+      </node>
+      <node role="entry" roleId="tps4.1203617897549" type="tps4.Module" typeId="tps4.1203599702327" id="5084772791166137656">
+        <property name="id" nameId="tps4.1222447189012" value="3699ecc3-1807-448d-a272-a5acff79f168" />
+        <property name="name" nameId="tpck.1169194664001" value="jetbrains.mps.lang.core.pluginSolution" />
+      </node>
+      <node role="entry" roleId="tps4.1203617897549" type="tps4.Module" typeId="tps4.1203599702327" id="5084772791166137657">
+        <property name="id" nameId="tps4.1222447189012" value="7d332e1b-cee1-4d9f-a183-9b8cb0705e8f" />
+        <property name="name" nameId="tpck.1169194664001" value="jetbrains.mps.lang.structure.pluginSolution" />
+      </node>
+      <node role="entry" roleId="tps4.1203617897549" type="tps4.Module" typeId="tps4.1203599702327" id="5084772791166144207">
+        <property name="id" nameId="tps4.1222447189012" value="aebdae01-106e-4921-bb93-d42129091551" />
+        <property name="name" nameId="tpck.1169194664001" value="jetbrains.mps.lang.generator.pluginSolution" />
+      </node>
+      <node role="entry" roleId="tps4.1203617897549" type="tps4.Module" typeId="tps4.1203599702327" id="5084772791166144209">
+        <property name="id" nameId="tps4.1222447189012" value="41a0cd9a-e864-453f-9450-7a14a956903b" />
+        <property name="name" nameId="tpck.1169194664001" value="jetbrains.mps.lang.plugin.pluginSolution" />
+      </node>
+      <node role="entry" roleId="tps4.1203617897549" type="tps4.Module" typeId="tps4.1203599702327" id="5084772791166144210">
+        <property name="id" nameId="tps4.1222447189012" value="3bd2a531-32be-4b76-91ac-88f12e402f0b" />
+        <property name="name" nameId="tpck.1169194664001" value="jetbrains.mps.lang.quotation.pluginSolution" />
+      </node>
+      <node role="entry" roleId="tps4.1203617897549" type="tps4.Module" typeId="tps4.1203599702327" id="5084772791166144212">
+        <property name="id" nameId="tps4.1222447189012" value="730a3a76-1f70-4867-b7f1-1cb7864be230" />
+        <property name="name" nameId="tpck.1169194664001" value="jetbrains.mps.lang.script.pluginSolution" />
+      </node>
+      <node role="entry" roleId="tps4.1203617897549" type="tps4.Module" typeId="tps4.1203599702327" id="5084772791166144213">
+        <property name="id" nameId="tps4.1222447189012" value="ea1e0516-1fe8-4311-a189-f50f8f419173" />
+        <property name="name" nameId="tpck.1169194664001" value="jetbrains.mps.lang.smodel.pluginSolution" />
+      </node>
+      <node role="entry" roleId="tps4.1203617897549" type="tps4.Module" typeId="tps4.1203599702327" id="5084772791166144214">
+        <property name="id" nameId="tps4.1222447189012" value="d54912d1-5885-42e5-9bf3-7840c8bf7914" />
+        <property name="name" nameId="tpck.1169194664001" value="jetbrains.mps.lang.test.pluginSolution" />
+      </node>
+      <node role="entry" roleId="tps4.1203617897549" type="tps4.Module" typeId="tps4.1203599702327" id="5084772791166144216">
+        <property name="id" nameId="tps4.1222447189012" value="637890c3-bc55-4720-9931-6bf18c1082df" />
+        <property name="name" nameId="tpck.1169194664001" value="jetbrains.mps.lang.traceable.pluginSolution" />
+      </node>
+      <node role="entry" roleId="tps4.1203617897549" type="tps4.Module" typeId="tps4.1203599702327" id="5084772791166144217">
+        <property name="id" nameId="tps4.1222447189012" value="ce5a0f58-7430-42db-a0f4-1620a3eecede" />
+        <property name="name" nameId="tpck.1169194664001" value="jetbrains.mps.lang.typesystem.pluginSolution" />
+      </node>
+      <node role="entry" roleId="tps4.1203617897549" type="tps4.Module" typeId="tps4.1203599702327" id="5084772791166140933">
+        <property name="id" nameId="tps4.1222447189012" value="66e9008e-0fff-442a-b94e-09ea76bf741a" />
+        <property name="name" nameId="tpck.1169194664001" value="jetbrains.mps.lang.dataFlow.pluginSolution" />
+      </node>
+      <node role="title" roleId="tps4.1205340441197" type="tps4.SimpleString" typeId="tps4.1205339044029" id="8431776905956472939">
+        <property name="name" nameId="tps4.1223641503366" value="languageDesign" />
       </node>
     </node>
   </root>
   <root id="8431776905956472948">
-    <node role="entry" type=".jetbrains.mps.build.packaging.structure.Folder" id="1527228114010785692">
-      <property name="excludes" value="" />
-      <node role="entry" type=".jetbrains.mps.build.packaging.structure.Folder" id="7947179031518250017">
-        <node role="entry" type=".jetbrains.mps.build.packaging.structure.Module" id="1527228114010785713">
-          <property name="id" value="cccc689c-f365-4862-a8b6-34ecddf8ee26" />
-        </node>
-        <node role="entry" type=".jetbrains.mps.build.packaging.structure.Module" id="5466770178245631394">
-          <property name="id" value="c74210c9-d81c-4a27-8bf8-a71263b53259" />
-          <property name="name" value="jetbrains.mps.baseLanguage.dates.pluginSolution" />
-        </node>
-        <node role="entry" type=".jetbrains.mps.build.packaging.structure.Module" id="1527228114010785714">
-          <property name="id" value="1991585e-225e-4371-977a-68a7888adae2" />
-        </node>
-        <node role="entry" type=".jetbrains.mps.build.packaging.structure.Module" id="1527228114010785715">
-          <property name="id" value="2ebbb458-8ebb-481e-a5d7-9e27903323d4" />
-        </node>
-        <node role="title" type=".jetbrains.mps.build.packaging.structure.SimpleString" id="7947179031518250020">
-          <property name="name" value="dates" />
-        </node>
-      </node>
-      <node role="entry" type=".jetbrains.mps.build.packaging.structure.Folder" id="7947179031518250045">
-        <node role="entry" type=".jetbrains.mps.build.packaging.structure.Module" id="1527228114010785716">
-          <property name="id" value="3304fc6e-7c6b-401e-a016-b944934bb21f" />
-        </node>
-        <node role="entry" type=".jetbrains.mps.build.packaging.structure.Module" id="5084772791166137664">
-          <property name="id" value="77a6e046-32d5-4d60-823e-d1c337b22c4d" />
-          <property name="name" value="jetbrains.mps.baseLanguage.math.pluginSolution" />
-        </node>
-        <node role="entry" type=".jetbrains.mps.build.packaging.structure.Module" id="3646513537109043097">
-          <property name="id" value="b98999bc-8369-4b20-9510-598d4eb5ace6" />
-          <property name="name" value="jetbrains.mps.baseLanguage.math.runtime" />
-        </node>
-        <node role="entry" type=".jetbrains.mps.build.packaging.structure.Module" id="1527228114010785717">
-          <property name="id" value="f43135f9-b833-4685-8d26-ffb6c8215f72" />
-        </node>
-        <node role="entry" type=".jetbrains.mps.build.packaging.structure.Module" id="3646513537109043099">
-          <property name="id" value="4df1d09b-d6ae-453e-8622-14c0d6e4c038" />
-          <property name="name" value="jetbrains.mps.baseLanguage.money.runtime" />
-        </node>
-        <node role="entry" type=".jetbrains.mps.build.packaging.structure.Module" id="8431776905956472966">
-          <property name="id" value="c23bca8e-629a-4cd7-84b4-411b6024469f" />
-        </node>
-        <node role="entry" type=".jetbrains.mps.build.packaging.structure.Module" id="8431776905956472968">
-          <property name="id" value="73736c50-f124-433b-b789-2828a15a0adc" />
-        </node>
-        <node role="entry" type=".jetbrains.mps.build.packaging.structure.Module" id="8431776905956472969">
-          <property name="id" value="c1b26490-e316-44a3-bb8e-c9120732af93" />
-        </node>
-        <node role="title" type=".jetbrains.mps.build.packaging.structure.SimpleString" id="7947179031518250048">
-          <property name="name" value="baseLanguage" />
-        </node>
-      </node>
-      <node role="entry" type=".jetbrains.mps.build.packaging.structure.Folder" id="7947179031518250051">
-        <node role="entry" type=".jetbrains.mps.build.packaging.structure.Module" id="1527228114010785703">
-          <property name="id" value="d4e445fa-e1ac-4fc8-8d3b-e62b05d0ea4c" />
-        </node>
-        <node role="entry" type=".jetbrains.mps.build.packaging.structure.Module" id="5084772791166137659">
-          <property name="id" value="7a726c26-db91-4893-9e84-b952361700b3" />
-          <property name="name" value="jetbrains.mps.ypath.pluginSolution" />
-        </node>
-        <node role="entry" type=".jetbrains.mps.build.packaging.structure.Module" id="1527228114010785704">
-          <property name="id" value="99834b1c-2b28-4543-a97c-953df7633f72" />
-          <property name="name" value="jetbrains.mps.ypath.runtime" />
-        </node>
-        <node role="entry" type=".jetbrains.mps.build.packaging.structure.Module" id="1527228114010785701">
-          <property name="id" value="084f8779-0bb0-44bf-8a8b-1214d7acfbc5" />
-        </node>
-        <node role="entry" type=".jetbrains.mps.build.packaging.structure.Module" id="1527228114010785702">
-          <property name="id" value="26af8f6b-3531-46d0-8700-83a313e4566e" />
-        </node>
-        <node role="title" type=".jetbrains.mps.build.packaging.structure.SimpleString" id="7947179031518250054">
-          <property name="name" value="ypath" />
-        </node>
-      </node>
-      <node role="entry" type=".jetbrains.mps.build.packaging.structure.Folder" id="8431776905956472986">
-        <property name="excludes" value="" />
-        <node role="title" type=".jetbrains.mps.build.packaging.structure.SimpleString" id="8431776905956472987">
-          <property name="name" value="ui" />
-        </node>
-        <node role="entry" type=".jetbrains.mps.build.packaging.structure.Module" id="8431776905956472988">
-          <property name="id" value="fb26dccf-fa54-4e9a-8ddb-b66311a34393" />
-        </node>
-        <node role="entry" type=".jetbrains.mps.build.packaging.structure.Module" id="5084772791166137658">
-          <property name="id" value="3bc6467d-109e-4e60-8783-f50a59bb85ef" />
-          <property name="name" value="jetbrains.mps.ui.pluginSolution" />
-        </node>
-        <node role="entry" type=".jetbrains.mps.build.packaging.structure.Module" id="8431776905956472989">
-          <property name="id" value="8a448bd0-1380-4c01-9820-0f051d33888c" />
-        </node>
-        <node role="entry" type=".jetbrains.mps.build.packaging.structure.Module" id="1121623940223886265">
-          <property name="id" value="4e6f538e-8539-43c7-b0f9-0ba45c4949a0" />
-          <property name="name" value="jetbrains.mps.ui.modeling.pluginSolution" />
-        </node>
-        <node role="entry" type=".jetbrains.mps.build.packaging.structure.Module" id="8431776905956472990">
-          <property name="id" value="b648a171-98f9-494b-b822-c3147ae7d330" />
-        </node>
-        <node role="entry" type=".jetbrains.mps.build.packaging.structure.Module" id="8431776905956472991">
-          <property name="id" value="e5c2a44a-6085-4aeb-a5b6-851cecd2d926" />
-        </node>
-        <node role="entry" type=".jetbrains.mps.build.packaging.structure.Module" id="1121623940223886255">
-          <property name="id" value="f56a1166-ee91-497f-a91b-501c7ae5dbc7" />
-          <property name="name" value="jetbrains.mps.ui.gwt.pluginSolution" />
-        </node>
-        <node role="entry" type=".jetbrains.mps.build.packaging.structure.Module" id="8431776905956472992">
-          <property name="id" value="51805413-e01e-4f51-bf62-a054ab51eb54" />
-        </node>
-        <node role="entry" type=".jetbrains.mps.build.packaging.structure.Module" id="1121623940223886266">
-          <property name="id" value="a7a3b853-3358-4577-b5bc-c4987865cc0f" />
-          <property name="name" value="jetbrains.mps.ui.swing.pluginSolution" />
-        </node>
-        <node role="entry" type=".jetbrains.mps.build.packaging.structure.Module" id="8431776905956472993">
-          <property name="id" value="acc947bf-6778-444a-9dc7-4cc72d4eb3d0" />
-        </node>
-        <node role="entry" type=".jetbrains.mps.build.packaging.structure.Module" id="8431776905956472994">
-          <property name="id" value="71c80332-b17f-4f0a-be23-b5cba1d261f7" />
-        </node>
-        <node role="entry" type=".jetbrains.mps.build.packaging.structure.Module" id="1121623940223886267">
-          <property name="id" value="7b87e12c-fc91-4d3f-b10e-8aacae8211dd" />
-          <property name="name" value="jetbrains.mps.ui.swt.pluginSolution" />
-        </node>
-        <node role="entry" type=".jetbrains.mps.build.packaging.structure.Module" id="8431776905956472995">
-          <property name="id" value="69934240-945d-492b-83e7-39bda70200e7" />
-        </node>
-        <node role="entry" type=".jetbrains.mps.build.packaging.structure.Module" id="6322407397626461069">
-          <property name="id" value="ef7bf5ac-d06c-4342-b11d-e42104eb9343" />
-          <property name="name" value="jetbrains.mps.lang.plugin.standalone" />
-        </node>
-      </node>
-      <node role="entry" type=".jetbrains.mps.build.packaging.structure.Folder" id="1479728067424032863">
-        <property name="excludes" value="" />
-        <node role="entry" type=".jetbrains.mps.build.packaging.structure.Module" id="1479728067424032867">
-          <property name="id" value="0272d3b4-4cc8-481e-9e2f-07793fbfcb41" />
-          <property name="name" value="jetbrains.mps.lang.editor.table" />
-        </node>
-        <node role="entry" type=".jetbrains.mps.build.packaging.structure.Module" id="1479728067424032868">
-          <property name="id" value="258bd2f6-0d02-411d-86b2-5a5ea083e6d2" />
-          <property name="name" value="jetbrains.mps.lang.editor.table.runtime" />
-        </node>
-        <node role="title" type=".jetbrains.mps.build.packaging.structure.SimpleString" id="1479728067424032866">
-          <property name="name" value="editor" />
-        </node>
-      </node>
-      <node role="entry" type=".jetbrains.mps.build.packaging.structure.Folder" id="7947179031518250059">
-        <node role="entry" type=".jetbrains.mps.build.packaging.structure.Module" id="1527228114010785705">
-          <property name="id" value="4a1e4a24-105b-44ed-959c-6586fc957db3" />
-        </node>
-        <node role="title" type=".jetbrains.mps.build.packaging.structure.SimpleString" id="7947179031518250062">
-          <property name="name" value="bash" />
-        </node>
-      </node>
-      <node role="entry" type=".jetbrains.mps.build.packaging.structure.Folder" id="7947179031518250064">
-        <node role="entry" type=".jetbrains.mps.build.packaging.structure.Module" id="1527228114010785706">
-          <property name="id" value="d745e97c-8235-4470-b086-ba3da1f4c03c" />
-        </node>
-        <node role="entry" type=".jetbrains.mps.build.packaging.structure.Module" id="1121623940223886252">
-          <property name="id" value="7cafff2e-0f23-44d5-8d34-9e13afa2a751" />
-          <property name="name" value="jetbrains.mps.quickQueryLanguage.pluginSolution" />
-        </node>
-        <node role="entry" type=".jetbrains.mps.build.packaging.structure.Module" id="1527228114010785707">
-          <property name="id" value="8a97af52-a1ac-4297-b776-d35bf47ce8da" />
-          <property name="name" value="jetbrains.mps.quickQuery.runtime" />
-        </node>
-        <node role="title" type=".jetbrains.mps.build.packaging.structure.SimpleString" id="7947179031518250067">
-          <property name="name" value="quickQueryLanguage" />
-        </node>
-      </node>
-      <node role="entry" type=".jetbrains.mps.build.packaging.structure.Folder" id="7947179031518250023">
-        <node role="entry" type=".jetbrains.mps.build.packaging.structure.Folder" id="7947179031518250029">
-          <node role="entry" type=".jetbrains.mps.build.packaging.structure.Module" id="8431776905956472973">
-            <property name="id" value="0b608d44-1308-418d-8715-22d040c3b3cc" />
-          </node>
-          <node role="entry" type=".jetbrains.mps.build.packaging.structure.Module" id="8431776905956472974">
-            <property name="id" value="a79f53b6-9aaa-48eb-9fbb-aaec80a6da9a" />
-          </node>
-          <node role="entry" type=".jetbrains.mps.build.packaging.structure.Module" id="5466770178245631396">
-            <property name="id" value="094954f5-ae7f-4b4c-a5a2-cfd4bbb86ad2" />
-            <property name="name" value="jetbrains.mps.build.custommps.pluginSolution" />
-          </node>
-          <node role="entry" type=".jetbrains.mps.build.packaging.structure.Module" id="8431776905956472977">
-            <property name="id" value="fba399db-f591-45dc-a279-e2a2a986e262" />
-          </node>
-          <node role="entry" type=".jetbrains.mps.build.packaging.structure.Module" id="5084772791166137665">
-            <property name="id" value="f44cbdd5-39a3-4e80-a4e4-26ad1efab3cc" />
-            <property name="name" value="jetbrains.mps.build.generictasks.pluginSolution" />
-          </node>
-          <node role="entry" type=".jetbrains.mps.build.packaging.structure.Module" id="8431776905956472978">
-            <property name="id" value="4e6c5313-7662-4c44-9bc7-b488cec17508" />
-          </node>
-          <node role="entry" type=".jetbrains.mps.build.packaging.structure.Module" id="5466770178245631398">
-            <property name="id" value="b5230e95-4b1a-45ec-ace6-8ae079e17bba" />
-            <property name="name" value="jetbrains.mps.build.packaging.pluginSolution" />
-          </node>
-          <node role="entry" type=".jetbrains.mps.build.packaging.structure.Module" id="8431776905956472979">
-            <property name="id" value="500e32a4-ab9e-46a4-ae29-127ae883d208" />
-          </node>
-          <node role="entry" type=".jetbrains.mps.build.packaging.structure.Module" id="8431776905956472980">
-            <property name="id" value="dd61a7d7-8e1b-45a1-9aa3-8585ec2b60fc" />
-          </node>
-          <node role="entry" type=".jetbrains.mps.build.packaging.structure.Module" id="4771179612991950368">
-            <property name="id" value="d5033cee-f632-44b6-b308-89d4fbde34ff" />
-            <property name="name" value="jetbrains.mps.build.startup" />
-          </node>
-          <node role="entry" type=".jetbrains.mps.build.packaging.structure.Module" id="4771179612991950370">
-            <property name="id" value="77cb4ae5-2831-4e0c-b819-c00e2c16c1b2" />
-            <property name="name" value="jetbrains.mps.build.mpsdist" />
-          </node>
-          <node role="title" type=".jetbrains.mps.build.packaging.structure.SimpleString" id="7947179031518250032">
-            <property name="name" value="build" />
-          </node>
-        </node>
-        <node role="entry" type=".jetbrains.mps.build.packaging.structure.Folder" id="7947179031518250034">
-          <node role="entry" type=".jetbrains.mps.build.packaging.structure.Module" id="8431776905956472983">
-            <property name="id" value="5d6bee4c-f891-4a93-a0c9-e2268726ae47" />
-          </node>
-          <node role="entry" type=".jetbrains.mps.build.packaging.structure.Module" id="1121623940223886256">
-            <property name="id" value="15c70035-a529-4bb0-8c16-00e6d2ce60de" />
-            <property name="name" value="jetbrains.mps.uiLanguage.pluginSolution" />
-          </node>
-          <node role="entry" type=".jetbrains.mps.build.packaging.structure.Module" id="8431776905956472984">
-            <property name="id" value="a20a42c8-ea20-45de-bc60-acb92cc25c46" />
-          </node>
-          <node role="title" type=".jetbrains.mps.build.packaging.structure.SimpleString" id="7947179031518250037">
-            <property name="name" value="ui" />
-          </node>
-        </node>
-        <node role="entry" type=".jetbrains.mps.build.packaging.structure.Folder" id="7947179031518250039">
-          <node role="entry" type=".jetbrains.mps.build.packaging.structure.Module" id="8431776905956472982">
-            <property name="id" value="823d79c6-2e26-4b0e-92a0-e1884a10bba9" />
-          </node>
-          <node role="entry" type=".jetbrains.mps.build.packaging.structure.Module" id="1121623940223886257">
-            <property name="id" value="00079280-2b75-4da8-bc1f-55c3bf8b1bab" />
-            <property name="name" value="jetbrains.mps.xml.deprecated.pluginSolution" />
-          </node>
-          <node role="title" type=".jetbrains.mps.build.packaging.structure.SimpleString" id="7947179031518250042">
-            <property name="name" value="xml" />
-          </node>
-        </node>
-        <node role="entry" type=".jetbrains.mps.build.packaging.structure.Module" id="1527228114010785719">
-          <property name="id" value="3fe6ec39-7405-4314-abfd-5964c9c40e6b" />
-        </node>
-        <node role="entry" type=".jetbrains.mps.build.packaging.structure.Module" id="1121623940223886258">
-          <property name="id" value="c9b07d89-4434-4e84-be34-987acee1abeb" />
-          <property name="name" value="jetbrains.mpslite.pluginSolution" />
-        </node>
-        <node role="entry" type=".jetbrains.mps.build.packaging.structure.Module" id="1527228114010785720">
-          <property name="id" value="0452c5e6-046a-41b1-a1c2-bfa47ef3ae0b" />
-        </node>
-        <node role="title" type=".jetbrains.mps.build.packaging.structure.SimpleString" id="7947179031518250026">
-          <property name="name" value="deprecated" />
-        </node>
-      </node>
-      <node role="entry" type=".jetbrains.mps.build.packaging.structure.Module" id="1527228114010785708">
-        <property name="id" value="954c4d77-e24b-4e49-a5a5-5476c966c092" />
-      </node>
-      <node role="entry" type=".jetbrains.mps.build.packaging.structure.Module" id="1527228114010785718">
-        <property name="id" value="32d0a39c-772f-4490-8142-e50f9a9f19d4" />
-        <property name="name" value="jetbrains.mps.platform.conf" />
-      </node>
-      <node role="entry" type=".jetbrains.mps.build.packaging.structure.Module" id="8147794396217218738">
-        <property name="id" value="134ef213-c518-42b0-b12c-c109aa13d320" />
-        <property name="name" value="collections_trove.runtime" />
-      </node>
-      <node role="title" type=".jetbrains.mps.build.packaging.structure.SimpleString" id="1527228114010785721">
-        <property name="name" value="util" />
+    <node role="entry" roleId="tps4.701559220729212646" type="tps4.Folder" typeId="tps4.1203598512427" id="1527228114010785692">
+      <property name="excludes" nameId="tps4.1204107522064" value="" />
+      <node role="entry" roleId="tps4.1203617897549" type="tps4.Folder" typeId="tps4.1203598512427" id="7947179031518250017">
+        <node role="entry" roleId="tps4.1203617897549" type="tps4.Module" typeId="tps4.1203599702327" id="1527228114010785713">
+          <property name="id" nameId="tps4.1222447189012" value="cccc689c-f365-4862-a8b6-34ecddf8ee26" />
+        </node>
+        <node role="entry" roleId="tps4.1203617897549" type="tps4.Module" typeId="tps4.1203599702327" id="5466770178245631394">
+          <property name="id" nameId="tps4.1222447189012" value="c74210c9-d81c-4a27-8bf8-a71263b53259" />
+          <property name="name" nameId="tpck.1169194664001" value="jetbrains.mps.baseLanguage.dates.pluginSolution" />
+        </node>
+        <node role="entry" roleId="tps4.1203617897549" type="tps4.Module" typeId="tps4.1203599702327" id="1527228114010785714">
+          <property name="id" nameId="tps4.1222447189012" value="1991585e-225e-4371-977a-68a7888adae2" />
+        </node>
+        <node role="entry" roleId="tps4.1203617897549" type="tps4.Module" typeId="tps4.1203599702327" id="1527228114010785715">
+          <property name="id" nameId="tps4.1222447189012" value="2ebbb458-8ebb-481e-a5d7-9e27903323d4" />
+        </node>
+        <node role="title" roleId="tps4.1205340441197" type="tps4.SimpleString" typeId="tps4.1205339044029" id="7947179031518250020">
+          <property name="name" nameId="tps4.1223641503366" value="dates" />
+        </node>
+      </node>
+      <node role="entry" roleId="tps4.1203617897549" type="tps4.Folder" typeId="tps4.1203598512427" id="7947179031518250045">
+        <node role="entry" roleId="tps4.1203617897549" type="tps4.Module" typeId="tps4.1203599702327" id="1527228114010785716">
+          <property name="id" nameId="tps4.1222447189012" value="3304fc6e-7c6b-401e-a016-b944934bb21f" />
+        </node>
+        <node role="entry" roleId="tps4.1203617897549" type="tps4.Module" typeId="tps4.1203599702327" id="5084772791166137664">
+          <property name="id" nameId="tps4.1222447189012" value="77a6e046-32d5-4d60-823e-d1c337b22c4d" />
+          <property name="name" nameId="tpck.1169194664001" value="jetbrains.mps.baseLanguage.math.pluginSolution" />
+        </node>
+        <node role="entry" roleId="tps4.1203617897549" type="tps4.Module" typeId="tps4.1203599702327" id="3646513537109043097">
+          <property name="id" nameId="tps4.1222447189012" value="b98999bc-8369-4b20-9510-598d4eb5ace6" />
+          <property name="name" nameId="tpck.1169194664001" value="jetbrains.mps.baseLanguage.math.runtime" />
+        </node>
+        <node role="entry" roleId="tps4.1203617897549" type="tps4.Module" typeId="tps4.1203599702327" id="1527228114010785717">
+          <property name="id" nameId="tps4.1222447189012" value="f43135f9-b833-4685-8d26-ffb6c8215f72" />
+        </node>
+        <node role="entry" roleId="tps4.1203617897549" type="tps4.Module" typeId="tps4.1203599702327" id="3646513537109043099">
+          <property name="id" nameId="tps4.1222447189012" value="4df1d09b-d6ae-453e-8622-14c0d6e4c038" />
+          <property name="name" nameId="tpck.1169194664001" value="jetbrains.mps.baseLanguage.money.runtime" />
+        </node>
+        <node role="entry" roleId="tps4.1203617897549" type="tps4.Module" typeId="tps4.1203599702327" id="8431776905956472966">
+          <property name="id" nameId="tps4.1222447189012" value="c23bca8e-629a-4cd7-84b4-411b6024469f" />
+        </node>
+        <node role="entry" roleId="tps4.1203617897549" type="tps4.Module" typeId="tps4.1203599702327" id="8431776905956472968">
+          <property name="id" nameId="tps4.1222447189012" value="73736c50-f124-433b-b789-2828a15a0adc" />
+        </node>
+        <node role="entry" roleId="tps4.1203617897549" type="tps4.Module" typeId="tps4.1203599702327" id="8431776905956472969">
+          <property name="id" nameId="tps4.1222447189012" value="c1b26490-e316-44a3-bb8e-c9120732af93" />
+        </node>
+        <node role="title" roleId="tps4.1205340441197" type="tps4.SimpleString" typeId="tps4.1205339044029" id="7947179031518250048">
+          <property name="name" nameId="tps4.1223641503366" value="baseLanguage" />
+        </node>
+      </node>
+      <node role="entry" roleId="tps4.1203617897549" type="tps4.Folder" typeId="tps4.1203598512427" id="7947179031518250051">
+        <node role="entry" roleId="tps4.1203617897549" type="tps4.Module" typeId="tps4.1203599702327" id="1527228114010785703">
+          <property name="id" nameId="tps4.1222447189012" value="d4e445fa-e1ac-4fc8-8d3b-e62b05d0ea4c" />
+        </node>
+        <node role="entry" roleId="tps4.1203617897549" type="tps4.Module" typeId="tps4.1203599702327" id="5084772791166137659">
+          <property name="id" nameId="tps4.1222447189012" value="7a726c26-db91-4893-9e84-b952361700b3" />
+          <property name="name" nameId="tpck.1169194664001" value="jetbrains.mps.ypath.pluginSolution" />
+        </node>
+        <node role="entry" roleId="tps4.1203617897549" type="tps4.Module" typeId="tps4.1203599702327" id="1527228114010785704">
+          <property name="id" nameId="tps4.1222447189012" value="99834b1c-2b28-4543-a97c-953df7633f72" />
+          <property name="name" nameId="tpck.1169194664001" value="jetbrains.mps.ypath.runtime" />
+        </node>
+        <node role="entry" roleId="tps4.1203617897549" type="tps4.Module" typeId="tps4.1203599702327" id="1527228114010785701">
+          <property name="id" nameId="tps4.1222447189012" value="084f8779-0bb0-44bf-8a8b-1214d7acfbc5" />
+        </node>
+        <node role="entry" roleId="tps4.1203617897549" type="tps4.Module" typeId="tps4.1203599702327" id="1527228114010785702">
+          <property name="id" nameId="tps4.1222447189012" value="26af8f6b-3531-46d0-8700-83a313e4566e" />
+        </node>
+        <node role="title" roleId="tps4.1205340441197" type="tps4.SimpleString" typeId="tps4.1205339044029" id="7947179031518250054">
+          <property name="name" nameId="tps4.1223641503366" value="ypath" />
+        </node>
+      </node>
+      <node role="entry" roleId="tps4.1203617897549" type="tps4.Folder" typeId="tps4.1203598512427" id="8431776905956472986">
+        <property name="excludes" nameId="tps4.1204107522064" value="" />
+        <node role="title" roleId="tps4.1205340441197" type="tps4.SimpleString" typeId="tps4.1205339044029" id="8431776905956472987">
+          <property name="name" nameId="tps4.1223641503366" value="ui" />
+        </node>
+        <node role="entry" roleId="tps4.1203617897549" type="tps4.Module" typeId="tps4.1203599702327" id="8431776905956472988">
+          <property name="id" nameId="tps4.1222447189012" value="fb26dccf-fa54-4e9a-8ddb-b66311a34393" />
+        </node>
+        <node role="entry" roleId="tps4.1203617897549" type="tps4.Module" typeId="tps4.1203599702327" id="5084772791166137658">
+          <property name="id" nameId="tps4.1222447189012" value="3bc6467d-109e-4e60-8783-f50a59bb85ef" />
+          <property name="name" nameId="tpck.1169194664001" value="jetbrains.mps.ui.pluginSolution" />
+        </node>
+        <node role="entry" roleId="tps4.1203617897549" type="tps4.Module" typeId="tps4.1203599702327" id="8431776905956472989">
+          <property name="id" nameId="tps4.1222447189012" value="8a448bd0-1380-4c01-9820-0f051d33888c" />
+        </node>
+        <node role="entry" roleId="tps4.1203617897549" type="tps4.Module" typeId="tps4.1203599702327" id="1121623940223886265">
+          <property name="id" nameId="tps4.1222447189012" value="4e6f538e-8539-43c7-b0f9-0ba45c4949a0" />
+          <property name="name" nameId="tpck.1169194664001" value="jetbrains.mps.ui.modeling.pluginSolution" />
+        </node>
+        <node role="entry" roleId="tps4.1203617897549" type="tps4.Module" typeId="tps4.1203599702327" id="8431776905956472990">
+          <property name="id" nameId="tps4.1222447189012" value="b648a171-98f9-494b-b822-c3147ae7d330" />
+        </node>
+        <node role="entry" roleId="tps4.1203617897549" type="tps4.Module" typeId="tps4.1203599702327" id="8431776905956472991">
+          <property name="id" nameId="tps4.1222447189012" value="e5c2a44a-6085-4aeb-a5b6-851cecd2d926" />
+        </node>
+        <node role="entry" roleId="tps4.1203617897549" type="tps4.Module" typeId="tps4.1203599702327" id="1121623940223886255">
+          <property name="id" nameId="tps4.1222447189012" value="f56a1166-ee91-497f-a91b-501c7ae5dbc7" />
+          <property name="name" nameId="tpck.1169194664001" value="jetbrains.mps.ui.gwt.pluginSolution" />
+        </node>
+        <node role="entry" roleId="tps4.1203617897549" type="tps4.Module" typeId="tps4.1203599702327" id="8431776905956472992">
+          <property name="id" nameId="tps4.1222447189012" value="51805413-e01e-4f51-bf62-a054ab51eb54" />
+        </node>
+        <node role="entry" roleId="tps4.1203617897549" type="tps4.Module" typeId="tps4.1203599702327" id="1121623940223886266">
+          <property name="id" nameId="tps4.1222447189012" value="a7a3b853-3358-4577-b5bc-c4987865cc0f" />
+          <property name="name" nameId="tpck.1169194664001" value="jetbrains.mps.ui.swing.pluginSolution" />
+        </node>
+        <node role="entry" roleId="tps4.1203617897549" type="tps4.Module" typeId="tps4.1203599702327" id="8431776905956472993">
+          <property name="id" nameId="tps4.1222447189012" value="acc947bf-6778-444a-9dc7-4cc72d4eb3d0" />
+        </node>
+        <node role="entry" roleId="tps4.1203617897549" type="tps4.Module" typeId="tps4.1203599702327" id="8431776905956472994">
+          <property name="id" nameId="tps4.1222447189012" value="71c80332-b17f-4f0a-be23-b5cba1d261f7" />
+        </node>
+        <node role="entry" roleId="tps4.1203617897549" type="tps4.Module" typeId="tps4.1203599702327" id="1121623940223886267">
+          <property name="id" nameId="tps4.1222447189012" value="7b87e12c-fc91-4d3f-b10e-8aacae8211dd" />
+          <property name="name" nameId="tpck.1169194664001" value="jetbrains.mps.ui.swt.pluginSolution" />
+        </node>
+        <node role="entry" roleId="tps4.1203617897549" type="tps4.Module" typeId="tps4.1203599702327" id="8431776905956472995">
+          <property name="id" nameId="tps4.1222447189012" value="69934240-945d-492b-83e7-39bda70200e7" />
+        </node>
+        <node role="entry" roleId="tps4.1203617897549" type="tps4.Module" typeId="tps4.1203599702327" id="6322407397626461069">
+          <property name="id" nameId="tps4.1222447189012" value="ef7bf5ac-d06c-4342-b11d-e42104eb9343" />
+          <property name="name" nameId="tpck.1169194664001" value="jetbrains.mps.lang.plugin.standalone" />
+        </node>
+      </node>
+      <node role="entry" roleId="tps4.1203617897549" type="tps4.Folder" typeId="tps4.1203598512427" id="1479728067424032863">
+        <property name="excludes" nameId="tps4.1204107522064" value="" />
+        <node role="entry" roleId="tps4.1203617897549" type="tps4.Module" typeId="tps4.1203599702327" id="1479728067424032867">
+          <property name="id" nameId="tps4.1222447189012" value="0272d3b4-4cc8-481e-9e2f-07793fbfcb41" />
+          <property name="name" nameId="tpck.1169194664001" value="jetbrains.mps.lang.editor.table" />
+        </node>
+        <node role="entry" roleId="tps4.1203617897549" type="tps4.Module" typeId="tps4.1203599702327" id="1479728067424032868">
+          <property name="id" nameId="tps4.1222447189012" value="258bd2f6-0d02-411d-86b2-5a5ea083e6d2" />
+          <property name="name" nameId="tpck.1169194664001" value="jetbrains.mps.lang.editor.table.runtime" />
+        </node>
+        <node role="title" roleId="tps4.1205340441197" type="tps4.SimpleString" typeId="tps4.1205339044029" id="1479728067424032866">
+          <property name="name" nameId="tps4.1223641503366" value="editor" />
+        </node>
+      </node>
+      <node role="entry" roleId="tps4.1203617897549" type="tps4.Folder" typeId="tps4.1203598512427" id="7947179031518250059">
+        <node role="entry" roleId="tps4.1203617897549" type="tps4.Module" typeId="tps4.1203599702327" id="1527228114010785705">
+          <property name="id" nameId="tps4.1222447189012" value="4a1e4a24-105b-44ed-959c-6586fc957db3" />
+        </node>
+        <node role="title" roleId="tps4.1205340441197" type="tps4.SimpleString" typeId="tps4.1205339044029" id="7947179031518250062">
+          <property name="name" nameId="tps4.1223641503366" value="bash" />
+        </node>
+      </node>
+      <node role="entry" roleId="tps4.1203617897549" type="tps4.Folder" typeId="tps4.1203598512427" id="7947179031518250064">
+        <node role="entry" roleId="tps4.1203617897549" type="tps4.Module" typeId="tps4.1203599702327" id="1527228114010785706">
+          <property name="id" nameId="tps4.1222447189012" value="d745e97c-8235-4470-b086-ba3da1f4c03c" />
+        </node>
+        <node role="entry" roleId="tps4.1203617897549" type="tps4.Module" typeId="tps4.1203599702327" id="1121623940223886252">
+          <property name="id" nameId="tps4.1222447189012" value="7cafff2e-0f23-44d5-8d34-9e13afa2a751" />
+          <property name="name" nameId="tpck.1169194664001" value="jetbrains.mps.quickQueryLanguage.pluginSolution" />
+        </node>
+        <node role="entry" roleId="tps4.1203617897549" type="tps4.Module" typeId="tps4.1203599702327" id="1527228114010785707">
+          <property name="id" nameId="tps4.1222447189012" value="8a97af52-a1ac-4297-b776-d35bf47ce8da" />
+          <property name="name" nameId="tpck.1169194664001" value="jetbrains.mps.quickQuery.runtime" />
+        </node>
+        <node role="title" roleId="tps4.1205340441197" type="tps4.SimpleString" typeId="tps4.1205339044029" id="7947179031518250067">
+          <property name="name" nameId="tps4.1223641503366" value="quickQueryLanguage" />
+        </node>
+      </node>
+      <node role="entry" roleId="tps4.1203617897549" type="tps4.Folder" typeId="tps4.1203598512427" id="7947179031518250023">
+        <node role="entry" roleId="tps4.1203617897549" type="tps4.Folder" typeId="tps4.1203598512427" id="7947179031518250029">
+          <node role="entry" roleId="tps4.1203617897549" type="tps4.Module" typeId="tps4.1203599702327" id="8431776905956472973">
+            <property name="id" nameId="tps4.1222447189012" value="0b608d44-1308-418d-8715-22d040c3b3cc" />
+          </node>
+          <node role="entry" roleId="tps4.1203617897549" type="tps4.Module" typeId="tps4.1203599702327" id="8431776905956472974">
+            <property name="id" nameId="tps4.1222447189012" value="a79f53b6-9aaa-48eb-9fbb-aaec80a6da9a" />
+          </node>
+          <node role="entry" roleId="tps4.1203617897549" type="tps4.Module" typeId="tps4.1203599702327" id="5466770178245631396">
+            <property name="id" nameId="tps4.1222447189012" value="094954f5-ae7f-4b4c-a5a2-cfd4bbb86ad2" />
+            <property name="name" nameId="tpck.1169194664001" value="jetbrains.mps.build.custommps.pluginSolution" />
+          </node>
+          <node role="entry" roleId="tps4.1203617897549" type="tps4.Module" typeId="tps4.1203599702327" id="8431776905956472977">
+            <property name="id" nameId="tps4.1222447189012" value="fba399db-f591-45dc-a279-e2a2a986e262" />
+          </node>
+          <node role="entry" roleId="tps4.1203617897549" type="tps4.Module" typeId="tps4.1203599702327" id="5084772791166137665">
+            <property name="id" nameId="tps4.1222447189012" value="f44cbdd5-39a3-4e80-a4e4-26ad1efab3cc" />
+            <property name="name" nameId="tpck.1169194664001" value="jetbrains.mps.build.generictasks.pluginSolution" />
+          </node>
+          <node role="entry" roleId="tps4.1203617897549" type="tps4.Module" typeId="tps4.1203599702327" id="8431776905956472978">
+            <property name="id" nameId="tps4.1222447189012" value="4e6c5313-7662-4c44-9bc7-b488cec17508" />
+          </node>
+          <node role="entry" roleId="tps4.1203617897549" type="tps4.Module" typeId="tps4.1203599702327" id="5466770178245631398">
+            <property name="id" nameId="tps4.1222447189012" value="b5230e95-4b1a-45ec-ace6-8ae079e17bba" />
+            <property name="name" nameId="tpck.1169194664001" value="jetbrains.mps.build.packaging.pluginSolution" />
+          </node>
+          <node role="entry" roleId="tps4.1203617897549" type="tps4.Module" typeId="tps4.1203599702327" id="8431776905956472979">
+            <property name="id" nameId="tps4.1222447189012" value="500e32a4-ab9e-46a4-ae29-127ae883d208" />
+          </node>
+          <node role="entry" roleId="tps4.1203617897549" type="tps4.Module" typeId="tps4.1203599702327" id="8431776905956472980">
+            <property name="id" nameId="tps4.1222447189012" value="dd61a7d7-8e1b-45a1-9aa3-8585ec2b60fc" />
+          </node>
+          <node role="entry" roleId="tps4.1203617897549" type="tps4.Module" typeId="tps4.1203599702327" id="4771179612991950368">
+            <property name="id" nameId="tps4.1222447189012" value="d5033cee-f632-44b6-b308-89d4fbde34ff" />
+            <property name="name" nameId="tpck.1169194664001" value="jetbrains.mps.build.startup" />
+          </node>
+          <node role="entry" roleId="tps4.1203617897549" type="tps4.Module" typeId="tps4.1203599702327" id="4771179612991950370">
+            <property name="id" nameId="tps4.1222447189012" value="77cb4ae5-2831-4e0c-b819-c00e2c16c1b2" />
+            <property name="name" nameId="tpck.1169194664001" value="jetbrains.mps.build.mpsdist" />
+          </node>
+          <node role="title" roleId="tps4.1205340441197" type="tps4.SimpleString" typeId="tps4.1205339044029" id="7947179031518250032">
+            <property name="name" nameId="tps4.1223641503366" value="build" />
+          </node>
+        </node>
+        <node role="entry" roleId="tps4.1203617897549" type="tps4.Folder" typeId="tps4.1203598512427" id="7947179031518250034">
+          <node role="entry" roleId="tps4.1203617897549" type="tps4.Module" typeId="tps4.1203599702327" id="8431776905956472983">
+            <property name="id" nameId="tps4.1222447189012" value="5d6bee4c-f891-4a93-a0c9-e2268726ae47" />
+          </node>
+          <node role="entry" roleId="tps4.1203617897549" type="tps4.Module" typeId="tps4.1203599702327" id="1121623940223886256">
+            <property name="id" nameId="tps4.1222447189012" value="15c70035-a529-4bb0-8c16-00e6d2ce60de" />
+            <property name="name" nameId="tpck.1169194664001" value="jetbrains.mps.uiLanguage.pluginSolution" />
+          </node>
+          <node role="entry" roleId="tps4.1203617897549" type="tps4.Module" typeId="tps4.1203599702327" id="8431776905956472984">
+            <property name="id" nameId="tps4.1222447189012" value="a20a42c8-ea20-45de-bc60-acb92cc25c46" />
+          </node>
+          <node role="title" roleId="tps4.1205340441197" type="tps4.SimpleString" typeId="tps4.1205339044029" id="7947179031518250037">
+            <property name="name" nameId="tps4.1223641503366" value="ui" />
+          </node>
+        </node>
+        <node role="entry" roleId="tps4.1203617897549" type="tps4.Folder" typeId="tps4.1203598512427" id="7947179031518250039">
+          <node role="entry" roleId="tps4.1203617897549" type="tps4.Module" typeId="tps4.1203599702327" id="8431776905956472982">
+            <property name="id" nameId="tps4.1222447189012" value="823d79c6-2e26-4b0e-92a0-e1884a10bba9" />
+          </node>
+          <node role="entry" roleId="tps4.1203617897549" type="tps4.Module" typeId="tps4.1203599702327" id="1121623940223886257">
+            <property name="id" nameId="tps4.1222447189012" value="00079280-2b75-4da8-bc1f-55c3bf8b1bab" />
+            <property name="name" nameId="tpck.1169194664001" value="jetbrains.mps.xml.deprecated.pluginSolution" />
+          </node>
+          <node role="title" roleId="tps4.1205340441197" type="tps4.SimpleString" typeId="tps4.1205339044029" id="7947179031518250042">
+            <property name="name" nameId="tps4.1223641503366" value="xml" />
+          </node>
+        </node>
+        <node role="entry" roleId="tps4.1203617897549" type="tps4.Module" typeId="tps4.1203599702327" id="1527228114010785719">
+          <property name="id" nameId="tps4.1222447189012" value="3fe6ec39-7405-4314-abfd-5964c9c40e6b" />
+        </node>
+        <node role="entry" roleId="tps4.1203617897549" type="tps4.Module" typeId="tps4.1203599702327" id="1121623940223886258">
+          <property name="id" nameId="tps4.1222447189012" value="c9b07d89-4434-4e84-be34-987acee1abeb" />
+          <property name="name" nameId="tpck.1169194664001" value="jetbrains.mpslite.pluginSolution" />
+        </node>
+        <node role="entry" roleId="tps4.1203617897549" type="tps4.Module" typeId="tps4.1203599702327" id="1527228114010785720">
+          <property name="id" nameId="tps4.1222447189012" value="0452c5e6-046a-41b1-a1c2-bfa47ef3ae0b" />
+        </node>
+        <node role="title" roleId="tps4.1205340441197" type="tps4.SimpleString" typeId="tps4.1205339044029" id="7947179031518250026">
+          <property name="name" nameId="tps4.1223641503366" value="deprecated" />
+        </node>
+      </node>
+      <node role="entry" roleId="tps4.1203617897549" type="tps4.Module" typeId="tps4.1203599702327" id="1527228114010785708">
+        <property name="id" nameId="tps4.1222447189012" value="954c4d77-e24b-4e49-a5a5-5476c966c092" />
+      </node>
+      <node role="entry" roleId="tps4.1203617897549" type="tps4.Module" typeId="tps4.1203599702327" id="1527228114010785718">
+        <property name="id" nameId="tps4.1222447189012" value="32d0a39c-772f-4490-8142-e50f9a9f19d4" />
+        <property name="name" nameId="tpck.1169194664001" value="jetbrains.mps.platform.conf" />
+      </node>
+      <node role="entry" roleId="tps4.1203617897549" type="tps4.Module" typeId="tps4.1203599702327" id="8147794396217218738">
+        <property name="id" nameId="tps4.1222447189012" value="134ef213-c518-42b0-b12c-c109aa13d320" />
+        <property name="name" nameId="tpck.1169194664001" value="collections_trove.runtime" />
+      </node>
+      <node role="title" roleId="tps4.1205340441197" type="tps4.SimpleString" typeId="tps4.1205339044029" id="1527228114010785721">
+        <property name="name" nameId="tps4.1223641503366" value="util" />
       </node>
     </node>
   </root>
   <root id="7715871110555971738">
-    <node role="entry" type=".jetbrains.mps.build.packaging.structure.Jar" id="7715871110555971739">
-      <property name="excludes" value="" />
-      <node role="delete" type=".jetbrains.mps.build.packaging.structure.Delete" id="7715871110555971740" />
-      <node role="title" type=".jetbrains.mps.build.packaging.structure.SimpleString" id="7715871110555971741">
-        <property name="name" value="mps-boot.jar" />
-      </node>
-      <node role="entry" type=".jetbrains.mps.build.packaging.structure.Copy" id="7715871110555971744">
-        <property name="name" value="" />
-        <property name="excludes" value="" />
-        <node role="sourcePath" type=".jetbrains.mps.build.packaging.structure.Path" id="7715871110555971745">
-          <node role="macro" type=".jetbrains.mps.build.packaging.structure.MacroReference" id="7715871110555971748">
-            <property name="name" value="mps_home" />
-          </node>
-          <node role="compositePathComponent" type=".jetbrains.mps.build.packaging.structure.CompositePathComponent" id="7715871110555971747">
-            <node role="pathComponent" type=".jetbrains.mps.build.packaging.structure.PathComponent" id="7715871110555971749">
-              <property name="path" value="startup" />
-            </node>
-            <node role="pathComponent" type=".jetbrains.mps.build.packaging.structure.PathComponent" id="7715871110555971751">
-              <property name="path" value="classes" />
+    <node role="entry" roleId="tps4.701559220729212646" type="tps4.Jar" typeId="tps4.1203598417283" id="7715871110555971739">
+      <property name="excludes" nameId="tps4.1204107522064" value="" />
+      <node role="delete" roleId="tps4.1239622410040" type="tps4.Delete" typeId="tps4.1204122781510" id="7715871110555971740" />
+      <node role="title" roleId="tps4.1205340441197" type="tps4.SimpleString" typeId="tps4.1205339044029" id="7715871110555971741">
+        <property name="name" nameId="tps4.1223641503366" value="mps-boot.jar" />
+      </node>
+      <node role="entry" roleId="tps4.1203617897549" type="tps4.Copy" typeId="tps4.1204015075559" id="7715871110555971744">
+        <property name="name" nameId="tpck.1169194664001" value="" />
+        <property name="excludes" nameId="tps4.1204107538752" value="" />
+        <node role="sourcePath" roleId="tps4.1220974847213" type="tps4.Path" typeId="tps4.1220973916698" id="7715871110555971745">
+          <node role="macro" roleId="tps4.1220976095387" type="tps4.MacroReference" typeId="tps4.1220976052975" id="7715871110555971748">
+            <property name="name" nameId="tps4.1220976068141" value="mps_home" />
+          </node>
+          <node role="compositePathComponent" roleId="tps4.1220974249696" type="tps4.CompositePathComponent" typeId="tps4.1220973992845" id="7715871110555971747">
+            <node role="pathComponent" roleId="tps4.1220978161990" type="tps4.PathComponent" typeId="tps4.1220973955905" id="7715871110555971749">
+              <property name="path" nameId="tps4.1220974398640" value="startup" />
+            </node>
+            <node role="pathComponent" roleId="tps4.1220978161990" type="tps4.PathComponent" typeId="tps4.1220973955905" id="7715871110555971751">
+              <property name="path" nameId="tps4.1220974398640" value="classes" />
             </node>
           </node>
         </node>
@@ -2422,2062 +2421,2062 @@
     </node>
   </root>
   <root id="2738111162319948310">
-    <node role="entry" type=".jetbrains.mps.build.packaging.structure.Folder" id="2738111162319948320">
-      <node role="entry" type=".jetbrains.mps.build.packaging.structure.Module" id="2738111162319948328">
-        <property name="id" value="73c1a490-99fa-4d0d-8292-b8985697c74b" />
-        <property name="name" value="jetbrains.mps.execution.common" />
-      </node>
-      <node role="entry" type=".jetbrains.mps.build.packaging.structure.Module" id="2738111162319948329">
-        <property name="id" value="756e911c-3f1f-4a48-bdf5-a2ceb91b723c" />
-        <property name="name" value="jetbrains.mps.execution.settings" />
-      </node>
-      <node role="entry" type=".jetbrains.mps.build.packaging.structure.Module" id="4666195181811172917">
-        <property name="id" value="4caf0310-491e-41f5-8a9b-2006b3a94898" />
-        <property name="name" value="jetbrains.mps.execution.util" />
-      </node>
-      <node role="title" type=".jetbrains.mps.build.packaging.structure.SimpleString" id="2738111162319948323">
-        <property name="name" value="execution" />
+    <node role="entry" roleId="tps4.701559220729212646" type="tps4.Folder" typeId="tps4.1203598512427" id="2738111162319948320">
+      <node role="entry" roleId="tps4.1203617897549" type="tps4.Module" typeId="tps4.1203599702327" id="2738111162319948328">
+        <property name="id" nameId="tps4.1222447189012" value="73c1a490-99fa-4d0d-8292-b8985697c74b" />
+        <property name="name" nameId="tpck.1169194664001" value="jetbrains.mps.execution.common" />
+      </node>
+      <node role="entry" roleId="tps4.1203617897549" type="tps4.Module" typeId="tps4.1203599702327" id="2738111162319948329">
+        <property name="id" nameId="tps4.1222447189012" value="756e911c-3f1f-4a48-bdf5-a2ceb91b723c" />
+        <property name="name" nameId="tpck.1169194664001" value="jetbrains.mps.execution.settings" />
+      </node>
+      <node role="entry" roleId="tps4.1203617897549" type="tps4.Module" typeId="tps4.1203599702327" id="4666195181811172917">
+        <property name="id" nameId="tps4.1222447189012" value="4caf0310-491e-41f5-8a9b-2006b3a94898" />
+        <property name="name" nameId="tpck.1169194664001" value="jetbrains.mps.execution.util" />
+      </node>
+      <node role="title" roleId="tps4.1205340441197" type="tps4.SimpleString" typeId="tps4.1205339044029" id="2738111162319948323">
+        <property name="name" nameId="tps4.1223641503366" value="execution" />
       </node>
     </node>
   </root>
   <root id="5358686142361317193">
-    <node role="entry" type=".jetbrains.mps.build.packaging.structure.Jar" id="5358686142361317195">
-      <node role="delete" type=".jetbrains.mps.build.packaging.structure.Delete" id="5358686142361317196" />
-      <node role="title" type=".jetbrains.mps.build.packaging.structure.SimpleString" id="5358686142361317197">
-        <property name="name" value="mps-test.jar" />
-      </node>
-      <node role="entry" type=".jetbrains.mps.build.packaging.structure.Copy" id="5358686142361317205">
-        <property name="name" value="" />
-        <property name="excludes" value="" />
-        <node role="sourcePath" type=".jetbrains.mps.build.packaging.structure.Path" id="5358686142361317206">
-          <node role="macro" type=".jetbrains.mps.build.packaging.structure.MacroReference" id="5358686142361317207">
-            <property name="name" value="mps_home" />
-          </node>
-          <node role="compositePathComponent" type=".jetbrains.mps.build.packaging.structure.CompositePathComponent" id="5358686142361317211">
-            <node role="pathComponent" type=".jetbrains.mps.build.packaging.structure.PathComponent" id="5358686142361317212">
-              <property name="path" value="testbench" />
-            </node>
-            <node role="pathComponent" type=".jetbrains.mps.build.packaging.structure.PathComponent" id="5358686142361317214">
-              <property name="path" value="classes" />
-            </node>
-          </node>
-        </node>
-      </node>
-      <node role="entry" type=".jetbrains.mps.build.packaging.structure.Folder" id="8377480483674026913">
-        <node role="entry" type=".jetbrains.mps.build.packaging.structure.Module" id="8377480483674026902">
-          <property name="id" value="920eaa0e-ecca-46bc-bee7-4e5c59213dd6" />
-          <property name="name" value="Testbench" />
-          <property name="doNotJar" value="true" />
-        </node>
-        <node role="title" type=".jetbrains.mps.build.packaging.structure.SimpleString" id="8377480483674026916">
-          <property name="name" value="modules" />
+    <node role="entry" roleId="tps4.701559220729212646" type="tps4.Jar" typeId="tps4.1203598417283" id="5358686142361317195">
+      <node role="delete" roleId="tps4.1239622410040" type="tps4.Delete" typeId="tps4.1204122781510" id="5358686142361317196" />
+      <node role="title" roleId="tps4.1205340441197" type="tps4.SimpleString" typeId="tps4.1205339044029" id="5358686142361317197">
+        <property name="name" nameId="tps4.1223641503366" value="mps-test.jar" />
+      </node>
+      <node role="entry" roleId="tps4.1203617897549" type="tps4.Copy" typeId="tps4.1204015075559" id="5358686142361317205">
+        <property name="name" nameId="tpck.1169194664001" value="" />
+        <property name="excludes" nameId="tps4.1204107538752" value="" />
+        <node role="sourcePath" roleId="tps4.1220974847213" type="tps4.Path" typeId="tps4.1220973916698" id="5358686142361317206">
+          <node role="macro" roleId="tps4.1220976095387" type="tps4.MacroReference" typeId="tps4.1220976052975" id="5358686142361317207">
+            <property name="name" nameId="tps4.1220976068141" value="mps_home" />
+          </node>
+          <node role="compositePathComponent" roleId="tps4.1220974249696" type="tps4.CompositePathComponent" typeId="tps4.1220973992845" id="5358686142361317211">
+            <node role="pathComponent" roleId="tps4.1220978161990" type="tps4.PathComponent" typeId="tps4.1220973955905" id="5358686142361317212">
+              <property name="path" nameId="tps4.1220974398640" value="testbench" />
+            </node>
+            <node role="pathComponent" roleId="tps4.1220978161990" type="tps4.PathComponent" typeId="tps4.1220973955905" id="5358686142361317214">
+              <property name="path" nameId="tps4.1220974398640" value="classes" />
+            </node>
+          </node>
+        </node>
+      </node>
+      <node role="entry" roleId="tps4.1203617897549" type="tps4.Folder" typeId="tps4.1203598512427" id="8377480483674026913">
+        <node role="entry" roleId="tps4.1203617897549" type="tps4.Module" typeId="tps4.1203599702327" id="8377480483674026902">
+          <property name="id" nameId="tps4.1222447189012" value="920eaa0e-ecca-46bc-bee7-4e5c59213dd6" />
+          <property name="name" nameId="tpck.1169194664001" value="Testbench" />
+          <property name="doNotJar" nameId="tps4.2850282874221099799" value="true" />
+        </node>
+        <node role="title" roleId="tps4.1205340441197" type="tps4.SimpleString" typeId="tps4.1205339044029" id="8377480483674026916">
+          <property name="name" nameId="tps4.1223641503366" value="modules" />
         </node>
       </node>
     </node>
   </root>
   <root id="6108265972537541352">
-    <node role="entry" type=".jetbrains.mps.build.packaging.structure.Branding" id="437343344535643867">
-      <property name="major" value="2" />
-      <property name="minor" value="1" />
-      <property name="eap" value="true" />
-      <node role="buildNumber" type=".jetbrains.mps.build.packaging.structure.VariableReference" id="437343344535644762">
-        <link role="variable" targetNodeId="2235195415637077105" resolveInfo="build" />
-      </node>
-      <node role="icon32" type=".jetbrains.mps.build.packaging.structure.Path" id="437343344535643869">
-        <node role="macro" type=".jetbrains.mps.build.packaging.structure.MacroReference" id="437343344535644763">
-          <property name="name" value="mps_home" />
-        </node>
-        <node role="compositePathComponent" type=".jetbrains.mps.build.packaging.structure.CompositePathComponent" id="3783197478919388938">
-          <node role="pathComponent" type=".jetbrains.mps.build.packaging.structure.PathComponent" id="3783197478919388944">
-            <property name="path" value="workbench" />
-          </node>
-          <node role="pathComponent" type=".jetbrains.mps.build.packaging.structure.PathComponent" id="3783197478919388945">
-            <property name="path" value="mps-workbench" />
-          </node>
-          <node role="pathComponent" type=".jetbrains.mps.build.packaging.structure.PathComponent" id="3783197478919388946">
-            <property name="path" value="source" />
-          </node>
-          <node role="pathComponent" type=".jetbrains.mps.build.packaging.structure.PathComponent" id="3783197478919388953">
-            <property name="path" value="MPS_32.png" />
-          </node>
-        </node>
-      </node>
-      <node role="icon16" type=".jetbrains.mps.build.packaging.structure.Path" id="437343344535643872">
-        <node role="macro" type=".jetbrains.mps.build.packaging.structure.MacroReference" id="437343344535644764">
-          <property name="name" value="mps_home" />
-        </node>
-        <node role="compositePathComponent" type=".jetbrains.mps.build.packaging.structure.CompositePathComponent" id="3783197478919388954">
-          <node role="pathComponent" type=".jetbrains.mps.build.packaging.structure.PathComponent" id="3783197478919388960">
-            <property name="path" value="workbench" />
-          </node>
-          <node role="pathComponent" type=".jetbrains.mps.build.packaging.structure.PathComponent" id="3783197478919388961">
-            <property name="path" value="mps-workbench" />
-          </node>
-          <node role="pathComponent" type=".jetbrains.mps.build.packaging.structure.PathComponent" id="3783197478919388962">
-            <property name="path" value="source" />
-          </node>
-          <node role="pathComponent" type=".jetbrains.mps.build.packaging.structure.PathComponent" id="3783197478919388964">
-            <property name="path" value="MPS_16.png" />
-          </node>
-        </node>
-      </node>
-      <node role="shortName" type=".jetbrains.mps.build.packaging.structure.SimpleString" id="437343344535644752">
-        <property name="name" value="MPS" />
-      </node>
-      <node role="fullName" type=".jetbrains.mps.build.packaging.structure.CompositeString" id="437343344535644754">
-        <node role="right" type=".jetbrains.mps.build.packaging.structure.CompositeString" id="437343344535644758">
-          <node role="right" type=".jetbrains.mps.build.packaging.structure.VariableReference" id="437343344535644761">
-            <link role="variable" targetNodeId="2235195415637077108" resolveInfo="version" />
-          </node>
-          <node role="left" type=".jetbrains.mps.build.packaging.structure.CompositeString" id="437343344535981773">
-            <node role="right" type=".jetbrains.mps.build.packaging.structure.Space" id="437343344535981776" />
-            <node role="left" type=".jetbrains.mps.build.packaging.structure.SimpleString" id="437343344535644757">
-              <property name="name" value="MPS" />
-            </node>
-          </node>
-        </node>
-        <node role="left" type=".jetbrains.mps.build.packaging.structure.CompositeString" id="437343344535981769">
-          <node role="right" type=".jetbrains.mps.build.packaging.structure.Space" id="437343344535981772" />
-          <node role="left" type=".jetbrains.mps.build.packaging.structure.SimpleString" id="437343344535644753">
-            <property name="name" value="JetBrains" />
-          </node>
-        </node>
-      </node>
-      <node role="splashScreen" type=".jetbrains.mps.build.packaging.structure.Path" id="437343344535662817">
-        <node role="macro" type=".jetbrains.mps.build.packaging.structure.MacroReference" id="437343344535662820">
-          <property name="name" value="mps_home" />
-        </node>
-        <node role="compositePathComponent" type=".jetbrains.mps.build.packaging.structure.CompositePathComponent" id="3783197478919388865">
-          <node role="pathComponent" type=".jetbrains.mps.build.packaging.structure.PathComponent" id="3783197478919388876">
-            <property name="path" value="workbench" />
-          </node>
-          <node role="pathComponent" type=".jetbrains.mps.build.packaging.structure.PathComponent" id="3783197478919388878">
-            <property name="path" value="mps-workbench" />
-          </node>
-          <node role="pathComponent" type=".jetbrains.mps.build.packaging.structure.PathComponent" id="3783197478919388881">
-            <property name="path" value="source" />
-          </node>
-          <node role="pathComponent" type=".jetbrains.mps.build.packaging.structure.PathComponent" id="3783197478919388883">
-            <property name="path" value="jetbrains" />
-          </node>
-          <node role="pathComponent" type=".jetbrains.mps.build.packaging.structure.PathComponent" id="3783197478919388885">
-            <property name="path" value="mps" />
-          </node>
-          <node role="pathComponent" type=".jetbrains.mps.build.packaging.structure.PathComponent" id="3783197478919388887">
-            <property name="path" value="workbench" />
-          </node>
-          <node role="pathComponent" type=".jetbrains.mps.build.packaging.structure.PathComponent" id="3783197478919388889">
-            <property name="path" value="icons" />
-          </node>
-          <node role="pathComponent" type=".jetbrains.mps.build.packaging.structure.PathComponent" id="3783197478919388891">
-            <property name="path" value="splash.png" />
-          </node>
-        </node>
-      </node>
-      <node role="aboutScreen" type=".jetbrains.mps.build.packaging.structure.Path" id="437343344535662834">
-        <node role="macro" type=".jetbrains.mps.build.packaging.structure.MacroReference" id="437343344535662837">
-          <property name="name" value="mps_home" />
-        </node>
-        <node role="compositePathComponent" type=".jetbrains.mps.build.packaging.structure.CompositePathComponent" id="3783197478919388893">
-          <node role="pathComponent" type=".jetbrains.mps.build.packaging.structure.PathComponent" id="3783197478919388899">
-            <property name="path" value="workbench" />
-          </node>
-          <node role="pathComponent" type=".jetbrains.mps.build.packaging.structure.PathComponent" id="3783197478919388900">
-            <property name="path" value="mps-workbench" />
-          </node>
-          <node role="pathComponent" type=".jetbrains.mps.build.packaging.structure.PathComponent" id="3783197478919388901">
-            <property name="path" value="source" />
-          </node>
-          <node role="pathComponent" type=".jetbrains.mps.build.packaging.structure.PathComponent" id="3783197478919388902">
-            <property name="path" value="jetbrains" />
-          </node>
-          <node role="pathComponent" type=".jetbrains.mps.build.packaging.structure.PathComponent" id="3783197478919388903">
-            <property name="path" value="mps" />
-          </node>
-          <node role="pathComponent" type=".jetbrains.mps.build.packaging.structure.PathComponent" id="3783197478919388904">
-            <property name="path" value="workbench" />
-          </node>
-          <node role="pathComponent" type=".jetbrains.mps.build.packaging.structure.PathComponent" id="3783197478919388905">
-            <property name="path" value="icons" />
-          </node>
-          <node role="pathComponent" type=".jetbrains.mps.build.packaging.structure.PathComponent" id="3783197478919388907">
-            <property name="path" value="mpsAbout.png" />
-          </node>
-        </node>
-      </node>
-      <node role="welcomeScreen" type=".jetbrains.mps.build.packaging.structure.WelcomeScreen" id="437343344535662851">
-        <node role="caption" type=".jetbrains.mps.build.packaging.structure.Path" id="437343344535662852">
-          <node role="macro" type=".jetbrains.mps.build.packaging.structure.MacroReference" id="437343344535662858">
-            <property name="name" value="mps_home" />
-          </node>
-          <node role="compositePathComponent" type=".jetbrains.mps.build.packaging.structure.CompositePathComponent" id="3783197478919388908">
-            <node role="pathComponent" type=".jetbrains.mps.build.packaging.structure.PathComponent" id="3783197478919388914">
-              <property name="path" value="workbench" />
-            </node>
-            <node role="pathComponent" type=".jetbrains.mps.build.packaging.structure.PathComponent" id="3783197478919388915">
-              <property name="path" value="mps-workbench" />
-            </node>
-            <node role="pathComponent" type=".jetbrains.mps.build.packaging.structure.PathComponent" id="3783197478919388916">
-              <property name="path" value="source" />
-            </node>
-            <node role="pathComponent" type=".jetbrains.mps.build.packaging.structure.PathComponent" id="3783197478919388917">
-              <property name="path" value="jetbrains" />
-            </node>
-            <node role="pathComponent" type=".jetbrains.mps.build.packaging.structure.PathComponent" id="3783197478919388918">
-              <property name="path" value="mps" />
-            </node>
-            <node role="pathComponent" type=".jetbrains.mps.build.packaging.structure.PathComponent" id="3783197478919388919">
-              <property name="path" value="workbench" />
-            </node>
-            <node role="pathComponent" type=".jetbrains.mps.build.packaging.structure.PathComponent" id="3783197478919388920">
-              <property name="path" value="icons" />
-            </node>
-            <node role="pathComponent" type=".jetbrains.mps.build.packaging.structure.PathComponent" id="3783197478919388922">
-              <property name="path" value="mpsWelcomeCaption.png" />
-            </node>
-          </node>
-        </node>
-        <node role="slogan" type=".jetbrains.mps.build.packaging.structure.Path" id="437343344535662873">
-          <node role="macro" type=".jetbrains.mps.build.packaging.structure.MacroReference" id="437343344535662874">
-            <property name="name" value="mps_home" />
-          </node>
-          <node role="compositePathComponent" type=".jetbrains.mps.build.packaging.structure.CompositePathComponent" id="3783197478919388923">
-            <node role="pathComponent" type=".jetbrains.mps.build.packaging.structure.PathComponent" id="3783197478919388929">
-              <property name="path" value="workbench" />
-            </node>
-            <node role="pathComponent" type=".jetbrains.mps.build.packaging.structure.PathComponent" id="3783197478919388930">
-              <property name="path" value="mps-workbench" />
-            </node>
-            <node role="pathComponent" type=".jetbrains.mps.build.packaging.structure.PathComponent" id="3783197478919388931">
-              <property name="path" value="source" />
-            </node>
-            <node role="pathComponent" type=".jetbrains.mps.build.packaging.structure.PathComponent" id="3783197478919388932">
-              <property name="path" value="jetbrains" />
-            </node>
-            <node role="pathComponent" type=".jetbrains.mps.build.packaging.structure.PathComponent" id="3783197478919388933">
-              <property name="path" value="mps" />
-            </node>
-            <node role="pathComponent" type=".jetbrains.mps.build.packaging.structure.PathComponent" id="3783197478919388934">
-              <property name="path" value="workbench" />
-            </node>
-            <node role="pathComponent" type=".jetbrains.mps.build.packaging.structure.PathComponent" id="3783197478919388935">
-              <property name="path" value="icons" />
-            </node>
-            <node role="pathComponent" type=".jetbrains.mps.build.packaging.structure.PathComponent" id="3783197478919388937">
-              <property name="path" value="mpsSlogan.png" />
-            </node>
-          </node>
-        </node>
-      </node>
-      <node role="updateWebsite" type=".jetbrains.mps.build.packaging.structure.UpdateWebsite" id="437343344535662885">
-        <node role="updateUrl" type=".jetbrains.mps.build.packaging.structure.SimpleString" id="8440524662291451225">
-          <property name="name" value="http://confluence.jetbrains.com/display/MPS/JetBrains+MPS+EAP+Download+Page" />
-        </node>
-        <node role="checkUrl" type=".jetbrains.mps.build.packaging.structure.SimpleString" id="437343344535662889">
-          <property name="name" value="http://www.jetbrains.com/mps/update.xml" />
-        </node>
-        <node role="updateChannel" type=".jetbrains.mps.build.packaging.structure.SimpleString" id="8795525031433494621">
-          <property name="name" value="MPS21EAP" />
-        </node>
-      </node>
-      <node role="help" type=".jetbrains.mps.build.packaging.structure.Help" id="437343344536578822">
-        <node role="url" type=".jetbrains.mps.build.packaging.structure.SimpleString" id="437343344536578828">
-          <property name="name" value="http://www.jetbrains.com/mps/webhelp/" />
-        </node>
-        <node role="root" type=".jetbrains.mps.build.packaging.structure.SimpleString" id="437343344536578827">
-          <property name="name" value="mps" />
-        </node>
-        <node role="file" type=".jetbrains.mps.build.packaging.structure.SimpleString" id="437343344536578826">
-          <property name="name" value="mpshelp.jar" />
-        </node>
-      </node>
-      <node role="textColor" type=".jetbrains.mps.build.packaging.structure.SimpleString" id="8795525031433494620">
-        <property name="name" value="002387" />
-      </node>
-      <node role="codename" type=".jetbrains.mps.build.packaging.structure.SimpleString" id="3497141547781692342">
-        <property name="name" value="MPS" />
+    <node role="entry" roleId="tps4.701559220729212646" type="tps4.Branding" typeId="tps4.6108265972537166326" id="437343344535643867">
+      <property name="major" nameId="tps4.3497141547781541444" value="2" />
+      <property name="minor" nameId="tps4.3497141547781541445" value="1" />
+      <property name="eap" nameId="tps4.3497141547781541446" value="true" />
+      <node role="buildNumber" roleId="tps4.6108265972537229337" type="tps4.VariableReference" typeId="tps4.1205339464939" id="437343344535644762">
+        <link role="variable" roleId="tps4.1205339484191" targetNodeId="2235195415637077105" resolveInfo="build" />
+      </node>
+      <node role="icon32" roleId="tps4.6108265972537229338" type="tps4.Path" typeId="tps4.1220973916698" id="437343344535643869">
+        <node role="macro" roleId="tps4.1220976095387" type="tps4.MacroReference" typeId="tps4.1220976052975" id="437343344535644763">
+          <property name="name" nameId="tps4.1220976068141" value="mps_home" />
+        </node>
+        <node role="compositePathComponent" roleId="tps4.1220974249696" type="tps4.CompositePathComponent" typeId="tps4.1220973992845" id="3783197478919388938">
+          <node role="pathComponent" roleId="tps4.1220978161990" type="tps4.PathComponent" typeId="tps4.1220973955905" id="3783197478919388944">
+            <property name="path" nameId="tps4.1220974398640" value="workbench" />
+          </node>
+          <node role="pathComponent" roleId="tps4.1220978161990" type="tps4.PathComponent" typeId="tps4.1220973955905" id="3783197478919388945">
+            <property name="path" nameId="tps4.1220974398640" value="mps-workbench" />
+          </node>
+          <node role="pathComponent" roleId="tps4.1220978161990" type="tps4.PathComponent" typeId="tps4.1220973955905" id="3783197478919388946">
+            <property name="path" nameId="tps4.1220974398640" value="source" />
+          </node>
+          <node role="pathComponent" roleId="tps4.1220978161990" type="tps4.PathComponent" typeId="tps4.1220973955905" id="3783197478919388953">
+            <property name="path" nameId="tps4.1220974398640" value="MPS_32.png" />
+          </node>
+        </node>
+      </node>
+      <node role="icon16" roleId="tps4.6108265972537229339" type="tps4.Path" typeId="tps4.1220973916698" id="437343344535643872">
+        <node role="macro" roleId="tps4.1220976095387" type="tps4.MacroReference" typeId="tps4.1220976052975" id="437343344535644764">
+          <property name="name" nameId="tps4.1220976068141" value="mps_home" />
+        </node>
+        <node role="compositePathComponent" roleId="tps4.1220974249696" type="tps4.CompositePathComponent" typeId="tps4.1220973992845" id="3783197478919388954">
+          <node role="pathComponent" roleId="tps4.1220978161990" type="tps4.PathComponent" typeId="tps4.1220973955905" id="3783197478919388960">
+            <property name="path" nameId="tps4.1220974398640" value="workbench" />
+          </node>
+          <node role="pathComponent" roleId="tps4.1220978161990" type="tps4.PathComponent" typeId="tps4.1220973955905" id="3783197478919388961">
+            <property name="path" nameId="tps4.1220974398640" value="mps-workbench" />
+          </node>
+          <node role="pathComponent" roleId="tps4.1220978161990" type="tps4.PathComponent" typeId="tps4.1220973955905" id="3783197478919388962">
+            <property name="path" nameId="tps4.1220974398640" value="source" />
+          </node>
+          <node role="pathComponent" roleId="tps4.1220978161990" type="tps4.PathComponent" typeId="tps4.1220973955905" id="3783197478919388964">
+            <property name="path" nameId="tps4.1220974398640" value="MPS_16.png" />
+          </node>
+        </node>
+      </node>
+      <node role="shortName" roleId="tps4.6108265972537372847" type="tps4.SimpleString" typeId="tps4.1205339044029" id="437343344535644752">
+        <property name="name" nameId="tps4.1223641503366" value="MPS" />
+      </node>
+      <node role="fullName" roleId="tps4.6108265972537372848" type="tps4.CompositeString" typeId="tps4.1205342812422" id="437343344535644754">
+        <node role="right" roleId="tps4.1205342834160" type="tps4.CompositeString" typeId="tps4.1205342812422" id="437343344535644758">
+          <node role="right" roleId="tps4.1205342834160" type="tps4.VariableReference" typeId="tps4.1205339464939" id="437343344535644761">
+            <link role="variable" roleId="tps4.1205339484191" targetNodeId="2235195415637077108" resolveInfo="version" />
+          </node>
+          <node role="left" roleId="tps4.1205342829799" type="tps4.CompositeString" typeId="tps4.1205342812422" id="437343344535981773">
+            <node role="right" roleId="tps4.1205342834160" type="tps4.Space" typeId="tps4.1234531699390" id="437343344535981776" />
+            <node role="left" roleId="tps4.1205342829799" type="tps4.SimpleString" typeId="tps4.1205339044029" id="437343344535644757">
+              <property name="name" nameId="tps4.1223641503366" value="MPS" />
+            </node>
+          </node>
+        </node>
+        <node role="left" roleId="tps4.1205342829799" type="tps4.CompositeString" typeId="tps4.1205342812422" id="437343344535981769">
+          <node role="right" roleId="tps4.1205342834160" type="tps4.Space" typeId="tps4.1234531699390" id="437343344535981772" />
+          <node role="left" roleId="tps4.1205342829799" type="tps4.SimpleString" typeId="tps4.1205339044029" id="437343344535644753">
+            <property name="name" nameId="tps4.1223641503366" value="JetBrains" />
+          </node>
+        </node>
+      </node>
+      <node role="splashScreen" roleId="tps4.6108265972537182996" type="tps4.Path" typeId="tps4.1220973916698" id="437343344535662817">
+        <node role="macro" roleId="tps4.1220976095387" type="tps4.MacroReference" typeId="tps4.1220976052975" id="437343344535662820">
+          <property name="name" nameId="tps4.1220976068141" value="mps_home" />
+        </node>
+        <node role="compositePathComponent" roleId="tps4.1220974249696" type="tps4.CompositePathComponent" typeId="tps4.1220973992845" id="3783197478919388865">
+          <node role="pathComponent" roleId="tps4.1220978161990" type="tps4.PathComponent" typeId="tps4.1220973955905" id="3783197478919388876">
+            <property name="path" nameId="tps4.1220974398640" value="workbench" />
+          </node>
+          <node role="pathComponent" roleId="tps4.1220978161990" type="tps4.PathComponent" typeId="tps4.1220973955905" id="3783197478919388878">
+            <property name="path" nameId="tps4.1220974398640" value="mps-workbench" />
+          </node>
+          <node role="pathComponent" roleId="tps4.1220978161990" type="tps4.PathComponent" typeId="tps4.1220973955905" id="3783197478919388881">
+            <property name="path" nameId="tps4.1220974398640" value="source" />
+          </node>
+          <node role="pathComponent" roleId="tps4.1220978161990" type="tps4.PathComponent" typeId="tps4.1220973955905" id="3783197478919388883">
+            <property name="path" nameId="tps4.1220974398640" value="jetbrains" />
+          </node>
+          <node role="pathComponent" roleId="tps4.1220978161990" type="tps4.PathComponent" typeId="tps4.1220973955905" id="3783197478919388885">
+            <property name="path" nameId="tps4.1220974398640" value="mps" />
+          </node>
+          <node role="pathComponent" roleId="tps4.1220978161990" type="tps4.PathComponent" typeId="tps4.1220973955905" id="3783197478919388887">
+            <property name="path" nameId="tps4.1220974398640" value="workbench" />
+          </node>
+          <node role="pathComponent" roleId="tps4.1220978161990" type="tps4.PathComponent" typeId="tps4.1220973955905" id="3783197478919388889">
+            <property name="path" nameId="tps4.1220974398640" value="icons" />
+          </node>
+          <node role="pathComponent" roleId="tps4.1220978161990" type="tps4.PathComponent" typeId="tps4.1220973955905" id="3783197478919388891">
+            <property name="path" nameId="tps4.1220974398640" value="splash.png" />
+          </node>
+        </node>
+      </node>
+      <node role="aboutScreen" roleId="tps4.6108265972537182997" type="tps4.Path" typeId="tps4.1220973916698" id="437343344535662834">
+        <node role="macro" roleId="tps4.1220976095387" type="tps4.MacroReference" typeId="tps4.1220976052975" id="437343344535662837">
+          <property name="name" nameId="tps4.1220976068141" value="mps_home" />
+        </node>
+        <node role="compositePathComponent" roleId="tps4.1220974249696" type="tps4.CompositePathComponent" typeId="tps4.1220973992845" id="3783197478919388893">
+          <node role="pathComponent" roleId="tps4.1220978161990" type="tps4.PathComponent" typeId="tps4.1220973955905" id="3783197478919388899">
+            <property name="path" nameId="tps4.1220974398640" value="workbench" />
+          </node>
+          <node role="pathComponent" roleId="tps4.1220978161990" type="tps4.PathComponent" typeId="tps4.1220973955905" id="3783197478919388900">
+            <property name="path" nameId="tps4.1220974398640" value="mps-workbench" />
+          </node>
+          <node role="pathComponent" roleId="tps4.1220978161990" type="tps4.PathComponent" typeId="tps4.1220973955905" id="3783197478919388901">
+            <property name="path" nameId="tps4.1220974398640" value="source" />
+          </node>
+          <node role="pathComponent" roleId="tps4.1220978161990" type="tps4.PathComponent" typeId="tps4.1220973955905" id="3783197478919388902">
+            <property name="path" nameId="tps4.1220974398640" value="jetbrains" />
+          </node>
+          <node role="pathComponent" roleId="tps4.1220978161990" type="tps4.PathComponent" typeId="tps4.1220973955905" id="3783197478919388903">
+            <property name="path" nameId="tps4.1220974398640" value="mps" />
+          </node>
+          <node role="pathComponent" roleId="tps4.1220978161990" type="tps4.PathComponent" typeId="tps4.1220973955905" id="3783197478919388904">
+            <property name="path" nameId="tps4.1220974398640" value="workbench" />
+          </node>
+          <node role="pathComponent" roleId="tps4.1220978161990" type="tps4.PathComponent" typeId="tps4.1220973955905" id="3783197478919388905">
+            <property name="path" nameId="tps4.1220974398640" value="icons" />
+          </node>
+          <node role="pathComponent" roleId="tps4.1220978161990" type="tps4.PathComponent" typeId="tps4.1220973955905" id="3783197478919388907">
+            <property name="path" nameId="tps4.1220974398640" value="mpsAbout.png" />
+          </node>
+        </node>
+      </node>
+      <node role="welcomeScreen" roleId="tps4.6108265972537335222" type="tps4.WelcomeScreen" typeId="tps4.6108265972537229343" id="437343344535662851">
+        <node role="caption" roleId="tps4.6108265972537229341" type="tps4.Path" typeId="tps4.1220973916698" id="437343344535662852">
+          <node role="macro" roleId="tps4.1220976095387" type="tps4.MacroReference" typeId="tps4.1220976052975" id="437343344535662858">
+            <property name="name" nameId="tps4.1220976068141" value="mps_home" />
+          </node>
+          <node role="compositePathComponent" roleId="tps4.1220974249696" type="tps4.CompositePathComponent" typeId="tps4.1220973992845" id="3783197478919388908">
+            <node role="pathComponent" roleId="tps4.1220978161990" type="tps4.PathComponent" typeId="tps4.1220973955905" id="3783197478919388914">
+              <property name="path" nameId="tps4.1220974398640" value="workbench" />
+            </node>
+            <node role="pathComponent" roleId="tps4.1220978161990" type="tps4.PathComponent" typeId="tps4.1220973955905" id="3783197478919388915">
+              <property name="path" nameId="tps4.1220974398640" value="mps-workbench" />
+            </node>
+            <node role="pathComponent" roleId="tps4.1220978161990" type="tps4.PathComponent" typeId="tps4.1220973955905" id="3783197478919388916">
+              <property name="path" nameId="tps4.1220974398640" value="source" />
+            </node>
+            <node role="pathComponent" roleId="tps4.1220978161990" type="tps4.PathComponent" typeId="tps4.1220973955905" id="3783197478919388917">
+              <property name="path" nameId="tps4.1220974398640" value="jetbrains" />
+            </node>
+            <node role="pathComponent" roleId="tps4.1220978161990" type="tps4.PathComponent" typeId="tps4.1220973955905" id="3783197478919388918">
+              <property name="path" nameId="tps4.1220974398640" value="mps" />
+            </node>
+            <node role="pathComponent" roleId="tps4.1220978161990" type="tps4.PathComponent" typeId="tps4.1220973955905" id="3783197478919388919">
+              <property name="path" nameId="tps4.1220974398640" value="workbench" />
+            </node>
+            <node role="pathComponent" roleId="tps4.1220978161990" type="tps4.PathComponent" typeId="tps4.1220973955905" id="3783197478919388920">
+              <property name="path" nameId="tps4.1220974398640" value="icons" />
+            </node>
+            <node role="pathComponent" roleId="tps4.1220978161990" type="tps4.PathComponent" typeId="tps4.1220973955905" id="3783197478919388922">
+              <property name="path" nameId="tps4.1220974398640" value="mpsWelcomeCaption.png" />
+            </node>
+          </node>
+        </node>
+        <node role="slogan" roleId="tps4.6108265972537229342" type="tps4.Path" typeId="tps4.1220973916698" id="437343344535662873">
+          <node role="macro" roleId="tps4.1220976095387" type="tps4.MacroReference" typeId="tps4.1220976052975" id="437343344535662874">
+            <property name="name" nameId="tps4.1220976068141" value="mps_home" />
+          </node>
+          <node role="compositePathComponent" roleId="tps4.1220974249696" type="tps4.CompositePathComponent" typeId="tps4.1220973992845" id="3783197478919388923">
+            <node role="pathComponent" roleId="tps4.1220978161990" type="tps4.PathComponent" typeId="tps4.1220973955905" id="3783197478919388929">
+              <property name="path" nameId="tps4.1220974398640" value="workbench" />
+            </node>
+            <node role="pathComponent" roleId="tps4.1220978161990" type="tps4.PathComponent" typeId="tps4.1220973955905" id="3783197478919388930">
+              <property name="path" nameId="tps4.1220974398640" value="mps-workbench" />
+            </node>
+            <node role="pathComponent" roleId="tps4.1220978161990" type="tps4.PathComponent" typeId="tps4.1220973955905" id="3783197478919388931">
+              <property name="path" nameId="tps4.1220974398640" value="source" />
+            </node>
+            <node role="pathComponent" roleId="tps4.1220978161990" type="tps4.PathComponent" typeId="tps4.1220973955905" id="3783197478919388932">
+              <property name="path" nameId="tps4.1220974398640" value="jetbrains" />
+            </node>
+            <node role="pathComponent" roleId="tps4.1220978161990" type="tps4.PathComponent" typeId="tps4.1220973955905" id="3783197478919388933">
+              <property name="path" nameId="tps4.1220974398640" value="mps" />
+            </node>
+            <node role="pathComponent" roleId="tps4.1220978161990" type="tps4.PathComponent" typeId="tps4.1220973955905" id="3783197478919388934">
+              <property name="path" nameId="tps4.1220974398640" value="workbench" />
+            </node>
+            <node role="pathComponent" roleId="tps4.1220978161990" type="tps4.PathComponent" typeId="tps4.1220973955905" id="3783197478919388935">
+              <property name="path" nameId="tps4.1220974398640" value="icons" />
+            </node>
+            <node role="pathComponent" roleId="tps4.1220978161990" type="tps4.PathComponent" typeId="tps4.1220973955905" id="3783197478919388937">
+              <property name="path" nameId="tps4.1220974398640" value="mpsSlogan.png" />
+            </node>
+          </node>
+        </node>
+      </node>
+      <node role="updateWebsite" roleId="tps4.6108265972537335245" type="tps4.UpdateWebsite" typeId="tps4.6108265972537335223" id="437343344535662885">
+        <node role="updateUrl" roleId="tps4.6108265972537335225" type="tps4.SimpleString" typeId="tps4.1205339044029" id="8440524662291451225">
+          <property name="name" nameId="tps4.1223641503366" value="http://confluence.jetbrains.com/display/MPS/JetBrains+MPS+EAP+Download+Page" />
+        </node>
+        <node role="checkUrl" roleId="tps4.6108265972537335224" type="tps4.SimpleString" typeId="tps4.1205339044029" id="437343344535662889">
+          <property name="name" nameId="tps4.1223641503366" value="http://www.jetbrains.com/mps/update.xml" />
+        </node>
+        <node role="updateChannel" roleId="tps4.8795525031433091059" type="tps4.SimpleString" typeId="tps4.1205339044029" id="8795525031433494621">
+          <property name="name" nameId="tps4.1223641503366" value="MPS21EAP" />
+        </node>
+      </node>
+      <node role="help" roleId="tps4.437343344536486297" type="tps4.Help" typeId="tps4.437343344536486293" id="437343344536578822">
+        <node role="url" roleId="tps4.437343344536486294" type="tps4.SimpleString" typeId="tps4.1205339044029" id="437343344536578828">
+          <property name="name" nameId="tps4.1223641503366" value="http://www.jetbrains.com/mps/webhelp/" />
+        </node>
+        <node role="root" roleId="tps4.437343344536486295" type="tps4.SimpleString" typeId="tps4.1205339044029" id="437343344536578827">
+          <property name="name" nameId="tps4.1223641503366" value="mps" />
+        </node>
+        <node role="file" roleId="tps4.437343344536486296" type="tps4.SimpleString" typeId="tps4.1205339044029" id="437343344536578826">
+          <property name="name" nameId="tps4.1223641503366" value="mpshelp.jar" />
+        </node>
+      </node>
+      <node role="textColor" roleId="tps4.8795525031433238889" type="tps4.SimpleString" typeId="tps4.1205339044029" id="8795525031433494620">
+        <property name="name" nameId="tps4.1223641503366" value="002387" />
+      </node>
+      <node role="codename" roleId="tps4.3497141547781549827" type="tps4.SimpleString" typeId="tps4.1205339044029" id="3497141547781692342">
+        <property name="name" nameId="tps4.1223641503366" value="MPS" />
       </node>
     </node>
   </root>
   <root id="5428983789737854526">
-    <node role="entry" type=".jetbrains.mps.build.packaging.structure.Jar" id="5428983789737854527">
-      <node role="entry" type=".jetbrains.mps.build.packaging.structure.Copy" id="100083319862435411">
-        <node role="sourcePath" type=".jetbrains.mps.build.packaging.structure.Path" id="100083319862435412">
-          <node role="macro" type=".jetbrains.mps.build.packaging.structure.MacroReference" id="100083319862435413">
-            <property name="name" value="mps_home" />
-          </node>
-          <node role="compositePathComponent" type=".jetbrains.mps.build.packaging.structure.CompositePathComponent" id="100083319862435414">
-            <node role="pathComponent" type=".jetbrains.mps.build.packaging.structure.PathComponent" id="3869841980284510818">
-              <property name="path" value="languages" />
-            </node>
-            <node role="pathComponent" type=".jetbrains.mps.build.packaging.structure.PathComponent" id="3869841980284510819">
-              <property name="path" value="util" />
-            </node>
-            <node role="pathComponent" type=".jetbrains.mps.build.packaging.structure.PathComponent" id="3869841980284510820">
-              <property name="path" value="runConfigurations" />
-            </node>
-            <node role="pathComponent" type=".jetbrains.mps.build.packaging.structure.PathComponent" id="5554285584262748253">
-              <property name="path" value="solutions" />
-            </node>
-            <node role="pathComponent" type=".jetbrains.mps.build.packaging.structure.PathComponent" id="5554285584262748255">
-              <property name="path" value="jetbrains.mps.execution.api" />
-            </node>
-            <node role="pathComponent" type=".jetbrains.mps.build.packaging.structure.PathComponent" id="5554285584262748257">
-              <property name="path" value="classes" />
-            </node>
-          </node>
-        </node>
-      </node>
-      <node role="entry" type=".jetbrains.mps.build.packaging.structure.Copy" id="5554285584262748259">
-        <node role="sourcePath" type=".jetbrains.mps.build.packaging.structure.Path" id="5554285584262748260">
-          <node role="macro" type=".jetbrains.mps.build.packaging.structure.MacroReference" id="5554285584262748261">
-            <property name="name" value="mps_home" />
-          </node>
-          <node role="compositePathComponent" type=".jetbrains.mps.build.packaging.structure.CompositePathComponent" id="5554285584262748262">
-            <node role="pathComponent" type=".jetbrains.mps.build.packaging.structure.PathComponent" id="5554285584262748263">
-              <property name="path" value="languages" />
-            </node>
-            <node role="pathComponent" type=".jetbrains.mps.build.packaging.structure.PathComponent" id="5554285584262748264">
-              <property name="path" value="util" />
-            </node>
-            <node role="pathComponent" type=".jetbrains.mps.build.packaging.structure.PathComponent" id="5554285584262748265">
-              <property name="path" value="runConfigurations" />
-            </node>
-            <node role="pathComponent" type=".jetbrains.mps.build.packaging.structure.PathComponent" id="5554285584262748266">
-              <property name="path" value="solutions" />
-            </node>
-            <node role="pathComponent" type=".jetbrains.mps.build.packaging.structure.PathComponent" id="5554285584262748269">
-              <property name="path" value="jetbrains.mps.execution.impl" />
-            </node>
-            <node role="pathComponent" type=".jetbrains.mps.build.packaging.structure.PathComponent" id="5554285584262748268">
-              <property name="path" value="classes" />
-            </node>
-          </node>
-        </node>
-      </node>
-      <node role="entry" type=".jetbrains.mps.build.packaging.structure.Copy" id="4423212183691725329">
-        <property name="name" value="" />
-        <property name="excludes" value="" />
-        <node role="sourcePath" type=".jetbrains.mps.build.packaging.structure.Path" id="4423212183691725330">
-          <node role="macro" type=".jetbrains.mps.build.packaging.structure.MacroReference" id="4423212183691725332">
-            <property name="name" value="mps_home" />
-          </node>
-          <node role="compositePathComponent" type=".jetbrains.mps.build.packaging.structure.CompositePathComponent" id="4423212183691725333">
-            <node role="pathComponent" type=".jetbrains.mps.build.packaging.structure.PathComponent" id="3749843785778538837">
-              <property name="path" value="languages" />
-            </node>
-            <node role="pathComponent" type=".jetbrains.mps.build.packaging.structure.PathComponent" id="3749843785778538836">
-              <property name="path" value="util" />
-            </node>
-            <node role="pathComponent" type=".jetbrains.mps.build.packaging.structure.PathComponent" id="3749843785778538838">
-              <property name="path" value="uiLanguage" />
-            </node>
-            <node role="pathComponent" type=".jetbrains.mps.build.packaging.structure.PathComponent" id="4423212183691725338">
-              <property name="path" value="runtime" />
-            </node>
-            <node role="pathComponent" type=".jetbrains.mps.build.packaging.structure.PathComponent" id="4423212183691725340">
-              <property name="path" value="classes" />
-            </node>
-          </node>
-        </node>
-      </node>
-      <node role="entry" type=".jetbrains.mps.build.packaging.structure.Copy" id="4136991712207258581">
-        <property name="name" value="" />
-        <property name="excludes" value="" />
-        <node role="sourcePath" type=".jetbrains.mps.build.packaging.structure.Path" id="4136991712207258582">
-          <node role="macro" type=".jetbrains.mps.build.packaging.structure.MacroReference" id="4136991712207258585">
-            <property name="name" value="mps_home" />
-          </node>
-          <node role="compositePathComponent" type=".jetbrains.mps.build.packaging.structure.CompositePathComponent" id="4136991712207258584">
-            <node role="pathComponent" type=".jetbrains.mps.build.packaging.structure.PathComponent" id="4136991712207258587">
-              <property name="path" value="workbench" />
-            </node>
-            <node role="pathComponent" type=".jetbrains.mps.build.packaging.structure.PathComponent" id="4136991712207258589">
-              <property name="path" value="typesystemUi" />
-            </node>
-            <node role="pathComponent" type=".jetbrains.mps.build.packaging.structure.PathComponent" id="4136991712207258593">
-              <property name="path" value="classes" />
-            </node>
-          </node>
-        </node>
-      </node>
-      <node role="entry" type=".jetbrains.mps.build.packaging.structure.Copy" id="7443800094724152314">
-        <property name="excludes" value="idea/IdeaApplicationInfo.xml" />
-        <node role="sourcePath" type=".jetbrains.mps.build.packaging.structure.Path" id="7443800094724152315">
-          <node role="macro" type=".jetbrains.mps.build.packaging.structure.MacroReference" id="7443800094724152316">
-            <property name="name" value="mps_home" />
-          </node>
-          <node role="compositePathComponent" type=".jetbrains.mps.build.packaging.structure.CompositePathComponent" id="7443800094724152317">
-            <node role="pathComponent" type=".jetbrains.mps.build.packaging.structure.PathComponent" id="7443800094724152318">
-              <property name="path" value="workbench" />
-            </node>
-            <node role="pathComponent" type=".jetbrains.mps.build.packaging.structure.PathComponent" id="7443800094724152320">
-              <property name="path" value="mps-workbench" />
-            </node>
-            <node role="pathComponent" type=".jetbrains.mps.build.packaging.structure.PathComponent" id="7443800094724152322">
-              <property name="path" value="classes" />
-            </node>
-          </node>
-        </node>
-      </node>
-      <node role="entry" type=".jetbrains.mps.build.packaging.structure.Copy" id="8431776905956472807">
-        <node role="sourcePath" type=".jetbrains.mps.build.packaging.structure.Path" id="8431776905956472808">
-          <node role="macro" type=".jetbrains.mps.build.packaging.structure.MacroReference" id="8431776905956472809">
-            <property name="name" value="mps_home" />
-          </node>
-          <node role="compositePathComponent" type=".jetbrains.mps.build.packaging.structure.CompositePathComponent" id="8431776905956472810">
-            <node role="pathComponent" type=".jetbrains.mps.build.packaging.structure.PathComponent" id="8431776905956472811">
-              <property name="path" value="MPSPlugin" />
-            </node>
-            <node role="pathComponent" type=".jetbrains.mps.build.packaging.structure.PathComponent" id="8431776905956472812">
-              <property name="path" value="apiclasses" />
-            </node>
-          </node>
-        </node>
-      </node>
-      <node role="entry" type=".jetbrains.mps.build.packaging.structure.Folder" id="2901107368280485337">
-        <node role="entry" type=".jetbrains.mps.build.packaging.structure.Module" id="8377480483674026904">
-          <property name="id" value="86441d7a-e194-42da-81a5-2161ec62a379" />
-          <property name="name" value="MPS.Workbench" />
-          <property name="doNotJar" value="true" />
-        </node>
-        <node role="entry" type=".jetbrains.mps.build.packaging.structure.Module" id="5297918386943402892">
-          <property name="id" value="019b622b-0aef-4dd3-86d0-4eef01f3f6bb" />
-          <property name="doNotJar" value="true" />
-        </node>
-        <node role="entry" type=".jetbrains.mps.build.packaging.structure.Module" id="4896592200521013712">
-          <property name="id" value="ceb47609-02c2-4927-bb6d-d58368388a62" />
-          <property name="name" value="jetbrains.mps.ide.uiLanguage.runtime" />
-          <property name="doNotJar" value="true" />
-        </node>
-        <node role="entry" type=".jetbrains.mps.build.packaging.structure.Module" id="7966529035454587891">
-          <property name="id" value="36c11d2d-1875-4a95-8bdb-70ea1ac63222" />
-          <property name="name" value="jetbrains.mps.execution.api" />
-          <property name="doNotJar" value="true" />
-        </node>
-        <node role="title" type=".jetbrains.mps.build.packaging.structure.SimpleString" id="2901107368280485342">
-          <property name="name" value="modules" />
-        </node>
-      </node>
-      <node role="delete" type=".jetbrains.mps.build.packaging.structure.Delete" id="5428983789737854752" />
-      <node role="title" type=".jetbrains.mps.build.packaging.structure.SimpleString" id="5428983789737854753">
-        <property name="name" value="mps-workbench.jar" />
+    <node role="entry" roleId="tps4.701559220729212646" type="tps4.Jar" typeId="tps4.1203598417283" id="5428983789737854527">
+      <node role="entry" roleId="tps4.1203617897549" type="tps4.Copy" typeId="tps4.1204015075559" id="100083319862435411">
+        <node role="sourcePath" roleId="tps4.1220974847213" type="tps4.Path" typeId="tps4.1220973916698" id="100083319862435412">
+          <node role="macro" roleId="tps4.1220976095387" type="tps4.MacroReference" typeId="tps4.1220976052975" id="100083319862435413">
+            <property name="name" nameId="tps4.1220976068141" value="mps_home" />
+          </node>
+          <node role="compositePathComponent" roleId="tps4.1220974249696" type="tps4.CompositePathComponent" typeId="tps4.1220973992845" id="100083319862435414">
+            <node role="pathComponent" roleId="tps4.1220978161990" type="tps4.PathComponent" typeId="tps4.1220973955905" id="3869841980284510818">
+              <property name="path" nameId="tps4.1220974398640" value="languages" />
+            </node>
+            <node role="pathComponent" roleId="tps4.1220978161990" type="tps4.PathComponent" typeId="tps4.1220973955905" id="3869841980284510819">
+              <property name="path" nameId="tps4.1220974398640" value="util" />
+            </node>
+            <node role="pathComponent" roleId="tps4.1220978161990" type="tps4.PathComponent" typeId="tps4.1220973955905" id="3869841980284510820">
+              <property name="path" nameId="tps4.1220974398640" value="runConfigurations" />
+            </node>
+            <node role="pathComponent" roleId="tps4.1220978161990" type="tps4.PathComponent" typeId="tps4.1220973955905" id="5554285584262748253">
+              <property name="path" nameId="tps4.1220974398640" value="solutions" />
+            </node>
+            <node role="pathComponent" roleId="tps4.1220978161990" type="tps4.PathComponent" typeId="tps4.1220973955905" id="5554285584262748255">
+              <property name="path" nameId="tps4.1220974398640" value="jetbrains.mps.execution.api" />
+            </node>
+            <node role="pathComponent" roleId="tps4.1220978161990" type="tps4.PathComponent" typeId="tps4.1220973955905" id="5554285584262748257">
+              <property name="path" nameId="tps4.1220974398640" value="classes" />
+            </node>
+          </node>
+        </node>
+      </node>
+      <node role="entry" roleId="tps4.1203617897549" type="tps4.Copy" typeId="tps4.1204015075559" id="5554285584262748259">
+        <node role="sourcePath" roleId="tps4.1220974847213" type="tps4.Path" typeId="tps4.1220973916698" id="5554285584262748260">
+          <node role="macro" roleId="tps4.1220976095387" type="tps4.MacroReference" typeId="tps4.1220976052975" id="5554285584262748261">
+            <property name="name" nameId="tps4.1220976068141" value="mps_home" />
+          </node>
+          <node role="compositePathComponent" roleId="tps4.1220974249696" type="tps4.CompositePathComponent" typeId="tps4.1220973992845" id="5554285584262748262">
+            <node role="pathComponent" roleId="tps4.1220978161990" type="tps4.PathComponent" typeId="tps4.1220973955905" id="5554285584262748263">
+              <property name="path" nameId="tps4.1220974398640" value="languages" />
+            </node>
+            <node role="pathComponent" roleId="tps4.1220978161990" type="tps4.PathComponent" typeId="tps4.1220973955905" id="5554285584262748264">
+              <property name="path" nameId="tps4.1220974398640" value="util" />
+            </node>
+            <node role="pathComponent" roleId="tps4.1220978161990" type="tps4.PathComponent" typeId="tps4.1220973955905" id="5554285584262748265">
+              <property name="path" nameId="tps4.1220974398640" value="runConfigurations" />
+            </node>
+            <node role="pathComponent" roleId="tps4.1220978161990" type="tps4.PathComponent" typeId="tps4.1220973955905" id="5554285584262748266">
+              <property name="path" nameId="tps4.1220974398640" value="solutions" />
+            </node>
+            <node role="pathComponent" roleId="tps4.1220978161990" type="tps4.PathComponent" typeId="tps4.1220973955905" id="5554285584262748269">
+              <property name="path" nameId="tps4.1220974398640" value="jetbrains.mps.execution.impl" />
+            </node>
+            <node role="pathComponent" roleId="tps4.1220978161990" type="tps4.PathComponent" typeId="tps4.1220973955905" id="5554285584262748268">
+              <property name="path" nameId="tps4.1220974398640" value="classes" />
+            </node>
+          </node>
+        </node>
+      </node>
+      <node role="entry" roleId="tps4.1203617897549" type="tps4.Copy" typeId="tps4.1204015075559" id="4423212183691725329">
+        <property name="name" nameId="tpck.1169194664001" value="" />
+        <property name="excludes" nameId="tps4.1204107538752" value="" />
+        <node role="sourcePath" roleId="tps4.1220974847213" type="tps4.Path" typeId="tps4.1220973916698" id="4423212183691725330">
+          <node role="macro" roleId="tps4.1220976095387" type="tps4.MacroReference" typeId="tps4.1220976052975" id="4423212183691725332">
+            <property name="name" nameId="tps4.1220976068141" value="mps_home" />
+          </node>
+          <node role="compositePathComponent" roleId="tps4.1220974249696" type="tps4.CompositePathComponent" typeId="tps4.1220973992845" id="4423212183691725333">
+            <node role="pathComponent" roleId="tps4.1220978161990" type="tps4.PathComponent" typeId="tps4.1220973955905" id="3749843785778538837">
+              <property name="path" nameId="tps4.1220974398640" value="languages" />
+            </node>
+            <node role="pathComponent" roleId="tps4.1220978161990" type="tps4.PathComponent" typeId="tps4.1220973955905" id="3749843785778538836">
+              <property name="path" nameId="tps4.1220974398640" value="util" />
+            </node>
+            <node role="pathComponent" roleId="tps4.1220978161990" type="tps4.PathComponent" typeId="tps4.1220973955905" id="3749843785778538838">
+              <property name="path" nameId="tps4.1220974398640" value="uiLanguage" />
+            </node>
+            <node role="pathComponent" roleId="tps4.1220978161990" type="tps4.PathComponent" typeId="tps4.1220973955905" id="4423212183691725338">
+              <property name="path" nameId="tps4.1220974398640" value="runtime" />
+            </node>
+            <node role="pathComponent" roleId="tps4.1220978161990" type="tps4.PathComponent" typeId="tps4.1220973955905" id="4423212183691725340">
+              <property name="path" nameId="tps4.1220974398640" value="classes" />
+            </node>
+          </node>
+        </node>
+      </node>
+      <node role="entry" roleId="tps4.1203617897549" type="tps4.Copy" typeId="tps4.1204015075559" id="4136991712207258581">
+        <property name="name" nameId="tpck.1169194664001" value="" />
+        <property name="excludes" nameId="tps4.1204107538752" value="" />
+        <node role="sourcePath" roleId="tps4.1220974847213" type="tps4.Path" typeId="tps4.1220973916698" id="4136991712207258582">
+          <node role="macro" roleId="tps4.1220976095387" type="tps4.MacroReference" typeId="tps4.1220976052975" id="4136991712207258585">
+            <property name="name" nameId="tps4.1220976068141" value="mps_home" />
+          </node>
+          <node role="compositePathComponent" roleId="tps4.1220974249696" type="tps4.CompositePathComponent" typeId="tps4.1220973992845" id="4136991712207258584">
+            <node role="pathComponent" roleId="tps4.1220978161990" type="tps4.PathComponent" typeId="tps4.1220973955905" id="4136991712207258587">
+              <property name="path" nameId="tps4.1220974398640" value="workbench" />
+            </node>
+            <node role="pathComponent" roleId="tps4.1220978161990" type="tps4.PathComponent" typeId="tps4.1220973955905" id="4136991712207258589">
+              <property name="path" nameId="tps4.1220974398640" value="typesystemUi" />
+            </node>
+            <node role="pathComponent" roleId="tps4.1220978161990" type="tps4.PathComponent" typeId="tps4.1220973955905" id="4136991712207258593">
+              <property name="path" nameId="tps4.1220974398640" value="classes" />
+            </node>
+          </node>
+        </node>
+      </node>
+      <node role="entry" roleId="tps4.1203617897549" type="tps4.Copy" typeId="tps4.1204015075559" id="7443800094724152314">
+        <property name="excludes" nameId="tps4.1204107538752" value="idea/IdeaApplicationInfo.xml" />
+        <node role="sourcePath" roleId="tps4.1220974847213" type="tps4.Path" typeId="tps4.1220973916698" id="7443800094724152315">
+          <node role="macro" roleId="tps4.1220976095387" type="tps4.MacroReference" typeId="tps4.1220976052975" id="7443800094724152316">
+            <property name="name" nameId="tps4.1220976068141" value="mps_home" />
+          </node>
+          <node role="compositePathComponent" roleId="tps4.1220974249696" type="tps4.CompositePathComponent" typeId="tps4.1220973992845" id="7443800094724152317">
+            <node role="pathComponent" roleId="tps4.1220978161990" type="tps4.PathComponent" typeId="tps4.1220973955905" id="7443800094724152318">
+              <property name="path" nameId="tps4.1220974398640" value="workbench" />
+            </node>
+            <node role="pathComponent" roleId="tps4.1220978161990" type="tps4.PathComponent" typeId="tps4.1220973955905" id="7443800094724152320">
+              <property name="path" nameId="tps4.1220974398640" value="mps-workbench" />
+            </node>
+            <node role="pathComponent" roleId="tps4.1220978161990" type="tps4.PathComponent" typeId="tps4.1220973955905" id="7443800094724152322">
+              <property name="path" nameId="tps4.1220974398640" value="classes" />
+            </node>
+          </node>
+        </node>
+      </node>
+      <node role="entry" roleId="tps4.1203617897549" type="tps4.Copy" typeId="tps4.1204015075559" id="8431776905956472807">
+        <node role="sourcePath" roleId="tps4.1220974847213" type="tps4.Path" typeId="tps4.1220973916698" id="8431776905956472808">
+          <node role="macro" roleId="tps4.1220976095387" type="tps4.MacroReference" typeId="tps4.1220976052975" id="8431776905956472809">
+            <property name="name" nameId="tps4.1220976068141" value="mps_home" />
+          </node>
+          <node role="compositePathComponent" roleId="tps4.1220974249696" type="tps4.CompositePathComponent" typeId="tps4.1220973992845" id="8431776905956472810">
+            <node role="pathComponent" roleId="tps4.1220978161990" type="tps4.PathComponent" typeId="tps4.1220973955905" id="8431776905956472811">
+              <property name="path" nameId="tps4.1220974398640" value="MPSPlugin" />
+            </node>
+            <node role="pathComponent" roleId="tps4.1220978161990" type="tps4.PathComponent" typeId="tps4.1220973955905" id="8431776905956472812">
+              <property name="path" nameId="tps4.1220974398640" value="apiclasses" />
+            </node>
+          </node>
+        </node>
+      </node>
+      <node role="entry" roleId="tps4.1203617897549" type="tps4.Folder" typeId="tps4.1203598512427" id="2901107368280485337">
+        <node role="entry" roleId="tps4.1203617897549" type="tps4.Module" typeId="tps4.1203599702327" id="8377480483674026904">
+          <property name="id" nameId="tps4.1222447189012" value="86441d7a-e194-42da-81a5-2161ec62a379" />
+          <property name="name" nameId="tpck.1169194664001" value="MPS.Workbench" />
+          <property name="doNotJar" nameId="tps4.2850282874221099799" value="true" />
+        </node>
+        <node role="entry" roleId="tps4.1203617897549" type="tps4.Module" typeId="tps4.1203599702327" id="5297918386943402892">
+          <property name="id" nameId="tps4.1222447189012" value="019b622b-0aef-4dd3-86d0-4eef01f3f6bb" />
+          <property name="doNotJar" nameId="tps4.2850282874221099799" value="true" />
+        </node>
+        <node role="entry" roleId="tps4.1203617897549" type="tps4.Module" typeId="tps4.1203599702327" id="4896592200521013712">
+          <property name="id" nameId="tps4.1222447189012" value="ceb47609-02c2-4927-bb6d-d58368388a62" />
+          <property name="name" nameId="tpck.1169194664001" value="jetbrains.mps.ide.uiLanguage.runtime" />
+          <property name="doNotJar" nameId="tps4.2850282874221099799" value="true" />
+        </node>
+        <node role="entry" roleId="tps4.1203617897549" type="tps4.Module" typeId="tps4.1203599702327" id="7966529035454587891">
+          <property name="id" nameId="tps4.1222447189012" value="36c11d2d-1875-4a95-8bdb-70ea1ac63222" />
+          <property name="name" nameId="tpck.1169194664001" value="jetbrains.mps.execution.api" />
+          <property name="doNotJar" nameId="tps4.2850282874221099799" value="true" />
+        </node>
+        <node role="title" roleId="tps4.1205340441197" type="tps4.SimpleString" typeId="tps4.1205339044029" id="2901107368280485342">
+          <property name="name" nameId="tps4.1223641503366" value="modules" />
+        </node>
+      </node>
+      <node role="delete" roleId="tps4.1239622410040" type="tps4.Delete" typeId="tps4.1204122781510" id="5428983789737854752" />
+      <node role="title" roleId="tps4.1205340441197" type="tps4.SimpleString" typeId="tps4.1205339044029" id="5428983789737854753">
+        <property name="name" nameId="tps4.1223641503366" value="mps-workbench.jar" />
       </node>
     </node>
   </root>
   <root id="5428983789737854768">
-    <node role="entry" type=".jetbrains.mps.build.packaging.structure.Jar" id="5428983789737854769">
-      <node role="entry" type=".jetbrains.mps.build.packaging.structure.Copy" id="8321411439574220249">
-        <property name="name" value="" />
-        <property name="excludes" value="" />
-        <node role="sourcePath" type=".jetbrains.mps.build.packaging.structure.Path" id="8321411439574220250">
-          <node role="macro" type=".jetbrains.mps.build.packaging.structure.MacroReference" id="8321411439574220252">
-            <property name="name" value="mps_home" />
-          </node>
-          <node role="compositePathComponent" type=".jetbrains.mps.build.packaging.structure.CompositePathComponent" id="8321411439574220253">
-            <node role="pathComponent" type=".jetbrains.mps.build.packaging.structure.PathComponent" id="6316146612284141405">
-              <property name="path" value="editor" />
-            </node>
-            <node role="pathComponent" type=".jetbrains.mps.build.packaging.structure.PathComponent" id="8321411439574220256">
-              <property name="path" value="editor-runtime" />
-            </node>
-            <node role="pathComponent" type=".jetbrains.mps.build.packaging.structure.PathComponent" id="8321411439574220258">
-              <property name="path" value="classes" />
-            </node>
-          </node>
-        </node>
-      </node>
-      <node role="entry" type=".jetbrains.mps.build.packaging.structure.Copy" id="584530787515934098">
-        <property name="name" value="" />
-        <property name="excludes" value="" />
-        <node role="sourcePath" type=".jetbrains.mps.build.packaging.structure.Path" id="584530787515934099">
-          <node role="macro" type=".jetbrains.mps.build.packaging.structure.MacroReference" id="584530787515934100">
-            <property name="name" value="mps_home" />
-          </node>
-          <node role="compositePathComponent" type=".jetbrains.mps.build.packaging.structure.CompositePathComponent" id="584530787515934101">
-            <node role="pathComponent" type=".jetbrains.mps.build.packaging.structure.PathComponent" id="6316146612284141406">
-              <property name="path" value="editor" />
-            </node>
-            <node role="pathComponent" type=".jetbrains.mps.build.packaging.structure.PathComponent" id="584530787515934105">
-              <property name="path" value="actions-runtime" />
-            </node>
-            <node role="pathComponent" type=".jetbrains.mps.build.packaging.structure.PathComponent" id="584530787515934107">
-              <property name="path" value="classes" />
-            </node>
-          </node>
-        </node>
-      </node>
-      <node role="entry" type=".jetbrains.mps.build.packaging.structure.Copy" id="9187726857862700399">
-        <property name="name" value="" />
-        <property name="excludes" value="" />
-        <node role="sourcePath" type=".jetbrains.mps.build.packaging.structure.Path" id="9187726857862700400">
-          <node role="macro" type=".jetbrains.mps.build.packaging.structure.MacroReference" id="9187726857862700402">
-            <property name="name" value="mps_home" />
-          </node>
-          <node role="compositePathComponent" type=".jetbrains.mps.build.packaging.structure.CompositePathComponent" id="9187726857862700403">
-            <node role="pathComponent" type=".jetbrains.mps.build.packaging.structure.PathComponent" id="6316146612284141407">
-              <property name="path" value="editor" />
-            </node>
-            <node role="pathComponent" type=".jetbrains.mps.build.packaging.structure.PathComponent" id="9187726857862700407">
-              <property name="path" value="intentions-runtime" />
-            </node>
-            <node role="pathComponent" type=".jetbrains.mps.build.packaging.structure.PathComponent" id="9187726857862700409">
-              <property name="path" value="classes" />
-            </node>
-          </node>
-        </node>
-      </node>
-      <node role="entry" type=".jetbrains.mps.build.packaging.structure.Copy" id="3956519295465648157">
-        <property name="name" value="" />
-        <property name="excludes" value="" />
-        <node role="sourcePath" type=".jetbrains.mps.build.packaging.structure.Path" id="3956519295465648158">
-          <node role="macro" type=".jetbrains.mps.build.packaging.structure.MacroReference" id="3956519295465648159">
-            <property name="name" value="mps_home" />
-          </node>
-          <node role="compositePathComponent" type=".jetbrains.mps.build.packaging.structure.CompositePathComponent" id="3956519295465648160">
-            <node role="pathComponent" type=".jetbrains.mps.build.packaging.structure.PathComponent" id="5618456458180754978">
-              <property name="path" value="editor" />
-            </node>
-            <node role="pathComponent" type=".jetbrains.mps.build.packaging.structure.PathComponent" id="3956519295465648164">
-              <property name="path" value="typesystemIntegration" />
-            </node>
-            <node role="pathComponent" type=".jetbrains.mps.build.packaging.structure.PathComponent" id="5618456458180754979">
-              <property name="path" value="classes" />
-            </node>
-          </node>
-        </node>
-      </node>
-      <node role="entry" type=".jetbrains.mps.build.packaging.structure.Copy" id="5705714375774422261">
-        <property name="name" value="" />
-        <property name="excludes" value="" />
-        <node role="sourcePath" type=".jetbrains.mps.build.packaging.structure.Path" id="5705714375774422262">
-          <node role="macro" type=".jetbrains.mps.build.packaging.structure.MacroReference" id="5705714375774422263">
-            <property name="name" value="mps_home" />
-          </node>
-          <node role="compositePathComponent" type=".jetbrains.mps.build.packaging.structure.CompositePathComponent" id="5705714375774422264">
-            <node role="pathComponent" type=".jetbrains.mps.build.packaging.structure.PathComponent" id="5705714375774422265">
-              <property name="path" value="workbench" />
-            </node>
-            <node role="pathComponent" type=".jetbrains.mps.build.packaging.structure.PathComponent" id="5705714375774422267">
-              <property name="path" value="mps-editor" />
-            </node>
-            <node role="pathComponent" type=".jetbrains.mps.build.packaging.structure.PathComponent" id="5705714375774422269">
-              <property name="path" value="classes" />
-            </node>
-          </node>
-        </node>
-      </node>
-      <node role="entry" type=".jetbrains.mps.build.packaging.structure.Folder" id="2901107368280474181">
-        <node role="entry" type=".jetbrains.mps.build.packaging.structure.Module" id="8377480483674026898">
-          <property name="id" value="1ed103c3-3aa6-49b7-9c21-6765ee11f224" />
-          <property name="name" value="MPS.Editor" />
-          <property name="doNotJar" value="true" />
-        </node>
-        <node role="entry" type=".jetbrains.mps.build.packaging.structure.Module" id="5616318401415092581">
-          <property name="id" value="5b1f863d-65a0-41a6-a801-33896be24202" />
-          <property name="doNotJar" value="true" />
-          <property name="name" value="jetbrains.mps.ide.editor" />
-        </node>
-        <node role="entry" type=".jetbrains.mps.build.packaging.structure.Module" id="7451905405776981202">
-          <property name="id" value="34e84b8f-afa8-4364-abcd-a279fddddbe7" />
-          <property name="name" value="jetbrains.mps.editor.runtime" />
-          <property name="doNotJar" value="true" />
-        </node>
-        <node role="title" type=".jetbrains.mps.build.packaging.structure.SimpleString" id="2901107368280474184">
-          <property name="name" value="modules" />
-        </node>
-      </node>
-      <node role="delete" type=".jetbrains.mps.build.packaging.structure.Delete" id="5428983789737854871" />
-      <node role="title" type=".jetbrains.mps.build.packaging.structure.SimpleString" id="5428983789737854872">
-        <property name="name" value="mps-editor.jar" />
+    <node role="entry" roleId="tps4.701559220729212646" type="tps4.Jar" typeId="tps4.1203598417283" id="5428983789737854769">
+      <node role="entry" roleId="tps4.1203617897549" type="tps4.Copy" typeId="tps4.1204015075559" id="8321411439574220249">
+        <property name="name" nameId="tpck.1169194664001" value="" />
+        <property name="excludes" nameId="tps4.1204107538752" value="" />
+        <node role="sourcePath" roleId="tps4.1220974847213" type="tps4.Path" typeId="tps4.1220973916698" id="8321411439574220250">
+          <node role="macro" roleId="tps4.1220976095387" type="tps4.MacroReference" typeId="tps4.1220976052975" id="8321411439574220252">
+            <property name="name" nameId="tps4.1220976068141" value="mps_home" />
+          </node>
+          <node role="compositePathComponent" roleId="tps4.1220974249696" type="tps4.CompositePathComponent" typeId="tps4.1220973992845" id="8321411439574220253">
+            <node role="pathComponent" roleId="tps4.1220978161990" type="tps4.PathComponent" typeId="tps4.1220973955905" id="6316146612284141405">
+              <property name="path" nameId="tps4.1220974398640" value="editor" />
+            </node>
+            <node role="pathComponent" roleId="tps4.1220978161990" type="tps4.PathComponent" typeId="tps4.1220973955905" id="8321411439574220256">
+              <property name="path" nameId="tps4.1220974398640" value="editor-runtime" />
+            </node>
+            <node role="pathComponent" roleId="tps4.1220978161990" type="tps4.PathComponent" typeId="tps4.1220973955905" id="8321411439574220258">
+              <property name="path" nameId="tps4.1220974398640" value="classes" />
+            </node>
+          </node>
+        </node>
+      </node>
+      <node role="entry" roleId="tps4.1203617897549" type="tps4.Copy" typeId="tps4.1204015075559" id="584530787515934098">
+        <property name="name" nameId="tpck.1169194664001" value="" />
+        <property name="excludes" nameId="tps4.1204107538752" value="" />
+        <node role="sourcePath" roleId="tps4.1220974847213" type="tps4.Path" typeId="tps4.1220973916698" id="584530787515934099">
+          <node role="macro" roleId="tps4.1220976095387" type="tps4.MacroReference" typeId="tps4.1220976052975" id="584530787515934100">
+            <property name="name" nameId="tps4.1220976068141" value="mps_home" />
+          </node>
+          <node role="compositePathComponent" roleId="tps4.1220974249696" type="tps4.CompositePathComponent" typeId="tps4.1220973992845" id="584530787515934101">
+            <node role="pathComponent" roleId="tps4.1220978161990" type="tps4.PathComponent" typeId="tps4.1220973955905" id="6316146612284141406">
+              <property name="path" nameId="tps4.1220974398640" value="editor" />
+            </node>
+            <node role="pathComponent" roleId="tps4.1220978161990" type="tps4.PathComponent" typeId="tps4.1220973955905" id="584530787515934105">
+              <property name="path" nameId="tps4.1220974398640" value="actions-runtime" />
+            </node>
+            <node role="pathComponent" roleId="tps4.1220978161990" type="tps4.PathComponent" typeId="tps4.1220973955905" id="584530787515934107">
+              <property name="path" nameId="tps4.1220974398640" value="classes" />
+            </node>
+          </node>
+        </node>
+      </node>
+      <node role="entry" roleId="tps4.1203617897549" type="tps4.Copy" typeId="tps4.1204015075559" id="9187726857862700399">
+        <property name="name" nameId="tpck.1169194664001" value="" />
+        <property name="excludes" nameId="tps4.1204107538752" value="" />
+        <node role="sourcePath" roleId="tps4.1220974847213" type="tps4.Path" typeId="tps4.1220973916698" id="9187726857862700400">
+          <node role="macro" roleId="tps4.1220976095387" type="tps4.MacroReference" typeId="tps4.1220976052975" id="9187726857862700402">
+            <property name="name" nameId="tps4.1220976068141" value="mps_home" />
+          </node>
+          <node role="compositePathComponent" roleId="tps4.1220974249696" type="tps4.CompositePathComponent" typeId="tps4.1220973992845" id="9187726857862700403">
+            <node role="pathComponent" roleId="tps4.1220978161990" type="tps4.PathComponent" typeId="tps4.1220973955905" id="6316146612284141407">
+              <property name="path" nameId="tps4.1220974398640" value="editor" />
+            </node>
+            <node role="pathComponent" roleId="tps4.1220978161990" type="tps4.PathComponent" typeId="tps4.1220973955905" id="9187726857862700407">
+              <property name="path" nameId="tps4.1220974398640" value="intentions-runtime" />
+            </node>
+            <node role="pathComponent" roleId="tps4.1220978161990" type="tps4.PathComponent" typeId="tps4.1220973955905" id="9187726857862700409">
+              <property name="path" nameId="tps4.1220974398640" value="classes" />
+            </node>
+          </node>
+        </node>
+      </node>
+      <node role="entry" roleId="tps4.1203617897549" type="tps4.Copy" typeId="tps4.1204015075559" id="3956519295465648157">
+        <property name="name" nameId="tpck.1169194664001" value="" />
+        <property name="excludes" nameId="tps4.1204107538752" value="" />
+        <node role="sourcePath" roleId="tps4.1220974847213" type="tps4.Path" typeId="tps4.1220973916698" id="3956519295465648158">
+          <node role="macro" roleId="tps4.1220976095387" type="tps4.MacroReference" typeId="tps4.1220976052975" id="3956519295465648159">
+            <property name="name" nameId="tps4.1220976068141" value="mps_home" />
+          </node>
+          <node role="compositePathComponent" roleId="tps4.1220974249696" type="tps4.CompositePathComponent" typeId="tps4.1220973992845" id="3956519295465648160">
+            <node role="pathComponent" roleId="tps4.1220978161990" type="tps4.PathComponent" typeId="tps4.1220973955905" id="5618456458180754978">
+              <property name="path" nameId="tps4.1220974398640" value="editor" />
+            </node>
+            <node role="pathComponent" roleId="tps4.1220978161990" type="tps4.PathComponent" typeId="tps4.1220973955905" id="3956519295465648164">
+              <property name="path" nameId="tps4.1220974398640" value="typesystemIntegration" />
+            </node>
+            <node role="pathComponent" roleId="tps4.1220978161990" type="tps4.PathComponent" typeId="tps4.1220973955905" id="5618456458180754979">
+              <property name="path" nameId="tps4.1220974398640" value="classes" />
+            </node>
+          </node>
+        </node>
+      </node>
+      <node role="entry" roleId="tps4.1203617897549" type="tps4.Copy" typeId="tps4.1204015075559" id="5705714375774422261">
+        <property name="name" nameId="tpck.1169194664001" value="" />
+        <property name="excludes" nameId="tps4.1204107538752" value="" />
+        <node role="sourcePath" roleId="tps4.1220974847213" type="tps4.Path" typeId="tps4.1220973916698" id="5705714375774422262">
+          <node role="macro" roleId="tps4.1220976095387" type="tps4.MacroReference" typeId="tps4.1220976052975" id="5705714375774422263">
+            <property name="name" nameId="tps4.1220976068141" value="mps_home" />
+          </node>
+          <node role="compositePathComponent" roleId="tps4.1220974249696" type="tps4.CompositePathComponent" typeId="tps4.1220973992845" id="5705714375774422264">
+            <node role="pathComponent" roleId="tps4.1220978161990" type="tps4.PathComponent" typeId="tps4.1220973955905" id="5705714375774422265">
+              <property name="path" nameId="tps4.1220974398640" value="workbench" />
+            </node>
+            <node role="pathComponent" roleId="tps4.1220978161990" type="tps4.PathComponent" typeId="tps4.1220973955905" id="5705714375774422267">
+              <property name="path" nameId="tps4.1220974398640" value="mps-editor" />
+            </node>
+            <node role="pathComponent" roleId="tps4.1220978161990" type="tps4.PathComponent" typeId="tps4.1220973955905" id="5705714375774422269">
+              <property name="path" nameId="tps4.1220974398640" value="classes" />
+            </node>
+          </node>
+        </node>
+      </node>
+      <node role="entry" roleId="tps4.1203617897549" type="tps4.Folder" typeId="tps4.1203598512427" id="2901107368280474181">
+        <node role="entry" roleId="tps4.1203617897549" type="tps4.Module" typeId="tps4.1203599702327" id="8377480483674026898">
+          <property name="id" nameId="tps4.1222447189012" value="1ed103c3-3aa6-49b7-9c21-6765ee11f224" />
+          <property name="name" nameId="tpck.1169194664001" value="MPS.Editor" />
+          <property name="doNotJar" nameId="tps4.2850282874221099799" value="true" />
+        </node>
+        <node role="entry" roleId="tps4.1203617897549" type="tps4.Module" typeId="tps4.1203599702327" id="5616318401415092581">
+          <property name="id" nameId="tps4.1222447189012" value="5b1f863d-65a0-41a6-a801-33896be24202" />
+          <property name="doNotJar" nameId="tps4.2850282874221099799" value="true" />
+          <property name="name" nameId="tpck.1169194664001" value="jetbrains.mps.ide.editor" />
+        </node>
+        <node role="entry" roleId="tps4.1203617897549" type="tps4.Module" typeId="tps4.1203599702327" id="7451905405776981202">
+          <property name="id" nameId="tps4.1222447189012" value="34e84b8f-afa8-4364-abcd-a279fddddbe7" />
+          <property name="name" nameId="tpck.1169194664001" value="jetbrains.mps.editor.runtime" />
+          <property name="doNotJar" nameId="tps4.2850282874221099799" value="true" />
+        </node>
+        <node role="title" roleId="tps4.1205340441197" type="tps4.SimpleString" typeId="tps4.1205339044029" id="2901107368280474184">
+          <property name="name" nameId="tps4.1223641503366" value="modules" />
+        </node>
+      </node>
+      <node role="delete" roleId="tps4.1239622410040" type="tps4.Delete" typeId="tps4.1204122781510" id="5428983789737854871" />
+      <node role="title" roleId="tps4.1205340441197" type="tps4.SimpleString" typeId="tps4.1205339044029" id="5428983789737854872">
+        <property name="name" nameId="tps4.1223641503366" value="mps-editor.jar" />
       </node>
     </node>
   </root>
   <root id="2901107368280525965" />
   <root id="6700426045796013947">
-    <node role="entry" type=".jetbrains.mps.build.packaging.structure.Jar" id="6700426045796013948">
-      <node role="entry" type=".jetbrains.mps.build.packaging.structure.Copy" id="6700426045796013986">
-        <node role="sourcePath" type=".jetbrains.mps.build.packaging.structure.Path" id="6700426045796013987">
-          <node role="macro" type=".jetbrains.mps.build.packaging.structure.MacroReference" id="6700426045796013988">
-            <property name="name" value="mps_home" />
-          </node>
-          <node role="compositePathComponent" type=".jetbrains.mps.build.packaging.structure.CompositePathComponent" id="6700426045796013989">
-            <node role="pathComponent" type=".jetbrains.mps.build.packaging.structure.PathComponent" id="6700426045796013990">
-              <property name="path" value="workbench" />
-            </node>
-            <node role="pathComponent" type=".jetbrains.mps.build.packaging.structure.PathComponent" id="6700426045796013991">
-              <property name="path" value="mps-platform" />
-            </node>
-            <node role="pathComponent" type=".jetbrains.mps.build.packaging.structure.PathComponent" id="6700426045796013992">
-              <property name="path" value="classes" />
-            </node>
-          </node>
-        </node>
-      </node>
-      <node role="entry" type=".jetbrains.mps.build.packaging.structure.Copy" id="6318373628630436151">
-        <property name="name" value="" />
-        <property name="excludes" value="" />
-        <node role="sourcePath" type=".jetbrains.mps.build.packaging.structure.Path" id="6318373628630436154">
-          <node role="macro" type=".jetbrains.mps.build.packaging.structure.MacroReference" id="6318373628630436155">
-            <property name="name" value="mps_home" />
-          </node>
-          <node role="compositePathComponent" type=".jetbrains.mps.build.packaging.structure.CompositePathComponent" id="6318373628630436156">
-            <node role="pathComponent" type=".jetbrains.mps.build.packaging.structure.PathComponent" id="6318373628630436157">
-              <property name="path" value="workbench" />
-            </node>
-            <node role="pathComponent" type=".jetbrains.mps.build.packaging.structure.PathComponent" id="6318373628630436160">
-              <property name="path" value="mps-debugger" />
-            </node>
-            <node role="pathComponent" type=".jetbrains.mps.build.packaging.structure.PathComponent" id="6318373628630436159">
-              <property name="path" value="classes" />
-            </node>
-          </node>
-        </node>
-      </node>
-      <node role="entry" type=".jetbrains.mps.build.packaging.structure.Folder" id="6700426045796014044">
-        <node role="entry" type=".jetbrains.mps.build.packaging.structure.Module" id="8377480483674026900">
-          <property name="id" value="742f6602-5a2f-4313-aa6e-ae1cd4ffdc61" />
-          <property name="name" value="MPS.Platform" />
-          <property name="doNotJar" value="true" />
-        </node>
-        <node role="entry" type=".jetbrains.mps.build.packaging.structure.Module" id="6700426045796014047">
-          <property name="id" value="8d29d73f-ed99-4652-ae0a-083cdfe53c34" />
-          <property name="name" value="jetbrains.mps.ide.platform" />
-          <property name="doNotJar" value="true" />
-        </node>
-        <node role="title" type=".jetbrains.mps.build.packaging.structure.SimpleString" id="6700426045796014051">
-          <property name="name" value="modules" />
-        </node>
-      </node>
-      <node role="delete" type=".jetbrains.mps.build.packaging.structure.Delete" id="6700426045796014052" />
-      <node role="title" type=".jetbrains.mps.build.packaging.structure.SimpleString" id="6700426045796014053">
-        <property name="name" value="mps-platform.jar" />
+    <node role="entry" roleId="tps4.701559220729212646" type="tps4.Jar" typeId="tps4.1203598417283" id="6700426045796013948">
+      <node role="entry" roleId="tps4.1203617897549" type="tps4.Copy" typeId="tps4.1204015075559" id="6700426045796013986">
+        <node role="sourcePath" roleId="tps4.1220974847213" type="tps4.Path" typeId="tps4.1220973916698" id="6700426045796013987">
+          <node role="macro" roleId="tps4.1220976095387" type="tps4.MacroReference" typeId="tps4.1220976052975" id="6700426045796013988">
+            <property name="name" nameId="tps4.1220976068141" value="mps_home" />
+          </node>
+          <node role="compositePathComponent" roleId="tps4.1220974249696" type="tps4.CompositePathComponent" typeId="tps4.1220973992845" id="6700426045796013989">
+            <node role="pathComponent" roleId="tps4.1220978161990" type="tps4.PathComponent" typeId="tps4.1220973955905" id="6700426045796013990">
+              <property name="path" nameId="tps4.1220974398640" value="workbench" />
+            </node>
+            <node role="pathComponent" roleId="tps4.1220978161990" type="tps4.PathComponent" typeId="tps4.1220973955905" id="6700426045796013991">
+              <property name="path" nameId="tps4.1220974398640" value="mps-platform" />
+            </node>
+            <node role="pathComponent" roleId="tps4.1220978161990" type="tps4.PathComponent" typeId="tps4.1220973955905" id="6700426045796013992">
+              <property name="path" nameId="tps4.1220974398640" value="classes" />
+            </node>
+          </node>
+        </node>
+      </node>
+      <node role="entry" roleId="tps4.1203617897549" type="tps4.Copy" typeId="tps4.1204015075559" id="6318373628630436151">
+        <property name="name" nameId="tpck.1169194664001" value="" />
+        <property name="excludes" nameId="tps4.1204107538752" value="" />
+        <node role="sourcePath" roleId="tps4.1220974847213" type="tps4.Path" typeId="tps4.1220973916698" id="6318373628630436154">
+          <node role="macro" roleId="tps4.1220976095387" type="tps4.MacroReference" typeId="tps4.1220976052975" id="6318373628630436155">
+            <property name="name" nameId="tps4.1220976068141" value="mps_home" />
+          </node>
+          <node role="compositePathComponent" roleId="tps4.1220974249696" type="tps4.CompositePathComponent" typeId="tps4.1220973992845" id="6318373628630436156">
+            <node role="pathComponent" roleId="tps4.1220978161990" type="tps4.PathComponent" typeId="tps4.1220973955905" id="6318373628630436157">
+              <property name="path" nameId="tps4.1220974398640" value="workbench" />
+            </node>
+            <node role="pathComponent" roleId="tps4.1220978161990" type="tps4.PathComponent" typeId="tps4.1220973955905" id="6318373628630436160">
+              <property name="path" nameId="tps4.1220974398640" value="mps-debugger" />
+            </node>
+            <node role="pathComponent" roleId="tps4.1220978161990" type="tps4.PathComponent" typeId="tps4.1220973955905" id="6318373628630436159">
+              <property name="path" nameId="tps4.1220974398640" value="classes" />
+            </node>
+          </node>
+        </node>
+      </node>
+      <node role="entry" roleId="tps4.1203617897549" type="tps4.Folder" typeId="tps4.1203598512427" id="6700426045796014044">
+        <node role="entry" roleId="tps4.1203617897549" type="tps4.Module" typeId="tps4.1203599702327" id="8377480483674026900">
+          <property name="id" nameId="tps4.1222447189012" value="742f6602-5a2f-4313-aa6e-ae1cd4ffdc61" />
+          <property name="name" nameId="tpck.1169194664001" value="MPS.Platform" />
+          <property name="doNotJar" nameId="tps4.2850282874221099799" value="true" />
+        </node>
+        <node role="entry" roleId="tps4.1203617897549" type="tps4.Module" typeId="tps4.1203599702327" id="6700426045796014047">
+          <property name="id" nameId="tps4.1222447189012" value="8d29d73f-ed99-4652-ae0a-083cdfe53c34" />
+          <property name="name" nameId="tpck.1169194664001" value="jetbrains.mps.ide.platform" />
+          <property name="doNotJar" nameId="tps4.2850282874221099799" value="true" />
+        </node>
+        <node role="title" roleId="tps4.1205340441197" type="tps4.SimpleString" typeId="tps4.1205339044029" id="6700426045796014051">
+          <property name="name" nameId="tps4.1223641503366" value="modules" />
+        </node>
+      </node>
+      <node role="delete" roleId="tps4.1239622410040" type="tps4.Delete" typeId="tps4.1204122781510" id="6700426045796014052" />
+      <node role="title" roleId="tps4.1205340441197" type="tps4.SimpleString" typeId="tps4.1205339044029" id="6700426045796014053">
+        <property name="name" nameId="tps4.1223641503366" value="mps-platform.jar" />
       </node>
     </node>
   </root>
   <root id="938551967734106063">
-    <node role="entry" type=".jetbrains.mps.build.packaging.structure.Folder" id="8632133948244457336">
-      <node role="entry" type=".jetbrains.mps.build.packaging.structure.Folder" id="8632133948244457341">
-        <node role="sourcePath" type=".jetbrains.mps.build.packaging.structure.Path" id="8632133948244457342">
-          <node role="macro" type=".jetbrains.mps.build.packaging.structure.MacroReference" id="8632133948244457344">
-            <property name="name" value="mps_home" />
-          </node>
-          <node role="compositePathComponent" type=".jetbrains.mps.build.packaging.structure.CompositePathComponent" id="8632133948244457345">
-            <node role="pathComponent" type=".jetbrains.mps.build.packaging.structure.PathComponent" id="8632133948244457346">
-              <property name="path" value="plugins" />
-            </node>
-            <node role="pathComponent" type=".jetbrains.mps.build.packaging.structure.PathComponent" id="8632133948244457348">
-              <property name="path" value="debugger-api" />
-            </node>
-            <node role="pathComponent" type=".jetbrains.mps.build.packaging.structure.PathComponent" id="8632133948244457350">
-              <property name="path" value="META-INF" />
-            </node>
-          </node>
-        </node>
-      </node>
-      <node role="entry" type=".jetbrains.mps.build.packaging.structure.Folder" id="6278136257391947277">
-        <node role="entry" type=".jetbrains.mps.build.packaging.structure.Module" id="6278136257391947280">
-          <property name="id" value="25891414-2b70-48c7-b1cc-8dc0c127d669" />
-          <property name="name" value="jetbrains.mps.debugger.api.runtime" />
-        </node>
-        <node role="entry" type=".jetbrains.mps.build.packaging.structure.Module" id="571753013890989204">
-          <property name="id" value="cc7da2f6-419f-4133-a811-31fcd3295a85" />
-          <property name="name" value="jetbrains.mps.debugger.api.api" />
-        </node>
-        <node role="entry" type=".jetbrains.mps.build.packaging.structure.Module" id="3033860308392474117">
-          <property name="id" value="fbc14279-5e2a-4c87-a5d1-5f7061e6c456" />
-          <property name="name" value="jetbrains.mps.debugger.api.lang" />
-        </node>
-        <node role="title" type=".jetbrains.mps.build.packaging.structure.SimpleString" id="571753013890986653">
-          <property name="name" value="lib" />
-        </node>
-      </node>
-      <node role="title" type=".jetbrains.mps.build.packaging.structure.SimpleString" id="8632133948244457339">
-        <property name="name" value="debugger-api" />
-      </node>
-    </node>
-    <node role="entry" type=".jetbrains.mps.build.packaging.structure.Folder" id="8632133948244754427">
-      <node role="entry" type=".jetbrains.mps.build.packaging.structure.Folder" id="8632133948244754439">
-        <node role="entry" type=".jetbrains.mps.build.packaging.structure.Module" id="6278136257391526822">
-          <property name="id" value="cf8c9de5-1b4a-4dc8-8e6d-847159af31dd" />
-          <property name="name" value="jetbrains.mps.debugger.java.api" />
-        </node>
-        <node role="entry" type=".jetbrains.mps.build.packaging.structure.Module" id="6278136257391526823">
-          <property name="id" value="fcffe3cf-3ebc-4d3d-989b-2f30533bc904" />
-          <property name="name" value="jetbrains.mps.debugger.java.runtime" />
-        </node>
-        <node role="title" type=".jetbrains.mps.build.packaging.structure.SimpleString" id="8632133948244754442">
-          <property name="name" value="lib" />
-        </node>
-      </node>
-      <node role="entry" type=".jetbrains.mps.build.packaging.structure.Folder" id="8632133948244754431">
-        <node role="sourcePath" type=".jetbrains.mps.build.packaging.structure.Path" id="8632133948244754432">
-          <node role="macro" type=".jetbrains.mps.build.packaging.structure.MacroReference" id="8632133948244754433">
-            <property name="name" value="mps_home" />
-          </node>
-          <node role="compositePathComponent" type=".jetbrains.mps.build.packaging.structure.CompositePathComponent" id="8632133948244754434">
-            <node role="pathComponent" type=".jetbrains.mps.build.packaging.structure.PathComponent" id="8632133948244754435">
-              <property name="path" value="plugins" />
-            </node>
-            <node role="pathComponent" type=".jetbrains.mps.build.packaging.structure.PathComponent" id="4708317444434926276">
-              <property name="path" value="debugger-java" />
-            </node>
-            <node role="pathComponent" type=".jetbrains.mps.build.packaging.structure.PathComponent" id="8632133948244754437">
-              <property name="path" value="META-INF" />
-            </node>
-          </node>
-        </node>
-      </node>
-      <node role="entry" type=".jetbrains.mps.build.packaging.structure.Folder" id="3033860308392474119">
-        <node role="title" type=".jetbrains.mps.build.packaging.structure.SimpleString" id="3033860308392474122">
-          <property name="name" value="languages" />
-        </node>
-        <node role="entry" type=".jetbrains.mps.build.packaging.structure.Module" id="3033860308392474123">
-          <property name="id" value="fa8aeae9-4df9-4e13-bfb1-9b04c67ddb77" />
-          <property name="name" value="jetbrains.mps.debugger.java.customViewers" />
-        </node>
-        <node role="entry" type=".jetbrains.mps.build.packaging.structure.Module" id="3033860308392474125">
-          <property name="id" value="7da4580f-9d75-4603-8162-51a896d78375" />
-          <property name="name" value="jetbrains.mps.debugger.java.evaluation" />
-        </node>
-        <node role="entry" type=".jetbrains.mps.build.packaging.structure.Module" id="3033860308392474127">
-          <property name="id" value="80208897-4572-437d-b50e-8f050cba9566" />
-          <property name="name" value="jetbrains.mps.debugger.java.privateMembers" />
-        </node>
-      </node>
-      <node role="title" type=".jetbrains.mps.build.packaging.structure.SimpleString" id="8632133948244754430">
-        <property name="name" value="debugger-java" />
-      </node>
-    </node>
-    <node role="entry" type=".jetbrains.mps.build.packaging.structure.Plugin" id="6159605658511552185">
-      <node role="sourcePath" type=".jetbrains.mps.build.packaging.structure.Path" id="6159605658511552186">
-        <node role="macro" type=".jetbrains.mps.build.packaging.structure.MacroReference" id="6159605658511552189">
-          <property name="name" value="mps_home" />
-        </node>
-        <node role="compositePathComponent" type=".jetbrains.mps.build.packaging.structure.CompositePathComponent" id="6159605658511552188">
-          <node role="pathComponent" type=".jetbrains.mps.build.packaging.structure.PathComponent" id="6159605658511552190">
-            <property name="path" value="plugins" />
-          </node>
-          <node role="pathComponent" type=".jetbrains.mps.build.packaging.structure.PathComponent" id="6159605658511552192">
-            <property name="path" value="debugger-java-customViewers" />
+    <node role="entry" roleId="tps4.701559220729212646" type="tps4.Folder" typeId="tps4.1203598512427" id="8632133948244457336">
+      <node role="entry" roleId="tps4.1203617897549" type="tps4.Folder" typeId="tps4.1203598512427" id="8632133948244457341">
+        <node role="sourcePath" roleId="tps4.1220982054961" type="tps4.Path" typeId="tps4.1220973916698" id="8632133948244457342">
+          <node role="macro" roleId="tps4.1220976095387" type="tps4.MacroReference" typeId="tps4.1220976052975" id="8632133948244457344">
+            <property name="name" nameId="tps4.1220976068141" value="mps_home" />
+          </node>
+          <node role="compositePathComponent" roleId="tps4.1220974249696" type="tps4.CompositePathComponent" typeId="tps4.1220973992845" id="8632133948244457345">
+            <node role="pathComponent" roleId="tps4.1220978161990" type="tps4.PathComponent" typeId="tps4.1220973955905" id="8632133948244457346">
+              <property name="path" nameId="tps4.1220974398640" value="plugins" />
+            </node>
+            <node role="pathComponent" roleId="tps4.1220978161990" type="tps4.PathComponent" typeId="tps4.1220973955905" id="8632133948244457348">
+              <property name="path" nameId="tps4.1220974398640" value="debugger-api" />
+            </node>
+            <node role="pathComponent" roleId="tps4.1220978161990" type="tps4.PathComponent" typeId="tps4.1220973955905" id="8632133948244457350">
+              <property name="path" nameId="tps4.1220974398640" value="META-INF" />
+            </node>
+          </node>
+        </node>
+      </node>
+      <node role="entry" roleId="tps4.1203617897549" type="tps4.Folder" typeId="tps4.1203598512427" id="6278136257391947277">
+        <node role="entry" roleId="tps4.1203617897549" type="tps4.Module" typeId="tps4.1203599702327" id="6278136257391947280">
+          <property name="id" nameId="tps4.1222447189012" value="25891414-2b70-48c7-b1cc-8dc0c127d669" />
+          <property name="name" nameId="tpck.1169194664001" value="jetbrains.mps.debugger.api.runtime" />
+        </node>
+        <node role="entry" roleId="tps4.1203617897549" type="tps4.Module" typeId="tps4.1203599702327" id="571753013890989204">
+          <property name="id" nameId="tps4.1222447189012" value="cc7da2f6-419f-4133-a811-31fcd3295a85" />
+          <property name="name" nameId="tpck.1169194664001" value="jetbrains.mps.debugger.api.api" />
+        </node>
+        <node role="entry" roleId="tps4.1203617897549" type="tps4.Module" typeId="tps4.1203599702327" id="3033860308392474117">
+          <property name="id" nameId="tps4.1222447189012" value="fbc14279-5e2a-4c87-a5d1-5f7061e6c456" />
+          <property name="name" nameId="tpck.1169194664001" value="jetbrains.mps.debugger.api.lang" />
+        </node>
+        <node role="title" roleId="tps4.1205340441197" type="tps4.SimpleString" typeId="tps4.1205339044029" id="571753013890986653">
+          <property name="name" nameId="tps4.1223641503366" value="lib" />
+        </node>
+      </node>
+      <node role="title" roleId="tps4.1205340441197" type="tps4.SimpleString" typeId="tps4.1205339044029" id="8632133948244457339">
+        <property name="name" nameId="tps4.1223641503366" value="debugger-api" />
+      </node>
+    </node>
+    <node role="entry" roleId="tps4.701559220729212646" type="tps4.Folder" typeId="tps4.1203598512427" id="8632133948244754427">
+      <node role="entry" roleId="tps4.1203617897549" type="tps4.Folder" typeId="tps4.1203598512427" id="8632133948244754439">
+        <node role="entry" roleId="tps4.1203617897549" type="tps4.Module" typeId="tps4.1203599702327" id="6278136257391526822">
+          <property name="id" nameId="tps4.1222447189012" value="cf8c9de5-1b4a-4dc8-8e6d-847159af31dd" />
+          <property name="name" nameId="tpck.1169194664001" value="jetbrains.mps.debugger.java.api" />
+        </node>
+        <node role="entry" roleId="tps4.1203617897549" type="tps4.Module" typeId="tps4.1203599702327" id="6278136257391526823">
+          <property name="id" nameId="tps4.1222447189012" value="fcffe3cf-3ebc-4d3d-989b-2f30533bc904" />
+          <property name="name" nameId="tpck.1169194664001" value="jetbrains.mps.debugger.java.runtime" />
+        </node>
+        <node role="title" roleId="tps4.1205340441197" type="tps4.SimpleString" typeId="tps4.1205339044029" id="8632133948244754442">
+          <property name="name" nameId="tps4.1223641503366" value="lib" />
+        </node>
+      </node>
+      <node role="entry" roleId="tps4.1203617897549" type="tps4.Folder" typeId="tps4.1203598512427" id="8632133948244754431">
+        <node role="sourcePath" roleId="tps4.1220982054961" type="tps4.Path" typeId="tps4.1220973916698" id="8632133948244754432">
+          <node role="macro" roleId="tps4.1220976095387" type="tps4.MacroReference" typeId="tps4.1220976052975" id="8632133948244754433">
+            <property name="name" nameId="tps4.1220976068141" value="mps_home" />
+          </node>
+          <node role="compositePathComponent" roleId="tps4.1220974249696" type="tps4.CompositePathComponent" typeId="tps4.1220973992845" id="8632133948244754434">
+            <node role="pathComponent" roleId="tps4.1220978161990" type="tps4.PathComponent" typeId="tps4.1220973955905" id="8632133948244754435">
+              <property name="path" nameId="tps4.1220974398640" value="plugins" />
+            </node>
+            <node role="pathComponent" roleId="tps4.1220978161990" type="tps4.PathComponent" typeId="tps4.1220973955905" id="4708317444434926276">
+              <property name="path" nameId="tps4.1220974398640" value="debugger-java" />
+            </node>
+            <node role="pathComponent" roleId="tps4.1220978161990" type="tps4.PathComponent" typeId="tps4.1220973955905" id="8632133948244754437">
+              <property name="path" nameId="tps4.1220974398640" value="META-INF" />
+            </node>
+          </node>
+        </node>
+      </node>
+      <node role="entry" roleId="tps4.1203617897549" type="tps4.Folder" typeId="tps4.1203598512427" id="3033860308392474119">
+        <node role="title" roleId="tps4.1205340441197" type="tps4.SimpleString" typeId="tps4.1205339044029" id="3033860308392474122">
+          <property name="name" nameId="tps4.1223641503366" value="languages" />
+        </node>
+        <node role="entry" roleId="tps4.1203617897549" type="tps4.Module" typeId="tps4.1203599702327" id="3033860308392474123">
+          <property name="id" nameId="tps4.1222447189012" value="fa8aeae9-4df9-4e13-bfb1-9b04c67ddb77" />
+          <property name="name" nameId="tpck.1169194664001" value="jetbrains.mps.debugger.java.customViewers" />
+        </node>
+        <node role="entry" roleId="tps4.1203617897549" type="tps4.Module" typeId="tps4.1203599702327" id="3033860308392474125">
+          <property name="id" nameId="tps4.1222447189012" value="7da4580f-9d75-4603-8162-51a896d78375" />
+          <property name="name" nameId="tpck.1169194664001" value="jetbrains.mps.debugger.java.evaluation" />
+        </node>
+        <node role="entry" roleId="tps4.1203617897549" type="tps4.Module" typeId="tps4.1203599702327" id="3033860308392474127">
+          <property name="id" nameId="tps4.1222447189012" value="80208897-4572-437d-b50e-8f050cba9566" />
+          <property name="name" nameId="tpck.1169194664001" value="jetbrains.mps.debugger.java.privateMembers" />
+        </node>
+      </node>
+      <node role="title" roleId="tps4.1205340441197" type="tps4.SimpleString" typeId="tps4.1205339044029" id="8632133948244754430">
+        <property name="name" nameId="tps4.1223641503366" value="debugger-java" />
+      </node>
+    </node>
+    <node role="entry" roleId="tps4.701559220729212646" type="tps4.Plugin" typeId="tps4.4159241239519649208" id="6159605658511552185">
+      <node role="sourcePath" roleId="tps4.4159241239519649209" type="tps4.Path" typeId="tps4.1220973916698" id="6159605658511552186">
+        <node role="macro" roleId="tps4.1220976095387" type="tps4.MacroReference" typeId="tps4.1220976052975" id="6159605658511552189">
+          <property name="name" nameId="tps4.1220976068141" value="mps_home" />
+        </node>
+        <node role="compositePathComponent" roleId="tps4.1220974249696" type="tps4.CompositePathComponent" typeId="tps4.1220973992845" id="6159605658511552188">
+          <node role="pathComponent" roleId="tps4.1220978161990" type="tps4.PathComponent" typeId="tps4.1220973955905" id="6159605658511552190">
+            <property name="path" nameId="tps4.1220974398640" value="plugins" />
+          </node>
+          <node role="pathComponent" roleId="tps4.1220978161990" type="tps4.PathComponent" typeId="tps4.1220973955905" id="6159605658511552192">
+            <property name="path" nameId="tps4.1220974398640" value="debugger-java-customViewers" />
           </node>
         </node>
       </node>
     </node>
   </root>
   <root id="625155585696516556">
-    <node role="entry" type=".jetbrains.mps.build.packaging.structure.Folder" id="3054488448088159480">
-      <node role="entry" type=".jetbrains.mps.build.packaging.structure.Folder" id="3054488448088159489">
-        <node role="sourcePath" type=".jetbrains.mps.build.packaging.structure.Path" id="3054488448088159490">
-          <node role="macro" type=".jetbrains.mps.build.packaging.structure.MacroReference" id="3054488448088159491">
-            <property name="name" value="mps_home" />
-          </node>
-          <node role="compositePathComponent" type=".jetbrains.mps.build.packaging.structure.CompositePathComponent" id="3054488448088159492">
-            <node role="pathComponent" type=".jetbrains.mps.build.packaging.structure.PathComponent" id="3054488448088159493">
-              <property name="path" value="plugins" />
-            </node>
-            <node role="pathComponent" type=".jetbrains.mps.build.packaging.structure.PathComponent" id="3054488448088159496">
-              <property name="path" value="execution-configurations" />
-            </node>
-            <node role="pathComponent" type=".jetbrains.mps.build.packaging.structure.PathComponent" id="3054488448088159495">
-              <property name="path" value="META-INF" />
-            </node>
-          </node>
-        </node>
-      </node>
-      <node role="entry" type=".jetbrains.mps.build.packaging.structure.Folder" id="3054488448088159501">
-        <node role="entry" type=".jetbrains.mps.build.packaging.structure.Module" id="3033860308392477153">
-          <property name="id" value="22250116-183c-4e90-8450-b6a13dd8998b" />
-          <property name="name" value="jetbrains.mps.baseLanguage.execution.util" />
-        </node>
-        <node role="entry" type=".jetbrains.mps.build.packaging.structure.Module" id="3033860308392477156">
-          <property name="id" value="f618e99a-2641-465c-bb54-31fe76f9e285" />
-          <property name="name" value="jetbrains.mps.baseLanguage.unitTest.execution" />
-        </node>
-        <node role="entry" type=".jetbrains.mps.build.packaging.structure.Module" id="352677614185415540">
-          <property name="id" value="268ae620-360b-4da4-bb01-fad761632e6c" />
-          <property name="name" value="jetbrains.mps.ant.execution" />
-        </node>
-        <node role="entry" type=".jetbrains.mps.build.packaging.structure.Jar" id="3054488448088217000">
-          <node role="delete" type=".jetbrains.mps.build.packaging.structure.Delete" id="3054488448088217001" />
-          <node role="title" type=".jetbrains.mps.build.packaging.structure.SimpleString" id="3054488448088217003">
-            <property name="name" value="jetbrains.mps.execution.configurations.implementation.plugin.jar" />
-          </node>
-          <node role="entry" type=".jetbrains.mps.build.packaging.structure.Copy" id="3054488448088217005">
-            <property name="name" value="" />
-            <property name="excludes" value="" />
-            <node role="sourcePath" type=".jetbrains.mps.build.packaging.structure.Path" id="3054488448088217006">
-              <node role="macro" type=".jetbrains.mps.build.packaging.structure.MacroReference" id="3054488448088217008">
-                <property name="name" value="mps_home" />
-              </node>
-              <node role="compositePathComponent" type=".jetbrains.mps.build.packaging.structure.CompositePathComponent" id="3054488448088217009">
-                <node role="pathComponent" type=".jetbrains.mps.build.packaging.structure.PathComponent" id="3054488448088217010">
-                  <property name="path" value="plugins" />
+    <node role="entry" roleId="tps4.701559220729212646" type="tps4.Folder" typeId="tps4.1203598512427" id="3054488448088159480">
+      <node role="entry" roleId="tps4.1203617897549" type="tps4.Folder" typeId="tps4.1203598512427" id="3054488448088159489">
+        <node role="sourcePath" roleId="tps4.1220982054961" type="tps4.Path" typeId="tps4.1220973916698" id="3054488448088159490">
+          <node role="macro" roleId="tps4.1220976095387" type="tps4.MacroReference" typeId="tps4.1220976052975" id="3054488448088159491">
+            <property name="name" nameId="tps4.1220976068141" value="mps_home" />
+          </node>
+          <node role="compositePathComponent" roleId="tps4.1220974249696" type="tps4.CompositePathComponent" typeId="tps4.1220973992845" id="3054488448088159492">
+            <node role="pathComponent" roleId="tps4.1220978161990" type="tps4.PathComponent" typeId="tps4.1220973955905" id="3054488448088159493">
+              <property name="path" nameId="tps4.1220974398640" value="plugins" />
+            </node>
+            <node role="pathComponent" roleId="tps4.1220978161990" type="tps4.PathComponent" typeId="tps4.1220973955905" id="3054488448088159496">
+              <property name="path" nameId="tps4.1220974398640" value="execution-configurations" />
+            </node>
+            <node role="pathComponent" roleId="tps4.1220978161990" type="tps4.PathComponent" typeId="tps4.1220973955905" id="3054488448088159495">
+              <property name="path" nameId="tps4.1220974398640" value="META-INF" />
+            </node>
+          </node>
+        </node>
+      </node>
+      <node role="entry" roleId="tps4.1203617897549" type="tps4.Folder" typeId="tps4.1203598512427" id="3054488448088159501">
+        <node role="entry" roleId="tps4.1203617897549" type="tps4.Module" typeId="tps4.1203599702327" id="3033860308392477153">
+          <property name="id" nameId="tps4.1222447189012" value="22250116-183c-4e90-8450-b6a13dd8998b" />
+          <property name="name" nameId="tpck.1169194664001" value="jetbrains.mps.baseLanguage.execution.util" />
+        </node>
+        <node role="entry" roleId="tps4.1203617897549" type="tps4.Module" typeId="tps4.1203599702327" id="3033860308392477156">
+          <property name="id" nameId="tps4.1222447189012" value="f618e99a-2641-465c-bb54-31fe76f9e285" />
+          <property name="name" nameId="tpck.1169194664001" value="jetbrains.mps.baseLanguage.unitTest.execution" />
+        </node>
+        <node role="entry" roleId="tps4.1203617897549" type="tps4.Module" typeId="tps4.1203599702327" id="352677614185415540">
+          <property name="id" nameId="tps4.1222447189012" value="268ae620-360b-4da4-bb01-fad761632e6c" />
+          <property name="name" nameId="tpck.1169194664001" value="jetbrains.mps.ant.execution" />
+        </node>
+        <node role="entry" roleId="tps4.1203617897549" type="tps4.Jar" typeId="tps4.1203598417283" id="3054488448088217000">
+          <node role="delete" roleId="tps4.1239622410040" type="tps4.Delete" typeId="tps4.1204122781510" id="3054488448088217001" />
+          <node role="title" roleId="tps4.1205340441197" type="tps4.SimpleString" typeId="tps4.1205339044029" id="3054488448088217003">
+            <property name="name" nameId="tps4.1223641503366" value="jetbrains.mps.execution.configurations.implementation.plugin.jar" />
+          </node>
+          <node role="entry" roleId="tps4.1203617897549" type="tps4.Copy" typeId="tps4.1204015075559" id="3054488448088217005">
+            <property name="name" nameId="tpck.1169194664001" value="" />
+            <property name="excludes" nameId="tps4.1204107538752" value="" />
+            <node role="sourcePath" roleId="tps4.1220974847213" type="tps4.Path" typeId="tps4.1220973916698" id="3054488448088217006">
+              <node role="macro" roleId="tps4.1220976095387" type="tps4.MacroReference" typeId="tps4.1220976052975" id="3054488448088217008">
+                <property name="name" nameId="tps4.1220976068141" value="mps_home" />
+              </node>
+              <node role="compositePathComponent" roleId="tps4.1220974249696" type="tps4.CompositePathComponent" typeId="tps4.1220973992845" id="3054488448088217009">
+                <node role="pathComponent" roleId="tps4.1220978161990" type="tps4.PathComponent" typeId="tps4.1220973955905" id="3054488448088217010">
+                  <property name="path" nameId="tps4.1220974398640" value="plugins" />
                 </node>
-                <node role="pathComponent" type=".jetbrains.mps.build.packaging.structure.PathComponent" id="3054488448088217012">
-                  <property name="path" value="execution-configurations" />
+                <node role="pathComponent" roleId="tps4.1220978161990" type="tps4.PathComponent" typeId="tps4.1220973955905" id="3054488448088217012">
+                  <property name="path" nameId="tps4.1220974398640" value="execution-configurations" />
                 </node>
-                <node role="pathComponent" type=".jetbrains.mps.build.packaging.structure.PathComponent" id="3054488448088217014">
-                  <property name="path" value="languages" />
+                <node role="pathComponent" roleId="tps4.1220978161990" type="tps4.PathComponent" typeId="tps4.1220973955905" id="3054488448088217014">
+                  <property name="path" nameId="tps4.1220974398640" value="languages" />
                 </node>
-                <node role="pathComponent" type=".jetbrains.mps.build.packaging.structure.PathComponent" id="3054488448088217016">
-                  <property name="path" value="plugin" />
+                <node role="pathComponent" roleId="tps4.1220978161990" type="tps4.PathComponent" typeId="tps4.1220973955905" id="3054488448088217016">
+                  <property name="path" nameId="tps4.1220974398640" value="plugin" />
                 </node>
-                <node role="pathComponent" type=".jetbrains.mps.build.packaging.structure.PathComponent" id="3054488448088217020">
-                  <property name="path" value="classes" />
+                <node role="pathComponent" roleId="tps4.1220978161990" type="tps4.PathComponent" typeId="tps4.1220973955905" id="3054488448088217020">
+                  <property name="path" nameId="tps4.1220974398640" value="classes" />
                 </node>
               </node>
             </node>
           </node>
         </node>
-        <node role="title" type=".jetbrains.mps.build.packaging.structure.SimpleString" id="3054488448088159504">
-          <property name="name" value="lib" />
-        </node>
-      </node>
-      <node role="entry" type=".jetbrains.mps.build.packaging.structure.Folder" id="3033860308392477158">
-        <node role="entry" type=".jetbrains.mps.build.packaging.structure.Module" id="3033860308392477155">
-          <property name="id" value="5b247b59-8fd0-4475-a767-9e9ff6a9d01c" />
-          <property name="name" value="jetbrains.mps.baseLanguage.execution.startup" />
-        </node>
-        <node role="entry" type=".jetbrains.mps.build.packaging.structure.Module" id="8122769659779118790">
-          <property name="id" value="8b958198-128f-4136-80e5-ca9777caa869" />
-          <property name="name" value="jetbrains.mps.baseLanguage.unitTest.execution.startup" />
-        </node>
-        <node role="title" type=".jetbrains.mps.build.packaging.structure.SimpleString" id="284197515057120968">
-          <property name="name" value="languages" />
-        </node>
-        <node role="entry" type=".jetbrains.mps.build.packaging.structure.Module" id="3033860308392477163">
-          <property name="id" value="92f5dc44-466d-4972-9f92-b03994f153c4" />
-          <property name="name" value="jetbrains.mps.execution.migration" />
-        </node>
-        <node role="entry" type=".jetbrains.mps.build.packaging.structure.Module" id="3393121265070537496">
-          <property name="id" value="08ffecab-a1e5-4be9-bd87-e14140b1b0e0" />
-          <property name="name" value="jetbrains.mps.nanoc" />
-        </node>
-        <node role="entry" type=".jetbrains.mps.build.packaging.structure.Module" id="3393121265070537498">
-          <property name="id" value="145e4b07-c585-49f6-847f-007fdad1f453" />
-          <property name="name" value="jetbrains.mps.nanoc.pluginSolution" />
-        </node>
-      </node>
-      <node role="title" type=".jetbrains.mps.build.packaging.structure.SimpleString" id="3054488448088159487">
-        <property name="name" value="execution-configurations" />
-      </node>
-    </node>
-    <node role="entry" type=".jetbrains.mps.build.packaging.structure.Folder" id="4708317444434926268">
-      <node role="entry" type=".jetbrains.mps.build.packaging.structure.Folder" id="4708317444434926286">
-        <node role="sourcePath" type=".jetbrains.mps.build.packaging.structure.Path" id="4708317444434926287">
-          <node role="macro" type=".jetbrains.mps.build.packaging.structure.MacroReference" id="4708317444434926288">
-            <property name="name" value="mps_home" />
-          </node>
-          <node role="compositePathComponent" type=".jetbrains.mps.build.packaging.structure.CompositePathComponent" id="4708317444434926289">
-            <node role="pathComponent" type=".jetbrains.mps.build.packaging.structure.PathComponent" id="4708317444434926290">
-              <property name="path" value="plugins" />
-            </node>
-            <node role="pathComponent" type=".jetbrains.mps.build.packaging.structure.PathComponent" id="4708317444434926293">
-              <property name="path" value="execution-languages" />
-            </node>
-            <node role="pathComponent" type=".jetbrains.mps.build.packaging.structure.PathComponent" id="4708317444434926292">
-              <property name="path" value="META-INF" />
-            </node>
-          </node>
-        </node>
-      </node>
-      <node role="entry" type=".jetbrains.mps.build.packaging.structure.Folder" id="4708317444434926273">
-        <node role="entry" type=".jetbrains.mps.build.packaging.structure.Module" id="4631964019510716890">
-          <property name="id" value="0a4126f7-80aa-49b3-88c4-7fd3bf7596a2" />
-          <property name="name" value="jetbrains.mps.execution.configurations.deprecated.runtime" />
-        </node>
-        <node role="entry" type=".jetbrains.mps.build.packaging.structure.Module" id="1121623940223886249">
-          <property name="id" value="933a68f9-aab6-401b-b5c5-5ca7783dce5f" />
-          <property name="name" value="jetbrains.mps.execution.configurations.pluginSolution" />
-        </node>
-        <node role="entry" type=".jetbrains.mps.build.packaging.structure.Module" id="3033860308392477168">
-          <property name="id" value="04b376d5-fc16-403b-a344-c68b30193c6a" />
-          <property name="name" value="jetbrains.mps.execution.lib" />
-        </node>
-        <node role="entry" type=".jetbrains.mps.build.packaging.structure.Jar" id="706412357466490880">
-          <node role="delete" type=".jetbrains.mps.build.packaging.structure.Delete" id="706412357466490881" />
-          <node role="title" type=".jetbrains.mps.build.packaging.structure.SimpleString" id="706412357466490882">
-            <property name="name" value="jetbrains.mps.execution.languages.jar" />
-          </node>
-          <node role="entry" type=".jetbrains.mps.build.packaging.structure.Copy" id="706412357466490883">
-            <property name="name" value="" />
-            <property name="excludes" value="" />
-            <node role="sourcePath" type=".jetbrains.mps.build.packaging.structure.Path" id="706412357466490884">
-              <node role="macro" type=".jetbrains.mps.build.packaging.structure.MacroReference" id="706412357466490885">
-                <property name="name" value="mps_home" />
-              </node>
-              <node role="compositePathComponent" type=".jetbrains.mps.build.packaging.structure.CompositePathComponent" id="706412357466490886">
-                <node role="pathComponent" type=".jetbrains.mps.build.packaging.structure.PathComponent" id="706412357466490887">
-                  <property name="path" value="plugins" />
+        <node role="title" roleId="tps4.1205340441197" type="tps4.SimpleString" typeId="tps4.1205339044029" id="3054488448088159504">
+          <property name="name" nameId="tps4.1223641503366" value="lib" />
+        </node>
+      </node>
+      <node role="entry" roleId="tps4.1203617897549" type="tps4.Folder" typeId="tps4.1203598512427" id="3033860308392477158">
+        <node role="entry" roleId="tps4.1203617897549" type="tps4.Module" typeId="tps4.1203599702327" id="3033860308392477155">
+          <property name="id" nameId="tps4.1222447189012" value="5b247b59-8fd0-4475-a767-9e9ff6a9d01c" />
+          <property name="name" nameId="tpck.1169194664001" value="jetbrains.mps.baseLanguage.execution.startup" />
+        </node>
+        <node role="entry" roleId="tps4.1203617897549" type="tps4.Module" typeId="tps4.1203599702327" id="8122769659779118790">
+          <property name="id" nameId="tps4.1222447189012" value="8b958198-128f-4136-80e5-ca9777caa869" />
+          <property name="name" nameId="tpck.1169194664001" value="jetbrains.mps.baseLanguage.unitTest.execution.startup" />
+        </node>
+        <node role="title" roleId="tps4.1205340441197" type="tps4.SimpleString" typeId="tps4.1205339044029" id="284197515057120968">
+          <property name="name" nameId="tps4.1223641503366" value="languages" />
+        </node>
+        <node role="entry" roleId="tps4.1203617897549" type="tps4.Module" typeId="tps4.1203599702327" id="3033860308392477163">
+          <property name="id" nameId="tps4.1222447189012" value="92f5dc44-466d-4972-9f92-b03994f153c4" />
+          <property name="name" nameId="tpck.1169194664001" value="jetbrains.mps.execution.migration" />
+        </node>
+        <node role="entry" roleId="tps4.1203617897549" type="tps4.Module" typeId="tps4.1203599702327" id="3393121265070537496">
+          <property name="id" nameId="tps4.1222447189012" value="08ffecab-a1e5-4be9-bd87-e14140b1b0e0" />
+          <property name="name" nameId="tpck.1169194664001" value="jetbrains.mps.nanoc" />
+        </node>
+        <node role="entry" roleId="tps4.1203617897549" type="tps4.Module" typeId="tps4.1203599702327" id="3393121265070537498">
+          <property name="id" nameId="tps4.1222447189012" value="145e4b07-c585-49f6-847f-007fdad1f453" />
+          <property name="name" nameId="tpck.1169194664001" value="jetbrains.mps.nanoc.pluginSolution" />
+        </node>
+      </node>
+      <node role="title" roleId="tps4.1205340441197" type="tps4.SimpleString" typeId="tps4.1205339044029" id="3054488448088159487">
+        <property name="name" nameId="tps4.1223641503366" value="execution-configurations" />
+      </node>
+    </node>
+    <node role="entry" roleId="tps4.701559220729212646" type="tps4.Folder" typeId="tps4.1203598512427" id="4708317444434926268">
+      <node role="entry" roleId="tps4.1203617897549" type="tps4.Folder" typeId="tps4.1203598512427" id="4708317444434926286">
+        <node role="sourcePath" roleId="tps4.1220982054961" type="tps4.Path" typeId="tps4.1220973916698" id="4708317444434926287">
+          <node role="macro" roleId="tps4.1220976095387" type="tps4.MacroReference" typeId="tps4.1220976052975" id="4708317444434926288">
+            <property name="name" nameId="tps4.1220976068141" value="mps_home" />
+          </node>
+          <node role="compositePathComponent" roleId="tps4.1220974249696" type="tps4.CompositePathComponent" typeId="tps4.1220973992845" id="4708317444434926289">
+            <node role="pathComponent" roleId="tps4.1220978161990" type="tps4.PathComponent" typeId="tps4.1220973955905" id="4708317444434926290">
+              <property name="path" nameId="tps4.1220974398640" value="plugins" />
+            </node>
+            <node role="pathComponent" roleId="tps4.1220978161990" type="tps4.PathComponent" typeId="tps4.1220973955905" id="4708317444434926293">
+              <property name="path" nameId="tps4.1220974398640" value="execution-languages" />
+            </node>
+            <node role="pathComponent" roleId="tps4.1220978161990" type="tps4.PathComponent" typeId="tps4.1220973955905" id="4708317444434926292">
+              <property name="path" nameId="tps4.1220974398640" value="META-INF" />
+            </node>
+          </node>
+        </node>
+      </node>
+      <node role="entry" roleId="tps4.1203617897549" type="tps4.Folder" typeId="tps4.1203598512427" id="4708317444434926273">
+        <node role="entry" roleId="tps4.1203617897549" type="tps4.Module" typeId="tps4.1203599702327" id="4631964019510716890">
+          <property name="id" nameId="tps4.1222447189012" value="0a4126f7-80aa-49b3-88c4-7fd3bf7596a2" />
+          <property name="name" nameId="tpck.1169194664001" value="jetbrains.mps.execution.configurations.deprecated.runtime" />
+        </node>
+        <node role="entry" roleId="tps4.1203617897549" type="tps4.Module" typeId="tps4.1203599702327" id="1121623940223886249">
+          <property name="id" nameId="tps4.1222447189012" value="933a68f9-aab6-401b-b5c5-5ca7783dce5f" />
+          <property name="name" nameId="tpck.1169194664001" value="jetbrains.mps.execution.configurations.pluginSolution" />
+        </node>
+        <node role="entry" roleId="tps4.1203617897549" type="tps4.Module" typeId="tps4.1203599702327" id="3033860308392477168">
+          <property name="id" nameId="tps4.1222447189012" value="04b376d5-fc16-403b-a344-c68b30193c6a" />
+          <property name="name" nameId="tpck.1169194664001" value="jetbrains.mps.execution.lib" />
+        </node>
+        <node role="entry" roleId="tps4.1203617897549" type="tps4.Jar" typeId="tps4.1203598417283" id="706412357466490880">
+          <node role="delete" roleId="tps4.1239622410040" type="tps4.Delete" typeId="tps4.1204122781510" id="706412357466490881" />
+          <node role="title" roleId="tps4.1205340441197" type="tps4.SimpleString" typeId="tps4.1205339044029" id="706412357466490882">
+            <property name="name" nameId="tps4.1223641503366" value="jetbrains.mps.execution.languages.jar" />
+          </node>
+          <node role="entry" roleId="tps4.1203617897549" type="tps4.Copy" typeId="tps4.1204015075559" id="706412357466490883">
+            <property name="name" nameId="tpck.1169194664001" value="" />
+            <property name="excludes" nameId="tps4.1204107538752" value="" />
+            <node role="sourcePath" roleId="tps4.1220974847213" type="tps4.Path" typeId="tps4.1220973916698" id="706412357466490884">
+              <node role="macro" roleId="tps4.1220976095387" type="tps4.MacroReference" typeId="tps4.1220976052975" id="706412357466490885">
+                <property name="name" nameId="tps4.1220976068141" value="mps_home" />
+              </node>
+              <node role="compositePathComponent" roleId="tps4.1220974249696" type="tps4.CompositePathComponent" typeId="tps4.1220973992845" id="706412357466490886">
+                <node role="pathComponent" roleId="tps4.1220978161990" type="tps4.PathComponent" typeId="tps4.1220973955905" id="706412357466490887">
+                  <property name="path" nameId="tps4.1220974398640" value="plugins" />
                 </node>
-                <node role="pathComponent" type=".jetbrains.mps.build.packaging.structure.PathComponent" id="706412357466490892">
-                  <property name="path" value="execution-languages" />
+                <node role="pathComponent" roleId="tps4.1220978161990" type="tps4.PathComponent" typeId="tps4.1220973955905" id="706412357466490892">
+                  <property name="path" nameId="tps4.1220974398640" value="execution-languages" />
                 </node>
-                <node role="pathComponent" type=".jetbrains.mps.build.packaging.structure.PathComponent" id="706412357466490893">
-                  <property name="path" value="languages" />
+                <node role="pathComponent" roleId="tps4.1220978161990" type="tps4.PathComponent" typeId="tps4.1220973955905" id="706412357466490893">
+                  <property name="path" nameId="tps4.1220974398640" value="languages" />
                 </node>
-                <node role="pathComponent" type=".jetbrains.mps.build.packaging.structure.PathComponent" id="706412357466490894">
-                  <property name="path" value="plugin" />
+                <node role="pathComponent" roleId="tps4.1220978161990" type="tps4.PathComponent" typeId="tps4.1220973955905" id="706412357466490894">
+                  <property name="path" nameId="tps4.1220974398640" value="plugin" />
                 </node>
-                <node role="pathComponent" type=".jetbrains.mps.build.packaging.structure.PathComponent" id="706412357466490896">
-                  <property name="path" value="classes" />
+                <node role="pathComponent" roleId="tps4.1220978161990" type="tps4.PathComponent" typeId="tps4.1220973955905" id="706412357466490896">
+                  <property name="path" nameId="tps4.1220974398640" value="classes" />
                 </node>
               </node>
             </node>
           </node>
         </node>
-        <node role="title" type=".jetbrains.mps.build.packaging.structure.SimpleString" id="4708317444434926294">
-          <property name="name" value="lib" />
-        </node>
-      </node>
-      <node role="entry" type=".jetbrains.mps.build.packaging.structure.Folder" id="3033860308392477170">
-        <node role="title" type=".jetbrains.mps.build.packaging.structure.SimpleString" id="3033860308392477173">
-          <property name="name" value="languages" />
-        </node>
-        <node role="entry" type=".jetbrains.mps.build.packaging.structure.Module" id="3033860308392477174">
-          <property name="id" value="f3347d8a-0e79-4f35-8ac9-1574f25c986f" />
-          <property name="name" value="jetbrains.mps.execution.commands" />
-        </node>
-        <node role="entry" type=".jetbrains.mps.build.packaging.structure.Module" id="3033860308392477175">
-          <property name="id" value="22e72e4c-0f69-46ce-8403-6750153aa615" />
-          <property name="name" value="jetbrains.mps.execution.configurations" />
-        </node>
-        <node role="entry" type=".jetbrains.mps.build.packaging.structure.Module" id="3033860308392477176">
-          <property name="id" value="82c32a3b-4a54-4fc1-b551-7ff9f198d7c1" />
-          <property name="name" value="jetbrains.mps.execution.configurations.deprecated" />
-        </node>
-      </node>
-      <node role="title" type=".jetbrains.mps.build.packaging.structure.SimpleString" id="4708317444434926271">
-        <property name="name" value="execution-languages" />
+        <node role="title" roleId="tps4.1205340441197" type="tps4.SimpleString" typeId="tps4.1205339044029" id="4708317444434926294">
+          <property name="name" nameId="tps4.1223641503366" value="lib" />
+        </node>
+      </node>
+      <node role="entry" roleId="tps4.1203617897549" type="tps4.Folder" typeId="tps4.1203598512427" id="3033860308392477170">
+        <node role="title" roleId="tps4.1205340441197" type="tps4.SimpleString" typeId="tps4.1205339044029" id="3033860308392477173">
+          <property name="name" nameId="tps4.1223641503366" value="languages" />
+        </node>
+        <node role="entry" roleId="tps4.1203617897549" type="tps4.Module" typeId="tps4.1203599702327" id="3033860308392477174">
+          <property name="id" nameId="tps4.1222447189012" value="f3347d8a-0e79-4f35-8ac9-1574f25c986f" />
+          <property name="name" nameId="tpck.1169194664001" value="jetbrains.mps.execution.commands" />
+        </node>
+        <node role="entry" roleId="tps4.1203617897549" type="tps4.Module" typeId="tps4.1203599702327" id="3033860308392477175">
+          <property name="id" nameId="tps4.1222447189012" value="22e72e4c-0f69-46ce-8403-6750153aa615" />
+          <property name="name" nameId="tpck.1169194664001" value="jetbrains.mps.execution.configurations" />
+        </node>
+        <node role="entry" roleId="tps4.1203617897549" type="tps4.Module" typeId="tps4.1203599702327" id="3033860308392477176">
+          <property name="id" nameId="tps4.1222447189012" value="82c32a3b-4a54-4fc1-b551-7ff9f198d7c1" />
+          <property name="name" nameId="tpck.1169194664001" value="jetbrains.mps.execution.configurations.deprecated" />
+        </node>
+      </node>
+      <node role="title" roleId="tps4.1205340441197" type="tps4.SimpleString" typeId="tps4.1205339044029" id="4708317444434926271">
+        <property name="name" nameId="tps4.1223641503366" value="execution-languages" />
       </node>
     </node>
   </root>
   <root id="1629113365702710346">
-    <node role="entry" type=".jetbrains.mps.build.packaging.structure.Jar" id="1629113365702710347">
-      <node role="delete" type=".jetbrains.mps.build.packaging.structure.Delete" id="1629113365702710348" />
-      <node role="title" type=".jetbrains.mps.build.packaging.structure.SimpleString" id="1629113365702710349">
-        <property name="name" value="mps-collections.jar" />
-      </node>
-      <node role="entry" type=".jetbrains.mps.build.packaging.structure.Copy" id="1629113365702710354">
-        <property name="name" value="" />
-        <property name="excludes" value="" />
-        <node role="sourcePath" type=".jetbrains.mps.build.packaging.structure.Path" id="1629113365702710355">
-          <node role="macro" type=".jetbrains.mps.build.packaging.structure.MacroReference" id="1629113365702710356">
-            <property name="name" value="mps_home" />
-          </node>
-          <node role="compositePathComponent" type=".jetbrains.mps.build.packaging.structure.CompositePathComponent" id="1629113365702710357">
-            <node role="pathComponent" type=".jetbrains.mps.build.packaging.structure.PathComponent" id="895779019965739605">
-              <property name="path" value="languages" />
-            </node>
-            <node role="pathComponent" type=".jetbrains.mps.build.packaging.structure.PathComponent" id="1629113365702710359">
-              <property name="path" value="baseLanguage" />
-            </node>
-            <node role="pathComponent" type=".jetbrains.mps.build.packaging.structure.PathComponent" id="1629113365702710360">
-              <property name="path" value="collections" />
-            </node>
-            <node role="pathComponent" type=".jetbrains.mps.build.packaging.structure.PathComponent" id="1629113365702710361">
-              <property name="path" value="runtime" />
-            </node>
-            <node role="pathComponent" type=".jetbrains.mps.build.packaging.structure.PathComponent" id="1629113365702710362">
-              <property name="path" value="classes" />
-            </node>
-          </node>
-        </node>
-      </node>
-      <node role="entry" type=".jetbrains.mps.build.packaging.structure.Folder" id="1629113365702710365">
-        <node role="entry" type=".jetbrains.mps.build.packaging.structure.Module" id="1629113365702710370">
-          <property name="id" value="9b80526e-f0bf-4992-bdf5-cee39c1833f3" />
-          <property name="name" value="collections.runtime" />
-          <property name="doNotJar" value="true" />
-        </node>
-        <node role="title" type=".jetbrains.mps.build.packaging.structure.SimpleString" id="1629113365702710369">
-          <property name="name" value="modules" />
+    <node role="entry" roleId="tps4.701559220729212646" type="tps4.Jar" typeId="tps4.1203598417283" id="1629113365702710347">
+      <node role="delete" roleId="tps4.1239622410040" type="tps4.Delete" typeId="tps4.1204122781510" id="1629113365702710348" />
+      <node role="title" roleId="tps4.1205340441197" type="tps4.SimpleString" typeId="tps4.1205339044029" id="1629113365702710349">
+        <property name="name" nameId="tps4.1223641503366" value="mps-collections.jar" />
+      </node>
+      <node role="entry" roleId="tps4.1203617897549" type="tps4.Copy" typeId="tps4.1204015075559" id="1629113365702710354">
+        <property name="name" nameId="tpck.1169194664001" value="" />
+        <property name="excludes" nameId="tps4.1204107538752" value="" />
+        <node role="sourcePath" roleId="tps4.1220974847213" type="tps4.Path" typeId="tps4.1220973916698" id="1629113365702710355">
+          <node role="macro" roleId="tps4.1220976095387" type="tps4.MacroReference" typeId="tps4.1220976052975" id="1629113365702710356">
+            <property name="name" nameId="tps4.1220976068141" value="mps_home" />
+          </node>
+          <node role="compositePathComponent" roleId="tps4.1220974249696" type="tps4.CompositePathComponent" typeId="tps4.1220973992845" id="1629113365702710357">
+            <node role="pathComponent" roleId="tps4.1220978161990" type="tps4.PathComponent" typeId="tps4.1220973955905" id="895779019965739605">
+              <property name="path" nameId="tps4.1220974398640" value="languages" />
+            </node>
+            <node role="pathComponent" roleId="tps4.1220978161990" type="tps4.PathComponent" typeId="tps4.1220973955905" id="1629113365702710359">
+              <property name="path" nameId="tps4.1220974398640" value="baseLanguage" />
+            </node>
+            <node role="pathComponent" roleId="tps4.1220978161990" type="tps4.PathComponent" typeId="tps4.1220973955905" id="1629113365702710360">
+              <property name="path" nameId="tps4.1220974398640" value="collections" />
+            </node>
+            <node role="pathComponent" roleId="tps4.1220978161990" type="tps4.PathComponent" typeId="tps4.1220973955905" id="1629113365702710361">
+              <property name="path" nameId="tps4.1220974398640" value="runtime" />
+            </node>
+            <node role="pathComponent" roleId="tps4.1220978161990" type="tps4.PathComponent" typeId="tps4.1220973955905" id="1629113365702710362">
+              <property name="path" nameId="tps4.1220974398640" value="classes" />
+            </node>
+          </node>
+        </node>
+      </node>
+      <node role="entry" roleId="tps4.1203617897549" type="tps4.Folder" typeId="tps4.1203598512427" id="1629113365702710365">
+        <node role="entry" roleId="tps4.1203617897549" type="tps4.Module" typeId="tps4.1203599702327" id="1629113365702710370">
+          <property name="id" nameId="tps4.1222447189012" value="9b80526e-f0bf-4992-bdf5-cee39c1833f3" />
+          <property name="name" nameId="tpck.1169194664001" value="collections.runtime" />
+          <property name="doNotJar" nameId="tps4.2850282874221099799" value="true" />
+        </node>
+        <node role="title" roleId="tps4.1205340441197" type="tps4.SimpleString" typeId="tps4.1205339044029" id="1629113365702710369">
+          <property name="name" nameId="tps4.1223641503366" value="modules" />
         </node>
       </node>
     </node>
   </root>
   <root id="4259166877922588177">
-    <node role="entry" type=".jetbrains.mps.build.packaging.structure.Jar" id="4259166877922588178">
-      <node role="delete" type=".jetbrains.mps.build.packaging.structure.Delete" id="4259166877922588179" />
-      <node role="title" type=".jetbrains.mps.build.packaging.structure.SimpleString" id="4259166877922588180">
-        <property name="name" value="mps-closures.jar" />
-      </node>
-      <node role="entry" type=".jetbrains.mps.build.packaging.structure.Copy" id="8340725549277608434">
-        <property name="name" value="" />
-        <property name="excludes" value="" />
-        <node role="sourcePath" type=".jetbrains.mps.build.packaging.structure.Path" id="8340725549277608435">
-          <node role="macro" type=".jetbrains.mps.build.packaging.structure.MacroReference" id="8340725549277608436">
-            <property name="name" value="mps_home" />
-          </node>
-          <node role="compositePathComponent" type=".jetbrains.mps.build.packaging.structure.CompositePathComponent" id="8340725549277608437">
-            <node role="pathComponent" type=".jetbrains.mps.build.packaging.structure.PathComponent" id="895779019965739604">
-              <property name="path" value="languages" />
-            </node>
-            <node role="pathComponent" type=".jetbrains.mps.build.packaging.structure.PathComponent" id="8340725549277608439">
-              <property name="path" value="baseLanguage" />
-            </node>
-            <node role="pathComponent" type=".jetbrains.mps.build.packaging.structure.PathComponent" id="8340725549277608466">
-              <property name="path" value="closures" />
-            </node>
-            <node role="pathComponent" type=".jetbrains.mps.build.packaging.structure.PathComponent" id="8340725549277608467">
-              <property name="path" value="runtime" />
-            </node>
-            <node role="pathComponent" type=".jetbrains.mps.build.packaging.structure.PathComponent" id="8340725549277608469">
-              <property name="path" value="classes" />
-            </node>
-          </node>
-        </node>
-      </node>
-      <node role="entry" type=".jetbrains.mps.build.packaging.structure.Folder" id="4259166877922588190">
-        <node role="entry" type=".jetbrains.mps.build.packaging.structure.Module" id="4896592200521066147">
-          <property name="id" value="4c6a28d1-2c60-478d-b36e-db9b3cbb21fb" />
-          <property name="name" value="closures.runtime" />
-          <property name="doNotJar" value="true" />
-        </node>
-        <node role="title" type=".jetbrains.mps.build.packaging.structure.SimpleString" id="4259166877922588192">
-          <property name="name" value="modules" />
+    <node role="entry" roleId="tps4.701559220729212646" type="tps4.Jar" typeId="tps4.1203598417283" id="4259166877922588178">
+      <node role="delete" roleId="tps4.1239622410040" type="tps4.Delete" typeId="tps4.1204122781510" id="4259166877922588179" />
+      <node role="title" roleId="tps4.1205340441197" type="tps4.SimpleString" typeId="tps4.1205339044029" id="4259166877922588180">
+        <property name="name" nameId="tps4.1223641503366" value="mps-closures.jar" />
+      </node>
+      <node role="entry" roleId="tps4.1203617897549" type="tps4.Copy" typeId="tps4.1204015075559" id="8340725549277608434">
+        <property name="name" nameId="tpck.1169194664001" value="" />
+        <property name="excludes" nameId="tps4.1204107538752" value="" />
+        <node role="sourcePath" roleId="tps4.1220974847213" type="tps4.Path" typeId="tps4.1220973916698" id="8340725549277608435">
+          <node role="macro" roleId="tps4.1220976095387" type="tps4.MacroReference" typeId="tps4.1220976052975" id="8340725549277608436">
+            <property name="name" nameId="tps4.1220976068141" value="mps_home" />
+          </node>
+          <node role="compositePathComponent" roleId="tps4.1220974249696" type="tps4.CompositePathComponent" typeId="tps4.1220973992845" id="8340725549277608437">
+            <node role="pathComponent" roleId="tps4.1220978161990" type="tps4.PathComponent" typeId="tps4.1220973955905" id="895779019965739604">
+              <property name="path" nameId="tps4.1220974398640" value="languages" />
+            </node>
+            <node role="pathComponent" roleId="tps4.1220978161990" type="tps4.PathComponent" typeId="tps4.1220973955905" id="8340725549277608439">
+              <property name="path" nameId="tps4.1220974398640" value="baseLanguage" />
+            </node>
+            <node role="pathComponent" roleId="tps4.1220978161990" type="tps4.PathComponent" typeId="tps4.1220973955905" id="8340725549277608466">
+              <property name="path" nameId="tps4.1220974398640" value="closures" />
+            </node>
+            <node role="pathComponent" roleId="tps4.1220978161990" type="tps4.PathComponent" typeId="tps4.1220973955905" id="8340725549277608467">
+              <property name="path" nameId="tps4.1220974398640" value="runtime" />
+            </node>
+            <node role="pathComponent" roleId="tps4.1220978161990" type="tps4.PathComponent" typeId="tps4.1220973955905" id="8340725549277608469">
+              <property name="path" nameId="tps4.1220974398640" value="classes" />
+            </node>
+          </node>
+        </node>
+      </node>
+      <node role="entry" roleId="tps4.1203617897549" type="tps4.Folder" typeId="tps4.1203598512427" id="4259166877922588190">
+        <node role="entry" roleId="tps4.1203617897549" type="tps4.Module" typeId="tps4.1203599702327" id="4896592200521066147">
+          <property name="id" nameId="tps4.1222447189012" value="4c6a28d1-2c60-478d-b36e-db9b3cbb21fb" />
+          <property name="name" nameId="tpck.1169194664001" value="closures.runtime" />
+          <property name="doNotJar" nameId="tps4.2850282874221099799" value="true" />
+        </node>
+        <node role="title" roleId="tps4.1205340441197" type="tps4.SimpleString" typeId="tps4.1205339044029" id="4259166877922588192">
+          <property name="name" nameId="tps4.1223641503366" value="modules" />
         </node>
       </node>
     </node>
   </root>
   <root id="87733685690765614">
-    <node role="entry" type=".jetbrains.mps.build.packaging.structure.Jar" id="87733685690765615">
-      <node role="delete" type=".jetbrains.mps.build.packaging.structure.Delete" id="87733685690765616" />
-      <node role="title" type=".jetbrains.mps.build.packaging.structure.SimpleString" id="87733685690765617">
-        <property name="name" value="mps-tuples.jar" />
-      </node>
-      <node role="entry" type=".jetbrains.mps.build.packaging.structure.Copy" id="8340725549277608458">
-        <property name="name" value="" />
-        <property name="excludes" value="" />
-        <node role="sourcePath" type=".jetbrains.mps.build.packaging.structure.Path" id="8340725549277608459">
-          <node role="macro" type=".jetbrains.mps.build.packaging.structure.MacroReference" id="8340725549277608460">
-            <property name="name" value="mps_home" />
-          </node>
-          <node role="compositePathComponent" type=".jetbrains.mps.build.packaging.structure.CompositePathComponent" id="8340725549277608461">
-            <node role="pathComponent" type=".jetbrains.mps.build.packaging.structure.PathComponent" id="895779019965739606">
-              <property name="path" value="languages" />
-            </node>
-            <node role="pathComponent" type=".jetbrains.mps.build.packaging.structure.PathComponent" id="8340725549277608463">
-              <property name="path" value="baseLanguage" />
-            </node>
-            <node role="pathComponent" type=".jetbrains.mps.build.packaging.structure.PathComponent" id="8340725549277608483">
-              <property name="path" value="tuples" />
-            </node>
-            <node role="pathComponent" type=".jetbrains.mps.build.packaging.structure.PathComponent" id="8340725549277608484">
-              <property name="path" value="runtime" />
-            </node>
-            <node role="pathComponent" type=".jetbrains.mps.build.packaging.structure.PathComponent" id="1359223313984479127">
-              <property name="path" value="classes" />
-            </node>
-          </node>
-        </node>
-      </node>
-      <node role="entry" type=".jetbrains.mps.build.packaging.structure.Folder" id="87733685690765627">
-        <node role="entry" type=".jetbrains.mps.build.packaging.structure.Module" id="4896592200521066149">
-          <property name="id" value="d44dab97-aaac-44cb-9745-8a14db674c03" />
-          <property name="name" value="jetbrains.mps.baseLanguage.tuples.runtime" />
-          <property name="doNotJar" value="true" />
-        </node>
-        <node role="title" type=".jetbrains.mps.build.packaging.structure.SimpleString" id="87733685690765629">
-          <property name="name" value="modules" />
+    <node role="entry" roleId="tps4.701559220729212646" type="tps4.Jar" typeId="tps4.1203598417283" id="87733685690765615">
+      <node role="delete" roleId="tps4.1239622410040" type="tps4.Delete" typeId="tps4.1204122781510" id="87733685690765616" />
+      <node role="title" roleId="tps4.1205340441197" type="tps4.SimpleString" typeId="tps4.1205339044029" id="87733685690765617">
+        <property name="name" nameId="tps4.1223641503366" value="mps-tuples.jar" />
+      </node>
+      <node role="entry" roleId="tps4.1203617897549" type="tps4.Copy" typeId="tps4.1204015075559" id="8340725549277608458">
+        <property name="name" nameId="tpck.1169194664001" value="" />
+        <property name="excludes" nameId="tps4.1204107538752" value="" />
+        <node role="sourcePath" roleId="tps4.1220974847213" type="tps4.Path" typeId="tps4.1220973916698" id="8340725549277608459">
+          <node role="macro" roleId="tps4.1220976095387" type="tps4.MacroReference" typeId="tps4.1220976052975" id="8340725549277608460">
+            <property name="name" nameId="tps4.1220976068141" value="mps_home" />
+          </node>
+          <node role="compositePathComponent" roleId="tps4.1220974249696" type="tps4.CompositePathComponent" typeId="tps4.1220973992845" id="8340725549277608461">
+            <node role="pathComponent" roleId="tps4.1220978161990" type="tps4.PathComponent" typeId="tps4.1220973955905" id="895779019965739606">
+              <property name="path" nameId="tps4.1220974398640" value="languages" />
+            </node>
+            <node role="pathComponent" roleId="tps4.1220978161990" type="tps4.PathComponent" typeId="tps4.1220973955905" id="8340725549277608463">
+              <property name="path" nameId="tps4.1220974398640" value="baseLanguage" />
+            </node>
+            <node role="pathComponent" roleId="tps4.1220978161990" type="tps4.PathComponent" typeId="tps4.1220973955905" id="8340725549277608483">
+              <property name="path" nameId="tps4.1220974398640" value="tuples" />
+            </node>
+            <node role="pathComponent" roleId="tps4.1220978161990" type="tps4.PathComponent" typeId="tps4.1220973955905" id="8340725549277608484">
+              <property name="path" nameId="tps4.1220974398640" value="runtime" />
+            </node>
+            <node role="pathComponent" roleId="tps4.1220978161990" type="tps4.PathComponent" typeId="tps4.1220973955905" id="1359223313984479127">
+              <property name="path" nameId="tps4.1220974398640" value="classes" />
+            </node>
+          </node>
+        </node>
+      </node>
+      <node role="entry" roleId="tps4.1203617897549" type="tps4.Folder" typeId="tps4.1203598512427" id="87733685690765627">
+        <node role="entry" roleId="tps4.1203617897549" type="tps4.Module" typeId="tps4.1203599702327" id="4896592200521066149">
+          <property name="id" nameId="tps4.1222447189012" value="d44dab97-aaac-44cb-9745-8a14db674c03" />
+          <property name="name" nameId="tpck.1169194664001" value="jetbrains.mps.baseLanguage.tuples.runtime" />
+          <property name="doNotJar" nameId="tps4.2850282874221099799" value="true" />
+        </node>
+        <node role="title" roleId="tps4.1205340441197" type="tps4.SimpleString" typeId="tps4.1205339044029" id="87733685690765629">
+          <property name="name" nameId="tps4.1223641503366" value="modules" />
         </node>
       </node>
     </node>
   </root>
   <root id="895779019966565773">
-    <node role="entry" type=".jetbrains.mps.build.packaging.structure.Jar" id="895779019966565775">
-      <node role="entry" type=".jetbrains.mps.build.packaging.structure.Copy" id="895779019966565779">
-        <property name="name" value="" />
-        <property name="excludes" value="" />
-        <node role="sourcePath" type=".jetbrains.mps.build.packaging.structure.Path" id="895779019966565780">
-          <node role="macro" type=".jetbrains.mps.build.packaging.structure.MacroReference" id="895779019966565781">
-            <property name="name" value="mps_home" />
-          </node>
-          <node role="compositePathComponent" type=".jetbrains.mps.build.packaging.structure.CompositePathComponent" id="895779019966565782">
-            <node role="pathComponent" type=".jetbrains.mps.build.packaging.structure.PathComponent" id="895779019966565783">
-              <property name="path" value="languages" />
-            </node>
-            <node role="pathComponent" type=".jetbrains.mps.build.packaging.structure.PathComponent" id="895779019966565784">
-              <property name="path" value="baseLanguage" />
-            </node>
-            <node role="pathComponent" type=".jetbrains.mps.build.packaging.structure.PathComponent" id="895779019966565785">
-              <property name="path" value="collections" />
-            </node>
-            <node role="pathComponent" type=".jetbrains.mps.build.packaging.structure.PathComponent" id="895779019966565786">
-              <property name="path" value="runtime" />
-            </node>
-            <node role="pathComponent" type=".jetbrains.mps.build.packaging.structure.PathComponent" id="895779019966565788">
-              <property name="path" value="source_gen.gwt" />
-            </node>
-          </node>
-        </node>
-      </node>
-      <node role="entry" type=".jetbrains.mps.build.packaging.structure.Folder" id="895779019966565794">
-        <node role="entry" type=".jetbrains.mps.build.packaging.structure.Module" id="895779019966565795">
-          <property name="id" value="86abb39a-11fb-4a1e-ae95-ea43cc94ae42" />
-          <property name="name" value="collections.runtime.gwt" />
-          <property name="doNotJar" value="true" />
-        </node>
-        <node role="title" type=".jetbrains.mps.build.packaging.structure.SimpleString" id="895779019966565796">
-          <property name="name" value="modules" />
-        </node>
-      </node>
-      <node role="delete" type=".jetbrains.mps.build.packaging.structure.Delete" id="895779019966565776" />
-      <node role="title" type=".jetbrains.mps.build.packaging.structure.SimpleString" id="895779019966565777">
-        <property name="name" value="jetbrains.mps.baseLanguage.collections.runtime.gwt-src.jar" />
+    <node role="entry" roleId="tps4.701559220729212646" type="tps4.Jar" typeId="tps4.1203598417283" id="895779019966565775">
+      <node role="entry" roleId="tps4.1203617897549" type="tps4.Copy" typeId="tps4.1204015075559" id="895779019966565779">
+        <property name="name" nameId="tpck.1169194664001" value="" />
+        <property name="excludes" nameId="tps4.1204107538752" value="" />
+        <node role="sourcePath" roleId="tps4.1220974847213" type="tps4.Path" typeId="tps4.1220973916698" id="895779019966565780">
+          <node role="macro" roleId="tps4.1220976095387" type="tps4.MacroReference" typeId="tps4.1220976052975" id="895779019966565781">
+            <property name="name" nameId="tps4.1220976068141" value="mps_home" />
+          </node>
+          <node role="compositePathComponent" roleId="tps4.1220974249696" type="tps4.CompositePathComponent" typeId="tps4.1220973992845" id="895779019966565782">
+            <node role="pathComponent" roleId="tps4.1220978161990" type="tps4.PathComponent" typeId="tps4.1220973955905" id="895779019966565783">
+              <property name="path" nameId="tps4.1220974398640" value="languages" />
+            </node>
+            <node role="pathComponent" roleId="tps4.1220978161990" type="tps4.PathComponent" typeId="tps4.1220973955905" id="895779019966565784">
+              <property name="path" nameId="tps4.1220974398640" value="baseLanguage" />
+            </node>
+            <node role="pathComponent" roleId="tps4.1220978161990" type="tps4.PathComponent" typeId="tps4.1220973955905" id="895779019966565785">
+              <property name="path" nameId="tps4.1220974398640" value="collections" />
+            </node>
+            <node role="pathComponent" roleId="tps4.1220978161990" type="tps4.PathComponent" typeId="tps4.1220973955905" id="895779019966565786">
+              <property name="path" nameId="tps4.1220974398640" value="runtime" />
+            </node>
+            <node role="pathComponent" roleId="tps4.1220978161990" type="tps4.PathComponent" typeId="tps4.1220973955905" id="895779019966565788">
+              <property name="path" nameId="tps4.1220974398640" value="source_gen.gwt" />
+            </node>
+          </node>
+        </node>
+      </node>
+      <node role="entry" roleId="tps4.1203617897549" type="tps4.Folder" typeId="tps4.1203598512427" id="895779019966565794">
+        <node role="entry" roleId="tps4.1203617897549" type="tps4.Module" typeId="tps4.1203599702327" id="895779019966565795">
+          <property name="id" nameId="tps4.1222447189012" value="86abb39a-11fb-4a1e-ae95-ea43cc94ae42" />
+          <property name="name" nameId="tpck.1169194664001" value="collections.runtime.gwt" />
+          <property name="doNotJar" nameId="tps4.2850282874221099799" value="true" />
+        </node>
+        <node role="title" roleId="tps4.1205340441197" type="tps4.SimpleString" typeId="tps4.1205339044029" id="895779019966565796">
+          <property name="name" nameId="tps4.1223641503366" value="modules" />
+        </node>
+      </node>
+      <node role="delete" roleId="tps4.1239622410040" type="tps4.Delete" typeId="tps4.1204122781510" id="895779019966565776" />
+      <node role="title" roleId="tps4.1205340441197" type="tps4.SimpleString" typeId="tps4.1205339044029" id="895779019966565777">
+        <property name="name" nameId="tps4.1223641503366" value="jetbrains.mps.baseLanguage.collections.runtime.gwt-src.jar" />
       </node>
     </node>
   </root>
   <root id="1541469606659920114">
-    <node role="entry" type=".jetbrains.mps.build.packaging.structure.Jar" id="1541469606659920115">
-      <node role="entry" type=".jetbrains.mps.build.packaging.structure.Copy" id="1541469606659920156">
-        <property name="name" value="" />
-        <property name="excludes" value="" />
-        <node role="sourcePath" type=".jetbrains.mps.build.packaging.structure.Path" id="1541469606659920157">
-          <node role="macro" type=".jetbrains.mps.build.packaging.structure.MacroReference" id="1541469606659920158">
-            <property name="name" value="mps_home" />
-          </node>
-          <node role="compositePathComponent" type=".jetbrains.mps.build.packaging.structure.CompositePathComponent" id="1541469606659920159">
-            <node role="pathComponent" type=".jetbrains.mps.build.packaging.structure.PathComponent" id="1541469606659920160">
-              <property name="path" value="languages" />
-            </node>
-            <node role="pathComponent" type=".jetbrains.mps.build.packaging.structure.PathComponent" id="1541469606659920161">
-              <property name="path" value="baseLanguage" />
-            </node>
-            <node role="pathComponent" type=".jetbrains.mps.build.packaging.structure.PathComponent" id="1541469606659920162">
-              <property name="path" value="closures" />
-            </node>
-            <node role="pathComponent" type=".jetbrains.mps.build.packaging.structure.PathComponent" id="1541469606659920163">
-              <property name="path" value="runtime" />
-            </node>
-            <node role="pathComponent" type=".jetbrains.mps.build.packaging.structure.PathComponent" id="1541469606659920165">
-              <property name="path" value="source_gen" />
-            </node>
-          </node>
-        </node>
-      </node>
-      <node role="delete" type=".jetbrains.mps.build.packaging.structure.Delete" id="1541469606659920128" />
-      <node role="title" type=".jetbrains.mps.build.packaging.structure.SimpleString" id="1541469606659920129">
-        <property name="name" value="jetbrains.mps.baseLanguage.closures.runtime-src.jar" />
+    <node role="entry" roleId="tps4.701559220729212646" type="tps4.Jar" typeId="tps4.1203598417283" id="1541469606659920115">
+      <node role="entry" roleId="tps4.1203617897549" type="tps4.Copy" typeId="tps4.1204015075559" id="1541469606659920156">
+        <property name="name" nameId="tpck.1169194664001" value="" />
+        <property name="excludes" nameId="tps4.1204107538752" value="" />
+        <node role="sourcePath" roleId="tps4.1220974847213" type="tps4.Path" typeId="tps4.1220973916698" id="1541469606659920157">
+          <node role="macro" roleId="tps4.1220976095387" type="tps4.MacroReference" typeId="tps4.1220976052975" id="1541469606659920158">
+            <property name="name" nameId="tps4.1220976068141" value="mps_home" />
+          </node>
+          <node role="compositePathComponent" roleId="tps4.1220974249696" type="tps4.CompositePathComponent" typeId="tps4.1220973992845" id="1541469606659920159">
+            <node role="pathComponent" roleId="tps4.1220978161990" type="tps4.PathComponent" typeId="tps4.1220973955905" id="1541469606659920160">
+              <property name="path" nameId="tps4.1220974398640" value="languages" />
+            </node>
+            <node role="pathComponent" roleId="tps4.1220978161990" type="tps4.PathComponent" typeId="tps4.1220973955905" id="1541469606659920161">
+              <property name="path" nameId="tps4.1220974398640" value="baseLanguage" />
+            </node>
+            <node role="pathComponent" roleId="tps4.1220978161990" type="tps4.PathComponent" typeId="tps4.1220973955905" id="1541469606659920162">
+              <property name="path" nameId="tps4.1220974398640" value="closures" />
+            </node>
+            <node role="pathComponent" roleId="tps4.1220978161990" type="tps4.PathComponent" typeId="tps4.1220973955905" id="1541469606659920163">
+              <property name="path" nameId="tps4.1220974398640" value="runtime" />
+            </node>
+            <node role="pathComponent" roleId="tps4.1220978161990" type="tps4.PathComponent" typeId="tps4.1220973955905" id="1541469606659920165">
+              <property name="path" nameId="tps4.1220974398640" value="source_gen" />
+            </node>
+          </node>
+        </node>
+      </node>
+      <node role="delete" roleId="tps4.1239622410040" type="tps4.Delete" typeId="tps4.1204122781510" id="1541469606659920128" />
+      <node role="title" roleId="tps4.1205340441197" type="tps4.SimpleString" typeId="tps4.1205339044029" id="1541469606659920129">
+        <property name="name" nameId="tps4.1223641503366" value="jetbrains.mps.baseLanguage.closures.runtime-src.jar" />
       </node>
     </node>
   </root>
   <root id="1541469606659920142">
-    <node role="entry" type=".jetbrains.mps.build.packaging.structure.Jar" id="1541469606659920143">
-      <node role="entry" type=".jetbrains.mps.build.packaging.structure.Copy" id="1541469606659920144">
-        <property name="name" value="" />
-        <property name="excludes" value="" />
-        <node role="sourcePath" type=".jetbrains.mps.build.packaging.structure.Path" id="1541469606659920145">
-          <node role="macro" type=".jetbrains.mps.build.packaging.structure.MacroReference" id="1541469606659920146">
-            <property name="name" value="mps_home" />
-          </node>
-          <node role="compositePathComponent" type=".jetbrains.mps.build.packaging.structure.CompositePathComponent" id="1541469606659920147">
-            <node role="pathComponent" type=".jetbrains.mps.build.packaging.structure.PathComponent" id="1541469606659920148">
-              <property name="path" value="languages" />
-            </node>
-            <node role="pathComponent" type=".jetbrains.mps.build.packaging.structure.PathComponent" id="1541469606659920149">
-              <property name="path" value="baseLanguage" />
-            </node>
-            <node role="pathComponent" type=".jetbrains.mps.build.packaging.structure.PathComponent" id="1541469606659920150">
-              <property name="path" value="collections" />
-            </node>
-            <node role="pathComponent" type=".jetbrains.mps.build.packaging.structure.PathComponent" id="1541469606659920151">
-              <property name="path" value="runtime" />
-            </node>
-            <node role="pathComponent" type=".jetbrains.mps.build.packaging.structure.PathComponent" id="1541469606659920152">
-              <property name="path" value="source_gen" />
-            </node>
-          </node>
-        </node>
-      </node>
-      <node role="delete" type=".jetbrains.mps.build.packaging.structure.Delete" id="1541469606659920153" />
-      <node role="title" type=".jetbrains.mps.build.packaging.structure.SimpleString" id="1541469606659920154">
-        <property name="name" value="jetbrains.mps.baseLanguage.collections.runtime-src.jar" />
+    <node role="entry" roleId="tps4.701559220729212646" type="tps4.Jar" typeId="tps4.1203598417283" id="1541469606659920143">
+      <node role="entry" roleId="tps4.1203617897549" type="tps4.Copy" typeId="tps4.1204015075559" id="1541469606659920144">
+        <property name="name" nameId="tpck.1169194664001" value="" />
+        <property name="excludes" nameId="tps4.1204107538752" value="" />
+        <node role="sourcePath" roleId="tps4.1220974847213" type="tps4.Path" typeId="tps4.1220973916698" id="1541469606659920145">
+          <node role="macro" roleId="tps4.1220976095387" type="tps4.MacroReference" typeId="tps4.1220976052975" id="1541469606659920146">
+            <property name="name" nameId="tps4.1220976068141" value="mps_home" />
+          </node>
+          <node role="compositePathComponent" roleId="tps4.1220974249696" type="tps4.CompositePathComponent" typeId="tps4.1220973992845" id="1541469606659920147">
+            <node role="pathComponent" roleId="tps4.1220978161990" type="tps4.PathComponent" typeId="tps4.1220973955905" id="1541469606659920148">
+              <property name="path" nameId="tps4.1220974398640" value="languages" />
+            </node>
+            <node role="pathComponent" roleId="tps4.1220978161990" type="tps4.PathComponent" typeId="tps4.1220973955905" id="1541469606659920149">
+              <property name="path" nameId="tps4.1220974398640" value="baseLanguage" />
+            </node>
+            <node role="pathComponent" roleId="tps4.1220978161990" type="tps4.PathComponent" typeId="tps4.1220973955905" id="1541469606659920150">
+              <property name="path" nameId="tps4.1220974398640" value="collections" />
+            </node>
+            <node role="pathComponent" roleId="tps4.1220978161990" type="tps4.PathComponent" typeId="tps4.1220973955905" id="1541469606659920151">
+              <property name="path" nameId="tps4.1220974398640" value="runtime" />
+            </node>
+            <node role="pathComponent" roleId="tps4.1220978161990" type="tps4.PathComponent" typeId="tps4.1220973955905" id="1541469606659920152">
+              <property name="path" nameId="tps4.1220974398640" value="source_gen" />
+            </node>
+          </node>
+        </node>
+      </node>
+      <node role="delete" roleId="tps4.1239622410040" type="tps4.Delete" typeId="tps4.1204122781510" id="1541469606659920153" />
+      <node role="title" roleId="tps4.1205340441197" type="tps4.SimpleString" typeId="tps4.1205339044029" id="1541469606659920154">
+        <property name="name" nameId="tps4.1223641503366" value="jetbrains.mps.baseLanguage.collections.runtime-src.jar" />
       </node>
     </node>
   </root>
   <root id="1541469606659920166">
-    <node role="entry" type=".jetbrains.mps.build.packaging.structure.Jar" id="1541469606659920167">
-      <node role="entry" type=".jetbrains.mps.build.packaging.structure.Copy" id="1541469606659920180">
-        <property name="name" value="" />
-        <property name="excludes" value="" />
-        <node role="sourcePath" type=".jetbrains.mps.build.packaging.structure.Path" id="1541469606659920181">
-          <node role="macro" type=".jetbrains.mps.build.packaging.structure.MacroReference" id="1541469606659920182">
-            <property name="name" value="mps_home" />
-          </node>
-          <node role="compositePathComponent" type=".jetbrains.mps.build.packaging.structure.CompositePathComponent" id="1541469606659920183">
-            <node role="pathComponent" type=".jetbrains.mps.build.packaging.structure.PathComponent" id="1541469606659920184">
-              <property name="path" value="languages" />
-            </node>
-            <node role="pathComponent" type=".jetbrains.mps.build.packaging.structure.PathComponent" id="1541469606659920185">
-              <property name="path" value="baseLanguage" />
-            </node>
-            <node role="pathComponent" type=".jetbrains.mps.build.packaging.structure.PathComponent" id="1541469606659920186">
-              <property name="path" value="tuples" />
-            </node>
-            <node role="pathComponent" type=".jetbrains.mps.build.packaging.structure.PathComponent" id="1541469606659920187">
-              <property name="path" value="runtime" />
-            </node>
-            <node role="pathComponent" type=".jetbrains.mps.build.packaging.structure.PathComponent" id="1541469606659920189">
-              <property name="path" value="source_gen" />
-            </node>
-          </node>
-        </node>
-      </node>
-      <node role="delete" type=".jetbrains.mps.build.packaging.structure.Delete" id="1541469606659920177" />
-      <node role="title" type=".jetbrains.mps.build.packaging.structure.SimpleString" id="1541469606659920178">
-        <property name="name" value="jetbrains.mps.baseLanguage.tuples.runtime-src.jar" />
+    <node role="entry" roleId="tps4.701559220729212646" type="tps4.Jar" typeId="tps4.1203598417283" id="1541469606659920167">
+      <node role="entry" roleId="tps4.1203617897549" type="tps4.Copy" typeId="tps4.1204015075559" id="1541469606659920180">
+        <property name="name" nameId="tpck.1169194664001" value="" />
+        <property name="excludes" nameId="tps4.1204107538752" value="" />
+        <node role="sourcePath" roleId="tps4.1220974847213" type="tps4.Path" typeId="tps4.1220973916698" id="1541469606659920181">
+          <node role="macro" roleId="tps4.1220976095387" type="tps4.MacroReference" typeId="tps4.1220976052975" id="1541469606659920182">
+            <property name="name" nameId="tps4.1220976068141" value="mps_home" />
+          </node>
+          <node role="compositePathComponent" roleId="tps4.1220974249696" type="tps4.CompositePathComponent" typeId="tps4.1220973992845" id="1541469606659920183">
+            <node role="pathComponent" roleId="tps4.1220978161990" type="tps4.PathComponent" typeId="tps4.1220973955905" id="1541469606659920184">
+              <property name="path" nameId="tps4.1220974398640" value="languages" />
+            </node>
+            <node role="pathComponent" roleId="tps4.1220978161990" type="tps4.PathComponent" typeId="tps4.1220973955905" id="1541469606659920185">
+              <property name="path" nameId="tps4.1220974398640" value="baseLanguage" />
+            </node>
+            <node role="pathComponent" roleId="tps4.1220978161990" type="tps4.PathComponent" typeId="tps4.1220973955905" id="1541469606659920186">
+              <property name="path" nameId="tps4.1220974398640" value="tuples" />
+            </node>
+            <node role="pathComponent" roleId="tps4.1220978161990" type="tps4.PathComponent" typeId="tps4.1220973955905" id="1541469606659920187">
+              <property name="path" nameId="tps4.1220974398640" value="runtime" />
+            </node>
+            <node role="pathComponent" roleId="tps4.1220978161990" type="tps4.PathComponent" typeId="tps4.1220973955905" id="1541469606659920189">
+              <property name="path" nameId="tps4.1220974398640" value="source_gen" />
+            </node>
+          </node>
+        </node>
+      </node>
+      <node role="delete" roleId="tps4.1239622410040" type="tps4.Delete" typeId="tps4.1204122781510" id="1541469606659920177" />
+      <node role="title" roleId="tps4.1205340441197" type="tps4.SimpleString" typeId="tps4.1205339044029" id="1541469606659920178">
+        <property name="name" nameId="tps4.1223641503366" value="jetbrains.mps.baseLanguage.tuples.runtime-src.jar" />
       </node>
     </node>
   </root>
   <root id="3832932945784337441">
-    <node role="entry" type=".jetbrains.mps.build.packaging.structure.Folder" id="3832932945784337448">
-      <node role="entry" type=".jetbrains.mps.build.packaging.structure.Module" id="8296265024815920520">
-        <property name="id" value="b608bb31-cbf1-4d56-a8e8-8fa2f751be68" />
-        <property name="name" value="jetbrains.mps.build.reduced" />
-      </node>
-      <node role="entry" type=".jetbrains.mps.build.packaging.structure.Module" id="8852346936509757896">
-        <property name="id" value="3ba7b7cf-6a5a-4981-ba0b-3302e59ffef7" />
-        <property name="name" value="jetbrains.mps.build.gentest" />
-      </node>
-      <node role="entry" type=".jetbrains.mps.build.packaging.structure.Module" id="3646513537108689210">
-        <property name="id" value="696c1165-4a59-463b-bc5d-902caab85dd0" />
-        <property name="name" value="jetbrains.mps.make.facet" />
-      </node>
-      <node role="entry" type=".jetbrains.mps.build.packaging.structure.Module" id="3646513537108689213">
-        <property name="id" value="95f8a3e6-f994-4ca0-a65e-763c9bae2d3b" />
-        <property name="name" value="jetbrains.mps.make.script" />
-      </node>
-      <node role="title" type=".jetbrains.mps.build.packaging.structure.SimpleString" id="3832932945784337451">
-        <property name="name" value="make" />
+    <node role="entry" roleId="tps4.701559220729212646" type="tps4.Folder" typeId="tps4.1203598512427" id="3832932945784337448">
+      <node role="entry" roleId="tps4.1203617897549" type="tps4.Module" typeId="tps4.1203599702327" id="8296265024815920520">
+        <property name="id" nameId="tps4.1222447189012" value="b608bb31-cbf1-4d56-a8e8-8fa2f751be68" />
+        <property name="name" nameId="tpck.1169194664001" value="jetbrains.mps.build.reduced" />
+      </node>
+      <node role="entry" roleId="tps4.1203617897549" type="tps4.Module" typeId="tps4.1203599702327" id="8852346936509757896">
+        <property name="id" nameId="tps4.1222447189012" value="3ba7b7cf-6a5a-4981-ba0b-3302e59ffef7" />
+        <property name="name" nameId="tpck.1169194664001" value="jetbrains.mps.build.gentest" />
+      </node>
+      <node role="entry" roleId="tps4.1203617897549" type="tps4.Module" typeId="tps4.1203599702327" id="3646513537108689210">
+        <property name="id" nameId="tps4.1222447189012" value="696c1165-4a59-463b-bc5d-902caab85dd0" />
+        <property name="name" nameId="tpck.1169194664001" value="jetbrains.mps.make.facet" />
+      </node>
+      <node role="entry" roleId="tps4.1203617897549" type="tps4.Module" typeId="tps4.1203599702327" id="3646513537108689213">
+        <property name="id" nameId="tps4.1222447189012" value="95f8a3e6-f994-4ca0-a65e-763c9bae2d3b" />
+        <property name="name" nameId="tpck.1169194664001" value="jetbrains.mps.make.script" />
+      </node>
+      <node role="title" roleId="tps4.1205340441197" type="tps4.SimpleString" typeId="tps4.1205339044029" id="3832932945784337451">
+        <property name="name" nameId="tps4.1223641503366" value="make" />
       </node>
     </node>
   </root>
   <root id="4514696390933853559">
-    <node role="variable" type=".jetbrains.mps.build.packaging.structure.Variable" id="4514696390933853560">
-      <property name="antName" value="build.number" />
-      <property name="name" value="build" />
-    </node>
-    <node role="variable" type=".jetbrains.mps.build.packaging.structure.Variable" id="4514696390933853561">
-      <property name="name" value="revision" />
-      <property name="antName" value="build.vcs.number" />
-    </node>
-    <node role="variable" type=".jetbrains.mps.build.packaging.structure.Variable" id="4514696390933853562">
-      <property name="antName" value="teamcity.buildConfName" />
-      <property name="name" value="configuration" />
-    </node>
-    <node role="variable" type=".jetbrains.mps.build.packaging.structure.Variable" id="4514696390933853563">
-      <property name="antName" value="version" />
-      <property name="name" value="version" />
-    </node>
-    <node role="configuration" type=".jetbrains.mps.build.packaging.structure.Configuration" id="4514696390933853564">
-      <property name="name" value="default" />
-    </node>
-    <node role="builtInVariable" type=".jetbrains.mps.build.packaging.structure.Variable" id="4514696390933853565">
-      <property name="name" value=":" />
-      <property name="antName" value="path.separator" />
-    </node>
-    <node role="builtInVariable" type=".jetbrains.mps.build.packaging.structure.Variable" id="4514696390933853566">
-      <property name="name" value="basedir" />
-      <property name="antName" value="basedir" />
-    </node>
-    <node role="builtInVariable" type=".jetbrains.mps.build.packaging.structure.Variable" id="4514696390933853567">
-      <property name="name" value="date" />
-      <property name="antName" value="DSTAMP" />
-    </node>
-    <node role="builtInVariable" type=".jetbrains.mps.build.packaging.structure.Variable" id="4514696390933853568">
-      <property name="name" value="\n" />
-      <property name="antName" value="line.separator" />
-    </node>
-    <node role="builtInVariable" type=".jetbrains.mps.build.packaging.structure.Variable" id="4514696390933853569">
-      <property name="name" value="/" />
-      <property name="antName" value="file.separator" />
-    </node>
-    <node role="deployDirectory" type=".jetbrains.mps.build.packaging.structure.Path" id="4514696390933853570">
-      <node role="macro" type=".jetbrains.mps.build.packaging.structure.MacroReference" id="4514696390933853571">
-        <property name="name" value="base_dir" />
-      </node>
-      <node role="compositePathComponent" type=".jetbrains.mps.build.packaging.structure.CompositePathComponent" id="4514696390933853572">
-        <node role="pathComponent" type=".jetbrains.mps.build.packaging.structure.PathComponent" id="4514696390933853573">
-          <property name="path" value=".." />
-        </node>
-        <node role="pathComponent" type=".jetbrains.mps.build.packaging.structure.PathComponent" id="4514696390933853574">
-          <property name="path" value="MPS.artifacts" />
-        </node>
-      </node>
-    </node>
-    <node role="scriptsDirectory" type=".jetbrains.mps.build.packaging.structure.Path" id="4514696390933853575">
-      <node role="macro" type=".jetbrains.mps.build.packaging.structure.MacroReference" id="4514696390933853576">
-        <property name="name" value="base_dir" />
-      </node>
-      <node role="compositePathComponent" type=".jetbrains.mps.build.packaging.structure.CompositePathComponent" id="4514696390933853577">
-        <node role="pathComponent" type=".jetbrains.mps.build.packaging.structure.PathComponent" id="4514696390933853578">
-          <property name="path" value="build" />
-        </node>
-      </node>
-    </node>
-    <node role="baseDirectory" type=".jetbrains.mps.build.packaging.structure.BaseDirPath" id="4514696390933853579">
-      <node role="macro" type=".jetbrains.mps.build.packaging.structure.MacroReference" id="4514696390933853580">
-        <property name="name" value="mps_home" />
-      </node>
-      <node role="compositePathComponent" type=".jetbrains.mps.build.packaging.structure.CompositePathComponent" id="4514696390933853581" />
-    </node>
-    <node role="component" type=".jetbrains.mps.build.packaging.structure.Antcall" id="4514696390933853582">
-      <link role="project" targetNodeId="6p90.3765863190879880927" resolveInfo="MPS-os-specific" />
-      <link role="targetDeclaration" targetNodeId="6p90.3765863190879880928" resolveInfo="tar" />
-      <node role="delete" type=".jetbrains.mps.build.packaging.structure.Delete" id="4514696390933853583" />
-      <node role="entry" type=".jetbrains.mps.build.packaging.structure.Folder" id="4514696390933853584">
-        <node role="sourcePath" type=".jetbrains.mps.build.packaging.structure.Path" id="4514696390933853585">
-          <node role="macro" type=".jetbrains.mps.build.packaging.structure.MacroReference" id="4514696390933853586">
-            <property name="name" value="base_dir" />
-          </node>
-          <node role="compositePathComponent" type=".jetbrains.mps.build.packaging.structure.CompositePathComponent" id="4514696390933853587">
-            <node role="pathComponent" type=".jetbrains.mps.build.packaging.structure.PathComponent" id="4514696390933853588">
-              <property name="path" value=".." />
-            </node>
-            <node role="pathComponent" type=".jetbrains.mps.build.packaging.structure.PathComponent" id="4514696390933853589">
-              <property name="path" value="MPS.artifacts" />
-            </node>
-            <node role="pathComponent" type=".jetbrains.mps.build.packaging.structure.PathComponent" id="4514696390933853590">
-              <property name="path" value="MPS" />
-            </node>
-          </node>
-        </node>
-      </node>
-      <node role="entry" type=".jetbrains.mps.build.packaging.structure.Folder" id="4514696390933853591">
-        <node role="sourcePath" type=".jetbrains.mps.build.packaging.structure.Path" id="4514696390933853592">
-          <node role="macro" type=".jetbrains.mps.build.packaging.structure.MacroReference" id="4514696390933853593">
-            <property name="name" value="base_dir" />
-          </node>
-          <node role="compositePathComponent" type=".jetbrains.mps.build.packaging.structure.CompositePathComponent" id="4514696390933853594">
-            <node role="pathComponent" type=".jetbrains.mps.build.packaging.structure.PathComponent" id="4514696390933853595">
-              <property name="path" value="bin" />
-            </node>
-          </node>
-        </node>
-      </node>
-      <node role="entry" type=".jetbrains.mps.build.packaging.structure.File" id="4514696390933853596">
-        <node role="sourcePath" type=".jetbrains.mps.build.packaging.structure.Path" id="4514696390933853597">
-          <node role="macro" type=".jetbrains.mps.build.packaging.structure.MacroReference" id="4514696390933853598">
-            <property name="name" value="base_dir" />
-          </node>
-          <node role="compositePathComponent" type=".jetbrains.mps.build.packaging.structure.CompositePathComponent" id="4514696390933853599">
-            <node role="pathComponent" type=".jetbrains.mps.build.packaging.structure.PathComponent" id="4514696390933853600">
-              <property name="path" value="build" />
-            </node>
-            <node role="pathComponent" type=".jetbrains.mps.build.packaging.structure.PathComponent" id="4514696390933853601">
-              <property name="path" value="mps.vmoptions" />
-            </node>
-          </node>
-        </node>
-      </node>
-      <node role="entry" type=".jetbrains.mps.build.packaging.structure.File" id="4514696390933853602">
-        <node role="sourcePath" type=".jetbrains.mps.build.packaging.structure.Path" id="4514696390933853603">
-          <node role="macro" type=".jetbrains.mps.build.packaging.structure.MacroReference" id="4514696390933853604">
-            <property name="name" value="base_dir" />
-          </node>
-          <node role="compositePathComponent" type=".jetbrains.mps.build.packaging.structure.CompositePathComponent" id="4514696390933853605">
-            <node role="pathComponent" type=".jetbrains.mps.build.packaging.structure.PathComponent" id="4514696390933853606">
-              <property name="path" value="build" />
-            </node>
-            <node role="pathComponent" type=".jetbrains.mps.build.packaging.structure.PathComponent" id="4514696390933853607">
-              <property name="path" value="mps.sh" />
-            </node>
-          </node>
-        </node>
-      </node>
-      <node role="entry" type=".jetbrains.mps.build.packaging.structure.Folder" id="4514696390933853608">
-        <node role="sourcePath" type=".jetbrains.mps.build.packaging.structure.Path" id="4514696390933853609">
-          <node role="macro" type=".jetbrains.mps.build.packaging.structure.MacroReference" id="4514696390933853610">
-            <property name="name" value="base_dir" />
-          </node>
-          <node role="compositePathComponent" type=".jetbrains.mps.build.packaging.structure.CompositePathComponent" id="4514696390933853611">
-            <node role="pathComponent" type=".jetbrains.mps.build.packaging.structure.PathComponent" id="4514696390933853612">
-              <property name="path" value="help" />
-            </node>
-          </node>
-        </node>
-      </node>
-    </node>
-    <node role="component" type=".jetbrains.mps.build.packaging.structure.Antcall" id="4514696390933853613">
-      <link role="project" targetNodeId="6p90.3765863190879880927" resolveInfo="MPS-os-specific" />
-      <link role="targetDeclaration" targetNodeId="6p90.5165676431252234658" resolveInfo="zip" />
-      <node role="delete" type=".jetbrains.mps.build.packaging.structure.Delete" id="4514696390933853614" />
-      <node role="entry" type=".jetbrains.mps.build.packaging.structure.Folder" id="4514696390933853615">
-        <node role="sourcePath" type=".jetbrains.mps.build.packaging.structure.Path" id="4514696390933853616">
-          <node role="macro" type=".jetbrains.mps.build.packaging.structure.MacroReference" id="4514696390933853617">
-            <property name="name" value="base_dir" />
-          </node>
-          <node role="compositePathComponent" type=".jetbrains.mps.build.packaging.structure.CompositePathComponent" id="4514696390933853618">
-            <node role="pathComponent" type=".jetbrains.mps.build.packaging.structure.PathComponent" id="4514696390933853619">
-              <property name="path" value=".." />
-            </node>
-            <node role="pathComponent" type=".jetbrains.mps.build.packaging.structure.PathComponent" id="4514696390933853620">
-              <property name="path" value="MPS.artifacts" />
-            </node>
-            <node role="pathComponent" type=".jetbrains.mps.build.packaging.structure.PathComponent" id="4514696390933853621">
-              <property name="path" value="MPS" />
-            </node>
-          </node>
-        </node>
-      </node>
-      <node role="entry" type=".jetbrains.mps.build.packaging.structure.Folder" id="4514696390933853622">
-        <node role="sourcePath" type=".jetbrains.mps.build.packaging.structure.Path" id="4514696390933853623">
-          <node role="macro" type=".jetbrains.mps.build.packaging.structure.MacroReference" id="4514696390933853624">
-            <property name="name" value="base_dir" />
-          </node>
-          <node role="compositePathComponent" type=".jetbrains.mps.build.packaging.structure.CompositePathComponent" id="4514696390933853625">
-            <node role="pathComponent" type=".jetbrains.mps.build.packaging.structure.PathComponent" id="4514696390933853626">
-              <property name="path" value="bin" />
-            </node>
-          </node>
-        </node>
-      </node>
-      <node role="entry" type=".jetbrains.mps.build.packaging.structure.File" id="4514696390933853627">
-        <node role="sourcePath" type=".jetbrains.mps.build.packaging.structure.Path" id="4514696390933853628">
-          <node role="macro" type=".jetbrains.mps.build.packaging.structure.MacroReference" id="4514696390933853629">
-            <property name="name" value="base_dir" />
-          </node>
-          <node role="compositePathComponent" type=".jetbrains.mps.build.packaging.structure.CompositePathComponent" id="4514696390933853630">
-            <node role="pathComponent" type=".jetbrains.mps.build.packaging.structure.PathComponent" id="4514696390933853631">
-              <property name="path" value="build" />
-            </node>
-            <node role="pathComponent" type=".jetbrains.mps.build.packaging.structure.PathComponent" id="4514696390933853632">
-              <property name="path" value="mps.vmoptions" />
-            </node>
-          </node>
-        </node>
-      </node>
-      <node role="entry" type=".jetbrains.mps.build.packaging.structure.File" id="4514696390933853633">
-        <node role="sourcePath" type=".jetbrains.mps.build.packaging.structure.Path" id="4514696390933853634">
-          <node role="macro" type=".jetbrains.mps.build.packaging.structure.MacroReference" id="4514696390933853635">
-            <property name="name" value="base_dir" />
-          </node>
-          <node role="compositePathComponent" type=".jetbrains.mps.build.packaging.structure.CompositePathComponent" id="4514696390933853636">
-            <node role="pathComponent" type=".jetbrains.mps.build.packaging.structure.PathComponent" id="4514696390933853637">
-              <property name="path" value="build" />
-            </node>
-            <node role="pathComponent" type=".jetbrains.mps.build.packaging.structure.PathComponent" id="4514696390933853638">
-              <property name="path" value="mps.vmoptions" />
-            </node>
-          </node>
-        </node>
-        <node role="title" type=".jetbrains.mps.build.packaging.structure.SimpleString" id="4514696390933853639">
-          <property name="name" value="mps.exe.vmoptions" />
-        </node>
-      </node>
-      <node role="entry" type=".jetbrains.mps.build.packaging.structure.File" id="4514696390933853640">
-        <node role="sourcePath" type=".jetbrains.mps.build.packaging.structure.Path" id="4514696390933853641">
-          <node role="macro" type=".jetbrains.mps.build.packaging.structure.MacroReference" id="4514696390933853642">
-            <property name="name" value="base_dir" />
-          </node>
-          <node role="compositePathComponent" type=".jetbrains.mps.build.packaging.structure.CompositePathComponent" id="4514696390933853643">
-            <node role="pathComponent" type=".jetbrains.mps.build.packaging.structure.PathComponent" id="4514696390933853644">
-              <property name="path" value="build" />
-            </node>
-            <node role="pathComponent" type=".jetbrains.mps.build.packaging.structure.PathComponent" id="4514696390933853645">
-              <property name="path" value="mps.sh" />
-            </node>
-          </node>
-        </node>
-      </node>
-      <node role="entry" type=".jetbrains.mps.build.packaging.structure.File" id="4514696390933853646">
-        <node role="sourcePath" type=".jetbrains.mps.build.packaging.structure.Path" id="4514696390933853647">
-          <node role="macro" type=".jetbrains.mps.build.packaging.structure.MacroReference" id="4514696390933853648">
-            <property name="name" value="base_dir" />
-          </node>
-          <node role="compositePathComponent" type=".jetbrains.mps.build.packaging.structure.CompositePathComponent" id="4514696390933853649">
-            <node role="pathComponent" type=".jetbrains.mps.build.packaging.structure.PathComponent" id="4514696390933853650">
-              <property name="path" value="build" />
-            </node>
-            <node role="pathComponent" type=".jetbrains.mps.build.packaging.structure.PathComponent" id="4514696390933853651">
-              <property name="path" value="mps.bat" />
-            </node>
-          </node>
-        </node>
-      </node>
-      <node role="entry" type=".jetbrains.mps.build.packaging.structure.Folder" id="4514696390933853652">
-        <node role="sourcePath" type=".jetbrains.mps.build.packaging.structure.Path" id="4514696390933853653">
-          <node role="macro" type=".jetbrains.mps.build.packaging.structure.MacroReference" id="4514696390933853654">
-            <property name="name" value="base_dir" />
-          </node>
-          <node role="compositePathComponent" type=".jetbrains.mps.build.packaging.structure.CompositePathComponent" id="4514696390933853655">
-            <node role="pathComponent" type=".jetbrains.mps.build.packaging.structure.PathComponent" id="4514696390933853656">
-              <property name="path" value="help" />
-            </node>
-          </node>
-        </node>
-      </node>
-    </node>
-    <node role="component" type=".jetbrains.mps.build.packaging.structure.Antcall" id="4514696390933853657">
-      <link role="project" targetNodeId="6p90.3765863190879880927" resolveInfo="MPS-os-specific" />
-      <link role="targetDeclaration" targetNodeId="6p90.5165676431252346743" resolveInfo="mac" />
-      <node role="delete" type=".jetbrains.mps.build.packaging.structure.Delete" id="4514696390933853658" />
-      <node role="entry" type=".jetbrains.mps.build.packaging.structure.Folder" id="4514696390933853659">
-        <node role="sourcePath" type=".jetbrains.mps.build.packaging.structure.Path" id="4514696390933853660">
-          <node role="macro" type=".jetbrains.mps.build.packaging.structure.MacroReference" id="4514696390933853661">
-            <property name="name" value="base_dir" />
-          </node>
-          <node role="compositePathComponent" type=".jetbrains.mps.build.packaging.structure.CompositePathComponent" id="4514696390933853662">
-            <node role="pathComponent" type=".jetbrains.mps.build.packaging.structure.PathComponent" id="4514696390933853663">
-              <property name="path" value=".." />
-            </node>
-            <node role="pathComponent" type=".jetbrains.mps.build.packaging.structure.PathComponent" id="4514696390933853664">
-              <property name="path" value="MPS.artifacts" />
-            </node>
-            <node role="pathComponent" type=".jetbrains.mps.build.packaging.structure.PathComponent" id="4514696390933853665">
-              <property name="path" value="MPS" />
-            </node>
-          </node>
-        </node>
-      </node>
-      <node role="entry" type=".jetbrains.mps.build.packaging.structure.Folder" id="4514696390933853666">
-        <node role="sourcePath" type=".jetbrains.mps.build.packaging.structure.Path" id="4514696390933853667">
-          <node role="macro" type=".jetbrains.mps.build.packaging.structure.MacroReference" id="4514696390933853668">
-            <property name="name" value="base_dir" />
-          </node>
-          <node role="compositePathComponent" type=".jetbrains.mps.build.packaging.structure.CompositePathComponent" id="4514696390933853669">
-            <node role="pathComponent" type=".jetbrains.mps.build.packaging.structure.PathComponent" id="4514696390933853670">
-              <property name="path" value="bin" />
-            </node>
-          </node>
-        </node>
-      </node>
-      <node role="entry" type=".jetbrains.mps.build.packaging.structure.File" id="4514696390933853671">
-        <node role="sourcePath" type=".jetbrains.mps.build.packaging.structure.Path" id="4514696390933853672">
-          <node role="macro" type=".jetbrains.mps.build.packaging.structure.MacroReference" id="4514696390933853673">
-            <property name="name" value="base_dir" />
-          </node>
-          <node role="compositePathComponent" type=".jetbrains.mps.build.packaging.structure.CompositePathComponent" id="4514696390933853674">
-            <node role="pathComponent" type=".jetbrains.mps.build.packaging.structure.PathComponent" id="4514696390933853675">
-              <property name="path" value="build" />
-            </node>
-            <node role="pathComponent" type=".jetbrains.mps.build.packaging.structure.PathComponent" id="4514696390933853676">
-              <property name="path" value="mps.vmoptions" />
-            </node>
-          </node>
-        </node>
-      </node>
-      <node role="entry" type=".jetbrains.mps.build.packaging.structure.File" id="4514696390933853677">
-        <node role="sourcePath" type=".jetbrains.mps.build.packaging.structure.Path" id="4514696390933853678">
-          <node role="macro" type=".jetbrains.mps.build.packaging.structure.MacroReference" id="4514696390933853679">
-            <property name="name" value="base_dir" />
-          </node>
-          <node role="compositePathComponent" type=".jetbrains.mps.build.packaging.structure.CompositePathComponent" id="4514696390933853680">
-            <node role="pathComponent" type=".jetbrains.mps.build.packaging.structure.PathComponent" id="4514696390933853681">
-              <property name="path" value="build" />
-            </node>
-            <node role="pathComponent" type=".jetbrains.mps.build.packaging.structure.PathComponent" id="4514696390933853682">
-              <property name="path" value="mps.sh" />
-            </node>
-          </node>
-        </node>
-      </node>
-      <node role="entry" type=".jetbrains.mps.build.packaging.structure.Folder" id="4514696390933853683">
-        <node role="sourcePath" type=".jetbrains.mps.build.packaging.structure.Path" id="4514696390933853684">
-          <node role="macro" type=".jetbrains.mps.build.packaging.structure.MacroReference" id="4514696390933853685">
-            <property name="name" value="base_dir" />
-          </node>
-          <node role="compositePathComponent" type=".jetbrains.mps.build.packaging.structure.CompositePathComponent" id="4514696390933853686">
-            <node role="pathComponent" type=".jetbrains.mps.build.packaging.structure.PathComponent" id="4514696390933853687">
-              <property name="path" value="help" />
-            </node>
-          </node>
-        </node>
-      </node>
-      <node role="entry" type=".jetbrains.mps.build.packaging.structure.File" id="4514696390933853688">
-        <node role="sourcePath" type=".jetbrains.mps.build.packaging.structure.Path" id="4514696390933853689">
-          <node role="macro" type=".jetbrains.mps.build.packaging.structure.MacroReference" id="4514696390933853690">
-            <property name="name" value="base_dir" />
-          </node>
-          <node role="compositePathComponent" type=".jetbrains.mps.build.packaging.structure.CompositePathComponent" id="4514696390933853691">
-            <node role="pathComponent" type=".jetbrains.mps.build.packaging.structure.PathComponent" id="4514696390933853692">
-              <property name="path" value="build" />
-            </node>
-            <node role="pathComponent" type=".jetbrains.mps.build.packaging.structure.PathComponent" id="4514696390933853693">
-              <property name="path" value="Info.plist" />
-            </node>
-          </node>
-        </node>
-      </node>
-      <node role="entry" type=".jetbrains.mps.build.packaging.structure.File" id="4514696390933853694">
-        <node role="sourcePath" type=".jetbrains.mps.build.packaging.structure.Path" id="4514696390933853695">
-          <node role="macro" type=".jetbrains.mps.build.packaging.structure.MacroReference" id="4514696390933853696">
-            <property name="name" value="base_dir" />
-          </node>
-          <node role="compositePathComponent" type=".jetbrains.mps.build.packaging.structure.CompositePathComponent" id="4514696390933853697">
-            <node role="pathComponent" type=".jetbrains.mps.build.packaging.structure.PathComponent" id="4514696390933853698">
-              <property name="path" value="build" />
-            </node>
-            <node role="pathComponent" type=".jetbrains.mps.build.packaging.structure.PathComponent" id="4514696390933853699">
-              <property name="path" value="resources" />
-            </node>
-            <node role="pathComponent" type=".jetbrains.mps.build.packaging.structure.PathComponent" id="4514696390933853700">
-              <property name="path" value="mps.icns" />
-            </node>
-          </node>
-        </node>
-      </node>
-      <node role="entry" type=".jetbrains.mps.build.packaging.structure.File" id="4514696390933853701">
-        <node role="title" type=".jetbrains.mps.build.packaging.structure.SimpleString" id="2074469845996054234">
-          <property name="name" value="mps.executable" />
-        </node>
-        <node role="sourcePath" type=".jetbrains.mps.build.packaging.structure.Path" id="4514696390933853702">
-          <node role="macro" type=".jetbrains.mps.build.packaging.structure.MacroReference" id="4514696390933853703">
-            <property name="name" value="base_dir" />
-          </node>
-          <node role="compositePathComponent" type=".jetbrains.mps.build.packaging.structure.CompositePathComponent" id="4514696390933853704">
-            <node role="pathComponent" type=".jetbrains.mps.build.packaging.structure.PathComponent" id="4514696390933853705">
-              <property name="path" value="build" />
-            </node>
-            <node role="pathComponent" type=".jetbrains.mps.build.packaging.structure.PathComponent" id="4514696390933853706">
-              <property name="path" value="resources" />
-            </node>
-            <node role="pathComponent" type=".jetbrains.mps.build.packaging.structure.PathComponent" id="4514696390933853707">
-              <property name="path" value="mps" />
-            </node>
-          </node>
-        </node>
-      </node>
-    </node>
-    <node role="component" type=".jetbrains.mps.build.packaging.structure.Antcall" id="4514696390933853708">
-      <link role="project" targetNodeId="6p90.3765863190879880927" resolveInfo="MPS-os-specific" />
-      <link role="targetDeclaration" targetNodeId="6p90.2113577360859083310" resolveInfo="exe" />
-      <node role="delete" type=".jetbrains.mps.build.packaging.structure.Delete" id="4514696390933853709" />
-      <node role="entry" type=".jetbrains.mps.build.packaging.structure.Folder" id="4514696390933853710">
-        <property name="excludes" value="**/bin/linux/**, **/bin/mac/**, **/bin/nix/**, **/bin/win/**" />
-        <node role="entry" type=".jetbrains.mps.build.packaging.structure.Folder" id="1583126273486198197">
-          <node role="sourcePath" type=".jetbrains.mps.build.packaging.structure.Path" id="1583126273486198198">
-            <node role="macro" type=".jetbrains.mps.build.packaging.structure.MacroReference" id="1583126273486198199">
-              <property name="name" value="base_dir" />
-            </node>
-            <node role="compositePathComponent" type=".jetbrains.mps.build.packaging.structure.CompositePathComponent" id="1583126273486198201">
-              <node role="pathComponent" type=".jetbrains.mps.build.packaging.structure.PathComponent" id="1583126273486198202">
-                <property name="path" value="bin" />
-              </node>
-              <node role="pathComponent" type=".jetbrains.mps.build.packaging.structure.PathComponent" id="1583126273486198205">
-                <property name="path" value="win" />
-              </node>
-            </node>
-          </node>
-          <node role="title" type=".jetbrains.mps.build.packaging.structure.SimpleString" id="1583126273486198200">
-            <property name="name" value="bin" />
-          </node>
-        </node>
-        <node role="sourcePath" type=".jetbrains.mps.build.packaging.structure.Path" id="4514696390933853711">
-          <node role="macro" type=".jetbrains.mps.build.packaging.structure.MacroReference" id="4514696390933853712">
-            <property name="name" value="base_dir" />
-          </node>
-          <node role="compositePathComponent" type=".jetbrains.mps.build.packaging.structure.CompositePathComponent" id="4514696390933853713">
-            <node role="pathComponent" type=".jetbrains.mps.build.packaging.structure.PathComponent" id="4514696390933853714">
-              <property name="path" value=".." />
-            </node>
-            <node role="pathComponent" type=".jetbrains.mps.build.packaging.structure.PathComponent" id="4514696390933853715">
-              <property name="path" value="MPS.artifacts" />
-            </node>
-            <node role="pathComponent" type=".jetbrains.mps.build.packaging.structure.PathComponent" id="4514696390933853716">
-              <property name="path" value="MPS" />
-            </node>
-          </node>
-        </node>
-      </node>
-      <node role="entry" type=".jetbrains.mps.build.packaging.structure.File" id="4514696390933853728">
-        <node role="sourcePath" type=".jetbrains.mps.build.packaging.structure.Path" id="4514696390933853729">
-          <node role="macro" type=".jetbrains.mps.build.packaging.structure.MacroReference" id="4514696390933853730">
-            <property name="name" value="base_dir" />
-          </node>
-          <node role="compositePathComponent" type=".jetbrains.mps.build.packaging.structure.CompositePathComponent" id="4514696390933853731">
-            <node role="pathComponent" type=".jetbrains.mps.build.packaging.structure.PathComponent" id="4514696390933853732">
-              <property name="path" value="build" />
-            </node>
-            <node role="pathComponent" type=".jetbrains.mps.build.packaging.structure.PathComponent" id="4514696390933853733">
-              <property name="path" value="mps.vmoptions" />
-            </node>
-          </node>
-        </node>
-        <node role="title" type=".jetbrains.mps.build.packaging.structure.SimpleString" id="4514696390933853734">
-          <property name="name" value="mps.exe.vmoptions" />
-        </node>
-      </node>
-      <node role="entry" type=".jetbrains.mps.build.packaging.structure.File" id="4514696390933853735">
-        <node role="sourcePath" type=".jetbrains.mps.build.packaging.structure.Path" id="4514696390933853736">
-          <node role="macro" type=".jetbrains.mps.build.packaging.structure.MacroReference" id="4514696390933853737">
-            <property name="name" value="base_dir" />
-          </node>
-          <node role="compositePathComponent" type=".jetbrains.mps.build.packaging.structure.CompositePathComponent" id="4514696390933853738">
-            <node role="pathComponent" type=".jetbrains.mps.build.packaging.structure.PathComponent" id="4514696390933853739">
-              <property name="path" value="build" />
-            </node>
-            <node role="pathComponent" type=".jetbrains.mps.build.packaging.structure.PathComponent" id="4514696390933853740">
-              <property name="path" value="mps.bat" />
-            </node>
-          </node>
-        </node>
-      </node>
-      <node role="entry" type=".jetbrains.mps.build.packaging.structure.Folder" id="4514696390933853741">
-        <node role="sourcePath" type=".jetbrains.mps.build.packaging.structure.Path" id="4514696390933853742">
-          <node role="macro" type=".jetbrains.mps.build.packaging.structure.MacroReference" id="4514696390933853743">
-            <property name="name" value="base_dir" />
-          </node>
-          <node role="compositePathComponent" type=".jetbrains.mps.build.packaging.structure.CompositePathComponent" id="4514696390933853744">
-            <node role="pathComponent" type=".jetbrains.mps.build.packaging.structure.PathComponent" id="4514696390933853745">
-              <property name="path" value="help" />
-            </node>
-          </node>
-        </node>
-      </node>
-      <node role="entry" type=".jetbrains.mps.build.packaging.structure.File" id="4514696390933853746">
-        <node role="sourcePath" type=".jetbrains.mps.build.packaging.structure.Path" id="4514696390933853747">
-          <node role="macro" type=".jetbrains.mps.build.packaging.structure.MacroReference" id="4514696390933853748">
-            <property name="name" value="base_dir" />
-          </node>
-          <node role="compositePathComponent" type=".jetbrains.mps.build.packaging.structure.CompositePathComponent" id="4514696390933853749">
-            <node role="pathComponent" type=".jetbrains.mps.build.packaging.structure.PathComponent" id="4514696390933853750">
-              <property name="path" value="build" />
-            </node>
-            <node role="pathComponent" type=".jetbrains.mps.build.packaging.structure.PathComponent" id="4514696390933853751">
-              <property name="path" value="resources" />
-            </node>
-            <node role="pathComponent" type=".jetbrains.mps.build.packaging.structure.PathComponent" id="4514696390933853752">
-              <property name="path" value="mps.ico" />
-            </node>
-          </node>
-        </node>
-      </node>
-      <node role="entry" type=".jetbrains.mps.build.packaging.structure.File" id="4514696390933853753">
-        <node role="sourcePath" type=".jetbrains.mps.build.packaging.structure.Path" id="4514696390933853754">
-          <node role="macro" type=".jetbrains.mps.build.packaging.structure.MacroReference" id="4514696390933853755">
-            <property name="name" value="base_dir" />
-          </node>
-          <node role="compositePathComponent" type=".jetbrains.mps.build.packaging.structure.CompositePathComponent" id="4514696390933853756">
-            <node role="pathComponent" type=".jetbrains.mps.build.packaging.structure.PathComponent" id="4514696390933853757">
-              <property name="path" value="build" />
-            </node>
-            <node role="pathComponent" type=".jetbrains.mps.build.packaging.structure.PathComponent" id="4514696390933853758">
-              <property name="path" value="resources" />
-            </node>
-            <node role="pathComponent" type=".jetbrains.mps.build.packaging.structure.PathComponent" id="4514696390933853759">
-              <property name="path" value="mps.inst.ico" />
-            </node>
-          </node>
-        </node>
-        <node role="title" type=".jetbrains.mps.build.packaging.structure.SimpleString" id="4514696390933853760">
-          <property name="name" value="installer.ico" />
-        </node>
-      </node>
-      <node role="entry" type=".jetbrains.mps.build.packaging.structure.File" id="4514696390933853761">
-        <node role="sourcePath" type=".jetbrains.mps.build.packaging.structure.Path" id="4514696390933853762">
-          <node role="macro" type=".jetbrains.mps.build.packaging.structure.MacroReference" id="4514696390933853763">
-            <property name="name" value="base_dir" />
-          </node>
-          <node role="compositePathComponent" type=".jetbrains.mps.build.packaging.structure.CompositePathComponent" id="4514696390933853764">
-            <node role="pathComponent" type=".jetbrains.mps.build.packaging.structure.PathComponent" id="4514696390933853765">
-              <property name="path" value="build" />
-            </node>
-            <node role="pathComponent" type=".jetbrains.mps.build.packaging.structure.PathComponent" id="4514696390933853766">
-              <property name="path" value="resources" />
-            </node>
-            <node role="pathComponent" type=".jetbrains.mps.build.packaging.structure.PathComponent" id="4514696390933853767">
-              <property name="path" value="mps.uninst.ico" />
-            </node>
-          </node>
-        </node>
-        <node role="title" type=".jetbrains.mps.build.packaging.structure.SimpleString" id="4514696390933853768">
-          <property name="name" value="uninstaller.ico" />
-        </node>
-      </node>
-      <node role="entry" type=".jetbrains.mps.build.packaging.structure.File" id="4514696390933853769">
-        <node role="sourcePath" type=".jetbrains.mps.build.packaging.structure.Path" id="4514696390933853770">
-          <node role="macro" type=".jetbrains.mps.build.packaging.structure.MacroReference" id="4514696390933853771">
-            <property name="name" value="base_dir" />
-          </node>
-          <node role="compositePathComponent" type=".jetbrains.mps.build.packaging.structure.CompositePathComponent" id="4514696390933853772">
-            <node role="pathComponent" type=".jetbrains.mps.build.packaging.structure.PathComponent" id="4514696390933853773">
-              <property name="path" value="build" />
-            </node>
-            <node role="pathComponent" type=".jetbrains.mps.build.packaging.structure.PathComponent" id="4514696390933853774">
-              <property name="path" value="resources" />
-            </node>
-            <node role="pathComponent" type=".jetbrains.mps.build.packaging.structure.PathComponent" id="4514696390933853775">
-              <property name="path" value="homepage.ico" />
-            </node>
-          </node>
-        </node>
-      </node>
-      <node role="entry" type=".jetbrains.mps.build.packaging.structure.File" id="4514696390933853776">
-        <node role="sourcePath" type=".jetbrains.mps.build.packaging.structure.Path" id="4514696390933853777">
-          <node role="macro" type=".jetbrains.mps.build.packaging.structure.MacroReference" id="4514696390933853778">
-            <property name="name" value="base_dir" />
-          </node>
-          <node role="compositePathComponent" type=".jetbrains.mps.build.packaging.structure.CompositePathComponent" id="4514696390933853779">
-            <node role="pathComponent" type=".jetbrains.mps.build.packaging.structure.PathComponent" id="4514696390933853780">
-              <property name="path" value="build" />
-            </node>
-            <node role="pathComponent" type=".jetbrains.mps.build.packaging.structure.PathComponent" id="4514696390933853781">
-              <property name="path" value="tools" />
-            </node>
-            <node role="pathComponent" type=".jetbrains.mps.build.packaging.structure.PathComponent" id="4514696390933853782">
-              <property name="path" value="jre.zip" />
-            </node>
-          </node>
-        </node>
-      </node>
-      <node role="entry" type=".jetbrains.mps.build.packaging.structure.File" id="4514696390933853783">
-        <node role="sourcePath" type=".jetbrains.mps.build.packaging.structure.Path" id="4514696390933853784">
-          <node role="macro" type=".jetbrains.mps.build.packaging.structure.MacroReference" id="4514696390933853785">
-            <property name="name" value="base_dir" />
-          </node>
-          <node role="compositePathComponent" type=".jetbrains.mps.build.packaging.structure.CompositePathComponent" id="4514696390933853786">
-            <node role="pathComponent" type=".jetbrains.mps.build.packaging.structure.PathComponent" id="4514696390933853787">
-              <property name="path" value="build" />
-            </node>
-            <node role="pathComponent" type=".jetbrains.mps.build.packaging.structure.PathComponent" id="4514696390933853788">
-              <property name="path" value="tools" />
-            </node>
-            <node role="pathComponent" type=".jetbrains.mps.build.packaging.structure.PathComponent" id="4514696390933853789">
-              <property name="path" value="nsis.zip" />
-            </node>
-          </node>
-        </node>
-      </node>
-      <node role="entry" type=".jetbrains.mps.build.packaging.structure.File" id="4514696390933853797">
-        <node role="sourcePath" type=".jetbrains.mps.build.packaging.structure.Path" id="4514696390933853798">
-          <node role="macro" type=".jetbrains.mps.build.packaging.structure.MacroReference" id="4514696390933853799">
-            <property name="name" value="base_dir" />
-          </node>
-          <node role="compositePathComponent" type=".jetbrains.mps.build.packaging.structure.CompositePathComponent" id="4514696390933853800">
-            <node role="pathComponent" type=".jetbrains.mps.build.packaging.structure.PathComponent" id="4514696390933853801">
-              <property name="path" value="build" />
-            </node>
-            <node role="pathComponent" type=".jetbrains.mps.build.packaging.structure.PathComponent" id="4514696390933853802">
-              <property name="path" value="installer.nsi" />
-            </node>
-          </node>
-        </node>
-      </node>
-      <node role="entry" type=".jetbrains.mps.build.packaging.structure.File" id="4514696390933853803">
-        <node role="sourcePath" type=".jetbrains.mps.build.packaging.structure.Path" id="4514696390933853804">
-          <node role="macro" type=".jetbrains.mps.build.packaging.structure.MacroReference" id="4514696390933853805">
-            <property name="name" value="base_dir" />
-          </node>
-          <node role="compositePathComponent" type=".jetbrains.mps.build.packaging.structure.CompositePathComponent" id="4514696390933853806">
-            <node role="pathComponent" type=".jetbrains.mps.build.packaging.structure.PathComponent" id="4514696390933853807">
-              <property name="path" value="license" />
-            </node>
-            <node role="pathComponent" type=".jetbrains.mps.build.packaging.structure.PathComponent" id="4514696390933853808">
-              <property name="path" value="mps_license.txt" />
-            </node>
-          </node>
-        </node>
-        <node role="title" type=".jetbrains.mps.build.packaging.structure.SimpleString" id="4514696390933853809">
-          <property name="name" value="license.txt" />
+    <node role="variable" roleId="tps4.1205335538326" type="tps4.Variable" typeId="tps4.1205335290326" id="4514696390933853560">
+      <property name="antName" nameId="tps4.1205335307578" value="build.number" />
+      <property name="name" nameId="tpck.1169194664001" value="build" />
+    </node>
+    <node role="variable" roleId="tps4.1205335538326" type="tps4.Variable" typeId="tps4.1205335290326" id="4514696390933853561">
+      <property name="name" nameId="tpck.1169194664001" value="revision" />
+      <property name="antName" nameId="tps4.1205335307578" value="build.vcs.number" />
+    </node>
+    <node role="variable" roleId="tps4.1205335538326" type="tps4.Variable" typeId="tps4.1205335290326" id="4514696390933853562">
+      <property name="antName" nameId="tps4.1205335307578" value="teamcity.buildConfName" />
+      <property name="name" nameId="tpck.1169194664001" value="configuration" />
+    </node>
+    <node role="variable" roleId="tps4.1205335538326" type="tps4.Variable" typeId="tps4.1205335290326" id="4514696390933853563">
+      <property name="antName" nameId="tps4.1205335307578" value="version" />
+      <property name="name" nameId="tpck.1169194664001" value="version" />
+    </node>
+    <node role="configuration" roleId="tps4.1204115898932" type="tps4.Configuration" typeId="tps4.1204115658627" id="4514696390933853564">
+      <property name="name" nameId="tpck.1169194664001" value="default" />
+    </node>
+    <node role="builtInVariable" roleId="tps4.1205337304382" type="tps4.Variable" typeId="tps4.1205335290326" id="4514696390933853565">
+      <property name="name" nameId="tpck.1169194664001" value=":" />
+      <property name="antName" nameId="tps4.1205335307578" value="path.separator" />
+    </node>
+    <node role="builtInVariable" roleId="tps4.1205337304382" type="tps4.Variable" typeId="tps4.1205335290326" id="4514696390933853566">
+      <property name="name" nameId="tpck.1169194664001" value="basedir" />
+      <property name="antName" nameId="tps4.1205335307578" value="basedir" />
+    </node>
+    <node role="builtInVariable" roleId="tps4.1205337304382" type="tps4.Variable" typeId="tps4.1205335290326" id="4514696390933853567">
+      <property name="name" nameId="tpck.1169194664001" value="date" />
+      <property name="antName" nameId="tps4.1205335307578" value="DSTAMP" />
+    </node>
+    <node role="builtInVariable" roleId="tps4.1205337304382" type="tps4.Variable" typeId="tps4.1205335290326" id="4514696390933853568">
+      <property name="name" nameId="tpck.1169194664001" value="\n" />
+      <property name="antName" nameId="tps4.1205335307578" value="line.separator" />
+    </node>
+    <node role="builtInVariable" roleId="tps4.1205337304382" type="tps4.Variable" typeId="tps4.1205335290326" id="4514696390933853569">
+      <property name="name" nameId="tpck.1169194664001" value="/" />
+      <property name="antName" nameId="tps4.1205335307578" value="file.separator" />
+    </node>
+    <node role="deployDirectory" roleId="tps4.462257719548209895" type="tps4.Path" typeId="tps4.1220973916698" id="4514696390933853570">
+      <node role="macro" roleId="tps4.1220976095387" type="tps4.MacroReference" typeId="tps4.1220976052975" id="4514696390933853571">
+        <property name="name" nameId="tps4.1220976068141" value="base_dir" />
+      </node>
+      <node role="compositePathComponent" roleId="tps4.1220974249696" type="tps4.CompositePathComponent" typeId="tps4.1220973992845" id="4514696390933853572">
+        <node role="pathComponent" roleId="tps4.1220978161990" type="tps4.PathComponent" typeId="tps4.1220973955905" id="4514696390933853573">
+          <property name="path" nameId="tps4.1220974398640" value=".." />
+        </node>
+        <node role="pathComponent" roleId="tps4.1220978161990" type="tps4.PathComponent" typeId="tps4.1220973955905" id="4514696390933853574">
+          <property name="path" nameId="tps4.1220974398640" value="MPS.artifacts" />
+        </node>
+      </node>
+    </node>
+    <node role="scriptsDirectory" roleId="tps4.462257719548209896" type="tps4.Path" typeId="tps4.1220973916698" id="4514696390933853575">
+      <node role="macro" roleId="tps4.1220976095387" type="tps4.MacroReference" typeId="tps4.1220976052975" id="4514696390933853576">
+        <property name="name" nameId="tps4.1220976068141" value="base_dir" />
+      </node>
+      <node role="compositePathComponent" roleId="tps4.1220974249696" type="tps4.CompositePathComponent" typeId="tps4.1220973992845" id="4514696390933853577">
+        <node role="pathComponent" roleId="tps4.1220978161990" type="tps4.PathComponent" typeId="tps4.1220973955905" id="4514696390933853578">
+          <property name="path" nameId="tps4.1220974398640" value="build" />
+        </node>
+      </node>
+    </node>
+    <node role="baseDirectory" roleId="tps4.1226493152214" type="tps4.BaseDirPath" typeId="tps4.1226494304686" id="4514696390933853579">
+      <node role="macro" roleId="tps4.1220976095387" type="tps4.MacroReference" typeId="tps4.1220976052975" id="4514696390933853580">
+        <property name="name" nameId="tps4.1220976068141" value="mps_home" />
+      </node>
+      <node role="compositePathComponent" roleId="tps4.1220974249696" type="tps4.CompositePathComponent" typeId="tps4.1220973992845" id="4514696390933853581" />
+    </node>
+    <node role="component" roleId="tps4.1203599325709" type="tps4.Antcall" typeId="tps4.1210777529562" id="4514696390933853582">
+      <link role="project" roleId="tps4.1210777812278" targetNodeId="6p90.3765863190879880927" resolveInfo="MPS-os-specific" />
+      <link role="targetDeclaration" roleId="tps4.1224178284812" targetNodeId="6p90.3765863190879880928" resolveInfo="tar" />
+      <node role="delete" roleId="tps4.1210852534988" type="tps4.Delete" typeId="tps4.1204122781510" id="4514696390933853583" />
+      <node role="entry" roleId="tps4.1203617897549" type="tps4.Folder" typeId="tps4.1203598512427" id="4514696390933853584">
+        <node role="sourcePath" roleId="tps4.1220982054961" type="tps4.Path" typeId="tps4.1220973916698" id="4514696390933853585">
+          <node role="macro" roleId="tps4.1220976095387" type="tps4.MacroReference" typeId="tps4.1220976052975" id="4514696390933853586">
+            <property name="name" nameId="tps4.1220976068141" value="base_dir" />
+          </node>
+          <node role="compositePathComponent" roleId="tps4.1220974249696" type="tps4.CompositePathComponent" typeId="tps4.1220973992845" id="4514696390933853587">
+            <node role="pathComponent" roleId="tps4.1220978161990" type="tps4.PathComponent" typeId="tps4.1220973955905" id="4514696390933853588">
+              <property name="path" nameId="tps4.1220974398640" value=".." />
+            </node>
+            <node role="pathComponent" roleId="tps4.1220978161990" type="tps4.PathComponent" typeId="tps4.1220973955905" id="4514696390933853589">
+              <property name="path" nameId="tps4.1220974398640" value="MPS.artifacts" />
+            </node>
+            <node role="pathComponent" roleId="tps4.1220978161990" type="tps4.PathComponent" typeId="tps4.1220973955905" id="4514696390933853590">
+              <property name="path" nameId="tps4.1220974398640" value="MPS" />
+            </node>
+          </node>
+        </node>
+      </node>
+      <node role="entry" roleId="tps4.1203617897549" type="tps4.Folder" typeId="tps4.1203598512427" id="4514696390933853591">
+        <node role="sourcePath" roleId="tps4.1220982054961" type="tps4.Path" typeId="tps4.1220973916698" id="4514696390933853592">
+          <node role="macro" roleId="tps4.1220976095387" type="tps4.MacroReference" typeId="tps4.1220976052975" id="4514696390933853593">
+            <property name="name" nameId="tps4.1220976068141" value="base_dir" />
+          </node>
+          <node role="compositePathComponent" roleId="tps4.1220974249696" type="tps4.CompositePathComponent" typeId="tps4.1220973992845" id="4514696390933853594">
+            <node role="pathComponent" roleId="tps4.1220978161990" type="tps4.PathComponent" typeId="tps4.1220973955905" id="4514696390933853595">
+              <property name="path" nameId="tps4.1220974398640" value="bin" />
+            </node>
+          </node>
+        </node>
+      </node>
+      <node role="entry" roleId="tps4.1203617897549" type="tps4.File" typeId="tps4.1203598322527" id="4514696390933853596">
+        <node role="sourcePath" roleId="tps4.1220981955937" type="tps4.Path" typeId="tps4.1220973916698" id="4514696390933853597">
+          <node role="macro" roleId="tps4.1220976095387" type="tps4.MacroReference" typeId="tps4.1220976052975" id="4514696390933853598">
+            <property name="name" nameId="tps4.1220976068141" value="base_dir" />
+          </node>
+          <node role="compositePathComponent" roleId="tps4.1220974249696" type="tps4.CompositePathComponent" typeId="tps4.1220973992845" id="4514696390933853599">
+            <node role="pathComponent" roleId="tps4.1220978161990" type="tps4.PathComponent" typeId="tps4.1220973955905" id="4514696390933853600">
+              <property name="path" nameId="tps4.1220974398640" value="build" />
+            </node>
+            <node role="pathComponent" roleId="tps4.1220978161990" type="tps4.PathComponent" typeId="tps4.1220973955905" id="4514696390933853601">
+              <property name="path" nameId="tps4.1220974398640" value="mps.vmoptions" />
+            </node>
+          </node>
+        </node>
+      </node>
+      <node role="entry" roleId="tps4.1203617897549" type="tps4.File" typeId="tps4.1203598322527" id="4514696390933853602">
+        <node role="sourcePath" roleId="tps4.1220981955937" type="tps4.Path" typeId="tps4.1220973916698" id="4514696390933853603">
+          <node role="macro" roleId="tps4.1220976095387" type="tps4.MacroReference" typeId="tps4.1220976052975" id="4514696390933853604">
+            <property name="name" nameId="tps4.1220976068141" value="base_dir" />
+          </node>
+          <node role="compositePathComponent" roleId="tps4.1220974249696" type="tps4.CompositePathComponent" typeId="tps4.1220973992845" id="4514696390933853605">
+            <node role="pathComponent" roleId="tps4.1220978161990" type="tps4.PathComponent" typeId="tps4.1220973955905" id="4514696390933853606">
+              <property name="path" nameId="tps4.1220974398640" value="build" />
+            </node>
+            <node role="pathComponent" roleId="tps4.1220978161990" type="tps4.PathComponent" typeId="tps4.1220973955905" id="4514696390933853607">
+              <property name="path" nameId="tps4.1220974398640" value="mps.sh" />
+            </node>
+          </node>
+        </node>
+      </node>
+      <node role="entry" roleId="tps4.1203617897549" type="tps4.Folder" typeId="tps4.1203598512427" id="4514696390933853608">
+        <node role="sourcePath" roleId="tps4.1220982054961" type="tps4.Path" typeId="tps4.1220973916698" id="4514696390933853609">
+          <node role="macro" roleId="tps4.1220976095387" type="tps4.MacroReference" typeId="tps4.1220976052975" id="4514696390933853610">
+            <property name="name" nameId="tps4.1220976068141" value="base_dir" />
+          </node>
+          <node role="compositePathComponent" roleId="tps4.1220974249696" type="tps4.CompositePathComponent" typeId="tps4.1220973992845" id="4514696390933853611">
+            <node role="pathComponent" roleId="tps4.1220978161990" type="tps4.PathComponent" typeId="tps4.1220973955905" id="4514696390933853612">
+              <property name="path" nameId="tps4.1220974398640" value="help" />
+            </node>
+          </node>
+        </node>
+      </node>
+    </node>
+    <node role="component" roleId="tps4.1203599325709" type="tps4.Antcall" typeId="tps4.1210777529562" id="4514696390933853613">
+      <link role="project" roleId="tps4.1210777812278" targetNodeId="6p90.3765863190879880927" resolveInfo="MPS-os-specific" />
+      <link role="targetDeclaration" roleId="tps4.1224178284812" targetNodeId="6p90.5165676431252234658" resolveInfo="zip" />
+      <node role="delete" roleId="tps4.1210852534988" type="tps4.Delete" typeId="tps4.1204122781510" id="4514696390933853614" />
+      <node role="entry" roleId="tps4.1203617897549" type="tps4.Folder" typeId="tps4.1203598512427" id="4514696390933853615">
+        <node role="sourcePath" roleId="tps4.1220982054961" type="tps4.Path" typeId="tps4.1220973916698" id="4514696390933853616">
+          <node role="macro" roleId="tps4.1220976095387" type="tps4.MacroReference" typeId="tps4.1220976052975" id="4514696390933853617">
+            <property name="name" nameId="tps4.1220976068141" value="base_dir" />
+          </node>
+          <node role="compositePathComponent" roleId="tps4.1220974249696" type="tps4.CompositePathComponent" typeId="tps4.1220973992845" id="4514696390933853618">
+            <node role="pathComponent" roleId="tps4.1220978161990" type="tps4.PathComponent" typeId="tps4.1220973955905" id="4514696390933853619">
+              <property name="path" nameId="tps4.1220974398640" value=".." />
+            </node>
+            <node role="pathComponent" roleId="tps4.1220978161990" type="tps4.PathComponent" typeId="tps4.1220973955905" id="4514696390933853620">
+              <property name="path" nameId="tps4.1220974398640" value="MPS.artifacts" />
+            </node>
+            <node role="pathComponent" roleId="tps4.1220978161990" type="tps4.PathComponent" typeId="tps4.1220973955905" id="4514696390933853621">
+              <property name="path" nameId="tps4.1220974398640" value="MPS" />
+            </node>
+          </node>
+        </node>
+      </node>
+      <node role="entry" roleId="tps4.1203617897549" type="tps4.Folder" typeId="tps4.1203598512427" id="4514696390933853622">
+        <node role="sourcePath" roleId="tps4.1220982054961" type="tps4.Path" typeId="tps4.1220973916698" id="4514696390933853623">
+          <node role="macro" roleId="tps4.1220976095387" type="tps4.MacroReference" typeId="tps4.1220976052975" id="4514696390933853624">
+            <property name="name" nameId="tps4.1220976068141" value="base_dir" />
+          </node>
+          <node role="compositePathComponent" roleId="tps4.1220974249696" type="tps4.CompositePathComponent" typeId="tps4.1220973992845" id="4514696390933853625">
+            <node role="pathComponent" roleId="tps4.1220978161990" type="tps4.PathComponent" typeId="tps4.1220973955905" id="4514696390933853626">
+              <property name="path" nameId="tps4.1220974398640" value="bin" />
+            </node>
+          </node>
+        </node>
+      </node>
+      <node role="entry" roleId="tps4.1203617897549" type="tps4.File" typeId="tps4.1203598322527" id="4514696390933853627">
+        <node role="sourcePath" roleId="tps4.1220981955937" type="tps4.Path" typeId="tps4.1220973916698" id="4514696390933853628">
+          <node role="macro" roleId="tps4.1220976095387" type="tps4.MacroReference" typeId="tps4.1220976052975" id="4514696390933853629">
+            <property name="name" nameId="tps4.1220976068141" value="base_dir" />
+          </node>
+          <node role="compositePathComponent" roleId="tps4.1220974249696" type="tps4.CompositePathComponent" typeId="tps4.1220973992845" id="4514696390933853630">
+            <node role="pathComponent" roleId="tps4.1220978161990" type="tps4.PathComponent" typeId="tps4.1220973955905" id="4514696390933853631">
+              <property name="path" nameId="tps4.1220974398640" value="build" />
+            </node>
+            <node role="pathComponent" roleId="tps4.1220978161990" type="tps4.PathComponent" typeId="tps4.1220973955905" id="4514696390933853632">
+              <property name="path" nameId="tps4.1220974398640" value="mps.vmoptions" />
+            </node>
+          </node>
+        </node>
+      </node>
+      <node role="entry" roleId="tps4.1203617897549" type="tps4.File" typeId="tps4.1203598322527" id="4514696390933853633">
+        <node role="sourcePath" roleId="tps4.1220981955937" type="tps4.Path" typeId="tps4.1220973916698" id="4514696390933853634">
+          <node role="macro" roleId="tps4.1220976095387" type="tps4.MacroReference" typeId="tps4.1220976052975" id="4514696390933853635">
+            <property name="name" nameId="tps4.1220976068141" value="base_dir" />
+          </node>
+          <node role="compositePathComponent" roleId="tps4.1220974249696" type="tps4.CompositePathComponent" typeId="tps4.1220973992845" id="4514696390933853636">
+            <node role="pathComponent" roleId="tps4.1220978161990" type="tps4.PathComponent" typeId="tps4.1220973955905" id="4514696390933853637">
+              <property name="path" nameId="tps4.1220974398640" value="build" />
+            </node>
+            <node role="pathComponent" roleId="tps4.1220978161990" type="tps4.PathComponent" typeId="tps4.1220973955905" id="4514696390933853638">
+              <property name="path" nameId="tps4.1220974398640" value="mps.vmoptions" />
+            </node>
+          </node>
+        </node>
+        <node role="title" roleId="tps4.1205340441197" type="tps4.SimpleString" typeId="tps4.1205339044029" id="4514696390933853639">
+          <property name="name" nameId="tps4.1223641503366" value="mps.exe.vmoptions" />
+        </node>
+      </node>
+      <node role="entry" roleId="tps4.1203617897549" type="tps4.File" typeId="tps4.1203598322527" id="4514696390933853640">
+        <node role="sourcePath" roleId="tps4.1220981955937" type="tps4.Path" typeId="tps4.1220973916698" id="4514696390933853641">
+          <node role="macro" roleId="tps4.1220976095387" type="tps4.MacroReference" typeId="tps4.1220976052975" id="4514696390933853642">
+            <property name="name" nameId="tps4.1220976068141" value="base_dir" />
+          </node>
+          <node role="compositePathComponent" roleId="tps4.1220974249696" type="tps4.CompositePathComponent" typeId="tps4.1220973992845" id="4514696390933853643">
+            <node role="pathComponent" roleId="tps4.1220978161990" type="tps4.PathComponent" typeId="tps4.1220973955905" id="4514696390933853644">
+              <property name="path" nameId="tps4.1220974398640" value="build" />
+            </node>
+            <node role="pathComponent" roleId="tps4.1220978161990" type="tps4.PathComponent" typeId="tps4.1220973955905" id="4514696390933853645">
+              <property name="path" nameId="tps4.1220974398640" value="mps.sh" />
+            </node>
+          </node>
+        </node>
+      </node>
+      <node role="entry" roleId="tps4.1203617897549" type="tps4.File" typeId="tps4.1203598322527" id="4514696390933853646">
+        <node role="sourcePath" roleId="tps4.1220981955937" type="tps4.Path" typeId="tps4.1220973916698" id="4514696390933853647">
+          <node role="macro" roleId="tps4.1220976095387" type="tps4.MacroReference" typeId="tps4.1220976052975" id="4514696390933853648">
+            <property name="name" nameId="tps4.1220976068141" value="base_dir" />
+          </node>
+          <node role="compositePathComponent" roleId="tps4.1220974249696" type="tps4.CompositePathComponent" typeId="tps4.1220973992845" id="4514696390933853649">
+            <node role="pathComponent" roleId="tps4.1220978161990" type="tps4.PathComponent" typeId="tps4.1220973955905" id="4514696390933853650">
+              <property name="path" nameId="tps4.1220974398640" value="build" />
+            </node>
+            <node role="pathComponent" roleId="tps4.1220978161990" type="tps4.PathComponent" typeId="tps4.1220973955905" id="4514696390933853651">
+              <property name="path" nameId="tps4.1220974398640" value="mps.bat" />
+            </node>
+          </node>
+        </node>
+      </node>
+      <node role="entry" roleId="tps4.1203617897549" type="tps4.Folder" typeId="tps4.1203598512427" id="4514696390933853652">
+        <node role="sourcePath" roleId="tps4.1220982054961" type="tps4.Path" typeId="tps4.1220973916698" id="4514696390933853653">
+          <node role="macro" roleId="tps4.1220976095387" type="tps4.MacroReference" typeId="tps4.1220976052975" id="4514696390933853654">
+            <property name="name" nameId="tps4.1220976068141" value="base_dir" />
+          </node>
+          <node role="compositePathComponent" roleId="tps4.1220974249696" type="tps4.CompositePathComponent" typeId="tps4.1220973992845" id="4514696390933853655">
+            <node role="pathComponent" roleId="tps4.1220978161990" type="tps4.PathComponent" typeId="tps4.1220973955905" id="4514696390933853656">
+              <property name="path" nameId="tps4.1220974398640" value="help" />
+            </node>
+          </node>
+        </node>
+      </node>
+    </node>
+    <node role="component" roleId="tps4.1203599325709" type="tps4.Antcall" typeId="tps4.1210777529562" id="4514696390933853657">
+      <link role="project" roleId="tps4.1210777812278" targetNodeId="6p90.3765863190879880927" resolveInfo="MPS-os-specific" />
+      <link role="targetDeclaration" roleId="tps4.1224178284812" targetNodeId="6p90.5165676431252346743" resolveInfo="mac" />
+      <node role="delete" roleId="tps4.1210852534988" type="tps4.Delete" typeId="tps4.1204122781510" id="4514696390933853658" />
+      <node role="entry" roleId="tps4.1203617897549" type="tps4.Folder" typeId="tps4.1203598512427" id="4514696390933853659">
+        <node role="sourcePath" roleId="tps4.1220982054961" type="tps4.Path" typeId="tps4.1220973916698" id="4514696390933853660">
+          <node role="macro" roleId="tps4.1220976095387" type="tps4.MacroReference" typeId="tps4.1220976052975" id="4514696390933853661">
+            <property name="name" nameId="tps4.1220976068141" value="base_dir" />
+          </node>
+          <node role="compositePathComponent" roleId="tps4.1220974249696" type="tps4.CompositePathComponent" typeId="tps4.1220973992845" id="4514696390933853662">
+            <node role="pathComponent" roleId="tps4.1220978161990" type="tps4.PathComponent" typeId="tps4.1220973955905" id="4514696390933853663">
+              <property name="path" nameId="tps4.1220974398640" value=".." />
+            </node>
+            <node role="pathComponent" roleId="tps4.1220978161990" type="tps4.PathComponent" typeId="tps4.1220973955905" id="4514696390933853664">
+              <property name="path" nameId="tps4.1220974398640" value="MPS.artifacts" />
+            </node>
+            <node role="pathComponent" roleId="tps4.1220978161990" type="tps4.PathComponent" typeId="tps4.1220973955905" id="4514696390933853665">
+              <property name="path" nameId="tps4.1220974398640" value="MPS" />
+            </node>
+          </node>
+        </node>
+      </node>
+      <node role="entry" roleId="tps4.1203617897549" type="tps4.Folder" typeId="tps4.1203598512427" id="4514696390933853666">
+        <node role="sourcePath" roleId="tps4.1220982054961" type="tps4.Path" typeId="tps4.1220973916698" id="4514696390933853667">
+          <node role="macro" roleId="tps4.1220976095387" type="tps4.MacroReference" typeId="tps4.1220976052975" id="4514696390933853668">
+            <property name="name" nameId="tps4.1220976068141" value="base_dir" />
+          </node>
+          <node role="compositePathComponent" roleId="tps4.1220974249696" type="tps4.CompositePathComponent" typeId="tps4.1220973992845" id="4514696390933853669">
+            <node role="pathComponent" roleId="tps4.1220978161990" type="tps4.PathComponent" typeId="tps4.1220973955905" id="4514696390933853670">
+              <property name="path" nameId="tps4.1220974398640" value="bin" />
+            </node>
+          </node>
+        </node>
+      </node>
+      <node role="entry" roleId="tps4.1203617897549" type="tps4.File" typeId="tps4.1203598322527" id="4514696390933853671">
+        <node role="sourcePath" roleId="tps4.1220981955937" type="tps4.Path" typeId="tps4.1220973916698" id="4514696390933853672">
+          <node role="macro" roleId="tps4.1220976095387" type="tps4.MacroReference" typeId="tps4.1220976052975" id="4514696390933853673">
+            <property name="name" nameId="tps4.1220976068141" value="base_dir" />
+          </node>
+          <node role="compositePathComponent" roleId="tps4.1220974249696" type="tps4.CompositePathComponent" typeId="tps4.1220973992845" id="4514696390933853674">
+            <node role="pathComponent" roleId="tps4.1220978161990" type="tps4.PathComponent" typeId="tps4.1220973955905" id="4514696390933853675">
+              <property name="path" nameId="tps4.1220974398640" value="build" />
+            </node>
+            <node role="pathComponent" roleId="tps4.1220978161990" type="tps4.PathComponent" typeId="tps4.1220973955905" id="4514696390933853676">
+              <property name="path" nameId="tps4.1220974398640" value="mps.vmoptions" />
+            </node>
+          </node>
+        </node>
+      </node>
+      <node role="entry" roleId="tps4.1203617897549" type="tps4.File" typeId="tps4.1203598322527" id="4514696390933853677">
+        <node role="sourcePath" roleId="tps4.1220981955937" type="tps4.Path" typeId="tps4.1220973916698" id="4514696390933853678">
+          <node role="macro" roleId="tps4.1220976095387" type="tps4.MacroReference" typeId="tps4.1220976052975" id="4514696390933853679">
+            <property name="name" nameId="tps4.1220976068141" value="base_dir" />
+          </node>
+          <node role="compositePathComponent" roleId="tps4.1220974249696" type="tps4.CompositePathComponent" typeId="tps4.1220973992845" id="4514696390933853680">
+            <node role="pathComponent" roleId="tps4.1220978161990" type="tps4.PathComponent" typeId="tps4.1220973955905" id="4514696390933853681">
+              <property name="path" nameId="tps4.1220974398640" value="build" />
+            </node>
+            <node role="pathComponent" roleId="tps4.1220978161990" type="tps4.PathComponent" typeId="tps4.1220973955905" id="4514696390933853682">
+              <property name="path" nameId="tps4.1220974398640" value="mps.sh" />
+            </node>
+          </node>
+        </node>
+      </node>
+      <node role="entry" roleId="tps4.1203617897549" type="tps4.Folder" typeId="tps4.1203598512427" id="4514696390933853683">
+        <node role="sourcePath" roleId="tps4.1220982054961" type="tps4.Path" typeId="tps4.1220973916698" id="4514696390933853684">
+          <node role="macro" roleId="tps4.1220976095387" type="tps4.MacroReference" typeId="tps4.1220976052975" id="4514696390933853685">
+            <property name="name" nameId="tps4.1220976068141" value="base_dir" />
+          </node>
+          <node role="compositePathComponent" roleId="tps4.1220974249696" type="tps4.CompositePathComponent" typeId="tps4.1220973992845" id="4514696390933853686">
+            <node role="pathComponent" roleId="tps4.1220978161990" type="tps4.PathComponent" typeId="tps4.1220973955905" id="4514696390933853687">
+              <property name="path" nameId="tps4.1220974398640" value="help" />
+            </node>
+          </node>
+        </node>
+      </node>
+      <node role="entry" roleId="tps4.1203617897549" type="tps4.File" typeId="tps4.1203598322527" id="4514696390933853688">
+        <node role="sourcePath" roleId="tps4.1220981955937" type="tps4.Path" typeId="tps4.1220973916698" id="4514696390933853689">
+          <node role="macro" roleId="tps4.1220976095387" type="tps4.MacroReference" typeId="tps4.1220976052975" id="4514696390933853690">
+            <property name="name" nameId="tps4.1220976068141" value="base_dir" />
+          </node>
+          <node role="compositePathComponent" roleId="tps4.1220974249696" type="tps4.CompositePathComponent" typeId="tps4.1220973992845" id="4514696390933853691">
+            <node role="pathComponent" roleId="tps4.1220978161990" type="tps4.PathComponent" typeId="tps4.1220973955905" id="4514696390933853692">
+              <property name="path" nameId="tps4.1220974398640" value="build" />
+            </node>
+            <node role="pathComponent" roleId="tps4.1220978161990" type="tps4.PathComponent" typeId="tps4.1220973955905" id="4514696390933853693">
+              <property name="path" nameId="tps4.1220974398640" value="Info.plist" />
+            </node>
+          </node>
+        </node>
+      </node>
+      <node role="entry" roleId="tps4.1203617897549" type="tps4.File" typeId="tps4.1203598322527" id="4514696390933853694">
+        <node role="sourcePath" roleId="tps4.1220981955937" type="tps4.Path" typeId="tps4.1220973916698" id="4514696390933853695">
+          <node role="macro" roleId="tps4.1220976095387" type="tps4.MacroReference" typeId="tps4.1220976052975" id="4514696390933853696">
+            <property name="name" nameId="tps4.1220976068141" value="base_dir" />
+          </node>
+          <node role="compositePathComponent" roleId="tps4.1220974249696" type="tps4.CompositePathComponent" typeId="tps4.1220973992845" id="4514696390933853697">
+            <node role="pathComponent" roleId="tps4.1220978161990" type="tps4.PathComponent" typeId="tps4.1220973955905" id="4514696390933853698">
+              <property name="path" nameId="tps4.1220974398640" value="build" />
+            </node>
+            <node role="pathComponent" roleId="tps4.1220978161990" type="tps4.PathComponent" typeId="tps4.1220973955905" id="4514696390933853699">
+              <property name="path" nameId="tps4.1220974398640" value="resources" />
+            </node>
+            <node role="pathComponent" roleId="tps4.1220978161990" type="tps4.PathComponent" typeId="tps4.1220973955905" id="4514696390933853700">
+              <property name="path" nameId="tps4.1220974398640" value="mps.icns" />
+            </node>
+          </node>
+        </node>
+      </node>
+      <node role="entry" roleId="tps4.1203617897549" type="tps4.File" typeId="tps4.1203598322527" id="4514696390933853701">
+        <node role="title" roleId="tps4.1205340441197" type="tps4.SimpleString" typeId="tps4.1205339044029" id="2074469845996054234">
+          <property name="name" nameId="tps4.1223641503366" value="mps.executable" />
+        </node>
+        <node role="sourcePath" roleId="tps4.1220981955937" type="tps4.Path" typeId="tps4.1220973916698" id="4514696390933853702">
+          <node role="macro" roleId="tps4.1220976095387" type="tps4.MacroReference" typeId="tps4.1220976052975" id="4514696390933853703">
+            <property name="name" nameId="tps4.1220976068141" value="base_dir" />
+          </node>
+          <node role="compositePathComponent" roleId="tps4.1220974249696" type="tps4.CompositePathComponent" typeId="tps4.1220973992845" id="4514696390933853704">
+            <node role="pathComponent" roleId="tps4.1220978161990" type="tps4.PathComponent" typeId="tps4.1220973955905" id="4514696390933853705">
+              <property name="path" nameId="tps4.1220974398640" value="build" />
+            </node>
+            <node role="pathComponent" roleId="tps4.1220978161990" type="tps4.PathComponent" typeId="tps4.1220973955905" id="4514696390933853706">
+              <property name="path" nameId="tps4.1220974398640" value="resources" />
+            </node>
+            <node role="pathComponent" roleId="tps4.1220978161990" type="tps4.PathComponent" typeId="tps4.1220973955905" id="4514696390933853707">
+              <property name="path" nameId="tps4.1220974398640" value="mps" />
+            </node>
+          </node>
+        </node>
+      </node>
+    </node>
+    <node role="component" roleId="tps4.1203599325709" type="tps4.Antcall" typeId="tps4.1210777529562" id="4514696390933853708">
+      <link role="project" roleId="tps4.1210777812278" targetNodeId="6p90.3765863190879880927" resolveInfo="MPS-os-specific" />
+      <link role="targetDeclaration" roleId="tps4.1224178284812" targetNodeId="6p90.2113577360859083310" resolveInfo="exe" />
+      <node role="delete" roleId="tps4.1210852534988" type="tps4.Delete" typeId="tps4.1204122781510" id="4514696390933853709" />
+      <node role="entry" roleId="tps4.1203617897549" type="tps4.Folder" typeId="tps4.1203598512427" id="4514696390933853710">
+        <property name="excludes" nameId="tps4.1204107522064" value="**/bin/linux/**, **/bin/mac/**, **/bin/nix/**, **/bin/win/**" />
+        <node role="entry" roleId="tps4.1203617897549" type="tps4.Folder" typeId="tps4.1203598512427" id="1583126273486198197">
+          <node role="sourcePath" roleId="tps4.1220982054961" type="tps4.Path" typeId="tps4.1220973916698" id="1583126273486198198">
+            <node role="macro" roleId="tps4.1220976095387" type="tps4.MacroReference" typeId="tps4.1220976052975" id="1583126273486198199">
+              <property name="name" nameId="tps4.1220976068141" value="base_dir" />
+            </node>
+            <node role="compositePathComponent" roleId="tps4.1220974249696" type="tps4.CompositePathComponent" typeId="tps4.1220973992845" id="1583126273486198201">
+              <node role="pathComponent" roleId="tps4.1220978161990" type="tps4.PathComponent" typeId="tps4.1220973955905" id="1583126273486198202">
+                <property name="path" nameId="tps4.1220974398640" value="bin" />
+              </node>
+              <node role="pathComponent" roleId="tps4.1220978161990" type="tps4.PathComponent" typeId="tps4.1220973955905" id="1583126273486198205">
+                <property name="path" nameId="tps4.1220974398640" value="win" />
+              </node>
+            </node>
+          </node>
+          <node role="title" roleId="tps4.1205340441197" type="tps4.SimpleString" typeId="tps4.1205339044029" id="1583126273486198200">
+            <property name="name" nameId="tps4.1223641503366" value="bin" />
+          </node>
+        </node>
+        <node role="sourcePath" roleId="tps4.1220982054961" type="tps4.Path" typeId="tps4.1220973916698" id="4514696390933853711">
+          <node role="macro" roleId="tps4.1220976095387" type="tps4.MacroReference" typeId="tps4.1220976052975" id="4514696390933853712">
+            <property name="name" nameId="tps4.1220976068141" value="base_dir" />
+          </node>
+          <node role="compositePathComponent" roleId="tps4.1220974249696" type="tps4.CompositePathComponent" typeId="tps4.1220973992845" id="4514696390933853713">
+            <node role="pathComponent" roleId="tps4.1220978161990" type="tps4.PathComponent" typeId="tps4.1220973955905" id="4514696390933853714">
+              <property name="path" nameId="tps4.1220974398640" value=".." />
+            </node>
+            <node role="pathComponent" roleId="tps4.1220978161990" type="tps4.PathComponent" typeId="tps4.1220973955905" id="4514696390933853715">
+              <property name="path" nameId="tps4.1220974398640" value="MPS.artifacts" />
+            </node>
+            <node role="pathComponent" roleId="tps4.1220978161990" type="tps4.PathComponent" typeId="tps4.1220973955905" id="4514696390933853716">
+              <property name="path" nameId="tps4.1220974398640" value="MPS" />
+            </node>
+          </node>
+        </node>
+      </node>
+      <node role="entry" roleId="tps4.1203617897549" type="tps4.File" typeId="tps4.1203598322527" id="4514696390933853728">
+        <node role="sourcePath" roleId="tps4.1220981955937" type="tps4.Path" typeId="tps4.1220973916698" id="4514696390933853729">
+          <node role="macro" roleId="tps4.1220976095387" type="tps4.MacroReference" typeId="tps4.1220976052975" id="4514696390933853730">
+            <property name="name" nameId="tps4.1220976068141" value="base_dir" />
+          </node>
+          <node role="compositePathComponent" roleId="tps4.1220974249696" type="tps4.CompositePathComponent" typeId="tps4.1220973992845" id="4514696390933853731">
+            <node role="pathComponent" roleId="tps4.1220978161990" type="tps4.PathComponent" typeId="tps4.1220973955905" id="4514696390933853732">
+              <property name="path" nameId="tps4.1220974398640" value="build" />
+            </node>
+            <node role="pathComponent" roleId="tps4.1220978161990" type="tps4.PathComponent" typeId="tps4.1220973955905" id="4514696390933853733">
+              <property name="path" nameId="tps4.1220974398640" value="mps.vmoptions" />
+            </node>
+          </node>
+        </node>
+        <node role="title" roleId="tps4.1205340441197" type="tps4.SimpleString" typeId="tps4.1205339044029" id="4514696390933853734">
+          <property name="name" nameId="tps4.1223641503366" value="mps.exe.vmoptions" />
+        </node>
+      </node>
+      <node role="entry" roleId="tps4.1203617897549" type="tps4.File" typeId="tps4.1203598322527" id="4514696390933853735">
+        <node role="sourcePath" roleId="tps4.1220981955937" type="tps4.Path" typeId="tps4.1220973916698" id="4514696390933853736">
+          <node role="macro" roleId="tps4.1220976095387" type="tps4.MacroReference" typeId="tps4.1220976052975" id="4514696390933853737">
+            <property name="name" nameId="tps4.1220976068141" value="base_dir" />
+          </node>
+          <node role="compositePathComponent" roleId="tps4.1220974249696" type="tps4.CompositePathComponent" typeId="tps4.1220973992845" id="4514696390933853738">
+            <node role="pathComponent" roleId="tps4.1220978161990" type="tps4.PathComponent" typeId="tps4.1220973955905" id="4514696390933853739">
+              <property name="path" nameId="tps4.1220974398640" value="build" />
+            </node>
+            <node role="pathComponent" roleId="tps4.1220978161990" type="tps4.PathComponent" typeId="tps4.1220973955905" id="4514696390933853740">
+              <property name="path" nameId="tps4.1220974398640" value="mps.bat" />
+            </node>
+          </node>
+        </node>
+      </node>
+      <node role="entry" roleId="tps4.1203617897549" type="tps4.Folder" typeId="tps4.1203598512427" id="4514696390933853741">
+        <node role="sourcePath" roleId="tps4.1220982054961" type="tps4.Path" typeId="tps4.1220973916698" id="4514696390933853742">
+          <node role="macro" roleId="tps4.1220976095387" type="tps4.MacroReference" typeId="tps4.1220976052975" id="4514696390933853743">
+            <property name="name" nameId="tps4.1220976068141" value="base_dir" />
+          </node>
+          <node role="compositePathComponent" roleId="tps4.1220974249696" type="tps4.CompositePathComponent" typeId="tps4.1220973992845" id="4514696390933853744">
+            <node role="pathComponent" roleId="tps4.1220978161990" type="tps4.PathComponent" typeId="tps4.1220973955905" id="4514696390933853745">
+              <property name="path" nameId="tps4.1220974398640" value="help" />
+            </node>
+          </node>
+        </node>
+      </node>
+      <node role="entry" roleId="tps4.1203617897549" type="tps4.File" typeId="tps4.1203598322527" id="4514696390933853746">
+        <node role="sourcePath" roleId="tps4.1220981955937" type="tps4.Path" typeId="tps4.1220973916698" id="4514696390933853747">
+          <node role="macro" roleId="tps4.1220976095387" type="tps4.MacroReference" typeId="tps4.1220976052975" id="4514696390933853748">
+            <property name="name" nameId="tps4.1220976068141" value="base_dir" />
+          </node>
+          <node role="compositePathComponent" roleId="tps4.1220974249696" type="tps4.CompositePathComponent" typeId="tps4.1220973992845" id="4514696390933853749">
+            <node role="pathComponent" roleId="tps4.1220978161990" type="tps4.PathComponent" typeId="tps4.1220973955905" id="4514696390933853750">
+              <property name="path" nameId="tps4.1220974398640" value="build" />
+            </node>
+            <node role="pathComponent" roleId="tps4.1220978161990" type="tps4.PathComponent" typeId="tps4.1220973955905" id="4514696390933853751">
+              <property name="path" nameId="tps4.1220974398640" value="resources" />
+            </node>
+            <node role="pathComponent" roleId="tps4.1220978161990" type="tps4.PathComponent" typeId="tps4.1220973955905" id="4514696390933853752">
+              <property name="path" nameId="tps4.1220974398640" value="mps.ico" />
+            </node>
+          </node>
+        </node>
+      </node>
+      <node role="entry" roleId="tps4.1203617897549" type="tps4.File" typeId="tps4.1203598322527" id="4514696390933853753">
+        <node role="sourcePath" roleId="tps4.1220981955937" type="tps4.Path" typeId="tps4.1220973916698" id="4514696390933853754">
+          <node role="macro" roleId="tps4.1220976095387" type="tps4.MacroReference" typeId="tps4.1220976052975" id="4514696390933853755">
+            <property name="name" nameId="tps4.1220976068141" value="base_dir" />
+          </node>
+          <node role="compositePathComponent" roleId="tps4.1220974249696" type="tps4.CompositePathComponent" typeId="tps4.1220973992845" id="4514696390933853756">
+            <node role="pathComponent" roleId="tps4.1220978161990" type="tps4.PathComponent" typeId="tps4.1220973955905" id="4514696390933853757">
+              <property name="path" nameId="tps4.1220974398640" value="build" />
+            </node>
+            <node role="pathComponent" roleId="tps4.1220978161990" type="tps4.PathComponent" typeId="tps4.1220973955905" id="4514696390933853758">
+              <property name="path" nameId="tps4.1220974398640" value="resources" />
+            </node>
+            <node role="pathComponent" roleId="tps4.1220978161990" type="tps4.PathComponent" typeId="tps4.1220973955905" id="4514696390933853759">
+              <property name="path" nameId="tps4.1220974398640" value="mps.inst.ico" />
+            </node>
+          </node>
+        </node>
+        <node role="title" roleId="tps4.1205340441197" type="tps4.SimpleString" typeId="tps4.1205339044029" id="4514696390933853760">
+          <property name="name" nameId="tps4.1223641503366" value="installer.ico" />
+        </node>
+      </node>
+      <node role="entry" roleId="tps4.1203617897549" type="tps4.File" typeId="tps4.1203598322527" id="4514696390933853761">
+        <node role="sourcePath" roleId="tps4.1220981955937" type="tps4.Path" typeId="tps4.1220973916698" id="4514696390933853762">
+          <node role="macro" roleId="tps4.1220976095387" type="tps4.MacroReference" typeId="tps4.1220976052975" id="4514696390933853763">
+            <property name="name" nameId="tps4.1220976068141" value="base_dir" />
+          </node>
+          <node role="compositePathComponent" roleId="tps4.1220974249696" type="tps4.CompositePathComponent" typeId="tps4.1220973992845" id="4514696390933853764">
+            <node role="pathComponent" roleId="tps4.1220978161990" type="tps4.PathComponent" typeId="tps4.1220973955905" id="4514696390933853765">
+              <property name="path" nameId="tps4.1220974398640" value="build" />
+            </node>
+            <node role="pathComponent" roleId="tps4.1220978161990" type="tps4.PathComponent" typeId="tps4.1220973955905" id="4514696390933853766">
+              <property name="path" nameId="tps4.1220974398640" value="resources" />
+            </node>
+            <node role="pathComponent" roleId="tps4.1220978161990" type="tps4.PathComponent" typeId="tps4.1220973955905" id="4514696390933853767">
+              <property name="path" nameId="tps4.1220974398640" value="mps.uninst.ico" />
+            </node>
+          </node>
+        </node>
+        <node role="title" roleId="tps4.1205340441197" type="tps4.SimpleString" typeId="tps4.1205339044029" id="4514696390933853768">
+          <property name="name" nameId="tps4.1223641503366" value="uninstaller.ico" />
+        </node>
+      </node>
+      <node role="entry" roleId="tps4.1203617897549" type="tps4.File" typeId="tps4.1203598322527" id="4514696390933853769">
+        <node role="sourcePath" roleId="tps4.1220981955937" type="tps4.Path" typeId="tps4.1220973916698" id="4514696390933853770">
+          <node role="macro" roleId="tps4.1220976095387" type="tps4.MacroReference" typeId="tps4.1220976052975" id="4514696390933853771">
+            <property name="name" nameId="tps4.1220976068141" value="base_dir" />
+          </node>
+          <node role="compositePathComponent" roleId="tps4.1220974249696" type="tps4.CompositePathComponent" typeId="tps4.1220973992845" id="4514696390933853772">
+            <node role="pathComponent" roleId="tps4.1220978161990" type="tps4.PathComponent" typeId="tps4.1220973955905" id="4514696390933853773">
+              <property name="path" nameId="tps4.1220974398640" value="build" />
+            </node>
+            <node role="pathComponent" roleId="tps4.1220978161990" type="tps4.PathComponent" typeId="tps4.1220973955905" id="4514696390933853774">
+              <property name="path" nameId="tps4.1220974398640" value="resources" />
+            </node>
+            <node role="pathComponent" roleId="tps4.1220978161990" type="tps4.PathComponent" typeId="tps4.1220973955905" id="4514696390933853775">
+              <property name="path" nameId="tps4.1220974398640" value="homepage.ico" />
+            </node>
+          </node>
+        </node>
+      </node>
+      <node role="entry" roleId="tps4.1203617897549" type="tps4.File" typeId="tps4.1203598322527" id="4514696390933853776">
+        <node role="sourcePath" roleId="tps4.1220981955937" type="tps4.Path" typeId="tps4.1220973916698" id="4514696390933853777">
+          <node role="macro" roleId="tps4.1220976095387" type="tps4.MacroReference" typeId="tps4.1220976052975" id="4514696390933853778">
+            <property name="name" nameId="tps4.1220976068141" value="base_dir" />
+          </node>
+          <node role="compositePathComponent" roleId="tps4.1220974249696" type="tps4.CompositePathComponent" typeId="tps4.1220973992845" id="4514696390933853779">
+            <node role="pathComponent" roleId="tps4.1220978161990" type="tps4.PathComponent" typeId="tps4.1220973955905" id="4514696390933853780">
+              <property name="path" nameId="tps4.1220974398640" value="build" />
+            </node>
+            <node role="pathComponent" roleId="tps4.1220978161990" type="tps4.PathComponent" typeId="tps4.1220973955905" id="4514696390933853781">
+              <property name="path" nameId="tps4.1220974398640" value="tools" />
+            </node>
+            <node role="pathComponent" roleId="tps4.1220978161990" type="tps4.PathComponent" typeId="tps4.1220973955905" id="4514696390933853782">
+              <property name="path" nameId="tps4.1220974398640" value="jre.zip" />
+            </node>
+          </node>
+        </node>
+      </node>
+      <node role="entry" roleId="tps4.1203617897549" type="tps4.File" typeId="tps4.1203598322527" id="4514696390933853783">
+        <node role="sourcePath" roleId="tps4.1220981955937" type="tps4.Path" typeId="tps4.1220973916698" id="4514696390933853784">
+          <node role="macro" roleId="tps4.1220976095387" type="tps4.MacroReference" typeId="tps4.1220976052975" id="4514696390933853785">
+            <property name="name" nameId="tps4.1220976068141" value="base_dir" />
+          </node>
+          <node role="compositePathComponent" roleId="tps4.1220974249696" type="tps4.CompositePathComponent" typeId="tps4.1220973992845" id="4514696390933853786">
+            <node role="pathComponent" roleId="tps4.1220978161990" type="tps4.PathComponent" typeId="tps4.1220973955905" id="4514696390933853787">
+              <property name="path" nameId="tps4.1220974398640" value="build" />
+            </node>
+            <node role="pathComponent" roleId="tps4.1220978161990" type="tps4.PathComponent" typeId="tps4.1220973955905" id="4514696390933853788">
+              <property name="path" nameId="tps4.1220974398640" value="tools" />
+            </node>
+            <node role="pathComponent" roleId="tps4.1220978161990" type="tps4.PathComponent" typeId="tps4.1220973955905" id="4514696390933853789">
+              <property name="path" nameId="tps4.1220974398640" value="nsis.zip" />
+            </node>
+          </node>
+        </node>
+      </node>
+      <node role="entry" roleId="tps4.1203617897549" type="tps4.File" typeId="tps4.1203598322527" id="4514696390933853797">
+        <node role="sourcePath" roleId="tps4.1220981955937" type="tps4.Path" typeId="tps4.1220973916698" id="4514696390933853798">
+          <node role="macro" roleId="tps4.1220976095387" type="tps4.MacroReference" typeId="tps4.1220976052975" id="4514696390933853799">
+            <property name="name" nameId="tps4.1220976068141" value="base_dir" />
+          </node>
+          <node role="compositePathComponent" roleId="tps4.1220974249696" type="tps4.CompositePathComponent" typeId="tps4.1220973992845" id="4514696390933853800">
+            <node role="pathComponent" roleId="tps4.1220978161990" type="tps4.PathComponent" typeId="tps4.1220973955905" id="4514696390933853801">
+              <property name="path" nameId="tps4.1220974398640" value="build" />
+            </node>
+            <node role="pathComponent" roleId="tps4.1220978161990" type="tps4.PathComponent" typeId="tps4.1220973955905" id="4514696390933853802">
+              <property name="path" nameId="tps4.1220974398640" value="installer.nsi" />
+            </node>
+          </node>
+        </node>
+      </node>
+      <node role="entry" roleId="tps4.1203617897549" type="tps4.File" typeId="tps4.1203598322527" id="4514696390933853803">
+        <node role="sourcePath" roleId="tps4.1220981955937" type="tps4.Path" typeId="tps4.1220973916698" id="4514696390933853804">
+          <node role="macro" roleId="tps4.1220976095387" type="tps4.MacroReference" typeId="tps4.1220976052975" id="4514696390933853805">
+            <property name="name" nameId="tps4.1220976068141" value="base_dir" />
+          </node>
+          <node role="compositePathComponent" roleId="tps4.1220974249696" type="tps4.CompositePathComponent" typeId="tps4.1220973992845" id="4514696390933853806">
+            <node role="pathComponent" roleId="tps4.1220978161990" type="tps4.PathComponent" typeId="tps4.1220973955905" id="4514696390933853807">
+              <property name="path" nameId="tps4.1220974398640" value="license" />
+            </node>
+            <node role="pathComponent" roleId="tps4.1220978161990" type="tps4.PathComponent" typeId="tps4.1220973955905" id="4514696390933853808">
+              <property name="path" nameId="tps4.1220974398640" value="mps_license.txt" />
+            </node>
+          </node>
+        </node>
+        <node role="title" roleId="tps4.1205340441197" type="tps4.SimpleString" typeId="tps4.1205339044029" id="4514696390933853809">
+          <property name="name" nameId="tps4.1223641503366" value="license.txt" />
         </node>
       </node>
     </node>
   </root>
   <root id="2495440301906773652">
-    <node role="importProject" type=".jetbrains.mps.buildlanguage.structure.ImportProject" id="2495440301906978410">
-      <link role="project" targetNodeId="2495440301906978406" resolveInfo="MPS-distribution" />
-    </node>
-    <node role="property" type=".jetbrains.mps.buildlanguage.structure.ExternalPropertyDeclaration" id="2495440301906773660">
-      <property name="name" value="mps_home" />
-      <node role="type" type=".jetbrains.mps.buildlanguage.structure.FileType" id="2495440301906773662" />
-    </node>
-    <node role="property" type=".jetbrains.mps.buildlanguage.structure.PropertyDeclaration" id="2495440301906773665">
-      <property name="name" value="mps.home" />
-      <node role="propertyValue" type=".jetbrains.mps.buildlanguage.structure.PropertyReference" id="2495440301906773669">
-        <link role="propertyDeclaration" targetNodeId="2495440301906773660" resolveInfo="mps_home" />
-      </node>
-      <node role="type" type=".jetbrains.mps.buildlanguage.structure.FileType" id="2495440301906773668" />
-    </node>
-    <node role="property" type=".jetbrains.mps.buildlanguage.structure.PropertyDeclaration" id="2495440301906773672">
-      <property name="name" value="real.deploy.dir" />
-      <node role="type" type=".jetbrains.mps.buildlanguage.structure.FileType" id="2495440301906773675" />
-      <node role="propertyValue" type=".jetbrains.mps.buildlanguage.structure.FileName" id="2495440301906773682">
-        <node role="value" type=".jetbrains.mps.buildlanguage.structure.PlusOperation" id="2495440301906773678">
-          <node role="right" type=".jetbrains.mps.buildlanguage.structure.StringLiteral" id="2495440301906773681">
-            <property name="value" value="/artifacts" />
-          </node>
-          <node role="left" type=".jetbrains.mps.buildlanguage.structure.PropertyReference" id="2495440301906773677">
-            <link role="propertyDeclaration" targetNodeId="2495440301906773660" resolveInfo="mps_home" />
-          </node>
-        </node>
-      </node>
-    </node>
-    <node role="target" type=".jetbrains.mps.buildlanguage.structure.TargetDeclaration" id="2495440301906773653">
-      <property name="name" value="build" />
-      <node role="taskCall" type=".jetbrains.mps.build.generictasks.structure.TaskCall" id="2495440301906978413">
-        <link role="declaration" targetNodeId="adh8.353793545802812660" resolveInfo="delete" />
-        <node role="atributes" type=".jetbrains.mps.build.generictasks.structure.Attribute" id="2495440301906978414">
-          <link role="attributeDeclaration" targetNodeId="adh8.353793545802812669" resolveInfo="dir" />
-          <node role="value" type=".jetbrains.mps.buildlanguage.structure.PropertyReference" id="2495440301906978415">
-            <link role="propertyDeclaration" targetNodeId="2495440301906773672" resolveInfo="real.deploy.dir" />
-          </node>
-        </node>
-      </node>
-      <node role="taskCall" type=".jetbrains.mps.build.generictasks.structure.TaskCall" id="2495440301906978417">
-        <link role="declaration" targetNodeId="adh8.353793545802814434" resolveInfo="mkdir" />
-        <node role="atributes" type=".jetbrains.mps.build.generictasks.structure.Attribute" id="2495440301906978418">
-          <link role="attributeDeclaration" targetNodeId="adh8.353793545802814435" resolveInfo="dir" />
-          <node role="value" type=".jetbrains.mps.buildlanguage.structure.PropertyReference" id="2495440301906978419">
-            <link role="propertyDeclaration" targetNodeId="2495440301906773672" resolveInfo="real.deploy.dir" />
-          </node>
-        </node>
-      </node>
-      <node role="taskCall" type=".jetbrains.mps.build.generictasks.structure.TaskCall" id="2495440301906978423">
-        <link role="declaration" targetNodeId="adh8.353793545802812475" resolveInfo="copydir" />
-        <node role="atributes" type=".jetbrains.mps.build.generictasks.structure.Attribute" id="2495440301906978424">
-          <link role="attributeDeclaration" targetNodeId="adh8.353793545802812484" resolveInfo="src" />
-          <node role="value" type=".jetbrains.mps.buildlanguage.structure.StringLiteral" id="2495440301906978425">
-            <property name="value" value="${deploy.dir}" />
-          </node>
-        </node>
-        <node role="atributes" type=".jetbrains.mps.build.generictasks.structure.Attribute" id="2495440301906978426">
-          <link role="attributeDeclaration" targetNodeId="adh8.353793545802812476" resolveInfo="dest" />
-          <node role="value" type=".jetbrains.mps.buildlanguage.structure.PropertyReference" id="2495440301906978428">
-            <link role="propertyDeclaration" targetNodeId="2495440301906773672" resolveInfo="real.deploy.dir" />
-          </node>
-        </node>
-      </node>
-      <node role="taskCall" type=".jetbrains.mps.build.generictasks.structure.TaskCall" id="2495440301906978430">
-        <link role="declaration" targetNodeId="adh8.353793545802812660" resolveInfo="delete" />
-        <node role="atributes" type=".jetbrains.mps.build.generictasks.structure.Attribute" id="2495440301906978431">
-          <link role="attributeDeclaration" targetNodeId="adh8.353793545802812669" resolveInfo="dir" />
-          <node role="value" type=".jetbrains.mps.buildlanguage.structure.StringLiteral" id="2495440301906978432">
-            <property name="value" value="${deploy.dir}" />
-          </node>
-        </node>
-      </node>
-      <node role="depends" type=".jetbrains.mps.buildlanguage.structure.TargetReference" id="2495440301906978411">
-        <link role="targetDeclaration" targetNodeId="2495440301906978407" resolveInfo="default" />
-      </node>
-    </node>
-    <node role="default" type=".jetbrains.mps.buildlanguage.structure.TargetReference" id="2495440301906773654">
-      <link role="targetDeclaration" targetNodeId="2495440301906773653" resolveInfo="build" />
-    </node>
-    <node role="basedir" type=".jetbrains.mps.buildlanguage.structure.FileName" id="2495440301906978420">
-      <node role="value" type=".jetbrains.mps.buildlanguage.structure.StringLiteral" id="2495440301906978421">
-        <property name="value" value=".." />
+    <node role="importProject" roleId="tpsk.1201702862229" type="tpsk.ImportProject" typeId="tpsk.1201702638416" id="2495440301906978410">
+      <link role="project" roleId="tpsk.1201702650857" targetNodeId="2495440301906978406" resolveInfo="MPS-distribution" />
+    </node>
+    <node role="property" roleId="tpsk.1200425668297" type="tpsk.ExternalPropertyDeclaration" typeId="tpsk.1219147669362" id="2495440301906773660">
+      <property name="name" nameId="tpck.1169194664001" value="mps_home" />
+      <node role="type" roleId="tpsk.1196870993204" type="tpsk.FileType" typeId="tpsk.1199032398223" id="2495440301906773662" />
+    </node>
+    <node role="property" roleId="tpsk.1200425668297" type="tpsk.PropertyDeclaration" typeId="tpsk.1196851107341" id="2495440301906773665">
+      <property name="name" nameId="tpck.1169194664001" value="mps.home" />
+      <node role="propertyValue" roleId="tpsk.1196851904859" type="tpsk.PropertyReference" typeId="tpsk.1196853662806" id="2495440301906773669">
+        <link role="propertyDeclaration" roleId="tpsk.1196853671400" targetNodeId="2495440301906773660" resolveInfo="mps_home" />
+      </node>
+      <node role="type" roleId="tpsk.1196870993204" type="tpsk.FileType" typeId="tpsk.1199032398223" id="2495440301906773668" />
+    </node>
+    <node role="property" roleId="tpsk.1200425668297" type="tpsk.PropertyDeclaration" typeId="tpsk.1196851107341" id="2495440301906773672">
+      <property name="name" nameId="tpck.1169194664001" value="real.deploy.dir" />
+      <node role="type" roleId="tpsk.1196870993204" type="tpsk.FileType" typeId="tpsk.1199032398223" id="2495440301906773675" />
+      <node role="propertyValue" roleId="tpsk.1196851904859" type="tpsk.FileName" typeId="tpsk.1199031681512" id="2495440301906773682">
+        <node role="value" roleId="tpsk.1199031757132" type="tpsk.PlusOperation" typeId="tpsk.1197108973325" id="2495440301906773678">
+          <node role="right" roleId="tpsk.1197107881958" type="tpsk.StringLiteral" typeId="tpsk.1196861005114" id="2495440301906773681">
+            <property name="value" nameId="tpsk.1196861024475" value="/artifacts" />
+          </node>
+          <node role="left" roleId="tpsk.1197107855106" type="tpsk.PropertyReference" typeId="tpsk.1196853662806" id="2495440301906773677">
+            <link role="propertyDeclaration" roleId="tpsk.1196853671400" targetNodeId="2495440301906773660" resolveInfo="mps_home" />
+          </node>
+        </node>
+      </node>
+    </node>
+    <node role="target" roleId="tpsk.1196851079482" type="tpsk.TargetDeclaration" typeId="tpsk.1196851099544" id="2495440301906773653">
+      <property name="name" nameId="tpck.1169194664001" value="build" />
+      <node role="taskCall" roleId="tpsk.1196851542249" type="ddum.TaskCall" typeId="ddum.353793545802643477" id="2495440301906978413">
+        <link role="declaration" roleId="ddum.353793545802643478" targetNodeId="adh8.353793545802812660" resolveInfo="delete" />
+        <node role="atributes" roleId="ddum.353793545802643479" type="ddum.Attribute" typeId="ddum.353793545802643466" id="2495440301906978414">
+          <link role="attributeDeclaration" roleId="ddum.353793545802643467" targetNodeId="adh8.353793545802812669" resolveInfo="dir" />
+          <node role="value" roleId="ddum.353793545802643468" type="tpsk.PropertyReference" typeId="tpsk.1196853662806" id="2495440301906978415">
+            <link role="propertyDeclaration" roleId="tpsk.1196853671400" targetNodeId="2495440301906773672" resolveInfo="real.deploy.dir" />
+          </node>
+        </node>
+      </node>
+      <node role="taskCall" roleId="tpsk.1196851542249" type="ddum.TaskCall" typeId="ddum.353793545802643477" id="2495440301906978417">
+        <link role="declaration" roleId="ddum.353793545802643478" targetNodeId="adh8.353793545802814434" resolveInfo="mkdir" />
+        <node role="atributes" roleId="ddum.353793545802643479" type="ddum.Attribute" typeId="ddum.353793545802643466" id="2495440301906978418">
+          <link role="attributeDeclaration" roleId="ddum.353793545802643467" targetNodeId="adh8.353793545802814435" resolveInfo="dir" />
+          <node role="value" roleId="ddum.353793545802643468" type="tpsk.PropertyReference" typeId="tpsk.1196853662806" id="2495440301906978419">
+            <link role="propertyDeclaration" roleId="tpsk.1196853671400" targetNodeId="2495440301906773672" resolveInfo="real.deploy.dir" />
+          </node>
+        </node>
+      </node>
+      <node role="taskCall" roleId="tpsk.1196851542249" type="ddum.TaskCall" typeId="ddum.353793545802643477" id="2495440301906978423">
+        <link role="declaration" roleId="ddum.353793545802643478" targetNodeId="adh8.353793545802812475" resolveInfo="copydir" />
+        <node role="atributes" roleId="ddum.353793545802643479" type="ddum.Attribute" typeId="ddum.353793545802643466" id="2495440301906978424">
+          <link role="attributeDeclaration" roleId="ddum.353793545802643467" targetNodeId="adh8.353793545802812484" resolveInfo="src" />
+          <node role="value" roleId="ddum.353793545802643468" type="tpsk.StringLiteral" typeId="tpsk.1196861005114" id="2495440301906978425">
+            <property name="value" nameId="tpsk.1196861024475" value="${deploy.dir}" />
+          </node>
+        </node>
+        <node role="atributes" roleId="ddum.353793545802643479" type="ddum.Attribute" typeId="ddum.353793545802643466" id="2495440301906978426">
+          <link role="attributeDeclaration" roleId="ddum.353793545802643467" targetNodeId="adh8.353793545802812476" resolveInfo="dest" />
+          <node role="value" roleId="ddum.353793545802643468" type="tpsk.PropertyReference" typeId="tpsk.1196853662806" id="2495440301906978428">
+            <link role="propertyDeclaration" roleId="tpsk.1196853671400" targetNodeId="2495440301906773672" resolveInfo="real.deploy.dir" />
+          </node>
+        </node>
+      </node>
+      <node role="taskCall" roleId="tpsk.1196851542249" type="ddum.TaskCall" typeId="ddum.353793545802643477" id="2495440301906978430">
+        <link role="declaration" roleId="ddum.353793545802643478" targetNodeId="adh8.353793545802812660" resolveInfo="delete" />
+        <node role="atributes" roleId="ddum.353793545802643479" type="ddum.Attribute" typeId="ddum.353793545802643466" id="2495440301906978431">
+          <link role="attributeDeclaration" roleId="ddum.353793545802643467" targetNodeId="adh8.353793545802812669" resolveInfo="dir" />
+          <node role="value" roleId="ddum.353793545802643468" type="tpsk.StringLiteral" typeId="tpsk.1196861005114" id="2495440301906978432">
+            <property name="value" nameId="tpsk.1196861024475" value="${deploy.dir}" />
+          </node>
+        </node>
+      </node>
+      <node role="depends" roleId="tpsk.1196853776690" type="tpsk.TargetReference" typeId="tpsk.1196852921336" id="2495440301906978411">
+        <link role="targetDeclaration" roleId="tpsk.1196852953065" targetNodeId="2495440301906978407" resolveInfo="default" />
+      </node>
+    </node>
+    <node role="default" roleId="tpsk.1196859969927" type="tpsk.TargetReference" typeId="tpsk.1196852921336" id="2495440301906773654">
+      <link role="targetDeclaration" roleId="tpsk.1196852953065" targetNodeId="2495440301906773653" resolveInfo="build" />
+    </node>
+    <node role="basedir" roleId="tpsk.1199036079290" type="tpsk.FileName" typeId="tpsk.1199031681512" id="2495440301906978420">
+      <node role="value" roleId="tpsk.1199031757132" type="tpsk.StringLiteral" typeId="tpsk.1196861005114" id="2495440301906978421">
+        <property name="value" nameId="tpsk.1196861024475" value=".." />
       </node>
     </node>
   </root>
   <root id="2495440301906978406">
-    <node role="paths" type=".jetbrains.mps.build.generictasks.structure.TaskCall" id="2495440301906978441">
-      <link role="declaration" targetNodeId="adh8.353793545802813459" resolveInfo="include" />
-      <node role="atributes" type=".jetbrains.mps.build.generictasks.structure.Attribute" id="2495440301906978442">
-        <link role="attributeDeclaration" targetNodeId="adh8.353793545802813460" resolveInfo="file" />
-        <node role="value" type=".jetbrains.mps.buildlanguage.structure.StringLiteral" id="2495440301906978443">
-          <property name="value" value="${ant.file.MPS-distribution}/../MPS-external.xml" />
-        </node>
-      </node>
-    </node>
-    <node role="paths" type=".jetbrains.mps.build.generictasks.structure.TaskCall" id="2495440301906978444">
-      <link role="declaration" targetNodeId="adh8.353793545802813459" resolveInfo="include" />
-      <node role="atributes" type=".jetbrains.mps.build.generictasks.structure.Attribute" id="2495440301906978445">
-        <link role="attributeDeclaration" targetNodeId="adh8.353793545802813460" resolveInfo="file" />
-        <node role="value" type=".jetbrains.mps.buildlanguage.structure.StringLiteral" id="2495440301906978446">
-          <property name="value" value="${ant.file.MPS-distribution}/../MPS-os-specific-default.xml" />
-        </node>
-      </node>
-    </node>
-    <node role="paths" type=".jetbrains.mps.build.generictasks.structure.TaskCall" id="2495440301906978448">
-      <link role="declaration" targetNodeId="adh8.353793545802812332" resolveInfo="condition" />
-      <node role="atributes" type=".jetbrains.mps.build.generictasks.structure.Attribute" id="2495440301906978449">
-        <link role="attributeDeclaration" targetNodeId="adh8.353793545802812333" resolveInfo="property" />
-        <node role="value" type=".jetbrains.mps.buildlanguage.structure.StringLiteral" id="2495440301906978450">
-          <property name="value" value="windows" />
-        </node>
-      </node>
-      <node role="nested" type=".jetbrains.mps.build.generictasks.structure.TaskCall" id="2495440301906978451">
-        <link role="declaration" targetNodeId="adh8.353793545802814535" resolveInfo="os" />
-        <node role="atributes" type=".jetbrains.mps.build.generictasks.structure.Attribute" id="2495440301906978452">
-          <link role="attributeDeclaration" targetNodeId="adh8.353793545802814541" resolveInfo="family" />
-          <node role="value" type=".jetbrains.mps.buildlanguage.structure.StringLiteral" id="2495440301906978453">
-            <property name="value" value="windows" />
-          </node>
-        </node>
-      </node>
-    </node>
-    <node role="importProperties" type=".jetbrains.mps.buildlanguage.structure.ImportPropertiesFromFile" id="2495440301906978434">
-      <node role="propertyFile" type=".jetbrains.mps.buildlanguage.structure.StringLiteral" id="2495440301906978436">
-        <property name="value" value="${ant.file.MPS-distribution}/../MPS.properties" />
-      </node>
-    </node>
-    <node role="target" type=".jetbrains.mps.buildlanguage.structure.TargetDeclaration" id="2495440301906978455">
-      <property name="name" value="base" />
-      <node role="taskCall" type=".jetbrains.mps.build.generictasks.structure.TaskCall" id="2495440301906978457">
-        <link role="declaration" targetNodeId="adh8.353793545802815678" resolveInfo="tstamp" />
-      </node>
-      <node role="taskCall" type=".jetbrains.mps.build.generictasks.structure.TaskCall" id="2495440301906978459">
-        <link role="declaration" targetNodeId="adh8.353793545802811777" resolveInfo="antcall" />
-        <node role="atributes" type=".jetbrains.mps.build.generictasks.structure.Attribute" id="2495440301906978460">
-          <link role="attributeDeclaration" targetNodeId="adh8.353793545802811782" resolveInfo="target" />
-          <node role="value" type=".jetbrains.mps.buildlanguage.structure.StringLiteral" id="2495440301906978461">
-            <property name="value" value="MPS-external.main" />
-          </node>
-        </node>
-      </node>
-    </node>
-    <node role="target" type=".jetbrains.mps.buildlanguage.structure.TargetDeclaration" id="2495440301906978407">
-      <property name="name" value="default" />
-      <node role="taskCall" type=".jetbrains.mps.build.generictasks.structure.TaskCall" id="2495440301906978469">
-        <link role="declaration" targetNodeId="adh8.353793545802811777" resolveInfo="antcall" />
-        <node role="atributes" type=".jetbrains.mps.build.generictasks.structure.Attribute" id="2495440301906978470">
-          <link role="attributeDeclaration" targetNodeId="adh8.353793545802811782" resolveInfo="target" />
-          <node role="value" type=".jetbrains.mps.buildlanguage.structure.StringLiteral" id="2495440301906978471">
-            <property name="value" value="MPS-os-specific-default.main" />
-          </node>
-        </node>
-      </node>
-      <node role="taskCall" type=".jetbrains.mps.build.generictasks.structure.TaskCall" id="4514696390933853838">
-        <link role="declaration" targetNodeId="adh8.353793545802811777" resolveInfo="antcall" />
-        <node role="atributes" type=".jetbrains.mps.build.generictasks.structure.Attribute" id="4514696390933853839">
-          <link role="attributeDeclaration" targetNodeId="adh8.353793545802811782" resolveInfo="target" />
-          <node role="value" type=".jetbrains.mps.buildlanguage.structure.TargetReferencePropertyValueExpression" id="4514696390933853840">
-            <link role="declaration" targetNodeId="4514696390933853811" resolveInfo="sign" />
-          </node>
-        </node>
-      </node>
-      <node role="taskCall" type=".jetbrains.mps.build.generictasks.structure.TaskCall" id="2495440301906978463">
-        <link role="declaration" targetNodeId="adh8.353793545802812660" resolveInfo="delete" />
-        <node role="atributes" type=".jetbrains.mps.build.generictasks.structure.Attribute" id="2495440301906978464">
-          <link role="attributeDeclaration" targetNodeId="adh8.353793545802812669" resolveInfo="dir" />
-          <node role="value" type=".jetbrains.mps.buildlanguage.structure.StringLiteral" id="2495440301906978465">
-            <property name="value" value="${deploy.dir}/MPS" />
-          </node>
-        </node>
-      </node>
-      <node role="depends" type=".jetbrains.mps.buildlanguage.structure.TargetReference" id="2495440301906978466">
-        <link role="targetDeclaration" targetNodeId="2495440301906978455" resolveInfo="base" />
-      </node>
-    </node>
-    <node role="default" type=".jetbrains.mps.buildlanguage.structure.TargetReference" id="2495440301906978408">
-      <link role="targetDeclaration" targetNodeId="2495440301906978407" resolveInfo="default" />
+    <node role="paths" roleId="tpsk.1198941222782" type="ddum.TaskCall" typeId="ddum.353793545802643477" id="2495440301906978441">
+      <link role="declaration" roleId="ddum.353793545802643478" targetNodeId="adh8.353793545802813459" resolveInfo="include" />
+      <node role="atributes" roleId="ddum.353793545802643479" type="ddum.Attribute" typeId="ddum.353793545802643466" id="2495440301906978442">
+        <link role="attributeDeclaration" roleId="ddum.353793545802643467" targetNodeId="adh8.353793545802813460" resolveInfo="file" />
+        <node role="value" roleId="ddum.353793545802643468" type="tpsk.StringLiteral" typeId="tpsk.1196861005114" id="2495440301906978443">
+          <property name="value" nameId="tpsk.1196861024475" value="${ant.file.MPS-distribution}/../MPS-external.xml" />
+        </node>
+      </node>
+    </node>
+    <node role="paths" roleId="tpsk.1198941222782" type="ddum.TaskCall" typeId="ddum.353793545802643477" id="2495440301906978444">
+      <link role="declaration" roleId="ddum.353793545802643478" targetNodeId="adh8.353793545802813459" resolveInfo="include" />
+      <node role="atributes" roleId="ddum.353793545802643479" type="ddum.Attribute" typeId="ddum.353793545802643466" id="2495440301906978445">
+        <link role="attributeDeclaration" roleId="ddum.353793545802643467" targetNodeId="adh8.353793545802813460" resolveInfo="file" />
+        <node role="value" roleId="ddum.353793545802643468" type="tpsk.StringLiteral" typeId="tpsk.1196861005114" id="2495440301906978446">
+          <property name="value" nameId="tpsk.1196861024475" value="${ant.file.MPS-distribution}/../MPS-os-specific-default.xml" />
+        </node>
+      </node>
+    </node>
+    <node role="paths" roleId="tpsk.1198941222782" type="ddum.TaskCall" typeId="ddum.353793545802643477" id="2495440301906978448">
+      <link role="declaration" roleId="ddum.353793545802643478" targetNodeId="adh8.353793545802812332" resolveInfo="condition" />
+      <node role="atributes" roleId="ddum.353793545802643479" type="ddum.Attribute" typeId="ddum.353793545802643466" id="2495440301906978449">
+        <link role="attributeDeclaration" roleId="ddum.353793545802643467" targetNodeId="adh8.353793545802812333" resolveInfo="property" />
+        <node role="value" roleId="ddum.353793545802643468" type="tpsk.StringLiteral" typeId="tpsk.1196861005114" id="2495440301906978450">
+          <property name="value" nameId="tpsk.1196861024475" value="windows" />
+        </node>
+      </node>
+      <node role="nested" roleId="tpsk.1196858559206" type="ddum.TaskCall" typeId="ddum.353793545802643477" id="2495440301906978451">
+        <link role="declaration" roleId="ddum.353793545802643478" targetNodeId="adh8.353793545802814535" resolveInfo="os" />
+        <node role="atributes" roleId="ddum.353793545802643479" type="ddum.Attribute" typeId="ddum.353793545802643466" id="2495440301906978452">
+          <link role="attributeDeclaration" roleId="ddum.353793545802643467" targetNodeId="adh8.353793545802814541" resolveInfo="family" />
+          <node role="value" roleId="ddum.353793545802643468" type="tpsk.StringLiteral" typeId="tpsk.1196861005114" id="2495440301906978453">
+            <property name="value" nameId="tpsk.1196861024475" value="windows" />
+          </node>
+        </node>
+      </node>
+    </node>
+    <node role="importProperties" roleId="tpsk.1200425203554" type="tpsk.ImportPropertiesFromFile" typeId="tpsk.1240398708423" id="2495440301906978434">
+      <node role="propertyFile" roleId="tpsk.1240398738487" type="tpsk.StringLiteral" typeId="tpsk.1196861005114" id="2495440301906978436">
+        <property name="value" nameId="tpsk.1196861024475" value="${ant.file.MPS-distribution}/../MPS.properties" />
+      </node>
+    </node>
+    <node role="target" roleId="tpsk.1196851079482" type="tpsk.TargetDeclaration" typeId="tpsk.1196851099544" id="2495440301906978455">
+      <property name="name" nameId="tpck.1169194664001" value="base" />
+      <node role="taskCall" roleId="tpsk.1196851542249" type="ddum.TaskCall" typeId="ddum.353793545802643477" id="2495440301906978457">
+        <link role="declaration" roleId="ddum.353793545802643478" targetNodeId="adh8.353793545802815678" resolveInfo="tstamp" />
+      </node>
+      <node role="taskCall" roleId="tpsk.1196851542249" type="ddum.TaskCall" typeId="ddum.353793545802643477" id="2495440301906978459">
+        <link role="declaration" roleId="ddum.353793545802643478" targetNodeId="adh8.353793545802811777" resolveInfo="antcall" />
+        <node role="atributes" roleId="ddum.353793545802643479" type="ddum.Attribute" typeId="ddum.353793545802643466" id="2495440301906978460">
+          <link role="attributeDeclaration" roleId="ddum.353793545802643467" targetNodeId="adh8.353793545802811782" resolveInfo="target" />
+          <node role="value" roleId="ddum.353793545802643468" type="tpsk.StringLiteral" typeId="tpsk.1196861005114" id="2495440301906978461">
+            <property name="value" nameId="tpsk.1196861024475" value="MPS-external.main" />
+          </node>
+        </node>
+      </node>
+    </node>
+    <node role="target" roleId="tpsk.1196851079482" type="tpsk.TargetDeclaration" typeId="tpsk.1196851099544" id="2495440301906978407">
+      <property name="name" nameId="tpck.1169194664001" value="default" />
+      <node role="taskCall" roleId="tpsk.1196851542249" type="ddum.TaskCall" typeId="ddum.353793545802643477" id="2495440301906978469">
+        <link role="declaration" roleId="ddum.353793545802643478" targetNodeId="adh8.353793545802811777" resolveInfo="antcall" />
+        <node role="atributes" roleId="ddum.353793545802643479" type="ddum.Attribute" typeId="ddum.353793545802643466" id="2495440301906978470">
+          <link role="attributeDeclaration" roleId="ddum.353793545802643467" targetNodeId="adh8.353793545802811782" resolveInfo="target" />
+          <node role="value" roleId="ddum.353793545802643468" type="tpsk.StringLiteral" typeId="tpsk.1196861005114" id="2495440301906978471">
+            <property name="value" nameId="tpsk.1196861024475" value="MPS-os-specific-default.main" />
+          </node>
+        </node>
+      </node>
+      <node role="taskCall" roleId="tpsk.1196851542249" type="ddum.TaskCall" typeId="ddum.353793545802643477" id="4514696390933853838">
+        <link role="declaration" roleId="ddum.353793545802643478" targetNodeId="adh8.353793545802811777" resolveInfo="antcall" />
+        <node role="atributes" roleId="ddum.353793545802643479" type="ddum.Attribute" typeId="ddum.353793545802643466" id="4514696390933853839">
+          <link role="attributeDeclaration" roleId="ddum.353793545802643467" targetNodeId="adh8.353793545802811782" resolveInfo="target" />
+          <node role="value" roleId="ddum.353793545802643468" type="tpsk.TargetReferencePropertyValueExpression" typeId="tpsk.1201701678947" id="4514696390933853840">
+            <link role="declaration" roleId="tpsk.1201701736447" targetNodeId="4514696390933853811" resolveInfo="sign" />
+          </node>
+        </node>
+      </node>
+      <node role="taskCall" roleId="tpsk.1196851542249" type="ddum.TaskCall" typeId="ddum.353793545802643477" id="2495440301906978463">
+        <link role="declaration" roleId="ddum.353793545802643478" targetNodeId="adh8.353793545802812660" resolveInfo="delete" />
+        <node role="atributes" roleId="ddum.353793545802643479" type="ddum.Attribute" typeId="ddum.353793545802643466" id="2495440301906978464">
+          <link role="attributeDeclaration" roleId="ddum.353793545802643467" targetNodeId="adh8.353793545802812669" resolveInfo="dir" />
+          <node role="value" roleId="ddum.353793545802643468" type="tpsk.StringLiteral" typeId="tpsk.1196861005114" id="2495440301906978465">
+            <property name="value" nameId="tpsk.1196861024475" value="${deploy.dir}/MPS" />
+          </node>
+        </node>
+      </node>
+      <node role="depends" roleId="tpsk.1196853776690" type="tpsk.TargetReference" typeId="tpsk.1196852921336" id="2495440301906978466">
+        <link role="targetDeclaration" roleId="tpsk.1196852953065" targetNodeId="2495440301906978455" resolveInfo="base" />
+      </node>
+    </node>
+    <node role="default" roleId="tpsk.1196859969927" type="tpsk.TargetReference" typeId="tpsk.1196852921336" id="2495440301906978408">
+      <link role="targetDeclaration" roleId="tpsk.1196852953065" targetNodeId="2495440301906978407" resolveInfo="default" />
     </node>
   </root>
   <root id="3413212504041565455">
-    <node role="entry" type=".jetbrains.mps.build.packaging.structure.Jar" id="3413212504041565457">
-      <node role="delete" type=".jetbrains.mps.build.packaging.structure.Delete" id="3413212504041565458" />
-      <node role="title" type=".jetbrains.mps.build.packaging.structure.SimpleString" id="3413212504041565459">
-        <property name="name" value="mps-editor-api.jar" />
-      </node>
-      <node role="entry" type=".jetbrains.mps.build.packaging.structure.Copy" id="4576065551633039888">
-        <property name="name" value="" />
-        <property name="excludes" value="" />
-        <node role="sourcePath" type=".jetbrains.mps.build.packaging.structure.Path" id="4576065551633039889">
-          <node role="macro" type=".jetbrains.mps.build.packaging.structure.MacroReference" id="4576065551633039890">
-            <property name="name" value="mps_home" />
-          </node>
-          <node role="compositePathComponent" type=".jetbrains.mps.build.packaging.structure.CompositePathComponent" id="4576065551633039891">
-            <node role="pathComponent" type=".jetbrains.mps.build.packaging.structure.PathComponent" id="4576065551633039892">
-              <property name="path" value="editor" />
-            </node>
-            <node role="pathComponent" type=".jetbrains.mps.build.packaging.structure.PathComponent" id="4576065551633039895">
-              <property name="path" value="editor-api" />
-            </node>
-            <node role="pathComponent" type=".jetbrains.mps.build.packaging.structure.PathComponent" id="4576065551633039894">
-              <property name="path" value="classes" />
+    <node role="entry" roleId="tps4.701559220729212646" type="tps4.Jar" typeId="tps4.1203598417283" id="3413212504041565457">
+      <node role="delete" roleId="tps4.1239622410040" type="tps4.Delete" typeId="tps4.1204122781510" id="3413212504041565458" />
+      <node role="title" roleId="tps4.1205340441197" type="tps4.SimpleString" typeId="tps4.1205339044029" id="3413212504041565459">
+        <property name="name" nameId="tps4.1223641503366" value="mps-editor-api.jar" />
+      </node>
+      <node role="entry" roleId="tps4.1203617897549" type="tps4.Copy" typeId="tps4.1204015075559" id="4576065551633039888">
+        <property name="name" nameId="tpck.1169194664001" value="" />
+        <property name="excludes" nameId="tps4.1204107538752" value="" />
+        <node role="sourcePath" roleId="tps4.1220974847213" type="tps4.Path" typeId="tps4.1220973916698" id="4576065551633039889">
+          <node role="macro" roleId="tps4.1220976095387" type="tps4.MacroReference" typeId="tps4.1220976052975" id="4576065551633039890">
+            <property name="name" nameId="tps4.1220976068141" value="mps_home" />
+          </node>
+          <node role="compositePathComponent" roleId="tps4.1220974249696" type="tps4.CompositePathComponent" typeId="tps4.1220973992845" id="4576065551633039891">
+            <node role="pathComponent" roleId="tps4.1220978161990" type="tps4.PathComponent" typeId="tps4.1220973955905" id="4576065551633039892">
+              <property name="path" nameId="tps4.1220974398640" value="editor" />
+            </node>
+            <node role="pathComponent" roleId="tps4.1220978161990" type="tps4.PathComponent" typeId="tps4.1220973955905" id="4576065551633039895">
+              <property name="path" nameId="tps4.1220974398640" value="editor-api" />
+            </node>
+            <node role="pathComponent" roleId="tps4.1220978161990" type="tps4.PathComponent" typeId="tps4.1220973955905" id="4576065551633039894">
+              <property name="path" nameId="tps4.1220974398640" value="classes" />
             </node>
           </node>
         </node>
@@ -4485,179 +4484,179 @@
     </node>
   </root>
   <root id="4155373682043500272">
-    <node role="entry" type=".jetbrains.mps.build.packaging.structure.Jar" id="4155373682043500273">
-      <node role="entry" type=".jetbrains.mps.build.packaging.structure.Copy" id="4155373682043500274">
-        <property name="name" value="" />
-        <property name="excludes" value="" />
-        <node role="sourcePath" type=".jetbrains.mps.build.packaging.structure.Path" id="4155373682043500275">
-          <node role="macro" type=".jetbrains.mps.build.packaging.structure.MacroReference" id="4155373682043500276">
-            <property name="name" value="mps_home" />
-          </node>
-          <node role="compositePathComponent" type=".jetbrains.mps.build.packaging.structure.CompositePathComponent" id="4155373682043500277">
-            <node role="pathComponent" type=".jetbrains.mps.build.packaging.structure.PathComponent" id="4155373682043500278">
-              <property name="path" value="workbench" />
-            </node>
-            <node role="pathComponent" type=".jetbrains.mps.build.packaging.structure.PathComponent" id="4155373682043500279">
-              <property name="path" value="resources_en" />
-            </node>
-            <node role="pathComponent" type=".jetbrains.mps.build.packaging.structure.PathComponent" id="4155373682043500280">
-              <property name="path" value="classes" />
-            </node>
-          </node>
-        </node>
-      </node>
-      <node role="delete" type=".jetbrains.mps.build.packaging.structure.Delete" id="4155373682043500281" />
-      <node role="title" type=".jetbrains.mps.build.packaging.structure.SimpleString" id="4155373682043500282">
-        <property name="name" value="mps-resources_en.jar" />
+    <node role="entry" roleId="tps4.701559220729212646" type="tps4.Jar" typeId="tps4.1203598417283" id="4155373682043500273">
+      <node role="entry" roleId="tps4.1203617897549" type="tps4.Copy" typeId="tps4.1204015075559" id="4155373682043500274">
+        <property name="name" nameId="tpck.1169194664001" value="" />
+        <property name="excludes" nameId="tps4.1204107538752" value="" />
+        <node role="sourcePath" roleId="tps4.1220974847213" type="tps4.Path" typeId="tps4.1220973916698" id="4155373682043500275">
+          <node role="macro" roleId="tps4.1220976095387" type="tps4.MacroReference" typeId="tps4.1220976052975" id="4155373682043500276">
+            <property name="name" nameId="tps4.1220976068141" value="mps_home" />
+          </node>
+          <node role="compositePathComponent" roleId="tps4.1220974249696" type="tps4.CompositePathComponent" typeId="tps4.1220973992845" id="4155373682043500277">
+            <node role="pathComponent" roleId="tps4.1220978161990" type="tps4.PathComponent" typeId="tps4.1220973955905" id="4155373682043500278">
+              <property name="path" nameId="tps4.1220974398640" value="workbench" />
+            </node>
+            <node role="pathComponent" roleId="tps4.1220978161990" type="tps4.PathComponent" typeId="tps4.1220973955905" id="4155373682043500279">
+              <property name="path" nameId="tps4.1220974398640" value="resources_en" />
+            </node>
+            <node role="pathComponent" roleId="tps4.1220978161990" type="tps4.PathComponent" typeId="tps4.1220973955905" id="4155373682043500280">
+              <property name="path" nameId="tps4.1220974398640" value="classes" />
+            </node>
+          </node>
+        </node>
+      </node>
+      <node role="delete" roleId="tps4.1239622410040" type="tps4.Delete" typeId="tps4.1204122781510" id="4155373682043500281" />
+      <node role="title" roleId="tps4.1205340441197" type="tps4.SimpleString" typeId="tps4.1205339044029" id="4155373682043500282">
+        <property name="name" nameId="tps4.1223641503366" value="mps-resources_en.jar" />
       </node>
     </node>
   </root>
   <root id="4416609728987027532">
-    <node role="entry" type=".jetbrains.mps.build.packaging.structure.Folder" id="813539524952025408">
-      <node role="title" type=".jetbrains.mps.build.packaging.structure.SimpleString" id="813539524952025411">
-        <property name="name" value="vcs" />
-      </node>
-      <node role="entry" type=".jetbrains.mps.build.packaging.structure.Folder" id="813539524952025413">
-        <node role="title" type=".jetbrains.mps.build.packaging.structure.SimpleString" id="813539524952025416">
-          <property name="name" value="lib" />
-        </node>
-        <node role="entry" type=".jetbrains.mps.build.packaging.structure.Jar" id="813539524952025437">
-          <node role="delete" type=".jetbrains.mps.build.packaging.structure.Delete" id="813539524952025438" />
-          <node role="title" type=".jetbrains.mps.build.packaging.structure.SimpleString" id="813539524952025439">
-            <property name="name" value="vcs.jar" />
-          </node>
-          <node role="entry" type=".jetbrains.mps.build.packaging.structure.Copy" id="813539524952025472">
-            <property name="name" value="" />
-            <property name="excludes" value="" />
-            <node role="sourcePath" type=".jetbrains.mps.build.packaging.structure.Path" id="813539524952025473">
-              <node role="macro" type=".jetbrains.mps.build.packaging.structure.MacroReference" id="813539524952025475">
-                <property name="name" value="mps_home" />
-              </node>
-              <node role="compositePathComponent" type=".jetbrains.mps.build.packaging.structure.CompositePathComponent" id="813539524952025477">
-                <node role="pathComponent" type=".jetbrains.mps.build.packaging.structure.PathComponent" id="813539524952025478">
-                  <property name="path" value="plugins" />
+    <node role="entry" roleId="tps4.701559220729212646" type="tps4.Folder" typeId="tps4.1203598512427" id="813539524952025408">
+      <node role="title" roleId="tps4.1205340441197" type="tps4.SimpleString" typeId="tps4.1205339044029" id="813539524952025411">
+        <property name="name" nameId="tps4.1223641503366" value="vcs" />
+      </node>
+      <node role="entry" roleId="tps4.1203617897549" type="tps4.Folder" typeId="tps4.1203598512427" id="813539524952025413">
+        <node role="title" roleId="tps4.1205340441197" type="tps4.SimpleString" typeId="tps4.1205339044029" id="813539524952025416">
+          <property name="name" nameId="tps4.1223641503366" value="lib" />
+        </node>
+        <node role="entry" roleId="tps4.1203617897549" type="tps4.Jar" typeId="tps4.1203598417283" id="813539524952025437">
+          <node role="delete" roleId="tps4.1239622410040" type="tps4.Delete" typeId="tps4.1204122781510" id="813539524952025438" />
+          <node role="title" roleId="tps4.1205340441197" type="tps4.SimpleString" typeId="tps4.1205339044029" id="813539524952025439">
+            <property name="name" nameId="tps4.1223641503366" value="vcs.jar" />
+          </node>
+          <node role="entry" roleId="tps4.1203617897549" type="tps4.Copy" typeId="tps4.1204015075559" id="813539524952025472">
+            <property name="name" nameId="tpck.1169194664001" value="" />
+            <property name="excludes" nameId="tps4.1204107538752" value="" />
+            <node role="sourcePath" roleId="tps4.1220974847213" type="tps4.Path" typeId="tps4.1220973916698" id="813539524952025473">
+              <node role="macro" roleId="tps4.1220976095387" type="tps4.MacroReference" typeId="tps4.1220976052975" id="813539524952025475">
+                <property name="name" nameId="tps4.1220976068141" value="mps_home" />
+              </node>
+              <node role="compositePathComponent" roleId="tps4.1220974249696" type="tps4.CompositePathComponent" typeId="tps4.1220973992845" id="813539524952025477">
+                <node role="pathComponent" roleId="tps4.1220978161990" type="tps4.PathComponent" typeId="tps4.1220973955905" id="813539524952025478">
+                  <property name="path" nameId="tps4.1220974398640" value="plugins" />
                 </node>
-                <node role="pathComponent" type=".jetbrains.mps.build.packaging.structure.PathComponent" id="813539524952025481">
-                  <property name="path" value="vcs" />
+                <node role="pathComponent" roleId="tps4.1220978161990" type="tps4.PathComponent" typeId="tps4.1220973955905" id="813539524952025481">
+                  <property name="path" nameId="tps4.1220974398640" value="vcs" />
                 </node>
-                <node role="pathComponent" type=".jetbrains.mps.build.packaging.structure.PathComponent" id="813539524952025482">
-                  <property name="path" value="classes" />
+                <node role="pathComponent" roleId="tps4.1220978161990" type="tps4.PathComponent" typeId="tps4.1220973955905" id="813539524952025482">
+                  <property name="path" nameId="tps4.1220974398640" value="classes" />
                 </node>
               </node>
             </node>
           </node>
-          <node role="entry" type=".jetbrains.mps.build.packaging.structure.Folder" id="3730834058322529125">
-            <node role="entry" type=".jetbrains.mps.build.packaging.structure.Replace" id="813539524952025441">
-              <node role="sourcePath" type=".jetbrains.mps.build.packaging.structure.Path" id="813539524952025442">
-                <node role="macro" type=".jetbrains.mps.build.packaging.structure.MacroReference" id="813539524952025443">
-                  <property name="name" value="mps_home" />
+          <node role="entry" roleId="tps4.1203617897549" type="tps4.Folder" typeId="tps4.1203598512427" id="3730834058322529125">
+            <node role="entry" roleId="tps4.1203617897549" type="tps4.Replace" typeId="tps4.1212485154251" id="813539524952025441">
+              <node role="sourcePath" roleId="tps4.1220981955937" type="tps4.Path" typeId="tps4.1220973916698" id="813539524952025442">
+                <node role="macro" roleId="tps4.1220976095387" type="tps4.MacroReference" typeId="tps4.1220976052975" id="813539524952025443">
+                  <property name="name" nameId="tps4.1220976068141" value="mps_home" />
                 </node>
-                <node role="compositePathComponent" type=".jetbrains.mps.build.packaging.structure.CompositePathComponent" id="813539524952025444">
-                  <node role="pathComponent" type=".jetbrains.mps.build.packaging.structure.PathComponent" id="813539524952025445">
-                    <property name="path" value="plugins" />
+                <node role="compositePathComponent" roleId="tps4.1220974249696" type="tps4.CompositePathComponent" typeId="tps4.1220973992845" id="813539524952025444">
+                  <node role="pathComponent" roleId="tps4.1220978161990" type="tps4.PathComponent" typeId="tps4.1220973955905" id="813539524952025445">
+                    <property name="path" nameId="tps4.1220974398640" value="plugins" />
                   </node>
-                  <node role="pathComponent" type=".jetbrains.mps.build.packaging.structure.PathComponent" id="813539524952025449">
-                    <property name="path" value="vcs" />
+                  <node role="pathComponent" roleId="tps4.1220978161990" type="tps4.PathComponent" typeId="tps4.1220973955905" id="813539524952025449">
+                    <property name="path" nameId="tps4.1220974398640" value="vcs" />
                   </node>
-                  <node role="pathComponent" type=".jetbrains.mps.build.packaging.structure.PathComponent" id="813539524952025468">
-                    <property name="path" value="META-INF" />
+                  <node role="pathComponent" roleId="tps4.1220978161990" type="tps4.PathComponent" typeId="tps4.1220973955905" id="813539524952025468">
+                    <property name="path" nameId="tps4.1220974398640" value="META-INF" />
                   </node>
-                  <node role="pathComponent" type=".jetbrains.mps.build.packaging.structure.PathComponent" id="813539524952025470">
-                    <property name="path" value="plugin.xml" />
+                  <node role="pathComponent" roleId="tps4.1220978161990" type="tps4.PathComponent" typeId="tps4.1220973955905" id="813539524952025470">
+                    <property name="path" nameId="tps4.1220974398640" value="plugin.xml" />
                   </node>
                 </node>
               </node>
-              <node role="replacingPair" type=".jetbrains.mps.build.packaging.structure.Pair" id="813539524952025461">
-                <node role="first" type=".jetbrains.mps.build.packaging.structure.SimpleString" id="813539524952025464">
-                  <property name="name" value="../classes/jetbrains/" />
+              <node role="replacingPair" roleId="tps4.1212485610544" type="tps4.Pair" typeId="tps4.1212485500119" id="813539524952025461">
+                <node role="first" roleId="tps4.1212485511583" type="tps4.SimpleString" typeId="tps4.1205339044029" id="813539524952025464">
+                  <property name="name" nameId="tps4.1223641503366" value="../classes/jetbrains/" />
                 </node>
-                <node role="second" type=".jetbrains.mps.build.packaging.structure.SimpleString" id="813539524952025465">
-                  <property name="name" value="../jetbrains/" />
+                <node role="second" roleId="tps4.1212485518918" type="tps4.SimpleString" typeId="tps4.1205339044029" id="813539524952025465">
+                  <property name="name" nameId="tps4.1223641503366" value="../jetbrains/" />
                 </node>
               </node>
-              <node role="replacingPair" type=".jetbrains.mps.build.packaging.structure.Pair" id="813539524952025452">
-                <node role="first" type=".jetbrains.mps.build.packaging.structure.SimpleString" id="813539524952025455">
-                  <property name="name" value="../classes/META-INF/" />
+              <node role="replacingPair" roleId="tps4.1212485610544" type="tps4.Pair" typeId="tps4.1212485500119" id="813539524952025452">
+                <node role="first" roleId="tps4.1212485511583" type="tps4.SimpleString" typeId="tps4.1205339044029" id="813539524952025455">
+                  <property name="name" nameId="tps4.1223641503366" value="../classes/META-INF/" />
                 </node>
-                <node role="second" type=".jetbrains.mps.build.packaging.structure.SimpleString" id="9108009692376365444">
-                  <property name="name" value="./" />
+                <node role="second" roleId="tps4.1212485518918" type="tps4.SimpleString" typeId="tps4.1205339044029" id="9108009692376365444">
+                  <property name="name" nameId="tps4.1223641503366" value="./" />
                 </node>
               </node>
             </node>
-            <node role="title" type=".jetbrains.mps.build.packaging.structure.SimpleString" id="3730834058322529128">
-              <property name="name" value="META-INF" />
-            </node>
-          </node>
-        </node>
-        <node role="entry" type=".jetbrains.mps.build.packaging.structure.Jar" id="813539524952025418">
-          <node role="delete" type=".jetbrains.mps.build.packaging.structure.Delete" id="813539524952025419" />
-          <node role="entry" type=".jetbrains.mps.build.packaging.structure.Copy" id="813539524952025421">
-            <property name="name" value="" />
-            <property name="excludes" value="" />
-            <node role="sourcePath" type=".jetbrains.mps.build.packaging.structure.Path" id="813539524952025422">
-              <node role="macro" type=".jetbrains.mps.build.packaging.structure.MacroReference" id="813539524952025425">
-                <property name="name" value="mps_home" />
-              </node>
-              <node role="compositePathComponent" type=".jetbrains.mps.build.packaging.structure.CompositePathComponent" id="813539524952025426">
-                <node role="pathComponent" type=".jetbrains.mps.build.packaging.structure.PathComponent" id="813539524952025427">
-                  <property name="path" value="plugins" />
+            <node role="title" roleId="tps4.1205340441197" type="tps4.SimpleString" typeId="tps4.1205339044029" id="3730834058322529128">
+              <property name="name" nameId="tps4.1223641503366" value="META-INF" />
+            </node>
+          </node>
+        </node>
+        <node role="entry" roleId="tps4.1203617897549" type="tps4.Jar" typeId="tps4.1203598417283" id="813539524952025418">
+          <node role="delete" roleId="tps4.1239622410040" type="tps4.Delete" typeId="tps4.1204122781510" id="813539524952025419" />
+          <node role="entry" roleId="tps4.1203617897549" type="tps4.Copy" typeId="tps4.1204015075559" id="813539524952025421">
+            <property name="name" nameId="tpck.1169194664001" value="" />
+            <property name="excludes" nameId="tps4.1204107538752" value="" />
+            <node role="sourcePath" roleId="tps4.1220974847213" type="tps4.Path" typeId="tps4.1220973916698" id="813539524952025422">
+              <node role="macro" roleId="tps4.1220976095387" type="tps4.MacroReference" typeId="tps4.1220976052975" id="813539524952025425">
+                <property name="name" nameId="tps4.1220976068141" value="mps_home" />
+              </node>
+              <node role="compositePathComponent" roleId="tps4.1220974249696" type="tps4.CompositePathComponent" typeId="tps4.1220973992845" id="813539524952025426">
+                <node role="pathComponent" roleId="tps4.1220978161990" type="tps4.PathComponent" typeId="tps4.1220973955905" id="813539524952025427">
+                  <property name="path" nameId="tps4.1220974398640" value="plugins" />
                 </node>
-                <node role="pathComponent" type=".jetbrains.mps.build.packaging.structure.PathComponent" id="813539524952025430">
-                  <property name="path" value="vcs" />
+                <node role="pathComponent" roleId="tps4.1220978161990" type="tps4.PathComponent" typeId="tps4.1220973955905" id="813539524952025430">
+                  <property name="path" nameId="tps4.1220974398640" value="vcs" />
                 </node>
-                <node role="pathComponent" type=".jetbrains.mps.build.packaging.structure.PathComponent" id="813539524952025432">
-                  <property name="path" value="lib" />
+                <node role="pathComponent" roleId="tps4.1220978161990" type="tps4.PathComponent" typeId="tps4.1220973955905" id="813539524952025432">
+                  <property name="path" nameId="tps4.1220974398640" value="lib" />
                 </node>
-                <node role="pathComponent" type=".jetbrains.mps.build.packaging.structure.PathComponent" id="813539524952025434">
-                  <property name="path" value="classes" />
+                <node role="pathComponent" roleId="tps4.1220978161990" type="tps4.PathComponent" typeId="tps4.1220973955905" id="813539524952025434">
+                  <property name="path" nameId="tps4.1220974398640" value="classes" />
                 </node>
               </node>
             </node>
           </node>
-          <node role="title" type=".jetbrains.mps.build.packaging.structure.SimpleString" id="813539524952025428">
-            <property name="name" value="mps-vcs-core.jar" />
+          <node role="title" roleId="tps4.1205340441197" type="tps4.SimpleString" typeId="tps4.1205339044029" id="813539524952025428">
+            <property name="name" nameId="tps4.1223641503366" value="mps-vcs-core.jar" />
           </node>
         </node>
       </node>
     </node>
   </root>
   <root id="7947179031518546993">
-    <node role="entry" type=".jetbrains.mps.build.packaging.structure.Folder" id="5506623383199278623">
-      <node role="entry" type=".jetbrains.mps.build.packaging.structure.Module" id="2378423492581399980">
-        <property name="id" value="479c7a8c-02f9-43b5-9139-d910cb22f298" />
-        <property name="name" value="jetbrains.mps.core.xml" />
-      </node>
-      <node role="entry" type=".jetbrains.mps.build.packaging.structure.Module" id="2378423492581399981">
-        <property name="id" value="58f98fef-90ad-4b72-a390-fad66ec7005a" />
-        <property name="name" value="jetbrains.mps.core.properties" />
-      </node>
-      <node role="entry" type=".jetbrains.mps.build.packaging.structure.Module" id="1527228114010785709">
-        <property name="id" value="a83c3bd0-2f7e-4ba1-8373-12d49e99f57e" />
-      </node>
-      <node role="entry" type=".jetbrains.mps.build.packaging.structure.Module" id="1121623940223886250">
-        <property name="id" value="ff3f5ba4-9371-4b98-82a2-febd0695e7ec" />
-        <property name="name" value="jetbrains.mps.gtext.pluginSolution" />
-      </node>
-      <node role="entry" type=".jetbrains.mps.build.packaging.structure.Module" id="1527228114010785710">
-        <property name="id" value="34f23130-e35c-4795-a45a-85d828b16016" />
-      </node>
-      <node role="entry" type=".jetbrains.mps.build.packaging.structure.Module" id="8431776905956472997">
-        <property name="id" value="2c55c7ac-60c3-4eea-b9db-0d627bd2dcb9" />
-      </node>
-      <node role="entry" type=".jetbrains.mps.build.packaging.structure.Module" id="8431776905956472998">
-        <property name="id" value="a8fdde77-2e6c-41f6-ac79-8e9b6449c271" />
-      </node>
-      <node role="entry" type=".jetbrains.mps.build.packaging.structure.Module" id="8431776905956472999">
-        <property name="id" value="64f62b28-36e3-4052-9f72-f616211ae615" />
-      </node>
-      <node role="entry" type=".jetbrains.mps.build.packaging.structure.Module" id="8431776905956473000">
-        <property name="id" value="b51b9e02-45dc-4b48-b300-cf49360a8d1f" />
-      </node>
-      <node role="entry" type=".jetbrains.mps.build.packaging.structure.Module" id="8431776905956473001">
-        <property name="id" value="f85adbd8-2ec2-4572-bcfc-8dd799a7f025" />
-      </node>
-      <node role="title" type=".jetbrains.mps.build.packaging.structure.SimpleString" id="5506623383199278626">
-        <property name="name" value="xml" />
+    <node role="entry" roleId="tps4.701559220729212646" type="tps4.Folder" typeId="tps4.1203598512427" id="5506623383199278623">
+      <node role="entry" roleId="tps4.1203617897549" type="tps4.Module" typeId="tps4.1203599702327" id="2378423492581399980">
+        <property name="id" nameId="tps4.1222447189012" value="479c7a8c-02f9-43b5-9139-d910cb22f298" />
+        <property name="name" nameId="tpck.1169194664001" value="jetbrains.mps.core.xml" />
+      </node>
+      <node role="entry" roleId="tps4.1203617897549" type="tps4.Module" typeId="tps4.1203599702327" id="2378423492581399981">
+        <property name="id" nameId="tps4.1222447189012" value="58f98fef-90ad-4b72-a390-fad66ec7005a" />
+        <property name="name" nameId="tpck.1169194664001" value="jetbrains.mps.core.properties" />
+      </node>
+      <node role="entry" roleId="tps4.1203617897549" type="tps4.Module" typeId="tps4.1203599702327" id="1527228114010785709">
+        <property name="id" nameId="tps4.1222447189012" value="a83c3bd0-2f7e-4ba1-8373-12d49e99f57e" />
+      </node>
+      <node role="entry" roleId="tps4.1203617897549" type="tps4.Module" typeId="tps4.1203599702327" id="1121623940223886250">
+        <property name="id" nameId="tps4.1222447189012" value="ff3f5ba4-9371-4b98-82a2-febd0695e7ec" />
+        <property name="name" nameId="tpck.1169194664001" value="jetbrains.mps.gtext.pluginSolution" />
+      </node>
+      <node role="entry" roleId="tps4.1203617897549" type="tps4.Module" typeId="tps4.1203599702327" id="1527228114010785710">
+        <property name="id" nameId="tps4.1222447189012" value="34f23130-e35c-4795-a45a-85d828b16016" />
+      </node>
+      <node role="entry" roleId="tps4.1203617897549" type="tps4.Module" typeId="tps4.1203599702327" id="8431776905956472997">
+        <property name="id" nameId="tps4.1222447189012" value="2c55c7ac-60c3-4eea-b9db-0d627bd2dcb9" />
+      </node>
+      <node role="entry" roleId="tps4.1203617897549" type="tps4.Module" typeId="tps4.1203599702327" id="8431776905956472998">
+        <property name="id" nameId="tps4.1222447189012" value="a8fdde77-2e6c-41f6-ac79-8e9b6449c271" />
+      </node>
+      <node role="entry" roleId="tps4.1203617897549" type="tps4.Module" typeId="tps4.1203599702327" id="8431776905956472999">
+        <property name="id" nameId="tps4.1222447189012" value="64f62b28-36e3-4052-9f72-f616211ae615" />
+      </node>
+      <node role="entry" roleId="tps4.1203617897549" type="tps4.Module" typeId="tps4.1203599702327" id="8431776905956473000">
+        <property name="id" nameId="tps4.1222447189012" value="b51b9e02-45dc-4b48-b300-cf49360a8d1f" />
+      </node>
+      <node role="entry" roleId="tps4.1203617897549" type="tps4.Module" typeId="tps4.1203599702327" id="8431776905956473001">
+        <property name="id" nameId="tps4.1222447189012" value="f85adbd8-2ec2-4572-bcfc-8dd799a7f025" />
+      </node>
+      <node role="title" roleId="tps4.1205340441197" type="tps4.SimpleString" typeId="tps4.1205339044029" id="5506623383199278626">
+        <property name="name" nameId="tps4.1223641503366" value="xml" />
       </node>
     </node>
   </root>
