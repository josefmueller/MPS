<?xml version="1.0" encoding="UTF-8"?>
<model modelUID="r:972ae1d5-2beb-44b3-a739-a548d8eb423d(jetbrains.mps.build.mpsautobuild)">
  <persistence version="7" />
  <language namespace="4e6c5313-7662-4c44-9bc7-b488cec17508(jetbrains.mps.build.packaging)" />
  <language namespace="a79f53b6-9aaa-48eb-9fbb-aaec80a6da9a(jetbrains.mps.build.custommps)" />
  <language namespace="0b608d44-1308-418d-8715-22d040c3b3cc(jetbrains.mps.buildlanguage)" />
  <language namespace="fba399db-f591-45dc-a279-e2a2a986e262(jetbrains.mps.build.generictasks)" />
  <language namespace="ceab5195-25ea-4f22-9b92-103b95ca8c0c(jetbrains.mps.lang.core)" />
  <language-engaged-on-generation namespace="3c6d6f72-fc0d-4d9d-8c5d-cb82e96c422b(jetbrains.mps.build.packaging.mps)" />
  <import index="4dtg" modelUID="r:6ff1dacd-2ea5-47a0-9336-2eaecdee8a37(jetbrains.mps.execution.languages.plugin)" version="-1" />
  <import index="mjd0" modelUID="r:066129d5-3ed4-4b2c-a29c-cffc17475f81(jetbrains.mps.debugger.api.languages.plugin)" version="-1" />
  <import index="f0cp" modelUID="r:9d33947d-45a8-4aa4-b61a-9c874e4614d7(jetbrains.mps.debugger.java.customViewers.plugin.plugin)" version="-1" />
  <import index="ic9i" modelUID="r:8aafee6a-4721-443e-8020-e8986ed3f25a(jetbrains.mps.execution.configurations.implementation.plugin.plugin)" version="3" />
  <import index="tps4" modelUID="r:00000000-0000-4000-0000-011c895904d8(jetbrains.mps.build.packaging.structure)" version="8" implicit="yes" />
  <import index="tpsk" modelUID="r:00000000-0000-4000-0000-011c895904c8(jetbrains.mps.buildlanguage.structure)" version="21" implicit="yes" />
  <import index="tpck" modelUID="r:00000000-0000-4000-0000-011c89590288(jetbrains.mps.lang.core.structure)" version="0" implicit="yes" />
  <import index="ddum" modelUID="r:1e7ada09-c25e-41ea-a9b5-398e142ef533(jetbrains.mps.build.generictasks.structure)" version="22" implicit="yes" />
  <import index="nqc9" modelUID="r:19a13561-830e-4400-a084-e2990744f9e1(jetbrains.mps.build.packaging.defaultVariables)" version="-1" implicit="yes" />
  <import index="j1at" modelUID="r:896f64dd-7cfe-4bc4-b401-38e2a027e9ae(jetbrains.mps.build.custommps.structure)" version="-1" implicit="yes" />
  <import index="adh8" modelUID="r:7a6a35c6-e369-4565-b91b-c7c8dfa2c8d7(jetbrains.mps.build.generictasks.generated)" version="-1" implicit="yes" />
  <roots>
    <node type="tps4.Layout" typeId="tps4.1202916958754" id="2235195415637073459">
      <property name="name" nameId="tpck.1169194664001" value="MPS" />
      <property name="compile" nameId="tps4.1216901049448" value="true" />
    </node>
    <node type="tpsk.Project" typeId="tpsk.1196851066733" id="2235195415637076848">
      <property name="name" nameId="tpck.1169194664001" value="help-build" />
    </node>
    <node type="tps4.Block" typeId="tps4.701559220729212645" id="8431776905956472400">
      <property name="name" nameId="tpck.1169194664001" value="MPS-src.zip" />
      <property name="virtualPackage" nameId="tpck.1193676396447" value="stuff" />
      <link role="layout" roleId="tps4.7323449223785753314" targetNodeId="2235195415637073459" resolveInfo="MPS" />
    </node>
    <node type="tps4.Block" typeId="tps4.701559220729212645" id="8431776905956472682">
      <property name="name" nameId="tpck.1169194664001" value="generate.ant.task.jar" />
      <property name="virtualPackage" nameId="tpck.1193676396447" value="stuff" />
      <link role="layout" roleId="tps4.7323449223785753314" targetNodeId="2235195415637073459" resolveInfo="MPS" />
    </node>
    <node type="tps4.Block" typeId="tps4.701559220729212645" id="8431776905956472694">
      <property name="name" nameId="tpck.1169194664001" value="idea-patch.jar" />
      <property name="virtualPackage" nameId="tpck.1193676396447" value="components" />
      <link role="layout" roleId="tps4.7323449223785753314" targetNodeId="2235195415637073459" resolveInfo="MPS" />
    </node>
    <node type="tps4.Block" typeId="tps4.701559220729212645" id="8431776905956472723">
      <property name="name" nameId="tpck.1169194664001" value="mps-core.jar" />
      <property name="virtualPackage" nameId="tpck.1193676396447" value="components" />
      <link role="layout" roleId="tps4.7323449223785753314" targetNodeId="2235195415637073459" resolveInfo="MPS" />
    </node>
    <node type="tps4.Block" typeId="tps4.701559220729212645" id="8431776905956472858">
      <property name="name" nameId="tpck.1169194664001" value="core" />
      <property name="virtualPackage" nameId="tpck.1193676396447" value="modules.core" />
    </node>
    <node type="tps4.Block" typeId="tps4.701559220729212645" id="8431776905956472865">
      <property name="name" nameId="tpck.1169194664001" value="core.baseLanguage" />
      <property name="virtualPackage" nameId="tpck.1193676396447" value="modules.core" />
    </node>
    <node type="tps4.Block" typeId="tps4.701559220729212645" id="8431776905956472902">
      <property name="name" nameId="tpck.1169194664001" value="core.devkits" />
      <property name="virtualPackage" nameId="tpck.1193676396447" value="modules.core" />
    </node>
    <node type="tps4.Block" typeId="tps4.701559220729212645" id="8431776905956472907">
      <property name="name" nameId="tpck.1169194664001" value="core.languageDesign" />
      <property name="virtualPackage" nameId="tpck.1193676396447" value="modules.core" />
    </node>
    <node type="tps4.Block" typeId="tps4.701559220729212645" id="8431776905956472948">
      <property name="name" nameId="tpck.1169194664001" value="util" />
      <property name="virtualPackage" nameId="tpck.1193676396447" value="modules.platform" />
    </node>
    <node type="tps4.Block" typeId="tps4.701559220729212645" id="8431776905956472964">
      <property name="name" nameId="tpck.1169194664001" value="platform.baseLanguage" />
      <property name="virtualPackage" nameId="tpck.1193676396447" value="modules.platform" />
    </node>
    <node type="tps4.Block" typeId="tps4.701559220729212645" id="8431776905956472972">
      <property name="name" nameId="tpck.1169194664001" value="platform.build" />
      <property name="virtualPackage" nameId="tpck.1193676396447" value="modules.platform" />
    </node>
    <node type="tps4.Block" typeId="tps4.701559220729212645" id="8431776905956472981">
      <property name="name" nameId="tpck.1169194664001" value="platform.deprecated" />
      <property name="virtualPackage" nameId="tpck.1193676396447" value="modules.platform" />
    </node>
    <node type="tps4.Block" typeId="tps4.701559220729212645" id="8431776905956472985">
      <property name="name" nameId="tpck.1169194664001" value="platform.ui" />
      <property name="virtualPackage" nameId="tpck.1193676396447" value="modules.platform" />
    </node>
    <node type="tps4.Block" typeId="tps4.701559220729212645" id="8431776905956472996">
      <property name="name" nameId="tpck.1169194664001" value="platform.xml" />
      <property name="virtualPackage" nameId="tpck.1193676396447" value="modules.platform" />
    </node>
    <node type="tps4.Block" typeId="tps4.701559220729212645" id="7715871110555971738">
      <property name="virtualPackage" nameId="tpck.1193676396447" value="components" />
      <property name="name" nameId="tpck.1169194664001" value="mps-boot.jar" />
      <link role="layout" roleId="tps4.7323449223785753314" targetNodeId="2235195415637073459" resolveInfo="MPS" />
    </node>
    <node type="tps4.Block" typeId="tps4.701559220729212645" id="1479728067424032862">
      <property name="virtualPackage" nameId="tpck.1193676396447" value="modules.platform" />
      <property name="name" nameId="tpck.1169194664001" value="platform.editor" />
    </node>
    <node type="tps4.Block" typeId="tps4.701559220729212645" id="2738111162319948310">
      <property name="virtualPackage" nameId="tpck.1193676396447" value="modules.core" />
      <property name="name" nameId="tpck.1169194664001" value="core.execution" />
    </node>
    <node type="tps4.Block" typeId="tps4.701559220729212645" id="5358686142361317193">
      <property name="virtualPackage" nameId="tpck.1193676396447" value="components" />
      <property name="name" nameId="tpck.1169194664001" value="mps-test.jar" />
    </node>
    <node type="tps4.Block" typeId="tps4.701559220729212645" id="6108265972537541352">
      <property name="virtualPackage" nameId="tpck.1193676396447" value="stuff" />
      <property name="name" nameId="tpck.1169194664001" value="branding" />
      <link role="layout" roleId="tps4.7323449223785753314" targetNodeId="2235195415637073459" resolveInfo="MPS" />
    </node>
    <node type="tps4.Block" typeId="tps4.701559220729212645" id="5428983789737854526">
      <property name="name" nameId="tpck.1169194664001" value="mps-workbench.jar" />
      <property name="virtualPackage" nameId="tpck.1193676396447" value="components" />
      <link role="layout" roleId="tps4.7323449223785753314" targetNodeId="2235195415637073459" resolveInfo="MPS" />
    </node>
    <node type="tps4.Block" typeId="tps4.701559220729212645" id="5428983789737854768">
      <property name="name" nameId="tpck.1169194664001" value="mps-editor.jar" />
      <property name="virtualPackage" nameId="tpck.1193676396447" value="components" />
      <link role="layout" roleId="tps4.7323449223785753314" targetNodeId="2235195415637073459" resolveInfo="MPS" />
    </node>
    <node type="tps4.Block" typeId="tps4.701559220729212645" id="2901107368280525965">
      <property name="virtualPackage" nameId="tpck.1193676396447" value="modules" />
      <property name="name" nameId="tpck.1169194664001" value="redist" />
    </node>
    <node type="tps4.Block" typeId="tps4.701559220729212645" id="6700426045796013947">
      <property name="virtualPackage" nameId="tpck.1193676396447" value="components" />
      <property name="name" nameId="tpck.1169194664001" value="mps-platform.jar" />
    </node>
    <node type="tps4.Block" typeId="tps4.701559220729212645" id="938551967734106063">
      <property name="name" nameId="tpck.1169194664001" value="debugger" />
      <property name="virtualPackage" nameId="tpck.1193676396447" value="plugins" />
      <link role="layout" roleId="tps4.7323449223785753314" targetNodeId="2235195415637073459" resolveInfo="MPS" />
    </node>
    <node type="tps4.Block" typeId="tps4.701559220729212645" id="625155585696516556">
      <property name="virtualPackage" nameId="tpck.1193676396447" value="plugins" />
      <property name="name" nameId="tpck.1169194664001" value="execution" />
      <link role="layout" roleId="tps4.7323449223785753314" targetNodeId="2235195415637073459" resolveInfo="MPS" />
    </node>
  </roots>
  <root id="2235195415637073459">
    <node role="variable" roleId="tps4.1205335538326" type="tps4.Variable" typeId="tps4.1205335290326" id="2235195415637077105">
      <property name="antName" nameId="tps4.1205335307578" value="build.number" />
      <property name="name" nameId="tpck.1169194664001" value="build" />
    </node>
    <node role="variable" roleId="tps4.1205335538326" type="tps4.Variable" typeId="tps4.1205335290326" id="2235195415637077106">
      <property name="name" nameId="tpck.1169194664001" value="revision" />
      <property name="antName" nameId="tps4.1205335307578" value="build.vcs.number" />
    </node>
    <node role="variable" roleId="tps4.1205335538326" type="tps4.Variable" typeId="tps4.1205335290326" id="2235195415637077107">
      <property name="antName" nameId="tps4.1205335307578" value="teamcity.buildConfName" />
      <property name="name" nameId="tpck.1169194664001" value="configuration" />
    </node>
    <node role="variable" roleId="tps4.1205335538326" type="tps4.Variable" typeId="tps4.1205335290326" id="2235195415637077108">
      <property name="antName" nameId="tps4.1205335307578" value="version" />
      <property name="name" nameId="tpck.1169194664001" value="version" />
    </node>
    <node role="component" roleId="tps4.1203599325709" type="j1at.MPSDistribution" typeId="j1at.2235195415637073414" id="2235195415637073471">
      <property name="excludes" nameId="tps4.1204107522064" value="" />
      <node role="entry" roleId="tps4.1203617897549" type="tps4.Folder" typeId="tps4.1203598512427" id="2235195415637076979">
        <node role="entry" roleId="tps4.1203617897549" type="tps4.Folder" typeId="tps4.1203598512427" id="2235195415637076980">
          <property name="excludes" nameId="tps4.1204107522064" value="**/*.hprof" />
          <node role="sourcePath" roleId="tps4.1220982054961" type="tps4.Path" typeId="tps4.1220973916698" id="2235195415637076981">
            <node role="macro" roleId="tps4.1220976095387" type="tps4.MacroReference" typeId="tps4.1220976052975" id="2235195415637076982">
              <property name="name" nameId="tps4.1220976068141" value="mps_home" />
            </node>
            <node role="compositePathComponent" roleId="tps4.1220974249696" type="tps4.CompositePathComponent" typeId="tps4.1220973992845" id="2235195415637076983">
              <node role="pathComponent" roleId="tps4.1220978161990" type="tps4.PathComponent" typeId="tps4.1220973955905" id="2235195415637076984">
                <property name="path" nameId="tps4.1220974398640" value="bin" />
              </node>
            </node>
          </node>
        </node>
        <node role="entry" roleId="tps4.1203617897549" type="tps4.Folder" typeId="tps4.1203598512427" id="2235195415637076985">
          <node role="title" roleId="tps4.1205340441197" type="tps4.SimpleString" typeId="tps4.1205339044029" id="2235195415637076986">
            <property name="name" nameId="tps4.1223641503366" value="lib" />
          </node>
          <node role="entry" roleId="tps4.1203617897549" type="tps4.Copy" typeId="tps4.1204015075559" id="4789416207834122801">
            <property name="name" nameId="tpck.1169194664001" value="" />
            <property name="excludes" nameId="tps4.1204107538752" value="src/, **/*.zip" />
            <node role="sourcePath" roleId="tps4.1220974847213" type="tps4.Path" typeId="tps4.1220973916698" id="4789416207834122802">
              <node role="macro" roleId="tps4.1220976095387" type="tps4.MacroReference" typeId="tps4.1220976052975" id="4789416207834122803">
                <property name="name" nameId="tps4.1220976068141" value="mps_home" />
              </node>
              <node role="compositePathComponent" roleId="tps4.1220974249696" type="tps4.CompositePathComponent" typeId="tps4.1220973992845" id="4789416207834122804">
                <node role="pathComponent" roleId="tps4.1220978161990" type="tps4.PathComponent" typeId="tps4.1220973955905" id="4789416207834122805">
                  <property name="path" nameId="tps4.1220974398640" value="lib" />
                </node>
              </node>
            </node>
          </node>
          <node role="entry" roleId="tps4.1203617897549" type="tps4.BlockReference" typeId="tps4.701559220729139189" id="6108265972537541354">
            <link role="block" roleId="tps4.701559220729212648" targetNodeId="6108265972537541352" resolveInfo="branding" />
          </node>
          <node role="entry" roleId="tps4.1203617897549" type="tps4.BlockReference" typeId="tps4.701559220729139189" id="2235195415637076988">
            <link role="block" roleId="tps4.701559220729212648" targetNodeId="8431776905956472400" resolveInfo="MPS-src.zip" />
          </node>
          <node role="entry" roleId="tps4.1203617897549" type="tps4.BlockReference" typeId="tps4.701559220729139189" id="2235195415637076990">
            <link role="block" roleId="tps4.701559220729212648" targetNodeId="8431776905956472694" resolveInfo="idea-patch.jar" />
          </node>
          <node role="entry" roleId="tps4.1203617897549" type="tps4.BlockReference" typeId="tps4.701559220729139189" id="2235195415637076991">
            <link role="block" roleId="tps4.701559220729212648" targetNodeId="8431776905956472723" resolveInfo="mps-core.jar" />
          </node>
          <node role="entry" roleId="tps4.1203617897549" type="tps4.BlockReference" typeId="tps4.701559220729139189" id="2280829395931071411">
            <link role="block" roleId="tps4.701559220729212648" targetNodeId="5428983789737854768" resolveInfo="mps-editor.jar" />
          </node>
          <node role="entry" roleId="tps4.1203617897549" type="tps4.BlockReference" typeId="tps4.701559220729139189" id="6700426045796014058">
            <link role="block" roleId="tps4.701559220729212648" targetNodeId="6700426045796013947" resolveInfo="mps-platform.jar" />
          </node>
          <node role="entry" roleId="tps4.1203617897549" type="tps4.BlockReference" typeId="tps4.701559220729139189" id="2280829395931071413">
            <link role="block" roleId="tps4.701559220729212648" targetNodeId="5428983789737854526" resolveInfo="mps-workbench.jar" />
          </node>
          <node role="entry" roleId="tps4.1203617897549" type="tps4.BlockReference" typeId="tps4.701559220729139189" id="7715871110555971755">
            <link role="block" roleId="tps4.701559220729212648" targetNodeId="7715871110555971738" resolveInfo="mps-boot.jar" />
          </node>
          <node role="entry" roleId="tps4.1203617897549" type="tps4.BlockReference" typeId="tps4.701559220729139189" id="5358686142361317204">
            <link role="block" roleId="tps4.701559220729212648" targetNodeId="5358686142361317193" resolveInfo="mps-test.jar" />
          </node>
        </node>
        <node role="entry" roleId="tps4.1203617897549" type="tps4.Folder" typeId="tps4.1203598512427" id="2235195415637076992">
          <property name="excludes" nameId="tps4.1204107522064" value="" />
          <node role="sourcePath" roleId="tps4.1220982054961" type="tps4.Path" typeId="tps4.1220973916698" id="2235195415637076993">
            <node role="macro" roleId="tps4.1220976095387" type="tps4.MacroReference" typeId="tps4.1220976052975" id="2235195415637076994">
              <property name="name" nameId="tps4.1220976068141" value="mps_home" />
            </node>
            <node role="compositePathComponent" roleId="tps4.1220974249696" type="tps4.CompositePathComponent" typeId="tps4.1220973992845" id="2235195415637076995">
              <node role="pathComponent" roleId="tps4.1220978161990" type="tps4.PathComponent" typeId="tps4.1220973955905" id="2235195415637076996">
                <property name="path" nameId="tps4.1220974398640" value="license" />
              </node>
            </node>
          </node>
        </node>
        <node role="entry" roleId="tps4.1203617897549" type="tps4.Folder" typeId="tps4.1203598512427" id="2235195415637076997">
          <property name="excludes" nameId="tps4.1204107522064" value="**/*.zip" />
          <node role="entry" roleId="tps4.1203617897549" type="tps4.Plugin" typeId="tps4.4159241239519649208" id="4169262926912883426">
            <node role="sourcePath" roleId="tps4.4159241239519649209" type="tps4.Path" typeId="tps4.1220973916698" id="4169262926912883427">
              <node role="macro" roleId="tps4.1220976095387" type="tps4.MacroReference" typeId="tps4.1220976052975" id="4169262926912883430">
                <property name="name" nameId="tps4.1220976068141" value="mps_home" />
              </node>
              <node role="compositePathComponent" roleId="tps4.1220974249696" type="tps4.CompositePathComponent" typeId="tps4.1220973992845" id="4169262926912883429">
                <node role="pathComponent" roleId="tps4.1220978161990" type="tps4.PathComponent" typeId="tps4.1220973955905" id="4169262926912883431">
                  <property name="path" nameId="tps4.1220974398640" value="plugins" />
                </node>
                <node role="pathComponent" roleId="tps4.1220978161990" type="tps4.PathComponent" typeId="tps4.1220973955905" id="4169262926912883433">
                  <property name="path" nameId="tps4.1220974398640" value="ideaIntegration" />
                </node>
              </node>
            </node>
          </node>
          <node role="entry" roleId="tps4.1203617897549" type="tps4.Plugin" typeId="tps4.4159241239519649208" id="888657369809591775">
            <node role="sourcePath" roleId="tps4.4159241239519649209" type="tps4.Path" typeId="tps4.1220973916698" id="888657369809591776">
              <node role="macro" roleId="tps4.1220976095387" type="tps4.MacroReference" typeId="tps4.1220976052975" id="888657369809591779">
                <property name="name" nameId="tps4.1220976068141" value="mps_home" />
              </node>
              <node role="compositePathComponent" roleId="tps4.1220974249696" type="tps4.CompositePathComponent" typeId="tps4.1220973992845" id="888657369809591778">
                <node role="pathComponent" roleId="tps4.1220978161990" type="tps4.PathComponent" typeId="tps4.1220973955905" id="888657369809591780">
                  <property name="path" nameId="tps4.1220974398640" value="plugins" />
                </node>
                <node role="pathComponent" roleId="tps4.1220978161990" type="tps4.PathComponent" typeId="tps4.1220973955905" id="888657369809591782">
                  <property name="path" nameId="tps4.1220974398640" value="vcs" />
                </node>
              </node>
            </node>
          </node>
          <node role="entry" roleId="tps4.1203617897549" type="tps4.Folder" typeId="tps4.1203598512427" id="2583253112522513934">
            <node role="entry" roleId="tps4.1203617897549" type="tps4.Folder" typeId="tps4.1203598512427" id="2583253112522513944">
              <property name="includes" nameId="tps4.1206439615350" value="**/plugin.xml" />
              <node role="sourcePath" roleId="tps4.1220982054961" type="tps4.Path" typeId="tps4.1220973916698" id="2583253112522513945">
                <node role="macro" roleId="tps4.1220976095387" type="tps4.MacroReference" typeId="tps4.1220976052975" id="2583253112522513948">
                  <property name="name" nameId="tps4.1220976068141" value="mps_home" />
                </node>
                <node role="compositePathComponent" roleId="tps4.1220974249696" type="tps4.CompositePathComponent" typeId="tps4.1220973992845" id="2583253112522513949">
                  <node role="pathComponent" roleId="tps4.1220978161990" type="tps4.PathComponent" typeId="tps4.1220973955905" id="2583253112522513950">
                    <property name="path" nameId="tps4.1220974398640" value="plugins" />
                  </node>
                  <node role="pathComponent" roleId="tps4.1220978161990" type="tps4.PathComponent" typeId="tps4.1220973955905" id="2583253112522513952">
                    <property name="path" nameId="tps4.1220974398640" value="mpsdevkit" />
                  </node>
                  <node role="pathComponent" roleId="tps4.1220978161990" type="tps4.PathComponent" typeId="tps4.1220973955905" id="2583253112522513954">
                    <property name="path" nameId="tps4.1220974398640" value="META-INF" />
                  </node>
                </node>
              </node>
            </node>
            <node role="entry" roleId="tps4.1203617897549" type="tps4.Folder" typeId="tps4.1203598512427" id="2583253112522513939">
              <node role="title" roleId="tps4.1205340441197" type="tps4.SimpleString" typeId="tps4.1205339044029" id="2583253112522513942">
                <property name="name" nameId="tps4.1223641503366" value="lib" />
              </node>
              <node role="entry" roleId="tps4.1203617897549" type="tps4.Module" typeId="tps4.1203599702327" id="2583253112522513928">
                <property name="id" nameId="tps4.1222447189012" value="cac2fef0-41a6-4fcd-923f-f893d536b2ab" />
                <property name="name" nameId="tpck.1169194664001" value="jetbrains.mps.ide.mpsdevkit" />
              </node>
            </node>
            <node role="title" roleId="tps4.1205340441197" type="tps4.SimpleString" typeId="tps4.1205339044029" id="2583253112522513937">
              <property name="name" nameId="tps4.1223641503366" value="mpsdevkit" />
            </node>
          </node>
          <node role="entry" roleId="tps4.1203617897549" type="tps4.Plugin" typeId="tps4.4159241239519649208" id="5140833141761699107">
            <node role="sourcePath" roleId="tps4.4159241239519649209" type="tps4.Path" typeId="tps4.1220973916698" id="5140833141761699108">
              <node role="macro" roleId="tps4.1220976095387" type="tps4.MacroReference" typeId="tps4.1220976052975" id="5140833141761699111">
                <property name="name" nameId="tps4.1220976068141" value="mps_home" />
              </node>
              <node role="compositePathComponent" roleId="tps4.1220974249696" type="tps4.CompositePathComponent" typeId="tps4.1220973992845" id="5140833141761699110">
                <node role="pathComponent" roleId="tps4.1220978161990" type="tps4.PathComponent" typeId="tps4.1220973955905" id="5140833141761699112">
                  <property name="path" nameId="tps4.1220974398640" value="plugins" />
                </node>
                <node role="pathComponent" roleId="tps4.1220978161990" type="tps4.PathComponent" typeId="tps4.1220973955905" id="5140833141761699114">
                  <property name="path" nameId="tps4.1220974398640" value="mpsmake" />
                </node>
              </node>
            </node>
          </node>
          <node role="entry" roleId="tps4.1203617897549" type="tps4.Plugin" typeId="tps4.4159241239519649208" id="3232404296906910599">
            <node role="sourcePath" roleId="tps4.4159241239519649209" type="tps4.Path" typeId="tps4.1220973916698" id="3232404296906910600">
              <node role="macro" roleId="tps4.1220976095387" type="tps4.MacroReference" typeId="tps4.1220976052975" id="3232404296906910601">
                <property name="name" nameId="tps4.1220976068141" value="mps_home" />
              </node>
              <node role="compositePathComponent" roleId="tps4.1220974249696" type="tps4.CompositePathComponent" typeId="tps4.1220973992845" id="3232404296906910602">
                <node role="pathComponent" roleId="tps4.1220978161990" type="tps4.PathComponent" typeId="tps4.1220973955905" id="3232404296906910603">
                  <property name="path" nameId="tps4.1220974398640" value="plugins" />
                </node>
                <node role="pathComponent" roleId="tps4.1220978161990" type="tps4.PathComponent" typeId="tps4.1220973955905" id="3232404296906910605">
                  <property name="path" nameId="tps4.1220974398640" value="migration" />
                </node>
              </node>
            </node>
          </node>
          <node role="entry" roleId="tps4.1203617897549" type="tps4.Plugin" typeId="tps4.4159241239519649208" id="1637215966142774366">
            <node role="sourcePath" roleId="tps4.4159241239519649209" type="tps4.Path" typeId="tps4.1220973916698" id="1637215966142774367">
              <node role="macro" roleId="tps4.1220976095387" type="tps4.MacroReference" typeId="tps4.1220976052975" id="1637215966142774370">
                <property name="name" nameId="tps4.1220976068141" value="mps_home" />
              </node>
              <node role="compositePathComponent" roleId="tps4.1220974249696" type="tps4.CompositePathComponent" typeId="tps4.1220973992845" id="1637215966142774369">
                <node role="pathComponent" roleId="tps4.1220978161990" type="tps4.PathComponent" typeId="tps4.1220973955905" id="1637215966142774371">
                  <property name="path" nameId="tps4.1220974398640" value="plugins" />
                </node>
                <node role="pathComponent" roleId="tps4.1220978161990" type="tps4.PathComponent" typeId="tps4.1220973955905" id="1637215966142774373">
                  <property name="path" nameId="tps4.1220974398640" value="mpsjava" />
                </node>
              </node>
            </node>
          </node>
          <node role="entry" roleId="tps4.1203617897549" type="tps4.Plugin" typeId="tps4.4159241239519649208" id="7585993236912488389">
            <node role="sourcePath" roleId="tps4.4159241239519649209" type="tps4.Path" typeId="tps4.1220973916698" id="7585993236912488390">
              <node role="macro" roleId="tps4.1220976095387" type="tps4.MacroReference" typeId="tps4.1220976052975" id="7585993236912488391">
                <property name="name" nameId="tps4.1220976068141" value="mps_home" />
              </node>
              <node role="compositePathComponent" roleId="tps4.1220974249696" type="tps4.CompositePathComponent" typeId="tps4.1220973992845" id="7585993236912488392">
                <node role="pathComponent" roleId="tps4.1220978161990" type="tps4.PathComponent" typeId="tps4.1220973955905" id="7585993236912488393">
                  <property name="path" nameId="tps4.1220974398640" value="plugins" />
                </node>
                <node role="pathComponent" roleId="tps4.1220978161990" type="tps4.PathComponent" typeId="tps4.1220973955905" id="7585993236912488395">
                  <property name="path" nameId="tps4.1220974398640" value="modelchecker" />
                </node>
              </node>
            </node>
          </node>
          <node role="entry" roleId="tps4.1203617897549" type="tps4.Plugin" typeId="tps4.4159241239519649208" id="4169262926912883434">
            <node role="sourcePath" roleId="tps4.4159241239519649209" type="tps4.Path" typeId="tps4.1220973916698" id="4169262926912883435">
              <node role="macro" roleId="tps4.1220976095387" type="tps4.MacroReference" typeId="tps4.1220976052975" id="4169262926912883436">
                <property name="name" nameId="tps4.1220976068141" value="mps_home" />
              </node>
              <node role="compositePathComponent" roleId="tps4.1220974249696" type="tps4.CompositePathComponent" typeId="tps4.1220973992845" id="4169262926912883437">
                <node role="pathComponent" roleId="tps4.1220978161990" type="tps4.PathComponent" typeId="tps4.1220973955905" id="4169262926912883438">
                  <property name="path" nameId="tps4.1220974398640" value="plugins" />
                </node>
                <node role="pathComponent" roleId="tps4.1220978161990" type="tps4.PathComponent" typeId="tps4.1220973955905" id="4169262926912883440">
                  <property name="path" nameId="tps4.1220974398640" value="samples" />
                </node>
              </node>
            </node>
          </node>
          <node role="entry" roleId="tps4.1203617897549" type="tps4.Folder" typeId="tps4.1203598512427" id="3698330505678787842">
            <property name="excludes" nameId="tps4.1204107522064" value="" />
            <node role="sourcePath" roleId="tps4.1220982054961" type="tps4.Path" typeId="tps4.1220973916698" id="3698330505678787843">
              <node role="macro" roleId="tps4.1220976095387" type="tps4.MacroReference" typeId="tps4.1220976052975" id="3698330505678787845">
                <property name="name" nameId="tps4.1220976068141" value="mps_home" />
              </node>
              <node role="compositePathComponent" roleId="tps4.1220974249696" type="tps4.CompositePathComponent" typeId="tps4.1220973992845" id="3698330505678787846">
                <node role="pathComponent" roleId="tps4.1220978161990" type="tps4.PathComponent" typeId="tps4.1220973955905" id="3698330505678787847">
                  <property name="path" nameId="tps4.1220974398640" value="plugins" />
                </node>
                <node role="pathComponent" roleId="tps4.1220978161990" type="tps4.PathComponent" typeId="tps4.1220973955905" id="3698330505678787849">
                  <property name="path" nameId="tps4.1220974398640" value="cvsIntegration" />
                </node>
              </node>
            </node>
          </node>
          <node role="entry" roleId="tps4.1203617897549" type="tps4.Folder" typeId="tps4.1203598512427" id="3698330505678787850">
            <property name="excludes" nameId="tps4.1204107522064" value="" />
            <node role="sourcePath" roleId="tps4.1220982054961" type="tps4.Path" typeId="tps4.1220973916698" id="3698330505678787851">
              <node role="macro" roleId="tps4.1220976095387" type="tps4.MacroReference" typeId="tps4.1220976052975" id="3698330505678787852">
                <property name="name" nameId="tps4.1220976068141" value="mps_home" />
              </node>
              <node role="compositePathComponent" roleId="tps4.1220974249696" type="tps4.CompositePathComponent" typeId="tps4.1220973992845" id="3698330505678787853">
                <node role="pathComponent" roleId="tps4.1220978161990" type="tps4.PathComponent" typeId="tps4.1220973955905" id="3698330505678787874">
                  <property name="path" nameId="tps4.1220974398640" value="plugins" />
                </node>
                <node role="pathComponent" roleId="tps4.1220978161990" type="tps4.PathComponent" typeId="tps4.1220973955905" id="3698330505678787876">
                  <property name="path" nameId="tps4.1220974398640" value="git4idea" />
                </node>
              </node>
            </node>
          </node>
          <node role="entry" roleId="tps4.1203617897549" type="tps4.Folder" typeId="tps4.1203598512427" id="3698330505678787856">
            <property name="excludes" nameId="tps4.1204107522064" value="" />
            <node role="sourcePath" roleId="tps4.1220982054961" type="tps4.Path" typeId="tps4.1220973916698" id="3698330505678787857">
              <node role="macro" roleId="tps4.1220976095387" type="tps4.MacroReference" typeId="tps4.1220976052975" id="3698330505678787858">
                <property name="name" nameId="tps4.1220976068141" value="mps_home" />
              </node>
              <node role="compositePathComponent" roleId="tps4.1220974249696" type="tps4.CompositePathComponent" typeId="tps4.1220973992845" id="3698330505678787859">
                <node role="pathComponent" roleId="tps4.1220978161990" type="tps4.PathComponent" typeId="tps4.1220973955905" id="3698330505678787860">
                  <property name="path" nameId="tps4.1220974398640" value="plugins" />
                </node>
                <node role="pathComponent" roleId="tps4.1220978161990" type="tps4.PathComponent" typeId="tps4.1220973955905" id="3698330505678787878">
                  <property name="path" nameId="tps4.1220974398640" value="svn4idea" />
                </node>
              </node>
            </node>
          </node>
          <node role="entry" roleId="tps4.1203617897549" type="tps4.BlockReference" typeId="tps4.701559220729139189" id="938551967734106065">
            <link role="block" roleId="tps4.701559220729212648" targetNodeId="938551967734106063" resolveInfo="debugger" />
          </node>
          <node role="entry" roleId="tps4.1203617897549" type="tps4.BlockReference" typeId="tps4.701559220729139189" id="625155585696516561">
            <link role="block" roleId="tps4.701559220729212648" targetNodeId="625155585696516556" resolveInfo="execution" />
          </node>
          <node role="title" roleId="tps4.1205340441197" type="tps4.SimpleString" typeId="tps4.1205339044029" id="3698330505678787840">
            <property name="name" nameId="tps4.1223641503366" value="plugins" />
          </node>
        </node>
        <node role="entry" roleId="tps4.1203617897549" type="tps4.Zip" typeId="tps4.1204018553150" id="2235195415637077005">
          <property name="excludes" nameId="tps4.1204107522064" value="" />
          <node role="delete" roleId="tps4.1239622410040" type="tps4.Delete" typeId="tps4.1204122781510" id="2235195415637077006" />
          <node role="title" roleId="tps4.1205340441197" type="tps4.SimpleString" typeId="tps4.1205339044029" id="2235195415637077007">
            <property name="name" nameId="tps4.1223641503366" value="samples.zip" />
          </node>
          <node role="entry" roleId="tps4.1203617897549" type="tps4.Folder" typeId="tps4.1203598512427" id="2235195415637077013">
            <property name="excludes" nameId="tps4.1204107522064" value="" />
            <node role="sourcePath" roleId="tps4.1220982054961" type="tps4.Path" typeId="tps4.1220973916698" id="2235195415637077014">
              <node role="macro" roleId="tps4.1220976095387" type="tps4.MacroReference" typeId="tps4.1220976052975" id="2235195415637077015">
                <property name="name" nameId="tps4.1220976068141" value="mps_home" />
              </node>
              <node role="compositePathComponent" roleId="tps4.1220974249696" type="tps4.CompositePathComponent" typeId="tps4.1220973992845" id="2235195415637077016">
                <node role="pathComponent" roleId="tps4.1220978161990" type="tps4.PathComponent" typeId="tps4.1220973955905" id="2235195415637077017">
                  <property name="path" nameId="tps4.1220974398640" value="samples" />
                </node>
              </node>
            </node>
            <node role="title" roleId="tps4.1205340441197" type="tps4.SimpleString" typeId="tps4.1205339044029" id="2235195415637077018">
              <property name="name" nameId="tps4.1223641503366" value="MPSSamples" />
            </node>
          </node>
        </node>
        <node role="entry" roleId="tps4.1203617897549" type="tps4.Folder" typeId="tps4.1203598512427" id="2235195415637077024">
          <property name="name" nameId="tpck.1169194664001" value="core" />
          <node role="entry" roleId="tps4.1203617897549" type="tps4.BlockReference" typeId="tps4.701559220729139189" id="2235195415637077025">
            <link role="block" roleId="tps4.701559220729212648" targetNodeId="8431776905956472858" resolveInfo="core" />
          </node>
          <node role="title" roleId="tps4.1205340441197" type="tps4.SimpleString" typeId="tps4.1205339044029" id="2235195415637077026">
            <property name="name" nameId="tps4.1223641503366" value="languages" />
          </node>
          <node role="entry" roleId="tps4.1203617897549" type="tps4.BlockReference" typeId="tps4.701559220729139189" id="2235195415637077028">
            <link role="block" roleId="tps4.701559220729212648" targetNodeId="8431776905956472948" resolveInfo="util" />
          </node>
          <node role="entry" roleId="tps4.1203617897549" type="tps4.BlockReference" typeId="tps4.701559220729139189" id="2235195415637077029">
            <link role="block" roleId="tps4.701559220729212648" targetNodeId="8431776905956472682" resolveInfo="generate.ant.task.jar" />
          </node>
        </node>
        <node role="entry" roleId="tps4.1203617897549" type="tps4.Folder" typeId="tps4.1203598512427" id="2235195415637077031">
          <property name="name" nameId="tpck.1169194664001" value="plugin" />
          <property name="excludes" nameId="tps4.1204107522064" value="**/*.java" />
          <node role="sourcePath" roleId="tps4.1220982054961" type="tps4.Path" typeId="tps4.1220973916698" id="2235195415637077032">
            <node role="macro" roleId="tps4.1220976095387" type="tps4.MacroReference" typeId="tps4.1220976052975" id="2235195415637077033">
              <property name="name" nameId="tps4.1220976068141" value="mps_home" />
            </node>
            <node role="compositePathComponent" roleId="tps4.1220974249696" type="tps4.CompositePathComponent" typeId="tps4.1220973992845" id="2235195415637077034">
              <node role="pathComponent" roleId="tps4.1220978161990" type="tps4.PathComponent" typeId="tps4.1220973955905" id="2235195415637077035">
                <property name="path" nameId="tps4.1220974398640" value="plugin" />
              </node>
            </node>
          </node>
        </node>
        <node role="entry" roleId="tps4.1203617897549" type="tps4.Antcall" typeId="tps4.1210777529562" id="6128676491055265548">
          <property name="excludes" nameId="tps4.1204107522064" value="" />
          <link role="project" roleId="tps4.1210777812278" targetNodeId="2235195415637076848" resolveInfo="help-build" />
          <link role="targetDeclaration" roleId="tps4.1224178284812" targetNodeId="2235195415637076873" resolveInfo="append.idea.version" />
          <node role="entry" roleId="tps4.1203617897549" type="tps4.Echo" typeId="tps4.1205331422635" id="6128676491055265550">
            <node role="sourcePath" roleId="tps4.1220981955937" type="tps4.Path" typeId="tps4.1220973916698" id="6128676491055265551">
              <node role="macro" roleId="tps4.1220976095387" type="tps4.MacroReference" typeId="tps4.1220976052975" id="6128676491055265552">
                <property name="name" nameId="tps4.1220976068141" value="basedir" />
              </node>
              <node role="compositePathComponent" roleId="tps4.1220974249696" type="tps4.CompositePathComponent" typeId="tps4.1220973992845" id="6128676491055265553" />
            </node>
            <node role="message" roleId="tps4.1205340508811" type="tps4.CompositeString" typeId="tps4.1205342812422" id="6128676491055265554">
              <node role="left" roleId="tps4.1205342829799" type="tps4.SimpleString" typeId="tps4.1205339044029" id="6128676491055265555">
                <property name="name" nameId="tps4.1223641503366" value="build.number=" />
              </node>
              <node role="right" roleId="tps4.1205342834160" type="tps4.CompositeString" typeId="tps4.1205342812422" id="6128676491055265556">
                <node role="left" roleId="tps4.1205342829799" type="tps4.VariableReference" typeId="tps4.1205339464939" id="6128676491055265557">
                  <link role="variable" roleId="tps4.1205339484191" targetNodeId="2235195415637077105" resolveInfo="build" />
                </node>
                <node role="right" roleId="tps4.1205342834160" type="tps4.CompositeString" typeId="tps4.1205342812422" id="6128676491055265558">
                  <node role="left" roleId="tps4.1205342829799" type="tps4.CompositeString" typeId="tps4.1205342812422" id="6128676491055265559">
                    <node role="left" roleId="tps4.1205342829799" type="tps4.CompositeString" typeId="tps4.1205342812422" id="6128676491055265560">
                      <node role="left" roleId="tps4.1205342829799" type="tps4.VariableReference" typeId="tps4.1205339464939" id="6128676491055265561">
                        <link role="variable" roleId="tps4.1205339484191" targetNodeId="nqc9.5558646027962551662" resolveInfo="\n" />
                      </node>
                      <node role="right" roleId="tps4.1205342834160" type="tps4.SimpleString" typeId="tps4.1205339044029" id="6128676491055265562">
                        <property name="name" nameId="tps4.1223641503366" value="date=" />
                      </node>
                    </node>
                    <node role="right" roleId="tps4.1205342834160" type="tps4.CompositeString" typeId="tps4.1205342812422" id="6128676491055265563">
                      <node role="left" roleId="tps4.1205342829799" type="tps4.VariableReference" typeId="tps4.1205339464939" id="6128676491055265564">
                        <link role="variable" roleId="tps4.1205339484191" targetNodeId="nqc9.5558646027962551661" resolveInfo="date" />
                      </node>
                      <node role="right" roleId="tps4.1205342834160" type="tps4.VariableReference" typeId="tps4.1205339464939" id="6128676491055265565">
                        <link role="variable" roleId="tps4.1205339484191" targetNodeId="nqc9.5558646027962551662" resolveInfo="\n" />
                      </node>
                    </node>
                  </node>
                  <node role="right" roleId="tps4.1205342834160" type="tps4.CompositeString" typeId="tps4.1205342812422" id="6128676491055265566">
                    <node role="left" roleId="tps4.1205342829799" type="tps4.SimpleString" typeId="tps4.1205339044029" id="6128676491055265567">
                      <property name="name" nameId="tps4.1223641503366" value="revision.number=" />
                    </node>
                    <node role="right" roleId="tps4.1205342834160" type="tps4.CompositeString" typeId="tps4.1205342812422" id="6128676491055265568">
                      <node role="left" roleId="tps4.1205342829799" type="tps4.VariableReference" typeId="tps4.1205339464939" id="6128676491055265569">
                        <link role="variable" roleId="tps4.1205339484191" targetNodeId="2235195415637077106" resolveInfo="revision" />
                      </node>
                      <node role="right" roleId="tps4.1205342834160" type="tps4.CompositeString" typeId="tps4.1205342812422" id="6128676491055265570">
                        <node role="left" roleId="tps4.1205342829799" type="tps4.VariableReference" typeId="tps4.1205339464939" id="6128676491055265571">
                          <link role="variable" roleId="tps4.1205339484191" targetNodeId="nqc9.5558646027962551662" resolveInfo="\n" />
                        </node>
                        <node role="right" roleId="tps4.1205342834160" type="tps4.CompositeString" typeId="tps4.1205342812422" id="6128676491055265572">
                          <node role="right" roleId="tps4.1205342834160" type="tps4.CompositeString" typeId="tps4.1205342812422" id="6128676491055265573">
                            <node role="right" roleId="tps4.1205342834160" type="tps4.VariableReference" typeId="tps4.1205339464939" id="6128676491055265574">
                              <link role="variable" roleId="tps4.1205339484191" targetNodeId="2235195415637077108" resolveInfo="version" />
                            </node>
                            <node role="left" roleId="tps4.1205342829799" type="tps4.SimpleString" typeId="tps4.1205339044029" id="6128676491055265575">
                              <property name="name" nameId="tps4.1223641503366" value="version=" />
                            </node>
                          </node>
                          <node role="left" roleId="tps4.1205342829799" type="tps4.CompositeString" typeId="tps4.1205342812422" id="6128676491055265576">
                            <node role="right" roleId="tps4.1205342834160" type="tps4.VariableReference" typeId="tps4.1205339464939" id="6128676491055265577">
                              <link role="variable" roleId="tps4.1205339484191" targetNodeId="nqc9.5558646027962551662" resolveInfo="\n" />
                            </node>
                            <node role="left" roleId="tps4.1205342829799" type="tps4.CompositeString" typeId="tps4.1205342812422" id="6128676491055265578">
                              <node role="left" roleId="tps4.1205342829799" type="tps4.SimpleString" typeId="tps4.1205339044029" id="6128676491055265579">
                                <property name="name" nameId="tps4.1223641503366" value="configuration.name=" />
                              </node>
                              <node role="right" roleId="tps4.1205342834160" type="tps4.VariableReference" typeId="tps4.1205339464939" id="6128676491055265580">
                                <link role="variable" roleId="tps4.1205339484191" targetNodeId="2235195415637077107" resolveInfo="configuration" />
                              </node>
                            </node>
                          </node>
                        </node>
                      </node>
                    </node>
                  </node>
                </node>
              </node>
            </node>
            <node role="title" roleId="tps4.1205340441197" type="tps4.SimpleString" typeId="tps4.1205339044029" id="6128676491055265581">
              <property name="name" nameId="tps4.1223641503366" value="build.number" />
            </node>
          </node>
          <node role="delete" roleId="tps4.1210852534988" type="tps4.Delete" typeId="tps4.1204122781510" id="6128676491055265549" />
        </node>
        <node role="entry" roleId="tps4.1203617897549" type="tps4.File" typeId="tps4.1203598322527" id="2235195415637077074">
          <property name="name" nameId="tpck.1169194664001" value="entryPoints.xml" />
          <node role="sourcePath" roleId="tps4.1220981955937" type="tps4.Path" typeId="tps4.1220973916698" id="2235195415637077075">
            <node role="macro" roleId="tps4.1220976095387" type="tps4.MacroReference" typeId="tps4.1220976052975" id="2235195415637077076">
              <property name="name" nameId="tps4.1220976068141" value="mps_home" />
            </node>
            <node role="compositePathComponent" roleId="tps4.1220974249696" type="tps4.CompositePathComponent" typeId="tps4.1220973992845" id="2235195415637077077">
              <node role="pathComponent" roleId="tps4.1220978161990" type="tps4.PathComponent" typeId="tps4.1220973955905" id="2235195415637077078">
                <property name="path" nameId="tps4.1220974398640" value="entryPoints.xml" />
              </node>
            </node>
          </node>
        </node>
        <node role="entry" roleId="tps4.1203617897549" type="tps4.File" typeId="tps4.1203598322527" id="2235195415637077079">
          <property name="name" nameId="tpck.1169194664001" value="readme.txt" />
          <node role="sourcePath" roleId="tps4.1220981955937" type="tps4.Path" typeId="tps4.1220973916698" id="2235195415637077080">
            <node role="macro" roleId="tps4.1220976095387" type="tps4.MacroReference" typeId="tps4.1220976052975" id="2235195415637077081">
              <property name="name" nameId="tps4.1220976068141" value="mps_home" />
            </node>
            <node role="compositePathComponent" roleId="tps4.1220974249696" type="tps4.CompositePathComponent" typeId="tps4.1220973992845" id="2235195415637077082">
              <node role="pathComponent" roleId="tps4.1220978161990" type="tps4.PathComponent" typeId="tps4.1220973955905" id="2235195415637077083">
                <property name="path" nameId="tps4.1220974398640" value="readme.txt" />
              </node>
            </node>
          </node>
          <node role="title" roleId="tps4.1205340441197" type="tps4.SimpleString" typeId="tps4.1205339044029" id="2235195415637077084">
            <property name="name" nameId="tps4.1223641503366" value="readme.txt" />
          </node>
        </node>
        <node role="entry" roleId="tps4.1203617897549" type="tps4.File" typeId="tps4.1203598322527" id="2235195415637077085">
          <node role="sourcePath" roleId="tps4.1220981955937" type="tps4.Path" typeId="tps4.1220973916698" id="2235195415637077086">
            <node role="macro" roleId="tps4.1220976095387" type="tps4.MacroReference" typeId="tps4.1220976052975" id="2235195415637077087">
              <property name="name" nameId="tps4.1220976068141" value="mps_home" />
            </node>
            <node role="compositePathComponent" roleId="tps4.1220974249696" type="tps4.CompositePathComponent" typeId="tps4.1220973992845" id="2235195415637077088">
              <node role="pathComponent" roleId="tps4.1220978161990" type="tps4.PathComponent" typeId="tps4.1220973955905" id="2235195415637077089">
                <property name="path" nameId="tps4.1220974398640" value="releaseNotes.txt" />
              </node>
            </node>
          </node>
        </node>
        <node role="entry" roleId="tps4.1203617897549" type="tps4.File" typeId="tps4.1203598322527" id="2235195415637077090">
          <node role="sourcePath" roleId="tps4.1220981955937" type="tps4.Path" typeId="tps4.1220973916698" id="2235195415637077091">
            <node role="macro" roleId="tps4.1220976095387" type="tps4.MacroReference" typeId="tps4.1220976052975" id="2235195415637077092">
              <property name="name" nameId="tps4.1220976068141" value="mps_home" />
            </node>
            <node role="compositePathComponent" roleId="tps4.1220974249696" type="tps4.CompositePathComponent" typeId="tps4.1220973992845" id="2235195415637077093">
              <node role="pathComponent" roleId="tps4.1220978161990" type="tps4.PathComponent" typeId="tps4.1220973955905" id="2235195415637077094">
                <property name="path" nameId="tps4.1220974398640" value="about.txt" />
              </node>
            </node>
          </node>
        </node>
        <node role="title" roleId="tps4.1205340441197" type="tps4.SimpleString" typeId="tps4.1205339044029" id="2235195415637077095">
          <property name="name" nameId="tps4.1223641503366" value="MPS" />
        </node>
      </node>
      <node role="pathToBuildToolsZip" roleId="j1at.2235195415637073457" type="tps4.Path" typeId="tps4.1220973916698" id="2235195415637073472">
        <node role="macro" roleId="tps4.1220976095387" type="tps4.MacroReference" typeId="tps4.1220976052975" id="2235195415637073473">
          <property name="name" nameId="tps4.1220976068141" value="basedir" />
        </node>
        <node role="compositePathComponent" roleId="tps4.1220974249696" type="tps4.CompositePathComponent" typeId="tps4.1220973992845" id="2235195415637073474" />
      </node>
    </node>
    <node role="component" roleId="tps4.1203599325709" type="tps4.Antcall" typeId="tps4.1210777529562" id="6128676491055265583">
      <property name="excludes" nameId="tps4.1204107522064" value="" />
      <link role="project" roleId="tps4.1210777812278" targetNodeId="2235195415637076848" resolveInfo="help-build" />
      <link role="targetDeclaration" roleId="tps4.1224178284812" targetNodeId="2235195415637076901" resolveInfo="pack.mps.src" />
      <node role="delete" roleId="tps4.1210852534988" type="tps4.Delete" typeId="tps4.1204122781510" id="6128676491055265584" />
    </node>
    <node role="component" roleId="tps4.1203599325709" type="tps4.Zip" typeId="tps4.1204018553150" id="2235195415637077143">
      <node role="title" roleId="tps4.1205340441197" type="tps4.CompositeString" typeId="tps4.1205342812422" id="1004035210977047770">
        <node role="right" roleId="tps4.1205342834160" type="tps4.SimpleString" typeId="tps4.1205339044029" id="1004035210977047773">
          <property name="name" nameId="tps4.1223641503366" value="-buildTools.zip" />
        </node>
        <node role="left" roleId="tps4.1205342829799" type="tps4.VariableReference" typeId="tps4.1205339464939" id="1004035210977047769">
          <link role="variable" roleId="tps4.1205339484191" targetNodeId="2235195415637077105" resolveInfo="build" />
        </node>
      </node>
      <node role="entry" roleId="tps4.1203617897549" type="tps4.Folder" typeId="tps4.1203598512427" id="2235195415637077144">
        <property name="excludes" nameId="tps4.1204107522064" value="**/SignCode.exe, **/sign.code.jar, **/signtool.exe" />
        <node role="sourcePath" roleId="tps4.1220982054961" type="tps4.Path" typeId="tps4.1220973916698" id="2235195415637077145">
          <node role="macro" roleId="tps4.1220976095387" type="tps4.MacroReference" typeId="tps4.1220976052975" id="2235195415637077146">
            <property name="name" nameId="tps4.1220976068141" value="mps_home" />
          </node>
          <node role="compositePathComponent" roleId="tps4.1220974249696" type="tps4.CompositePathComponent" typeId="tps4.1220973992845" id="2235195415637077147">
            <node role="pathComponent" roleId="tps4.1220978161990" type="tps4.PathComponent" typeId="tps4.1220973955905" id="2235195415637077148">
              <property name="path" nameId="tps4.1220974398640" value="build" />
            </node>
            <node role="pathComponent" roleId="tps4.1220978161990" type="tps4.PathComponent" typeId="tps4.1220973955905" id="2235195415637077149">
              <property name="path" nameId="tps4.1220974398640" value="tools" />
            </node>
          </node>
        </node>
      </node>
      <node role="entry" roleId="tps4.1203617897549" type="tps4.Folder" typeId="tps4.1203598512427" id="2235195415637077150">
        <property name="excludes" nameId="tps4.1204107522064" value="**/*.spc, **/*.pvk, **/*.pw, **/*.pfx" />
        <node role="sourcePath" roleId="tps4.1220982054961" type="tps4.Path" typeId="tps4.1220973916698" id="2235195415637077151">
          <node role="macro" roleId="tps4.1220976095387" type="tps4.MacroReference" typeId="tps4.1220976052975" id="2235195415637077152">
            <property name="name" nameId="tps4.1220976068141" value="mps_home" />
          </node>
          <node role="compositePathComponent" roleId="tps4.1220974249696" type="tps4.CompositePathComponent" typeId="tps4.1220973992845" id="2235195415637077153">
            <node role="pathComponent" roleId="tps4.1220978161990" type="tps4.PathComponent" typeId="tps4.1220973955905" id="2235195415637077154">
              <property name="path" nameId="tps4.1220974398640" value="build" />
            </node>
            <node role="pathComponent" roleId="tps4.1220978161990" type="tps4.PathComponent" typeId="tps4.1220973955905" id="2235195415637077155">
              <property name="path" nameId="tps4.1220974398640" value="resources" />
            </node>
          </node>
        </node>
      </node>
      <node role="delete" roleId="tps4.1239622410040" type="tps4.Delete" typeId="tps4.1204122781510" id="2235195415637077156" />
    </node>
    <node role="configuration" roleId="tps4.1204115898932" type="tps4.Configuration" typeId="tps4.1204115658627" id="2235195415637073460">
      <property name="name" nameId="tpck.1169194664001" value="external" />
    </node>
    <node role="builtInVariable" roleId="tps4.1205337304382" type="tps4.Variable" typeId="tps4.1205335290326" id="2235195415637073461">
      <property name="name" nameId="tpck.1169194664001" value=":" />
      <property name="antName" nameId="tps4.1205335307578" value="path.separator" />
    </node>
    <node role="builtInVariable" roleId="tps4.1205337304382" type="tps4.Variable" typeId="tps4.1205335290326" id="2235195415637073462">
      <property name="name" nameId="tpck.1169194664001" value="basedir" />
      <property name="antName" nameId="tps4.1205335307578" value="basedir" />
    </node>
    <node role="builtInVariable" roleId="tps4.1205337304382" type="tps4.Variable" typeId="tps4.1205335290326" id="2235195415637073463">
      <property name="name" nameId="tpck.1169194664001" value="date" />
      <property name="antName" nameId="tps4.1205335307578" value="DSTAMP" />
    </node>
    <node role="builtInVariable" roleId="tps4.1205337304382" type="tps4.Variable" typeId="tps4.1205335290326" id="2235195415637073464">
      <property name="name" nameId="tpck.1169194664001" value="\n" />
      <property name="antName" nameId="tps4.1205335307578" value="line.separator" />
    </node>
    <node role="builtInVariable" roleId="tps4.1205337304382" type="tps4.Variable" typeId="tps4.1205335290326" id="2235195415637073465">
      <property name="name" nameId="tpck.1169194664001" value="/" />
      <property name="antName" nameId="tps4.1205335307578" value="file.separator" />
    </node>
    <node role="baseDirectory" roleId="tps4.1226493152214" type="tps4.BaseDirPath" typeId="tps4.1226494304686" id="2235195415637073466">
      <node role="macro" roleId="tps4.1220976095387" type="tps4.MacroReference" typeId="tps4.1220976052975" id="2235195415637073467">
        <property name="name" nameId="tps4.1220976068141" value="mps_home" />
      </node>
      <node role="compositePathComponent" roleId="tps4.1220974249696" type="tps4.CompositePathComponent" typeId="tps4.1220973992845" id="2235195415637073468" />
    </node>
    <node role="deployDirectory" roleId="tps4.462257719548209895" type="tps4.Path" typeId="tps4.1220973916698" id="462257719548547135">
      <node role="macro" roleId="tps4.1220976095387" type="tps4.MacroReference" typeId="tps4.1220976052975" id="4483399040246280652">
        <property name="name" nameId="tps4.1220976068141" value="base_dir" />
      </node>
      <node role="compositePathComponent" roleId="tps4.1220974249696" type="tps4.CompositePathComponent" typeId="tps4.1220973992845" id="462257719548547137">
        <node role="pathComponent" roleId="tps4.1220978161990" type="tps4.PathComponent" typeId="tps4.1220973955905" id="462257719548547138">
          <property name="path" nameId="tps4.1220974398640" value=".." />
        </node>
        <node role="pathComponent" roleId="tps4.1220978161990" type="tps4.PathComponent" typeId="tps4.1220973955905" id="462257719548547139">
          <property name="path" nameId="tps4.1220974398640" value="MPS.artifacts" />
        </node>
      </node>
    </node>
    <node role="scriptsDirectory" roleId="tps4.462257719548209896" type="tps4.Path" typeId="tps4.1220973916698" id="462257719548547161">
      <node role="macro" roleId="tps4.1220976095387" type="tps4.MacroReference" typeId="tps4.1220976052975" id="4483399040246280653">
        <property name="name" nameId="tps4.1220976068141" value="base_dir" />
      </node>
      <node role="compositePathComponent" roleId="tps4.1220974249696" type="tps4.CompositePathComponent" typeId="tps4.1220973992845" id="462257719548547163">
        <node role="pathComponent" roleId="tps4.1220978161990" type="tps4.PathComponent" typeId="tps4.1220973955905" id="462257719548547164">
          <property name="path" nameId="tps4.1220974398640" value="build" />
        </node>
      </node>
    </node>
  </root>
  <root id="2235195415637076848">
    <node role="property" roleId="tpsk.1200425668297" type="tpsk.ExternalPropertyDeclaration" typeId="tpsk.1219147669362" id="2235195415637076849">
      <property name="name" nameId="tpck.1169194664001" value="input.dir" />
      <node role="type" roleId="tpsk.1196870993204" type="tpsk.FileType" typeId="tpsk.1199032398223" id="2235195415637076850" />
    </node>
    <node role="property" roleId="tpsk.1200425668297" type="tpsk.ExternalPropertyDeclaration" typeId="tpsk.1219147669362" id="2235195415637076851">
      <property name="name" nameId="tpck.1169194664001" value="output.dir" />
      <node role="type" roleId="tpsk.1196870993204" type="tpsk.FileType" typeId="tpsk.1199032398223" id="2235195415637076852" />
    </node>
    <node role="property" roleId="tpsk.1200425668297" type="tpsk.ExternalPropertyDeclaration" typeId="tpsk.1219147669362" id="2235195415637076853">
      <property name="name" nameId="tpck.1169194664001" value="deploy.dir" />
      <node role="type" roleId="tpsk.1196870993204" type="tpsk.FileType" typeId="tpsk.1199032398223" id="2235195415637076854" />
    </node>
    <node role="property" roleId="tpsk.1200425668297" type="tpsk.ExternalPropertyDeclaration" typeId="tpsk.1219147669362" id="2235195415637076855">
      <property name="name" nameId="tpck.1169194664001" value="version" />
      <node role="type" roleId="tpsk.1196870993204" type="tpsk.StringType" typeId="tpsk.1196870403099" id="2235195415637076856" />
    </node>
    <node role="property" roleId="tpsk.1200425668297" type="tpsk.ExternalPropertyDeclaration" typeId="tpsk.1219147669362" id="2235195415637076857">
      <property name="name" nameId="tpck.1169194664001" value="build.number" />
      <node role="type" roleId="tpsk.1196870993204" type="tpsk.StringType" typeId="tpsk.1196870403099" id="2235195415637076858" />
    </node>
    <node role="target" roleId="tpsk.1196851079482" type="tpsk.TargetDeclaration" typeId="tpsk.1196851099544" id="2235195415637076859">
      <property name="name" nameId="tpck.1169194664001" value="repack.sources" />
      <property name="shortDescription" nameId="tpck.1156234966388" value="search for sources into subdirs and put them into one basedir" />
      <node role="taskCall" roleId="tpsk.1196851542249" type="ddum.TaskCall" typeId="ddum.353793545802643477" id="2235195415637076860">
        <link role="declaration" roleId="ddum.353793545802643478" targetNodeId="adh8.353793545802812427" resolveInfo="copy" />
        <node role="nested" roleId="tpsk.1196858559206" type="ddum.TaskCall" typeId="ddum.353793545802643477" id="2235195415637076861">
          <link role="declaration" roleId="ddum.353793545802643478" targetNodeId="adh8.353793545802814270" resolveInfo="mapper" />
          <node role="atributes" roleId="ddum.353793545802643479" type="ddum.Attribute" typeId="ddum.353793545802643466" id="2235195415637076862">
            <link role="attributeDeclaration" roleId="ddum.353793545802643467" targetNodeId="adh8.353793545802814283" resolveInfo="type" />
            <node role="value" roleId="ddum.353793545802643468" type="tpsk.StringLiteral" typeId="tpsk.1196861005114" id="2235195415637076863">
              <property name="value" nameId="tpsk.1196861024475" value="regexp" />
            </node>
          </node>
          <node role="atributes" roleId="ddum.353793545802643479" type="ddum.Attribute" typeId="ddum.353793545802643466" id="2235195415637076864">
            <link role="attributeDeclaration" roleId="ddum.353793545802643467" targetNodeId="adh8.353793545802814277" resolveInfo="from" />
            <node role="value" roleId="ddum.353793545802643468" type="tpsk.StringLiteral" typeId="tpsk.1196861005114" id="2235195415637076865">
              <property name="value" nameId="tpsk.1196861024475" value="(.*)(/|\\)(src|sources|source|source_gen|source-api)(/|\\)(.*)" />
            </node>
          </node>
          <node role="atributes" roleId="ddum.353793545802643479" type="ddum.Attribute" typeId="ddum.353793545802643466" id="2235195415637076866">
            <link role="attributeDeclaration" roleId="ddum.353793545802643467" targetNodeId="adh8.353793545802814281" resolveInfo="to" />
            <node role="value" roleId="ddum.353793545802643468" type="tpsk.StringLiteral" typeId="tpsk.1196861005114" id="2235195415637076867">
              <property name="value" nameId="tpsk.1196861024475" value="\5" />
            </node>
          </node>
        </node>
        <node role="nested" roleId="tpsk.1196858559206" type="ddum.TaskCall" typeId="ddum.353793545802643477" id="2235195415637076868">
          <link role="declaration" roleId="ddum.353793545802643478" targetNodeId="adh8.353793545802813175" resolveInfo="fileset" />
          <node role="atributes" roleId="ddum.353793545802643479" type="ddum.Attribute" typeId="ddum.353793545802643466" id="2235195415637076869">
            <link role="attributeDeclaration" roleId="ddum.353793545802643467" targetNodeId="adh8.353793545802811531" resolveInfo="dir" />
            <node role="value" roleId="ddum.353793545802643468" type="tpsk.PropertyReference" typeId="tpsk.1196853662806" id="2235195415637076870">
              <link role="propertyDeclaration" roleId="tpsk.1196853671400" targetNodeId="2235195415637076849" resolveInfo="input.dir" />
            </node>
          </node>
        </node>
        <node role="atributes" roleId="ddum.353793545802643479" type="ddum.Attribute" typeId="ddum.353793545802643466" id="2235195415637076871">
          <link role="attributeDeclaration" roleId="ddum.353793545802643467" targetNodeId="adh8.353793545802812455" resolveInfo="todir" />
          <node role="value" roleId="ddum.353793545802643468" type="tpsk.PropertyReference" typeId="tpsk.1196853662806" id="2235195415637076872">
            <link role="propertyDeclaration" roleId="tpsk.1196853671400" targetNodeId="2235195415637076851" resolveInfo="output.dir" />
          </node>
        </node>
      </node>
    </node>
    <node role="target" roleId="tpsk.1196851079482" type="tpsk.TargetDeclaration" typeId="tpsk.1196851099544" id="2235195415637076873">
      <property name="name" nameId="tpck.1169194664001" value="append.idea.version" />
      <property name="shortDescription" nameId="tpck.1156234966388" value="reads idea version from file" />
      <node role="propertyList" roleId="tpsk.1200425580778" type="tpsk.PropertyDeclaration" typeId="tpsk.1196851107341" id="2235195415637076874">
        <property name="name" nameId="tpck.1169194664001" value="build.number.file" />
        <node role="type" roleId="tpsk.1196870993204" type="tpsk.FileType" typeId="tpsk.1199032398223" id="2235195415637076875" />
        <node role="propertyValue" roleId="tpsk.1196851904859" type="tpsk.FileName" typeId="tpsk.1199031681512" id="2235195415637076876">
          <node role="value" roleId="tpsk.1199031757132" type="tpsk.PlusOperation" typeId="tpsk.1197108973325" id="2235195415637076877">
            <node role="right" roleId="tpsk.1197107881958" type="tpsk.StringLiteral" typeId="tpsk.1196861005114" id="2235195415637076878">
              <property name="value" nameId="tpsk.1196861024475" value="/build.number" />
            </node>
            <node role="left" roleId="tpsk.1197107855106" type="tpsk.PropertyReference" typeId="tpsk.1196853662806" id="2235195415637076879">
              <link role="propertyDeclaration" roleId="tpsk.1196853671400" targetNodeId="2235195415637076849" resolveInfo="input.dir" />
            </node>
          </node>
        </node>
      </node>
      <node role="propertyList" roleId="tpsk.1200425580778" type="tpsk.ExternalPropertyDeclaration" typeId="tpsk.1219147669362" id="2235195415637076880">
        <property name="name" nameId="tpck.1169194664001" value="mps_home" />
        <node role="type" roleId="tpsk.1196870993204" type="tpsk.FileType" typeId="tpsk.1199032398223" id="2235195415637076881" />
      </node>
      <node role="taskCall" roleId="tpsk.1196851542249" type="ddum.TaskCall" typeId="ddum.353793545802643477" id="2235195415637076882">
        <link role="declaration" roleId="ddum.353793545802643478" targetNodeId="adh8.353793545802814750" resolveInfo="property" />
        <node role="atributes" roleId="ddum.353793545802643479" type="ddum.Attribute" typeId="ddum.353793545802643466" id="2235195415637076883">
          <link role="attributeDeclaration" roleId="ddum.353793545802643467" targetNodeId="adh8.353793545802814757" resolveInfo="file" />
          <node role="value" roleId="ddum.353793545802643468" type="tpsk.FileName" typeId="tpsk.1199031681512" id="2235195415637076884">
            <node role="value" roleId="tpsk.1199031757132" type="tpsk.PlusOperation" typeId="tpsk.1197108973325" id="2235195415637076885">
              <node role="left" roleId="tpsk.1197107855106" type="tpsk.PropertyReference" typeId="tpsk.1196853662806" id="2235195415637076886">
                <link role="propertyDeclaration" roleId="tpsk.1196853671400" targetNodeId="2235195415637076880" resolveInfo="mps_home" />
              </node>
              <node role="right" roleId="tpsk.1197107881958" type="tpsk.StringLiteral" typeId="tpsk.1196861005114" id="2235195415637076887">
                <property name="value" nameId="tpsk.1196861024475" value="/build.number" />
              </node>
            </node>
          </node>
        </node>
        <node role="atributes" roleId="ddum.353793545802643479" type="ddum.Attribute" typeId="ddum.353793545802643466" id="2235195415637076888">
          <link role="attributeDeclaration" roleId="ddum.353793545802643467" targetNodeId="adh8.353793545802814761" resolveInfo="prefix" />
          <node role="value" roleId="ddum.353793545802643468" type="tpsk.StringLiteral" typeId="tpsk.1196861005114" id="2235195415637076889">
            <property name="value" nameId="tpsk.1196861024475" value="repo" />
          </node>
        </node>
      </node>
      <node role="taskCall" roleId="tpsk.1196851542249" type="ddum.TaskCall" typeId="ddum.353793545802643477" id="2235195415637076890">
        <link role="declaration" roleId="ddum.353793545802643478" targetNodeId="adh8.353793545802812872" resolveInfo="echo" />
        <node role="atributes" roleId="ddum.353793545802643479" type="ddum.Attribute" typeId="ddum.353793545802643466" id="2235195415637076891">
          <link role="attributeDeclaration" roleId="ddum.353793545802643467" targetNodeId="adh8.353793545802812878" resolveInfo="file" />
          <node role="value" roleId="ddum.353793545802643468" type="tpsk.PropertyReference" typeId="tpsk.1196853662806" id="2235195415637076892">
            <link role="propertyDeclaration" roleId="tpsk.1196853671400" targetNodeId="2235195415637076874" resolveInfo="build.number.file" />
          </node>
        </node>
        <node role="atributes" roleId="ddum.353793545802643479" type="ddum.Attribute" typeId="ddum.353793545802643466" id="2235195415637076893">
          <link role="attributeDeclaration" roleId="ddum.353793545802643467" targetNodeId="adh8.353793545802812873" resolveInfo="append" />
          <node role="value" roleId="ddum.353793545802643468" type="tpsk.BooleanLiteral" typeId="tpsk.1196865966685" id="2235195415637076894">
            <property name="value" nameId="tpsk.1196866040780" value="true" />
          </node>
        </node>
        <node role="internalText" roleId="tpsk.1197724814674" type="tpsk.StringLiteral" typeId="tpsk.1196861005114" id="2235195415637076895">
          <property name="value" nameId="tpsk.1196861024475" value="${line.separator}idea.platform.build.number=${repo.idea.platform.build.number}" />
        </node>
      </node>
      <node role="taskCall" roleId="tpsk.1196851542249" type="ddum.TaskCall" typeId="ddum.353793545802643477" id="2235195415637076896">
        <link role="declaration" roleId="ddum.353793545802643478" targetNodeId="adh8.353793545802812427" resolveInfo="copy" />
        <node role="atributes" roleId="ddum.353793545802643479" type="ddum.Attribute" typeId="ddum.353793545802643466" id="2235195415637076897">
          <link role="attributeDeclaration" roleId="ddum.353793545802643467" targetNodeId="adh8.353793545802812435" resolveInfo="file" />
          <node role="value" roleId="ddum.353793545802643468" type="tpsk.PropertyReference" typeId="tpsk.1196853662806" id="2235195415637076898">
            <link role="propertyDeclaration" roleId="tpsk.1196853671400" targetNodeId="2235195415637076874" resolveInfo="build.number.file" />
          </node>
        </node>
        <node role="atributes" roleId="ddum.353793545802643479" type="ddum.Attribute" typeId="ddum.353793545802643466" id="2235195415637076899">
          <link role="attributeDeclaration" roleId="ddum.353793545802643467" targetNodeId="adh8.353793545802812455" resolveInfo="todir" />
          <node role="value" roleId="ddum.353793545802643468" type="tpsk.PropertyReference" typeId="tpsk.1196853662806" id="2235195415637076900">
            <link role="propertyDeclaration" roleId="tpsk.1196853671400" targetNodeId="2235195415637076851" resolveInfo="output.dir" />
          </node>
        </node>
      </node>
    </node>
    <node role="target" roleId="tpsk.1196851079482" type="tpsk.TargetDeclaration" typeId="tpsk.1196851099544" id="2235195415637076901">
      <property name="name" nameId="tpck.1169194664001" value="pack.mps.src" />
      <property name="shortDescription" nameId="tpck.1156234966388" value="package mps sources" />
      <node role="propertyList" roleId="tpsk.1200425580778" type="tpsk.PropertyDeclaration" typeId="tpsk.1196851107341" id="2235195415637076902">
        <property name="name" nameId="tpck.1169194664001" value="tmpdir" />
        <node role="type" roleId="tpsk.1196870993204" type="tpsk.FileType" typeId="tpsk.1199032398223" id="2235195415637076903" />
        <node role="propertyValue" roleId="tpsk.1196851904859" type="tpsk.FileName" typeId="tpsk.1199031681512" id="2235195415637076904">
          <node role="value" roleId="tpsk.1199031757132" type="tpsk.PlusOperation" typeId="tpsk.1197108973325" id="2235195415637076905">
            <node role="right" roleId="tpsk.1197107881958" type="tpsk.PlusOperation" typeId="tpsk.1197108973325" id="2235195415637076906">
              <node role="right" roleId="tpsk.1197107881958" type="tpsk.StringLiteral" typeId="tpsk.1196861005114" id="2235195415637076907">
                <property name="value" nameId="tpsk.1196861024475" value="MPS.src" />
              </node>
              <node role="left" roleId="tpsk.1197107855106" type="tpsk.StringLiteral" typeId="tpsk.1196861005114" id="2235195415637076908">
                <property name="value" nameId="tpsk.1196861024475" value="/" />
              </node>
            </node>
            <node role="left" roleId="tpsk.1197107855106" type="tpsk.StringLiteral" typeId="tpsk.1196861005114" id="2235195415637076909">
              <property name="value" nameId="tpsk.1196861024475" value="${java.io.tmpdir}" />
            </node>
          </node>
        </node>
      </node>
      <node role="taskCall" roleId="tpsk.1196851542249" type="ddum.TaskCall" typeId="ddum.353793545802643477" id="2235195415637076910">
        <link role="declaration" roleId="ddum.353793545802643478" targetNodeId="adh8.353793545802814434" resolveInfo="mkdir" />
        <node role="atributes" roleId="ddum.353793545802643479" type="ddum.Attribute" typeId="ddum.353793545802643466" id="2235195415637076911">
          <link role="attributeDeclaration" roleId="ddum.353793545802643467" targetNodeId="adh8.353793545802814435" resolveInfo="dir" />
          <node role="value" roleId="ddum.353793545802643468" type="tpsk.PropertyReference" typeId="tpsk.1196853662806" id="2235195415637076912">
            <link role="propertyDeclaration" roleId="tpsk.1196853671400" targetNodeId="2235195415637076902" resolveInfo="tmpdir" />
          </node>
        </node>
      </node>
      <node role="taskCall" roleId="tpsk.1196851542249" type="ddum.TaskCall" typeId="ddum.353793545802643477" id="2235195415637076913">
        <link role="declaration" roleId="ddum.353793545802643478" targetNodeId="adh8.353793545802815892" resolveInfo="zip" />
        <node role="nested" roleId="tpsk.1196858559206" type="ddum.TaskCall" typeId="ddum.353793545802643477" id="2235195415637076914">
          <link role="declaration" roleId="ddum.353793545802643478" targetNodeId="adh8.353793545802815941" resolveInfo="zipfileset" />
          <node role="nested" roleId="tpsk.1196858559206" type="ddum.TaskCall" typeId="ddum.353793545802643477" id="2339938892738274374">
            <link role="declaration" roleId="ddum.353793545802643478" targetNodeId="adh8.353793545802811560" resolveInfo="exclude" />
            <node role="atributes" roleId="ddum.353793545802643479" type="ddum.Attribute" typeId="ddum.353793545802643466" id="2339938892738274375">
              <link role="attributeDeclaration" roleId="ddum.353793545802643467" targetNodeId="adh8.353793545802814494" resolveInfo="name" />
              <node role="value" roleId="ddum.353793545802643468" type="tpsk.PlusOperation" typeId="tpsk.1197108973325" id="2339938892738274376">
                <node role="left" roleId="tpsk.1197107855106" type="tpsk.PropertyReference" typeId="tpsk.1196853662806" id="2339938892738274377">
                  <link role="propertyDeclaration" roleId="tpsk.1196853671400" targetNodeId="2235195415637076853" resolveInfo="deploy.dir" />
                </node>
                <node role="right" roleId="tpsk.1197107881958" type="tpsk.StringLiteral" typeId="tpsk.1196861005114" id="2339938892738274378">
                  <property name="value" nameId="tpsk.1196861024475" value="/**" />
                </node>
              </node>
            </node>
          </node>
          <node role="nested" roleId="tpsk.1196858559206" type="ddum.TaskCall" typeId="ddum.353793545802643477" id="2339938892738152803">
            <link role="declaration" roleId="ddum.353793545802643478" targetNodeId="adh8.353793545802811560" resolveInfo="exclude" />
            <node role="atributes" roleId="ddum.353793545802643479" type="ddum.Attribute" typeId="ddum.353793545802643466" id="2339938892738152804">
              <link role="attributeDeclaration" roleId="ddum.353793545802643467" targetNodeId="adh8.353793545802814494" resolveInfo="name" />
              <node role="value" roleId="ddum.353793545802643468" type="tpsk.StringLiteral" typeId="tpsk.1196861005114" id="2339938892738152805">
                <property name="value" nameId="tpsk.1196861024475" value="classes/**" />
              </node>
            </node>
          </node>
          <node role="nested" roleId="tpsk.1196858559206" type="ddum.TaskCall" typeId="ddum.353793545802643477" id="2235195415637076926">
            <link role="declaration" roleId="ddum.353793545802643478" targetNodeId="adh8.353793545802811560" resolveInfo="exclude" />
            <node role="atributes" roleId="ddum.353793545802643479" type="ddum.Attribute" typeId="ddum.353793545802643466" id="2235195415637076927">
              <link role="attributeDeclaration" roleId="ddum.353793545802643467" targetNodeId="adh8.353793545802814494" resolveInfo="name" />
              <node role="value" roleId="ddum.353793545802643468" type="tpsk.StringLiteral" typeId="tpsk.1196861005114" id="2235195415637076928">
                <property name="value" nameId="tpsk.1196861024475" value="**/*.class" />
              </node>
            </node>
          </node>
          <node role="nested" roleId="tpsk.1196858559206" type="ddum.TaskCall" typeId="ddum.353793545802643477" id="2235195415637076929">
            <property name="shortDescription" nameId="tpck.1156234966388" value="exclude build desk files" />
            <link role="declaration" roleId="ddum.353793545802643478" targetNodeId="adh8.353793545802811560" resolveInfo="exclude" />
            <node role="atributes" roleId="ddum.353793545802643479" type="ddum.Attribute" typeId="ddum.353793545802643466" id="2235195415637076930">
              <link role="attributeDeclaration" roleId="ddum.353793545802643467" targetNodeId="adh8.353793545802814494" resolveInfo="name" />
              <node role="value" roleId="ddum.353793545802643468" type="tpsk.StringLiteral" typeId="tpsk.1196861005114" id="2235195415637076931">
                <property name="value" nameId="tpsk.1196861024475" value="**/*.bdp" />
              </node>
            </node>
          </node>
          <node role="nested" roleId="tpsk.1196858559206" type="ddum.TaskCall" typeId="ddum.353793545802643477" id="2235195415637076932">
            <property name="shortDescription" nameId="tpck.1156234966388" value="exclude files used for signing" />
            <link role="declaration" roleId="ddum.353793545802643478" targetNodeId="adh8.353793545802811560" resolveInfo="exclude" />
            <node role="atributes" roleId="ddum.353793545802643479" type="ddum.Attribute" typeId="ddum.353793545802643466" id="2235195415637076933">
              <link role="attributeDeclaration" roleId="ddum.353793545802643467" targetNodeId="adh8.353793545802814494" resolveInfo="name" />
              <node role="value" roleId="ddum.353793545802643468" type="tpsk.StringLiteral" typeId="tpsk.1196861005114" id="2235195415637076934">
                <property name="value" nameId="tpsk.1196861024475" value="**/*.pvk" />
              </node>
            </node>
          </node>
          <node role="nested" roleId="tpsk.1196858559206" type="ddum.TaskCall" typeId="ddum.353793545802643477" id="2235195415637076935">
            <link role="declaration" roleId="ddum.353793545802643478" targetNodeId="adh8.353793545802811560" resolveInfo="exclude" />
            <node role="atributes" roleId="ddum.353793545802643479" type="ddum.Attribute" typeId="ddum.353793545802643466" id="2235195415637076936">
              <link role="attributeDeclaration" roleId="ddum.353793545802643467" targetNodeId="adh8.353793545802814494" resolveInfo="name" />
              <node role="value" roleId="ddum.353793545802643468" type="tpsk.StringLiteral" typeId="tpsk.1196861005114" id="2235195415637076937">
                <property name="value" nameId="tpsk.1196861024475" value="**/*.spc" />
              </node>
            </node>
          </node>
          <node role="nested" roleId="tpsk.1196858559206" type="ddum.TaskCall" typeId="ddum.353793545802643477" id="2235195415637076938">
            <link role="declaration" roleId="ddum.353793545802643478" targetNodeId="adh8.353793545802811560" resolveInfo="exclude" />
            <node role="atributes" roleId="ddum.353793545802643479" type="ddum.Attribute" typeId="ddum.353793545802643466" id="2235195415637076939">
              <link role="attributeDeclaration" roleId="ddum.353793545802643467" targetNodeId="adh8.353793545802814494" resolveInfo="name" />
              <node role="value" roleId="ddum.353793545802643468" type="tpsk.StringLiteral" typeId="tpsk.1196861005114" id="2235195415637076940">
                <property name="value" nameId="tpsk.1196861024475" value="**/*.pw" />
              </node>
            </node>
          </node>
          <node role="nested" roleId="tpsk.1196858559206" type="ddum.TaskCall" typeId="ddum.353793545802643477" id="2235195415637076941">
            <link role="declaration" roleId="ddum.353793545802643478" targetNodeId="adh8.353793545802811560" resolveInfo="exclude" />
            <node role="atributes" roleId="ddum.353793545802643479" type="ddum.Attribute" typeId="ddum.353793545802643466" id="2235195415637076942">
              <link role="attributeDeclaration" roleId="ddum.353793545802643467" targetNodeId="adh8.353793545802814494" resolveInfo="name" />
              <node role="value" roleId="ddum.353793545802643468" type="tpsk.StringLiteral" typeId="tpsk.1196861005114" id="2235195415637076943">
                <property name="value" nameId="tpsk.1196861024475" value="**/sign/**" />
              </node>
            </node>
          </node>
          <node role="nested" roleId="tpsk.1196858559206" type="ddum.TaskCall" typeId="ddum.353793545802643477" id="2235195415637076944">
            <link role="declaration" roleId="ddum.353793545802643478" targetNodeId="adh8.353793545802811560" resolveInfo="exclude" />
            <node role="atributes" roleId="ddum.353793545802643479" type="ddum.Attribute" typeId="ddum.353793545802643466" id="2235195415637076945">
              <link role="attributeDeclaration" roleId="ddum.353793545802643467" targetNodeId="adh8.353793545802814494" resolveInfo="name" />
              <node role="value" roleId="ddum.353793545802643468" type="tpsk.StringLiteral" typeId="tpsk.1196861005114" id="2235195415637076946">
                <property name="value" nameId="tpsk.1196861024475" value="system/**" />
              </node>
            </node>
          </node>
          <node role="nested" roleId="tpsk.1196858559206" type="ddum.TaskCall" typeId="ddum.353793545802643477" id="2235195415637076947">
            <link role="declaration" roleId="ddum.353793545802643478" targetNodeId="adh8.353793545802811560" resolveInfo="exclude" />
            <node role="atributes" roleId="ddum.353793545802643479" type="ddum.Attribute" typeId="ddum.353793545802643466" id="2235195415637076948">
              <link role="attributeDeclaration" roleId="ddum.353793545802643467" targetNodeId="adh8.353793545802814494" resolveInfo="name" />
              <node role="value" roleId="ddum.353793545802643468" type="tpsk.StringLiteral" typeId="tpsk.1196861005114" id="2235195415637076949">
                <property name="value" nameId="tpsk.1196861024475" value="**/*.hprof" />
              </node>
            </node>
          </node>
          <node role="nested" roleId="tpsk.1196858559206" type="ddum.TaskCall" typeId="ddum.353793545802643477" id="2235195415637076950">
            <link role="declaration" roleId="ddum.353793545802643478" targetNodeId="adh8.353793545802811560" resolveInfo="exclude" />
            <node role="atributes" roleId="ddum.353793545802643479" type="ddum.Attribute" typeId="ddum.353793545802643466" id="2235195415637076951">
              <link role="attributeDeclaration" roleId="ddum.353793545802643467" targetNodeId="adh8.353793545802814494" resolveInfo="name" />
              <node role="value" roleId="ddum.353793545802643468" type="tpsk.StringLiteral" typeId="tpsk.1196861005114" id="2235195415637076952">
                <property name="value" nameId="tpsk.1196861024475" value="integrationBuild*" />
              </node>
            </node>
          </node>
          <node role="nested" roleId="tpsk.1196858559206" type="ddum.TaskCall" typeId="ddum.353793545802643477" id="8375061986520656486">
            <link role="declaration" roleId="ddum.353793545802643478" targetNodeId="adh8.353793545802811560" resolveInfo="exclude" />
            <node role="atributes" roleId="ddum.353793545802643479" type="ddum.Attribute" typeId="ddum.353793545802643466" id="8375061986520656487">
              <link role="attributeDeclaration" roleId="ddum.353793545802643467" targetNodeId="adh8.353793545802814494" resolveInfo="name" />
              <node role="value" roleId="ddum.353793545802643468" type="tpsk.StringLiteral" typeId="tpsk.1196861005114" id="8375061986520656488">
                <property name="value" nameId="tpsk.1196861024475" value=".git/**" />
              </node>
            </node>
          </node>
          <node role="nested" roleId="tpsk.1196858559206" type="ddum.TaskCall" typeId="ddum.353793545802643477" id="2339938892738152794">
            <link role="declaration" roleId="ddum.353793545802643478" targetNodeId="adh8.353793545802811560" resolveInfo="exclude" />
            <node role="atributes" roleId="ddum.353793545802643479" type="ddum.Attribute" typeId="ddum.353793545802643466" id="2339938892738152795">
              <link role="attributeDeclaration" roleId="ddum.353793545802643467" targetNodeId="adh8.353793545802814494" resolveInfo="name" />
              <node role="value" roleId="ddum.353793545802643468" type="tpsk.StringLiteral" typeId="tpsk.1196861005114" id="2339938892738152796">
                <property name="value" nameId="tpsk.1196861024475" value=".idea/workspace.xml" />
              </node>
            </node>
          </node>
          <node role="nested" roleId="tpsk.1196858559206" type="ddum.TaskCall" typeId="ddum.353793545802643477" id="2339938892738152791">
            <link role="declaration" roleId="ddum.353793545802643478" targetNodeId="adh8.353793545802811560" resolveInfo="exclude" />
            <node role="atributes" roleId="ddum.353793545802643479" type="ddum.Attribute" typeId="ddum.353793545802643466" id="2339938892738152792">
              <link role="attributeDeclaration" roleId="ddum.353793545802643467" targetNodeId="adh8.353793545802814494" resolveInfo="name" />
              <node role="value" roleId="ddum.353793545802643468" type="tpsk.StringLiteral" typeId="tpsk.1196861005114" id="2339938892738152793">
                <property name="value" nameId="tpsk.1196861024475" value="**/.idea/workspace.xml" />
              </node>
            </node>
          </node>
          <node role="atributes" roleId="ddum.353793545802643479" type="ddum.Attribute" typeId="ddum.353793545802643466" id="2235195415637076953">
            <link role="attributeDeclaration" roleId="ddum.353793545802643467" targetNodeId="adh8.353793545802811856" resolveInfo="dir" />
            <node role="value" roleId="ddum.353793545802643468" type="tpsk.FileName" typeId="tpsk.1199031681512" id="2235195415637076954">
              <node role="value" roleId="tpsk.1199031757132" type="tpsk.StringLiteral" typeId="tpsk.1196861005114" id="2235195415637076955">
                <property name="value" nameId="tpsk.1196861024475" value="${base_dir}" />
              </node>
            </node>
          </node>
          <node role="atributes" roleId="ddum.353793545802643479" type="ddum.Attribute" typeId="ddum.353793545802643466" id="2235195415637076956">
            <link role="attributeDeclaration" roleId="ddum.353793545802643467" targetNodeId="adh8.353793545802811860" resolveInfo="prefix" />
            <node role="value" roleId="ddum.353793545802643468" type="tpsk.StringLiteral" typeId="tpsk.1196861005114" id="2235195415637076957">
              <property name="value" nameId="tpsk.1196861024475" value="MPS" />
            </node>
          </node>
        </node>
        <node role="atributes" roleId="ddum.353793545802643479" type="ddum.Attribute" typeId="ddum.353793545802643466" id="2235195415637076964">
          <link role="attributeDeclaration" roleId="ddum.353793545802643467" targetNodeId="adh8.353793545802815899" resolveInfo="destfile" />
          <node role="value" roleId="ddum.353793545802643468" type="tpsk.FileName" typeId="tpsk.1199031681512" id="2235195415637076965">
            <node role="value" roleId="tpsk.1199031757132" type="tpsk.PlusOperation" typeId="tpsk.1197108973325" id="2235195415637076966">
              <node role="right" roleId="tpsk.1197107881958" type="tpsk.PlusOperation" typeId="tpsk.1197108973325" id="2235195415637076967">
                <node role="right" roleId="tpsk.1197107881958" type="tpsk.PlusOperation" typeId="tpsk.1197108973325" id="2235195415637076968">
                  <node role="right" roleId="tpsk.1197107881958" type="tpsk.StringLiteral" typeId="tpsk.1196861005114" id="2235195415637076969">
                    <property name="value" nameId="tpsk.1196861024475" value="-src.zip" />
                  </node>
                  <node role="left" roleId="tpsk.1197107855106" type="tpsk.PropertyReference" typeId="tpsk.1196853662806" id="2235195415637076970">
                    <link role="propertyDeclaration" roleId="tpsk.1196853671400" targetNodeId="2235195415637076857" resolveInfo="build.number" />
                  </node>
                </node>
                <node role="left" roleId="tpsk.1197107855106" type="tpsk.StringLiteral" typeId="tpsk.1196861005114" id="2235195415637076971">
                  <property name="value" nameId="tpsk.1196861024475" value="/" />
                </node>
              </node>
              <node role="left" roleId="tpsk.1197107855106" type="tpsk.PropertyReference" typeId="tpsk.1196853662806" id="2235195415637076972">
                <link role="propertyDeclaration" roleId="tpsk.1196853671400" targetNodeId="2235195415637076851" resolveInfo="output.dir" />
              </node>
            </node>
          </node>
        </node>
        <node role="atributes" roleId="ddum.353793545802643479" type="ddum.Attribute" typeId="ddum.353793545802643466" id="2235195415637076973">
          <link role="attributeDeclaration" roleId="ddum.353793545802643467" targetNodeId="adh8.353793545802815911" resolveInfo="filesonly" />
          <node role="value" roleId="ddum.353793545802643468" type="tpsk.BooleanLiteral" typeId="tpsk.1196865966685" id="2235195415637076974">
            <property name="value" nameId="tpsk.1196866040780" value="true" />
          </node>
        </node>
      </node>
      <node role="taskCall" roleId="tpsk.1196851542249" type="ddum.TaskCall" typeId="ddum.353793545802643477" id="2235195415637076975">
        <link role="declaration" roleId="ddum.353793545802643478" targetNodeId="adh8.353793545802812660" resolveInfo="delete" />
        <node role="atributes" roleId="ddum.353793545802643479" type="ddum.Attribute" typeId="ddum.353793545802643466" id="2235195415637076976">
          <link role="attributeDeclaration" roleId="ddum.353793545802643467" targetNodeId="adh8.353793545802812669" resolveInfo="dir" />
          <node role="value" roleId="ddum.353793545802643468" type="tpsk.PropertyReference" typeId="tpsk.1196853662806" id="2235195415637076977">
            <link role="propertyDeclaration" roleId="tpsk.1196853671400" targetNodeId="2235195415637076902" resolveInfo="tmpdir" />
          </node>
        </node>
      </node>
    </node>
  </root>
  <root id="8431776905956472400">
    <node role="entry" roleId="tps4.701559220729212646" type="tps4.Zip" typeId="tps4.1204018553150" id="8431776905956472401">
      <property name="includes" nameId="tps4.1206439615350" value="**/*.java" />
      <node role="entry" roleId="tps4.1203617897549" type="tps4.Antcall" typeId="tps4.1210777529562" id="8431776905956472412">
        <property name="includes" nameId="tps4.1206439615350" value="**/*.java" />
        <link role="project" roleId="tps4.1210777812278" targetNodeId="2235195415637076848" resolveInfo="help-build" />
        <link role="targetDeclaration" roleId="tps4.1224178284812" targetNodeId="2235195415637076859" resolveInfo="repack.sources" />
        <node role="entry" roleId="tps4.1203617897549" type="tps4.Folder" typeId="tps4.1203598512427" id="8431776905956472423">
          <property name="excludes" nameId="tps4.1204107522064" value="**/sandbox/**" />
          <node role="sourcePath" roleId="tps4.1220982054961" type="tps4.Path" typeId="tps4.1220973916698" id="8431776905956472424">
            <node role="macro" roleId="tps4.1220976095387" type="tps4.MacroReference" typeId="tps4.1220976052975" id="8431776905956472425">
              <property name="name" nameId="tps4.1220976068141" value="mps_home" />
            </node>
            <node role="compositePathComponent" roleId="tps4.1220974249696" type="tps4.CompositePathComponent" typeId="tps4.1220973992845" id="8431776905956472426">
              <node role="pathComponent" roleId="tps4.1220978161990" type="tps4.PathComponent" typeId="tps4.1220973955905" id="4789416207834247959">
                <property name="path" nameId="tps4.1220974398640" value="MPSPlugin" />
              </node>
            </node>
          </node>
        </node>
        <node role="entry" roleId="tps4.1203617897549" type="tps4.Folder" typeId="tps4.1203598512427" id="8431776905956472413">
          <property name="excludes" nameId="tps4.1204107522064" value="**/sandbox/**" />
          <node role="sourcePath" roleId="tps4.1220982054961" type="tps4.Path" typeId="tps4.1220973916698" id="8431776905956472414">
            <node role="macro" roleId="tps4.1220976095387" type="tps4.MacroReference" typeId="tps4.1220976052975" id="8431776905956472415">
              <property name="name" nameId="tps4.1220976068141" value="mps_home" />
            </node>
            <node role="compositePathComponent" roleId="tps4.1220974249696" type="tps4.CompositePathComponent" typeId="tps4.1220973992845" id="8431776905956472416">
              <node role="pathComponent" roleId="tps4.1220978161990" type="tps4.PathComponent" typeId="tps4.1220973955905" id="8431776905956472417">
                <property name="path" nameId="tps4.1220974398640" value="core" />
              </node>
            </node>
          </node>
        </node>
        <node role="entry" roleId="tps4.1203617897549" type="tps4.Folder" typeId="tps4.1203598512427" id="4789416207834247952">
          <property name="excludes" nameId="tps4.1204107522064" value="**/sandbox/**" />
          <node role="sourcePath" roleId="tps4.1220982054961" type="tps4.Path" typeId="tps4.1220973916698" id="4789416207834247953">
            <node role="macro" roleId="tps4.1220976095387" type="tps4.MacroReference" typeId="tps4.1220976052975" id="4789416207834247954">
              <property name="name" nameId="tps4.1220976068141" value="mps_home" />
            </node>
            <node role="compositePathComponent" roleId="tps4.1220974249696" type="tps4.CompositePathComponent" typeId="tps4.1220973992845" id="4789416207834247955">
              <node role="pathComponent" roleId="tps4.1220978161990" type="tps4.PathComponent" typeId="tps4.1220973955905" id="4789416207834247958">
                <property name="path" nameId="tps4.1220974398640" value="languages" />
              </node>
            </node>
          </node>
        </node>
        <node role="entry" roleId="tps4.1203617897549" type="tps4.Folder" typeId="tps4.1203598512427" id="4789416207834247942">
          <property name="excludes" nameId="tps4.1204107522064" value="**/sandbox/**" />
          <node role="sourcePath" roleId="tps4.1220982054961" type="tps4.Path" typeId="tps4.1220973916698" id="4789416207834247943">
            <node role="macro" roleId="tps4.1220976095387" type="tps4.MacroReference" typeId="tps4.1220976052975" id="4789416207834247944">
              <property name="name" nameId="tps4.1220976068141" value="mps_home" />
            </node>
            <node role="compositePathComponent" roleId="tps4.1220974249696" type="tps4.CompositePathComponent" typeId="tps4.1220973992845" id="4789416207834247945">
              <node role="pathComponent" roleId="tps4.1220978161990" type="tps4.PathComponent" typeId="tps4.1220973955905" id="4789416207834247957">
                <property name="path" nameId="tps4.1220974398640" value="plugins" />
              </node>
            </node>
          </node>
        </node>
        <node role="entry" roleId="tps4.1203617897549" type="tps4.Folder" typeId="tps4.1203598512427" id="8431776905956472428">
          <property name="excludes" nameId="tps4.1204107522064" value="**/sandbox/**" />
          <node role="sourcePath" roleId="tps4.1220982054961" type="tps4.Path" typeId="tps4.1220973916698" id="8431776905956472429">
            <node role="macro" roleId="tps4.1220976095387" type="tps4.MacroReference" typeId="tps4.1220976052975" id="8431776905956472430">
              <property name="name" nameId="tps4.1220976068141" value="mps_home" />
            </node>
            <node role="compositePathComponent" roleId="tps4.1220974249696" type="tps4.CompositePathComponent" typeId="tps4.1220973992845" id="8431776905956472431">
              <node role="pathComponent" roleId="tps4.1220978161990" type="tps4.PathComponent" typeId="tps4.1220973955905" id="8431776905956472432">
                <property name="path" nameId="tps4.1220974398640" value="resources" />
              </node>
            </node>
          </node>
        </node>
        <node role="entry" roleId="tps4.1203617897549" type="tps4.Folder" typeId="tps4.1203598512427" id="8431776905956472433">
          <property name="excludes" nameId="tps4.1204107522064" value="**/sandbox/**" />
          <node role="sourcePath" roleId="tps4.1220982054961" type="tps4.Path" typeId="tps4.1220973916698" id="8431776905956472434">
            <node role="macro" roleId="tps4.1220976095387" type="tps4.MacroReference" typeId="tps4.1220976052975" id="8431776905956472435">
              <property name="name" nameId="tps4.1220976068141" value="mps_home" />
            </node>
            <node role="compositePathComponent" roleId="tps4.1220974249696" type="tps4.CompositePathComponent" typeId="tps4.1220973992845" id="8431776905956472436">
              <node role="pathComponent" roleId="tps4.1220978161990" type="tps4.PathComponent" typeId="tps4.1220973955905" id="8431776905956472437">
                <property name="path" nameId="tps4.1220974398640" value="workbench" />
              </node>
            </node>
          </node>
        </node>
        <node role="entry" roleId="tps4.1203617897549" type="tps4.Folder" typeId="tps4.1203598512427" id="135746194687529741">
          <property name="excludes" nameId="tps4.1204107522064" value="**/sandbox/**" />
          <node role="sourcePath" roleId="tps4.1220982054961" type="tps4.Path" typeId="tps4.1220973916698" id="135746194687529742">
            <node role="macro" roleId="tps4.1220976095387" type="tps4.MacroReference" typeId="tps4.1220976052975" id="135746194687529743">
              <property name="name" nameId="tps4.1220976068141" value="mps_home" />
            </node>
            <node role="compositePathComponent" roleId="tps4.1220974249696" type="tps4.CompositePathComponent" typeId="tps4.1220973992845" id="135746194687529744">
              <node role="pathComponent" roleId="tps4.1220978161990" type="tps4.PathComponent" typeId="tps4.1220973955905" id="135746194687529746">
                <property name="path" nameId="tps4.1220974398640" value="testbench" />
              </node>
            </node>
          </node>
        </node>
        <node role="delete" roleId="tps4.1210852534988" type="tps4.Delete" typeId="tps4.1204122781510" id="8431776905956472438" />
      </node>
      <node role="delete" roleId="tps4.1239622410040" type="tps4.Delete" typeId="tps4.1204122781510" id="8431776905956472439" />
      <node role="title" roleId="tps4.1205340441197" type="tps4.SimpleString" typeId="tps4.1205339044029" id="8431776905956472440">
        <property name="name" nameId="tps4.1223641503366" value="MPS-src.zip" />
      </node>
    </node>
  </root>
  <root id="8431776905956472682">
    <node role="entry" roleId="tps4.701559220729212646" type="tps4.Jar" typeId="tps4.1203598417283" id="8431776905956472683">
      <property name="excludes" nameId="tps4.1204107522064" value="" />
      <node role="delete" roleId="tps4.1239622410040" type="tps4.Delete" typeId="tps4.1204122781510" id="8431776905956472684" />
      <node role="title" roleId="tps4.1205340441197" type="tps4.SimpleString" typeId="tps4.1205339044029" id="8431776905956472685">
        <property name="name" nameId="tps4.1223641503366" value="generate.ant.task.jar" />
      </node>
      <node role="entry" roleId="tps4.1203617897549" type="tps4.Copy" typeId="tps4.1204015075559" id="8431776905956472686">
        <property name="name" nameId="tpck.1169194664001" value="" />
        <property name="excludes" nameId="tps4.1204107538752" value="" />
        <property name="includes" nameId="tps4.1206439809898" value="**/*.class, **/*.xml" />
        <node role="sourcePath" roleId="tps4.1220974847213" type="tps4.Path" typeId="tps4.1220973916698" id="8431776905956472687">
          <node role="macro" roleId="tps4.1220976095387" type="tps4.MacroReference" typeId="tps4.1220976052975" id="8431776905956472688">
            <property name="name" nameId="tps4.1220976068141" value="mps_home" />
          </node>
          <node role="compositePathComponent" roleId="tps4.1220974249696" type="tps4.CompositePathComponent" typeId="tps4.1220973992845" id="8431776905956472689">
            <node role="pathComponent" roleId="tps4.1220978161990" type="tps4.PathComponent" typeId="tps4.1220973955905" id="3749843785778538831">
              <property name="path" nameId="tps4.1220974398640" value="languages" />
            </node>
            <node role="pathComponent" roleId="tps4.1220978161990" type="tps4.PathComponent" typeId="tps4.1220973955905" id="3749843785778538833">
              <property name="path" nameId="tps4.1220974398640" value="util" />
            </node>
            <node role="pathComponent" roleId="tps4.1220978161990" type="tps4.PathComponent" typeId="tps4.1220973955905" id="8431776905956472691">
              <property name="path" nameId="tps4.1220974398640" value="buildlanguage" />
            </node>
            <node role="pathComponent" roleId="tps4.1220978161990" type="tps4.PathComponent" typeId="tps4.1220973955905" id="8431776905956472692">
              <property name="path" nameId="tps4.1220974398640" value="ant" />
            </node>
            <node role="pathComponent" roleId="tps4.1220978161990" type="tps4.PathComponent" typeId="tps4.1220973955905" id="8431776905956472693">
              <property name="path" nameId="tps4.1220974398640" value="classes" />
            </node>
          </node>
        </node>
      </node>
      <node role="entry" roleId="tps4.1203617897549" type="tps4.Echo" typeId="tps4.1205331422635" id="3737212209850343886">
        <node role="sourcePath" roleId="tps4.1220981955937" type="tps4.Path" typeId="tps4.1220973916698" id="3737212209850343887">
          <node role="macro" roleId="tps4.1220976095387" type="tps4.MacroReference" typeId="tps4.1220976052975" id="3737212209850343888">
            <property name="name" nameId="tps4.1220976068141" value="basedir" />
          </node>
          <node role="compositePathComponent" roleId="tps4.1220974249696" type="tps4.CompositePathComponent" typeId="tps4.1220973992845" id="3737212209850343889" />
        </node>
        <node role="message" roleId="tps4.1205340508811" type="tps4.CompositeString" typeId="tps4.1205342812422" id="3737212209850343890">
          <node role="left" roleId="tps4.1205342829799" type="tps4.SimpleString" typeId="tps4.1205339044029" id="3737212209850343891">
            <property name="name" nameId="tps4.1223641503366" value="build.number=" />
          </node>
          <node role="right" roleId="tps4.1205342834160" type="tps4.CompositeString" typeId="tps4.1205342812422" id="3737212209850343892">
            <node role="left" roleId="tps4.1205342829799" type="tps4.VariableReference" typeId="tps4.1205339464939" id="3737212209850343893">
              <link role="variable" roleId="tps4.1205339484191" targetNodeId="2235195415637077105" resolveInfo="build" />
            </node>
            <node role="right" roleId="tps4.1205342834160" type="tps4.CompositeString" typeId="tps4.1205342812422" id="3737212209850343894">
              <node role="left" roleId="tps4.1205342829799" type="tps4.CompositeString" typeId="tps4.1205342812422" id="3737212209850343895">
                <node role="left" roleId="tps4.1205342829799" type="tps4.CompositeString" typeId="tps4.1205342812422" id="3737212209850343896">
                  <node role="left" roleId="tps4.1205342829799" type="tps4.VariableReference" typeId="tps4.1205339464939" id="3737212209850343897">
                    <link role="variable" roleId="tps4.1205339484191" targetNodeId="nqc9.5558646027962551662" resolveInfo="\n" />
                  </node>
                  <node role="right" roleId="tps4.1205342834160" type="tps4.SimpleString" typeId="tps4.1205339044029" id="3737212209850343898">
                    <property name="name" nameId="tps4.1223641503366" value="date=" />
                  </node>
                </node>
                <node role="right" roleId="tps4.1205342834160" type="tps4.CompositeString" typeId="tps4.1205342812422" id="3737212209850343899">
                  <node role="left" roleId="tps4.1205342829799" type="tps4.VariableReference" typeId="tps4.1205339464939" id="3737212209850343900">
                    <link role="variable" roleId="tps4.1205339484191" targetNodeId="nqc9.5558646027962551661" resolveInfo="date" />
                  </node>
                  <node role="right" roleId="tps4.1205342834160" type="tps4.VariableReference" typeId="tps4.1205339464939" id="3737212209850343901">
                    <link role="variable" roleId="tps4.1205339484191" targetNodeId="nqc9.5558646027962551662" resolveInfo="\n" />
                  </node>
                </node>
              </node>
              <node role="right" roleId="tps4.1205342834160" type="tps4.CompositeString" typeId="tps4.1205342812422" id="3737212209850343902">
                <node role="left" roleId="tps4.1205342829799" type="tps4.SimpleString" typeId="tps4.1205339044029" id="3737212209850343903">
                  <property name="name" nameId="tps4.1223641503366" value="revision.number=" />
                </node>
                <node role="right" roleId="tps4.1205342834160" type="tps4.CompositeString" typeId="tps4.1205342812422" id="3737212209850343904">
                  <node role="left" roleId="tps4.1205342829799" type="tps4.VariableReference" typeId="tps4.1205339464939" id="3737212209850343905">
                    <link role="variable" roleId="tps4.1205339484191" targetNodeId="2235195415637077106" resolveInfo="revision" />
                  </node>
                  <node role="right" roleId="tps4.1205342834160" type="tps4.CompositeString" typeId="tps4.1205342812422" id="3737212209850343906">
                    <node role="left" roleId="tps4.1205342829799" type="tps4.VariableReference" typeId="tps4.1205339464939" id="3737212209850343907">
                      <link role="variable" roleId="tps4.1205339484191" targetNodeId="nqc9.5558646027962551662" resolveInfo="\n" />
                    </node>
                    <node role="right" roleId="tps4.1205342834160" type="tps4.CompositeString" typeId="tps4.1205342812422" id="3737212209850343908">
                      <node role="right" roleId="tps4.1205342834160" type="tps4.CompositeString" typeId="tps4.1205342812422" id="3737212209850343909">
                        <node role="right" roleId="tps4.1205342834160" type="tps4.VariableReference" typeId="tps4.1205339464939" id="3737212209850343910">
                          <link role="variable" roleId="tps4.1205339484191" targetNodeId="2235195415637077108" resolveInfo="version" />
                        </node>
                        <node role="left" roleId="tps4.1205342829799" type="tps4.SimpleString" typeId="tps4.1205339044029" id="3737212209850343911">
                          <property name="name" nameId="tps4.1223641503366" value="version=" />
                        </node>
                      </node>
                      <node role="left" roleId="tps4.1205342829799" type="tps4.CompositeString" typeId="tps4.1205342812422" id="3737212209850343912">
                        <node role="right" roleId="tps4.1205342834160" type="tps4.VariableReference" typeId="tps4.1205339464939" id="3737212209850343913">
                          <link role="variable" roleId="tps4.1205339484191" targetNodeId="nqc9.5558646027962551662" resolveInfo="\n" />
                        </node>
                        <node role="left" roleId="tps4.1205342829799" type="tps4.CompositeString" typeId="tps4.1205342812422" id="3737212209850343914">
                          <node role="left" roleId="tps4.1205342829799" type="tps4.SimpleString" typeId="tps4.1205339044029" id="3737212209850343915">
                            <property name="name" nameId="tps4.1223641503366" value="configuration.name=" />
                          </node>
                          <node role="right" roleId="tps4.1205342834160" type="tps4.VariableReference" typeId="tps4.1205339464939" id="3737212209850343916">
                            <link role="variable" roleId="tps4.1205339484191" targetNodeId="2235195415637077107" resolveInfo="configuration" />
                          </node>
                        </node>
                      </node>
                    </node>
                  </node>
                </node>
              </node>
            </node>
          </node>
        </node>
        <node role="title" roleId="tps4.1205340441197" type="tps4.SimpleString" typeId="tps4.1205339044029" id="3737212209850343917">
          <property name="name" nameId="tps4.1223641503366" value="build.number" />
        </node>
      </node>
    </node>
  </root>
  <root id="8431776905956472694">
    <node role="entry" roleId="tps4.701559220729212646" type="tps4.Jar" typeId="tps4.1203598417283" id="8431776905956472695">
      <node role="entry" roleId="tps4.1203617897549" type="tps4.Copy" typeId="tps4.1204015075559" id="8431776905956472696">
        <property name="name" nameId="tpck.1169194664001" value="" />
        <property name="excludes" nameId="tps4.1204107538752" value="" />
        <node role="sourcePath" roleId="tps4.1220974847213" type="tps4.Path" typeId="tps4.1220973916698" id="8431776905956472697">
          <node role="macro" roleId="tps4.1220976095387" type="tps4.MacroReference" typeId="tps4.1220976052975" id="8431776905956472698">
            <property name="name" nameId="tps4.1220976068141" value="mps_home" />
          </node>
          <node role="compositePathComponent" roleId="tps4.1220974249696" type="tps4.CompositePathComponent" typeId="tps4.1220973992845" id="8431776905956472699">
            <node role="pathComponent" roleId="tps4.1220978161990" type="tps4.PathComponent" typeId="tps4.1220973955905" id="8431776905956472700">
              <property name="path" nameId="tps4.1220974398640" value="core" />
            </node>
            <node role="pathComponent" roleId="tps4.1220978161990" type="tps4.PathComponent" typeId="tps4.1220973955905" id="8431776905956472701">
              <property name="path" nameId="tps4.1220974398640" value="idea-patch" />
            </node>
            <node role="pathComponent" roleId="tps4.1220978161990" type="tps4.PathComponent" typeId="tps4.1220973955905" id="8431776905956472702">
              <property name="path" nameId="tps4.1220974398640" value="classes" />
            </node>
          </node>
        </node>
      </node>
      <node role="delete" roleId="tps4.1239622410040" type="tps4.Delete" typeId="tps4.1204122781510" id="8431776905956472703" />
      <node role="title" roleId="tps4.1205340441197" type="tps4.SimpleString" typeId="tps4.1205339044029" id="8431776905956472704">
        <property name="name" nameId="tps4.1223641503366" value="idea-patch.jar" />
      </node>
    </node>
  </root>
  <root id="8431776905956472723">
    <node role="entry" roleId="tps4.701559220729212646" type="tps4.Jar" typeId="tps4.1203598417283" id="8431776905956472724">
      <node role="entry" roleId="tps4.1203617897549" type="tps4.Copy" typeId="tps4.1204015075559" id="713639312207922614">
        <property name="name" nameId="tpck.1169194664001" value="" />
        <property name="excludes" nameId="tps4.1204107538752" value="" />
        <node role="sourcePath" roleId="tps4.1220974847213" type="tps4.Path" typeId="tps4.1220973916698" id="713639312207922615">
          <node role="macro" roleId="tps4.1220976095387" type="tps4.MacroReference" typeId="tps4.1220976052975" id="713639312207922617">
            <property name="name" nameId="tps4.1220976068141" value="mps_home" />
          </node>
          <node role="compositePathComponent" roleId="tps4.1220974249696" type="tps4.CompositePathComponent" typeId="tps4.1220973992845" id="713639312207922618">
            <node role="pathComponent" roleId="tps4.1220978161990" type="tps4.PathComponent" typeId="tps4.1220973955905" id="713639312207922619">
              <property name="path" nameId="tps4.1220974398640" value="core" />
            </node>
            <node role="pathComponent" roleId="tps4.1220978161990" type="tps4.PathComponent" typeId="tps4.1220973955905" id="713639312207922621">
              <property name="path" nameId="tps4.1220974398640" value="analyzers" />
            </node>
            <node role="pathComponent" roleId="tps4.1220978161990" type="tps4.PathComponent" typeId="tps4.1220973955905" id="713639312207922623">
              <property name="path" nameId="tps4.1220974398640" value="classes" />
            </node>
          </node>
        </node>
      </node>
      <node role="entry" roleId="tps4.1203617897549" type="tps4.Copy" typeId="tps4.1204015075559" id="8431776905956472773">
        <node role="sourcePath" roleId="tps4.1220974847213" type="tps4.Path" typeId="tps4.1220973916698" id="8431776905956472774">
          <node role="macro" roleId="tps4.1220976095387" type="tps4.MacroReference" typeId="tps4.1220976052975" id="8431776905956472775">
            <property name="name" nameId="tps4.1220976068141" value="mps_home" />
          </node>
          <node role="compositePathComponent" roleId="tps4.1220974249696" type="tps4.CompositePathComponent" typeId="tps4.1220973992845" id="8431776905956472776">
            <node role="pathComponent" roleId="tps4.1220978161990" type="tps4.PathComponent" typeId="tps4.1220973955905" id="8431776905956472777">
              <property name="path" nameId="tps4.1220974398640" value="core" />
            </node>
            <node role="pathComponent" roleId="tps4.1220978161990" type="tps4.PathComponent" typeId="tps4.1220973955905" id="8431776905956472778">
              <property name="path" nameId="tps4.1220974398640" value="kernel" />
            </node>
            <node role="pathComponent" roleId="tps4.1220978161990" type="tps4.PathComponent" typeId="tps4.1220973955905" id="8431776905956472779">
              <property name="path" nameId="tps4.1220974398640" value="classes" />
            </node>
          </node>
        </node>
      </node>
      <node role="entry" roleId="tps4.1203617897549" type="tps4.Copy" typeId="tps4.1204015075559" id="6580548712479854556">
        <property name="name" nameId="tpck.1169194664001" value="" />
        <property name="excludes" nameId="tps4.1204107538752" value="" />
        <node role="sourcePath" roleId="tps4.1220974847213" type="tps4.Path" typeId="tps4.1220973916698" id="6580548712479854557">
          <node role="macro" roleId="tps4.1220976095387" type="tps4.MacroReference" typeId="tps4.1220976052975" id="6580548712479854558">
            <property name="name" nameId="tps4.1220976068141" value="mps_home" />
          </node>
          <node role="compositePathComponent" roleId="tps4.1220974249696" type="tps4.CompositePathComponent" typeId="tps4.1220973992845" id="6580548712479854559">
            <node role="pathComponent" roleId="tps4.1220978161990" type="tps4.PathComponent" typeId="tps4.1220973955905" id="6580548712479854560">
              <property name="path" nameId="tps4.1220974398640" value="core" />
            </node>
            <node role="pathComponent" roleId="tps4.1220978161990" type="tps4.PathComponent" typeId="tps4.1220973955905" id="6580548712479854561">
              <property name="path" nameId="tps4.1220974398640" value="runtime" />
            </node>
            <node role="pathComponent" roleId="tps4.1220978161990" type="tps4.PathComponent" typeId="tps4.1220973955905" id="6580548712479854562">
              <property name="path" nameId="tps4.1220974398640" value="classes" />
            </node>
          </node>
        </node>
      </node>
      <node role="entry" roleId="tps4.1203617897549" type="tps4.Copy" typeId="tps4.1204015075559" id="3050731179905795638">
        <property name="name" nameId="tpck.1169194664001" value="" />
        <property name="excludes" nameId="tps4.1204107538752" value="" />
        <node role="sourcePath" roleId="tps4.1220974847213" type="tps4.Path" typeId="tps4.1220973916698" id="3050731179905795639">
          <node role="macro" roleId="tps4.1220976095387" type="tps4.MacroReference" typeId="tps4.1220976052975" id="3050731179905795640">
            <property name="name" nameId="tps4.1220976068141" value="mps_home" />
          </node>
          <node role="compositePathComponent" roleId="tps4.1220974249696" type="tps4.CompositePathComponent" typeId="tps4.1220973992845" id="3050731179905795641">
            <node role="pathComponent" roleId="tps4.1220978161990" type="tps4.PathComponent" typeId="tps4.1220973955905" id="3050731179905795642">
              <property name="path" nameId="tps4.1220974398640" value="core" />
            </node>
            <node role="pathComponent" roleId="tps4.1220978161990" type="tps4.PathComponent" typeId="tps4.1220973955905" id="3050731179905795645">
              <property name="path" nameId="tps4.1220974398640" value="findUsages-runtime" />
            </node>
            <node role="pathComponent" roleId="tps4.1220978161990" type="tps4.PathComponent" typeId="tps4.1220973955905" id="3050731179905795644">
              <property name="path" nameId="tps4.1220974398640" value="classes" />
            </node>
          </node>
        </node>
      </node>
      <node role="entry" roleId="tps4.1203617897549" type="tps4.Copy" typeId="tps4.1204015075559" id="4947949243743638875">
        <property name="name" nameId="tpck.1169194664001" value="" />
        <property name="excludes" nameId="tps4.1204107538752" value="" />
        <node role="sourcePath" roleId="tps4.1220974847213" type="tps4.Path" typeId="tps4.1220973916698" id="4947949243743638876">
          <node role="macro" roleId="tps4.1220976095387" type="tps4.MacroReference" typeId="tps4.1220976052975" id="4947949243743638877">
            <property name="name" nameId="tps4.1220976068141" value="mps_home" />
          </node>
          <node role="compositePathComponent" roleId="tps4.1220974249696" type="tps4.CompositePathComponent" typeId="tps4.1220973992845" id="4947949243743638878">
            <node role="pathComponent" roleId="tps4.1220978161990" type="tps4.PathComponent" typeId="tps4.1220973955905" id="4947949243743638879">
              <property name="path" nameId="tps4.1220974398640" value="core" />
            </node>
            <node role="pathComponent" roleId="tps4.1220978161990" type="tps4.PathComponent" typeId="tps4.1220973955905" id="4947949243743638882">
              <property name="path" nameId="tps4.1220974398640" value="refactoring-runtime" />
            </node>
            <node role="pathComponent" roleId="tps4.1220978161990" type="tps4.PathComponent" typeId="tps4.1220973955905" id="4947949243743638881">
              <property name="path" nameId="tps4.1220974398640" value="classes" />
            </node>
          </node>
        </node>
      </node>
      <node role="entry" roleId="tps4.1203617897549" type="tps4.Copy" typeId="tps4.1204015075559" id="6580548712479854547">
        <property name="name" nameId="tpck.1169194664001" value="" />
        <property name="excludes" nameId="tps4.1204107538752" value="" />
        <node role="sourcePath" roleId="tps4.1220974847213" type="tps4.Path" typeId="tps4.1220973916698" id="6580548712479854548">
          <node role="macro" roleId="tps4.1220976095387" type="tps4.MacroReference" typeId="tps4.1220976052975" id="6580548712479854549">
            <property name="name" nameId="tps4.1220976068141" value="mps_home" />
          </node>
          <node role="compositePathComponent" roleId="tps4.1220974249696" type="tps4.CompositePathComponent" typeId="tps4.1220973992845" id="6580548712479854550">
            <node role="pathComponent" roleId="tps4.1220978161990" type="tps4.PathComponent" typeId="tps4.1220973955905" id="6580548712479854551">
              <property name="path" nameId="tps4.1220974398640" value="core" />
            </node>
            <node role="pathComponent" roleId="tps4.1220978161990" type="tps4.PathComponent" typeId="tps4.1220973955905" id="6580548712479854552">
              <property name="path" nameId="tps4.1220974398640" value="typesystemEngine" />
            </node>
            <node role="pathComponent" roleId="tps4.1220978161990" type="tps4.PathComponent" typeId="tps4.1220973955905" id="6580548712479854553">
              <property name="path" nameId="tps4.1220974398640" value="classes" />
            </node>
          </node>
        </node>
      </node>
      <node role="entry" roleId="tps4.1203617897549" type="tps4.Copy" typeId="tps4.1204015075559" id="8431776905956472766">
        <property name="name" nameId="tpck.1169194664001" value="" />
        <property name="excludes" nameId="tps4.1204107538752" value="" />
        <node role="sourcePath" roleId="tps4.1220974847213" type="tps4.Path" typeId="tps4.1220973916698" id="8431776905956472767">
          <node role="macro" roleId="tps4.1220976095387" type="tps4.MacroReference" typeId="tps4.1220976052975" id="8431776905956472768">
            <property name="name" nameId="tps4.1220976068141" value="mps_home" />
          </node>
          <node role="compositePathComponent" roleId="tps4.1220974249696" type="tps4.CompositePathComponent" typeId="tps4.1220973992845" id="8431776905956472769">
            <node role="pathComponent" roleId="tps4.1220978161990" type="tps4.PathComponent" typeId="tps4.1220973955905" id="8431776905956472770">
              <property name="path" nameId="tps4.1220974398640" value="core" />
            </node>
            <node role="pathComponent" roleId="tps4.1220978161990" type="tps4.PathComponent" typeId="tps4.1220973955905" id="8431776905956472771">
              <property name="path" nameId="tps4.1220974398640" value="generator" />
            </node>
            <node role="pathComponent" roleId="tps4.1220978161990" type="tps4.PathComponent" typeId="tps4.1220973955905" id="8431776905956472772">
              <property name="path" nameId="tps4.1220974398640" value="classes" />
            </node>
          </node>
        </node>
      </node>
      <node role="entry" roleId="tps4.1203617897549" type="tps4.Copy" typeId="tps4.1204015075559" id="3646513537108689199">
        <property name="name" nameId="tpck.1169194664001" value="" />
        <property name="excludes" nameId="tps4.1204107538752" value="" />
        <node role="sourcePath" roleId="tps4.1220974847213" type="tps4.Path" typeId="tps4.1220973916698" id="3646513537108689200">
          <node role="macro" roleId="tps4.1220976095387" type="tps4.MacroReference" typeId="tps4.1220976052975" id="3646513537108689203">
            <property name="name" nameId="tps4.1220976068141" value="mps_home" />
          </node>
          <node role="compositePathComponent" roleId="tps4.1220974249696" type="tps4.CompositePathComponent" typeId="tps4.1220973992845" id="3646513537108689202">
            <node role="pathComponent" roleId="tps4.1220978161990" type="tps4.PathComponent" typeId="tps4.1220973955905" id="3646513537108689204">
              <property name="path" nameId="tps4.1220974398640" value="core" />
            </node>
            <node role="pathComponent" roleId="tps4.1220978161990" type="tps4.PathComponent" typeId="tps4.1220973955905" id="3646513537108689206">
              <property name="path" nameId="tps4.1220974398640" value="make-runtime" />
            </node>
            <node role="pathComponent" roleId="tps4.1220978161990" type="tps4.PathComponent" typeId="tps4.1220973955905" id="3646513537108689208">
              <property name="path" nameId="tps4.1220974398640" value="classes" />
            </node>
          </node>
        </node>
      </node>
      <node role="entry" roleId="tps4.1203617897549" type="tps4.Copy" typeId="tps4.1204015075559" id="8340725549277608434">
        <property name="name" nameId="tpck.1169194664001" value="" />
        <property name="excludes" nameId="tps4.1204107538752" value="" />
        <node role="sourcePath" roleId="tps4.1220974847213" type="tps4.Path" typeId="tps4.1220973916698" id="8340725549277608435">
          <node role="macro" roleId="tps4.1220976095387" type="tps4.MacroReference" typeId="tps4.1220976052975" id="8340725549277608436">
            <property name="name" nameId="tps4.1220976068141" value="mps_home" />
          </node>
          <node role="compositePathComponent" roleId="tps4.1220974249696" type="tps4.CompositePathComponent" typeId="tps4.1220973992845" id="8340725549277608437">
            <node role="pathComponent" roleId="tps4.1220978161990" type="tps4.PathComponent" typeId="tps4.1220973955905" id="8340725549277608438">
              <property name="path" nameId="tps4.1220974398640" value="core" />
            </node>
            <node role="pathComponent" roleId="tps4.1220978161990" type="tps4.PathComponent" typeId="tps4.1220973955905" id="8340725549277608439">
              <property name="path" nameId="tps4.1220974398640" value="baseLanguage" />
            </node>
            <node role="pathComponent" roleId="tps4.1220978161990" type="tps4.PathComponent" typeId="tps4.1220973955905" id="8340725549277608466">
              <property name="path" nameId="tps4.1220974398640" value="closures" />
            </node>
            <node role="pathComponent" roleId="tps4.1220978161990" type="tps4.PathComponent" typeId="tps4.1220973955905" id="8340725549277608467">
              <property name="path" nameId="tps4.1220974398640" value="runtime" />
            </node>
            <node role="pathComponent" roleId="tps4.1220978161990" type="tps4.PathComponent" typeId="tps4.1220973955905" id="8340725549277608469">
              <property name="path" nameId="tps4.1220974398640" value="classes" />
            </node>
          </node>
        </node>
      </node>
      <node role="entry" roleId="tps4.1203617897549" type="tps4.Copy" typeId="tps4.1204015075559" id="8340725549277608442">
        <property name="name" nameId="tpck.1169194664001" value="" />
        <property name="excludes" nameId="tps4.1204107538752" value="" />
        <node role="sourcePath" roleId="tps4.1220974847213" type="tps4.Path" typeId="tps4.1220973916698" id="8340725549277608443">
          <node role="macro" roleId="tps4.1220976095387" type="tps4.MacroReference" typeId="tps4.1220976052975" id="8340725549277608444">
            <property name="name" nameId="tps4.1220976068141" value="mps_home" />
          </node>
          <node role="compositePathComponent" roleId="tps4.1220974249696" type="tps4.CompositePathComponent" typeId="tps4.1220973992845" id="8340725549277608445">
            <node role="pathComponent" roleId="tps4.1220978161990" type="tps4.PathComponent" typeId="tps4.1220973955905" id="8340725549277608446">
              <property name="path" nameId="tps4.1220974398640" value="core" />
            </node>
            <node role="pathComponent" roleId="tps4.1220978161990" type="tps4.PathComponent" typeId="tps4.1220973955905" id="8340725549277608447">
              <property name="path" nameId="tps4.1220974398640" value="baseLanguage" />
            </node>
            <node role="pathComponent" roleId="tps4.1220978161990" type="tps4.PathComponent" typeId="tps4.1220973955905" id="8340725549277608470">
              <property name="path" nameId="tps4.1220974398640" value="collections" />
            </node>
            <node role="pathComponent" roleId="tps4.1220978161990" type="tps4.PathComponent" typeId="tps4.1220973955905" id="8340725549277608471">
              <property name="path" nameId="tps4.1220974398640" value="runtime" />
            </node>
            <node role="pathComponent" roleId="tps4.1220978161990" type="tps4.PathComponent" typeId="tps4.1220973955905" id="8340725549277608473">
              <property name="path" nameId="tps4.1220974398640" value="classes" />
            </node>
          </node>
        </node>
      </node>
      <node role="entry" roleId="tps4.1203617897549" type="tps4.Copy" typeId="tps4.1204015075559" id="8340725549277608458">
        <property name="name" nameId="tpck.1169194664001" value="" />
        <property name="excludes" nameId="tps4.1204107538752" value="" />
        <node role="sourcePath" roleId="tps4.1220974847213" type="tps4.Path" typeId="tps4.1220973916698" id="8340725549277608459">
          <node role="macro" roleId="tps4.1220976095387" type="tps4.MacroReference" typeId="tps4.1220976052975" id="8340725549277608460">
            <property name="name" nameId="tps4.1220976068141" value="mps_home" />
          </node>
          <node role="compositePathComponent" roleId="tps4.1220974249696" type="tps4.CompositePathComponent" typeId="tps4.1220973992845" id="8340725549277608461">
            <node role="pathComponent" roleId="tps4.1220978161990" type="tps4.PathComponent" typeId="tps4.1220973955905" id="8340725549277608462">
              <property name="path" nameId="tps4.1220974398640" value="core" />
            </node>
            <node role="pathComponent" roleId="tps4.1220978161990" type="tps4.PathComponent" typeId="tps4.1220973955905" id="8340725549277608463">
              <property name="path" nameId="tps4.1220974398640" value="baseLanguage" />
            </node>
            <node role="pathComponent" roleId="tps4.1220978161990" type="tps4.PathComponent" typeId="tps4.1220973955905" id="8340725549277608483">
              <property name="path" nameId="tps4.1220974398640" value="tuples" />
            </node>
            <node role="pathComponent" roleId="tps4.1220978161990" type="tps4.PathComponent" typeId="tps4.1220973955905" id="8340725549277608484">
              <property name="path" nameId="tps4.1220974398640" value="runtime" />
            </node>
            <node role="pathComponent" roleId="tps4.1220978161990" type="tps4.PathComponent" typeId="tps4.1220973955905" id="1359223313984479127">
              <property name="path" nameId="tps4.1220974398640" value="classes" />
            </node>
          </node>
        </node>
      </node>
      <node role="entry" roleId="tps4.1203617897549" type="tps4.Copy" typeId="tps4.1204015075559" id="3803007879919844455">
        <property name="name" nameId="tpck.1169194664001" value="" />
        <property name="excludes" nameId="tps4.1204107538752" value="" />
        <node role="sourcePath" roleId="tps4.1220974847213" type="tps4.Path" typeId="tps4.1220973916698" id="3803007879919844453">
          <node role="macro" roleId="tps4.1220976095387" type="tps4.MacroReference" typeId="tps4.1220976052975" id="3803007879919844469">
            <property name="name" nameId="tps4.1220976068141" value="mps_home" />
          </node>
          <node role="compositePathComponent" roleId="tps4.1220974249696" type="tps4.CompositePathComponent" typeId="tps4.1220973992845" id="3803007879919844471">
            <node role="pathComponent" roleId="tps4.1220978161990" type="tps4.PathComponent" typeId="tps4.1220973955905" id="3803007879919844465">
              <property name="path" nameId="tps4.1220974398640" value="core" />
            </node>
            <node role="pathComponent" roleId="tps4.1220978161990" type="tps4.PathComponent" typeId="tps4.1220973955905" id="3803007879919844467">
              <property name="path" nameId="tps4.1220974398640" value="baseLanguage" />
            </node>
            <node role="pathComponent" roleId="tps4.1220978161990" type="tps4.PathComponent" typeId="tps4.1220973955905" id="3803007879919844461">
              <property name="path" nameId="tps4.1220974398640" value="baseLanguage" />
            </node>
            <node role="pathComponent" roleId="tps4.1220978161990" type="tps4.PathComponent" typeId="tps4.1220973955905" id="3803007879919844463">
              <property name="path" nameId="tps4.1220974398640" value="solutions" />
            </node>
            <node role="pathComponent" roleId="tps4.1220978161990" type="tps4.PathComponent" typeId="tps4.1220973955905" id="3803007879919844457">
              <property name="path" nameId="tps4.1220974398640" value="jetbrains.mps.baseLanguage.search" />
            </node>
            <node role="pathComponent" roleId="tps4.1220978161990" type="tps4.PathComponent" typeId="tps4.1220973955905" id="3803007879919844459">
              <property name="path" nameId="tps4.1220974398640" value="classes_gen" />
            </node>
          </node>
        </node>
      </node>
      <node role="entry" roleId="tps4.1203617897549" type="tps4.Copy" typeId="tps4.1204015075559" id="206534827079935130">
        <property name="name" nameId="tpck.1169194664001" value="" />
        <property name="excludes" nameId="tps4.1204107538752" value="" />
        <node role="sourcePath" roleId="tps4.1220974847213" type="tps4.Path" typeId="tps4.1220973916698" id="206534827079935131">
          <node role="macro" roleId="tps4.1220976095387" type="tps4.MacroReference" typeId="tps4.1220976052975" id="206534827079935133">
            <property name="name" nameId="tps4.1220976068141" value="mps_home" />
          </node>
          <node role="compositePathComponent" roleId="tps4.1220974249696" type="tps4.CompositePathComponent" typeId="tps4.1220973992845" id="206534827079935134">
            <node role="pathComponent" roleId="tps4.1220978161990" type="tps4.PathComponent" typeId="tps4.1220973955905" id="206534827079935136">
              <property name="path" nameId="tps4.1220974398640" value="core" />
            </node>
            <node role="pathComponent" roleId="tps4.1220978161990" type="tps4.PathComponent" typeId="tps4.1220973955905" id="206534827079935138">
              <property name="path" nameId="tps4.1220974398640" value="baseLanguage" />
            </node>
            <node role="pathComponent" roleId="tps4.1220978161990" type="tps4.PathComponent" typeId="tps4.1220973955905" id="206534827079935140">
              <property name="path" nameId="tps4.1220974398640" value="baseLanguage" />
            </node>
            <node role="pathComponent" roleId="tps4.1220978161990" type="tps4.PathComponent" typeId="tps4.1220973955905" id="206534827079935142">
              <property name="path" nameId="tps4.1220974398640" value="solutions" />
            </node>
            <node role="pathComponent" roleId="tps4.1220978161990" type="tps4.PathComponent" typeId="tps4.1220973955905" id="206534827079935144">
              <property name="path" nameId="tps4.1220974398640" value="jetbrains.mps.baseLanguage.util" />
            </node>
            <node role="pathComponent" roleId="tps4.1220978161990" type="tps4.PathComponent" typeId="tps4.1220973955905" id="206534827079935146">
              <property name="path" nameId="tps4.1220974398640" value="classes" />
            </node>
          </node>
        </node>
      </node>
      <node role="entry" roleId="tps4.1203617897549" type="tps4.Folder" typeId="tps4.1203598512427" id="2901107368280474168">
        <node role="entry" roleId="tps4.1203617897549" type="tps4.Module" typeId="tps4.1203599702327" id="7451905405776981199">
          <property name="id" nameId="tps4.1222447189012" value="af19274f-5f89-42dd-8f3c-c9932448f7f2" />
          <property name="doNotJar" nameId="tps4.2850282874221099799" value="true" />
        </node>
        <node role="entry" roleId="tps4.1203617897549" type="tps4.Module" typeId="tps4.1203599702327" id="7451905405776927855">
          <property name="id" nameId="tps4.1222447189012" value="2d3c70e9-aab2-4870-8d8d-6036800e4103" />
          <property name="doNotJar" nameId="tps4.2850282874221099799" value="true" />
        </node>
        <node role="entry" roleId="tps4.1203617897549" type="tps4.Module" typeId="tps4.1203599702327" id="9038407502456455092">
          <property name="id" nameId="tps4.1222447189012" value="9a4afe51-f114-4595-b5df-048ce3c596be" />
          <property name="doNotJar" nameId="tps4.2850282874221099799" value="true" />
        </node>
        <node role="entry" roleId="tps4.1203617897549" type="tps4.Module" typeId="tps4.1203599702327" id="7451905405776981198">
          <property name="id" nameId="tps4.1222447189012" value="bfbdd672-7ff5-403f-af4f-16da5226f34c" />
          <property name="name" nameId="tpck.1169194664001" value="jetbrains.mps.findUsages.runtime" />
          <property name="doNotJar" nameId="tps4.2850282874221099799" value="true" />
        </node>
        <node role="entry" roleId="tps4.1203617897549" type="tps4.Module" typeId="tps4.1203599702327" id="7451905405776981207">
          <property name="id" nameId="tps4.1222447189012" value="8fe4c62a-2020-4ff4-8eda-f322a55bdc9f" />
          <property name="name" nameId="tpck.1169194664001" value="jetbrains.mps.refactoring.runtime" />
          <property name="doNotJar" nameId="tps4.2850282874221099799" value="true" />
        </node>
        <node role="entry" roleId="tps4.1203617897549" type="tps4.Module" typeId="tps4.1203599702327" id="7451905405776981191">
          <property name="id" nameId="tps4.1222447189012" value="c4f367dc-30c0-4376-9d05-1d1797bb8599" />
          <property name="name" nameId="tpck.1169194664001" value="jetbrains.mps.lang.pattern.runtime" />
          <property name="doNotJar" nameId="tps4.2850282874221099799" value="true" />
        </node>
        <node role="entry" roleId="tps4.1203617897549" type="tps4.Module" typeId="tps4.1203599702327" id="7451905405776981185">
          <property name="id" nameId="tps4.1222447189012" value="9b67baf0-e986-49af-b77c-998667f458cb" />
          <property name="doNotJar" nameId="tps4.2850282874221099799" value="true" />
        </node>
        <node role="entry" roleId="tps4.1203617897549" type="tps4.Module" typeId="tps4.1203599702327" id="7451905405776981187">
          <property name="id" nameId="tps4.1222447189012" value="2af156ab-65c1-4a62-bd0d-ea734f71eab6" />
          <property name="name" nameId="tpck.1169194664001" value="jetbrains.mps.dataFlow.runtime" />
          <property name="doNotJar" nameId="tps4.2850282874221099799" value="true" />
        </node>
        <node role="entry" roleId="tps4.1203617897549" type="tps4.Module" typeId="tps4.1203599702327" id="7451905405776927857">
          <property name="id" nameId="tps4.1222447189012" value="b55d8dfc-0d9d-43d5-886d-c644e7083bff" />
          <property name="name" nameId="tpck.1169194664001" value="stubUtils" />
          <property name="doNotJar" nameId="tps4.2850282874221099799" value="true" />
        </node>
        <node role="entry" roleId="tps4.1203617897549" type="tps4.Module" typeId="tps4.1203599702327" id="7451905405776927856">
          <property name="id" nameId="tps4.1222447189012" value="20c6e580-bdc5-4067-8049-d7e3265a86de" />
          <property name="name" nameId="tpck.1169194664001" value="jetbrains.mps.typesystemEngine" />
          <property name="doNotJar" nameId="tps4.2850282874221099799" value="true" />
        </node>
        <node role="entry" roleId="tps4.1203617897549" type="tps4.Module" typeId="tps4.1203599702327" id="7451905405776981195">
          <property name="id" nameId="tps4.1222447189012" value="5fa23c0a-216d-4571-a163-e286643e6f5f" />
          <property name="name" nameId="tpck.1169194664001" value="jetbrains.mps.generator" />
          <property name="doNotJar" nameId="tps4.2850282874221099799" value="true" />
        </node>
        <node role="entry" roleId="tps4.1203617897549" type="tps4.Module" typeId="tps4.1203599702327" id="7451905405776981192">
          <property name="id" nameId="tps4.1222447189012" value="a1250a4d-c090-42c3-ad7c-d298a3357dd4" />
          <property name="name" nameId="tpck.1169194664001" value="jetbrains.mps.make.runtime" />
          <property name="doNotJar" nameId="tps4.2850282874221099799" value="true" />
        </node>
        <node role="entry" roleId="tps4.1203617897549" type="tps4.Module" typeId="tps4.1203599702327" id="1768998781380666465">
          <property name="id" nameId="tps4.1222447189012" value="20351dc3-a2df-46f5-b667-fc9adab1f1c9" />
          <property name="name" nameId="tpck.1169194664001" value="jetbrains.mps.make" />
          <property name="doNotJar" nameId="tps4.2850282874221099799" value="true" />
        </node>
        <node role="entry" roleId="tps4.1203617897549" type="tps4.Module" typeId="tps4.1203599702327" id="7451905405776981193">
          <property name="id" nameId="tps4.1222447189012" value="df9d410f-2ebb-43f7-893a-483a4f085250" />
          <property name="name" nameId="tpck.1169194664001" value="jetbrains.mps.smodel.resources" />
          <property name="doNotJar" nameId="tps4.2850282874221099799" value="true" />
        </node>
        <node role="entry" roleId="tps4.1203617897549" type="tps4.Module" typeId="tps4.1203599702327" id="4715659374659117796">
          <property name="id" nameId="tps4.1222447189012" value="a0c108f0-1637-416e-a249-3effbaa4c998" />
          <property name="name" nameId="tpck.1169194664001" value="jetbrains.mps.baseLanguage.search" />
          <property name="doNotJar" nameId="tps4.2850282874221099799" value="true" />
        </node>
        <node role="entry" roleId="tps4.1203617897549" type="tps4.Module" typeId="tps4.1203599702327" id="206534827079751625">
          <property name="id" nameId="tps4.1222447189012" value="c7d01124-66d5-486d-8b50-7fdccb60b839" />
          <property name="name" nameId="tpck.1169194664001" value="jetbrains.mps.baseLanguage.util" />
        </node>
        <node role="entry" roleId="tps4.1203617897549" type="tps4.Module" typeId="tps4.1203599702327" id="4896592200521224846">
          <property name="id" nameId="tps4.1222447189012" value="9b80526e-f0bf-4992-bdf5-cee39c1833f3" />
          <property name="name" nameId="tpck.1169194664001" value="collections.runtime" />
          <property name="doNotJar" nameId="tps4.2850282874221099799" value="true" />
        </node>
        <node role="entry" roleId="tps4.1203617897549" type="tps4.Module" typeId="tps4.1203599702327" id="4896592200521066147">
          <property name="id" nameId="tps4.1222447189012" value="4c6a28d1-2c60-478d-b36e-db9b3cbb21fb" />
          <property name="name" nameId="tpck.1169194664001" value="closures.runtime" />
          <property name="doNotJar" nameId="tps4.2850282874221099799" value="true" />
        </node>
        <node role="entry" roleId="tps4.1203617897549" type="tps4.Module" typeId="tps4.1203599702327" id="4896592200521066149">
          <property name="id" nameId="tps4.1222447189012" value="d44dab97-aaac-44cb-9745-8a14db674c03" />
          <property name="name" nameId="tpck.1169194664001" value="jetbrains.mps.baseLanguage.tuples.runtime" />
          <property name="doNotJar" nameId="tps4.2850282874221099799" value="true" />
        </node>
        <node role="title" roleId="tps4.1205340441197" type="tps4.SimpleString" typeId="tps4.1205339044029" id="2901107368280474171">
          <property name="name" nameId="tps4.1223641503366" value="modules" />
        </node>
      </node>
      <node role="delete" roleId="tps4.1239622410040" type="tps4.Delete" typeId="tps4.1204122781510" id="8431776905956472813" />
      <node role="title" roleId="tps4.1205340441197" type="tps4.SimpleString" typeId="tps4.1205339044029" id="8431776905956472814">
        <property name="name" nameId="tps4.1223641503366" value="mps-core.jar" />
      </node>
    </node>
  </root>
  <root id="8431776905956472858">
    <node role="entry" roleId="tps4.701559220729212646" type="tps4.BlockReference" typeId="tps4.701559220729139189" id="8431776905956472860">
      <link role="block" roleId="tps4.701559220729212648" targetNodeId="8431776905956472865" resolveInfo="core.baseLanguage" />
    </node>
    <node role="entry" roleId="tps4.701559220729212646" type="tps4.BlockReference" typeId="tps4.701559220729139189" id="8431776905956472861">
      <link role="block" roleId="tps4.701559220729212648" targetNodeId="8431776905956472907" resolveInfo="core.languageDesign" />
    </node>
    <node role="entry" roleId="tps4.701559220729212646" type="tps4.BlockReference" typeId="tps4.701559220729139189" id="8431776905956472862">
      <link role="block" roleId="tps4.701559220729212648" targetNodeId="8431776905956472902" resolveInfo="core.devkits" />
    </node>
    <node role="entry" roleId="tps4.701559220729212646" type="tps4.BlockReference" typeId="tps4.701559220729139189" id="8669189765730048454">
      <link role="block" roleId="tps4.701559220729212648" targetNodeId="2738111162319948310" resolveInfo="core.execution" />
    </node>
  </root>
  <root id="8431776905956472865">
    <node role="entry" roleId="tps4.701559220729212646" type="tps4.Folder" typeId="tps4.1203598512427" id="8431776905956472866">
      <property name="name" nameId="tpck.1169194664001" value="baseLanguage" />
      <node role="entry" roleId="tps4.1203617897549" type="tps4.Module" typeId="tps4.1203599702327" id="4332999099594619242">
        <property name="id" nameId="tps4.1222447189012" value="86abb39a-11fb-4a1e-ae95-ea43cc94ae42" />
        <property name="name" nameId="tpck.1169194664001" value="collections.runtime.gwt" />
      </node>
      <node role="entry" roleId="tps4.1203617897549" type="tps4.Module" typeId="tps4.1203599702327" id="8431776905956472867">
        <property name="id" nameId="tps4.1222447189012" value="f3061a53-9226-4cc5-a443-f952ceaf5816" />
      </node>
      <node role="entry" roleId="tps4.1203617897549" type="tps4.Module" typeId="tps4.1203599702327" id="8431776905956472868">
        <property name="id" nameId="tps4.1222447189012" value="df345b11-b8c7-4213-ac66-48d2a9b75d88" />
      </node>
      <node role="entry" roleId="tps4.1203617897549" type="tps4.Module" typeId="tps4.1203599702327" id="8431776905956472869">
        <property name="id" nameId="tps4.1222447189012" value="ed6d7656-532c-4bc2-81d1-af945aeb8280" />
      </node>
      <node role="entry" roleId="tps4.1203617897549" type="tps4.Module" typeId="tps4.1203599702327" id="8431776905956472871">
        <property name="id" nameId="tps4.1222447189012" value="774bf8a0-62e5-41e1-af63-f4812e60e48b" />
      </node>
      <node role="entry" roleId="tps4.1203617897549" type="tps4.Module" typeId="tps4.1203599702327" id="1881643288389932099">
        <property name="id" nameId="tps4.1222447189012" value="96ee7a94-411d-4cf8-9b94-96cad7e52411" />
        <property name="name" nameId="tpck.1169194664001" value="jetbrains.mps.baseLanguage.jdk7" />
      </node>
      <node role="entry" roleId="tps4.1203617897549" type="tps4.Module" typeId="tps4.1203599702327" id="8431776905956472872">
        <property name="id" nameId="tps4.1222447189012" value="443f4c36-fcf5-4eb6-9500-8d06ed259e3e" />
      </node>
      <node role="entry" roleId="tps4.1203617897549" type="tps4.Module" typeId="tps4.1203599702327" id="8431776905956472873">
        <property name="id" nameId="tps4.1222447189012" value="fd392034-7849-419d-9071-12563d152375" />
      </node>
      <node role="entry" roleId="tps4.1203617897549" type="tps4.Module" typeId="tps4.1203599702327" id="8431776905956472875">
        <property name="id" nameId="tps4.1222447189012" value="83888646-71ce-4f1c-9c53-c54016f6ad4f" />
      </node>
      <node role="entry" roleId="tps4.1203617897549" type="tps4.Module" typeId="tps4.1203599702327" id="8431776905956472882">
        <property name="id" nameId="tps4.1222447189012" value="f2801650-65d5-424e-bb1b-463a8781b786" />
      </node>
      <node role="entry" roleId="tps4.1203617897549" type="tps4.Module" typeId="tps4.1203599702327" id="8431776905956472883">
        <property name="id" nameId="tps4.1222447189012" value="760a0a8c-eabb-4521-8bfd-65db761a9ba3" />
      </node>
      <node role="entry" roleId="tps4.1203617897549" type="tps4.Module" typeId="tps4.1203599702327" id="8431776905956472888">
        <property name="id" nameId="tps4.1222447189012" value="f61473f9-130f-42f6-b98d-6c438812c2f6" />
      </node>
      <node role="entry" roleId="tps4.1203617897549" type="tps4.Module" typeId="tps4.1203599702327" id="8431776905956472890">
        <property name="id" nameId="tps4.1222447189012" value="83f155ff-422c-4b5a-a2f2-b459302dd215" />
      </node>
      <node role="entry" roleId="tps4.1203617897549" type="tps4.Module" typeId="tps4.1203599702327" id="8431776905956472892">
        <property name="id" nameId="tps4.1222447189012" value="a247e09e-2435-45ba-b8d2-07e93feba96a" />
      </node>
      <node role="title" roleId="tps4.1205340441197" type="tps4.SimpleString" typeId="tps4.1205339044029" id="8431776905956472895">
        <property name="name" nameId="tps4.1223641503366" value="baseLanguage" />
      </node>
    </node>
  </root>
  <root id="8431776905956472902">
    <node role="entry" roleId="tps4.701559220729212646" type="tps4.Folder" typeId="tps4.1203598512427" id="8431776905956472903">
      <node role="entry" roleId="tps4.1203617897549" type="tps4.Module" typeId="tps4.1203599702327" id="8431776905956472904">
        <property name="id" nameId="tps4.1222447189012" value="fbc25dd2-5da4-483a-8b19-70928e1b62d7" />
        <property name="name" nameId="tpck.1169194664001" value="jetbrains.mps.devkit.general-purpose" />
      </node>
      <node role="entry" roleId="tps4.1203617897549" type="tps4.Module" typeId="tps4.1203599702327" id="8431776905956472905">
        <property name="id" nameId="tps4.1222447189012" value="2677cb18-f558-4e33-bc38-a5139cee06dc" />
        <property name="name" nameId="tpck.1169194664001" value="jetbrains.mps.devkit.language-design" />
      </node>
      <node role="entry" roleId="tps4.1203617897549" type="tps4.Module" typeId="tps4.1203599702327" id="6403884080056419733">
        <property name="id" nameId="tps4.1222447189012" value="e073aac8-8c71-4c23-be71-86bf7a6df0a2" />
        <property name="name" nameId="tpck.1169194664001" value="jetbrains.mps.devkit.bootstrap-languages" />
      </node>
      <node role="title" roleId="tps4.1205340441197" type="tps4.SimpleString" typeId="tps4.1205339044029" id="8431776905956472906">
        <property name="name" nameId="tps4.1223641503366" value="devkits" />
      </node>
    </node>
  </root>
  <root id="8431776905956472907">
    <node role="entry" roleId="tps4.701559220729212646" type="tps4.Folder" typeId="tps4.1203598512427" id="8431776905956472908">
      <property name="name" nameId="tpck.1169194664001" value="languageDesign" />
      <node role="entry" roleId="tps4.1203617897549" type="tps4.Module" typeId="tps4.1203599702327" id="8431776905956472909">
        <property name="id" nameId="tps4.1222447189012" value="aee9cad2-acd4-4608-aef2-0004f6a1cdbd" />
      </node>
      <node role="entry" roleId="tps4.1203617897549" type="tps4.Module" typeId="tps4.1203599702327" id="8431776905956472911">
        <property name="id" nameId="tps4.1222447189012" value="af65afd8-f0dd-4942-87d9-63a55f2a9db1" />
      </node>
      <node role="entry" roleId="tps4.1203617897549" type="tps4.Module" typeId="tps4.1203599702327" id="8431776905956472912">
        <property name="id" nameId="tps4.1222447189012" value="3f4bc5f5-c6c1-4a28-8b10-c83066ffa4a1" />
      </node>
      <node role="entry" roleId="tps4.1203617897549" type="tps4.Module" typeId="tps4.1203599702327" id="8431776905956472913">
        <property name="id" nameId="tps4.1222447189012" value="81f0abb8-d71e-4d13-a0c1-d2291fbb28b7" />
      </node>
      <node role="entry" roleId="tps4.1203617897549" type="tps4.Module" typeId="tps4.1203599702327" id="8431776905956472914">
        <property name="id" nameId="tps4.1222447189012" value="18bc6592-03a6-4e29-a83a-7ff23bde13ba" />
      </node>
      <node role="entry" roleId="tps4.1203617897549" type="tps4.Module" typeId="tps4.1203599702327" id="8431776905956472916">
        <property name="id" nameId="tps4.1222447189012" value="64d34fcd-ad02-4e73-aff8-a581124c2e30" />
      </node>
      <node role="entry" roleId="tps4.1203617897549" type="tps4.Module" typeId="tps4.1203599702327" id="8431776905956472917">
        <property name="id" nameId="tps4.1222447189012" value="7a5dda62-9140-4668-ab76-d5ed1746f2b2" />
      </node>
      <node role="entry" roleId="tps4.1203617897549" type="tps4.Module" typeId="tps4.1203599702327" id="8431776905956472918">
        <property name="id" nameId="tps4.1222447189012" value="d7a92d38-f7db-40d0-8431-763b0c3c9f20" />
      </node>
      <node role="entry" roleId="tps4.1203617897549" type="tps4.Module" typeId="tps4.1203599702327" id="8431776905956472919">
        <property name="id" nameId="tps4.1222447189012" value="7fa12e9c-b949-4976-b4fa-19accbc320b4" />
      </node>
      <node role="entry" roleId="tps4.1203617897549" type="tps4.Module" typeId="tps4.1203599702327" id="8431776905956472923">
        <property name="id" nameId="tps4.1222447189012" value="d4615e3b-d671-4ba9-af01-2b78369b0ba7" />
      </node>
      <node role="entry" roleId="tps4.1203617897549" type="tps4.Module" typeId="tps4.1203599702327" id="5332947881305587609">
        <property name="id" nameId="tps4.1222447189012" value="5206c888-7c5d-4275-bc0a-7c4da12f46e8" />
        <property name="name" nameId="tpck.1169194664001" value="jetbrains.mps.lang.pattern.testLang" />
      </node>
      <node role="entry" roleId="tps4.1203617897549" type="tps4.Module" typeId="tps4.1203599702327" id="8431776905956472924">
        <property name="id" nameId="tps4.1222447189012" value="3a13115c-633c-4c5c-bbcc-75c4219e9555" />
      </node>
      <node role="entry" roleId="tps4.1203617897549" type="tps4.Module" typeId="tps4.1203599702327" id="8431776905956472925">
        <property name="id" nameId="tps4.1222447189012" value="28f9e497-3b42-4291-aeba-0a1039153ab1" />
      </node>
      <node role="entry" roleId="tps4.1203617897549" type="tps4.Module" typeId="tps4.1203599702327" id="8431776905956472926">
        <property name="id" nameId="tps4.1222447189012" value="13744753-c81f-424a-9c1b-cf8943bf4e86" />
      </node>
      <node role="entry" roleId="tps4.1203617897549" type="tps4.Module" typeId="tps4.1203599702327" id="8431776905956472927">
        <property name="id" nameId="tps4.1222447189012" value="7866978e-a0f0-4cc7-81bc-4d213d9375e1" />
      </node>
      <node role="entry" roleId="tps4.1203617897549" type="tps4.Module" typeId="tps4.1203599702327" id="8431776905956472929">
        <property name="id" nameId="tps4.1222447189012" value="0eddeefa-c2d6-4437-bc2c-de50fd4ce470" />
      </node>
      <node role="entry" roleId="tps4.1203617897549" type="tps4.Module" typeId="tps4.1203599702327" id="8431776905956472930">
        <property name="id" nameId="tps4.1222447189012" value="c72da2b9-7cce-4447-8389-f407dc1158b7" />
      </node>
      <node role="entry" roleId="tps4.1203617897549" type="tps4.Module" typeId="tps4.1203599702327" id="8431776905956472931">
        <property name="id" nameId="tps4.1222447189012" value="ceab5195-25ea-4f22-9b92-103b95ca8c0c" />
      </node>
      <node role="entry" roleId="tps4.1203617897549" type="tps4.Module" typeId="tps4.1203599702327" id="8431776905956472932">
        <property name="id" nameId="tps4.1222447189012" value="3ecd7c84-cde3-45de-886c-135ecc69b742" />
      </node>
      <node role="entry" roleId="tps4.1203617897549" type="tps4.Module" typeId="tps4.1203599702327" id="8431776905956472933">
        <property name="id" nameId="tps4.1222447189012" value="b401a680-8325-4110-8fd3-84331ff25bef" />
      </node>
      <node role="entry" roleId="tps4.1203617897549" type="tps4.Module" typeId="tps4.1203599702327" id="8431776905956472934">
        <property name="id" nameId="tps4.1222447189012" value="d7706f63-9be2-479c-a3da-ae92af1e64d5" />
      </node>
      <node role="entry" roleId="tps4.1203617897549" type="tps4.Module" typeId="tps4.1203599702327" id="4332999099594557074">
        <property name="id" nameId="tps4.1222447189012" value="289fcc83-6543-41e8-a5ca-768235715ce4" />
        <property name="name" nameId="tpck.1169194664001" value="jetbrains.mps.lang.generator.generationParameters" />
      </node>
      <node role="entry" roleId="tps4.1203617897549" type="tps4.Module" typeId="tps4.1203599702327" id="8431776905956472935">
        <property name="id" nameId="tps4.1222447189012" value="8585453e-6bfb-4d80-98de-b16074f1d86c" />
      </node>
      <node role="entry" roleId="tps4.1203617897549" type="tps4.Module" typeId="tps4.1203599702327" id="812574652542911614">
        <property name="id" nameId="tps4.1222447189012" value="707c4fde-f79a-44b5-b3d7-b5cef8844ccf" />
        <property name="name" nameId="tpck.1169194664001" value="jetbrains.mps.lang.test.runtime" />
      </node>
      <node role="entry" roleId="tps4.1203617897549" type="tps4.Module" typeId="tps4.1203599702327" id="8431776905956472937">
        <property name="id" nameId="tps4.1222447189012" value="b83431fe-5c8f-40bc-8a36-65e25f4dd253" />
      </node>
      <node role="entry" roleId="tps4.1203617897549" type="tps4.Module" typeId="tps4.1203599702327" id="2406271501070014044">
        <property name="id" nameId="tps4.1222447189012" value="9ded098b-ad6a-4657-bfd9-48636cfe8bc3" />
        <property name="name" nameId="tpck.1169194664001" value="jetbrains.mps.lang.traceable" />
      </node>
      <node role="entry" roleId="tps4.1203617897549" type="tps4.Module" typeId="tps4.1203599702327" id="8431776905956472938">
        <property name="id" nameId="tps4.1222447189012" value="ef703a71-a5a3-42af-b53c-ddced816ad5c" />
      </node>
      <node role="entry" roleId="tps4.1203617897549" type="tps4.Module" typeId="tps4.1203599702327" id="8447281171170208180">
        <property name="id" nameId="tps4.1222447189012" value="b02ae39f-4c16-4545-8dfa-88df16804e7e" />
        <property name="name" nameId="tpck.1169194664001" value="jetbrains.mps.lang.smodelTests" />
      </node>
      <node role="entry" roleId="tps4.1203617897549" type="tps4.Module" typeId="tps4.1203599702327" id="3646513537108689210">
        <property name="id" nameId="tps4.1222447189012" value="696c1165-4a59-463b-bc5d-902caab85dd0" />
        <property name="name" nameId="tpck.1169194664001" value="jetbrains.mps.make.facet" />
      </node>
      <node role="entry" roleId="tps4.1203617897549" type="tps4.Module" typeId="tps4.1203599702327" id="3232404296906910608">
        <property name="id" nameId="tps4.1222447189012" value="86ef8290-12bb-4ca7-947f-093788f263a9" />
        <property name="name" nameId="tpck.1169194664001" value="jetbrains.mps.lang.project" />
      </node>
      <node role="entry" roleId="tps4.1203617897549" type="tps4.Module" typeId="tps4.1203599702327" id="2520429355395831041">
        <property name="id" nameId="tps4.1222447189012" value="f4ad079d-bc71-4ffb-9600-9328705cf998" />
        <property name="name" nameId="tpck.1169194664001" value="jetbrains.mps.lang.descriptor" />
      </node>
      <node role="entry" roleId="tps4.1203617897549" type="tps4.Module" typeId="tps4.1203599702327" id="3646513537108689213">
        <property name="id" nameId="tps4.1222447189012" value="95f8a3e6-f994-4ca0-a65e-763c9bae2d3b" />
        <property name="name" nameId="tpck.1169194664001" value="jetbrains.mps.make.script" />
      </node>
      <node role="title" roleId="tps4.1205340441197" type="tps4.SimpleString" typeId="tps4.1205339044029" id="8431776905956472939">
        <property name="name" nameId="tps4.1223641503366" value="languageDesign" />
      </node>
    </node>
  </root>
  <root id="8431776905956472948">
    <node role="entry" roleId="tps4.701559220729212646" type="tps4.Folder" typeId="tps4.1203598512427" id="1527228114010785692">
      <property name="excludes" nameId="tps4.1204107522064" value="" />
      <node role="entry" roleId="tps4.1203617897549" type="tps4.BlockReference" typeId="tps4.701559220729139189" id="1527228114010785695">
        <link role="block" roleId="tps4.701559220729212648" targetNodeId="8431776905956472981" resolveInfo="platform.deprecated" />
      </node>
      <node role="entry" roleId="tps4.1203617897549" type="tps4.BlockReference" typeId="tps4.701559220729139189" id="1527228114010785696">
        <link role="block" roleId="tps4.701559220729212648" targetNodeId="8431776905956472985" resolveInfo="platform.ui" />
      </node>
      <node role="entry" roleId="tps4.1203617897549" type="tps4.BlockReference" typeId="tps4.701559220729139189" id="1527228114010785697">
        <link role="block" roleId="tps4.701559220729212648" targetNodeId="8431776905956472972" resolveInfo="platform.build" />
      </node>
      <node role="entry" roleId="tps4.1203617897549" type="tps4.BlockReference" typeId="tps4.701559220729139189" id="1527228114010785698">
        <link role="block" roleId="tps4.701559220729212648" targetNodeId="8431776905956472996" resolveInfo="platform.xml" />
      </node>
      <node role="entry" roleId="tps4.1203617897549" type="tps4.BlockReference" typeId="tps4.701559220729139189" id="1527228114010785699">
        <link role="block" roleId="tps4.701559220729212648" targetNodeId="8431776905956472964" resolveInfo="platform.baseLanguage" />
      </node>
      <node role="entry" roleId="tps4.1203617897549" type="tps4.BlockReference" typeId="tps4.701559220729139189" id="1527228114010785700">
        <link role="block" roleId="tps4.701559220729212648" targetNodeId="1479728067424032862" resolveInfo="platform.editor" />
      </node>
      <node role="entry" roleId="tps4.1203617897549" type="tps4.Module" typeId="tps4.1203599702327" id="1527228114010785701">
        <property name="id" nameId="tps4.1222447189012" value="084f8779-0bb0-44bf-8a8b-1214d7acfbc5" />
      </node>
      <node role="entry" roleId="tps4.1203617897549" type="tps4.Module" typeId="tps4.1203599702327" id="1527228114010785702">
        <property name="id" nameId="tps4.1222447189012" value="26af8f6b-3531-46d0-8700-83a313e4566e" />
      </node>
      <node role="entry" roleId="tps4.1203617897549" type="tps4.Module" typeId="tps4.1203599702327" id="1527228114010785703">
        <property name="id" nameId="tps4.1222447189012" value="d4e445fa-e1ac-4fc8-8d3b-e62b05d0ea4c" />
      </node>
      <node role="entry" roleId="tps4.1203617897549" type="tps4.Module" typeId="tps4.1203599702327" id="1527228114010785704">
        <property name="id" nameId="tps4.1222447189012" value="99834b1c-2b28-4543-a97c-953df7633f72" />
        <property name="name" nameId="tpck.1169194664001" value="jetbrains.mps.ypath.runtime" />
      </node>
      <node role="entry" roleId="tps4.1203617897549" type="tps4.Module" typeId="tps4.1203599702327" id="1527228114010785705">
        <property name="id" nameId="tps4.1222447189012" value="4a1e4a24-105b-44ed-959c-6586fc957db3" />
      </node>
      <node role="entry" roleId="tps4.1203617897549" type="tps4.Module" typeId="tps4.1203599702327" id="1527228114010785706">
        <property name="id" nameId="tps4.1222447189012" value="d745e97c-8235-4470-b086-ba3da1f4c03c" />
      </node>
      <node role="entry" roleId="tps4.1203617897549" type="tps4.Module" typeId="tps4.1203599702327" id="1527228114010785707">
        <property name="id" nameId="tps4.1222447189012" value="8a97af52-a1ac-4297-b776-d35bf47ce8da" />
        <property name="name" nameId="tpck.1169194664001" value="jetbrains.mps.quickQuery.runtime" />
      </node>
      <node role="entry" roleId="tps4.1203617897549" type="tps4.Module" typeId="tps4.1203599702327" id="1527228114010785708">
        <property name="id" nameId="tps4.1222447189012" value="954c4d77-e24b-4e49-a5a5-5476c966c092" />
      </node>
      <node role="entry" roleId="tps4.1203617897549" type="tps4.Module" typeId="tps4.1203599702327" id="1527228114010785709">
        <property name="id" nameId="tps4.1222447189012" value="a83c3bd0-2f7e-4ba1-8373-12d49e99f57e" />
      </node>
      <node role="entry" roleId="tps4.1203617897549" type="tps4.Module" typeId="tps4.1203599702327" id="1527228114010785710">
        <property name="id" nameId="tps4.1222447189012" value="34f23130-e35c-4795-a45a-85d828b16016" />
      </node>
      <node role="entry" roleId="tps4.1203617897549" type="tps4.Module" typeId="tps4.1203599702327" id="1527228114010785711">
        <property name="id" nameId="tps4.1222447189012" value="97a52717-898f-4598-8150-573d9fd03868" />
      </node>
      <node role="entry" roleId="tps4.1203617897549" type="tps4.Module" typeId="tps4.1203599702327" id="1527228114010785713">
        <property name="id" nameId="tps4.1222447189012" value="cccc689c-f365-4862-a8b6-34ecddf8ee26" />
      </node>
      <node role="entry" roleId="tps4.1203617897549" type="tps4.Module" typeId="tps4.1203599702327" id="1527228114010785714">
        <property name="id" nameId="tps4.1222447189012" value="1991585e-225e-4371-977a-68a7888adae2" />
      </node>
      <node role="entry" roleId="tps4.1203617897549" type="tps4.Module" typeId="tps4.1203599702327" id="1527228114010785715">
        <property name="id" nameId="tps4.1222447189012" value="2ebbb458-8ebb-481e-a5d7-9e27903323d4" />
      </node>
      <node role="entry" roleId="tps4.1203617897549" type="tps4.Module" typeId="tps4.1203599702327" id="1527228114010785716">
        <property name="id" nameId="tps4.1222447189012" value="3304fc6e-7c6b-401e-a016-b944934bb21f" />
      </node>
      <node role="entry" roleId="tps4.1203617897549" type="tps4.Module" typeId="tps4.1203599702327" id="1527228114010785717">
        <property name="id" nameId="tps4.1222447189012" value="f43135f9-b833-4685-8d26-ffb6c8215f72" />
      </node>
      <node role="entry" roleId="tps4.1203617897549" type="tps4.Module" typeId="tps4.1203599702327" id="1527228114010785718">
        <property name="id" nameId="tps4.1222447189012" value="32d0a39c-772f-4490-8142-e50f9a9f19d4" />
        <property name="name" nameId="tpck.1169194664001" value="jetbrains.mps.platform.conf" />
      </node>
      <node role="entry" roleId="tps4.1203617897549" type="tps4.Module" typeId="tps4.1203599702327" id="1527228114010785719">
        <property name="id" nameId="tps4.1222447189012" value="3fe6ec39-7405-4314-abfd-5964c9c40e6b" />
      </node>
      <node role="entry" roleId="tps4.1203617897549" type="tps4.Module" typeId="tps4.1203599702327" id="1527228114010785720">
        <property name="id" nameId="tps4.1222447189012" value="0452c5e6-046a-41b1-a1c2-bfa47ef3ae0b" />
      </node>
      <node role="entry" roleId="tps4.1203617897549" type="tps4.Module" typeId="tps4.1203599702327" id="8147794396217218738">
        <property name="id" nameId="tps4.1222447189012" value="134ef213-c518-42b0-b12c-c109aa13d320" />
        <property name="name" nameId="tpck.1169194664001" value="collections_trove.runtime" />
      </node>
      <node role="title" roleId="tps4.1205340441197" type="tps4.SimpleString" typeId="tps4.1205339044029" id="1527228114010785721">
        <property name="name" nameId="tps4.1223641503366" value="util" />
      </node>
    </node>
  </root>
  <root id="8431776905956472964">
    <node role="entry" roleId="tps4.701559220729212646" type="tps4.Module" typeId="tps4.1203599702327" id="8431776905956472965">
      <property name="id" nameId="tps4.1222447189012" value="daafa647-f1f7-4b0b-b096-69cd7c8408c0" />
    </node>
    <node role="entry" roleId="tps4.701559220729212646" type="tps4.Module" typeId="tps4.1203599702327" id="5606360948133591112">
      <property name="id" nameId="tps4.1222447189012" value="23949432-aaff-4c03-b7da-26e4e956ccea" />
      <property name="name" nameId="tpck.1169194664001" value="jetbrains.mps.baseLanguage.regexp.runtime" />
    </node>
    <node role="entry" roleId="tps4.701559220729212646" type="tps4.Module" typeId="tps4.1203599702327" id="8431776905956472966">
      <property name="id" nameId="tps4.1222447189012" value="c23bca8e-629a-4cd7-84b4-411b6024469f" />
    </node>
    <node role="entry" roleId="tps4.701559220729212646" type="tps4.Module" typeId="tps4.1203599702327" id="8431776905956472967">
      <property name="id" nameId="tps4.1222447189012" value="5dc5fc0d-37ef-4782-8192-8b5ce1f69f80" />
    </node>
    <node role="entry" roleId="tps4.701559220729212646" type="tps4.Module" typeId="tps4.1203599702327" id="8431776905956472968">
      <property name="id" nameId="tps4.1222447189012" value="73736c50-f124-433b-b789-2828a15a0adc" />
    </node>
    <node role="entry" roleId="tps4.701559220729212646" type="tps4.Module" typeId="tps4.1203599702327" id="8431776905956472969">
      <property name="id" nameId="tps4.1222447189012" value="c1b26490-e316-44a3-bb8e-c9120732af93" />
    </node>
    <node role="entry" roleId="tps4.701559220729212646" type="tps4.Module" typeId="tps4.1203599702327" id="8431776905956472970">
      <property name="id" nameId="tps4.1222447189012" value="fc8d557e-5de6-4dd8-b749-aab2fb23aefc" />
    </node>
    <node role="entry" roleId="tps4.701559220729212646" type="tps4.Module" typeId="tps4.1203599702327" id="8431776905956472971">
      <property name="id" nameId="tps4.1222447189012" value="0ae47ad3-5abd-486c-ac0f-298884f39393" />
    </node>
    <node role="entry" roleId="tps4.701559220729212646" type="tps4.Module" typeId="tps4.1203599702327" id="4839974365908821404">
      <property name="id" nameId="tps4.1222447189012" value="132aa4d8-a3f7-441c-a7eb-3fce23492c6a" />
    </node>
    <node role="entry" roleId="tps4.701559220729212646" type="tps4.Module" typeId="tps4.1203599702327" id="3646513537109043097">
      <property name="id" nameId="tps4.1222447189012" value="b98999bc-8369-4b20-9510-598d4eb5ace6" />
      <property name="name" nameId="tpck.1169194664001" value="jetbrains.mps.baseLanguage.math.runtime" />
    </node>
    <node role="entry" roleId="tps4.701559220729212646" type="tps4.Module" typeId="tps4.1203599702327" id="3646513537109043099">
      <property name="id" nameId="tps4.1222447189012" value="4df1d09b-d6ae-453e-8622-14c0d6e4c038" />
      <property name="name" nameId="tpck.1169194664001" value="jetbrains.mps.baseLanguage.money.runtime" />
    </node>
  </root>
  <root id="8431776905956472972">
    <node role="entry" roleId="tps4.701559220729212646" type="tps4.Module" typeId="tps4.1203599702327" id="8431776905956472973">
      <property name="id" nameId="tps4.1222447189012" value="0b608d44-1308-418d-8715-22d040c3b3cc" />
    </node>
    <node role="entry" roleId="tps4.701559220729212646" type="tps4.Module" typeId="tps4.1203599702327" id="8431776905956472974">
      <property name="id" nameId="tps4.1222447189012" value="a79f53b6-9aaa-48eb-9fbb-aaec80a6da9a" />
    </node>
    <node role="entry" roleId="tps4.701559220729212646" type="tps4.Module" typeId="tps4.1203599702327" id="8431776905956472976">
      <property name="id" nameId="tps4.1222447189012" value="02824ec0-c6a4-4517-a484-12d85172bbaa" />
    </node>
    <node role="entry" roleId="tps4.701559220729212646" type="tps4.Module" typeId="tps4.1203599702327" id="8431776905956472977">
      <property name="id" nameId="tps4.1222447189012" value="fba399db-f591-45dc-a279-e2a2a986e262" />
    </node>
    <node role="entry" roleId="tps4.701559220729212646" type="tps4.Module" typeId="tps4.1203599702327" id="8431776905956472978">
      <property name="id" nameId="tps4.1222447189012" value="4e6c5313-7662-4c44-9bc7-b488cec17508" />
    </node>
    <node role="entry" roleId="tps4.701559220729212646" type="tps4.Module" typeId="tps4.1203599702327" id="8431776905956472979">
      <property name="id" nameId="tps4.1222447189012" value="500e32a4-ab9e-46a4-ae29-127ae883d208" />
    </node>
    <node role="entry" roleId="tps4.701559220729212646" type="tps4.Module" typeId="tps4.1203599702327" id="8431776905956472980">
      <property name="id" nameId="tps4.1222447189012" value="dd61a7d7-8e1b-45a1-9aa3-8585ec2b60fc" />
    </node>
    <node role="entry" roleId="tps4.701559220729212646" type="tps4.Module" typeId="tps4.1203599702327" id="5838274581609105550">
      <property name="id" nameId="tps4.1222447189012" value="77c9a130-703f-4530-bf21-6580757768d0" />
      <property name="name" nameId="tpck.1169194664001" value="jetbrains.mps.build.antsupport" />
    </node>
    <node role="entry" roleId="tps4.701559220729212646" type="tps4.Module" typeId="tps4.1203599702327" id="8852346936509757896">
      <property name="id" nameId="tps4.1222447189012" value="3ba7b7cf-6a5a-4981-ba0b-3302e59ffef7" />
      <property name="name" nameId="tpck.1169194664001" value="jetbrains.mps.build.gentest" />
    </node>
  </root>
  <root id="8431776905956472981">
    <node role="entry" roleId="tps4.701559220729212646" type="tps4.Module" typeId="tps4.1203599702327" id="8431776905956472982">
      <property name="id" nameId="tps4.1222447189012" value="823d79c6-2e26-4b0e-92a0-e1884a10bba9" />
    </node>
    <node role="entry" roleId="tps4.701559220729212646" type="tps4.Module" typeId="tps4.1203599702327" id="8431776905956472983">
      <property name="id" nameId="tps4.1222447189012" value="5d6bee4c-f891-4a93-a0c9-e2268726ae47" />
    </node>
    <node role="entry" roleId="tps4.701559220729212646" type="tps4.Module" typeId="tps4.1203599702327" id="8431776905956472984">
      <property name="id" nameId="tps4.1222447189012" value="a20a42c8-ea20-45de-bc60-acb92cc25c46" />
    </node>
  </root>
  <root id="8431776905956472985">
    <node role="entry" roleId="tps4.701559220729212646" type="tps4.Folder" typeId="tps4.1203598512427" id="8431776905956472986">
      <property name="excludes" nameId="tps4.1204107522064" value="" />
      <node role="title" roleId="tps4.1205340441197" type="tps4.SimpleString" typeId="tps4.1205339044029" id="8431776905956472987">
        <property name="name" nameId="tps4.1223641503366" value="ui" />
      </node>
      <node role="entry" roleId="tps4.1203617897549" type="tps4.Module" typeId="tps4.1203599702327" id="8431776905956472988">
        <property name="id" nameId="tps4.1222447189012" value="fb26dccf-fa54-4e9a-8ddb-b66311a34393" />
      </node>
      <node role="entry" roleId="tps4.1203617897549" type="tps4.Module" typeId="tps4.1203599702327" id="8431776905956472989">
        <property name="id" nameId="tps4.1222447189012" value="8a448bd0-1380-4c01-9820-0f051d33888c" />
      </node>
      <node role="entry" roleId="tps4.1203617897549" type="tps4.Module" typeId="tps4.1203599702327" id="8431776905956472990">
        <property name="id" nameId="tps4.1222447189012" value="b648a171-98f9-494b-b822-c3147ae7d330" />
      </node>
      <node role="entry" roleId="tps4.1203617897549" type="tps4.Module" typeId="tps4.1203599702327" id="8431776905956472991">
        <property name="id" nameId="tps4.1222447189012" value="e5c2a44a-6085-4aeb-a5b6-851cecd2d926" />
      </node>
      <node role="entry" roleId="tps4.1203617897549" type="tps4.Module" typeId="tps4.1203599702327" id="8431776905956472992">
        <property name="id" nameId="tps4.1222447189012" value="51805413-e01e-4f51-bf62-a054ab51eb54" />
      </node>
      <node role="entry" roleId="tps4.1203617897549" type="tps4.Module" typeId="tps4.1203599702327" id="8431776905956472993">
        <property name="id" nameId="tps4.1222447189012" value="acc947bf-6778-444a-9dc7-4cc72d4eb3d0" />
      </node>
      <node role="entry" roleId="tps4.1203617897549" type="tps4.Module" typeId="tps4.1203599702327" id="8431776905956472994">
        <property name="id" nameId="tps4.1222447189012" value="71c80332-b17f-4f0a-be23-b5cba1d261f7" />
      </node>
      <node role="entry" roleId="tps4.1203617897549" type="tps4.Module" typeId="tps4.1203599702327" id="8431776905956472995">
        <property name="id" nameId="tps4.1222447189012" value="69934240-945d-492b-83e7-39bda70200e7" />
      </node>
    </node>
  </root>
  <root id="8431776905956472996">
    <node role="entry" roleId="tps4.701559220729212646" type="tps4.Module" typeId="tps4.1203599702327" id="8431776905956472997">
      <property name="id" nameId="tps4.1222447189012" value="2c55c7ac-60c3-4eea-b9db-0d627bd2dcb9" />
    </node>
    <node role="entry" roleId="tps4.701559220729212646" type="tps4.Module" typeId="tps4.1203599702327" id="8431776905956472998">
      <property name="id" nameId="tps4.1222447189012" value="a8fdde77-2e6c-41f6-ac79-8e9b6449c271" />
    </node>
    <node role="entry" roleId="tps4.701559220729212646" type="tps4.Module" typeId="tps4.1203599702327" id="8431776905956472999">
      <property name="id" nameId="tps4.1222447189012" value="64f62b28-36e3-4052-9f72-f616211ae615" />
    </node>
    <node role="entry" roleId="tps4.701559220729212646" type="tps4.Module" typeId="tps4.1203599702327" id="8431776905956473000">
      <property name="id" nameId="tps4.1222447189012" value="b51b9e02-45dc-4b48-b300-cf49360a8d1f" />
    </node>
    <node role="entry" roleId="tps4.701559220729212646" type="tps4.Module" typeId="tps4.1203599702327" id="8431776905956473001">
      <property name="id" nameId="tps4.1222447189012" value="f85adbd8-2ec2-4572-bcfc-8dd799a7f025" />
    </node>
  </root>
  <root id="7715871110555971738">
    <node role="entry" roleId="tps4.701559220729212646" type="tps4.Jar" typeId="tps4.1203598417283" id="7715871110555971739">
      <property name="excludes" nameId="tps4.1204107522064" value="" />
      <node role="delete" roleId="tps4.1239622410040" type="tps4.Delete" typeId="tps4.1204122781510" id="7715871110555971740" />
      <node role="title" roleId="tps4.1205340441197" type="tps4.SimpleString" typeId="tps4.1205339044029" id="7715871110555971741">
        <property name="name" nameId="tps4.1223641503366" value="mps-boot.jar" />
      </node>
      <node role="entry" roleId="tps4.1203617897549" type="tps4.Copy" typeId="tps4.1204015075559" id="7715871110555971744">
        <property name="name" nameId="tpck.1169194664001" value="" />
        <property name="excludes" nameId="tps4.1204107538752" value="" />
        <node role="sourcePath" roleId="tps4.1220974847213" type="tps4.Path" typeId="tps4.1220973916698" id="7715871110555971745">
          <node role="macro" roleId="tps4.1220976095387" type="tps4.MacroReference" typeId="tps4.1220976052975" id="7715871110555971748">
            <property name="name" nameId="tps4.1220976068141" value="mps_home" />
          </node>
          <node role="compositePathComponent" roleId="tps4.1220974249696" type="tps4.CompositePathComponent" typeId="tps4.1220973992845" id="7715871110555971747">
            <node role="pathComponent" roleId="tps4.1220978161990" type="tps4.PathComponent" typeId="tps4.1220973955905" id="7715871110555971749">
              <property name="path" nameId="tps4.1220974398640" value="startup" />
            </node>
            <node role="pathComponent" roleId="tps4.1220978161990" type="tps4.PathComponent" typeId="tps4.1220973955905" id="7715871110555971751">
              <property name="path" nameId="tps4.1220974398640" value="classes" />
            </node>
          </node>
        </node>
      </node>
    </node>
  </root>
  <root id="1479728067424032862">
    <node role="entry" roleId="tps4.701559220729212646" type="tps4.Folder" typeId="tps4.1203598512427" id="1479728067424032863">
      <property name="excludes" nameId="tps4.1204107522064" value="" />
      <node role="entry" roleId="tps4.1203617897549" type="tps4.Module" typeId="tps4.1203599702327" id="1479728067424032867">
        <property name="id" nameId="tps4.1222447189012" value="0272d3b4-4cc8-481e-9e2f-07793fbfcb41" />
        <property name="name" nameId="tpck.1169194664001" value="jetbrains.mps.lang.editor.table" />
      </node>
      <node role="entry" roleId="tps4.1203617897549" type="tps4.Module" typeId="tps4.1203599702327" id="1479728067424032868">
        <property name="id" nameId="tps4.1222447189012" value="258bd2f6-0d02-411d-86b2-5a5ea083e6d2" />
        <property name="name" nameId="tpck.1169194664001" value="jetbrains.mps.lang.editor.table.runtime" />
      </node>
      <node role="title" roleId="tps4.1205340441197" type="tps4.SimpleString" typeId="tps4.1205339044029" id="1479728067424032866">
        <property name="name" nameId="tps4.1223641503366" value="editor" />
      </node>
    </node>
  </root>
  <root id="2738111162319948310">
    <node role="entry" roleId="tps4.701559220729212646" type="tps4.Folder" typeId="tps4.1203598512427" id="2738111162319948320">
      <node role="entry" roleId="tps4.1203617897549" type="tps4.Module" typeId="tps4.1203599702327" id="2738111162319948325">
        <property name="id" nameId="tps4.1222447189012" value="36c11d2d-1875-4a95-8bdb-70ea1ac63222" />
        <property name="name" nameId="tpck.1169194664001" value="jetbrains.mps.runConfigurations.runtime" />
      </node>
      <node role="entry" roleId="tps4.1203617897549" type="tps4.Module" typeId="tps4.1203599702327" id="2738111162319948328">
        <property name="id" nameId="tps4.1222447189012" value="73c1a490-99fa-4d0d-8292-b8985697c74b" />
        <property name="name" nameId="tpck.1169194664001" value="jetbrains.mps.execution.common" />
      </node>
      <node role="entry" roleId="tps4.1203617897549" type="tps4.Module" typeId="tps4.1203599702327" id="2738111162319948329">
        <property name="id" nameId="tps4.1222447189012" value="756e911c-3f1f-4a48-bdf5-a2ceb91b723c" />
        <property name="name" nameId="tpck.1169194664001" value="jetbrains.mps.execution.settings" />
      </node>
      <node role="entry" roleId="tps4.1203617897549" type="tps4.Module" typeId="tps4.1203599702327" id="4666195181811172917">
        <property name="id" nameId="tps4.1222447189012" value="4caf0310-491e-41f5-8a9b-2006b3a94898" />
        <property name="name" nameId="tpck.1169194664001" value="jetbrains.mps.execution.util" />
      </node>
      <node role="title" roleId="tps4.1205340441197" type="tps4.SimpleString" typeId="tps4.1205339044029" id="2738111162319948323">
        <property name="name" nameId="tps4.1223641503366" value="execution" />
      </node>
    </node>
  </root>
  <root id="5358686142361317193">
    <node role="entry" roleId="tps4.701559220729212646" type="tps4.Jar" typeId="tps4.1203598417283" id="5358686142361317195">
      <node role="delete" roleId="tps4.1239622410040" type="tps4.Delete" typeId="tps4.1204122781510" id="5358686142361317196" />
      <node role="title" roleId="tps4.1205340441197" type="tps4.SimpleString" typeId="tps4.1205339044029" id="5358686142361317197">
        <property name="name" nameId="tps4.1223641503366" value="mps-test.jar" />
      </node>
      <node role="entry" roleId="tps4.1203617897549" type="tps4.Copy" typeId="tps4.1204015075559" id="5358686142361317205">
        <property name="name" nameId="tpck.1169194664001" value="" />
        <property name="excludes" nameId="tps4.1204107538752" value="" />
        <node role="sourcePath" roleId="tps4.1220974847213" type="tps4.Path" typeId="tps4.1220973916698" id="5358686142361317206">
          <node role="macro" roleId="tps4.1220976095387" type="tps4.MacroReference" typeId="tps4.1220976052975" id="5358686142361317207">
            <property name="name" nameId="tps4.1220976068141" value="mps_home" />
          </node>
          <node role="compositePathComponent" roleId="tps4.1220974249696" type="tps4.CompositePathComponent" typeId="tps4.1220973992845" id="5358686142361317211">
            <node role="pathComponent" roleId="tps4.1220978161990" type="tps4.PathComponent" typeId="tps4.1220973955905" id="5358686142361317212">
              <property name="path" nameId="tps4.1220974398640" value="testbench" />
            </node>
            <node role="pathComponent" roleId="tps4.1220978161990" type="tps4.PathComponent" typeId="tps4.1220973955905" id="5358686142361317214">
              <property name="path" nameId="tps4.1220974398640" value="classes" />
            </node>
          </node>
        </node>
      </node>
    </node>
  </root>
  <root id="6108265972537541352">
    <node role="entry" roleId="tps4.701559220729212646" type="tps4.Branding" typeId="tps4.6108265972537166326" id="437343344535643867">
      <node role="buildNumber" roleId="tps4.6108265972537229337" type="tps4.VariableReference" typeId="tps4.1205339464939" id="437343344535644762">
        <link role="variable" roleId="tps4.1205339484191" targetNodeId="2235195415637077105" resolveInfo="build" />
      </node>
      <node role="icon32" roleId="tps4.6108265972537229338" type="tps4.Path" typeId="tps4.1220973916698" id="437343344535643869">
        <node role="macro" roleId="tps4.1220976095387" type="tps4.MacroReference" typeId="tps4.1220976052975" id="437343344535644763">
          <property name="name" nameId="tps4.1220976068141" value="mps_home" />
        </node>
        <node role="compositePathComponent" roleId="tps4.1220974249696" type="tps4.CompositePathComponent" typeId="tps4.1220973992845" id="437343344535643871">
          <node role="pathComponent" roleId="tps4.1220978161990" type="tps4.PathComponent" typeId="tps4.1220973955905" id="4030717766997434128">
            <property name="path" nameId="tps4.1220974398640" value="workbench" />
          </node>
          <node role="pathComponent" roleId="tps4.1220978161990" type="tps4.PathComponent" typeId="tps4.1220973955905" id="4030717766997434129">
            <property name="path" nameId="tps4.1220974398640" value="source" />
          </node>
          <node role="pathComponent" roleId="tps4.1220978161990" type="tps4.PathComponent" typeId="tps4.1220973955905" id="4030717766997434130">
            <property name="path" nameId="tps4.1220974398640" value="MPS_32.png" />
          </node>
        </node>
      </node>
      <node role="icon16" roleId="tps4.6108265972537229339" type="tps4.Path" typeId="tps4.1220973916698" id="437343344535643872">
        <node role="macro" roleId="tps4.1220976095387" type="tps4.MacroReference" typeId="tps4.1220976052975" id="437343344535644764">
          <property name="name" nameId="tps4.1220976068141" value="mps_home" />
        </node>
        <node role="compositePathComponent" roleId="tps4.1220974249696" type="tps4.CompositePathComponent" typeId="tps4.1220973992845" id="437343344535643874">
          <node role="pathComponent" roleId="tps4.1220978161990" type="tps4.PathComponent" typeId="tps4.1220973955905" id="4030717766997434131">
            <property name="path" nameId="tps4.1220974398640" value="workbench" />
          </node>
          <node role="pathComponent" roleId="tps4.1220978161990" type="tps4.PathComponent" typeId="tps4.1220973955905" id="437343344535662814">
            <property name="path" nameId="tps4.1220974398640" value="source" />
          </node>
          <node role="pathComponent" roleId="tps4.1220978161990" type="tps4.PathComponent" typeId="tps4.1220973955905" id="4030717766997434132">
            <property name="path" nameId="tps4.1220974398640" value="MPS_16.png" />
          </node>
        </node>
      </node>
      <node role="shortName" roleId="tps4.6108265972537372847" type="tps4.SimpleString" typeId="tps4.1205339044029" id="437343344535644752">
        <property name="name" nameId="tps4.1223641503366" value="MPS" />
      </node>
      <node role="fullName" roleId="tps4.6108265972537372848" type="tps4.CompositeString" typeId="tps4.1205342812422" id="437343344535644754">
        <node role="right" roleId="tps4.1205342834160" type="tps4.CompositeString" typeId="tps4.1205342812422" id="437343344535644758">
          <node role="right" roleId="tps4.1205342834160" type="tps4.VariableReference" typeId="tps4.1205339464939" id="437343344535644761">
            <link role="variable" roleId="tps4.1205339484191" targetNodeId="2235195415637077108" resolveInfo="version" />
          </node>
          <node role="left" roleId="tps4.1205342829799" type="tps4.CompositeString" typeId="tps4.1205342812422" id="437343344535981773">
            <node role="right" roleId="tps4.1205342834160" type="tps4.Space" typeId="tps4.1234531699390" id="437343344535981776" />
            <node role="left" roleId="tps4.1205342829799" type="tps4.SimpleString" typeId="tps4.1205339044029" id="437343344535644757">
              <property name="name" nameId="tps4.1223641503366" value="MPS" />
            </node>
          </node>
        </node>
        <node role="left" roleId="tps4.1205342829799" type="tps4.CompositeString" typeId="tps4.1205342812422" id="437343344535981769">
          <node role="right" roleId="tps4.1205342834160" type="tps4.Space" typeId="tps4.1234531699390" id="437343344535981772" />
          <node role="left" roleId="tps4.1205342829799" type="tps4.SimpleString" typeId="tps4.1205339044029" id="437343344535644753">
            <property name="name" nameId="tps4.1223641503366" value="JetBrains" />
          </node>
        </node>
      </node>
      <node role="splashScreen" roleId="tps4.6108265972537182996" type="tps4.Path" typeId="tps4.1220973916698" id="437343344535662817">
        <node role="macro" roleId="tps4.1220976095387" type="tps4.MacroReference" typeId="tps4.1220976052975" id="437343344535662820">
          <property name="name" nameId="tps4.1220976068141" value="mps_home" />
        </node>
        <node role="compositePathComponent" roleId="tps4.1220974249696" type="tps4.CompositePathComponent" typeId="tps4.1220973992845" id="437343344535662819">
          <node role="pathComponent" roleId="tps4.1220978161990" type="tps4.PathComponent" typeId="tps4.1220973955905" id="437343344535662821">
            <property name="path" nameId="tps4.1220974398640" value="workbench" />
          </node>
          <node role="pathComponent" roleId="tps4.1220978161990" type="tps4.PathComponent" typeId="tps4.1220973955905" id="437343344535662823">
            <property name="path" nameId="tps4.1220974398640" value="source" />
          </node>
          <node role="pathComponent" roleId="tps4.1220978161990" type="tps4.PathComponent" typeId="tps4.1220973955905" id="437343344535662825">
            <property name="path" nameId="tps4.1220974398640" value="jetbrains" />
          </node>
          <node role="pathComponent" roleId="tps4.1220978161990" type="tps4.PathComponent" typeId="tps4.1220973955905" id="437343344535662827">
            <property name="path" nameId="tps4.1220974398640" value="mps" />
          </node>
          <node role="pathComponent" roleId="tps4.1220978161990" type="tps4.PathComponent" typeId="tps4.1220973955905" id="437343344535662829">
            <property name="path" nameId="tps4.1220974398640" value="workbench" />
          </node>
          <node role="pathComponent" roleId="tps4.1220978161990" type="tps4.PathComponent" typeId="tps4.1220973955905" id="437343344535662831">
            <property name="path" nameId="tps4.1220974398640" value="icons" />
          </node>
          <node role="pathComponent" roleId="tps4.1220978161990" type="tps4.PathComponent" typeId="tps4.1220973955905" id="437343344535662833">
            <property name="path" nameId="tps4.1220974398640" value="splash.png" />
          </node>
        </node>
      </node>
      <node role="aboutScreen" roleId="tps4.6108265972537182997" type="tps4.Path" typeId="tps4.1220973916698" id="437343344535662834">
        <node role="macro" roleId="tps4.1220976095387" type="tps4.MacroReference" typeId="tps4.1220976052975" id="437343344535662837">
          <property name="name" nameId="tps4.1220976068141" value="mps_home" />
        </node>
        <node role="compositePathComponent" roleId="tps4.1220974249696" type="tps4.CompositePathComponent" typeId="tps4.1220973992845" id="437343344535662836">
          <node role="pathComponent" roleId="tps4.1220978161990" type="tps4.PathComponent" typeId="tps4.1220973955905" id="437343344535662838">
            <property name="path" nameId="tps4.1220974398640" value="workbench" />
          </node>
          <node role="pathComponent" roleId="tps4.1220978161990" type="tps4.PathComponent" typeId="tps4.1220973955905" id="437343344535662840">
            <property name="path" nameId="tps4.1220974398640" value="source" />
          </node>
          <node role="pathComponent" roleId="tps4.1220978161990" type="tps4.PathComponent" typeId="tps4.1220973955905" id="437343344535662842">
            <property name="path" nameId="tps4.1220974398640" value="jetbrains" />
          </node>
          <node role="pathComponent" roleId="tps4.1220978161990" type="tps4.PathComponent" typeId="tps4.1220973955905" id="437343344535662844">
            <property name="path" nameId="tps4.1220974398640" value="mps" />
          </node>
          <node role="pathComponent" roleId="tps4.1220978161990" type="tps4.PathComponent" typeId="tps4.1220973955905" id="437343344535662846">
            <property name="path" nameId="tps4.1220974398640" value="workbench" />
          </node>
          <node role="pathComponent" roleId="tps4.1220978161990" type="tps4.PathComponent" typeId="tps4.1220973955905" id="437343344535662848">
            <property name="path" nameId="tps4.1220974398640" value="icons" />
          </node>
          <node role="pathComponent" roleId="tps4.1220978161990" type="tps4.PathComponent" typeId="tps4.1220973955905" id="437343344535662850">
            <property name="path" nameId="tps4.1220974398640" value="mpsAbout.png" />
          </node>
        </node>
      </node>
      <node role="welcomeScreen" roleId="tps4.6108265972537335222" type="tps4.WelcomeScreen" typeId="tps4.6108265972537229343" id="437343344535662851">
        <node role="caption" roleId="tps4.6108265972537229341" type="tps4.Path" typeId="tps4.1220973916698" id="437343344535662852">
          <node role="macro" roleId="tps4.1220976095387" type="tps4.MacroReference" typeId="tps4.1220976052975" id="437343344535662858">
            <property name="name" nameId="tps4.1220976068141" value="mps_home" />
          </node>
          <node role="compositePathComponent" roleId="tps4.1220974249696" type="tps4.CompositePathComponent" typeId="tps4.1220973992845" id="437343344535662854">
            <node role="pathComponent" roleId="tps4.1220978161990" type="tps4.PathComponent" typeId="tps4.1220973955905" id="437343344535662860">
              <property name="path" nameId="tps4.1220974398640" value="workbench" />
            </node>
            <node role="pathComponent" roleId="tps4.1220978161990" type="tps4.PathComponent" typeId="tps4.1220973955905" id="437343344535662862">
              <property name="path" nameId="tps4.1220974398640" value="source" />
            </node>
            <node role="pathComponent" roleId="tps4.1220978161990" type="tps4.PathComponent" typeId="tps4.1220973955905" id="437343344535662864">
              <property name="path" nameId="tps4.1220974398640" value="jetbrains" />
            </node>
            <node role="pathComponent" roleId="tps4.1220978161990" type="tps4.PathComponent" typeId="tps4.1220973955905" id="437343344535662866">
              <property name="path" nameId="tps4.1220974398640" value="mps" />
            </node>
            <node role="pathComponent" roleId="tps4.1220978161990" type="tps4.PathComponent" typeId="tps4.1220973955905" id="437343344535662868">
              <property name="path" nameId="tps4.1220974398640" value="workbench" />
            </node>
            <node role="pathComponent" roleId="tps4.1220978161990" type="tps4.PathComponent" typeId="tps4.1220973955905" id="437343344535662870">
              <property name="path" nameId="tps4.1220974398640" value="icons" />
            </node>
            <node role="pathComponent" roleId="tps4.1220978161990" type="tps4.PathComponent" typeId="tps4.1220973955905" id="437343344535662872">
              <property name="path" nameId="tps4.1220974398640" value="mpsWelcomeCaption.png" />
            </node>
          </node>
        </node>
        <node role="slogan" roleId="tps4.6108265972537229342" type="tps4.Path" typeId="tps4.1220973916698" id="437343344535662873">
          <node role="macro" roleId="tps4.1220976095387" type="tps4.MacroReference" typeId="tps4.1220976052975" id="437343344535662874">
            <property name="name" nameId="tps4.1220976068141" value="mps_home" />
          </node>
          <node role="compositePathComponent" roleId="tps4.1220974249696" type="tps4.CompositePathComponent" typeId="tps4.1220973992845" id="437343344535662875">
            <node role="pathComponent" roleId="tps4.1220978161990" type="tps4.PathComponent" typeId="tps4.1220973955905" id="437343344535662876">
              <property name="path" nameId="tps4.1220974398640" value="workbench" />
            </node>
            <node role="pathComponent" roleId="tps4.1220978161990" type="tps4.PathComponent" typeId="tps4.1220973955905" id="437343344535662877">
              <property name="path" nameId="tps4.1220974398640" value="source" />
            </node>
            <node role="pathComponent" roleId="tps4.1220978161990" type="tps4.PathComponent" typeId="tps4.1220973955905" id="437343344535662878">
              <property name="path" nameId="tps4.1220974398640" value="jetbrains" />
            </node>
            <node role="pathComponent" roleId="tps4.1220978161990" type="tps4.PathComponent" typeId="tps4.1220973955905" id="437343344535662879">
              <property name="path" nameId="tps4.1220974398640" value="mps" />
            </node>
            <node role="pathComponent" roleId="tps4.1220978161990" type="tps4.PathComponent" typeId="tps4.1220973955905" id="437343344535662880">
              <property name="path" nameId="tps4.1220974398640" value="workbench" />
            </node>
            <node role="pathComponent" roleId="tps4.1220978161990" type="tps4.PathComponent" typeId="tps4.1220973955905" id="437343344535662881">
              <property name="path" nameId="tps4.1220974398640" value="icons" />
            </node>
            <node role="pathComponent" roleId="tps4.1220978161990" type="tps4.PathComponent" typeId="tps4.1220973955905" id="437343344535662883">
              <property name="path" nameId="tps4.1220974398640" value="mpsSlogan.png" />
            </node>
          </node>
        </node>
      </node>
      <node role="updateWebsite" roleId="tps4.6108265972537335245" type="tps4.UpdateWebsite" typeId="tps4.6108265972537335223" id="437343344535662885">
        <node role="updateUrl" roleId="tps4.6108265972537335225" type="tps4.SimpleString" typeId="tps4.1205339044029" id="8440524662291451225">
          <property name="name" nameId="tps4.1223641503366" value="http://confluence.jetbrains.com/display/MPS/JetBrains+MPS+EAP+Download+Page" />
        </node>
        <node role="checkUrl" roleId="tps4.6108265972537335224" type="tps4.SimpleString" typeId="tps4.1205339044029" id="437343344535662889">
          <property name="name" nameId="tps4.1223641503366" value="http://www.jetbrains.com/mps/update.xml" />
        </node>
        <node role="updateChannel" roleId="tps4.8795525031433091059" type="tps4.SimpleString" typeId="tps4.1205339044029" id="8795525031433494621">
          <property name="name" nameId="tps4.1223641503366" value="MPS20EAP" />
        </node>
      </node>
      <node role="help" roleId="tps4.437343344536486297" type="tps4.Help" typeId="tps4.437343344536486293" id="437343344536578822">
        <node role="url" roleId="tps4.437343344536486294" type="tps4.SimpleString" typeId="tps4.1205339044029" id="437343344536578828">
          <property name="name" nameId="tps4.1223641503366" value="http://www.jetbrains.com/mps/webhelp/" />
        </node>
        <node role="root" roleId="tps4.437343344536486295" type="tps4.SimpleString" typeId="tps4.1205339044029" id="437343344536578827">
          <property name="name" nameId="tps4.1223641503366" value="mps" />
        </node>
        <node role="file" roleId="tps4.437343344536486296" type="tps4.SimpleString" typeId="tps4.1205339044029" id="437343344536578826">
          <property name="name" nameId="tps4.1223641503366" value="mpshelp.jar" />
        </node>
      </node>
      <node role="textColor" roleId="tps4.8795525031433238889" type="tps4.SimpleString" typeId="tps4.1205339044029" id="8795525031433494620">
        <property name="name" nameId="tps4.1223641503366" value="002387" />
      </node>
    </node>
  </root>
  <root id="5428983789737854526">
    <node role="entry" roleId="tps4.701559220729212646" type="tps4.Jar" typeId="tps4.1203598417283" id="5428983789737854527">
      <node role="entry" roleId="tps4.1203617897549" type="tps4.Copy" typeId="tps4.1204015075559" id="4423212183691725349">
        <property name="name" nameId="tpck.1169194664001" value="" />
        <property name="excludes" nameId="tps4.1204107538752" value="" />
        <node role="sourcePath" roleId="tps4.1220974847213" type="tps4.Path" typeId="tps4.1220973916698" id="4423212183691725350">
          <node role="macro" roleId="tps4.1220976095387" type="tps4.MacroReference" typeId="tps4.1220976052975" id="4423212183691725351">
            <property name="name" nameId="tps4.1220976068141" value="mps_home" />
          </node>
          <node role="compositePathComponent" roleId="tps4.1220974249696" type="tps4.CompositePathComponent" typeId="tps4.1220973992845" id="4423212183691725352">
            <node role="pathComponent" roleId="tps4.1220978161990" type="tps4.PathComponent" typeId="tps4.1220973955905" id="4423212183691725353">
              <property name="path" nameId="tps4.1220974398640" value="core" />
            </node>
            <node role="pathComponent" roleId="tps4.1220978161990" type="tps4.PathComponent" typeId="tps4.1220973955905" id="4423212183691725356">
              <property name="path" nameId="tps4.1220974398640" value="plugin-runtime" />
            </node>
            <node role="pathComponent" roleId="tps4.1220978161990" type="tps4.PathComponent" typeId="tps4.1220973955905" id="4423212183691725355">
              <property name="path" nameId="tps4.1220974398640" value="classes" />
            </node>
          </node>
        </node>
      </node>
      <node role="entry" roleId="tps4.1203617897549" type="tps4.Copy" typeId="tps4.1204015075559" id="8431776905956472743">
        <property name="name" nameId="tpck.1169194664001" value="" />
        <property name="excludes" nameId="tps4.1204107538752" value="" />
        <node role="sourcePath" roleId="tps4.1220974847213" type="tps4.Path" typeId="tps4.1220973916698" id="8431776905956472744">
          <node role="macro" roleId="tps4.1220976095387" type="tps4.MacroReference" typeId="tps4.1220976052975" id="8431776905956472745">
            <property name="name" nameId="tps4.1220976068141" value="mps_home" />
          </node>
          <node role="compositePathComponent" roleId="tps4.1220974249696" type="tps4.CompositePathComponent" typeId="tps4.1220973992845" id="8431776905956472746">
            <node role="pathComponent" roleId="tps4.1220978161990" type="tps4.PathComponent" typeId="tps4.1220973955905" id="8431776905956472747">
              <property name="path" nameId="tps4.1220974398640" value="core" />
            </node>
            <node role="pathComponent" roleId="tps4.1220978161990" type="tps4.PathComponent" typeId="tps4.1220973955905" id="8431776905956472748">
              <property name="path" nameId="tps4.1220974398640" value="debug" />
            </node>
            <node role="pathComponent" roleId="tps4.1220978161990" type="tps4.PathComponent" typeId="tps4.1220973955905" id="8431776905956472749">
              <property name="path" nameId="tps4.1220974398640" value="classes" />
            </node>
          </node>
        </node>
      </node>
      <node role="entry" roleId="tps4.1203617897549" type="tps4.Copy" typeId="tps4.1204015075559" id="8431776905956472750">
        <property name="name" nameId="tpck.1169194664001" value="" />
        <property name="excludes" nameId="tps4.1204107538752" value="" />
        <node role="sourcePath" roleId="tps4.1220974847213" type="tps4.Path" typeId="tps4.1220973916698" id="8431776905956472751">
          <node role="macro" roleId="tps4.1220976095387" type="tps4.MacroReference" typeId="tps4.1220976052975" id="8431776905956472752">
            <property name="name" nameId="tps4.1220976068141" value="mps_home" />
          </node>
          <node role="compositePathComponent" roleId="tps4.1220974249696" type="tps4.CompositePathComponent" typeId="tps4.1220973992845" id="8431776905956472753">
            <node role="pathComponent" roleId="tps4.1220978161990" type="tps4.PathComponent" typeId="tps4.1220973955905" id="8431776905956472754">
              <property name="path" nameId="tps4.1220974398640" value="core" />
            </node>
            <node role="pathComponent" roleId="tps4.1220978161990" type="tps4.PathComponent" typeId="tps4.1220973955905" id="8431776905956472755">
              <property name="path" nameId="tps4.1220974398640" value="debug-api" />
            </node>
            <node role="pathComponent" roleId="tps4.1220978161990" type="tps4.PathComponent" typeId="tps4.1220973955905" id="8431776905956472756">
              <property name="path" nameId="tps4.1220974398640" value="classes" />
            </node>
          </node>
        </node>
      </node>
      <node role="entry" roleId="tps4.1203617897549" type="tps4.Copy" typeId="tps4.1204015075559" id="3215189890787254349">
        <property name="name" nameId="tpck.1169194664001" value="" />
        <property name="excludes" nameId="tps4.1204107538752" value="" />
        <node role="sourcePath" roleId="tps4.1220974847213" type="tps4.Path" typeId="tps4.1220973916698" id="3215189890787254350">
          <node role="macro" roleId="tps4.1220976095387" type="tps4.MacroReference" typeId="tps4.1220976052975" id="3215189890787254351">
            <property name="name" nameId="tps4.1220976068141" value="mps_home" />
          </node>
          <node role="compositePathComponent" roleId="tps4.1220974249696" type="tps4.CompositePathComponent" typeId="tps4.1220973992845" id="3215189890787254352">
            <node role="pathComponent" roleId="tps4.1220978161990" type="tps4.PathComponent" typeId="tps4.1220973955905" id="1800817768637388710">
              <property name="path" nameId="tps4.1220974398640" value="languages" />
            </node>
            <node role="pathComponent" roleId="tps4.1220978161990" type="tps4.PathComponent" typeId="tps4.1220973955905" id="3215189890787254356">
              <property name="path" nameId="tps4.1220974398640" value="languageDesign" />
            </node>
            <node role="pathComponent" roleId="tps4.1220978161990" type="tps4.PathComponent" typeId="tps4.1220973955905" id="3215189890787254358">
              <property name="path" nameId="tps4.1220974398640" value="test" />
            </node>
            <node role="pathComponent" roleId="tps4.1220978161990" type="tps4.PathComponent" typeId="tps4.1220973955905" id="1800817768637388711">
              <property name="path" nameId="tps4.1220974398640" value="classes_gen" />
            </node>
          </node>
        </node>
      </node>
      <node role="entry" roleId="tps4.1203617897549" type="tps4.Copy" typeId="tps4.1204015075559" id="100083319862435411">
        <node role="sourcePath" roleId="tps4.1220974847213" type="tps4.Path" typeId="tps4.1220973916698" id="100083319862435412">
          <node role="macro" roleId="tps4.1220976095387" type="tps4.MacroReference" typeId="tps4.1220976052975" id="100083319862435413">
            <property name="name" nameId="tps4.1220976068141" value="mps_home" />
          </node>
          <node role="compositePathComponent" roleId="tps4.1220974249696" type="tps4.CompositePathComponent" typeId="tps4.1220973992845" id="100083319862435414">
            <node role="pathComponent" roleId="tps4.1220978161990" type="tps4.PathComponent" typeId="tps4.1220973955905" id="3869841980284510818">
              <property name="path" nameId="tps4.1220974398640" value="languages" />
            </node>
            <node role="pathComponent" roleId="tps4.1220978161990" type="tps4.PathComponent" typeId="tps4.1220973955905" id="3869841980284510819">
              <property name="path" nameId="tps4.1220974398640" value="util" />
            </node>
            <node role="pathComponent" roleId="tps4.1220978161990" type="tps4.PathComponent" typeId="tps4.1220973955905" id="3869841980284510820">
              <property name="path" nameId="tps4.1220974398640" value="runConfigurations" />
            </node>
            <node role="pathComponent" roleId="tps4.1220978161990" type="tps4.PathComponent" typeId="tps4.1220973955905" id="3869841980284510822">
              <property name="path" nameId="tps4.1220974398640" value="classes" />
            </node>
          </node>
        </node>
      </node>
      <node role="entry" roleId="tps4.1203617897549" type="tps4.Copy" typeId="tps4.1204015075559" id="4423212183691725329">
        <property name="name" nameId="tpck.1169194664001" value="" />
        <property name="excludes" nameId="tps4.1204107538752" value="" />
        <node role="sourcePath" roleId="tps4.1220974847213" type="tps4.Path" typeId="tps4.1220973916698" id="4423212183691725330">
          <node role="macro" roleId="tps4.1220976095387" type="tps4.MacroReference" typeId="tps4.1220976052975" id="4423212183691725332">
            <property name="name" nameId="tps4.1220976068141" value="mps_home" />
          </node>
          <node role="compositePathComponent" roleId="tps4.1220974249696" type="tps4.CompositePathComponent" typeId="tps4.1220973992845" id="4423212183691725333">
            <node role="pathComponent" roleId="tps4.1220978161990" type="tps4.PathComponent" typeId="tps4.1220973955905" id="3749843785778538837">
              <property name="path" nameId="tps4.1220974398640" value="languages" />
            </node>
            <node role="pathComponent" roleId="tps4.1220978161990" type="tps4.PathComponent" typeId="tps4.1220973955905" id="3749843785778538836">
              <property name="path" nameId="tps4.1220974398640" value="util" />
            </node>
            <node role="pathComponent" roleId="tps4.1220978161990" type="tps4.PathComponent" typeId="tps4.1220973955905" id="3749843785778538838">
              <property name="path" nameId="tps4.1220974398640" value="uiLanguage" />
            </node>
            <node role="pathComponent" roleId="tps4.1220978161990" type="tps4.PathComponent" typeId="tps4.1220973955905" id="4423212183691725338">
              <property name="path" nameId="tps4.1220974398640" value="runtime" />
            </node>
            <node role="pathComponent" roleId="tps4.1220978161990" type="tps4.PathComponent" typeId="tps4.1220973955905" id="4423212183691725340">
              <property name="path" nameId="tps4.1220974398640" value="classes" />
            </node>
          </node>
        </node>
      </node>
<<<<<<< HEAD
      <node role="entry" roleId="tps4.1203617897549" type="tps4.Copy" typeId="tps4.1204015075559" id="8431776905956472807">
        <node role="sourcePath" roleId="tps4.1220974847213" type="tps4.Path" typeId="tps4.1220973916698" id="8431776905956472808">
          <node role="macro" roleId="tps4.1220976095387" type="tps4.MacroReference" typeId="tps4.1220976052975" id="8431776905956472809">
            <property name="name" nameId="tps4.1220976068141" value="mps_home" />
          </node>
          <node role="compositePathComponent" roleId="tps4.1220974249696" type="tps4.CompositePathComponent" typeId="tps4.1220973992845" id="8431776905956472810">
            <node role="pathComponent" roleId="tps4.1220978161990" type="tps4.PathComponent" typeId="tps4.1220973955905" id="8431776905956472811">
              <property name="path" nameId="tps4.1220974398640" value="MPSPlugin" />
            </node>
            <node role="pathComponent" roleId="tps4.1220978161990" type="tps4.PathComponent" typeId="tps4.1220973955905" id="8431776905956472812">
              <property name="path" nameId="tps4.1220974398640" value="apiclasses" />
=======
      <node role="entry" roleId="tps4.1203617897549" type="tps4.Copy" typeId="tps4.1204015075559" id="8431776905956472730">
        <property name="excludes" nameId="tps4.1204107538752" value="idea/IdeaApplicationInfo.xml" />
        <node role="sourcePath" roleId="tps4.1220974847213" type="tps4.Path" typeId="tps4.1220973916698" id="8431776905956472731">
          <node role="macro" roleId="tps4.1220976095387" type="tps4.MacroReference" typeId="tps4.1220976052975" id="8431776905956472732">
            <property name="name" nameId="tps4.1220976068141" value="mps_home" />
          </node>
          <node role="compositePathComponent" roleId="tps4.1220974249696" type="tps4.CompositePathComponent" typeId="tps4.1220973992845" id="8431776905956472733">
            <node role="pathComponent" roleId="tps4.1220978161990" type="tps4.PathComponent" typeId="tps4.1220973955905" id="8431776905956472734">
              <property name="path" nameId="tps4.1220974398640" value="workbench" />
            </node>
            <node role="pathComponent" roleId="tps4.1220978161990" type="tps4.PathComponent" typeId="tps4.1220973955905" id="8431776905956472735">
              <property name="path" nameId="tps4.1220974398640" value="classes" />
            </node>
          </node>
        </node>
      </node>
      <node role="entry" roleId="tps4.1203617897549" type="tps4.Copy" typeId="tps4.1204015075559" id="4136991712207258581">
        <property name="name" nameId="tpck.1169194664001" value="" />
        <property name="excludes" nameId="tps4.1204107538752" value="" />
        <node role="sourcePath" roleId="tps4.1220974847213" type="tps4.Path" typeId="tps4.1220973916698" id="4136991712207258582">
          <node role="macro" roleId="tps4.1220976095387" type="tps4.MacroReference" typeId="tps4.1220976052975" id="4136991712207258585">
            <property name="name" nameId="tps4.1220976068141" value="mps_home" />
          </node>
          <node role="compositePathComponent" roleId="tps4.1220974249696" type="tps4.CompositePathComponent" typeId="tps4.1220973992845" id="4136991712207258584">
            <node role="pathComponent" roleId="tps4.1220978161990" type="tps4.PathComponent" typeId="tps4.1220973955905" id="4136991712207258587">
              <property name="path" nameId="tps4.1220974398640" value="workbench" />
            </node>
            <node role="pathComponent" roleId="tps4.1220978161990" type="tps4.PathComponent" typeId="tps4.1220973955905" id="4136991712207258589">
              <property name="path" nameId="tps4.1220974398640" value="typesystemUi" />
            </node>
            <node role="pathComponent" roleId="tps4.1220978161990" type="tps4.PathComponent" typeId="tps4.1220973955905" id="4136991712207258593">
              <property name="path" nameId="tps4.1220974398640" value="classes" />
>>>>>>> 92b61413
            </node>
          </node>
        </node>
      </node>
      <node role="entry" roleId="tps4.1203617897549" type="tps4.Copy" typeId="tps4.1204015075559" id="5705714375774422261">
        <property name="name" nameId="tpck.1169194664001" value="" />
        <property name="excludes" nameId="tps4.1204107538752" value="" />
        <node role="sourcePath" roleId="tps4.1220974847213" type="tps4.Path" typeId="tps4.1220973916698" id="5705714375774422262">
          <node role="macro" roleId="tps4.1220976095387" type="tps4.MacroReference" typeId="tps4.1220976052975" id="5705714375774422263">
            <property name="name" nameId="tps4.1220976068141" value="mps_home" />
          </node>
          <node role="compositePathComponent" roleId="tps4.1220974249696" type="tps4.CompositePathComponent" typeId="tps4.1220973992845" id="5705714375774422264">
            <node role="pathComponent" roleId="tps4.1220978161990" type="tps4.PathComponent" typeId="tps4.1220973955905" id="5705714375774422265">
              <property name="path" nameId="tps4.1220974398640" value="workbench" />
            </node>
            <node role="pathComponent" roleId="tps4.1220978161990" type="tps4.PathComponent" typeId="tps4.1220973955905" id="5705714375774422267">
              <property name="path" nameId="tps4.1220974398640" value="mps-editor" />
            </node>
            <node role="pathComponent" roleId="tps4.1220978161990" type="tps4.PathComponent" typeId="tps4.1220973955905" id="5705714375774422269">
              <property name="path" nameId="tps4.1220974398640" value="classes" />
            </node>
          </node>
        </node>
      </node>
      <node role="entry" roleId="tps4.1203617897549" type="tps4.Copy" typeId="tps4.1204015075559" id="7443800094724152314">
        <property name="excludes" nameId="tps4.1204107538752" value="idea/IdeaApplicationInfo.xml" />
        <node role="sourcePath" roleId="tps4.1220974847213" type="tps4.Path" typeId="tps4.1220973916698" id="7443800094724152315">
          <node role="macro" roleId="tps4.1220976095387" type="tps4.MacroReference" typeId="tps4.1220976052975" id="7443800094724152316">
            <property name="name" nameId="tps4.1220976068141" value="mps_home" />
          </node>
          <node role="compositePathComponent" roleId="tps4.1220974249696" type="tps4.CompositePathComponent" typeId="tps4.1220973992845" id="7443800094724152317">
            <node role="pathComponent" roleId="tps4.1220978161990" type="tps4.PathComponent" typeId="tps4.1220973955905" id="7443800094724152318">
              <property name="path" nameId="tps4.1220974398640" value="workbench" />
            </node>
            <node role="pathComponent" roleId="tps4.1220978161990" type="tps4.PathComponent" typeId="tps4.1220973955905" id="7443800094724152320">
              <property name="path" nameId="tps4.1220974398640" value="mps-workbench" />
            </node>
            <node role="pathComponent" roleId="tps4.1220978161990" type="tps4.PathComponent" typeId="tps4.1220973955905" id="7443800094724152322">
              <property name="path" nameId="tps4.1220974398640" value="classes" />
            </node>
          </node>
        </node>
      </node>
      <node role="entry" roleId="tps4.1203617897549" type="tps4.Copy" typeId="tps4.1204015075559" id="8431776905956472807">
        <node role="sourcePath" roleId="tps4.1220974847213" type="tps4.Path" typeId="tps4.1220973916698" id="8431776905956472808">
          <node role="macro" roleId="tps4.1220976095387" type="tps4.MacroReference" typeId="tps4.1220976052975" id="8431776905956472809">
            <property name="name" nameId="tps4.1220976068141" value="mps_home" />
          </node>
          <node role="compositePathComponent" roleId="tps4.1220974249696" type="tps4.CompositePathComponent" typeId="tps4.1220973992845" id="8431776905956472810">
            <node role="pathComponent" roleId="tps4.1220978161990" type="tps4.PathComponent" typeId="tps4.1220973955905" id="8431776905956472811">
              <property name="path" nameId="tps4.1220974398640" value="MPSPlugin" />
            </node>
            <node role="pathComponent" roleId="tps4.1220978161990" type="tps4.PathComponent" typeId="tps4.1220973955905" id="8431776905956472812">
              <property name="path" nameId="tps4.1220974398640" value="apiclasses" />
            </node>
          </node>
        </node>
      </node>
      <node role="entry" roleId="tps4.1203617897549" type="tps4.Folder" typeId="tps4.1203598512427" id="2901107368280485337">
        <node role="entry" roleId="tps4.1203617897549" type="tps4.Module" typeId="tps4.1203599702327" id="7451905405776981204">
          <property name="id" nameId="tps4.1222447189012" value="40aea410-4b11-411f-9197-07da76ee0e82" />
          <property name="name" nameId="tpck.1169194664001" value="jetbrains.mps.plugin.runtime" />
          <property name="doNotJar" nameId="tps4.2850282874221099799" value="true" />
        </node>
        <node role="entry" roleId="tps4.1203617897549" type="tps4.Module" typeId="tps4.1203599702327" id="5297918386943402892">
          <property name="id" nameId="tps4.1222447189012" value="019b622b-0aef-4dd3-86d0-4eef01f3f6bb" />
          <property name="doNotJar" nameId="tps4.2850282874221099799" value="true" />
        </node>
        <node role="entry" roleId="tps4.1203617897549" type="tps4.Module" typeId="tps4.1203599702327" id="5616318401415092581">
          <property name="id" nameId="tps4.1222447189012" value="5b1f863d-65a0-41a6-a801-33896be24202" />
          <property name="doNotJar" nameId="tps4.2850282874221099799" value="true" />
          <property name="name" nameId="tpck.1169194664001" value="jetbrains.mps.ide.editor" />
        </node>
        <node role="entry" roleId="tps4.1203617897549" type="tps4.Module" typeId="tps4.1203599702327" id="8113662366273578080">
          <property name="id" nameId="tps4.1222447189012" value="fe380742-bca4-4fda-beac-356eded9cf45" />
          <property name="name" nameId="tpck.1169194664001" value="jetbrains.mps.ide.mps" />
          <property name="doNotJar" nameId="tps4.2850282874221099799" value="true" />
        </node>
        <node role="entry" roleId="tps4.1203617897549" type="tps4.Module" typeId="tps4.1203599702327" id="4896592200521013712">
          <property name="id" nameId="tps4.1222447189012" value="ceb47609-02c2-4927-bb6d-d58368388a62" />
          <property name="name" nameId="tpck.1169194664001" value="jetbrains.mps.ide.uiLanguage.runtime" />
          <property name="doNotJar" nameId="tps4.2850282874221099799" value="true" />
        </node>
        <node role="entry" roleId="tps4.1203617897549" type="tps4.Module" typeId="tps4.1203599702327" id="5297918386943402893">
          <property name="id" nameId="tps4.1222447189012" value="1c0088d4-c911-46d4-ace1-4500911173b5" />
          <property name="name" nameId="tpck.1169194664001" value="jetbrains.mps.workbench.make" />
          <property name="doNotJar" nameId="tps4.2850282874221099799" value="true" />
        </node>
        <node role="title" roleId="tps4.1205340441197" type="tps4.SimpleString" typeId="tps4.1205339044029" id="2901107368280485342">
          <property name="name" nameId="tps4.1223641503366" value="modules" />
        </node>
      </node>
      <node role="delete" roleId="tps4.1239622410040" type="tps4.Delete" typeId="tps4.1204122781510" id="5428983789737854752" />
      <node role="title" roleId="tps4.1205340441197" type="tps4.SimpleString" typeId="tps4.1205339044029" id="5428983789737854753">
        <property name="name" nameId="tps4.1223641503366" value="mps-workbench.jar" />
      </node>
    </node>
  </root>
  <root id="5428983789737854768">
    <node role="entry" roleId="tps4.701559220729212646" type="tps4.Jar" typeId="tps4.1203598417283" id="5428983789737854769">
      <node role="entry" roleId="tps4.1203617897549" type="tps4.Copy" typeId="tps4.1204015075559" id="8321411439574220249">
        <property name="name" nameId="tpck.1169194664001" value="" />
        <property name="excludes" nameId="tps4.1204107538752" value="" />
        <node role="sourcePath" roleId="tps4.1220974847213" type="tps4.Path" typeId="tps4.1220973916698" id="8321411439574220250">
          <node role="macro" roleId="tps4.1220976095387" type="tps4.MacroReference" typeId="tps4.1220976052975" id="8321411439574220252">
            <property name="name" nameId="tps4.1220976068141" value="mps_home" />
          </node>
          <node role="compositePathComponent" roleId="tps4.1220974249696" type="tps4.CompositePathComponent" typeId="tps4.1220973992845" id="8321411439574220253">
            <node role="pathComponent" roleId="tps4.1220978161990" type="tps4.PathComponent" typeId="tps4.1220973955905" id="6316146612284141405">
              <property name="path" nameId="tps4.1220974398640" value="editor" />
            </node>
            <node role="pathComponent" roleId="tps4.1220978161990" type="tps4.PathComponent" typeId="tps4.1220973955905" id="8321411439574220256">
              <property name="path" nameId="tps4.1220974398640" value="editor-runtime" />
            </node>
            <node role="pathComponent" roleId="tps4.1220978161990" type="tps4.PathComponent" typeId="tps4.1220973955905" id="8321411439574220258">
              <property name="path" nameId="tps4.1220974398640" value="classes" />
            </node>
          </node>
        </node>
      </node>
      <node role="entry" roleId="tps4.1203617897549" type="tps4.Copy" typeId="tps4.1204015075559" id="584530787515934098">
        <property name="name" nameId="tpck.1169194664001" value="" />
        <property name="excludes" nameId="tps4.1204107538752" value="" />
        <node role="sourcePath" roleId="tps4.1220974847213" type="tps4.Path" typeId="tps4.1220973916698" id="584530787515934099">
          <node role="macro" roleId="tps4.1220976095387" type="tps4.MacroReference" typeId="tps4.1220976052975" id="584530787515934100">
            <property name="name" nameId="tps4.1220976068141" value="mps_home" />
          </node>
          <node role="compositePathComponent" roleId="tps4.1220974249696" type="tps4.CompositePathComponent" typeId="tps4.1220973992845" id="584530787515934101">
            <node role="pathComponent" roleId="tps4.1220978161990" type="tps4.PathComponent" typeId="tps4.1220973955905" id="6316146612284141406">
              <property name="path" nameId="tps4.1220974398640" value="editor" />
            </node>
            <node role="pathComponent" roleId="tps4.1220978161990" type="tps4.PathComponent" typeId="tps4.1220973955905" id="584530787515934105">
              <property name="path" nameId="tps4.1220974398640" value="actions-runtime" />
            </node>
            <node role="pathComponent" roleId="tps4.1220978161990" type="tps4.PathComponent" typeId="tps4.1220973955905" id="584530787515934107">
              <property name="path" nameId="tps4.1220974398640" value="classes" />
            </node>
          </node>
        </node>
      </node>
      <node role="entry" roleId="tps4.1203617897549" type="tps4.Copy" typeId="tps4.1204015075559" id="9187726857862700399">
        <property name="name" nameId="tpck.1169194664001" value="" />
        <property name="excludes" nameId="tps4.1204107538752" value="" />
        <node role="sourcePath" roleId="tps4.1220974847213" type="tps4.Path" typeId="tps4.1220973916698" id="9187726857862700400">
          <node role="macro" roleId="tps4.1220976095387" type="tps4.MacroReference" typeId="tps4.1220976052975" id="9187726857862700402">
            <property name="name" nameId="tps4.1220976068141" value="mps_home" />
          </node>
          <node role="compositePathComponent" roleId="tps4.1220974249696" type="tps4.CompositePathComponent" typeId="tps4.1220973992845" id="9187726857862700403">
            <node role="pathComponent" roleId="tps4.1220978161990" type="tps4.PathComponent" typeId="tps4.1220973955905" id="6316146612284141407">
              <property name="path" nameId="tps4.1220974398640" value="editor" />
            </node>
            <node role="pathComponent" roleId="tps4.1220978161990" type="tps4.PathComponent" typeId="tps4.1220973955905" id="9187726857862700407">
              <property name="path" nameId="tps4.1220974398640" value="intentions-runtime" />
            </node>
            <node role="pathComponent" roleId="tps4.1220978161990" type="tps4.PathComponent" typeId="tps4.1220973955905" id="9187726857862700409">
              <property name="path" nameId="tps4.1220974398640" value="classes" />
            </node>
          </node>
        </node>
      </node>
      <node role="entry" roleId="tps4.1203617897549" type="tps4.Copy" typeId="tps4.1204015075559" id="3956519295465648157">
        <property name="name" nameId="tpck.1169194664001" value="" />
        <property name="excludes" nameId="tps4.1204107538752" value="" />
        <node role="sourcePath" roleId="tps4.1220974847213" type="tps4.Path" typeId="tps4.1220973916698" id="3956519295465648158">
          <node role="macro" roleId="tps4.1220976095387" type="tps4.MacroReference" typeId="tps4.1220976052975" id="3956519295465648159">
            <property name="name" nameId="tps4.1220976068141" value="mps_home" />
          </node>
          <node role="compositePathComponent" roleId="tps4.1220974249696" type="tps4.CompositePathComponent" typeId="tps4.1220973992845" id="3956519295465648160">
            <node role="pathComponent" roleId="tps4.1220978161990" type="tps4.PathComponent" typeId="tps4.1220973955905" id="5618456458180754978">
              <property name="path" nameId="tps4.1220974398640" value="editor" />
            </node>
            <node role="pathComponent" roleId="tps4.1220978161990" type="tps4.PathComponent" typeId="tps4.1220973955905" id="3956519295465648164">
              <property name="path" nameId="tps4.1220974398640" value="typesystemIntegration" />
            </node>
            <node role="pathComponent" roleId="tps4.1220978161990" type="tps4.PathComponent" typeId="tps4.1220973955905" id="5618456458180754979">
              <property name="path" nameId="tps4.1220974398640" value="classes" />
            </node>
          </node>
        </node>
      </node>
      <node role="entry" roleId="tps4.1203617897549" type="tps4.Copy" typeId="tps4.1204015075559" id="4576065551633039888">
        <property name="name" nameId="tpck.1169194664001" value="" />
        <property name="excludes" nameId="tps4.1204107538752" value="" />
        <node role="sourcePath" roleId="tps4.1220974847213" type="tps4.Path" typeId="tps4.1220973916698" id="4576065551633039889">
          <node role="macro" roleId="tps4.1220976095387" type="tps4.MacroReference" typeId="tps4.1220976052975" id="4576065551633039890">
            <property name="name" nameId="tps4.1220976068141" value="mps_home" />
          </node>
          <node role="compositePathComponent" roleId="tps4.1220974249696" type="tps4.CompositePathComponent" typeId="tps4.1220973992845" id="4576065551633039891">
            <node role="pathComponent" roleId="tps4.1220978161990" type="tps4.PathComponent" typeId="tps4.1220973955905" id="4576065551633039892">
              <property name="path" nameId="tps4.1220974398640" value="editor" />
            </node>
            <node role="pathComponent" roleId="tps4.1220978161990" type="tps4.PathComponent" typeId="tps4.1220973955905" id="4576065551633039895">
              <property name="path" nameId="tps4.1220974398640" value="editor-api" />
            </node>
            <node role="pathComponent" roleId="tps4.1220978161990" type="tps4.PathComponent" typeId="tps4.1220973955905" id="4576065551633039894">
              <property name="path" nameId="tps4.1220974398640" value="classes" />
            </node>
          </node>
        </node>
      </node>
      <node role="entry" roleId="tps4.1203617897549" type="tps4.Folder" typeId="tps4.1203598512427" id="2901107368280474181">
        <node role="entry" roleId="tps4.1203617897549" type="tps4.Module" typeId="tps4.1203599702327" id="7451905405776981202">
          <property name="id" nameId="tps4.1222447189012" value="34e84b8f-afa8-4364-abcd-a279fddddbe7" />
          <property name="name" nameId="tpck.1169194664001" value="jetbrains.mps.editor.runtime" />
          <property name="doNotJar" nameId="tps4.2850282874221099799" value="true" />
        </node>
        <node role="title" roleId="tps4.1205340441197" type="tps4.SimpleString" typeId="tps4.1205339044029" id="2901107368280474184">
          <property name="name" nameId="tps4.1223641503366" value="modules" />
        </node>
      </node>
      <node role="delete" roleId="tps4.1239622410040" type="tps4.Delete" typeId="tps4.1204122781510" id="5428983789737854871" />
      <node role="title" roleId="tps4.1205340441197" type="tps4.SimpleString" typeId="tps4.1205339044029" id="5428983789737854872">
        <property name="name" nameId="tps4.1223641503366" value="mps-editor.jar" />
      </node>
    </node>
  </root>
  <root id="2901107368280525965" />
  <root id="6700426045796013947">
    <node role="entry" roleId="tps4.701559220729212646" type="tps4.Jar" typeId="tps4.1203598417283" id="6700426045796013948">
      <node role="entry" roleId="tps4.1203617897549" type="tps4.Copy" typeId="tps4.1204015075559" id="8340725549277608419">
        <property name="name" nameId="tpck.1169194664001" value="" />
        <property name="excludes" nameId="tps4.1204107538752" value="" />
        <node role="sourcePath" roleId="tps4.1220974847213" type="tps4.Path" typeId="tps4.1220973916698" id="8340725549277608420">
          <node role="macro" roleId="tps4.1220976095387" type="tps4.MacroReference" typeId="tps4.1220976052975" id="8340725549277608422">
            <property name="name" nameId="tps4.1220976068141" value="mps_home" />
          </node>
          <node role="compositePathComponent" roleId="tps4.1220974249696" type="tps4.CompositePathComponent" typeId="tps4.1220973992845" id="8340725549277608423">
            <node role="pathComponent" roleId="tps4.1220978161990" type="tps4.PathComponent" typeId="tps4.1220973955905" id="3803007879919844483">
              <property name="path" nameId="tps4.1220974398640" value="workbench" />
            </node>
            <node role="pathComponent" roleId="tps4.1220978161990" type="tps4.PathComponent" typeId="tps4.1220973955905" id="3803007879919844484">
              <property name="path" nameId="tps4.1220974398640" value="baseLanguageIndex" />
            </node>
            <node role="pathComponent" roleId="tps4.1220978161990" type="tps4.PathComponent" typeId="tps4.1220973955905" id="3803007879919844485">
              <property name="path" nameId="tps4.1220974398640" value="classes_gen" />
            </node>
          </node>
        </node>
      </node>
      <node role="entry" roleId="tps4.1203617897549" type="tps4.Copy" typeId="tps4.1204015075559" id="6700426045796013986">
        <node role="sourcePath" roleId="tps4.1220974847213" type="tps4.Path" typeId="tps4.1220973916698" id="6700426045796013987">
          <node role="macro" roleId="tps4.1220976095387" type="tps4.MacroReference" typeId="tps4.1220976052975" id="6700426045796013988">
            <property name="name" nameId="tps4.1220976068141" value="mps_home" />
          </node>
          <node role="compositePathComponent" roleId="tps4.1220974249696" type="tps4.CompositePathComponent" typeId="tps4.1220973992845" id="6700426045796013989">
            <node role="pathComponent" roleId="tps4.1220978161990" type="tps4.PathComponent" typeId="tps4.1220973955905" id="6700426045796013990">
              <property name="path" nameId="tps4.1220974398640" value="workbench" />
            </node>
            <node role="pathComponent" roleId="tps4.1220978161990" type="tps4.PathComponent" typeId="tps4.1220973955905" id="6700426045796013991">
              <property name="path" nameId="tps4.1220974398640" value="mps-platform" />
            </node>
            <node role="pathComponent" roleId="tps4.1220978161990" type="tps4.PathComponent" typeId="tps4.1220973955905" id="6700426045796013992">
              <property name="path" nameId="tps4.1220974398640" value="classes" />
            </node>
          </node>
        </node>
      </node>
      <node role="entry" roleId="tps4.1203617897549" type="tps4.Folder" typeId="tps4.1203598512427" id="6700426045796014044">
        <node role="entry" roleId="tps4.1203617897549" type="tps4.Module" typeId="tps4.1203599702327" id="6700426045796014047">
          <property name="id" nameId="tps4.1222447189012" value="8d29d73f-ed99-4652-ae0a-083cdfe53c34" />
          <property name="name" nameId="tpck.1169194664001" value="jetbrains.mps.ide.platform" />
          <property name="doNotJar" nameId="tps4.2850282874221099799" value="true" />
        </node>
        <node role="entry" roleId="tps4.1203617897549" type="tps4.Module" typeId="tps4.1203599702327" id="6700426045796014050">
          <property name="id" nameId="tps4.1222447189012" value="cab85f8b-9525-42cb-8e6d-258ca6e56432" />
          <property name="name" nameId="tpck.1169194664001" value="jetbrains.mps.baseLanguage.index" />
          <property name="doNotJar" nameId="tps4.2850282874221099799" value="true" />
        </node>
        <node role="title" roleId="tps4.1205340441197" type="tps4.SimpleString" typeId="tps4.1205339044029" id="6700426045796014051">
          <property name="name" nameId="tps4.1223641503366" value="modules" />
        </node>
      </node>
      <node role="delete" roleId="tps4.1239622410040" type="tps4.Delete" typeId="tps4.1204122781510" id="6700426045796014052" />
      <node role="title" roleId="tps4.1205340441197" type="tps4.SimpleString" typeId="tps4.1205339044029" id="6700426045796014053">
        <property name="name" nameId="tps4.1223641503366" value="mps-platform.jar" />
      </node>
    </node>
  </root>
  <root id="938551967734106063">
    <node role="entry" roleId="tps4.701559220729212646" type="tps4.Plugin" typeId="tps4.4159241239519649208" id="7491849358393015324">
      <node role="sourcePath" roleId="tps4.4159241239519649209" type="tps4.Path" typeId="tps4.1220973916698" id="7491849358393015325">
        <node role="macro" roleId="tps4.1220976095387" type="tps4.MacroReference" typeId="tps4.1220976052975" id="7491849358393015328">
          <property name="name" nameId="tps4.1220976068141" value="mps_home" />
        </node>
        <node role="compositePathComponent" roleId="tps4.1220974249696" type="tps4.CompositePathComponent" typeId="tps4.1220973992845" id="7491849358393015327">
          <node role="pathComponent" roleId="tps4.1220978161990" type="tps4.PathComponent" typeId="tps4.1220973955905" id="7491849358393015329">
            <property name="path" nameId="tps4.1220974398640" value="plugins" />
          </node>
          <node role="pathComponent" roleId="tps4.1220978161990" type="tps4.PathComponent" typeId="tps4.1220973955905" id="7491849358393015331">
            <property name="path" nameId="tps4.1220974398640" value="debugger-api" />
          </node>
        </node>
      </node>
      <node role="entry" roleId="tps4.6278136257391529722" type="tps4.Folder" typeId="tps4.1203598512427" id="6278136257391947277">
        <node role="entry" roleId="tps4.1203617897549" type="tps4.Module" typeId="tps4.1203599702327" id="6278136257391947280">
          <property name="id" nameId="tps4.1222447189012" value="25891414-2b70-48c7-b1cc-8dc0c127d669" />
          <property name="name" nameId="tpck.1169194664001" value="jetbrains.mps.debugger.api.runtime" />
        </node>
        <node role="entry" roleId="tps4.1203617897549" type="tps4.Module" typeId="tps4.1203599702327" id="571753013890989204">
          <property name="id" nameId="tps4.1222447189012" value="cc7da2f6-419f-4133-a811-31fcd3295a85" />
          <property name="name" nameId="tpck.1169194664001" value="jetbrains.mps.debugger.api.api" />
        </node>
        <node role="entry" roleId="tps4.1203617897549" type="tps4.Module" typeId="tps4.1203599702327" id="3033860308392480219">
          <property name="id" nameId="tps4.1222447189012" value="31c5d39c-9bd1-452c-80a7-32ae1eb73c4d" />
          <property name="name" nameId="tpck.1169194664001" value="jetbrains.mps.traceInfo.cache" />
        </node>
        <node role="title" roleId="tps4.1205340441197" type="tps4.SimpleString" typeId="tps4.1205339044029" id="571753013890986653">
          <property name="name" nameId="tps4.1223641503366" value="solutions" />
        </node>
      </node>
    </node>
    <node role="entry" roleId="tps4.701559220729212646" type="tps4.Plugin" typeId="tps4.4159241239519649208" id="6278136257391573889">
      <node role="sourcePath" roleId="tps4.4159241239519649209" type="tps4.Path" typeId="tps4.1220973916698" id="6278136257391573890">
        <node role="macro" roleId="tps4.1220976095387" type="tps4.MacroReference" typeId="tps4.1220976052975" id="6278136257391573891">
          <property name="name" nameId="tps4.1220976068141" value="mps_home" />
        </node>
        <node role="compositePathComponent" roleId="tps4.1220974249696" type="tps4.CompositePathComponent" typeId="tps4.1220973992845" id="6278136257391573892">
          <node role="pathComponent" roleId="tps4.1220978161990" type="tps4.PathComponent" typeId="tps4.1220973955905" id="6278136257391573893">
            <property name="path" nameId="tps4.1220974398640" value="plugins" />
          </node>
          <node role="pathComponent" roleId="tps4.1220978161990" type="tps4.PathComponent" typeId="tps4.1220973955905" id="6278136257391583433">
            <property name="path" nameId="tps4.1220974398640" value="debugger-java" />
          </node>
        </node>
      </node>
      <node role="entry" roleId="tps4.6278136257391529722" type="tps4.Folder" typeId="tps4.1203598512427" id="6278136257391583434">
        <node role="entry" roleId="tps4.1203617897549" type="tps4.Module" typeId="tps4.1203599702327" id="6278136257391526822">
          <property name="id" nameId="tps4.1222447189012" value="cf8c9de5-1b4a-4dc8-8e6d-847159af31dd" />
          <property name="name" nameId="tpck.1169194664001" value="jetbrains.mps.debugger.java.api" />
        </node>
        <node role="entry" roleId="tps4.1203617897549" type="tps4.Module" typeId="tps4.1203599702327" id="6278136257391526823">
          <property name="id" nameId="tps4.1222447189012" value="fcffe3cf-3ebc-4d3d-989b-2f30533bc904" />
          <property name="name" nameId="tpck.1169194664001" value="jetbrains.mps.debugger.java.runtime" />
        </node>
        <node role="title" roleId="tps4.1205340441197" type="tps4.SimpleString" typeId="tps4.1205339044029" id="6278136257391583437">
          <property name="name" nameId="tps4.1223641503366" value="solutions" />
        </node>
      </node>
      <node role="entry" roleId="tps4.6278136257391529722" type="tps4.Folder" typeId="tps4.1203598512427" id="3033860308392474119">
        <node role="title" roleId="tps4.1205340441197" type="tps4.SimpleString" typeId="tps4.1205339044029" id="3033860308392474122">
          <property name="name" nameId="tps4.1223641503366" value="languages" />
        </node>
        <node role="entry" roleId="tps4.1203617897549" type="tps4.Module" typeId="tps4.1203599702327" id="3033860308392474123">
          <property name="id" nameId="tps4.1222447189012" value="fa8aeae9-4df9-4e13-bfb1-9b04c67ddb77" />
          <property name="name" nameId="tpck.1169194664001" value="jetbrains.mps.debugger.java.customViewers" />
        </node>
        <node role="entry" roleId="tps4.1203617897549" type="tps4.Module" typeId="tps4.1203599702327" id="3033860308392474125">
          <property name="id" nameId="tps4.1222447189012" value="7da4580f-9d75-4603-8162-51a896d78375" />
          <property name="name" nameId="tpck.1169194664001" value="jetbrains.mps.debugger.java.evaluation" />
        </node>
        <node role="entry" roleId="tps4.1203617897549" type="tps4.Module" typeId="tps4.1203599702327" id="3033860308392474127">
          <property name="id" nameId="tps4.1222447189012" value="80208897-4572-437d-b50e-8f050cba9566" />
          <property name="name" nameId="tpck.1169194664001" value="jetbrains.mps.debugger.java.privateMembers" />
        </node>
      </node>
    </node>
    <node role="entry" roleId="tps4.701559220729212646" type="tps4.PluginModule" typeId="tps4.989489456094386109" id="2929731761237872041">
      <node role="pluginXmlReference" roleId="tps4.989489456094387704" type="tps4.IdeaInitializerReference" typeId="tps4.989489456094387696" id="2929731761237872043">
        <link role="ideaInitializer" roleId="tps4.989489456094387697" targetNodeId="f0cp.5494815557703847191" resolveInfo="BaseLanguage Extensions Custom Viewers" />
      </node>
    </node>
    <node role="entry" roleId="tps4.701559220729212646" type="tps4.PluginModule" typeId="tps4.989489456094386109" id="2162966196215566930">
      <node role="pluginXmlReference" roleId="tps4.989489456094387704" type="tps4.IdeaInitializerReference" typeId="tps4.989489456094387696" id="2162966196215566932">
        <link role="ideaInitializer" roleId="tps4.989489456094387697" targetNodeId="mjd0.2162966196215564401" resolveInfo="Debugger Api Languages" />
      </node>
      <node role="entry" roleId="tps4.1203617897549" type="tps4.Folder" typeId="tps4.1203598512427" id="3033860308392474114">
        <node role="entry" roleId="tps4.1203617897549" type="tps4.Module" typeId="tps4.1203599702327" id="3033860308392474117">
          <property name="id" nameId="tps4.1222447189012" value="fbc14279-5e2a-4c87-a5d1-5f7061e6c456" />
          <property name="name" nameId="tpck.1169194664001" value="jetbrains.mps.debugger.api.lang" />
        </node>
        <node role="title" roleId="tps4.1205340441197" type="tps4.SimpleString" typeId="tps4.1205339044029" id="3033860308392474118">
          <property name="name" nameId="tps4.1223641503366" value="languages" />
        </node>
      </node>
    </node>
  </root>
  <root id="625155585696516556">
    <node role="entry" roleId="tps4.701559220729212646" type="tps4.PluginModule" typeId="tps4.989489456094386109" id="6062668769034024597">
      <node role="pluginXmlReference" roleId="tps4.989489456094387704" type="tps4.IdeaInitializerReference" typeId="tps4.989489456094387696" id="6062668769034024600">
        <link role="ideaInitializer" roleId="tps4.989489456094387697" targetNodeId="ic9i.6893245555985399815" resolveInfo="Execution Configurations" />
      </node>
      <node role="entry" roleId="tps4.1203617897549" type="tps4.Folder" typeId="tps4.1203598512427" id="3033860308392477149">
        <node role="title" roleId="tps4.1205340441197" type="tps4.SimpleString" typeId="tps4.1205339044029" id="3033860308392477152">
          <property name="name" nameId="tps4.1223641503366" value="lib" />
        </node>
        <node role="entry" roleId="tps4.1203617897549" type="tps4.Module" typeId="tps4.1203599702327" id="3033860308392477153">
          <property name="id" nameId="tps4.1222447189012" value="22250116-183c-4e90-8450-b6a13dd8998b" />
          <property name="name" nameId="tpck.1169194664001" value="jetbrains.mps.baseLanguage.execution.util" />
        </node>
        <node role="entry" roleId="tps4.1203617897549" type="tps4.Module" typeId="tps4.1203599702327" id="3033860308392477155">
          <property name="id" nameId="tps4.1222447189012" value="5b247b59-8fd0-4475-a767-9e9ff6a9d01c" />
          <property name="name" nameId="tpck.1169194664001" value="jetbrains.mps.baseLanguage.execution.startup" />
        </node>
        <node role="entry" roleId="tps4.1203617897549" type="tps4.Module" typeId="tps4.1203599702327" id="3033860308392477156">
          <property name="id" nameId="tps4.1222447189012" value="f618e99a-2641-465c-bb54-31fe76f9e285" />
          <property name="name" nameId="tpck.1169194664001" value="jetbrains.mps.baseLanguage.unitTest.execution" />
        </node>
      </node>
      <node role="entry" roleId="tps4.1203617897549" type="tps4.Folder" typeId="tps4.1203598512427" id="3033860308392477158">
        <node role="title" roleId="tps4.1205340441197" type="tps4.SimpleString" typeId="tps4.1205339044029" id="3033860308392477161">
          <property name="name" nameId="tps4.1223641503366" value="migration" />
        </node>
        <node role="entry" roleId="tps4.1203617897549" type="tps4.Module" typeId="tps4.1203599702327" id="3033860308392477163">
          <property name="id" nameId="tps4.1222447189012" value="92f5dc44-466d-4972-9f92-b03994f153c4" />
          <property name="name" nameId="tpck.1169194664001" value="jetbrains.mps.execution.migration" />
        </node>
      </node>
    </node>
    <node role="entry" roleId="tps4.701559220729212646" type="tps4.PluginModule" typeId="tps4.989489456094386109" id="6863272677075289475">
      <node role="pluginXmlReference" roleId="tps4.989489456094387704" type="tps4.IdeaInitializerReference" typeId="tps4.989489456094387696" id="6863272677075289477">
        <link role="ideaInitializer" roleId="tps4.989489456094387697" targetNodeId="4dtg.6863272677075182370" resolveInfo="Execution Languages" />
      </node>
      <node role="entry" roleId="tps4.1203617897549" type="tps4.Folder" typeId="tps4.1203598512427" id="3033860308392477164">
        <node role="title" roleId="tps4.1205340441197" type="tps4.SimpleString" typeId="tps4.1205339044029" id="3033860308392477167">
          <property name="name" nameId="tps4.1223641503366" value="lib" />
        </node>
        <node role="entry" roleId="tps4.1203617897549" type="tps4.Module" typeId="tps4.1203599702327" id="3033860308392477168">
          <property name="id" nameId="tps4.1222447189012" value="04b376d5-fc16-403b-a344-c68b30193c6a" />
          <property name="name" nameId="tpck.1169194664001" value="jetbrains.mps.execution.lib" />
        </node>
      </node>
      <node role="entry" roleId="tps4.1203617897549" type="tps4.Folder" typeId="tps4.1203598512427" id="3033860308392477170">
        <node role="title" roleId="tps4.1205340441197" type="tps4.SimpleString" typeId="tps4.1205339044029" id="3033860308392477173">
          <property name="name" nameId="tps4.1223641503366" value="languages" />
        </node>
        <node role="entry" roleId="tps4.1203617897549" type="tps4.Module" typeId="tps4.1203599702327" id="3033860308392477174">
          <property name="id" nameId="tps4.1222447189012" value="f3347d8a-0e79-4f35-8ac9-1574f25c986f" />
          <property name="name" nameId="tpck.1169194664001" value="jetbrains.mps.execution.commands" />
        </node>
        <node role="entry" roleId="tps4.1203617897549" type="tps4.Module" typeId="tps4.1203599702327" id="3033860308392477175">
          <property name="id" nameId="tps4.1222447189012" value="22e72e4c-0f69-46ce-8403-6750153aa615" />
          <property name="name" nameId="tpck.1169194664001" value="jetbrains.mps.execution.configurations" />
        </node>
        <node role="entry" roleId="tps4.1203617897549" type="tps4.Module" typeId="tps4.1203599702327" id="3033860308392477176">
          <property name="id" nameId="tps4.1222447189012" value="82c32a3b-4a54-4fc1-b551-7ff9f198d7c1" />
          <property name="name" nameId="tpck.1169194664001" value="jetbrains.mps.execution.configurations.deprecated" />
        </node>
        <node role="entry" roleId="tps4.1203617897549" type="tps4.Module" typeId="tps4.1203599702327" id="4631964019510716890">
          <property name="id" nameId="tps4.1222447189012" value="0a4126f7-80aa-49b3-88c4-7fd3bf7596a2" />
          <property name="name" nameId="tpck.1169194664001" value="jetbrains.mps.execution.configurations.deprecated.runtime" />
        </node>
      </node>
    </node>
  </root>
</model>
<|MERGE_RESOLUTION|>--- conflicted
+++ resolved
@@ -1884,6 +1884,10 @@
       <node role="entry" roleId="tps4.1203617897549" type="tps4.Module" typeId="tps4.1203599702327" id="8431776905956472931">
         <property name="id" nameId="tps4.1222447189012" value="ceab5195-25ea-4f22-9b92-103b95ca8c0c" />
       </node>
+      <node role="entry" roleId="tps4.1203617897549" type="tps4.Module" typeId="tps4.1203599702327" id="1909463347605571750">
+        <property name="id" nameId="tps4.1222447189012" value="a47a7608-84cc-4f1d-800f-301c16bc1595" />
+        <property name="name" nameId="tpck.1169194664001" value="typesystemIntegration" />
+      </node>
       <node role="entry" roleId="tps4.1203617897549" type="tps4.Module" typeId="tps4.1203599702327" id="8431776905956472932">
         <property name="id" nameId="tps4.1222447189012" value="3ecd7c84-cde3-45de-886c-135ecc69b742" />
       </node>
@@ -2470,46 +2474,6 @@
           </node>
         </node>
       </node>
-      <node role="entry" roleId="tps4.1203617897549" type="tps4.Copy" typeId="tps4.1204015075559" id="8431776905956472743">
-        <property name="name" nameId="tpck.1169194664001" value="" />
-        <property name="excludes" nameId="tps4.1204107538752" value="" />
-        <node role="sourcePath" roleId="tps4.1220974847213" type="tps4.Path" typeId="tps4.1220973916698" id="8431776905956472744">
-          <node role="macro" roleId="tps4.1220976095387" type="tps4.MacroReference" typeId="tps4.1220976052975" id="8431776905956472745">
-            <property name="name" nameId="tps4.1220976068141" value="mps_home" />
-          </node>
-          <node role="compositePathComponent" roleId="tps4.1220974249696" type="tps4.CompositePathComponent" typeId="tps4.1220973992845" id="8431776905956472746">
-            <node role="pathComponent" roleId="tps4.1220978161990" type="tps4.PathComponent" typeId="tps4.1220973955905" id="8431776905956472747">
-              <property name="path" nameId="tps4.1220974398640" value="core" />
-            </node>
-            <node role="pathComponent" roleId="tps4.1220978161990" type="tps4.PathComponent" typeId="tps4.1220973955905" id="8431776905956472748">
-              <property name="path" nameId="tps4.1220974398640" value="debug" />
-            </node>
-            <node role="pathComponent" roleId="tps4.1220978161990" type="tps4.PathComponent" typeId="tps4.1220973955905" id="8431776905956472749">
-              <property name="path" nameId="tps4.1220974398640" value="classes" />
-            </node>
-          </node>
-        </node>
-      </node>
-      <node role="entry" roleId="tps4.1203617897549" type="tps4.Copy" typeId="tps4.1204015075559" id="8431776905956472750">
-        <property name="name" nameId="tpck.1169194664001" value="" />
-        <property name="excludes" nameId="tps4.1204107538752" value="" />
-        <node role="sourcePath" roleId="tps4.1220974847213" type="tps4.Path" typeId="tps4.1220973916698" id="8431776905956472751">
-          <node role="macro" roleId="tps4.1220976095387" type="tps4.MacroReference" typeId="tps4.1220976052975" id="8431776905956472752">
-            <property name="name" nameId="tps4.1220976068141" value="mps_home" />
-          </node>
-          <node role="compositePathComponent" roleId="tps4.1220974249696" type="tps4.CompositePathComponent" typeId="tps4.1220973992845" id="8431776905956472753">
-            <node role="pathComponent" roleId="tps4.1220978161990" type="tps4.PathComponent" typeId="tps4.1220973955905" id="8431776905956472754">
-              <property name="path" nameId="tps4.1220974398640" value="core" />
-            </node>
-            <node role="pathComponent" roleId="tps4.1220978161990" type="tps4.PathComponent" typeId="tps4.1220973955905" id="8431776905956472755">
-              <property name="path" nameId="tps4.1220974398640" value="debug-api" />
-            </node>
-            <node role="pathComponent" roleId="tps4.1220978161990" type="tps4.PathComponent" typeId="tps4.1220973955905" id="8431776905956472756">
-              <property name="path" nameId="tps4.1220974398640" value="classes" />
-            </node>
-          </node>
-        </node>
-      </node>
       <node role="entry" roleId="tps4.1203617897549" type="tps4.Copy" typeId="tps4.1204015075559" id="3215189890787254349">
         <property name="name" nameId="tpck.1169194664001" value="" />
         <property name="excludes" nameId="tps4.1204107538752" value="" />
@@ -2580,19 +2544,6 @@
           </node>
         </node>
       </node>
-<<<<<<< HEAD
-      <node role="entry" roleId="tps4.1203617897549" type="tps4.Copy" typeId="tps4.1204015075559" id="8431776905956472807">
-        <node role="sourcePath" roleId="tps4.1220974847213" type="tps4.Path" typeId="tps4.1220973916698" id="8431776905956472808">
-          <node role="macro" roleId="tps4.1220976095387" type="tps4.MacroReference" typeId="tps4.1220976052975" id="8431776905956472809">
-            <property name="name" nameId="tps4.1220976068141" value="mps_home" />
-          </node>
-          <node role="compositePathComponent" roleId="tps4.1220974249696" type="tps4.CompositePathComponent" typeId="tps4.1220973992845" id="8431776905956472810">
-            <node role="pathComponent" roleId="tps4.1220978161990" type="tps4.PathComponent" typeId="tps4.1220973955905" id="8431776905956472811">
-              <property name="path" nameId="tps4.1220974398640" value="MPSPlugin" />
-            </node>
-            <node role="pathComponent" roleId="tps4.1220978161990" type="tps4.PathComponent" typeId="tps4.1220973955905" id="8431776905956472812">
-              <property name="path" nameId="tps4.1220974398640" value="apiclasses" />
-=======
       <node role="entry" roleId="tps4.1203617897549" type="tps4.Copy" typeId="tps4.1204015075559" id="8431776905956472730">
         <property name="excludes" nameId="tps4.1204107538752" value="idea/IdeaApplicationInfo.xml" />
         <node role="sourcePath" roleId="tps4.1220974847213" type="tps4.Path" typeId="tps4.1220973916698" id="8431776905956472731">
@@ -2625,7 +2576,6 @@
             </node>
             <node role="pathComponent" roleId="tps4.1220978161990" type="tps4.PathComponent" typeId="tps4.1220973955905" id="4136991712207258593">
               <property name="path" nameId="tps4.1220974398640" value="classes" />
->>>>>>> 92b61413
             </node>
           </node>
         </node>
@@ -2906,19 +2856,6 @@
   </root>
   <root id="938551967734106063">
     <node role="entry" roleId="tps4.701559220729212646" type="tps4.Plugin" typeId="tps4.4159241239519649208" id="7491849358393015324">
-      <node role="sourcePath" roleId="tps4.4159241239519649209" type="tps4.Path" typeId="tps4.1220973916698" id="7491849358393015325">
-        <node role="macro" roleId="tps4.1220976095387" type="tps4.MacroReference" typeId="tps4.1220976052975" id="7491849358393015328">
-          <property name="name" nameId="tps4.1220976068141" value="mps_home" />
-        </node>
-        <node role="compositePathComponent" roleId="tps4.1220974249696" type="tps4.CompositePathComponent" typeId="tps4.1220973992845" id="7491849358393015327">
-          <node role="pathComponent" roleId="tps4.1220978161990" type="tps4.PathComponent" typeId="tps4.1220973955905" id="7491849358393015329">
-            <property name="path" nameId="tps4.1220974398640" value="plugins" />
-          </node>
-          <node role="pathComponent" roleId="tps4.1220978161990" type="tps4.PathComponent" typeId="tps4.1220973955905" id="7491849358393015331">
-            <property name="path" nameId="tps4.1220974398640" value="debugger-api" />
-          </node>
-        </node>
-      </node>
       <node role="entry" roleId="tps4.6278136257391529722" type="tps4.Folder" typeId="tps4.1203598512427" id="6278136257391947277">
         <node role="entry" roleId="tps4.1203617897549" type="tps4.Module" typeId="tps4.1203599702327" id="6278136257391947280">
           <property name="id" nameId="tps4.1222447189012" value="25891414-2b70-48c7-b1cc-8dc0c127d669" />
@@ -2936,6 +2873,19 @@
           <property name="name" nameId="tps4.1223641503366" value="solutions" />
         </node>
       </node>
+      <node role="sourcePath" roleId="tps4.4159241239519649209" type="tps4.Path" typeId="tps4.1220973916698" id="7491849358393015325">
+        <node role="macro" roleId="tps4.1220976095387" type="tps4.MacroReference" typeId="tps4.1220976052975" id="7491849358393015328">
+          <property name="name" nameId="tps4.1220976068141" value="mps_home" />
+        </node>
+        <node role="compositePathComponent" roleId="tps4.1220974249696" type="tps4.CompositePathComponent" typeId="tps4.1220973992845" id="7491849358393015327">
+          <node role="pathComponent" roleId="tps4.1220978161990" type="tps4.PathComponent" typeId="tps4.1220973955905" id="7491849358393015329">
+            <property name="path" nameId="tps4.1220974398640" value="plugins" />
+          </node>
+          <node role="pathComponent" roleId="tps4.1220978161990" type="tps4.PathComponent" typeId="tps4.1220973955905" id="7491849358393015331">
+            <property name="path" nameId="tps4.1220974398640" value="debugger-api" />
+          </node>
+        </node>
+      </node>
     </node>
     <node role="entry" roleId="tps4.701559220729212646" type="tps4.Plugin" typeId="tps4.4159241239519649208" id="6278136257391573889">
       <node role="sourcePath" roleId="tps4.4159241239519649209" type="tps4.Path" typeId="tps4.1220973916698" id="6278136257391573890">
@@ -2988,9 +2938,6 @@
       </node>
     </node>
     <node role="entry" roleId="tps4.701559220729212646" type="tps4.PluginModule" typeId="tps4.989489456094386109" id="2162966196215566930">
-      <node role="pluginXmlReference" roleId="tps4.989489456094387704" type="tps4.IdeaInitializerReference" typeId="tps4.989489456094387696" id="2162966196215566932">
-        <link role="ideaInitializer" roleId="tps4.989489456094387697" targetNodeId="mjd0.2162966196215564401" resolveInfo="Debugger Api Languages" />
-      </node>
       <node role="entry" roleId="tps4.1203617897549" type="tps4.Folder" typeId="tps4.1203598512427" id="3033860308392474114">
         <node role="entry" roleId="tps4.1203617897549" type="tps4.Module" typeId="tps4.1203599702327" id="3033860308392474117">
           <property name="id" nameId="tps4.1222447189012" value="fbc14279-5e2a-4c87-a5d1-5f7061e6c456" />
@@ -3000,13 +2947,13 @@
           <property name="name" nameId="tps4.1223641503366" value="languages" />
         </node>
       </node>
+      <node role="pluginXmlReference" roleId="tps4.989489456094387704" type="tps4.IdeaInitializerReference" typeId="tps4.989489456094387696" id="2162966196215566932">
+        <link role="ideaInitializer" roleId="tps4.989489456094387697" targetNodeId="mjd0.2162966196215564401" resolveInfo="Debugger Api Languages" />
+      </node>
     </node>
   </root>
   <root id="625155585696516556">
     <node role="entry" roleId="tps4.701559220729212646" type="tps4.PluginModule" typeId="tps4.989489456094386109" id="6062668769034024597">
-      <node role="pluginXmlReference" roleId="tps4.989489456094387704" type="tps4.IdeaInitializerReference" typeId="tps4.989489456094387696" id="6062668769034024600">
-        <link role="ideaInitializer" roleId="tps4.989489456094387697" targetNodeId="ic9i.6893245555985399815" resolveInfo="Execution Configurations" />
-      </node>
       <node role="entry" roleId="tps4.1203617897549" type="tps4.Folder" typeId="tps4.1203598512427" id="3033860308392477149">
         <node role="title" roleId="tps4.1205340441197" type="tps4.SimpleString" typeId="tps4.1205339044029" id="3033860308392477152">
           <property name="name" nameId="tps4.1223641503366" value="lib" />
@@ -3033,11 +2980,11 @@
           <property name="name" nameId="tpck.1169194664001" value="jetbrains.mps.execution.migration" />
         </node>
       </node>
+      <node role="pluginXmlReference" roleId="tps4.989489456094387704" type="tps4.IdeaInitializerReference" typeId="tps4.989489456094387696" id="6062668769034024600">
+        <link role="ideaInitializer" roleId="tps4.989489456094387697" targetNodeId="ic9i.6893245555985399815" resolveInfo="Execution Configurations" />
+      </node>
     </node>
     <node role="entry" roleId="tps4.701559220729212646" type="tps4.PluginModule" typeId="tps4.989489456094386109" id="6863272677075289475">
-      <node role="pluginXmlReference" roleId="tps4.989489456094387704" type="tps4.IdeaInitializerReference" typeId="tps4.989489456094387696" id="6863272677075289477">
-        <link role="ideaInitializer" roleId="tps4.989489456094387697" targetNodeId="4dtg.6863272677075182370" resolveInfo="Execution Languages" />
-      </node>
       <node role="entry" roleId="tps4.1203617897549" type="tps4.Folder" typeId="tps4.1203598512427" id="3033860308392477164">
         <node role="title" roleId="tps4.1205340441197" type="tps4.SimpleString" typeId="tps4.1205339044029" id="3033860308392477167">
           <property name="name" nameId="tps4.1223641503366" value="lib" />
@@ -3068,6 +3015,9 @@
           <property name="name" nameId="tpck.1169194664001" value="jetbrains.mps.execution.configurations.deprecated.runtime" />
         </node>
       </node>
+      <node role="pluginXmlReference" roleId="tps4.989489456094387704" type="tps4.IdeaInitializerReference" typeId="tps4.989489456094387696" id="6863272677075289477">
+        <link role="ideaInitializer" roleId="tps4.989489456094387697" targetNodeId="4dtg.6863272677075182370" resolveInfo="Execution Languages" />
+      </node>
     </node>
   </root>
 </model>
