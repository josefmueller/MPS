--- conflicted
+++ resolved
@@ -1623,7 +1623,6 @@
           </node>
         </node>
       </node>
-<<<<<<< HEAD
       <node role="entry" roleId="tps4.1203617897549" type="tps4.Copy" typeId="tps4.1204015075559" id="5428983789737856793">
         <property name="name" nameId="tpck.1169194664001" value="" />
         <property name="excludes" nameId="tps4.1204107538752" value="" />
@@ -1637,96 +1636,6 @@
             </node>
             <node role="pathComponent" roleId="tps4.1220978161990" type="tps4.PathComponent" typeId="tps4.1220973955905" id="5428983789737856801">
               <property name="path" nameId="tps4.1220974398640" value="baseLanguage" />
-=======
-      <node role="entry" roleId="tps4.1203617897549" type="tps4.Copy" typeId="tps4.1204015075559" id="8431776905956472773">
-        <node role="sourcePath" roleId="tps4.1220974847213" type="tps4.Path" typeId="tps4.1220973916698" id="8431776905956472774">
-          <node role="macro" roleId="tps4.1220976095387" type="tps4.MacroReference" typeId="tps4.1220976052975" id="8431776905956472775">
-            <property name="name" nameId="tps4.1220976068141" value="mps_home" />
-          </node>
-          <node role="compositePathComponent" roleId="tps4.1220974249696" type="tps4.CompositePathComponent" typeId="tps4.1220973992845" id="8431776905956472776">
-            <node role="pathComponent" roleId="tps4.1220978161990" type="tps4.PathComponent" typeId="tps4.1220973955905" id="8431776905956472777">
-              <property name="path" nameId="tps4.1220974398640" value="core" />
-            </node>
-            <node role="pathComponent" roleId="tps4.1220978161990" type="tps4.PathComponent" typeId="tps4.1220973955905" id="8431776905956472778">
-              <property name="path" nameId="tps4.1220974398640" value="kernel" />
-            </node>
-            <node role="pathComponent" roleId="tps4.1220978161990" type="tps4.PathComponent" typeId="tps4.1220973955905" id="8431776905956472779">
-              <property name="path" nameId="tps4.1220974398640" value="classes" />
-            </node>
-          </node>
-        </node>
-      </node>
-      <node role="entry" roleId="tps4.1203617897549" type="tps4.Copy" typeId="tps4.1204015075559" id="8431776905956472730">
-        <property name="excludes" nameId="tps4.1204107538752" value="idea/IdeaApplicationInfo.xml" />
-        <node role="sourcePath" roleId="tps4.1220974847213" type="tps4.Path" typeId="tps4.1220973916698" id="8431776905956472731">
-          <node role="macro" roleId="tps4.1220976095387" type="tps4.MacroReference" typeId="tps4.1220976052975" id="8431776905956472732">
-            <property name="name" nameId="tps4.1220976068141" value="mps_home" />
-          </node>
-          <node role="compositePathComponent" roleId="tps4.1220974249696" type="tps4.CompositePathComponent" typeId="tps4.1220973992845" id="8431776905956472733">
-            <node role="pathComponent" roleId="tps4.1220978161990" type="tps4.PathComponent" typeId="tps4.1220973955905" id="8431776905956472734">
-              <property name="path" nameId="tps4.1220974398640" value="workbench" />
-            </node>
-            <node role="pathComponent" roleId="tps4.1220978161990" type="tps4.PathComponent" typeId="tps4.1220973955905" id="8431776905956472735">
-              <property name="path" nameId="tps4.1220974398640" value="classes" />
-            </node>
-          </node>
-        </node>
-      </node>
-      <node role="entry" roleId="tps4.1203617897549" type="tps4.Copy" typeId="tps4.1204015075559" id="100083319862435411">
-        <node role="sourcePath" roleId="tps4.1220974847213" type="tps4.Path" typeId="tps4.1220973916698" id="100083319862435412">
-          <node role="macro" roleId="tps4.1220976095387" type="tps4.MacroReference" typeId="tps4.1220976052975" id="100083319862435413">
-            <property name="name" nameId="tps4.1220976068141" value="mps_home" />
-          </node>
-          <node role="compositePathComponent" roleId="tps4.1220974249696" type="tps4.CompositePathComponent" typeId="tps4.1220973992845" id="100083319862435414">
-            <node role="pathComponent" roleId="tps4.1220978161990" type="tps4.PathComponent" typeId="tps4.1220973955905" id="3869841980284510818">
-              <property name="path" nameId="tps4.1220974398640" value="languages" />
-            </node>
-            <node role="pathComponent" roleId="tps4.1220978161990" type="tps4.PathComponent" typeId="tps4.1220973955905" id="3869841980284510819">
-              <property name="path" nameId="tps4.1220974398640" value="util" />
-            </node>
-            <node role="pathComponent" roleId="tps4.1220978161990" type="tps4.PathComponent" typeId="tps4.1220973955905" id="3869841980284510820">
-              <property name="path" nameId="tps4.1220974398640" value="runConfigurations" />
-            </node>
-            <node role="pathComponent" roleId="tps4.1220978161990" type="tps4.PathComponent" typeId="tps4.1220973955905" id="3869841980284510822">
-              <property name="path" nameId="tps4.1220974398640" value="classes" />
-            </node>
-          </node>
-        </node>
-      </node>
-      <node role="entry" roleId="tps4.1203617897549" type="tps4.Copy" typeId="tps4.1204015075559" id="4136991712207258581">
-        <property name="name" nameId="tpck.1169194664001" value="" />
-        <property name="excludes" nameId="tps4.1204107538752" value="" />
-        <node role="sourcePath" roleId="tps4.1220974847213" type="tps4.Path" typeId="tps4.1220973916698" id="4136991712207258582">
-          <node role="macro" roleId="tps4.1220976095387" type="tps4.MacroReference" typeId="tps4.1220976052975" id="4136991712207258585">
-            <property name="name" nameId="tps4.1220976068141" value="mps_home" />
-          </node>
-          <node role="compositePathComponent" roleId="tps4.1220974249696" type="tps4.CompositePathComponent" typeId="tps4.1220973992845" id="4136991712207258584">
-            <node role="pathComponent" roleId="tps4.1220978161990" type="tps4.PathComponent" typeId="tps4.1220973955905" id="4136991712207258587">
-              <property name="path" nameId="tps4.1220974398640" value="workbench" />
-            </node>
-            <node role="pathComponent" roleId="tps4.1220978161990" type="tps4.PathComponent" typeId="tps4.1220973955905" id="4136991712207258589">
-              <property name="path" nameId="tps4.1220974398640" value="typesystemUi" />
-            </node>
-            <node role="pathComponent" roleId="tps4.1220978161990" type="tps4.PathComponent" typeId="tps4.1220973955905" id="4136991712207258593">
-              <property name="path" nameId="tps4.1220974398640" value="classes" />
-            </node>
-          </node>
-        </node>
-      </node>
-      <node role="entry" roleId="tps4.1203617897549" type="tps4.Copy" typeId="tps4.1204015075559" id="4423212183691725329">
-        <property name="name" nameId="tpck.1169194664001" value="" />
-        <property name="excludes" nameId="tps4.1204107538752" value="" />
-        <node role="sourcePath" roleId="tps4.1220974847213" type="tps4.Path" typeId="tps4.1220973916698" id="4423212183691725330">
-          <node role="macro" roleId="tps4.1220976095387" type="tps4.MacroReference" typeId="tps4.1220976052975" id="4423212183691725332">
-            <property name="name" nameId="tps4.1220976068141" value="mps_home" />
-          </node>
-          <node role="compositePathComponent" roleId="tps4.1220974249696" type="tps4.CompositePathComponent" typeId="tps4.1220973992845" id="4423212183691725333">
-            <node role="pathComponent" roleId="tps4.1220978161990" type="tps4.PathComponent" typeId="tps4.1220973955905" id="3749843785778538837">
-              <property name="path" nameId="tps4.1220974398640" value="languages" />
-            </node>
-            <node role="pathComponent" roleId="tps4.1220978161990" type="tps4.PathComponent" typeId="tps4.1220973955905" id="3749843785778538836">
-              <property name="path" nameId="tps4.1220974398640" value="util" />
->>>>>>> 5860c24b
             </node>
             <node role="pathComponent" roleId="tps4.1220978161990" type="tps4.PathComponent" typeId="tps4.1220973955905" id="5428983789737856803">
               <property name="path" nameId="tps4.1220974398640" value="closures" />
@@ -2049,7 +1958,7 @@
       <node role="entry" roleId="tps4.1203617897549" type="tps4.Module" typeId="tps4.1203599702327" id="8431776905956472935">
         <property name="id" nameId="tps4.1222447189012" value="8585453e-6bfb-4d80-98de-b16074f1d86c" />
       </node>
-      <node role="entry" roleId="tps4.1203617897549" type="tps4.Module" typeId="tps4.1203599702327" id="2914273847108010393">
+      <node role="entry" roleId="tps4.1203617897549" type="tps4.Module" typeId="tps4.1203599702327" id="812574652542911614">
         <property name="id" nameId="tps4.1222447189012" value="707c4fde-f79a-44b5-b3d7-b5cef8844ccf" />
         <property name="name" nameId="tpck.1169194664001" value="jetbrains.mps.lang.test.runtime" />
       </node>
@@ -2349,92 +2258,6 @@
       </node>
     </node>
   </root>
-<<<<<<< HEAD
-=======
-  <root id="5297918386943402887">
-    <node role="entry" roleId="tps4.701559220729212646" type="tps4.Module" typeId="tps4.1203599702327" id="7451905405776981199">
-      <property name="id" nameId="tps4.1222447189012" value="af19274f-5f89-42dd-8f3c-c9932448f7f2" />
-      <property name="doNotJar" nameId="tps4.2850282874221099799" value="true" />
-    </node>
-    <node role="entry" roleId="tps4.701559220729212646" type="tps4.Module" typeId="tps4.1203599702327" id="7451905405776981187">
-      <property name="id" nameId="tps4.1222447189012" value="2af156ab-65c1-4a62-bd0d-ea734f71eab6" />
-      <property name="name" nameId="tpck.1169194664001" value="jetbrains.mps.dataFlow.runtime" />
-      <property name="doNotJar" nameId="tps4.2850282874221099799" value="true" />
-    </node>
-    <node role="entry" roleId="tps4.701559220729212646" type="tps4.Module" typeId="tps4.1203599702327" id="7451905405776981202">
-      <property name="id" nameId="tps4.1222447189012" value="34e84b8f-afa8-4364-abcd-a279fddddbe7" />
-      <property name="name" nameId="tpck.1169194664001" value="jetbrains.mps.editor.runtime" />
-      <property name="doNotJar" nameId="tps4.2850282874221099799" value="true" />
-    </node>
-    <node role="entry" roleId="tps4.701559220729212646" type="tps4.Module" typeId="tps4.1203599702327" id="7451905405776981198">
-      <property name="id" nameId="tps4.1222447189012" value="bfbdd672-7ff5-403f-af4f-16da5226f34c" />
-      <property name="name" nameId="tpck.1169194664001" value="jetbrains.mps.findUsages.runtime" />
-      <property name="doNotJar" nameId="tps4.2850282874221099799" value="true" />
-    </node>
-    <node role="entry" roleId="tps4.701559220729212646" type="tps4.Module" typeId="tps4.1203599702327" id="7451905405776981195">
-      <property name="id" nameId="tps4.1222447189012" value="5fa23c0a-216d-4571-a163-e286643e6f5f" />
-      <property name="name" nameId="tpck.1169194664001" value="jetbrains.mps.generator" />
-      <property name="doNotJar" nameId="tps4.2850282874221099799" value="true" />
-    </node>
-    <node role="entry" roleId="tps4.701559220729212646" type="tps4.Module" typeId="tps4.1203599702327" id="5297918386943402892">
-      <property name="id" nameId="tps4.1222447189012" value="019b622b-0aef-4dd3-86d0-4eef01f3f6bb" />
-      <property name="doNotJar" nameId="tps4.2850282874221099799" value="true" />
-    </node>
-    <node role="entry" roleId="tps4.701559220729212646" type="tps4.Module" typeId="tps4.1203599702327" id="7451905405776927855">
-      <property name="id" nameId="tps4.1222447189012" value="2d3c70e9-aab2-4870-8d8d-6036800e4103" />
-      <property name="doNotJar" nameId="tps4.2850282874221099799" value="true" />
-    </node>
-    <node role="entry" roleId="tps4.701559220729212646" type="tps4.Module" typeId="tps4.1203599702327" id="7451905405776981191">
-      <property name="id" nameId="tps4.1222447189012" value="c4f367dc-30c0-4376-9d05-1d1797bb8599" />
-      <property name="name" nameId="tpck.1169194664001" value="jetbrains.mps.lang.pattern.runtime" />
-      <property name="doNotJar" nameId="tps4.2850282874221099799" value="true" />
-    </node>
-    <node role="entry" roleId="tps4.701559220729212646" type="tps4.Module" typeId="tps4.1203599702327" id="7451905405776981192">
-      <property name="id" nameId="tps4.1222447189012" value="a1250a4d-c090-42c3-ad7c-d298a3357dd4" />
-      <property name="name" nameId="tpck.1169194664001" value="jetbrains.mps.make.runtime" />
-      <property name="doNotJar" nameId="tps4.2850282874221099799" value="true" />
-    </node>
-    <node role="entry" roleId="tps4.701559220729212646" type="tps4.Module" typeId="tps4.1203599702327" id="1768998781380666465">
-      <property name="id" nameId="tps4.1222447189012" value="20351dc3-a2df-46f5-b667-fc9adab1f1c9" />
-      <property name="name" nameId="tpck.1169194664001" value="jetbrains.mps.make" />
-      <property name="doNotJar" nameId="tps4.2850282874221099799" value="true" />
-    </node>
-    <node role="entry" roleId="tps4.701559220729212646" type="tps4.Module" typeId="tps4.1203599702327" id="7451905405776981204">
-      <property name="id" nameId="tps4.1222447189012" value="40aea410-4b11-411f-9197-07da76ee0e82" />
-      <property name="name" nameId="tpck.1169194664001" value="jetbrains.mps.plugin.runtime" />
-      <property name="doNotJar" nameId="tps4.2850282874221099799" value="true" />
-    </node>
-    <node role="entry" roleId="tps4.701559220729212646" type="tps4.Module" typeId="tps4.1203599702327" id="7451905405776981207">
-      <property name="id" nameId="tps4.1222447189012" value="8fe4c62a-2020-4ff4-8eda-f322a55bdc9f" />
-      <property name="name" nameId="tpck.1169194664001" value="jetbrains.mps.refactoring.runtime" />
-      <property name="doNotJar" nameId="tps4.2850282874221099799" value="true" />
-    </node>
-    <node role="entry" roleId="tps4.701559220729212646" type="tps4.Module" typeId="tps4.1203599702327" id="7451905405776981193">
-      <property name="id" nameId="tps4.1222447189012" value="df9d410f-2ebb-43f7-893a-483a4f085250" />
-      <property name="name" nameId="tpck.1169194664001" value="jetbrains.mps.smodel.resources" />
-      <property name="doNotJar" nameId="tps4.2850282874221099799" value="true" />
-    </node>
-    <node role="entry" roleId="tps4.701559220729212646" type="tps4.Module" typeId="tps4.1203599702327" id="7451905405776927856">
-      <property name="id" nameId="tps4.1222447189012" value="20c6e580-bdc5-4067-8049-d7e3265a86de" />
-      <property name="name" nameId="tpck.1169194664001" value="jetbrains.mps.typesystemEngine" />
-      <property name="doNotJar" nameId="tps4.2850282874221099799" value="true" />
-    </node>
-    <node role="entry" roleId="tps4.701559220729212646" type="tps4.Module" typeId="tps4.1203599702327" id="7451905405776981185">
-      <property name="id" nameId="tps4.1222447189012" value="9b67baf0-e986-49af-b77c-998667f458cb" />
-      <property name="doNotJar" nameId="tps4.2850282874221099799" value="true" />
-    </node>
-    <node role="entry" roleId="tps4.701559220729212646" type="tps4.Module" typeId="tps4.1203599702327" id="5297918386943402893">
-      <property name="id" nameId="tps4.1222447189012" value="1c0088d4-c911-46d4-ace1-4500911173b5" />
-      <property name="name" nameId="tpck.1169194664001" value="jetbrains.mps.workbench.make" />
-      <property name="doNotJar" nameId="tps4.2850282874221099799" value="true" />
-    </node>
-    <node role="entry" roleId="tps4.701559220729212646" type="tps4.Module" typeId="tps4.1203599702327" id="7451905405776927857">
-      <property name="id" nameId="tps4.1222447189012" value="b55d8dfc-0d9d-43d5-886d-c644e7083bff" />
-      <property name="name" nameId="tpck.1169194664001" value="stubUtils" />
-      <property name="doNotJar" nameId="tps4.2850282874221099799" value="true" />
-    </node>
-  </root>
->>>>>>> 5860c24b
   <root id="2738111162319948310">
     <node role="entry" roleId="tps4.701559220729212646" type="tps4.Folder" typeId="tps4.1203598512427" id="2738111162319948320">
       <node role="entry" roleId="tps4.1203617897549" type="tps4.Module" typeId="tps4.1203599702327" id="2738111162319948324">
