--- conflicted
+++ resolved
@@ -167,33 +167,17 @@
       <property name="virtualPackage" nameId="tpck.1193676396447" value="modules.core" />
       <property name="name" nameId="tpck.1169194664001" value="jetbrains.mps.baseLanguage.tuples.runtime-src" />
     </node>
+    <node type="tps4.Layout" typeId="tps4.1202916958754" id="4514696390933853559">
+      <property name="name" nameId="tpck.1169194664001" value="MPS-os-specific" />
+    </node>
     <node type="tpsk.Project" typeId="tpsk.1196851066733" id="2495440301906773652">
       <property name="name" nameId="tpck.1169194664001" value="MPS-buildserver" />
     </node>
     <node type="tpsk.Project" typeId="tpsk.1196851066733" id="2495440301906978406">
       <property name="name" nameId="tpck.1169194664001" value="MPS-distribution" />
     </node>
-    <node type="tps4.Layout" typeId="tps4.1202916958754" id="4514696390933853559">
-      <property name="name" nameId="tpck.1169194664001" value="MPS-os-specific" />
-    </node>
   </roots>
   <root id="2235195415637073459">
-    <node role="variable" roleId="tps4.1205335538326" type="tps4.Variable" typeId="tps4.1205335290326" id="2235195415637077105">
-      <property name="antName" nameId="tps4.1205335307578" value="build.number" />
-      <property name="name" nameId="tpck.1169194664001" value="build" />
-    </node>
-    <node role="variable" roleId="tps4.1205335538326" type="tps4.Variable" typeId="tps4.1205335290326" id="2235195415637077106">
-      <property name="name" nameId="tpck.1169194664001" value="revision" />
-      <property name="antName" nameId="tps4.1205335307578" value="build.vcs.number" />
-    </node>
-    <node role="variable" roleId="tps4.1205335538326" type="tps4.Variable" typeId="tps4.1205335290326" id="2235195415637077107">
-      <property name="antName" nameId="tps4.1205335307578" value="teamcity.buildConfName" />
-      <property name="name" nameId="tpck.1169194664001" value="configuration" />
-    </node>
-    <node role="variable" roleId="tps4.1205335538326" type="tps4.Variable" typeId="tps4.1205335290326" id="2235195415637077108">
-      <property name="antName" nameId="tps4.1205335307578" value="version" />
-      <property name="name" nameId="tpck.1169194664001" value="version" />
-    </node>
     <node role="component" roleId="tps4.1203599325709" type="tps4.Folder" typeId="tps4.1203598512427" id="2235195415637076979">
       <node role="entry" roleId="tps4.1203617897549" type="tps4.Folder" typeId="tps4.1203598512427" id="2235195415637076980">
         <property name="excludes" nameId="tps4.1204107522064" value="**/*.hprof" />
@@ -442,18 +426,8 @@
               <node role="pathComponent" roleId="tps4.1220978161990" type="tps4.PathComponent" typeId="tps4.1220973955905" id="3698330505678787874">
                 <property name="path" nameId="tps4.1220974398640" value="plugins" />
               </node>
-<<<<<<< HEAD
               <node role="pathComponent" roleId="tps4.1220978161990" type="tps4.PathComponent" typeId="tps4.1220973955905" id="3698330505678787876">
                 <property name="path" nameId="tps4.1220974398640" value="git4idea" />
-=======
-              <node role="compositePathComponent" roleId="tps4.1220974249696" type="tps4.CompositePathComponent" typeId="tps4.1220973992845" id="3698330505678787859">
-                <node role="pathComponent" roleId="tps4.1220978161990" type="tps4.PathComponent" typeId="tps4.1220973955905" id="3698330505678787860">
-                  <property name="path" nameId="tps4.1220974398640" value="plugins" />
-                </node>
-                <node role="pathComponent" roleId="tps4.1220978161990" type="tps4.PathComponent" typeId="tps4.1220973955905" id="1340120457594335864">
-                  <property name="path" nameId="tps4.1220974398640" value="svn4ideaOld" />
-                </node>
->>>>>>> 046cc6fa
               </node>
             </node>
           </node>
@@ -678,6 +652,22 @@
         <property name="name" nameId="tps4.1223641503366" value="MPS" />
       </node>
     </node>
+    <node role="variable" roleId="tps4.1205335538326" type="tps4.Variable" typeId="tps4.1205335290326" id="2235195415637077105">
+      <property name="antName" nameId="tps4.1205335307578" value="build.number" />
+      <property name="name" nameId="tpck.1169194664001" value="build" />
+    </node>
+    <node role="variable" roleId="tps4.1205335538326" type="tps4.Variable" typeId="tps4.1205335290326" id="2235195415637077106">
+      <property name="name" nameId="tpck.1169194664001" value="revision" />
+      <property name="antName" nameId="tps4.1205335307578" value="build.vcs.number" />
+    </node>
+    <node role="variable" roleId="tps4.1205335538326" type="tps4.Variable" typeId="tps4.1205335290326" id="2235195415637077107">
+      <property name="antName" nameId="tps4.1205335307578" value="teamcity.buildConfName" />
+      <property name="name" nameId="tpck.1169194664001" value="configuration" />
+    </node>
+    <node role="variable" roleId="tps4.1205335538326" type="tps4.Variable" typeId="tps4.1205335290326" id="2235195415637077108">
+      <property name="antName" nameId="tps4.1205335307578" value="version" />
+      <property name="name" nameId="tpck.1169194664001" value="version" />
+    </node>
     <node role="component" roleId="tps4.1203599325709" type="tps4.Antcall" typeId="tps4.1210777529562" id="6128676491055265583">
       <property name="excludes" nameId="tps4.1204107522064" value="" />
       <link role="project" roleId="tps4.1210777812278" targetNodeId="2235195415637076848" resolveInfo="help-build" />
@@ -2164,16 +2154,10 @@
     <node role="entry" roleId="tps4.701559220729212646" type="tps4.Module" typeId="tps4.1203599702327" id="8431776905956472974">
       <property name="id" nameId="tps4.1222447189012" value="a79f53b6-9aaa-48eb-9fbb-aaec80a6da9a" />
     </node>
-<<<<<<< HEAD
-=======
     <node role="entry" roleId="tps4.701559220729212646" type="tps4.Module" typeId="tps4.1203599702327" id="5466770178245631396">
       <property name="id" nameId="tps4.1222447189012" value="094954f5-ae7f-4b4c-a5a2-cfd4bbb86ad2" />
       <property name="name" nameId="tpck.1169194664001" value="jetbrains.mps.build.custommps.pluginSolution" />
     </node>
-    <node role="entry" roleId="tps4.701559220729212646" type="tps4.Module" typeId="tps4.1203599702327" id="8431776905956472976">
-      <property name="id" nameId="tps4.1222447189012" value="02824ec0-c6a4-4517-a484-12d85172bbaa" />
-    </node>
->>>>>>> 046cc6fa
     <node role="entry" roleId="tps4.701559220729212646" type="tps4.Module" typeId="tps4.1203599702327" id="8431776905956472977">
       <property name="id" nameId="tps4.1222447189012" value="fba399db-f591-45dc-a279-e2a2a986e262" />
     </node>
@@ -2202,19 +2186,17 @@
       <property name="id" nameId="tps4.1222447189012" value="3ba7b7cf-6a5a-4981-ba0b-3302e59ffef7" />
       <property name="name" nameId="tpck.1169194664001" value="jetbrains.mps.build.gentest" />
     </node>
-<<<<<<< HEAD
-    <node role="entry" roleId="tps4.701559220729212646" type="tps4.Module" typeId="tps4.1203599702327" id="4514696390934407671">
-      <property name="id" nameId="tps4.1222447189012" value="d5033cee-f632-44b6-b308-89d4fbde34ff" />
-      <property name="name" nameId="tpck.1169194664001" value="jetbrains.mps.build.startup" />
-    </node>
-    <node role="entry" roleId="tps4.701559220729212646" type="tps4.Module" typeId="tps4.1203599702327" id="4514696390934407672">
-      <property name="id" nameId="tps4.1222447189012" value="77cb4ae5-2831-4e0c-b819-c00e2c16c1b2" />
-      <property name="name" nameId="tpck.1169194664001" value="jetbrains.mps.build.mpsdist" />
-=======
     <node role="entry" roleId="tps4.701559220729212646" type="tps4.Module" typeId="tps4.1203599702327" id="5084772791166137662">
       <property name="id" nameId="tps4.1222447189012" value="27124a9a-d335-4efe-87c8-e39f7627229c" />
       <property name="name" nameId="tpck.1169194664001" value="jetbrains.mps.build.gentest.pluginSolution" />
->>>>>>> 046cc6fa
+    </node>
+    <node role="entry" roleId="tps4.701559220729212646" type="tps4.Module" typeId="tps4.1203599702327" id="5898484514623997911">
+      <property name="id" nameId="tps4.1222447189012" value="d5033cee-f632-44b6-b308-89d4fbde34ff" />
+      <property name="name" nameId="tpck.1169194664001" value="jetbrains.mps.build.startup" />
+    </node>
+    <node role="entry" roleId="tps4.701559220729212646" type="tps4.Module" typeId="tps4.1203599702327" id="5898484514623997913">
+      <property name="id" nameId="tps4.1222447189012" value="77cb4ae5-2831-4e0c-b819-c00e2c16c1b2" />
+      <property name="name" nameId="tpck.1169194664001" value="jetbrains.mps.build.mpsdist" />
     </node>
   </root>
   <root id="8431776905956472981">
@@ -3471,6 +3453,633 @@
       <node role="delete" roleId="tps4.1239622410040" type="tps4.Delete" typeId="tps4.1204122781510" id="1541469606659920177" />
       <node role="title" roleId="tps4.1205340441197" type="tps4.SimpleString" typeId="tps4.1205339044029" id="1541469606659920178">
         <property name="name" nameId="tps4.1223641503366" value="jetbrains.mps.baseLanguage.tuples.runtime-src.jar" />
+      </node>
+    </node>
+  </root>
+  <root id="4514696390933853559">
+    <node role="variable" roleId="tps4.1205335538326" type="tps4.Variable" typeId="tps4.1205335290326" id="4514696390933853560">
+      <property name="antName" nameId="tps4.1205335307578" value="build.number" />
+      <property name="name" nameId="tpck.1169194664001" value="build" />
+    </node>
+    <node role="variable" roleId="tps4.1205335538326" type="tps4.Variable" typeId="tps4.1205335290326" id="4514696390933853561">
+      <property name="name" nameId="tpck.1169194664001" value="revision" />
+      <property name="antName" nameId="tps4.1205335307578" value="build.vcs.number" />
+    </node>
+    <node role="variable" roleId="tps4.1205335538326" type="tps4.Variable" typeId="tps4.1205335290326" id="4514696390933853562">
+      <property name="antName" nameId="tps4.1205335307578" value="teamcity.buildConfName" />
+      <property name="name" nameId="tpck.1169194664001" value="configuration" />
+    </node>
+    <node role="variable" roleId="tps4.1205335538326" type="tps4.Variable" typeId="tps4.1205335290326" id="4514696390933853563">
+      <property name="antName" nameId="tps4.1205335307578" value="version" />
+      <property name="name" nameId="tpck.1169194664001" value="version" />
+    </node>
+    <node role="configuration" roleId="tps4.1204115898932" type="tps4.Configuration" typeId="tps4.1204115658627" id="4514696390933853564">
+      <property name="name" nameId="tpck.1169194664001" value="default" />
+    </node>
+    <node role="builtInVariable" roleId="tps4.1205337304382" type="tps4.Variable" typeId="tps4.1205335290326" id="4514696390933853565">
+      <property name="name" nameId="tpck.1169194664001" value=":" />
+      <property name="antName" nameId="tps4.1205335307578" value="path.separator" />
+    </node>
+    <node role="builtInVariable" roleId="tps4.1205337304382" type="tps4.Variable" typeId="tps4.1205335290326" id="4514696390933853566">
+      <property name="name" nameId="tpck.1169194664001" value="basedir" />
+      <property name="antName" nameId="tps4.1205335307578" value="basedir" />
+    </node>
+    <node role="builtInVariable" roleId="tps4.1205337304382" type="tps4.Variable" typeId="tps4.1205335290326" id="4514696390933853567">
+      <property name="name" nameId="tpck.1169194664001" value="date" />
+      <property name="antName" nameId="tps4.1205335307578" value="DSTAMP" />
+    </node>
+    <node role="builtInVariable" roleId="tps4.1205337304382" type="tps4.Variable" typeId="tps4.1205335290326" id="4514696390933853568">
+      <property name="name" nameId="tpck.1169194664001" value="\n" />
+      <property name="antName" nameId="tps4.1205335307578" value="line.separator" />
+    </node>
+    <node role="builtInVariable" roleId="tps4.1205337304382" type="tps4.Variable" typeId="tps4.1205335290326" id="4514696390933853569">
+      <property name="name" nameId="tpck.1169194664001" value="/" />
+      <property name="antName" nameId="tps4.1205335307578" value="file.separator" />
+    </node>
+    <node role="deployDirectory" roleId="tps4.462257719548209895" type="tps4.Path" typeId="tps4.1220973916698" id="4514696390933853570">
+      <node role="macro" roleId="tps4.1220976095387" type="tps4.MacroReference" typeId="tps4.1220976052975" id="4514696390933853571">
+        <property name="name" nameId="tps4.1220976068141" value="base_dir" />
+      </node>
+      <node role="compositePathComponent" roleId="tps4.1220974249696" type="tps4.CompositePathComponent" typeId="tps4.1220973992845" id="4514696390933853572">
+        <node role="pathComponent" roleId="tps4.1220978161990" type="tps4.PathComponent" typeId="tps4.1220973955905" id="4514696390933853573">
+          <property name="path" nameId="tps4.1220974398640" value=".." />
+        </node>
+        <node role="pathComponent" roleId="tps4.1220978161990" type="tps4.PathComponent" typeId="tps4.1220973955905" id="4514696390933853574">
+          <property name="path" nameId="tps4.1220974398640" value="MPS.artifacts" />
+        </node>
+      </node>
+    </node>
+    <node role="scriptsDirectory" roleId="tps4.462257719548209896" type="tps4.Path" typeId="tps4.1220973916698" id="4514696390933853575">
+      <node role="macro" roleId="tps4.1220976095387" type="tps4.MacroReference" typeId="tps4.1220976052975" id="4514696390933853576">
+        <property name="name" nameId="tps4.1220976068141" value="base_dir" />
+      </node>
+      <node role="compositePathComponent" roleId="tps4.1220974249696" type="tps4.CompositePathComponent" typeId="tps4.1220973992845" id="4514696390933853577">
+        <node role="pathComponent" roleId="tps4.1220978161990" type="tps4.PathComponent" typeId="tps4.1220973955905" id="4514696390933853578">
+          <property name="path" nameId="tps4.1220974398640" value="build" />
+        </node>
+      </node>
+    </node>
+    <node role="baseDirectory" roleId="tps4.1226493152214" type="tps4.BaseDirPath" typeId="tps4.1226494304686" id="4514696390933853579">
+      <node role="macro" roleId="tps4.1220976095387" type="tps4.MacroReference" typeId="tps4.1220976052975" id="4514696390933853580">
+        <property name="name" nameId="tps4.1220976068141" value="mps_home" />
+      </node>
+      <node role="compositePathComponent" roleId="tps4.1220974249696" type="tps4.CompositePathComponent" typeId="tps4.1220973992845" id="4514696390933853581" />
+    </node>
+    <node role="component" roleId="tps4.1203599325709" type="tps4.Antcall" typeId="tps4.1210777529562" id="4514696390933853582">
+      <link role="project" roleId="tps4.1210777812278" targetNodeId="6p90.3765863190879880927" resolveInfo="MPS-os-specific" />
+      <link role="targetDeclaration" roleId="tps4.1224178284812" targetNodeId="6p90.3765863190879880928" resolveInfo="tar" />
+      <node role="delete" roleId="tps4.1210852534988" type="tps4.Delete" typeId="tps4.1204122781510" id="4514696390933853583" />
+      <node role="entry" roleId="tps4.1203617897549" type="tps4.Folder" typeId="tps4.1203598512427" id="4514696390933853584">
+        <node role="sourcePath" roleId="tps4.1220982054961" type="tps4.Path" typeId="tps4.1220973916698" id="4514696390933853585">
+          <node role="macro" roleId="tps4.1220976095387" type="tps4.MacroReference" typeId="tps4.1220976052975" id="4514696390933853586">
+            <property name="name" nameId="tps4.1220976068141" value="base_dir" />
+          </node>
+          <node role="compositePathComponent" roleId="tps4.1220974249696" type="tps4.CompositePathComponent" typeId="tps4.1220973992845" id="4514696390933853587">
+            <node role="pathComponent" roleId="tps4.1220978161990" type="tps4.PathComponent" typeId="tps4.1220973955905" id="4514696390933853588">
+              <property name="path" nameId="tps4.1220974398640" value=".." />
+            </node>
+            <node role="pathComponent" roleId="tps4.1220978161990" type="tps4.PathComponent" typeId="tps4.1220973955905" id="4514696390933853589">
+              <property name="path" nameId="tps4.1220974398640" value="MPS.artifacts" />
+            </node>
+            <node role="pathComponent" roleId="tps4.1220978161990" type="tps4.PathComponent" typeId="tps4.1220973955905" id="4514696390933853590">
+              <property name="path" nameId="tps4.1220974398640" value="MPS" />
+            </node>
+          </node>
+        </node>
+      </node>
+      <node role="entry" roleId="tps4.1203617897549" type="tps4.Folder" typeId="tps4.1203598512427" id="4514696390933853591">
+        <node role="sourcePath" roleId="tps4.1220982054961" type="tps4.Path" typeId="tps4.1220973916698" id="4514696390933853592">
+          <node role="macro" roleId="tps4.1220976095387" type="tps4.MacroReference" typeId="tps4.1220976052975" id="4514696390933853593">
+            <property name="name" nameId="tps4.1220976068141" value="base_dir" />
+          </node>
+          <node role="compositePathComponent" roleId="tps4.1220974249696" type="tps4.CompositePathComponent" typeId="tps4.1220973992845" id="4514696390933853594">
+            <node role="pathComponent" roleId="tps4.1220978161990" type="tps4.PathComponent" typeId="tps4.1220973955905" id="4514696390933853595">
+              <property name="path" nameId="tps4.1220974398640" value="bin" />
+            </node>
+          </node>
+        </node>
+      </node>
+      <node role="entry" roleId="tps4.1203617897549" type="tps4.File" typeId="tps4.1203598322527" id="4514696390933853596">
+        <node role="sourcePath" roleId="tps4.1220981955937" type="tps4.Path" typeId="tps4.1220973916698" id="4514696390933853597">
+          <node role="macro" roleId="tps4.1220976095387" type="tps4.MacroReference" typeId="tps4.1220976052975" id="4514696390933853598">
+            <property name="name" nameId="tps4.1220976068141" value="base_dir" />
+          </node>
+          <node role="compositePathComponent" roleId="tps4.1220974249696" type="tps4.CompositePathComponent" typeId="tps4.1220973992845" id="4514696390933853599">
+            <node role="pathComponent" roleId="tps4.1220978161990" type="tps4.PathComponent" typeId="tps4.1220973955905" id="4514696390933853600">
+              <property name="path" nameId="tps4.1220974398640" value="build" />
+            </node>
+            <node role="pathComponent" roleId="tps4.1220978161990" type="tps4.PathComponent" typeId="tps4.1220973955905" id="4514696390933853601">
+              <property name="path" nameId="tps4.1220974398640" value="mps.vmoptions" />
+            </node>
+          </node>
+        </node>
+      </node>
+      <node role="entry" roleId="tps4.1203617897549" type="tps4.File" typeId="tps4.1203598322527" id="4514696390933853602">
+        <node role="sourcePath" roleId="tps4.1220981955937" type="tps4.Path" typeId="tps4.1220973916698" id="4514696390933853603">
+          <node role="macro" roleId="tps4.1220976095387" type="tps4.MacroReference" typeId="tps4.1220976052975" id="4514696390933853604">
+            <property name="name" nameId="tps4.1220976068141" value="base_dir" />
+          </node>
+          <node role="compositePathComponent" roleId="tps4.1220974249696" type="tps4.CompositePathComponent" typeId="tps4.1220973992845" id="4514696390933853605">
+            <node role="pathComponent" roleId="tps4.1220978161990" type="tps4.PathComponent" typeId="tps4.1220973955905" id="4514696390933853606">
+              <property name="path" nameId="tps4.1220974398640" value="build" />
+            </node>
+            <node role="pathComponent" roleId="tps4.1220978161990" type="tps4.PathComponent" typeId="tps4.1220973955905" id="4514696390933853607">
+              <property name="path" nameId="tps4.1220974398640" value="mps.sh" />
+            </node>
+          </node>
+        </node>
+      </node>
+      <node role="entry" roleId="tps4.1203617897549" type="tps4.Folder" typeId="tps4.1203598512427" id="4514696390933853608">
+        <node role="sourcePath" roleId="tps4.1220982054961" type="tps4.Path" typeId="tps4.1220973916698" id="4514696390933853609">
+          <node role="macro" roleId="tps4.1220976095387" type="tps4.MacroReference" typeId="tps4.1220976052975" id="4514696390933853610">
+            <property name="name" nameId="tps4.1220976068141" value="base_dir" />
+          </node>
+          <node role="compositePathComponent" roleId="tps4.1220974249696" type="tps4.CompositePathComponent" typeId="tps4.1220973992845" id="4514696390933853611">
+            <node role="pathComponent" roleId="tps4.1220978161990" type="tps4.PathComponent" typeId="tps4.1220973955905" id="4514696390933853612">
+              <property name="path" nameId="tps4.1220974398640" value="help" />
+            </node>
+          </node>
+        </node>
+      </node>
+    </node>
+    <node role="component" roleId="tps4.1203599325709" type="tps4.Antcall" typeId="tps4.1210777529562" id="4514696390933853613">
+      <link role="project" roleId="tps4.1210777812278" targetNodeId="6p90.3765863190879880927" resolveInfo="MPS-os-specific" />
+      <link role="targetDeclaration" roleId="tps4.1224178284812" targetNodeId="6p90.5165676431252234658" resolveInfo="zip" />
+      <node role="delete" roleId="tps4.1210852534988" type="tps4.Delete" typeId="tps4.1204122781510" id="4514696390933853614" />
+      <node role="entry" roleId="tps4.1203617897549" type="tps4.Folder" typeId="tps4.1203598512427" id="4514696390933853615">
+        <node role="sourcePath" roleId="tps4.1220982054961" type="tps4.Path" typeId="tps4.1220973916698" id="4514696390933853616">
+          <node role="macro" roleId="tps4.1220976095387" type="tps4.MacroReference" typeId="tps4.1220976052975" id="4514696390933853617">
+            <property name="name" nameId="tps4.1220976068141" value="base_dir" />
+          </node>
+          <node role="compositePathComponent" roleId="tps4.1220974249696" type="tps4.CompositePathComponent" typeId="tps4.1220973992845" id="4514696390933853618">
+            <node role="pathComponent" roleId="tps4.1220978161990" type="tps4.PathComponent" typeId="tps4.1220973955905" id="4514696390933853619">
+              <property name="path" nameId="tps4.1220974398640" value=".." />
+            </node>
+            <node role="pathComponent" roleId="tps4.1220978161990" type="tps4.PathComponent" typeId="tps4.1220973955905" id="4514696390933853620">
+              <property name="path" nameId="tps4.1220974398640" value="MPS.artifacts" />
+            </node>
+            <node role="pathComponent" roleId="tps4.1220978161990" type="tps4.PathComponent" typeId="tps4.1220973955905" id="4514696390933853621">
+              <property name="path" nameId="tps4.1220974398640" value="MPS" />
+            </node>
+          </node>
+        </node>
+      </node>
+      <node role="entry" roleId="tps4.1203617897549" type="tps4.Folder" typeId="tps4.1203598512427" id="4514696390933853622">
+        <node role="sourcePath" roleId="tps4.1220982054961" type="tps4.Path" typeId="tps4.1220973916698" id="4514696390933853623">
+          <node role="macro" roleId="tps4.1220976095387" type="tps4.MacroReference" typeId="tps4.1220976052975" id="4514696390933853624">
+            <property name="name" nameId="tps4.1220976068141" value="base_dir" />
+          </node>
+          <node role="compositePathComponent" roleId="tps4.1220974249696" type="tps4.CompositePathComponent" typeId="tps4.1220973992845" id="4514696390933853625">
+            <node role="pathComponent" roleId="tps4.1220978161990" type="tps4.PathComponent" typeId="tps4.1220973955905" id="4514696390933853626">
+              <property name="path" nameId="tps4.1220974398640" value="bin" />
+            </node>
+          </node>
+        </node>
+      </node>
+      <node role="entry" roleId="tps4.1203617897549" type="tps4.File" typeId="tps4.1203598322527" id="4514696390933853627">
+        <node role="sourcePath" roleId="tps4.1220981955937" type="tps4.Path" typeId="tps4.1220973916698" id="4514696390933853628">
+          <node role="macro" roleId="tps4.1220976095387" type="tps4.MacroReference" typeId="tps4.1220976052975" id="4514696390933853629">
+            <property name="name" nameId="tps4.1220976068141" value="base_dir" />
+          </node>
+          <node role="compositePathComponent" roleId="tps4.1220974249696" type="tps4.CompositePathComponent" typeId="tps4.1220973992845" id="4514696390933853630">
+            <node role="pathComponent" roleId="tps4.1220978161990" type="tps4.PathComponent" typeId="tps4.1220973955905" id="4514696390933853631">
+              <property name="path" nameId="tps4.1220974398640" value="build" />
+            </node>
+            <node role="pathComponent" roleId="tps4.1220978161990" type="tps4.PathComponent" typeId="tps4.1220973955905" id="4514696390933853632">
+              <property name="path" nameId="tps4.1220974398640" value="mps.vmoptions" />
+            </node>
+          </node>
+        </node>
+      </node>
+      <node role="entry" roleId="tps4.1203617897549" type="tps4.File" typeId="tps4.1203598322527" id="4514696390933853633">
+        <node role="sourcePath" roleId="tps4.1220981955937" type="tps4.Path" typeId="tps4.1220973916698" id="4514696390933853634">
+          <node role="macro" roleId="tps4.1220976095387" type="tps4.MacroReference" typeId="tps4.1220976052975" id="4514696390933853635">
+            <property name="name" nameId="tps4.1220976068141" value="base_dir" />
+          </node>
+          <node role="compositePathComponent" roleId="tps4.1220974249696" type="tps4.CompositePathComponent" typeId="tps4.1220973992845" id="4514696390933853636">
+            <node role="pathComponent" roleId="tps4.1220978161990" type="tps4.PathComponent" typeId="tps4.1220973955905" id="4514696390933853637">
+              <property name="path" nameId="tps4.1220974398640" value="build" />
+            </node>
+            <node role="pathComponent" roleId="tps4.1220978161990" type="tps4.PathComponent" typeId="tps4.1220973955905" id="4514696390933853638">
+              <property name="path" nameId="tps4.1220974398640" value="mps.vmoptions" />
+            </node>
+          </node>
+        </node>
+        <node role="title" roleId="tps4.1205340441197" type="tps4.SimpleString" typeId="tps4.1205339044029" id="4514696390933853639">
+          <property name="name" nameId="tps4.1223641503366" value="mps.exe.vmoptions" />
+        </node>
+      </node>
+      <node role="entry" roleId="tps4.1203617897549" type="tps4.File" typeId="tps4.1203598322527" id="4514696390933853640">
+        <node role="sourcePath" roleId="tps4.1220981955937" type="tps4.Path" typeId="tps4.1220973916698" id="4514696390933853641">
+          <node role="macro" roleId="tps4.1220976095387" type="tps4.MacroReference" typeId="tps4.1220976052975" id="4514696390933853642">
+            <property name="name" nameId="tps4.1220976068141" value="base_dir" />
+          </node>
+          <node role="compositePathComponent" roleId="tps4.1220974249696" type="tps4.CompositePathComponent" typeId="tps4.1220973992845" id="4514696390933853643">
+            <node role="pathComponent" roleId="tps4.1220978161990" type="tps4.PathComponent" typeId="tps4.1220973955905" id="4514696390933853644">
+              <property name="path" nameId="tps4.1220974398640" value="build" />
+            </node>
+            <node role="pathComponent" roleId="tps4.1220978161990" type="tps4.PathComponent" typeId="tps4.1220973955905" id="4514696390933853645">
+              <property name="path" nameId="tps4.1220974398640" value="mps.sh" />
+            </node>
+          </node>
+        </node>
+      </node>
+      <node role="entry" roleId="tps4.1203617897549" type="tps4.File" typeId="tps4.1203598322527" id="4514696390933853646">
+        <node role="sourcePath" roleId="tps4.1220981955937" type="tps4.Path" typeId="tps4.1220973916698" id="4514696390933853647">
+          <node role="macro" roleId="tps4.1220976095387" type="tps4.MacroReference" typeId="tps4.1220976052975" id="4514696390933853648">
+            <property name="name" nameId="tps4.1220976068141" value="base_dir" />
+          </node>
+          <node role="compositePathComponent" roleId="tps4.1220974249696" type="tps4.CompositePathComponent" typeId="tps4.1220973992845" id="4514696390933853649">
+            <node role="pathComponent" roleId="tps4.1220978161990" type="tps4.PathComponent" typeId="tps4.1220973955905" id="4514696390933853650">
+              <property name="path" nameId="tps4.1220974398640" value="build" />
+            </node>
+            <node role="pathComponent" roleId="tps4.1220978161990" type="tps4.PathComponent" typeId="tps4.1220973955905" id="4514696390933853651">
+              <property name="path" nameId="tps4.1220974398640" value="mps.bat" />
+            </node>
+          </node>
+        </node>
+      </node>
+      <node role="entry" roleId="tps4.1203617897549" type="tps4.Folder" typeId="tps4.1203598512427" id="4514696390933853652">
+        <node role="sourcePath" roleId="tps4.1220982054961" type="tps4.Path" typeId="tps4.1220973916698" id="4514696390933853653">
+          <node role="macro" roleId="tps4.1220976095387" type="tps4.MacroReference" typeId="tps4.1220976052975" id="4514696390933853654">
+            <property name="name" nameId="tps4.1220976068141" value="base_dir" />
+          </node>
+          <node role="compositePathComponent" roleId="tps4.1220974249696" type="tps4.CompositePathComponent" typeId="tps4.1220973992845" id="4514696390933853655">
+            <node role="pathComponent" roleId="tps4.1220978161990" type="tps4.PathComponent" typeId="tps4.1220973955905" id="4514696390933853656">
+              <property name="path" nameId="tps4.1220974398640" value="help" />
+            </node>
+          </node>
+        </node>
+      </node>
+    </node>
+    <node role="component" roleId="tps4.1203599325709" type="tps4.Antcall" typeId="tps4.1210777529562" id="4514696390933853657">
+      <link role="project" roleId="tps4.1210777812278" targetNodeId="6p90.3765863190879880927" resolveInfo="MPS-os-specific" />
+      <link role="targetDeclaration" roleId="tps4.1224178284812" targetNodeId="6p90.5165676431252346743" resolveInfo="mac" />
+      <node role="delete" roleId="tps4.1210852534988" type="tps4.Delete" typeId="tps4.1204122781510" id="4514696390933853658" />
+      <node role="entry" roleId="tps4.1203617897549" type="tps4.Folder" typeId="tps4.1203598512427" id="4514696390933853659">
+        <node role="sourcePath" roleId="tps4.1220982054961" type="tps4.Path" typeId="tps4.1220973916698" id="4514696390933853660">
+          <node role="macro" roleId="tps4.1220976095387" type="tps4.MacroReference" typeId="tps4.1220976052975" id="4514696390933853661">
+            <property name="name" nameId="tps4.1220976068141" value="base_dir" />
+          </node>
+          <node role="compositePathComponent" roleId="tps4.1220974249696" type="tps4.CompositePathComponent" typeId="tps4.1220973992845" id="4514696390933853662">
+            <node role="pathComponent" roleId="tps4.1220978161990" type="tps4.PathComponent" typeId="tps4.1220973955905" id="4514696390933853663">
+              <property name="path" nameId="tps4.1220974398640" value=".." />
+            </node>
+            <node role="pathComponent" roleId="tps4.1220978161990" type="tps4.PathComponent" typeId="tps4.1220973955905" id="4514696390933853664">
+              <property name="path" nameId="tps4.1220974398640" value="MPS.artifacts" />
+            </node>
+            <node role="pathComponent" roleId="tps4.1220978161990" type="tps4.PathComponent" typeId="tps4.1220973955905" id="4514696390933853665">
+              <property name="path" nameId="tps4.1220974398640" value="MPS" />
+            </node>
+          </node>
+        </node>
+      </node>
+      <node role="entry" roleId="tps4.1203617897549" type="tps4.Folder" typeId="tps4.1203598512427" id="4514696390933853666">
+        <node role="sourcePath" roleId="tps4.1220982054961" type="tps4.Path" typeId="tps4.1220973916698" id="4514696390933853667">
+          <node role="macro" roleId="tps4.1220976095387" type="tps4.MacroReference" typeId="tps4.1220976052975" id="4514696390933853668">
+            <property name="name" nameId="tps4.1220976068141" value="base_dir" />
+          </node>
+          <node role="compositePathComponent" roleId="tps4.1220974249696" type="tps4.CompositePathComponent" typeId="tps4.1220973992845" id="4514696390933853669">
+            <node role="pathComponent" roleId="tps4.1220978161990" type="tps4.PathComponent" typeId="tps4.1220973955905" id="4514696390933853670">
+              <property name="path" nameId="tps4.1220974398640" value="bin" />
+            </node>
+          </node>
+        </node>
+      </node>
+      <node role="entry" roleId="tps4.1203617897549" type="tps4.File" typeId="tps4.1203598322527" id="4514696390933853671">
+        <node role="sourcePath" roleId="tps4.1220981955937" type="tps4.Path" typeId="tps4.1220973916698" id="4514696390933853672">
+          <node role="macro" roleId="tps4.1220976095387" type="tps4.MacroReference" typeId="tps4.1220976052975" id="4514696390933853673">
+            <property name="name" nameId="tps4.1220976068141" value="base_dir" />
+          </node>
+          <node role="compositePathComponent" roleId="tps4.1220974249696" type="tps4.CompositePathComponent" typeId="tps4.1220973992845" id="4514696390933853674">
+            <node role="pathComponent" roleId="tps4.1220978161990" type="tps4.PathComponent" typeId="tps4.1220973955905" id="4514696390933853675">
+              <property name="path" nameId="tps4.1220974398640" value="build" />
+            </node>
+            <node role="pathComponent" roleId="tps4.1220978161990" type="tps4.PathComponent" typeId="tps4.1220973955905" id="4514696390933853676">
+              <property name="path" nameId="tps4.1220974398640" value="mps.vmoptions" />
+            </node>
+          </node>
+        </node>
+      </node>
+      <node role="entry" roleId="tps4.1203617897549" type="tps4.File" typeId="tps4.1203598322527" id="4514696390933853677">
+        <node role="sourcePath" roleId="tps4.1220981955937" type="tps4.Path" typeId="tps4.1220973916698" id="4514696390933853678">
+          <node role="macro" roleId="tps4.1220976095387" type="tps4.MacroReference" typeId="tps4.1220976052975" id="4514696390933853679">
+            <property name="name" nameId="tps4.1220976068141" value="base_dir" />
+          </node>
+          <node role="compositePathComponent" roleId="tps4.1220974249696" type="tps4.CompositePathComponent" typeId="tps4.1220973992845" id="4514696390933853680">
+            <node role="pathComponent" roleId="tps4.1220978161990" type="tps4.PathComponent" typeId="tps4.1220973955905" id="4514696390933853681">
+              <property name="path" nameId="tps4.1220974398640" value="build" />
+            </node>
+            <node role="pathComponent" roleId="tps4.1220978161990" type="tps4.PathComponent" typeId="tps4.1220973955905" id="4514696390933853682">
+              <property name="path" nameId="tps4.1220974398640" value="mps.sh" />
+            </node>
+          </node>
+        </node>
+      </node>
+      <node role="entry" roleId="tps4.1203617897549" type="tps4.Folder" typeId="tps4.1203598512427" id="4514696390933853683">
+        <node role="sourcePath" roleId="tps4.1220982054961" type="tps4.Path" typeId="tps4.1220973916698" id="4514696390933853684">
+          <node role="macro" roleId="tps4.1220976095387" type="tps4.MacroReference" typeId="tps4.1220976052975" id="4514696390933853685">
+            <property name="name" nameId="tps4.1220976068141" value="base_dir" />
+          </node>
+          <node role="compositePathComponent" roleId="tps4.1220974249696" type="tps4.CompositePathComponent" typeId="tps4.1220973992845" id="4514696390933853686">
+            <node role="pathComponent" roleId="tps4.1220978161990" type="tps4.PathComponent" typeId="tps4.1220973955905" id="4514696390933853687">
+              <property name="path" nameId="tps4.1220974398640" value="help" />
+            </node>
+          </node>
+        </node>
+      </node>
+      <node role="entry" roleId="tps4.1203617897549" type="tps4.File" typeId="tps4.1203598322527" id="4514696390933853688">
+        <node role="sourcePath" roleId="tps4.1220981955937" type="tps4.Path" typeId="tps4.1220973916698" id="4514696390933853689">
+          <node role="macro" roleId="tps4.1220976095387" type="tps4.MacroReference" typeId="tps4.1220976052975" id="4514696390933853690">
+            <property name="name" nameId="tps4.1220976068141" value="base_dir" />
+          </node>
+          <node role="compositePathComponent" roleId="tps4.1220974249696" type="tps4.CompositePathComponent" typeId="tps4.1220973992845" id="4514696390933853691">
+            <node role="pathComponent" roleId="tps4.1220978161990" type="tps4.PathComponent" typeId="tps4.1220973955905" id="4514696390933853692">
+              <property name="path" nameId="tps4.1220974398640" value="build" />
+            </node>
+            <node role="pathComponent" roleId="tps4.1220978161990" type="tps4.PathComponent" typeId="tps4.1220973955905" id="4514696390933853693">
+              <property name="path" nameId="tps4.1220974398640" value="Info.plist" />
+            </node>
+          </node>
+        </node>
+      </node>
+      <node role="entry" roleId="tps4.1203617897549" type="tps4.File" typeId="tps4.1203598322527" id="4514696390933853694">
+        <node role="sourcePath" roleId="tps4.1220981955937" type="tps4.Path" typeId="tps4.1220973916698" id="4514696390933853695">
+          <node role="macro" roleId="tps4.1220976095387" type="tps4.MacroReference" typeId="tps4.1220976052975" id="4514696390933853696">
+            <property name="name" nameId="tps4.1220976068141" value="base_dir" />
+          </node>
+          <node role="compositePathComponent" roleId="tps4.1220974249696" type="tps4.CompositePathComponent" typeId="tps4.1220973992845" id="4514696390933853697">
+            <node role="pathComponent" roleId="tps4.1220978161990" type="tps4.PathComponent" typeId="tps4.1220973955905" id="4514696390933853698">
+              <property name="path" nameId="tps4.1220974398640" value="build" />
+            </node>
+            <node role="pathComponent" roleId="tps4.1220978161990" type="tps4.PathComponent" typeId="tps4.1220973955905" id="4514696390933853699">
+              <property name="path" nameId="tps4.1220974398640" value="resources" />
+            </node>
+            <node role="pathComponent" roleId="tps4.1220978161990" type="tps4.PathComponent" typeId="tps4.1220973955905" id="4514696390933853700">
+              <property name="path" nameId="tps4.1220974398640" value="mps.icns" />
+            </node>
+          </node>
+        </node>
+      </node>
+      <node role="entry" roleId="tps4.1203617897549" type="tps4.File" typeId="tps4.1203598322527" id="4514696390933853701">
+        <node role="sourcePath" roleId="tps4.1220981955937" type="tps4.Path" typeId="tps4.1220973916698" id="4514696390933853702">
+          <node role="macro" roleId="tps4.1220976095387" type="tps4.MacroReference" typeId="tps4.1220976052975" id="4514696390933853703">
+            <property name="name" nameId="tps4.1220976068141" value="base_dir" />
+          </node>
+          <node role="compositePathComponent" roleId="tps4.1220974249696" type="tps4.CompositePathComponent" typeId="tps4.1220973992845" id="4514696390933853704">
+            <node role="pathComponent" roleId="tps4.1220978161990" type="tps4.PathComponent" typeId="tps4.1220973955905" id="4514696390933853705">
+              <property name="path" nameId="tps4.1220974398640" value="build" />
+            </node>
+            <node role="pathComponent" roleId="tps4.1220978161990" type="tps4.PathComponent" typeId="tps4.1220973955905" id="4514696390933853706">
+              <property name="path" nameId="tps4.1220974398640" value="resources" />
+            </node>
+            <node role="pathComponent" roleId="tps4.1220978161990" type="tps4.PathComponent" typeId="tps4.1220973955905" id="4514696390933853707">
+              <property name="path" nameId="tps4.1220974398640" value="mps" />
+            </node>
+          </node>
+        </node>
+      </node>
+    </node>
+    <node role="component" roleId="tps4.1203599325709" type="tps4.Antcall" typeId="tps4.1210777529562" id="4514696390933853708">
+      <link role="project" roleId="tps4.1210777812278" targetNodeId="6p90.3765863190879880927" resolveInfo="MPS-os-specific" />
+      <link role="targetDeclaration" roleId="tps4.1224178284812" targetNodeId="6p90.2113577360859083310" resolveInfo="exe" />
+      <node role="delete" roleId="tps4.1210852534988" type="tps4.Delete" typeId="tps4.1204122781510" id="4514696390933853709" />
+      <node role="entry" roleId="tps4.1203617897549" type="tps4.Folder" typeId="tps4.1203598512427" id="4514696390933853710">
+        <node role="sourcePath" roleId="tps4.1220982054961" type="tps4.Path" typeId="tps4.1220973916698" id="4514696390933853711">
+          <node role="macro" roleId="tps4.1220976095387" type="tps4.MacroReference" typeId="tps4.1220976052975" id="4514696390933853712">
+            <property name="name" nameId="tps4.1220976068141" value="base_dir" />
+          </node>
+          <node role="compositePathComponent" roleId="tps4.1220974249696" type="tps4.CompositePathComponent" typeId="tps4.1220973992845" id="4514696390933853713">
+            <node role="pathComponent" roleId="tps4.1220978161990" type="tps4.PathComponent" typeId="tps4.1220973955905" id="4514696390933853714">
+              <property name="path" nameId="tps4.1220974398640" value=".." />
+            </node>
+            <node role="pathComponent" roleId="tps4.1220978161990" type="tps4.PathComponent" typeId="tps4.1220973955905" id="4514696390933853715">
+              <property name="path" nameId="tps4.1220974398640" value="MPS.artifacts" />
+            </node>
+            <node role="pathComponent" roleId="tps4.1220978161990" type="tps4.PathComponent" typeId="tps4.1220973955905" id="4514696390933853716">
+              <property name="path" nameId="tps4.1220974398640" value="MPS" />
+            </node>
+          </node>
+        </node>
+      </node>
+      <node role="entry" roleId="tps4.1203617897549" type="tps4.Folder" typeId="tps4.1203598512427" id="4514696390933853717">
+        <node role="sourcePath" roleId="tps4.1220982054961" type="tps4.Path" typeId="tps4.1220973916698" id="4514696390933853718">
+          <node role="macro" roleId="tps4.1220976095387" type="tps4.MacroReference" typeId="tps4.1220976052975" id="4514696390933853719">
+            <property name="name" nameId="tps4.1220976068141" value="base_dir" />
+          </node>
+          <node role="compositePathComponent" roleId="tps4.1220974249696" type="tps4.CompositePathComponent" typeId="tps4.1220973992845" id="4514696390933853720">
+            <node role="pathComponent" roleId="tps4.1220978161990" type="tps4.PathComponent" typeId="tps4.1220973955905" id="4514696390933853721">
+              <property name="path" nameId="tps4.1220974398640" value="bin" />
+            </node>
+          </node>
+        </node>
+      </node>
+      <node role="entry" roleId="tps4.1203617897549" type="tps4.File" typeId="tps4.1203598322527" id="4514696390933853722">
+        <node role="sourcePath" roleId="tps4.1220981955937" type="tps4.Path" typeId="tps4.1220973916698" id="4514696390933853723">
+          <node role="macro" roleId="tps4.1220976095387" type="tps4.MacroReference" typeId="tps4.1220976052975" id="4514696390933853724">
+            <property name="name" nameId="tps4.1220976068141" value="base_dir" />
+          </node>
+          <node role="compositePathComponent" roleId="tps4.1220974249696" type="tps4.CompositePathComponent" typeId="tps4.1220973992845" id="4514696390933853725">
+            <node role="pathComponent" roleId="tps4.1220978161990" type="tps4.PathComponent" typeId="tps4.1220973955905" id="4514696390933853726">
+              <property name="path" nameId="tps4.1220974398640" value="build" />
+            </node>
+            <node role="pathComponent" roleId="tps4.1220978161990" type="tps4.PathComponent" typeId="tps4.1220973955905" id="4514696390933853727">
+              <property name="path" nameId="tps4.1220974398640" value="mps.vmoptions" />
+            </node>
+          </node>
+        </node>
+      </node>
+      <node role="entry" roleId="tps4.1203617897549" type="tps4.File" typeId="tps4.1203598322527" id="4514696390933853728">
+        <node role="sourcePath" roleId="tps4.1220981955937" type="tps4.Path" typeId="tps4.1220973916698" id="4514696390933853729">
+          <node role="macro" roleId="tps4.1220976095387" type="tps4.MacroReference" typeId="tps4.1220976052975" id="4514696390933853730">
+            <property name="name" nameId="tps4.1220976068141" value="base_dir" />
+          </node>
+          <node role="compositePathComponent" roleId="tps4.1220974249696" type="tps4.CompositePathComponent" typeId="tps4.1220973992845" id="4514696390933853731">
+            <node role="pathComponent" roleId="tps4.1220978161990" type="tps4.PathComponent" typeId="tps4.1220973955905" id="4514696390933853732">
+              <property name="path" nameId="tps4.1220974398640" value="build" />
+            </node>
+            <node role="pathComponent" roleId="tps4.1220978161990" type="tps4.PathComponent" typeId="tps4.1220973955905" id="4514696390933853733">
+              <property name="path" nameId="tps4.1220974398640" value="mps.vmoptions" />
+            </node>
+          </node>
+        </node>
+        <node role="title" roleId="tps4.1205340441197" type="tps4.SimpleString" typeId="tps4.1205339044029" id="4514696390933853734">
+          <property name="name" nameId="tps4.1223641503366" value="mps.exe.vmoptions" />
+        </node>
+      </node>
+      <node role="entry" roleId="tps4.1203617897549" type="tps4.File" typeId="tps4.1203598322527" id="4514696390933853735">
+        <node role="sourcePath" roleId="tps4.1220981955937" type="tps4.Path" typeId="tps4.1220973916698" id="4514696390933853736">
+          <node role="macro" roleId="tps4.1220976095387" type="tps4.MacroReference" typeId="tps4.1220976052975" id="4514696390933853737">
+            <property name="name" nameId="tps4.1220976068141" value="base_dir" />
+          </node>
+          <node role="compositePathComponent" roleId="tps4.1220974249696" type="tps4.CompositePathComponent" typeId="tps4.1220973992845" id="4514696390933853738">
+            <node role="pathComponent" roleId="tps4.1220978161990" type="tps4.PathComponent" typeId="tps4.1220973955905" id="4514696390933853739">
+              <property name="path" nameId="tps4.1220974398640" value="build" />
+            </node>
+            <node role="pathComponent" roleId="tps4.1220978161990" type="tps4.PathComponent" typeId="tps4.1220973955905" id="4514696390933853740">
+              <property name="path" nameId="tps4.1220974398640" value="mps.bat" />
+            </node>
+          </node>
+        </node>
+      </node>
+      <node role="entry" roleId="tps4.1203617897549" type="tps4.Folder" typeId="tps4.1203598512427" id="4514696390933853741">
+        <node role="sourcePath" roleId="tps4.1220982054961" type="tps4.Path" typeId="tps4.1220973916698" id="4514696390933853742">
+          <node role="macro" roleId="tps4.1220976095387" type="tps4.MacroReference" typeId="tps4.1220976052975" id="4514696390933853743">
+            <property name="name" nameId="tps4.1220976068141" value="base_dir" />
+          </node>
+          <node role="compositePathComponent" roleId="tps4.1220974249696" type="tps4.CompositePathComponent" typeId="tps4.1220973992845" id="4514696390933853744">
+            <node role="pathComponent" roleId="tps4.1220978161990" type="tps4.PathComponent" typeId="tps4.1220973955905" id="4514696390933853745">
+              <property name="path" nameId="tps4.1220974398640" value="help" />
+            </node>
+          </node>
+        </node>
+      </node>
+      <node role="entry" roleId="tps4.1203617897549" type="tps4.File" typeId="tps4.1203598322527" id="4514696390933853746">
+        <node role="sourcePath" roleId="tps4.1220981955937" type="tps4.Path" typeId="tps4.1220973916698" id="4514696390933853747">
+          <node role="macro" roleId="tps4.1220976095387" type="tps4.MacroReference" typeId="tps4.1220976052975" id="4514696390933853748">
+            <property name="name" nameId="tps4.1220976068141" value="base_dir" />
+          </node>
+          <node role="compositePathComponent" roleId="tps4.1220974249696" type="tps4.CompositePathComponent" typeId="tps4.1220973992845" id="4514696390933853749">
+            <node role="pathComponent" roleId="tps4.1220978161990" type="tps4.PathComponent" typeId="tps4.1220973955905" id="4514696390933853750">
+              <property name="path" nameId="tps4.1220974398640" value="build" />
+            </node>
+            <node role="pathComponent" roleId="tps4.1220978161990" type="tps4.PathComponent" typeId="tps4.1220973955905" id="4514696390933853751">
+              <property name="path" nameId="tps4.1220974398640" value="resources" />
+            </node>
+            <node role="pathComponent" roleId="tps4.1220978161990" type="tps4.PathComponent" typeId="tps4.1220973955905" id="4514696390933853752">
+              <property name="path" nameId="tps4.1220974398640" value="mps.ico" />
+            </node>
+          </node>
+        </node>
+      </node>
+      <node role="entry" roleId="tps4.1203617897549" type="tps4.File" typeId="tps4.1203598322527" id="4514696390933853753">
+        <node role="sourcePath" roleId="tps4.1220981955937" type="tps4.Path" typeId="tps4.1220973916698" id="4514696390933853754">
+          <node role="macro" roleId="tps4.1220976095387" type="tps4.MacroReference" typeId="tps4.1220976052975" id="4514696390933853755">
+            <property name="name" nameId="tps4.1220976068141" value="base_dir" />
+          </node>
+          <node role="compositePathComponent" roleId="tps4.1220974249696" type="tps4.CompositePathComponent" typeId="tps4.1220973992845" id="4514696390933853756">
+            <node role="pathComponent" roleId="tps4.1220978161990" type="tps4.PathComponent" typeId="tps4.1220973955905" id="4514696390933853757">
+              <property name="path" nameId="tps4.1220974398640" value="build" />
+            </node>
+            <node role="pathComponent" roleId="tps4.1220978161990" type="tps4.PathComponent" typeId="tps4.1220973955905" id="4514696390933853758">
+              <property name="path" nameId="tps4.1220974398640" value="resources" />
+            </node>
+            <node role="pathComponent" roleId="tps4.1220978161990" type="tps4.PathComponent" typeId="tps4.1220973955905" id="4514696390933853759">
+              <property name="path" nameId="tps4.1220974398640" value="mps.inst.ico" />
+            </node>
+          </node>
+        </node>
+        <node role="title" roleId="tps4.1205340441197" type="tps4.SimpleString" typeId="tps4.1205339044029" id="4514696390933853760">
+          <property name="name" nameId="tps4.1223641503366" value="installer.ico" />
+        </node>
+      </node>
+      <node role="entry" roleId="tps4.1203617897549" type="tps4.File" typeId="tps4.1203598322527" id="4514696390933853761">
+        <node role="sourcePath" roleId="tps4.1220981955937" type="tps4.Path" typeId="tps4.1220973916698" id="4514696390933853762">
+          <node role="macro" roleId="tps4.1220976095387" type="tps4.MacroReference" typeId="tps4.1220976052975" id="4514696390933853763">
+            <property name="name" nameId="tps4.1220976068141" value="base_dir" />
+          </node>
+          <node role="compositePathComponent" roleId="tps4.1220974249696" type="tps4.CompositePathComponent" typeId="tps4.1220973992845" id="4514696390933853764">
+            <node role="pathComponent" roleId="tps4.1220978161990" type="tps4.PathComponent" typeId="tps4.1220973955905" id="4514696390933853765">
+              <property name="path" nameId="tps4.1220974398640" value="build" />
+            </node>
+            <node role="pathComponent" roleId="tps4.1220978161990" type="tps4.PathComponent" typeId="tps4.1220973955905" id="4514696390933853766">
+              <property name="path" nameId="tps4.1220974398640" value="resources" />
+            </node>
+            <node role="pathComponent" roleId="tps4.1220978161990" type="tps4.PathComponent" typeId="tps4.1220973955905" id="4514696390933853767">
+              <property name="path" nameId="tps4.1220974398640" value="mps.uninst.ico" />
+            </node>
+          </node>
+        </node>
+        <node role="title" roleId="tps4.1205340441197" type="tps4.SimpleString" typeId="tps4.1205339044029" id="4514696390933853768">
+          <property name="name" nameId="tps4.1223641503366" value="uninstaller.ico" />
+        </node>
+      </node>
+      <node role="entry" roleId="tps4.1203617897549" type="tps4.File" typeId="tps4.1203598322527" id="4514696390933853769">
+        <node role="sourcePath" roleId="tps4.1220981955937" type="tps4.Path" typeId="tps4.1220973916698" id="4514696390933853770">
+          <node role="macro" roleId="tps4.1220976095387" type="tps4.MacroReference" typeId="tps4.1220976052975" id="4514696390933853771">
+            <property name="name" nameId="tps4.1220976068141" value="base_dir" />
+          </node>
+          <node role="compositePathComponent" roleId="tps4.1220974249696" type="tps4.CompositePathComponent" typeId="tps4.1220973992845" id="4514696390933853772">
+            <node role="pathComponent" roleId="tps4.1220978161990" type="tps4.PathComponent" typeId="tps4.1220973955905" id="4514696390933853773">
+              <property name="path" nameId="tps4.1220974398640" value="build" />
+            </node>
+            <node role="pathComponent" roleId="tps4.1220978161990" type="tps4.PathComponent" typeId="tps4.1220973955905" id="4514696390933853774">
+              <property name="path" nameId="tps4.1220974398640" value="resources" />
+            </node>
+            <node role="pathComponent" roleId="tps4.1220978161990" type="tps4.PathComponent" typeId="tps4.1220973955905" id="4514696390933853775">
+              <property name="path" nameId="tps4.1220974398640" value="homepage.ico" />
+            </node>
+          </node>
+        </node>
+      </node>
+      <node role="entry" roleId="tps4.1203617897549" type="tps4.File" typeId="tps4.1203598322527" id="4514696390933853776">
+        <node role="sourcePath" roleId="tps4.1220981955937" type="tps4.Path" typeId="tps4.1220973916698" id="4514696390933853777">
+          <node role="macro" roleId="tps4.1220976095387" type="tps4.MacroReference" typeId="tps4.1220976052975" id="4514696390933853778">
+            <property name="name" nameId="tps4.1220976068141" value="base_dir" />
+          </node>
+          <node role="compositePathComponent" roleId="tps4.1220974249696" type="tps4.CompositePathComponent" typeId="tps4.1220973992845" id="4514696390933853779">
+            <node role="pathComponent" roleId="tps4.1220978161990" type="tps4.PathComponent" typeId="tps4.1220973955905" id="4514696390933853780">
+              <property name="path" nameId="tps4.1220974398640" value="build" />
+            </node>
+            <node role="pathComponent" roleId="tps4.1220978161990" type="tps4.PathComponent" typeId="tps4.1220973955905" id="4514696390933853781">
+              <property name="path" nameId="tps4.1220974398640" value="tools" />
+            </node>
+            <node role="pathComponent" roleId="tps4.1220978161990" type="tps4.PathComponent" typeId="tps4.1220973955905" id="4514696390933853782">
+              <property name="path" nameId="tps4.1220974398640" value="jre.zip" />
+            </node>
+          </node>
+        </node>
+      </node>
+      <node role="entry" roleId="tps4.1203617897549" type="tps4.File" typeId="tps4.1203598322527" id="4514696390933853783">
+        <node role="sourcePath" roleId="tps4.1220981955937" type="tps4.Path" typeId="tps4.1220973916698" id="4514696390933853784">
+          <node role="macro" roleId="tps4.1220976095387" type="tps4.MacroReference" typeId="tps4.1220976052975" id="4514696390933853785">
+            <property name="name" nameId="tps4.1220976068141" value="base_dir" />
+          </node>
+          <node role="compositePathComponent" roleId="tps4.1220974249696" type="tps4.CompositePathComponent" typeId="tps4.1220973992845" id="4514696390933853786">
+            <node role="pathComponent" roleId="tps4.1220978161990" type="tps4.PathComponent" typeId="tps4.1220973955905" id="4514696390933853787">
+              <property name="path" nameId="tps4.1220974398640" value="build" />
+            </node>
+            <node role="pathComponent" roleId="tps4.1220978161990" type="tps4.PathComponent" typeId="tps4.1220973955905" id="4514696390933853788">
+              <property name="path" nameId="tps4.1220974398640" value="tools" />
+            </node>
+            <node role="pathComponent" roleId="tps4.1220978161990" type="tps4.PathComponent" typeId="tps4.1220973955905" id="4514696390933853789">
+              <property name="path" nameId="tps4.1220974398640" value="nsis.zip" />
+            </node>
+          </node>
+        </node>
+      </node>
+      <node role="entry" roleId="tps4.1203617897549" type="tps4.File" typeId="tps4.1203598322527" id="4514696390933853797">
+        <node role="sourcePath" roleId="tps4.1220981955937" type="tps4.Path" typeId="tps4.1220973916698" id="4514696390933853798">
+          <node role="macro" roleId="tps4.1220976095387" type="tps4.MacroReference" typeId="tps4.1220976052975" id="4514696390933853799">
+            <property name="name" nameId="tps4.1220976068141" value="base_dir" />
+          </node>
+          <node role="compositePathComponent" roleId="tps4.1220974249696" type="tps4.CompositePathComponent" typeId="tps4.1220973992845" id="4514696390933853800">
+            <node role="pathComponent" roleId="tps4.1220978161990" type="tps4.PathComponent" typeId="tps4.1220973955905" id="4514696390933853801">
+              <property name="path" nameId="tps4.1220974398640" value="build" />
+            </node>
+            <node role="pathComponent" roleId="tps4.1220978161990" type="tps4.PathComponent" typeId="tps4.1220973955905" id="4514696390933853802">
+              <property name="path" nameId="tps4.1220974398640" value="installer.nsi" />
+            </node>
+          </node>
+        </node>
+      </node>
+      <node role="entry" roleId="tps4.1203617897549" type="tps4.File" typeId="tps4.1203598322527" id="4514696390933853803">
+        <node role="sourcePath" roleId="tps4.1220981955937" type="tps4.Path" typeId="tps4.1220973916698" id="4514696390933853804">
+          <node role="macro" roleId="tps4.1220976095387" type="tps4.MacroReference" typeId="tps4.1220976052975" id="4514696390933853805">
+            <property name="name" nameId="tps4.1220976068141" value="base_dir" />
+          </node>
+          <node role="compositePathComponent" roleId="tps4.1220974249696" type="tps4.CompositePathComponent" typeId="tps4.1220973992845" id="4514696390933853806">
+            <node role="pathComponent" roleId="tps4.1220978161990" type="tps4.PathComponent" typeId="tps4.1220973955905" id="4514696390933853807">
+              <property name="path" nameId="tps4.1220974398640" value="license" />
+            </node>
+            <node role="pathComponent" roleId="tps4.1220978161990" type="tps4.PathComponent" typeId="tps4.1220973955905" id="4514696390933853808">
+              <property name="path" nameId="tps4.1220974398640" value="mps_license.txt" />
+            </node>
+          </node>
+        </node>
+        <node role="title" roleId="tps4.1205340441197" type="tps4.SimpleString" typeId="tps4.1205339044029" id="4514696390933853809">
+          <property name="name" nameId="tps4.1223641503366" value="license.txt" />
+        </node>
       </node>
     </node>
   </root>
@@ -3760,631 +4369,4 @@
       <link role="targetDeclaration" roleId="tpsk.1196852953065" targetNodeId="2495440301906978407" resolveInfo="default" />
     </node>
   </root>
-  <root id="4514696390933853559">
-    <node role="variable" roleId="tps4.1205335538326" type="tps4.Variable" typeId="tps4.1205335290326" id="4514696390933853560">
-      <property name="antName" nameId="tps4.1205335307578" value="build.number" />
-      <property name="name" nameId="tpck.1169194664001" value="build" />
-    </node>
-    <node role="variable" roleId="tps4.1205335538326" type="tps4.Variable" typeId="tps4.1205335290326" id="4514696390933853561">
-      <property name="name" nameId="tpck.1169194664001" value="revision" />
-      <property name="antName" nameId="tps4.1205335307578" value="build.vcs.number" />
-    </node>
-    <node role="variable" roleId="tps4.1205335538326" type="tps4.Variable" typeId="tps4.1205335290326" id="4514696390933853562">
-      <property name="antName" nameId="tps4.1205335307578" value="teamcity.buildConfName" />
-      <property name="name" nameId="tpck.1169194664001" value="configuration" />
-    </node>
-    <node role="variable" roleId="tps4.1205335538326" type="tps4.Variable" typeId="tps4.1205335290326" id="4514696390933853563">
-      <property name="antName" nameId="tps4.1205335307578" value="version" />
-      <property name="name" nameId="tpck.1169194664001" value="version" />
-    </node>
-    <node role="configuration" roleId="tps4.1204115898932" type="tps4.Configuration" typeId="tps4.1204115658627" id="4514696390933853564">
-      <property name="name" nameId="tpck.1169194664001" value="default" />
-    </node>
-    <node role="builtInVariable" roleId="tps4.1205337304382" type="tps4.Variable" typeId="tps4.1205335290326" id="4514696390933853565">
-      <property name="name" nameId="tpck.1169194664001" value=":" />
-      <property name="antName" nameId="tps4.1205335307578" value="path.separator" />
-    </node>
-    <node role="builtInVariable" roleId="tps4.1205337304382" type="tps4.Variable" typeId="tps4.1205335290326" id="4514696390933853566">
-      <property name="name" nameId="tpck.1169194664001" value="basedir" />
-      <property name="antName" nameId="tps4.1205335307578" value="basedir" />
-    </node>
-    <node role="builtInVariable" roleId="tps4.1205337304382" type="tps4.Variable" typeId="tps4.1205335290326" id="4514696390933853567">
-      <property name="name" nameId="tpck.1169194664001" value="date" />
-      <property name="antName" nameId="tps4.1205335307578" value="DSTAMP" />
-    </node>
-    <node role="builtInVariable" roleId="tps4.1205337304382" type="tps4.Variable" typeId="tps4.1205335290326" id="4514696390933853568">
-      <property name="name" nameId="tpck.1169194664001" value="\n" />
-      <property name="antName" nameId="tps4.1205335307578" value="line.separator" />
-    </node>
-    <node role="builtInVariable" roleId="tps4.1205337304382" type="tps4.Variable" typeId="tps4.1205335290326" id="4514696390933853569">
-      <property name="name" nameId="tpck.1169194664001" value="/" />
-      <property name="antName" nameId="tps4.1205335307578" value="file.separator" />
-    </node>
-    <node role="deployDirectory" roleId="tps4.462257719548209895" type="tps4.Path" typeId="tps4.1220973916698" id="4514696390933853570">
-      <node role="macro" roleId="tps4.1220976095387" type="tps4.MacroReference" typeId="tps4.1220976052975" id="4514696390933853571">
-        <property name="name" nameId="tps4.1220976068141" value="base_dir" />
-      </node>
-      <node role="compositePathComponent" roleId="tps4.1220974249696" type="tps4.CompositePathComponent" typeId="tps4.1220973992845" id="4514696390933853572">
-        <node role="pathComponent" roleId="tps4.1220978161990" type="tps4.PathComponent" typeId="tps4.1220973955905" id="4514696390933853573">
-          <property name="path" nameId="tps4.1220974398640" value=".." />
-        </node>
-        <node role="pathComponent" roleId="tps4.1220978161990" type="tps4.PathComponent" typeId="tps4.1220973955905" id="4514696390933853574">
-          <property name="path" nameId="tps4.1220974398640" value="MPS.artifacts" />
-        </node>
-      </node>
-    </node>
-    <node role="scriptsDirectory" roleId="tps4.462257719548209896" type="tps4.Path" typeId="tps4.1220973916698" id="4514696390933853575">
-      <node role="macro" roleId="tps4.1220976095387" type="tps4.MacroReference" typeId="tps4.1220976052975" id="4514696390933853576">
-        <property name="name" nameId="tps4.1220976068141" value="base_dir" />
-      </node>
-      <node role="compositePathComponent" roleId="tps4.1220974249696" type="tps4.CompositePathComponent" typeId="tps4.1220973992845" id="4514696390933853577">
-        <node role="pathComponent" roleId="tps4.1220978161990" type="tps4.PathComponent" typeId="tps4.1220973955905" id="4514696390933853578">
-          <property name="path" nameId="tps4.1220974398640" value="build" />
-        </node>
-      </node>
-    </node>
-    <node role="baseDirectory" roleId="tps4.1226493152214" type="tps4.BaseDirPath" typeId="tps4.1226494304686" id="4514696390933853579">
-      <node role="macro" roleId="tps4.1220976095387" type="tps4.MacroReference" typeId="tps4.1220976052975" id="4514696390933853580">
-        <property name="name" nameId="tps4.1220976068141" value="mps_home" />
-      </node>
-      <node role="compositePathComponent" roleId="tps4.1220974249696" type="tps4.CompositePathComponent" typeId="tps4.1220973992845" id="4514696390933853581" />
-    </node>
-    <node role="component" roleId="tps4.1203599325709" type="tps4.Antcall" typeId="tps4.1210777529562" id="4514696390933853582">
-      <link role="project" roleId="tps4.1210777812278" targetNodeId="6p90.3765863190879880927" resolveInfo="MPS-os-specific" />
-      <link role="targetDeclaration" roleId="tps4.1224178284812" targetNodeId="6p90.3765863190879880928" resolveInfo="tar" />
-      <node role="delete" roleId="tps4.1210852534988" type="tps4.Delete" typeId="tps4.1204122781510" id="4514696390933853583" />
-      <node role="entry" roleId="tps4.1203617897549" type="tps4.Folder" typeId="tps4.1203598512427" id="4514696390933853584">
-        <node role="sourcePath" roleId="tps4.1220982054961" type="tps4.Path" typeId="tps4.1220973916698" id="4514696390933853585">
-          <node role="macro" roleId="tps4.1220976095387" type="tps4.MacroReference" typeId="tps4.1220976052975" id="4514696390933853586">
-            <property name="name" nameId="tps4.1220976068141" value="base_dir" />
-          </node>
-          <node role="compositePathComponent" roleId="tps4.1220974249696" type="tps4.CompositePathComponent" typeId="tps4.1220973992845" id="4514696390933853587">
-            <node role="pathComponent" roleId="tps4.1220978161990" type="tps4.PathComponent" typeId="tps4.1220973955905" id="4514696390933853588">
-              <property name="path" nameId="tps4.1220974398640" value=".." />
-            </node>
-            <node role="pathComponent" roleId="tps4.1220978161990" type="tps4.PathComponent" typeId="tps4.1220973955905" id="4514696390933853589">
-              <property name="path" nameId="tps4.1220974398640" value="MPS.artifacts" />
-            </node>
-            <node role="pathComponent" roleId="tps4.1220978161990" type="tps4.PathComponent" typeId="tps4.1220973955905" id="4514696390933853590">
-              <property name="path" nameId="tps4.1220974398640" value="MPS" />
-            </node>
-          </node>
-        </node>
-      </node>
-      <node role="entry" roleId="tps4.1203617897549" type="tps4.Folder" typeId="tps4.1203598512427" id="4514696390933853591">
-        <node role="sourcePath" roleId="tps4.1220982054961" type="tps4.Path" typeId="tps4.1220973916698" id="4514696390933853592">
-          <node role="macro" roleId="tps4.1220976095387" type="tps4.MacroReference" typeId="tps4.1220976052975" id="4514696390933853593">
-            <property name="name" nameId="tps4.1220976068141" value="base_dir" />
-          </node>
-          <node role="compositePathComponent" roleId="tps4.1220974249696" type="tps4.CompositePathComponent" typeId="tps4.1220973992845" id="4514696390933853594">
-            <node role="pathComponent" roleId="tps4.1220978161990" type="tps4.PathComponent" typeId="tps4.1220973955905" id="4514696390933853595">
-              <property name="path" nameId="tps4.1220974398640" value="bin" />
-            </node>
-          </node>
-        </node>
-      </node>
-      <node role="entry" roleId="tps4.1203617897549" type="tps4.File" typeId="tps4.1203598322527" id="4514696390933853596">
-        <node role="sourcePath" roleId="tps4.1220981955937" type="tps4.Path" typeId="tps4.1220973916698" id="4514696390933853597">
-          <node role="macro" roleId="tps4.1220976095387" type="tps4.MacroReference" typeId="tps4.1220976052975" id="4514696390933853598">
-            <property name="name" nameId="tps4.1220976068141" value="base_dir" />
-          </node>
-          <node role="compositePathComponent" roleId="tps4.1220974249696" type="tps4.CompositePathComponent" typeId="tps4.1220973992845" id="4514696390933853599">
-            <node role="pathComponent" roleId="tps4.1220978161990" type="tps4.PathComponent" typeId="tps4.1220973955905" id="4514696390933853600">
-              <property name="path" nameId="tps4.1220974398640" value="build" />
-            </node>
-            <node role="pathComponent" roleId="tps4.1220978161990" type="tps4.PathComponent" typeId="tps4.1220973955905" id="4514696390933853601">
-              <property name="path" nameId="tps4.1220974398640" value="mps.vmoptions" />
-            </node>
-          </node>
-        </node>
-      </node>
-      <node role="entry" roleId="tps4.1203617897549" type="tps4.File" typeId="tps4.1203598322527" id="4514696390933853602">
-        <node role="sourcePath" roleId="tps4.1220981955937" type="tps4.Path" typeId="tps4.1220973916698" id="4514696390933853603">
-          <node role="macro" roleId="tps4.1220976095387" type="tps4.MacroReference" typeId="tps4.1220976052975" id="4514696390933853604">
-            <property name="name" nameId="tps4.1220976068141" value="base_dir" />
-          </node>
-          <node role="compositePathComponent" roleId="tps4.1220974249696" type="tps4.CompositePathComponent" typeId="tps4.1220973992845" id="4514696390933853605">
-            <node role="pathComponent" roleId="tps4.1220978161990" type="tps4.PathComponent" typeId="tps4.1220973955905" id="4514696390933853606">
-              <property name="path" nameId="tps4.1220974398640" value="build" />
-            </node>
-            <node role="pathComponent" roleId="tps4.1220978161990" type="tps4.PathComponent" typeId="tps4.1220973955905" id="4514696390933853607">
-              <property name="path" nameId="tps4.1220974398640" value="mps.sh" />
-            </node>
-          </node>
-        </node>
-      </node>
-      <node role="entry" roleId="tps4.1203617897549" type="tps4.Folder" typeId="tps4.1203598512427" id="4514696390933853608">
-        <node role="sourcePath" roleId="tps4.1220982054961" type="tps4.Path" typeId="tps4.1220973916698" id="4514696390933853609">
-          <node role="macro" roleId="tps4.1220976095387" type="tps4.MacroReference" typeId="tps4.1220976052975" id="4514696390933853610">
-            <property name="name" nameId="tps4.1220976068141" value="base_dir" />
-          </node>
-          <node role="compositePathComponent" roleId="tps4.1220974249696" type="tps4.CompositePathComponent" typeId="tps4.1220973992845" id="4514696390933853611">
-            <node role="pathComponent" roleId="tps4.1220978161990" type="tps4.PathComponent" typeId="tps4.1220973955905" id="4514696390933853612">
-              <property name="path" nameId="tps4.1220974398640" value="help" />
-            </node>
-          </node>
-        </node>
-      </node>
-    </node>
-    <node role="component" roleId="tps4.1203599325709" type="tps4.Antcall" typeId="tps4.1210777529562" id="4514696390933853613">
-      <link role="project" roleId="tps4.1210777812278" targetNodeId="6p90.3765863190879880927" resolveInfo="MPS-os-specific" />
-      <link role="targetDeclaration" roleId="tps4.1224178284812" targetNodeId="6p90.5165676431252234658" resolveInfo="zip" />
-      <node role="delete" roleId="tps4.1210852534988" type="tps4.Delete" typeId="tps4.1204122781510" id="4514696390933853614" />
-      <node role="entry" roleId="tps4.1203617897549" type="tps4.Folder" typeId="tps4.1203598512427" id="4514696390933853615">
-        <node role="sourcePath" roleId="tps4.1220982054961" type="tps4.Path" typeId="tps4.1220973916698" id="4514696390933853616">
-          <node role="macro" roleId="tps4.1220976095387" type="tps4.MacroReference" typeId="tps4.1220976052975" id="4514696390933853617">
-            <property name="name" nameId="tps4.1220976068141" value="base_dir" />
-          </node>
-          <node role="compositePathComponent" roleId="tps4.1220974249696" type="tps4.CompositePathComponent" typeId="tps4.1220973992845" id="4514696390933853618">
-            <node role="pathComponent" roleId="tps4.1220978161990" type="tps4.PathComponent" typeId="tps4.1220973955905" id="4514696390933853619">
-              <property name="path" nameId="tps4.1220974398640" value=".." />
-            </node>
-            <node role="pathComponent" roleId="tps4.1220978161990" type="tps4.PathComponent" typeId="tps4.1220973955905" id="4514696390933853620">
-              <property name="path" nameId="tps4.1220974398640" value="MPS.artifacts" />
-            </node>
-            <node role="pathComponent" roleId="tps4.1220978161990" type="tps4.PathComponent" typeId="tps4.1220973955905" id="4514696390933853621">
-              <property name="path" nameId="tps4.1220974398640" value="MPS" />
-            </node>
-          </node>
-        </node>
-      </node>
-      <node role="entry" roleId="tps4.1203617897549" type="tps4.Folder" typeId="tps4.1203598512427" id="4514696390933853622">
-        <node role="sourcePath" roleId="tps4.1220982054961" type="tps4.Path" typeId="tps4.1220973916698" id="4514696390933853623">
-          <node role="macro" roleId="tps4.1220976095387" type="tps4.MacroReference" typeId="tps4.1220976052975" id="4514696390933853624">
-            <property name="name" nameId="tps4.1220976068141" value="base_dir" />
-          </node>
-          <node role="compositePathComponent" roleId="tps4.1220974249696" type="tps4.CompositePathComponent" typeId="tps4.1220973992845" id="4514696390933853625">
-            <node role="pathComponent" roleId="tps4.1220978161990" type="tps4.PathComponent" typeId="tps4.1220973955905" id="4514696390933853626">
-              <property name="path" nameId="tps4.1220974398640" value="bin" />
-            </node>
-          </node>
-        </node>
-      </node>
-      <node role="entry" roleId="tps4.1203617897549" type="tps4.File" typeId="tps4.1203598322527" id="4514696390933853627">
-        <node role="sourcePath" roleId="tps4.1220981955937" type="tps4.Path" typeId="tps4.1220973916698" id="4514696390933853628">
-          <node role="macro" roleId="tps4.1220976095387" type="tps4.MacroReference" typeId="tps4.1220976052975" id="4514696390933853629">
-            <property name="name" nameId="tps4.1220976068141" value="base_dir" />
-          </node>
-          <node role="compositePathComponent" roleId="tps4.1220974249696" type="tps4.CompositePathComponent" typeId="tps4.1220973992845" id="4514696390933853630">
-            <node role="pathComponent" roleId="tps4.1220978161990" type="tps4.PathComponent" typeId="tps4.1220973955905" id="4514696390933853631">
-              <property name="path" nameId="tps4.1220974398640" value="build" />
-            </node>
-            <node role="pathComponent" roleId="tps4.1220978161990" type="tps4.PathComponent" typeId="tps4.1220973955905" id="4514696390933853632">
-              <property name="path" nameId="tps4.1220974398640" value="mps.vmoptions" />
-            </node>
-          </node>
-        </node>
-      </node>
-      <node role="entry" roleId="tps4.1203617897549" type="tps4.File" typeId="tps4.1203598322527" id="4514696390933853633">
-        <node role="sourcePath" roleId="tps4.1220981955937" type="tps4.Path" typeId="tps4.1220973916698" id="4514696390933853634">
-          <node role="macro" roleId="tps4.1220976095387" type="tps4.MacroReference" typeId="tps4.1220976052975" id="4514696390933853635">
-            <property name="name" nameId="tps4.1220976068141" value="base_dir" />
-          </node>
-          <node role="compositePathComponent" roleId="tps4.1220974249696" type="tps4.CompositePathComponent" typeId="tps4.1220973992845" id="4514696390933853636">
-            <node role="pathComponent" roleId="tps4.1220978161990" type="tps4.PathComponent" typeId="tps4.1220973955905" id="4514696390933853637">
-              <property name="path" nameId="tps4.1220974398640" value="build" />
-            </node>
-            <node role="pathComponent" roleId="tps4.1220978161990" type="tps4.PathComponent" typeId="tps4.1220973955905" id="4514696390933853638">
-              <property name="path" nameId="tps4.1220974398640" value="mps.vmoptions" />
-            </node>
-          </node>
-        </node>
-        <node role="title" roleId="tps4.1205340441197" type="tps4.SimpleString" typeId="tps4.1205339044029" id="4514696390933853639">
-          <property name="name" nameId="tps4.1223641503366" value="mps.exe.vmoptions" />
-        </node>
-      </node>
-      <node role="entry" roleId="tps4.1203617897549" type="tps4.File" typeId="tps4.1203598322527" id="4514696390933853640">
-        <node role="sourcePath" roleId="tps4.1220981955937" type="tps4.Path" typeId="tps4.1220973916698" id="4514696390933853641">
-          <node role="macro" roleId="tps4.1220976095387" type="tps4.MacroReference" typeId="tps4.1220976052975" id="4514696390933853642">
-            <property name="name" nameId="tps4.1220976068141" value="base_dir" />
-          </node>
-          <node role="compositePathComponent" roleId="tps4.1220974249696" type="tps4.CompositePathComponent" typeId="tps4.1220973992845" id="4514696390933853643">
-            <node role="pathComponent" roleId="tps4.1220978161990" type="tps4.PathComponent" typeId="tps4.1220973955905" id="4514696390933853644">
-              <property name="path" nameId="tps4.1220974398640" value="build" />
-            </node>
-            <node role="pathComponent" roleId="tps4.1220978161990" type="tps4.PathComponent" typeId="tps4.1220973955905" id="4514696390933853645">
-              <property name="path" nameId="tps4.1220974398640" value="mps.sh" />
-            </node>
-          </node>
-        </node>
-      </node>
-      <node role="entry" roleId="tps4.1203617897549" type="tps4.File" typeId="tps4.1203598322527" id="4514696390933853646">
-        <node role="sourcePath" roleId="tps4.1220981955937" type="tps4.Path" typeId="tps4.1220973916698" id="4514696390933853647">
-          <node role="macro" roleId="tps4.1220976095387" type="tps4.MacroReference" typeId="tps4.1220976052975" id="4514696390933853648">
-            <property name="name" nameId="tps4.1220976068141" value="base_dir" />
-          </node>
-          <node role="compositePathComponent" roleId="tps4.1220974249696" type="tps4.CompositePathComponent" typeId="tps4.1220973992845" id="4514696390933853649">
-            <node role="pathComponent" roleId="tps4.1220978161990" type="tps4.PathComponent" typeId="tps4.1220973955905" id="4514696390933853650">
-              <property name="path" nameId="tps4.1220974398640" value="build" />
-            </node>
-            <node role="pathComponent" roleId="tps4.1220978161990" type="tps4.PathComponent" typeId="tps4.1220973955905" id="4514696390933853651">
-              <property name="path" nameId="tps4.1220974398640" value="mps.bat" />
-            </node>
-          </node>
-        </node>
-      </node>
-      <node role="entry" roleId="tps4.1203617897549" type="tps4.Folder" typeId="tps4.1203598512427" id="4514696390933853652">
-        <node role="sourcePath" roleId="tps4.1220982054961" type="tps4.Path" typeId="tps4.1220973916698" id="4514696390933853653">
-          <node role="macro" roleId="tps4.1220976095387" type="tps4.MacroReference" typeId="tps4.1220976052975" id="4514696390933853654">
-            <property name="name" nameId="tps4.1220976068141" value="base_dir" />
-          </node>
-          <node role="compositePathComponent" roleId="tps4.1220974249696" type="tps4.CompositePathComponent" typeId="tps4.1220973992845" id="4514696390933853655">
-            <node role="pathComponent" roleId="tps4.1220978161990" type="tps4.PathComponent" typeId="tps4.1220973955905" id="4514696390933853656">
-              <property name="path" nameId="tps4.1220974398640" value="help" />
-            </node>
-          </node>
-        </node>
-      </node>
-    </node>
-    <node role="component" roleId="tps4.1203599325709" type="tps4.Antcall" typeId="tps4.1210777529562" id="4514696390933853657">
-      <link role="project" roleId="tps4.1210777812278" targetNodeId="6p90.3765863190879880927" resolveInfo="MPS-os-specific" />
-      <link role="targetDeclaration" roleId="tps4.1224178284812" targetNodeId="6p90.5165676431252346743" resolveInfo="mac" />
-      <node role="delete" roleId="tps4.1210852534988" type="tps4.Delete" typeId="tps4.1204122781510" id="4514696390933853658" />
-      <node role="entry" roleId="tps4.1203617897549" type="tps4.Folder" typeId="tps4.1203598512427" id="4514696390933853659">
-        <node role="sourcePath" roleId="tps4.1220982054961" type="tps4.Path" typeId="tps4.1220973916698" id="4514696390933853660">
-          <node role="macro" roleId="tps4.1220976095387" type="tps4.MacroReference" typeId="tps4.1220976052975" id="4514696390933853661">
-            <property name="name" nameId="tps4.1220976068141" value="base_dir" />
-          </node>
-          <node role="compositePathComponent" roleId="tps4.1220974249696" type="tps4.CompositePathComponent" typeId="tps4.1220973992845" id="4514696390933853662">
-            <node role="pathComponent" roleId="tps4.1220978161990" type="tps4.PathComponent" typeId="tps4.1220973955905" id="4514696390933853663">
-              <property name="path" nameId="tps4.1220974398640" value=".." />
-            </node>
-            <node role="pathComponent" roleId="tps4.1220978161990" type="tps4.PathComponent" typeId="tps4.1220973955905" id="4514696390933853664">
-              <property name="path" nameId="tps4.1220974398640" value="MPS.artifacts" />
-            </node>
-            <node role="pathComponent" roleId="tps4.1220978161990" type="tps4.PathComponent" typeId="tps4.1220973955905" id="4514696390933853665">
-              <property name="path" nameId="tps4.1220974398640" value="MPS" />
-            </node>
-          </node>
-        </node>
-      </node>
-      <node role="entry" roleId="tps4.1203617897549" type="tps4.Folder" typeId="tps4.1203598512427" id="4514696390933853666">
-        <node role="sourcePath" roleId="tps4.1220982054961" type="tps4.Path" typeId="tps4.1220973916698" id="4514696390933853667">
-          <node role="macro" roleId="tps4.1220976095387" type="tps4.MacroReference" typeId="tps4.1220976052975" id="4514696390933853668">
-            <property name="name" nameId="tps4.1220976068141" value="base_dir" />
-          </node>
-          <node role="compositePathComponent" roleId="tps4.1220974249696" type="tps4.CompositePathComponent" typeId="tps4.1220973992845" id="4514696390933853669">
-            <node role="pathComponent" roleId="tps4.1220978161990" type="tps4.PathComponent" typeId="tps4.1220973955905" id="4514696390933853670">
-              <property name="path" nameId="tps4.1220974398640" value="bin" />
-            </node>
-          </node>
-        </node>
-      </node>
-      <node role="entry" roleId="tps4.1203617897549" type="tps4.File" typeId="tps4.1203598322527" id="4514696390933853671">
-        <node role="sourcePath" roleId="tps4.1220981955937" type="tps4.Path" typeId="tps4.1220973916698" id="4514696390933853672">
-          <node role="macro" roleId="tps4.1220976095387" type="tps4.MacroReference" typeId="tps4.1220976052975" id="4514696390933853673">
-            <property name="name" nameId="tps4.1220976068141" value="base_dir" />
-          </node>
-          <node role="compositePathComponent" roleId="tps4.1220974249696" type="tps4.CompositePathComponent" typeId="tps4.1220973992845" id="4514696390933853674">
-            <node role="pathComponent" roleId="tps4.1220978161990" type="tps4.PathComponent" typeId="tps4.1220973955905" id="4514696390933853675">
-              <property name="path" nameId="tps4.1220974398640" value="build" />
-            </node>
-            <node role="pathComponent" roleId="tps4.1220978161990" type="tps4.PathComponent" typeId="tps4.1220973955905" id="4514696390933853676">
-              <property name="path" nameId="tps4.1220974398640" value="mps.vmoptions" />
-            </node>
-          </node>
-        </node>
-      </node>
-      <node role="entry" roleId="tps4.1203617897549" type="tps4.File" typeId="tps4.1203598322527" id="4514696390933853677">
-        <node role="sourcePath" roleId="tps4.1220981955937" type="tps4.Path" typeId="tps4.1220973916698" id="4514696390933853678">
-          <node role="macro" roleId="tps4.1220976095387" type="tps4.MacroReference" typeId="tps4.1220976052975" id="4514696390933853679">
-            <property name="name" nameId="tps4.1220976068141" value="base_dir" />
-          </node>
-          <node role="compositePathComponent" roleId="tps4.1220974249696" type="tps4.CompositePathComponent" typeId="tps4.1220973992845" id="4514696390933853680">
-            <node role="pathComponent" roleId="tps4.1220978161990" type="tps4.PathComponent" typeId="tps4.1220973955905" id="4514696390933853681">
-              <property name="path" nameId="tps4.1220974398640" value="build" />
-            </node>
-            <node role="pathComponent" roleId="tps4.1220978161990" type="tps4.PathComponent" typeId="tps4.1220973955905" id="4514696390933853682">
-              <property name="path" nameId="tps4.1220974398640" value="mps.sh" />
-            </node>
-          </node>
-        </node>
-      </node>
-      <node role="entry" roleId="tps4.1203617897549" type="tps4.Folder" typeId="tps4.1203598512427" id="4514696390933853683">
-        <node role="sourcePath" roleId="tps4.1220982054961" type="tps4.Path" typeId="tps4.1220973916698" id="4514696390933853684">
-          <node role="macro" roleId="tps4.1220976095387" type="tps4.MacroReference" typeId="tps4.1220976052975" id="4514696390933853685">
-            <property name="name" nameId="tps4.1220976068141" value="base_dir" />
-          </node>
-          <node role="compositePathComponent" roleId="tps4.1220974249696" type="tps4.CompositePathComponent" typeId="tps4.1220973992845" id="4514696390933853686">
-            <node role="pathComponent" roleId="tps4.1220978161990" type="tps4.PathComponent" typeId="tps4.1220973955905" id="4514696390933853687">
-              <property name="path" nameId="tps4.1220974398640" value="help" />
-            </node>
-          </node>
-        </node>
-      </node>
-      <node role="entry" roleId="tps4.1203617897549" type="tps4.File" typeId="tps4.1203598322527" id="4514696390933853688">
-        <node role="sourcePath" roleId="tps4.1220981955937" type="tps4.Path" typeId="tps4.1220973916698" id="4514696390933853689">
-          <node role="macro" roleId="tps4.1220976095387" type="tps4.MacroReference" typeId="tps4.1220976052975" id="4514696390933853690">
-            <property name="name" nameId="tps4.1220976068141" value="base_dir" />
-          </node>
-          <node role="compositePathComponent" roleId="tps4.1220974249696" type="tps4.CompositePathComponent" typeId="tps4.1220973992845" id="4514696390933853691">
-            <node role="pathComponent" roleId="tps4.1220978161990" type="tps4.PathComponent" typeId="tps4.1220973955905" id="4514696390933853692">
-              <property name="path" nameId="tps4.1220974398640" value="build" />
-            </node>
-            <node role="pathComponent" roleId="tps4.1220978161990" type="tps4.PathComponent" typeId="tps4.1220973955905" id="4514696390933853693">
-              <property name="path" nameId="tps4.1220974398640" value="Info.plist" />
-            </node>
-          </node>
-        </node>
-      </node>
-      <node role="entry" roleId="tps4.1203617897549" type="tps4.File" typeId="tps4.1203598322527" id="4514696390933853694">
-        <node role="sourcePath" roleId="tps4.1220981955937" type="tps4.Path" typeId="tps4.1220973916698" id="4514696390933853695">
-          <node role="macro" roleId="tps4.1220976095387" type="tps4.MacroReference" typeId="tps4.1220976052975" id="4514696390933853696">
-            <property name="name" nameId="tps4.1220976068141" value="base_dir" />
-          </node>
-          <node role="compositePathComponent" roleId="tps4.1220974249696" type="tps4.CompositePathComponent" typeId="tps4.1220973992845" id="4514696390933853697">
-            <node role="pathComponent" roleId="tps4.1220978161990" type="tps4.PathComponent" typeId="tps4.1220973955905" id="4514696390933853698">
-              <property name="path" nameId="tps4.1220974398640" value="build" />
-            </node>
-            <node role="pathComponent" roleId="tps4.1220978161990" type="tps4.PathComponent" typeId="tps4.1220973955905" id="4514696390933853699">
-              <property name="path" nameId="tps4.1220974398640" value="resources" />
-            </node>
-            <node role="pathComponent" roleId="tps4.1220978161990" type="tps4.PathComponent" typeId="tps4.1220973955905" id="4514696390933853700">
-              <property name="path" nameId="tps4.1220974398640" value="mps.icns" />
-            </node>
-          </node>
-        </node>
-      </node>
-      <node role="entry" roleId="tps4.1203617897549" type="tps4.File" typeId="tps4.1203598322527" id="4514696390933853701">
-        <node role="sourcePath" roleId="tps4.1220981955937" type="tps4.Path" typeId="tps4.1220973916698" id="4514696390933853702">
-          <node role="macro" roleId="tps4.1220976095387" type="tps4.MacroReference" typeId="tps4.1220976052975" id="4514696390933853703">
-            <property name="name" nameId="tps4.1220976068141" value="base_dir" />
-          </node>
-          <node role="compositePathComponent" roleId="tps4.1220974249696" type="tps4.CompositePathComponent" typeId="tps4.1220973992845" id="4514696390933853704">
-            <node role="pathComponent" roleId="tps4.1220978161990" type="tps4.PathComponent" typeId="tps4.1220973955905" id="4514696390933853705">
-              <property name="path" nameId="tps4.1220974398640" value="build" />
-            </node>
-            <node role="pathComponent" roleId="tps4.1220978161990" type="tps4.PathComponent" typeId="tps4.1220973955905" id="4514696390933853706">
-              <property name="path" nameId="tps4.1220974398640" value="resources" />
-            </node>
-            <node role="pathComponent" roleId="tps4.1220978161990" type="tps4.PathComponent" typeId="tps4.1220973955905" id="4514696390933853707">
-              <property name="path" nameId="tps4.1220974398640" value="mps" />
-            </node>
-          </node>
-        </node>
-      </node>
-    </node>
-    <node role="component" roleId="tps4.1203599325709" type="tps4.Antcall" typeId="tps4.1210777529562" id="4514696390933853708">
-      <link role="project" roleId="tps4.1210777812278" targetNodeId="6p90.3765863190879880927" resolveInfo="MPS-os-specific" />
-      <link role="targetDeclaration" roleId="tps4.1224178284812" targetNodeId="6p90.2113577360859083310" resolveInfo="exe" />
-      <node role="delete" roleId="tps4.1210852534988" type="tps4.Delete" typeId="tps4.1204122781510" id="4514696390933853709" />
-      <node role="entry" roleId="tps4.1203617897549" type="tps4.Folder" typeId="tps4.1203598512427" id="4514696390933853710">
-        <node role="sourcePath" roleId="tps4.1220982054961" type="tps4.Path" typeId="tps4.1220973916698" id="4514696390933853711">
-          <node role="macro" roleId="tps4.1220976095387" type="tps4.MacroReference" typeId="tps4.1220976052975" id="4514696390933853712">
-            <property name="name" nameId="tps4.1220976068141" value="base_dir" />
-          </node>
-          <node role="compositePathComponent" roleId="tps4.1220974249696" type="tps4.CompositePathComponent" typeId="tps4.1220973992845" id="4514696390933853713">
-            <node role="pathComponent" roleId="tps4.1220978161990" type="tps4.PathComponent" typeId="tps4.1220973955905" id="4514696390933853714">
-              <property name="path" nameId="tps4.1220974398640" value=".." />
-            </node>
-            <node role="pathComponent" roleId="tps4.1220978161990" type="tps4.PathComponent" typeId="tps4.1220973955905" id="4514696390933853715">
-              <property name="path" nameId="tps4.1220974398640" value="MPS.artifacts" />
-            </node>
-            <node role="pathComponent" roleId="tps4.1220978161990" type="tps4.PathComponent" typeId="tps4.1220973955905" id="4514696390933853716">
-              <property name="path" nameId="tps4.1220974398640" value="MPS" />
-            </node>
-          </node>
-        </node>
-      </node>
-      <node role="entry" roleId="tps4.1203617897549" type="tps4.Folder" typeId="tps4.1203598512427" id="4514696390933853717">
-        <node role="sourcePath" roleId="tps4.1220982054961" type="tps4.Path" typeId="tps4.1220973916698" id="4514696390933853718">
-          <node role="macro" roleId="tps4.1220976095387" type="tps4.MacroReference" typeId="tps4.1220976052975" id="4514696390933853719">
-            <property name="name" nameId="tps4.1220976068141" value="base_dir" />
-          </node>
-          <node role="compositePathComponent" roleId="tps4.1220974249696" type="tps4.CompositePathComponent" typeId="tps4.1220973992845" id="4514696390933853720">
-            <node role="pathComponent" roleId="tps4.1220978161990" type="tps4.PathComponent" typeId="tps4.1220973955905" id="4514696390933853721">
-              <property name="path" nameId="tps4.1220974398640" value="bin" />
-            </node>
-          </node>
-        </node>
-      </node>
-      <node role="entry" roleId="tps4.1203617897549" type="tps4.File" typeId="tps4.1203598322527" id="4514696390933853722">
-        <node role="sourcePath" roleId="tps4.1220981955937" type="tps4.Path" typeId="tps4.1220973916698" id="4514696390933853723">
-          <node role="macro" roleId="tps4.1220976095387" type="tps4.MacroReference" typeId="tps4.1220976052975" id="4514696390933853724">
-            <property name="name" nameId="tps4.1220976068141" value="base_dir" />
-          </node>
-          <node role="compositePathComponent" roleId="tps4.1220974249696" type="tps4.CompositePathComponent" typeId="tps4.1220973992845" id="4514696390933853725">
-            <node role="pathComponent" roleId="tps4.1220978161990" type="tps4.PathComponent" typeId="tps4.1220973955905" id="4514696390933853726">
-              <property name="path" nameId="tps4.1220974398640" value="build" />
-            </node>
-            <node role="pathComponent" roleId="tps4.1220978161990" type="tps4.PathComponent" typeId="tps4.1220973955905" id="4514696390933853727">
-              <property name="path" nameId="tps4.1220974398640" value="mps.vmoptions" />
-            </node>
-          </node>
-        </node>
-      </node>
-      <node role="entry" roleId="tps4.1203617897549" type="tps4.File" typeId="tps4.1203598322527" id="4514696390933853728">
-        <node role="sourcePath" roleId="tps4.1220981955937" type="tps4.Path" typeId="tps4.1220973916698" id="4514696390933853729">
-          <node role="macro" roleId="tps4.1220976095387" type="tps4.MacroReference" typeId="tps4.1220976052975" id="4514696390933853730">
-            <property name="name" nameId="tps4.1220976068141" value="base_dir" />
-          </node>
-          <node role="compositePathComponent" roleId="tps4.1220974249696" type="tps4.CompositePathComponent" typeId="tps4.1220973992845" id="4514696390933853731">
-            <node role="pathComponent" roleId="tps4.1220978161990" type="tps4.PathComponent" typeId="tps4.1220973955905" id="4514696390933853732">
-              <property name="path" nameId="tps4.1220974398640" value="build" />
-            </node>
-            <node role="pathComponent" roleId="tps4.1220978161990" type="tps4.PathComponent" typeId="tps4.1220973955905" id="4514696390933853733">
-              <property name="path" nameId="tps4.1220974398640" value="mps.vmoptions" />
-            </node>
-          </node>
-        </node>
-        <node role="title" roleId="tps4.1205340441197" type="tps4.SimpleString" typeId="tps4.1205339044029" id="4514696390933853734">
-          <property name="name" nameId="tps4.1223641503366" value="mps.exe.vmoptions" />
-        </node>
-      </node>
-      <node role="entry" roleId="tps4.1203617897549" type="tps4.File" typeId="tps4.1203598322527" id="4514696390933853735">
-        <node role="sourcePath" roleId="tps4.1220981955937" type="tps4.Path" typeId="tps4.1220973916698" id="4514696390933853736">
-          <node role="macro" roleId="tps4.1220976095387" type="tps4.MacroReference" typeId="tps4.1220976052975" id="4514696390933853737">
-            <property name="name" nameId="tps4.1220976068141" value="base_dir" />
-          </node>
-          <node role="compositePathComponent" roleId="tps4.1220974249696" type="tps4.CompositePathComponent" typeId="tps4.1220973992845" id="4514696390933853738">
-            <node role="pathComponent" roleId="tps4.1220978161990" type="tps4.PathComponent" typeId="tps4.1220973955905" id="4514696390933853739">
-              <property name="path" nameId="tps4.1220974398640" value="build" />
-            </node>
-            <node role="pathComponent" roleId="tps4.1220978161990" type="tps4.PathComponent" typeId="tps4.1220973955905" id="4514696390933853740">
-              <property name="path" nameId="tps4.1220974398640" value="mps.bat" />
-            </node>
-          </node>
-        </node>
-      </node>
-      <node role="entry" roleId="tps4.1203617897549" type="tps4.Folder" typeId="tps4.1203598512427" id="4514696390933853741">
-        <node role="sourcePath" roleId="tps4.1220982054961" type="tps4.Path" typeId="tps4.1220973916698" id="4514696390933853742">
-          <node role="macro" roleId="tps4.1220976095387" type="tps4.MacroReference" typeId="tps4.1220976052975" id="4514696390933853743">
-            <property name="name" nameId="tps4.1220976068141" value="base_dir" />
-          </node>
-          <node role="compositePathComponent" roleId="tps4.1220974249696" type="tps4.CompositePathComponent" typeId="tps4.1220973992845" id="4514696390933853744">
-            <node role="pathComponent" roleId="tps4.1220978161990" type="tps4.PathComponent" typeId="tps4.1220973955905" id="4514696390933853745">
-              <property name="path" nameId="tps4.1220974398640" value="help" />
-            </node>
-          </node>
-        </node>
-      </node>
-      <node role="entry" roleId="tps4.1203617897549" type="tps4.File" typeId="tps4.1203598322527" id="4514696390933853746">
-        <node role="sourcePath" roleId="tps4.1220981955937" type="tps4.Path" typeId="tps4.1220973916698" id="4514696390933853747">
-          <node role="macro" roleId="tps4.1220976095387" type="tps4.MacroReference" typeId="tps4.1220976052975" id="4514696390933853748">
-            <property name="name" nameId="tps4.1220976068141" value="base_dir" />
-          </node>
-          <node role="compositePathComponent" roleId="tps4.1220974249696" type="tps4.CompositePathComponent" typeId="tps4.1220973992845" id="4514696390933853749">
-            <node role="pathComponent" roleId="tps4.1220978161990" type="tps4.PathComponent" typeId="tps4.1220973955905" id="4514696390933853750">
-              <property name="path" nameId="tps4.1220974398640" value="build" />
-            </node>
-            <node role="pathComponent" roleId="tps4.1220978161990" type="tps4.PathComponent" typeId="tps4.1220973955905" id="4514696390933853751">
-              <property name="path" nameId="tps4.1220974398640" value="resources" />
-            </node>
-            <node role="pathComponent" roleId="tps4.1220978161990" type="tps4.PathComponent" typeId="tps4.1220973955905" id="4514696390933853752">
-              <property name="path" nameId="tps4.1220974398640" value="mps.ico" />
-            </node>
-          </node>
-        </node>
-      </node>
-      <node role="entry" roleId="tps4.1203617897549" type="tps4.File" typeId="tps4.1203598322527" id="4514696390933853753">
-        <node role="sourcePath" roleId="tps4.1220981955937" type="tps4.Path" typeId="tps4.1220973916698" id="4514696390933853754">
-          <node role="macro" roleId="tps4.1220976095387" type="tps4.MacroReference" typeId="tps4.1220976052975" id="4514696390933853755">
-            <property name="name" nameId="tps4.1220976068141" value="base_dir" />
-          </node>
-          <node role="compositePathComponent" roleId="tps4.1220974249696" type="tps4.CompositePathComponent" typeId="tps4.1220973992845" id="4514696390933853756">
-            <node role="pathComponent" roleId="tps4.1220978161990" type="tps4.PathComponent" typeId="tps4.1220973955905" id="4514696390933853757">
-              <property name="path" nameId="tps4.1220974398640" value="build" />
-            </node>
-            <node role="pathComponent" roleId="tps4.1220978161990" type="tps4.PathComponent" typeId="tps4.1220973955905" id="4514696390933853758">
-              <property name="path" nameId="tps4.1220974398640" value="resources" />
-            </node>
-            <node role="pathComponent" roleId="tps4.1220978161990" type="tps4.PathComponent" typeId="tps4.1220973955905" id="4514696390933853759">
-              <property name="path" nameId="tps4.1220974398640" value="mps.inst.ico" />
-            </node>
-          </node>
-        </node>
-        <node role="title" roleId="tps4.1205340441197" type="tps4.SimpleString" typeId="tps4.1205339044029" id="4514696390933853760">
-          <property name="name" nameId="tps4.1223641503366" value="installer.ico" />
-        </node>
-      </node>
-      <node role="entry" roleId="tps4.1203617897549" type="tps4.File" typeId="tps4.1203598322527" id="4514696390933853761">
-        <node role="sourcePath" roleId="tps4.1220981955937" type="tps4.Path" typeId="tps4.1220973916698" id="4514696390933853762">
-          <node role="macro" roleId="tps4.1220976095387" type="tps4.MacroReference" typeId="tps4.1220976052975" id="4514696390933853763">
-            <property name="name" nameId="tps4.1220976068141" value="base_dir" />
-          </node>
-          <node role="compositePathComponent" roleId="tps4.1220974249696" type="tps4.CompositePathComponent" typeId="tps4.1220973992845" id="4514696390933853764">
-            <node role="pathComponent" roleId="tps4.1220978161990" type="tps4.PathComponent" typeId="tps4.1220973955905" id="4514696390933853765">
-              <property name="path" nameId="tps4.1220974398640" value="build" />
-            </node>
-            <node role="pathComponent" roleId="tps4.1220978161990" type="tps4.PathComponent" typeId="tps4.1220973955905" id="4514696390933853766">
-              <property name="path" nameId="tps4.1220974398640" value="resources" />
-            </node>
-            <node role="pathComponent" roleId="tps4.1220978161990" type="tps4.PathComponent" typeId="tps4.1220973955905" id="4514696390933853767">
-              <property name="path" nameId="tps4.1220974398640" value="mps.uninst.ico" />
-            </node>
-          </node>
-        </node>
-        <node role="title" roleId="tps4.1205340441197" type="tps4.SimpleString" typeId="tps4.1205339044029" id="4514696390933853768">
-          <property name="name" nameId="tps4.1223641503366" value="uninstaller.ico" />
-        </node>
-      </node>
-      <node role="entry" roleId="tps4.1203617897549" type="tps4.File" typeId="tps4.1203598322527" id="4514696390933853769">
-        <node role="sourcePath" roleId="tps4.1220981955937" type="tps4.Path" typeId="tps4.1220973916698" id="4514696390933853770">
-          <node role="macro" roleId="tps4.1220976095387" type="tps4.MacroReference" typeId="tps4.1220976052975" id="4514696390933853771">
-            <property name="name" nameId="tps4.1220976068141" value="base_dir" />
-          </node>
-          <node role="compositePathComponent" roleId="tps4.1220974249696" type="tps4.CompositePathComponent" typeId="tps4.1220973992845" id="4514696390933853772">
-            <node role="pathComponent" roleId="tps4.1220978161990" type="tps4.PathComponent" typeId="tps4.1220973955905" id="4514696390933853773">
-              <property name="path" nameId="tps4.1220974398640" value="build" />
-            </node>
-            <node role="pathComponent" roleId="tps4.1220978161990" type="tps4.PathComponent" typeId="tps4.1220973955905" id="4514696390933853774">
-              <property name="path" nameId="tps4.1220974398640" value="resources" />
-            </node>
-            <node role="pathComponent" roleId="tps4.1220978161990" type="tps4.PathComponent" typeId="tps4.1220973955905" id="4514696390933853775">
-              <property name="path" nameId="tps4.1220974398640" value="homepage.ico" />
-            </node>
-          </node>
-        </node>
-      </node>
-      <node role="entry" roleId="tps4.1203617897549" type="tps4.File" typeId="tps4.1203598322527" id="4514696390933853776">
-        <node role="sourcePath" roleId="tps4.1220981955937" type="tps4.Path" typeId="tps4.1220973916698" id="4514696390933853777">
-          <node role="macro" roleId="tps4.1220976095387" type="tps4.MacroReference" typeId="tps4.1220976052975" id="4514696390933853778">
-            <property name="name" nameId="tps4.1220976068141" value="base_dir" />
-          </node>
-          <node role="compositePathComponent" roleId="tps4.1220974249696" type="tps4.CompositePathComponent" typeId="tps4.1220973992845" id="4514696390933853779">
-            <node role="pathComponent" roleId="tps4.1220978161990" type="tps4.PathComponent" typeId="tps4.1220973955905" id="4514696390933853780">
-              <property name="path" nameId="tps4.1220974398640" value="build" />
-            </node>
-            <node role="pathComponent" roleId="tps4.1220978161990" type="tps4.PathComponent" typeId="tps4.1220973955905" id="4514696390933853781">
-              <property name="path" nameId="tps4.1220974398640" value="tools" />
-            </node>
-            <node role="pathComponent" roleId="tps4.1220978161990" type="tps4.PathComponent" typeId="tps4.1220973955905" id="4514696390933853782">
-              <property name="path" nameId="tps4.1220974398640" value="jre.zip" />
-            </node>
-          </node>
-        </node>
-      </node>
-      <node role="entry" roleId="tps4.1203617897549" type="tps4.File" typeId="tps4.1203598322527" id="4514696390933853783">
-        <node role="sourcePath" roleId="tps4.1220981955937" type="tps4.Path" typeId="tps4.1220973916698" id="4514696390933853784">
-          <node role="macro" roleId="tps4.1220976095387" type="tps4.MacroReference" typeId="tps4.1220976052975" id="4514696390933853785">
-            <property name="name" nameId="tps4.1220976068141" value="base_dir" />
-          </node>
-          <node role="compositePathComponent" roleId="tps4.1220974249696" type="tps4.CompositePathComponent" typeId="tps4.1220973992845" id="4514696390933853786">
-            <node role="pathComponent" roleId="tps4.1220978161990" type="tps4.PathComponent" typeId="tps4.1220973955905" id="4514696390933853787">
-              <property name="path" nameId="tps4.1220974398640" value="build" />
-            </node>
-            <node role="pathComponent" roleId="tps4.1220978161990" type="tps4.PathComponent" typeId="tps4.1220973955905" id="4514696390933853788">
-              <property name="path" nameId="tps4.1220974398640" value="tools" />
-            </node>
-            <node role="pathComponent" roleId="tps4.1220978161990" type="tps4.PathComponent" typeId="tps4.1220973955905" id="4514696390933853789">
-              <property name="path" nameId="tps4.1220974398640" value="nsis.zip" />
-            </node>
-          </node>
-        </node>
-      </node>
-      <node role="entry" roleId="tps4.1203617897549" type="tps4.File" typeId="tps4.1203598322527" id="4514696390933853797">
-        <node role="sourcePath" roleId="tps4.1220981955937" type="tps4.Path" typeId="tps4.1220973916698" id="4514696390933853798">
-          <node role="macro" roleId="tps4.1220976095387" type="tps4.MacroReference" typeId="tps4.1220976052975" id="4514696390933853799">
-            <property name="name" nameId="tps4.1220976068141" value="base_dir" />
-          </node>
-          <node role="compositePathComponent" roleId="tps4.1220974249696" type="tps4.CompositePathComponent" typeId="tps4.1220973992845" id="4514696390933853800">
-            <node role="pathComponent" roleId="tps4.1220978161990" type="tps4.PathComponent" typeId="tps4.1220973955905" id="4514696390933853801">
-              <property name="path" nameId="tps4.1220974398640" value="build" />
-            </node>
-            <node role="pathComponent" roleId="tps4.1220978161990" type="tps4.PathComponent" typeId="tps4.1220973955905" id="4514696390933853802">
-              <property name="path" nameId="tps4.1220974398640" value="installer.nsi" />
-            </node>
-          </node>
-        </node>
-      </node>
-      <node role="entry" roleId="tps4.1203617897549" type="tps4.File" typeId="tps4.1203598322527" id="4514696390933853803">
-        <node role="sourcePath" roleId="tps4.1220981955937" type="tps4.Path" typeId="tps4.1220973916698" id="4514696390933853804">
-          <node role="macro" roleId="tps4.1220976095387" type="tps4.MacroReference" typeId="tps4.1220976052975" id="4514696390933853805">
-            <property name="name" nameId="tps4.1220976068141" value="base_dir" />
-          </node>
-          <node role="compositePathComponent" roleId="tps4.1220974249696" type="tps4.CompositePathComponent" typeId="tps4.1220973992845" id="4514696390933853806">
-            <node role="pathComponent" roleId="tps4.1220978161990" type="tps4.PathComponent" typeId="tps4.1220973955905" id="4514696390933853807">
-              <property name="path" nameId="tps4.1220974398640" value="license" />
-            </node>
-            <node role="pathComponent" roleId="tps4.1220978161990" type="tps4.PathComponent" typeId="tps4.1220973955905" id="4514696390933853808">
-              <property name="path" nameId="tps4.1220974398640" value="mps_license.txt" />
-            </node>
-          </node>
-        </node>
-        <node role="title" roleId="tps4.1205340441197" type="tps4.SimpleString" typeId="tps4.1205339044029" id="4514696390933853809">
-          <property name="name" nameId="tps4.1223641503366" value="license.txt" />
-        </node>
-      </node>
-    </node>
-  </root>
 </model>
