<?xml version="1.0" encoding="UTF-8"?>
<model modelUID="r:972ae1d5-2beb-44b3-a739-a548d8eb423d(jetbrains.mps.build.mpsautobuild)">
  <persistence version="7" />
  <language namespace="4e6c5313-7662-4c44-9bc7-b488cec17508(jetbrains.mps.build.packaging)" />
  <language namespace="a79f53b6-9aaa-48eb-9fbb-aaec80a6da9a(jetbrains.mps.build.custommps)" />
  <language namespace="0b608d44-1308-418d-8715-22d040c3b3cc(jetbrains.mps.buildlanguage)" />
  <language namespace="fba399db-f591-45dc-a279-e2a2a986e262(jetbrains.mps.build.generictasks)" />
  <language namespace="ceab5195-25ea-4f22-9b92-103b95ca8c0c(jetbrains.mps.lang.core)" />
  <language-engaged-on-generation namespace="3c6d6f72-fc0d-4d9d-8c5d-cb82e96c422b(jetbrains.mps.build.packaging.mps)" />
  <import index="4dtg" modelUID="r:6ff1dacd-2ea5-47a0-9336-2eaecdee8a37(jetbrains.mps.execution.languages.plugin)" version="-1" />
  <import index="mjd0" modelUID="r:066129d5-3ed4-4b2c-a29c-cffc17475f81(jetbrains.mps.debugger.api.languages.plugin)" version="-1" />
  <import index="f0cp" modelUID="r:9d33947d-45a8-4aa4-b61a-9c874e4614d7(jetbrains.mps.debugger.java.customViewers.plugin.plugin)" version="-1" />
  <import index="ic9i" modelUID="r:8aafee6a-4721-443e-8020-e8986ed3f25a(jetbrains.mps.execution.configurations.implementation.plugin.plugin)" version="3" />
  <import index="tps4" modelUID="r:00000000-0000-4000-0000-011c895904d8(jetbrains.mps.build.packaging.structure)" version="8" implicit="yes" />
  <import index="tpsk" modelUID="r:00000000-0000-4000-0000-011c895904c8(jetbrains.mps.buildlanguage.structure)" version="21" implicit="yes" />
  <import index="tpck" modelUID="r:00000000-0000-4000-0000-011c89590288(jetbrains.mps.lang.core.structure)" version="0" implicit="yes" />
  <import index="ddum" modelUID="r:1e7ada09-c25e-41ea-a9b5-398e142ef533(jetbrains.mps.build.generictasks.structure)" version="22" implicit="yes" />
  <import index="nqc9" modelUID="r:19a13561-830e-4400-a084-e2990744f9e1(jetbrains.mps.build.packaging.defaultVariables)" version="-1" implicit="yes" />
  <import index="j1at" modelUID="r:896f64dd-7cfe-4bc4-b401-38e2a027e9ae(jetbrains.mps.build.custommps.structure)" version="-1" implicit="yes" />
  <import index="adh8" modelUID="r:7a6a35c6-e369-4565-b91b-c7c8dfa2c8d7(jetbrains.mps.build.generictasks.generated)" version="-1" implicit="yes" />
  <roots>
    <node type="tps4.Layout" typeId="tps4.1202916958754" id="2235195415637073459">
      <property name="name" nameId="tpck.1169194664001" value="MPS" />
      <property name="compile" nameId="tps4.1216901049448" value="true" />
    </node>
    <node type="tpsk.Project" typeId="tpsk.1196851066733" id="2235195415637076848">
      <property name="name" nameId="tpck.1169194664001" value="help-build" />
    </node>
    <node type="tps4.Block" typeId="tps4.701559220729212645" id="8431776905956472400">
      <property name="name" nameId="tpck.1169194664001" value="MPS-src.zip" />
      <property name="virtualPackage" nameId="tpck.1193676396447" value="stuff" />
      <link role="layout" roleId="tps4.7323449223785753314" targetNodeId="2235195415637073459" resolveInfo="MPS" />
    </node>
    <node type="tps4.Block" typeId="tps4.701559220729212645" id="8431776905956472682">
      <property name="name" nameId="tpck.1169194664001" value="generate.ant.task.jar" />
      <property name="virtualPackage" nameId="tpck.1193676396447" value="stuff" />
      <link role="layout" roleId="tps4.7323449223785753314" targetNodeId="2235195415637073459" resolveInfo="MPS" />
    </node>
    <node type="tps4.Block" typeId="tps4.701559220729212645" id="8431776905956472694">
      <property name="name" nameId="tpck.1169194664001" value="idea-patch.jar" />
      <property name="virtualPackage" nameId="tpck.1193676396447" value="components" />
      <link role="layout" roleId="tps4.7323449223785753314" targetNodeId="2235195415637073459" resolveInfo="MPS" />
    </node>
    <node type="tps4.Block" typeId="tps4.701559220729212645" id="8431776905956472723">
      <property name="name" nameId="tpck.1169194664001" value="mps-core.jar" />
      <property name="virtualPackage" nameId="tpck.1193676396447" value="components" />
      <link role="layout" roleId="tps4.7323449223785753314" targetNodeId="2235195415637073459" resolveInfo="MPS" />
    </node>
    <node type="tps4.Block" typeId="tps4.701559220729212645" id="8431776905956472858">
      <property name="name" nameId="tpck.1169194664001" value="core" />
      <property name="virtualPackage" nameId="tpck.1193676396447" value="modules.core" />
    </node>
    <node type="tps4.Block" typeId="tps4.701559220729212645" id="8431776905956472865">
      <property name="name" nameId="tpck.1169194664001" value="core.baseLanguage" />
      <property name="virtualPackage" nameId="tpck.1193676396447" value="modules.core" />
    </node>
    <node type="tps4.Block" typeId="tps4.701559220729212645" id="8431776905956472902">
      <property name="name" nameId="tpck.1169194664001" value="core.devkits" />
      <property name="virtualPackage" nameId="tpck.1193676396447" value="modules.core" />
    </node>
    <node type="tps4.Block" typeId="tps4.701559220729212645" id="8431776905956472907">
      <property name="name" nameId="tpck.1169194664001" value="core.languageDesign" />
      <property name="virtualPackage" nameId="tpck.1193676396447" value="modules.core" />
    </node>
    <node type="tps4.Block" typeId="tps4.701559220729212645" id="8431776905956472948">
      <property name="name" nameId="tpck.1169194664001" value="util" />
      <property name="virtualPackage" nameId="tpck.1193676396447" value="modules.platform" />
    </node>
    <node type="tps4.Block" typeId="tps4.701559220729212645" id="8431776905956472964">
      <property name="name" nameId="tpck.1169194664001" value="platform.baseLanguage" />
      <property name="virtualPackage" nameId="tpck.1193676396447" value="modules.platform" />
    </node>
    <node type="tps4.Block" typeId="tps4.701559220729212645" id="8431776905956472972">
      <property name="name" nameId="tpck.1169194664001" value="platform.build" />
      <property name="virtualPackage" nameId="tpck.1193676396447" value="modules.platform" />
    </node>
    <node type="tps4.Block" typeId="tps4.701559220729212645" id="8431776905956472981">
      <property name="name" nameId="tpck.1169194664001" value="platform.deprecated" />
      <property name="virtualPackage" nameId="tpck.1193676396447" value="modules.platform" />
    </node>
    <node type="tps4.Block" typeId="tps4.701559220729212645" id="8431776905956472985">
      <property name="name" nameId="tpck.1169194664001" value="platform.ui" />
      <property name="virtualPackage" nameId="tpck.1193676396447" value="modules.platform" />
    </node>
    <node type="tps4.Block" typeId="tps4.701559220729212645" id="8431776905956472996">
      <property name="name" nameId="tpck.1169194664001" value="platform.xml" />
      <property name="virtualPackage" nameId="tpck.1193676396447" value="modules.platform" />
    </node>
    <node type="tps4.Block" typeId="tps4.701559220729212645" id="7715871110555971738">
      <property name="virtualPackage" nameId="tpck.1193676396447" value="components" />
      <property name="name" nameId="tpck.1169194664001" value="mps-boot.jar" />
      <link role="layout" roleId="tps4.7323449223785753314" targetNodeId="2235195415637073459" resolveInfo="MPS" />
    </node>
    <node type="tps4.Block" typeId="tps4.701559220729212645" id="1479728067424032862">
      <property name="virtualPackage" nameId="tpck.1193676396447" value="modules.platform" />
      <property name="name" nameId="tpck.1169194664001" value="platform.editor" />
    </node>
    <node type="tps4.Block" typeId="tps4.701559220729212645" id="2738111162319948310">
      <property name="virtualPackage" nameId="tpck.1193676396447" value="modules.core" />
      <property name="name" nameId="tpck.1169194664001" value="core.execution" />
    </node>
    <node type="tps4.Block" typeId="tps4.701559220729212645" id="5358686142361317193">
      <property name="virtualPackage" nameId="tpck.1193676396447" value="components" />
      <property name="name" nameId="tpck.1169194664001" value="mps-test.jar" />
    </node>
    <node type="tps4.Block" typeId="tps4.701559220729212645" id="6108265972537541352">
      <property name="virtualPackage" nameId="tpck.1193676396447" value="stuff" />
      <property name="name" nameId="tpck.1169194664001" value="branding" />
      <link role="layout" roleId="tps4.7323449223785753314" targetNodeId="2235195415637073459" resolveInfo="MPS" />
    </node>
    <node type="tps4.Block" typeId="tps4.701559220729212645" id="5428983789737854526">
      <property name="name" nameId="tpck.1169194664001" value="mps-workbench.jar" />
      <property name="virtualPackage" nameId="tpck.1193676396447" value="components" />
      <link role="layout" roleId="tps4.7323449223785753314" targetNodeId="2235195415637073459" resolveInfo="MPS" />
    </node>
    <node type="tps4.Block" typeId="tps4.701559220729212645" id="5428983789737854768">
      <property name="name" nameId="tpck.1169194664001" value="mps-editor.jar" />
      <property name="virtualPackage" nameId="tpck.1193676396447" value="components" />
      <link role="layout" roleId="tps4.7323449223785753314" targetNodeId="2235195415637073459" resolveInfo="MPS" />
    </node>
    <node type="tps4.Block" typeId="tps4.701559220729212645" id="2901107368280525965">
      <property name="virtualPackage" nameId="tpck.1193676396447" value="modules" />
      <property name="name" nameId="tpck.1169194664001" value="redist" />
    </node>
    <node type="tps4.Block" typeId="tps4.701559220729212645" id="6700426045796013947">
      <property name="virtualPackage" nameId="tpck.1193676396447" value="components" />
      <property name="name" nameId="tpck.1169194664001" value="mps-platform.jar" />
    </node>
    <node type="tps4.Block" typeId="tps4.701559220729212645" id="938551967734106063">
      <property name="name" nameId="tpck.1169194664001" value="debugger" />
      <property name="virtualPackage" nameId="tpck.1193676396447" value="plugins" />
      <link role="layout" roleId="tps4.7323449223785753314" targetNodeId="2235195415637073459" resolveInfo="MPS" />
    </node>
    <node type="tps4.Block" typeId="tps4.701559220729212645" id="625155585696516556">
      <property name="virtualPackage" nameId="tpck.1193676396447" value="plugins" />
      <property name="name" nameId="tpck.1169194664001" value="execution" />
      <link role="layout" roleId="tps4.7323449223785753314" targetNodeId="2235195415637073459" resolveInfo="MPS" />
    </node>
    <node type="tps4.Block" typeId="tps4.701559220729212645" id="1629113365702710346">
      <property name="virtualPackage" nameId="tpck.1193676396447" value="components" />
      <property name="name" nameId="tpck.1169194664001" value="mps-collections.jar" />
      <link role="layout" roleId="tps4.7323449223785753314" targetNodeId="2235195415637073459" resolveInfo="MPS" />
    </node>
    <node type="tps4.Block" typeId="tps4.701559220729212645" id="4259166877922588177">
      <property name="virtualPackage" nameId="tpck.1193676396447" value="components" />
      <property name="name" nameId="tpck.1169194664001" value="mps-closures.jar" />
      <link role="layout" roleId="tps4.7323449223785753314" targetNodeId="2235195415637073459" resolveInfo="MPS" />
    </node>
    <node type="tps4.Block" typeId="tps4.701559220729212645" id="87733685690765614">
      <property name="virtualPackage" nameId="tpck.1193676396447" value="components" />
      <property name="name" nameId="tpck.1169194664001" value="mps-tuples.jar" />
      <link role="layout" roleId="tps4.7323449223785753314" targetNodeId="2235195415637073459" resolveInfo="MPS" />
    </node>
  </roots>
  <root id="2235195415637073459">
    <node role="variable" roleId="tps4.1205335538326" type="tps4.Variable" typeId="tps4.1205335290326" id="2235195415637077105">
      <property name="antName" nameId="tps4.1205335307578" value="build.number" />
      <property name="name" nameId="tpck.1169194664001" value="build" />
    </node>
    <node role="variable" roleId="tps4.1205335538326" type="tps4.Variable" typeId="tps4.1205335290326" id="2235195415637077106">
      <property name="name" nameId="tpck.1169194664001" value="revision" />
      <property name="antName" nameId="tps4.1205335307578" value="build.vcs.number" />
    </node>
    <node role="variable" roleId="tps4.1205335538326" type="tps4.Variable" typeId="tps4.1205335290326" id="2235195415637077107">
      <property name="antName" nameId="tps4.1205335307578" value="teamcity.buildConfName" />
      <property name="name" nameId="tpck.1169194664001" value="configuration" />
    </node>
    <node role="variable" roleId="tps4.1205335538326" type="tps4.Variable" typeId="tps4.1205335290326" id="2235195415637077108">
      <property name="antName" nameId="tps4.1205335307578" value="version" />
      <property name="name" nameId="tpck.1169194664001" value="version" />
    </node>
    <node role="component" roleId="tps4.1203599325709" type="j1at.MPSDistribution" typeId="j1at.2235195415637073414" id="2235195415637073471">
      <property name="excludes" nameId="tps4.1204107522064" value="" />
      <node role="entry" roleId="tps4.1203617897549" type="tps4.Folder" typeId="tps4.1203598512427" id="2235195415637076979">
        <node role="entry" roleId="tps4.1203617897549" type="tps4.Folder" typeId="tps4.1203598512427" id="2235195415637076980">
          <property name="excludes" nameId="tps4.1204107522064" value="**/*.hprof" />
          <node role="sourcePath" roleId="tps4.1220982054961" type="tps4.Path" typeId="tps4.1220973916698" id="2235195415637076981">
            <node role="macro" roleId="tps4.1220976095387" type="tps4.MacroReference" typeId="tps4.1220976052975" id="2235195415637076982">
              <property name="name" nameId="tps4.1220976068141" value="mps_home" />
            </node>
            <node role="compositePathComponent" roleId="tps4.1220974249696" type="tps4.CompositePathComponent" typeId="tps4.1220973992845" id="2235195415637076983">
              <node role="pathComponent" roleId="tps4.1220978161990" type="tps4.PathComponent" typeId="tps4.1220973955905" id="2235195415637076984">
                <property name="path" nameId="tps4.1220974398640" value="bin" />
              </node>
            </node>
          </node>
        </node>
        <node role="entry" roleId="tps4.1203617897549" type="tps4.Folder" typeId="tps4.1203598512427" id="2235195415637076985">
          <node role="title" roleId="tps4.1205340441197" type="tps4.SimpleString" typeId="tps4.1205339044029" id="2235195415637076986">
            <property name="name" nameId="tps4.1223641503366" value="lib" />
          </node>
          <node role="entry" roleId="tps4.1203617897549" type="tps4.Copy" typeId="tps4.1204015075559" id="4789416207834122801">
            <property name="name" nameId="tpck.1169194664001" value="" />
            <property name="excludes" nameId="tps4.1204107538752" value="src/, **/*.zip" />
            <node role="sourcePath" roleId="tps4.1220974847213" type="tps4.Path" typeId="tps4.1220973916698" id="4789416207834122802">
              <node role="macro" roleId="tps4.1220976095387" type="tps4.MacroReference" typeId="tps4.1220976052975" id="4789416207834122803">
                <property name="name" nameId="tps4.1220976068141" value="mps_home" />
              </node>
              <node role="compositePathComponent" roleId="tps4.1220974249696" type="tps4.CompositePathComponent" typeId="tps4.1220973992845" id="4789416207834122804">
                <node role="pathComponent" roleId="tps4.1220978161990" type="tps4.PathComponent" typeId="tps4.1220973955905" id="4789416207834122805">
                  <property name="path" nameId="tps4.1220974398640" value="lib" />
                </node>
              </node>
            </node>
          </node>
          <node role="entry" roleId="tps4.1203617897549" type="tps4.BlockReference" typeId="tps4.701559220729139189" id="6108265972537541354">
            <link role="block" roleId="tps4.701559220729212648" targetNodeId="6108265972537541352" resolveInfo="branding" />
          </node>
          <node role="entry" roleId="tps4.1203617897549" type="tps4.BlockReference" typeId="tps4.701559220729139189" id="2235195415637076988">
            <link role="block" roleId="tps4.701559220729212648" targetNodeId="8431776905956472400" resolveInfo="MPS-src.zip" />
          </node>
          <node role="entry" roleId="tps4.1203617897549" type="tps4.BlockReference" typeId="tps4.701559220729139189" id="2235195415637076990">
            <link role="block" roleId="tps4.701559220729212648" targetNodeId="8431776905956472694" resolveInfo="idea-patch.jar" />
          </node>
          <node role="entry" roleId="tps4.1203617897549" type="tps4.BlockReference" typeId="tps4.701559220729139189" id="2235195415637076991">
            <link role="block" roleId="tps4.701559220729212648" targetNodeId="8431776905956472723" resolveInfo="mps-core.jar" />
          </node>
          <node role="entry" roleId="tps4.1203617897549" type="tps4.BlockReference" typeId="tps4.701559220729139189" id="2280829395931071411">
            <link role="block" roleId="tps4.701559220729212648" targetNodeId="5428983789737854768" resolveInfo="mps-editor.jar" />
          </node>
          <node role="entry" roleId="tps4.1203617897549" type="tps4.BlockReference" typeId="tps4.701559220729139189" id="6700426045796014058">
            <link role="block" roleId="tps4.701559220729212648" targetNodeId="6700426045796013947" resolveInfo="mps-platform.jar" />
          </node>
          <node role="entry" roleId="tps4.1203617897549" type="tps4.BlockReference" typeId="tps4.701559220729139189" id="2280829395931071413">
            <link role="block" roleId="tps4.701559220729212648" targetNodeId="5428983789737854526" resolveInfo="mps-workbench.jar" />
          </node>
          <node role="entry" roleId="tps4.1203617897549" type="tps4.BlockReference" typeId="tps4.701559220729139189" id="7715871110555971755">
            <link role="block" roleId="tps4.701559220729212648" targetNodeId="7715871110555971738" resolveInfo="mps-boot.jar" />
          </node>
          <node role="entry" roleId="tps4.1203617897549" type="tps4.BlockReference" typeId="tps4.701559220729139189" id="5358686142361317204">
            <link role="block" roleId="tps4.701559220729212648" targetNodeId="5358686142361317193" resolveInfo="mps-test.jar" />
          </node>
          <node role="entry" roleId="tps4.1203617897549" type="tps4.BlockReference" typeId="tps4.701559220729139189" id="1629113365702718076">
            <link role="block" roleId="tps4.701559220729212648" targetNodeId="1629113365702710346" resolveInfo="mps-collections.jar" />
          </node>
          <node role="entry" roleId="tps4.1203617897549" type="tps4.BlockReference" typeId="tps4.701559220729139189" id="5105371399224491425">
            <link role="block" roleId="tps4.701559220729212648" targetNodeId="4259166877922588177" resolveInfo="mps-closures.jar" />
          </node>
          <node role="entry" roleId="tps4.1203617897549" type="tps4.BlockReference" typeId="tps4.701559220729139189" id="87733685690769458">
            <link role="block" roleId="tps4.701559220729212648" targetNodeId="87733685690765614" resolveInfo="mps-tuples.jar" />
          </node>
        </node>
        <node role="entry" roleId="tps4.1203617897549" type="tps4.Folder" typeId="tps4.1203598512427" id="2235195415637076992">
          <property name="excludes" nameId="tps4.1204107522064" value="" />
          <node role="sourcePath" roleId="tps4.1220982054961" type="tps4.Path" typeId="tps4.1220973916698" id="2235195415637076993">
            <node role="macro" roleId="tps4.1220976095387" type="tps4.MacroReference" typeId="tps4.1220976052975" id="2235195415637076994">
              <property name="name" nameId="tps4.1220976068141" value="mps_home" />
            </node>
            <node role="compositePathComponent" roleId="tps4.1220974249696" type="tps4.CompositePathComponent" typeId="tps4.1220973992845" id="2235195415637076995">
              <node role="pathComponent" roleId="tps4.1220978161990" type="tps4.PathComponent" typeId="tps4.1220973955905" id="2235195415637076996">
                <property name="path" nameId="tps4.1220974398640" value="license" />
              </node>
            </node>
          </node>
        </node>
        <node role="entry" roleId="tps4.1203617897549" type="tps4.Folder" typeId="tps4.1203598512427" id="2235195415637076997">
          <property name="excludes" nameId="tps4.1204107522064" value="**/*.zip" />
          <node role="entry" roleId="tps4.1203617897549" type="tps4.Plugin" typeId="tps4.4159241239519649208" id="4169262926912883426">
            <node role="sourcePath" roleId="tps4.4159241239519649209" type="tps4.Path" typeId="tps4.1220973916698" id="4169262926912883427">
              <node role="macro" roleId="tps4.1220976095387" type="tps4.MacroReference" typeId="tps4.1220976052975" id="4169262926912883430">
                <property name="name" nameId="tps4.1220976068141" value="mps_home" />
              </node>
              <node role="compositePathComponent" roleId="tps4.1220974249696" type="tps4.CompositePathComponent" typeId="tps4.1220973992845" id="4169262926912883429">
                <node role="pathComponent" roleId="tps4.1220978161990" type="tps4.PathComponent" typeId="tps4.1220973955905" id="4169262926912883431">
                  <property name="path" nameId="tps4.1220974398640" value="plugins" />
                </node>
                <node role="pathComponent" roleId="tps4.1220978161990" type="tps4.PathComponent" typeId="tps4.1220973955905" id="4169262926912883433">
                  <property name="path" nameId="tps4.1220974398640" value="ideaIntegration" />
                </node>
              </node>
            </node>
          </node>
          <node role="entry" roleId="tps4.1203617897549" type="tps4.Plugin" typeId="tps4.4159241239519649208" id="888657369809591775">
            <node role="sourcePath" roleId="tps4.4159241239519649209" type="tps4.Path" typeId="tps4.1220973916698" id="888657369809591776">
              <node role="macro" roleId="tps4.1220976095387" type="tps4.MacroReference" typeId="tps4.1220976052975" id="888657369809591779">
                <property name="name" nameId="tps4.1220976068141" value="mps_home" />
              </node>
              <node role="compositePathComponent" roleId="tps4.1220974249696" type="tps4.CompositePathComponent" typeId="tps4.1220973992845" id="888657369809591778">
                <node role="pathComponent" roleId="tps4.1220978161990" type="tps4.PathComponent" typeId="tps4.1220973955905" id="888657369809591780">
                  <property name="path" nameId="tps4.1220974398640" value="plugins" />
                </node>
                <node role="pathComponent" roleId="tps4.1220978161990" type="tps4.PathComponent" typeId="tps4.1220973955905" id="888657369809591782">
                  <property name="path" nameId="tps4.1220974398640" value="vcs" />
                </node>
              </node>
            </node>
          </node>
          <node role="entry" roleId="tps4.1203617897549" type="tps4.Folder" typeId="tps4.1203598512427" id="2583253112522513934">
            <node role="entry" roleId="tps4.1203617897549" type="tps4.Folder" typeId="tps4.1203598512427" id="2583253112522513944">
              <property name="includes" nameId="tps4.1206439615350" value="**/plugin.xml" />
              <node role="sourcePath" roleId="tps4.1220982054961" type="tps4.Path" typeId="tps4.1220973916698" id="2583253112522513945">
                <node role="macro" roleId="tps4.1220976095387" type="tps4.MacroReference" typeId="tps4.1220976052975" id="2583253112522513948">
                  <property name="name" nameId="tps4.1220976068141" value="mps_home" />
                </node>
                <node role="compositePathComponent" roleId="tps4.1220974249696" type="tps4.CompositePathComponent" typeId="tps4.1220973992845" id="2583253112522513949">
                  <node role="pathComponent" roleId="tps4.1220978161990" type="tps4.PathComponent" typeId="tps4.1220973955905" id="2583253112522513950">
                    <property name="path" nameId="tps4.1220974398640" value="plugins" />
                  </node>
                  <node role="pathComponent" roleId="tps4.1220978161990" type="tps4.PathComponent" typeId="tps4.1220973955905" id="2583253112522513952">
                    <property name="path" nameId="tps4.1220974398640" value="mpsdevkit" />
                  </node>
                  <node role="pathComponent" roleId="tps4.1220978161990" type="tps4.PathComponent" typeId="tps4.1220973955905" id="2583253112522513954">
                    <property name="path" nameId="tps4.1220974398640" value="META-INF" />
                  </node>
                </node>
              </node>
            </node>
            <node role="entry" roleId="tps4.1203617897549" type="tps4.Folder" typeId="tps4.1203598512427" id="2583253112522513939">
              <node role="title" roleId="tps4.1205340441197" type="tps4.SimpleString" typeId="tps4.1205339044029" id="2583253112522513942">
                <property name="name" nameId="tps4.1223641503366" value="lib" />
              </node>
              <node role="entry" roleId="tps4.1203617897549" type="tps4.Module" typeId="tps4.1203599702327" id="2583253112522513928">
                <property name="id" nameId="tps4.1222447189012" value="cac2fef0-41a6-4fcd-923f-f893d536b2ab" />
                <property name="name" nameId="tpck.1169194664001" value="jetbrains.mps.ide.mpsdevkit" />
              </node>
            </node>
            <node role="title" roleId="tps4.1205340441197" type="tps4.SimpleString" typeId="tps4.1205339044029" id="2583253112522513937">
              <property name="name" nameId="tps4.1223641503366" value="mpsdevkit" />
            </node>
          </node>
          <node role="entry" roleId="tps4.1203617897549" type="tps4.Plugin" typeId="tps4.4159241239519649208" id="5140833141761699107">
            <node role="sourcePath" roleId="tps4.4159241239519649209" type="tps4.Path" typeId="tps4.1220973916698" id="5140833141761699108">
              <node role="macro" roleId="tps4.1220976095387" type="tps4.MacroReference" typeId="tps4.1220976052975" id="5140833141761699111">
                <property name="name" nameId="tps4.1220976068141" value="mps_home" />
              </node>
              <node role="compositePathComponent" roleId="tps4.1220974249696" type="tps4.CompositePathComponent" typeId="tps4.1220973992845" id="5140833141761699110">
                <node role="pathComponent" roleId="tps4.1220978161990" type="tps4.PathComponent" typeId="tps4.1220973955905" id="5140833141761699112">
                  <property name="path" nameId="tps4.1220974398640" value="plugins" />
                </node>
                <node role="pathComponent" roleId="tps4.1220978161990" type="tps4.PathComponent" typeId="tps4.1220973955905" id="5140833141761699114">
                  <property name="path" nameId="tps4.1220974398640" value="mpsmake" />
                </node>
              </node>
            </node>
          </node>
          <node role="entry" roleId="tps4.1203617897549" type="tps4.Plugin" typeId="tps4.4159241239519649208" id="3232404296906910599">
            <node role="sourcePath" roleId="tps4.4159241239519649209" type="tps4.Path" typeId="tps4.1220973916698" id="3232404296906910600">
              <node role="macro" roleId="tps4.1220976095387" type="tps4.MacroReference" typeId="tps4.1220976052975" id="3232404296906910601">
                <property name="name" nameId="tps4.1220976068141" value="mps_home" />
              </node>
              <node role="compositePathComponent" roleId="tps4.1220974249696" type="tps4.CompositePathComponent" typeId="tps4.1220973992845" id="3232404296906910602">
                <node role="pathComponent" roleId="tps4.1220978161990" type="tps4.PathComponent" typeId="tps4.1220973955905" id="3232404296906910603">
                  <property name="path" nameId="tps4.1220974398640" value="plugins" />
                </node>
                <node role="pathComponent" roleId="tps4.1220978161990" type="tps4.PathComponent" typeId="tps4.1220973955905" id="3232404296906910605">
                  <property name="path" nameId="tps4.1220974398640" value="migration" />
                </node>
              </node>
            </node>
          </node>
          <node role="entry" roleId="tps4.1203617897549" type="tps4.Plugin" typeId="tps4.4159241239519649208" id="1637215966142774366">
            <node role="sourcePath" roleId="tps4.4159241239519649209" type="tps4.Path" typeId="tps4.1220973916698" id="1637215966142774367">
              <node role="macro" roleId="tps4.1220976095387" type="tps4.MacroReference" typeId="tps4.1220976052975" id="1637215966142774370">
                <property name="name" nameId="tps4.1220976068141" value="mps_home" />
              </node>
              <node role="compositePathComponent" roleId="tps4.1220974249696" type="tps4.CompositePathComponent" typeId="tps4.1220973992845" id="1637215966142774369">
                <node role="pathComponent" roleId="tps4.1220978161990" type="tps4.PathComponent" typeId="tps4.1220973955905" id="1637215966142774371">
                  <property name="path" nameId="tps4.1220974398640" value="plugins" />
                </node>
                <node role="pathComponent" roleId="tps4.1220978161990" type="tps4.PathComponent" typeId="tps4.1220973955905" id="1637215966142774373">
                  <property name="path" nameId="tps4.1220974398640" value="mpsjava" />
                </node>
              </node>
            </node>
          </node>
          <node role="entry" roleId="tps4.1203617897549" type="tps4.Plugin" typeId="tps4.4159241239519649208" id="7585993236912488389">
            <node role="sourcePath" roleId="tps4.4159241239519649209" type="tps4.Path" typeId="tps4.1220973916698" id="7585993236912488390">
              <node role="macro" roleId="tps4.1220976095387" type="tps4.MacroReference" typeId="tps4.1220976052975" id="7585993236912488391">
                <property name="name" nameId="tps4.1220976068141" value="mps_home" />
              </node>
              <node role="compositePathComponent" roleId="tps4.1220974249696" type="tps4.CompositePathComponent" typeId="tps4.1220973992845" id="7585993236912488392">
                <node role="pathComponent" roleId="tps4.1220978161990" type="tps4.PathComponent" typeId="tps4.1220973955905" id="7585993236912488393">
                  <property name="path" nameId="tps4.1220974398640" value="plugins" />
                </node>
                <node role="pathComponent" roleId="tps4.1220978161990" type="tps4.PathComponent" typeId="tps4.1220973955905" id="7585993236912488395">
                  <property name="path" nameId="tps4.1220974398640" value="modelchecker" />
                </node>
              </node>
            </node>
          </node>
          <node role="entry" roleId="tps4.1203617897549" type="tps4.Plugin" typeId="tps4.4159241239519649208" id="4169262926912883434">
            <node role="sourcePath" roleId="tps4.4159241239519649209" type="tps4.Path" typeId="tps4.1220973916698" id="4169262926912883435">
              <node role="macro" roleId="tps4.1220976095387" type="tps4.MacroReference" typeId="tps4.1220976052975" id="4169262926912883436">
                <property name="name" nameId="tps4.1220976068141" value="mps_home" />
              </node>
              <node role="compositePathComponent" roleId="tps4.1220974249696" type="tps4.CompositePathComponent" typeId="tps4.1220973992845" id="4169262926912883437">
                <node role="pathComponent" roleId="tps4.1220978161990" type="tps4.PathComponent" typeId="tps4.1220973955905" id="4169262926912883438">
                  <property name="path" nameId="tps4.1220974398640" value="plugins" />
                </node>
                <node role="pathComponent" roleId="tps4.1220978161990" type="tps4.PathComponent" typeId="tps4.1220973955905" id="4169262926912883440">
                  <property name="path" nameId="tps4.1220974398640" value="samples" />
                </node>
              </node>
            </node>
          </node>
          <node role="entry" roleId="tps4.1203617897549" type="tps4.Folder" typeId="tps4.1203598512427" id="3698330505678787842">
            <property name="excludes" nameId="tps4.1204107522064" value="" />
            <node role="sourcePath" roleId="tps4.1220982054961" type="tps4.Path" typeId="tps4.1220973916698" id="3698330505678787843">
              <node role="macro" roleId="tps4.1220976095387" type="tps4.MacroReference" typeId="tps4.1220976052975" id="3698330505678787845">
                <property name="name" nameId="tps4.1220976068141" value="mps_home" />
              </node>
              <node role="compositePathComponent" roleId="tps4.1220974249696" type="tps4.CompositePathComponent" typeId="tps4.1220973992845" id="3698330505678787846">
                <node role="pathComponent" roleId="tps4.1220978161990" type="tps4.PathComponent" typeId="tps4.1220973955905" id="3698330505678787847">
                  <property name="path" nameId="tps4.1220974398640" value="plugins" />
                </node>
                <node role="pathComponent" roleId="tps4.1220978161990" type="tps4.PathComponent" typeId="tps4.1220973955905" id="3698330505678787849">
                  <property name="path" nameId="tps4.1220974398640" value="cvsIntegration" />
                </node>
              </node>
            </node>
          </node>
          <node role="entry" roleId="tps4.1203617897549" type="tps4.Folder" typeId="tps4.1203598512427" id="3698330505678787850">
            <property name="excludes" nameId="tps4.1204107522064" value="" />
            <node role="sourcePath" roleId="tps4.1220982054961" type="tps4.Path" typeId="tps4.1220973916698" id="3698330505678787851">
              <node role="macro" roleId="tps4.1220976095387" type="tps4.MacroReference" typeId="tps4.1220976052975" id="3698330505678787852">
                <property name="name" nameId="tps4.1220976068141" value="mps_home" />
              </node>
              <node role="compositePathComponent" roleId="tps4.1220974249696" type="tps4.CompositePathComponent" typeId="tps4.1220973992845" id="3698330505678787853">
                <node role="pathComponent" roleId="tps4.1220978161990" type="tps4.PathComponent" typeId="tps4.1220973955905" id="3698330505678787874">
                  <property name="path" nameId="tps4.1220974398640" value="plugins" />
                </node>
                <node role="pathComponent" roleId="tps4.1220978161990" type="tps4.PathComponent" typeId="tps4.1220973955905" id="3698330505678787876">
                  <property name="path" nameId="tps4.1220974398640" value="git4idea" />
                </node>
              </node>
            </node>
          </node>
          <node role="entry" roleId="tps4.1203617897549" type="tps4.Folder" typeId="tps4.1203598512427" id="3698330505678787856">
            <property name="excludes" nameId="tps4.1204107522064" value="" />
            <node role="sourcePath" roleId="tps4.1220982054961" type="tps4.Path" typeId="tps4.1220973916698" id="3698330505678787857">
              <node role="macro" roleId="tps4.1220976095387" type="tps4.MacroReference" typeId="tps4.1220976052975" id="3698330505678787858">
                <property name="name" nameId="tps4.1220976068141" value="mps_home" />
              </node>
              <node role="compositePathComponent" roleId="tps4.1220974249696" type="tps4.CompositePathComponent" typeId="tps4.1220973992845" id="3698330505678787859">
                <node role="pathComponent" roleId="tps4.1220978161990" type="tps4.PathComponent" typeId="tps4.1220973955905" id="3698330505678787860">
                  <property name="path" nameId="tps4.1220974398640" value="plugins" />
                </node>
                <node role="pathComponent" roleId="tps4.1220978161990" type="tps4.PathComponent" typeId="tps4.1220973955905" id="3698330505678787878">
                  <property name="path" nameId="tps4.1220974398640" value="svn4idea" />
                </node>
              </node>
            </node>
          </node>
          <node role="entry" roleId="tps4.1203617897549" type="tps4.BlockReference" typeId="tps4.701559220729139189" id="938551967734106065">
            <link role="block" roleId="tps4.701559220729212648" targetNodeId="938551967734106063" resolveInfo="debugger" />
          </node>
          <node role="entry" roleId="tps4.1203617897549" type="tps4.BlockReference" typeId="tps4.701559220729139189" id="625155585696516561">
            <link role="block" roleId="tps4.701559220729212648" targetNodeId="625155585696516556" resolveInfo="execution" />
          </node>
          <node role="title" roleId="tps4.1205340441197" type="tps4.SimpleString" typeId="tps4.1205339044029" id="3698330505678787840">
            <property name="name" nameId="tps4.1223641503366" value="plugins" />
          </node>
        </node>
        <node role="entry" roleId="tps4.1203617897549" type="tps4.Zip" typeId="tps4.1204018553150" id="2235195415637077005">
          <property name="excludes" nameId="tps4.1204107522064" value="" />
          <node role="delete" roleId="tps4.1239622410040" type="tps4.Delete" typeId="tps4.1204122781510" id="2235195415637077006" />
          <node role="title" roleId="tps4.1205340441197" type="tps4.SimpleString" typeId="tps4.1205339044029" id="2235195415637077007">
            <property name="name" nameId="tps4.1223641503366" value="samples.zip" />
          </node>
          <node role="entry" roleId="tps4.1203617897549" type="tps4.Folder" typeId="tps4.1203598512427" id="2235195415637077013">
            <property name="excludes" nameId="tps4.1204107522064" value="" />
            <node role="sourcePath" roleId="tps4.1220982054961" type="tps4.Path" typeId="tps4.1220973916698" id="2235195415637077014">
              <node role="macro" roleId="tps4.1220976095387" type="tps4.MacroReference" typeId="tps4.1220976052975" id="2235195415637077015">
                <property name="name" nameId="tps4.1220976068141" value="mps_home" />
              </node>
              <node role="compositePathComponent" roleId="tps4.1220974249696" type="tps4.CompositePathComponent" typeId="tps4.1220973992845" id="2235195415637077016">
                <node role="pathComponent" roleId="tps4.1220978161990" type="tps4.PathComponent" typeId="tps4.1220973955905" id="2235195415637077017">
                  <property name="path" nameId="tps4.1220974398640" value="samples" />
                </node>
              </node>
            </node>
            <node role="title" roleId="tps4.1205340441197" type="tps4.SimpleString" typeId="tps4.1205339044029" id="2235195415637077018">
              <property name="name" nameId="tps4.1223641503366" value="MPSSamples" />
            </node>
          </node>
        </node>
        <node role="entry" roleId="tps4.1203617897549" type="tps4.Folder" typeId="tps4.1203598512427" id="2235195415637077024">
          <property name="name" nameId="tpck.1169194664001" value="core" />
          <node role="entry" roleId="tps4.1203617897549" type="tps4.BlockReference" typeId="tps4.701559220729139189" id="2235195415637077025">
            <link role="block" roleId="tps4.701559220729212648" targetNodeId="8431776905956472858" resolveInfo="core" />
          </node>
          <node role="title" roleId="tps4.1205340441197" type="tps4.SimpleString" typeId="tps4.1205339044029" id="2235195415637077026">
            <property name="name" nameId="tps4.1223641503366" value="languages" />
          </node>
          <node role="entry" roleId="tps4.1203617897549" type="tps4.BlockReference" typeId="tps4.701559220729139189" id="2235195415637077028">
            <link role="block" roleId="tps4.701559220729212648" targetNodeId="8431776905956472948" resolveInfo="util" />
          </node>
          <node role="entry" roleId="tps4.1203617897549" type="tps4.BlockReference" typeId="tps4.701559220729139189" id="2235195415637077029">
            <link role="block" roleId="tps4.701559220729212648" targetNodeId="8431776905956472682" resolveInfo="generate.ant.task.jar" />
          </node>
        </node>
        <node role="entry" roleId="tps4.1203617897549" type="tps4.Folder" typeId="tps4.1203598512427" id="2235195415637077031">
          <property name="name" nameId="tpck.1169194664001" value="plugin" />
          <property name="excludes" nameId="tps4.1204107522064" value="**/*.java" />
          <node role="sourcePath" roleId="tps4.1220982054961" type="tps4.Path" typeId="tps4.1220973916698" id="2235195415637077032">
            <node role="macro" roleId="tps4.1220976095387" type="tps4.MacroReference" typeId="tps4.1220976052975" id="2235195415637077033">
              <property name="name" nameId="tps4.1220976068141" value="mps_home" />
            </node>
            <node role="compositePathComponent" roleId="tps4.1220974249696" type="tps4.CompositePathComponent" typeId="tps4.1220973992845" id="2235195415637077034">
              <node role="pathComponent" roleId="tps4.1220978161990" type="tps4.PathComponent" typeId="tps4.1220973955905" id="2235195415637077035">
                <property name="path" nameId="tps4.1220974398640" value="plugin" />
              </node>
            </node>
          </node>
        </node>
        <node role="entry" roleId="tps4.1203617897549" type="tps4.Antcall" typeId="tps4.1210777529562" id="6128676491055265548">
          <property name="excludes" nameId="tps4.1204107522064" value="" />
          <link role="project" roleId="tps4.1210777812278" targetNodeId="2235195415637076848" resolveInfo="help-build" />
          <link role="targetDeclaration" roleId="tps4.1224178284812" targetNodeId="2235195415637076873" resolveInfo="append.idea.version" />
          <node role="entry" roleId="tps4.1203617897549" type="tps4.Echo" typeId="tps4.1205331422635" id="6128676491055265550">
            <node role="sourcePath" roleId="tps4.1220981955937" type="tps4.Path" typeId="tps4.1220973916698" id="6128676491055265551">
              <node role="macro" roleId="tps4.1220976095387" type="tps4.MacroReference" typeId="tps4.1220976052975" id="6128676491055265552">
                <property name="name" nameId="tps4.1220976068141" value="basedir" />
              </node>
              <node role="compositePathComponent" roleId="tps4.1220974249696" type="tps4.CompositePathComponent" typeId="tps4.1220973992845" id="6128676491055265553" />
            </node>
            <node role="message" roleId="tps4.1205340508811" type="tps4.CompositeString" typeId="tps4.1205342812422" id="6128676491055265554">
              <node role="left" roleId="tps4.1205342829799" type="tps4.SimpleString" typeId="tps4.1205339044029" id="6128676491055265555">
                <property name="name" nameId="tps4.1223641503366" value="build.number=" />
              </node>
              <node role="right" roleId="tps4.1205342834160" type="tps4.CompositeString" typeId="tps4.1205342812422" id="6128676491055265556">
                <node role="left" roleId="tps4.1205342829799" type="tps4.VariableReference" typeId="tps4.1205339464939" id="6128676491055265557">
                  <link role="variable" roleId="tps4.1205339484191" targetNodeId="2235195415637077105" resolveInfo="build" />
                </node>
                <node role="right" roleId="tps4.1205342834160" type="tps4.CompositeString" typeId="tps4.1205342812422" id="6128676491055265558">
                  <node role="left" roleId="tps4.1205342829799" type="tps4.CompositeString" typeId="tps4.1205342812422" id="6128676491055265559">
                    <node role="left" roleId="tps4.1205342829799" type="tps4.CompositeString" typeId="tps4.1205342812422" id="6128676491055265560">
                      <node role="left" roleId="tps4.1205342829799" type="tps4.VariableReference" typeId="tps4.1205339464939" id="6128676491055265561">
                        <link role="variable" roleId="tps4.1205339484191" targetNodeId="nqc9.5558646027962551662" resolveInfo="\n" />
                      </node>
                      <node role="right" roleId="tps4.1205342834160" type="tps4.SimpleString" typeId="tps4.1205339044029" id="6128676491055265562">
                        <property name="name" nameId="tps4.1223641503366" value="date=" />
                      </node>
                    </node>
                    <node role="right" roleId="tps4.1205342834160" type="tps4.CompositeString" typeId="tps4.1205342812422" id="6128676491055265563">
                      <node role="left" roleId="tps4.1205342829799" type="tps4.VariableReference" typeId="tps4.1205339464939" id="6128676491055265564">
                        <link role="variable" roleId="tps4.1205339484191" targetNodeId="nqc9.5558646027962551661" resolveInfo="date" />
                      </node>
                      <node role="right" roleId="tps4.1205342834160" type="tps4.VariableReference" typeId="tps4.1205339464939" id="6128676491055265565">
                        <link role="variable" roleId="tps4.1205339484191" targetNodeId="nqc9.5558646027962551662" resolveInfo="\n" />
                      </node>
                    </node>
                  </node>
                  <node role="right" roleId="tps4.1205342834160" type="tps4.CompositeString" typeId="tps4.1205342812422" id="6128676491055265566">
                    <node role="left" roleId="tps4.1205342829799" type="tps4.SimpleString" typeId="tps4.1205339044029" id="6128676491055265567">
                      <property name="name" nameId="tps4.1223641503366" value="revision.number=" />
                    </node>
                    <node role="right" roleId="tps4.1205342834160" type="tps4.CompositeString" typeId="tps4.1205342812422" id="6128676491055265568">
                      <node role="left" roleId="tps4.1205342829799" type="tps4.VariableReference" typeId="tps4.1205339464939" id="6128676491055265569">
                        <link role="variable" roleId="tps4.1205339484191" targetNodeId="2235195415637077106" resolveInfo="revision" />
                      </node>
                      <node role="right" roleId="tps4.1205342834160" type="tps4.CompositeString" typeId="tps4.1205342812422" id="6128676491055265570">
                        <node role="left" roleId="tps4.1205342829799" type="tps4.VariableReference" typeId="tps4.1205339464939" id="6128676491055265571">
                          <link role="variable" roleId="tps4.1205339484191" targetNodeId="nqc9.5558646027962551662" resolveInfo="\n" />
                        </node>
                        <node role="right" roleId="tps4.1205342834160" type="tps4.CompositeString" typeId="tps4.1205342812422" id="6128676491055265572">
                          <node role="right" roleId="tps4.1205342834160" type="tps4.CompositeString" typeId="tps4.1205342812422" id="6128676491055265573">
                            <node role="right" roleId="tps4.1205342834160" type="tps4.VariableReference" typeId="tps4.1205339464939" id="6128676491055265574">
                              <link role="variable" roleId="tps4.1205339484191" targetNodeId="2235195415637077108" resolveInfo="version" />
                            </node>
                            <node role="left" roleId="tps4.1205342829799" type="tps4.SimpleString" typeId="tps4.1205339044029" id="6128676491055265575">
                              <property name="name" nameId="tps4.1223641503366" value="version=" />
                            </node>
                          </node>
                          <node role="left" roleId="tps4.1205342829799" type="tps4.CompositeString" typeId="tps4.1205342812422" id="6128676491055265576">
                            <node role="right" roleId="tps4.1205342834160" type="tps4.VariableReference" typeId="tps4.1205339464939" id="6128676491055265577">
                              <link role="variable" roleId="tps4.1205339484191" targetNodeId="nqc9.5558646027962551662" resolveInfo="\n" />
                            </node>
                            <node role="left" roleId="tps4.1205342829799" type="tps4.CompositeString" typeId="tps4.1205342812422" id="6128676491055265578">
                              <node role="left" roleId="tps4.1205342829799" type="tps4.SimpleString" typeId="tps4.1205339044029" id="6128676491055265579">
                                <property name="name" nameId="tps4.1223641503366" value="configuration.name=" />
                              </node>
                              <node role="right" roleId="tps4.1205342834160" type="tps4.VariableReference" typeId="tps4.1205339464939" id="6128676491055265580">
                                <link role="variable" roleId="tps4.1205339484191" targetNodeId="2235195415637077107" resolveInfo="configuration" />
                              </node>
                            </node>
                          </node>
                        </node>
                      </node>
                    </node>
                  </node>
                </node>
              </node>
            </node>
            <node role="title" roleId="tps4.1205340441197" type="tps4.SimpleString" typeId="tps4.1205339044029" id="6128676491055265581">
              <property name="name" nameId="tps4.1223641503366" value="build.number" />
            </node>
          </node>
          <node role="delete" roleId="tps4.1210852534988" type="tps4.Delete" typeId="tps4.1204122781510" id="6128676491055265549" />
        </node>
        <node role="entry" roleId="tps4.1203617897549" type="tps4.File" typeId="tps4.1203598322527" id="2235195415637077074">
          <property name="name" nameId="tpck.1169194664001" value="entryPoints.xml" />
          <node role="sourcePath" roleId="tps4.1220981955937" type="tps4.Path" typeId="tps4.1220973916698" id="2235195415637077075">
            <node role="macro" roleId="tps4.1220976095387" type="tps4.MacroReference" typeId="tps4.1220976052975" id="2235195415637077076">
              <property name="name" nameId="tps4.1220976068141" value="mps_home" />
            </node>
            <node role="compositePathComponent" roleId="tps4.1220974249696" type="tps4.CompositePathComponent" typeId="tps4.1220973992845" id="2235195415637077077">
              <node role="pathComponent" roleId="tps4.1220978161990" type="tps4.PathComponent" typeId="tps4.1220973955905" id="2235195415637077078">
                <property name="path" nameId="tps4.1220974398640" value="entryPoints.xml" />
              </node>
            </node>
          </node>
        </node>
        <node role="entry" roleId="tps4.1203617897549" type="tps4.File" typeId="tps4.1203598322527" id="2235195415637077079">
          <property name="name" nameId="tpck.1169194664001" value="readme.txt" />
          <node role="sourcePath" roleId="tps4.1220981955937" type="tps4.Path" typeId="tps4.1220973916698" id="2235195415637077080">
            <node role="macro" roleId="tps4.1220976095387" type="tps4.MacroReference" typeId="tps4.1220976052975" id="2235195415637077081">
              <property name="name" nameId="tps4.1220976068141" value="mps_home" />
            </node>
            <node role="compositePathComponent" roleId="tps4.1220974249696" type="tps4.CompositePathComponent" typeId="tps4.1220973992845" id="2235195415637077082">
              <node role="pathComponent" roleId="tps4.1220978161990" type="tps4.PathComponent" typeId="tps4.1220973955905" id="2235195415637077083">
                <property name="path" nameId="tps4.1220974398640" value="readme.txt" />
              </node>
            </node>
          </node>
          <node role="title" roleId="tps4.1205340441197" type="tps4.SimpleString" typeId="tps4.1205339044029" id="2235195415637077084">
            <property name="name" nameId="tps4.1223641503366" value="readme.txt" />
          </node>
        </node>
        <node role="entry" roleId="tps4.1203617897549" type="tps4.File" typeId="tps4.1203598322527" id="2235195415637077085">
          <node role="sourcePath" roleId="tps4.1220981955937" type="tps4.Path" typeId="tps4.1220973916698" id="2235195415637077086">
            <node role="macro" roleId="tps4.1220976095387" type="tps4.MacroReference" typeId="tps4.1220976052975" id="2235195415637077087">
              <property name="name" nameId="tps4.1220976068141" value="mps_home" />
            </node>
            <node role="compositePathComponent" roleId="tps4.1220974249696" type="tps4.CompositePathComponent" typeId="tps4.1220973992845" id="2235195415637077088">
              <node role="pathComponent" roleId="tps4.1220978161990" type="tps4.PathComponent" typeId="tps4.1220973955905" id="2235195415637077089">
                <property name="path" nameId="tps4.1220974398640" value="releaseNotes.txt" />
              </node>
            </node>
          </node>
        </node>
        <node role="entry" roleId="tps4.1203617897549" type="tps4.File" typeId="tps4.1203598322527" id="2235195415637077090">
          <node role="sourcePath" roleId="tps4.1220981955937" type="tps4.Path" typeId="tps4.1220973916698" id="2235195415637077091">
            <node role="macro" roleId="tps4.1220976095387" type="tps4.MacroReference" typeId="tps4.1220976052975" id="2235195415637077092">
              <property name="name" nameId="tps4.1220976068141" value="mps_home" />
            </node>
            <node role="compositePathComponent" roleId="tps4.1220974249696" type="tps4.CompositePathComponent" typeId="tps4.1220973992845" id="2235195415637077093">
              <node role="pathComponent" roleId="tps4.1220978161990" type="tps4.PathComponent" typeId="tps4.1220973955905" id="2235195415637077094">
                <property name="path" nameId="tps4.1220974398640" value="about.txt" />
              </node>
            </node>
          </node>
        </node>
        <node role="title" roleId="tps4.1205340441197" type="tps4.SimpleString" typeId="tps4.1205339044029" id="2235195415637077095">
          <property name="name" nameId="tps4.1223641503366" value="MPS" />
        </node>
      </node>
      <node role="pathToBuildToolsZip" roleId="j1at.2235195415637073457" type="tps4.Path" typeId="tps4.1220973916698" id="2235195415637073472">
        <node role="macro" roleId="tps4.1220976095387" type="tps4.MacroReference" typeId="tps4.1220976052975" id="2235195415637073473">
          <property name="name" nameId="tps4.1220976068141" value="basedir" />
        </node>
        <node role="compositePathComponent" roleId="tps4.1220974249696" type="tps4.CompositePathComponent" typeId="tps4.1220973992845" id="2235195415637073474" />
      </node>
    </node>
    <node role="component" roleId="tps4.1203599325709" type="tps4.Antcall" typeId="tps4.1210777529562" id="6128676491055265583">
      <property name="excludes" nameId="tps4.1204107522064" value="" />
      <link role="project" roleId="tps4.1210777812278" targetNodeId="2235195415637076848" resolveInfo="help-build" />
      <link role="targetDeclaration" roleId="tps4.1224178284812" targetNodeId="2235195415637076901" resolveInfo="pack.mps.src" />
      <node role="delete" roleId="tps4.1210852534988" type="tps4.Delete" typeId="tps4.1204122781510" id="6128676491055265584" />
    </node>
    <node role="component" roleId="tps4.1203599325709" type="tps4.Zip" typeId="tps4.1204018553150" id="2235195415637077143">
      <node role="title" roleId="tps4.1205340441197" type="tps4.CompositeString" typeId="tps4.1205342812422" id="1004035210977047770">
        <node role="right" roleId="tps4.1205342834160" type="tps4.SimpleString" typeId="tps4.1205339044029" id="1004035210977047773">
          <property name="name" nameId="tps4.1223641503366" value="-buildTools.zip" />
        </node>
        <node role="left" roleId="tps4.1205342829799" type="tps4.VariableReference" typeId="tps4.1205339464939" id="1004035210977047769">
          <link role="variable" roleId="tps4.1205339484191" targetNodeId="2235195415637077105" resolveInfo="build" />
        </node>
      </node>
      <node role="entry" roleId="tps4.1203617897549" type="tps4.Folder" typeId="tps4.1203598512427" id="2235195415637077144">
        <property name="excludes" nameId="tps4.1204107522064" value="**/SignCode.exe, **/sign.code.jar, **/signtool.exe" />
        <node role="sourcePath" roleId="tps4.1220982054961" type="tps4.Path" typeId="tps4.1220973916698" id="2235195415637077145">
          <node role="macro" roleId="tps4.1220976095387" type="tps4.MacroReference" typeId="tps4.1220976052975" id="2235195415637077146">
            <property name="name" nameId="tps4.1220976068141" value="mps_home" />
          </node>
          <node role="compositePathComponent" roleId="tps4.1220974249696" type="tps4.CompositePathComponent" typeId="tps4.1220973992845" id="2235195415637077147">
            <node role="pathComponent" roleId="tps4.1220978161990" type="tps4.PathComponent" typeId="tps4.1220973955905" id="2235195415637077148">
              <property name="path" nameId="tps4.1220974398640" value="build" />
            </node>
            <node role="pathComponent" roleId="tps4.1220978161990" type="tps4.PathComponent" typeId="tps4.1220973955905" id="2235195415637077149">
              <property name="path" nameId="tps4.1220974398640" value="tools" />
            </node>
          </node>
        </node>
      </node>
      <node role="entry" roleId="tps4.1203617897549" type="tps4.Folder" typeId="tps4.1203598512427" id="2235195415637077150">
        <property name="excludes" nameId="tps4.1204107522064" value="**/*.spc, **/*.pvk, **/*.pw, **/*.pfx" />
        <node role="sourcePath" roleId="tps4.1220982054961" type="tps4.Path" typeId="tps4.1220973916698" id="2235195415637077151">
          <node role="macro" roleId="tps4.1220976095387" type="tps4.MacroReference" typeId="tps4.1220976052975" id="2235195415637077152">
            <property name="name" nameId="tps4.1220976068141" value="mps_home" />
          </node>
          <node role="compositePathComponent" roleId="tps4.1220974249696" type="tps4.CompositePathComponent" typeId="tps4.1220973992845" id="2235195415637077153">
            <node role="pathComponent" roleId="tps4.1220978161990" type="tps4.PathComponent" typeId="tps4.1220973955905" id="2235195415637077154">
              <property name="path" nameId="tps4.1220974398640" value="build" />
            </node>
            <node role="pathComponent" roleId="tps4.1220978161990" type="tps4.PathComponent" typeId="tps4.1220973955905" id="2235195415637077155">
              <property name="path" nameId="tps4.1220974398640" value="resources" />
            </node>
          </node>
        </node>
      </node>
      <node role="delete" roleId="tps4.1239622410040" type="tps4.Delete" typeId="tps4.1204122781510" id="2235195415637077156" />
    </node>
    <node role="configuration" roleId="tps4.1204115898932" type="tps4.Configuration" typeId="tps4.1204115658627" id="2235195415637073460">
      <property name="name" nameId="tpck.1169194664001" value="external" />
    </node>
    <node role="builtInVariable" roleId="tps4.1205337304382" type="tps4.Variable" typeId="tps4.1205335290326" id="2235195415637073461">
      <property name="name" nameId="tpck.1169194664001" value=":" />
      <property name="antName" nameId="tps4.1205335307578" value="path.separator" />
    </node>
    <node role="builtInVariable" roleId="tps4.1205337304382" type="tps4.Variable" typeId="tps4.1205335290326" id="2235195415637073462">
      <property name="name" nameId="tpck.1169194664001" value="basedir" />
      <property name="antName" nameId="tps4.1205335307578" value="basedir" />
    </node>
    <node role="builtInVariable" roleId="tps4.1205337304382" type="tps4.Variable" typeId="tps4.1205335290326" id="2235195415637073463">
      <property name="name" nameId="tpck.1169194664001" value="date" />
      <property name="antName" nameId="tps4.1205335307578" value="DSTAMP" />
    </node>
    <node role="builtInVariable" roleId="tps4.1205337304382" type="tps4.Variable" typeId="tps4.1205335290326" id="2235195415637073464">
      <property name="name" nameId="tpck.1169194664001" value="\n" />
      <property name="antName" nameId="tps4.1205335307578" value="line.separator" />
    </node>
    <node role="builtInVariable" roleId="tps4.1205337304382" type="tps4.Variable" typeId="tps4.1205335290326" id="2235195415637073465">
      <property name="name" nameId="tpck.1169194664001" value="/" />
      <property name="antName" nameId="tps4.1205335307578" value="file.separator" />
    </node>
    <node role="baseDirectory" roleId="tps4.1226493152214" type="tps4.BaseDirPath" typeId="tps4.1226494304686" id="2235195415637073466">
      <node role="macro" roleId="tps4.1220976095387" type="tps4.MacroReference" typeId="tps4.1220976052975" id="2235195415637073467">
        <property name="name" nameId="tps4.1220976068141" value="mps_home" />
      </node>
      <node role="compositePathComponent" roleId="tps4.1220974249696" type="tps4.CompositePathComponent" typeId="tps4.1220973992845" id="2235195415637073468" />
    </node>
    <node role="deployDirectory" roleId="tps4.462257719548209895" type="tps4.Path" typeId="tps4.1220973916698" id="462257719548547135">
      <node role="macro" roleId="tps4.1220976095387" type="tps4.MacroReference" typeId="tps4.1220976052975" id="4483399040246280652">
        <property name="name" nameId="tps4.1220976068141" value="base_dir" />
      </node>
      <node role="compositePathComponent" roleId="tps4.1220974249696" type="tps4.CompositePathComponent" typeId="tps4.1220973992845" id="462257719548547137">
        <node role="pathComponent" roleId="tps4.1220978161990" type="tps4.PathComponent" typeId="tps4.1220973955905" id="462257719548547138">
          <property name="path" nameId="tps4.1220974398640" value=".." />
        </node>
        <node role="pathComponent" roleId="tps4.1220978161990" type="tps4.PathComponent" typeId="tps4.1220973955905" id="462257719548547139">
          <property name="path" nameId="tps4.1220974398640" value="MPS.artifacts" />
        </node>
      </node>
    </node>
    <node role="scriptsDirectory" roleId="tps4.462257719548209896" type="tps4.Path" typeId="tps4.1220973916698" id="462257719548547161">
      <node role="macro" roleId="tps4.1220976095387" type="tps4.MacroReference" typeId="tps4.1220976052975" id="4483399040246280653">
        <property name="name" nameId="tps4.1220976068141" value="base_dir" />
      </node>
      <node role="compositePathComponent" roleId="tps4.1220974249696" type="tps4.CompositePathComponent" typeId="tps4.1220973992845" id="462257719548547163">
        <node role="pathComponent" roleId="tps4.1220978161990" type="tps4.PathComponent" typeId="tps4.1220973955905" id="462257719548547164">
          <property name="path" nameId="tps4.1220974398640" value="build" />
        </node>
      </node>
    </node>
  </root>
  <root id="2235195415637076848">
    <node role="property" roleId="tpsk.1200425668297" type="tpsk.ExternalPropertyDeclaration" typeId="tpsk.1219147669362" id="2235195415637076849">
      <property name="name" nameId="tpck.1169194664001" value="input.dir" />
      <node role="type" roleId="tpsk.1196870993204" type="tpsk.FileType" typeId="tpsk.1199032398223" id="2235195415637076850" />
    </node>
    <node role="property" roleId="tpsk.1200425668297" type="tpsk.ExternalPropertyDeclaration" typeId="tpsk.1219147669362" id="2235195415637076851">
      <property name="name" nameId="tpck.1169194664001" value="output.dir" />
      <node role="type" roleId="tpsk.1196870993204" type="tpsk.FileType" typeId="tpsk.1199032398223" id="2235195415637076852" />
    </node>
    <node role="property" roleId="tpsk.1200425668297" type="tpsk.ExternalPropertyDeclaration" typeId="tpsk.1219147669362" id="2235195415637076853">
      <property name="name" nameId="tpck.1169194664001" value="deploy.dir" />
      <node role="type" roleId="tpsk.1196870993204" type="tpsk.FileType" typeId="tpsk.1199032398223" id="2235195415637076854" />
    </node>
    <node role="property" roleId="tpsk.1200425668297" type="tpsk.ExternalPropertyDeclaration" typeId="tpsk.1219147669362" id="2235195415637076855">
      <property name="name" nameId="tpck.1169194664001" value="version" />
      <node role="type" roleId="tpsk.1196870993204" type="tpsk.StringType" typeId="tpsk.1196870403099" id="2235195415637076856" />
    </node>
    <node role="property" roleId="tpsk.1200425668297" type="tpsk.ExternalPropertyDeclaration" typeId="tpsk.1219147669362" id="2235195415637076857">
      <property name="name" nameId="tpck.1169194664001" value="build.number" />
      <node role="type" roleId="tpsk.1196870993204" type="tpsk.StringType" typeId="tpsk.1196870403099" id="2235195415637076858" />
    </node>
    <node role="target" roleId="tpsk.1196851079482" type="tpsk.TargetDeclaration" typeId="tpsk.1196851099544" id="2235195415637076859">
      <property name="name" nameId="tpck.1169194664001" value="repack.sources" />
      <property name="shortDescription" nameId="tpck.1156234966388" value="search for sources into subdirs and put them into one basedir" />
      <node role="taskCall" roleId="tpsk.1196851542249" type="ddum.TaskCall" typeId="ddum.353793545802643477" id="2235195415637076860">
        <link role="declaration" roleId="ddum.353793545802643478" targetNodeId="adh8.353793545802812427" resolveInfo="copy" />
        <node role="nested" roleId="tpsk.1196858559206" type="ddum.TaskCall" typeId="ddum.353793545802643477" id="2235195415637076861">
          <link role="declaration" roleId="ddum.353793545802643478" targetNodeId="adh8.353793545802814270" resolveInfo="mapper" />
          <node role="atributes" roleId="ddum.353793545802643479" type="ddum.Attribute" typeId="ddum.353793545802643466" id="2235195415637076862">
            <link role="attributeDeclaration" roleId="ddum.353793545802643467" targetNodeId="adh8.353793545802814283" resolveInfo="type" />
            <node role="value" roleId="ddum.353793545802643468" type="tpsk.StringLiteral" typeId="tpsk.1196861005114" id="2235195415637076863">
              <property name="value" nameId="tpsk.1196861024475" value="regexp" />
            </node>
          </node>
          <node role="atributes" roleId="ddum.353793545802643479" type="ddum.Attribute" typeId="ddum.353793545802643466" id="2235195415637076864">
            <link role="attributeDeclaration" roleId="ddum.353793545802643467" targetNodeId="adh8.353793545802814277" resolveInfo="from" />
            <node role="value" roleId="ddum.353793545802643468" type="tpsk.StringLiteral" typeId="tpsk.1196861005114" id="2235195415637076865">
              <property name="value" nameId="tpsk.1196861024475" value="(.*)(/|\\)(src|sources|source|source_gen|source-api)(/|\\)(.*)" />
            </node>
          </node>
          <node role="atributes" roleId="ddum.353793545802643479" type="ddum.Attribute" typeId="ddum.353793545802643466" id="2235195415637076866">
            <link role="attributeDeclaration" roleId="ddum.353793545802643467" targetNodeId="adh8.353793545802814281" resolveInfo="to" />
            <node role="value" roleId="ddum.353793545802643468" type="tpsk.StringLiteral" typeId="tpsk.1196861005114" id="2235195415637076867">
              <property name="value" nameId="tpsk.1196861024475" value="\5" />
            </node>
          </node>
        </node>
        <node role="nested" roleId="tpsk.1196858559206" type="ddum.TaskCall" typeId="ddum.353793545802643477" id="2235195415637076868">
          <link role="declaration" roleId="ddum.353793545802643478" targetNodeId="adh8.353793545802813175" resolveInfo="fileset" />
          <node role="atributes" roleId="ddum.353793545802643479" type="ddum.Attribute" typeId="ddum.353793545802643466" id="2235195415637076869">
            <link role="attributeDeclaration" roleId="ddum.353793545802643467" targetNodeId="adh8.353793545802811531" resolveInfo="dir" />
            <node role="value" roleId="ddum.353793545802643468" type="tpsk.PropertyReference" typeId="tpsk.1196853662806" id="2235195415637076870">
              <link role="propertyDeclaration" roleId="tpsk.1196853671400" targetNodeId="2235195415637076849" resolveInfo="input.dir" />
            </node>
          </node>
        </node>
        <node role="atributes" roleId="ddum.353793545802643479" type="ddum.Attribute" typeId="ddum.353793545802643466" id="2235195415637076871">
          <link role="attributeDeclaration" roleId="ddum.353793545802643467" targetNodeId="adh8.353793545802812455" resolveInfo="todir" />
          <node role="value" roleId="ddum.353793545802643468" type="tpsk.PropertyReference" typeId="tpsk.1196853662806" id="2235195415637076872">
            <link role="propertyDeclaration" roleId="tpsk.1196853671400" targetNodeId="2235195415637076851" resolveInfo="output.dir" />
          </node>
        </node>
      </node>
    </node>
    <node role="target" roleId="tpsk.1196851079482" type="tpsk.TargetDeclaration" typeId="tpsk.1196851099544" id="2235195415637076873">
      <property name="name" nameId="tpck.1169194664001" value="append.idea.version" />
      <property name="shortDescription" nameId="tpck.1156234966388" value="reads idea version from file" />
      <node role="propertyList" roleId="tpsk.1200425580778" type="tpsk.PropertyDeclaration" typeId="tpsk.1196851107341" id="2235195415637076874">
        <property name="name" nameId="tpck.1169194664001" value="build.number.file" />
        <node role="type" roleId="tpsk.1196870993204" type="tpsk.FileType" typeId="tpsk.1199032398223" id="2235195415637076875" />
        <node role="propertyValue" roleId="tpsk.1196851904859" type="tpsk.FileName" typeId="tpsk.1199031681512" id="2235195415637076876">
          <node role="value" roleId="tpsk.1199031757132" type="tpsk.PlusOperation" typeId="tpsk.1197108973325" id="2235195415637076877">
            <node role="right" roleId="tpsk.1197107881958" type="tpsk.StringLiteral" typeId="tpsk.1196861005114" id="2235195415637076878">
              <property name="value" nameId="tpsk.1196861024475" value="/build.number" />
            </node>
            <node role="left" roleId="tpsk.1197107855106" type="tpsk.PropertyReference" typeId="tpsk.1196853662806" id="2235195415637076879">
              <link role="propertyDeclaration" roleId="tpsk.1196853671400" targetNodeId="2235195415637076849" resolveInfo="input.dir" />
            </node>
          </node>
        </node>
      </node>
      <node role="propertyList" roleId="tpsk.1200425580778" type="tpsk.ExternalPropertyDeclaration" typeId="tpsk.1219147669362" id="2235195415637076880">
        <property name="name" nameId="tpck.1169194664001" value="mps_home" />
        <node role="type" roleId="tpsk.1196870993204" type="tpsk.FileType" typeId="tpsk.1199032398223" id="2235195415637076881" />
      </node>
      <node role="taskCall" roleId="tpsk.1196851542249" type="ddum.TaskCall" typeId="ddum.353793545802643477" id="2235195415637076882">
        <link role="declaration" roleId="ddum.353793545802643478" targetNodeId="adh8.353793545802814750" resolveInfo="property" />
        <node role="atributes" roleId="ddum.353793545802643479" type="ddum.Attribute" typeId="ddum.353793545802643466" id="2235195415637076883">
          <link role="attributeDeclaration" roleId="ddum.353793545802643467" targetNodeId="adh8.353793545802814757" resolveInfo="file" />
          <node role="value" roleId="ddum.353793545802643468" type="tpsk.FileName" typeId="tpsk.1199031681512" id="2235195415637076884">
            <node role="value" roleId="tpsk.1199031757132" type="tpsk.PlusOperation" typeId="tpsk.1197108973325" id="2235195415637076885">
              <node role="left" roleId="tpsk.1197107855106" type="tpsk.PropertyReference" typeId="tpsk.1196853662806" id="2235195415637076886">
                <link role="propertyDeclaration" roleId="tpsk.1196853671400" targetNodeId="2235195415637076880" resolveInfo="mps_home" />
              </node>
              <node role="right" roleId="tpsk.1197107881958" type="tpsk.StringLiteral" typeId="tpsk.1196861005114" id="2235195415637076887">
                <property name="value" nameId="tpsk.1196861024475" value="/build.number" />
              </node>
            </node>
          </node>
        </node>
        <node role="atributes" roleId="ddum.353793545802643479" type="ddum.Attribute" typeId="ddum.353793545802643466" id="2235195415637076888">
          <link role="attributeDeclaration" roleId="ddum.353793545802643467" targetNodeId="adh8.353793545802814761" resolveInfo="prefix" />
          <node role="value" roleId="ddum.353793545802643468" type="tpsk.StringLiteral" typeId="tpsk.1196861005114" id="2235195415637076889">
            <property name="value" nameId="tpsk.1196861024475" value="repo" />
          </node>
        </node>
      </node>
      <node role="taskCall" roleId="tpsk.1196851542249" type="ddum.TaskCall" typeId="ddum.353793545802643477" id="2235195415637076890">
        <link role="declaration" roleId="ddum.353793545802643478" targetNodeId="adh8.353793545802812872" resolveInfo="echo" />
        <node role="atributes" roleId="ddum.353793545802643479" type="ddum.Attribute" typeId="ddum.353793545802643466" id="2235195415637076891">
          <link role="attributeDeclaration" roleId="ddum.353793545802643467" targetNodeId="adh8.353793545802812878" resolveInfo="file" />
          <node role="value" roleId="ddum.353793545802643468" type="tpsk.PropertyReference" typeId="tpsk.1196853662806" id="2235195415637076892">
            <link role="propertyDeclaration" roleId="tpsk.1196853671400" targetNodeId="2235195415637076874" resolveInfo="build.number.file" />
          </node>
        </node>
        <node role="atributes" roleId="ddum.353793545802643479" type="ddum.Attribute" typeId="ddum.353793545802643466" id="2235195415637076893">
          <link role="attributeDeclaration" roleId="ddum.353793545802643467" targetNodeId="adh8.353793545802812873" resolveInfo="append" />
          <node role="value" roleId="ddum.353793545802643468" type="tpsk.BooleanLiteral" typeId="tpsk.1196865966685" id="2235195415637076894">
            <property name="value" nameId="tpsk.1196866040780" value="true" />
          </node>
        </node>
        <node role="internalText" roleId="tpsk.1197724814674" type="tpsk.StringLiteral" typeId="tpsk.1196861005114" id="2235195415637076895">
          <property name="value" nameId="tpsk.1196861024475" value="${line.separator}idea.platform.build.number=${repo.idea.platform.build.number}" />
        </node>
      </node>
      <node role="taskCall" roleId="tpsk.1196851542249" type="ddum.TaskCall" typeId="ddum.353793545802643477" id="2235195415637076896">
        <link role="declaration" roleId="ddum.353793545802643478" targetNodeId="adh8.353793545802812427" resolveInfo="copy" />
        <node role="atributes" roleId="ddum.353793545802643479" type="ddum.Attribute" typeId="ddum.353793545802643466" id="2235195415637076897">
          <link role="attributeDeclaration" roleId="ddum.353793545802643467" targetNodeId="adh8.353793545802812435" resolveInfo="file" />
          <node role="value" roleId="ddum.353793545802643468" type="tpsk.PropertyReference" typeId="tpsk.1196853662806" id="2235195415637076898">
            <link role="propertyDeclaration" roleId="tpsk.1196853671400" targetNodeId="2235195415637076874" resolveInfo="build.number.file" />
          </node>
        </node>
        <node role="atributes" roleId="ddum.353793545802643479" type="ddum.Attribute" typeId="ddum.353793545802643466" id="2235195415637076899">
          <link role="attributeDeclaration" roleId="ddum.353793545802643467" targetNodeId="adh8.353793545802812455" resolveInfo="todir" />
          <node role="value" roleId="ddum.353793545802643468" type="tpsk.PropertyReference" typeId="tpsk.1196853662806" id="2235195415637076900">
            <link role="propertyDeclaration" roleId="tpsk.1196853671400" targetNodeId="2235195415637076851" resolveInfo="output.dir" />
          </node>
        </node>
      </node>
    </node>
    <node role="target" roleId="tpsk.1196851079482" type="tpsk.TargetDeclaration" typeId="tpsk.1196851099544" id="2235195415637076901">
      <property name="name" nameId="tpck.1169194664001" value="pack.mps.src" />
      <property name="shortDescription" nameId="tpck.1156234966388" value="package mps sources" />
      <node role="propertyList" roleId="tpsk.1200425580778" type="tpsk.PropertyDeclaration" typeId="tpsk.1196851107341" id="2235195415637076902">
        <property name="name" nameId="tpck.1169194664001" value="tmpdir" />
        <node role="type" roleId="tpsk.1196870993204" type="tpsk.FileType" typeId="tpsk.1199032398223" id="2235195415637076903" />
        <node role="propertyValue" roleId="tpsk.1196851904859" type="tpsk.FileName" typeId="tpsk.1199031681512" id="2235195415637076904">
          <node role="value" roleId="tpsk.1199031757132" type="tpsk.PlusOperation" typeId="tpsk.1197108973325" id="2235195415637076905">
            <node role="right" roleId="tpsk.1197107881958" type="tpsk.PlusOperation" typeId="tpsk.1197108973325" id="2235195415637076906">
              <node role="right" roleId="tpsk.1197107881958" type="tpsk.StringLiteral" typeId="tpsk.1196861005114" id="2235195415637076907">
                <property name="value" nameId="tpsk.1196861024475" value="MPS.src" />
              </node>
              <node role="left" roleId="tpsk.1197107855106" type="tpsk.StringLiteral" typeId="tpsk.1196861005114" id="2235195415637076908">
                <property name="value" nameId="tpsk.1196861024475" value="/" />
              </node>
            </node>
            <node role="left" roleId="tpsk.1197107855106" type="tpsk.StringLiteral" typeId="tpsk.1196861005114" id="2235195415637076909">
              <property name="value" nameId="tpsk.1196861024475" value="${java.io.tmpdir}" />
            </node>
          </node>
        </node>
      </node>
      <node role="taskCall" roleId="tpsk.1196851542249" type="ddum.TaskCall" typeId="ddum.353793545802643477" id="2235195415637076910">
        <link role="declaration" roleId="ddum.353793545802643478" targetNodeId="adh8.353793545802814434" resolveInfo="mkdir" />
        <node role="atributes" roleId="ddum.353793545802643479" type="ddum.Attribute" typeId="ddum.353793545802643466" id="2235195415637076911">
          <link role="attributeDeclaration" roleId="ddum.353793545802643467" targetNodeId="adh8.353793545802814435" resolveInfo="dir" />
          <node role="value" roleId="ddum.353793545802643468" type="tpsk.PropertyReference" typeId="tpsk.1196853662806" id="2235195415637076912">
            <link role="propertyDeclaration" roleId="tpsk.1196853671400" targetNodeId="2235195415637076902" resolveInfo="tmpdir" />
          </node>
        </node>
      </node>
      <node role="taskCall" roleId="tpsk.1196851542249" type="ddum.TaskCall" typeId="ddum.353793545802643477" id="2235195415637076913">
        <link role="declaration" roleId="ddum.353793545802643478" targetNodeId="adh8.353793545802815892" resolveInfo="zip" />
        <node role="nested" roleId="tpsk.1196858559206" type="ddum.TaskCall" typeId="ddum.353793545802643477" id="2235195415637076914">
          <link role="declaration" roleId="ddum.353793545802643478" targetNodeId="adh8.353793545802815941" resolveInfo="zipfileset" />
          <node role="nested" roleId="tpsk.1196858559206" type="ddum.TaskCall" typeId="ddum.353793545802643477" id="2339938892738274374">
            <link role="declaration" roleId="ddum.353793545802643478" targetNodeId="adh8.353793545802811560" resolveInfo="exclude" />
            <node role="atributes" roleId="ddum.353793545802643479" type="ddum.Attribute" typeId="ddum.353793545802643466" id="2339938892738274375">
              <link role="attributeDeclaration" roleId="ddum.353793545802643467" targetNodeId="adh8.353793545802814494" resolveInfo="name" />
              <node role="value" roleId="ddum.353793545802643468" type="tpsk.PlusOperation" typeId="tpsk.1197108973325" id="2339938892738274376">
                <node role="left" roleId="tpsk.1197107855106" type="tpsk.PropertyReference" typeId="tpsk.1196853662806" id="2339938892738274377">
                  <link role="propertyDeclaration" roleId="tpsk.1196853671400" targetNodeId="2235195415637076853" resolveInfo="deploy.dir" />
                </node>
                <node role="right" roleId="tpsk.1197107881958" type="tpsk.StringLiteral" typeId="tpsk.1196861005114" id="2339938892738274378">
                  <property name="value" nameId="tpsk.1196861024475" value="/**" />
                </node>
              </node>
            </node>
          </node>
          <node role="nested" roleId="tpsk.1196858559206" type="ddum.TaskCall" typeId="ddum.353793545802643477" id="2339938892738152803">
            <link role="declaration" roleId="ddum.353793545802643478" targetNodeId="adh8.353793545802811560" resolveInfo="exclude" />
            <node role="atributes" roleId="ddum.353793545802643479" type="ddum.Attribute" typeId="ddum.353793545802643466" id="2339938892738152804">
              <link role="attributeDeclaration" roleId="ddum.353793545802643467" targetNodeId="adh8.353793545802814494" resolveInfo="name" />
              <node role="value" roleId="ddum.353793545802643468" type="tpsk.StringLiteral" typeId="tpsk.1196861005114" id="2339938892738152805">
                <property name="value" nameId="tpsk.1196861024475" value="classes/**" />
              </node>
            </node>
          </node>
          <node role="nested" roleId="tpsk.1196858559206" type="ddum.TaskCall" typeId="ddum.353793545802643477" id="2235195415637076926">
            <link role="declaration" roleId="ddum.353793545802643478" targetNodeId="adh8.353793545802811560" resolveInfo="exclude" />
            <node role="atributes" roleId="ddum.353793545802643479" type="ddum.Attribute" typeId="ddum.353793545802643466" id="2235195415637076927">
              <link role="attributeDeclaration" roleId="ddum.353793545802643467" targetNodeId="adh8.353793545802814494" resolveInfo="name" />
              <node role="value" roleId="ddum.353793545802643468" type="tpsk.StringLiteral" typeId="tpsk.1196861005114" id="2235195415637076928">
                <property name="value" nameId="tpsk.1196861024475" value="**/*.class" />
              </node>
            </node>
          </node>
          <node role="nested" roleId="tpsk.1196858559206" type="ddum.TaskCall" typeId="ddum.353793545802643477" id="2235195415637076929">
            <property name="shortDescription" nameId="tpck.1156234966388" value="exclude build desk files" />
            <link role="declaration" roleId="ddum.353793545802643478" targetNodeId="adh8.353793545802811560" resolveInfo="exclude" />
            <node role="atributes" roleId="ddum.353793545802643479" type="ddum.Attribute" typeId="ddum.353793545802643466" id="2235195415637076930">
              <link role="attributeDeclaration" roleId="ddum.353793545802643467" targetNodeId="adh8.353793545802814494" resolveInfo="name" />
              <node role="value" roleId="ddum.353793545802643468" type="tpsk.StringLiteral" typeId="tpsk.1196861005114" id="2235195415637076931">
                <property name="value" nameId="tpsk.1196861024475" value="**/*.bdp" />
              </node>
            </node>
          </node>
          <node role="nested" roleId="tpsk.1196858559206" type="ddum.TaskCall" typeId="ddum.353793545802643477" id="2235195415637076932">
            <property name="shortDescription" nameId="tpck.1156234966388" value="exclude files used for signing" />
            <link role="declaration" roleId="ddum.353793545802643478" targetNodeId="adh8.353793545802811560" resolveInfo="exclude" />
            <node role="atributes" roleId="ddum.353793545802643479" type="ddum.Attribute" typeId="ddum.353793545802643466" id="2235195415637076933">
              <link role="attributeDeclaration" roleId="ddum.353793545802643467" targetNodeId="adh8.353793545802814494" resolveInfo="name" />
              <node role="value" roleId="ddum.353793545802643468" type="tpsk.StringLiteral" typeId="tpsk.1196861005114" id="2235195415637076934">
                <property name="value" nameId="tpsk.1196861024475" value="**/*.pvk" />
              </node>
            </node>
          </node>
          <node role="nested" roleId="tpsk.1196858559206" type="ddum.TaskCall" typeId="ddum.353793545802643477" id="2235195415637076935">
            <link role="declaration" roleId="ddum.353793545802643478" targetNodeId="adh8.353793545802811560" resolveInfo="exclude" />
            <node role="atributes" roleId="ddum.353793545802643479" type="ddum.Attribute" typeId="ddum.353793545802643466" id="2235195415637076936">
              <link role="attributeDeclaration" roleId="ddum.353793545802643467" targetNodeId="adh8.353793545802814494" resolveInfo="name" />
              <node role="value" roleId="ddum.353793545802643468" type="tpsk.StringLiteral" typeId="tpsk.1196861005114" id="2235195415637076937">
                <property name="value" nameId="tpsk.1196861024475" value="**/*.spc" />
              </node>
            </node>
          </node>
          <node role="nested" roleId="tpsk.1196858559206" type="ddum.TaskCall" typeId="ddum.353793545802643477" id="2235195415637076938">
            <link role="declaration" roleId="ddum.353793545802643478" targetNodeId="adh8.353793545802811560" resolveInfo="exclude" />
            <node role="atributes" roleId="ddum.353793545802643479" type="ddum.Attribute" typeId="ddum.353793545802643466" id="2235195415637076939">
              <link role="attributeDeclaration" roleId="ddum.353793545802643467" targetNodeId="adh8.353793545802814494" resolveInfo="name" />
              <node role="value" roleId="ddum.353793545802643468" type="tpsk.StringLiteral" typeId="tpsk.1196861005114" id="2235195415637076940">
                <property name="value" nameId="tpsk.1196861024475" value="**/*.pw" />
              </node>
            </node>
          </node>
          <node role="nested" roleId="tpsk.1196858559206" type="ddum.TaskCall" typeId="ddum.353793545802643477" id="2235195415637076941">
            <link role="declaration" roleId="ddum.353793545802643478" targetNodeId="adh8.353793545802811560" resolveInfo="exclude" />
            <node role="atributes" roleId="ddum.353793545802643479" type="ddum.Attribute" typeId="ddum.353793545802643466" id="2235195415637076942">
              <link role="attributeDeclaration" roleId="ddum.353793545802643467" targetNodeId="adh8.353793545802814494" resolveInfo="name" />
              <node role="value" roleId="ddum.353793545802643468" type="tpsk.StringLiteral" typeId="tpsk.1196861005114" id="2235195415637076943">
                <property name="value" nameId="tpsk.1196861024475" value="**/sign/**" />
              </node>
            </node>
          </node>
          <node role="nested" roleId="tpsk.1196858559206" type="ddum.TaskCall" typeId="ddum.353793545802643477" id="2235195415637076944">
            <link role="declaration" roleId="ddum.353793545802643478" targetNodeId="adh8.353793545802811560" resolveInfo="exclude" />
            <node role="atributes" roleId="ddum.353793545802643479" type="ddum.Attribute" typeId="ddum.353793545802643466" id="2235195415637076945">
              <link role="attributeDeclaration" roleId="ddum.353793545802643467" targetNodeId="adh8.353793545802814494" resolveInfo="name" />
              <node role="value" roleId="ddum.353793545802643468" type="tpsk.StringLiteral" typeId="tpsk.1196861005114" id="2235195415637076946">
                <property name="value" nameId="tpsk.1196861024475" value="system/**" />
              </node>
            </node>
          </node>
          <node role="nested" roleId="tpsk.1196858559206" type="ddum.TaskCall" typeId="ddum.353793545802643477" id="2235195415637076947">
            <link role="declaration" roleId="ddum.353793545802643478" targetNodeId="adh8.353793545802811560" resolveInfo="exclude" />
            <node role="atributes" roleId="ddum.353793545802643479" type="ddum.Attribute" typeId="ddum.353793545802643466" id="2235195415637076948">
              <link role="attributeDeclaration" roleId="ddum.353793545802643467" targetNodeId="adh8.353793545802814494" resolveInfo="name" />
              <node role="value" roleId="ddum.353793545802643468" type="tpsk.StringLiteral" typeId="tpsk.1196861005114" id="2235195415637076949">
                <property name="value" nameId="tpsk.1196861024475" value="**/*.hprof" />
              </node>
            </node>
          </node>
          <node role="nested" roleId="tpsk.1196858559206" type="ddum.TaskCall" typeId="ddum.353793545802643477" id="2235195415637076950">
            <link role="declaration" roleId="ddum.353793545802643478" targetNodeId="adh8.353793545802811560" resolveInfo="exclude" />
            <node role="atributes" roleId="ddum.353793545802643479" type="ddum.Attribute" typeId="ddum.353793545802643466" id="2235195415637076951">
              <link role="attributeDeclaration" roleId="ddum.353793545802643467" targetNodeId="adh8.353793545802814494" resolveInfo="name" />
              <node role="value" roleId="ddum.353793545802643468" type="tpsk.StringLiteral" typeId="tpsk.1196861005114" id="2235195415637076952">
                <property name="value" nameId="tpsk.1196861024475" value="integrationBuild*" />
              </node>
            </node>
          </node>
          <node role="nested" roleId="tpsk.1196858559206" type="ddum.TaskCall" typeId="ddum.353793545802643477" id="8375061986520656486">
            <link role="declaration" roleId="ddum.353793545802643478" targetNodeId="adh8.353793545802811560" resolveInfo="exclude" />
            <node role="atributes" roleId="ddum.353793545802643479" type="ddum.Attribute" typeId="ddum.353793545802643466" id="8375061986520656487">
              <link role="attributeDeclaration" roleId="ddum.353793545802643467" targetNodeId="adh8.353793545802814494" resolveInfo="name" />
              <node role="value" roleId="ddum.353793545802643468" type="tpsk.StringLiteral" typeId="tpsk.1196861005114" id="8375061986520656488">
                <property name="value" nameId="tpsk.1196861024475" value=".git/**" />
              </node>
            </node>
          </node>
          <node role="nested" roleId="tpsk.1196858559206" type="ddum.TaskCall" typeId="ddum.353793545802643477" id="2339938892738152794">
            <link role="declaration" roleId="ddum.353793545802643478" targetNodeId="adh8.353793545802811560" resolveInfo="exclude" />
            <node role="atributes" roleId="ddum.353793545802643479" type="ddum.Attribute" typeId="ddum.353793545802643466" id="2339938892738152795">
              <link role="attributeDeclaration" roleId="ddum.353793545802643467" targetNodeId="adh8.353793545802814494" resolveInfo="name" />
              <node role="value" roleId="ddum.353793545802643468" type="tpsk.StringLiteral" typeId="tpsk.1196861005114" id="2339938892738152796">
                <property name="value" nameId="tpsk.1196861024475" value=".idea/workspace.xml" />
              </node>
            </node>
          </node>
          <node role="nested" roleId="tpsk.1196858559206" type="ddum.TaskCall" typeId="ddum.353793545802643477" id="2339938892738152791">
            <link role="declaration" roleId="ddum.353793545802643478" targetNodeId="adh8.353793545802811560" resolveInfo="exclude" />
            <node role="atributes" roleId="ddum.353793545802643479" type="ddum.Attribute" typeId="ddum.353793545802643466" id="2339938892738152792">
              <link role="attributeDeclaration" roleId="ddum.353793545802643467" targetNodeId="adh8.353793545802814494" resolveInfo="name" />
              <node role="value" roleId="ddum.353793545802643468" type="tpsk.StringLiteral" typeId="tpsk.1196861005114" id="2339938892738152793">
                <property name="value" nameId="tpsk.1196861024475" value="**/.idea/workspace.xml" />
              </node>
            </node>
          </node>
          <node role="atributes" roleId="ddum.353793545802643479" type="ddum.Attribute" typeId="ddum.353793545802643466" id="2235195415637076953">
            <link role="attributeDeclaration" roleId="ddum.353793545802643467" targetNodeId="adh8.353793545802811856" resolveInfo="dir" />
            <node role="value" roleId="ddum.353793545802643468" type="tpsk.FileName" typeId="tpsk.1199031681512" id="2235195415637076954">
              <node role="value" roleId="tpsk.1199031757132" type="tpsk.StringLiteral" typeId="tpsk.1196861005114" id="2235195415637076955">
                <property name="value" nameId="tpsk.1196861024475" value="${base_dir}" />
              </node>
            </node>
          </node>
          <node role="atributes" roleId="ddum.353793545802643479" type="ddum.Attribute" typeId="ddum.353793545802643466" id="2235195415637076956">
            <link role="attributeDeclaration" roleId="ddum.353793545802643467" targetNodeId="adh8.353793545802811860" resolveInfo="prefix" />
            <node role="value" roleId="ddum.353793545802643468" type="tpsk.StringLiteral" typeId="tpsk.1196861005114" id="2235195415637076957">
              <property name="value" nameId="tpsk.1196861024475" value="MPS" />
            </node>
          </node>
        </node>
        <node role="atributes" roleId="ddum.353793545802643479" type="ddum.Attribute" typeId="ddum.353793545802643466" id="2235195415637076964">
          <link role="attributeDeclaration" roleId="ddum.353793545802643467" targetNodeId="adh8.353793545802815899" resolveInfo="destfile" />
          <node role="value" roleId="ddum.353793545802643468" type="tpsk.FileName" typeId="tpsk.1199031681512" id="2235195415637076965">
            <node role="value" roleId="tpsk.1199031757132" type="tpsk.PlusOperation" typeId="tpsk.1197108973325" id="2235195415637076966">
              <node role="right" roleId="tpsk.1197107881958" type="tpsk.PlusOperation" typeId="tpsk.1197108973325" id="2235195415637076967">
                <node role="right" roleId="tpsk.1197107881958" type="tpsk.PlusOperation" typeId="tpsk.1197108973325" id="2235195415637076968">
                  <node role="right" roleId="tpsk.1197107881958" type="tpsk.StringLiteral" typeId="tpsk.1196861005114" id="2235195415637076969">
                    <property name="value" nameId="tpsk.1196861024475" value="-src.zip" />
                  </node>
                  <node role="left" roleId="tpsk.1197107855106" type="tpsk.PropertyReference" typeId="tpsk.1196853662806" id="2235195415637076970">
                    <link role="propertyDeclaration" roleId="tpsk.1196853671400" targetNodeId="2235195415637076857" resolveInfo="build.number" />
                  </node>
                </node>
                <node role="left" roleId="tpsk.1197107855106" type="tpsk.StringLiteral" typeId="tpsk.1196861005114" id="2235195415637076971">
                  <property name="value" nameId="tpsk.1196861024475" value="/" />
                </node>
              </node>
              <node role="left" roleId="tpsk.1197107855106" type="tpsk.PropertyReference" typeId="tpsk.1196853662806" id="2235195415637076972">
                <link role="propertyDeclaration" roleId="tpsk.1196853671400" targetNodeId="2235195415637076851" resolveInfo="output.dir" />
              </node>
            </node>
          </node>
        </node>
        <node role="atributes" roleId="ddum.353793545802643479" type="ddum.Attribute" typeId="ddum.353793545802643466" id="2235195415637076973">
          <link role="attributeDeclaration" roleId="ddum.353793545802643467" targetNodeId="adh8.353793545802815911" resolveInfo="filesonly" />
          <node role="value" roleId="ddum.353793545802643468" type="tpsk.BooleanLiteral" typeId="tpsk.1196865966685" id="2235195415637076974">
            <property name="value" nameId="tpsk.1196866040780" value="true" />
          </node>
        </node>
      </node>
      <node role="taskCall" roleId="tpsk.1196851542249" type="ddum.TaskCall" typeId="ddum.353793545802643477" id="2235195415637076975">
        <link role="declaration" roleId="ddum.353793545802643478" targetNodeId="adh8.353793545802812660" resolveInfo="delete" />
        <node role="atributes" roleId="ddum.353793545802643479" type="ddum.Attribute" typeId="ddum.353793545802643466" id="2235195415637076976">
          <link role="attributeDeclaration" roleId="ddum.353793545802643467" targetNodeId="adh8.353793545802812669" resolveInfo="dir" />
          <node role="value" roleId="ddum.353793545802643468" type="tpsk.PropertyReference" typeId="tpsk.1196853662806" id="2235195415637076977">
            <link role="propertyDeclaration" roleId="tpsk.1196853671400" targetNodeId="2235195415637076902" resolveInfo="tmpdir" />
          </node>
        </node>
      </node>
    </node>
  </root>
  <root id="8431776905956472400">
    <node role="entry" roleId="tps4.701559220729212646" type="tps4.Zip" typeId="tps4.1204018553150" id="8431776905956472401">
      <property name="includes" nameId="tps4.1206439615350" value="**/*.java" />
      <node role="entry" roleId="tps4.1203617897549" type="tps4.Antcall" typeId="tps4.1210777529562" id="8431776905956472412">
        <property name="includes" nameId="tps4.1206439615350" value="**/*.java" />
        <link role="project" roleId="tps4.1210777812278" targetNodeId="2235195415637076848" resolveInfo="help-build" />
        <link role="targetDeclaration" roleId="tps4.1224178284812" targetNodeId="2235195415637076859" resolveInfo="repack.sources" />
        <node role="entry" roleId="tps4.1203617897549" type="tps4.Folder" typeId="tps4.1203598512427" id="8431776905956472423">
          <property name="excludes" nameId="tps4.1204107522064" value="**/sandbox/**" />
          <node role="sourcePath" roleId="tps4.1220982054961" type="tps4.Path" typeId="tps4.1220973916698" id="8431776905956472424">
            <node role="macro" roleId="tps4.1220976095387" type="tps4.MacroReference" typeId="tps4.1220976052975" id="8431776905956472425">
              <property name="name" nameId="tps4.1220976068141" value="mps_home" />
            </node>
            <node role="compositePathComponent" roleId="tps4.1220974249696" type="tps4.CompositePathComponent" typeId="tps4.1220973992845" id="8431776905956472426">
              <node role="pathComponent" roleId="tps4.1220978161990" type="tps4.PathComponent" typeId="tps4.1220973955905" id="4789416207834247959">
                <property name="path" nameId="tps4.1220974398640" value="MPSPlugin" />
              </node>
            </node>
          </node>
        </node>
        <node role="entry" roleId="tps4.1203617897549" type="tps4.Folder" typeId="tps4.1203598512427" id="8431776905956472413">
          <property name="excludes" nameId="tps4.1204107522064" value="**/sandbox/**" />
          <node role="sourcePath" roleId="tps4.1220982054961" type="tps4.Path" typeId="tps4.1220973916698" id="8431776905956472414">
            <node role="macro" roleId="tps4.1220976095387" type="tps4.MacroReference" typeId="tps4.1220976052975" id="8431776905956472415">
              <property name="name" nameId="tps4.1220976068141" value="mps_home" />
            </node>
            <node role="compositePathComponent" roleId="tps4.1220974249696" type="tps4.CompositePathComponent" typeId="tps4.1220973992845" id="8431776905956472416">
              <node role="pathComponent" roleId="tps4.1220978161990" type="tps4.PathComponent" typeId="tps4.1220973955905" id="8431776905956472417">
                <property name="path" nameId="tps4.1220974398640" value="core" />
              </node>
            </node>
          </node>
        </node>
        <node role="entry" roleId="tps4.1203617897549" type="tps4.Folder" typeId="tps4.1203598512427" id="4789416207834247952">
          <property name="excludes" nameId="tps4.1204107522064" value="**/sandbox/**" />
          <node role="sourcePath" roleId="tps4.1220982054961" type="tps4.Path" typeId="tps4.1220973916698" id="4789416207834247953">
            <node role="macro" roleId="tps4.1220976095387" type="tps4.MacroReference" typeId="tps4.1220976052975" id="4789416207834247954">
              <property name="name" nameId="tps4.1220976068141" value="mps_home" />
            </node>
            <node role="compositePathComponent" roleId="tps4.1220974249696" type="tps4.CompositePathComponent" typeId="tps4.1220973992845" id="4789416207834247955">
              <node role="pathComponent" roleId="tps4.1220978161990" type="tps4.PathComponent" typeId="tps4.1220973955905" id="4789416207834247958">
                <property name="path" nameId="tps4.1220974398640" value="languages" />
              </node>
            </node>
          </node>
        </node>
        <node role="entry" roleId="tps4.1203617897549" type="tps4.Folder" typeId="tps4.1203598512427" id="4789416207834247942">
          <property name="excludes" nameId="tps4.1204107522064" value="**/sandbox/**" />
          <node role="sourcePath" roleId="tps4.1220982054961" type="tps4.Path" typeId="tps4.1220973916698" id="4789416207834247943">
            <node role="macro" roleId="tps4.1220976095387" type="tps4.MacroReference" typeId="tps4.1220976052975" id="4789416207834247944">
              <property name="name" nameId="tps4.1220976068141" value="mps_home" />
            </node>
            <node role="compositePathComponent" roleId="tps4.1220974249696" type="tps4.CompositePathComponent" typeId="tps4.1220973992845" id="4789416207834247945">
              <node role="pathComponent" roleId="tps4.1220978161990" type="tps4.PathComponent" typeId="tps4.1220973955905" id="4789416207834247957">
                <property name="path" nameId="tps4.1220974398640" value="plugins" />
              </node>
            </node>
          </node>
        </node>
        <node role="entry" roleId="tps4.1203617897549" type="tps4.Folder" typeId="tps4.1203598512427" id="8431776905956472428">
          <property name="excludes" nameId="tps4.1204107522064" value="**/sandbox/**" />
          <node role="sourcePath" roleId="tps4.1220982054961" type="tps4.Path" typeId="tps4.1220973916698" id="8431776905956472429">
            <node role="macro" roleId="tps4.1220976095387" type="tps4.MacroReference" typeId="tps4.1220976052975" id="8431776905956472430">
              <property name="name" nameId="tps4.1220976068141" value="mps_home" />
            </node>
            <node role="compositePathComponent" roleId="tps4.1220974249696" type="tps4.CompositePathComponent" typeId="tps4.1220973992845" id="8431776905956472431">
              <node role="pathComponent" roleId="tps4.1220978161990" type="tps4.PathComponent" typeId="tps4.1220973955905" id="8431776905956472432">
                <property name="path" nameId="tps4.1220974398640" value="resources" />
              </node>
            </node>
          </node>
        </node>
        <node role="entry" roleId="tps4.1203617897549" type="tps4.Folder" typeId="tps4.1203598512427" id="8431776905956472433">
          <property name="excludes" nameId="tps4.1204107522064" value="**/sandbox/**" />
          <node role="sourcePath" roleId="tps4.1220982054961" type="tps4.Path" typeId="tps4.1220973916698" id="8431776905956472434">
            <node role="macro" roleId="tps4.1220976095387" type="tps4.MacroReference" typeId="tps4.1220976052975" id="8431776905956472435">
              <property name="name" nameId="tps4.1220976068141" value="mps_home" />
            </node>
            <node role="compositePathComponent" roleId="tps4.1220974249696" type="tps4.CompositePathComponent" typeId="tps4.1220973992845" id="8431776905956472436">
              <node role="pathComponent" roleId="tps4.1220978161990" type="tps4.PathComponent" typeId="tps4.1220973955905" id="8431776905956472437">
                <property name="path" nameId="tps4.1220974398640" value="workbench" />
              </node>
            </node>
          </node>
        </node>
        <node role="entry" roleId="tps4.1203617897549" type="tps4.Folder" typeId="tps4.1203598512427" id="135746194687529741">
          <property name="excludes" nameId="tps4.1204107522064" value="**/sandbox/**" />
          <node role="sourcePath" roleId="tps4.1220982054961" type="tps4.Path" typeId="tps4.1220973916698" id="135746194687529742">
            <node role="macro" roleId="tps4.1220976095387" type="tps4.MacroReference" typeId="tps4.1220976052975" id="135746194687529743">
              <property name="name" nameId="tps4.1220976068141" value="mps_home" />
            </node>
            <node role="compositePathComponent" roleId="tps4.1220974249696" type="tps4.CompositePathComponent" typeId="tps4.1220973992845" id="135746194687529744">
              <node role="pathComponent" roleId="tps4.1220978161990" type="tps4.PathComponent" typeId="tps4.1220973955905" id="135746194687529746">
                <property name="path" nameId="tps4.1220974398640" value="testbench" />
              </node>
            </node>
          </node>
        </node>
        <node role="delete" roleId="tps4.1210852534988" type="tps4.Delete" typeId="tps4.1204122781510" id="8431776905956472438" />
      </node>
      <node role="delete" roleId="tps4.1239622410040" type="tps4.Delete" typeId="tps4.1204122781510" id="8431776905956472439" />
      <node role="title" roleId="tps4.1205340441197" type="tps4.SimpleString" typeId="tps4.1205339044029" id="8431776905956472440">
        <property name="name" nameId="tps4.1223641503366" value="MPS-src.zip" />
      </node>
    </node>
  </root>
  <root id="8431776905956472682">
    <node role="entry" roleId="tps4.701559220729212646" type="tps4.Jar" typeId="tps4.1203598417283" id="8431776905956472683">
      <property name="excludes" nameId="tps4.1204107522064" value="" />
      <node role="delete" roleId="tps4.1239622410040" type="tps4.Delete" typeId="tps4.1204122781510" id="8431776905956472684" />
      <node role="title" roleId="tps4.1205340441197" type="tps4.SimpleString" typeId="tps4.1205339044029" id="8431776905956472685">
        <property name="name" nameId="tps4.1223641503366" value="generate.ant.task.jar" />
      </node>
      <node role="entry" roleId="tps4.1203617897549" type="tps4.Copy" typeId="tps4.1204015075559" id="8431776905956472686">
        <property name="name" nameId="tpck.1169194664001" value="" />
        <property name="excludes" nameId="tps4.1204107538752" value="" />
        <property name="includes" nameId="tps4.1206439809898" value="**/*.class, **/*.xml" />
        <node role="sourcePath" roleId="tps4.1220974847213" type="tps4.Path" typeId="tps4.1220973916698" id="8431776905956472687">
          <node role="macro" roleId="tps4.1220976095387" type="tps4.MacroReference" typeId="tps4.1220976052975" id="8431776905956472688">
            <property name="name" nameId="tps4.1220976068141" value="mps_home" />
          </node>
          <node role="compositePathComponent" roleId="tps4.1220974249696" type="tps4.CompositePathComponent" typeId="tps4.1220973992845" id="8431776905956472689">
            <node role="pathComponent" roleId="tps4.1220978161990" type="tps4.PathComponent" typeId="tps4.1220973955905" id="3749843785778538831">
              <property name="path" nameId="tps4.1220974398640" value="languages" />
            </node>
            <node role="pathComponent" roleId="tps4.1220978161990" type="tps4.PathComponent" typeId="tps4.1220973955905" id="3749843785778538833">
              <property name="path" nameId="tps4.1220974398640" value="util" />
            </node>
            <node role="pathComponent" roleId="tps4.1220978161990" type="tps4.PathComponent" typeId="tps4.1220973955905" id="8431776905956472691">
              <property name="path" nameId="tps4.1220974398640" value="buildlanguage" />
            </node>
            <node role="pathComponent" roleId="tps4.1220978161990" type="tps4.PathComponent" typeId="tps4.1220973955905" id="8431776905956472692">
              <property name="path" nameId="tps4.1220974398640" value="ant" />
            </node>
            <node role="pathComponent" roleId="tps4.1220978161990" type="tps4.PathComponent" typeId="tps4.1220973955905" id="8431776905956472693">
              <property name="path" nameId="tps4.1220974398640" value="classes" />
            </node>
          </node>
        </node>
      </node>
      <node role="entry" roleId="tps4.1203617897549" type="tps4.Echo" typeId="tps4.1205331422635" id="3737212209850343886">
        <node role="sourcePath" roleId="tps4.1220981955937" type="tps4.Path" typeId="tps4.1220973916698" id="3737212209850343887">
          <node role="macro" roleId="tps4.1220976095387" type="tps4.MacroReference" typeId="tps4.1220976052975" id="3737212209850343888">
            <property name="name" nameId="tps4.1220976068141" value="basedir" />
          </node>
          <node role="compositePathComponent" roleId="tps4.1220974249696" type="tps4.CompositePathComponent" typeId="tps4.1220973992845" id="3737212209850343889" />
        </node>
        <node role="message" roleId="tps4.1205340508811" type="tps4.CompositeString" typeId="tps4.1205342812422" id="3737212209850343890">
          <node role="left" roleId="tps4.1205342829799" type="tps4.SimpleString" typeId="tps4.1205339044029" id="3737212209850343891">
            <property name="name" nameId="tps4.1223641503366" value="build.number=" />
          </node>
          <node role="right" roleId="tps4.1205342834160" type="tps4.CompositeString" typeId="tps4.1205342812422" id="3737212209850343892">
            <node role="left" roleId="tps4.1205342829799" type="tps4.VariableReference" typeId="tps4.1205339464939" id="3737212209850343893">
              <link role="variable" roleId="tps4.1205339484191" targetNodeId="2235195415637077105" resolveInfo="build" />
            </node>
            <node role="right" roleId="tps4.1205342834160" type="tps4.CompositeString" typeId="tps4.1205342812422" id="3737212209850343894">
              <node role="left" roleId="tps4.1205342829799" type="tps4.CompositeString" typeId="tps4.1205342812422" id="3737212209850343895">
                <node role="left" roleId="tps4.1205342829799" type="tps4.CompositeString" typeId="tps4.1205342812422" id="3737212209850343896">
                  <node role="left" roleId="tps4.1205342829799" type="tps4.VariableReference" typeId="tps4.1205339464939" id="3737212209850343897">
                    <link role="variable" roleId="tps4.1205339484191" targetNodeId="nqc9.5558646027962551662" resolveInfo="\n" />
                  </node>
                  <node role="right" roleId="tps4.1205342834160" type="tps4.SimpleString" typeId="tps4.1205339044029" id="3737212209850343898">
                    <property name="name" nameId="tps4.1223641503366" value="date=" />
                  </node>
                </node>
                <node role="right" roleId="tps4.1205342834160" type="tps4.CompositeString" typeId="tps4.1205342812422" id="3737212209850343899">
                  <node role="left" roleId="tps4.1205342829799" type="tps4.VariableReference" typeId="tps4.1205339464939" id="3737212209850343900">
                    <link role="variable" roleId="tps4.1205339484191" targetNodeId="nqc9.5558646027962551661" resolveInfo="date" />
                  </node>
                  <node role="right" roleId="tps4.1205342834160" type="tps4.VariableReference" typeId="tps4.1205339464939" id="3737212209850343901">
                    <link role="variable" roleId="tps4.1205339484191" targetNodeId="nqc9.5558646027962551662" resolveInfo="\n" />
                  </node>
                </node>
              </node>
              <node role="right" roleId="tps4.1205342834160" type="tps4.CompositeString" typeId="tps4.1205342812422" id="3737212209850343902">
                <node role="left" roleId="tps4.1205342829799" type="tps4.SimpleString" typeId="tps4.1205339044029" id="3737212209850343903">
                  <property name="name" nameId="tps4.1223641503366" value="revision.number=" />
                </node>
                <node role="right" roleId="tps4.1205342834160" type="tps4.CompositeString" typeId="tps4.1205342812422" id="3737212209850343904">
                  <node role="left" roleId="tps4.1205342829799" type="tps4.VariableReference" typeId="tps4.1205339464939" id="3737212209850343905">
                    <link role="variable" roleId="tps4.1205339484191" targetNodeId="2235195415637077106" resolveInfo="revision" />
                  </node>
                  <node role="right" roleId="tps4.1205342834160" type="tps4.CompositeString" typeId="tps4.1205342812422" id="3737212209850343906">
                    <node role="left" roleId="tps4.1205342829799" type="tps4.VariableReference" typeId="tps4.1205339464939" id="3737212209850343907">
                      <link role="variable" roleId="tps4.1205339484191" targetNodeId="nqc9.5558646027962551662" resolveInfo="\n" />
                    </node>
                    <node role="right" roleId="tps4.1205342834160" type="tps4.CompositeString" typeId="tps4.1205342812422" id="3737212209850343908">
                      <node role="right" roleId="tps4.1205342834160" type="tps4.CompositeString" typeId="tps4.1205342812422" id="3737212209850343909">
                        <node role="right" roleId="tps4.1205342834160" type="tps4.VariableReference" typeId="tps4.1205339464939" id="3737212209850343910">
                          <link role="variable" roleId="tps4.1205339484191" targetNodeId="2235195415637077108" resolveInfo="version" />
                        </node>
                        <node role="left" roleId="tps4.1205342829799" type="tps4.SimpleString" typeId="tps4.1205339044029" id="3737212209850343911">
                          <property name="name" nameId="tps4.1223641503366" value="version=" />
                        </node>
                      </node>
                      <node role="left" roleId="tps4.1205342829799" type="tps4.CompositeString" typeId="tps4.1205342812422" id="3737212209850343912">
                        <node role="right" roleId="tps4.1205342834160" type="tps4.VariableReference" typeId="tps4.1205339464939" id="3737212209850343913">
                          <link role="variable" roleId="tps4.1205339484191" targetNodeId="nqc9.5558646027962551662" resolveInfo="\n" />
                        </node>
                        <node role="left" roleId="tps4.1205342829799" type="tps4.CompositeString" typeId="tps4.1205342812422" id="3737212209850343914">
                          <node role="left" roleId="tps4.1205342829799" type="tps4.SimpleString" typeId="tps4.1205339044029" id="3737212209850343915">
                            <property name="name" nameId="tps4.1223641503366" value="configuration.name=" />
                          </node>
                          <node role="right" roleId="tps4.1205342834160" type="tps4.VariableReference" typeId="tps4.1205339464939" id="3737212209850343916">
                            <link role="variable" roleId="tps4.1205339484191" targetNodeId="2235195415637077107" resolveInfo="configuration" />
                          </node>
                        </node>
                      </node>
                    </node>
                  </node>
                </node>
              </node>
            </node>
          </node>
        </node>
        <node role="title" roleId="tps4.1205340441197" type="tps4.SimpleString" typeId="tps4.1205339044029" id="3737212209850343917">
          <property name="name" nameId="tps4.1223641503366" value="build.number" />
        </node>
      </node>
    </node>
  </root>
  <root id="8431776905956472694">
    <node role="entry" roleId="tps4.701559220729212646" type="tps4.Jar" typeId="tps4.1203598417283" id="8431776905956472695">
      <node role="entry" roleId="tps4.1203617897549" type="tps4.Copy" typeId="tps4.1204015075559" id="8431776905956472696">
        <property name="name" nameId="tpck.1169194664001" value="" />
        <property name="excludes" nameId="tps4.1204107538752" value="" />
        <node role="sourcePath" roleId="tps4.1220974847213" type="tps4.Path" typeId="tps4.1220973916698" id="8431776905956472697">
          <node role="macro" roleId="tps4.1220976095387" type="tps4.MacroReference" typeId="tps4.1220976052975" id="8431776905956472698">
            <property name="name" nameId="tps4.1220976068141" value="mps_home" />
          </node>
          <node role="compositePathComponent" roleId="tps4.1220974249696" type="tps4.CompositePathComponent" typeId="tps4.1220973992845" id="8431776905956472699">
            <node role="pathComponent" roleId="tps4.1220978161990" type="tps4.PathComponent" typeId="tps4.1220973955905" id="8431776905956472700">
              <property name="path" nameId="tps4.1220974398640" value="core" />
            </node>
            <node role="pathComponent" roleId="tps4.1220978161990" type="tps4.PathComponent" typeId="tps4.1220973955905" id="8431776905956472701">
              <property name="path" nameId="tps4.1220974398640" value="idea-patch" />
            </node>
            <node role="pathComponent" roleId="tps4.1220978161990" type="tps4.PathComponent" typeId="tps4.1220973955905" id="8431776905956472702">
              <property name="path" nameId="tps4.1220974398640" value="classes" />
            </node>
          </node>
        </node>
      </node>
      <node role="delete" roleId="tps4.1239622410040" type="tps4.Delete" typeId="tps4.1204122781510" id="8431776905956472703" />
      <node role="title" roleId="tps4.1205340441197" type="tps4.SimpleString" typeId="tps4.1205339044029" id="8431776905956472704">
        <property name="name" nameId="tps4.1223641503366" value="idea-patch.jar" />
      </node>
    </node>
  </root>
  <root id="8431776905956472723">
    <node role="entry" roleId="tps4.701559220729212646" type="tps4.Jar" typeId="tps4.1203598417283" id="8431776905956472724">
      <node role="entry" roleId="tps4.1203617897549" type="tps4.Copy" typeId="tps4.1204015075559" id="713639312207922614">
        <property name="name" nameId="tpck.1169194664001" value="" />
        <property name="excludes" nameId="tps4.1204107538752" value="" />
        <node role="sourcePath" roleId="tps4.1220974847213" type="tps4.Path" typeId="tps4.1220973916698" id="713639312207922615">
          <node role="macro" roleId="tps4.1220976095387" type="tps4.MacroReference" typeId="tps4.1220976052975" id="713639312207922617">
            <property name="name" nameId="tps4.1220976068141" value="mps_home" />
          </node>
          <node role="compositePathComponent" roleId="tps4.1220974249696" type="tps4.CompositePathComponent" typeId="tps4.1220973992845" id="713639312207922618">
            <node role="pathComponent" roleId="tps4.1220978161990" type="tps4.PathComponent" typeId="tps4.1220973955905" id="713639312207922619">
              <property name="path" nameId="tps4.1220974398640" value="core" />
            </node>
            <node role="pathComponent" roleId="tps4.1220978161990" type="tps4.PathComponent" typeId="tps4.1220973955905" id="713639312207922621">
              <property name="path" nameId="tps4.1220974398640" value="analyzers" />
            </node>
            <node role="pathComponent" roleId="tps4.1220978161990" type="tps4.PathComponent" typeId="tps4.1220973955905" id="713639312207922623">
              <property name="path" nameId="tps4.1220974398640" value="classes" />
            </node>
          </node>
        </node>
      </node>
      <node role="entry" roleId="tps4.1203617897549" type="tps4.Copy" typeId="tps4.1204015075559" id="8431776905956472773">
        <node role="sourcePath" roleId="tps4.1220974847213" type="tps4.Path" typeId="tps4.1220973916698" id="8431776905956472774">
          <node role="macro" roleId="tps4.1220976095387" type="tps4.MacroReference" typeId="tps4.1220976052975" id="8431776905956472775">
            <property name="name" nameId="tps4.1220976068141" value="mps_home" />
          </node>
          <node role="compositePathComponent" roleId="tps4.1220974249696" type="tps4.CompositePathComponent" typeId="tps4.1220973992845" id="8431776905956472776">
            <node role="pathComponent" roleId="tps4.1220978161990" type="tps4.PathComponent" typeId="tps4.1220973955905" id="8431776905956472777">
              <property name="path" nameId="tps4.1220974398640" value="core" />
            </node>
            <node role="pathComponent" roleId="tps4.1220978161990" type="tps4.PathComponent" typeId="tps4.1220973955905" id="8431776905956472778">
              <property name="path" nameId="tps4.1220974398640" value="kernel" />
            </node>
            <node role="pathComponent" roleId="tps4.1220978161990" type="tps4.PathComponent" typeId="tps4.1220973955905" id="8431776905956472779">
              <property name="path" nameId="tps4.1220974398640" value="classes" />
            </node>
          </node>
        </node>
      </node>
      <node role="entry" roleId="tps4.1203617897549" type="tps4.Copy" typeId="tps4.1204015075559" id="6580548712479854556">
        <property name="name" nameId="tpck.1169194664001" value="" />
        <property name="excludes" nameId="tps4.1204107538752" value="" />
        <node role="sourcePath" roleId="tps4.1220974847213" type="tps4.Path" typeId="tps4.1220973916698" id="6580548712479854557">
          <node role="macro" roleId="tps4.1220976095387" type="tps4.MacroReference" typeId="tps4.1220976052975" id="6580548712479854558">
            <property name="name" nameId="tps4.1220976068141" value="mps_home" />
          </node>
          <node role="compositePathComponent" roleId="tps4.1220974249696" type="tps4.CompositePathComponent" typeId="tps4.1220973992845" id="6580548712479854559">
            <node role="pathComponent" roleId="tps4.1220978161990" type="tps4.PathComponent" typeId="tps4.1220973955905" id="6580548712479854560">
              <property name="path" nameId="tps4.1220974398640" value="core" />
            </node>
            <node role="pathComponent" roleId="tps4.1220978161990" type="tps4.PathComponent" typeId="tps4.1220973955905" id="6580548712479854561">
              <property name="path" nameId="tps4.1220974398640" value="runtime" />
            </node>
            <node role="pathComponent" roleId="tps4.1220978161990" type="tps4.PathComponent" typeId="tps4.1220973955905" id="6580548712479854562">
              <property name="path" nameId="tps4.1220974398640" value="classes" />
            </node>
          </node>
        </node>
      </node>
      <node role="entry" roleId="tps4.1203617897549" type="tps4.Copy" typeId="tps4.1204015075559" id="3050731179905795638">
        <property name="name" nameId="tpck.1169194664001" value="" />
        <property name="excludes" nameId="tps4.1204107538752" value="" />
        <node role="sourcePath" roleId="tps4.1220974847213" type="tps4.Path" typeId="tps4.1220973916698" id="3050731179905795639">
          <node role="macro" roleId="tps4.1220976095387" type="tps4.MacroReference" typeId="tps4.1220976052975" id="3050731179905795640">
            <property name="name" nameId="tps4.1220976068141" value="mps_home" />
          </node>
          <node role="compositePathComponent" roleId="tps4.1220974249696" type="tps4.CompositePathComponent" typeId="tps4.1220973992845" id="3050731179905795641">
            <node role="pathComponent" roleId="tps4.1220978161990" type="tps4.PathComponent" typeId="tps4.1220973955905" id="3050731179905795642">
              <property name="path" nameId="tps4.1220974398640" value="core" />
            </node>
            <node role="pathComponent" roleId="tps4.1220978161990" type="tps4.PathComponent" typeId="tps4.1220973955905" id="3050731179905795645">
              <property name="path" nameId="tps4.1220974398640" value="findUsages-runtime" />
            </node>
            <node role="pathComponent" roleId="tps4.1220978161990" type="tps4.PathComponent" typeId="tps4.1220973955905" id="3050731179905795644">
              <property name="path" nameId="tps4.1220974398640" value="classes" />
            </node>
          </node>
        </node>
      </node>
      <node role="entry" roleId="tps4.1203617897549" type="tps4.Copy" typeId="tps4.1204015075559" id="4947949243743638875">
        <property name="name" nameId="tpck.1169194664001" value="" />
        <property name="excludes" nameId="tps4.1204107538752" value="" />
        <node role="sourcePath" roleId="tps4.1220974847213" type="tps4.Path" typeId="tps4.1220973916698" id="4947949243743638876">
          <node role="macro" roleId="tps4.1220976095387" type="tps4.MacroReference" typeId="tps4.1220976052975" id="4947949243743638877">
            <property name="name" nameId="tps4.1220976068141" value="mps_home" />
          </node>
          <node role="compositePathComponent" roleId="tps4.1220974249696" type="tps4.CompositePathComponent" typeId="tps4.1220973992845" id="4947949243743638878">
            <node role="pathComponent" roleId="tps4.1220978161990" type="tps4.PathComponent" typeId="tps4.1220973955905" id="4947949243743638879">
              <property name="path" nameId="tps4.1220974398640" value="core" />
            </node>
            <node role="pathComponent" roleId="tps4.1220978161990" type="tps4.PathComponent" typeId="tps4.1220973955905" id="4947949243743638882">
              <property name="path" nameId="tps4.1220974398640" value="refactoring-runtime" />
            </node>
            <node role="pathComponent" roleId="tps4.1220978161990" type="tps4.PathComponent" typeId="tps4.1220973955905" id="4947949243743638881">
              <property name="path" nameId="tps4.1220974398640" value="classes" />
            </node>
          </node>
        </node>
      </node>
      <node role="entry" roleId="tps4.1203617897549" type="tps4.Copy" typeId="tps4.1204015075559" id="6580548712479854547">
        <property name="name" nameId="tpck.1169194664001" value="" />
        <property name="excludes" nameId="tps4.1204107538752" value="" />
        <node role="sourcePath" roleId="tps4.1220974847213" type="tps4.Path" typeId="tps4.1220973916698" id="6580548712479854548">
          <node role="macro" roleId="tps4.1220976095387" type="tps4.MacroReference" typeId="tps4.1220976052975" id="6580548712479854549">
            <property name="name" nameId="tps4.1220976068141" value="mps_home" />
          </node>
          <node role="compositePathComponent" roleId="tps4.1220974249696" type="tps4.CompositePathComponent" typeId="tps4.1220973992845" id="6580548712479854550">
            <node role="pathComponent" roleId="tps4.1220978161990" type="tps4.PathComponent" typeId="tps4.1220973955905" id="6580548712479854551">
              <property name="path" nameId="tps4.1220974398640" value="core" />
            </node>
            <node role="pathComponent" roleId="tps4.1220978161990" type="tps4.PathComponent" typeId="tps4.1220973955905" id="6580548712479854552">
              <property name="path" nameId="tps4.1220974398640" value="typesystemEngine" />
            </node>
            <node role="pathComponent" roleId="tps4.1220978161990" type="tps4.PathComponent" typeId="tps4.1220973955905" id="6580548712479854553">
              <property name="path" nameId="tps4.1220974398640" value="classes" />
            </node>
          </node>
        </node>
      </node>
      <node role="entry" roleId="tps4.1203617897549" type="tps4.Copy" typeId="tps4.1204015075559" id="8431776905956472766">
        <property name="name" nameId="tpck.1169194664001" value="" />
        <property name="excludes" nameId="tps4.1204107538752" value="" />
        <node role="sourcePath" roleId="tps4.1220974847213" type="tps4.Path" typeId="tps4.1220973916698" id="8431776905956472767">
          <node role="macro" roleId="tps4.1220976095387" type="tps4.MacroReference" typeId="tps4.1220976052975" id="8431776905956472768">
            <property name="name" nameId="tps4.1220976068141" value="mps_home" />
          </node>
          <node role="compositePathComponent" roleId="tps4.1220974249696" type="tps4.CompositePathComponent" typeId="tps4.1220973992845" id="8431776905956472769">
            <node role="pathComponent" roleId="tps4.1220978161990" type="tps4.PathComponent" typeId="tps4.1220973955905" id="8431776905956472770">
              <property name="path" nameId="tps4.1220974398640" value="core" />
            </node>
            <node role="pathComponent" roleId="tps4.1220978161990" type="tps4.PathComponent" typeId="tps4.1220973955905" id="8431776905956472771">
              <property name="path" nameId="tps4.1220974398640" value="generator" />
            </node>
            <node role="pathComponent" roleId="tps4.1220978161990" type="tps4.PathComponent" typeId="tps4.1220973955905" id="8431776905956472772">
              <property name="path" nameId="tps4.1220974398640" value="classes" />
            </node>
          </node>
        </node>
      </node>
      <node role="entry" roleId="tps4.1203617897549" type="tps4.Copy" typeId="tps4.1204015075559" id="3646513537108689199">
        <property name="name" nameId="tpck.1169194664001" value="" />
        <property name="excludes" nameId="tps4.1204107538752" value="" />
        <node role="sourcePath" roleId="tps4.1220974847213" type="tps4.Path" typeId="tps4.1220973916698" id="3646513537108689200">
          <node role="macro" roleId="tps4.1220976095387" type="tps4.MacroReference" typeId="tps4.1220976052975" id="3646513537108689203">
            <property name="name" nameId="tps4.1220976068141" value="mps_home" />
          </node>
          <node role="compositePathComponent" roleId="tps4.1220974249696" type="tps4.CompositePathComponent" typeId="tps4.1220973992845" id="3646513537108689202">
            <node role="pathComponent" roleId="tps4.1220978161990" type="tps4.PathComponent" typeId="tps4.1220973955905" id="3646513537108689204">
              <property name="path" nameId="tps4.1220974398640" value="core" />
            </node>
            <node role="pathComponent" roleId="tps4.1220978161990" type="tps4.PathComponent" typeId="tps4.1220973955905" id="3646513537108689206">
              <property name="path" nameId="tps4.1220974398640" value="make-runtime" />
            </node>
            <node role="pathComponent" roleId="tps4.1220978161990" type="tps4.PathComponent" typeId="tps4.1220973955905" id="3646513537108689208">
              <property name="path" nameId="tps4.1220974398640" value="classes" />
            </node>
          </node>
        </node>
      </node>
<<<<<<< HEAD
=======
      <node role="entry" roleId="tps4.1203617897549" type="tps4.Copy" typeId="tps4.1204015075559" id="8340725549277608434">
        <property name="name" nameId="tpck.1169194664001" value="" />
        <property name="excludes" nameId="tps4.1204107538752" value="" />
        <node role="sourcePath" roleId="tps4.1220974847213" type="tps4.Path" typeId="tps4.1220973916698" id="8340725549277608435">
          <node role="macro" roleId="tps4.1220976095387" type="tps4.MacroReference" typeId="tps4.1220976052975" id="8340725549277608436">
            <property name="name" nameId="tps4.1220976068141" value="mps_home" />
          </node>
          <node role="compositePathComponent" roleId="tps4.1220974249696" type="tps4.CompositePathComponent" typeId="tps4.1220973992845" id="8340725549277608437">
            <node role="pathComponent" roleId="tps4.1220978161990" type="tps4.PathComponent" typeId="tps4.1220973955905" id="7002681974225497267">
              <property name="path" nameId="tps4.1220974398640" value="languages" />
            </node>
            <node role="pathComponent" roleId="tps4.1220978161990" type="tps4.PathComponent" typeId="tps4.1220973955905" id="8340725549277608439">
              <property name="path" nameId="tps4.1220974398640" value="baseLanguage" />
            </node>
            <node role="pathComponent" roleId="tps4.1220978161990" type="tps4.PathComponent" typeId="tps4.1220973955905" id="8340725549277608466">
              <property name="path" nameId="tps4.1220974398640" value="closures" />
            </node>
            <node role="pathComponent" roleId="tps4.1220978161990" type="tps4.PathComponent" typeId="tps4.1220973955905" id="8340725549277608467">
              <property name="path" nameId="tps4.1220974398640" value="runtime" />
            </node>
            <node role="pathComponent" roleId="tps4.1220978161990" type="tps4.PathComponent" typeId="tps4.1220973955905" id="8340725549277608469">
              <property name="path" nameId="tps4.1220974398640" value="classes" />
            </node>
          </node>
        </node>
      </node>
      <node role="entry" roleId="tps4.1203617897549" type="tps4.Copy" typeId="tps4.1204015075559" id="8340725549277608442">
        <property name="name" nameId="tpck.1169194664001" value="" />
        <property name="excludes" nameId="tps4.1204107538752" value="" />
        <node role="sourcePath" roleId="tps4.1220974847213" type="tps4.Path" typeId="tps4.1220973916698" id="8340725549277608443">
          <node role="macro" roleId="tps4.1220976095387" type="tps4.MacroReference" typeId="tps4.1220976052975" id="8340725549277608444">
            <property name="name" nameId="tps4.1220976068141" value="mps_home" />
          </node>
          <node role="compositePathComponent" roleId="tps4.1220974249696" type="tps4.CompositePathComponent" typeId="tps4.1220973992845" id="8340725549277608445">
            <node role="pathComponent" roleId="tps4.1220978161990" type="tps4.PathComponent" typeId="tps4.1220973955905" id="7002681974225497268">
              <property name="path" nameId="tps4.1220974398640" value="languages" />
            </node>
            <node role="pathComponent" roleId="tps4.1220978161990" type="tps4.PathComponent" typeId="tps4.1220973955905" id="8340725549277608447">
              <property name="path" nameId="tps4.1220974398640" value="baseLanguage" />
            </node>
            <node role="pathComponent" roleId="tps4.1220978161990" type="tps4.PathComponent" typeId="tps4.1220973955905" id="8340725549277608470">
              <property name="path" nameId="tps4.1220974398640" value="collections" />
            </node>
            <node role="pathComponent" roleId="tps4.1220978161990" type="tps4.PathComponent" typeId="tps4.1220973955905" id="8340725549277608471">
              <property name="path" nameId="tps4.1220974398640" value="runtime" />
            </node>
            <node role="pathComponent" roleId="tps4.1220978161990" type="tps4.PathComponent" typeId="tps4.1220973955905" id="8340725549277608473">
              <property name="path" nameId="tps4.1220974398640" value="classes" />
            </node>
          </node>
        </node>
      </node>
      <node role="entry" roleId="tps4.1203617897549" type="tps4.Copy" typeId="tps4.1204015075559" id="8340725549277608458">
        <property name="name" nameId="tpck.1169194664001" value="" />
        <property name="excludes" nameId="tps4.1204107538752" value="" />
        <node role="sourcePath" roleId="tps4.1220974847213" type="tps4.Path" typeId="tps4.1220973916698" id="8340725549277608459">
          <node role="macro" roleId="tps4.1220976095387" type="tps4.MacroReference" typeId="tps4.1220976052975" id="8340725549277608460">
            <property name="name" nameId="tps4.1220976068141" value="mps_home" />
          </node>
          <node role="compositePathComponent" roleId="tps4.1220974249696" type="tps4.CompositePathComponent" typeId="tps4.1220973992845" id="8340725549277608461">
            <node role="pathComponent" roleId="tps4.1220978161990" type="tps4.PathComponent" typeId="tps4.1220973955905" id="7002681974225497269">
              <property name="path" nameId="tps4.1220974398640" value="languages" />
            </node>
            <node role="pathComponent" roleId="tps4.1220978161990" type="tps4.PathComponent" typeId="tps4.1220973955905" id="8340725549277608463">
              <property name="path" nameId="tps4.1220974398640" value="baseLanguage" />
            </node>
            <node role="pathComponent" roleId="tps4.1220978161990" type="tps4.PathComponent" typeId="tps4.1220973955905" id="8340725549277608483">
              <property name="path" nameId="tps4.1220974398640" value="tuples" />
            </node>
            <node role="pathComponent" roleId="tps4.1220978161990" type="tps4.PathComponent" typeId="tps4.1220973955905" id="8340725549277608484">
              <property name="path" nameId="tps4.1220974398640" value="runtime" />
            </node>
            <node role="pathComponent" roleId="tps4.1220978161990" type="tps4.PathComponent" typeId="tps4.1220973955905" id="1359223313984479127">
              <property name="path" nameId="tps4.1220974398640" value="classes" />
            </node>
          </node>
        </node>
      </node>
>>>>>>> 5b4cc923
      <node role="entry" roleId="tps4.1203617897549" type="tps4.Copy" typeId="tps4.1204015075559" id="3803007879919844455">
        <property name="name" nameId="tpck.1169194664001" value="" />
        <property name="excludes" nameId="tps4.1204107538752" value="" />
        <node role="sourcePath" roleId="tps4.1220974847213" type="tps4.Path" typeId="tps4.1220973916698" id="3803007879919844453">
          <node role="macro" roleId="tps4.1220976095387" type="tps4.MacroReference" typeId="tps4.1220976052975" id="3803007879919844469">
            <property name="name" nameId="tps4.1220976068141" value="mps_home" />
          </node>
          <node role="compositePathComponent" roleId="tps4.1220974249696" type="tps4.CompositePathComponent" typeId="tps4.1220973992845" id="3803007879919844471">
            <node role="pathComponent" roleId="tps4.1220978161990" type="tps4.PathComponent" typeId="tps4.1220973955905" id="7002681974225497270">
              <property name="path" nameId="tps4.1220974398640" value="languages" />
            </node>
            <node role="pathComponent" roleId="tps4.1220978161990" type="tps4.PathComponent" typeId="tps4.1220973955905" id="3803007879919844467">
              <property name="path" nameId="tps4.1220974398640" value="baseLanguage" />
            </node>
            <node role="pathComponent" roleId="tps4.1220978161990" type="tps4.PathComponent" typeId="tps4.1220973955905" id="3803007879919844461">
              <property name="path" nameId="tps4.1220974398640" value="baseLanguage" />
            </node>
            <node role="pathComponent" roleId="tps4.1220978161990" type="tps4.PathComponent" typeId="tps4.1220973955905" id="3803007879919844463">
              <property name="path" nameId="tps4.1220974398640" value="solutions" />
            </node>
            <node role="pathComponent" roleId="tps4.1220978161990" type="tps4.PathComponent" typeId="tps4.1220973955905" id="3803007879919844457">
              <property name="path" nameId="tps4.1220974398640" value="jetbrains.mps.baseLanguage.search" />
            </node>
            <node role="pathComponent" roleId="tps4.1220978161990" type="tps4.PathComponent" typeId="tps4.1220973955905" id="3803007879919844459">
              <property name="path" nameId="tps4.1220974398640" value="classes_gen" />
            </node>
          </node>
        </node>
      </node>
      <node role="entry" roleId="tps4.1203617897549" type="tps4.Copy" typeId="tps4.1204015075559" id="206534827079935130">
        <property name="name" nameId="tpck.1169194664001" value="" />
        <property name="excludes" nameId="tps4.1204107538752" value="" />
        <node role="sourcePath" roleId="tps4.1220974847213" type="tps4.Path" typeId="tps4.1220973916698" id="206534827079935131">
          <node role="macro" roleId="tps4.1220976095387" type="tps4.MacroReference" typeId="tps4.1220976052975" id="206534827079935133">
            <property name="name" nameId="tps4.1220976068141" value="mps_home" />
          </node>
          <node role="compositePathComponent" roleId="tps4.1220974249696" type="tps4.CompositePathComponent" typeId="tps4.1220973992845" id="206534827079935134">
            <node role="pathComponent" roleId="tps4.1220978161990" type="tps4.PathComponent" typeId="tps4.1220973955905" id="7002681974225497271">
              <property name="path" nameId="tps4.1220974398640" value="languages" />
            </node>
            <node role="pathComponent" roleId="tps4.1220978161990" type="tps4.PathComponent" typeId="tps4.1220973955905" id="206534827079935138">
              <property name="path" nameId="tps4.1220974398640" value="baseLanguage" />
            </node>
            <node role="pathComponent" roleId="tps4.1220978161990" type="tps4.PathComponent" typeId="tps4.1220973955905" id="206534827079935140">
              <property name="path" nameId="tps4.1220974398640" value="baseLanguage" />
            </node>
            <node role="pathComponent" roleId="tps4.1220978161990" type="tps4.PathComponent" typeId="tps4.1220973955905" id="206534827079935142">
              <property name="path" nameId="tps4.1220974398640" value="solutions" />
            </node>
            <node role="pathComponent" roleId="tps4.1220978161990" type="tps4.PathComponent" typeId="tps4.1220973955905" id="206534827079935144">
              <property name="path" nameId="tps4.1220974398640" value="jetbrains.mps.baseLanguage.util" />
            </node>
            <node role="pathComponent" roleId="tps4.1220978161990" type="tps4.PathComponent" typeId="tps4.1220973955905" id="206534827079935146">
              <property name="path" nameId="tps4.1220974398640" value="classes" />
            </node>
          </node>
        </node>
      </node>
      <node role="entry" roleId="tps4.1203617897549" type="tps4.Folder" typeId="tps4.1203598512427" id="2901107368280474168">
        <node role="entry" roleId="tps4.1203617897549" type="tps4.Module" typeId="tps4.1203599702327" id="7451905405776981199">
          <property name="id" nameId="tps4.1222447189012" value="af19274f-5f89-42dd-8f3c-c9932448f7f2" />
          <property name="doNotJar" nameId="tps4.2850282874221099799" value="true" />
        </node>
        <node role="entry" roleId="tps4.1203617897549" type="tps4.Module" typeId="tps4.1203599702327" id="7451905405776927855">
          <property name="id" nameId="tps4.1222447189012" value="2d3c70e9-aab2-4870-8d8d-6036800e4103" />
          <property name="doNotJar" nameId="tps4.2850282874221099799" value="true" />
        </node>
        <node role="entry" roleId="tps4.1203617897549" type="tps4.Module" typeId="tps4.1203599702327" id="9038407502456455092">
          <property name="id" nameId="tps4.1222447189012" value="9a4afe51-f114-4595-b5df-048ce3c596be" />
          <property name="doNotJar" nameId="tps4.2850282874221099799" value="true" />
        </node>
        <node role="entry" roleId="tps4.1203617897549" type="tps4.Module" typeId="tps4.1203599702327" id="7451905405776981198">
          <property name="id" nameId="tps4.1222447189012" value="bfbdd672-7ff5-403f-af4f-16da5226f34c" />
          <property name="name" nameId="tpck.1169194664001" value="jetbrains.mps.findUsages.runtime" />
          <property name="doNotJar" nameId="tps4.2850282874221099799" value="true" />
        </node>
        <node role="entry" roleId="tps4.1203617897549" type="tps4.Module" typeId="tps4.1203599702327" id="7451905405776981207">
          <property name="id" nameId="tps4.1222447189012" value="8fe4c62a-2020-4ff4-8eda-f322a55bdc9f" />
          <property name="name" nameId="tpck.1169194664001" value="jetbrains.mps.refactoring.runtime" />
          <property name="doNotJar" nameId="tps4.2850282874221099799" value="true" />
        </node>
        <node role="entry" roleId="tps4.1203617897549" type="tps4.Module" typeId="tps4.1203599702327" id="7451905405776981191">
          <property name="id" nameId="tps4.1222447189012" value="c4f367dc-30c0-4376-9d05-1d1797bb8599" />
          <property name="name" nameId="tpck.1169194664001" value="jetbrains.mps.lang.pattern.runtime" />
          <property name="doNotJar" nameId="tps4.2850282874221099799" value="true" />
        </node>
        <node role="entry" roleId="tps4.1203617897549" type="tps4.Module" typeId="tps4.1203599702327" id="7451905405776981185">
          <property name="id" nameId="tps4.1222447189012" value="9b67baf0-e986-49af-b77c-998667f458cb" />
          <property name="doNotJar" nameId="tps4.2850282874221099799" value="true" />
        </node>
        <node role="entry" roleId="tps4.1203617897549" type="tps4.Module" typeId="tps4.1203599702327" id="7451905405776981187">
          <property name="id" nameId="tps4.1222447189012" value="2af156ab-65c1-4a62-bd0d-ea734f71eab6" />
          <property name="name" nameId="tpck.1169194664001" value="jetbrains.mps.dataFlow.runtime" />
          <property name="doNotJar" nameId="tps4.2850282874221099799" value="true" />
        </node>
        <node role="entry" roleId="tps4.1203617897549" type="tps4.Module" typeId="tps4.1203599702327" id="7451905405776927857">
          <property name="id" nameId="tps4.1222447189012" value="b55d8dfc-0d9d-43d5-886d-c644e7083bff" />
          <property name="name" nameId="tpck.1169194664001" value="stubUtils" />
          <property name="doNotJar" nameId="tps4.2850282874221099799" value="true" />
        </node>
        <node role="entry" roleId="tps4.1203617897549" type="tps4.Module" typeId="tps4.1203599702327" id="7451905405776927856">
          <property name="id" nameId="tps4.1222447189012" value="20c6e580-bdc5-4067-8049-d7e3265a86de" />
          <property name="name" nameId="tpck.1169194664001" value="jetbrains.mps.typesystemEngine" />
          <property name="doNotJar" nameId="tps4.2850282874221099799" value="true" />
        </node>
        <node role="entry" roleId="tps4.1203617897549" type="tps4.Module" typeId="tps4.1203599702327" id="7451905405776981195">
          <property name="id" nameId="tps4.1222447189012" value="5fa23c0a-216d-4571-a163-e286643e6f5f" />
          <property name="name" nameId="tpck.1169194664001" value="jetbrains.mps.generator" />
          <property name="doNotJar" nameId="tps4.2850282874221099799" value="true" />
        </node>
        <node role="entry" roleId="tps4.1203617897549" type="tps4.Module" typeId="tps4.1203599702327" id="7451905405776981192">
          <property name="id" nameId="tps4.1222447189012" value="a1250a4d-c090-42c3-ad7c-d298a3357dd4" />
          <property name="name" nameId="tpck.1169194664001" value="jetbrains.mps.make.runtime" />
          <property name="doNotJar" nameId="tps4.2850282874221099799" value="true" />
        </node>
        <node role="entry" roleId="tps4.1203617897549" type="tps4.Module" typeId="tps4.1203599702327" id="1768998781380666465">
          <property name="id" nameId="tps4.1222447189012" value="20351dc3-a2df-46f5-b667-fc9adab1f1c9" />
          <property name="name" nameId="tpck.1169194664001" value="jetbrains.mps.make" />
          <property name="doNotJar" nameId="tps4.2850282874221099799" value="true" />
        </node>
        <node role="entry" roleId="tps4.1203617897549" type="tps4.Module" typeId="tps4.1203599702327" id="7451905405776981193">
          <property name="id" nameId="tps4.1222447189012" value="df9d410f-2ebb-43f7-893a-483a4f085250" />
          <property name="name" nameId="tpck.1169194664001" value="jetbrains.mps.smodel.resources" />
          <property name="doNotJar" nameId="tps4.2850282874221099799" value="true" />
        </node>
        <node role="entry" roleId="tps4.1203617897549" type="tps4.Module" typeId="tps4.1203599702327" id="4715659374659117796">
          <property name="id" nameId="tps4.1222447189012" value="a0c108f0-1637-416e-a249-3effbaa4c998" />
          <property name="name" nameId="tpck.1169194664001" value="jetbrains.mps.baseLanguage.search" />
          <property name="doNotJar" nameId="tps4.2850282874221099799" value="true" />
        </node>
        <node role="entry" roleId="tps4.1203617897549" type="tps4.Module" typeId="tps4.1203599702327" id="206534827079751625">
          <property name="id" nameId="tps4.1222447189012" value="c7d01124-66d5-486d-8b50-7fdccb60b839" />
          <property name="name" nameId="tpck.1169194664001" value="jetbrains.mps.baseLanguage.util" />
        </node>
        <node role="title" roleId="tps4.1205340441197" type="tps4.SimpleString" typeId="tps4.1205339044029" id="2901107368280474171">
          <property name="name" nameId="tps4.1223641503366" value="modules" />
        </node>
      </node>
      <node role="delete" roleId="tps4.1239622410040" type="tps4.Delete" typeId="tps4.1204122781510" id="8431776905956472813" />
      <node role="title" roleId="tps4.1205340441197" type="tps4.SimpleString" typeId="tps4.1205339044029" id="8431776905956472814">
        <property name="name" nameId="tps4.1223641503366" value="mps-core.jar" />
      </node>
    </node>
  </root>
  <root id="8431776905956472858">
    <node role="entry" roleId="tps4.701559220729212646" type="tps4.BlockReference" typeId="tps4.701559220729139189" id="8431776905956472860">
      <link role="block" roleId="tps4.701559220729212648" targetNodeId="8431776905956472865" resolveInfo="core.baseLanguage" />
    </node>
    <node role="entry" roleId="tps4.701559220729212646" type="tps4.BlockReference" typeId="tps4.701559220729139189" id="8431776905956472861">
      <link role="block" roleId="tps4.701559220729212648" targetNodeId="8431776905956472907" resolveInfo="core.languageDesign" />
    </node>
    <node role="entry" roleId="tps4.701559220729212646" type="tps4.BlockReference" typeId="tps4.701559220729139189" id="8431776905956472862">
      <link role="block" roleId="tps4.701559220729212648" targetNodeId="8431776905956472902" resolveInfo="core.devkits" />
    </node>
    <node role="entry" roleId="tps4.701559220729212646" type="tps4.BlockReference" typeId="tps4.701559220729139189" id="8669189765730048454">
      <link role="block" roleId="tps4.701559220729212648" targetNodeId="2738111162319948310" resolveInfo="core.execution" />
    </node>
  </root>
  <root id="8431776905956472865">
    <node role="entry" roleId="tps4.701559220729212646" type="tps4.Folder" typeId="tps4.1203598512427" id="8431776905956472866">
      <property name="name" nameId="tpck.1169194664001" value="baseLanguage" />
      <node role="entry" roleId="tps4.1203617897549" type="tps4.Module" typeId="tps4.1203599702327" id="4332999099594619242">
        <property name="id" nameId="tps4.1222447189012" value="86abb39a-11fb-4a1e-ae95-ea43cc94ae42" />
        <property name="name" nameId="tpck.1169194664001" value="collections.runtime.gwt" />
      </node>
      <node role="entry" roleId="tps4.1203617897549" type="tps4.Module" typeId="tps4.1203599702327" id="8431776905956472867">
        <property name="id" nameId="tps4.1222447189012" value="f3061a53-9226-4cc5-a443-f952ceaf5816" />
      </node>
      <node role="entry" roleId="tps4.1203617897549" type="tps4.Module" typeId="tps4.1203599702327" id="8431776905956472868">
        <property name="id" nameId="tps4.1222447189012" value="df345b11-b8c7-4213-ac66-48d2a9b75d88" />
      </node>
      <node role="entry" roleId="tps4.1203617897549" type="tps4.Module" typeId="tps4.1203599702327" id="8431776905956472869">
        <property name="id" nameId="tps4.1222447189012" value="ed6d7656-532c-4bc2-81d1-af945aeb8280" />
      </node>
      <node role="entry" roleId="tps4.1203617897549" type="tps4.Module" typeId="tps4.1203599702327" id="8431776905956472871">
        <property name="id" nameId="tps4.1222447189012" value="774bf8a0-62e5-41e1-af63-f4812e60e48b" />
      </node>
      <node role="entry" roleId="tps4.1203617897549" type="tps4.Module" typeId="tps4.1203599702327" id="1881643288389932099">
        <property name="id" nameId="tps4.1222447189012" value="96ee7a94-411d-4cf8-9b94-96cad7e52411" />
        <property name="name" nameId="tpck.1169194664001" value="jetbrains.mps.baseLanguage.jdk7" />
      </node>
      <node role="entry" roleId="tps4.1203617897549" type="tps4.Module" typeId="tps4.1203599702327" id="8431776905956472872">
        <property name="id" nameId="tps4.1222447189012" value="443f4c36-fcf5-4eb6-9500-8d06ed259e3e" />
      </node>
      <node role="entry" roleId="tps4.1203617897549" type="tps4.Module" typeId="tps4.1203599702327" id="8431776905956472873">
        <property name="id" nameId="tps4.1222447189012" value="fd392034-7849-419d-9071-12563d152375" />
      </node>
      <node role="entry" roleId="tps4.1203617897549" type="tps4.Module" typeId="tps4.1203599702327" id="8431776905956472875">
        <property name="id" nameId="tps4.1222447189012" value="83888646-71ce-4f1c-9c53-c54016f6ad4f" />
      </node>
      <node role="entry" roleId="tps4.1203617897549" type="tps4.Module" typeId="tps4.1203599702327" id="8431776905956472882">
        <property name="id" nameId="tps4.1222447189012" value="f2801650-65d5-424e-bb1b-463a8781b786" />
      </node>
      <node role="entry" roleId="tps4.1203617897549" type="tps4.Module" typeId="tps4.1203599702327" id="8431776905956472883">
        <property name="id" nameId="tps4.1222447189012" value="760a0a8c-eabb-4521-8bfd-65db761a9ba3" />
      </node>
      <node role="entry" roleId="tps4.1203617897549" type="tps4.Module" typeId="tps4.1203599702327" id="8431776905956472888">
        <property name="id" nameId="tps4.1222447189012" value="f61473f9-130f-42f6-b98d-6c438812c2f6" />
      </node>
      <node role="entry" roleId="tps4.1203617897549" type="tps4.Module" typeId="tps4.1203599702327" id="8431776905956472890">
        <property name="id" nameId="tps4.1222447189012" value="83f155ff-422c-4b5a-a2f2-b459302dd215" />
      </node>
      <node role="entry" roleId="tps4.1203617897549" type="tps4.Module" typeId="tps4.1203599702327" id="8431776905956472892">
        <property name="id" nameId="tps4.1222447189012" value="a247e09e-2435-45ba-b8d2-07e93feba96a" />
      </node>
      <node role="title" roleId="tps4.1205340441197" type="tps4.SimpleString" typeId="tps4.1205339044029" id="8431776905956472895">
        <property name="name" nameId="tps4.1223641503366" value="baseLanguage" />
      </node>
    </node>
  </root>
  <root id="8431776905956472902">
    <node role="entry" roleId="tps4.701559220729212646" type="tps4.Folder" typeId="tps4.1203598512427" id="8431776905956472903">
      <node role="entry" roleId="tps4.1203617897549" type="tps4.Module" typeId="tps4.1203599702327" id="8431776905956472904">
        <property name="id" nameId="tps4.1222447189012" value="fbc25dd2-5da4-483a-8b19-70928e1b62d7" />
        <property name="name" nameId="tpck.1169194664001" value="jetbrains.mps.devkit.general-purpose" />
      </node>
      <node role="entry" roleId="tps4.1203617897549" type="tps4.Module" typeId="tps4.1203599702327" id="8431776905956472905">
        <property name="id" nameId="tps4.1222447189012" value="2677cb18-f558-4e33-bc38-a5139cee06dc" />
        <property name="name" nameId="tpck.1169194664001" value="jetbrains.mps.devkit.language-design" />
      </node>
      <node role="entry" roleId="tps4.1203617897549" type="tps4.Module" typeId="tps4.1203599702327" id="6403884080056419733">
        <property name="id" nameId="tps4.1222447189012" value="e073aac8-8c71-4c23-be71-86bf7a6df0a2" />
        <property name="name" nameId="tpck.1169194664001" value="jetbrains.mps.devkit.bootstrap-languages" />
      </node>
      <node role="title" roleId="tps4.1205340441197" type="tps4.SimpleString" typeId="tps4.1205339044029" id="8431776905956472906">
        <property name="name" nameId="tps4.1223641503366" value="devkits" />
      </node>
    </node>
  </root>
  <root id="8431776905956472907">
    <node role="entry" roleId="tps4.701559220729212646" type="tps4.Folder" typeId="tps4.1203598512427" id="8431776905956472908">
      <property name="name" nameId="tpck.1169194664001" value="languageDesign" />
      <node role="entry" roleId="tps4.1203617897549" type="tps4.Module" typeId="tps4.1203599702327" id="8431776905956472909">
        <property name="id" nameId="tps4.1222447189012" value="aee9cad2-acd4-4608-aef2-0004f6a1cdbd" />
      </node>
      <node role="entry" roleId="tps4.1203617897549" type="tps4.Module" typeId="tps4.1203599702327" id="8431776905956472911">
        <property name="id" nameId="tps4.1222447189012" value="af65afd8-f0dd-4942-87d9-63a55f2a9db1" />
      </node>
      <node role="entry" roleId="tps4.1203617897549" type="tps4.Module" typeId="tps4.1203599702327" id="8431776905956472912">
        <property name="id" nameId="tps4.1222447189012" value="3f4bc5f5-c6c1-4a28-8b10-c83066ffa4a1" />
      </node>
      <node role="entry" roleId="tps4.1203617897549" type="tps4.Module" typeId="tps4.1203599702327" id="8431776905956472913">
        <property name="id" nameId="tps4.1222447189012" value="81f0abb8-d71e-4d13-a0c1-d2291fbb28b7" />
      </node>
      <node role="entry" roleId="tps4.1203617897549" type="tps4.Module" typeId="tps4.1203599702327" id="8431776905956472914">
        <property name="id" nameId="tps4.1222447189012" value="18bc6592-03a6-4e29-a83a-7ff23bde13ba" />
      </node>
      <node role="entry" roleId="tps4.1203617897549" type="tps4.Module" typeId="tps4.1203599702327" id="8431776905956472916">
        <property name="id" nameId="tps4.1222447189012" value="64d34fcd-ad02-4e73-aff8-a581124c2e30" />
      </node>
      <node role="entry" roleId="tps4.1203617897549" type="tps4.Module" typeId="tps4.1203599702327" id="8431776905956472917">
        <property name="id" nameId="tps4.1222447189012" value="7a5dda62-9140-4668-ab76-d5ed1746f2b2" />
      </node>
      <node role="entry" roleId="tps4.1203617897549" type="tps4.Module" typeId="tps4.1203599702327" id="8431776905956472918">
        <property name="id" nameId="tps4.1222447189012" value="d7a92d38-f7db-40d0-8431-763b0c3c9f20" />
      </node>
      <node role="entry" roleId="tps4.1203617897549" type="tps4.Module" typeId="tps4.1203599702327" id="8431776905956472919">
        <property name="id" nameId="tps4.1222447189012" value="7fa12e9c-b949-4976-b4fa-19accbc320b4" />
      </node>
      <node role="entry" roleId="tps4.1203617897549" type="tps4.Module" typeId="tps4.1203599702327" id="8431776905956472923">
        <property name="id" nameId="tps4.1222447189012" value="d4615e3b-d671-4ba9-af01-2b78369b0ba7" />
      </node>
      <node role="entry" roleId="tps4.1203617897549" type="tps4.Module" typeId="tps4.1203599702327" id="5332947881305587609">
        <property name="id" nameId="tps4.1222447189012" value="5206c888-7c5d-4275-bc0a-7c4da12f46e8" />
        <property name="name" nameId="tpck.1169194664001" value="jetbrains.mps.lang.pattern.testLang" />
      </node>
      <node role="entry" roleId="tps4.1203617897549" type="tps4.Module" typeId="tps4.1203599702327" id="8431776905956472924">
        <property name="id" nameId="tps4.1222447189012" value="3a13115c-633c-4c5c-bbcc-75c4219e9555" />
      </node>
      <node role="entry" roleId="tps4.1203617897549" type="tps4.Module" typeId="tps4.1203599702327" id="8431776905956472925">
        <property name="id" nameId="tps4.1222447189012" value="28f9e497-3b42-4291-aeba-0a1039153ab1" />
      </node>
      <node role="entry" roleId="tps4.1203617897549" type="tps4.Module" typeId="tps4.1203599702327" id="8431776905956472926">
        <property name="id" nameId="tps4.1222447189012" value="13744753-c81f-424a-9c1b-cf8943bf4e86" />
      </node>
      <node role="entry" roleId="tps4.1203617897549" type="tps4.Module" typeId="tps4.1203599702327" id="8431776905956472927">
        <property name="id" nameId="tps4.1222447189012" value="7866978e-a0f0-4cc7-81bc-4d213d9375e1" />
      </node>
      <node role="entry" roleId="tps4.1203617897549" type="tps4.Module" typeId="tps4.1203599702327" id="8431776905956472929">
        <property name="id" nameId="tps4.1222447189012" value="0eddeefa-c2d6-4437-bc2c-de50fd4ce470" />
      </node>
      <node role="entry" roleId="tps4.1203617897549" type="tps4.Module" typeId="tps4.1203599702327" id="8431776905956472930">
        <property name="id" nameId="tps4.1222447189012" value="c72da2b9-7cce-4447-8389-f407dc1158b7" />
      </node>
      <node role="entry" roleId="tps4.1203617897549" type="tps4.Module" typeId="tps4.1203599702327" id="8431776905956472931">
        <property name="id" nameId="tps4.1222447189012" value="ceab5195-25ea-4f22-9b92-103b95ca8c0c" />
      </node>
      <node role="entry" roleId="tps4.1203617897549" type="tps4.Module" typeId="tps4.1203599702327" id="1909463347605571750">
        <property name="id" nameId="tps4.1222447189012" value="a47a7608-84cc-4f1d-800f-301c16bc1595" />
        <property name="name" nameId="tpck.1169194664001" value="typesystemIntegration" />
      </node>
      <node role="entry" roleId="tps4.1203617897549" type="tps4.Module" typeId="tps4.1203599702327" id="8431776905956472932">
        <property name="id" nameId="tps4.1222447189012" value="3ecd7c84-cde3-45de-886c-135ecc69b742" />
      </node>
      <node role="entry" roleId="tps4.1203617897549" type="tps4.Module" typeId="tps4.1203599702327" id="8431776905956472933">
        <property name="id" nameId="tps4.1222447189012" value="b401a680-8325-4110-8fd3-84331ff25bef" />
      </node>
      <node role="entry" roleId="tps4.1203617897549" type="tps4.Module" typeId="tps4.1203599702327" id="8431776905956472934">
        <property name="id" nameId="tps4.1222447189012" value="d7706f63-9be2-479c-a3da-ae92af1e64d5" />
      </node>
      <node role="entry" roleId="tps4.1203617897549" type="tps4.Module" typeId="tps4.1203599702327" id="4332999099594557074">
        <property name="id" nameId="tps4.1222447189012" value="289fcc83-6543-41e8-a5ca-768235715ce4" />
        <property name="name" nameId="tpck.1169194664001" value="jetbrains.mps.lang.generator.generationParameters" />
      </node>
      <node role="entry" roleId="tps4.1203617897549" type="tps4.Module" typeId="tps4.1203599702327" id="8431776905956472935">
        <property name="id" nameId="tps4.1222447189012" value="8585453e-6bfb-4d80-98de-b16074f1d86c" />
      </node>
      <node role="entry" roleId="tps4.1203617897549" type="tps4.Module" typeId="tps4.1203599702327" id="812574652542911614">
        <property name="id" nameId="tps4.1222447189012" value="707c4fde-f79a-44b5-b3d7-b5cef8844ccf" />
        <property name="name" nameId="tpck.1169194664001" value="jetbrains.mps.lang.test.runtime" />
      </node>
      <node role="entry" roleId="tps4.1203617897549" type="tps4.Module" typeId="tps4.1203599702327" id="8431776905956472937">
        <property name="id" nameId="tps4.1222447189012" value="b83431fe-5c8f-40bc-8a36-65e25f4dd253" />
      </node>
      <node role="entry" roleId="tps4.1203617897549" type="tps4.Module" typeId="tps4.1203599702327" id="2406271501070014044">
        <property name="id" nameId="tps4.1222447189012" value="9ded098b-ad6a-4657-bfd9-48636cfe8bc3" />
        <property name="name" nameId="tpck.1169194664001" value="jetbrains.mps.lang.traceable" />
      </node>
      <node role="entry" roleId="tps4.1203617897549" type="tps4.Module" typeId="tps4.1203599702327" id="8431776905956472938">
        <property name="id" nameId="tps4.1222447189012" value="ef703a71-a5a3-42af-b53c-ddced816ad5c" />
      </node>
      <node role="entry" roleId="tps4.1203617897549" type="tps4.Module" typeId="tps4.1203599702327" id="8447281171170208180">
        <property name="id" nameId="tps4.1222447189012" value="b02ae39f-4c16-4545-8dfa-88df16804e7e" />
        <property name="name" nameId="tpck.1169194664001" value="jetbrains.mps.lang.smodelTests" />
      </node>
      <node role="entry" roleId="tps4.1203617897549" type="tps4.Module" typeId="tps4.1203599702327" id="3646513537108689210">
        <property name="id" nameId="tps4.1222447189012" value="696c1165-4a59-463b-bc5d-902caab85dd0" />
        <property name="name" nameId="tpck.1169194664001" value="jetbrains.mps.make.facet" />
      </node>
      <node role="entry" roleId="tps4.1203617897549" type="tps4.Module" typeId="tps4.1203599702327" id="3232404296906910608">
        <property name="id" nameId="tps4.1222447189012" value="86ef8290-12bb-4ca7-947f-093788f263a9" />
        <property name="name" nameId="tpck.1169194664001" value="jetbrains.mps.lang.project" />
      </node>
      <node role="entry" roleId="tps4.1203617897549" type="tps4.Module" typeId="tps4.1203599702327" id="2520429355395831041">
        <property name="id" nameId="tps4.1222447189012" value="f4ad079d-bc71-4ffb-9600-9328705cf998" />
        <property name="name" nameId="tpck.1169194664001" value="jetbrains.mps.lang.descriptor" />
      </node>
      <node role="entry" roleId="tps4.1203617897549" type="tps4.Module" typeId="tps4.1203599702327" id="3646513537108689213">
        <property name="id" nameId="tps4.1222447189012" value="95f8a3e6-f994-4ca0-a65e-763c9bae2d3b" />
        <property name="name" nameId="tpck.1169194664001" value="jetbrains.mps.make.script" />
      </node>
      <node role="title" roleId="tps4.1205340441197" type="tps4.SimpleString" typeId="tps4.1205339044029" id="8431776905956472939">
        <property name="name" nameId="tps4.1223641503366" value="languageDesign" />
      </node>
    </node>
  </root>
  <root id="8431776905956472948">
    <node role="entry" roleId="tps4.701559220729212646" type="tps4.Folder" typeId="tps4.1203598512427" id="1527228114010785692">
      <property name="excludes" nameId="tps4.1204107522064" value="" />
      <node role="entry" roleId="tps4.1203617897549" type="tps4.BlockReference" typeId="tps4.701559220729139189" id="1527228114010785695">
        <link role="block" roleId="tps4.701559220729212648" targetNodeId="8431776905956472981" resolveInfo="platform.deprecated" />
      </node>
      <node role="entry" roleId="tps4.1203617897549" type="tps4.BlockReference" typeId="tps4.701559220729139189" id="1527228114010785696">
        <link role="block" roleId="tps4.701559220729212648" targetNodeId="8431776905956472985" resolveInfo="platform.ui" />
      </node>
      <node role="entry" roleId="tps4.1203617897549" type="tps4.BlockReference" typeId="tps4.701559220729139189" id="1527228114010785697">
        <link role="block" roleId="tps4.701559220729212648" targetNodeId="8431776905956472972" resolveInfo="platform.build" />
      </node>
      <node role="entry" roleId="tps4.1203617897549" type="tps4.BlockReference" typeId="tps4.701559220729139189" id="1527228114010785698">
        <link role="block" roleId="tps4.701559220729212648" targetNodeId="8431776905956472996" resolveInfo="platform.xml" />
      </node>
      <node role="entry" roleId="tps4.1203617897549" type="tps4.BlockReference" typeId="tps4.701559220729139189" id="1527228114010785699">
        <link role="block" roleId="tps4.701559220729212648" targetNodeId="8431776905956472964" resolveInfo="platform.baseLanguage" />
      </node>
      <node role="entry" roleId="tps4.1203617897549" type="tps4.BlockReference" typeId="tps4.701559220729139189" id="1527228114010785700">
        <link role="block" roleId="tps4.701559220729212648" targetNodeId="1479728067424032862" resolveInfo="platform.editor" />
      </node>
      <node role="entry" roleId="tps4.1203617897549" type="tps4.Module" typeId="tps4.1203599702327" id="1527228114010785701">
        <property name="id" nameId="tps4.1222447189012" value="084f8779-0bb0-44bf-8a8b-1214d7acfbc5" />
      </node>
      <node role="entry" roleId="tps4.1203617897549" type="tps4.Module" typeId="tps4.1203599702327" id="1527228114010785702">
        <property name="id" nameId="tps4.1222447189012" value="26af8f6b-3531-46d0-8700-83a313e4566e" />
      </node>
      <node role="entry" roleId="tps4.1203617897549" type="tps4.Module" typeId="tps4.1203599702327" id="1527228114010785703">
        <property name="id" nameId="tps4.1222447189012" value="d4e445fa-e1ac-4fc8-8d3b-e62b05d0ea4c" />
      </node>
      <node role="entry" roleId="tps4.1203617897549" type="tps4.Module" typeId="tps4.1203599702327" id="1527228114010785704">
        <property name="id" nameId="tps4.1222447189012" value="99834b1c-2b28-4543-a97c-953df7633f72" />
        <property name="name" nameId="tpck.1169194664001" value="jetbrains.mps.ypath.runtime" />
      </node>
      <node role="entry" roleId="tps4.1203617897549" type="tps4.Module" typeId="tps4.1203599702327" id="1527228114010785705">
        <property name="id" nameId="tps4.1222447189012" value="4a1e4a24-105b-44ed-959c-6586fc957db3" />
      </node>
      <node role="entry" roleId="tps4.1203617897549" type="tps4.Module" typeId="tps4.1203599702327" id="1527228114010785706">
        <property name="id" nameId="tps4.1222447189012" value="d745e97c-8235-4470-b086-ba3da1f4c03c" />
      </node>
      <node role="entry" roleId="tps4.1203617897549" type="tps4.Module" typeId="tps4.1203599702327" id="1527228114010785707">
        <property name="id" nameId="tps4.1222447189012" value="8a97af52-a1ac-4297-b776-d35bf47ce8da" />
        <property name="name" nameId="tpck.1169194664001" value="jetbrains.mps.quickQuery.runtime" />
      </node>
      <node role="entry" roleId="tps4.1203617897549" type="tps4.Module" typeId="tps4.1203599702327" id="1527228114010785708">
        <property name="id" nameId="tps4.1222447189012" value="954c4d77-e24b-4e49-a5a5-5476c966c092" />
      </node>
      <node role="entry" roleId="tps4.1203617897549" type="tps4.Module" typeId="tps4.1203599702327" id="1527228114010785709">
        <property name="id" nameId="tps4.1222447189012" value="a83c3bd0-2f7e-4ba1-8373-12d49e99f57e" />
      </node>
      <node role="entry" roleId="tps4.1203617897549" type="tps4.Module" typeId="tps4.1203599702327" id="1527228114010785710">
        <property name="id" nameId="tps4.1222447189012" value="34f23130-e35c-4795-a45a-85d828b16016" />
      </node>
      <node role="entry" roleId="tps4.1203617897549" type="tps4.Module" typeId="tps4.1203599702327" id="1527228114010785711">
        <property name="id" nameId="tps4.1222447189012" value="97a52717-898f-4598-8150-573d9fd03868" />
      </node>
      <node role="entry" roleId="tps4.1203617897549" type="tps4.Module" typeId="tps4.1203599702327" id="1527228114010785713">
        <property name="id" nameId="tps4.1222447189012" value="cccc689c-f365-4862-a8b6-34ecddf8ee26" />
      </node>
      <node role="entry" roleId="tps4.1203617897549" type="tps4.Module" typeId="tps4.1203599702327" id="1527228114010785714">
        <property name="id" nameId="tps4.1222447189012" value="1991585e-225e-4371-977a-68a7888adae2" />
      </node>
      <node role="entry" roleId="tps4.1203617897549" type="tps4.Module" typeId="tps4.1203599702327" id="1527228114010785715">
        <property name="id" nameId="tps4.1222447189012" value="2ebbb458-8ebb-481e-a5d7-9e27903323d4" />
      </node>
      <node role="entry" roleId="tps4.1203617897549" type="tps4.Module" typeId="tps4.1203599702327" id="1527228114010785716">
        <property name="id" nameId="tps4.1222447189012" value="3304fc6e-7c6b-401e-a016-b944934bb21f" />
      </node>
      <node role="entry" roleId="tps4.1203617897549" type="tps4.Module" typeId="tps4.1203599702327" id="1527228114010785717">
        <property name="id" nameId="tps4.1222447189012" value="f43135f9-b833-4685-8d26-ffb6c8215f72" />
      </node>
      <node role="entry" roleId="tps4.1203617897549" type="tps4.Module" typeId="tps4.1203599702327" id="1527228114010785718">
        <property name="id" nameId="tps4.1222447189012" value="32d0a39c-772f-4490-8142-e50f9a9f19d4" />
        <property name="name" nameId="tpck.1169194664001" value="jetbrains.mps.platform.conf" />
      </node>
      <node role="entry" roleId="tps4.1203617897549" type="tps4.Module" typeId="tps4.1203599702327" id="1527228114010785719">
        <property name="id" nameId="tps4.1222447189012" value="3fe6ec39-7405-4314-abfd-5964c9c40e6b" />
      </node>
      <node role="entry" roleId="tps4.1203617897549" type="tps4.Module" typeId="tps4.1203599702327" id="1527228114010785720">
        <property name="id" nameId="tps4.1222447189012" value="0452c5e6-046a-41b1-a1c2-bfa47ef3ae0b" />
      </node>
      <node role="entry" roleId="tps4.1203617897549" type="tps4.Module" typeId="tps4.1203599702327" id="8147794396217218738">
        <property name="id" nameId="tps4.1222447189012" value="134ef213-c518-42b0-b12c-c109aa13d320" />
        <property name="name" nameId="tpck.1169194664001" value="collections_trove.runtime" />
      </node>
      <node role="title" roleId="tps4.1205340441197" type="tps4.SimpleString" typeId="tps4.1205339044029" id="1527228114010785721">
        <property name="name" nameId="tps4.1223641503366" value="util" />
      </node>
    </node>
  </root>
  <root id="8431776905956472964">
    <node role="entry" roleId="tps4.701559220729212646" type="tps4.Module" typeId="tps4.1203599702327" id="8431776905956472965">
      <property name="id" nameId="tps4.1222447189012" value="daafa647-f1f7-4b0b-b096-69cd7c8408c0" />
    </node>
    <node role="entry" roleId="tps4.701559220729212646" type="tps4.Module" typeId="tps4.1203599702327" id="5606360948133591112">
      <property name="id" nameId="tps4.1222447189012" value="23949432-aaff-4c03-b7da-26e4e956ccea" />
      <property name="name" nameId="tpck.1169194664001" value="jetbrains.mps.baseLanguage.regexp.runtime" />
    </node>
    <node role="entry" roleId="tps4.701559220729212646" type="tps4.Module" typeId="tps4.1203599702327" id="8431776905956472966">
      <property name="id" nameId="tps4.1222447189012" value="c23bca8e-629a-4cd7-84b4-411b6024469f" />
    </node>
    <node role="entry" roleId="tps4.701559220729212646" type="tps4.Module" typeId="tps4.1203599702327" id="8431776905956472967">
      <property name="id" nameId="tps4.1222447189012" value="5dc5fc0d-37ef-4782-8192-8b5ce1f69f80" />
    </node>
    <node role="entry" roleId="tps4.701559220729212646" type="tps4.Module" typeId="tps4.1203599702327" id="8431776905956472968">
      <property name="id" nameId="tps4.1222447189012" value="73736c50-f124-433b-b789-2828a15a0adc" />
    </node>
    <node role="entry" roleId="tps4.701559220729212646" type="tps4.Module" typeId="tps4.1203599702327" id="8431776905956472969">
      <property name="id" nameId="tps4.1222447189012" value="c1b26490-e316-44a3-bb8e-c9120732af93" />
    </node>
    <node role="entry" roleId="tps4.701559220729212646" type="tps4.Module" typeId="tps4.1203599702327" id="8431776905956472970">
      <property name="id" nameId="tps4.1222447189012" value="fc8d557e-5de6-4dd8-b749-aab2fb23aefc" />
    </node>
    <node role="entry" roleId="tps4.701559220729212646" type="tps4.Module" typeId="tps4.1203599702327" id="8431776905956472971">
      <property name="id" nameId="tps4.1222447189012" value="0ae47ad3-5abd-486c-ac0f-298884f39393" />
    </node>
    <node role="entry" roleId="tps4.701559220729212646" type="tps4.Module" typeId="tps4.1203599702327" id="4839974365908821404">
      <property name="id" nameId="tps4.1222447189012" value="132aa4d8-a3f7-441c-a7eb-3fce23492c6a" />
    </node>
    <node role="entry" roleId="tps4.701559220729212646" type="tps4.Module" typeId="tps4.1203599702327" id="3646513537109043097">
      <property name="id" nameId="tps4.1222447189012" value="b98999bc-8369-4b20-9510-598d4eb5ace6" />
      <property name="name" nameId="tpck.1169194664001" value="jetbrains.mps.baseLanguage.math.runtime" />
    </node>
    <node role="entry" roleId="tps4.701559220729212646" type="tps4.Module" typeId="tps4.1203599702327" id="3646513537109043099">
      <property name="id" nameId="tps4.1222447189012" value="4df1d09b-d6ae-453e-8622-14c0d6e4c038" />
      <property name="name" nameId="tpck.1169194664001" value="jetbrains.mps.baseLanguage.money.runtime" />
    </node>
  </root>
  <root id="8431776905956472972">
    <node role="entry" roleId="tps4.701559220729212646" type="tps4.Module" typeId="tps4.1203599702327" id="8431776905956472973">
      <property name="id" nameId="tps4.1222447189012" value="0b608d44-1308-418d-8715-22d040c3b3cc" />
    </node>
    <node role="entry" roleId="tps4.701559220729212646" type="tps4.Module" typeId="tps4.1203599702327" id="8431776905956472974">
      <property name="id" nameId="tps4.1222447189012" value="a79f53b6-9aaa-48eb-9fbb-aaec80a6da9a" />
    </node>
    <node role="entry" roleId="tps4.701559220729212646" type="tps4.Module" typeId="tps4.1203599702327" id="8431776905956472976">
      <property name="id" nameId="tps4.1222447189012" value="02824ec0-c6a4-4517-a484-12d85172bbaa" />
    </node>
    <node role="entry" roleId="tps4.701559220729212646" type="tps4.Module" typeId="tps4.1203599702327" id="8431776905956472977">
      <property name="id" nameId="tps4.1222447189012" value="fba399db-f591-45dc-a279-e2a2a986e262" />
    </node>
    <node role="entry" roleId="tps4.701559220729212646" type="tps4.Module" typeId="tps4.1203599702327" id="8431776905956472978">
      <property name="id" nameId="tps4.1222447189012" value="4e6c5313-7662-4c44-9bc7-b488cec17508" />
    </node>
    <node role="entry" roleId="tps4.701559220729212646" type="tps4.Module" typeId="tps4.1203599702327" id="8431776905956472979">
      <property name="id" nameId="tps4.1222447189012" value="500e32a4-ab9e-46a4-ae29-127ae883d208" />
    </node>
    <node role="entry" roleId="tps4.701559220729212646" type="tps4.Module" typeId="tps4.1203599702327" id="8431776905956472980">
      <property name="id" nameId="tps4.1222447189012" value="dd61a7d7-8e1b-45a1-9aa3-8585ec2b60fc" />
    </node>
    <node role="entry" roleId="tps4.701559220729212646" type="tps4.Module" typeId="tps4.1203599702327" id="5838274581609105550">
      <property name="id" nameId="tps4.1222447189012" value="77c9a130-703f-4530-bf21-6580757768d0" />
      <property name="name" nameId="tpck.1169194664001" value="jetbrains.mps.build.antsupport" />
    </node>
    <node role="entry" roleId="tps4.701559220729212646" type="tps4.Module" typeId="tps4.1203599702327" id="8852346936509757896">
      <property name="id" nameId="tps4.1222447189012" value="3ba7b7cf-6a5a-4981-ba0b-3302e59ffef7" />
      <property name="name" nameId="tpck.1169194664001" value="jetbrains.mps.build.gentest" />
    </node>
  </root>
  <root id="8431776905956472981">
    <node role="entry" roleId="tps4.701559220729212646" type="tps4.Module" typeId="tps4.1203599702327" id="8431776905956472982">
      <property name="id" nameId="tps4.1222447189012" value="823d79c6-2e26-4b0e-92a0-e1884a10bba9" />
    </node>
    <node role="entry" roleId="tps4.701559220729212646" type="tps4.Module" typeId="tps4.1203599702327" id="8431776905956472983">
      <property name="id" nameId="tps4.1222447189012" value="5d6bee4c-f891-4a93-a0c9-e2268726ae47" />
    </node>
    <node role="entry" roleId="tps4.701559220729212646" type="tps4.Module" typeId="tps4.1203599702327" id="8431776905956472984">
      <property name="id" nameId="tps4.1222447189012" value="a20a42c8-ea20-45de-bc60-acb92cc25c46" />
    </node>
  </root>
  <root id="8431776905956472985">
    <node role="entry" roleId="tps4.701559220729212646" type="tps4.Folder" typeId="tps4.1203598512427" id="8431776905956472986">
      <property name="excludes" nameId="tps4.1204107522064" value="" />
      <node role="title" roleId="tps4.1205340441197" type="tps4.SimpleString" typeId="tps4.1205339044029" id="8431776905956472987">
        <property name="name" nameId="tps4.1223641503366" value="ui" />
      </node>
      <node role="entry" roleId="tps4.1203617897549" type="tps4.Module" typeId="tps4.1203599702327" id="8431776905956472988">
        <property name="id" nameId="tps4.1222447189012" value="fb26dccf-fa54-4e9a-8ddb-b66311a34393" />
      </node>
      <node role="entry" roleId="tps4.1203617897549" type="tps4.Module" typeId="tps4.1203599702327" id="8431776905956472989">
        <property name="id" nameId="tps4.1222447189012" value="8a448bd0-1380-4c01-9820-0f051d33888c" />
      </node>
      <node role="entry" roleId="tps4.1203617897549" type="tps4.Module" typeId="tps4.1203599702327" id="8431776905956472990">
        <property name="id" nameId="tps4.1222447189012" value="b648a171-98f9-494b-b822-c3147ae7d330" />
      </node>
      <node role="entry" roleId="tps4.1203617897549" type="tps4.Module" typeId="tps4.1203599702327" id="8431776905956472991">
        <property name="id" nameId="tps4.1222447189012" value="e5c2a44a-6085-4aeb-a5b6-851cecd2d926" />
      </node>
      <node role="entry" roleId="tps4.1203617897549" type="tps4.Module" typeId="tps4.1203599702327" id="8431776905956472992">
        <property name="id" nameId="tps4.1222447189012" value="51805413-e01e-4f51-bf62-a054ab51eb54" />
      </node>
      <node role="entry" roleId="tps4.1203617897549" type="tps4.Module" typeId="tps4.1203599702327" id="8431776905956472993">
        <property name="id" nameId="tps4.1222447189012" value="acc947bf-6778-444a-9dc7-4cc72d4eb3d0" />
      </node>
      <node role="entry" roleId="tps4.1203617897549" type="tps4.Module" typeId="tps4.1203599702327" id="8431776905956472994">
        <property name="id" nameId="tps4.1222447189012" value="71c80332-b17f-4f0a-be23-b5cba1d261f7" />
      </node>
      <node role="entry" roleId="tps4.1203617897549" type="tps4.Module" typeId="tps4.1203599702327" id="8431776905956472995">
        <property name="id" nameId="tps4.1222447189012" value="69934240-945d-492b-83e7-39bda70200e7" />
      </node>
    </node>
  </root>
  <root id="8431776905956472996">
    <node role="entry" roleId="tps4.701559220729212646" type="tps4.Module" typeId="tps4.1203599702327" id="8431776905956472997">
      <property name="id" nameId="tps4.1222447189012" value="2c55c7ac-60c3-4eea-b9db-0d627bd2dcb9" />
    </node>
    <node role="entry" roleId="tps4.701559220729212646" type="tps4.Module" typeId="tps4.1203599702327" id="8431776905956472998">
      <property name="id" nameId="tps4.1222447189012" value="a8fdde77-2e6c-41f6-ac79-8e9b6449c271" />
    </node>
    <node role="entry" roleId="tps4.701559220729212646" type="tps4.Module" typeId="tps4.1203599702327" id="8431776905956472999">
      <property name="id" nameId="tps4.1222447189012" value="64f62b28-36e3-4052-9f72-f616211ae615" />
    </node>
    <node role="entry" roleId="tps4.701559220729212646" type="tps4.Module" typeId="tps4.1203599702327" id="8431776905956473000">
      <property name="id" nameId="tps4.1222447189012" value="b51b9e02-45dc-4b48-b300-cf49360a8d1f" />
    </node>
    <node role="entry" roleId="tps4.701559220729212646" type="tps4.Module" typeId="tps4.1203599702327" id="8431776905956473001">
      <property name="id" nameId="tps4.1222447189012" value="f85adbd8-2ec2-4572-bcfc-8dd799a7f025" />
    </node>
  </root>
  <root id="7715871110555971738">
    <node role="entry" roleId="tps4.701559220729212646" type="tps4.Jar" typeId="tps4.1203598417283" id="7715871110555971739">
      <property name="excludes" nameId="tps4.1204107522064" value="" />
      <node role="delete" roleId="tps4.1239622410040" type="tps4.Delete" typeId="tps4.1204122781510" id="7715871110555971740" />
      <node role="title" roleId="tps4.1205340441197" type="tps4.SimpleString" typeId="tps4.1205339044029" id="7715871110555971741">
        <property name="name" nameId="tps4.1223641503366" value="mps-boot.jar" />
      </node>
      <node role="entry" roleId="tps4.1203617897549" type="tps4.Copy" typeId="tps4.1204015075559" id="7715871110555971744">
        <property name="name" nameId="tpck.1169194664001" value="" />
        <property name="excludes" nameId="tps4.1204107538752" value="" />
        <node role="sourcePath" roleId="tps4.1220974847213" type="tps4.Path" typeId="tps4.1220973916698" id="7715871110555971745">
          <node role="macro" roleId="tps4.1220976095387" type="tps4.MacroReference" typeId="tps4.1220976052975" id="7715871110555971748">
            <property name="name" nameId="tps4.1220976068141" value="mps_home" />
          </node>
          <node role="compositePathComponent" roleId="tps4.1220974249696" type="tps4.CompositePathComponent" typeId="tps4.1220973992845" id="7715871110555971747">
            <node role="pathComponent" roleId="tps4.1220978161990" type="tps4.PathComponent" typeId="tps4.1220973955905" id="7715871110555971749">
              <property name="path" nameId="tps4.1220974398640" value="startup" />
            </node>
            <node role="pathComponent" roleId="tps4.1220978161990" type="tps4.PathComponent" typeId="tps4.1220973955905" id="7715871110555971751">
              <property name="path" nameId="tps4.1220974398640" value="classes" />
            </node>
          </node>
        </node>
      </node>
    </node>
  </root>
  <root id="1479728067424032862">
    <node role="entry" roleId="tps4.701559220729212646" type="tps4.Folder" typeId="tps4.1203598512427" id="1479728067424032863">
      <property name="excludes" nameId="tps4.1204107522064" value="" />
      <node role="entry" roleId="tps4.1203617897549" type="tps4.Module" typeId="tps4.1203599702327" id="1479728067424032867">
        <property name="id" nameId="tps4.1222447189012" value="0272d3b4-4cc8-481e-9e2f-07793fbfcb41" />
        <property name="name" nameId="tpck.1169194664001" value="jetbrains.mps.lang.editor.table" />
      </node>
      <node role="entry" roleId="tps4.1203617897549" type="tps4.Module" typeId="tps4.1203599702327" id="1479728067424032868">
        <property name="id" nameId="tps4.1222447189012" value="258bd2f6-0d02-411d-86b2-5a5ea083e6d2" />
        <property name="name" nameId="tpck.1169194664001" value="jetbrains.mps.lang.editor.table.runtime" />
      </node>
      <node role="title" roleId="tps4.1205340441197" type="tps4.SimpleString" typeId="tps4.1205339044029" id="1479728067424032866">
        <property name="name" nameId="tps4.1223641503366" value="editor" />
      </node>
    </node>
  </root>
  <root id="2738111162319948310">
    <node role="entry" roleId="tps4.701559220729212646" type="tps4.Folder" typeId="tps4.1203598512427" id="2738111162319948320">
      <node role="entry" roleId="tps4.1203617897549" type="tps4.Module" typeId="tps4.1203599702327" id="2738111162319948325">
        <property name="id" nameId="tps4.1222447189012" value="36c11d2d-1875-4a95-8bdb-70ea1ac63222" />
        <property name="name" nameId="tpck.1169194664001" value="jetbrains.mps.runConfigurations.runtime" />
      </node>
      <node role="entry" roleId="tps4.1203617897549" type="tps4.Module" typeId="tps4.1203599702327" id="2738111162319948328">
        <property name="id" nameId="tps4.1222447189012" value="73c1a490-99fa-4d0d-8292-b8985697c74b" />
        <property name="name" nameId="tpck.1169194664001" value="jetbrains.mps.execution.common" />
      </node>
      <node role="entry" roleId="tps4.1203617897549" type="tps4.Module" typeId="tps4.1203599702327" id="2738111162319948329">
        <property name="id" nameId="tps4.1222447189012" value="756e911c-3f1f-4a48-bdf5-a2ceb91b723c" />
        <property name="name" nameId="tpck.1169194664001" value="jetbrains.mps.execution.settings" />
      </node>
      <node role="entry" roleId="tps4.1203617897549" type="tps4.Module" typeId="tps4.1203599702327" id="4666195181811172917">
        <property name="id" nameId="tps4.1222447189012" value="4caf0310-491e-41f5-8a9b-2006b3a94898" />
        <property name="name" nameId="tpck.1169194664001" value="jetbrains.mps.execution.util" />
      </node>
      <node role="title" roleId="tps4.1205340441197" type="tps4.SimpleString" typeId="tps4.1205339044029" id="2738111162319948323">
        <property name="name" nameId="tps4.1223641503366" value="execution" />
      </node>
    </node>
  </root>
  <root id="5358686142361317193">
    <node role="entry" roleId="tps4.701559220729212646" type="tps4.Jar" typeId="tps4.1203598417283" id="5358686142361317195">
      <node role="delete" roleId="tps4.1239622410040" type="tps4.Delete" typeId="tps4.1204122781510" id="5358686142361317196" />
      <node role="title" roleId="tps4.1205340441197" type="tps4.SimpleString" typeId="tps4.1205339044029" id="5358686142361317197">
        <property name="name" nameId="tps4.1223641503366" value="mps-test.jar" />
      </node>
      <node role="entry" roleId="tps4.1203617897549" type="tps4.Copy" typeId="tps4.1204015075559" id="5358686142361317205">
        <property name="name" nameId="tpck.1169194664001" value="" />
        <property name="excludes" nameId="tps4.1204107538752" value="" />
        <node role="sourcePath" roleId="tps4.1220974847213" type="tps4.Path" typeId="tps4.1220973916698" id="5358686142361317206">
          <node role="macro" roleId="tps4.1220976095387" type="tps4.MacroReference" typeId="tps4.1220976052975" id="5358686142361317207">
            <property name="name" nameId="tps4.1220976068141" value="mps_home" />
          </node>
          <node role="compositePathComponent" roleId="tps4.1220974249696" type="tps4.CompositePathComponent" typeId="tps4.1220973992845" id="5358686142361317211">
            <node role="pathComponent" roleId="tps4.1220978161990" type="tps4.PathComponent" typeId="tps4.1220973955905" id="5358686142361317212">
              <property name="path" nameId="tps4.1220974398640" value="testbench" />
            </node>
            <node role="pathComponent" roleId="tps4.1220978161990" type="tps4.PathComponent" typeId="tps4.1220973955905" id="5358686142361317214">
              <property name="path" nameId="tps4.1220974398640" value="classes" />
            </node>
          </node>
        </node>
      </node>
    </node>
  </root>
  <root id="6108265972537541352">
    <node role="entry" roleId="tps4.701559220729212646" type="tps4.Branding" typeId="tps4.6108265972537166326" id="437343344535643867">
      <node role="buildNumber" roleId="tps4.6108265972537229337" type="tps4.VariableReference" typeId="tps4.1205339464939" id="437343344535644762">
        <link role="variable" roleId="tps4.1205339484191" targetNodeId="2235195415637077105" resolveInfo="build" />
      </node>
      <node role="icon32" roleId="tps4.6108265972537229338" type="tps4.Path" typeId="tps4.1220973916698" id="437343344535643869">
        <node role="macro" roleId="tps4.1220976095387" type="tps4.MacroReference" typeId="tps4.1220976052975" id="437343344535644763">
          <property name="name" nameId="tps4.1220976068141" value="mps_home" />
        </node>
        <node role="compositePathComponent" roleId="tps4.1220974249696" type="tps4.CompositePathComponent" typeId="tps4.1220973992845" id="437343344535643871">
          <node role="pathComponent" roleId="tps4.1220978161990" type="tps4.PathComponent" typeId="tps4.1220973955905" id="4030717766997434128">
            <property name="path" nameId="tps4.1220974398640" value="workbench" />
          </node>
          <node role="pathComponent" roleId="tps4.1220978161990" type="tps4.PathComponent" typeId="tps4.1220973955905" id="4030717766997434129">
            <property name="path" nameId="tps4.1220974398640" value="source" />
          </node>
          <node role="pathComponent" roleId="tps4.1220978161990" type="tps4.PathComponent" typeId="tps4.1220973955905" id="4030717766997434130">
            <property name="path" nameId="tps4.1220974398640" value="MPS_32.png" />
          </node>
        </node>
      </node>
      <node role="icon16" roleId="tps4.6108265972537229339" type="tps4.Path" typeId="tps4.1220973916698" id="437343344535643872">
        <node role="macro" roleId="tps4.1220976095387" type="tps4.MacroReference" typeId="tps4.1220976052975" id="437343344535644764">
          <property name="name" nameId="tps4.1220976068141" value="mps_home" />
        </node>
        <node role="compositePathComponent" roleId="tps4.1220974249696" type="tps4.CompositePathComponent" typeId="tps4.1220973992845" id="437343344535643874">
          <node role="pathComponent" roleId="tps4.1220978161990" type="tps4.PathComponent" typeId="tps4.1220973955905" id="4030717766997434131">
            <property name="path" nameId="tps4.1220974398640" value="workbench" />
          </node>
          <node role="pathComponent" roleId="tps4.1220978161990" type="tps4.PathComponent" typeId="tps4.1220973955905" id="437343344535662814">
            <property name="path" nameId="tps4.1220974398640" value="source" />
          </node>
          <node role="pathComponent" roleId="tps4.1220978161990" type="tps4.PathComponent" typeId="tps4.1220973955905" id="4030717766997434132">
            <property name="path" nameId="tps4.1220974398640" value="MPS_16.png" />
          </node>
        </node>
      </node>
      <node role="shortName" roleId="tps4.6108265972537372847" type="tps4.SimpleString" typeId="tps4.1205339044029" id="437343344535644752">
        <property name="name" nameId="tps4.1223641503366" value="MPS" />
      </node>
      <node role="fullName" roleId="tps4.6108265972537372848" type="tps4.CompositeString" typeId="tps4.1205342812422" id="437343344535644754">
        <node role="right" roleId="tps4.1205342834160" type="tps4.CompositeString" typeId="tps4.1205342812422" id="437343344535644758">
          <node role="right" roleId="tps4.1205342834160" type="tps4.VariableReference" typeId="tps4.1205339464939" id="437343344535644761">
            <link role="variable" roleId="tps4.1205339484191" targetNodeId="2235195415637077108" resolveInfo="version" />
          </node>
          <node role="left" roleId="tps4.1205342829799" type="tps4.CompositeString" typeId="tps4.1205342812422" id="437343344535981773">
            <node role="right" roleId="tps4.1205342834160" type="tps4.Space" typeId="tps4.1234531699390" id="437343344535981776" />
            <node role="left" roleId="tps4.1205342829799" type="tps4.SimpleString" typeId="tps4.1205339044029" id="437343344535644757">
              <property name="name" nameId="tps4.1223641503366" value="MPS" />
            </node>
          </node>
        </node>
        <node role="left" roleId="tps4.1205342829799" type="tps4.CompositeString" typeId="tps4.1205342812422" id="437343344535981769">
          <node role="right" roleId="tps4.1205342834160" type="tps4.Space" typeId="tps4.1234531699390" id="437343344535981772" />
          <node role="left" roleId="tps4.1205342829799" type="tps4.SimpleString" typeId="tps4.1205339044029" id="437343344535644753">
            <property name="name" nameId="tps4.1223641503366" value="JetBrains" />
          </node>
        </node>
      </node>
      <node role="splashScreen" roleId="tps4.6108265972537182996" type="tps4.Path" typeId="tps4.1220973916698" id="437343344535662817">
        <node role="macro" roleId="tps4.1220976095387" type="tps4.MacroReference" typeId="tps4.1220976052975" id="437343344535662820">
          <property name="name" nameId="tps4.1220976068141" value="mps_home" />
        </node>
        <node role="compositePathComponent" roleId="tps4.1220974249696" type="tps4.CompositePathComponent" typeId="tps4.1220973992845" id="437343344535662819">
          <node role="pathComponent" roleId="tps4.1220978161990" type="tps4.PathComponent" typeId="tps4.1220973955905" id="437343344535662821">
            <property name="path" nameId="tps4.1220974398640" value="workbench" />
          </node>
          <node role="pathComponent" roleId="tps4.1220978161990" type="tps4.PathComponent" typeId="tps4.1220973955905" id="437343344535662823">
            <property name="path" nameId="tps4.1220974398640" value="source" />
          </node>
          <node role="pathComponent" roleId="tps4.1220978161990" type="tps4.PathComponent" typeId="tps4.1220973955905" id="437343344535662825">
            <property name="path" nameId="tps4.1220974398640" value="jetbrains" />
          </node>
          <node role="pathComponent" roleId="tps4.1220978161990" type="tps4.PathComponent" typeId="tps4.1220973955905" id="437343344535662827">
            <property name="path" nameId="tps4.1220974398640" value="mps" />
          </node>
          <node role="pathComponent" roleId="tps4.1220978161990" type="tps4.PathComponent" typeId="tps4.1220973955905" id="437343344535662829">
            <property name="path" nameId="tps4.1220974398640" value="workbench" />
          </node>
          <node role="pathComponent" roleId="tps4.1220978161990" type="tps4.PathComponent" typeId="tps4.1220973955905" id="437343344535662831">
            <property name="path" nameId="tps4.1220974398640" value="icons" />
          </node>
          <node role="pathComponent" roleId="tps4.1220978161990" type="tps4.PathComponent" typeId="tps4.1220973955905" id="437343344535662833">
            <property name="path" nameId="tps4.1220974398640" value="splash.png" />
          </node>
        </node>
      </node>
      <node role="aboutScreen" roleId="tps4.6108265972537182997" type="tps4.Path" typeId="tps4.1220973916698" id="437343344535662834">
        <node role="macro" roleId="tps4.1220976095387" type="tps4.MacroReference" typeId="tps4.1220976052975" id="437343344535662837">
          <property name="name" nameId="tps4.1220976068141" value="mps_home" />
        </node>
        <node role="compositePathComponent" roleId="tps4.1220974249696" type="tps4.CompositePathComponent" typeId="tps4.1220973992845" id="437343344535662836">
          <node role="pathComponent" roleId="tps4.1220978161990" type="tps4.PathComponent" typeId="tps4.1220973955905" id="437343344535662838">
            <property name="path" nameId="tps4.1220974398640" value="workbench" />
          </node>
          <node role="pathComponent" roleId="tps4.1220978161990" type="tps4.PathComponent" typeId="tps4.1220973955905" id="437343344535662840">
            <property name="path" nameId="tps4.1220974398640" value="source" />
          </node>
          <node role="pathComponent" roleId="tps4.1220978161990" type="tps4.PathComponent" typeId="tps4.1220973955905" id="437343344535662842">
            <property name="path" nameId="tps4.1220974398640" value="jetbrains" />
          </node>
          <node role="pathComponent" roleId="tps4.1220978161990" type="tps4.PathComponent" typeId="tps4.1220973955905" id="437343344535662844">
            <property name="path" nameId="tps4.1220974398640" value="mps" />
          </node>
          <node role="pathComponent" roleId="tps4.1220978161990" type="tps4.PathComponent" typeId="tps4.1220973955905" id="437343344535662846">
            <property name="path" nameId="tps4.1220974398640" value="workbench" />
          </node>
          <node role="pathComponent" roleId="tps4.1220978161990" type="tps4.PathComponent" typeId="tps4.1220973955905" id="437343344535662848">
            <property name="path" nameId="tps4.1220974398640" value="icons" />
          </node>
          <node role="pathComponent" roleId="tps4.1220978161990" type="tps4.PathComponent" typeId="tps4.1220973955905" id="437343344535662850">
            <property name="path" nameId="tps4.1220974398640" value="mpsAbout.png" />
          </node>
        </node>
      </node>
      <node role="welcomeScreen" roleId="tps4.6108265972537335222" type="tps4.WelcomeScreen" typeId="tps4.6108265972537229343" id="437343344535662851">
        <node role="caption" roleId="tps4.6108265972537229341" type="tps4.Path" typeId="tps4.1220973916698" id="437343344535662852">
          <node role="macro" roleId="tps4.1220976095387" type="tps4.MacroReference" typeId="tps4.1220976052975" id="437343344535662858">
            <property name="name" nameId="tps4.1220976068141" value="mps_home" />
          </node>
          <node role="compositePathComponent" roleId="tps4.1220974249696" type="tps4.CompositePathComponent" typeId="tps4.1220973992845" id="437343344535662854">
            <node role="pathComponent" roleId="tps4.1220978161990" type="tps4.PathComponent" typeId="tps4.1220973955905" id="437343344535662860">
              <property name="path" nameId="tps4.1220974398640" value="workbench" />
            </node>
            <node role="pathComponent" roleId="tps4.1220978161990" type="tps4.PathComponent" typeId="tps4.1220973955905" id="437343344535662862">
              <property name="path" nameId="tps4.1220974398640" value="source" />
            </node>
            <node role="pathComponent" roleId="tps4.1220978161990" type="tps4.PathComponent" typeId="tps4.1220973955905" id="437343344535662864">
              <property name="path" nameId="tps4.1220974398640" value="jetbrains" />
            </node>
            <node role="pathComponent" roleId="tps4.1220978161990" type="tps4.PathComponent" typeId="tps4.1220973955905" id="437343344535662866">
              <property name="path" nameId="tps4.1220974398640" value="mps" />
            </node>
            <node role="pathComponent" roleId="tps4.1220978161990" type="tps4.PathComponent" typeId="tps4.1220973955905" id="437343344535662868">
              <property name="path" nameId="tps4.1220974398640" value="workbench" />
            </node>
            <node role="pathComponent" roleId="tps4.1220978161990" type="tps4.PathComponent" typeId="tps4.1220973955905" id="437343344535662870">
              <property name="path" nameId="tps4.1220974398640" value="icons" />
            </node>
            <node role="pathComponent" roleId="tps4.1220978161990" type="tps4.PathComponent" typeId="tps4.1220973955905" id="437343344535662872">
              <property name="path" nameId="tps4.1220974398640" value="mpsWelcomeCaption.png" />
            </node>
          </node>
        </node>
        <node role="slogan" roleId="tps4.6108265972537229342" type="tps4.Path" typeId="tps4.1220973916698" id="437343344535662873">
          <node role="macro" roleId="tps4.1220976095387" type="tps4.MacroReference" typeId="tps4.1220976052975" id="437343344535662874">
            <property name="name" nameId="tps4.1220976068141" value="mps_home" />
          </node>
          <node role="compositePathComponent" roleId="tps4.1220974249696" type="tps4.CompositePathComponent" typeId="tps4.1220973992845" id="437343344535662875">
            <node role="pathComponent" roleId="tps4.1220978161990" type="tps4.PathComponent" typeId="tps4.1220973955905" id="437343344535662876">
              <property name="path" nameId="tps4.1220974398640" value="workbench" />
            </node>
            <node role="pathComponent" roleId="tps4.1220978161990" type="tps4.PathComponent" typeId="tps4.1220973955905" id="437343344535662877">
              <property name="path" nameId="tps4.1220974398640" value="source" />
            </node>
            <node role="pathComponent" roleId="tps4.1220978161990" type="tps4.PathComponent" typeId="tps4.1220973955905" id="437343344535662878">
              <property name="path" nameId="tps4.1220974398640" value="jetbrains" />
            </node>
            <node role="pathComponent" roleId="tps4.1220978161990" type="tps4.PathComponent" typeId="tps4.1220973955905" id="437343344535662879">
              <property name="path" nameId="tps4.1220974398640" value="mps" />
            </node>
            <node role="pathComponent" roleId="tps4.1220978161990" type="tps4.PathComponent" typeId="tps4.1220973955905" id="437343344535662880">
              <property name="path" nameId="tps4.1220974398640" value="workbench" />
            </node>
            <node role="pathComponent" roleId="tps4.1220978161990" type="tps4.PathComponent" typeId="tps4.1220973955905" id="437343344535662881">
              <property name="path" nameId="tps4.1220974398640" value="icons" />
            </node>
            <node role="pathComponent" roleId="tps4.1220978161990" type="tps4.PathComponent" typeId="tps4.1220973955905" id="437343344535662883">
              <property name="path" nameId="tps4.1220974398640" value="mpsSlogan.png" />
            </node>
          </node>
        </node>
      </node>
      <node role="updateWebsite" roleId="tps4.6108265972537335245" type="tps4.UpdateWebsite" typeId="tps4.6108265972537335223" id="437343344535662885">
        <node role="updateUrl" roleId="tps4.6108265972537335225" type="tps4.SimpleString" typeId="tps4.1205339044029" id="8440524662291451225">
          <property name="name" nameId="tps4.1223641503366" value="http://confluence.jetbrains.com/display/MPS/JetBrains+MPS+EAP+Download+Page" />
        </node>
        <node role="checkUrl" roleId="tps4.6108265972537335224" type="tps4.SimpleString" typeId="tps4.1205339044029" id="437343344535662889">
          <property name="name" nameId="tps4.1223641503366" value="http://www.jetbrains.com/mps/update.xml" />
        </node>
        <node role="updateChannel" roleId="tps4.8795525031433091059" type="tps4.SimpleString" typeId="tps4.1205339044029" id="8795525031433494621">
          <property name="name" nameId="tps4.1223641503366" value="MPS20EAP" />
        </node>
      </node>
      <node role="help" roleId="tps4.437343344536486297" type="tps4.Help" typeId="tps4.437343344536486293" id="437343344536578822">
        <node role="url" roleId="tps4.437343344536486294" type="tps4.SimpleString" typeId="tps4.1205339044029" id="437343344536578828">
          <property name="name" nameId="tps4.1223641503366" value="http://www.jetbrains.com/mps/webhelp/" />
        </node>
        <node role="root" roleId="tps4.437343344536486295" type="tps4.SimpleString" typeId="tps4.1205339044029" id="437343344536578827">
          <property name="name" nameId="tps4.1223641503366" value="mps" />
        </node>
        <node role="file" roleId="tps4.437343344536486296" type="tps4.SimpleString" typeId="tps4.1205339044029" id="437343344536578826">
          <property name="name" nameId="tps4.1223641503366" value="mpshelp.jar" />
        </node>
      </node>
      <node role="textColor" roleId="tps4.8795525031433238889" type="tps4.SimpleString" typeId="tps4.1205339044029" id="8795525031433494620">
        <property name="name" nameId="tps4.1223641503366" value="002387" />
      </node>
    </node>
  </root>
  <root id="5428983789737854526">
    <node role="entry" roleId="tps4.701559220729212646" type="tps4.Jar" typeId="tps4.1203598417283" id="5428983789737854527">
      <node role="entry" roleId="tps4.1203617897549" type="tps4.Copy" typeId="tps4.1204015075559" id="4423212183691725349">
        <property name="name" nameId="tpck.1169194664001" value="" />
        <property name="excludes" nameId="tps4.1204107538752" value="" />
        <node role="sourcePath" roleId="tps4.1220974847213" type="tps4.Path" typeId="tps4.1220973916698" id="4423212183691725350">
          <node role="macro" roleId="tps4.1220976095387" type="tps4.MacroReference" typeId="tps4.1220976052975" id="4423212183691725351">
            <property name="name" nameId="tps4.1220976068141" value="mps_home" />
          </node>
          <node role="compositePathComponent" roleId="tps4.1220974249696" type="tps4.CompositePathComponent" typeId="tps4.1220973992845" id="4423212183691725352">
            <node role="pathComponent" roleId="tps4.1220978161990" type="tps4.PathComponent" typeId="tps4.1220973955905" id="4423212183691725353">
              <property name="path" nameId="tps4.1220974398640" value="core" />
            </node>
            <node role="pathComponent" roleId="tps4.1220978161990" type="tps4.PathComponent" typeId="tps4.1220973955905" id="4423212183691725356">
              <property name="path" nameId="tps4.1220974398640" value="plugin-runtime" />
            </node>
            <node role="pathComponent" roleId="tps4.1220978161990" type="tps4.PathComponent" typeId="tps4.1220973955905" id="4423212183691725355">
              <property name="path" nameId="tps4.1220974398640" value="classes" />
            </node>
          </node>
        </node>
      </node>
      <node role="entry" roleId="tps4.1203617897549" type="tps4.Copy" typeId="tps4.1204015075559" id="3215189890787254349">
        <property name="name" nameId="tpck.1169194664001" value="" />
        <property name="excludes" nameId="tps4.1204107538752" value="" />
        <node role="sourcePath" roleId="tps4.1220974847213" type="tps4.Path" typeId="tps4.1220973916698" id="3215189890787254350">
          <node role="macro" roleId="tps4.1220976095387" type="tps4.MacroReference" typeId="tps4.1220976052975" id="3215189890787254351">
            <property name="name" nameId="tps4.1220976068141" value="mps_home" />
          </node>
          <node role="compositePathComponent" roleId="tps4.1220974249696" type="tps4.CompositePathComponent" typeId="tps4.1220973992845" id="3215189890787254352">
            <node role="pathComponent" roleId="tps4.1220978161990" type="tps4.PathComponent" typeId="tps4.1220973955905" id="1800817768637388710">
              <property name="path" nameId="tps4.1220974398640" value="languages" />
            </node>
            <node role="pathComponent" roleId="tps4.1220978161990" type="tps4.PathComponent" typeId="tps4.1220973955905" id="3215189890787254356">
              <property name="path" nameId="tps4.1220974398640" value="languageDesign" />
            </node>
            <node role="pathComponent" roleId="tps4.1220978161990" type="tps4.PathComponent" typeId="tps4.1220973955905" id="3215189890787254358">
              <property name="path" nameId="tps4.1220974398640" value="test" />
            </node>
            <node role="pathComponent" roleId="tps4.1220978161990" type="tps4.PathComponent" typeId="tps4.1220973955905" id="1800817768637388711">
              <property name="path" nameId="tps4.1220974398640" value="classes_gen" />
            </node>
          </node>
        </node>
      </node>
      <node role="entry" roleId="tps4.1203617897549" type="tps4.Copy" typeId="tps4.1204015075559" id="100083319862435411">
        <node role="sourcePath" roleId="tps4.1220974847213" type="tps4.Path" typeId="tps4.1220973916698" id="100083319862435412">
          <node role="macro" roleId="tps4.1220976095387" type="tps4.MacroReference" typeId="tps4.1220976052975" id="100083319862435413">
            <property name="name" nameId="tps4.1220976068141" value="mps_home" />
          </node>
          <node role="compositePathComponent" roleId="tps4.1220974249696" type="tps4.CompositePathComponent" typeId="tps4.1220973992845" id="100083319862435414">
            <node role="pathComponent" roleId="tps4.1220978161990" type="tps4.PathComponent" typeId="tps4.1220973955905" id="3869841980284510818">
              <property name="path" nameId="tps4.1220974398640" value="languages" />
            </node>
            <node role="pathComponent" roleId="tps4.1220978161990" type="tps4.PathComponent" typeId="tps4.1220973955905" id="3869841980284510819">
              <property name="path" nameId="tps4.1220974398640" value="util" />
            </node>
            <node role="pathComponent" roleId="tps4.1220978161990" type="tps4.PathComponent" typeId="tps4.1220973955905" id="3869841980284510820">
              <property name="path" nameId="tps4.1220974398640" value="runConfigurations" />
            </node>
            <node role="pathComponent" roleId="tps4.1220978161990" type="tps4.PathComponent" typeId="tps4.1220973955905" id="3869841980284510822">
              <property name="path" nameId="tps4.1220974398640" value="classes" />
            </node>
          </node>
        </node>
      </node>
      <node role="entry" roleId="tps4.1203617897549" type="tps4.Copy" typeId="tps4.1204015075559" id="4423212183691725329">
        <property name="name" nameId="tpck.1169194664001" value="" />
        <property name="excludes" nameId="tps4.1204107538752" value="" />
        <node role="sourcePath" roleId="tps4.1220974847213" type="tps4.Path" typeId="tps4.1220973916698" id="4423212183691725330">
          <node role="macro" roleId="tps4.1220976095387" type="tps4.MacroReference" typeId="tps4.1220976052975" id="4423212183691725332">
            <property name="name" nameId="tps4.1220976068141" value="mps_home" />
          </node>
          <node role="compositePathComponent" roleId="tps4.1220974249696" type="tps4.CompositePathComponent" typeId="tps4.1220973992845" id="4423212183691725333">
            <node role="pathComponent" roleId="tps4.1220978161990" type="tps4.PathComponent" typeId="tps4.1220973955905" id="3749843785778538837">
              <property name="path" nameId="tps4.1220974398640" value="languages" />
            </node>
            <node role="pathComponent" roleId="tps4.1220978161990" type="tps4.PathComponent" typeId="tps4.1220973955905" id="3749843785778538836">
              <property name="path" nameId="tps4.1220974398640" value="util" />
            </node>
            <node role="pathComponent" roleId="tps4.1220978161990" type="tps4.PathComponent" typeId="tps4.1220973955905" id="3749843785778538838">
              <property name="path" nameId="tps4.1220974398640" value="uiLanguage" />
            </node>
            <node role="pathComponent" roleId="tps4.1220978161990" type="tps4.PathComponent" typeId="tps4.1220973955905" id="4423212183691725338">
              <property name="path" nameId="tps4.1220974398640" value="runtime" />
            </node>
            <node role="pathComponent" roleId="tps4.1220978161990" type="tps4.PathComponent" typeId="tps4.1220973955905" id="4423212183691725340">
              <property name="path" nameId="tps4.1220974398640" value="classes" />
            </node>
          </node>
        </node>
      </node>
      <node role="entry" roleId="tps4.1203617897549" type="tps4.Copy" typeId="tps4.1204015075559" id="8431776905956472730">
        <property name="excludes" nameId="tps4.1204107538752" value="idea/IdeaApplicationInfo.xml" />
        <node role="sourcePath" roleId="tps4.1220974847213" type="tps4.Path" typeId="tps4.1220973916698" id="8431776905956472731">
          <node role="macro" roleId="tps4.1220976095387" type="tps4.MacroReference" typeId="tps4.1220976052975" id="8431776905956472732">
            <property name="name" nameId="tps4.1220976068141" value="mps_home" />
          </node>
          <node role="compositePathComponent" roleId="tps4.1220974249696" type="tps4.CompositePathComponent" typeId="tps4.1220973992845" id="8431776905956472733">
            <node role="pathComponent" roleId="tps4.1220978161990" type="tps4.PathComponent" typeId="tps4.1220973955905" id="8431776905956472734">
              <property name="path" nameId="tps4.1220974398640" value="workbench" />
            </node>
            <node role="pathComponent" roleId="tps4.1220978161990" type="tps4.PathComponent" typeId="tps4.1220973955905" id="8431776905956472735">
              <property name="path" nameId="tps4.1220974398640" value="classes" />
            </node>
          </node>
        </node>
      </node>
      <node role="entry" roleId="tps4.1203617897549" type="tps4.Copy" typeId="tps4.1204015075559" id="4136991712207258581">
        <property name="name" nameId="tpck.1169194664001" value="" />
        <property name="excludes" nameId="tps4.1204107538752" value="" />
        <node role="sourcePath" roleId="tps4.1220974847213" type="tps4.Path" typeId="tps4.1220973916698" id="4136991712207258582">
          <node role="macro" roleId="tps4.1220976095387" type="tps4.MacroReference" typeId="tps4.1220976052975" id="4136991712207258585">
            <property name="name" nameId="tps4.1220976068141" value="mps_home" />
          </node>
          <node role="compositePathComponent" roleId="tps4.1220974249696" type="tps4.CompositePathComponent" typeId="tps4.1220973992845" id="4136991712207258584">
            <node role="pathComponent" roleId="tps4.1220978161990" type="tps4.PathComponent" typeId="tps4.1220973955905" id="4136991712207258587">
              <property name="path" nameId="tps4.1220974398640" value="workbench" />
            </node>
            <node role="pathComponent" roleId="tps4.1220978161990" type="tps4.PathComponent" typeId="tps4.1220973955905" id="4136991712207258589">
              <property name="path" nameId="tps4.1220974398640" value="typesystemUi" />
            </node>
            <node role="pathComponent" roleId="tps4.1220978161990" type="tps4.PathComponent" typeId="tps4.1220973955905" id="4136991712207258593">
              <property name="path" nameId="tps4.1220974398640" value="classes" />
            </node>
          </node>
        </node>
      </node>
      <node role="entry" roleId="tps4.1203617897549" type="tps4.Copy" typeId="tps4.1204015075559" id="5705714375774422261">
        <property name="name" nameId="tpck.1169194664001" value="" />
        <property name="excludes" nameId="tps4.1204107538752" value="" />
        <node role="sourcePath" roleId="tps4.1220974847213" type="tps4.Path" typeId="tps4.1220973916698" id="5705714375774422262">
          <node role="macro" roleId="tps4.1220976095387" type="tps4.MacroReference" typeId="tps4.1220976052975" id="5705714375774422263">
            <property name="name" nameId="tps4.1220976068141" value="mps_home" />
          </node>
          <node role="compositePathComponent" roleId="tps4.1220974249696" type="tps4.CompositePathComponent" typeId="tps4.1220973992845" id="5705714375774422264">
            <node role="pathComponent" roleId="tps4.1220978161990" type="tps4.PathComponent" typeId="tps4.1220973955905" id="5705714375774422265">
              <property name="path" nameId="tps4.1220974398640" value="workbench" />
            </node>
            <node role="pathComponent" roleId="tps4.1220978161990" type="tps4.PathComponent" typeId="tps4.1220973955905" id="5705714375774422267">
              <property name="path" nameId="tps4.1220974398640" value="mps-editor" />
            </node>
            <node role="pathComponent" roleId="tps4.1220978161990" type="tps4.PathComponent" typeId="tps4.1220973955905" id="5705714375774422269">
              <property name="path" nameId="tps4.1220974398640" value="classes" />
            </node>
          </node>
        </node>
      </node>
      <node role="entry" roleId="tps4.1203617897549" type="tps4.Copy" typeId="tps4.1204015075559" id="7443800094724152314">
        <property name="excludes" nameId="tps4.1204107538752" value="idea/IdeaApplicationInfo.xml" />
        <node role="sourcePath" roleId="tps4.1220974847213" type="tps4.Path" typeId="tps4.1220973916698" id="7443800094724152315">
          <node role="macro" roleId="tps4.1220976095387" type="tps4.MacroReference" typeId="tps4.1220976052975" id="7443800094724152316">
            <property name="name" nameId="tps4.1220976068141" value="mps_home" />
          </node>
          <node role="compositePathComponent" roleId="tps4.1220974249696" type="tps4.CompositePathComponent" typeId="tps4.1220973992845" id="7443800094724152317">
            <node role="pathComponent" roleId="tps4.1220978161990" type="tps4.PathComponent" typeId="tps4.1220973955905" id="7443800094724152318">
              <property name="path" nameId="tps4.1220974398640" value="workbench" />
            </node>
            <node role="pathComponent" roleId="tps4.1220978161990" type="tps4.PathComponent" typeId="tps4.1220973955905" id="7443800094724152320">
              <property name="path" nameId="tps4.1220974398640" value="mps-workbench" />
            </node>
            <node role="pathComponent" roleId="tps4.1220978161990" type="tps4.PathComponent" typeId="tps4.1220973955905" id="7443800094724152322">
              <property name="path" nameId="tps4.1220974398640" value="classes" />
            </node>
          </node>
        </node>
      </node>
      <node role="entry" roleId="tps4.1203617897549" type="tps4.Copy" typeId="tps4.1204015075559" id="8431776905956472807">
        <node role="sourcePath" roleId="tps4.1220974847213" type="tps4.Path" typeId="tps4.1220973916698" id="8431776905956472808">
          <node role="macro" roleId="tps4.1220976095387" type="tps4.MacroReference" typeId="tps4.1220976052975" id="8431776905956472809">
            <property name="name" nameId="tps4.1220976068141" value="mps_home" />
          </node>
          <node role="compositePathComponent" roleId="tps4.1220974249696" type="tps4.CompositePathComponent" typeId="tps4.1220973992845" id="8431776905956472810">
            <node role="pathComponent" roleId="tps4.1220978161990" type="tps4.PathComponent" typeId="tps4.1220973955905" id="8431776905956472811">
              <property name="path" nameId="tps4.1220974398640" value="MPSPlugin" />
            </node>
            <node role="pathComponent" roleId="tps4.1220978161990" type="tps4.PathComponent" typeId="tps4.1220973955905" id="8431776905956472812">
              <property name="path" nameId="tps4.1220974398640" value="apiclasses" />
            </node>
          </node>
        </node>
      </node>
      <node role="entry" roleId="tps4.1203617897549" type="tps4.Folder" typeId="tps4.1203598512427" id="2901107368280485337">
        <node role="entry" roleId="tps4.1203617897549" type="tps4.Module" typeId="tps4.1203599702327" id="7451905405776981204">
          <property name="id" nameId="tps4.1222447189012" value="40aea410-4b11-411f-9197-07da76ee0e82" />
          <property name="name" nameId="tpck.1169194664001" value="jetbrains.mps.plugin.runtime" />
          <property name="doNotJar" nameId="tps4.2850282874221099799" value="true" />
        </node>
        <node role="entry" roleId="tps4.1203617897549" type="tps4.Module" typeId="tps4.1203599702327" id="5297918386943402892">
          <property name="id" nameId="tps4.1222447189012" value="019b622b-0aef-4dd3-86d0-4eef01f3f6bb" />
          <property name="doNotJar" nameId="tps4.2850282874221099799" value="true" />
        </node>
        <node role="entry" roleId="tps4.1203617897549" type="tps4.Module" typeId="tps4.1203599702327" id="5616318401415092581">
          <property name="id" nameId="tps4.1222447189012" value="5b1f863d-65a0-41a6-a801-33896be24202" />
          <property name="doNotJar" nameId="tps4.2850282874221099799" value="true" />
          <property name="name" nameId="tpck.1169194664001" value="jetbrains.mps.ide.editor" />
        </node>
        <node role="entry" roleId="tps4.1203617897549" type="tps4.Module" typeId="tps4.1203599702327" id="8113662366273578080">
          <property name="id" nameId="tps4.1222447189012" value="fe380742-bca4-4fda-beac-356eded9cf45" />
          <property name="name" nameId="tpck.1169194664001" value="jetbrains.mps.ide.mps" />
          <property name="doNotJar" nameId="tps4.2850282874221099799" value="true" />
        </node>
        <node role="entry" roleId="tps4.1203617897549" type="tps4.Module" typeId="tps4.1203599702327" id="4896592200521013712">
          <property name="id" nameId="tps4.1222447189012" value="ceb47609-02c2-4927-bb6d-d58368388a62" />
          <property name="name" nameId="tpck.1169194664001" value="jetbrains.mps.ide.uiLanguage.runtime" />
          <property name="doNotJar" nameId="tps4.2850282874221099799" value="true" />
        </node>
        <node role="entry" roleId="tps4.1203617897549" type="tps4.Module" typeId="tps4.1203599702327" id="5297918386943402893">
          <property name="id" nameId="tps4.1222447189012" value="1c0088d4-c911-46d4-ace1-4500911173b5" />
          <property name="name" nameId="tpck.1169194664001" value="jetbrains.mps.workbench.make" />
          <property name="doNotJar" nameId="tps4.2850282874221099799" value="true" />
        </node>
        <node role="title" roleId="tps4.1205340441197" type="tps4.SimpleString" typeId="tps4.1205339044029" id="2901107368280485342">
          <property name="name" nameId="tps4.1223641503366" value="modules" />
        </node>
      </node>
      <node role="delete" roleId="tps4.1239622410040" type="tps4.Delete" typeId="tps4.1204122781510" id="5428983789737854752" />
      <node role="title" roleId="tps4.1205340441197" type="tps4.SimpleString" typeId="tps4.1205339044029" id="5428983789737854753">
        <property name="name" nameId="tps4.1223641503366" value="mps-workbench.jar" />
      </node>
    </node>
  </root>
  <root id="5428983789737854768">
    <node role="entry" roleId="tps4.701559220729212646" type="tps4.Jar" typeId="tps4.1203598417283" id="5428983789737854769">
      <node role="entry" roleId="tps4.1203617897549" type="tps4.Copy" typeId="tps4.1204015075559" id="8321411439574220249">
        <property name="name" nameId="tpck.1169194664001" value="" />
        <property name="excludes" nameId="tps4.1204107538752" value="" />
        <node role="sourcePath" roleId="tps4.1220974847213" type="tps4.Path" typeId="tps4.1220973916698" id="8321411439574220250">
          <node role="macro" roleId="tps4.1220976095387" type="tps4.MacroReference" typeId="tps4.1220976052975" id="8321411439574220252">
            <property name="name" nameId="tps4.1220976068141" value="mps_home" />
          </node>
          <node role="compositePathComponent" roleId="tps4.1220974249696" type="tps4.CompositePathComponent" typeId="tps4.1220973992845" id="8321411439574220253">
            <node role="pathComponent" roleId="tps4.1220978161990" type="tps4.PathComponent" typeId="tps4.1220973955905" id="6316146612284141405">
              <property name="path" nameId="tps4.1220974398640" value="editor" />
            </node>
            <node role="pathComponent" roleId="tps4.1220978161990" type="tps4.PathComponent" typeId="tps4.1220973955905" id="8321411439574220256">
              <property name="path" nameId="tps4.1220974398640" value="editor-runtime" />
            </node>
            <node role="pathComponent" roleId="tps4.1220978161990" type="tps4.PathComponent" typeId="tps4.1220973955905" id="8321411439574220258">
              <property name="path" nameId="tps4.1220974398640" value="classes" />
            </node>
          </node>
        </node>
      </node>
      <node role="entry" roleId="tps4.1203617897549" type="tps4.Copy" typeId="tps4.1204015075559" id="584530787515934098">
        <property name="name" nameId="tpck.1169194664001" value="" />
        <property name="excludes" nameId="tps4.1204107538752" value="" />
        <node role="sourcePath" roleId="tps4.1220974847213" type="tps4.Path" typeId="tps4.1220973916698" id="584530787515934099">
          <node role="macro" roleId="tps4.1220976095387" type="tps4.MacroReference" typeId="tps4.1220976052975" id="584530787515934100">
            <property name="name" nameId="tps4.1220976068141" value="mps_home" />
          </node>
          <node role="compositePathComponent" roleId="tps4.1220974249696" type="tps4.CompositePathComponent" typeId="tps4.1220973992845" id="584530787515934101">
            <node role="pathComponent" roleId="tps4.1220978161990" type="tps4.PathComponent" typeId="tps4.1220973955905" id="6316146612284141406">
              <property name="path" nameId="tps4.1220974398640" value="editor" />
            </node>
            <node role="pathComponent" roleId="tps4.1220978161990" type="tps4.PathComponent" typeId="tps4.1220973955905" id="584530787515934105">
              <property name="path" nameId="tps4.1220974398640" value="actions-runtime" />
            </node>
            <node role="pathComponent" roleId="tps4.1220978161990" type="tps4.PathComponent" typeId="tps4.1220973955905" id="584530787515934107">
              <property name="path" nameId="tps4.1220974398640" value="classes" />
            </node>
          </node>
        </node>
      </node>
      <node role="entry" roleId="tps4.1203617897549" type="tps4.Copy" typeId="tps4.1204015075559" id="9187726857862700399">
        <property name="name" nameId="tpck.1169194664001" value="" />
        <property name="excludes" nameId="tps4.1204107538752" value="" />
        <node role="sourcePath" roleId="tps4.1220974847213" type="tps4.Path" typeId="tps4.1220973916698" id="9187726857862700400">
          <node role="macro" roleId="tps4.1220976095387" type="tps4.MacroReference" typeId="tps4.1220976052975" id="9187726857862700402">
            <property name="name" nameId="tps4.1220976068141" value="mps_home" />
          </node>
          <node role="compositePathComponent" roleId="tps4.1220974249696" type="tps4.CompositePathComponent" typeId="tps4.1220973992845" id="9187726857862700403">
            <node role="pathComponent" roleId="tps4.1220978161990" type="tps4.PathComponent" typeId="tps4.1220973955905" id="6316146612284141407">
              <property name="path" nameId="tps4.1220974398640" value="editor" />
            </node>
            <node role="pathComponent" roleId="tps4.1220978161990" type="tps4.PathComponent" typeId="tps4.1220973955905" id="9187726857862700407">
              <property name="path" nameId="tps4.1220974398640" value="intentions-runtime" />
            </node>
            <node role="pathComponent" roleId="tps4.1220978161990" type="tps4.PathComponent" typeId="tps4.1220973955905" id="9187726857862700409">
              <property name="path" nameId="tps4.1220974398640" value="classes" />
            </node>
          </node>
        </node>
      </node>
      <node role="entry" roleId="tps4.1203617897549" type="tps4.Copy" typeId="tps4.1204015075559" id="3956519295465648157">
        <property name="name" nameId="tpck.1169194664001" value="" />
        <property name="excludes" nameId="tps4.1204107538752" value="" />
        <node role="sourcePath" roleId="tps4.1220974847213" type="tps4.Path" typeId="tps4.1220973916698" id="3956519295465648158">
          <node role="macro" roleId="tps4.1220976095387" type="tps4.MacroReference" typeId="tps4.1220976052975" id="3956519295465648159">
            <property name="name" nameId="tps4.1220976068141" value="mps_home" />
          </node>
          <node role="compositePathComponent" roleId="tps4.1220974249696" type="tps4.CompositePathComponent" typeId="tps4.1220973992845" id="3956519295465648160">
            <node role="pathComponent" roleId="tps4.1220978161990" type="tps4.PathComponent" typeId="tps4.1220973955905" id="5618456458180754978">
              <property name="path" nameId="tps4.1220974398640" value="editor" />
            </node>
            <node role="pathComponent" roleId="tps4.1220978161990" type="tps4.PathComponent" typeId="tps4.1220973955905" id="3956519295465648164">
              <property name="path" nameId="tps4.1220974398640" value="typesystemIntegration" />
            </node>
            <node role="pathComponent" roleId="tps4.1220978161990" type="tps4.PathComponent" typeId="tps4.1220973955905" id="5618456458180754979">
              <property name="path" nameId="tps4.1220974398640" value="classes" />
            </node>
          </node>
        </node>
      </node>
      <node role="entry" roleId="tps4.1203617897549" type="tps4.Copy" typeId="tps4.1204015075559" id="4576065551633039888">
        <property name="name" nameId="tpck.1169194664001" value="" />
        <property name="excludes" nameId="tps4.1204107538752" value="" />
        <node role="sourcePath" roleId="tps4.1220974847213" type="tps4.Path" typeId="tps4.1220973916698" id="4576065551633039889">
          <node role="macro" roleId="tps4.1220976095387" type="tps4.MacroReference" typeId="tps4.1220976052975" id="4576065551633039890">
            <property name="name" nameId="tps4.1220976068141" value="mps_home" />
          </node>
          <node role="compositePathComponent" roleId="tps4.1220974249696" type="tps4.CompositePathComponent" typeId="tps4.1220973992845" id="4576065551633039891">
            <node role="pathComponent" roleId="tps4.1220978161990" type="tps4.PathComponent" typeId="tps4.1220973955905" id="4576065551633039892">
              <property name="path" nameId="tps4.1220974398640" value="editor" />
            </node>
            <node role="pathComponent" roleId="tps4.1220978161990" type="tps4.PathComponent" typeId="tps4.1220973955905" id="4576065551633039895">
              <property name="path" nameId="tps4.1220974398640" value="editor-api" />
            </node>
            <node role="pathComponent" roleId="tps4.1220978161990" type="tps4.PathComponent" typeId="tps4.1220973955905" id="4576065551633039894">
              <property name="path" nameId="tps4.1220974398640" value="classes" />
            </node>
          </node>
        </node>
      </node>
      <node role="entry" roleId="tps4.1203617897549" type="tps4.Folder" typeId="tps4.1203598512427" id="2901107368280474181">
        <node role="entry" roleId="tps4.1203617897549" type="tps4.Module" typeId="tps4.1203599702327" id="7451905405776981202">
          <property name="id" nameId="tps4.1222447189012" value="34e84b8f-afa8-4364-abcd-a279fddddbe7" />
          <property name="name" nameId="tpck.1169194664001" value="jetbrains.mps.editor.runtime" />
          <property name="doNotJar" nameId="tps4.2850282874221099799" value="true" />
        </node>
        <node role="title" roleId="tps4.1205340441197" type="tps4.SimpleString" typeId="tps4.1205339044029" id="2901107368280474184">
          <property name="name" nameId="tps4.1223641503366" value="modules" />
        </node>
      </node>
      <node role="delete" roleId="tps4.1239622410040" type="tps4.Delete" typeId="tps4.1204122781510" id="5428983789737854871" />
      <node role="title" roleId="tps4.1205340441197" type="tps4.SimpleString" typeId="tps4.1205339044029" id="5428983789737854872">
        <property name="name" nameId="tps4.1223641503366" value="mps-editor.jar" />
      </node>
    </node>
  </root>
  <root id="2901107368280525965" />
  <root id="6700426045796013947">
    <node role="entry" roleId="tps4.701559220729212646" type="tps4.Jar" typeId="tps4.1203598417283" id="6700426045796013948">
      <node role="entry" roleId="tps4.1203617897549" type="tps4.Copy" typeId="tps4.1204015075559" id="8340725549277608419">
        <property name="name" nameId="tpck.1169194664001" value="" />
        <property name="excludes" nameId="tps4.1204107538752" value="" />
        <node role="sourcePath" roleId="tps4.1220974847213" type="tps4.Path" typeId="tps4.1220973916698" id="8340725549277608420">
          <node role="macro" roleId="tps4.1220976095387" type="tps4.MacroReference" typeId="tps4.1220976052975" id="8340725549277608422">
            <property name="name" nameId="tps4.1220976068141" value="mps_home" />
          </node>
          <node role="compositePathComponent" roleId="tps4.1220974249696" type="tps4.CompositePathComponent" typeId="tps4.1220973992845" id="8340725549277608423">
            <node role="pathComponent" roleId="tps4.1220978161990" type="tps4.PathComponent" typeId="tps4.1220973955905" id="3803007879919844483">
              <property name="path" nameId="tps4.1220974398640" value="workbench" />
            </node>
            <node role="pathComponent" roleId="tps4.1220978161990" type="tps4.PathComponent" typeId="tps4.1220973955905" id="3803007879919844484">
              <property name="path" nameId="tps4.1220974398640" value="baseLanguageIndex" />
            </node>
            <node role="pathComponent" roleId="tps4.1220978161990" type="tps4.PathComponent" typeId="tps4.1220973955905" id="3803007879919844485">
              <property name="path" nameId="tps4.1220974398640" value="classes_gen" />
            </node>
          </node>
        </node>
      </node>
      <node role="entry" roleId="tps4.1203617897549" type="tps4.Copy" typeId="tps4.1204015075559" id="6700426045796013986">
        <node role="sourcePath" roleId="tps4.1220974847213" type="tps4.Path" typeId="tps4.1220973916698" id="6700426045796013987">
          <node role="macro" roleId="tps4.1220976095387" type="tps4.MacroReference" typeId="tps4.1220976052975" id="6700426045796013988">
            <property name="name" nameId="tps4.1220976068141" value="mps_home" />
          </node>
          <node role="compositePathComponent" roleId="tps4.1220974249696" type="tps4.CompositePathComponent" typeId="tps4.1220973992845" id="6700426045796013989">
            <node role="pathComponent" roleId="tps4.1220978161990" type="tps4.PathComponent" typeId="tps4.1220973955905" id="6700426045796013990">
              <property name="path" nameId="tps4.1220974398640" value="workbench" />
            </node>
            <node role="pathComponent" roleId="tps4.1220978161990" type="tps4.PathComponent" typeId="tps4.1220973955905" id="6700426045796013991">
              <property name="path" nameId="tps4.1220974398640" value="mps-platform" />
            </node>
            <node role="pathComponent" roleId="tps4.1220978161990" type="tps4.PathComponent" typeId="tps4.1220973955905" id="6700426045796013992">
              <property name="path" nameId="tps4.1220974398640" value="classes" />
            </node>
          </node>
        </node>
      </node>
      <node role="entry" roleId="tps4.1203617897549" type="tps4.Folder" typeId="tps4.1203598512427" id="6700426045796014044">
        <node role="entry" roleId="tps4.1203617897549" type="tps4.Module" typeId="tps4.1203599702327" id="6700426045796014047">
          <property name="id" nameId="tps4.1222447189012" value="8d29d73f-ed99-4652-ae0a-083cdfe53c34" />
          <property name="name" nameId="tpck.1169194664001" value="jetbrains.mps.ide.platform" />
          <property name="doNotJar" nameId="tps4.2850282874221099799" value="true" />
        </node>
        <node role="entry" roleId="tps4.1203617897549" type="tps4.Module" typeId="tps4.1203599702327" id="6700426045796014050">
          <property name="id" nameId="tps4.1222447189012" value="cab85f8b-9525-42cb-8e6d-258ca6e56432" />
          <property name="name" nameId="tpck.1169194664001" value="jetbrains.mps.baseLanguage.index" />
          <property name="doNotJar" nameId="tps4.2850282874221099799" value="true" />
        </node>
        <node role="title" roleId="tps4.1205340441197" type="tps4.SimpleString" typeId="tps4.1205339044029" id="6700426045796014051">
          <property name="name" nameId="tps4.1223641503366" value="modules" />
        </node>
      </node>
      <node role="delete" roleId="tps4.1239622410040" type="tps4.Delete" typeId="tps4.1204122781510" id="6700426045796014052" />
      <node role="title" roleId="tps4.1205340441197" type="tps4.SimpleString" typeId="tps4.1205339044029" id="6700426045796014053">
        <property name="name" nameId="tps4.1223641503366" value="mps-platform.jar" />
      </node>
    </node>
  </root>
  <root id="938551967734106063">
    <node role="entry" roleId="tps4.701559220729212646" type="tps4.Plugin" typeId="tps4.4159241239519649208" id="7491849358393015324">
      <node role="entry" roleId="tps4.6278136257391529722" type="tps4.Folder" typeId="tps4.1203598512427" id="6278136257391947277">
        <node role="entry" roleId="tps4.1203617897549" type="tps4.Module" typeId="tps4.1203599702327" id="6278136257391947280">
          <property name="id" nameId="tps4.1222447189012" value="25891414-2b70-48c7-b1cc-8dc0c127d669" />
          <property name="name" nameId="tpck.1169194664001" value="jetbrains.mps.debugger.api.runtime" />
        </node>
        <node role="entry" roleId="tps4.1203617897549" type="tps4.Module" typeId="tps4.1203599702327" id="571753013890989204">
          <property name="id" nameId="tps4.1222447189012" value="cc7da2f6-419f-4133-a811-31fcd3295a85" />
          <property name="name" nameId="tpck.1169194664001" value="jetbrains.mps.debugger.api.api" />
        </node>
        <node role="entry" roleId="tps4.1203617897549" type="tps4.Module" typeId="tps4.1203599702327" id="3033860308392480219">
          <property name="id" nameId="tps4.1222447189012" value="31c5d39c-9bd1-452c-80a7-32ae1eb73c4d" />
          <property name="name" nameId="tpck.1169194664001" value="jetbrains.mps.traceInfo.cache" />
        </node>
        <node role="title" roleId="tps4.1205340441197" type="tps4.SimpleString" typeId="tps4.1205339044029" id="571753013890986653">
          <property name="name" nameId="tps4.1223641503366" value="solutions" />
        </node>
      </node>
      <node role="sourcePath" roleId="tps4.4159241239519649209" type="tps4.Path" typeId="tps4.1220973916698" id="7491849358393015325">
        <node role="macro" roleId="tps4.1220976095387" type="tps4.MacroReference" typeId="tps4.1220976052975" id="7491849358393015328">
          <property name="name" nameId="tps4.1220976068141" value="mps_home" />
        </node>
        <node role="compositePathComponent" roleId="tps4.1220974249696" type="tps4.CompositePathComponent" typeId="tps4.1220973992845" id="7491849358393015327">
          <node role="pathComponent" roleId="tps4.1220978161990" type="tps4.PathComponent" typeId="tps4.1220973955905" id="7491849358393015329">
            <property name="path" nameId="tps4.1220974398640" value="plugins" />
          </node>
          <node role="pathComponent" roleId="tps4.1220978161990" type="tps4.PathComponent" typeId="tps4.1220973955905" id="7491849358393015331">
            <property name="path" nameId="tps4.1220974398640" value="debugger-api" />
          </node>
        </node>
      </node>
    </node>
    <node role="entry" roleId="tps4.701559220729212646" type="tps4.Plugin" typeId="tps4.4159241239519649208" id="6278136257391573889">
      <node role="sourcePath" roleId="tps4.4159241239519649209" type="tps4.Path" typeId="tps4.1220973916698" id="6278136257391573890">
        <node role="macro" roleId="tps4.1220976095387" type="tps4.MacroReference" typeId="tps4.1220976052975" id="6278136257391573891">
          <property name="name" nameId="tps4.1220976068141" value="mps_home" />
        </node>
        <node role="compositePathComponent" roleId="tps4.1220974249696" type="tps4.CompositePathComponent" typeId="tps4.1220973992845" id="6278136257391573892">
          <node role="pathComponent" roleId="tps4.1220978161990" type="tps4.PathComponent" typeId="tps4.1220973955905" id="6278136257391573893">
            <property name="path" nameId="tps4.1220974398640" value="plugins" />
          </node>
          <node role="pathComponent" roleId="tps4.1220978161990" type="tps4.PathComponent" typeId="tps4.1220973955905" id="6278136257391583433">
            <property name="path" nameId="tps4.1220974398640" value="debugger-java" />
          </node>
        </node>
      </node>
      <node role="entry" roleId="tps4.6278136257391529722" type="tps4.Folder" typeId="tps4.1203598512427" id="6278136257391583434">
        <node role="entry" roleId="tps4.1203617897549" type="tps4.Module" typeId="tps4.1203599702327" id="6278136257391526822">
          <property name="id" nameId="tps4.1222447189012" value="cf8c9de5-1b4a-4dc8-8e6d-847159af31dd" />
          <property name="name" nameId="tpck.1169194664001" value="jetbrains.mps.debugger.java.api" />
        </node>
        <node role="entry" roleId="tps4.1203617897549" type="tps4.Module" typeId="tps4.1203599702327" id="6278136257391526823">
          <property name="id" nameId="tps4.1222447189012" value="fcffe3cf-3ebc-4d3d-989b-2f30533bc904" />
          <property name="name" nameId="tpck.1169194664001" value="jetbrains.mps.debugger.java.runtime" />
        </node>
        <node role="title" roleId="tps4.1205340441197" type="tps4.SimpleString" typeId="tps4.1205339044029" id="6278136257391583437">
          <property name="name" nameId="tps4.1223641503366" value="solutions" />
        </node>
      </node>
      <node role="entry" roleId="tps4.6278136257391529722" type="tps4.Folder" typeId="tps4.1203598512427" id="3033860308392474119">
        <node role="title" roleId="tps4.1205340441197" type="tps4.SimpleString" typeId="tps4.1205339044029" id="3033860308392474122">
          <property name="name" nameId="tps4.1223641503366" value="languages" />
        </node>
        <node role="entry" roleId="tps4.1203617897549" type="tps4.Module" typeId="tps4.1203599702327" id="3033860308392474123">
          <property name="id" nameId="tps4.1222447189012" value="fa8aeae9-4df9-4e13-bfb1-9b04c67ddb77" />
          <property name="name" nameId="tpck.1169194664001" value="jetbrains.mps.debugger.java.customViewers" />
        </node>
        <node role="entry" roleId="tps4.1203617897549" type="tps4.Module" typeId="tps4.1203599702327" id="3033860308392474125">
          <property name="id" nameId="tps4.1222447189012" value="7da4580f-9d75-4603-8162-51a896d78375" />
          <property name="name" nameId="tpck.1169194664001" value="jetbrains.mps.debugger.java.evaluation" />
        </node>
        <node role="entry" roleId="tps4.1203617897549" type="tps4.Module" typeId="tps4.1203599702327" id="3033860308392474127">
          <property name="id" nameId="tps4.1222447189012" value="80208897-4572-437d-b50e-8f050cba9566" />
          <property name="name" nameId="tpck.1169194664001" value="jetbrains.mps.debugger.java.privateMembers" />
        </node>
      </node>
    </node>
    <node role="entry" roleId="tps4.701559220729212646" type="tps4.PluginModule" typeId="tps4.989489456094386109" id="2929731761237872041">
      <node role="pluginXmlReference" roleId="tps4.989489456094387704" type="tps4.IdeaInitializerReference" typeId="tps4.989489456094387696" id="2929731761237872043">
        <link role="ideaInitializer" roleId="tps4.989489456094387697" targetNodeId="f0cp.5494815557703847191" resolveInfo="BaseLanguage Extensions Custom Viewers" />
      </node>
    </node>
    <node role="entry" roleId="tps4.701559220729212646" type="tps4.PluginModule" typeId="tps4.989489456094386109" id="2162966196215566930">
      <node role="entry" roleId="tps4.1203617897549" type="tps4.Folder" typeId="tps4.1203598512427" id="3033860308392474114">
        <node role="entry" roleId="tps4.1203617897549" type="tps4.Module" typeId="tps4.1203599702327" id="3033860308392474117">
          <property name="id" nameId="tps4.1222447189012" value="fbc14279-5e2a-4c87-a5d1-5f7061e6c456" />
          <property name="name" nameId="tpck.1169194664001" value="jetbrains.mps.debugger.api.lang" />
        </node>
        <node role="title" roleId="tps4.1205340441197" type="tps4.SimpleString" typeId="tps4.1205339044029" id="3033860308392474118">
          <property name="name" nameId="tps4.1223641503366" value="languages" />
        </node>
      </node>
      <node role="pluginXmlReference" roleId="tps4.989489456094387704" type="tps4.IdeaInitializerReference" typeId="tps4.989489456094387696" id="2162966196215566932">
        <link role="ideaInitializer" roleId="tps4.989489456094387697" targetNodeId="mjd0.2162966196215564401" resolveInfo="Debugger Api Languages" />
      </node>
    </node>
  </root>
  <root id="625155585696516556">
    <node role="entry" roleId="tps4.701559220729212646" type="tps4.PluginModule" typeId="tps4.989489456094386109" id="6062668769034024597">
      <node role="entry" roleId="tps4.1203617897549" type="tps4.Folder" typeId="tps4.1203598512427" id="3033860308392477149">
        <node role="title" roleId="tps4.1205340441197" type="tps4.SimpleString" typeId="tps4.1205339044029" id="3033860308392477152">
          <property name="name" nameId="tps4.1223641503366" value="lib" />
        </node>
        <node role="entry" roleId="tps4.1203617897549" type="tps4.Module" typeId="tps4.1203599702327" id="3033860308392477153">
          <property name="id" nameId="tps4.1222447189012" value="22250116-183c-4e90-8450-b6a13dd8998b" />
          <property name="name" nameId="tpck.1169194664001" value="jetbrains.mps.baseLanguage.execution.util" />
        </node>
        <node role="entry" roleId="tps4.1203617897549" type="tps4.Module" typeId="tps4.1203599702327" id="3033860308392477155">
          <property name="id" nameId="tps4.1222447189012" value="5b247b59-8fd0-4475-a767-9e9ff6a9d01c" />
          <property name="name" nameId="tpck.1169194664001" value="jetbrains.mps.baseLanguage.execution.startup" />
        </node>
        <node role="entry" roleId="tps4.1203617897549" type="tps4.Module" typeId="tps4.1203599702327" id="3033860308392477156">
          <property name="id" nameId="tps4.1222447189012" value="f618e99a-2641-465c-bb54-31fe76f9e285" />
          <property name="name" nameId="tpck.1169194664001" value="jetbrains.mps.baseLanguage.unitTest.execution" />
        </node>
      </node>
      <node role="entry" roleId="tps4.1203617897549" type="tps4.Folder" typeId="tps4.1203598512427" id="3033860308392477158">
        <node role="title" roleId="tps4.1205340441197" type="tps4.SimpleString" typeId="tps4.1205339044029" id="3033860308392477161">
          <property name="name" nameId="tps4.1223641503366" value="migration" />
        </node>
        <node role="entry" roleId="tps4.1203617897549" type="tps4.Module" typeId="tps4.1203599702327" id="3033860308392477163">
          <property name="id" nameId="tps4.1222447189012" value="92f5dc44-466d-4972-9f92-b03994f153c4" />
          <property name="name" nameId="tpck.1169194664001" value="jetbrains.mps.execution.migration" />
        </node>
      </node>
      <node role="pluginXmlReference" roleId="tps4.989489456094387704" type="tps4.IdeaInitializerReference" typeId="tps4.989489456094387696" id="6062668769034024600">
        <link role="ideaInitializer" roleId="tps4.989489456094387697" targetNodeId="ic9i.6893245555985399815" resolveInfo="Execution Configurations" />
      </node>
    </node>
    <node role="entry" roleId="tps4.701559220729212646" type="tps4.PluginModule" typeId="tps4.989489456094386109" id="6863272677075289475">
      <node role="entry" roleId="tps4.1203617897549" type="tps4.Folder" typeId="tps4.1203598512427" id="3033860308392477164">
        <node role="title" roleId="tps4.1205340441197" type="tps4.SimpleString" typeId="tps4.1205339044029" id="3033860308392477167">
          <property name="name" nameId="tps4.1223641503366" value="lib" />
        </node>
        <node role="entry" roleId="tps4.1203617897549" type="tps4.Module" typeId="tps4.1203599702327" id="3033860308392477168">
          <property name="id" nameId="tps4.1222447189012" value="04b376d5-fc16-403b-a344-c68b30193c6a" />
          <property name="name" nameId="tpck.1169194664001" value="jetbrains.mps.execution.lib" />
        </node>
      </node>
      <node role="entry" roleId="tps4.1203617897549" type="tps4.Folder" typeId="tps4.1203598512427" id="3033860308392477170">
        <node role="title" roleId="tps4.1205340441197" type="tps4.SimpleString" typeId="tps4.1205339044029" id="3033860308392477173">
          <property name="name" nameId="tps4.1223641503366" value="languages" />
        </node>
        <node role="entry" roleId="tps4.1203617897549" type="tps4.Module" typeId="tps4.1203599702327" id="3033860308392477174">
          <property name="id" nameId="tps4.1222447189012" value="f3347d8a-0e79-4f35-8ac9-1574f25c986f" />
          <property name="name" nameId="tpck.1169194664001" value="jetbrains.mps.execution.commands" />
        </node>
        <node role="entry" roleId="tps4.1203617897549" type="tps4.Module" typeId="tps4.1203599702327" id="3033860308392477175">
          <property name="id" nameId="tps4.1222447189012" value="22e72e4c-0f69-46ce-8403-6750153aa615" />
          <property name="name" nameId="tpck.1169194664001" value="jetbrains.mps.execution.configurations" />
        </node>
        <node role="entry" roleId="tps4.1203617897549" type="tps4.Module" typeId="tps4.1203599702327" id="3033860308392477176">
          <property name="id" nameId="tps4.1222447189012" value="82c32a3b-4a54-4fc1-b551-7ff9f198d7c1" />
          <property name="name" nameId="tpck.1169194664001" value="jetbrains.mps.execution.configurations.deprecated" />
        </node>
        <node role="entry" roleId="tps4.1203617897549" type="tps4.Module" typeId="tps4.1203599702327" id="4631964019510716890">
          <property name="id" nameId="tps4.1222447189012" value="0a4126f7-80aa-49b3-88c4-7fd3bf7596a2" />
          <property name="name" nameId="tpck.1169194664001" value="jetbrains.mps.execution.configurations.deprecated.runtime" />
        </node>
      </node>
      <node role="pluginXmlReference" roleId="tps4.989489456094387704" type="tps4.IdeaInitializerReference" typeId="tps4.989489456094387696" id="6863272677075289477">
        <link role="ideaInitializer" roleId="tps4.989489456094387697" targetNodeId="4dtg.6863272677075182370" resolveInfo="Execution Languages" />
      </node>
    </node>
  </root>
  <root id="1629113365702710346">
    <node role="entry" roleId="tps4.701559220729212646" type="tps4.Jar" typeId="tps4.1203598417283" id="1629113365702710347">
      <node role="delete" roleId="tps4.1239622410040" type="tps4.Delete" typeId="tps4.1204122781510" id="1629113365702710348" />
      <node role="title" roleId="tps4.1205340441197" type="tps4.SimpleString" typeId="tps4.1205339044029" id="1629113365702710349">
        <property name="name" nameId="tps4.1223641503366" value="mps-collections.jar" />
      </node>
      <node role="entry" roleId="tps4.1203617897549" type="tps4.Copy" typeId="tps4.1204015075559" id="1629113365702710354">
        <property name="name" nameId="tpck.1169194664001" value="" />
        <property name="excludes" nameId="tps4.1204107538752" value="" />
        <node role="sourcePath" roleId="tps4.1220974847213" type="tps4.Path" typeId="tps4.1220973916698" id="1629113365702710355">
          <node role="macro" roleId="tps4.1220976095387" type="tps4.MacroReference" typeId="tps4.1220976052975" id="1629113365702710356">
            <property name="name" nameId="tps4.1220976068141" value="mps_home" />
          </node>
          <node role="compositePathComponent" roleId="tps4.1220974249696" type="tps4.CompositePathComponent" typeId="tps4.1220973992845" id="1629113365702710357">
            <node role="pathComponent" roleId="tps4.1220978161990" type="tps4.PathComponent" typeId="tps4.1220973955905" id="1629113365702710358">
              <property name="path" nameId="tps4.1220974398640" value="core" />
            </node>
            <node role="pathComponent" roleId="tps4.1220978161990" type="tps4.PathComponent" typeId="tps4.1220973955905" id="1629113365702710359">
              <property name="path" nameId="tps4.1220974398640" value="baseLanguage" />
            </node>
            <node role="pathComponent" roleId="tps4.1220978161990" type="tps4.PathComponent" typeId="tps4.1220973955905" id="1629113365702710360">
              <property name="path" nameId="tps4.1220974398640" value="collections" />
            </node>
            <node role="pathComponent" roleId="tps4.1220978161990" type="tps4.PathComponent" typeId="tps4.1220973955905" id="1629113365702710361">
              <property name="path" nameId="tps4.1220974398640" value="runtime" />
            </node>
            <node role="pathComponent" roleId="tps4.1220978161990" type="tps4.PathComponent" typeId="tps4.1220973955905" id="1629113365702710362">
              <property name="path" nameId="tps4.1220974398640" value="classes" />
            </node>
          </node>
        </node>
      </node>
      <node role="entry" roleId="tps4.1203617897549" type="tps4.Folder" typeId="tps4.1203598512427" id="1629113365702710365">
        <node role="entry" roleId="tps4.1203617897549" type="tps4.Module" typeId="tps4.1203599702327" id="1629113365702710370">
          <property name="id" nameId="tps4.1222447189012" value="9b80526e-f0bf-4992-bdf5-cee39c1833f3" />
          <property name="name" nameId="tpck.1169194664001" value="collections.runtime" />
          <property name="doNotJar" nameId="tps4.2850282874221099799" value="true" />
        </node>
        <node role="title" roleId="tps4.1205340441197" type="tps4.SimpleString" typeId="tps4.1205339044029" id="1629113365702710369">
          <property name="name" nameId="tps4.1223641503366" value="modules" />
        </node>
      </node>
    </node>
  </root>
  <root id="4259166877922588177">
    <node role="entry" roleId="tps4.701559220729212646" type="tps4.Jar" typeId="tps4.1203598417283" id="4259166877922588178">
      <node role="delete" roleId="tps4.1239622410040" type="tps4.Delete" typeId="tps4.1204122781510" id="4259166877922588179" />
      <node role="title" roleId="tps4.1205340441197" type="tps4.SimpleString" typeId="tps4.1205339044029" id="4259166877922588180">
        <property name="name" nameId="tps4.1223641503366" value="mps-closures.jar" />
      </node>
      <node role="entry" roleId="tps4.1203617897549" type="tps4.Copy" typeId="tps4.1204015075559" id="8340725549277608434">
        <property name="name" nameId="tpck.1169194664001" value="" />
        <property name="excludes" nameId="tps4.1204107538752" value="" />
        <node role="sourcePath" roleId="tps4.1220974847213" type="tps4.Path" typeId="tps4.1220973916698" id="8340725549277608435">
          <node role="macro" roleId="tps4.1220976095387" type="tps4.MacroReference" typeId="tps4.1220976052975" id="8340725549277608436">
            <property name="name" nameId="tps4.1220976068141" value="mps_home" />
          </node>
          <node role="compositePathComponent" roleId="tps4.1220974249696" type="tps4.CompositePathComponent" typeId="tps4.1220973992845" id="8340725549277608437">
            <node role="pathComponent" roleId="tps4.1220978161990" type="tps4.PathComponent" typeId="tps4.1220973955905" id="8340725549277608438">
              <property name="path" nameId="tps4.1220974398640" value="core" />
            </node>
            <node role="pathComponent" roleId="tps4.1220978161990" type="tps4.PathComponent" typeId="tps4.1220973955905" id="8340725549277608439">
              <property name="path" nameId="tps4.1220974398640" value="baseLanguage" />
            </node>
            <node role="pathComponent" roleId="tps4.1220978161990" type="tps4.PathComponent" typeId="tps4.1220973955905" id="8340725549277608466">
              <property name="path" nameId="tps4.1220974398640" value="closures" />
            </node>
            <node role="pathComponent" roleId="tps4.1220978161990" type="tps4.PathComponent" typeId="tps4.1220973955905" id="8340725549277608467">
              <property name="path" nameId="tps4.1220974398640" value="runtime" />
            </node>
            <node role="pathComponent" roleId="tps4.1220978161990" type="tps4.PathComponent" typeId="tps4.1220973955905" id="8340725549277608469">
              <property name="path" nameId="tps4.1220974398640" value="classes" />
            </node>
          </node>
        </node>
      </node>
      <node role="entry" roleId="tps4.1203617897549" type="tps4.Folder" typeId="tps4.1203598512427" id="4259166877922588190">
        <node role="entry" roleId="tps4.1203617897549" type="tps4.Module" typeId="tps4.1203599702327" id="4896592200521066147">
          <property name="id" nameId="tps4.1222447189012" value="4c6a28d1-2c60-478d-b36e-db9b3cbb21fb" />
          <property name="name" nameId="tpck.1169194664001" value="closures.runtime" />
          <property name="doNotJar" nameId="tps4.2850282874221099799" value="true" />
        </node>
        <node role="title" roleId="tps4.1205340441197" type="tps4.SimpleString" typeId="tps4.1205339044029" id="4259166877922588192">
          <property name="name" nameId="tps4.1223641503366" value="modules" />
        </node>
      </node>
    </node>
  </root>
  <root id="87733685690765614">
    <node role="entry" roleId="tps4.701559220729212646" type="tps4.Jar" typeId="tps4.1203598417283" id="87733685690765615">
      <node role="delete" roleId="tps4.1239622410040" type="tps4.Delete" typeId="tps4.1204122781510" id="87733685690765616" />
      <node role="title" roleId="tps4.1205340441197" type="tps4.SimpleString" typeId="tps4.1205339044029" id="87733685690765617">
        <property name="name" nameId="tps4.1223641503366" value="mps-tuples.jar" />
      </node>
      <node role="entry" roleId="tps4.1203617897549" type="tps4.Copy" typeId="tps4.1204015075559" id="8340725549277608458">
        <property name="name" nameId="tpck.1169194664001" value="" />
        <property name="excludes" nameId="tps4.1204107538752" value="" />
        <node role="sourcePath" roleId="tps4.1220974847213" type="tps4.Path" typeId="tps4.1220973916698" id="8340725549277608459">
          <node role="macro" roleId="tps4.1220976095387" type="tps4.MacroReference" typeId="tps4.1220976052975" id="8340725549277608460">
            <property name="name" nameId="tps4.1220976068141" value="mps_home" />
          </node>
          <node role="compositePathComponent" roleId="tps4.1220974249696" type="tps4.CompositePathComponent" typeId="tps4.1220973992845" id="8340725549277608461">
            <node role="pathComponent" roleId="tps4.1220978161990" type="tps4.PathComponent" typeId="tps4.1220973955905" id="8340725549277608462">
              <property name="path" nameId="tps4.1220974398640" value="core" />
            </node>
            <node role="pathComponent" roleId="tps4.1220978161990" type="tps4.PathComponent" typeId="tps4.1220973955905" id="8340725549277608463">
              <property name="path" nameId="tps4.1220974398640" value="baseLanguage" />
            </node>
            <node role="pathComponent" roleId="tps4.1220978161990" type="tps4.PathComponent" typeId="tps4.1220973955905" id="8340725549277608483">
              <property name="path" nameId="tps4.1220974398640" value="tuples" />
            </node>
            <node role="pathComponent" roleId="tps4.1220978161990" type="tps4.PathComponent" typeId="tps4.1220973955905" id="8340725549277608484">
              <property name="path" nameId="tps4.1220974398640" value="runtime" />
            </node>
            <node role="pathComponent" roleId="tps4.1220978161990" type="tps4.PathComponent" typeId="tps4.1220973955905" id="1359223313984479127">
              <property name="path" nameId="tps4.1220974398640" value="classes" />
            </node>
          </node>
        </node>
      </node>
      <node role="entry" roleId="tps4.1203617897549" type="tps4.Folder" typeId="tps4.1203598512427" id="87733685690765627">
        <node role="entry" roleId="tps4.1203617897549" type="tps4.Module" typeId="tps4.1203599702327" id="4896592200521066149">
          <property name="id" nameId="tps4.1222447189012" value="d44dab97-aaac-44cb-9745-8a14db674c03" />
          <property name="name" nameId="tpck.1169194664001" value="jetbrains.mps.baseLanguage.tuples.runtime" />
          <property name="doNotJar" nameId="tps4.2850282874221099799" value="true" />
        </node>
        <node role="title" roleId="tps4.1205340441197" type="tps4.SimpleString" typeId="tps4.1205339044029" id="87733685690765629">
          <property name="name" nameId="tps4.1223641503366" value="modules" />
        </node>
      </node>
    </node>
  </root>
</model>
<|MERGE_RESOLUTION|>--- conflicted
+++ resolved
@@ -136,21 +136,6 @@
       <property name="name" nameId="tpck.1169194664001" value="execution" />
       <link role="layout" roleId="tps4.7323449223785753314" targetNodeId="2235195415637073459" resolveInfo="MPS" />
     </node>
-    <node type="tps4.Block" typeId="tps4.701559220729212645" id="1629113365702710346">
-      <property name="virtualPackage" nameId="tpck.1193676396447" value="components" />
-      <property name="name" nameId="tpck.1169194664001" value="mps-collections.jar" />
-      <link role="layout" roleId="tps4.7323449223785753314" targetNodeId="2235195415637073459" resolveInfo="MPS" />
-    </node>
-    <node type="tps4.Block" typeId="tps4.701559220729212645" id="4259166877922588177">
-      <property name="virtualPackage" nameId="tpck.1193676396447" value="components" />
-      <property name="name" nameId="tpck.1169194664001" value="mps-closures.jar" />
-      <link role="layout" roleId="tps4.7323449223785753314" targetNodeId="2235195415637073459" resolveInfo="MPS" />
-    </node>
-    <node type="tps4.Block" typeId="tps4.701559220729212645" id="87733685690765614">
-      <property name="virtualPackage" nameId="tpck.1193676396447" value="components" />
-      <property name="name" nameId="tpck.1169194664001" value="mps-tuples.jar" />
-      <link role="layout" roleId="tps4.7323449223785753314" targetNodeId="2235195415637073459" resolveInfo="MPS" />
-    </node>
   </roots>
   <root id="2235195415637073459">
     <node role="variable" roleId="tps4.1205335538326" type="tps4.Variable" typeId="tps4.1205335290326" id="2235195415637077105">
@@ -229,15 +214,6 @@
           </node>
           <node role="entry" roleId="tps4.1203617897549" type="tps4.BlockReference" typeId="tps4.701559220729139189" id="5358686142361317204">
             <link role="block" roleId="tps4.701559220729212648" targetNodeId="5358686142361317193" resolveInfo="mps-test.jar" />
-          </node>
-          <node role="entry" roleId="tps4.1203617897549" type="tps4.BlockReference" typeId="tps4.701559220729139189" id="1629113365702718076">
-            <link role="block" roleId="tps4.701559220729212648" targetNodeId="1629113365702710346" resolveInfo="mps-collections.jar" />
-          </node>
-          <node role="entry" roleId="tps4.1203617897549" type="tps4.BlockReference" typeId="tps4.701559220729139189" id="5105371399224491425">
-            <link role="block" roleId="tps4.701559220729212648" targetNodeId="4259166877922588177" resolveInfo="mps-closures.jar" />
-          </node>
-          <node role="entry" roleId="tps4.1203617897549" type="tps4.BlockReference" typeId="tps4.701559220729139189" id="87733685690769458">
-            <link role="block" roleId="tps4.701559220729212648" targetNodeId="87733685690765614" resolveInfo="mps-tuples.jar" />
           </node>
         </node>
         <node role="entry" roleId="tps4.1203617897549" type="tps4.Folder" typeId="tps4.1203598512427" id="2235195415637076992">
@@ -1528,8 +1504,6 @@
           </node>
         </node>
       </node>
-<<<<<<< HEAD
-=======
       <node role="entry" roleId="tps4.1203617897549" type="tps4.Copy" typeId="tps4.1204015075559" id="8340725549277608434">
         <property name="name" nameId="tpck.1169194664001" value="" />
         <property name="excludes" nameId="tps4.1204107538752" value="" />
@@ -1538,8 +1512,8 @@
             <property name="name" nameId="tps4.1220976068141" value="mps_home" />
           </node>
           <node role="compositePathComponent" roleId="tps4.1220974249696" type="tps4.CompositePathComponent" typeId="tps4.1220973992845" id="8340725549277608437">
-            <node role="pathComponent" roleId="tps4.1220978161990" type="tps4.PathComponent" typeId="tps4.1220973955905" id="7002681974225497267">
-              <property name="path" nameId="tps4.1220974398640" value="languages" />
+            <node role="pathComponent" roleId="tps4.1220978161990" type="tps4.PathComponent" typeId="tps4.1220973955905" id="8340725549277608438">
+              <property name="path" nameId="tps4.1220974398640" value="core" />
             </node>
             <node role="pathComponent" roleId="tps4.1220978161990" type="tps4.PathComponent" typeId="tps4.1220973955905" id="8340725549277608439">
               <property name="path" nameId="tps4.1220974398640" value="baseLanguage" />
@@ -1564,8 +1538,8 @@
             <property name="name" nameId="tps4.1220976068141" value="mps_home" />
           </node>
           <node role="compositePathComponent" roleId="tps4.1220974249696" type="tps4.CompositePathComponent" typeId="tps4.1220973992845" id="8340725549277608445">
-            <node role="pathComponent" roleId="tps4.1220978161990" type="tps4.PathComponent" typeId="tps4.1220973955905" id="7002681974225497268">
-              <property name="path" nameId="tps4.1220974398640" value="languages" />
+            <node role="pathComponent" roleId="tps4.1220978161990" type="tps4.PathComponent" typeId="tps4.1220973955905" id="8340725549277608446">
+              <property name="path" nameId="tps4.1220974398640" value="core" />
             </node>
             <node role="pathComponent" roleId="tps4.1220978161990" type="tps4.PathComponent" typeId="tps4.1220973955905" id="8340725549277608447">
               <property name="path" nameId="tps4.1220974398640" value="baseLanguage" />
@@ -1590,8 +1564,8 @@
             <property name="name" nameId="tps4.1220976068141" value="mps_home" />
           </node>
           <node role="compositePathComponent" roleId="tps4.1220974249696" type="tps4.CompositePathComponent" typeId="tps4.1220973992845" id="8340725549277608461">
-            <node role="pathComponent" roleId="tps4.1220978161990" type="tps4.PathComponent" typeId="tps4.1220973955905" id="7002681974225497269">
-              <property name="path" nameId="tps4.1220974398640" value="languages" />
+            <node role="pathComponent" roleId="tps4.1220978161990" type="tps4.PathComponent" typeId="tps4.1220973955905" id="8340725549277608462">
+              <property name="path" nameId="tps4.1220974398640" value="core" />
             </node>
             <node role="pathComponent" roleId="tps4.1220978161990" type="tps4.PathComponent" typeId="tps4.1220973955905" id="8340725549277608463">
               <property name="path" nameId="tps4.1220974398640" value="baseLanguage" />
@@ -1608,7 +1582,6 @@
           </node>
         </node>
       </node>
->>>>>>> 5b4cc923
       <node role="entry" roleId="tps4.1203617897549" type="tps4.Copy" typeId="tps4.1204015075559" id="3803007879919844455">
         <property name="name" nameId="tpck.1169194664001" value="" />
         <property name="excludes" nameId="tps4.1204107538752" value="" />
@@ -1617,8 +1590,8 @@
             <property name="name" nameId="tps4.1220976068141" value="mps_home" />
           </node>
           <node role="compositePathComponent" roleId="tps4.1220974249696" type="tps4.CompositePathComponent" typeId="tps4.1220973992845" id="3803007879919844471">
-            <node role="pathComponent" roleId="tps4.1220978161990" type="tps4.PathComponent" typeId="tps4.1220973955905" id="7002681974225497270">
-              <property name="path" nameId="tps4.1220974398640" value="languages" />
+            <node role="pathComponent" roleId="tps4.1220978161990" type="tps4.PathComponent" typeId="tps4.1220973955905" id="3803007879919844465">
+              <property name="path" nameId="tps4.1220974398640" value="core" />
             </node>
             <node role="pathComponent" roleId="tps4.1220978161990" type="tps4.PathComponent" typeId="tps4.1220973955905" id="3803007879919844467">
               <property name="path" nameId="tps4.1220974398640" value="baseLanguage" />
@@ -1646,8 +1619,8 @@
             <property name="name" nameId="tps4.1220976068141" value="mps_home" />
           </node>
           <node role="compositePathComponent" roleId="tps4.1220974249696" type="tps4.CompositePathComponent" typeId="tps4.1220973992845" id="206534827079935134">
-            <node role="pathComponent" roleId="tps4.1220978161990" type="tps4.PathComponent" typeId="tps4.1220973955905" id="7002681974225497271">
-              <property name="path" nameId="tps4.1220974398640" value="languages" />
+            <node role="pathComponent" roleId="tps4.1220978161990" type="tps4.PathComponent" typeId="tps4.1220973955905" id="206534827079935136">
+              <property name="path" nameId="tps4.1220974398640" value="core" />
             </node>
             <node role="pathComponent" roleId="tps4.1220978161990" type="tps4.PathComponent" typeId="tps4.1220973955905" id="206534827079935138">
               <property name="path" nameId="tps4.1220974398640" value="baseLanguage" />
@@ -1742,6 +1715,21 @@
         <node role="entry" roleId="tps4.1203617897549" type="tps4.Module" typeId="tps4.1203599702327" id="206534827079751625">
           <property name="id" nameId="tps4.1222447189012" value="c7d01124-66d5-486d-8b50-7fdccb60b839" />
           <property name="name" nameId="tpck.1169194664001" value="jetbrains.mps.baseLanguage.util" />
+        </node>
+        <node role="entry" roleId="tps4.1203617897549" type="tps4.Module" typeId="tps4.1203599702327" id="4896592200521224846">
+          <property name="id" nameId="tps4.1222447189012" value="9b80526e-f0bf-4992-bdf5-cee39c1833f3" />
+          <property name="name" nameId="tpck.1169194664001" value="collections.runtime" />
+          <property name="doNotJar" nameId="tps4.2850282874221099799" value="true" />
+        </node>
+        <node role="entry" roleId="tps4.1203617897549" type="tps4.Module" typeId="tps4.1203599702327" id="4896592200521066147">
+          <property name="id" nameId="tps4.1222447189012" value="4c6a28d1-2c60-478d-b36e-db9b3cbb21fb" />
+          <property name="name" nameId="tpck.1169194664001" value="closures.runtime" />
+          <property name="doNotJar" nameId="tps4.2850282874221099799" value="true" />
+        </node>
+        <node role="entry" roleId="tps4.1203617897549" type="tps4.Module" typeId="tps4.1203599702327" id="4896592200521066149">
+          <property name="id" nameId="tps4.1222447189012" value="d44dab97-aaac-44cb-9745-8a14db674c03" />
+          <property name="name" nameId="tpck.1169194664001" value="jetbrains.mps.baseLanguage.tuples.runtime" />
+          <property name="doNotJar" nameId="tps4.2850282874221099799" value="true" />
         </node>
         <node role="title" roleId="tps4.1205340441197" type="tps4.SimpleString" typeId="tps4.1205339044029" id="2901107368280474171">
           <property name="name" nameId="tps4.1223641503366" value="modules" />
@@ -3032,136 +3020,4 @@
       </node>
     </node>
   </root>
-  <root id="1629113365702710346">
-    <node role="entry" roleId="tps4.701559220729212646" type="tps4.Jar" typeId="tps4.1203598417283" id="1629113365702710347">
-      <node role="delete" roleId="tps4.1239622410040" type="tps4.Delete" typeId="tps4.1204122781510" id="1629113365702710348" />
-      <node role="title" roleId="tps4.1205340441197" type="tps4.SimpleString" typeId="tps4.1205339044029" id="1629113365702710349">
-        <property name="name" nameId="tps4.1223641503366" value="mps-collections.jar" />
-      </node>
-      <node role="entry" roleId="tps4.1203617897549" type="tps4.Copy" typeId="tps4.1204015075559" id="1629113365702710354">
-        <property name="name" nameId="tpck.1169194664001" value="" />
-        <property name="excludes" nameId="tps4.1204107538752" value="" />
-        <node role="sourcePath" roleId="tps4.1220974847213" type="tps4.Path" typeId="tps4.1220973916698" id="1629113365702710355">
-          <node role="macro" roleId="tps4.1220976095387" type="tps4.MacroReference" typeId="tps4.1220976052975" id="1629113365702710356">
-            <property name="name" nameId="tps4.1220976068141" value="mps_home" />
-          </node>
-          <node role="compositePathComponent" roleId="tps4.1220974249696" type="tps4.CompositePathComponent" typeId="tps4.1220973992845" id="1629113365702710357">
-            <node role="pathComponent" roleId="tps4.1220978161990" type="tps4.PathComponent" typeId="tps4.1220973955905" id="1629113365702710358">
-              <property name="path" nameId="tps4.1220974398640" value="core" />
-            </node>
-            <node role="pathComponent" roleId="tps4.1220978161990" type="tps4.PathComponent" typeId="tps4.1220973955905" id="1629113365702710359">
-              <property name="path" nameId="tps4.1220974398640" value="baseLanguage" />
-            </node>
-            <node role="pathComponent" roleId="tps4.1220978161990" type="tps4.PathComponent" typeId="tps4.1220973955905" id="1629113365702710360">
-              <property name="path" nameId="tps4.1220974398640" value="collections" />
-            </node>
-            <node role="pathComponent" roleId="tps4.1220978161990" type="tps4.PathComponent" typeId="tps4.1220973955905" id="1629113365702710361">
-              <property name="path" nameId="tps4.1220974398640" value="runtime" />
-            </node>
-            <node role="pathComponent" roleId="tps4.1220978161990" type="tps4.PathComponent" typeId="tps4.1220973955905" id="1629113365702710362">
-              <property name="path" nameId="tps4.1220974398640" value="classes" />
-            </node>
-          </node>
-        </node>
-      </node>
-      <node role="entry" roleId="tps4.1203617897549" type="tps4.Folder" typeId="tps4.1203598512427" id="1629113365702710365">
-        <node role="entry" roleId="tps4.1203617897549" type="tps4.Module" typeId="tps4.1203599702327" id="1629113365702710370">
-          <property name="id" nameId="tps4.1222447189012" value="9b80526e-f0bf-4992-bdf5-cee39c1833f3" />
-          <property name="name" nameId="tpck.1169194664001" value="collections.runtime" />
-          <property name="doNotJar" nameId="tps4.2850282874221099799" value="true" />
-        </node>
-        <node role="title" roleId="tps4.1205340441197" type="tps4.SimpleString" typeId="tps4.1205339044029" id="1629113365702710369">
-          <property name="name" nameId="tps4.1223641503366" value="modules" />
-        </node>
-      </node>
-    </node>
-  </root>
-  <root id="4259166877922588177">
-    <node role="entry" roleId="tps4.701559220729212646" type="tps4.Jar" typeId="tps4.1203598417283" id="4259166877922588178">
-      <node role="delete" roleId="tps4.1239622410040" type="tps4.Delete" typeId="tps4.1204122781510" id="4259166877922588179" />
-      <node role="title" roleId="tps4.1205340441197" type="tps4.SimpleString" typeId="tps4.1205339044029" id="4259166877922588180">
-        <property name="name" nameId="tps4.1223641503366" value="mps-closures.jar" />
-      </node>
-      <node role="entry" roleId="tps4.1203617897549" type="tps4.Copy" typeId="tps4.1204015075559" id="8340725549277608434">
-        <property name="name" nameId="tpck.1169194664001" value="" />
-        <property name="excludes" nameId="tps4.1204107538752" value="" />
-        <node role="sourcePath" roleId="tps4.1220974847213" type="tps4.Path" typeId="tps4.1220973916698" id="8340725549277608435">
-          <node role="macro" roleId="tps4.1220976095387" type="tps4.MacroReference" typeId="tps4.1220976052975" id="8340725549277608436">
-            <property name="name" nameId="tps4.1220976068141" value="mps_home" />
-          </node>
-          <node role="compositePathComponent" roleId="tps4.1220974249696" type="tps4.CompositePathComponent" typeId="tps4.1220973992845" id="8340725549277608437">
-            <node role="pathComponent" roleId="tps4.1220978161990" type="tps4.PathComponent" typeId="tps4.1220973955905" id="8340725549277608438">
-              <property name="path" nameId="tps4.1220974398640" value="core" />
-            </node>
-            <node role="pathComponent" roleId="tps4.1220978161990" type="tps4.PathComponent" typeId="tps4.1220973955905" id="8340725549277608439">
-              <property name="path" nameId="tps4.1220974398640" value="baseLanguage" />
-            </node>
-            <node role="pathComponent" roleId="tps4.1220978161990" type="tps4.PathComponent" typeId="tps4.1220973955905" id="8340725549277608466">
-              <property name="path" nameId="tps4.1220974398640" value="closures" />
-            </node>
-            <node role="pathComponent" roleId="tps4.1220978161990" type="tps4.PathComponent" typeId="tps4.1220973955905" id="8340725549277608467">
-              <property name="path" nameId="tps4.1220974398640" value="runtime" />
-            </node>
-            <node role="pathComponent" roleId="tps4.1220978161990" type="tps4.PathComponent" typeId="tps4.1220973955905" id="8340725549277608469">
-              <property name="path" nameId="tps4.1220974398640" value="classes" />
-            </node>
-          </node>
-        </node>
-      </node>
-      <node role="entry" roleId="tps4.1203617897549" type="tps4.Folder" typeId="tps4.1203598512427" id="4259166877922588190">
-        <node role="entry" roleId="tps4.1203617897549" type="tps4.Module" typeId="tps4.1203599702327" id="4896592200521066147">
-          <property name="id" nameId="tps4.1222447189012" value="4c6a28d1-2c60-478d-b36e-db9b3cbb21fb" />
-          <property name="name" nameId="tpck.1169194664001" value="closures.runtime" />
-          <property name="doNotJar" nameId="tps4.2850282874221099799" value="true" />
-        </node>
-        <node role="title" roleId="tps4.1205340441197" type="tps4.SimpleString" typeId="tps4.1205339044029" id="4259166877922588192">
-          <property name="name" nameId="tps4.1223641503366" value="modules" />
-        </node>
-      </node>
-    </node>
-  </root>
-  <root id="87733685690765614">
-    <node role="entry" roleId="tps4.701559220729212646" type="tps4.Jar" typeId="tps4.1203598417283" id="87733685690765615">
-      <node role="delete" roleId="tps4.1239622410040" type="tps4.Delete" typeId="tps4.1204122781510" id="87733685690765616" />
-      <node role="title" roleId="tps4.1205340441197" type="tps4.SimpleString" typeId="tps4.1205339044029" id="87733685690765617">
-        <property name="name" nameId="tps4.1223641503366" value="mps-tuples.jar" />
-      </node>
-      <node role="entry" roleId="tps4.1203617897549" type="tps4.Copy" typeId="tps4.1204015075559" id="8340725549277608458">
-        <property name="name" nameId="tpck.1169194664001" value="" />
-        <property name="excludes" nameId="tps4.1204107538752" value="" />
-        <node role="sourcePath" roleId="tps4.1220974847213" type="tps4.Path" typeId="tps4.1220973916698" id="8340725549277608459">
-          <node role="macro" roleId="tps4.1220976095387" type="tps4.MacroReference" typeId="tps4.1220976052975" id="8340725549277608460">
-            <property name="name" nameId="tps4.1220976068141" value="mps_home" />
-          </node>
-          <node role="compositePathComponent" roleId="tps4.1220974249696" type="tps4.CompositePathComponent" typeId="tps4.1220973992845" id="8340725549277608461">
-            <node role="pathComponent" roleId="tps4.1220978161990" type="tps4.PathComponent" typeId="tps4.1220973955905" id="8340725549277608462">
-              <property name="path" nameId="tps4.1220974398640" value="core" />
-            </node>
-            <node role="pathComponent" roleId="tps4.1220978161990" type="tps4.PathComponent" typeId="tps4.1220973955905" id="8340725549277608463">
-              <property name="path" nameId="tps4.1220974398640" value="baseLanguage" />
-            </node>
-            <node role="pathComponent" roleId="tps4.1220978161990" type="tps4.PathComponent" typeId="tps4.1220973955905" id="8340725549277608483">
-              <property name="path" nameId="tps4.1220974398640" value="tuples" />
-            </node>
-            <node role="pathComponent" roleId="tps4.1220978161990" type="tps4.PathComponent" typeId="tps4.1220973955905" id="8340725549277608484">
-              <property name="path" nameId="tps4.1220974398640" value="runtime" />
-            </node>
-            <node role="pathComponent" roleId="tps4.1220978161990" type="tps4.PathComponent" typeId="tps4.1220973955905" id="1359223313984479127">
-              <property name="path" nameId="tps4.1220974398640" value="classes" />
-            </node>
-          </node>
-        </node>
-      </node>
-      <node role="entry" roleId="tps4.1203617897549" type="tps4.Folder" typeId="tps4.1203598512427" id="87733685690765627">
-        <node role="entry" roleId="tps4.1203617897549" type="tps4.Module" typeId="tps4.1203599702327" id="4896592200521066149">
-          <property name="id" nameId="tps4.1222447189012" value="d44dab97-aaac-44cb-9745-8a14db674c03" />
-          <property name="name" nameId="tpck.1169194664001" value="jetbrains.mps.baseLanguage.tuples.runtime" />
-          <property name="doNotJar" nameId="tps4.2850282874221099799" value="true" />
-        </node>
-        <node role="title" roleId="tps4.1205340441197" type="tps4.SimpleString" typeId="tps4.1205339044029" id="87733685690765629">
-          <property name="name" nameId="tps4.1223641503366" value="modules" />
-        </node>
-      </node>
-    </node>
-  </root>
 </model>
