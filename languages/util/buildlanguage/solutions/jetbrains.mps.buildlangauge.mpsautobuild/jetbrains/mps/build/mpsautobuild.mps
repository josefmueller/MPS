--- conflicted
+++ resolved
@@ -2186,11 +2186,11 @@
         <property name="id" nameId="tps4.1222447189012" value="66e9008e-0fff-442a-b94e-09ea76bf741a" />
         <property name="name" nameId="tpck.1169194664001" value="jetbrains.mps.lang.dataFlow.pluginSolution" />
       </node>
-      <node role="entry" roleId="tps4.1203617897549" type="tps4.Module" typeId="tps4.1203599702327" id="1479728067424032867">
+      <node role="entry" roleId="tps4.1203617897549" type="tps4.Module" typeId="tps4.1203599702327" id="7520888572189051252">
         <property name="id" nameId="tps4.1222447189012" value="0272d3b4-4cc8-481e-9e2f-07793fbfcb41" />
         <property name="name" nameId="tpck.1169194664001" value="jetbrains.mps.lang.editor.table" />
       </node>
-      <node role="entry" roleId="tps4.1203617897549" type="tps4.Module" typeId="tps4.1203599702327" id="1479728067424032868">
+      <node role="entry" roleId="tps4.1203617897549" type="tps4.Module" typeId="tps4.1203599702327" id="7520888572189051253">
         <property name="id" nameId="tps4.1222447189012" value="258bd2f6-0d02-411d-86b2-5a5ea083e6d2" />
         <property name="name" nameId="tpck.1169194664001" value="jetbrains.mps.lang.editor.table.runtime" />
       </node>
@@ -2276,9 +2276,6 @@
       </node>
       <node role="entry" roleId="tps4.1203617897549" type="tps4.Folder" typeId="tps4.1203598512427" id="8431776905956472986">
         <property name="excludes" nameId="tps4.1204107522064" value="" />
-        <node role="title" roleId="tps4.1205340441197" type="tps4.SimpleString" typeId="tps4.1205339044029" id="8431776905956472987">
-          <property name="name" nameId="tps4.1223641503366" value="ui" />
-        </node>
         <node role="entry" roleId="tps4.1203617897549" type="tps4.Folder" typeId="tps4.1203598512427" id="1185869098825555362">
           <node role="entry" roleId="tps4.1203617897549" type="tps4.Module" typeId="tps4.1203599702327" id="2859584168738870635">
             <property name="id" nameId="tps4.1222447189012" value="cfae28de-dc36-4914-a95f-7d9a0738cf32" />
@@ -2287,6 +2284,9 @@
           <node role="title" roleId="tps4.1205340441197" type="tps4.SimpleString" typeId="tps4.1205339044029" id="1185869098825555365">
             <property name="name" nameId="tps4.1223641503366" value="jetbrains.mps.ui.gwt.runtime" />
           </node>
+        </node>
+        <node role="title" roleId="tps4.1205340441197" type="tps4.SimpleString" typeId="tps4.1205339044029" id="8431776905956472987">
+          <property name="name" nameId="tps4.1223641503366" value="ui" />
         </node>
         <node role="entry" roleId="tps4.1203617897549" type="tps4.Module" typeId="tps4.1203599702327" id="8431776905956472988">
           <property name="id" nameId="tps4.1222447189012" value="fb26dccf-fa54-4e9a-8ddb-b66311a34393" />
@@ -3849,10 +3849,6 @@
       </node>
       <node role="entry" roleId="tps4.1203617897549" type="tps4.Folder" typeId="tps4.1203598512427" id="4708317444434926273">
         <node role="entry" roleId="tps4.1203617897549" type="tps4.Jar" typeId="tps4.1203598417283" id="706412357466490880">
-          <node role="delete" roleId="tps4.1239622410040" type="tps4.Delete" typeId="tps4.1204122781510" id="706412357466490881" />
-          <node role="title" roleId="tps4.1205340441197" type="tps4.SimpleString" typeId="tps4.1205339044029" id="706412357466490882">
-            <property name="name" nameId="tps4.1223641503366" value="execution-languages.jar" />
-          </node>
           <node role="entry" roleId="tps4.1203617897549" type="tps4.Folder" typeId="tps4.1203598512427" id="4650500121812972557">
             <node role="entry" roleId="tps4.1203617897549" type="tps4.Module" typeId="tps4.1203599702327" id="4631964019510716890">
               <property name="id" nameId="tps4.1222447189012" value="0a4126f7-80aa-49b3-88c4-7fd3bf7596a2" />
@@ -3871,6 +3867,10 @@
             <node role="title" roleId="tps4.1205340441197" type="tps4.SimpleString" typeId="tps4.1205339044029" id="4650500121812972560">
               <property name="name" nameId="tps4.1223641503366" value="modules" />
             </node>
+          </node>
+          <node role="delete" roleId="tps4.1239622410040" type="tps4.Delete" typeId="tps4.1204122781510" id="706412357466490881" />
+          <node role="title" roleId="tps4.1205340441197" type="tps4.SimpleString" typeId="tps4.1205339044029" id="706412357466490882">
+            <property name="name" nameId="tps4.1223641503366" value="execution-languages.jar" />
           </node>
           <node role="entry" roleId="tps4.1203617897549" type="tps4.Copy" typeId="tps4.1204015075559" id="706412357466490883">
             <property name="name" nameId="tpck.1169194664001" value="" />
@@ -5254,18 +5254,6 @@
   </root>
   <root id="7947179031518546993">
     <node role="entry" roleId="tps4.701559220729212646" type="tps4.Folder" typeId="tps4.1203598512427" id="5506623383199278623">
-      <node role="entry" roleId="tps4.1203617897549" type="tps4.Folder" typeId="tps4.1203598512427" id="1185869098825713076">
-        <node role="entry" roleId="tps4.1203617897549" type="tps4.Module" typeId="tps4.1203599702327" id="8431776905956473001">
-          <property name="id" nameId="tps4.1222447189012" value="f85adbd8-2ec2-4572-bcfc-8dd799a7f025" />
-        </node>
-        <node role="entry" roleId="tps4.1203617897549" type="tps4.Module" typeId="tps4.1203599702327" id="2859584168738870637">
-          <property name="id" nameId="tps4.1222447189012" value="dce9f8b9-bf49-4dd4-b00e-fe98fdfa7f2c" />
-          <property name="name" nameId="tpck.1169194664001" value="jetbrains.mps.xmlUnitTest.runtime" />
-        </node>
-        <node role="title" roleId="tps4.1205340441197" type="tps4.SimpleString" typeId="tps4.1205339044029" id="1185869098825713079">
-          <property name="name" nameId="tps4.1223641503366" value="jetbrains.mps.xmlUnitTest" />
-        </node>
-      </node>
       <node role="entry" roleId="tps4.1203617897549" type="tps4.Module" typeId="tps4.1203599702327" id="2378423492581399980">
         <property name="id" nameId="tps4.1222447189012" value="479c7a8c-02f9-43b5-9139-d910cb22f298" />
         <property name="name" nameId="tpck.1169194664001" value="jetbrains.mps.core.xml" />
@@ -5292,8 +5280,6 @@
       <node role="entry" roleId="tps4.1203617897549" type="tps4.Module" typeId="tps4.1203599702327" id="8431776905956473000">
         <property name="id" nameId="tps4.1222447189012" value="b51b9e02-45dc-4b48-b300-cf49360a8d1f" />
       </node>
-<<<<<<< HEAD
-=======
       <node role="entry" roleId="tps4.1203617897549" type="tps4.Folder" typeId="tps4.1203598512427" id="7149524275925893953">
         <node role="entry" roleId="tps4.1203617897549" type="tps4.File" typeId="tps4.1203598322527" id="7149524275925893960">
           <node role="sourcePath" roleId="tps4.1220981955937" type="tps4.Path" typeId="tps4.1220973916698" id="7149524275925893963">
@@ -5336,7 +5322,6 @@
           <property name="name" nameId="tps4.1223641503366" value="jetbrains.mps.xmlUnitTest" />
         </node>
       </node>
->>>>>>> 6de34e98
       <node role="title" roleId="tps4.1205340441197" type="tps4.SimpleString" typeId="tps4.1205339044029" id="5506623383199278626">
         <property name="name" nameId="tps4.1223641503366" value="xml" />
       </node>
