--- conflicted
+++ resolved
@@ -167,31 +167,23 @@
       <property name="virtualPackage" nameId="tpck.1193676396447" value="modules.core" />
       <property name="name" nameId="tpck.1169194664001" value="jetbrains.mps.baseLanguage.tuples.runtime-src" />
     </node>
-<<<<<<< HEAD
+    <node type="tps4.Block" typeId="tps4.701559220729212645" id="3832932945784337441">
+      <property name="virtualPackage" nameId="tpck.1193676396447" value="modules.core" />
+      <property name="name" nameId="tpck.1169194664001" value="core.make" />
+    </node>
+    <node type="tps4.Layout" typeId="tps4.1202916958754" id="4514696390933853559">
+      <property name="name" nameId="tpck.1169194664001" value="MPS-os-specific" />
+    </node>
+    <node type="tpsk.Project" typeId="tpsk.1196851066733" id="2495440301906773652">
+      <property name="name" nameId="tpck.1169194664001" value="MPS-buildserver" />
+    </node>
+    <node type="tpsk.Project" typeId="tpsk.1196851066733" id="2495440301906978406">
+      <property name="name" nameId="tpck.1169194664001" value="MPS-distribution" />
+    </node>
     <node type="tps4.Block" typeId="tps4.701559220729212645" id="3413212504041565455">
       <property name="virtualPackage" nameId="tpck.1193676396447" value="components" />
       <property name="name" nameId="tpck.1169194664001" value="mps-editor-api.jar" />
       <link role="layout" roleId="tps4.7323449223785753314" targetNodeId="2235195415637073459" resolveInfo="MPS" />
-    </node>
-  </roots>
-  <root id="2235195415637073459">
-    <node role="variable" roleId="tps4.1205335538326" type="tps4.Variable" typeId="tps4.1205335290326" id="2235195415637077105">
-      <property name="antName" nameId="tps4.1205335307578" value="build.number" />
-      <property name="name" nameId="tpck.1169194664001" value="build" />
-=======
-    <node type="tps4.Block" typeId="tps4.701559220729212645" id="3832932945784337441">
-      <property name="virtualPackage" nameId="tpck.1193676396447" value="modules.core" />
-      <property name="name" nameId="tpck.1169194664001" value="core.make" />
->>>>>>> 078b15aa
-    </node>
-    <node type="tps4.Layout" typeId="tps4.1202916958754" id="4514696390933853559">
-      <property name="name" nameId="tpck.1169194664001" value="MPS-os-specific" />
-    </node>
-    <node type="tpsk.Project" typeId="tpsk.1196851066733" id="2495440301906773652">
-      <property name="name" nameId="tpck.1169194664001" value="MPS-buildserver" />
-    </node>
-    <node type="tpsk.Project" typeId="tpsk.1196851066733" id="2495440301906978406">
-      <property name="name" nameId="tpck.1169194664001" value="MPS-distribution" />
     </node>
   </roots>
   <root id="2235195415637073459">
@@ -239,6 +231,9 @@
         <node role="entry" roleId="tps4.1203617897549" type="tps4.BlockReference" typeId="tps4.701559220729139189" id="2235195415637076991">
           <link role="block" roleId="tps4.701559220729212648" targetNodeId="8431776905956472723" resolveInfo="mps-core.jar" />
         </node>
+        <node role="entry" roleId="tps4.1203617897549" type="tps4.BlockReference" typeId="tps4.701559220729139189" id="1549496342054752066">
+          <link role="block" roleId="tps4.701559220729212648" targetNodeId="3413212504041565455" resolveInfo="mps-editor-api.jar" />
+        </node>
         <node role="entry" roleId="tps4.1203617897549" type="tps4.BlockReference" typeId="tps4.701559220729139189" id="2280829395931071411">
           <link role="block" roleId="tps4.701559220729212648" targetNodeId="5428983789737854768" resolveInfo="mps-editor.jar" />
         </node>
@@ -278,51 +273,6 @@
               <property name="path" nameId="tps4.1220974398640" value="license" />
             </node>
           </node>
-<<<<<<< HEAD
-          <node role="entry" roleId="tps4.1203617897549" type="tps4.BlockReference" typeId="tps4.701559220729139189" id="6108265972537541354">
-            <link role="block" roleId="tps4.701559220729212648" targetNodeId="6108265972537541352" resolveInfo="branding" />
-          </node>
-          <node role="entry" roleId="tps4.1203617897549" type="tps4.BlockReference" typeId="tps4.701559220729139189" id="2235195415637076988">
-            <link role="block" roleId="tps4.701559220729212648" targetNodeId="8431776905956472400" resolveInfo="MPS-src.zip" />
-          </node>
-          <node role="entry" roleId="tps4.1203617897549" type="tps4.BlockReference" typeId="tps4.701559220729139189" id="2235195415637076990">
-            <link role="block" roleId="tps4.701559220729212648" targetNodeId="8431776905956472694" resolveInfo="idea-patch.jar" />
-          </node>
-          <node role="entry" roleId="tps4.1203617897549" type="tps4.BlockReference" typeId="tps4.701559220729139189" id="2235195415637076991">
-            <link role="block" roleId="tps4.701559220729212648" targetNodeId="8431776905956472723" resolveInfo="mps-core.jar" />
-          </node>
-          <node role="entry" roleId="tps4.1203617897549" type="tps4.BlockReference" typeId="tps4.701559220729139189" id="2280829395931071411">
-            <link role="block" roleId="tps4.701559220729212648" targetNodeId="5428983789737854768" resolveInfo="mps-editor.jar" />
-          </node>
-          <node role="entry" roleId="tps4.1203617897549" type="tps4.BlockReference" typeId="tps4.701559220729139189" id="3413212504041565470">
-            <link role="block" roleId="tps4.701559220729212648" targetNodeId="3413212504041565455" resolveInfo="mps-editor-api.jar" />
-          </node>
-          <node role="entry" roleId="tps4.1203617897549" type="tps4.BlockReference" typeId="tps4.701559220729139189" id="6700426045796014058">
-            <link role="block" roleId="tps4.701559220729212648" targetNodeId="6700426045796013947" resolveInfo="mps-platform.jar" />
-          </node>
-          <node role="entry" roleId="tps4.1203617897549" type="tps4.BlockReference" typeId="tps4.701559220729139189" id="2280829395931071413">
-            <link role="block" roleId="tps4.701559220729212648" targetNodeId="5428983789737854526" resolveInfo="mps-workbench.jar" />
-          </node>
-          <node role="entry" roleId="tps4.1203617897549" type="tps4.BlockReference" typeId="tps4.701559220729139189" id="7715871110555971755">
-            <link role="block" roleId="tps4.701559220729212648" targetNodeId="7715871110555971738" resolveInfo="mps-boot.jar" />
-          </node>
-          <node role="entry" roleId="tps4.1203617897549" type="tps4.BlockReference" typeId="tps4.701559220729139189" id="5358686142361317204">
-            <link role="block" roleId="tps4.701559220729212648" targetNodeId="5358686142361317193" resolveInfo="mps-test.jar" />
-          </node>
-          <node role="entry" roleId="tps4.1203617897549" type="tps4.BlockReference" typeId="tps4.701559220729139189" id="1629113365702718076">
-            <link role="block" roleId="tps4.701559220729212648" targetNodeId="1629113365702710346" resolveInfo="mps-collections.jar" />
-          </node>
-          <node role="entry" roleId="tps4.1203617897549" type="tps4.BlockReference" typeId="tps4.701559220729139189" id="5105371399224491425">
-            <link role="block" roleId="tps4.701559220729212648" targetNodeId="4259166877922588177" resolveInfo="mps-closures.jar" />
-          </node>
-          <node role="entry" roleId="tps4.1203617897549" type="tps4.BlockReference" typeId="tps4.701559220729139189" id="87733685690769458">
-            <link role="block" roleId="tps4.701559220729212648" targetNodeId="87733685690765614" resolveInfo="mps-tuples.jar" />
-          </node>
-          <node role="entry" roleId="tps4.1203617897549" type="tps4.BlockReference" typeId="tps4.701559220729139189" id="2235195415637077029">
-            <link role="block" roleId="tps4.701559220729212648" targetNodeId="8431776905956472682" resolveInfo="mps-backend.jar" />
-          </node>
-=======
->>>>>>> 078b15aa
         </node>
       </node>
       <node role="entry" roleId="tps4.1203617897549" type="tps4.Folder" typeId="tps4.1203598512427" id="2235195415637076997">
@@ -3562,30 +3512,6 @@
       </node>
     </node>
   </root>
-<<<<<<< HEAD
-  <root id="3413212504041565455">
-    <node role="entry" roleId="tps4.701559220729212646" type="tps4.Jar" typeId="tps4.1203598417283" id="3413212504041565457">
-      <node role="delete" roleId="tps4.1239622410040" type="tps4.Delete" typeId="tps4.1204122781510" id="3413212504041565458" />
-      <node role="title" roleId="tps4.1205340441197" type="tps4.SimpleString" typeId="tps4.1205339044029" id="3413212504041565459">
-        <property name="name" nameId="tps4.1223641503366" value="mps-editor-api.jar" />
-      </node>
-      <node role="entry" roleId="tps4.1203617897549" type="tps4.Copy" typeId="tps4.1204015075559" id="4576065551633039888">
-        <property name="name" nameId="tpck.1169194664001" value="" />
-        <property name="excludes" nameId="tps4.1204107538752" value="" />
-        <node role="sourcePath" roleId="tps4.1220974847213" type="tps4.Path" typeId="tps4.1220973916698" id="4576065551633039889">
-          <node role="macro" roleId="tps4.1220976095387" type="tps4.MacroReference" typeId="tps4.1220976052975" id="4576065551633039890">
-            <property name="name" nameId="tps4.1220976068141" value="mps_home" />
-          </node>
-          <node role="compositePathComponent" roleId="tps4.1220974249696" type="tps4.CompositePathComponent" typeId="tps4.1220973992845" id="4576065551633039891">
-            <node role="pathComponent" roleId="tps4.1220978161990" type="tps4.PathComponent" typeId="tps4.1220973955905" id="4576065551633039892">
-              <property name="path" nameId="tps4.1220974398640" value="editor" />
-            </node>
-            <node role="pathComponent" roleId="tps4.1220978161990" type="tps4.PathComponent" typeId="tps4.1220973955905" id="4576065551633039895">
-              <property name="path" nameId="tps4.1220974398640" value="editor-api" />
-            </node>
-            <node role="pathComponent" roleId="tps4.1220978161990" type="tps4.PathComponent" typeId="tps4.1220973955905" id="4576065551633039894">
-              <property name="path" nameId="tps4.1220974398640" value="classes" />
-=======
   <root id="3832932945784337441">
     <node role="entry" roleId="tps4.701559220729212646" type="tps4.Folder" typeId="tps4.1203598512427" id="3832932945784337448">
       <node role="entry" roleId="tps4.1203617897549" type="tps4.Module" typeId="tps4.1203599702327" id="8296265024815920520">
@@ -3999,13 +3925,10 @@
             </node>
             <node role="pathComponent" roleId="tps4.1220978161990" type="tps4.PathComponent" typeId="tps4.1220973955905" id="4514696390933853716">
               <property name="path" nameId="tps4.1220974398640" value="MPS" />
->>>>>>> 078b15aa
-            </node>
-          </node>
-        </node>
-      </node>
-<<<<<<< HEAD
-=======
+            </node>
+          </node>
+        </node>
+      </node>
       <node role="entry" roleId="tps4.1203617897549" type="tps4.Folder" typeId="tps4.1203598512427" id="4514696390933853717">
         <node role="sourcePath" roleId="tps4.1220982054961" type="tps4.Path" typeId="tps4.1220973916698" id="4514696390933853718">
           <node role="macro" roleId="tps4.1220976095387" type="tps4.MacroReference" typeId="tps4.1220976052975" id="4514696390933853719">
@@ -4405,7 +4328,34 @@
     </node>
     <node role="default" roleId="tpsk.1196859969927" type="tpsk.TargetReference" typeId="tpsk.1196852921336" id="2495440301906978408">
       <link role="targetDeclaration" roleId="tpsk.1196852953065" targetNodeId="2495440301906978407" resolveInfo="default" />
->>>>>>> 078b15aa
+    </node>
+  </root>
+  <root id="3413212504041565455">
+    <node role="entry" roleId="tps4.701559220729212646" type="tps4.Jar" typeId="tps4.1203598417283" id="3413212504041565457">
+      <node role="delete" roleId="tps4.1239622410040" type="tps4.Delete" typeId="tps4.1204122781510" id="3413212504041565458" />
+      <node role="title" roleId="tps4.1205340441197" type="tps4.SimpleString" typeId="tps4.1205339044029" id="3413212504041565459">
+        <property name="name" nameId="tps4.1223641503366" value="mps-editor-api.jar" />
+      </node>
+      <node role="entry" roleId="tps4.1203617897549" type="tps4.Copy" typeId="tps4.1204015075559" id="4576065551633039888">
+        <property name="name" nameId="tpck.1169194664001" value="" />
+        <property name="excludes" nameId="tps4.1204107538752" value="" />
+        <node role="sourcePath" roleId="tps4.1220974847213" type="tps4.Path" typeId="tps4.1220973916698" id="4576065551633039889">
+          <node role="macro" roleId="tps4.1220976095387" type="tps4.MacroReference" typeId="tps4.1220976052975" id="4576065551633039890">
+            <property name="name" nameId="tps4.1220976068141" value="mps_home" />
+          </node>
+          <node role="compositePathComponent" roleId="tps4.1220974249696" type="tps4.CompositePathComponent" typeId="tps4.1220973992845" id="4576065551633039891">
+            <node role="pathComponent" roleId="tps4.1220978161990" type="tps4.PathComponent" typeId="tps4.1220973955905" id="4576065551633039892">
+              <property name="path" nameId="tps4.1220974398640" value="editor" />
+            </node>
+            <node role="pathComponent" roleId="tps4.1220978161990" type="tps4.PathComponent" typeId="tps4.1220973955905" id="4576065551633039895">
+              <property name="path" nameId="tps4.1220974398640" value="editor-api" />
+            </node>
+            <node role="pathComponent" roleId="tps4.1220978161990" type="tps4.PathComponent" typeId="tps4.1220973955905" id="4576065551633039894">
+              <property name="path" nameId="tps4.1220974398640" value="classes" />
+            </node>
+          </node>
+        </node>
+      </node>
     </node>
   </root>
 </model>
