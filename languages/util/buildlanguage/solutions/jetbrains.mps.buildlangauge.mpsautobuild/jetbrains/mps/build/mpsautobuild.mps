--- conflicted
+++ resolved
@@ -2189,15 +2189,13 @@
       <property name="id" nameId="tps4.1222447189012" value="3ba7b7cf-6a5a-4981-ba0b-3302e59ffef7" />
       <property name="name" nameId="tpck.1169194664001" value="jetbrains.mps.build.gentest" />
     </node>
-<<<<<<< HEAD
+    <node role="entry" roleId="tps4.701559220729212646" type="tps4.Module" typeId="tps4.1203599702327" id="5084772791166137662">
+      <property name="id" nameId="tps4.1222447189012" value="27124a9a-d335-4efe-87c8-e39f7627229c" />
+      <property name="name" nameId="tpck.1169194664001" value="jetbrains.mps.build.gentest.pluginSolution" />
+    </node>
     <node role="entry" roleId="tps4.701559220729212646" type="tps4.Module" typeId="tps4.1203599702327" id="8795824097439408604">
       <property name="id" nameId="tps4.1222447189012" value="b608bb31-cbf1-4d56-a8e8-8fa2f751be68" />
       <property name="name" nameId="tpck.1169194664001" value="jetbrains.mps.build.reduced" />
-=======
-    <node role="entry" roleId="tps4.701559220729212646" type="tps4.Module" typeId="tps4.1203599702327" id="5084772791166137662">
-      <property name="id" nameId="tps4.1222447189012" value="27124a9a-d335-4efe-87c8-e39f7627229c" />
-      <property name="name" nameId="tpck.1169194664001" value="jetbrains.mps.build.gentest.pluginSolution" />
->>>>>>> ff05d4cc
     </node>
   </root>
   <root id="8431776905956472981">
