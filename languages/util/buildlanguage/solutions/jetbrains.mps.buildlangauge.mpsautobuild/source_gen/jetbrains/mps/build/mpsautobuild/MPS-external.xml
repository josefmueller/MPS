<project name="MPS-external" default="main">
  <property file="${ant.file}/../MPS.properties" />
  <fail unless="build.number" message="Property build.number unspecified." />
  <fail unless="build.vcs.number" message="Property build.vcs.number unspecified." />
  <fail unless="teamcity.buildConfName" message="Property teamcity.buildConfName unspecified." />
  <fail unless="version" message="Property version unspecified." />
  <import file="${ant.file}/../MPS-compile.xml" />
  <import file="${ant.file}/../help-build.xml" />
  <import file="${ant.file}/../MPS-external.xml" />
  <import file="${ant.file}/../MPS-languages.xml" />
  <target name="main" depends="compile,clean.before,folders.create,do.the.job,clean.after" />
  <target name="compile">
    <antcall target="compile.all" />
  </target>
  <target name="clean">
    <property name="to.clean" value="${deploy.dir}" />
    <echo>Removing directory ${to.clean}</echo>
    <delete dir="${to.clean}" />
  </target>
  <target name="clean.before" depends="compile">
    <tstamp />
  </target>
  <target name="folders.create" depends="clean.before">
    <mkdir dir="${deploy.dir}" />
    <mkdir dir="${deploy.dir}/MPS/bin" />
    <mkdir dir="${deploy.dir}/MPS/lib/MPS-src.zip.tmp/help-build.repack.sources/MPSPlugin" />
    <mkdir dir="${deploy.dir}/MPS/lib/MPS-src.zip.tmp/help-build.repack.sources/core" />
    <mkdir dir="${deploy.dir}/MPS/lib/MPS-src.zip.tmp/help-build.repack.sources/languages" />
    <mkdir dir="${deploy.dir}/MPS/lib/MPS-src.zip.tmp/help-build.repack.sources/plugins" />
    <mkdir dir="${deploy.dir}/MPS/lib/MPS-src.zip.tmp/help-build.repack.sources/resources" />
    <mkdir dir="${deploy.dir}/MPS/lib/MPS-src.zip.tmp/help-build.repack.sources/workbench" />
    <mkdir dir="${deploy.dir}/MPS/lib/MPS-src.zip.tmp/help-build.repack.sources/testbench" />
    <mkdir dir="${deploy.dir}/MPS/lib/MPS-src.zip.tmp/help-build.repack.sources" />
    <mkdir dir="${deploy.dir}/MPS/lib/MPS-src.zip.tmp" />
    <mkdir dir="${deploy.dir}/MPS/lib/idea-patch.jar.tmp" />
    <mkdir dir="${deploy.dir}/MPS/lib/mps-core.jar.tmp" />
    <mkdir dir="${deploy.dir}/MPS/lib/mps-editor.jar.tmp" />
    <mkdir dir="${deploy.dir}/MPS/lib/mps-workbench.jar.tmp" />
    <mkdir dir="${deploy.dir}/MPS/lib/mps-boot.jar.tmp" />
    <mkdir dir="${deploy.dir}/MPS/lib/mps-test.jar.tmp" />
    <mkdir dir="${deploy.dir}/MPS/lib" />
    <mkdir dir="${deploy.dir}/MPS/license" />
    <mkdir dir="${deploy.dir}/MPS/plugins/mpsdevkit/META-INF" />
    <mkdir dir="${deploy.dir}/MPS/plugins/mpsdevkit/lib" />
    <mkdir dir="${deploy.dir}/MPS/plugins/mpsdevkit" />
    <mkdir dir="${deploy.dir}/MPS/plugins/mpseditor/META-INF" />
    <mkdir dir="${deploy.dir}/MPS/plugins/mpseditor/lib" />
    <mkdir dir="${deploy.dir}/MPS/plugins/mpseditor" />
    <mkdir dir="${deploy.dir}/MPS/plugins/cvsIntegration" />
    <mkdir dir="${deploy.dir}/MPS/plugins/git4idea" />
    <mkdir dir="${deploy.dir}/MPS/plugins/svn4idea" />
    <mkdir dir="${deploy.dir}/MPS/plugins" />
    <mkdir dir="${deploy.dir}/MPS/samples.zip.tmp/MPSSamples" />
    <mkdir dir="${deploy.dir}/MPS/samples.zip.tmp" />
    <mkdir dir="${deploy.dir}/MPS/languages/baseLanguage" />
    <mkdir dir="${deploy.dir}/MPS/languages/languageDesign" />
    <mkdir dir="${deploy.dir}/MPS/languages/devkits" />
    <mkdir dir="${deploy.dir}/MPS/languages/debug" />
    <mkdir dir="${deploy.dir}/MPS/languages/execution" />
    <mkdir dir="${deploy.dir}/MPS/languages/util/ui" />
    <mkdir dir="${deploy.dir}/MPS/languages/util/editor" />
    <mkdir dir="${deploy.dir}/MPS/languages/util" />
    <mkdir dir="${deploy.dir}/MPS/languages/generate.ant.task.jar.tmp" />
    <mkdir dir="${deploy.dir}/MPS/languages" />
    <mkdir dir="${deploy.dir}/MPS/plugin" />
    <mkdir dir="${deploy.dir}/MPS/help-build.append.idea.version" />
    <mkdir dir="${deploy.dir}/MPS" />
    <mkdir dir="${deploy.dir}/help-build.pack.mps.src" />
    <mkdir dir="${deploy.dir}/${build.number}-buildTools.zip.tmp/tools" />
    <mkdir dir="${deploy.dir}/${build.number}-buildTools.zip.tmp/resources" />
    <mkdir dir="${deploy.dir}/${build.number}-buildTools.zip.tmp" />
  </target>
  <target name="do.the.job" depends="folders.create">
    <copy todir="${deploy.dir}/MPS/bin">
      <fileset dir="${mps_home}/bin" excludes="**/*.hprof, " />
    </copy>
    <copy todir="${deploy.dir}/MPS/lib">
      <fileset dir="${mps_home}/lib" excludes="src/, **/*.zip, " />
    </copy>
    <copy todir="${deploy.dir}/MPS/lib/MPS-src.zip.tmp/help-build.repack.sources/MPSPlugin">
      <fileset dir="${mps_home}/MPSPlugin" excludes="**/sandbox/**, " includes="**/*.java, **/*.java" />
    </copy>
    <copy todir="${deploy.dir}/MPS/lib/MPS-src.zip.tmp/help-build.repack.sources/core">
      <fileset dir="${mps_home}/core" excludes="**/sandbox/**, " includes="**/*.java, **/*.java" />
    </copy>
    <copy todir="${deploy.dir}/MPS/lib/MPS-src.zip.tmp/help-build.repack.sources/languages">
      <fileset dir="${mps_home}/languages" excludes="**/sandbox/**, " includes="**/*.java, **/*.java" />
    </copy>
    <copy todir="${deploy.dir}/MPS/lib/MPS-src.zip.tmp/help-build.repack.sources/plugins">
      <fileset dir="${mps_home}/plugins" excludes="**/sandbox/**, " includes="**/*.java, **/*.java" />
    </copy>
    <copy todir="${deploy.dir}/MPS/lib/MPS-src.zip.tmp/help-build.repack.sources/resources">
      <fileset dir="${mps_home}/resources" excludes="**/sandbox/**, " includes="**/*.java, **/*.java" />
    </copy>
    <copy todir="${deploy.dir}/MPS/lib/MPS-src.zip.tmp/help-build.repack.sources/workbench">
      <fileset dir="${mps_home}/workbench" excludes="**/sandbox/**, " includes="**/*.java, **/*.java" />
    </copy>
    <copy todir="${deploy.dir}/MPS/lib/MPS-src.zip.tmp/help-build.repack.sources/testbench">
      <fileset dir="${mps_home}/testbench" excludes="**/sandbox/**, " includes="**/*.java, **/*.java" />
    </copy>
    <antcall target="help-build.repack.sources" inheritall="true">
      <param name="deploy.dir" value="${deploy.dir}" />
      <param name="input.dir" value="${deploy.dir}/MPS/lib/MPS-src.zip.tmp/help-build.repack.sources" />
      <param name="output.dir" value="${deploy.dir}/MPS/lib/MPS-src.zip.tmp" />
      <param name="base_dir" value="${base_dir}" />
    </antcall>
    <delete dir="${deploy.dir}/MPS/lib/MPS-src.zip.tmp/help-build.repack.sources" />
    <zip destfile="${deploy.dir}/MPS/lib/MPS-src.zip" duplicate="preserve" filesonly="true">
      <zipfileset dir="${deploy.dir}/MPS/lib/MPS-src.zip.tmp" includes="**/*.java" />
    </zip>
    <delete dir="${deploy.dir}/MPS/lib/MPS-src.zip.tmp" />
    <copy todir="${deploy.dir}/MPS/lib/idea-patch.jar.tmp">
      <fileset dir="${mps_home}/core/idea-patch/classes" />
    </copy>
    <jar destfile="${deploy.dir}/MPS/lib/idea-patch.jar" duplicate="preserve" filesonly="true">
      <fileset dir="${deploy.dir}/MPS/lib/idea-patch.jar.tmp" />
    </jar>
    <delete dir="${deploy.dir}/MPS/lib/idea-patch.jar.tmp" />
    <copy todir="${deploy.dir}/MPS/lib/mps-core.jar.tmp">
      <fileset dir="${mps_home}/core/kernel/classes" />
    </copy>
    <copy todir="${deploy.dir}/MPS/lib/mps-core.jar.tmp">
      <fileset dir="${mps_home}/core/runtime/classes" />
    </copy>
    <copy todir="${deploy.dir}/MPS/lib/mps-core.jar.tmp">
      <fileset dir="${mps_home}/core/findUsages-runtime/classes" />
    </copy>
    <copy todir="${deploy.dir}/MPS/lib/mps-core.jar.tmp">
      <fileset dir="${mps_home}/core/refactoring-runtime/classes" />
    </copy>
    <copy todir="${deploy.dir}/MPS/lib/mps-core.jar.tmp">
      <fileset dir="${mps_home}/core/typesystemEngine/classes" />
    </copy>
    <copy todir="${deploy.dir}/MPS/lib/mps-core.jar.tmp">
      <fileset dir="${mps_home}/core/generator/classes" />
    </copy>
    <copy todir="${deploy.dir}/MPS/lib/mps-core.jar.tmp">
      <fileset dir="${mps_home}/core/make-runtime/classes" />
    </copy>
    <copy todir="${deploy.dir}/MPS/lib/mps-core.jar.tmp">
      <fileset dir="${mps_home}/core/baseLanguage/closures/runtime/classes" />
    </copy>
    <copy todir="${deploy.dir}/MPS/lib/mps-core.jar.tmp">
      <fileset dir="${mps_home}/core/baseLanguage/collections/runtime/classes" />
    </copy>
    <copy todir="${deploy.dir}/MPS/lib/mps-core.jar.tmp">
<<<<<<< HEAD
      <fileset dir="${mps_home}/core/baseLanguage/collections/languages/trove/runtime/classes_gen" />
    </copy>
    <copy todir="${deploy.dir}/MPS/lib/mps-core.jar.tmp">
=======
>>>>>>> d61f2454
      <fileset dir="${mps_home}/core/baseLanguage/tuples/runtime/classes" />
    </copy>
    <copy todir="${deploy.dir}/MPS/lib/mps-core.jar.tmp">
      <fileset dir="${mps_home}/core/baseLanguage/closures/runtime/classes" />
    </copy>
    <jar destfile="${deploy.dir}/MPS/lib/mps-core.jar" duplicate="preserve" filesonly="true">
      <fileset dir="${deploy.dir}/MPS/lib/mps-core.jar.tmp" />
    </jar>
    <delete dir="${deploy.dir}/MPS/lib/mps-core.jar.tmp" />
    <copy todir="${deploy.dir}/MPS/lib/mps-editor.jar.tmp">
      <fileset dir="${mps_home}/core/editor-runtime/classes" />
    </copy>
    <copy todir="${deploy.dir}/MPS/lib/mps-editor.jar.tmp">
      <fileset dir="${mps_home}/core/actions-runtime/classes" />
    </copy>
    <copy todir="${deploy.dir}/MPS/lib/mps-editor.jar.tmp">
      <fileset dir="${mps_home}/core/intentions-runtime/classes" />
    </copy>
    <jar destfile="${deploy.dir}/MPS/lib/mps-editor.jar" duplicate="preserve" filesonly="true">
      <fileset dir="${deploy.dir}/MPS/lib/mps-editor.jar.tmp" />
    </jar>
    <delete dir="${deploy.dir}/MPS/lib/mps-editor.jar.tmp" />
    <copy todir="${deploy.dir}/MPS/lib/mps-workbench.jar.tmp">
      <fileset dir="${mps_home}/core/plugin-runtime/classes" />
    </copy>
    <copy todir="${deploy.dir}/MPS/lib/mps-workbench.jar.tmp">
      <fileset dir="${mps_home}/core/typesystemIntegration/classes" />
    </copy>
    <copy todir="${deploy.dir}/MPS/lib/mps-workbench.jar.tmp">
      <fileset dir="${mps_home}/core/baseLanguage/baseLanguage/solutions/jetbrains.mps.baseLanguage.index/classes_gen" />
    </copy>
    <copy todir="${deploy.dir}/MPS/lib/mps-workbench.jar.tmp">
      <fileset dir="${mps_home}/core/baseLanguage/baseLanguage/solutions/jetbrains.mps.baseLanguage.search/classes_gen" />
    </copy>
    <copy todir="${deploy.dir}/MPS/lib/mps-workbench.jar.tmp">
      <fileset dir="${mps_home}/core/baseLanguage/runConfigurations/runtime/classes" />
    </copy>
    <copy todir="${deploy.dir}/MPS/lib/mps-workbench.jar.tmp">
      <fileset dir="${mps_home}/core/languageDesign/test/classes" />
    </copy>
    <copy todir="${deploy.dir}/MPS/lib/mps-workbench.jar.tmp">
      <fileset dir="${mps_home}/workbench/classes" excludes="idea/IdeaApplicationInfo.xml, " />
    </copy>
    <copy todir="${deploy.dir}/MPS/lib/mps-workbench.jar.tmp">
      <fileset dir="${mps_home}/languages/util/runConfigurations/classes" />
    </copy>
    <copy todir="${deploy.dir}/MPS/lib/mps-workbench.jar.tmp">
      <fileset dir="${mps_home}/workbench/typesystemUi/classes" />
    </copy>
    <copy todir="${deploy.dir}/MPS/lib/mps-workbench.jar.tmp">
      <fileset dir="${mps_home}/languages/util/uiLanguage/runtime/classes" />
    </copy>
    <copy todir="${deploy.dir}/MPS/lib/mps-workbench.jar.tmp">
      <fileset dir="${mps_home}/MPSPlugin/apiclasses" />
    </copy>
    <copy todir="${deploy.dir}/MPS/lib/mps-workbench.jar.tmp">
      <fileset dir="${mps_home}/core/analyzers/classes" />
    </copy>
    <copy todir="${deploy.dir}/MPS/lib/mps-workbench.jar.tmp">
      <fileset dir="${mps_home}/core/debug/classes" />
    </copy>
    <copy todir="${deploy.dir}/MPS/lib/mps-workbench.jar.tmp">
      <fileset dir="${mps_home}/core/debug-api/classes" />
    </copy>
    <jar destfile="${deploy.dir}/MPS/lib/mps-workbench.jar" duplicate="preserve" filesonly="true">
      <fileset dir="${deploy.dir}/MPS/lib/mps-workbench.jar.tmp" />
    </jar>
    <delete dir="${deploy.dir}/MPS/lib/mps-workbench.jar.tmp" />
    <copy todir="${deploy.dir}/MPS/lib/mps-boot.jar.tmp">
      <fileset dir="${mps_home}/startup/classes" />
    </copy>
    <jar destfile="${deploy.dir}/MPS/lib/mps-boot.jar" duplicate="preserve" filesonly="true">
      <fileset dir="${deploy.dir}/MPS/lib/mps-boot.jar.tmp" />
    </jar>
    <delete dir="${deploy.dir}/MPS/lib/mps-boot.jar.tmp" />
    <copy todir="${deploy.dir}/MPS/lib/mps-test.jar.tmp">
      <fileset dir="${mps_home}/testbench/classes" />
    </copy>
    <copy todir="${deploy.dir}/MPS/lib/mps-test.jar.tmp">
      <fileset dir="${mps_home}/classes" excludes="production/, test/, " />
    </copy>
    <jar destfile="${deploy.dir}/MPS/lib/mps-test.jar" duplicate="preserve" filesonly="true">
      <fileset dir="${deploy.dir}/MPS/lib/mps-test.jar.tmp" />
    </jar>
    <delete dir="${deploy.dir}/MPS/lib/mps-test.jar.tmp" />
    <antcall target="pack.branding_i1a" />
    <mkdir dir="${deploy.dir}/MPS/lib" />
    <copy todir="${deploy.dir}/MPS/license">
      <fileset dir="${mps_home}/license" />
    </copy>
    <jar destfile="${deploy.dir}/MPS/plugins/ideaIntegration.jar" filesonly="true" duplicate="preserve" compress="true">
      <zipfileset dir="${mps_home}/plugins/ideaIntegration/META-INF" includes="**/plugin.xml" prefix="META-INF" />
      <zipfileset dir="${mps_home}/plugins/ideaIntegration/classes" prefix="" />
    </jar>
    <jar destfile="${deploy.dir}/MPS/plugins/vcs.jar" filesonly="true" duplicate="preserve" compress="true">
      <zipfileset dir="${mps_home}/plugins/vcs/META-INF" includes="**/plugin.xml" prefix="META-INF" />
      <zipfileset dir="${mps_home}/plugins/vcs/classes" prefix="" />
    </jar>
    <copy todir="${deploy.dir}/MPS/plugins/mpsdevkit/META-INF">
      <fileset dir="${mps_home}/plugins/mpsdevkit/META-INF" excludes="**/*.zip, " includes="**/plugin.xml, " />
    </copy>
    <antcall target="MPS-languages.pack.jetbrains.mps.ide.mpsdevkit" />
    <mkdir dir="${deploy.dir}/MPS/plugins/mpsdevkit/lib" />
    <mkdir dir="${deploy.dir}/MPS/plugins/mpsdevkit" />
    <jar destfile="${deploy.dir}/MPS/plugins/mpsmake.jar" filesonly="true" duplicate="preserve" compress="true">
      <zipfileset dir="${mps_home}/plugins/mpsmake/META-INF" includes="**/plugin.xml" prefix="META-INF" />
      <zipfileset dir="${mps_home}/plugins/mpsmake/classes" prefix="" />
    </jar>
    <jar destfile="${deploy.dir}/MPS/plugins/migration.jar" filesonly="true" duplicate="preserve" compress="true">
      <zipfileset dir="${mps_home}/plugins/migration/META-INF" includes="**/plugin.xml" prefix="META-INF" />
      <zipfileset dir="${mps_home}/plugins/migration/classes" prefix="" />
    </jar>
    <jar destfile="${deploy.dir}/MPS/plugins/mpsjava.jar" filesonly="true" duplicate="preserve" compress="true">
      <zipfileset dir="${mps_home}/plugins/mpsjava/META-INF" includes="**/plugin.xml" prefix="META-INF" />
      <zipfileset dir="${mps_home}/plugins/mpsjava/classes" prefix="" />
    </jar>
    <jar destfile="${deploy.dir}/MPS/plugins/modelchecker.jar" filesonly="true" duplicate="preserve" compress="true">
      <zipfileset dir="${mps_home}/plugins/modelchecker/META-INF" includes="**/plugin.xml" prefix="META-INF" />
      <zipfileset dir="${mps_home}/plugins/modelchecker/classes" prefix="" />
    </jar>
    <jar destfile="${deploy.dir}/MPS/plugins/samples.jar" filesonly="true" duplicate="preserve" compress="true">
      <zipfileset dir="${mps_home}/plugins/samples/META-INF" includes="**/plugin.xml" prefix="META-INF" />
      <zipfileset dir="${mps_home}/plugins/samples/classes" prefix="" />
    </jar>
    <jar destfile="${deploy.dir}/MPS/plugins/debugger-api.jar" filesonly="true" duplicate="preserve" compress="true">
      <zipfileset dir="${mps_home}/plugins/debugger-api/META-INF" includes="**/plugin.xml" prefix="META-INF" />
      <zipfileset dir="${mps_home}/plugins/debugger-api/classes" prefix="" />
    </jar>
    <jar destfile="${deploy.dir}/MPS/plugins/debugger-java.jar" filesonly="true" duplicate="preserve" compress="true">
      <zipfileset dir="${mps_home}/plugins/debugger-java/META-INF" includes="**/plugin.xml" prefix="META-INF" />
      <zipfileset dir="${mps_home}/plugins/debugger-java/classes" prefix="" />
    </jar>
    <copy todir="${deploy.dir}/MPS/plugins/mpseditor/META-INF">
      <fileset dir="${mps_home}/plugins/mpseditor/META-INF" excludes="**/*.zip, " includes="**/plugin.xml, " />
    </copy>
    <antcall target="MPS-languages.pack.jetbrains.mps.ide.editor" />
    <mkdir dir="${deploy.dir}/MPS/plugins/mpseditor/lib" />
    <mkdir dir="${deploy.dir}/MPS/plugins/mpseditor" />
    <copy todir="${deploy.dir}/MPS/plugins/cvsIntegration">
      <fileset dir="${mps_home}/plugins/cvsIntegration" excludes="**/*.zip, " />
    </copy>
    <copy todir="${deploy.dir}/MPS/plugins/git4idea">
      <fileset dir="${mps_home}/plugins/git4idea" excludes="**/*.zip, " />
    </copy>
    <copy todir="${deploy.dir}/MPS/plugins/svn4idea">
      <fileset dir="${mps_home}/plugins/svn4idea" excludes="**/*.zip, " />
    </copy>
    <mkdir dir="${deploy.dir}/MPS/plugins" />
    <copy todir="${deploy.dir}/MPS/samples.zip.tmp/MPSSamples">
      <fileset dir="${mps_home}/samples" />
    </copy>
    <zip destfile="${deploy.dir}/MPS/samples.zip" duplicate="preserve" filesonly="true">
      <zipfileset dir="${deploy.dir}/MPS/samples.zip.tmp" />
    </zip>
    <delete dir="${deploy.dir}/MPS/samples.zip.tmp" />
    <antcall target="MPS-languages.pack.collections.runtime.gwt" />
    <antcall target="MPS-languages.pack.jetbrains.mps.baseLanguage" />
    <antcall target="MPS-languages.pack.jetbrains.mps.baseLanguageInternal" />
    <antcall target="MPS-languages.pack.jetbrains.mps.baseLanguage.blTypes" />
    <antcall target="MPS-languages.pack.jetbrains.mps.baseLanguage.checkedDots" />
    <antcall target="MPS-languages.pack.jetbrains.mps.baseLanguage.jdk7" />
    <antcall target="MPS-languages.pack.jetbrains.mps.baseLanguage.classifiers" />
    <antcall target="MPS-languages.pack.jetbrains.mps.baseLanguage.closures" />
    <antcall target="MPS-languages.pack.jetbrains.mps.baseLanguage.collections" />
    <antcall target="MPS-languages.pack.jetbrains.mps.baseLanguage.index" />
    <antcall target="MPS-languages.pack.jetbrains.mps.baseLanguage.javadoc" />
    <antcall target="MPS-languages.pack.jetbrains.mps.baseLanguage.logging" />
    <antcall target="MPS-languages.pack.jetbrains.mps.baseLanguage.search" />
    <antcall target="MPS-languages.pack.jetbrains.mps.baseLanguage.unitTest" />
    <antcall target="MPS-languages.pack.jetbrains.mps.baseLanguage.unitTest.runtime" />
    <antcall target="MPS-languages.pack.jetbrains.mps.baseLanguage.unitTest.lib" />
    <antcall target="MPS-languages.pack.jetbrains.mps.baseLanguage.tuples" />
    <antcall target="MPS-languages.pack.jetbrains.mps.baseLanguage.runConfigurations" />
    <antcall target="MPS-languages.pack.jetbrains.mps.baseLanguage.runConfigurations.runtime" />
    <mkdir dir="${deploy.dir}/MPS/languages/baseLanguage" />
    <antcall target="MPS-languages.pack.jetbrains.mps.lang.actions" />
    <antcall target="MPS-languages.pack.jetbrains.mps.lang.behavior" />
    <antcall target="MPS-languages.pack.jetbrains.mps.lang.constraints" />
    <antcall target="MPS-languages.pack.jetbrains.mps.lang.editor.editorTest" />
    <antcall target="MPS-languages.pack.jetbrains.mps.lang.editor" />
    <antcall target="MPS-languages.pack.jetbrains.mps.lang.findUsages" />
    <antcall target="MPS-languages.pack.jetbrains.mps.lang.typesystem" />
    <antcall target="MPS-languages.pack.jetbrains.mps.lang.intentions" />
    <antcall target="MPS-languages.pack.jetbrains.mps.lang.dataFlow" />
    <antcall target="MPS-languages.pack.jetbrains.mps.lang.pattern" />
    <antcall target="MPS-languages.pack.jetbrains.mps.lang.pattern.testLang" />
    <antcall target="MPS-languages.pack.jetbrains.mps.lang.quotation" />
    <antcall target="MPS-languages.pack.jetbrains.mps.lang.plugin" />
    <antcall target="MPS-languages.pack.jetbrains.mps.lang.sharedConcepts" />
    <antcall target="MPS-languages.pack.jetbrains.mps.lang.smodel" />
    <antcall target="MPS-languages.pack.jetbrains.mps.lang.script" />
    <antcall target="MPS-languages.pack.jetbrains.mps.lang.structure" />
    <antcall target="MPS-languages.pack.jetbrains.mps.lang.core" />
    <antcall target="MPS-languages.pack.jetbrains.mps.lang.refactoring" />
    <antcall target="MPS-languages.pack.jetbrains.mps.lang.generator" />
    <antcall target="MPS-languages.pack.jetbrains.mps.lang.generator.generationContext" />
    <antcall target="MPS-languages.pack.jetbrains.mps.lang.generator.generationParameters" />
    <antcall target="MPS-languages.pack.jetbrains.mps.lang.test" />
    <antcall target="MPS-languages.pack.jetbrains.mps.lang.test.runtime" />
    <antcall target="MPS-languages.pack.jetbrains.mps.lang.textGen" />
    <antcall target="MPS-languages.pack.jetbrains.mps.lang.traceable" />
    <antcall target="MPS-languages.pack.jetbrains.mps.lang.stubs" />
    <antcall target="MPS-languages.pack.jetbrains.mps.lang.smodelTests" />
    <antcall target="MPS-languages.pack.jetbrains.mps.make.facet" />
    <antcall target="MPS-languages.pack.jetbrains.mps.lang.project" />
    <antcall target="MPS-languages.pack.jetbrains.mps.lang.descriptor" />
    <antcall target="MPS-languages.pack.jetbrains.mps.make.script" />
    <mkdir dir="${deploy.dir}/MPS/languages/languageDesign" />
    <antcall target="MPS-languages.pack.jetbrains.mps.devkit.general-purpose" />
    <antcall target="MPS-languages.pack.jetbrains.mps.devkit.language-design" />
    <antcall target="MPS-languages.pack.jetbrains.mps.devkit.bootstrap-languages" />
    <mkdir dir="${deploy.dir}/MPS/languages/devkits" />
    <antcall target="MPS-languages.pack.jetbrains.mps.debug.evaluation" />
    <antcall target="MPS-languages.pack.jetbrains.mps.debug.customViewers" />
    <antcall target="MPS-languages.pack.jetbrains.mps.debug.privateMembers" />
    <antcall target="MPS-languages.pack.jetbrains.mps.debug.apiLang" />
    <mkdir dir="${deploy.dir}/MPS/languages/debug" />
    <antcall target="MPS-languages.pack.jetbrains.mps.execution.configurations" />
    <antcall target="MPS-languages.pack.jetbrains.mps.execution.api" />
    <antcall target="MPS-languages.pack.jetbrains.mps.execution.lib" />
    <antcall target="MPS-languages.pack.jetbrains.mps.execution.commands" />
    <antcall target="MPS-languages.pack.jetbrains.mps.execution.common" />
    <antcall target="MPS-languages.pack.jetbrains.mps.execution.settings" />
    <antcall target="MPS-languages.pack.jetbrains.mps.execution.util" />
    <antcall target="MPS-languages.pack.jetbrains.mps.execution.lib.startup" />
    <mkdir dir="${deploy.dir}/MPS/languages/execution" />
    <antcall target="MPS-languages.pack.jetbrains.mps.editor.runtime" />
    <antcall target="MPS-languages.pack.jetbrains.mps.kernel" />
    <antcall target="MPS-languages.pack.jetbrains.mps.findUsages.runtime" />
    <antcall target="MPS-languages.pack.jetbrains.mps.refactoring.runtime" />
    <antcall target="MPS-languages.pack.jetbrains.mps.typesystemEngine" />
    <antcall target="MPS-languages.pack.jetbrains.mps.generator" />
    <antcall target="MPS-languages.pack.jetbrains.mps.make.runtime" />
    <antcall target="MPS-languages.pack.closures.runtime" />
    <antcall target="MPS-languages.pack.collections.runtime" />
    <antcall target="MPS-languages.pack.collections_trove.runtime" />
    <antcall target="MPS-languages.pack.jetbrains.mps.baseLanguage.tuples.runtime" />
    <antcall target="MPS-languages.pack.jetbrains.mps.runtime" />
    <antcall target="MPS-languages.pack.jetbrains.mps.lang.pattern.runtime" />
    <antcall target="MPS-languages.pack.jetbrains.mps.smodel.resources" />
    <antcall target="MPS-languages.pack.jetbrains.mps.traceInfo" />
    <antcall target="MPS-languages.pack.jetbrains.mps.dataFlow.runtime" />
    <antcall target="MPS-languages.pack.jetbrains.mps.make" />
    <antcall target="MPS-languages.pack.stubUtils" />
    <antcall target="MPS-languages.pack.jetbrains.mps.plugin.runtime" />
    <antcall target="MPS-languages.pack.jetbrains.mps.ide.uiLanguage.runtime" />
    <antcall target="MPS-languages.pack.jetbrains.mps.analyzers.runtime" />
    <antcall target="MPS-languages.pack.jetbrains.mps.ide" />
    <antcall target="MPS-languages.pack.jetbrains.mps.workbench.make" />
    <antcall target="MPS-languages.pack.jetbrains.mps.xml.deprecated" />
    <antcall target="MPS-languages.pack.jetbrains.mps.uiLanguage" />
    <antcall target="MPS-languages.pack.jetbrains.mps.ide.uiLanguage" />
    <antcall target="MPS-languages.pack.jetbrains.mps.ui" />
    <antcall target="MPS-languages.pack.jetbrains.mps.ui.modeling" />
    <antcall target="MPS-languages.pack.jetbrains.mps.ui.internal" />
    <antcall target="MPS-languages.pack.jetbrains.mps.ui.gwt" />
    <antcall target="MPS-languages.pack.jetbrains.mps.ui.swing" />
    <antcall target="MPS-languages.pack.jetbrains.mps.ui.swing.runtime" />
    <antcall target="MPS-languages.pack.jetbrains.mps.ui.swt" />
    <antcall target="MPS-languages.pack.jetbrains.mps.ui.swt.runtime" />
    <mkdir dir="${deploy.dir}/MPS/languages/util/ui" />
    <antcall target="MPS-languages.pack.jetbrains.mps.buildlanguage" />
    <antcall target="MPS-languages.pack.jetbrains.mps.build.custommps" />
    <antcall target="MPS-languages.pack.jetbrains.mps.build.distrib" />
    <antcall target="MPS-languages.pack.jetbrains.mps.build.generictasks" />
    <antcall target="MPS-languages.pack.jetbrains.mps.build.packaging" />
    <antcall target="MPS-languages.pack.jetbrains.mps.build.dependency" />
    <antcall target="MPS-languages.pack.jetbrains.mps.build.property" />
    <antcall target="MPS-languages.pack.jetbrains.mps.build.antsupport" />
    <antcall target="MPS-languages.pack.jetbrains.mps.build.gentest" />
    <antcall target="MPS-languages.pack.jetbrains.mps.xml" />
    <antcall target="MPS-languages.pack.jetbrains.mps.xmlQuery" />
    <antcall target="MPS-languages.pack.jetbrains.mps.xmlInternal" />
    <antcall target="MPS-languages.pack.jetbrains.mps.xmlSchema" />
    <antcall target="MPS-languages.pack.jetbrains.mps.xmlUnitTest" />
    <antcall target="MPS-languages.pack.jetbrains.mps.baseLanguage.regexp" />
    <antcall target="MPS-languages.pack.jetbrains.mps.baseLanguage.regexp.runtime" />
    <antcall target="MPS-languages.pack.jetbrains.mps.baseLanguage.regexp.examples" />
    <antcall target="MPS-languages.pack.jetbrains.mps.baseLanguage.extensionMethods" />
    <antcall target="MPS-languages.pack.jetbrains.mps.baseLanguage.collections.trove" />
    <antcall target="MPS-languages.pack.jetbrains.mps.baseLanguage.contracts" />
    <antcall target="MPS-languages.pack.jetbrains.mps.baseLanguage.overloadedOperators" />
    <antcall target="MPS-languages.pack.jetbrains.mps.baseLanguage.constructors" />
    <antcall target="MPS-languages.pack.jetbrains.mps.baseLanguage.builders" />
    <antcall target="MPS-languages.pack.jetbrains.mps.baseLanguage.math.runtime" />
    <antcall target="MPS-languages.pack.jetbrains.mps.baseLanguage.money.runtime" />
    <antcall target="MPS-languages.pack.jetbrains.mps.lang.editor.table" />
    <antcall target="MPS-languages.pack.jetbrains.mps.lang.editor.table.runtime" />
    <mkdir dir="${deploy.dir}/MPS/languages/util/editor" />
    <antcall target="MPS-languages.pack.ypath.main" />
    <antcall target="MPS-languages.pack.ypath.test" />
    <antcall target="MPS-languages.pack.jetbrains.mps.ypath" />
    <antcall target="MPS-languages.pack.jetbrains.mps.ypath.runtime" />
    <antcall target="MPS-languages.pack.jetbrains.mps.bash" />
    <antcall target="MPS-languages.pack.jetbrains.mps.quickQueryLanguage" />
    <antcall target="MPS-languages.pack.jetbrains.mps.quickQuery.runtime" />
    <antcall target="MPS-languages.pack.jetbrains.mps.gwt.client" />
    <antcall target="MPS-languages.pack.jetbrains.mps.gtext" />
    <antcall target="MPS-languages.pack.jetbrains.mps.gtext.runtime" />
    <antcall target="MPS-languages.pack.jetbrains.mps.analyzers" />
    <antcall target="MPS-languages.pack.jetbrains.mps.baseLanguage.dates" />
    <antcall target="MPS-languages.pack.jetbrains.mps.baseLanguage.datesInternal" />
    <antcall target="MPS-languages.pack.jetbrains.mps.baseLanguage.dates.runtime" />
    <antcall target="MPS-languages.pack.jetbrains.mps.baseLanguage.math" />
    <antcall target="MPS-languages.pack.jetbrains.mps.baseLanguage.money" />
    <antcall target="MPS-languages.pack.jetbrains.mps.platform.conf" />
    <antcall target="MPS-languages.pack.jetbrains.mpslite" />
    <antcall target="MPS-languages.pack.jetbrains.mps.nanoj" />
    <mkdir dir="${deploy.dir}/MPS/languages/util" />
    <copy todir="${deploy.dir}/MPS/languages/generate.ant.task.jar.tmp">
      <fileset dir="${mps_home}/languages/util/buildlanguage/ant/classes" includes="**/*.class, **/*.xml, " />
    </copy>
    <echo file="${deploy.dir}/MPS/languages/generate.ant.task.jar.tmp/build.number">build.number=${build.number}${line.separator}date=${DSTAMP}${line.separator}revision.number=${build.vcs.number}${line.separator}configuration.name=${teamcity.buildConfName}${line.separator}version=${version}</echo>
    <jar destfile="${deploy.dir}/MPS/languages/generate.ant.task.jar" duplicate="preserve" filesonly="true">
      <fileset dir="${deploy.dir}/MPS/languages/generate.ant.task.jar.tmp" />
    </jar>
    <delete dir="${deploy.dir}/MPS/languages/generate.ant.task.jar.tmp" />
    <mkdir dir="${deploy.dir}/MPS/languages" />
    <copy todir="${deploy.dir}/MPS/plugin">
      <fileset dir="${mps_home}/plugin" excludes="**/*.java, " />
    </copy>
    <echo file="${deploy.dir}/MPS/help-build.append.idea.version/build.number">build.number=${build.number}${line.separator}date=${DSTAMP}${line.separator}revision.number=${build.vcs.number}${line.separator}configuration.name=${teamcity.buildConfName}${line.separator}version=${version}</echo>
    <antcall target="help-build.append.idea.version" inheritall="true">
      <param name="deploy.dir" value="${deploy.dir}" />
      <param name="input.dir" value="${deploy.dir}/MPS/help-build.append.idea.version" />
      <param name="output.dir" value="${deploy.dir}/MPS" />
      <param name="base_dir" value="${base_dir}" />
    </antcall>
    <delete dir="${deploy.dir}/MPS/help-build.append.idea.version" />
    <copy file="${mps_home}/entryPoints.xml" tofile="${deploy.dir}/MPS/entryPoints.xml" />
    <copy file="${mps_home}/readme.txt" tofile="${deploy.dir}/MPS/readme.txt" />
    <copy file="${mps_home}/releaseNotes.txt" tofile="${deploy.dir}/MPS/releaseNotes.txt" />
    <copy file="${mps_home}/about.txt" tofile="${deploy.dir}/MPS/about.txt" />
    <mkdir dir="${deploy.dir}/MPS" />
    <antcall target="help-build.pack.mps.src" inheritall="true">
      <param name="deploy.dir" value="${deploy.dir}" />
      <param name="input.dir" value="${deploy.dir}/help-build.pack.mps.src" />
      <param name="output.dir" value="${deploy.dir}/" />
      <param name="base_dir" value="${base_dir}" />
    </antcall>
    <delete dir="${deploy.dir}/help-build.pack.mps.src" />
    <copy todir="${deploy.dir}/${build.number}-buildTools.zip.tmp/tools">
      <fileset dir="${mps_home}/build/tools" excludes="**/SignCode.exe, **/sign.code.jar, **/signtool.exe, " />
    </copy>
    <copy todir="${deploy.dir}/${build.number}-buildTools.zip.tmp/resources">
      <fileset dir="${mps_home}/build/resources" excludes="**/*.spc, **/*.pvk, **/*.pw, **/*.pfx, " />
    </copy>
    <zip destfile="${deploy.dir}/${build.number}-buildTools.zip" duplicate="preserve" filesonly="true">
      <zipfileset dir="${deploy.dir}/${build.number}-buildTools.zip.tmp" />
    </zip>
    <delete dir="${deploy.dir}/${build.number}-buildTools.zip.tmp" />
  </target>
  <target name="clean.after" depends="do.the.job">
    <delete dir="${deploy.dir}/MPS/lib/MPS-src.zip.tmp" />
    <delete dir="${deploy.dir}/MPS/samples.zip.tmp" />
    <delete dir="${deploy.dir}/${build.number}-buildTools.zip.tmp" />
    <delete dir="${deploy.dir}/MPS/lib/idea-patch.jar.tmp" />
    <delete dir="${deploy.dir}/MPS/lib/mps-core.jar.tmp" />
    <delete dir="${deploy.dir}/MPS/lib/mps-editor.jar.tmp" />
    <delete dir="${deploy.dir}/MPS/lib/mps-workbench.jar.tmp" />
    <delete dir="${deploy.dir}/MPS/lib/mps-boot.jar.tmp" />
    <delete dir="${deploy.dir}/MPS/lib/mps-test.jar.tmp" />
    <delete dir="${deploy.dir}/MPS/languages/generate.ant.task.jar.tmp" />
  </target>
  <target name="pack.branding_i1a">
    <property name="tmpdir" value="${java.io.tmpdir}/branding_i1a_0" />
    <property name="idea.application.info" value="${tmpdir}/IdeaApplicationInfo.xml" />
    <mkdir dir="${java.io.tmpdir}/" />
    <loadfile srcfile="${scripts.dir}/branding_i1a.xml" property="idea.application.info.contents">
      <filterchain>
        <expandproperties />
      </filterchain>
    </loadfile>
    <echo file="${idea.application.info}">${idea.application.info.contents}</echo>
    <jar destfile="${deploy.dir}/MPS/lib/branding.jar" duplicate="preserve" compress="true">
      <zipfileset file="${idea.application.info}" prefix="idea" />
      <zipfileset file="${mps_home}/workbench/source/MPS_16.png" />
      <zipfileset file="${mps_home}/workbench/source/MPS_32.png" />
      <zipfileset file="${mps_home}/workbench/source/jetbrains/mps/workbench/icons/splash.png" />
      <zipfileset file="${mps_home}/workbench/source/jetbrains/mps/workbench/icons/mpsAbout.png" />
      <zipfileset file="${mps_home}/workbench/source/jetbrains/mps/workbench/icons/mpsWelcomeCaption.png" />
      <zipfileset file="${mps_home}/workbench/source/jetbrains/mps/workbench/icons/mpsSlogan.png" />
    </jar>
    <delete dir="${tmpdir}" />
  </target>
</project><|MERGE_RESOLUTION|>--- conflicted
+++ resolved
@@ -144,12 +144,6 @@
       <fileset dir="${mps_home}/core/baseLanguage/collections/runtime/classes" />
     </copy>
     <copy todir="${deploy.dir}/MPS/lib/mps-core.jar.tmp">
-<<<<<<< HEAD
-      <fileset dir="${mps_home}/core/baseLanguage/collections/languages/trove/runtime/classes_gen" />
-    </copy>
-    <copy todir="${deploy.dir}/MPS/lib/mps-core.jar.tmp">
-=======
->>>>>>> d61f2454
       <fileset dir="${mps_home}/core/baseLanguage/tuples/runtime/classes" />
     </copy>
     <copy todir="${deploy.dir}/MPS/lib/mps-core.jar.tmp">
