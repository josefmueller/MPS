<project name="MPS-external" default="main">
  <property file="${ant.file.MPS-external}/../MPS.properties" />
  <fail unless="build.number" message="Property build.number unspecified." />
  <fail unless="build.vcs.number" message="Property build.vcs.number unspecified." />
  <fail unless="teamcity.buildConfName" message="Property teamcity.buildConfName unspecified." />
  <fail unless="version" message="Property version unspecified." />
  <import file="${ant.file.MPS-external}/../MPS-compile.xml" />
  <import file="${ant.file.MPS-external}/../help-build.xml" />
<<<<<<< HEAD
=======
  <import file="${ant.file.MPS-external}/../MPS-external.xml" />
>>>>>>> 046cc6fa
  <import file="${ant.file.MPS-external}/../MPS-languages.xml" />
  <target name="main" depends="compile,clean.before,folders.create,do.the.job,clean.after" />
  <target name="compile">
    <antcall target="compile.all" />
  </target>
  <target name="clean">
    <property name="to.clean" value="${deploy.dir}" />
    <echo>Removing directory ${to.clean}</echo>
    <delete dir="${to.clean}" />
  </target>
  <target name="clean.before" depends="compile">
    <tstamp />
  </target>
  <target name="folders.create" depends="clean.before">
    <mkdir dir="${deploy.dir}" />
    <mkdir dir="${deploy.dir}/MPS/bin" />
    <mkdir dir="${deploy.dir}/MPS/lib/MPS-src.zip.tmp/help-build.repack.sources/MPSPlugin" />
    <mkdir dir="${deploy.dir}/MPS/lib/MPS-src.zip.tmp/help-build.repack.sources/core" />
    <mkdir dir="${deploy.dir}/MPS/lib/MPS-src.zip.tmp/help-build.repack.sources/languages" />
    <mkdir dir="${deploy.dir}/MPS/lib/MPS-src.zip.tmp/help-build.repack.sources/plugins" />
    <mkdir dir="${deploy.dir}/MPS/lib/MPS-src.zip.tmp/help-build.repack.sources/resources" />
    <mkdir dir="${deploy.dir}/MPS/lib/MPS-src.zip.tmp/help-build.repack.sources/workbench" />
    <mkdir dir="${deploy.dir}/MPS/lib/MPS-src.zip.tmp/help-build.repack.sources/testbench" />
    <mkdir dir="${deploy.dir}/MPS/lib/MPS-src.zip.tmp/help-build.repack.sources" />
    <mkdir dir="${deploy.dir}/MPS/lib/MPS-src.zip.tmp" />
    <mkdir dir="${deploy.dir}/MPS/lib/idea-patch.jar.tmp" />
    <mkdir dir="${deploy.dir}/MPS/lib/mps-core.jar.tmp/modules" />
    <mkdir dir="${deploy.dir}/MPS/lib/mps-core.jar.tmp" />
    <mkdir dir="${deploy.dir}/MPS/lib/mps-editor.jar.tmp/modules" />
    <mkdir dir="${deploy.dir}/MPS/lib/mps-editor.jar.tmp" />
    <mkdir dir="${deploy.dir}/MPS/lib/mps-platform.jar.tmp/modules" />
    <mkdir dir="${deploy.dir}/MPS/lib/mps-platform.jar.tmp" />
    <mkdir dir="${deploy.dir}/MPS/lib/mps-workbench.jar.tmp/modules" />
    <mkdir dir="${deploy.dir}/MPS/lib/mps-workbench.jar.tmp" />
    <mkdir dir="${deploy.dir}/MPS/lib/mps-boot.jar.tmp" />
    <mkdir dir="${deploy.dir}/MPS/lib/mps-test.jar.tmp" />
    <mkdir dir="${deploy.dir}/MPS/lib/mps-collections.jar.tmp/modules" />
    <mkdir dir="${deploy.dir}/MPS/lib/mps-collections.jar.tmp" />
    <mkdir dir="${deploy.dir}/MPS/lib/mps-closures.jar.tmp/modules" />
    <mkdir dir="${deploy.dir}/MPS/lib/mps-closures.jar.tmp" />
    <mkdir dir="${deploy.dir}/MPS/lib/mps-tuples.jar.tmp/modules" />
    <mkdir dir="${deploy.dir}/MPS/lib/mps-tuples.jar.tmp" />
    <mkdir dir="${deploy.dir}/MPS/lib" />
    <mkdir dir="${deploy.dir}/MPS/license" />
    <mkdir dir="${deploy.dir}/MPS/plugins/ideaIntegration.jar.tmp/META-INF" />
    <mkdir dir="${deploy.dir}/MPS/plugins/ideaIntegration.jar.tmp" />
    <mkdir dir="${deploy.dir}/MPS/plugins/vcs.jar.tmp/META-INF" />
    <mkdir dir="${deploy.dir}/MPS/plugins/vcs.jar.tmp" />
    <mkdir dir="${deploy.dir}/MPS/plugins/mpsdevkit/META-INF" />
    <mkdir dir="${deploy.dir}/MPS/plugins/mpsdevkit/lib" />
    <mkdir dir="${deploy.dir}/MPS/plugins/mpsdevkit" />
    <mkdir dir="${deploy.dir}/MPS/plugins/mpsmake.jar.tmp/META-INF" />
    <mkdir dir="${deploy.dir}/MPS/plugins/mpsmake.jar.tmp" />
    <mkdir dir="${deploy.dir}/MPS/plugins/migration.jar.tmp/META-INF" />
    <mkdir dir="${deploy.dir}/MPS/plugins/migration.jar.tmp" />
    <mkdir dir="${deploy.dir}/MPS/plugins/mpsjava.jar.tmp/META-INF" />
    <mkdir dir="${deploy.dir}/MPS/plugins/mpsjava.jar.tmp" />
    <mkdir dir="${deploy.dir}/MPS/plugins/modelchecker.jar.tmp/META-INF" />
    <mkdir dir="${deploy.dir}/MPS/plugins/modelchecker.jar.tmp" />
    <mkdir dir="${deploy.dir}/MPS/plugins/samples.jar.tmp/META-INF" />
    <mkdir dir="${deploy.dir}/MPS/plugins/samples.jar.tmp" />
    <mkdir dir="${deploy.dir}/MPS/plugins/cvsIntegration" />
    <mkdir dir="${deploy.dir}/MPS/plugins/git4idea" />
    <mkdir dir="${deploy.dir}/MPS/plugins/svn4ideaOld" />
    <mkdir dir="${deploy.dir}/MPS/plugins/debugger-api/lib/debugger-api.jar.tmp" />
    <mkdir dir="${deploy.dir}/MPS/plugins/debugger-api/lib" />
    <mkdir dir="${deploy.dir}/MPS/plugins/debugger-api/META-INF" />
    <mkdir dir="${deploy.dir}/MPS/plugins/debugger-api/solutions" />
    <mkdir dir="${deploy.dir}/MPS/plugins/debugger-api" />
    <mkdir dir="${deploy.dir}/MPS/plugins/debugger-java/lib/debugger-java.jar.tmp" />
    <mkdir dir="${deploy.dir}/MPS/plugins/debugger-java/lib" />
    <mkdir dir="${deploy.dir}/MPS/plugins/debugger-java/META-INF" />
    <mkdir dir="${deploy.dir}/MPS/plugins/debugger-java/solutions" />
    <mkdir dir="${deploy.dir}/MPS/plugins/debugger-java/languages" />
    <mkdir dir="${deploy.dir}/MPS/plugins/debugger-java" />
    <mkdir dir="${deploy.dir}/MPS/plugins/jetbrains.mps.debugger.java.customViewers.plugin.jar.tmp/META-INF" />
    <mkdir dir="${deploy.dir}/MPS/plugins/jetbrains.mps.debugger.java.customViewers.plugin.jar.tmp" />
    <mkdir dir="${deploy.dir}/MPS/plugins/jetbrains.mps.debugger.api.languages.plugin/META-INF" />
    <mkdir dir="${deploy.dir}/MPS/plugins/jetbrains.mps.debugger.api.languages.plugin/languages" />
    <mkdir dir="${deploy.dir}/MPS/plugins/jetbrains.mps.debugger.api.languages.plugin/lib/jetbrains.mps.debugger.api.languages.plugin.jar.tmp" />
    <mkdir dir="${deploy.dir}/MPS/plugins/jetbrains.mps.debugger.api.languages.plugin/lib" />
    <mkdir dir="${deploy.dir}/MPS/plugins/jetbrains.mps.debugger.api.languages.plugin" />
    <mkdir dir="${deploy.dir}/MPS/plugins/jetbrains.mps.execution.configurations.implementation.plugin/META-INF" />
    <mkdir dir="${deploy.dir}/MPS/plugins/jetbrains.mps.execution.configurations.implementation.plugin/lib" />
    <mkdir dir="${deploy.dir}/MPS/plugins/jetbrains.mps.execution.configurations.implementation.plugin/migration" />
    <mkdir dir="${deploy.dir}/MPS/plugins/jetbrains.mps.execution.configurations.implementation.plugin/lib/jetbrains.mps.execution.configurations.implementation.plugin.jar.tmp" />
    <mkdir dir="${deploy.dir}/MPS/plugins/jetbrains.mps.execution.configurations.implementation.plugin/lib" />
    <mkdir dir="${deploy.dir}/MPS/plugins/jetbrains.mps.execution.configurations.implementation.plugin" />
    <mkdir dir="${deploy.dir}/MPS/plugins/jetbrains.mps.execution.languages/META-INF" />
    <mkdir dir="${deploy.dir}/MPS/plugins/jetbrains.mps.execution.languages/lib" />
    <mkdir dir="${deploy.dir}/MPS/plugins/jetbrains.mps.execution.languages/languages" />
    <mkdir dir="${deploy.dir}/MPS/plugins/jetbrains.mps.execution.languages/lib/jetbrains.mps.execution.languages.jar.tmp" />
    <mkdir dir="${deploy.dir}/MPS/plugins/jetbrains.mps.execution.languages/lib" />
    <mkdir dir="${deploy.dir}/MPS/plugins/jetbrains.mps.execution.languages" />
    <mkdir dir="${deploy.dir}/MPS/plugins" />
    <mkdir dir="${deploy.dir}/MPS/samples.zip.tmp/MPSSamples" />
    <mkdir dir="${deploy.dir}/MPS/samples.zip.tmp" />
    <mkdir dir="${deploy.dir}/MPS/languages/baseLanguage/jetbrains.mps.baseLanguage.collections.runtime.gwt-src.jar.tmp/modules" />
    <mkdir dir="${deploy.dir}/MPS/languages/baseLanguage/jetbrains.mps.baseLanguage.collections.runtime.gwt-src.jar.tmp" />
    <mkdir dir="${deploy.dir}/MPS/languages/baseLanguage/jetbrains.mps.baseLanguage.collections.runtime-src.jar.tmp" />
    <mkdir dir="${deploy.dir}/MPS/languages/baseLanguage/jetbrains.mps.baseLanguage.closures.runtime-src.jar.tmp" />
    <mkdir dir="${deploy.dir}/MPS/languages/baseLanguage/jetbrains.mps.baseLanguage.tuples.runtime-src.jar.tmp" />
    <mkdir dir="${deploy.dir}/MPS/languages/baseLanguage" />
    <mkdir dir="${deploy.dir}/MPS/languages/languageDesign" />
    <mkdir dir="${deploy.dir}/MPS/languages/devkits" />
    <mkdir dir="${deploy.dir}/MPS/languages/execution" />
    <mkdir dir="${deploy.dir}/MPS/languages/util/ui" />
    <mkdir dir="${deploy.dir}/MPS/languages/util/editor" />
    <mkdir dir="${deploy.dir}/MPS/languages/util" />
    <mkdir dir="${deploy.dir}/MPS/languages/generate.ant.task.jar.tmp" />
    <mkdir dir="${deploy.dir}/MPS/languages" />
    <mkdir dir="${deploy.dir}/MPS/plugin" />
    <mkdir dir="${deploy.dir}/MPS/help-build.append.idea.version" />
    <mkdir dir="${deploy.dir}/MPS" />
    <mkdir dir="${deploy.dir}/help-build.pack.mps.src" />
    <mkdir dir="${deploy.dir}/${build.number}-buildTools.zip.tmp/tools" />
    <mkdir dir="${deploy.dir}/${build.number}-buildTools.zip.tmp/resources" />
    <mkdir dir="${deploy.dir}/${build.number}-buildTools.zip.tmp" />
  </target>
  <target name="do.the.job" depends="folders.create">
    <copy todir="${deploy.dir}/MPS/bin">
      <fileset dir="${mps_home}/bin" excludes="**/*.hprof, " />
    </copy>
    <copy todir="${deploy.dir}/MPS/lib">
      <fileset dir="${mps_home}/lib" excludes="src/, **/*.zip, " />
    </copy>
    <antcall target="MPS-external.pack.branding_b1a" />
    <copy todir="${deploy.dir}/MPS/lib/MPS-src.zip.tmp/help-build.repack.sources/MPSPlugin">
      <fileset dir="${mps_home}/MPSPlugin" excludes="**/sandbox/**, " includes="**/*.java, **/*.java" />
    </copy>
    <copy todir="${deploy.dir}/MPS/lib/MPS-src.zip.tmp/help-build.repack.sources/core">
      <fileset dir="${mps_home}/core" excludes="**/sandbox/**, " includes="**/*.java, **/*.java" />
    </copy>
    <copy todir="${deploy.dir}/MPS/lib/MPS-src.zip.tmp/help-build.repack.sources/languages">
      <fileset dir="${mps_home}/languages" excludes="**/sandbox/**, " includes="**/*.java, **/*.java" />
    </copy>
    <copy todir="${deploy.dir}/MPS/lib/MPS-src.zip.tmp/help-build.repack.sources/plugins">
      <fileset dir="${mps_home}/plugins" excludes="**/sandbox/**, " includes="**/*.java, **/*.java" />
    </copy>
    <copy todir="${deploy.dir}/MPS/lib/MPS-src.zip.tmp/help-build.repack.sources/resources">
      <fileset dir="${mps_home}/resources" excludes="**/sandbox/**, " includes="**/*.java, **/*.java" />
    </copy>
    <copy todir="${deploy.dir}/MPS/lib/MPS-src.zip.tmp/help-build.repack.sources/workbench">
      <fileset dir="${mps_home}/workbench" excludes="**/sandbox/**, " includes="**/*.java, **/*.java" />
    </copy>
    <copy todir="${deploy.dir}/MPS/lib/MPS-src.zip.tmp/help-build.repack.sources/testbench">
      <fileset dir="${mps_home}/testbench" excludes="**/sandbox/**, " includes="**/*.java, **/*.java" />
    </copy>
    <antcall target="help-build.repack.sources" inheritall="true">
      <param name="deploy.dir" value="${deploy.dir}" />
      <param name="input.dir" value="${deploy.dir}/MPS/lib/MPS-src.zip.tmp/help-build.repack.sources" />
      <param name="output.dir" value="${deploy.dir}/MPS/lib/MPS-src.zip.tmp" />
      <param name="base_dir" value="${base_dir}" />
    </antcall>
    <delete dir="${deploy.dir}/MPS/lib/MPS-src.zip.tmp/help-build.repack.sources" />
    <zip destfile="${deploy.dir}/MPS/lib/MPS-src.zip" duplicate="preserve" filesonly="true">
      <zipfileset dir="${deploy.dir}/MPS/lib/MPS-src.zip.tmp" includes="**/*.java" />
    </zip>
    <delete dir="${deploy.dir}/MPS/lib/MPS-src.zip.tmp" />
    <copy todir="${deploy.dir}/MPS/lib/idea-patch.jar.tmp">
      <fileset dir="${mps_home}/core/idea-patch/classes" />
    </copy>
    <jar destfile="${deploy.dir}/MPS/lib/idea-patch.jar" duplicate="preserve" filesonly="true">
      <fileset dir="${deploy.dir}/MPS/lib/idea-patch.jar.tmp" />
    </jar>
    <delete dir="${deploy.dir}/MPS/lib/idea-patch.jar.tmp" />
    <copy todir="${deploy.dir}/MPS/lib/mps-core.jar.tmp">
      <fileset dir="${mps_home}/core/analyzers/classes" />
    </copy>
    <copy todir="${deploy.dir}/MPS/lib/mps-core.jar.tmp">
      <fileset dir="${mps_home}/core/kernel/classes" />
    </copy>
    <copy todir="${deploy.dir}/MPS/lib/mps-core.jar.tmp">
      <fileset dir="${mps_home}/core/runtime/classes" />
    </copy>
    <copy todir="${deploy.dir}/MPS/lib/mps-core.jar.tmp">
      <fileset dir="${mps_home}/core/findUsages-runtime/classes" />
    </copy>
    <copy todir="${deploy.dir}/MPS/lib/mps-core.jar.tmp">
      <fileset dir="${mps_home}/core/refactoring-runtime/classes" />
    </copy>
    <copy todir="${deploy.dir}/MPS/lib/mps-core.jar.tmp">
      <fileset dir="${mps_home}/core/typesystemEngine/classes" />
    </copy>
    <copy todir="${deploy.dir}/MPS/lib/mps-core.jar.tmp">
      <fileset dir="${mps_home}/core/generator/classes" />
    </copy>
    <copy todir="${deploy.dir}/MPS/lib/mps-core.jar.tmp">
      <fileset dir="${mps_home}/core/make-runtime/classes" />
    </copy>
    <copy todir="${deploy.dir}/MPS/lib/mps-core.jar.tmp">
      <fileset dir="${mps_home}/languages/baseLanguage/baseLanguage/solutions/jetbrains.mps.baseLanguage.search/classes_gen" />
    </copy>
    <copy todir="${deploy.dir}/MPS/lib/mps-core.jar.tmp">
      <fileset dir="${mps_home}/languages/baseLanguage/baseLanguage/solutions/jetbrains.mps.baseLanguage.util/classes" />
    </copy>
    <antcall target="MPS-languages.pack.jetbrains.mps.analyzers.runtime" />
    <antcall target="MPS-languages.pack.jetbrains.mps.kernel" />
    <antcall target="MPS-languages.pack.jetbrains.mps.runtime" />
    <antcall target="MPS-languages.pack.jetbrains.mps.findUsages.runtime" />
    <antcall target="MPS-languages.pack.jetbrains.mps.refactoring.runtime" />
    <antcall target="MPS-languages.pack.jetbrains.mps.lang.pattern.runtime" />
    <antcall target="MPS-languages.pack.jetbrains.mps.traceInfo" />
    <antcall target="MPS-languages.pack.jetbrains.mps.dataFlow.runtime" />
    <antcall target="MPS-languages.pack.stubUtils" />
    <antcall target="MPS-languages.pack.jetbrains.mps.typesystemEngine" />
    <antcall target="MPS-languages.pack.jetbrains.mps.generator" />
    <antcall target="MPS-languages.pack.jetbrains.mps.make.runtime" />
    <antcall target="MPS-languages.pack.jetbrains.mps.make" />
    <antcall target="MPS-languages.pack.jetbrains.mps.smodel.resources" />
    <antcall target="MPS-languages.pack.jetbrains.mps.baseLanguage.search" />
    <antcall target="MPS-languages.pack.jetbrains.mps.baseLanguage.util" />
    <mkdir dir="${deploy.dir}/MPS/lib/mps-core.jar.tmp/modules" />
    <jar destfile="${deploy.dir}/MPS/lib/mps-core.jar" duplicate="preserve" filesonly="true">
      <fileset dir="${deploy.dir}/MPS/lib/mps-core.jar.tmp" />
    </jar>
    <delete dir="${deploy.dir}/MPS/lib/mps-core.jar.tmp" />
    <copy todir="${deploy.dir}/MPS/lib/mps-editor.jar.tmp">
      <fileset dir="${mps_home}/editor/editor-runtime/classes" />
    </copy>
    <copy todir="${deploy.dir}/MPS/lib/mps-editor.jar.tmp">
      <fileset dir="${mps_home}/editor/actions-runtime/classes" />
    </copy>
    <copy todir="${deploy.dir}/MPS/lib/mps-editor.jar.tmp">
      <fileset dir="${mps_home}/editor/intentions-runtime/classes" />
    </copy>
    <copy todir="${deploy.dir}/MPS/lib/mps-editor.jar.tmp">
      <fileset dir="${mps_home}/editor/typesystemIntegration/classes" />
    </copy>
    <copy todir="${deploy.dir}/MPS/lib/mps-editor.jar.tmp">
      <fileset dir="${mps_home}/editor/editor-api/classes" />
    </copy>
    <antcall target="MPS-languages.pack.jetbrains.mps.editor.runtime" />
    <mkdir dir="${deploy.dir}/MPS/lib/mps-editor.jar.tmp/modules" />
    <jar destfile="${deploy.dir}/MPS/lib/mps-editor.jar" duplicate="preserve" filesonly="true">
      <fileset dir="${deploy.dir}/MPS/lib/mps-editor.jar.tmp" />
    </jar>
    <delete dir="${deploy.dir}/MPS/lib/mps-editor.jar.tmp" />
    <copy todir="${deploy.dir}/MPS/lib/mps-platform.jar.tmp">
      <fileset dir="${mps_home}/workbench/baseLanguageIndex/classes_gen" />
    </copy>
    <copy todir="${deploy.dir}/MPS/lib/mps-platform.jar.tmp">
      <fileset dir="${mps_home}/workbench/mps-platform/classes" />
    </copy>
    <antcall target="MPS-languages.pack.jetbrains.mps.ide.platform" />
    <antcall target="MPS-languages.pack.jetbrains.mps.baseLanguage.index" />
    <mkdir dir="${deploy.dir}/MPS/lib/mps-platform.jar.tmp/modules" />
    <jar destfile="${deploy.dir}/MPS/lib/mps-platform.jar" duplicate="preserve" filesonly="true">
      <fileset dir="${deploy.dir}/MPS/lib/mps-platform.jar.tmp" />
    </jar>
    <delete dir="${deploy.dir}/MPS/lib/mps-platform.jar.tmp" />
    <copy todir="${deploy.dir}/MPS/lib/mps-workbench.jar.tmp">
      <fileset dir="${mps_home}/core/plugin-runtime/classes" />
    </copy>
    <copy todir="${deploy.dir}/MPS/lib/mps-workbench.jar.tmp">
      <fileset dir="${mps_home}/languages/languageDesign/test/classes_gen" />
    </copy>
    <copy todir="${deploy.dir}/MPS/lib/mps-workbench.jar.tmp">
      <fileset dir="${mps_home}/languages/util/runConfigurations/classes" />
    </copy>
    <copy todir="${deploy.dir}/MPS/lib/mps-workbench.jar.tmp">
      <fileset dir="${mps_home}/languages/util/uiLanguage/runtime/classes" />
    </copy>
    <copy todir="${deploy.dir}/MPS/lib/mps-workbench.jar.tmp">
      <fileset dir="${mps_home}/languages/util/buildlanguage/languages/distrib/classes" />
    </copy>
    <copy todir="${deploy.dir}/MPS/lib/mps-workbench.jar.tmp">
      <fileset dir="${mps_home}/workbench/classes" excludes="idea/IdeaApplicationInfo.xml, " />
    </copy>
    <copy todir="${deploy.dir}/MPS/lib/mps-workbench.jar.tmp">
      <fileset dir="${mps_home}/workbench/typesystemUi/classes" />
    </copy>
    <copy todir="${deploy.dir}/MPS/lib/mps-workbench.jar.tmp">
      <fileset dir="${mps_home}/workbench/mps-editor/classes" />
    </copy>
    <copy todir="${deploy.dir}/MPS/lib/mps-workbench.jar.tmp">
      <fileset dir="${mps_home}/workbench/mps-workbench/classes" excludes="idea/IdeaApplicationInfo.xml, " />
    </copy>
    <copy todir="${deploy.dir}/MPS/lib/mps-workbench.jar.tmp">
      <fileset dir="${mps_home}/MPSPlugin/apiclasses" />
    </copy>
    <antcall target="MPS-languages.pack.jetbrains.mps.plugin.runtime" />
    <antcall target="MPS-languages.pack.jetbrains.mps.ide" />
    <antcall target="MPS-languages.pack.jetbrains.mps.ide.editor" />
    <antcall target="MPS-languages.pack.jetbrains.mps.ide.mps" />
    <antcall target="MPS-languages.pack.jetbrains.mps.ide.uiLanguage.runtime" />
    <antcall target="MPS-languages.pack.jetbrains.mps.workbench.make" />
    <mkdir dir="${deploy.dir}/MPS/lib/mps-workbench.jar.tmp/modules" />
    <jar destfile="${deploy.dir}/MPS/lib/mps-workbench.jar" duplicate="preserve" filesonly="true">
      <fileset dir="${deploy.dir}/MPS/lib/mps-workbench.jar.tmp" />
    </jar>
    <delete dir="${deploy.dir}/MPS/lib/mps-workbench.jar.tmp" />
    <copy todir="${deploy.dir}/MPS/lib/mps-boot.jar.tmp">
      <fileset dir="${mps_home}/startup/classes" />
    </copy>
    <jar destfile="${deploy.dir}/MPS/lib/mps-boot.jar" duplicate="preserve" filesonly="true">
      <fileset dir="${deploy.dir}/MPS/lib/mps-boot.jar.tmp" />
    </jar>
    <delete dir="${deploy.dir}/MPS/lib/mps-boot.jar.tmp" />
    <copy todir="${deploy.dir}/MPS/lib/mps-test.jar.tmp">
      <fileset dir="${mps_home}/testbench/classes" />
    </copy>
    <jar destfile="${deploy.dir}/MPS/lib/mps-test.jar" duplicate="preserve" filesonly="true">
      <fileset dir="${deploy.dir}/MPS/lib/mps-test.jar.tmp" />
    </jar>
    <delete dir="${deploy.dir}/MPS/lib/mps-test.jar.tmp" />
    <copy todir="${deploy.dir}/MPS/lib/mps-collections.jar.tmp">
      <fileset dir="${mps_home}/languages/baseLanguage/collections/runtime/classes" />
    </copy>
    <antcall target="MPS-languages.pack.collections.runtime" />
    <mkdir dir="${deploy.dir}/MPS/lib/mps-collections.jar.tmp/modules" />
    <jar destfile="${deploy.dir}/MPS/lib/mps-collections.jar" duplicate="preserve" filesonly="true">
      <fileset dir="${deploy.dir}/MPS/lib/mps-collections.jar.tmp" />
    </jar>
    <delete dir="${deploy.dir}/MPS/lib/mps-collections.jar.tmp" />
    <copy todir="${deploy.dir}/MPS/lib/mps-closures.jar.tmp">
      <fileset dir="${mps_home}/languages/baseLanguage/closures/runtime/classes" />
    </copy>
    <antcall target="MPS-languages.pack.closures.runtime" />
    <mkdir dir="${deploy.dir}/MPS/lib/mps-closures.jar.tmp/modules" />
    <jar destfile="${deploy.dir}/MPS/lib/mps-closures.jar" duplicate="preserve" filesonly="true">
      <fileset dir="${deploy.dir}/MPS/lib/mps-closures.jar.tmp" />
    </jar>
    <delete dir="${deploy.dir}/MPS/lib/mps-closures.jar.tmp" />
    <copy todir="${deploy.dir}/MPS/lib/mps-tuples.jar.tmp">
      <fileset dir="${mps_home}/languages/baseLanguage/tuples/runtime/classes" />
    </copy>
    <antcall target="MPS-languages.pack.jetbrains.mps.baseLanguage.tuples.runtime" />
    <mkdir dir="${deploy.dir}/MPS/lib/mps-tuples.jar.tmp/modules" />
    <jar destfile="${deploy.dir}/MPS/lib/mps-tuples.jar" duplicate="preserve" filesonly="true">
      <fileset dir="${deploy.dir}/MPS/lib/mps-tuples.jar.tmp" />
    </jar>
    <delete dir="${deploy.dir}/MPS/lib/mps-tuples.jar.tmp" />
    <mkdir dir="${deploy.dir}/MPS/lib" />
    <copy todir="${deploy.dir}/MPS/license">
      <fileset dir="${mps_home}/license" />
    </copy>
    <copy todir="${deploy.dir}/MPS/plugins/ideaIntegration.jar.tmp">
      <fileset dir="${mps_home}/plugins/ideaIntegration/classes" />
    </copy>
    <copy todir="${deploy.dir}/MPS/plugins/ideaIntegration.jar.tmp/META-INF">
      <fileset dir="${mps_home}/plugins/ideaIntegration/META-INF" includes="**/plugin.xml, " />
    </copy>
    <jar destfile="${deploy.dir}/MPS/plugins/ideaIntegration.jar" duplicate="preserve" filesonly="true">
      <fileset dir="${deploy.dir}/MPS/plugins/ideaIntegration.jar.tmp" excludes="" />
    </jar>
    <delete dir="${deploy.dir}/MPS/plugins/ideaIntegration.jar.tmp" />
    <copy todir="${deploy.dir}/MPS/plugins/vcs.jar.tmp">
      <fileset dir="${mps_home}/plugins/vcs/classes" />
    </copy>
    <copy todir="${deploy.dir}/MPS/plugins/vcs.jar.tmp/META-INF">
      <fileset dir="${mps_home}/plugins/vcs/META-INF" includes="**/plugin.xml, " />
    </copy>
    <jar destfile="${deploy.dir}/MPS/plugins/vcs.jar" duplicate="preserve" filesonly="true">
      <fileset dir="${deploy.dir}/MPS/plugins/vcs.jar.tmp" excludes="" />
    </jar>
    <delete dir="${deploy.dir}/MPS/plugins/vcs.jar.tmp" />
    <copy todir="${deploy.dir}/MPS/plugins/mpsdevkit/META-INF">
      <fileset dir="${mps_home}/plugins/mpsdevkit/META-INF" excludes="**/*.zip, " includes="**/plugin.xml, " />
    </copy>
    <antcall target="MPS-languages.pack.jetbrains.mps.ide.mpsdevkit" />
    <mkdir dir="${deploy.dir}/MPS/plugins/mpsdevkit/lib" />
    <mkdir dir="${deploy.dir}/MPS/plugins/mpsdevkit" />
    <copy todir="${deploy.dir}/MPS/plugins/mpsmake.jar.tmp">
      <fileset dir="${mps_home}/plugins/mpsmake/classes" />
    </copy>
    <copy todir="${deploy.dir}/MPS/plugins/mpsmake.jar.tmp/META-INF">
      <fileset dir="${mps_home}/plugins/mpsmake/META-INF" includes="**/plugin.xml, " />
    </copy>
    <jar destfile="${deploy.dir}/MPS/plugins/mpsmake.jar" duplicate="preserve" filesonly="true">
      <fileset dir="${deploy.dir}/MPS/plugins/mpsmake.jar.tmp" excludes="" />
    </jar>
    <delete dir="${deploy.dir}/MPS/plugins/mpsmake.jar.tmp" />
    <copy todir="${deploy.dir}/MPS/plugins/migration.jar.tmp">
      <fileset dir="${mps_home}/plugins/migration/classes" />
    </copy>
    <copy todir="${deploy.dir}/MPS/plugins/migration.jar.tmp/META-INF">
      <fileset dir="${mps_home}/plugins/migration/META-INF" includes="**/plugin.xml, " />
    </copy>
    <jar destfile="${deploy.dir}/MPS/plugins/migration.jar" duplicate="preserve" filesonly="true">
      <fileset dir="${deploy.dir}/MPS/plugins/migration.jar.tmp" excludes="" />
    </jar>
    <delete dir="${deploy.dir}/MPS/plugins/migration.jar.tmp" />
    <copy todir="${deploy.dir}/MPS/plugins/mpsjava.jar.tmp">
      <fileset dir="${mps_home}/plugins/mpsjava/classes" />
    </copy>
    <copy todir="${deploy.dir}/MPS/plugins/mpsjava.jar.tmp/META-INF">
      <fileset dir="${mps_home}/plugins/mpsjava/META-INF" includes="**/plugin.xml, " />
    </copy>
    <jar destfile="${deploy.dir}/MPS/plugins/mpsjava.jar" duplicate="preserve" filesonly="true">
      <fileset dir="${deploy.dir}/MPS/plugins/mpsjava.jar.tmp" excludes="" />
    </jar>
    <delete dir="${deploy.dir}/MPS/plugins/mpsjava.jar.tmp" />
    <copy todir="${deploy.dir}/MPS/plugins/modelchecker.jar.tmp">
      <fileset dir="${mps_home}/plugins/modelchecker/classes" />
    </copy>
    <copy todir="${deploy.dir}/MPS/plugins/modelchecker.jar.tmp/META-INF">
      <fileset dir="${mps_home}/plugins/modelchecker/META-INF" includes="**/plugin.xml, " />
    </copy>
    <jar destfile="${deploy.dir}/MPS/plugins/modelchecker.jar" duplicate="preserve" filesonly="true">
      <fileset dir="${deploy.dir}/MPS/plugins/modelchecker.jar.tmp" excludes="" />
    </jar>
    <delete dir="${deploy.dir}/MPS/plugins/modelchecker.jar.tmp" />
    <copy todir="${deploy.dir}/MPS/plugins/samples.jar.tmp">
      <fileset dir="${mps_home}/plugins/samples/classes" />
    </copy>
    <copy todir="${deploy.dir}/MPS/plugins/samples.jar.tmp/META-INF">
      <fileset dir="${mps_home}/plugins/samples/META-INF" includes="**/plugin.xml, " />
    </copy>
    <jar destfile="${deploy.dir}/MPS/plugins/samples.jar" duplicate="preserve" filesonly="true">
      <fileset dir="${deploy.dir}/MPS/plugins/samples.jar.tmp" excludes="" />
    </jar>
    <delete dir="${deploy.dir}/MPS/plugins/samples.jar.tmp" />
    <copy todir="${deploy.dir}/MPS/plugins/cvsIntegration">
      <fileset dir="${mps_home}/plugins/cvsIntegration" excludes="**/*.zip, " />
    </copy>
    <copy todir="${deploy.dir}/MPS/plugins/git4idea">
      <fileset dir="${mps_home}/plugins/git4idea" excludes="**/*.zip, " />
    </copy>
    <copy todir="${deploy.dir}/MPS/plugins/svn4ideaOld">
      <fileset dir="${mps_home}/plugins/svn4ideaOld" excludes="**/*.zip, " />
    </copy>
    <copy todir="${deploy.dir}/MPS/plugins/debugger-api/lib/debugger-api.jar.tmp">
      <fileset dir="${mps_home}/plugins/debugger-api/classes" />
    </copy>
    <jar destfile="${deploy.dir}/MPS/plugins/debugger-api/lib/debugger-api.jar" duplicate="preserve" filesonly="true">
      <fileset dir="${deploy.dir}/MPS/plugins/debugger-api/lib/debugger-api.jar.tmp" excludes="" />
    </jar>
    <delete dir="${deploy.dir}/MPS/plugins/debugger-api/lib/debugger-api.jar.tmp" />
    <mkdir dir="${deploy.dir}/MPS/plugins/debugger-api/lib" />
    <copy todir="${deploy.dir}/MPS/plugins/debugger-api/META-INF">
      <fileset dir="${mps_home}/plugins/debugger-api/META-INF" excludes="**/*.zip, " includes="**/plugin.xml, " />
    </copy>
    <antcall target="MPS-languages.pack.jetbrains.mps.debugger.api.runtime" />
    <antcall target="MPS-languages.pack.jetbrains.mps.debugger.api.api" />
    <antcall target="MPS-languages.pack.jetbrains.mps.traceInfo.cache" />
    <mkdir dir="${deploy.dir}/MPS/plugins/debugger-api/solutions" />
    <mkdir dir="${deploy.dir}/MPS/plugins/debugger-api" />
    <copy todir="${deploy.dir}/MPS/plugins/debugger-java/lib/debugger-java.jar.tmp">
      <fileset dir="${mps_home}/plugins/debugger-java/classes" />
    </copy>
    <jar destfile="${deploy.dir}/MPS/plugins/debugger-java/lib/debugger-java.jar" duplicate="preserve" filesonly="true">
      <fileset dir="${deploy.dir}/MPS/plugins/debugger-java/lib/debugger-java.jar.tmp" excludes="" />
    </jar>
    <delete dir="${deploy.dir}/MPS/plugins/debugger-java/lib/debugger-java.jar.tmp" />
    <mkdir dir="${deploy.dir}/MPS/plugins/debugger-java/lib" />
    <copy todir="${deploy.dir}/MPS/plugins/debugger-java/META-INF">
      <fileset dir="${mps_home}/plugins/debugger-java/META-INF" excludes="**/*.zip, " includes="**/plugin.xml, " />
    </copy>
    <antcall target="MPS-languages.pack.jetbrains.mps.debugger.java.api" />
    <antcall target="MPS-languages.pack.jetbrains.mps.debugger.java.runtime" />
    <mkdir dir="${deploy.dir}/MPS/plugins/debugger-java/solutions" />
    <antcall target="MPS-languages.pack.jetbrains.mps.debugger.java.customViewers" />
    <antcall target="MPS-languages.pack.jetbrains.mps.debugger.java.evaluation" />
    <antcall target="MPS-languages.pack.jetbrains.mps.debugger.java.privateMembers" />
    <mkdir dir="${deploy.dir}/MPS/plugins/debugger-java/languages" />
    <mkdir dir="${deploy.dir}/MPS/plugins/debugger-java" />
    <copy todir="${deploy.dir}/MPS/plugins/jetbrains.mps.debugger.java.customViewers.plugin.jar.tmp">
      <fileset dir="${base_dir}/plugins/debugger-java-customViewers/classes_gen" />
    </copy>
    <copy file="${base_dir}/plugins/debugger-java-customViewers/source_gen/jetbrains/mps/debugger/java/customViewers/plugin/plugin/plugin.xml" tofile="${deploy.dir}/MPS/plugins/jetbrains.mps.debugger.java.customViewers.plugin.jar.tmp/META-INF/plugin.xml" />
    <mkdir dir="${deploy.dir}/MPS/plugins/jetbrains.mps.debugger.java.customViewers.plugin.jar.tmp/META-INF" />
    <jar destfile="${deploy.dir}/MPS/plugins/jetbrains.mps.debugger.java.customViewers.plugin.jar" duplicate="preserve" filesonly="true">
      <fileset dir="${deploy.dir}/MPS/plugins/jetbrains.mps.debugger.java.customViewers.plugin.jar.tmp" excludes="" />
    </jar>
    <delete dir="${deploy.dir}/MPS/plugins/jetbrains.mps.debugger.java.customViewers.plugin.jar.tmp" />
    <copy file="${base_dir}/plugins/debugger-api-languages/jetbrains.mps.debugger.api.languages.plugin/source_gen/jetbrains/mps/debugger/api/languages/plugin/plugin.xml" tofile="${deploy.dir}/MPS/plugins/jetbrains.mps.debugger.api.languages.plugin/META-INF/plugin.xml" />
    <mkdir dir="${deploy.dir}/MPS/plugins/jetbrains.mps.debugger.api.languages.plugin/META-INF" />
    <antcall target="MPS-languages.pack.jetbrains.mps.debugger.api.lang" />
    <mkdir dir="${deploy.dir}/MPS/plugins/jetbrains.mps.debugger.api.languages.plugin/languages" />
    <copy todir="${deploy.dir}/MPS/plugins/jetbrains.mps.debugger.api.languages.plugin/lib/jetbrains.mps.debugger.api.languages.plugin.jar.tmp">
      <fileset dir="${base_dir}/plugins/debugger-api-languages/jetbrains.mps.debugger.api.languages.plugin/classes_gen" />
    </copy>
    <jar destfile="${deploy.dir}/MPS/plugins/jetbrains.mps.debugger.api.languages.plugin/lib/jetbrains.mps.debugger.api.languages.plugin.jar" duplicate="preserve" filesonly="true">
      <fileset dir="${deploy.dir}/MPS/plugins/jetbrains.mps.debugger.api.languages.plugin/lib/jetbrains.mps.debugger.api.languages.plugin.jar.tmp" excludes="" />
    </jar>
    <delete dir="${deploy.dir}/MPS/plugins/jetbrains.mps.debugger.api.languages.plugin/lib/jetbrains.mps.debugger.api.languages.plugin.jar.tmp" />
    <mkdir dir="${deploy.dir}/MPS/plugins/jetbrains.mps.debugger.api.languages.plugin/lib" />
    <mkdir dir="${deploy.dir}/MPS/plugins/jetbrains.mps.debugger.api.languages.plugin" />
    <copy file="${base_dir}/plugins/execution-configurations/plugin/source_gen/jetbrains/mps/execution/configurations/implementation/plugin/plugin/plugin.xml" tofile="${deploy.dir}/MPS/plugins/jetbrains.mps.execution.configurations.implementation.plugin/META-INF/plugin.xml" />
    <mkdir dir="${deploy.dir}/MPS/plugins/jetbrains.mps.execution.configurations.implementation.plugin/META-INF" />
    <antcall target="MPS-languages.pack.jetbrains.mps.baseLanguage.execution.util" />
    <antcall target="MPS-languages.pack.jetbrains.mps.baseLanguage.execution.startup" />
    <antcall target="MPS-languages.pack.jetbrains.mps.baseLanguage.unitTest.execution" />
    <mkdir dir="${deploy.dir}/MPS/plugins/jetbrains.mps.execution.configurations.implementation.plugin/lib" />
    <antcall target="MPS-languages.pack.jetbrains.mps.execution.migration" />
    <mkdir dir="${deploy.dir}/MPS/plugins/jetbrains.mps.execution.configurations.implementation.plugin/migration" />
    <copy todir="${deploy.dir}/MPS/plugins/jetbrains.mps.execution.configurations.implementation.plugin/lib/jetbrains.mps.execution.configurations.implementation.plugin.jar.tmp">
      <fileset dir="${base_dir}/plugins/execution-configurations/plugin/classes_gen" />
    </copy>
    <jar destfile="${deploy.dir}/MPS/plugins/jetbrains.mps.execution.configurations.implementation.plugin/lib/jetbrains.mps.execution.configurations.implementation.plugin.jar" duplicate="preserve" filesonly="true">
      <fileset dir="${deploy.dir}/MPS/plugins/jetbrains.mps.execution.configurations.implementation.plugin/lib/jetbrains.mps.execution.configurations.implementation.plugin.jar.tmp" excludes="" />
    </jar>
    <delete dir="${deploy.dir}/MPS/plugins/jetbrains.mps.execution.configurations.implementation.plugin/lib/jetbrains.mps.execution.configurations.implementation.plugin.jar.tmp" />
    <mkdir dir="${deploy.dir}/MPS/plugins/jetbrains.mps.execution.configurations.implementation.plugin/lib" />
    <mkdir dir="${deploy.dir}/MPS/plugins/jetbrains.mps.execution.configurations.implementation.plugin" />
    <copy file="${base_dir}/plugins/execution-languages/plugin/source_gen/jetbrains/mps/execution/languages/plugin/plugin.xml" tofile="${deploy.dir}/MPS/plugins/jetbrains.mps.execution.languages/META-INF/plugin.xml" />
    <mkdir dir="${deploy.dir}/MPS/plugins/jetbrains.mps.execution.languages/META-INF" />
    <antcall target="MPS-languages.pack.jetbrains.mps.execution.lib" />
    <mkdir dir="${deploy.dir}/MPS/plugins/jetbrains.mps.execution.languages/lib" />
    <antcall target="MPS-languages.pack.jetbrains.mps.execution.commands" />
    <antcall target="MPS-languages.pack.jetbrains.mps.execution.configurations" />
    <antcall target="MPS-languages.pack.jetbrains.mps.execution.configurations.pluginSolution" />
    <antcall target="MPS-languages.pack.jetbrains.mps.execution.configurations.deprecated" />
    <antcall target="MPS-languages.pack.jetbrains.mps.execution.configurations.deprecated.runtime" />
    <mkdir dir="${deploy.dir}/MPS/plugins/jetbrains.mps.execution.languages/languages" />
    <copy todir="${deploy.dir}/MPS/plugins/jetbrains.mps.execution.languages/lib/jetbrains.mps.execution.languages.jar.tmp">
      <fileset dir="${base_dir}/plugins/execution-languages/plugin/classes_gen" />
    </copy>
    <jar destfile="${deploy.dir}/MPS/plugins/jetbrains.mps.execution.languages/lib/jetbrains.mps.execution.languages.jar" duplicate="preserve" filesonly="true">
      <fileset dir="${deploy.dir}/MPS/plugins/jetbrains.mps.execution.languages/lib/jetbrains.mps.execution.languages.jar.tmp" excludes="" />
    </jar>
    <delete dir="${deploy.dir}/MPS/plugins/jetbrains.mps.execution.languages/lib/jetbrains.mps.execution.languages.jar.tmp" />
    <mkdir dir="${deploy.dir}/MPS/plugins/jetbrains.mps.execution.languages/lib" />
    <mkdir dir="${deploy.dir}/MPS/plugins/jetbrains.mps.execution.languages" />
    <mkdir dir="${deploy.dir}/MPS/plugins" />
    <copy todir="${deploy.dir}/MPS/samples.zip.tmp/MPSSamples">
      <fileset dir="${mps_home}/samples" />
    </copy>
    <zip destfile="${deploy.dir}/MPS/samples.zip" duplicate="preserve" filesonly="true">
      <zipfileset dir="${deploy.dir}/MPS/samples.zip.tmp" />
    </zip>
    <delete dir="${deploy.dir}/MPS/samples.zip.tmp" />
    <antcall target="MPS-languages.pack.jetbrains.mps.baseLanguage" />
    <antcall target="MPS-languages.pack.jetbrains.mps.baseLanguage.pluginSolution" />
    <antcall target="MPS-languages.pack.jetbrains.mps.baseLanguageInternal" />
    <antcall target="MPS-languages.pack.jetbrains.mps.baseLanguage.blTypes" />
    <antcall target="MPS-languages.pack.jetbrains.mps.baseLanguage.checkedDots" />
    <antcall target="MPS-languages.pack.jetbrains.mps.baseLanguage.jdk7" />
    <antcall target="MPS-languages.pack.jetbrains.mps.baseLanguage.classifiers" />
    <antcall target="MPS-languages.pack.jetbrains.mps.baseLanguage.closures" />
    <antcall target="MPS-languages.pack.jetbrains.mps.baseLanguage.collections" />
    <antcall target="MPS-languages.pack.jetbrains.mps.baseLanguage.collections.pluginSolution" />
    <antcall target="MPS-languages.pack.jetbrains.mps.baseLanguage.javadoc" />
    <antcall target="MPS-languages.pack.jetbrains.mps.baseLanguage.logging" />
    <antcall target="MPS-languages.pack.jetbrains.mps.baseLanguage.unitTest" />
    <antcall target="MPS-languages.pack.jetbrains.mps.baseLanguage.unitTest.pluginSolution" />
    <antcall target="MPS-languages.pack.jetbrains.mps.baseLanguage.unitTest.libs" />
    <antcall target="MPS-languages.pack.jetbrains.mps.baseLanguage.tuples" />
    <copy todir="${deploy.dir}/MPS/languages/baseLanguage/jetbrains.mps.baseLanguage.collections.runtime.gwt-src.jar.tmp">
      <fileset dir="${mps_home}/languages/baseLanguage/collections/runtime/source_gen.gwt" />
    </copy>
    <antcall target="MPS-languages.pack.collections.runtime.gwt" />
    <mkdir dir="${deploy.dir}/MPS/languages/baseLanguage/jetbrains.mps.baseLanguage.collections.runtime.gwt-src.jar.tmp/modules" />
    <jar destfile="${deploy.dir}/MPS/languages/baseLanguage/jetbrains.mps.baseLanguage.collections.runtime.gwt-src.jar" duplicate="preserve" filesonly="true">
      <fileset dir="${deploy.dir}/MPS/languages/baseLanguage/jetbrains.mps.baseLanguage.collections.runtime.gwt-src.jar.tmp" />
    </jar>
    <delete dir="${deploy.dir}/MPS/languages/baseLanguage/jetbrains.mps.baseLanguage.collections.runtime.gwt-src.jar.tmp" />
    <copy todir="${deploy.dir}/MPS/languages/baseLanguage/jetbrains.mps.baseLanguage.collections.runtime-src.jar.tmp">
      <fileset dir="${mps_home}/languages/baseLanguage/collections/runtime/source_gen" />
    </copy>
    <jar destfile="${deploy.dir}/MPS/languages/baseLanguage/jetbrains.mps.baseLanguage.collections.runtime-src.jar" duplicate="preserve" filesonly="true">
      <fileset dir="${deploy.dir}/MPS/languages/baseLanguage/jetbrains.mps.baseLanguage.collections.runtime-src.jar.tmp" />
    </jar>
    <delete dir="${deploy.dir}/MPS/languages/baseLanguage/jetbrains.mps.baseLanguage.collections.runtime-src.jar.tmp" />
    <copy todir="${deploy.dir}/MPS/languages/baseLanguage/jetbrains.mps.baseLanguage.closures.runtime-src.jar.tmp">
      <fileset dir="${mps_home}/languages/baseLanguage/closures/runtime/source_gen" />
    </copy>
    <jar destfile="${deploy.dir}/MPS/languages/baseLanguage/jetbrains.mps.baseLanguage.closures.runtime-src.jar" duplicate="preserve" filesonly="true">
      <fileset dir="${deploy.dir}/MPS/languages/baseLanguage/jetbrains.mps.baseLanguage.closures.runtime-src.jar.tmp" />
    </jar>
    <delete dir="${deploy.dir}/MPS/languages/baseLanguage/jetbrains.mps.baseLanguage.closures.runtime-src.jar.tmp" />
    <copy todir="${deploy.dir}/MPS/languages/baseLanguage/jetbrains.mps.baseLanguage.tuples.runtime-src.jar.tmp">
      <fileset dir="${mps_home}/languages/baseLanguage/tuples/runtime/source_gen" />
    </copy>
    <jar destfile="${deploy.dir}/MPS/languages/baseLanguage/jetbrains.mps.baseLanguage.tuples.runtime-src.jar" duplicate="preserve" filesonly="true">
      <fileset dir="${deploy.dir}/MPS/languages/baseLanguage/jetbrains.mps.baseLanguage.tuples.runtime-src.jar.tmp" />
    </jar>
    <delete dir="${deploy.dir}/MPS/languages/baseLanguage/jetbrains.mps.baseLanguage.tuples.runtime-src.jar.tmp" />
    <mkdir dir="${deploy.dir}/MPS/languages/baseLanguage" />
    <antcall target="MPS-languages.pack.jetbrains.mps.lang.actions" />
    <antcall target="MPS-languages.pack.jetbrains.mps.lang.behavior" />
    <antcall target="MPS-languages.pack.jetbrains.mps.lang.constraints" />
    <antcall target="MPS-languages.pack.jetbrains.mps.lang.editor.editorTest" />
    <antcall target="MPS-languages.pack.jetbrains.mps.lang.editor" />
    <antcall target="MPS-languages.pack.jetbrains.mps.lang.findUsages" />
    <antcall target="MPS-languages.pack.jetbrains.mps.lang.typesystem" />
    <antcall target="MPS-languages.pack.jetbrains.mps.lang.intentions" />
    <antcall target="MPS-languages.pack.jetbrains.mps.lang.dataFlow" />
    <antcall target="MPS-languages.pack.jetbrains.mps.lang.pattern" />
    <antcall target="MPS-languages.pack.jetbrains.mps.lang.pattern.testLang" />
    <antcall target="MPS-languages.pack.jetbrains.mps.lang.quotation" />
    <antcall target="MPS-languages.pack.jetbrains.mps.lang.plugin" />
    <antcall target="MPS-languages.pack.jetbrains.mps.lang.sharedConcepts" />
    <antcall target="MPS-languages.pack.jetbrains.mps.lang.smodel" />
    <antcall target="MPS-languages.pack.jetbrains.mps.lang.script" />
    <antcall target="MPS-languages.pack.jetbrains.mps.lang.structure" />
    <antcall target="MPS-languages.pack.jetbrains.mps.lang.core" />
    <antcall target="MPS-languages.pack.jetbrains.mps.lang.refactoring" />
    <antcall target="MPS-languages.pack.jetbrains.mps.lang.generator" />
    <antcall target="MPS-languages.pack.jetbrains.mps.lang.generator.generationContext" />
    <antcall target="MPS-languages.pack.jetbrains.mps.lang.generator.generationParameters" />
    <antcall target="MPS-languages.pack.jetbrains.mps.lang.test" />
    <antcall target="MPS-languages.pack.jetbrains.mps.lang.test.runtime" />
    <antcall target="MPS-languages.pack.jetbrains.mps.lang.textGen" />
    <antcall target="MPS-languages.pack.jetbrains.mps.lang.traceable" />
    <antcall target="MPS-languages.pack.jetbrains.mps.lang.stubs" />
    <antcall target="MPS-languages.pack.jetbrains.mps.lang.smodelTests" />
    <antcall target="MPS-languages.pack.jetbrains.mps.lang.project" />
    <antcall target="MPS-languages.pack.jetbrains.mps.lang.descriptor" />
    <antcall target="MPS-languages.pack.jetbrains.mps.lang.core.pluginSolution" />
    <antcall target="MPS-languages.pack.jetbrains.mps.lang.structure.pluginSolution" />
    <antcall target="MPS-languages.pack.jetbrains.mps.lang.actions.pluginSolution" />
    <antcall target="MPS-languages.pack.jetbrains.mps.lang.behavior.pluginSolution" />
    <antcall target="MPS-languages.pack.jetbrains.mps.lang.constraints.pluginSolution" />
    <antcall target="MPS-languages.pack.jetbrains.mps.lang.editor.pluginSolution" />
    <antcall target="MPS-languages.pack.jetbrains.mps.lang.findUsages.pluginSolution" />
    <antcall target="MPS-languages.pack.jetbrains.mps.lang.generator.pluginSolution" />
    <antcall target="MPS-languages.pack.jetbrains.mps.lang.intentions.pluginSolution" />
    <antcall target="MPS-languages.pack.jetbrains.mps.lang.plugin.pluginSolution" />
    <antcall target="MPS-languages.pack.jetbrains.mps.lang.quotation.pluginSolution" />
    <antcall target="MPS-languages.pack.jetbrains.mps.lang.refactoring.pluginSolution" />
    <antcall target="MPS-languages.pack.jetbrains.mps.lang.script.pluginSolution" />
    <antcall target="MPS-languages.pack.jetbrains.mps.lang.smodel.pluginSolution" />
    <antcall target="MPS-languages.pack.jetbrains.mps.lang.test.pluginSolution" />
    <antcall target="MPS-languages.pack.jetbrains.mps.lang.textGen.pluginSolution" />
    <antcall target="MPS-languages.pack.jetbrains.mps.lang.traceable.pluginSolution" />
    <antcall target="MPS-languages.pack.jetbrains.mps.lang.typesystem.pluginSolution" />
    <antcall target="MPS-languages.pack.jetbrains.mps.lang.dataFlow.pluginSolution" />
    <antcall target="MPS-languages.pack.jetbrains.mps.make.facet" />
    <antcall target="MPS-languages.pack.jetbrains.mps.make.facet.pluginSolution" />
    <antcall target="MPS-languages.pack.jetbrains.mps.make.script" />
    <antcall target="MPS-languages.pack.typesystemIntegration" />
    <mkdir dir="${deploy.dir}/MPS/languages/languageDesign" />
    <antcall target="MPS-languages.pack.jetbrains.mps.devkit.general-purpose" />
    <antcall target="MPS-languages.pack.jetbrains.mps.devkit.language-design" />
    <antcall target="MPS-languages.pack.jetbrains.mps.devkit.bootstrap-languages" />
    <mkdir dir="${deploy.dir}/MPS/languages/devkits" />
    <antcall target="MPS-languages.pack.jetbrains.mps.execution.api" />
    <antcall target="MPS-languages.pack.jetbrains.mps.execution.common" />
    <antcall target="MPS-languages.pack.jetbrains.mps.execution.settings" />
    <antcall target="MPS-languages.pack.jetbrains.mps.execution.util" />
    <mkdir dir="${deploy.dir}/MPS/languages/execution" />
    <antcall target="MPS-languages.pack.jetbrains.mps.xml.deprecated" />
    <antcall target="MPS-languages.pack.jetbrains.mps.xml.deprecated.pluginSolution" />
    <antcall target="MPS-languages.pack.jetbrains.mps.uiLanguage" />
    <antcall target="MPS-languages.pack.jetbrains.mps.uiLanguage.pluginSolution" />
    <antcall target="MPS-languages.pack.jetbrains.mps.ide.uiLanguage" />
    <antcall target="MPS-languages.pack.jetbrains.mps.ui" />
    <antcall target="MPS-languages.pack.jetbrains.mps.ui.pluginSolution" />
    <antcall target="MPS-languages.pack.jetbrains.mps.ui.modeling" />
    <antcall target="MPS-languages.pack.jetbrains.mps.ui.modeling.pluginSolution" />
    <antcall target="MPS-languages.pack.jetbrains.mps.ui.internal" />
    <antcall target="MPS-languages.pack.jetbrains.mps.ui.gwt" />
    <antcall target="MPS-languages.pack.jetbrains.mps.ui.gwt.pluginSolution" />
    <antcall target="MPS-languages.pack.jetbrains.mps.ui.swing" />
    <antcall target="MPS-languages.pack.jetbrains.mps.ui.swing.pluginSolution" />
    <antcall target="MPS-languages.pack.jetbrains.mps.ui.swing.runtime" />
    <antcall target="MPS-languages.pack.jetbrains.mps.ui.swt" />
    <antcall target="MPS-languages.pack.jetbrains.mps.ui.swt.pluginSolution" />
    <antcall target="MPS-languages.pack.jetbrains.mps.ui.swt.runtime" />
    <mkdir dir="${deploy.dir}/MPS/languages/util/ui" />
    <antcall target="MPS-languages.pack.jetbrains.mps.buildlanguage" />
    <antcall target="MPS-languages.pack.jetbrains.mps.build.custommps" />
<<<<<<< HEAD
=======
    <antcall target="MPS-languages.pack.jetbrains.mps.build.custommps.pluginSolution" />
    <antcall target="MPS-languages.pack.jetbrains.mps.build.distrib" />
>>>>>>> 046cc6fa
    <antcall target="MPS-languages.pack.jetbrains.mps.build.generictasks" />
    <antcall target="MPS-languages.pack.jetbrains.mps.build.generictasks.pluginSolution" />
    <antcall target="MPS-languages.pack.jetbrains.mps.build.packaging" />
    <antcall target="MPS-languages.pack.jetbrains.mps.build.packaging.pluginSolution" />
    <antcall target="MPS-languages.pack.jetbrains.mps.build.dependency" />
    <antcall target="MPS-languages.pack.jetbrains.mps.build.property" />
    <antcall target="MPS-languages.pack.jetbrains.mps.build.antsupport" />
    <antcall target="MPS-languages.pack.jetbrains.mps.build.gentest" />
<<<<<<< HEAD
    <antcall target="MPS-languages.pack.jetbrains.mps.build.startup" />
    <antcall target="MPS-languages.pack.jetbrains.mps.build.mpsdist" />
=======
    <antcall target="MPS-languages.pack.jetbrains.mps.build.gentest.pluginSolution" />
>>>>>>> 046cc6fa
    <antcall target="MPS-languages.pack.jetbrains.mps.xml" />
    <antcall target="MPS-languages.pack.jetbrains.mps.xmlQuery" />
    <antcall target="MPS-languages.pack.jetbrains.mps.xmlInternal" />
    <antcall target="MPS-languages.pack.jetbrains.mps.xmlSchema" />
    <antcall target="MPS-languages.pack.jetbrains.mps.xmlUnitTest" />
    <antcall target="MPS-languages.pack.jetbrains.mps.baseLanguage.regexp" />
    <antcall target="MPS-languages.pack.jetbrains.mps.baseLanguage.regexp.runtime" />
    <antcall target="MPS-languages.pack.jetbrains.mps.baseLanguage.regexp.examples" />
    <antcall target="MPS-languages.pack.jetbrains.mps.baseLanguage.extensionMethods" />
    <antcall target="MPS-languages.pack.jetbrains.mps.baseLanguage.collections.trove" />
    <antcall target="MPS-languages.pack.jetbrains.mps.baseLanguage.collections.trove.pluginSolution" />
    <antcall target="MPS-languages.pack.jetbrains.mps.baseLanguage.contracts" />
    <antcall target="MPS-languages.pack.jetbrains.mps.baseLanguage.overloadedOperators" />
    <antcall target="MPS-languages.pack.jetbrains.mps.baseLanguage.constructors" />
    <antcall target="MPS-languages.pack.jetbrains.mps.baseLanguage.builders" />
    <antcall target="MPS-languages.pack.jetbrains.mps.lang.editor.table" />
    <antcall target="MPS-languages.pack.jetbrains.mps.lang.editor.table.runtime" />
    <mkdir dir="${deploy.dir}/MPS/languages/util/editor" />
    <antcall target="MPS-languages.pack.ypath.main" />
    <antcall target="MPS-languages.pack.ypath.test" />
    <antcall target="MPS-languages.pack.jetbrains.mps.ypath" />
    <antcall target="MPS-languages.pack.jetbrains.mps.ypath.pluginSolution" />
    <antcall target="MPS-languages.pack.jetbrains.mps.ypath.runtime" />
    <antcall target="MPS-languages.pack.jetbrains.mps.bash" />
    <antcall target="MPS-languages.pack.jetbrains.mps.quickQueryLanguage" />
    <antcall target="MPS-languages.pack.jetbrains.mps.quickQueryLanguage.pluginSolution" />
    <antcall target="MPS-languages.pack.jetbrains.mps.quickQuery.runtime" />
    <antcall target="MPS-languages.pack.jetbrains.mps.gwt.client" />
    <antcall target="MPS-languages.pack.jetbrains.mps.gtext" />
    <antcall target="MPS-languages.pack.jetbrains.mps.gtext.pluginSolution" />
    <antcall target="MPS-languages.pack.jetbrains.mps.gtext.runtime" />
    <antcall target="MPS-languages.pack.jetbrains.mps.analyzers" />
    <antcall target="MPS-languages.pack.jetbrains.mps.baseLanguage.dates" />
    <antcall target="MPS-languages.pack.jetbrains.mps.baseLanguage.dates.pluginSolution" />
    <antcall target="MPS-languages.pack.jetbrains.mps.baseLanguage.datesInternal" />
    <antcall target="MPS-languages.pack.jetbrains.mps.baseLanguage.dates.runtime" />
    <antcall target="MPS-languages.pack.jetbrains.mps.baseLanguage.math" />
    <antcall target="MPS-languages.pack.jetbrains.mps.baseLanguage.math.pluginSolution" />
    <antcall target="MPS-languages.pack.jetbrains.mps.baseLanguage.math.runtime" />
    <antcall target="MPS-languages.pack.jetbrains.mps.baseLanguage.money" />
    <antcall target="MPS-languages.pack.jetbrains.mps.baseLanguage.money.runtime" />
    <antcall target="MPS-languages.pack.jetbrains.mps.platform.conf" />
    <antcall target="MPS-languages.pack.jetbrains.mpslite" />
    <antcall target="MPS-languages.pack.jetbrains.mpslite.pluginSolution" />
    <antcall target="MPS-languages.pack.jetbrains.mps.nanoj" />
    <antcall target="MPS-languages.pack.collections_trove.runtime" />
    <mkdir dir="${deploy.dir}/MPS/languages/util" />
    <copy todir="${deploy.dir}/MPS/languages/generate.ant.task.jar.tmp">
      <fileset dir="${mps_home}/languages/util/buildlanguage/ant/classes" includes="**/*.class, **/*.xml, " />
    </copy>
    <echo file="${deploy.dir}/MPS/languages/generate.ant.task.jar.tmp/build.number">build.number=${build.number}${line.separator}date=${DSTAMP}${line.separator}revision.number=${build.vcs.number}${line.separator}configuration.name=${teamcity.buildConfName}${line.separator}version=${version}</echo>
    <jar destfile="${deploy.dir}/MPS/languages/generate.ant.task.jar" duplicate="preserve" filesonly="true">
      <fileset dir="${deploy.dir}/MPS/languages/generate.ant.task.jar.tmp" />
    </jar>
    <delete dir="${deploy.dir}/MPS/languages/generate.ant.task.jar.tmp" />
    <mkdir dir="${deploy.dir}/MPS/languages" />
    <copy todir="${deploy.dir}/MPS/plugin">
      <fileset dir="${mps_home}/plugin" excludes="**/*.java, " />
    </copy>
    <echo file="${deploy.dir}/MPS/help-build.append.idea.version/build.number">build.number=${build.number}${line.separator}date=${DSTAMP}${line.separator}revision.number=${build.vcs.number}${line.separator}configuration.name=${teamcity.buildConfName}${line.separator}version=${version}</echo>
    <antcall target="help-build.append.idea.version" inheritall="true">
      <param name="deploy.dir" value="${deploy.dir}" />
      <param name="input.dir" value="${deploy.dir}/MPS/help-build.append.idea.version" />
      <param name="output.dir" value="${deploy.dir}/MPS" />
      <param name="base_dir" value="${base_dir}" />
    </antcall>
    <delete dir="${deploy.dir}/MPS/help-build.append.idea.version" />
    <copy file="${mps_home}/entryPoints.xml" tofile="${deploy.dir}/MPS/entryPoints.xml" />
    <copy file="${mps_home}/readme.txt" tofile="${deploy.dir}/MPS/readme.txt" />
    <copy file="${mps_home}/releaseNotes.txt" tofile="${deploy.dir}/MPS/releaseNotes.txt" />
    <copy file="${mps_home}/about.txt" tofile="${deploy.dir}/MPS/about.txt" />
    <mkdir dir="${deploy.dir}/MPS" />
    <antcall target="help-build.pack.mps.src" inheritall="true">
      <param name="deploy.dir" value="${deploy.dir}" />
      <param name="input.dir" value="${deploy.dir}/help-build.pack.mps.src" />
      <param name="output.dir" value="${deploy.dir}/" />
      <param name="base_dir" value="${base_dir}" />
    </antcall>
    <delete dir="${deploy.dir}/help-build.pack.mps.src" />
    <copy todir="${deploy.dir}/${build.number}-buildTools.zip.tmp/tools">
      <fileset dir="${mps_home}/build/tools" excludes="**/SignCode.exe, **/sign.code.jar, **/signtool.exe, " />
    </copy>
    <copy todir="${deploy.dir}/${build.number}-buildTools.zip.tmp/resources">
      <fileset dir="${mps_home}/build/resources" excludes="**/*.spc, **/*.pvk, **/*.pw, **/*.pfx, " />
    </copy>
    <zip destfile="${deploy.dir}/${build.number}-buildTools.zip" duplicate="preserve" filesonly="true">
      <zipfileset dir="${deploy.dir}/${build.number}-buildTools.zip.tmp" />
    </zip>
    <delete dir="${deploy.dir}/${build.number}-buildTools.zip.tmp" />
  </target>
  <target name="clean.after" depends="do.the.job">
    <delete dir="${deploy.dir}/MPS/lib/MPS-src.zip.tmp" />
    <delete dir="${deploy.dir}/MPS/samples.zip.tmp" />
    <delete dir="${deploy.dir}/${build.number}-buildTools.zip.tmp" />
    <delete dir="${deploy.dir}/MPS/lib/idea-patch.jar.tmp" />
    <delete dir="${deploy.dir}/MPS/lib/mps-core.jar.tmp" />
    <delete dir="${deploy.dir}/MPS/lib/mps-editor.jar.tmp" />
    <delete dir="${deploy.dir}/MPS/lib/mps-platform.jar.tmp" />
    <delete dir="${deploy.dir}/MPS/lib/mps-workbench.jar.tmp" />
    <delete dir="${deploy.dir}/MPS/lib/mps-boot.jar.tmp" />
    <delete dir="${deploy.dir}/MPS/lib/mps-test.jar.tmp" />
    <delete dir="${deploy.dir}/MPS/lib/mps-collections.jar.tmp" />
    <delete dir="${deploy.dir}/MPS/lib/mps-closures.jar.tmp" />
    <delete dir="${deploy.dir}/MPS/lib/mps-tuples.jar.tmp" />
    <delete dir="${deploy.dir}/MPS/plugins/ideaIntegration.jar.tmp" />
    <delete dir="${deploy.dir}/MPS/plugins/vcs.jar.tmp" />
    <delete dir="${deploy.dir}/MPS/plugins/mpsmake.jar.tmp" />
    <delete dir="${deploy.dir}/MPS/plugins/migration.jar.tmp" />
    <delete dir="${deploy.dir}/MPS/plugins/mpsjava.jar.tmp" />
    <delete dir="${deploy.dir}/MPS/plugins/modelchecker.jar.tmp" />
    <delete dir="${deploy.dir}/MPS/plugins/samples.jar.tmp" />
    <delete dir="${deploy.dir}/MPS/plugins/debugger-api/lib/debugger-api.jar.tmp" />
    <delete dir="${deploy.dir}/MPS/plugins/debugger-java/lib/debugger-java.jar.tmp" />
    <delete dir="${deploy.dir}/MPS/plugins/jetbrains.mps.debugger.java.customViewers.plugin.jar.tmp" />
    <delete dir="${deploy.dir}/MPS/plugins/jetbrains.mps.debugger.api.languages.plugin/lib/jetbrains.mps.debugger.api.languages.plugin.jar.tmp" />
    <delete dir="${deploy.dir}/MPS/plugins/jetbrains.mps.execution.configurations.implementation.plugin/lib/jetbrains.mps.execution.configurations.implementation.plugin.jar.tmp" />
    <delete dir="${deploy.dir}/MPS/plugins/jetbrains.mps.execution.languages/lib/jetbrains.mps.execution.languages.jar.tmp" />
    <delete dir="${deploy.dir}/MPS/languages/baseLanguage/jetbrains.mps.baseLanguage.collections.runtime.gwt-src.jar.tmp" />
    <delete dir="${deploy.dir}/MPS/languages/baseLanguage/jetbrains.mps.baseLanguage.collections.runtime-src.jar.tmp" />
    <delete dir="${deploy.dir}/MPS/languages/baseLanguage/jetbrains.mps.baseLanguage.closures.runtime-src.jar.tmp" />
    <delete dir="${deploy.dir}/MPS/languages/baseLanguage/jetbrains.mps.baseLanguage.tuples.runtime-src.jar.tmp" />
    <delete dir="${deploy.dir}/MPS/languages/generate.ant.task.jar.tmp" />
  </target>
  <target name="pack.branding_b1a">
    <property name="tmpdir" value="${java.io.tmpdir}/branding_b1a_0" />
    <property name="idea.application.info" value="${tmpdir}/IdeaApplicationInfo.xml" />
    <mkdir dir="${tmpdir}/" />
    <loadfile srcfile="${scripts.dir}/branding_b1a.xml" property="idea.application.info.contents">
      <filterchain>
        <expandproperties />
      </filterchain>
    </loadfile>
    <echo file="${idea.application.info}">${idea.application.info.contents}</echo>
    <jar destfile="${deploy.dir}/MPS/lib/branding.jar" duplicate="preserve" compress="true">
      <zipfileset file="${idea.application.info}" prefix="idea" />
      <zipfileset file="${mps_home}/workbench/source/MPS_16.png" />
      <zipfileset file="${mps_home}/workbench/source/MPS_32.png" />
      <zipfileset file="${mps_home}/workbench/source/jetbrains/mps/workbench/icons/splash.png" />
      <zipfileset file="${mps_home}/workbench/source/jetbrains/mps/workbench/icons/mpsAbout.png" />
      <zipfileset file="${mps_home}/workbench/source/jetbrains/mps/workbench/icons/mpsWelcomeCaption.png" />
      <zipfileset file="${mps_home}/workbench/source/jetbrains/mps/workbench/icons/mpsSlogan.png" />
    </jar>
    <delete dir="${tmpdir}" />
  </target>
</project><|MERGE_RESOLUTION|>--- conflicted
+++ resolved
@@ -6,10 +6,7 @@
   <fail unless="version" message="Property version unspecified." />
   <import file="${ant.file.MPS-external}/../MPS-compile.xml" />
   <import file="${ant.file.MPS-external}/../help-build.xml" />
-<<<<<<< HEAD
-=======
   <import file="${ant.file.MPS-external}/../MPS-external.xml" />
->>>>>>> 046cc6fa
   <import file="${ant.file.MPS-external}/../MPS-languages.xml" />
   <target name="main" depends="compile,clean.before,folders.create,do.the.job,clean.after" />
   <target name="compile">
@@ -73,7 +70,7 @@
     <mkdir dir="${deploy.dir}/MPS/plugins/samples.jar.tmp" />
     <mkdir dir="${deploy.dir}/MPS/plugins/cvsIntegration" />
     <mkdir dir="${deploy.dir}/MPS/plugins/git4idea" />
-    <mkdir dir="${deploy.dir}/MPS/plugins/svn4ideaOld" />
+    <mkdir dir="${deploy.dir}/MPS/plugins/svn4idea" />
     <mkdir dir="${deploy.dir}/MPS/plugins/debugger-api/lib/debugger-api.jar.tmp" />
     <mkdir dir="${deploy.dir}/MPS/plugins/debugger-api/lib" />
     <mkdir dir="${deploy.dir}/MPS/plugins/debugger-api/META-INF" />
@@ -429,8 +426,8 @@
     <copy todir="${deploy.dir}/MPS/plugins/git4idea">
       <fileset dir="${mps_home}/plugins/git4idea" excludes="**/*.zip, " />
     </copy>
-    <copy todir="${deploy.dir}/MPS/plugins/svn4ideaOld">
-      <fileset dir="${mps_home}/plugins/svn4ideaOld" excludes="**/*.zip, " />
+    <copy todir="${deploy.dir}/MPS/plugins/svn4idea">
+      <fileset dir="${mps_home}/plugins/svn4idea" excludes="**/*.zip, " />
     </copy>
     <copy todir="${deploy.dir}/MPS/plugins/debugger-api/lib/debugger-api.jar.tmp">
       <fileset dir="${mps_home}/plugins/debugger-api/classes" />
@@ -664,11 +661,7 @@
     <mkdir dir="${deploy.dir}/MPS/languages/util/ui" />
     <antcall target="MPS-languages.pack.jetbrains.mps.buildlanguage" />
     <antcall target="MPS-languages.pack.jetbrains.mps.build.custommps" />
-<<<<<<< HEAD
-=======
     <antcall target="MPS-languages.pack.jetbrains.mps.build.custommps.pluginSolution" />
-    <antcall target="MPS-languages.pack.jetbrains.mps.build.distrib" />
->>>>>>> 046cc6fa
     <antcall target="MPS-languages.pack.jetbrains.mps.build.generictasks" />
     <antcall target="MPS-languages.pack.jetbrains.mps.build.generictasks.pluginSolution" />
     <antcall target="MPS-languages.pack.jetbrains.mps.build.packaging" />
@@ -677,12 +670,9 @@
     <antcall target="MPS-languages.pack.jetbrains.mps.build.property" />
     <antcall target="MPS-languages.pack.jetbrains.mps.build.antsupport" />
     <antcall target="MPS-languages.pack.jetbrains.mps.build.gentest" />
-<<<<<<< HEAD
+    <antcall target="MPS-languages.pack.jetbrains.mps.build.gentest.pluginSolution" />
     <antcall target="MPS-languages.pack.jetbrains.mps.build.startup" />
     <antcall target="MPS-languages.pack.jetbrains.mps.build.mpsdist" />
-=======
-    <antcall target="MPS-languages.pack.jetbrains.mps.build.gentest.pluginSolution" />
->>>>>>> 046cc6fa
     <antcall target="MPS-languages.pack.jetbrains.mps.xml" />
     <antcall target="MPS-languages.pack.jetbrains.mps.xmlQuery" />
     <antcall target="MPS-languages.pack.jetbrains.mps.xmlInternal" />
