<?xml version="1.0" encoding="UTF-8"?>
<debug-info version="2">
  <concept fqn="c:f3061a53-9226-4cc5-a443-f952ceaf5816/1068580123140:jetbrains.mps.baseLanguage.structure.ConstructorDeclaration" />
  <concept fqn="c:f3061a53-9226-4cc5-a443-f952ceaf5816/1068580123155:jetbrains.mps.baseLanguage.structure.ExpressionStatement" />
  <concept fqn="c:f3061a53-9226-4cc5-a443-f952ceaf5816/1068390468200:jetbrains.mps.baseLanguage.structure.FieldDeclaration" />
  <concept fqn="c:f3061a53-9226-4cc5-a443-f952ceaf5816/1068580123159:jetbrains.mps.baseLanguage.structure.IfStatement" />
  <concept fqn="c:f3061a53-9226-4cc5-a443-f952ceaf5816/1068580123165:jetbrains.mps.baseLanguage.structure.InstanceMethodDeclaration" />
  <concept fqn="c:f3061a53-9226-4cc5-a443-f952ceaf5816/1068581242864:jetbrains.mps.baseLanguage.structure.LocalVariableDeclarationStatement" />
  <concept fqn="c:f3061a53-9226-4cc5-a443-f952ceaf5816/1068581242878:jetbrains.mps.baseLanguage.structure.ReturnStatement" />
  <concept fqn="c:f3061a53-9226-4cc5-a443-f952ceaf5816/6329021646629104954:jetbrains.mps.baseLanguage.structure.SingleLineComment" />
  <concept fqn="c:f3061a53-9226-4cc5-a443-f952ceaf5816/1068580123157:jetbrains.mps.baseLanguage.structure.Statement" />
  <concept fqn="c:f3061a53-9226-4cc5-a443-f952ceaf5816/1081236700938:jetbrains.mps.baseLanguage.structure.StaticMethodDeclaration" />
  <concept fqn="c:f3061a53-9226-4cc5-a443-f952ceaf5816/1070475587102:jetbrains.mps.baseLanguage.structure.SuperConstructorInvocation" />
  <root>
    <file name="EditorAspectDescriptorImpl.java">
      <unit at="16,0,86,0" name="jetbrains.mps.baseLanguage.builders.editor.EditorAspectDescriptorImpl" />
    </file>
  </root>
  <root nodeRef="r:4b2fc856-1e6f-49a5-825e-2904bdab655c(jetbrains.mps.baseLanguage.builders.editor)/1741258697587117601">
    <file name="Builder_SubstituteMenu.java">
      <node id="1741258697587117601" at="36,118,37,140" concept="5" />
      <node id="1741258697587117601" at="37,140,38,79" concept="1" />
      <node id="1741258697587117601" at="38,79,39,85" concept="1" />
      <node id="1741258697587117601" at="39,85,40,18" concept="6" />
      <node id="1741258697587117606" at="44,68,45,230" concept="6" />
      <node id="1741258697587117601" at="49,84,50,181" concept="6" />
      <node id="1741258697587117601" at="57,0,58,0" concept="2" trace="myCreatedNode" />
      <node id="1741258697587117601" at="61,54,62,43" concept="6" />
      <node id="1741258697587117601" at="66,60,67,57" concept="5" />
      <node id="1741258697587117642" at="67,57,68,266" concept="5" />
      <node id="1741258697587117648" at="68,266,69,186" concept="1" />
      <node id="1741258697587117654" at="69,186,70,23" concept="6" />
      <node id="1741258697587117692" at="73,83,74,257" concept="1" />
      <node id="1741258697587117601" at="80,80,81,72" concept="5" />
      <node id="1741258697587117601" at="81,72,82,241" concept="6" />
      <node id="1741258697587117601" at="87,76,88,223" concept="6" />
      <node id="1741258697587117601" at="91,125,92,149" concept="6" />
      <node id="1741258697587117601" at="87,0,90,0" concept="4" trace="getConcepts#(Ljetbrains/mps/openapi/editor/menus/substitute/SubstituteMenuContext;)Ljava/util/Collection;" />
      <node id="1741258697587117601" at="43,0,47,0" concept="4" trace="isApplicable#(Ljetbrains/mps/openapi/editor/menus/substitute/SubstituteMenuContext;)Z" />
      <node id="1741258697587117601" at="48,0,52,0" concept="4" trace="getParts#()Ljava/util/List;" />
      <node id="1741258697587117683" at="72,0,76,0" concept="4" trace="select#(Lorg/jetbrains/mps/openapi/model/SNode;Ljava/lang/String;)V" />
      <node id="1741258697587117601" at="90,0,94,0" concept="4" trace="createItemsForConcept#(Ljetbrains/mps/openapi/editor/menus/substitute/SubstituteMenuContext;Lorg/jetbrains/mps/openapi/language/SAbstractConcept;)Ljava/util/Collection;" />
      <node id="1741258697587117601" at="59,0,64,0" concept="4" trace="getOutputConcept#()Lorg/jetbrains/mps/openapi/language/SAbstractConcept;" />
      <node id="1741258697587117601" at="78,0,84,0" concept="4" trace="getLookup#(Ljetbrains/mps/openapi/editor/menus/substitute/SubstituteMenuContext;)Ljetbrains/mps/openapi/editor/menus/substitute/SubstituteMenuLookup;" />
      <node id="1741258697587117601" at="34,0,42,0" concept="4" trace="getParts#(Ljetbrains/mps/openapi/editor/menus/substitute/SubstituteMenuContext;)Ljava/util/List;" />
      <node id="1741258697587117601" at="64,0,72,0" concept="4" trace="createNode#(Ljava/lang/String;)Lorg/jetbrains/mps/openapi/model/SNode;" />
      <node id="1741258697587117601" at="55,114,76,10" concept="6" />
      <node id="1741258697587117601" at="53,0,78,0" concept="4" trace="wrapItem#(Ljetbrains/mps/openapi/editor/menus/substitute/SubstituteMenuItem;Ljetbrains/mps/openapi/editor/menus/substitute/SubstituteMenuContext;)Ljetbrains/mps/openapi/editor/menus/substitute/SubstituteMenuItem;" />
      <scope id="1741258697587117605" at="44,68,45,230" />
      <scope id="1741258697587117601" at="49,84,50,181" />
      <scope id="1741258697587117601" at="61,54,62,43" />
      <scope id="1741258697587117685" at="73,83,74,257" />
      <scope id="1741258697587117601" at="87,76,88,223" />
      <scope id="1741258697587117601" at="91,125,92,149" />
      <scope id="1741258697587117601" at="80,80,82,241">
        <var name="editorContext" id="1741258697587117601" />
      </scope>
      <scope id="1741258697587117601" at="87,0,90,0">
        <var name="_context" id="1741258697587117601" />
      </scope>
      <scope id="1741258697587117601" at="36,118,40,18">
        <var name="result" id="1741258697587117601" />
      </scope>
      <scope id="1741258697587117601" at="43,0,47,0">
        <var name="_context" id="1741258697587117601" />
      </scope>
      <scope id="1741258697587117601" at="48,0,52,0" />
      <scope id="1741258697587117601" at="66,60,70,23">
        <var name="nodeToWrap" id="1741258697587117601" />
        <var name="res" id="1741258697587117643" />
      </scope>
      <scope id="1741258697587117683" at="72,0,76,0">
        <var name="createdNode" id="1741258697587117683" />
        <var name="pattern" id="1741258697587117683" />
      </scope>
      <scope id="1741258697587117601" at="90,0,94,0">
        <var name="concept" id="1741258697587117601" />
        <var name="context" id="1741258697587117601" />
      </scope>
      <scope id="1741258697587117601" at="59,0,64,0" />
      <scope id="1741258697587117601" at="78,0,84,0">
        <var name="_context" id="1741258697587117601" />
      </scope>
      <scope id="1741258697587117601" at="34,0,42,0">
        <var name="_context" id="1741258697587117601" />
      </scope>
      <scope id="1741258697587117601" at="64,0,72,0">
        <var name="pattern" id="1741258697587117601" />
      </scope>
      <scope id="1741258697587117601" at="55,114,76,10" />
      <scope id="1741258697587117601" at="53,0,78,0">
        <var name="_context" id="1741258697587117601" />
        <var name="item" id="1741258697587117601" />
      </scope>
      <unit id="1741258697587117601" at="86,0,95,0" name="jetbrains.mps.baseLanguage.builders.editor.Builder_SubstituteMenu$SubstituteMenuPart_Subconcepts_85pfem_b" />
      <unit id="1741258697587117601" at="56,19,76,9" name="jetbrains.mps.baseLanguage.builders.editor.Builder_SubstituteMenu$SubstituteMenuPart_Group_85pfem_a$SubstituteMenuPart_Wrapper_85pfem_a0$1" />
      <unit id="1741258697587117601" at="52,0,85,0" name="jetbrains.mps.baseLanguage.builders.editor.Builder_SubstituteMenu$SubstituteMenuPart_Group_85pfem_a$SubstituteMenuPart_Wrapper_85pfem_a0" />
      <unit id="1741258697587117601" at="42,0,86,0" name="jetbrains.mps.baseLanguage.builders.editor.Builder_SubstituteMenu$SubstituteMenuPart_Group_85pfem_a" />
      <unit id="1741258697587117601" at="33,0,96,0" name="jetbrains.mps.baseLanguage.builders.editor.Builder_SubstituteMenu" />
    </file>
  </root>
  <root nodeRef="r:4b2fc856-1e6f-49a5-825e-2904bdab655c(jetbrains.mps.baseLanguage.builders.editor)/1741258697587117695">
    <file name="BuilderCreator_SubstituteMenu.java">
      <node id="1741258697587117695" at="32,118,33,140" concept="5" />
      <node id="1741258697587117695" at="33,140,34,88" concept="1" />
      <node id="1741258697587117695" at="34,88,35,92" concept="1" />
      <node id="1741258697587117695" at="35,92,36,210" concept="1" />
      <node id="1741258697587117695" at="36,210,37,18" concept="6" />
      <node id="1741258697587117695" at="44,0,45,0" concept="2" trace="myCreatedNode" />
      <node id="1741258697587117695" at="48,52,49,41" concept="6" />
      <node id="1741258697587117695" at="53,58,54,55" concept="5" />
      <node id="1741258697587117695" at="54,55,55,37" concept="1" />
      <node id="1741258697587117701" at="55,37,56,268" concept="5" />
      <node id="1741258697587117707" at="56,268,57,190" concept="1" />
      <node id="1741258697587117713" at="57,190,58,24" concept="6" />
      <node id="1741258697587117695" at="61,81,62,47" concept="1" />
      <node id="1741258697587117695" at="68,78,69,70" concept="5" />
      <node id="1741258697587117695" at="69,70,70,257" concept="6" />
      <node id="1741258697587117695" at="74,76,75,230" concept="6" />
      <node id="1741258697587117695" at="78,125,79,149" concept="6" />
      <node id="1741258697587117695" at="74,0,77,0" concept="4" trace="getConcepts#(Ljetbrains/mps/openapi/editor/menus/substitute/SubstituteMenuContext;)Ljava/util/Collection;" />
      <node id="1741258697587117695" at="60,0,64,0" concept="4" trace="select#(Lorg/jetbrains/mps/openapi/model/SNode;Ljava/lang/String;)V" />
      <node id="1741258697587117695" at="77,0,81,0" concept="4" trace="createItemsForConcept#(Ljetbrains/mps/openapi/editor/menus/substitute/SubstituteMenuContext;Lorg/jetbrains/mps/openapi/language/SAbstractConcept;)Ljava/util/Collection;" />
      <node id="1741258697587117695" at="46,0,51,0" concept="4" trace="getOutputConcept#()Lorg/jetbrains/mps/openapi/language/SAbstractConcept;" />
      <node id="1741258697587117695" at="66,0,72,0" concept="4" trace="getLookup#(Ljetbrains/mps/openapi/editor/menus/substitute/SubstituteMenuContext;)Ljetbrains/mps/openapi/editor/menus/substitute/SubstituteMenuLookup;" />
      <node id="1741258697587117695" at="30,0,39,0" concept="4" trace="getParts#(Ljetbrains/mps/openapi/editor/menus/substitute/SubstituteMenuContext;)Ljava/util/List;" />
      <node id="1741258697587117695" at="51,0,60,0" concept="4" trace="createNode#(Ljava/lang/String;)Lorg/jetbrains/mps/openapi/model/SNode;" />
      <node id="1741258697587117695" at="42,112,64,8" concept="6" />
      <node id="1741258697587117695" at="40,0,66,0" concept="4" trace="wrapItem#(Ljetbrains/mps/openapi/editor/menus/substitute/SubstituteMenuItem;Ljetbrains/mps/openapi/editor/menus/substitute/SubstituteMenuContext;)Ljetbrains/mps/openapi/editor/menus/substitute/SubstituteMenuItem;" />
      <scope id="1741258697587117695" at="48,52,49,41" />
      <scope id="1741258697587117695" at="61,81,62,47" />
      <scope id="1741258697587117695" at="74,76,75,230" />
      <scope id="1741258697587117695" at="78,125,79,149" />
      <scope id="1741258697587117695" at="68,78,70,257">
        <var name="editorContext" id="1741258697587117695" />
      </scope>
      <scope id="1741258697587117695" at="74,0,77,0">
        <var name="_context" id="1741258697587117695" />
      </scope>
      <scope id="1741258697587117695" at="60,0,64,0">
        <var name="createdNode" id="1741258697587117695" />
        <var name="pattern" id="1741258697587117695" />
      </scope>
      <scope id="1741258697587117695" at="77,0,81,0">
        <var name="concept" id="1741258697587117695" />
        <var name="context" id="1741258697587117695" />
      </scope>
      <scope id="1741258697587117695" at="32,118,37,18">
        <var name="result" id="1741258697587117695" />
      </scope>
      <scope id="1741258697587117695" at="46,0,51,0" />
      <scope id="1741258697587117695" at="53,58,58,24">
        <var name="nodeToWrap" id="1741258697587117695" />
        <var name="result" id="1741258697587117702" />
      </scope>
      <scope id="1741258697587117695" at="66,0,72,0">
        <var name="_context" id="1741258697587117695" />
      </scope>
      <scope id="1741258697587117695" at="30,0,39,0">
        <var name="_context" id="1741258697587117695" />
      </scope>
      <scope id="1741258697587117695" at="51,0,60,0">
        <var name="pattern" id="1741258697587117695" />
      </scope>
      <scope id="1741258697587117695" at="42,112,64,8" />
      <scope id="1741258697587117695" at="40,0,66,0">
        <var name="_context" id="1741258697587117695" />
        <var name="item" id="1741258697587117695" />
      </scope>
      <unit id="1741258697587117695" at="73,0,82,0" name="jetbrains.mps.baseLanguage.builders.editor.BuilderCreator_SubstituteMenu$SubstituteMenuPart_Subconcepts_ofdg1v_b" />
      <unit id="1741258697587117695" at="43,17,64,7" name="jetbrains.mps.baseLanguage.builders.editor.BuilderCreator_SubstituteMenu$SubstituteMenuPart_Wrapper_ofdg1v_a$1" />
      <unit id="1741258697587117695" at="39,0,73,0" name="jetbrains.mps.baseLanguage.builders.editor.BuilderCreator_SubstituteMenu$SubstituteMenuPart_Wrapper_ofdg1v_a" />
      <unit id="1741258697587117695" at="29,0,83,0" name="jetbrains.mps.baseLanguage.builders.editor.BuilderCreator_SubstituteMenu" />
    </file>
  </root>
  <root nodeRef="r:4b2fc856-1e6f-49a5-825e-2904bdab655c(jetbrains.mps.baseLanguage.builders.editor)/1741258697587117744">
    <file name="wrappers_Contribution.java">
      <node id="1741258697587117744" at="26,34,27,16" concept="10" />
      <node id="1741258697587117744" at="31,118,32,140" concept="5" />
      <node id="1741258697587117744" at="32,140,33,80" concept="1" />
      <node id="1741258697587117744" at="33,80,34,18" concept="6" />
      <node id="1741258697587117744" at="41,0,42,0" concept="2" trace="myCreatedNode" />
      <node id="1741258697587117744" at="45,52,46,41" concept="6" />
      <node id="1741258697587117744" at="50,58,51,55" concept="5" />
      <node id="1741258697587117744" at="51,55,52,37" concept="1" />
      <node id="1741258697587117751" at="52,37,53,270" concept="5" />
      <node id="1741258697587117757" at="53,270,54,190" concept="1" />
      <node id="1741258697587117763" at="54,190,55,24" concept="6" />
      <node id="1741258697587117744" at="58,81,59,47" concept="1" />
      <node id="1741258697587117744" at="65,78,66,70" concept="5" />
      <node id="1741258697587117744" at="66,70,67,257" concept="6" />
      <node id="1741258697587117744" at="26,0,29,0" concept="0" trace="wrappers_Contribution#()V" />
      <node id="1741258697587117744" at="57,0,61,0" concept="4" trace="select#(Lorg/jetbrains/mps/openapi/model/SNode;Ljava/lang/String;)V" />
      <node id="1741258697587117744" at="43,0,48,0" concept="4" trace="getOutputConcept#()Lorg/jetbrains/mps/openapi/language/SAbstractConcept;" />
      <node id="1741258697587117744" at="63,0,69,0" concept="4" trace="getLookup#(Ljetbrains/mps/openapi/editor/menus/substitute/SubstituteMenuContext;)Ljetbrains/mps/openapi/editor/menus/substitute/SubstituteMenuLookup;" />
      <node id="1741258697587117744" at="29,0,36,0" concept="4" trace="getParts#(Ljetbrains/mps/openapi/editor/menus/substitute/SubstituteMenuContext;)Ljava/util/List;" />
      <node id="1741258697587117744" at="48,0,57,0" concept="4" trace="createNode#(Ljava/lang/String;)Lorg/jetbrains/mps/openapi/model/SNode;" />
      <node id="1741258697587117744" at="39,112,61,8" concept="6" />
      <node id="1741258697587117744" at="37,0,63,0" concept="4" trace="wrapItem#(Ljetbrains/mps/openapi/editor/menus/substitute/SubstituteMenuItem;Ljetbrains/mps/openapi/editor/menus/substitute/SubstituteMenuContext;)Ljetbrains/mps/openapi/editor/menus/substitute/SubstituteMenuItem;" />
      <scope id="1741258697587117744" at="26,34,27,16" />
      <scope id="1741258697587117744" at="45,52,46,41" />
      <scope id="1741258697587117744" at="58,81,59,47" />
      <scope id="1741258697587117744" at="65,78,67,257">
        <var name="editorContext" id="1741258697587117744" />
      </scope>
      <scope id="1741258697587117744" at="26,0,29,0" />
      <scope id="1741258697587117744" at="31,118,34,18">
        <var name="result" id="1741258697587117744" />
      </scope>
      <scope id="1741258697587117744" at="57,0,61,0">
        <var name="createdNode" id="1741258697587117744" />
        <var name="pattern" id="1741258697587117744" />
      </scope>
      <scope id="1741258697587117744" at="43,0,48,0" />
      <scope id="1741258697587117744" at="50,58,55,24">
        <var name="nodeToWrap" id="1741258697587117744" />
        <var name="result" id="1741258697587117752" />
      </scope>
      <scope id="1741258697587117744" at="63,0,69,0">
        <var name="_context" id="1741258697587117744" />
      </scope>
      <scope id="1741258697587117744" at="29,0,36,0">
        <var name="_context" id="1741258697587117744" />
      </scope>
      <scope id="1741258697587117744" at="48,0,57,0">
        <var name="pattern" id="1741258697587117744" />
      </scope>
      <scope id="1741258697587117744" at="39,112,61,8" />
      <scope id="1741258697587117744" at="37,0,63,0">
        <var name="_context" id="1741258697587117744" />
        <var name="item" id="1741258697587117744" />
      </scope>
      <unit id="1741258697587117744" at="40,17,61,7" name="jetbrains.mps.baseLanguage.builders.editor.wrappers_Contribution$SubstituteMenuPart_Wrapper_k04tev_a$1" />
      <unit id="1741258697587117744" at="36,0,70,0" name="jetbrains.mps.baseLanguage.builders.editor.wrappers_Contribution$SubstituteMenuPart_Wrapper_k04tev_a" />
      <unit id="1741258697587117744" at="25,0,71,0" name="jetbrains.mps.baseLanguage.builders.editor.wrappers_Contribution" />
    </file>
  </root>
  <root nodeRef="r:4b2fc856-1e6f-49a5-825e-2904bdab655c(jetbrains.mps.baseLanguage.builders.editor)/1741258697587117797">
    <file name="AsTypeBuilder_SubstituteMenu.java">
      <node id="1741258697587117797" at="16,118,17,140" concept="5" />
      <node id="1741258697587117797" at="17,140,18,18" concept="6" />
      <node id="1741258697587117797" at="14,0,20,0" concept="4" trace="getParts#(Ljetbrains/mps/openapi/editor/menus/substitute/SubstituteMenuContext;)Ljava/util/List;" />
      <scope id="1741258697587117797" at="16,118,18,18">
        <var name="result" id="1741258697587117797" />
      </scope>
      <scope id="1741258697587117797" at="14,0,20,0">
        <var name="_context" id="1741258697587117797" />
      </scope>
      <unit id="1741258697587117797" at="13,0,21,0" name="jetbrains.mps.baseLanguage.builders.editor.AsTypeBuilder_SubstituteMenu" />
    </file>
  </root>
  <root nodeRef="r:4b2fc856-1e6f-49a5-825e-2904bdab655c(jetbrains.mps.baseLanguage.builders.editor)/2679357232283750090">
    <file name="BeanPropertyBuilder_Editor.java">
<<<<<<< HEAD
      <node id="2679357232283750090" at="11,79,12,85" concept="6" />
      <node id="2679357232283750090" at="11,0,14,0" concept="4" trace="createEditorCell#(Ljetbrains/mps/openapi/editor/EditorContext;Lorg/jetbrains/mps/openapi/model/SNode;)Ljetbrains/mps/openapi/editor/cells/EditorCell;" />
      <scope id="2679357232283750090" at="11,79,12,85" />
      <scope id="2679357232283750090" at="11,0,14,0">
        <var name="editorContext" id="2679357232283750090" />
        <var name="node" id="2679357232283750090" />
      </scope>
      <unit id="2679357232283750090" at="10,0,15,0" name="jetbrains.mps.baseLanguage.builders.editor.BeanPropertyBuilder_Editor" />
    </file>
    <file name="BeanPropertyBuilder_EditorBuilder_a.java">
      <node id="2679357232283750090" at="30,99,31,19" concept="10" />
      <node id="2679357232283750090" at="31,19,32,18" concept="1" />
      <node id="2679357232283750090" at="37,26,38,18" concept="6" />
      <node id="2679357232283750090" at="41,39,42,39" concept="6" />
      <node id="2679357232283750090" at="45,50,46,103" concept="5" />
      <node id="2679357232283750090" at="46,103,47,48" concept="1" />
      <node id="2679357232283750090" at="47,48,48,28" concept="1" />
      <node id="2679357232283750090" at="48,28,49,65" concept="1" />
      <node id="2679357232283750090" at="49,65,50,56" concept="1" />
      <node id="2679357232283750090" at="50,56,51,57" concept="1" />
      <node id="2679357232283750090" at="51,57,52,56" concept="1" />
      <node id="2679357232283750090" at="52,56,53,22" concept="6" />
      <node id="2679357232283750090" at="55,48,56,88" concept="5" />
      <node id="2679357232283750090" at="56,88,57,31" concept="1" />
      <node id="2679357232283750090" at="57,31,58,44" concept="1" />
      <node id="2679357232283750090" at="58,44,59,26" concept="5" />
      <node id="2679357232283750090" at="59,26,60,100" concept="1" />
      <node id="2679357232283750090" at="60,100,61,63" concept="1" />
      <node id="2679357232283750090" at="62,39,63,40" concept="1" />
      <node id="2679357232283750090" at="63,40,64,35" concept="1" />
      <node id="2679357232283750090" at="65,5,66,73" concept="1" />
      <node id="2679357232283750090" at="66,73,67,57" concept="5" />
      <node id="2679357232283750090" at="67,57,68,59" concept="5" />
      <node id="2679357232283750090" at="69,35,70,87" concept="5" />
      <node id="2679357232283750090" at="70,87,71,94" concept="6" />
      <node id="2679357232283750090" at="72,10,73,22" concept="6" />
      <node id="2679357232283750090" at="76,33,77,14" concept="10" />
      <node id="2679357232283750090" at="79,69,80,57" concept="6" />
      <node id="2679357232283750090" at="82,81,83,41" concept="7" />
      <node id="2679357232283750090" at="83,41,84,127" concept="6" />
      <node id="2679357232283750090" at="90,0,91,0" concept="2" trace="myReferencingNode" />
      <node id="2679357232283750090" at="92,119,93,21" concept="10" />
      <node id="2679357232283750090" at="93,21,94,42" concept="1" />
      <node id="2679357232283750090" at="94,42,95,20" concept="1" />
      <node id="2679357232283750090" at="98,41,99,55" concept="6" />
      <node id="2679357232283750090" at="104,28,105,20" concept="6" />
      <node id="2679357232284001279" at="108,66,109,130" concept="5" />
      <node id="2679357232284001279" at="109,130,110,64" concept="1" />
      <node id="2679357232284001279" at="110,64,111,24" concept="6" />
      <node id="2679357232283750101" at="114,49,115,94" concept="5" />
      <node id="2679357232283750101" at="115,94,116,47" concept="1" />
      <node id="2679357232283750101" at="116,47,117,34" concept="1" />
      <node id="2679357232283750101" at="117,34,118,22" concept="6" />
      <node id="2679357232283750090" at="120,48,121,271" concept="5" />
      <node id="2679357232283750090" at="121,271,122,33" concept="6" />
      <node id="2679357232283750090" at="125,119,126,49" concept="10" />
      <node id="2679357232283750090" at="128,55,129,59" concept="5" />
      <node id="2679357232283750090" at="129,59,130,41" concept="1" />
      <node id="2679357232283750090" at="130,41,131,24" concept="6" />
      <node id="2679357232283750090" at="134,118,135,383" concept="1" />
      <node id="2679357232283750090" at="137,41,138,36" concept="1" />
      <node id="2679357232283750090" at="142,44,143,54" concept="5" />
      <node id="2679357232283750090" at="143,54,144,42" concept="1" />
      <node id="2679357232283750090" at="144,42,145,0" concept="8" />
      <node id="2679357232283750090" at="145,0,146,40" concept="1" />
      <node id="2679357232283750090" at="146,40,147,24" concept="6" />
      <node id="2679357232283750090" at="149,40,150,26" concept="6" />
      <node id="2679357232283750090" at="27,0,29,0" concept="2" trace="myNode" />
      <node id="2679357232283750090" at="88,0,90,0" concept="2" trace="myNode" />
      <node id="2679357232283750090" at="41,0,44,0" concept="4" trace="createCell#()Ljetbrains/mps/openapi/editor/cells/EditorCell;" />
      <node id="2679357232283750090" at="76,0,79,0" concept="0" trace="_Inline_pd8zqj_a0a#()V" />
      <node id="2679357232283750090" at="79,0,82,0" concept="4" trace="createEditorCell#(Ljetbrains/mps/openapi/editor/EditorContext;)Ljetbrains/mps/openapi/editor/cells/EditorCell;" />
      <node id="2679357232283750090" at="98,0,101,0" concept="4" trace="createCell#()Ljetbrains/mps/openapi/editor/cells/EditorCell;" />
      <node id="2679357232283750090" at="125,0,128,0" concept="0" trace="valueSingleRoleHandler_pd8zqj_c0#(Lorg/jetbrains/mps/openapi/model/SNode;Lorg/jetbrains/mps/openapi/language/SContainmentLink;Ljetbrains/mps/openapi/editor/EditorContext;)V" />
      <node id="2679357232283750090" at="133,70,136,7" concept="3" />
      <node id="2679357232283750090" at="136,7,139,7" concept="3" />
      <node id="2679357232283750090" at="149,0,152,0" concept="4" trace="getNoTargetText#()Ljava/lang/String;" />
      <node id="2679357232283750090" at="30,0,34,0" concept="0" trace="BeanPropertyBuilder_EditorBuilder_a#(Ljetbrains/mps/openapi/editor/EditorContext;Lorg/jetbrains/mps/openapi/model/SNode;)V" />
      <node id="2679357232283750090" at="61,63,65,5" concept="3" />
      <node id="2679357232283750090" at="82,0,86,0" concept="4" trace="createEditorCell#(Ljetbrains/mps/openapi/editor/EditorContext;Lorg/jetbrains/mps/openapi/model/SNode;)Ljetbrains/mps/openapi/editor/cells/EditorCell;" />
      <node id="2679357232283750090" at="120,0,124,0" concept="4" trace="createRefNode_pd8zqj_c0#()Ljetbrains/mps/openapi/editor/cells/EditorCell;" />
      <node id="2679357232283750090" at="35,0,40,0" concept="4" trace="getNode#()Lorg/jetbrains/mps/openapi/model/SNode;" />
      <node id="2679357232283750090" at="68,59,73,22" concept="3" />
      <node id="2679357232283750090" at="92,0,97,0" concept="0" trace="Inline_Builder_pd8zqj_a0a#(Ljetbrains/mps/openapi/editor/EditorContext;Lorg/jetbrains/mps/openapi/model/SNode;Lorg/jetbrains/mps/openapi/model/SNode;)V" />
      <node id="2679357232283750090" at="102,0,107,0" concept="4" trace="getNode#()Lorg/jetbrains/mps/openapi/model/SNode;" />
      <node id="2679357232284001279" at="108,0,113,0" concept="4" trace="createReferencePresentation_pd8zqj_a0a0#()Ljetbrains/mps/openapi/editor/cells/EditorCell;" />
      <node id="2679357232283750090" at="128,0,133,0" concept="4" trace="createChildCell#(Lorg/jetbrains/mps/openapi/model/SNode;)Ljetbrains/mps/openapi/editor/cells/EditorCell;" />
      <node id="2679357232283750101" at="114,0,120,0" concept="4" trace="createConstant_pd8zqj_b0#()Ljetbrains/mps/openapi/editor/cells/EditorCell;" />
      <node id="2679357232283750090" at="133,0,141,0" concept="4" trace="installCellInfo#(Lorg/jetbrains/mps/openapi/model/SNode;Ljetbrains/mps/openapi/editor/cells/EditorCell;)V" />
      <node id="2679357232283750090" at="141,0,149,0" concept="4" trace="createEmptyCell#()Ljetbrains/mps/openapi/editor/cells/EditorCell;" />
      <node id="2679357232283750090" at="45,0,55,0" concept="4" trace="createCollection_pd8zqj_a#()Ljetbrains/mps/openapi/editor/cells/EditorCell;" />
      <node id="2679357232283750090" at="55,0,75,0" concept="4" trace="createRefCell_pd8zqj_a0#()Ljetbrains/mps/openapi/editor/cells/EditorCell;" />
      <scope id="2679357232283750090" at="37,26,38,18" />
      <scope id="2679357232283750090" at="41,39,42,39" />
      <scope id="2679357232283750090" at="76,33,77,14" />
      <scope id="2679357232283750090" at="79,69,80,57" />
      <scope id="2679357232283750090" at="98,41,99,55" />
      <scope id="2679357232283750090" at="104,28,105,20" />
      <scope id="2679357232283750090" at="125,119,126,49" />
      <scope id="2679357232283750090" at="134,118,135,383" />
      <scope id="2679357232283750090" at="137,41,138,36" />
      <scope id="2679357232283750090" at="149,40,150,26" />
      <scope id="2679357232283750090" at="30,99,32,18" />
      <scope id="2679357232283750090" at="62,39,64,35" />
      <scope id="2679357232283750090" at="69,35,71,94">
        <var name="manager" id="2679357232283750090" />
      </scope>
      <scope id="2679357232283750090" at="82,81,84,127" />
      <scope id="2679357232283750090" at="120,48,122,33">
=======
      <node id="2679357232283750090" at="26,79,27,63" concept="6" />
      <node id="2679357232283750090" at="29,89,30,96" concept="5" />
      <node id="2679357232283750090" at="30,96,31,48" concept="1" />
      <node id="2679357232283750090" at="31,48,32,28" concept="1" />
      <node id="2679357232283750090" at="32,28,33,80" concept="1" />
      <node id="2679357232283750090" at="33,80,34,81" concept="1" />
      <node id="2679357232283750090" at="34,81,35,80" concept="1" />
      <node id="2679357232283750090" at="35,80,36,22" concept="6" />
      <node id="2679357232283750090" at="38,87,39,81" concept="5" />
      <node id="2679357232283750090" at="39,81,40,31" concept="1" />
      <node id="2679357232283750090" at="40,31,41,44" concept="1" />
      <node id="2679357232283750090" at="41,44,42,26" concept="5" />
      <node id="2679357232283750090" at="42,26,43,91" concept="1" />
      <node id="2679357232283750090" at="43,91,44,58" concept="1" />
      <node id="2679357232283750090" at="45,39,46,40" concept="1" />
      <node id="2679357232283750090" at="46,40,47,35" concept="1" />
      <node id="2679357232283750090" at="48,5,49,73" concept="1" />
      <node id="2679357232283750090" at="49,73,50,57" concept="5" />
      <node id="2679357232283750090" at="51,35,52,82" concept="5" />
      <node id="2679357232283750090" at="52,82,53,112" concept="6" />
      <node id="2679357232283750090" at="54,10,55,22" concept="6" />
      <node id="2679357232283750096" at="58,33,59,14" concept="9" />
      <node id="2679357232283750096" at="61,69,62,67" concept="6" />
      <node id="2679357232283750096" at="64,81,65,79" concept="6" />
      <node id="2679357232284001279" at="67,105,68,123" concept="5" />
      <node id="2679357232284001279" at="68,123,69,64" concept="1" />
      <node id="2679357232284001279" at="69,64,70,24" concept="6" />
      <node id="2679357232283750101" at="73,88,74,87" concept="5" />
      <node id="2679357232283750101" at="74,87,75,47" concept="1" />
      <node id="2679357232283750101" at="75,47,76,34" concept="1" />
      <node id="2679357232283750101" at="76,34,77,22" concept="6" />
      <node id="2679357232283750090" at="79,87,80,255" concept="5" />
      <node id="2679357232283750090" at="80,255,81,33" concept="6" />
      <node id="2679357232283750090" at="84,119,85,49" concept="9" />
      <node id="2679357232283750090" at="87,55,88,59" concept="5" />
      <node id="2679357232283750090" at="88,59,89,41" concept="1" />
      <node id="2679357232283750090" at="89,41,90,24" concept="6" />
      <node id="2679357232283750090" at="93,118,94,381" concept="1" />
      <node id="2679357232283750090" at="96,41,97,36" concept="1" />
      <node id="2679357232283750090" at="101,44,102,54" concept="5" />
      <node id="2679357232283750090" at="102,54,103,42" concept="1" />
      <node id="2679357232283750090" at="103,42,104,0" concept="7" />
      <node id="2679357232283750090" at="104,0,105,40" concept="1" />
      <node id="2679357232283750090" at="105,40,106,24" concept="6" />
      <node id="2679357232283750090" at="108,40,109,26" concept="6" />
      <node id="2679357232283750090" at="26,0,29,0" concept="4" trace="createEditorCell#(Ljetbrains/mps/openapi/editor/EditorContext;Lorg/jetbrains/mps/openapi/model/SNode;)Ljetbrains/mps/openapi/editor/cells/EditorCell;" />
      <node id="2679357232283750096" at="58,0,61,0" concept="0" trace="_Inline_pd8zqj_a0a#()V" />
      <node id="2679357232283750096" at="61,0,64,0" concept="4" trace="createEditorCell#(Ljetbrains/mps/openapi/editor/EditorContext;)Ljetbrains/mps/openapi/editor/cells/EditorCell;" />
      <node id="2679357232283750096" at="64,0,67,0" concept="4" trace="createEditorCell#(Ljetbrains/mps/openapi/editor/EditorContext;Lorg/jetbrains/mps/openapi/model/SNode;)Ljetbrains/mps/openapi/editor/cells/EditorCell;" />
      <node id="2679357232283750090" at="84,0,87,0" concept="0" trace="valueSingleRoleHandler_pd8zqj_c0#(Lorg/jetbrains/mps/openapi/model/SNode;Lorg/jetbrains/mps/openapi/language/SContainmentLink;Ljetbrains/mps/openapi/editor/EditorContext;)V" />
      <node id="2679357232283750090" at="92,70,95,7" concept="3" />
      <node id="2679357232283750090" at="95,7,98,7" concept="3" />
      <node id="2679357232283750090" at="108,0,111,0" concept="4" trace="getNoTargetText#()Ljava/lang/String;" />
      <node id="2679357232283750090" at="44,58,48,5" concept="3" />
      <node id="2679357232283750090" at="79,0,83,0" concept="4" trace="createRefNode_pd8zqj_c0#(Ljetbrains/mps/openapi/editor/EditorContext;Lorg/jetbrains/mps/openapi/model/SNode;)Ljetbrains/mps/openapi/editor/cells/EditorCell;" />
      <node id="2679357232283750090" at="50,57,55,22" concept="3" />
      <node id="2679357232284001279" at="67,0,72,0" concept="4" trace="createReferencePresentation_pd8zqj_a0a0#(Ljetbrains/mps/openapi/editor/EditorContext;Lorg/jetbrains/mps/openapi/model/SNode;)Ljetbrains/mps/openapi/editor/cells/EditorCell;" />
      <node id="2679357232283750090" at="87,0,92,0" concept="4" trace="createChildCell#(Lorg/jetbrains/mps/openapi/model/SNode;)Ljetbrains/mps/openapi/editor/cells/EditorCell;" />
      <node id="2679357232283750101" at="73,0,79,0" concept="4" trace="createConstant_pd8zqj_b0#(Ljetbrains/mps/openapi/editor/EditorContext;Lorg/jetbrains/mps/openapi/model/SNode;)Ljetbrains/mps/openapi/editor/cells/EditorCell;" />
      <node id="2679357232283750090" at="92,0,100,0" concept="4" trace="installCellInfo#(Lorg/jetbrains/mps/openapi/model/SNode;Ljetbrains/mps/openapi/editor/cells/EditorCell;)V" />
      <node id="2679357232283750090" at="100,0,108,0" concept="4" trace="createEmptyCell#()Ljetbrains/mps/openapi/editor/cells/EditorCell;" />
      <node id="2679357232283750090" at="29,0,38,0" concept="4" trace="createCollection_pd8zqj_a#(Ljetbrains/mps/openapi/editor/EditorContext;Lorg/jetbrains/mps/openapi/model/SNode;)Ljetbrains/mps/openapi/editor/cells/EditorCell;" />
      <node id="2679357232283750090" at="38,0,57,0" concept="4" trace="createRefCell_pd8zqj_a0#(Ljetbrains/mps/openapi/editor/EditorContext;Lorg/jetbrains/mps/openapi/model/SNode;)Ljetbrains/mps/openapi/editor/cells/EditorCell;" />
      <scope id="2679357232283750090" at="26,79,27,63" />
      <scope id="2679357232283750096" at="58,33,59,14" />
      <scope id="2679357232283750096" at="61,69,62,67" />
      <scope id="2679357232283750096" at="64,81,65,79" />
      <scope id="2679357232283750090" at="84,119,85,49" />
      <scope id="2679357232283750090" at="93,118,94,381" />
      <scope id="2679357232283750090" at="96,41,97,36" />
      <scope id="2679357232283750090" at="108,40,109,26" />
      <scope id="2679357232283750090" at="45,39,47,35" />
      <scope id="2679357232283750090" at="51,35,53,112">
        <var name="manager" id="2679357232283750090" />
      </scope>
      <scope id="2679357232283750090" at="79,87,81,33">
>>>>>>> bd830ede
        <var name="provider" id="2679357232283750090" />
      </scope>
      <scope id="2679357232283750090" at="41,0,44,0" />
      <scope id="2679357232283750090" at="76,0,79,0" />
      <scope id="2679357232283750090" at="79,0,82,0">
        <var name="editorContext" id="2679357232283750090" />
<<<<<<< HEAD
      </scope>
      <scope id="2679357232283750090" at="92,119,95,20" />
      <scope id="2679357232283750090" at="98,0,101,0" />
      <scope id="2679357232284001279" at="108,66,111,24">
        <var name="editorCell" id="2679357232284001279" />
      </scope>
      <scope id="2679357232283750090" at="125,0,128,0">
=======
        <var name="node" id="2679357232283750090" />
      </scope>
      <scope id="2679357232283750096" at="58,0,61,0" />
      <scope id="2679357232283750096" at="61,0,64,0">
        <var name="editorContext" id="2679357232283750096" />
      </scope>
      <scope id="2679357232283750096" at="64,0,67,0">
        <var name="editorContext" id="2679357232283750096" />
        <var name="node" id="2679357232283750096" />
      </scope>
      <scope id="2679357232284001279" at="67,105,70,24">
        <var name="editorCell" id="2679357232284001279" />
      </scope>
      <scope id="2679357232283750090" at="84,0,87,0">
>>>>>>> bd830ede
        <var name="containmentLink" id="2679357232283750090" />
        <var name="context" id="2679357232283750090" />
        <var name="ownerNode" id="2679357232283750090" />
      </scope>
<<<<<<< HEAD
      <scope id="2679357232283750090" at="128,55,131,24">
        <var name="editorCell" id="2679357232283750090" />
      </scope>
      <scope id="2679357232283750090" at="149,0,152,0" />
      <scope id="2679357232283750090" at="30,0,34,0">
        <var name="context" id="2679357232283750090" />
        <var name="node" id="2679357232283750090" />
      </scope>
      <scope id="2679357232283750090" at="82,0,86,0">
        <var name="editorContext" id="2679357232283750090" />
        <var name="node" id="2679357232283750090" />
      </scope>
      <scope id="2679357232283750101" at="114,49,118,22">
        <var name="editorCell" id="2679357232283750101" />
      </scope>
      <scope id="2679357232283750090" at="120,0,124,0" />
      <scope id="2679357232283750090" at="35,0,40,0" />
      <scope id="2679357232283750090" at="92,0,97,0">
        <var name="context" id="2679357232283750090" />
        <var name="node" id="2679357232283750090" />
        <var name="referencingNode" id="2679357232283750090" />
      </scope>
      <scope id="2679357232283750090" at="102,0,107,0" />
      <scope id="2679357232284001279" at="108,0,113,0" />
      <scope id="2679357232283750090" at="128,0,133,0">
        <var name="child" id="2679357232283750090" />
      </scope>
      <scope id="2679357232283750090" at="142,44,147,24">
        <var name="editorCell" id="2679357232283750090" />
      </scope>
      <scope id="2679357232283750101" at="114,0,120,0" />
      <scope id="2679357232283750090" at="133,70,139,7" />
      <scope id="2679357232283750090" at="45,50,53,22">
        <var name="editorCell" id="2679357232283750090" />
      </scope>
      <scope id="2679357232283750090" at="133,0,141,0">
        <var name="child" id="2679357232283750090" />
        <var name="editorCell" id="2679357232283750090" />
      </scope>
      <scope id="2679357232283750090" at="141,0,149,0" />
      <scope id="2679357232283750090" at="45,0,55,0" />
      <scope id="2679357232283750090" at="55,48,73,22">
=======
      <scope id="2679357232283750090" at="87,55,90,24">
        <var name="editorCell" id="2679357232283750090" />
      </scope>
      <scope id="2679357232283750090" at="108,0,111,0" />
      <scope id="2679357232283750101" at="73,88,77,22">
        <var name="editorCell" id="2679357232283750101" />
      </scope>
      <scope id="2679357232283750090" at="79,0,83,0">
        <var name="editorContext" id="2679357232283750090" />
        <var name="node" id="2679357232283750090" />
      </scope>
      <scope id="2679357232284001279" at="67,0,72,0">
        <var name="editorContext" id="2679357232284001279" />
        <var name="node" id="2679357232284001279" />
      </scope>
      <scope id="2679357232283750090" at="87,0,92,0">
        <var name="child" id="2679357232283750090" />
      </scope>
      <scope id="2679357232283750090" at="101,44,106,24">
        <var name="editorCell" id="2679357232283750090" />
      </scope>
      <scope id="2679357232283750101" at="73,0,79,0">
        <var name="editorContext" id="2679357232283750101" />
        <var name="node" id="2679357232283750101" />
      </scope>
      <scope id="2679357232283750090" at="92,70,98,7" />
      <scope id="2679357232283750090" at="29,89,36,22">
        <var name="editorCell" id="2679357232283750090" />
      </scope>
      <scope id="2679357232283750090" at="92,0,100,0">
        <var name="child" id="2679357232283750090" />
        <var name="editorCell" id="2679357232283750090" />
      </scope>
      <scope id="2679357232283750090" at="100,0,108,0" />
      <scope id="2679357232283750090" at="29,0,38,0">
        <var name="editorContext" id="2679357232283750090" />
        <var name="node" id="2679357232283750090" />
      </scope>
      <scope id="2679357232283750090" at="38,87,55,22">
>>>>>>> bd830ede
        <var name="attributeConcept" id="2679357232283750090" />
        <var name="editorCell" id="2679357232283750090" />
        <var name="provider" id="2679357232283750090" />
      </scope>
<<<<<<< HEAD
      <scope id="2679357232283750090" at="55,0,75,0" />
      <unit id="2679357232283750090" at="75,0,87,0" name="jetbrains.mps.baseLanguage.builders.editor.BeanPropertyBuilder_EditorBuilder_a$_Inline_pd8zqj_a0a" />
      <unit id="2679357232283750090" at="87,0,114,0" name="jetbrains.mps.baseLanguage.builders.editor.BeanPropertyBuilder_EditorBuilder_a$Inline_Builder_pd8zqj_a0a" />
      <unit id="2679357232283750090" at="124,0,153,0" name="jetbrains.mps.baseLanguage.builders.editor.BeanPropertyBuilder_EditorBuilder_a$valueSingleRoleHandler_pd8zqj_c0" />
      <unit id="2679357232283750090" at="26,0,154,0" name="jetbrains.mps.baseLanguage.builders.editor.BeanPropertyBuilder_EditorBuilder_a" />
=======
      <scope id="2679357232283750090" at="38,0,57,0">
        <var name="editorContext" id="2679357232283750090" />
        <var name="node" id="2679357232283750090" />
      </scope>
      <unit id="2679357232283750096" at="57,0,73,0" name="jetbrains.mps.baseLanguage.builders.editor.BeanPropertyBuilder_Editor$_Inline_pd8zqj_a0a" />
      <unit id="2679357232283750090" at="83,0,112,0" name="jetbrains.mps.baseLanguage.builders.editor.BeanPropertyBuilder_Editor$valueSingleRoleHandler_pd8zqj_c0" />
      <unit id="2679357232283750090" at="25,0,113,0" name="jetbrains.mps.baseLanguage.builders.editor.BeanPropertyBuilder_Editor" />
>>>>>>> bd830ede
    </file>
  </root>
  <root nodeRef="r:4b2fc856-1e6f-49a5-825e-2904bdab655c(jetbrains.mps.baseLanguage.builders.editor)/4315270135341045255">
    <file name="StyleSheet_StyleSheet.java">
      <node id="4315270135341045255" at="21,72,22,69" concept="5" />
      <node id="4315270135341045255" at="22,69,23,88" concept="5" />
      <node id="4315270135341045255" at="23,88,24,94" concept="1" />
      <node id="4315270135341045255" at="31,74,32,69" concept="5" />
      <node id="4315270135341045255" at="32,69,33,88" concept="5" />
      <node id="4315270135341045255" at="33,88,34,96" concept="1" />
      <node id="4315270135341045255" at="38,71,39,33" concept="10" />
      <node id="4315270135341045255" at="43,59,44,59" concept="1" />
      <node id="4315270135341045255" at="44,59,45,104" concept="1" />
      <node id="4315270135341045255" at="50,73,51,33" concept="10" />
      <node id="4315270135341045255" at="55,59,56,61" concept="1" />
      <node id="4315270135341045255" at="56,61,57,104" concept="1" />
      <node id="4315270135341045255" at="38,0,41,0" concept="0" trace="BuilderStyleClass#(Ljetbrains/mps/openapi/editor/EditorContext;Lorg/jetbrains/mps/openapi/model/SNode;)V" />
      <node id="4315270135341045255" at="50,0,53,0" concept="0" trace="ParameterStyleClass#(Ljetbrains/mps/openapi/editor/EditorContext;Lorg/jetbrains/mps/openapi/model/SNode;)V" />
      <node id="4315270135341045255" at="42,0,47,0" concept="4" trace="apply#(Ljetbrains/mps/openapi/editor/style/Style;Ljetbrains/mps/openapi/editor/cells/EditorCell;)V" />
      <node id="4315270135341045255" at="54,0,59,0" concept="4" trace="apply#(Ljetbrains/mps/openapi/editor/style/Style;Ljetbrains/mps/openapi/editor/cells/EditorCell;)V" />
      <node id="4315270135341045255" at="20,0,26,0" concept="9" trace="apply_Builder#(Ljetbrains/mps/openapi/editor/style/Style;Ljetbrains/mps/openapi/editor/cells/EditorCell;)V" />
      <node id="4315270135341045255" at="30,0,36,0" concept="9" trace="apply_Parameter#(Ljetbrains/mps/openapi/editor/style/Style;Ljetbrains/mps/openapi/editor/cells/EditorCell;)V" />
      <scope id="4315270135341045255" at="38,71,39,33" />
      <scope id="4315270135341045255" at="50,73,51,33" />
      <scope id="4315270135341045255" at="43,59,45,104" />
      <scope id="4315270135341045255" at="55,59,57,104" />
      <scope id="4315270135341045255" at="21,72,24,94">
        <var name="editorContext" id="4315270135341045255" />
        <var name="node" id="4315270135341045255" />
      </scope>
      <scope id="4315270135341045255" at="31,74,34,96">
        <var name="editorContext" id="4315270135341045255" />
        <var name="node" id="4315270135341045255" />
      </scope>
      <scope id="4315270135341045255" at="38,0,41,0">
        <var name="editorContext" id="4315270135341045255" />
        <var name="node" id="4315270135341045255" />
      </scope>
      <scope id="4315270135341045255" at="50,0,53,0">
        <var name="editorContext" id="4315270135341045255" />
        <var name="node" id="4315270135341045255" />
      </scope>
      <scope id="4315270135341045255" at="42,0,47,0">
        <var name="editorCell" id="4315270135341045255" />
        <var name="style" id="4315270135341045255" />
      </scope>
      <scope id="4315270135341045255" at="54,0,59,0">
        <var name="editorCell" id="4315270135341045255" />
        <var name="style" id="4315270135341045255" />
      </scope>
      <scope id="4315270135341045255" at="20,0,26,0">
        <var name="editorCell" id="4315270135341045255" />
        <var name="style" id="4315270135341045255" />
      </scope>
      <scope id="4315270135341045255" at="30,0,36,0">
        <var name="editorCell" id="4315270135341045255" />
        <var name="style" id="4315270135341045255" />
      </scope>
      <unit id="4315270135341045255" at="37,0,49,0" name="jetbrains.mps.baseLanguage.builders.editor.StyleSheet_StyleSheet$BuilderStyleClass" />
      <unit id="4315270135341045255" at="49,0,61,0" name="jetbrains.mps.baseLanguage.builders.editor.StyleSheet_StyleSheet$ParameterStyleClass" />
      <unit id="4315270135341045255" at="15,0,62,0" name="jetbrains.mps.baseLanguage.builders.editor.StyleSheet_StyleSheet" />
    </file>
  </root>
  <root nodeRef="r:4b2fc856-1e6f-49a5-825e-2904bdab655c(jetbrains.mps.baseLanguage.builders.editor)/4315270135341601031">
    <file name="SimpleBuilderExpression_Editor.java">
      <node id="4315270135341601031" at="11,79,12,89" concept="6" />
      <node id="4315270135341601031" at="11,0,14,0" concept="4" trace="createEditorCell#(Ljetbrains/mps/openapi/editor/EditorContext;Lorg/jetbrains/mps/openapi/model/SNode;)Ljetbrains/mps/openapi/editor/cells/EditorCell;" />
      <scope id="4315270135341601031" at="11,79,12,89" />
      <scope id="4315270135341601031" at="11,0,14,0">
        <var name="editorContext" id="4315270135341601031" />
        <var name="node" id="4315270135341601031" />
      </scope>
      <unit id="4315270135341601031" at="10,0,15,0" name="jetbrains.mps.baseLanguage.builders.editor.SimpleBuilderExpression_Editor" />
    </file>
    <file name="SimpleBuilderExpression_EditorBuilder_a.java">
      <node id="4315270135341601031" at="19,103,20,19" concept="10" />
      <node id="4315270135341601031" at="20,19,21,18" concept="1" />
      <node id="4315270135341601031" at="26,26,27,18" concept="6" />
      <node id="4315270135341601031" at="30,39,31,38" concept="6" />
      <node id="2886182022232400624" at="34,49,35,119" concept="5" />
      <node id="2886182022232400624" at="35,119,36,72" concept="5" />
      <node id="2886182022232400624" at="37,26,38,27" concept="1" />
      <node id="2886182022232400624" at="38,27,39,64" concept="1" />
      <node id="2886182022232400624" at="40,5,41,34" concept="5" />
      <node id="2886182022232400624" at="41,34,42,84" concept="1" />
      <node id="2886182022232400624" at="42,84,43,40" concept="1" />
      <node id="2886182022232400624" at="43,40,44,22" concept="6" />
      <node id="4315270135341601031" at="16,0,18,0" concept="2" trace="myNode" />
      <node id="4315270135341601031" at="30,0,33,0" concept="4" trace="createCell#()Ljetbrains/mps/openapi/editor/cells/EditorCell;" />
      <node id="4315270135341601031" at="19,0,23,0" concept="0" trace="SimpleBuilderExpression_EditorBuilder_a#(Ljetbrains/mps/openapi/editor/EditorContext;Lorg/jetbrains/mps/openapi/model/SNode;)V" />
      <node id="2886182022232400624" at="36,72,40,5" concept="3" />
      <node id="4315270135341601031" at="24,0,29,0" concept="4" trace="getNode#()Lorg/jetbrains/mps/openapi/model/SNode;" />
      <node id="2886182022232400624" at="34,0,46,0" concept="4" trace="createComponent_9wjdxx_a#()Ljetbrains/mps/openapi/editor/cells/EditorCell;" />
      <scope id="4315270135341601031" at="26,26,27,18" />
      <scope id="4315270135341601031" at="30,39,31,38" />
      <scope id="4315270135341601031" at="19,103,21,18" />
      <scope id="2886182022232400624" at="37,26,39,64" />
      <scope id="4315270135341601031" at="30,0,33,0" />
      <scope id="4315270135341601031" at="19,0,23,0">
        <var name="context" id="4315270135341601031" />
        <var name="node" id="4315270135341601031" />
      </scope>
      <scope id="4315270135341601031" at="24,0,29,0" />
      <scope id="2886182022232400624" at="34,49,44,22">
        <var name="bigCell" id="2886182022232400624" />
        <var name="editorCell" id="2886182022232400624" />
        <var name="style" id="2886182022232400624" />
      </scope>
      <scope id="2886182022232400624" at="34,0,46,0" />
      <unit id="4315270135341601031" at="15,0,47,0" name="jetbrains.mps.baseLanguage.builders.editor.SimpleBuilderExpression_EditorBuilder_a" />
    </file>
  </root>
  <root nodeRef="r:4b2fc856-1e6f-49a5-825e-2904bdab655c(jetbrains.mps.baseLanguage.builders.editor)/5389689214216563774">
    <file name="AsTypeBuilder_Editor.java">
      <node id="5389689214216563774" at="11,79,12,79" concept="6" />
      <node id="5389689214216563774" at="11,0,14,0" concept="4" trace="createEditorCell#(Ljetbrains/mps/openapi/editor/EditorContext;Lorg/jetbrains/mps/openapi/model/SNode;)Ljetbrains/mps/openapi/editor/cells/EditorCell;" />
      <scope id="5389689214216563774" at="11,79,12,79" />
      <scope id="5389689214216563774" at="11,0,14,0">
        <var name="editorContext" id="5389689214216563774" />
        <var name="node" id="5389689214216563774" />
      </scope>
      <unit id="5389689214216563774" at="10,0,15,0" name="jetbrains.mps.baseLanguage.builders.editor.AsTypeBuilder_Editor" />
    </file>
    <file name="AsTypeBuilder_EditorBuilder_a.java">
      <node id="5389689214216563774" at="23,93,24,19" concept="10" />
      <node id="5389689214216563774" at="24,19,25,18" concept="1" />
      <node id="5389689214216563774" at="30,26,31,18" concept="6" />
      <node id="5389689214216563774" at="34,39,35,39" concept="6" />
      <node id="5389689214216563774" at="38,50,39,103" concept="5" />
      <node id="5389689214216563774" at="39,103,40,48" concept="1" />
      <node id="5389689214216563774" at="40,48,41,28" concept="1" />
      <node id="5389689214216563774" at="41,28,42,65" concept="1" />
      <node id="5389689214216563774" at="42,65,43,56" concept="1" />
      <node id="5389689214216563774" at="43,56,44,22" concept="6" />
      <node id="5389689214216563774" at="46,48,47,263" concept="5" />
      <node id="5389689214216563774" at="47,263,48,33" concept="6" />
      <node id="5389689214216563774" at="51,118,52,49" concept="10" />
      <node id="5389689214216563774" at="54,55,55,59" concept="5" />
      <node id="5389689214216563774" at="55,59,56,41" concept="1" />
      <node id="5389689214216563774" at="56,41,57,24" concept="6" />
      <node id="5389689214216563774" at="60,118,61,382" concept="1" />
      <node id="5389689214216563774" at="63,41,64,35" concept="1" />
      <node id="5389689214216563774" at="68,44,69,54" concept="5" />
      <node id="5389689214216563774" at="69,54,70,41" concept="1" />
      <node id="5389689214216563774" at="70,41,71,0" concept="8" />
      <node id="5389689214216563774" at="71,0,72,40" concept="1" />
      <node id="5389689214216563774" at="72,40,73,24" concept="6" />
      <node id="5389689214216563774" at="75,40,76,25" concept="6" />
      <node id="5389689214216563774" at="20,0,22,0" concept="2" trace="myNode" />
      <node id="5389689214216563774" at="34,0,37,0" concept="4" trace="createCell#()Ljetbrains/mps/openapi/editor/cells/EditorCell;" />
      <node id="5389689214216563774" at="51,0,54,0" concept="0" trace="typeSingleRoleHandler_gker0e_a0#(Lorg/jetbrains/mps/openapi/model/SNode;Lorg/jetbrains/mps/openapi/language/SContainmentLink;Ljetbrains/mps/openapi/editor/EditorContext;)V" />
      <node id="5389689214216563774" at="59,70,62,7" concept="3" />
      <node id="5389689214216563774" at="62,7,65,7" concept="3" />
      <node id="5389689214216563774" at="75,0,78,0" concept="4" trace="getNoTargetText#()Ljava/lang/String;" />
      <node id="5389689214216563774" at="23,0,27,0" concept="0" trace="AsTypeBuilder_EditorBuilder_a#(Ljetbrains/mps/openapi/editor/EditorContext;Lorg/jetbrains/mps/openapi/model/SNode;)V" />
      <node id="5389689214216563774" at="46,0,50,0" concept="4" trace="createRefNode_gker0e_a0#()Ljetbrains/mps/openapi/editor/cells/EditorCell;" />
      <node id="5389689214216563774" at="28,0,33,0" concept="4" trace="getNode#()Lorg/jetbrains/mps/openapi/model/SNode;" />
      <node id="5389689214216563774" at="54,0,59,0" concept="4" trace="createChildCell#(Lorg/jetbrains/mps/openapi/model/SNode;)Ljetbrains/mps/openapi/editor/cells/EditorCell;" />
      <node id="5389689214216563774" at="38,0,46,0" concept="4" trace="createCollection_gker0e_a#()Ljetbrains/mps/openapi/editor/cells/EditorCell;" />
      <node id="5389689214216563774" at="59,0,67,0" concept="4" trace="installCellInfo#(Lorg/jetbrains/mps/openapi/model/SNode;Ljetbrains/mps/openapi/editor/cells/EditorCell;)V" />
      <node id="5389689214216563774" at="67,0,75,0" concept="4" trace="createEmptyCell#()Ljetbrains/mps/openapi/editor/cells/EditorCell;" />
      <scope id="5389689214216563774" at="30,26,31,18" />
      <scope id="5389689214216563774" at="34,39,35,39" />
      <scope id="5389689214216563774" at="51,118,52,49" />
      <scope id="5389689214216563774" at="60,118,61,382" />
      <scope id="5389689214216563774" at="63,41,64,35" />
      <scope id="5389689214216563774" at="75,40,76,25" />
      <scope id="5389689214216563774" at="23,93,25,18" />
      <scope id="5389689214216563774" at="46,48,48,33">
        <var name="provider" id="5389689214216563774" />
      </scope>
      <scope id="5389689214216563774" at="34,0,37,0" />
      <scope id="5389689214216563774" at="51,0,54,0">
        <var name="containmentLink" id="5389689214216563774" />
        <var name="context" id="5389689214216563774" />
        <var name="ownerNode" id="5389689214216563774" />
      </scope>
      <scope id="5389689214216563774" at="54,55,57,24">
        <var name="editorCell" id="5389689214216563774" />
      </scope>
      <scope id="5389689214216563774" at="75,0,78,0" />
      <scope id="5389689214216563774" at="23,0,27,0">
        <var name="context" id="5389689214216563774" />
        <var name="node" id="5389689214216563774" />
      </scope>
      <scope id="5389689214216563774" at="46,0,50,0" />
      <scope id="5389689214216563774" at="28,0,33,0" />
      <scope id="5389689214216563774" at="54,0,59,0">
        <var name="child" id="5389689214216563774" />
      </scope>
      <scope id="5389689214216563774" at="68,44,73,24">
        <var name="editorCell" id="5389689214216563774" />
      </scope>
      <scope id="5389689214216563774" at="38,50,44,22">
        <var name="editorCell" id="5389689214216563774" />
      </scope>
      <scope id="5389689214216563774" at="59,70,65,7" />
      <scope id="5389689214216563774" at="38,0,46,0" />
      <scope id="5389689214216563774" at="59,0,67,0">
        <var name="child" id="5389689214216563774" />
        <var name="editorCell" id="5389689214216563774" />
      </scope>
      <scope id="5389689214216563774" at="67,0,75,0" />
      <unit id="5389689214216563774" at="50,0,79,0" name="jetbrains.mps.baseLanguage.builders.editor.AsTypeBuilder_EditorBuilder_a$typeSingleRoleHandler_gker0e_a0" />
      <unit id="5389689214216563774" at="19,0,80,0" name="jetbrains.mps.baseLanguage.builders.editor.AsTypeBuilder_EditorBuilder_a" />
    </file>
  </root>
  <root nodeRef="r:4b2fc856-1e6f-49a5-825e-2904bdab655c(jetbrains.mps.baseLanguage.builders.editor)/5389689214216997400">
    <file name="SimpleBuilderProperty_Editor.java">
<<<<<<< HEAD
      <node id="5389689214216997400" at="11,79,12,87" concept="6" />
      <node id="5389689214216997400" at="11,0,14,0" concept="4" trace="createEditorCell#(Ljetbrains/mps/openapi/editor/EditorContext;Lorg/jetbrains/mps/openapi/model/SNode;)Ljetbrains/mps/openapi/editor/cells/EditorCell;" />
      <scope id="5389689214216997400" at="11,79,12,87" />
      <scope id="5389689214216997400" at="11,0,14,0">
        <var name="editorContext" id="5389689214216997400" />
        <var name="node" id="5389689214216997400" />
      </scope>
      <unit id="5389689214216997400" at="10,0,15,0" name="jetbrains.mps.baseLanguage.builders.editor.SimpleBuilderProperty_Editor" />
    </file>
    <file name="SimpleBuilderProperty_EditorBuilder_a.java">
      <node id="5389689214216997400" at="33,101,34,19" concept="10" />
      <node id="5389689214216997400" at="34,19,35,18" concept="1" />
      <node id="5389689214216997400" at="40,26,41,18" concept="6" />
      <node id="5389689214216997400" at="44,39,45,39" concept="6" />
      <node id="5389689214216997400" at="48,50,49,103" concept="5" />
      <node id="5389689214216997400" at="49,103,50,48" concept="1" />
      <node id="5389689214216997400" at="50,48,51,28" concept="1" />
      <node id="5389689214216997400" at="51,28,52,65" concept="1" />
      <node id="5389689214216997400" at="52,65,53,57" concept="1" />
      <node id="5389689214216997400" at="53,57,54,57" concept="1" />
      <node id="5389689214216997400" at="54,57,55,57" concept="1" />
      <node id="5389689214216997400" at="55,57,56,56" concept="1" />
      <node id="5389689214216997400" at="56,56,57,57" concept="1" />
      <node id="5389689214216997400" at="57,57,58,57" concept="1" />
      <node id="5389689214216997400" at="58,57,59,56" concept="1" />
      <node id="5389689214216997400" at="59,56,60,57" concept="1" />
      <node id="5389689214216997400" at="60,57,61,22" concept="6" />
      <node id="5389689214216997405" at="63,49,64,101" concept="5" />
      <node id="5389689214216997405" at="64,101,65,47" concept="1" />
      <node id="5389689214216997405" at="65,47,66,34" concept="5" />
      <node id="5389689214216997405" at="66,34,67,82" concept="1" />
      <node id="5389689214216997405" at="67,82,68,40" concept="1" />
      <node id="5389689214216997405" at="68,40,69,34" concept="1" />
      <node id="5389689214216997405" at="69,34,70,22" concept="6" />
      <node id="5389689214216997412" at="72,49,73,89" concept="5" />
      <node id="5389689214216997412" at="73,89,74,29" concept="1" />
      <node id="5389689214216997412" at="74,29,75,42" concept="1" />
      <node id="5389689214216997412" at="75,42,76,26" concept="5" />
      <node id="5389689214216997412" at="76,26,77,63" concept="1" />
      <node id="5389689214216997412" at="77,63,78,42" concept="1" />
      <node id="5389689214216997412" at="78,42,79,73" concept="1" />
      <node id="5389689214216997412" at="79,73,80,57" concept="5" />
      <node id="5389689214216997412" at="80,57,81,59" concept="5" />
      <node id="5389689214216997412" at="82,35,83,87" concept="5" />
      <node id="5389689214216997412" at="83,87,84,94" concept="6" />
      <node id="5389689214216997412" at="85,10,86,22" concept="6" />
      <node id="5389689214217329190" at="88,49,89,94" concept="5" />
      <node id="5389689214217329190" at="89,94,90,47" concept="1" />
      <node id="5389689214217329190" at="90,47,91,34" concept="1" />
      <node id="5389689214217329190" at="91,34,92,22" concept="6" />
      <node id="5389689214216997400" at="94,48,95,271" concept="5" />
      <node id="5389689214216997400" at="95,271,96,33" concept="6" />
      <node id="5389689214216997400" at="99,118,100,49" concept="10" />
      <node id="5389689214216997400" at="102,55,103,59" concept="5" />
      <node id="5389689214216997400" at="103,59,104,41" concept="1" />
      <node id="5389689214216997400" at="104,41,105,24" concept="6" />
      <node id="5389689214216997400" at="108,118,109,382" concept="1" />
      <node id="5389689214216997400" at="111,41,112,35" concept="1" />
      <node id="5389689214216997400" at="116,44,117,54" concept="5" />
      <node id="5389689214216997400" at="117,54,118,41" concept="1" />
      <node id="5389689214216997400" at="118,41,119,0" concept="8" />
      <node id="5389689214216997400" at="119,0,120,40" concept="1" />
      <node id="5389689214216997400" at="120,40,121,24" concept="6" />
      <node id="5389689214216997400" at="123,40,124,25" concept="6" />
      <node id="5389689214216997407" at="127,49,128,94" concept="5" />
      <node id="5389689214216997407" at="128,94,129,47" concept="1" />
      <node id="5389689214216997407" at="129,47,130,34" concept="5" />
      <node id="5389689214216997407" at="130,34,131,84" concept="1" />
      <node id="5389689214216997407" at="131,84,132,60" concept="1" />
      <node id="5389689214216997407" at="132,60,133,40" concept="1" />
      <node id="5389689214216997407" at="133,40,134,34" concept="1" />
      <node id="5389689214216997407" at="134,34,135,22" concept="6" />
      <node id="5389689214217175696" at="137,49,138,96" concept="5" />
      <node id="5389689214217175696" at="138,96,139,47" concept="1" />
      <node id="5389689214217175696" at="139,47,140,34" concept="5" />
      <node id="5389689214217175696" at="140,34,141,82" concept="1" />
      <node id="5389689214217175696" at="141,82,142,58" concept="1" />
      <node id="5389689214217175696" at="142,58,143,40" concept="1" />
      <node id="5389689214217175696" at="143,40,144,34" concept="1" />
      <node id="5389689214217175696" at="144,34,145,22" concept="6" />
      <node id="5389689214216997400" at="147,48,148,269" concept="5" />
      <node id="5389689214216997400" at="148,269,149,33" concept="6" />
      <node id="5389689214216997400" at="152,117,153,49" concept="10" />
      <node id="5389689214216997400" at="155,55,156,59" concept="5" />
      <node id="5389689214216997400" at="156,59,157,41" concept="1" />
      <node id="5389689214216997400" at="157,41,158,24" concept="6" />
      <node id="5389689214216997400" at="161,118,162,381" concept="1" />
      <node id="5389689214216997400" at="164,41,165,34" concept="1" />
      <node id="5389689214216997400" at="166,7,167,36" concept="5" />
      <node id="5389689214216997400" at="167,36,168,62" concept="1" />
      <node id="5389689214216997400" at="168,62,169,42" concept="1" />
      <node id="5389689214216997400" at="172,44,173,54" concept="5" />
      <node id="5389689214216997400" at="173,54,174,40" concept="1" />
      <node id="5389689214216997400" at="174,40,175,0" concept="8" />
      <node id="5389689214216997400" at="175,0,176,40" concept="1" />
      <node id="5389689214216997400" at="176,40,177,24" concept="6" />
      <node id="5389689214216997400" at="179,40,180,24" concept="6" />
      <node id="5389689214216997410" at="183,49,184,94" concept="5" />
      <node id="5389689214216997410" at="184,94,185,47" concept="1" />
      <node id="5389689214216997410" at="185,47,186,34" concept="5" />
      <node id="5389689214216997410" at="186,34,187,85" concept="1" />
      <node id="5389689214216997410" at="187,85,188,40" concept="1" />
      <node id="5389689214216997410" at="188,40,189,34" concept="1" />
      <node id="5389689214216997410" at="189,34,190,22" concept="6" />
      <node id="5389689214216997400" at="30,0,32,0" concept="2" trace="myNode" />
      <node id="5389689214216997400" at="44,0,47,0" concept="4" trace="createCell#()Ljetbrains/mps/openapi/editor/cells/EditorCell;" />
      <node id="5389689214216997400" at="99,0,102,0" concept="0" trace="typeSingleRoleHandler_f7iv5z_d0#(Lorg/jetbrains/mps/openapi/model/SNode;Lorg/jetbrains/mps/openapi/language/SContainmentLink;Ljetbrains/mps/openapi/editor/EditorContext;)V" />
      <node id="5389689214216997400" at="107,70,110,7" concept="3" />
      <node id="5389689214216997400" at="110,7,113,7" concept="3" />
      <node id="5389689214216997400" at="123,0,126,0" concept="4" trace="getNoTargetText#()Ljava/lang/String;" />
      <node id="5389689214216997400" at="152,0,155,0" concept="0" trace="setSingleRoleHandler_f7iv5z_g0#(Lorg/jetbrains/mps/openapi/model/SNode;Lorg/jetbrains/mps/openapi/language/SContainmentLink;Ljetbrains/mps/openapi/editor/EditorContext;)V" />
      <node id="5389689214216997400" at="160,70,163,7" concept="3" />
      <node id="5389689214216997400" at="163,7,166,7" concept="3" />
      <node id="5389689214216997400" at="179,0,182,0" concept="4" trace="getNoTargetText#()Ljava/lang/String;" />
      <node id="5389689214216997400" at="33,0,37,0" concept="0" trace="SimpleBuilderProperty_EditorBuilder_a#(Ljetbrains/mps/openapi/editor/EditorContext;Lorg/jetbrains/mps/openapi/model/SNode;)V" />
      <node id="5389689214216997400" at="94,0,98,0" concept="4" trace="createRefNode_f7iv5z_d0#()Ljetbrains/mps/openapi/editor/cells/EditorCell;" />
      <node id="5389689214216997400" at="147,0,151,0" concept="4" trace="createRefNode_f7iv5z_g0#()Ljetbrains/mps/openapi/editor/cells/EditorCell;" />
      <node id="5389689214216997400" at="38,0,43,0" concept="4" trace="getNode#()Lorg/jetbrains/mps/openapi/model/SNode;" />
      <node id="5389689214216997412" at="81,59,86,22" concept="3" />
      <node id="5389689214216997400" at="102,0,107,0" concept="4" trace="createChildCell#(Lorg/jetbrains/mps/openapi/model/SNode;)Ljetbrains/mps/openapi/editor/cells/EditorCell;" />
      <node id="5389689214216997400" at="155,0,160,0" concept="4" trace="createChildCell#(Lorg/jetbrains/mps/openapi/model/SNode;)Ljetbrains/mps/openapi/editor/cells/EditorCell;" />
      <node id="5389689214217329190" at="88,0,94,0" concept="4" trace="createConstant_f7iv5z_c0#()Ljetbrains/mps/openapi/editor/cells/EditorCell;" />
      <node id="5389689214216997400" at="107,0,115,0" concept="4" trace="installCellInfo#(Lorg/jetbrains/mps/openapi/model/SNode;Ljetbrains/mps/openapi/editor/cells/EditorCell;)V" />
      <node id="5389689214216997400" at="115,0,123,0" concept="4" trace="createEmptyCell#()Ljetbrains/mps/openapi/editor/cells/EditorCell;" />
      <node id="5389689214216997400" at="171,0,179,0" concept="4" trace="createEmptyCell#()Ljetbrains/mps/openapi/editor/cells/EditorCell;" />
      <node id="5389689214216997405" at="63,0,72,0" concept="4" trace="createConstant_f7iv5z_a0#()Ljetbrains/mps/openapi/editor/cells/EditorCell;" />
      <node id="5389689214216997410" at="183,0,192,0" concept="4" trace="createConstant_f7iv5z_h0#()Ljetbrains/mps/openapi/editor/cells/EditorCell;" />
      <node id="5389689214216997407" at="127,0,137,0" concept="4" trace="createConstant_f7iv5z_e0#()Ljetbrains/mps/openapi/editor/cells/EditorCell;" />
      <node id="5389689214217175696" at="137,0,147,0" concept="4" trace="createConstant_f7iv5z_f0#()Ljetbrains/mps/openapi/editor/cells/EditorCell;" />
      <node id="5389689214216997400" at="160,0,171,0" concept="4" trace="installCellInfo#(Lorg/jetbrains/mps/openapi/model/SNode;Ljetbrains/mps/openapi/editor/cells/EditorCell;)V" />
      <node id="5389689214216997400" at="48,0,63,0" concept="4" trace="createCollection_f7iv5z_a#()Ljetbrains/mps/openapi/editor/cells/EditorCell;" />
      <node id="5389689214216997412" at="72,0,88,0" concept="4" trace="createProperty_f7iv5z_b0#()Ljetbrains/mps/openapi/editor/cells/EditorCell;" />
      <scope id="5389689214216997400" at="40,26,41,18" />
      <scope id="5389689214216997400" at="44,39,45,39" />
      <scope id="5389689214216997400" at="99,118,100,49" />
      <scope id="5389689214216997400" at="108,118,109,382" />
      <scope id="5389689214216997400" at="111,41,112,35" />
      <scope id="5389689214216997400" at="123,40,124,25" />
      <scope id="5389689214216997400" at="152,117,153,49" />
      <scope id="5389689214216997400" at="161,118,162,381" />
      <scope id="5389689214216997400" at="164,41,165,34" />
      <scope id="5389689214216997400" at="179,40,180,24" />
      <scope id="5389689214216997400" at="33,101,35,18" />
      <scope id="5389689214216997412" at="82,35,84,94">
        <var name="manager" id="5389689214216997412" />
      </scope>
      <scope id="5389689214216997400" at="94,48,96,33">
        <var name="provider" id="5389689214216997400" />
      </scope>
      <scope id="5389689214216997400" at="147,48,149,33">
        <var name="provider" id="5389689214216997400" />
      </scope>
      <scope id="5389689214216997400" at="44,0,47,0" />
      <scope id="5389689214216997400" at="99,0,102,0">
=======
      <node id="5389689214216997400" at="27,79,28,63" concept="6" />
      <node id="5389689214216997400" at="30,89,31,96" concept="5" />
      <node id="5389689214216997400" at="31,96,32,48" concept="1" />
      <node id="5389689214216997400" at="32,48,33,28" concept="1" />
      <node id="5389689214216997400" at="33,28,34,81" concept="1" />
      <node id="5389689214216997400" at="34,81,35,81" concept="1" />
      <node id="5389689214216997400" at="35,81,36,81" concept="1" />
      <node id="5389689214216997400" at="36,81,37,80" concept="1" />
      <node id="5389689214216997400" at="37,80,38,81" concept="1" />
      <node id="5389689214216997400" at="38,81,39,81" concept="1" />
      <node id="5389689214216997400" at="39,81,40,80" concept="1" />
      <node id="5389689214216997400" at="40,80,41,81" concept="1" />
      <node id="5389689214216997400" at="41,81,42,22" concept="6" />
      <node id="5389689214216997405" at="44,88,45,94" concept="5" />
      <node id="5389689214216997405" at="45,94,46,47" concept="1" />
      <node id="5389689214216997405" at="46,47,47,34" concept="5" />
      <node id="5389689214216997405" at="47,34,48,66" concept="1" />
      <node id="5389689214216997405" at="48,66,49,40" concept="1" />
      <node id="5389689214216997405" at="49,40,50,34" concept="1" />
      <node id="5389689214216997405" at="50,34,51,22" concept="6" />
      <node id="5389689214216997412" at="53,88,54,82" concept="5" />
      <node id="5389689214216997412" at="54,82,55,29" concept="1" />
      <node id="5389689214216997412" at="55,29,56,42" concept="1" />
      <node id="5389689214216997412" at="56,42,57,26" concept="5" />
      <node id="5389689214216997412" at="57,26,58,58" concept="1" />
      <node id="5389689214216997412" at="58,58,59,42" concept="1" />
      <node id="5389689214216997412" at="59,42,60,73" concept="1" />
      <node id="5389689214216997412" at="60,73,61,57" concept="5" />
      <node id="5389689214216997412" at="62,35,63,82" concept="5" />
      <node id="5389689214216997412" at="63,82,64,112" concept="6" />
      <node id="5389689214216997412" at="65,10,66,22" concept="6" />
      <node id="5389689214217329190" at="68,88,69,87" concept="5" />
      <node id="5389689214217329190" at="69,87,70,47" concept="1" />
      <node id="5389689214217329190" at="70,47,71,34" concept="1" />
      <node id="5389689214217329190" at="71,34,72,22" concept="6" />
      <node id="5389689214216997400" at="74,87,75,255" concept="5" />
      <node id="5389689214216997400" at="75,255,76,33" concept="6" />
      <node id="5389689214216997400" at="79,118,80,49" concept="9" />
      <node id="5389689214216997400" at="82,55,83,59" concept="5" />
      <node id="5389689214216997400" at="83,59,84,41" concept="1" />
      <node id="5389689214216997400" at="84,41,85,24" concept="6" />
      <node id="5389689214216997400" at="88,118,89,380" concept="1" />
      <node id="5389689214216997400" at="91,41,92,35" concept="1" />
      <node id="5389689214216997400" at="96,44,97,54" concept="5" />
      <node id="5389689214216997400" at="97,54,98,41" concept="1" />
      <node id="5389689214216997400" at="98,41,99,0" concept="7" />
      <node id="5389689214216997400" at="99,0,100,40" concept="1" />
      <node id="5389689214216997400" at="100,40,101,24" concept="6" />
      <node id="5389689214216997400" at="103,40,104,25" concept="6" />
      <node id="5389689214216997407" at="107,88,108,87" concept="5" />
      <node id="5389689214216997407" at="108,87,109,47" concept="1" />
      <node id="5389689214216997407" at="109,47,110,34" concept="5" />
      <node id="5389689214216997407" at="110,34,111,68" concept="1" />
      <node id="5389689214216997407" at="111,68,112,63" concept="1" />
      <node id="5389689214216997407" at="112,63,113,40" concept="1" />
      <node id="5389689214216997407" at="113,40,114,34" concept="1" />
      <node id="5389689214216997407" at="114,34,115,22" concept="6" />
      <node id="5389689214217175696" at="117,88,118,89" concept="5" />
      <node id="5389689214217175696" at="118,89,119,47" concept="1" />
      <node id="5389689214217175696" at="119,47,120,34" concept="5" />
      <node id="5389689214217175696" at="120,34,121,66" concept="1" />
      <node id="5389689214217175696" at="121,66,122,61" concept="1" />
      <node id="5389689214217175696" at="122,61,123,40" concept="1" />
      <node id="5389689214217175696" at="123,40,124,34" concept="1" />
      <node id="5389689214217175696" at="124,34,125,22" concept="6" />
      <node id="5389689214216997400" at="127,87,128,253" concept="5" />
      <node id="5389689214216997400" at="128,253,129,33" concept="6" />
      <node id="5389689214216997400" at="132,117,133,49" concept="9" />
      <node id="5389689214216997400" at="135,55,136,59" concept="5" />
      <node id="5389689214216997400" at="136,59,137,41" concept="1" />
      <node id="5389689214216997400" at="137,41,138,24" concept="6" />
      <node id="5389689214216997400" at="141,118,142,379" concept="1" />
      <node id="5389689214216997400" at="144,41,145,34" concept="1" />
      <node id="5389689214216997400" at="146,7,147,36" concept="5" />
      <node id="5389689214216997400" at="147,36,148,31" concept="5" />
      <node id="5389689214216997400" at="148,31,149,52" concept="5" />
      <node id="5389689214216997400" at="149,52,150,65" concept="1" />
      <node id="5389689214216997400" at="150,65,151,42" concept="1" />
      <node id="5389689214216997400" at="154,44,155,54" concept="5" />
      <node id="5389689214216997400" at="155,54,156,40" concept="1" />
      <node id="5389689214216997400" at="156,40,157,0" concept="7" />
      <node id="5389689214216997400" at="157,0,158,40" concept="1" />
      <node id="5389689214216997400" at="158,40,159,24" concept="6" />
      <node id="5389689214216997400" at="161,40,162,24" concept="6" />
      <node id="5389689214216997410" at="165,88,166,87" concept="5" />
      <node id="5389689214216997410" at="166,87,167,47" concept="1" />
      <node id="5389689214216997410" at="167,47,168,34" concept="5" />
      <node id="5389689214216997410" at="168,34,169,69" concept="1" />
      <node id="5389689214216997410" at="169,69,170,40" concept="1" />
      <node id="5389689214216997410" at="170,40,171,34" concept="1" />
      <node id="5389689214216997410" at="171,34,172,22" concept="6" />
      <node id="5389689214216997400" at="27,0,30,0" concept="4" trace="createEditorCell#(Ljetbrains/mps/openapi/editor/EditorContext;Lorg/jetbrains/mps/openapi/model/SNode;)Ljetbrains/mps/openapi/editor/cells/EditorCell;" />
      <node id="5389689214216997400" at="79,0,82,0" concept="0" trace="typeSingleRoleHandler_f7iv5z_d0#(Lorg/jetbrains/mps/openapi/model/SNode;Lorg/jetbrains/mps/openapi/language/SContainmentLink;Ljetbrains/mps/openapi/editor/EditorContext;)V" />
      <node id="5389689214216997400" at="87,70,90,7" concept="3" />
      <node id="5389689214216997400" at="90,7,93,7" concept="3" />
      <node id="5389689214216997400" at="103,0,106,0" concept="4" trace="getNoTargetText#()Ljava/lang/String;" />
      <node id="5389689214216997400" at="132,0,135,0" concept="0" trace="setSingleRoleHandler_f7iv5z_g0#(Lorg/jetbrains/mps/openapi/model/SNode;Lorg/jetbrains/mps/openapi/language/SContainmentLink;Ljetbrains/mps/openapi/editor/EditorContext;)V" />
      <node id="5389689214216997400" at="140,70,143,7" concept="3" />
      <node id="5389689214216997400" at="143,7,146,7" concept="3" />
      <node id="5389689214216997400" at="161,0,164,0" concept="4" trace="getNoTargetText#()Ljava/lang/String;" />
      <node id="5389689214216997400" at="74,0,78,0" concept="4" trace="createRefNode_f7iv5z_d0#(Ljetbrains/mps/openapi/editor/EditorContext;Lorg/jetbrains/mps/openapi/model/SNode;)Ljetbrains/mps/openapi/editor/cells/EditorCell;" />
      <node id="5389689214216997400" at="127,0,131,0" concept="4" trace="createRefNode_f7iv5z_g0#(Ljetbrains/mps/openapi/editor/EditorContext;Lorg/jetbrains/mps/openapi/model/SNode;)Ljetbrains/mps/openapi/editor/cells/EditorCell;" />
      <node id="5389689214216997412" at="61,57,66,22" concept="3" />
      <node id="5389689214216997400" at="82,0,87,0" concept="4" trace="createChildCell#(Lorg/jetbrains/mps/openapi/model/SNode;)Ljetbrains/mps/openapi/editor/cells/EditorCell;" />
      <node id="5389689214216997400" at="135,0,140,0" concept="4" trace="createChildCell#(Lorg/jetbrains/mps/openapi/model/SNode;)Ljetbrains/mps/openapi/editor/cells/EditorCell;" />
      <node id="5389689214217329190" at="68,0,74,0" concept="4" trace="createConstant_f7iv5z_c0#(Ljetbrains/mps/openapi/editor/EditorContext;Lorg/jetbrains/mps/openapi/model/SNode;)Ljetbrains/mps/openapi/editor/cells/EditorCell;" />
      <node id="5389689214216997400" at="87,0,95,0" concept="4" trace="installCellInfo#(Lorg/jetbrains/mps/openapi/model/SNode;Ljetbrains/mps/openapi/editor/cells/EditorCell;)V" />
      <node id="5389689214216997400" at="95,0,103,0" concept="4" trace="createEmptyCell#()Ljetbrains/mps/openapi/editor/cells/EditorCell;" />
      <node id="5389689214216997400" at="153,0,161,0" concept="4" trace="createEmptyCell#()Ljetbrains/mps/openapi/editor/cells/EditorCell;" />
      <node id="5389689214216997405" at="44,0,53,0" concept="4" trace="createConstant_f7iv5z_a0#(Ljetbrains/mps/openapi/editor/EditorContext;Lorg/jetbrains/mps/openapi/model/SNode;)Ljetbrains/mps/openapi/editor/cells/EditorCell;" />
      <node id="5389689214216997410" at="165,0,174,0" concept="4" trace="createConstant_f7iv5z_h0#(Ljetbrains/mps/openapi/editor/EditorContext;Lorg/jetbrains/mps/openapi/model/SNode;)Ljetbrains/mps/openapi/editor/cells/EditorCell;" />
      <node id="5389689214216997407" at="107,0,117,0" concept="4" trace="createConstant_f7iv5z_e0#(Ljetbrains/mps/openapi/editor/EditorContext;Lorg/jetbrains/mps/openapi/model/SNode;)Ljetbrains/mps/openapi/editor/cells/EditorCell;" />
      <node id="5389689214217175696" at="117,0,127,0" concept="4" trace="createConstant_f7iv5z_f0#(Ljetbrains/mps/openapi/editor/EditorContext;Lorg/jetbrains/mps/openapi/model/SNode;)Ljetbrains/mps/openapi/editor/cells/EditorCell;" />
      <node id="5389689214216997400" at="140,0,153,0" concept="4" trace="installCellInfo#(Lorg/jetbrains/mps/openapi/model/SNode;Ljetbrains/mps/openapi/editor/cells/EditorCell;)V" />
      <node id="5389689214216997400" at="30,0,44,0" concept="4" trace="createCollection_f7iv5z_a#(Ljetbrains/mps/openapi/editor/EditorContext;Lorg/jetbrains/mps/openapi/model/SNode;)Ljetbrains/mps/openapi/editor/cells/EditorCell;" />
      <node id="5389689214216997412" at="53,0,68,0" concept="4" trace="createProperty_f7iv5z_b0#(Ljetbrains/mps/openapi/editor/EditorContext;Lorg/jetbrains/mps/openapi/model/SNode;)Ljetbrains/mps/openapi/editor/cells/EditorCell;" />
      <scope id="5389689214216997400" at="27,79,28,63" />
      <scope id="5389689214216997400" at="79,118,80,49" />
      <scope id="5389689214216997400" at="88,118,89,380" />
      <scope id="5389689214216997400" at="91,41,92,35" />
      <scope id="5389689214216997400" at="103,40,104,25" />
      <scope id="5389689214216997400" at="132,117,133,49" />
      <scope id="5389689214216997400" at="141,118,142,379" />
      <scope id="5389689214216997400" at="144,41,145,34" />
      <scope id="5389689214216997400" at="161,40,162,24" />
      <scope id="5389689214216997412" at="62,35,64,112">
        <var name="manager" id="5389689214216997412" />
      </scope>
      <scope id="5389689214216997400" at="74,87,76,33">
        <var name="provider" id="5389689214216997400" />
      </scope>
      <scope id="5389689214216997400" at="127,87,129,33">
        <var name="provider" id="5389689214216997400" />
      </scope>
      <scope id="5389689214216997400" at="27,0,30,0">
        <var name="editorContext" id="5389689214216997400" />
        <var name="node" id="5389689214216997400" />
      </scope>
      <scope id="5389689214216997400" at="79,0,82,0">
>>>>>>> bd830ede
        <var name="containmentLink" id="5389689214216997400" />
        <var name="context" id="5389689214216997400" />
        <var name="ownerNode" id="5389689214216997400" />
      </scope>
<<<<<<< HEAD
      <scope id="5389689214216997400" at="102,55,105,24">
        <var name="editorCell" id="5389689214216997400" />
      </scope>
      <scope id="5389689214216997400" at="123,0,126,0" />
      <scope id="5389689214216997400" at="152,0,155,0">
=======
      <scope id="5389689214216997400" at="82,55,85,24">
        <var name="editorCell" id="5389689214216997400" />
      </scope>
      <scope id="5389689214216997400" at="103,0,106,0" />
      <scope id="5389689214216997400" at="132,0,135,0">
>>>>>>> bd830ede
        <var name="containmentLink" id="5389689214216997400" />
        <var name="context" id="5389689214216997400" />
        <var name="ownerNode" id="5389689214216997400" />
      </scope>
<<<<<<< HEAD
      <scope id="5389689214216997400" at="155,55,158,24">
        <var name="editorCell" id="5389689214216997400" />
      </scope>
      <scope id="5389689214216997400" at="179,0,182,0" />
      <scope id="5389689214216997400" at="33,0,37,0">
        <var name="context" id="5389689214216997400" />
        <var name="node" id="5389689214216997400" />
      </scope>
      <scope id="5389689214217329190" at="88,49,92,22">
        <var name="editorCell" id="5389689214217329190" />
      </scope>
      <scope id="5389689214216997400" at="94,0,98,0" />
      <scope id="5389689214216997400" at="147,0,151,0" />
      <scope id="5389689214216997400" at="38,0,43,0" />
      <scope id="5389689214216997400" at="102,0,107,0">
        <var name="child" id="5389689214216997400" />
      </scope>
      <scope id="5389689214216997400" at="116,44,121,24">
        <var name="editorCell" id="5389689214216997400" />
      </scope>
      <scope id="5389689214216997400" at="155,0,160,0">
        <var name="child" id="5389689214216997400" />
      </scope>
      <scope id="5389689214216997400" at="172,44,177,24">
        <var name="editorCell" id="5389689214216997400" />
      </scope>
      <scope id="5389689214217329190" at="88,0,94,0" />
      <scope id="5389689214216997400" at="107,70,113,7" />
      <scope id="5389689214216997405" at="63,49,70,22">
        <var name="editorCell" id="5389689214216997405" />
        <var name="style" id="5389689214216997405" />
      </scope>
      <scope id="5389689214216997410" at="183,49,190,22">
        <var name="editorCell" id="5389689214216997410" />
        <var name="style" id="5389689214216997410" />
      </scope>
      <scope id="5389689214216997400" at="107,0,115,0">
        <var name="child" id="5389689214216997400" />
        <var name="editorCell" id="5389689214216997400" />
      </scope>
      <scope id="5389689214216997400" at="115,0,123,0" />
      <scope id="5389689214216997407" at="127,49,135,22">
        <var name="editorCell" id="5389689214216997407" />
        <var name="style" id="5389689214216997407" />
      </scope>
      <scope id="5389689214217175696" at="137,49,145,22">
        <var name="editorCell" id="5389689214217175696" />
        <var name="style" id="5389689214217175696" />
      </scope>
      <scope id="5389689214216997400" at="171,0,179,0" />
      <scope id="5389689214216997405" at="63,0,72,0" />
      <scope id="5389689214216997400" at="160,70,169,42">
        <var name="style" id="5389689214216997400" />
      </scope>
      <scope id="5389689214216997410" at="183,0,192,0" />
      <scope id="5389689214216997407" at="127,0,137,0" />
      <scope id="5389689214217175696" at="137,0,147,0" />
      <scope id="5389689214216997400" at="160,0,171,0">
=======
      <scope id="5389689214216997400" at="135,55,138,24">
        <var name="editorCell" id="5389689214216997400" />
      </scope>
      <scope id="5389689214216997400" at="161,0,164,0" />
      <scope id="5389689214217329190" at="68,88,72,22">
        <var name="editorCell" id="5389689214217329190" />
      </scope>
      <scope id="5389689214216997400" at="74,0,78,0">
        <var name="editorContext" id="5389689214216997400" />
        <var name="node" id="5389689214216997400" />
      </scope>
      <scope id="5389689214216997400" at="127,0,131,0">
        <var name="editorContext" id="5389689214216997400" />
        <var name="node" id="5389689214216997400" />
      </scope>
      <scope id="5389689214216997400" at="82,0,87,0">
        <var name="child" id="5389689214216997400" />
      </scope>
      <scope id="5389689214216997400" at="96,44,101,24">
        <var name="editorCell" id="5389689214216997400" />
      </scope>
      <scope id="5389689214216997400" at="135,0,140,0">
        <var name="child" id="5389689214216997400" />
      </scope>
      <scope id="5389689214216997400" at="154,44,159,24">
        <var name="editorCell" id="5389689214216997400" />
      </scope>
      <scope id="5389689214217329190" at="68,0,74,0">
        <var name="editorContext" id="5389689214217329190" />
        <var name="node" id="5389689214217329190" />
      </scope>
      <scope id="5389689214216997400" at="87,70,93,7" />
      <scope id="5389689214216997405" at="44,88,51,22">
        <var name="editorCell" id="5389689214216997405" />
        <var name="style" id="5389689214216997405" />
      </scope>
      <scope id="5389689214216997410" at="165,88,172,22">
        <var name="editorCell" id="5389689214216997410" />
        <var name="style" id="5389689214216997410" />
      </scope>
      <scope id="5389689214216997400" at="87,0,95,0">
        <var name="child" id="5389689214216997400" />
        <var name="editorCell" id="5389689214216997400" />
      </scope>
      <scope id="5389689214216997400" at="95,0,103,0" />
      <scope id="5389689214216997407" at="107,88,115,22">
        <var name="editorCell" id="5389689214216997407" />
        <var name="style" id="5389689214216997407" />
      </scope>
      <scope id="5389689214217175696" at="117,88,125,22">
        <var name="editorCell" id="5389689214217175696" />
        <var name="style" id="5389689214217175696" />
      </scope>
      <scope id="5389689214216997400" at="153,0,161,0" />
      <scope id="5389689214216997405" at="44,0,53,0">
        <var name="editorContext" id="5389689214216997405" />
        <var name="node" id="5389689214216997405" />
      </scope>
      <scope id="5389689214216997410" at="165,0,174,0">
        <var name="editorContext" id="5389689214216997410" />
        <var name="node" id="5389689214216997410" />
      </scope>
      <scope id="5389689214216997407" at="107,0,117,0">
        <var name="editorContext" id="5389689214216997407" />
        <var name="node" id="5389689214216997407" />
      </scope>
      <scope id="5389689214217175696" at="117,0,127,0">
        <var name="editorContext" id="5389689214217175696" />
        <var name="node" id="5389689214217175696" />
      </scope>
      <scope id="5389689214216997400" at="140,70,151,42">
        <var name="editorContext" id="5389689214216997400" />
        <var name="node" id="5389689214216997400" />
        <var name="style" id="5389689214216997400" />
      </scope>
      <scope id="5389689214216997400" at="30,89,42,22">
        <var name="editorCell" id="5389689214216997400" />
      </scope>
      <scope id="5389689214216997412" at="53,88,66,22">
        <var name="attributeConcept" id="5389689214216997412" />
        <var name="editorCell" id="5389689214216997412" />
        <var name="provider" id="5389689214216997412" />
      </scope>
      <scope id="5389689214216997400" at="140,0,153,0">
>>>>>>> bd830ede
        <var name="child" id="5389689214216997400" />
        <var name="editorCell" id="5389689214216997400" />
      </scope>
      <scope id="5389689214216997400" at="48,50,61,22">
        <var name="editorCell" id="5389689214216997400" />
      </scope>
<<<<<<< HEAD
      <scope id="5389689214216997412" at="72,49,86,22">
        <var name="attributeConcept" id="5389689214216997412" />
        <var name="attributeKind" id="5389689214216997412" />
        <var name="editorCell" id="5389689214216997412" />
        <var name="provider" id="5389689214216997412" />
      </scope>
      <scope id="5389689214216997400" at="48,0,63,0" />
      <scope id="5389689214216997412" at="72,0,88,0" />
      <unit id="5389689214216997400" at="98,0,127,0" name="jetbrains.mps.baseLanguage.builders.editor.SimpleBuilderProperty_EditorBuilder_a$typeSingleRoleHandler_f7iv5z_d0" />
      <unit id="5389689214216997400" at="151,0,183,0" name="jetbrains.mps.baseLanguage.builders.editor.SimpleBuilderProperty_EditorBuilder_a$setSingleRoleHandler_f7iv5z_g0" />
      <unit id="5389689214216997400" at="29,0,193,0" name="jetbrains.mps.baseLanguage.builders.editor.SimpleBuilderProperty_EditorBuilder_a" />
=======
      <scope id="5389689214216997412" at="53,0,68,0">
        <var name="editorContext" id="5389689214216997412" />
        <var name="node" id="5389689214216997412" />
      </scope>
      <unit id="5389689214216997400" at="78,0,107,0" name="jetbrains.mps.baseLanguage.builders.editor.SimpleBuilderProperty_Editor$typeSingleRoleHandler_f7iv5z_d0" />
      <unit id="5389689214216997400" at="131,0,165,0" name="jetbrains.mps.baseLanguage.builders.editor.SimpleBuilderProperty_Editor$setSingleRoleHandler_f7iv5z_g0" />
      <unit id="5389689214216997400" at="26,0,175,0" name="jetbrains.mps.baseLanguage.builders.editor.SimpleBuilderProperty_Editor" />
>>>>>>> bd830ede
    </file>
  </root>
  <root nodeRef="r:4b2fc856-1e6f-49a5-825e-2904bdab655c(jetbrains.mps.baseLanguage.builders.editor)/5389689214217248371">
    <file name="SimpleBuilderPropertyExpression_Editor.java">
      <node id="5389689214217248371" at="11,79,12,97" concept="6" />
      <node id="5389689214217248371" at="11,0,14,0" concept="4" trace="createEditorCell#(Ljetbrains/mps/openapi/editor/EditorContext;Lorg/jetbrains/mps/openapi/model/SNode;)Ljetbrains/mps/openapi/editor/cells/EditorCell;" />
      <scope id="5389689214217248371" at="11,79,12,97" />
      <scope id="5389689214217248371" at="11,0,14,0">
        <var name="editorContext" id="5389689214217248371" />
        <var name="node" id="5389689214217248371" />
      </scope>
      <unit id="5389689214217248371" at="10,0,15,0" name="jetbrains.mps.baseLanguage.builders.editor.SimpleBuilderPropertyExpression_Editor" />
    </file>
    <file name="SimpleBuilderPropertyExpression_EditorBuilder_a.java">
      <node id="5389689214217248371" at="19,111,20,19" concept="10" />
      <node id="5389689214217248371" at="20,19,21,18" concept="1" />
      <node id="5389689214217248371" at="26,26,27,18" concept="6" />
      <node id="5389689214217248371" at="30,39,31,38" concept="6" />
      <node id="2886182022232400598" at="34,49,35,119" concept="5" />
      <node id="2886182022232400598" at="35,119,36,72" concept="5" />
      <node id="2886182022232400598" at="37,26,38,27" concept="1" />
      <node id="2886182022232400598" at="38,27,39,64" concept="1" />
      <node id="2886182022232400598" at="40,5,41,34" concept="5" />
      <node id="2886182022232400598" at="41,34,42,84" concept="1" />
      <node id="2886182022232400598" at="42,84,43,40" concept="1" />
      <node id="2886182022232400598" at="43,40,44,22" concept="6" />
      <node id="5389689214217248371" at="16,0,18,0" concept="2" trace="myNode" />
      <node id="5389689214217248371" at="30,0,33,0" concept="4" trace="createCell#()Ljetbrains/mps/openapi/editor/cells/EditorCell;" />
      <node id="5389689214217248371" at="19,0,23,0" concept="0" trace="SimpleBuilderPropertyExpression_EditorBuilder_a#(Ljetbrains/mps/openapi/editor/EditorContext;Lorg/jetbrains/mps/openapi/model/SNode;)V" />
      <node id="2886182022232400598" at="36,72,40,5" concept="3" />
      <node id="5389689214217248371" at="24,0,29,0" concept="4" trace="getNode#()Lorg/jetbrains/mps/openapi/model/SNode;" />
      <node id="2886182022232400598" at="34,0,46,0" concept="4" trace="createComponent_8jn2uj_a#()Ljetbrains/mps/openapi/editor/cells/EditorCell;" />
      <scope id="5389689214217248371" at="26,26,27,18" />
      <scope id="5389689214217248371" at="30,39,31,38" />
      <scope id="5389689214217248371" at="19,111,21,18" />
      <scope id="2886182022232400598" at="37,26,39,64" />
      <scope id="5389689214217248371" at="30,0,33,0" />
      <scope id="5389689214217248371" at="19,0,23,0">
        <var name="context" id="5389689214217248371" />
        <var name="node" id="5389689214217248371" />
      </scope>
      <scope id="5389689214217248371" at="24,0,29,0" />
      <scope id="2886182022232400598" at="34,49,44,22">
        <var name="bigCell" id="2886182022232400598" />
        <var name="editorCell" id="2886182022232400598" />
        <var name="style" id="2886182022232400598" />
      </scope>
      <scope id="2886182022232400598" at="34,0,46,0" />
      <unit id="5389689214217248371" at="15,0,47,0" name="jetbrains.mps.baseLanguage.builders.editor.SimpleBuilderPropertyExpression_EditorBuilder_a" />
    </file>
  </root>
  <root nodeRef="r:4b2fc856-1e6f-49a5-825e-2904bdab655c(jetbrains.mps.baseLanguage.builders.editor)/5389689214217404514">
    <file name="SimpleBuilderPropertyBuilder_Editor.java">
<<<<<<< HEAD
      <node id="5389689214217404514" at="11,79,12,94" concept="6" />
      <node id="5389689214217404514" at="11,0,14,0" concept="4" trace="createEditorCell#(Ljetbrains/mps/openapi/editor/EditorContext;Lorg/jetbrains/mps/openapi/model/SNode;)Ljetbrains/mps/openapi/editor/cells/EditorCell;" />
      <scope id="5389689214217404514" at="11,79,12,94" />
      <scope id="5389689214217404514" at="11,0,14,0">
        <var name="editorContext" id="5389689214217404514" />
        <var name="node" id="5389689214217404514" />
      </scope>
      <unit id="5389689214217404514" at="10,0,15,0" name="jetbrains.mps.baseLanguage.builders.editor.SimpleBuilderPropertyBuilder_Editor" />
    </file>
    <file name="SimpleBuilderPropertyBuilder_EditorBuilder_a.java">
      <node id="5389689214217404514" at="29,108,30,19" concept="10" />
      <node id="5389689214217404514" at="30,19,31,18" concept="1" />
      <node id="5389689214217404514" at="36,26,37,18" concept="6" />
      <node id="5389689214217404514" at="40,39,41,39" concept="6" />
      <node id="5389689214217404514" at="44,50,45,103" concept="5" />
      <node id="5389689214217404514" at="45,103,46,48" concept="1" />
      <node id="5389689214217404514" at="46,48,47,28" concept="1" />
      <node id="5389689214217404514" at="47,28,48,65" concept="1" />
      <node id="5389689214217404514" at="48,65,49,56" concept="1" />
      <node id="5389689214217404514" at="49,56,50,57" concept="1" />
      <node id="5389689214217404514" at="50,57,51,56" concept="1" />
      <node id="5389689214217404514" at="51,56,52,22" concept="6" />
      <node id="5389689214217404514" at="54,48,55,88" concept="5" />
      <node id="5389689214217404514" at="55,88,56,36" concept="1" />
      <node id="5389689214217404514" at="56,36,57,49" concept="1" />
      <node id="5389689214217404514" at="57,49,58,26" concept="5" />
      <node id="5389689214217404514" at="58,26,59,109" concept="1" />
      <node id="5389689214217404514" at="59,109,60,63" concept="1" />
      <node id="5389689214217404514" at="61,39,62,40" concept="1" />
      <node id="5389689214217404514" at="62,40,63,40" concept="1" />
      <node id="5389689214217404514" at="64,5,65,73" concept="1" />
      <node id="5389689214217404514" at="65,73,66,57" concept="5" />
      <node id="5389689214217404514" at="66,57,67,59" concept="5" />
      <node id="5389689214217404514" at="68,35,69,87" concept="5" />
      <node id="5389689214217404514" at="69,87,70,94" concept="6" />
      <node id="5389689214217404514" at="71,10,72,22" concept="6" />
      <node id="5389689214217404514" at="75,33,76,14" concept="10" />
      <node id="5389689214217404514" at="78,69,79,57" concept="6" />
      <node id="5389689214217404514" at="81,81,82,41" concept="7" />
      <node id="5389689214217404514" at="82,41,83,136" concept="6" />
      <node id="5389689214217404514" at="89,0,90,0" concept="2" trace="myReferencingNode" />
      <node id="5389689214217404514" at="91,119,92,21" concept="10" />
      <node id="5389689214217404514" at="92,21,93,42" concept="1" />
      <node id="5389689214217404514" at="93,42,94,20" concept="1" />
      <node id="5389689214217404514" at="97,41,98,42" concept="6" />
      <node id="5389689214217404514" at="103,28,104,20" concept="6" />
      <node id="5389689214217404522" at="107,53,108,91" concept="5" />
      <node id="5389689214217404522" at="108,91,109,31" concept="1" />
      <node id="5389689214217404522" at="109,31,110,44" concept="1" />
      <node id="5389689214217404522" at="110,44,111,33" concept="1" />
      <node id="5389689214217404522" at="111,33,112,28" concept="5" />
      <node id="5389689214217404522" at="112,28,113,65" concept="1" />
      <node id="5389689214217404522" at="113,65,114,44" concept="1" />
      <node id="5389689214217404522" at="114,44,115,75" concept="1" />
      <node id="5389689214217404522" at="115,75,116,59" concept="5" />
      <node id="5389689214217404522" at="116,59,117,61" concept="5" />
      <node id="5389689214217404522" at="118,37,119,89" concept="5" />
      <node id="5389689214217404522" at="119,89,120,96" concept="6" />
      <node id="5389689214217404522" at="121,12,122,24" concept="6" />
      <node id="5389689214217404524" at="125,49,126,94" concept="5" />
      <node id="5389689214217404524" at="126,94,127,47" concept="1" />
      <node id="5389689214217404524" at="127,47,128,34" concept="1" />
      <node id="5389689214217404524" at="128,34,129,22" concept="6" />
      <node id="5389689214217404514" at="131,48,132,280" concept="5" />
      <node id="5389689214217404514" at="132,280,133,33" concept="6" />
      <node id="5389689214217404514" at="136,119,137,49" concept="10" />
      <node id="5389689214217404514" at="139,55,140,59" concept="5" />
      <node id="5389689214217404514" at="140,59,141,41" concept="1" />
      <node id="5389689214217404514" at="141,41,142,24" concept="6" />
      <node id="5389689214217404514" at="145,118,146,383" concept="1" />
      <node id="5389689214217404514" at="148,41,149,36" concept="1" />
      <node id="5389689214217404514" at="153,44,154,54" concept="5" />
      <node id="5389689214217404514" at="154,54,155,42" concept="1" />
      <node id="5389689214217404514" at="155,42,156,0" concept="8" />
      <node id="5389689214217404514" at="156,0,157,40" concept="1" />
      <node id="5389689214217404514" at="157,40,158,24" concept="6" />
      <node id="5389689214217404514" at="160,40,161,26" concept="6" />
      <node id="5389689214217404514" at="26,0,28,0" concept="2" trace="myNode" />
      <node id="5389689214217404514" at="87,0,89,0" concept="2" trace="myNode" />
      <node id="5389689214217404514" at="40,0,43,0" concept="4" trace="createCell#()Ljetbrains/mps/openapi/editor/cells/EditorCell;" />
      <node id="5389689214217404514" at="75,0,78,0" concept="0" trace="_Inline_h7sg9j_a0a#()V" />
      <node id="5389689214217404514" at="78,0,81,0" concept="4" trace="createEditorCell#(Ljetbrains/mps/openapi/editor/EditorContext;)Ljetbrains/mps/openapi/editor/cells/EditorCell;" />
      <node id="5389689214217404514" at="97,0,100,0" concept="4" trace="createCell#()Ljetbrains/mps/openapi/editor/cells/EditorCell;" />
      <node id="5389689214217404514" at="136,0,139,0" concept="0" trace="valueSingleRoleHandler_h7sg9j_c0#(Lorg/jetbrains/mps/openapi/model/SNode;Lorg/jetbrains/mps/openapi/language/SContainmentLink;Ljetbrains/mps/openapi/editor/EditorContext;)V" />
      <node id="5389689214217404514" at="144,70,147,7" concept="3" />
      <node id="5389689214217404514" at="147,7,150,7" concept="3" />
      <node id="5389689214217404514" at="160,0,163,0" concept="4" trace="getNoTargetText#()Ljava/lang/String;" />
      <node id="5389689214217404514" at="29,0,33,0" concept="0" trace="SimpleBuilderPropertyBuilder_EditorBuilder_a#(Ljetbrains/mps/openapi/editor/EditorContext;Lorg/jetbrains/mps/openapi/model/SNode;)V" />
      <node id="5389689214217404514" at="60,63,64,5" concept="3" />
      <node id="5389689214217404514" at="81,0,85,0" concept="4" trace="createEditorCell#(Ljetbrains/mps/openapi/editor/EditorContext;Lorg/jetbrains/mps/openapi/model/SNode;)Ljetbrains/mps/openapi/editor/cells/EditorCell;" />
      <node id="5389689214217404514" at="131,0,135,0" concept="4" trace="createRefNode_h7sg9j_c0#()Ljetbrains/mps/openapi/editor/cells/EditorCell;" />
      <node id="5389689214217404514" at="34,0,39,0" concept="4" trace="getNode#()Lorg/jetbrains/mps/openapi/model/SNode;" />
      <node id="5389689214217404514" at="67,59,72,22" concept="3" />
      <node id="5389689214217404514" at="91,0,96,0" concept="0" trace="Inline_Builder_h7sg9j_a0a#(Ljetbrains/mps/openapi/editor/EditorContext;Lorg/jetbrains/mps/openapi/model/SNode;Lorg/jetbrains/mps/openapi/model/SNode;)V" />
      <node id="5389689214217404514" at="101,0,106,0" concept="4" trace="getNode#()Lorg/jetbrains/mps/openapi/model/SNode;" />
      <node id="5389689214217404522" at="117,61,122,24" concept="3" />
      <node id="5389689214217404514" at="139,0,144,0" concept="4" trace="createChildCell#(Lorg/jetbrains/mps/openapi/model/SNode;)Ljetbrains/mps/openapi/editor/cells/EditorCell;" />
      <node id="5389689214217404524" at="125,0,131,0" concept="4" trace="createConstant_h7sg9j_b0#()Ljetbrains/mps/openapi/editor/cells/EditorCell;" />
      <node id="5389689214217404514" at="144,0,152,0" concept="4" trace="installCellInfo#(Lorg/jetbrains/mps/openapi/model/SNode;Ljetbrains/mps/openapi/editor/cells/EditorCell;)V" />
      <node id="5389689214217404514" at="152,0,160,0" concept="4" trace="createEmptyCell#()Ljetbrains/mps/openapi/editor/cells/EditorCell;" />
      <node id="5389689214217404514" at="44,0,54,0" concept="4" trace="createCollection_h7sg9j_a#()Ljetbrains/mps/openapi/editor/cells/EditorCell;" />
      <node id="5389689214217404522" at="107,0,124,0" concept="4" trace="createProperty_h7sg9j_a0a0#()Ljetbrains/mps/openapi/editor/cells/EditorCell;" />
      <node id="5389689214217404514" at="54,0,74,0" concept="4" trace="createRefCell_h7sg9j_a0#()Ljetbrains/mps/openapi/editor/cells/EditorCell;" />
      <scope id="5389689214217404514" at="36,26,37,18" />
      <scope id="5389689214217404514" at="40,39,41,39" />
      <scope id="5389689214217404514" at="75,33,76,14" />
      <scope id="5389689214217404514" at="78,69,79,57" />
      <scope id="5389689214217404514" at="97,41,98,42" />
      <scope id="5389689214217404514" at="103,28,104,20" />
      <scope id="5389689214217404514" at="136,119,137,49" />
      <scope id="5389689214217404514" at="145,118,146,383" />
      <scope id="5389689214217404514" at="148,41,149,36" />
      <scope id="5389689214217404514" at="160,40,161,26" />
      <scope id="5389689214217404514" at="29,108,31,18" />
      <scope id="5389689214217404514" at="61,39,63,40" />
      <scope id="5389689214217404514" at="68,35,70,94">
        <var name="manager" id="5389689214217404514" />
      </scope>
      <scope id="5389689214217404514" at="81,81,83,136" />
      <scope id="5389689214217404522" at="118,37,120,96">
        <var name="manager" id="5389689214217404522" />
      </scope>
      <scope id="5389689214217404514" at="131,48,133,33">
=======
      <node id="5389689214217404514" at="25,79,26,63" concept="6" />
      <node id="5389689214217404514" at="28,89,29,96" concept="5" />
      <node id="5389689214217404514" at="29,96,30,48" concept="1" />
      <node id="5389689214217404514" at="30,48,31,28" concept="1" />
      <node id="5389689214217404514" at="31,28,32,80" concept="1" />
      <node id="5389689214217404514" at="32,80,33,81" concept="1" />
      <node id="5389689214217404514" at="33,81,34,80" concept="1" />
      <node id="5389689214217404514" at="34,80,35,22" concept="6" />
      <node id="5389689214217404514" at="37,87,38,81" concept="5" />
      <node id="5389689214217404514" at="38,81,39,36" concept="1" />
      <node id="5389689214217404514" at="39,36,40,49" concept="1" />
      <node id="5389689214217404514" at="40,49,41,26" concept="5" />
      <node id="5389689214217404514" at="41,26,42,100" concept="1" />
      <node id="5389689214217404514" at="42,100,43,58" concept="1" />
      <node id="5389689214217404514" at="44,39,45,40" concept="1" />
      <node id="5389689214217404514" at="45,40,46,40" concept="1" />
      <node id="5389689214217404514" at="47,5,48,73" concept="1" />
      <node id="5389689214217404514" at="48,73,49,57" concept="5" />
      <node id="5389689214217404514" at="50,35,51,82" concept="5" />
      <node id="5389689214217404514" at="51,82,52,112" concept="6" />
      <node id="5389689214217404514" at="53,10,54,22" concept="6" />
      <node id="5389689214217404520" at="57,33,58,14" concept="9" />
      <node id="5389689214217404520" at="60,69,61,67" concept="6" />
      <node id="5389689214217404520" at="63,81,64,66" concept="6" />
      <node id="5389689214217404522" at="66,92,67,84" concept="5" />
      <node id="5389689214217404522" at="67,84,68,31" concept="1" />
      <node id="5389689214217404522" at="68,31,69,44" concept="1" />
      <node id="5389689214217404522" at="69,44,70,33" concept="1" />
      <node id="5389689214217404522" at="70,33,71,28" concept="5" />
      <node id="5389689214217404522" at="71,28,72,60" concept="1" />
      <node id="5389689214217404522" at="72,60,73,44" concept="1" />
      <node id="5389689214217404522" at="73,44,74,75" concept="1" />
      <node id="5389689214217404522" at="74,75,75,59" concept="5" />
      <node id="5389689214217404522" at="76,37,77,84" concept="5" />
      <node id="5389689214217404522" at="77,84,78,114" concept="6" />
      <node id="5389689214217404522" at="79,12,80,24" concept="6" />
      <node id="5389689214217404524" at="83,88,84,87" concept="5" />
      <node id="5389689214217404524" at="84,87,85,47" concept="1" />
      <node id="5389689214217404524" at="85,47,86,34" concept="1" />
      <node id="5389689214217404524" at="86,34,87,22" concept="6" />
      <node id="5389689214217404514" at="89,87,90,264" concept="5" />
      <node id="5389689214217404514" at="90,264,91,33" concept="6" />
      <node id="5389689214217404514" at="94,119,95,49" concept="9" />
      <node id="5389689214217404514" at="97,55,98,59" concept="5" />
      <node id="5389689214217404514" at="98,59,99,41" concept="1" />
      <node id="5389689214217404514" at="99,41,100,24" concept="6" />
      <node id="5389689214217404514" at="103,118,104,381" concept="1" />
      <node id="5389689214217404514" at="106,41,107,36" concept="1" />
      <node id="5389689214217404514" at="111,44,112,54" concept="5" />
      <node id="5389689214217404514" at="112,54,113,42" concept="1" />
      <node id="5389689214217404514" at="113,42,114,0" concept="7" />
      <node id="5389689214217404514" at="114,0,115,40" concept="1" />
      <node id="5389689214217404514" at="115,40,116,24" concept="6" />
      <node id="5389689214217404514" at="118,40,119,26" concept="6" />
      <node id="5389689214217404514" at="25,0,28,0" concept="4" trace="createEditorCell#(Ljetbrains/mps/openapi/editor/EditorContext;Lorg/jetbrains/mps/openapi/model/SNode;)Ljetbrains/mps/openapi/editor/cells/EditorCell;" />
      <node id="5389689214217404520" at="57,0,60,0" concept="0" trace="_Inline_h7sg9j_a0a#()V" />
      <node id="5389689214217404520" at="60,0,63,0" concept="4" trace="createEditorCell#(Ljetbrains/mps/openapi/editor/EditorContext;)Ljetbrains/mps/openapi/editor/cells/EditorCell;" />
      <node id="5389689214217404520" at="63,0,66,0" concept="4" trace="createEditorCell#(Ljetbrains/mps/openapi/editor/EditorContext;Lorg/jetbrains/mps/openapi/model/SNode;)Ljetbrains/mps/openapi/editor/cells/EditorCell;" />
      <node id="5389689214217404514" at="94,0,97,0" concept="0" trace="valueSingleRoleHandler_h7sg9j_c0#(Lorg/jetbrains/mps/openapi/model/SNode;Lorg/jetbrains/mps/openapi/language/SContainmentLink;Ljetbrains/mps/openapi/editor/EditorContext;)V" />
      <node id="5389689214217404514" at="102,70,105,7" concept="3" />
      <node id="5389689214217404514" at="105,7,108,7" concept="3" />
      <node id="5389689214217404514" at="118,0,121,0" concept="4" trace="getNoTargetText#()Ljava/lang/String;" />
      <node id="5389689214217404514" at="43,58,47,5" concept="3" />
      <node id="5389689214217404514" at="89,0,93,0" concept="4" trace="createRefNode_h7sg9j_c0#(Ljetbrains/mps/openapi/editor/EditorContext;Lorg/jetbrains/mps/openapi/model/SNode;)Ljetbrains/mps/openapi/editor/cells/EditorCell;" />
      <node id="5389689214217404514" at="49,57,54,22" concept="3" />
      <node id="5389689214217404522" at="75,59,80,24" concept="3" />
      <node id="5389689214217404514" at="97,0,102,0" concept="4" trace="createChildCell#(Lorg/jetbrains/mps/openapi/model/SNode;)Ljetbrains/mps/openapi/editor/cells/EditorCell;" />
      <node id="5389689214217404524" at="83,0,89,0" concept="4" trace="createConstant_h7sg9j_b0#(Ljetbrains/mps/openapi/editor/EditorContext;Lorg/jetbrains/mps/openapi/model/SNode;)Ljetbrains/mps/openapi/editor/cells/EditorCell;" />
      <node id="5389689214217404514" at="102,0,110,0" concept="4" trace="installCellInfo#(Lorg/jetbrains/mps/openapi/model/SNode;Ljetbrains/mps/openapi/editor/cells/EditorCell;)V" />
      <node id="5389689214217404514" at="110,0,118,0" concept="4" trace="createEmptyCell#()Ljetbrains/mps/openapi/editor/cells/EditorCell;" />
      <node id="5389689214217404514" at="28,0,37,0" concept="4" trace="createCollection_h7sg9j_a#(Ljetbrains/mps/openapi/editor/EditorContext;Lorg/jetbrains/mps/openapi/model/SNode;)Ljetbrains/mps/openapi/editor/cells/EditorCell;" />
      <node id="5389689214217404522" at="66,0,82,0" concept="4" trace="createProperty_h7sg9j_a0a0#(Ljetbrains/mps/openapi/editor/EditorContext;Lorg/jetbrains/mps/openapi/model/SNode;)Ljetbrains/mps/openapi/editor/cells/EditorCell;" />
      <node id="5389689214217404514" at="37,0,56,0" concept="4" trace="createRefCell_h7sg9j_a0#(Ljetbrains/mps/openapi/editor/EditorContext;Lorg/jetbrains/mps/openapi/model/SNode;)Ljetbrains/mps/openapi/editor/cells/EditorCell;" />
      <scope id="5389689214217404514" at="25,79,26,63" />
      <scope id="5389689214217404520" at="57,33,58,14" />
      <scope id="5389689214217404520" at="60,69,61,67" />
      <scope id="5389689214217404520" at="63,81,64,66" />
      <scope id="5389689214217404514" at="94,119,95,49" />
      <scope id="5389689214217404514" at="103,118,104,381" />
      <scope id="5389689214217404514" at="106,41,107,36" />
      <scope id="5389689214217404514" at="118,40,119,26" />
      <scope id="5389689214217404514" at="44,39,46,40" />
      <scope id="5389689214217404514" at="50,35,52,112">
        <var name="manager" id="5389689214217404514" />
      </scope>
      <scope id="5389689214217404522" at="76,37,78,114">
        <var name="manager" id="5389689214217404522" />
      </scope>
      <scope id="5389689214217404514" at="89,87,91,33">
>>>>>>> bd830ede
        <var name="provider" id="5389689214217404514" />
      </scope>
      <scope id="5389689214217404514" at="40,0,43,0" />
      <scope id="5389689214217404514" at="75,0,78,0" />
      <scope id="5389689214217404514" at="78,0,81,0">
        <var name="editorContext" id="5389689214217404514" />
<<<<<<< HEAD
      </scope>
      <scope id="5389689214217404514" at="91,119,94,20" />
      <scope id="5389689214217404514" at="97,0,100,0" />
      <scope id="5389689214217404514" at="136,0,139,0">
=======
        <var name="node" id="5389689214217404514" />
      </scope>
      <scope id="5389689214217404520" at="57,0,60,0" />
      <scope id="5389689214217404520" at="60,0,63,0">
        <var name="editorContext" id="5389689214217404520" />
      </scope>
      <scope id="5389689214217404520" at="63,0,66,0">
        <var name="editorContext" id="5389689214217404520" />
        <var name="node" id="5389689214217404520" />
      </scope>
      <scope id="5389689214217404514" at="94,0,97,0">
>>>>>>> bd830ede
        <var name="containmentLink" id="5389689214217404514" />
        <var name="context" id="5389689214217404514" />
        <var name="ownerNode" id="5389689214217404514" />
      </scope>
<<<<<<< HEAD
      <scope id="5389689214217404514" at="139,55,142,24">
        <var name="editorCell" id="5389689214217404514" />
      </scope>
      <scope id="5389689214217404514" at="160,0,163,0" />
      <scope id="5389689214217404514" at="29,0,33,0">
        <var name="context" id="5389689214217404514" />
        <var name="node" id="5389689214217404514" />
      </scope>
      <scope id="5389689214217404514" at="81,0,85,0">
        <var name="editorContext" id="5389689214217404514" />
        <var name="node" id="5389689214217404514" />
      </scope>
      <scope id="5389689214217404524" at="125,49,129,22">
        <var name="editorCell" id="5389689214217404524" />
      </scope>
      <scope id="5389689214217404514" at="131,0,135,0" />
      <scope id="5389689214217404514" at="34,0,39,0" />
      <scope id="5389689214217404514" at="91,0,96,0">
        <var name="context" id="5389689214217404514" />
        <var name="node" id="5389689214217404514" />
        <var name="referencingNode" id="5389689214217404514" />
      </scope>
      <scope id="5389689214217404514" at="101,0,106,0" />
      <scope id="5389689214217404514" at="139,0,144,0">
        <var name="child" id="5389689214217404514" />
      </scope>
      <scope id="5389689214217404514" at="153,44,158,24">
        <var name="editorCell" id="5389689214217404514" />
      </scope>
      <scope id="5389689214217404524" at="125,0,131,0" />
      <scope id="5389689214217404514" at="144,70,150,7" />
      <scope id="5389689214217404514" at="44,50,52,22">
        <var name="editorCell" id="5389689214217404514" />
      </scope>
      <scope id="5389689214217404514" at="144,0,152,0">
        <var name="child" id="5389689214217404514" />
        <var name="editorCell" id="5389689214217404514" />
      </scope>
      <scope id="5389689214217404514" at="152,0,160,0" />
      <scope id="5389689214217404514" at="44,0,54,0" />
      <scope id="5389689214217404522" at="107,53,122,24">
=======
      <scope id="5389689214217404514" at="97,55,100,24">
        <var name="editorCell" id="5389689214217404514" />
      </scope>
      <scope id="5389689214217404514" at="118,0,121,0" />
      <scope id="5389689214217404524" at="83,88,87,22">
        <var name="editorCell" id="5389689214217404524" />
      </scope>
      <scope id="5389689214217404514" at="89,0,93,0">
        <var name="editorContext" id="5389689214217404514" />
        <var name="node" id="5389689214217404514" />
      </scope>
      <scope id="5389689214217404514" at="97,0,102,0">
        <var name="child" id="5389689214217404514" />
      </scope>
      <scope id="5389689214217404514" at="111,44,116,24">
        <var name="editorCell" id="5389689214217404514" />
      </scope>
      <scope id="5389689214217404524" at="83,0,89,0">
        <var name="editorContext" id="5389689214217404524" />
        <var name="node" id="5389689214217404524" />
      </scope>
      <scope id="5389689214217404514" at="102,70,108,7" />
      <scope id="5389689214217404514" at="28,89,35,22">
        <var name="editorCell" id="5389689214217404514" />
      </scope>
      <scope id="5389689214217404514" at="102,0,110,0">
        <var name="child" id="5389689214217404514" />
        <var name="editorCell" id="5389689214217404514" />
      </scope>
      <scope id="5389689214217404514" at="110,0,118,0" />
      <scope id="5389689214217404514" at="28,0,37,0">
        <var name="editorContext" id="5389689214217404514" />
        <var name="node" id="5389689214217404514" />
      </scope>
      <scope id="5389689214217404522" at="66,92,80,24">
>>>>>>> bd830ede
        <var name="attributeConcept" id="5389689214217404522" />
        <var name="editorCell" id="5389689214217404522" />
        <var name="provider" id="5389689214217404522" />
      </scope>
<<<<<<< HEAD
      <scope id="5389689214217404522" at="107,0,124,0" />
      <scope id="5389689214217404514" at="54,48,72,22">
=======
      <scope id="5389689214217404522" at="66,0,82,0">
        <var name="editorContext" id="5389689214217404522" />
        <var name="node" id="5389689214217404522" />
      </scope>
      <scope id="5389689214217404514" at="37,87,54,22">
>>>>>>> bd830ede
        <var name="attributeConcept" id="5389689214217404514" />
        <var name="editorCell" id="5389689214217404514" />
        <var name="provider" id="5389689214217404514" />
      </scope>
<<<<<<< HEAD
      <scope id="5389689214217404514" at="54,0,74,0" />
      <unit id="5389689214217404514" at="74,0,86,0" name="jetbrains.mps.baseLanguage.builders.editor.SimpleBuilderPropertyBuilder_EditorBuilder_a$_Inline_h7sg9j_a0a" />
      <unit id="5389689214217404514" at="135,0,164,0" name="jetbrains.mps.baseLanguage.builders.editor.SimpleBuilderPropertyBuilder_EditorBuilder_a$valueSingleRoleHandler_h7sg9j_c0" />
      <unit id="5389689214217404514" at="86,0,125,0" name="jetbrains.mps.baseLanguage.builders.editor.SimpleBuilderPropertyBuilder_EditorBuilder_a$Inline_Builder_h7sg9j_a0a" />
      <unit id="5389689214217404514" at="25,0,165,0" name="jetbrains.mps.baseLanguage.builders.editor.SimpleBuilderPropertyBuilder_EditorBuilder_a" />
=======
      <scope id="5389689214217404514" at="37,0,56,0">
        <var name="editorContext" id="5389689214217404514" />
        <var name="node" id="5389689214217404514" />
      </scope>
      <unit id="5389689214217404520" at="56,0,83,0" name="jetbrains.mps.baseLanguage.builders.editor.SimpleBuilderPropertyBuilder_Editor$_Inline_h7sg9j_a0a" />
      <unit id="5389689214217404514" at="93,0,122,0" name="jetbrains.mps.baseLanguage.builders.editor.SimpleBuilderPropertyBuilder_Editor$valueSingleRoleHandler_h7sg9j_c0" />
      <unit id="5389689214217404514" at="24,0,123,0" name="jetbrains.mps.baseLanguage.builders.editor.SimpleBuilderPropertyBuilder_Editor" />
>>>>>>> bd830ede
    </file>
  </root>
  <root nodeRef="r:4b2fc856-1e6f-49a5-825e-2904bdab655c(jetbrains.mps.baseLanguage.builders.editor)/5425713840853728671">
    <file name="SimpleBuilderParameter_Editor.java">
<<<<<<< HEAD
      <node id="5425713840853728671" at="11,79,12,88" concept="6" />
      <node id="5425713840853728671" at="11,0,14,0" concept="4" trace="createEditorCell#(Ljetbrains/mps/openapi/editor/EditorContext;Lorg/jetbrains/mps/openapi/model/SNode;)Ljetbrains/mps/openapi/editor/cells/EditorCell;" />
      <scope id="5425713840853728671" at="11,79,12,88" />
      <scope id="5425713840853728671" at="11,0,14,0">
        <var name="editorContext" id="5425713840853728671" />
        <var name="node" id="5425713840853728671" />
      </scope>
      <unit id="5425713840853728671" at="10,0,15,0" name="jetbrains.mps.baseLanguage.builders.editor.SimpleBuilderParameter_Editor" />
    </file>
    <file name="SimpleBuilderParameter_EditorBuilder_a.java">
      <node id="5425713840853728671" at="26,102,27,19" concept="10" />
      <node id="5425713840853728671" at="27,19,28,18" concept="1" />
      <node id="5425713840853728671" at="33,26,34,18" concept="6" />
      <node id="5425713840853728671" at="37,39,38,39" concept="6" />
      <node id="5425713840853728671" at="41,50,42,103" concept="5" />
      <node id="5425713840853728671" at="42,103,43,48" concept="1" />
      <node id="5425713840853728671" at="43,48,44,28" concept="1" />
      <node id="5425713840853728671" at="44,28,45,65" concept="1" />
      <node id="5425713840853728671" at="45,65,46,56" concept="1" />
      <node id="5425713840853728671" at="46,56,47,57" concept="1" />
      <node id="5425713840853728671" at="47,57,48,22" concept="6" />
      <node id="5425713840853728671" at="50,48,51,272" concept="5" />
      <node id="5425713840853728671" at="51,272,52,33" concept="6" />
      <node id="5425713840853728671" at="55,118,56,49" concept="10" />
      <node id="5425713840853728671" at="58,55,59,59" concept="5" />
      <node id="5425713840853728671" at="59,59,60,41" concept="1" />
      <node id="5425713840853728671" at="60,41,61,24" concept="6" />
      <node id="5425713840853728671" at="64,118,65,382" concept="1" />
      <node id="5425713840853728671" at="67,41,68,35" concept="1" />
      <node id="5425713840853728671" at="72,44,73,54" concept="5" />
      <node id="5425713840853728671" at="73,54,74,41" concept="1" />
      <node id="5425713840853728671" at="74,41,75,0" concept="8" />
      <node id="5425713840853728671" at="75,0,76,40" concept="1" />
      <node id="5425713840853728671" at="76,40,77,24" concept="6" />
      <node id="5425713840853728671" at="79,40,80,25" concept="6" />
      <node id="5425713840853728678" at="83,49,84,89" concept="5" />
      <node id="5425713840853728678" at="84,89,85,29" concept="1" />
      <node id="5425713840853728678" at="85,29,86,42" concept="1" />
      <node id="5425713840853728678" at="86,42,87,26" concept="5" />
      <node id="5425713840853728678" at="87,26,88,63" concept="1" />
      <node id="5425713840853728678" at="88,63,89,42" concept="1" />
      <node id="5425713840853728678" at="89,42,90,73" concept="1" />
      <node id="5425713840853728678" at="90,73,91,57" concept="5" />
      <node id="5425713840853728678" at="91,57,92,59" concept="5" />
      <node id="5425713840853728678" at="93,35,94,87" concept="5" />
      <node id="5425713840853728678" at="94,87,95,94" concept="6" />
      <node id="5425713840853728678" at="96,10,97,22" concept="6" />
      <node id="5425713840853728671" at="23,0,25,0" concept="2" trace="myNode" />
      <node id="5425713840853728671" at="37,0,40,0" concept="4" trace="createCell#()Ljetbrains/mps/openapi/editor/cells/EditorCell;" />
      <node id="5425713840853728671" at="55,0,58,0" concept="0" trace="typeSingleRoleHandler_xr9bg6_a0#(Lorg/jetbrains/mps/openapi/model/SNode;Lorg/jetbrains/mps/openapi/language/SContainmentLink;Ljetbrains/mps/openapi/editor/EditorContext;)V" />
      <node id="5425713840853728671" at="63,70,66,7" concept="3" />
      <node id="5425713840853728671" at="66,7,69,7" concept="3" />
      <node id="5425713840853728671" at="79,0,82,0" concept="4" trace="getNoTargetText#()Ljava/lang/String;" />
      <node id="5425713840853728671" at="26,0,30,0" concept="0" trace="SimpleBuilderParameter_EditorBuilder_a#(Ljetbrains/mps/openapi/editor/EditorContext;Lorg/jetbrains/mps/openapi/model/SNode;)V" />
      <node id="5425713840853728671" at="50,0,54,0" concept="4" trace="createRefNode_xr9bg6_a0#()Ljetbrains/mps/openapi/editor/cells/EditorCell;" />
      <node id="5425713840853728671" at="31,0,36,0" concept="4" trace="getNode#()Lorg/jetbrains/mps/openapi/model/SNode;" />
      <node id="5425713840853728671" at="58,0,63,0" concept="4" trace="createChildCell#(Lorg/jetbrains/mps/openapi/model/SNode;)Ljetbrains/mps/openapi/editor/cells/EditorCell;" />
      <node id="5425713840853728678" at="92,59,97,22" concept="3" />
      <node id="5425713840853728671" at="63,0,71,0" concept="4" trace="installCellInfo#(Lorg/jetbrains/mps/openapi/model/SNode;Ljetbrains/mps/openapi/editor/cells/EditorCell;)V" />
      <node id="5425713840853728671" at="71,0,79,0" concept="4" trace="createEmptyCell#()Ljetbrains/mps/openapi/editor/cells/EditorCell;" />
      <node id="5425713840853728671" at="41,0,50,0" concept="4" trace="createCollection_xr9bg6_a#()Ljetbrains/mps/openapi/editor/cells/EditorCell;" />
      <node id="5425713840853728678" at="83,0,99,0" concept="4" trace="createProperty_xr9bg6_b0#()Ljetbrains/mps/openapi/editor/cells/EditorCell;" />
      <scope id="5425713840853728671" at="33,26,34,18" />
      <scope id="5425713840853728671" at="37,39,38,39" />
      <scope id="5425713840853728671" at="55,118,56,49" />
      <scope id="5425713840853728671" at="64,118,65,382" />
      <scope id="5425713840853728671" at="67,41,68,35" />
      <scope id="5425713840853728671" at="79,40,80,25" />
      <scope id="5425713840853728671" at="26,102,28,18" />
      <scope id="5425713840853728671" at="50,48,52,33">
        <var name="provider" id="5425713840853728671" />
      </scope>
      <scope id="5425713840853728678" at="93,35,95,94">
=======
      <node id="5425713840853728671" at="22,79,23,63" concept="6" />
      <node id="5425713840853728671" at="25,89,26,96" concept="5" />
      <node id="5425713840853728671" at="26,96,27,48" concept="1" />
      <node id="5425713840853728671" at="27,48,28,28" concept="1" />
      <node id="5425713840853728671" at="28,28,29,80" concept="1" />
      <node id="5425713840853728671" at="29,80,30,81" concept="1" />
      <node id="5425713840853728671" at="30,81,31,22" concept="6" />
      <node id="5425713840853728671" at="33,87,34,256" concept="5" />
      <node id="5425713840853728671" at="34,256,35,33" concept="6" />
      <node id="5425713840853728671" at="38,118,39,49" concept="9" />
      <node id="5425713840853728671" at="41,55,42,59" concept="5" />
      <node id="5425713840853728671" at="42,59,43,41" concept="1" />
      <node id="5425713840853728671" at="43,41,44,24" concept="6" />
      <node id="5425713840853728671" at="47,118,48,380" concept="1" />
      <node id="5425713840853728671" at="50,41,51,35" concept="1" />
      <node id="5425713840853728671" at="55,44,56,54" concept="5" />
      <node id="5425713840853728671" at="56,54,57,41" concept="1" />
      <node id="5425713840853728671" at="57,41,58,0" concept="7" />
      <node id="5425713840853728671" at="58,0,59,40" concept="1" />
      <node id="5425713840853728671" at="59,40,60,24" concept="6" />
      <node id="5425713840853728671" at="62,40,63,25" concept="6" />
      <node id="5425713840853728678" at="66,88,67,82" concept="5" />
      <node id="5425713840853728678" at="67,82,68,29" concept="1" />
      <node id="5425713840853728678" at="68,29,69,42" concept="1" />
      <node id="5425713840853728678" at="69,42,70,26" concept="5" />
      <node id="5425713840853728678" at="70,26,71,58" concept="1" />
      <node id="5425713840853728678" at="71,58,72,42" concept="1" />
      <node id="5425713840853728678" at="72,42,73,73" concept="1" />
      <node id="5425713840853728678" at="73,73,74,57" concept="5" />
      <node id="5425713840853728678" at="75,35,76,82" concept="5" />
      <node id="5425713840853728678" at="76,82,77,112" concept="6" />
      <node id="5425713840853728678" at="78,10,79,22" concept="6" />
      <node id="5425713840853728671" at="22,0,25,0" concept="4" trace="createEditorCell#(Ljetbrains/mps/openapi/editor/EditorContext;Lorg/jetbrains/mps/openapi/model/SNode;)Ljetbrains/mps/openapi/editor/cells/EditorCell;" />
      <node id="5425713840853728671" at="38,0,41,0" concept="0" trace="typeSingleRoleHandler_xr9bg6_a0#(Lorg/jetbrains/mps/openapi/model/SNode;Lorg/jetbrains/mps/openapi/language/SContainmentLink;Ljetbrains/mps/openapi/editor/EditorContext;)V" />
      <node id="5425713840853728671" at="46,70,49,7" concept="3" />
      <node id="5425713840853728671" at="49,7,52,7" concept="3" />
      <node id="5425713840853728671" at="62,0,65,0" concept="4" trace="getNoTargetText#()Ljava/lang/String;" />
      <node id="5425713840853728671" at="33,0,37,0" concept="4" trace="createRefNode_xr9bg6_a0#(Ljetbrains/mps/openapi/editor/EditorContext;Lorg/jetbrains/mps/openapi/model/SNode;)Ljetbrains/mps/openapi/editor/cells/EditorCell;" />
      <node id="5425713840853728671" at="41,0,46,0" concept="4" trace="createChildCell#(Lorg/jetbrains/mps/openapi/model/SNode;)Ljetbrains/mps/openapi/editor/cells/EditorCell;" />
      <node id="5425713840853728678" at="74,57,79,22" concept="3" />
      <node id="5425713840853728671" at="25,0,33,0" concept="4" trace="createCollection_xr9bg6_a#(Ljetbrains/mps/openapi/editor/EditorContext;Lorg/jetbrains/mps/openapi/model/SNode;)Ljetbrains/mps/openapi/editor/cells/EditorCell;" />
      <node id="5425713840853728671" at="46,0,54,0" concept="4" trace="installCellInfo#(Lorg/jetbrains/mps/openapi/model/SNode;Ljetbrains/mps/openapi/editor/cells/EditorCell;)V" />
      <node id="5425713840853728671" at="54,0,62,0" concept="4" trace="createEmptyCell#()Ljetbrains/mps/openapi/editor/cells/EditorCell;" />
      <node id="5425713840853728678" at="66,0,81,0" concept="4" trace="createProperty_xr9bg6_b0#(Ljetbrains/mps/openapi/editor/EditorContext;Lorg/jetbrains/mps/openapi/model/SNode;)Ljetbrains/mps/openapi/editor/cells/EditorCell;" />
      <scope id="5425713840853728671" at="22,79,23,63" />
      <scope id="5425713840853728671" at="38,118,39,49" />
      <scope id="5425713840853728671" at="47,118,48,380" />
      <scope id="5425713840853728671" at="50,41,51,35" />
      <scope id="5425713840853728671" at="62,40,63,25" />
      <scope id="5425713840853728671" at="33,87,35,33">
        <var name="provider" id="5425713840853728671" />
      </scope>
      <scope id="5425713840853728678" at="75,35,77,112">
>>>>>>> bd830ede
        <var name="manager" id="5425713840853728678" />
      </scope>
      <scope id="5425713840853728671" at="37,0,40,0" />
      <scope id="5425713840853728671" at="55,0,58,0">
        <var name="containmentLink" id="5425713840853728671" />
        <var name="context" id="5425713840853728671" />
        <var name="ownerNode" id="5425713840853728671" />
      </scope>
      <scope id="5425713840853728671" at="58,55,61,24">
        <var name="editorCell" id="5425713840853728671" />
      </scope>
      <scope id="5425713840853728671" at="79,0,82,0" />
      <scope id="5425713840853728671" at="26,0,30,0">
        <var name="context" id="5425713840853728671" />
        <var name="node" id="5425713840853728671" />
      </scope>
      <scope id="5425713840853728671" at="50,0,54,0" />
      <scope id="5425713840853728671" at="31,0,36,0" />
      <scope id="5425713840853728671" at="58,0,63,0">
        <var name="child" id="5425713840853728671" />
      </scope>
      <scope id="5425713840853728671" at="72,44,77,24">
        <var name="editorCell" id="5425713840853728671" />
      </scope>
      <scope id="5425713840853728671" at="63,70,69,7" />
      <scope id="5425713840853728671" at="41,50,48,22">
        <var name="editorCell" id="5425713840853728671" />
      </scope>
      <scope id="5425713840853728671" at="63,0,71,0">
        <var name="child" id="5425713840853728671" />
        <var name="editorCell" id="5425713840853728671" />
      </scope>
<<<<<<< HEAD
      <scope id="5425713840853728671" at="71,0,79,0" />
      <scope id="5425713840853728671" at="41,0,50,0" />
      <scope id="5425713840853728678" at="83,49,97,22">
=======
      <scope id="5425713840853728671" at="54,0,62,0" />
      <scope id="5425713840853728678" at="66,88,79,22">
>>>>>>> bd830ede
        <var name="attributeConcept" id="5425713840853728678" />
        <var name="editorCell" id="5425713840853728678" />
        <var name="provider" id="5425713840853728678" />
      </scope>
<<<<<<< HEAD
      <scope id="5425713840853728678" at="83,0,99,0" />
      <unit id="5425713840853728671" at="54,0,83,0" name="jetbrains.mps.baseLanguage.builders.editor.SimpleBuilderParameter_EditorBuilder_a$typeSingleRoleHandler_xr9bg6_a0" />
      <unit id="5425713840853728671" at="22,0,100,0" name="jetbrains.mps.baseLanguage.builders.editor.SimpleBuilderParameter_EditorBuilder_a" />
=======
      <scope id="5425713840853728678" at="66,0,81,0">
        <var name="editorContext" id="5425713840853728678" />
        <var name="node" id="5425713840853728678" />
      </scope>
      <unit id="5425713840853728671" at="37,0,66,0" name="jetbrains.mps.baseLanguage.builders.editor.SimpleBuilderParameter_Editor$typeSingleRoleHandler_xr9bg6_a0" />
      <unit id="5425713840853728671" at="21,0,82,0" name="jetbrains.mps.baseLanguage.builders.editor.SimpleBuilderParameter_Editor" />
>>>>>>> bd830ede
    </file>
  </root>
  <root nodeRef="r:4b2fc856-1e6f-49a5-825e-2904bdab655c(jetbrains.mps.baseLanguage.builders.editor)/5425713840853785830">
    <file name="SimpleBuilderParameterReference_Editor.java">
<<<<<<< HEAD
      <node id="5425713840853785830" at="11,79,12,97" concept="6" />
      <node id="5425713840853785830" at="11,0,14,0" concept="4" trace="createEditorCell#(Ljetbrains/mps/openapi/editor/EditorContext;Lorg/jetbrains/mps/openapi/model/SNode;)Ljetbrains/mps/openapi/editor/cells/EditorCell;" />
      <scope id="5425713840853785830" at="11,79,12,97" />
      <scope id="5425713840853785830" at="11,0,14,0">
        <var name="editorContext" id="5425713840853785830" />
        <var name="node" id="5425713840853785830" />
      </scope>
      <unit id="5425713840853785830" at="10,0,15,0" name="jetbrains.mps.baseLanguage.builders.editor.SimpleBuilderParameterReference_Editor" />
    </file>
    <file name="SimpleBuilderParameterReference_EditorBuilder_a.java">
      <node id="5425713840853785830" at="25,111,26,19" concept="10" />
      <node id="5425713840853785830" at="26,19,27,18" concept="1" />
      <node id="5425713840853785830" at="32,26,33,18" concept="6" />
      <node id="5425713840853785830" at="36,39,37,38" concept="6" />
      <node id="5425713840853785830" at="40,49,41,103" concept="5" />
      <node id="5425713840853785830" at="41,103,42,47" concept="1" />
      <node id="5425713840853785830" at="42,47,43,28" concept="1" />
      <node id="5425713840853785830" at="43,28,44,65" concept="1" />
      <node id="5425713840853785830" at="44,65,45,55" concept="1" />
      <node id="5425713840853785830" at="45,55,46,22" concept="6" />
      <node id="5425713840853785830" at="48,47,49,88" concept="5" />
      <node id="5425713840853785830" at="49,88,50,34" concept="1" />
      <node id="5425713840853785830" at="50,34,51,47" concept="1" />
      <node id="5425713840853785830" at="51,47,52,26" concept="5" />
      <node id="5425713840853785830" at="52,26,53,111" concept="1" />
      <node id="5425713840853785830" at="53,111,54,63" concept="1" />
      <node id="5425713840853785830" at="55,39,56,40" concept="1" />
      <node id="5425713840853785830" at="56,40,57,38" concept="1" />
      <node id="5425713840853785830" at="58,5,59,73" concept="1" />
      <node id="5425713840853785830" at="59,73,60,57" concept="5" />
      <node id="5425713840853785830" at="60,57,61,59" concept="5" />
      <node id="5425713840853785830" at="62,35,63,87" concept="5" />
      <node id="5425713840853785830" at="63,87,64,94" concept="6" />
      <node id="5425713840853785830" at="65,10,66,22" concept="6" />
      <node id="5425713840853785830" at="69,32,70,14" concept="10" />
      <node id="5425713840853785830" at="72,69,73,57" concept="6" />
      <node id="5425713840853785830" at="75,81,76,41" concept="7" />
      <node id="5425713840853785830" at="76,41,77,138" concept="6" />
      <node id="5425713840853785830" at="83,0,84,0" concept="2" trace="myReferencingNode" />
      <node id="5425713840853785830" at="85,118,86,21" concept="10" />
      <node id="5425713840853785830" at="86,21,87,42" concept="1" />
      <node id="5425713840853785830" at="87,42,88,20" concept="1" />
      <node id="5425713840853785830" at="91,41,92,41" concept="6" />
      <node id="5425713840853785830" at="97,28,98,20" concept="6" />
      <node id="5425713840853785835" at="101,52,102,91" concept="5" />
      <node id="5425713840853785835" at="102,91,103,31" concept="1" />
      <node id="5425713840853785835" at="103,31,104,44" concept="1" />
      <node id="5425713840853785835" at="104,44,105,33" concept="1" />
      <node id="5425713840853785835" at="105,33,106,28" concept="5" />
      <node id="5425713840853785835" at="106,28,107,65" concept="1" />
      <node id="5425713840853785835" at="107,65,108,44" concept="1" />
      <node id="5425713840853785835" at="108,44,109,36" concept="5" />
      <node id="5425713840853785835" at="109,36,110,86" concept="1" />
      <node id="5425713840853785835" at="110,86,111,54" concept="1" />
      <node id="5425713840853785835" at="111,54,112,42" concept="1" />
      <node id="5425713840853785835" at="112,42,113,75" concept="1" />
      <node id="5425713840853785835" at="113,75,114,59" concept="5" />
      <node id="5425713840853785835" at="114,59,115,61" concept="5" />
      <node id="5425713840853785835" at="116,37,117,89" concept="5" />
      <node id="5425713840853785835" at="117,89,118,96" concept="6" />
      <node id="5425713840853785835" at="119,12,120,24" concept="6" />
      <node id="5425713840853785830" at="22,0,24,0" concept="2" trace="myNode" />
      <node id="5425713840853785830" at="81,0,83,0" concept="2" trace="myNode" />
      <node id="5425713840853785830" at="36,0,39,0" concept="4" trace="createCell#()Ljetbrains/mps/openapi/editor/cells/EditorCell;" />
      <node id="5425713840853785830" at="69,0,72,0" concept="0" trace="_Inline_egu5s_a0a#()V" />
      <node id="5425713840853785830" at="72,0,75,0" concept="4" trace="createEditorCell#(Ljetbrains/mps/openapi/editor/EditorContext;)Ljetbrains/mps/openapi/editor/cells/EditorCell;" />
      <node id="5425713840853785830" at="91,0,94,0" concept="4" trace="createCell#()Ljetbrains/mps/openapi/editor/cells/EditorCell;" />
      <node id="5425713840853785830" at="25,0,29,0" concept="0" trace="SimpleBuilderParameterReference_EditorBuilder_a#(Ljetbrains/mps/openapi/editor/EditorContext;Lorg/jetbrains/mps/openapi/model/SNode;)V" />
      <node id="5425713840853785830" at="54,63,58,5" concept="3" />
      <node id="5425713840853785830" at="75,0,79,0" concept="4" trace="createEditorCell#(Ljetbrains/mps/openapi/editor/EditorContext;Lorg/jetbrains/mps/openapi/model/SNode;)Ljetbrains/mps/openapi/editor/cells/EditorCell;" />
      <node id="5425713840853785830" at="30,0,35,0" concept="4" trace="getNode#()Lorg/jetbrains/mps/openapi/model/SNode;" />
      <node id="5425713840853785830" at="61,59,66,22" concept="3" />
      <node id="5425713840853785830" at="85,0,90,0" concept="0" trace="Inline_Builder_egu5s_a0a#(Ljetbrains/mps/openapi/editor/EditorContext;Lorg/jetbrains/mps/openapi/model/SNode;Lorg/jetbrains/mps/openapi/model/SNode;)V" />
      <node id="5425713840853785830" at="95,0,100,0" concept="4" trace="getNode#()Lorg/jetbrains/mps/openapi/model/SNode;" />
      <node id="5425713840853785835" at="115,61,120,24" concept="3" />
      <node id="5425713840853785830" at="40,0,48,0" concept="4" trace="createCollection_egu5s_a#()Ljetbrains/mps/openapi/editor/cells/EditorCell;" />
      <node id="5425713840853785830" at="48,0,68,0" concept="4" trace="createRefCell_egu5s_a0#()Ljetbrains/mps/openapi/editor/cells/EditorCell;" />
      <node id="5425713840853785835" at="101,0,122,0" concept="4" trace="createProperty_egu5s_a0a0#()Ljetbrains/mps/openapi/editor/cells/EditorCell;" />
      <scope id="5425713840853785830" at="32,26,33,18" />
      <scope id="5425713840853785830" at="36,39,37,38" />
      <scope id="5425713840853785830" at="69,32,70,14" />
      <scope id="5425713840853785830" at="72,69,73,57" />
      <scope id="5425713840853785830" at="91,41,92,41" />
      <scope id="5425713840853785830" at="97,28,98,20" />
      <scope id="5425713840853785830" at="25,111,27,18" />
      <scope id="5425713840853785830" at="55,39,57,38" />
      <scope id="5425713840853785830" at="62,35,64,94">
        <var name="manager" id="5425713840853785830" />
      </scope>
      <scope id="5425713840853785830" at="75,81,77,138" />
      <scope id="5425713840853785835" at="116,37,118,96">
=======
      <node id="5425713840853785830" at="20,79,21,62" concept="6" />
      <node id="5425713840853785830" at="23,88,24,96" concept="5" />
      <node id="5425713840853785830" at="24,96,25,47" concept="1" />
      <node id="5425713840853785830" at="25,47,26,28" concept="1" />
      <node id="5425713840853785830" at="26,28,27,79" concept="1" />
      <node id="5425713840853785830" at="27,79,28,22" concept="6" />
      <node id="5425713840853785830" at="30,86,31,81" concept="5" />
      <node id="5425713840853785830" at="31,81,32,34" concept="1" />
      <node id="5425713840853785830" at="32,34,33,47" concept="1" />
      <node id="5425713840853785830" at="33,47,34,26" concept="5" />
      <node id="5425713840853785830" at="34,26,35,102" concept="1" />
      <node id="5425713840853785830" at="35,102,36,58" concept="1" />
      <node id="5425713840853785830" at="37,39,38,40" concept="1" />
      <node id="5425713840853785830" at="38,40,39,38" concept="1" />
      <node id="5425713840853785830" at="40,5,41,73" concept="1" />
      <node id="5425713840853785830" at="41,73,42,57" concept="5" />
      <node id="5425713840853785830" at="43,35,44,82" concept="5" />
      <node id="5425713840853785830" at="44,82,45,112" concept="6" />
      <node id="5425713840853785830" at="46,10,47,22" concept="6" />
      <node id="5425713840853785833" at="50,32,51,14" concept="9" />
      <node id="5425713840853785833" at="53,69,54,67" concept="6" />
      <node id="5425713840853785833" at="56,81,57,65" concept="6" />
      <node id="5425713840853785835" at="59,91,60,84" concept="5" />
      <node id="5425713840853785835" at="60,84,61,31" concept="1" />
      <node id="5425713840853785835" at="61,31,62,44" concept="1" />
      <node id="5425713840853785835" at="62,44,63,33" concept="1" />
      <node id="5425713840853785835" at="63,33,64,28" concept="5" />
      <node id="5425713840853785835" at="64,28,65,60" concept="1" />
      <node id="5425713840853785835" at="65,60,66,44" concept="1" />
      <node id="5425713840853785835" at="66,44,67,36" concept="5" />
      <node id="5425713840853785835" at="67,36,68,63" concept="1" />
      <node id="5425713840853785835" at="68,63,69,57" concept="1" />
      <node id="5425713840853785835" at="69,57,70,42" concept="1" />
      <node id="5425713840853785835" at="70,42,71,75" concept="1" />
      <node id="5425713840853785835" at="71,75,72,59" concept="5" />
      <node id="5425713840853785835" at="73,37,74,84" concept="5" />
      <node id="5425713840853785835" at="74,84,75,114" concept="6" />
      <node id="5425713840853785835" at="76,12,77,24" concept="6" />
      <node id="5425713840853785830" at="20,0,23,0" concept="4" trace="createEditorCell#(Ljetbrains/mps/openapi/editor/EditorContext;Lorg/jetbrains/mps/openapi/model/SNode;)Ljetbrains/mps/openapi/editor/cells/EditorCell;" />
      <node id="5425713840853785833" at="50,0,53,0" concept="0" trace="_Inline_egu5s_a0a#()V" />
      <node id="5425713840853785833" at="53,0,56,0" concept="4" trace="createEditorCell#(Ljetbrains/mps/openapi/editor/EditorContext;)Ljetbrains/mps/openapi/editor/cells/EditorCell;" />
      <node id="5425713840853785833" at="56,0,59,0" concept="4" trace="createEditorCell#(Ljetbrains/mps/openapi/editor/EditorContext;Lorg/jetbrains/mps/openapi/model/SNode;)Ljetbrains/mps/openapi/editor/cells/EditorCell;" />
      <node id="5425713840853785830" at="36,58,40,5" concept="3" />
      <node id="5425713840853785830" at="42,57,47,22" concept="3" />
      <node id="5425713840853785835" at="72,59,77,24" concept="3" />
      <node id="5425713840853785830" at="23,0,30,0" concept="4" trace="createCollection_egu5s_a#(Ljetbrains/mps/openapi/editor/EditorContext;Lorg/jetbrains/mps/openapi/model/SNode;)Ljetbrains/mps/openapi/editor/cells/EditorCell;" />
      <node id="5425713840853785830" at="30,0,49,0" concept="4" trace="createRefCell_egu5s_a0#(Ljetbrains/mps/openapi/editor/EditorContext;Lorg/jetbrains/mps/openapi/model/SNode;)Ljetbrains/mps/openapi/editor/cells/EditorCell;" />
      <node id="5425713840853785835" at="59,0,79,0" concept="4" trace="createProperty_egu5s_a0a0#(Ljetbrains/mps/openapi/editor/EditorContext;Lorg/jetbrains/mps/openapi/model/SNode;)Ljetbrains/mps/openapi/editor/cells/EditorCell;" />
      <scope id="5425713840853785830" at="20,79,21,62" />
      <scope id="5425713840853785833" at="50,32,51,14" />
      <scope id="5425713840853785833" at="53,69,54,67" />
      <scope id="5425713840853785833" at="56,81,57,65" />
      <scope id="5425713840853785830" at="37,39,39,38" />
      <scope id="5425713840853785830" at="43,35,45,112">
        <var name="manager" id="5425713840853785830" />
      </scope>
      <scope id="5425713840853785835" at="73,37,75,114">
>>>>>>> bd830ede
        <var name="manager" id="5425713840853785835" />
      </scope>
      <scope id="5425713840853785830" at="36,0,39,0" />
      <scope id="5425713840853785830" at="69,0,72,0" />
      <scope id="5425713840853785830" at="72,0,75,0">
        <var name="editorContext" id="5425713840853785830" />
      </scope>
      <scope id="5425713840853785830" at="85,118,88,20" />
      <scope id="5425713840853785830" at="91,0,94,0" />
      <scope id="5425713840853785830" at="25,0,29,0">
        <var name="context" id="5425713840853785830" />
        <var name="node" id="5425713840853785830" />
      </scope>
<<<<<<< HEAD
      <scope id="5425713840853785830" at="75,0,79,0">
        <var name="editorContext" id="5425713840853785830" />
        <var name="node" id="5425713840853785830" />
      </scope>
      <scope id="5425713840853785830" at="30,0,35,0" />
      <scope id="5425713840853785830" at="85,0,90,0">
        <var name="context" id="5425713840853785830" />
        <var name="node" id="5425713840853785830" />
        <var name="referencingNode" id="5425713840853785830" />
=======
      <scope id="5425713840853785833" at="50,0,53,0" />
      <scope id="5425713840853785833" at="53,0,56,0">
        <var name="editorContext" id="5425713840853785833" />
      </scope>
      <scope id="5425713840853785833" at="56,0,59,0">
        <var name="editorContext" id="5425713840853785833" />
        <var name="node" id="5425713840853785833" />
>>>>>>> bd830ede
      </scope>
      <scope id="5425713840853785830" at="95,0,100,0" />
      <scope id="5425713840853785830" at="40,49,46,22">
        <var name="editorCell" id="5425713840853785830" />
      </scope>
<<<<<<< HEAD
      <scope id="5425713840853785830" at="40,0,48,0" />
      <scope id="5425713840853785830" at="48,47,66,22">
=======
      <scope id="5425713840853785830" at="23,0,30,0">
        <var name="editorContext" id="5425713840853785830" />
        <var name="node" id="5425713840853785830" />
      </scope>
      <scope id="5425713840853785830" at="30,86,47,22">
>>>>>>> bd830ede
        <var name="attributeConcept" id="5425713840853785830" />
        <var name="editorCell" id="5425713840853785830" />
        <var name="provider" id="5425713840853785830" />
      </scope>
<<<<<<< HEAD
      <scope id="5425713840853785835" at="101,52,120,24">
=======
      <scope id="5425713840853785835" at="59,91,77,24">
>>>>>>> bd830ede
        <var name="attributeConcept" id="5425713840853785835" />
        <var name="editorCell" id="5425713840853785835" />
        <var name="provider" id="5425713840853785835" />
        <var name="style" id="5425713840853785835" />
      </scope>
<<<<<<< HEAD
      <scope id="5425713840853785830" at="48,0,68,0" />
      <scope id="5425713840853785835" at="101,0,122,0" />
      <unit id="5425713840853785830" at="68,0,80,0" name="jetbrains.mps.baseLanguage.builders.editor.SimpleBuilderParameterReference_EditorBuilder_a$_Inline_egu5s_a0a" />
      <unit id="5425713840853785830" at="80,0,123,0" name="jetbrains.mps.baseLanguage.builders.editor.SimpleBuilderParameterReference_EditorBuilder_a$Inline_Builder_egu5s_a0a" />
      <unit id="5425713840853785830" at="21,0,124,0" name="jetbrains.mps.baseLanguage.builders.editor.SimpleBuilderParameterReference_EditorBuilder_a" />
=======
      <scope id="5425713840853785830" at="30,0,49,0">
        <var name="editorContext" id="5425713840853785830" />
        <var name="node" id="5425713840853785830" />
      </scope>
      <scope id="5425713840853785835" at="59,0,79,0">
        <var name="editorContext" id="5425713840853785835" />
        <var name="node" id="5425713840853785835" />
      </scope>
      <unit id="5425713840853785833" at="49,0,80,0" name="jetbrains.mps.baseLanguage.builders.editor.SimpleBuilderParameterReference_Editor$_Inline_egu5s_a0a" />
      <unit id="5425713840853785830" at="19,0,81,0" name="jetbrains.mps.baseLanguage.builders.editor.SimpleBuilderParameterReference_Editor" />
>>>>>>> bd830ede
    </file>
  </root>
  <root nodeRef="r:4b2fc856-1e6f-49a5-825e-2904bdab655c(jetbrains.mps.baseLanguage.builders.editor)/6254726786820459255">
    <file name="SimpleBuilderExtensionDeclaration_Editor.java">
<<<<<<< HEAD
      <node id="6254726786820459255" at="11,79,12,99" concept="6" />
      <node id="6254726786820459255" at="11,0,14,0" concept="4" trace="createEditorCell#(Ljetbrains/mps/openapi/editor/EditorContext;Lorg/jetbrains/mps/openapi/model/SNode;)Ljetbrains/mps/openapi/editor/cells/EditorCell;" />
      <scope id="6254726786820459255" at="11,79,12,99" />
      <scope id="6254726786820459255" at="11,0,14,0">
        <var name="editorContext" id="6254726786820459255" />
        <var name="node" id="6254726786820459255" />
      </scope>
      <unit id="6254726786820459255" at="10,0,15,0" name="jetbrains.mps.baseLanguage.builders.editor.SimpleBuilderExtensionDeclaration_Editor" />
    </file>
    <file name="SimpleBuilderExtensionDeclaration_EditorBuilder_a.java">
      <node id="6254726786820459255" at="39,113,40,19" concept="10" />
      <node id="6254726786820459255" at="40,19,41,18" concept="1" />
      <node id="6254726786820459255" at="46,26,47,18" concept="6" />
      <node id="6254726786820459255" at="50,39,51,39" concept="6" />
      <node id="6254726786820459255" at="54,50,55,103" concept="5" />
      <node id="6254726786820459255" at="55,103,56,48" concept="1" />
      <node id="6254726786820459255" at="56,48,57,28" concept="1" />
      <node id="6254726786820459255" at="57,28,58,65" concept="1" />
      <node id="6254726786820459255" at="58,65,59,57" concept="1" />
      <node id="6254726786820459255" at="59,57,60,56" concept="1" />
      <node id="6254726786820459255" at="60,56,61,57" concept="1" />
      <node id="6254726786820459255" at="61,57,62,57" concept="1" />
      <node id="6254726786820459255" at="62,57,63,60" concept="1" />
      <node id="6254726786820459255" at="63,60,64,60" concept="1" />
      <node id="6254726786820459255" at="64,60,65,57" concept="1" />
      <node id="6254726786820459255" at="65,57,66,22" concept="6" />
      <node id="6254726786820464442" at="68,49,69,99" concept="5" />
      <node id="6254726786820464442" at="69,99,70,47" concept="1" />
      <node id="6254726786820464442" at="70,47,71,34" concept="5" />
      <node id="6254726786820464442" at="71,34,72,82" concept="1" />
      <node id="6254726786820464442" at="72,82,73,40" concept="1" />
      <node id="6254726786820464442" at="73,40,74,34" concept="1" />
      <node id="6254726786820464442" at="74,34,75,22" concept="6" />
      <node id="6254726786820459255" at="77,48,78,88" concept="5" />
      <node id="6254726786820459255" at="78,88,79,33" concept="1" />
      <node id="6254726786820459255" at="79,33,80,46" concept="1" />
      <node id="6254726786820459255" at="80,46,81,26" concept="5" />
      <node id="6254726786820459255" at="81,26,82,114" concept="1" />
      <node id="6254726786820459255" at="82,114,83,63" concept="1" />
      <node id="6254726786820459255" at="84,39,85,40" concept="1" />
      <node id="6254726786820459255" at="85,40,86,37" concept="1" />
      <node id="6254726786820459255" at="87,5,88,73" concept="1" />
      <node id="6254726786820459255" at="88,73,89,57" concept="5" />
      <node id="6254726786820459255" at="89,57,90,59" concept="5" />
      <node id="6254726786820459255" at="91,35,92,87" concept="5" />
      <node id="6254726786820459255" at="92,87,93,94" concept="6" />
      <node id="6254726786820459255" at="94,10,95,22" concept="6" />
      <node id="6254726786820459255" at="98,33,99,14" concept="10" />
      <node id="6254726786820459255" at="101,69,102,57" concept="6" />
      <node id="6254726786820459255" at="104,81,105,41" concept="7" />
      <node id="6254726786820459255" at="105,41,106,141" concept="6" />
      <node id="6254726786820459255" at="112,0,113,0" concept="2" trace="myReferencingNode" />
      <node id="6254726786820459255" at="114,119,115,21" concept="10" />
      <node id="6254726786820459255" at="115,21,116,42" concept="1" />
      <node id="6254726786820459255" at="116,42,117,20" concept="1" />
      <node id="6254726786820459255" at="120,41,121,42" concept="6" />
      <node id="6254726786820459255" at="126,28,127,20" concept="6" />
      <node id="6254726786820464447" at="130,53,131,91" concept="5" />
      <node id="6254726786820464447" at="131,91,132,31" concept="1" />
      <node id="6254726786820464447" at="132,31,133,44" concept="1" />
      <node id="6254726786820464447" at="133,44,134,33" concept="1" />
      <node id="6254726786820464447" at="134,33,135,28" concept="5" />
      <node id="6254726786820464447" at="135,28,136,65" concept="1" />
      <node id="6254726786820464447" at="136,65,137,44" concept="1" />
      <node id="6254726786820464447" at="137,44,138,75" concept="1" />
      <node id="6254726786820464447" at="138,75,139,59" concept="5" />
      <node id="6254726786820464447" at="139,59,140,61" concept="5" />
      <node id="6254726786820464447" at="141,37,142,89" concept="5" />
      <node id="6254726786820464447" at="142,89,143,96" concept="6" />
      <node id="6254726786820464447" at="144,12,145,24" concept="6" />
      <node id="6254726786820464449" at="148,49,149,94" concept="5" />
      <node id="6254726786820464449" at="149,94,150,47" concept="1" />
      <node id="6254726786820464449" at="150,47,151,34" concept="5" />
      <node id="6254726786820464449" at="151,34,152,84" concept="1" />
      <node id="6254726786820464449" at="152,84,153,60" concept="1" />
      <node id="6254726786820464449" at="153,60,154,40" concept="1" />
      <node id="6254726786820464449" at="154,40,155,34" concept="1" />
      <node id="6254726786820464449" at="155,34,156,22" concept="6" />
      <node id="6254726786820464453" at="158,49,159,93" concept="5" />
      <node id="6254726786820464453" at="159,93,160,47" concept="1" />
      <node id="6254726786820464453" at="160,47,161,34" concept="5" />
      <node id="6254726786820464453" at="161,34,162,60" concept="1" />
      <node id="6254726786820464453" at="162,60,163,58" concept="1" />
      <node id="6254726786820464453" at="163,58,164,40" concept="1" />
      <node id="6254726786820464453" at="164,40,165,34" concept="1" />
      <node id="6254726786820464453" at="165,34,166,22" concept="6" />
      <node id="6254726786820459255" at="168,52,169,156" concept="5" />
      <node id="6254726786820459255" at="169,156,170,91" concept="5" />
      <node id="6254726786820459255" at="170,91,171,46" concept="1" />
      <node id="6254726786820459255" at="171,46,172,34" concept="5" />
      <node id="6254726786820459255" at="172,34,173,58" concept="1" />
      <node id="6254726786820459255" at="173,58,174,68" concept="1" />
      <node id="6254726786820459255" at="174,68,175,40" concept="1" />
      <node id="6254726786820459255" at="175,40,176,49" concept="1" />
      <node id="6254726786820459255" at="176,49,177,22" concept="6" />
      <node id="6254726786820459255" at="180,97,181,50" concept="10" />
      <node id="6254726786820459255" at="183,66,184,93" concept="6" />
      <node id="6254726786820459255" at="186,57,187,65" concept="5" />
      <node id="6254726786820459255" at="187,65,188,58" concept="1" />
      <node id="6254726786820459255" at="188,58,189,25" concept="6" />
      <node id="6254726786820459255" at="191,41,192,34" concept="5" />
      <node id="6254726786820459255" at="192,34,193,42" concept="1" />
      <node id="6254726786820459255" at="193,42,194,49" concept="1" />
      <node id="6254726786820459255" at="194,49,195,23" concept="6" />
      <node id="6254726786820459255" at="198,96,199,134" concept="1" />
      <node id="6254726786820459255" at="200,34,201,142" concept="1" />
      <node id="6254726786820459255" at="201,142,202,146" concept="1" />
      <node id="6254726786820459255" at="204,122,205,394" concept="1" />
      <node id="6254726786820459255" at="210,52,211,162" concept="5" />
      <node id="6254726786820459255" at="211,162,212,91" concept="5" />
      <node id="6254726786820459255" at="212,91,213,49" concept="1" />
      <node id="6254726786820459255" at="213,49,214,34" concept="5" />
      <node id="6254726786820459255" at="214,34,215,58" concept="1" />
      <node id="6254726786820459255" at="215,58,216,68" concept="1" />
      <node id="6254726786820459255" at="216,68,217,40" concept="1" />
      <node id="6254726786820459255" at="217,40,218,49" concept="1" />
      <node id="6254726786820459255" at="218,49,219,22" concept="6" />
      <node id="6254726786820459255" at="222,100,223,50" concept="10" />
      <node id="6254726786820459255" at="225,66,226,93" concept="6" />
      <node id="6254726786820459255" at="228,57,229,65" concept="5" />
      <node id="6254726786820459255" at="229,65,230,58" concept="1" />
      <node id="6254726786820459255" at="230,58,231,25" concept="6" />
      <node id="6254726786820459255" at="233,41,234,34" concept="5" />
      <node id="6254726786820459255" at="234,34,235,42" concept="1" />
      <node id="6254726786820459255" at="235,42,236,49" concept="1" />
      <node id="6254726786820459255" at="236,49,237,23" concept="6" />
      <node id="6254726786820459255" at="240,96,241,134" concept="1" />
      <node id="6254726786820459255" at="242,34,243,142" concept="1" />
      <node id="6254726786820459255" at="243,142,244,146" concept="1" />
      <node id="6254726786820459255" at="246,122,247,397" concept="1" />
      <node id="6254726786820464465" at="252,49,253,94" concept="5" />
      <node id="6254726786820464465" at="253,94,254,47" concept="1" />
      <node id="6254726786820464465" at="254,47,255,34" concept="5" />
      <node id="6254726786820464465" at="255,34,256,85" concept="1" />
      <node id="6254726786820464465" at="256,85,257,40" concept="1" />
      <node id="6254726786820464465" at="257,40,258,34" concept="1" />
      <node id="6254726786820464465" at="258,34,259,22" concept="6" />
      <node id="6254726786820459255" at="36,0,38,0" concept="2" trace="myNode" />
      <node id="6254726786820459255" at="110,0,112,0" concept="2" trace="myNode" />
      <node id="6254726786820459255" at="50,0,53,0" concept="4" trace="createCell#()Ljetbrains/mps/openapi/editor/cells/EditorCell;" />
      <node id="6254726786820459255" at="98,0,101,0" concept="0" trace="_Inline_lhunxw_a1a#()V" />
      <node id="6254726786820459255" at="101,0,104,0" concept="4" trace="createEditorCell#(Ljetbrains/mps/openapi/editor/EditorContext;)Ljetbrains/mps/openapi/editor/cells/EditorCell;" />
      <node id="6254726786820459255" at="120,0,123,0" concept="4" trace="createCell#()Ljetbrains/mps/openapi/editor/cells/EditorCell;" />
      <node id="6254726786820459255" at="180,0,183,0" concept="0" trace="childListHandler_lhunxw_e0#(Lorg/jetbrains/mps/openapi/model/SNode;Ljava/lang/String;Ljetbrains/mps/openapi/editor/EditorContext;)V" />
      <node id="6254726786820459255" at="183,0,186,0" concept="4" trace="createNodeToInsert#(Ljetbrains/mps/openapi/editor/EditorContext;)Lorg/jetbrains/mps/openapi/model/SNode;" />
      <node id="6254726786820459255" at="203,9,206,9" concept="3" />
      <node id="6254726786820459255" at="222,0,225,0" concept="0" trace="propertyListHandler_lhunxw_f0#(Lorg/jetbrains/mps/openapi/model/SNode;Ljava/lang/String;Ljetbrains/mps/openapi/editor/EditorContext;)V" />
      <node id="6254726786820459255" at="225,0,228,0" concept="4" trace="createNodeToInsert#(Ljetbrains/mps/openapi/editor/EditorContext;)Lorg/jetbrains/mps/openapi/model/SNode;" />
      <node id="6254726786820459255" at="245,9,248,9" concept="3" />
      <node id="6254726786820459255" at="39,0,43,0" concept="0" trace="SimpleBuilderExtensionDeclaration_EditorBuilder_a#(Ljetbrains/mps/openapi/editor/EditorContext;Lorg/jetbrains/mps/openapi/model/SNode;)V" />
      <node id="6254726786820459255" at="83,63,87,5" concept="3" />
      <node id="6254726786820459255" at="104,0,108,0" concept="4" trace="createEditorCell#(Ljetbrains/mps/openapi/editor/EditorContext;Lorg/jetbrains/mps/openapi/model/SNode;)Ljetbrains/mps/openapi/editor/cells/EditorCell;" />
      <node id="6254726786820459255" at="199,134,203,9" concept="3" />
      <node id="6254726786820459255" at="241,134,245,9" concept="3" />
      <node id="6254726786820459255" at="44,0,49,0" concept="4" trace="getNode#()Lorg/jetbrains/mps/openapi/model/SNode;" />
      <node id="6254726786820459255" at="90,59,95,22" concept="3" />
      <node id="6254726786820459255" at="114,0,119,0" concept="0" trace="Inline_Builder_lhunxw_a1a#(Ljetbrains/mps/openapi/editor/EditorContext;Lorg/jetbrains/mps/openapi/model/SNode;Lorg/jetbrains/mps/openapi/model/SNode;)V" />
      <node id="6254726786820459255" at="124,0,129,0" concept="4" trace="getNode#()Lorg/jetbrains/mps/openapi/model/SNode;" />
      <node id="6254726786820464447" at="140,61,145,24" concept="3" />
      <node id="6254726786820459255" at="186,0,191,0" concept="4" trace="createNodeCell#(Lorg/jetbrains/mps/openapi/model/SNode;)Ljetbrains/mps/openapi/editor/cells/EditorCell;" />
      <node id="6254726786820459255" at="228,0,233,0" concept="4" trace="createNodeCell#(Lorg/jetbrains/mps/openapi/model/SNode;)Ljetbrains/mps/openapi/editor/cells/EditorCell;" />
      <node id="6254726786820459255" at="191,0,197,0" concept="4" trace="createEmptyCell#()Ljetbrains/mps/openapi/editor/cells/EditorCell;" />
      <node id="6254726786820459255" at="233,0,239,0" concept="4" trace="createEmptyCell#()Ljetbrains/mps/openapi/editor/cells/EditorCell;" />
      <node id="6254726786820464442" at="68,0,77,0" concept="4" trace="createConstant_lhunxw_a0#()Ljetbrains/mps/openapi/editor/cells/EditorCell;" />
      <node id="6254726786820464465" at="252,0,261,0" concept="4" trace="createConstant_lhunxw_g0#()Ljetbrains/mps/openapi/editor/cells/EditorCell;" />
      <node id="6254726786820464449" at="148,0,158,0" concept="4" trace="createConstant_lhunxw_c0#()Ljetbrains/mps/openapi/editor/cells/EditorCell;" />
      <node id="6254726786820464453" at="158,0,168,0" concept="4" trace="createConstant_lhunxw_d0#()Ljetbrains/mps/openapi/editor/cells/EditorCell;" />
      <node id="6254726786820459255" at="197,86,207,7" concept="3" />
      <node id="6254726786820459255" at="239,86,249,7" concept="3" />
      <node id="6254726786820459255" at="168,0,179,0" concept="4" trace="createRefNodeList_lhunxw_e0#()Ljetbrains/mps/openapi/editor/cells/EditorCell;" />
      <node id="6254726786820459255" at="210,0,221,0" concept="4" trace="createRefNodeList_lhunxw_f0#()Ljetbrains/mps/openapi/editor/cells/EditorCell;" />
      <node id="6254726786820459255" at="197,0,209,0" concept="4" trace="installElementCellActions#(Lorg/jetbrains/mps/openapi/model/SNode;Ljetbrains/mps/openapi/editor/cells/EditorCell;)V" />
      <node id="6254726786820459255" at="239,0,251,0" concept="4" trace="installElementCellActions#(Lorg/jetbrains/mps/openapi/model/SNode;Ljetbrains/mps/openapi/editor/cells/EditorCell;)V" />
      <node id="6254726786820459255" at="54,0,68,0" concept="4" trace="createCollection_lhunxw_a#()Ljetbrains/mps/openapi/editor/cells/EditorCell;" />
      <node id="6254726786820464447" at="130,0,147,0" concept="4" trace="createProperty_lhunxw_a0b0#()Ljetbrains/mps/openapi/editor/cells/EditorCell;" />
      <node id="6254726786820459255" at="77,0,97,0" concept="4" trace="createRefCell_lhunxw_b0#()Ljetbrains/mps/openapi/editor/cells/EditorCell;" />
      <scope id="6254726786820459255" at="46,26,47,18" />
      <scope id="6254726786820459255" at="50,39,51,39" />
      <scope id="6254726786820459255" at="98,33,99,14" />
      <scope id="6254726786820459255" at="101,69,102,57" />
      <scope id="6254726786820459255" at="120,41,121,42" />
      <scope id="6254726786820459255" at="126,28,127,20" />
      <scope id="6254726786820459255" at="180,97,181,50" />
      <scope id="6254726786820459255" at="183,66,184,93" />
      <scope id="6254726786820459255" at="204,122,205,394" />
      <scope id="6254726786820459255" at="222,100,223,50" />
      <scope id="6254726786820459255" at="225,66,226,93" />
      <scope id="6254726786820459255" at="246,122,247,397" />
      <scope id="6254726786820459255" at="39,113,41,18" />
      <scope id="6254726786820459255" at="84,39,86,37" />
      <scope id="6254726786820459255" at="91,35,93,94">
        <var name="manager" id="6254726786820459255" />
      </scope>
      <scope id="6254726786820459255" at="104,81,106,141" />
      <scope id="6254726786820464447" at="141,37,143,96">
        <var name="manager" id="6254726786820464447" />
      </scope>
      <scope id="6254726786820459255" at="200,34,202,146" />
      <scope id="6254726786820459255" at="242,34,244,146" />
      <scope id="6254726786820459255" at="50,0,53,0" />
      <scope id="6254726786820459255" at="98,0,101,0" />
      <scope id="6254726786820459255" at="101,0,104,0">
        <var name="editorContext" id="6254726786820459255" />
      </scope>
      <scope id="6254726786820459255" at="114,119,117,20" />
      <scope id="6254726786820459255" at="120,0,123,0" />
      <scope id="6254726786820459255" at="180,0,183,0">
=======
      <node id="6254726786820459255" at="33,79,34,63" concept="6" />
      <node id="6254726786820459255" at="36,89,37,96" concept="5" />
      <node id="6254726786820459255" at="37,96,38,48" concept="1" />
      <node id="6254726786820459255" at="38,48,39,28" concept="1" />
      <node id="6254726786820459255" at="39,28,40,81" concept="1" />
      <node id="6254726786820459255" at="40,81,41,80" concept="1" />
      <node id="6254726786820459255" at="41,80,42,81" concept="1" />
      <node id="6254726786820459255" at="42,81,43,81" concept="1" />
      <node id="6254726786820459255" at="43,81,44,84" concept="1" />
      <node id="6254726786820459255" at="44,84,45,84" concept="1" />
      <node id="6254726786820459255" at="45,84,46,81" concept="1" />
      <node id="6254726786820459255" at="46,81,47,22" concept="6" />
      <node id="6254726786820464442" at="49,88,50,92" concept="5" />
      <node id="6254726786820464442" at="50,92,51,47" concept="1" />
      <node id="6254726786820464442" at="51,47,52,34" concept="5" />
      <node id="6254726786820464442" at="52,34,53,66" concept="1" />
      <node id="6254726786820464442" at="53,66,54,40" concept="1" />
      <node id="6254726786820464442" at="54,40,55,34" concept="1" />
      <node id="6254726786820464442" at="55,34,56,22" concept="6" />
      <node id="6254726786820459255" at="58,87,59,81" concept="5" />
      <node id="6254726786820459255" at="59,81,60,33" concept="1" />
      <node id="6254726786820459255" at="60,33,61,46" concept="1" />
      <node id="6254726786820459255" at="61,46,62,26" concept="5" />
      <node id="6254726786820459255" at="62,26,63,105" concept="1" />
      <node id="6254726786820459255" at="63,105,64,58" concept="1" />
      <node id="6254726786820459255" at="65,39,66,40" concept="1" />
      <node id="6254726786820459255" at="66,40,67,37" concept="1" />
      <node id="6254726786820459255" at="68,5,69,73" concept="1" />
      <node id="6254726786820459255" at="69,73,70,57" concept="5" />
      <node id="6254726786820459255" at="71,35,72,82" concept="5" />
      <node id="6254726786820459255" at="72,82,73,112" concept="6" />
      <node id="6254726786820459255" at="74,10,75,22" concept="6" />
      <node id="6254726786820464445" at="78,33,79,14" concept="9" />
      <node id="6254726786820464445" at="81,69,82,67" concept="6" />
      <node id="6254726786820464445" at="84,81,85,66" concept="6" />
      <node id="6254726786820464447" at="87,92,88,84" concept="5" />
      <node id="6254726786820464447" at="88,84,89,31" concept="1" />
      <node id="6254726786820464447" at="89,31,90,44" concept="1" />
      <node id="6254726786820464447" at="90,44,91,33" concept="1" />
      <node id="6254726786820464447" at="91,33,92,28" concept="5" />
      <node id="6254726786820464447" at="92,28,93,60" concept="1" />
      <node id="6254726786820464447" at="93,60,94,44" concept="1" />
      <node id="6254726786820464447" at="94,44,95,75" concept="1" />
      <node id="6254726786820464447" at="95,75,96,59" concept="5" />
      <node id="6254726786820464447" at="97,37,98,84" concept="5" />
      <node id="6254726786820464447" at="98,84,99,114" concept="6" />
      <node id="6254726786820464447" at="100,12,101,24" concept="6" />
      <node id="6254726786820464449" at="104,88,105,87" concept="5" />
      <node id="6254726786820464449" at="105,87,106,47" concept="1" />
      <node id="6254726786820464449" at="106,47,107,34" concept="5" />
      <node id="6254726786820464449" at="107,34,108,68" concept="1" />
      <node id="6254726786820464449" at="108,68,109,63" concept="1" />
      <node id="6254726786820464449" at="109,63,110,40" concept="1" />
      <node id="6254726786820464449" at="110,40,111,34" concept="1" />
      <node id="6254726786820464449" at="111,34,112,22" concept="6" />
      <node id="6254726786820464453" at="114,88,115,86" concept="5" />
      <node id="6254726786820464453" at="115,86,116,47" concept="1" />
      <node id="6254726786820464453" at="116,47,117,34" concept="5" />
      <node id="6254726786820464453" at="117,34,118,63" concept="1" />
      <node id="6254726786820464453" at="118,63,119,61" concept="1" />
      <node id="6254726786820464453" at="119,61,120,40" concept="1" />
      <node id="6254726786820464453" at="120,40,121,34" concept="1" />
      <node id="6254726786820464453" at="121,34,122,22" concept="6" />
      <node id="6254726786820459255" at="124,91,125,140" concept="5" />
      <node id="6254726786820459255" at="125,140,126,106" concept="5" />
      <node id="6254726786820459255" at="126,106,127,46" concept="1" />
      <node id="6254726786820459255" at="127,46,128,34" concept="5" />
      <node id="6254726786820459255" at="128,34,129,61" concept="1" />
      <node id="6254726786820459255" at="129,61,130,71" concept="1" />
      <node id="6254726786820459255" at="130,71,131,40" concept="1" />
      <node id="6254726786820459255" at="131,40,132,49" concept="1" />
      <node id="6254726786820459255" at="132,49,133,22" concept="6" />
      <node id="6254726786820459255" at="136,97,137,50" concept="9" />
      <node id="6254726786820459255" at="139,66,140,41" concept="5" />
      <node id="6254726786820459255" at="140,41,141,93" concept="6" />
      <node id="6254726786820459255" at="143,86,144,80" concept="5" />
      <node id="6254726786820459255" at="144,80,145,95" concept="1" />
      <node id="6254726786820459255" at="145,95,146,25" concept="6" />
      <node id="6254726786820459255" at="148,68,149,34" concept="5" />
      <node id="6254726786820459255" at="149,34,150,55" concept="1" />
      <node id="6254726786820459255" at="150,55,151,87" concept="1" />
      <node id="6254726786820459255" at="151,87,152,23" concept="6" />
      <node id="6254726786820459255" at="155,96,156,134" concept="1" />
      <node id="6254726786820459255" at="157,34,158,142" concept="1" />
      <node id="6254726786820459255" at="158,142,159,146" concept="1" />
      <node id="6254726786820459255" at="161,122,162,392" concept="1" />
      <node id="6254726786820459255" at="167,91,168,146" concept="5" />
      <node id="6254726786820459255" at="168,146,169,106" concept="5" />
      <node id="6254726786820459255" at="169,106,170,49" concept="1" />
      <node id="6254726786820459255" at="170,49,171,34" concept="5" />
      <node id="6254726786820459255" at="171,34,172,61" concept="1" />
      <node id="6254726786820459255" at="172,61,173,71" concept="1" />
      <node id="6254726786820459255" at="173,71,174,40" concept="1" />
      <node id="6254726786820459255" at="174,40,175,49" concept="1" />
      <node id="6254726786820459255" at="175,49,176,22" concept="6" />
      <node id="6254726786820459255" at="179,100,180,50" concept="9" />
      <node id="6254726786820459255" at="182,66,183,41" concept="5" />
      <node id="6254726786820459255" at="183,41,184,93" concept="6" />
      <node id="6254726786820459255" at="186,86,187,80" concept="5" />
      <node id="6254726786820459255" at="187,80,188,95" concept="1" />
      <node id="6254726786820459255" at="188,95,189,25" concept="6" />
      <node id="6254726786820459255" at="191,68,192,34" concept="5" />
      <node id="6254726786820459255" at="192,34,193,55" concept="1" />
      <node id="6254726786820459255" at="193,55,194,87" concept="1" />
      <node id="6254726786820459255" at="194,87,195,23" concept="6" />
      <node id="6254726786820459255" at="198,96,199,134" concept="1" />
      <node id="6254726786820459255" at="200,34,201,142" concept="1" />
      <node id="6254726786820459255" at="201,142,202,146" concept="1" />
      <node id="6254726786820459255" at="204,122,205,395" concept="1" />
      <node id="6254726786820464465" at="210,88,211,87" concept="5" />
      <node id="6254726786820464465" at="211,87,212,47" concept="1" />
      <node id="6254726786820464465" at="212,47,213,34" concept="5" />
      <node id="6254726786820464465" at="213,34,214,69" concept="1" />
      <node id="6254726786820464465" at="214,69,215,40" concept="1" />
      <node id="6254726786820464465" at="215,40,216,34" concept="1" />
      <node id="6254726786820464465" at="216,34,217,22" concept="6" />
      <node id="6254726786820459255" at="33,0,36,0" concept="4" trace="createEditorCell#(Ljetbrains/mps/openapi/editor/EditorContext;Lorg/jetbrains/mps/openapi/model/SNode;)Ljetbrains/mps/openapi/editor/cells/EditorCell;" />
      <node id="6254726786820464445" at="78,0,81,0" concept="0" trace="_Inline_lhunxw_a1a#()V" />
      <node id="6254726786820464445" at="81,0,84,0" concept="4" trace="createEditorCell#(Ljetbrains/mps/openapi/editor/EditorContext;)Ljetbrains/mps/openapi/editor/cells/EditorCell;" />
      <node id="6254726786820464445" at="84,0,87,0" concept="4" trace="createEditorCell#(Ljetbrains/mps/openapi/editor/EditorContext;Lorg/jetbrains/mps/openapi/model/SNode;)Ljetbrains/mps/openapi/editor/cells/EditorCell;" />
      <node id="6254726786820459255" at="136,0,139,0" concept="0" trace="childListHandler_lhunxw_e0#(Lorg/jetbrains/mps/openapi/model/SNode;Ljava/lang/String;Ljetbrains/mps/openapi/editor/EditorContext;)V" />
      <node id="6254726786820459255" at="160,9,163,9" concept="3" />
      <node id="6254726786820459255" at="179,0,182,0" concept="0" trace="propertyListHandler_lhunxw_f0#(Lorg/jetbrains/mps/openapi/model/SNode;Ljava/lang/String;Ljetbrains/mps/openapi/editor/EditorContext;)V" />
      <node id="6254726786820459255" at="203,9,206,9" concept="3" />
      <node id="6254726786820459255" at="64,58,68,5" concept="3" />
      <node id="6254726786820459255" at="139,0,143,0" concept="4" trace="createNodeToInsert#(Ljetbrains/mps/openapi/editor/EditorContext;)Lorg/jetbrains/mps/openapi/model/SNode;" />
      <node id="6254726786820459255" at="156,134,160,9" concept="3" />
      <node id="6254726786820459255" at="182,0,186,0" concept="4" trace="createNodeToInsert#(Ljetbrains/mps/openapi/editor/EditorContext;)Lorg/jetbrains/mps/openapi/model/SNode;" />
      <node id="6254726786820459255" at="199,134,203,9" concept="3" />
      <node id="6254726786820459255" at="70,57,75,22" concept="3" />
      <node id="6254726786820464447" at="96,59,101,24" concept="3" />
      <node id="6254726786820459255" at="143,0,148,0" concept="4" trace="createNodeCell#(Ljetbrains/mps/openapi/editor/EditorContext;Lorg/jetbrains/mps/openapi/model/SNode;)Ljetbrains/mps/openapi/editor/cells/EditorCell;" />
      <node id="6254726786820459255" at="186,0,191,0" concept="4" trace="createNodeCell#(Ljetbrains/mps/openapi/editor/EditorContext;Lorg/jetbrains/mps/openapi/model/SNode;)Ljetbrains/mps/openapi/editor/cells/EditorCell;" />
      <node id="6254726786820459255" at="148,0,154,0" concept="4" trace="createEmptyCell#(Ljetbrains/mps/openapi/editor/EditorContext;)Ljetbrains/mps/openapi/editor/cells/EditorCell;" />
      <node id="6254726786820459255" at="191,0,197,0" concept="4" trace="createEmptyCell#(Ljetbrains/mps/openapi/editor/EditorContext;)Ljetbrains/mps/openapi/editor/cells/EditorCell;" />
      <node id="6254726786820464442" at="49,0,58,0" concept="4" trace="createConstant_lhunxw_a0#(Ljetbrains/mps/openapi/editor/EditorContext;Lorg/jetbrains/mps/openapi/model/SNode;)Ljetbrains/mps/openapi/editor/cells/EditorCell;" />
      <node id="6254726786820464465" at="210,0,219,0" concept="4" trace="createConstant_lhunxw_g0#(Ljetbrains/mps/openapi/editor/EditorContext;Lorg/jetbrains/mps/openapi/model/SNode;)Ljetbrains/mps/openapi/editor/cells/EditorCell;" />
      <node id="6254726786820464449" at="104,0,114,0" concept="4" trace="createConstant_lhunxw_c0#(Ljetbrains/mps/openapi/editor/EditorContext;Lorg/jetbrains/mps/openapi/model/SNode;)Ljetbrains/mps/openapi/editor/cells/EditorCell;" />
      <node id="6254726786820464453" at="114,0,124,0" concept="4" trace="createConstant_lhunxw_d0#(Ljetbrains/mps/openapi/editor/EditorContext;Lorg/jetbrains/mps/openapi/model/SNode;)Ljetbrains/mps/openapi/editor/cells/EditorCell;" />
      <node id="6254726786820459255" at="154,132,164,7" concept="3" />
      <node id="6254726786820459255" at="197,132,207,7" concept="3" />
      <node id="6254726786820459255" at="124,0,135,0" concept="4" trace="createRefNodeList_lhunxw_e0#(Ljetbrains/mps/openapi/editor/EditorContext;Lorg/jetbrains/mps/openapi/model/SNode;)Ljetbrains/mps/openapi/editor/cells/EditorCell;" />
      <node id="6254726786820459255" at="167,0,178,0" concept="4" trace="createRefNodeList_lhunxw_f0#(Ljetbrains/mps/openapi/editor/EditorContext;Lorg/jetbrains/mps/openapi/model/SNode;)Ljetbrains/mps/openapi/editor/cells/EditorCell;" />
      <node id="6254726786820459255" at="154,0,166,0" concept="4" trace="installElementCellActions#(Lorg/jetbrains/mps/openapi/model/SNode;Lorg/jetbrains/mps/openapi/model/SNode;Ljetbrains/mps/openapi/editor/cells/EditorCell;Ljetbrains/mps/openapi/editor/EditorContext;)V" />
      <node id="6254726786820459255" at="197,0,209,0" concept="4" trace="installElementCellActions#(Lorg/jetbrains/mps/openapi/model/SNode;Lorg/jetbrains/mps/openapi/model/SNode;Ljetbrains/mps/openapi/editor/cells/EditorCell;Ljetbrains/mps/openapi/editor/EditorContext;)V" />
      <node id="6254726786820459255" at="36,0,49,0" concept="4" trace="createCollection_lhunxw_a#(Ljetbrains/mps/openapi/editor/EditorContext;Lorg/jetbrains/mps/openapi/model/SNode;)Ljetbrains/mps/openapi/editor/cells/EditorCell;" />
      <node id="6254726786820464447" at="87,0,103,0" concept="4" trace="createProperty_lhunxw_a0b0#(Ljetbrains/mps/openapi/editor/EditorContext;Lorg/jetbrains/mps/openapi/model/SNode;)Ljetbrains/mps/openapi/editor/cells/EditorCell;" />
      <node id="6254726786820459255" at="58,0,77,0" concept="4" trace="createRefCell_lhunxw_b0#(Ljetbrains/mps/openapi/editor/EditorContext;Lorg/jetbrains/mps/openapi/model/SNode;)Ljetbrains/mps/openapi/editor/cells/EditorCell;" />
      <scope id="6254726786820459255" at="33,79,34,63" />
      <scope id="6254726786820464445" at="78,33,79,14" />
      <scope id="6254726786820464445" at="81,69,82,67" />
      <scope id="6254726786820464445" at="84,81,85,66" />
      <scope id="6254726786820459255" at="136,97,137,50" />
      <scope id="6254726786820459255" at="161,122,162,392" />
      <scope id="6254726786820459255" at="179,100,180,50" />
      <scope id="6254726786820459255" at="204,122,205,395" />
      <scope id="6254726786820459255" at="65,39,67,37" />
      <scope id="6254726786820459255" at="71,35,73,112">
        <var name="manager" id="6254726786820459255" />
      </scope>
      <scope id="6254726786820464447" at="97,37,99,114">
        <var name="manager" id="6254726786820464447" />
      </scope>
      <scope id="6254726786820459255" at="139,66,141,93">
        <var name="listOwner" id="6254726786820459255" />
      </scope>
      <scope id="6254726786820459255" at="157,34,159,146" />
      <scope id="6254726786820459255" at="182,66,184,93">
        <var name="listOwner" id="6254726786820459255" />
      </scope>
      <scope id="6254726786820459255" at="200,34,202,146" />
      <scope id="6254726786820459255" at="33,0,36,0">
        <var name="editorContext" id="6254726786820459255" />
        <var name="node" id="6254726786820459255" />
      </scope>
      <scope id="6254726786820464445" at="78,0,81,0" />
      <scope id="6254726786820464445" at="81,0,84,0">
        <var name="editorContext" id="6254726786820464445" />
      </scope>
      <scope id="6254726786820464445" at="84,0,87,0">
        <var name="editorContext" id="6254726786820464445" />
        <var name="node" id="6254726786820464445" />
      </scope>
      <scope id="6254726786820459255" at="136,0,139,0">
>>>>>>> bd830ede
        <var name="childRole" id="6254726786820459255" />
        <var name="context" id="6254726786820459255" />
        <var name="ownerNode" id="6254726786820459255" />
      </scope>
<<<<<<< HEAD
      <scope id="6254726786820459255" at="183,0,186,0">
        <var name="editorContext" id="6254726786820459255" />
      </scope>
      <scope id="6254726786820459255" at="186,57,189,25">
        <var name="elementCell" id="6254726786820459255" />
      </scope>
      <scope id="6254726786820459255" at="222,0,225,0">
=======
      <scope id="6254726786820459255" at="143,86,146,25">
        <var name="elementCell" id="6254726786820459255" />
      </scope>
      <scope id="6254726786820459255" at="179,0,182,0">
>>>>>>> bd830ede
        <var name="childRole" id="6254726786820459255" />
        <var name="context" id="6254726786820459255" />
        <var name="ownerNode" id="6254726786820459255" />
      </scope>
<<<<<<< HEAD
      <scope id="6254726786820459255" at="225,0,228,0">
        <var name="editorContext" id="6254726786820459255" />
      </scope>
      <scope id="6254726786820459255" at="228,57,231,25">
        <var name="elementCell" id="6254726786820459255" />
      </scope>
      <scope id="6254726786820459255" at="39,0,43,0">
        <var name="context" id="6254726786820459255" />
        <var name="node" id="6254726786820459255" />
      </scope>
      <scope id="6254726786820459255" at="104,0,108,0">
=======
      <scope id="6254726786820459255" at="186,86,189,25">
        <var name="elementCell" id="6254726786820459255" />
      </scope>
      <scope id="6254726786820459255" at="139,0,143,0">
>>>>>>> bd830ede
        <var name="editorContext" id="6254726786820459255" />
        <var name="node" id="6254726786820459255" />
      </scope>
<<<<<<< HEAD
      <scope id="6254726786820459255" at="191,41,195,23">
        <var name="emptyCell" id="6254726786820459255" />
      </scope>
      <scope id="6254726786820459255" at="233,41,237,23">
        <var name="emptyCell" id="6254726786820459255" />
      </scope>
      <scope id="6254726786820459255" at="44,0,49,0" />
      <scope id="6254726786820459255" at="114,0,119,0">
        <var name="context" id="6254726786820459255" />
        <var name="node" id="6254726786820459255" />
        <var name="referencingNode" id="6254726786820459255" />
      </scope>
      <scope id="6254726786820459255" at="124,0,129,0" />
      <scope id="6254726786820459255" at="186,0,191,0">
        <var name="elementNode" id="6254726786820459255" />
      </scope>
      <scope id="6254726786820459255" at="228,0,233,0">
        <var name="elementNode" id="6254726786820459255" />
=======
      <scope id="6254726786820459255" at="148,68,152,23">
        <var name="emptyCell" id="6254726786820459255" />
      </scope>
      <scope id="6254726786820459255" at="182,0,186,0">
        <var name="editorContext" id="6254726786820459255" />
      </scope>
      <scope id="6254726786820459255" at="191,68,195,23">
        <var name="emptyCell" id="6254726786820459255" />
      </scope>
      <scope id="6254726786820459255" at="143,0,148,0">
        <var name="editorContext" id="6254726786820459255" />
        <var name="elementNode" id="6254726786820459255" />
      </scope>
      <scope id="6254726786820459255" at="186,0,191,0">
        <var name="editorContext" id="6254726786820459255" />
        <var name="elementNode" id="6254726786820459255" />
      </scope>
      <scope id="6254726786820459255" at="148,0,154,0">
        <var name="editorContext" id="6254726786820459255" />
      </scope>
      <scope id="6254726786820459255" at="191,0,197,0">
        <var name="editorContext" id="6254726786820459255" />
>>>>>>> bd830ede
      </scope>
      <scope id="6254726786820459255" at="191,0,197,0" />
      <scope id="6254726786820459255" at="233,0,239,0" />
      <scope id="6254726786820464442" at="68,49,75,22">
        <var name="editorCell" id="6254726786820464442" />
        <var name="style" id="6254726786820464442" />
      </scope>
<<<<<<< HEAD
      <scope id="6254726786820464465" at="252,49,259,22">
        <var name="editorCell" id="6254726786820464465" />
        <var name="style" id="6254726786820464465" />
      </scope>
      <scope id="6254726786820464449" at="148,49,156,22">
        <var name="editorCell" id="6254726786820464449" />
        <var name="style" id="6254726786820464449" />
      </scope>
      <scope id="6254726786820464453" at="158,49,166,22">
        <var name="editorCell" id="6254726786820464453" />
        <var name="style" id="6254726786820464453" />
      </scope>
      <scope id="6254726786820459255" at="198,96,206,9" />
      <scope id="6254726786820459255" at="240,96,248,9" />
      <scope id="6254726786820464442" at="68,0,77,0" />
      <scope id="6254726786820459255" at="168,52,177,22">
=======
      <scope id="6254726786820464465" at="210,88,217,22">
        <var name="editorCell" id="6254726786820464465" />
        <var name="style" id="6254726786820464465" />
      </scope>
      <scope id="6254726786820464449" at="104,88,112,22">
        <var name="editorCell" id="6254726786820464449" />
        <var name="style" id="6254726786820464449" />
      </scope>
      <scope id="6254726786820464453" at="114,88,122,22">
        <var name="editorCell" id="6254726786820464453" />
        <var name="style" id="6254726786820464453" />
      </scope>
      <scope id="6254726786820459255" at="155,96,163,9" />
      <scope id="6254726786820459255" at="198,96,206,9" />
      <scope id="6254726786820464442" at="49,0,58,0">
        <var name="editorContext" id="6254726786820464442" />
        <var name="node" id="6254726786820464442" />
      </scope>
      <scope id="6254726786820459255" at="124,91,133,22">
>>>>>>> bd830ede
        <var name="editorCell" id="6254726786820459255" />
        <var name="handler" id="6254726786820459255" />
        <var name="style" id="6254726786820459255" />
      </scope>
<<<<<<< HEAD
      <scope id="6254726786820459255" at="210,52,219,22">
=======
      <scope id="6254726786820459255" at="167,91,176,22">
>>>>>>> bd830ede
        <var name="editorCell" id="6254726786820459255" />
        <var name="handler" id="6254726786820459255" />
        <var name="style" id="6254726786820459255" />
      </scope>
<<<<<<< HEAD
      <scope id="6254726786820464465" at="252,0,261,0" />
      <scope id="6254726786820464449" at="148,0,158,0" />
      <scope id="6254726786820464453" at="158,0,168,0" />
      <scope id="6254726786820459255" at="197,86,207,7" />
      <scope id="6254726786820459255" at="239,86,249,7" />
      <scope id="6254726786820459255" at="168,0,179,0" />
      <scope id="6254726786820459255" at="210,0,221,0" />
      <scope id="6254726786820459255" at="54,50,66,22">
        <var name="editorCell" id="6254726786820459255" />
      </scope>
      <scope id="6254726786820459255" at="197,0,209,0">
=======
      <scope id="6254726786820464465" at="210,0,219,0">
        <var name="editorContext" id="6254726786820464465" />
        <var name="node" id="6254726786820464465" />
      </scope>
      <scope id="6254726786820464449" at="104,0,114,0">
        <var name="editorContext" id="6254726786820464449" />
        <var name="node" id="6254726786820464449" />
      </scope>
      <scope id="6254726786820464453" at="114,0,124,0">
        <var name="editorContext" id="6254726786820464453" />
        <var name="node" id="6254726786820464453" />
      </scope>
      <scope id="6254726786820459255" at="154,132,164,7" />
      <scope id="6254726786820459255" at="197,132,207,7" />
      <scope id="6254726786820459255" at="36,89,47,22">
        <var name="editorCell" id="6254726786820459255" />
      </scope>
      <scope id="6254726786820459255" at="124,0,135,0">
        <var name="editorContext" id="6254726786820459255" />
        <var name="node" id="6254726786820459255" />
      </scope>
      <scope id="6254726786820459255" at="167,0,178,0">
        <var name="editorContext" id="6254726786820459255" />
        <var name="node" id="6254726786820459255" />
      </scope>
      <scope id="6254726786820459255" at="154,0,166,0">
        <var name="editorContext" id="6254726786820459255" />
>>>>>>> bd830ede
        <var name="elementCell" id="6254726786820459255" />
        <var name="elementNode" id="6254726786820459255" />
      </scope>
<<<<<<< HEAD
      <scope id="6254726786820459255" at="239,0,251,0">
=======
      <scope id="6254726786820459255" at="197,0,209,0">
        <var name="editorContext" id="6254726786820459255" />
>>>>>>> bd830ede
        <var name="elementCell" id="6254726786820459255" />
        <var name="elementNode" id="6254726786820459255" />
      </scope>
<<<<<<< HEAD
      <scope id="6254726786820459255" at="54,0,68,0" />
      <scope id="6254726786820464447" at="130,53,145,24">
=======
      <scope id="6254726786820464447" at="87,92,101,24">
>>>>>>> bd830ede
        <var name="attributeConcept" id="6254726786820464447" />
        <var name="editorCell" id="6254726786820464447" />
        <var name="provider" id="6254726786820464447" />
      </scope>
<<<<<<< HEAD
      <scope id="6254726786820464447" at="130,0,147,0" />
      <scope id="6254726786820459255" at="77,48,95,22">
=======
      <scope id="6254726786820464447" at="87,0,103,0">
        <var name="editorContext" id="6254726786820464447" />
        <var name="node" id="6254726786820464447" />
      </scope>
      <scope id="6254726786820459255" at="58,87,75,22">
>>>>>>> bd830ede
        <var name="attributeConcept" id="6254726786820459255" />
        <var name="editorCell" id="6254726786820459255" />
        <var name="provider" id="6254726786820459255" />
      </scope>
<<<<<<< HEAD
      <scope id="6254726786820459255" at="77,0,97,0" />
      <unit id="6254726786820459255" at="97,0,109,0" name="jetbrains.mps.baseLanguage.builders.editor.SimpleBuilderExtensionDeclaration_EditorBuilder_a$_Inline_lhunxw_a1a" />
      <unit id="6254726786820459255" at="179,0,210,0" name="jetbrains.mps.baseLanguage.builders.editor.SimpleBuilderExtensionDeclaration_EditorBuilder_a$childListHandler_lhunxw_e0" />
      <unit id="6254726786820459255" at="221,0,252,0" name="jetbrains.mps.baseLanguage.builders.editor.SimpleBuilderExtensionDeclaration_EditorBuilder_a$propertyListHandler_lhunxw_f0" />
      <unit id="6254726786820459255" at="109,0,148,0" name="jetbrains.mps.baseLanguage.builders.editor.SimpleBuilderExtensionDeclaration_EditorBuilder_a$Inline_Builder_lhunxw_a1a" />
      <unit id="6254726786820459255" at="35,0,262,0" name="jetbrains.mps.baseLanguage.builders.editor.SimpleBuilderExtensionDeclaration_EditorBuilder_a" />
=======
      <scope id="6254726786820459255" at="58,0,77,0">
        <var name="editorContext" id="6254726786820459255" />
        <var name="node" id="6254726786820459255" />
      </scope>
      <unit id="6254726786820464445" at="77,0,104,0" name="jetbrains.mps.baseLanguage.builders.editor.SimpleBuilderExtensionDeclaration_Editor$_Inline_lhunxw_a1a" />
      <unit id="6254726786820459255" at="135,0,167,0" name="jetbrains.mps.baseLanguage.builders.editor.SimpleBuilderExtensionDeclaration_Editor$childListHandler_lhunxw_e0" />
      <unit id="6254726786820459255" at="178,0,210,0" name="jetbrains.mps.baseLanguage.builders.editor.SimpleBuilderExtensionDeclaration_Editor$propertyListHandler_lhunxw_f0" />
      <unit id="6254726786820459255" at="32,0,220,0" name="jetbrains.mps.baseLanguage.builders.editor.SimpleBuilderExtensionDeclaration_Editor" />
>>>>>>> bd830ede
    </file>
  </root>
  <root nodeRef="r:4b2fc856-1e6f-49a5-825e-2904bdab655c(jetbrains.mps.baseLanguage.builders.editor)/6666322667909634563">
    <file name="BeanBuilder_Editor.java">
<<<<<<< HEAD
      <node id="6666322667909634563" at="11,79,12,77" concept="6" />
      <node id="6666322667909634563" at="11,0,14,0" concept="4" trace="createEditorCell#(Ljetbrains/mps/openapi/editor/EditorContext;Lorg/jetbrains/mps/openapi/model/SNode;)Ljetbrains/mps/openapi/editor/cells/EditorCell;" />
      <scope id="6666322667909634563" at="11,79,12,77" />
      <scope id="6666322667909634563" at="11,0,14,0">
        <var name="editorContext" id="6666322667909634563" />
        <var name="node" id="6666322667909634563" />
      </scope>
      <unit id="6666322667909634563" at="10,0,15,0" name="jetbrains.mps.baseLanguage.builders.editor.BeanBuilder_Editor" />
    </file>
    <file name="BeanBuilder_EditorBuilder_a.java">
      <node id="6666322667909634563" at="30,91,31,19" concept="10" />
      <node id="6666322667909634563" at="31,19,32,18" concept="1" />
      <node id="6666322667909634563" at="37,26,38,18" concept="6" />
      <node id="6666322667909634563" at="41,39,42,39" concept="6" />
      <node id="6666322667909634563" at="45,50,46,103" concept="5" />
      <node id="6666322667909634563" at="46,103,47,48" concept="1" />
      <node id="6666322667909634563" at="47,48,48,28" concept="1" />
      <node id="6666322667909634563" at="48,28,49,65" concept="1" />
      <node id="6666322667909634563" at="49,65,50,57" concept="1" />
      <node id="6666322667909634563" at="50,57,51,56" concept="1" />
      <node id="6666322667909634563" at="52,68,53,61" concept="1" />
      <node id="6666322667909634563" at="54,5,55,22" concept="6" />
      <node id="2184872129966352975" at="57,49,58,104" concept="5" />
      <node id="2184872129966352975" at="58,104,59,47" concept="1" />
      <node id="2184872129966352975" at="59,47,60,34" concept="5" />
      <node id="2184872129966352975" at="60,34,61,102" concept="1" />
      <node id="2184872129966352975" at="61,102,62,40" concept="1" />
      <node id="2184872129966352975" at="62,40,63,34" concept="1" />
      <node id="2184872129966352975" at="63,34,64,22" concept="6" />
      <node id="6666322667909634563" at="66,48,67,88" concept="5" />
      <node id="6666322667909634563" at="67,88,68,36" concept="1" />
      <node id="6666322667909634563" at="68,36,69,49" concept="1" />
      <node id="6666322667909634563" at="69,49,70,26" concept="5" />
      <node id="6666322667909634563" at="70,26,71,92" concept="1" />
      <node id="6666322667909634563" at="71,92,72,63" concept="1" />
      <node id="6666322667909634563" at="73,39,74,40" concept="1" />
      <node id="6666322667909634563" at="74,40,75,50" concept="1" />
      <node id="6666322667909634563" at="76,5,77,73" concept="1" />
      <node id="6666322667909634563" at="77,73,78,57" concept="5" />
      <node id="6666322667909634563" at="78,57,79,59" concept="5" />
      <node id="6666322667909634563" at="80,35,81,87" concept="5" />
      <node id="6666322667909634563" at="81,87,82,94" concept="6" />
      <node id="6666322667909634563" at="83,10,84,22" concept="6" />
      <node id="6666322667909634563" at="87,33,88,14" concept="10" />
      <node id="6666322667909634563" at="90,69,91,57" concept="6" />
      <node id="6666322667909634563" at="93,81,94,41" concept="7" />
      <node id="6666322667909634563" at="94,41,95,119" concept="6" />
      <node id="6666322667909634563" at="101,0,102,0" concept="2" trace="myReferencingNode" />
      <node id="6666322667909634563" at="103,119,104,21" concept="10" />
      <node id="6666322667909634563" at="104,21,105,42" concept="1" />
      <node id="6666322667909634563" at="105,42,106,20" concept="1" />
      <node id="6666322667909634563" at="109,41,110,42" concept="6" />
      <node id="6666322667909634563" at="115,28,116,20" concept="6" />
      <node id="6666322667909634571" at="119,53,120,91" concept="5" />
      <node id="6666322667909634571" at="120,91,121,31" concept="1" />
      <node id="6666322667909634571" at="121,31,122,44" concept="1" />
      <node id="6666322667909634571" at="122,44,123,33" concept="1" />
      <node id="6666322667909634571" at="123,33,124,28" concept="5" />
      <node id="6666322667909634571" at="124,28,125,65" concept="1" />
      <node id="6666322667909634571" at="125,65,126,44" concept="1" />
      <node id="6666322667909634571" at="126,44,127,75" concept="1" />
      <node id="6666322667909634571" at="127,75,128,59" concept="5" />
      <node id="6666322667909634571" at="128,59,129,61" concept="5" />
      <node id="6666322667909634571" at="130,37,131,89" concept="5" />
      <node id="6666322667909634571" at="131,89,132,96" concept="6" />
      <node id="6666322667909634571" at="133,12,134,24" concept="6" />
      <node id="6666322667909634563" at="137,51,138,103" concept="5" />
      <node id="6666322667909634563" at="138,103,139,49" concept="1" />
      <node id="6666322667909634563" at="139,49,140,34" concept="5" />
      <node id="6666322667909634563" at="140,34,141,49" concept="1" />
      <node id="6666322667909634563" at="141,49,142,40" concept="1" />
      <node id="6666322667909634563" at="142,40,143,59" concept="1" />
      <node id="6666322667909634563" at="143,59,144,22" concept="6" />
      <node id="6666322667909648511" at="146,97,147,367" concept="6" />
      <node id="6666322667909644996" at="149,51,150,144" concept="5" />
      <node id="6666322667909644996" at="150,144,151,22" concept="6" />
      <node id="6666322667909634563" at="27,0,29,0" concept="2" trace="myNode" />
      <node id="6666322667909634563" at="99,0,101,0" concept="2" trace="myNode" />
      <node id="6666322667909634563" at="41,0,44,0" concept="4" trace="createCell#()Ljetbrains/mps/openapi/editor/cells/EditorCell;" />
      <node id="6666322667909634563" at="51,56,54,5" concept="3" />
      <node id="6666322667909634563" at="87,0,90,0" concept="0" trace="_Inline_2z05lc_a1a#()V" />
      <node id="6666322667909634563" at="90,0,93,0" concept="4" trace="createEditorCell#(Ljetbrains/mps/openapi/editor/EditorContext;)Ljetbrains/mps/openapi/editor/cells/EditorCell;" />
      <node id="6666322667909634563" at="109,0,112,0" concept="4" trace="createCell#()Ljetbrains/mps/openapi/editor/cells/EditorCell;" />
      <node id="6666322667909644997" at="146,0,149,0" concept="9" trace="renderingCondition_2z05lc_a2a#(Lorg/jetbrains/mps/openapi/model/SNode;Ljetbrains/mps/openapi/editor/EditorContext;)Z" />
      <node id="6666322667909634563" at="30,0,34,0" concept="0" trace="BeanBuilder_EditorBuilder_a#(Ljetbrains/mps/openapi/editor/EditorContext;Lorg/jetbrains/mps/openapi/model/SNode;)V" />
      <node id="6666322667909634563" at="72,63,76,5" concept="3" />
      <node id="6666322667909634563" at="93,0,97,0" concept="4" trace="createEditorCell#(Ljetbrains/mps/openapi/editor/EditorContext;Lorg/jetbrains/mps/openapi/model/SNode;)Ljetbrains/mps/openapi/editor/cells/EditorCell;" />
      <node id="6666322667909644996" at="149,0,153,0" concept="4" trace="createComponent_2z05lc_a2a#()Ljetbrains/mps/openapi/editor/cells/EditorCell;" />
      <node id="6666322667909634563" at="35,0,40,0" concept="4" trace="getNode#()Lorg/jetbrains/mps/openapi/model/SNode;" />
      <node id="6666322667909634563" at="79,59,84,22" concept="3" />
      <node id="6666322667909634563" at="103,0,108,0" concept="0" trace="Inline_Builder_2z05lc_a1a#(Ljetbrains/mps/openapi/editor/EditorContext;Lorg/jetbrains/mps/openapi/model/SNode;Lorg/jetbrains/mps/openapi/model/SNode;)V" />
      <node id="6666322667909634563" at="113,0,118,0" concept="4" trace="getNode#()Lorg/jetbrains/mps/openapi/model/SNode;" />
      <node id="6666322667909634571" at="129,61,134,24" concept="3" />
      <node id="2184872129966352975" at="57,0,66,0" concept="4" trace="createConstant_2z05lc_a0#()Ljetbrains/mps/openapi/editor/cells/EditorCell;" />
      <node id="6666322667909634563" at="137,0,146,0" concept="4" trace="createCollection_2z05lc_c0#()Ljetbrains/mps/openapi/editor/cells/EditorCell;" />
      <node id="6666322667909634563" at="45,0,57,0" concept="4" trace="createCollection_2z05lc_a#()Ljetbrains/mps/openapi/editor/cells/EditorCell;" />
      <node id="6666322667909634571" at="119,0,136,0" concept="4" trace="createProperty_2z05lc_a0b0#()Ljetbrains/mps/openapi/editor/cells/EditorCell;" />
      <node id="6666322667909634563" at="66,0,86,0" concept="4" trace="createRefCell_2z05lc_b0#()Ljetbrains/mps/openapi/editor/cells/EditorCell;" />
      <scope id="6666322667909634563" at="37,26,38,18" />
      <scope id="6666322667909634563" at="41,39,42,39" />
      <scope id="6666322667909634563" at="52,68,53,61" />
      <scope id="6666322667909634563" at="87,33,88,14" />
      <scope id="6666322667909634563" at="90,69,91,57" />
      <scope id="6666322667909634563" at="109,41,110,42" />
      <scope id="6666322667909634563" at="115,28,116,20" />
      <scope id="6666322667909644998" at="146,97,147,367" />
      <scope id="6666322667909634563" at="30,91,32,18" />
      <scope id="6666322667909634563" at="73,39,75,50" />
      <scope id="6666322667909634563" at="80,35,82,94">
        <var name="manager" id="6666322667909634563" />
      </scope>
      <scope id="6666322667909634563" at="93,81,95,119" />
      <scope id="6666322667909634571" at="130,37,132,96">
        <var name="manager" id="6666322667909634571" />
      </scope>
      <scope id="6666322667909644996" at="149,51,151,22">
=======
      <node id="6666322667909634563" at="26,79,27,63" concept="6" />
      <node id="6666322667909634563" at="29,89,30,96" concept="5" />
      <node id="6666322667909634563" at="30,96,31,48" concept="1" />
      <node id="6666322667909634563" at="31,48,32,28" concept="1" />
      <node id="6666322667909634563" at="32,28,33,81" concept="1" />
      <node id="6666322667909634563" at="33,81,34,80" concept="1" />
      <node id="6666322667909634563" at="35,61,36,85" concept="1" />
      <node id="6666322667909634563" at="37,5,38,22" concept="6" />
      <node id="2184872129966352975" at="40,88,41,97" concept="5" />
      <node id="2184872129966352975" at="41,97,42,47" concept="1" />
      <node id="2184872129966352975" at="42,47,43,34" concept="5" />
      <node id="2184872129966352975" at="43,34,44,105" concept="1" />
      <node id="2184872129966352975" at="44,105,45,40" concept="1" />
      <node id="2184872129966352975" at="45,40,46,34" concept="1" />
      <node id="2184872129966352975" at="46,34,47,22" concept="6" />
      <node id="6666322667909634563" at="49,87,50,81" concept="5" />
      <node id="6666322667909634563" at="50,81,51,36" concept="1" />
      <node id="6666322667909634563" at="51,36,52,49" concept="1" />
      <node id="6666322667909634563" at="52,49,53,26" concept="5" />
      <node id="6666322667909634563" at="53,26,54,83" concept="1" />
      <node id="6666322667909634563" at="54,83,55,58" concept="1" />
      <node id="6666322667909634563" at="56,39,57,40" concept="1" />
      <node id="6666322667909634563" at="57,40,58,50" concept="1" />
      <node id="6666322667909634563" at="59,5,60,73" concept="1" />
      <node id="6666322667909634563" at="60,73,61,57" concept="5" />
      <node id="6666322667909634563" at="62,35,63,82" concept="5" />
      <node id="6666322667909634563" at="63,82,64,112" concept="6" />
      <node id="6666322667909634563" at="65,10,66,22" concept="6" />
      <node id="6666322667909634569" at="69,33,70,14" concept="9" />
      <node id="6666322667909634569" at="72,69,73,67" concept="6" />
      <node id="6666322667909634569" at="75,81,76,66" concept="6" />
      <node id="6666322667909634571" at="78,92,79,84" concept="5" />
      <node id="6666322667909634571" at="79,84,80,31" concept="1" />
      <node id="6666322667909634571" at="80,31,81,44" concept="1" />
      <node id="6666322667909634571" at="81,44,82,33" concept="1" />
      <node id="6666322667909634571" at="82,33,83,28" concept="5" />
      <node id="6666322667909634571" at="83,28,84,60" concept="1" />
      <node id="6666322667909634571" at="84,60,85,44" concept="1" />
      <node id="6666322667909634571" at="85,44,86,75" concept="1" />
      <node id="6666322667909634571" at="86,75,87,59" concept="5" />
      <node id="6666322667909634571" at="88,37,89,84" concept="5" />
      <node id="6666322667909634571" at="89,84,90,114" concept="6" />
      <node id="6666322667909634571" at="91,12,92,24" concept="6" />
      <node id="6666322667909634563" at="95,90,96,96" concept="5" />
      <node id="6666322667909634563" at="96,96,97,49" concept="1" />
      <node id="6666322667909634563" at="97,49,98,34" concept="5" />
      <node id="6666322667909634563" at="98,34,99,52" concept="1" />
      <node id="6666322667909634563" at="99,52,100,40" concept="1" />
      <node id="6666322667909634563" at="100,40,101,83" concept="1" />
      <node id="6666322667909634563" at="101,83,102,22" concept="6" />
      <node id="6666322667909648511" at="104,97,105,367" concept="6" />
      <node id="6666322667909644996" at="107,90,108,156" concept="5" />
      <node id="6666322667909644996" at="108,156,109,22" concept="6" />
      <node id="6666322667909634563" at="26,0,29,0" concept="4" trace="createEditorCell#(Ljetbrains/mps/openapi/editor/EditorContext;Lorg/jetbrains/mps/openapi/model/SNode;)Ljetbrains/mps/openapi/editor/cells/EditorCell;" />
      <node id="6666322667909634563" at="34,80,37,5" concept="3" />
      <node id="6666322667909634569" at="69,0,72,0" concept="0" trace="_Inline_2z05lc_a1a#()V" />
      <node id="6666322667909634569" at="72,0,75,0" concept="4" trace="createEditorCell#(Ljetbrains/mps/openapi/editor/EditorContext;)Ljetbrains/mps/openapi/editor/cells/EditorCell;" />
      <node id="6666322667909634569" at="75,0,78,0" concept="4" trace="createEditorCell#(Ljetbrains/mps/openapi/editor/EditorContext;Lorg/jetbrains/mps/openapi/model/SNode;)Ljetbrains/mps/openapi/editor/cells/EditorCell;" />
      <node id="6666322667909644997" at="104,0,107,0" concept="8" trace="renderingCondition_2z05lc_a2a#(Lorg/jetbrains/mps/openapi/model/SNode;Ljetbrains/mps/openapi/editor/EditorContext;)Z" />
      <node id="6666322667909634563" at="55,58,59,5" concept="3" />
      <node id="6666322667909644996" at="107,0,111,0" concept="4" trace="createComponent_2z05lc_a2a#(Ljetbrains/mps/openapi/editor/EditorContext;Lorg/jetbrains/mps/openapi/model/SNode;)Ljetbrains/mps/openapi/editor/cells/EditorCell;" />
      <node id="6666322667909634563" at="61,57,66,22" concept="3" />
      <node id="6666322667909634571" at="87,59,92,24" concept="3" />
      <node id="2184872129966352975" at="40,0,49,0" concept="4" trace="createConstant_2z05lc_a0#(Ljetbrains/mps/openapi/editor/EditorContext;Lorg/jetbrains/mps/openapi/model/SNode;)Ljetbrains/mps/openapi/editor/cells/EditorCell;" />
      <node id="6666322667909634563" at="95,0,104,0" concept="4" trace="createCollection_2z05lc_c0#(Ljetbrains/mps/openapi/editor/EditorContext;Lorg/jetbrains/mps/openapi/model/SNode;)Ljetbrains/mps/openapi/editor/cells/EditorCell;" />
      <node id="6666322667909634563" at="29,0,40,0" concept="4" trace="createCollection_2z05lc_a#(Ljetbrains/mps/openapi/editor/EditorContext;Lorg/jetbrains/mps/openapi/model/SNode;)Ljetbrains/mps/openapi/editor/cells/EditorCell;" />
      <node id="6666322667909634571" at="78,0,94,0" concept="4" trace="createProperty_2z05lc_a0b0#(Ljetbrains/mps/openapi/editor/EditorContext;Lorg/jetbrains/mps/openapi/model/SNode;)Ljetbrains/mps/openapi/editor/cells/EditorCell;" />
      <node id="6666322667909634563" at="49,0,68,0" concept="4" trace="createRefCell_2z05lc_b0#(Ljetbrains/mps/openapi/editor/EditorContext;Lorg/jetbrains/mps/openapi/model/SNode;)Ljetbrains/mps/openapi/editor/cells/EditorCell;" />
      <scope id="6666322667909634563" at="26,79,27,63" />
      <scope id="6666322667909634563" at="35,61,36,85" />
      <scope id="6666322667909634569" at="69,33,70,14" />
      <scope id="6666322667909634569" at="72,69,73,67" />
      <scope id="6666322667909634569" at="75,81,76,66" />
      <scope id="6666322667909644998" at="104,97,105,367" />
      <scope id="6666322667909634563" at="56,39,58,50" />
      <scope id="6666322667909634563" at="62,35,64,112">
        <var name="manager" id="6666322667909634563" />
      </scope>
      <scope id="6666322667909634571" at="88,37,90,114">
        <var name="manager" id="6666322667909634571" />
      </scope>
      <scope id="6666322667909644996" at="107,90,109,22">
>>>>>>> bd830ede
        <var name="editorCell" id="6666322667909644996" />
      </scope>
      <scope id="6666322667909634563" at="41,0,44,0" />
      <scope id="6666322667909634563" at="87,0,90,0" />
      <scope id="6666322667909634563" at="90,0,93,0">
        <var name="editorContext" id="6666322667909634563" />
<<<<<<< HEAD
      </scope>
      <scope id="6666322667909634563" at="103,119,106,20" />
      <scope id="6666322667909634563" at="109,0,112,0" />
      <scope id="6666322667909644997" at="146,0,149,0">
        <var name="editorContext" id="6666322667909644997" />
        <var name="node" id="6666322667909644997" />
      </scope>
      <scope id="6666322667909634563" at="30,0,34,0">
        <var name="context" id="6666322667909634563" />
        <var name="node" id="6666322667909634563" />
      </scope>
      <scope id="6666322667909634563" at="93,0,97,0">
        <var name="editorContext" id="6666322667909634563" />
        <var name="node" id="6666322667909634563" />
      </scope>
      <scope id="6666322667909644996" at="149,0,153,0" />
      <scope id="6666322667909634563" at="35,0,40,0" />
      <scope id="6666322667909634563" at="103,0,108,0">
        <var name="context" id="6666322667909634563" />
        <var name="node" id="6666322667909634563" />
        <var name="referencingNode" id="6666322667909634563" />
=======
        <var name="node" id="6666322667909634563" />
      </scope>
      <scope id="6666322667909634569" at="69,0,72,0" />
      <scope id="6666322667909634569" at="72,0,75,0">
        <var name="editorContext" id="6666322667909634569" />
      </scope>
      <scope id="6666322667909634569" at="75,0,78,0">
        <var name="editorContext" id="6666322667909634569" />
        <var name="node" id="6666322667909634569" />
      </scope>
      <scope id="6666322667909644997" at="104,0,107,0">
        <var name="editorContext" id="6666322667909644997" />
        <var name="node" id="6666322667909644997" />
      </scope>
      <scope id="6666322667909644996" at="107,0,111,0">
        <var name="editorContext" id="6666322667909644996" />
        <var name="node" id="6666322667909644996" />
>>>>>>> bd830ede
      </scope>
      <scope id="6666322667909634563" at="113,0,118,0" />
      <scope id="2184872129966352975" at="57,49,64,22">
        <var name="editorCell" id="2184872129966352975" />
        <var name="style" id="2184872129966352975" />
      </scope>
<<<<<<< HEAD
      <scope id="6666322667909634563" at="137,51,144,22">
=======
      <scope id="6666322667909634563" at="95,90,102,22">
>>>>>>> bd830ede
        <var name="editorCell" id="6666322667909634563" />
        <var name="style" id="6666322667909634563" />
      </scope>
      <scope id="2184872129966352975" at="57,0,66,0" />
      <scope id="6666322667909634563" at="137,0,146,0" />
      <scope id="6666322667909634563" at="45,50,55,22">
        <var name="editorCell" id="6666322667909634563" />
      </scope>
<<<<<<< HEAD
      <scope id="6666322667909634563" at="45,0,57,0" />
      <scope id="6666322667909634571" at="119,53,134,24">
=======
      <scope id="2184872129966352975" at="40,0,49,0">
        <var name="editorContext" id="2184872129966352975" />
        <var name="node" id="2184872129966352975" />
      </scope>
      <scope id="6666322667909634563" at="95,0,104,0">
        <var name="editorContext" id="6666322667909634563" />
        <var name="node" id="6666322667909634563" />
      </scope>
      <scope id="6666322667909634563" at="29,0,40,0">
        <var name="editorContext" id="6666322667909634563" />
        <var name="node" id="6666322667909634563" />
      </scope>
      <scope id="6666322667909634571" at="78,92,92,24">
>>>>>>> bd830ede
        <var name="attributeConcept" id="6666322667909634571" />
        <var name="editorCell" id="6666322667909634571" />
        <var name="provider" id="6666322667909634571" />
      </scope>
<<<<<<< HEAD
      <scope id="6666322667909634571" at="119,0,136,0" />
      <scope id="6666322667909634563" at="66,48,84,22">
=======
      <scope id="6666322667909634571" at="78,0,94,0">
        <var name="editorContext" id="6666322667909634571" />
        <var name="node" id="6666322667909634571" />
      </scope>
      <scope id="6666322667909634563" at="49,87,66,22">
>>>>>>> bd830ede
        <var name="attributeConcept" id="6666322667909634563" />
        <var name="editorCell" id="6666322667909634563" />
        <var name="provider" id="6666322667909634563" />
      </scope>
<<<<<<< HEAD
      <scope id="6666322667909634563" at="66,0,86,0" />
      <unit id="6666322667909634563" at="86,0,98,0" name="jetbrains.mps.baseLanguage.builders.editor.BeanBuilder_EditorBuilder_a$_Inline_2z05lc_a1a" />
      <unit id="6666322667909634563" at="98,0,137,0" name="jetbrains.mps.baseLanguage.builders.editor.BeanBuilder_EditorBuilder_a$Inline_Builder_2z05lc_a1a" />
      <unit id="6666322667909634563" at="26,0,154,0" name="jetbrains.mps.baseLanguage.builders.editor.BeanBuilder_EditorBuilder_a" />
=======
      <scope id="6666322667909634563" at="49,0,68,0">
        <var name="editorContext" id="6666322667909634563" />
        <var name="node" id="6666322667909634563" />
      </scope>
      <unit id="6666322667909634569" at="68,0,95,0" name="jetbrains.mps.baseLanguage.builders.editor.BeanBuilder_Editor$_Inline_2z05lc_a1a" />
      <unit id="6666322667909634563" at="25,0,112,0" name="jetbrains.mps.baseLanguage.builders.editor.BeanBuilder_Editor" />
>>>>>>> bd830ede
    </file>
  </root>
  <root nodeRef="r:4b2fc856-1e6f-49a5-825e-2904bdab655c(jetbrains.mps.baseLanguage.builders.editor)/7057666463730155281">
    <file name="BuilderCreator_Editor.java">
      <node id="7057666463730155281" at="11,79,12,80" concept="6" />
      <node id="7057666463730155281" at="11,0,14,0" concept="4" trace="createEditorCell#(Ljetbrains/mps/openapi/editor/EditorContext;Lorg/jetbrains/mps/openapi/model/SNode;)Ljetbrains/mps/openapi/editor/cells/EditorCell;" />
      <scope id="7057666463730155281" at="11,79,12,80" />
      <scope id="7057666463730155281" at="11,0,14,0">
        <var name="editorContext" id="7057666463730155281" />
        <var name="node" id="7057666463730155281" />
      </scope>
      <unit id="7057666463730155281" at="10,0,15,0" name="jetbrains.mps.baseLanguage.builders.editor.BuilderCreator_Editor" />
    </file>
    <file name="BuilderCreator_EditorBuilder_a.java">
      <node id="7057666463730155281" at="31,94,32,19" concept="10" />
      <node id="7057666463730155281" at="32,19,33,18" concept="1" />
      <node id="7057666463730155281" at="38,26,39,18" concept="6" />
      <node id="7057666463730155281" at="42,39,43,39" concept="6" />
      <node id="7057666463730155281" at="46,50,47,103" concept="5" />
      <node id="7057666463730155281" at="47,103,48,48" concept="1" />
      <node id="7057666463730155281" at="48,48,49,28" concept="1" />
      <node id="7057666463730155281" at="49,28,50,65" concept="1" />
      <node id="7057666463730155281" at="50,65,51,56" concept="1" />
      <node id="7057666463730155281" at="52,68,53,61" concept="1" />
      <node id="7057666463730155281" at="54,5,55,22" concept="6" />
      <node id="7057666463730155281" at="57,48,58,270" concept="5" />
      <node id="7057666463730155281" at="58,270,59,33" concept="6" />
      <node id="7057666463730155281" at="62,121,63,49" concept="10" />
      <node id="7057666463730155281" at="65,55,66,59" concept="5" />
      <node id="7057666463730155281" at="66,59,67,41" concept="1" />
      <node id="7057666463730155281" at="67,41,68,24" concept="6" />
      <node id="7057666463730155281" at="71,118,72,385" concept="1" />
      <node id="7057666463730155281" at="74,41,75,38" concept="1" />
      <node id="7057666463730155281" at="79,44,80,54" concept="5" />
      <node id="7057666463730155281" at="80,54,81,44" concept="1" />
      <node id="7057666463730155281" at="81,44,82,0" concept="8" />
      <node id="7057666463730155281" at="82,0,83,40" concept="1" />
      <node id="7057666463730155281" at="83,40,84,24" concept="6" />
      <node id="7057666463730155281" at="86,40,87,28" concept="6" />
      <node id="7057666463730155281" at="90,51,91,103" concept="5" />
      <node id="7057666463730155281" at="91,103,92,49" concept="1" />
      <node id="7057666463730155281" at="92,49,93,34" concept="5" />
      <node id="7057666463730155281" at="93,34,94,49" concept="1" />
      <node id="7057666463730155281" at="94,49,95,40" concept="1" />
      <node id="7057666463730155281" at="95,40,96,58" concept="1" />
      <node id="7057666463730155281" at="96,58,97,57" concept="1" />
      <node id="7057666463730155281" at="97,57,98,58" concept="1" />
      <node id="7057666463730155281" at="98,58,99,22" concept="6" />
      <node id="7057666463730600155" at="101,97,102,247" concept="6" />
      <node id="7057666463730595181" at="104,50,105,94" concept="5" />
      <node id="7057666463730595181" at="105,94,106,48" concept="1" />
      <node id="7057666463730595181" at="106,48,107,34" concept="5" />
      <node id="7057666463730595181" at="107,34,108,84" concept="1" />
      <node id="7057666463730595181" at="108,84,109,60" concept="1" />
      <node id="7057666463730595181" at="109,60,110,40" concept="1" />
      <node id="7057666463730595181" at="110,40,111,34" concept="1" />
      <node id="7057666463730595181" at="111,34,112,22" concept="6" />
      <node id="7057666463730155281" at="114,49,115,265" concept="5" />
      <node id="7057666463730155281" at="115,265,116,33" concept="6" />
      <node id="7057666463730155281" at="119,119,120,49" concept="10" />
      <node id="7057666463730155281" at="122,55,123,59" concept="5" />
      <node id="7057666463730155281" at="123,59,124,41" concept="1" />
      <node id="7057666463730155281" at="124,41,125,24" concept="6" />
      <node id="7057666463730155281" at="128,118,129,382" concept="1" />
      <node id="7057666463730155281" at="131,41,132,35" concept="1" />
      <node id="7057666463730155281" at="133,7,134,36" concept="5" />
      <node id="7057666463730155281" at="134,36,135,60" concept="1" />
      <node id="7057666463730155281" at="135,60,136,42" concept="1" />
      <node id="7057666463730155281" at="139,44,140,54" concept="5" />
      <node id="7057666463730155281" at="140,54,141,41" concept="1" />
      <node id="7057666463730155281" at="141,41,142,0" concept="8" />
      <node id="7057666463730155281" at="142,0,143,40" concept="1" />
      <node id="7057666463730155281" at="143,40,144,24" concept="6" />
      <node id="7057666463730155281" at="146,40,147,25" concept="6" />
      <node id="7057666463730595185" at="150,50,151,94" concept="5" />
      <node id="7057666463730595185" at="151,94,152,48" concept="1" />
      <node id="7057666463730595185" at="152,48,153,34" concept="5" />
      <node id="7057666463730595185" at="153,34,154,85" concept="1" />
      <node id="7057666463730595185" at="154,85,155,63" concept="1" />
      <node id="7057666463730595185" at="155,63,156,40" concept="1" />
      <node id="7057666463730595185" at="156,40,157,34" concept="1" />
      <node id="7057666463730595185" at="157,34,158,22" concept="6" />
      <node id="7057666463730155281" at="28,0,30,0" concept="2" trace="myNode" />
      <node id="7057666463730155281" at="42,0,45,0" concept="4" trace="createCell#()Ljetbrains/mps/openapi/editor/cells/EditorCell;" />
      <node id="7057666463730155281" at="51,56,54,5" concept="3" />
      <node id="7057666463730155281" at="62,0,65,0" concept="0" trace="builderSingleRoleHandler_1hbqnh_a0#(Lorg/jetbrains/mps/openapi/model/SNode;Lorg/jetbrains/mps/openapi/language/SContainmentLink;Ljetbrains/mps/openapi/editor/EditorContext;)V" />
      <node id="7057666463730155281" at="70,70,73,7" concept="3" />
      <node id="7057666463730155281" at="73,7,76,7" concept="3" />
      <node id="7057666463730155281" at="86,0,89,0" concept="4" trace="getNoTargetText#()Ljava/lang/String;" />
      <node id="7057666463730595187" at="101,0,104,0" concept="9" trace="renderingCondition_1hbqnh_a1a#(Lorg/jetbrains/mps/openapi/model/SNode;Ljetbrains/mps/openapi/editor/EditorContext;)Z" />
      <node id="7057666463730155281" at="119,0,122,0" concept="0" trace="bodySingleRoleHandler_1hbqnh_b1a#(Lorg/jetbrains/mps/openapi/model/SNode;Lorg/jetbrains/mps/openapi/language/SContainmentLink;Ljetbrains/mps/openapi/editor/EditorContext;)V" />
      <node id="7057666463730155281" at="127,70,130,7" concept="3" />
      <node id="7057666463730155281" at="130,7,133,7" concept="3" />
      <node id="7057666463730155281" at="146,0,149,0" concept="4" trace="getNoTargetText#()Ljava/lang/String;" />
      <node id="7057666463730155281" at="31,0,35,0" concept="0" trace="BuilderCreator_EditorBuilder_a#(Ljetbrains/mps/openapi/editor/EditorContext;Lorg/jetbrains/mps/openapi/model/SNode;)V" />
      <node id="7057666463730155281" at="57,0,61,0" concept="4" trace="createRefNode_1hbqnh_a0#()Ljetbrains/mps/openapi/editor/cells/EditorCell;" />
      <node id="7057666463730155281" at="114,0,118,0" concept="4" trace="createRefNode_1hbqnh_b1a#()Ljetbrains/mps/openapi/editor/cells/EditorCell;" />
      <node id="7057666463730155281" at="36,0,41,0" concept="4" trace="getNode#()Lorg/jetbrains/mps/openapi/model/SNode;" />
      <node id="7057666463730155281" at="65,0,70,0" concept="4" trace="createChildCell#(Lorg/jetbrains/mps/openapi/model/SNode;)Ljetbrains/mps/openapi/editor/cells/EditorCell;" />
      <node id="7057666463730155281" at="122,0,127,0" concept="4" trace="createChildCell#(Lorg/jetbrains/mps/openapi/model/SNode;)Ljetbrains/mps/openapi/editor/cells/EditorCell;" />
      <node id="7057666463730155281" at="70,0,78,0" concept="4" trace="installCellInfo#(Lorg/jetbrains/mps/openapi/model/SNode;Ljetbrains/mps/openapi/editor/cells/EditorCell;)V" />
      <node id="7057666463730155281" at="78,0,86,0" concept="4" trace="createEmptyCell#()Ljetbrains/mps/openapi/editor/cells/EditorCell;" />
      <node id="7057666463730155281" at="138,0,146,0" concept="4" trace="createEmptyCell#()Ljetbrains/mps/openapi/editor/cells/EditorCell;" />
      <node id="7057666463730595181" at="104,0,114,0" concept="4" trace="createConstant_1hbqnh_a1a#()Ljetbrains/mps/openapi/editor/cells/EditorCell;" />
      <node id="7057666463730595185" at="150,0,160,0" concept="4" trace="createConstant_1hbqnh_c1a#()Ljetbrains/mps/openapi/editor/cells/EditorCell;" />
      <node id="7057666463730155281" at="46,0,57,0" concept="4" trace="createCollection_1hbqnh_a#()Ljetbrains/mps/openapi/editor/cells/EditorCell;" />
      <node id="7057666463730155281" at="90,0,101,0" concept="4" trace="createCollection_1hbqnh_b0#()Ljetbrains/mps/openapi/editor/cells/EditorCell;" />
      <node id="7057666463730155281" at="127,0,138,0" concept="4" trace="installCellInfo#(Lorg/jetbrains/mps/openapi/model/SNode;Ljetbrains/mps/openapi/editor/cells/EditorCell;)V" />
      <scope id="7057666463730155281" at="38,26,39,18" />
      <scope id="7057666463730155281" at="42,39,43,39" />
      <scope id="7057666463730155281" at="52,68,53,61" />
      <scope id="7057666463730155281" at="62,121,63,49" />
      <scope id="7057666463730155281" at="71,118,72,385" />
      <scope id="7057666463730155281" at="74,41,75,38" />
      <scope id="7057666463730155281" at="86,40,87,28" />
      <scope id="7057666463730595188" at="101,97,102,247" />
      <scope id="7057666463730155281" at="119,119,120,49" />
      <scope id="7057666463730155281" at="128,118,129,382" />
      <scope id="7057666463730155281" at="131,41,132,35" />
      <scope id="7057666463730155281" at="146,40,147,25" />
      <scope id="7057666463730155281" at="31,94,33,18" />
      <scope id="7057666463730155281" at="57,48,59,33">
        <var name="provider" id="7057666463730155281" />
      </scope>
      <scope id="7057666463730155281" at="114,49,116,33">
        <var name="provider" id="7057666463730155281" />
      </scope>
      <scope id="7057666463730155281" at="42,0,45,0" />
      <scope id="7057666463730155281" at="62,0,65,0">
        <var name="containmentLink" id="7057666463730155281" />
        <var name="context" id="7057666463730155281" />
        <var name="ownerNode" id="7057666463730155281" />
      </scope>
      <scope id="7057666463730155281" at="65,55,68,24">
        <var name="editorCell" id="7057666463730155281" />
      </scope>
      <scope id="7057666463730155281" at="86,0,89,0" />
      <scope id="7057666463730595187" at="101,0,104,0">
        <var name="editorContext" id="7057666463730595187" />
        <var name="node" id="7057666463730595187" />
      </scope>
      <scope id="7057666463730155281" at="119,0,122,0">
        <var name="containmentLink" id="7057666463730155281" />
        <var name="context" id="7057666463730155281" />
        <var name="ownerNode" id="7057666463730155281" />
      </scope>
      <scope id="7057666463730155281" at="122,55,125,24">
        <var name="editorCell" id="7057666463730155281" />
      </scope>
      <scope id="7057666463730155281" at="146,0,149,0" />
      <scope id="7057666463730155281" at="31,0,35,0">
        <var name="context" id="7057666463730155281" />
        <var name="node" id="7057666463730155281" />
      </scope>
      <scope id="7057666463730155281" at="57,0,61,0" />
      <scope id="7057666463730155281" at="114,0,118,0" />
      <scope id="7057666463730155281" at="36,0,41,0" />
      <scope id="7057666463730155281" at="65,0,70,0">
        <var name="child" id="7057666463730155281" />
      </scope>
      <scope id="7057666463730155281" at="79,44,84,24">
        <var name="editorCell" id="7057666463730155281" />
      </scope>
      <scope id="7057666463730155281" at="122,0,127,0">
        <var name="child" id="7057666463730155281" />
      </scope>
      <scope id="7057666463730155281" at="139,44,144,24">
        <var name="editorCell" id="7057666463730155281" />
      </scope>
      <scope id="7057666463730155281" at="70,70,76,7" />
      <scope id="7057666463730155281" at="70,0,78,0">
        <var name="child" id="7057666463730155281" />
        <var name="editorCell" id="7057666463730155281" />
      </scope>
      <scope id="7057666463730155281" at="78,0,86,0" />
      <scope id="7057666463730595181" at="104,50,112,22">
        <var name="editorCell" id="7057666463730595181" />
        <var name="style" id="7057666463730595181" />
      </scope>
      <scope id="7057666463730155281" at="138,0,146,0" />
      <scope id="7057666463730595185" at="150,50,158,22">
        <var name="editorCell" id="7057666463730595185" />
        <var name="style" id="7057666463730595185" />
      </scope>
      <scope id="7057666463730155281" at="46,50,55,22">
        <var name="editorCell" id="7057666463730155281" />
      </scope>
      <scope id="7057666463730155281" at="90,51,99,22">
        <var name="editorCell" id="7057666463730155281" />
        <var name="style" id="7057666463730155281" />
      </scope>
      <scope id="7057666463730155281" at="127,70,136,42">
        <var name="style" id="7057666463730155281" />
      </scope>
      <scope id="7057666463730595181" at="104,0,114,0" />
      <scope id="7057666463730595185" at="150,0,160,0" />
      <scope id="7057666463730155281" at="46,0,57,0" />
      <scope id="7057666463730155281" at="90,0,101,0" />
      <scope id="7057666463730155281" at="127,0,138,0">
        <var name="child" id="7057666463730155281" />
        <var name="editorCell" id="7057666463730155281" />
      </scope>
      <unit id="7057666463730155281" at="61,0,90,0" name="jetbrains.mps.baseLanguage.builders.editor.BuilderCreator_EditorBuilder_a$builderSingleRoleHandler_1hbqnh_a0" />
      <unit id="7057666463730155281" at="118,0,150,0" name="jetbrains.mps.baseLanguage.builders.editor.BuilderCreator_EditorBuilder_a$bodySingleRoleHandler_1hbqnh_b1a" />
      <unit id="7057666463730155281" at="27,0,161,0" name="jetbrains.mps.baseLanguage.builders.editor.BuilderCreator_EditorBuilder_a" />
    </file>
  </root>
  <root nodeRef="r:4b2fc856-1e6f-49a5-825e-2904bdab655c(jetbrains.mps.baseLanguage.builders.editor)/7057666463730155302">
    <file name="BuilderStatement_Editor.java">
      <node id="7057666463730155302" at="11,79,12,82" concept="6" />
      <node id="7057666463730155302" at="11,0,14,0" concept="4" trace="createEditorCell#(Ljetbrains/mps/openapi/editor/EditorContext;Lorg/jetbrains/mps/openapi/model/SNode;)Ljetbrains/mps/openapi/editor/cells/EditorCell;" />
      <scope id="7057666463730155302" at="11,79,12,82" />
      <scope id="7057666463730155302" at="11,0,14,0">
        <var name="editorContext" id="7057666463730155302" />
        <var name="node" id="7057666463730155302" />
      </scope>
      <unit id="7057666463730155302" at="10,0,15,0" name="jetbrains.mps.baseLanguage.builders.editor.BuilderStatement_Editor" />
    </file>
    <file name="BuilderStatement_EditorBuilder_a.java">
      <node id="7057666463730155302" at="32,96,33,19" concept="10" />
      <node id="7057666463730155302" at="33,19,34,18" concept="1" />
      <node id="7057666463730155302" at="39,26,40,18" concept="6" />
      <node id="7057666463730155302" at="43,39,44,39" concept="6" />
      <node id="7057666463730155302" at="47,50,48,103" concept="5" />
      <node id="7057666463730155302" at="48,103,49,48" concept="1" />
      <node id="7057666463730155302" at="49,48,50,28" concept="1" />
      <node id="7057666463730155302" at="50,28,51,65" concept="1" />
      <node id="7057666463730155302" at="51,65,52,56" concept="1" />
      <node id="7057666463730155302" at="53,68,54,59" concept="1" />
      <node id="7057666463730155302" at="56,68,57,61" concept="1" />
      <node id="7057666463730155302" at="58,5,59,22" concept="6" />
      <node id="7057666463730155302" at="61,48,62,272" concept="5" />
      <node id="7057666463730155302" at="62,272,63,33" concept="6" />
      <node id="7057666463730155302" at="66,121,67,49" concept="10" />
      <node id="7057666463730155302" at="69,55,70,59" concept="5" />
      <node id="7057666463730155302" at="70,59,71,41" concept="1" />
      <node id="7057666463730155302" at="71,41,72,24" concept="6" />
      <node id="7057666463730155302" at="75,118,76,385" concept="1" />
      <node id="7057666463730155302" at="78,41,79,38" concept="1" />
      <node id="7057666463730155302" at="83,44,84,54" concept="5" />
      <node id="7057666463730155302" at="84,54,85,44" concept="1" />
      <node id="7057666463730155302" at="85,44,86,0" concept="8" />
      <node id="7057666463730155302" at="86,0,87,40" concept="1" />
      <node id="7057666463730155302" at="87,40,88,24" concept="6" />
      <node id="7057666463730155302" at="90,40,91,28" concept="6" />
      <node id="7057666463730155302" at="94,49,95,94" concept="5" />
      <node id="7057666463730155302" at="95,94,96,47" concept="1" />
      <node id="7057666463730155302" at="96,47,97,34" concept="5" />
      <node id="7057666463730155302" at="97,34,98,84" concept="1" />
      <node id="7057666463730155302" at="98,84,99,40" concept="1" />
      <node id="7057666463730155302" at="99,40,100,34" concept="1" />
      <node id="7057666463730155302" at="100,34,101,22" concept="6" />
      <node id="8000882773529162960" at="103,97,104,244" concept="6" />
      <node id="7057666463730155302" at="106,51,107,103" concept="5" />
      <node id="7057666463730155302" at="107,103,108,49" concept="1" />
      <node id="7057666463730155302" at="108,49,109,34" concept="5" />
      <node id="7057666463730155302" at="109,34,110,49" concept="1" />
      <node id="7057666463730155302" at="110,49,111,40" concept="1" />
      <node id="7057666463730155302" at="111,40,112,58" concept="1" />
      <node id="7057666463730155302" at="112,58,113,57" concept="1" />
      <node id="7057666463730155302" at="113,57,114,58" concept="1" />
      <node id="7057666463730155302" at="114,58,115,22" concept="6" />
      <node id="7057666463730600182" at="117,97,118,247" concept="6" />
      <node id="7057666463730600174" at="120,50,121,94" concept="5" />
      <node id="7057666463730600174" at="121,94,122,48" concept="1" />
      <node id="7057666463730600174" at="122,48,123,34" concept="5" />
      <node id="7057666463730600174" at="123,34,124,84" concept="1" />
      <node id="7057666463730600174" at="124,84,125,60" concept="1" />
      <node id="7057666463730600174" at="125,60,126,40" concept="1" />
      <node id="7057666463730600174" at="126,40,127,34" concept="1" />
      <node id="7057666463730600174" at="127,34,128,22" concept="6" />
      <node id="7057666463730155302" at="130,49,131,267" concept="5" />
      <node id="7057666463730155302" at="131,267,132,33" concept="6" />
      <node id="7057666463730155302" at="135,119,136,49" concept="10" />
      <node id="7057666463730155302" at="138,55,139,59" concept="5" />
      <node id="7057666463730155302" at="139,59,140,41" concept="1" />
      <node id="7057666463730155302" at="140,41,141,24" concept="6" />
      <node id="7057666463730155302" at="144,118,145,382" concept="1" />
      <node id="7057666463730155302" at="147,41,148,35" concept="1" />
      <node id="7057666463730155302" at="149,7,150,36" concept="5" />
      <node id="7057666463730155302" at="150,36,151,60" concept="1" />
      <node id="7057666463730155302" at="151,60,152,42" concept="1" />
      <node id="7057666463730155302" at="155,44,156,54" concept="5" />
      <node id="7057666463730155302" at="156,54,157,41" concept="1" />
      <node id="7057666463730155302" at="157,41,158,0" concept="8" />
      <node id="7057666463730155302" at="158,0,159,40" concept="1" />
      <node id="7057666463730155302" at="159,40,160,24" concept="6" />
      <node id="7057666463730155302" at="162,40,163,25" concept="6" />
      <node id="7057666463730600178" at="166,50,167,94" concept="5" />
      <node id="7057666463730600178" at="167,94,168,48" concept="1" />
      <node id="7057666463730600178" at="168,48,169,34" concept="5" />
      <node id="7057666463730600178" at="169,34,170,85" concept="1" />
      <node id="7057666463730600178" at="170,85,171,63" concept="1" />
      <node id="7057666463730600178" at="171,63,172,40" concept="1" />
      <node id="7057666463730600178" at="172,40,173,34" concept="1" />
      <node id="7057666463730600178" at="173,34,174,22" concept="6" />
      <node id="7057666463730155302" at="29,0,31,0" concept="2" trace="myNode" />
      <node id="7057666463730155302" at="43,0,46,0" concept="4" trace="createCell#()Ljetbrains/mps/openapi/editor/cells/EditorCell;" />
      <node id="7057666463730155302" at="52,56,55,5" concept="3" />
      <node id="7057666463730155302" at="55,5,58,5" concept="3" />
      <node id="7057666463730155302" at="66,0,69,0" concept="0" trace="builderSingleRoleHandler_idzzzw_a0#(Lorg/jetbrains/mps/openapi/model/SNode;Lorg/jetbrains/mps/openapi/language/SContainmentLink;Ljetbrains/mps/openapi/editor/EditorContext;)V" />
      <node id="7057666463730155302" at="74,70,77,7" concept="3" />
      <node id="7057666463730155302" at="77,7,80,7" concept="3" />
      <node id="7057666463730155302" at="90,0,93,0" concept="4" trace="getNoTargetText#()Ljava/lang/String;" />
      <node id="8000882773529162958" at="103,0,106,0" concept="9" trace="renderingCondition_idzzzw_a1a#(Lorg/jetbrains/mps/openapi/model/SNode;Ljetbrains/mps/openapi/editor/EditorContext;)Z" />
      <node id="7057666463730600180" at="117,0,120,0" concept="9" trace="renderingCondition_idzzzw_a2a#(Lorg/jetbrains/mps/openapi/model/SNode;Ljetbrains/mps/openapi/editor/EditorContext;)Z" />
      <node id="7057666463730155302" at="135,0,138,0" concept="0" trace="bodySingleRoleHandler_idzzzw_b2a#(Lorg/jetbrains/mps/openapi/model/SNode;Lorg/jetbrains/mps/openapi/language/SContainmentLink;Ljetbrains/mps/openapi/editor/EditorContext;)V" />
      <node id="7057666463730155302" at="143,70,146,7" concept="3" />
      <node id="7057666463730155302" at="146,7,149,7" concept="3" />
      <node id="7057666463730155302" at="162,0,165,0" concept="4" trace="getNoTargetText#()Ljava/lang/String;" />
      <node id="7057666463730155302" at="32,0,36,0" concept="0" trace="BuilderStatement_EditorBuilder_a#(Ljetbrains/mps/openapi/editor/EditorContext;Lorg/jetbrains/mps/openapi/model/SNode;)V" />
      <node id="7057666463730155302" at="61,0,65,0" concept="4" trace="createRefNode_idzzzw_a0#()Ljetbrains/mps/openapi/editor/cells/EditorCell;" />
      <node id="7057666463730155302" at="130,0,134,0" concept="4" trace="createRefNode_idzzzw_b2a#()Ljetbrains/mps/openapi/editor/cells/EditorCell;" />
      <node id="7057666463730155302" at="37,0,42,0" concept="4" trace="getNode#()Lorg/jetbrains/mps/openapi/model/SNode;" />
      <node id="7057666463730155302" at="69,0,74,0" concept="4" trace="createChildCell#(Lorg/jetbrains/mps/openapi/model/SNode;)Ljetbrains/mps/openapi/editor/cells/EditorCell;" />
      <node id="7057666463730155302" at="138,0,143,0" concept="4" trace="createChildCell#(Lorg/jetbrains/mps/openapi/model/SNode;)Ljetbrains/mps/openapi/editor/cells/EditorCell;" />
      <node id="7057666463730155302" at="74,0,82,0" concept="4" trace="installCellInfo#(Lorg/jetbrains/mps/openapi/model/SNode;Ljetbrains/mps/openapi/editor/cells/EditorCell;)V" />
      <node id="7057666463730155302" at="82,0,90,0" concept="4" trace="createEmptyCell#()Ljetbrains/mps/openapi/editor/cells/EditorCell;" />
      <node id="7057666463730155302" at="154,0,162,0" concept="4" trace="createEmptyCell#()Ljetbrains/mps/openapi/editor/cells/EditorCell;" />
      <node id="7057666463730155302" at="94,0,103,0" concept="4" trace="createConstant_idzzzw_b0#()Ljetbrains/mps/openapi/editor/cells/EditorCell;" />
      <node id="7057666463730600174" at="120,0,130,0" concept="4" trace="createConstant_idzzzw_a2a#()Ljetbrains/mps/openapi/editor/cells/EditorCell;" />
      <node id="7057666463730600178" at="166,0,176,0" concept="4" trace="createConstant_idzzzw_c2a#()Ljetbrains/mps/openapi/editor/cells/EditorCell;" />
      <node id="7057666463730155302" at="106,0,117,0" concept="4" trace="createCollection_idzzzw_c0#()Ljetbrains/mps/openapi/editor/cells/EditorCell;" />
      <node id="7057666463730155302" at="143,0,154,0" concept="4" trace="installCellInfo#(Lorg/jetbrains/mps/openapi/model/SNode;Ljetbrains/mps/openapi/editor/cells/EditorCell;)V" />
      <node id="7057666463730155302" at="47,0,61,0" concept="4" trace="createCollection_idzzzw_a#()Ljetbrains/mps/openapi/editor/cells/EditorCell;" />
      <scope id="7057666463730155302" at="39,26,40,18" />
      <scope id="7057666463730155302" at="43,39,44,39" />
      <scope id="7057666463730155302" at="53,68,54,59" />
      <scope id="7057666463730155302" at="56,68,57,61" />
      <scope id="7057666463730155302" at="66,121,67,49" />
      <scope id="7057666463730155302" at="75,118,76,385" />
      <scope id="7057666463730155302" at="78,41,79,38" />
      <scope id="7057666463730155302" at="90,40,91,28" />
      <scope id="8000882773529162959" at="103,97,104,244" />
      <scope id="7057666463730600181" at="117,97,118,247" />
      <scope id="7057666463730155302" at="135,119,136,49" />
      <scope id="7057666463730155302" at="144,118,145,382" />
      <scope id="7057666463730155302" at="147,41,148,35" />
      <scope id="7057666463730155302" at="162,40,163,25" />
      <scope id="7057666463730155302" at="32,96,34,18" />
      <scope id="7057666463730155302" at="61,48,63,33">
        <var name="provider" id="7057666463730155302" />
      </scope>
      <scope id="7057666463730155302" at="130,49,132,33">
        <var name="provider" id="7057666463730155302" />
      </scope>
      <scope id="7057666463730155302" at="43,0,46,0" />
      <scope id="7057666463730155302" at="66,0,69,0">
        <var name="containmentLink" id="7057666463730155302" />
        <var name="context" id="7057666463730155302" />
        <var name="ownerNode" id="7057666463730155302" />
      </scope>
      <scope id="7057666463730155302" at="69,55,72,24">
        <var name="editorCell" id="7057666463730155302" />
      </scope>
      <scope id="7057666463730155302" at="90,0,93,0" />
      <scope id="8000882773529162958" at="103,0,106,0">
        <var name="editorContext" id="8000882773529162958" />
        <var name="node" id="8000882773529162958" />
      </scope>
      <scope id="7057666463730600180" at="117,0,120,0">
        <var name="editorContext" id="7057666463730600180" />
        <var name="node" id="7057666463730600180" />
      </scope>
      <scope id="7057666463730155302" at="135,0,138,0">
        <var name="containmentLink" id="7057666463730155302" />
        <var name="context" id="7057666463730155302" />
        <var name="ownerNode" id="7057666463730155302" />
      </scope>
      <scope id="7057666463730155302" at="138,55,141,24">
        <var name="editorCell" id="7057666463730155302" />
      </scope>
      <scope id="7057666463730155302" at="162,0,165,0" />
      <scope id="7057666463730155302" at="32,0,36,0">
        <var name="context" id="7057666463730155302" />
        <var name="node" id="7057666463730155302" />
      </scope>
      <scope id="7057666463730155302" at="61,0,65,0" />
      <scope id="7057666463730155302" at="130,0,134,0" />
      <scope id="7057666463730155302" at="37,0,42,0" />
      <scope id="7057666463730155302" at="69,0,74,0">
        <var name="child" id="7057666463730155302" />
      </scope>
      <scope id="7057666463730155302" at="83,44,88,24">
        <var name="editorCell" id="7057666463730155302" />
      </scope>
      <scope id="7057666463730155302" at="138,0,143,0">
        <var name="child" id="7057666463730155302" />
      </scope>
      <scope id="7057666463730155302" at="155,44,160,24">
        <var name="editorCell" id="7057666463730155302" />
      </scope>
      <scope id="7057666463730155302" at="74,70,80,7" />
      <scope id="7057666463730155302" at="94,49,101,22">
        <var name="editorCell" id="7057666463730155302" />
        <var name="style" id="7057666463730155302" />
      </scope>
      <scope id="7057666463730155302" at="74,0,82,0">
        <var name="child" id="7057666463730155302" />
        <var name="editorCell" id="7057666463730155302" />
      </scope>
      <scope id="7057666463730155302" at="82,0,90,0" />
      <scope id="7057666463730600174" at="120,50,128,22">
        <var name="editorCell" id="7057666463730600174" />
        <var name="style" id="7057666463730600174" />
      </scope>
      <scope id="7057666463730155302" at="154,0,162,0" />
      <scope id="7057666463730600178" at="166,50,174,22">
        <var name="editorCell" id="7057666463730600178" />
        <var name="style" id="7057666463730600178" />
      </scope>
      <scope id="7057666463730155302" at="94,0,103,0" />
      <scope id="7057666463730155302" at="106,51,115,22">
        <var name="editorCell" id="7057666463730155302" />
        <var name="style" id="7057666463730155302" />
      </scope>
      <scope id="7057666463730155302" at="143,70,152,42">
        <var name="style" id="7057666463730155302" />
      </scope>
      <scope id="7057666463730600174" at="120,0,130,0" />
      <scope id="7057666463730600178" at="166,0,176,0" />
      <scope id="7057666463730155302" at="106,0,117,0" />
      <scope id="7057666463730155302" at="143,0,154,0">
        <var name="child" id="7057666463730155302" />
        <var name="editorCell" id="7057666463730155302" />
      </scope>
      <scope id="7057666463730155302" at="47,50,59,22">
        <var name="editorCell" id="7057666463730155302" />
      </scope>
      <scope id="7057666463730155302" at="47,0,61,0" />
      <unit id="7057666463730155302" at="65,0,94,0" name="jetbrains.mps.baseLanguage.builders.editor.BuilderStatement_EditorBuilder_a$builderSingleRoleHandler_idzzzw_a0" />
      <unit id="7057666463730155302" at="134,0,166,0" name="jetbrains.mps.baseLanguage.builders.editor.BuilderStatement_EditorBuilder_a$bodySingleRoleHandler_idzzzw_b2a" />
      <unit id="7057666463730155302" at="28,0,177,0" name="jetbrains.mps.baseLanguage.builders.editor.BuilderStatement_EditorBuilder_a" />
    </file>
  </root>
  <root nodeRef="r:4b2fc856-1e6f-49a5-825e-2904bdab655c(jetbrains.mps.baseLanguage.builders.editor)/7057666463730248004">
    <file name="Builder_Editor.java">
      <node id="7057666463730248004" at="11,79,12,73" concept="6" />
      <node id="7057666463730248004" at="11,0,14,0" concept="4" trace="createEditorCell#(Ljetbrains/mps/openapi/editor/EditorContext;Lorg/jetbrains/mps/openapi/model/SNode;)Ljetbrains/mps/openapi/editor/cells/EditorCell;" />
      <scope id="7057666463730248004" at="11,79,12,73" />
      <scope id="7057666463730248004" at="11,0,14,0">
        <var name="editorContext" id="7057666463730248004" />
        <var name="node" id="7057666463730248004" />
      </scope>
      <unit id="7057666463730248004" at="10,0,15,0" name="jetbrains.mps.baseLanguage.builders.editor.Builder_Editor" />
    </file>
    <file name="Builder_EditorBuilder_a.java">
      <node id="7057666463730248004" at="16,87,17,19" concept="10" />
      <node id="7057666463730248004" at="17,19,18,18" concept="1" />
      <node id="7057666463730248004" at="23,26,24,18" concept="6" />
      <node id="7057666463730248004" at="27,39,28,38" concept="6" />
      <node id="2886182022232400538" at="31,49,32,119" concept="5" />
      <node id="2886182022232400538" at="32,119,33,72" concept="5" />
      <node id="2886182022232400538" at="34,26,35,27" concept="1" />
      <node id="2886182022232400538" at="35,27,36,64" concept="1" />
      <node id="2886182022232400538" at="37,5,38,22" concept="6" />
      <node id="7057666463730248004" at="13,0,15,0" concept="2" trace="myNode" />
      <node id="7057666463730248004" at="27,0,30,0" concept="4" trace="createCell#()Ljetbrains/mps/openapi/editor/cells/EditorCell;" />
      <node id="7057666463730248004" at="16,0,20,0" concept="0" trace="Builder_EditorBuilder_a#(Ljetbrains/mps/openapi/editor/EditorContext;Lorg/jetbrains/mps/openapi/model/SNode;)V" />
      <node id="2886182022232400538" at="33,72,37,5" concept="3" />
      <node id="7057666463730248004" at="21,0,26,0" concept="4" trace="getNode#()Lorg/jetbrains/mps/openapi/model/SNode;" />
      <node id="2886182022232400538" at="31,0,40,0" concept="4" trace="createComponent_hsieeg_a#()Ljetbrains/mps/openapi/editor/cells/EditorCell;" />
      <scope id="7057666463730248004" at="23,26,24,18" />
      <scope id="7057666463730248004" at="27,39,28,38" />
      <scope id="7057666463730248004" at="16,87,18,18" />
      <scope id="2886182022232400538" at="34,26,36,64" />
      <scope id="7057666463730248004" at="27,0,30,0" />
      <scope id="7057666463730248004" at="16,0,20,0">
        <var name="context" id="7057666463730248004" />
        <var name="node" id="7057666463730248004" />
      </scope>
      <scope id="7057666463730248004" at="21,0,26,0" />
      <scope id="2886182022232400538" at="31,49,38,22">
        <var name="bigCell" id="2886182022232400538" />
        <var name="editorCell" id="2886182022232400538" />
      </scope>
      <scope id="2886182022232400538" at="31,0,40,0" />
      <unit id="7057666463730248004" at="12,0,41,0" name="jetbrains.mps.baseLanguage.builders.editor.Builder_EditorBuilder_a" />
    </file>
  </root>
  <root nodeRef="r:4b2fc856-1e6f-49a5-825e-2904bdab655c(jetbrains.mps.baseLanguage.builders.editor)/7288041816792292067">
    <file name="ResultExpression_Editor.java">
      <node id="7288041816792292067" at="11,79,12,82" concept="6" />
      <node id="7288041816792292067" at="11,0,14,0" concept="4" trace="createEditorCell#(Ljetbrains/mps/openapi/editor/EditorContext;Lorg/jetbrains/mps/openapi/model/SNode;)Ljetbrains/mps/openapi/editor/cells/EditorCell;" />
      <scope id="7288041816792292067" at="11,79,12,82" />
      <scope id="7288041816792292067" at="11,0,14,0">
        <var name="editorContext" id="7288041816792292067" />
        <var name="node" id="7288041816792292067" />
      </scope>
      <unit id="7288041816792292067" at="10,0,15,0" name="jetbrains.mps.baseLanguage.builders.editor.ResultExpression_Editor" />
    </file>
    <file name="ResultExpression_EditorBuilder_a.java">
      <node id="7288041816792292067" at="19,96,20,19" concept="10" />
      <node id="7288041816792292067" at="20,19,21,18" concept="1" />
      <node id="7288041816792292067" at="26,26,27,18" concept="6" />
      <node id="7288041816792292067" at="30,39,31,37" concept="6" />
      <node id="7288041816792292069" at="34,48,35,99" concept="5" />
      <node id="7288041816792292069" at="35,99,36,46" concept="1" />
      <node id="7288041816792292069" at="36,46,37,28" concept="1" />
      <node id="7288041816792292069" at="37,28,38,65" concept="1" />
      <node id="7288041816792292069" at="38,65,39,34" concept="5" />
      <node id="7288041816792292069" at="39,34,40,82" concept="1" />
      <node id="7288041816792292069" at="40,82,41,40" concept="1" />
      <node id="7288041816792292069" at="41,40,42,34" concept="1" />
      <node id="7288041816792292069" at="42,34,43,22" concept="6" />
      <node id="7288041816792292067" at="16,0,18,0" concept="2" trace="myNode" />
      <node id="7288041816792292067" at="30,0,33,0" concept="4" trace="createCell#()Ljetbrains/mps/openapi/editor/cells/EditorCell;" />
      <node id="7288041816792292067" at="19,0,23,0" concept="0" trace="ResultExpression_EditorBuilder_a#(Ljetbrains/mps/openapi/editor/EditorContext;Lorg/jetbrains/mps/openapi/model/SNode;)V" />
      <node id="7288041816792292067" at="24,0,29,0" concept="4" trace="getNode#()Lorg/jetbrains/mps/openapi/model/SNode;" />
      <node id="7288041816792292069" at="34,0,45,0" concept="4" trace="createConstant_8l2wbv_a#()Ljetbrains/mps/openapi/editor/cells/EditorCell;" />
      <scope id="7288041816792292067" at="26,26,27,18" />
      <scope id="7288041816792292067" at="30,39,31,37" />
      <scope id="7288041816792292067" at="19,96,21,18" />
      <scope id="7288041816792292067" at="30,0,33,0" />
      <scope id="7288041816792292067" at="19,0,23,0">
        <var name="context" id="7288041816792292067" />
        <var name="node" id="7288041816792292067" />
      </scope>
      <scope id="7288041816792292067" at="24,0,29,0" />
      <scope id="7288041816792292069" at="34,48,43,22">
        <var name="editorCell" id="7288041816792292069" />
        <var name="style" id="7288041816792292069" />
      </scope>
      <scope id="7288041816792292069" at="34,0,45,0" />
      <unit id="7288041816792292067" at="15,0,46,0" name="jetbrains.mps.baseLanguage.builders.editor.ResultExpression_EditorBuilder_a" />
    </file>
  </root>
  <root nodeRef="r:4b2fc856-1e6f-49a5-825e-2904bdab655c(jetbrains.mps.baseLanguage.builders.editor)/7288041816792374846">
    <file name="SimpleBuilders_Editor.java">
<<<<<<< HEAD
      <node id="7288041816792374846" at="11,79,12,80" concept="6" />
      <node id="7288041816792374846" at="11,0,14,0" concept="4" trace="createEditorCell#(Ljetbrains/mps/openapi/editor/EditorContext;Lorg/jetbrains/mps/openapi/model/SNode;)Ljetbrains/mps/openapi/editor/cells/EditorCell;" />
      <scope id="7288041816792374846" at="11,79,12,80" />
      <scope id="7288041816792374846" at="11,0,14,0">
        <var name="editorContext" id="7288041816792374846" />
        <var name="node" id="7288041816792374846" />
      </scope>
      <unit id="7288041816792374846" at="10,0,15,0" name="jetbrains.mps.baseLanguage.builders.editor.SimpleBuilders_Editor" />
    </file>
    <file name="SimpleBuilders_EditorBuilder_a.java">
      <node id="7288041816792374846" at="39,94,40,19" concept="10" />
      <node id="7288041816792374846" at="40,19,41,18" concept="1" />
      <node id="7288041816792374846" at="46,26,47,18" concept="6" />
      <node id="7288041816792374846" at="50,39,51,39" concept="6" />
      <node id="7288041816792374846" at="54,50,55,103" concept="5" />
      <node id="7288041816792374846" at="55,103,56,48" concept="1" />
      <node id="7288041816792374846" at="56,48,57,28" concept="1" />
      <node id="7288041816792374846" at="57,28,58,65" concept="1" />
      <node id="7288041816792374846" at="58,65,59,57" concept="1" />
      <node id="7288041816792374846" at="59,57,60,57" concept="1" />
      <node id="7288041816792374846" at="60,57,61,57" concept="1" />
      <node id="7288041816792374846" at="61,57,62,56" concept="1" />
      <node id="7288041816792374846" at="62,56,63,57" concept="1" />
      <node id="7288041816792374846" at="63,57,64,60" concept="1" />
      <node id="7288041816792374846" at="64,60,65,57" concept="1" />
      <node id="7288041816792374846" at="65,57,66,22" concept="6" />
      <node id="7288041816792374852" at="68,49,69,101" concept="5" />
      <node id="7288041816792374852" at="69,101,70,47" concept="1" />
      <node id="7288041816792374852" at="70,47,71,34" concept="5" />
      <node id="7288041816792374852" at="71,34,72,82" concept="1" />
      <node id="7288041816792374852" at="72,82,73,40" concept="1" />
      <node id="7288041816792374852" at="73,40,74,34" concept="1" />
      <node id="7288041816792374852" at="74,34,75,22" concept="6" />
      <node id="7288041816792374854" at="77,49,78,89" concept="5" />
      <node id="7288041816792374854" at="78,89,79,29" concept="1" />
      <node id="7288041816792374854" at="79,29,80,42" concept="1" />
      <node id="7288041816792374854" at="80,42,81,26" concept="5" />
      <node id="7288041816792374854" at="81,26,82,63" concept="1" />
      <node id="7288041816792374854" at="82,63,83,42" concept="1" />
      <node id="7288041816792374854" at="83,42,84,73" concept="1" />
      <node id="7288041816792374854" at="84,73,85,57" concept="5" />
      <node id="7288041816792374854" at="85,57,86,59" concept="5" />
      <node id="7288041816792374854" at="87,35,88,87" concept="5" />
      <node id="7288041816792374854" at="88,87,89,94" concept="6" />
      <node id="7288041816792374854" at="90,10,91,22" concept="6" />
      <node id="5199967550912384276" at="93,49,94,100" concept="5" />
      <node id="5199967550912384276" at="94,100,95,47" concept="1" />
      <node id="5199967550912384276" at="95,47,96,34" concept="5" />
      <node id="5199967550912384276" at="96,34,97,82" concept="1" />
      <node id="5199967550912384276" at="97,82,98,40" concept="1" />
      <node id="5199967550912384276" at="98,40,99,34" concept="1" />
      <node id="5199967550912384276" at="99,34,100,22" concept="6" />
      <node id="7288041816792374846" at="102,48,103,88" concept="5" />
      <node id="7288041816792374846" at="103,88,104,39" concept="1" />
      <node id="7288041816792374846" at="104,39,105,52" concept="1" />
      <node id="7288041816792374846" at="105,52,106,26" concept="5" />
      <node id="7288041816792374846" at="106,26,107,95" concept="1" />
      <node id="7288041816792374846" at="107,95,108,63" concept="1" />
      <node id="7288041816792374846" at="109,39,110,40" concept="1" />
      <node id="7288041816792374846" at="110,40,111,43" concept="1" />
      <node id="7288041816792374846" at="112,5,113,73" concept="1" />
      <node id="7288041816792374846" at="113,73,114,57" concept="5" />
      <node id="7288041816792374846" at="114,57,115,59" concept="5" />
      <node id="7288041816792374846" at="116,35,117,87" concept="5" />
      <node id="7288041816792374846" at="117,87,118,94" concept="6" />
      <node id="7288041816792374846" at="119,10,120,22" concept="6" />
      <node id="7288041816792374846" at="123,33,124,14" concept="10" />
      <node id="7288041816792374846" at="126,69,127,57" concept="6" />
      <node id="7288041816792374846" at="129,81,130,41" concept="7" />
      <node id="7288041816792374846" at="130,41,131,122" concept="6" />
      <node id="7288041816792374846" at="137,0,138,0" concept="2" trace="myReferencingNode" />
      <node id="7288041816792374846" at="139,119,140,21" concept="10" />
      <node id="7288041816792374846" at="140,21,141,42" concept="1" />
      <node id="7288041816792374846" at="141,42,142,20" concept="1" />
      <node id="7288041816792374846" at="145,41,146,42" concept="6" />
      <node id="7288041816792374846" at="151,28,152,20" concept="6" />
      <node id="5199967550912384281" at="155,53,156,91" concept="5" />
      <node id="5199967550912384281" at="156,91,157,31" concept="1" />
      <node id="5199967550912384281" at="157,31,158,44" concept="1" />
      <node id="5199967550912384281" at="158,44,159,33" concept="1" />
      <node id="5199967550912384281" at="159,33,160,28" concept="5" />
      <node id="5199967550912384281" at="160,28,161,65" concept="1" />
      <node id="5199967550912384281" at="161,65,162,46" concept="1" />
      <node id="5199967550912384281" at="162,46,163,75" concept="1" />
      <node id="5199967550912384281" at="163,75,164,59" concept="5" />
      <node id="5199967550912384281" at="164,59,165,61" concept="5" />
      <node id="5199967550912384281" at="166,37,167,89" concept="5" />
      <node id="5199967550912384281" at="167,89,168,96" concept="6" />
      <node id="5199967550912384281" at="169,12,170,24" concept="6" />
      <node id="7288041816792374856" at="173,49,174,94" concept="5" />
      <node id="7288041816792374856" at="174,94,175,47" concept="1" />
      <node id="7288041816792374856" at="175,47,176,34" concept="5" />
      <node id="7288041816792374856" at="176,34,177,84" concept="1" />
      <node id="7288041816792374856" at="177,84,178,60" concept="1" />
      <node id="7288041816792374856" at="178,60,179,40" concept="1" />
      <node id="7288041816792374856" at="179,40,180,34" concept="1" />
      <node id="7288041816792374856" at="180,34,181,22" concept="6" />
      <node id="7288041816792374846" at="183,52,184,141" concept="5" />
      <node id="7288041816792374846" at="184,141,185,91" concept="5" />
      <node id="7288041816792374846" at="185,91,186,48" concept="1" />
      <node id="7288041816792374846" at="186,48,187,34" concept="5" />
      <node id="7288041816792374846" at="187,34,188,58" concept="1" />
      <node id="7288041816792374846" at="188,58,189,68" concept="1" />
      <node id="7288041816792374846" at="189,68,190,40" concept="1" />
      <node id="7288041816792374846" at="190,40,191,49" concept="1" />
      <node id="7288041816792374846" at="191,49,192,22" concept="6" />
      <node id="7288041816792374846" at="195,99,196,50" concept="10" />
      <node id="7288041816792374846" at="198,66,199,51" concept="6" />
      <node id="2132783325237774616" at="201,71,202,214" concept="6" />
      <node id="7288041816792374846" at="204,57,205,65" concept="5" />
      <node id="7288041816792374846" at="205,65,206,58" concept="1" />
      <node id="7288041816792374846" at="206,58,207,25" concept="6" />
      <node id="7288041816792374846" at="209,41,210,34" concept="5" />
      <node id="7288041816792374846" at="210,34,211,42" concept="1" />
      <node id="7288041816792374846" at="211,42,212,49" concept="1" />
      <node id="7288041816792374846" at="212,49,213,23" concept="6" />
      <node id="7288041816792374846" at="216,96,217,134" concept="1" />
      <node id="7288041816792374846" at="218,34,219,142" concept="1" />
      <node id="7288041816792374846" at="219,142,220,146" concept="1" />
      <node id="7288041816792374846" at="222,122,223,396" concept="1" />
      <node id="7288041816792374859" at="228,49,229,94" concept="5" />
      <node id="7288041816792374859" at="229,94,230,47" concept="1" />
      <node id="7288041816792374859" at="230,47,231,34" concept="5" />
      <node id="7288041816792374859" at="231,34,232,85" concept="1" />
      <node id="7288041816792374859" at="232,85,233,63" concept="1" />
      <node id="7288041816792374859" at="233,63,234,40" concept="1" />
      <node id="7288041816792374859" at="234,40,235,34" concept="1" />
      <node id="7288041816792374859" at="235,34,236,22" concept="6" />
      <node id="7288041816792374846" at="36,0,38,0" concept="2" trace="myNode" />
      <node id="7288041816792374846" at="135,0,137,0" concept="2" trace="myNode" />
      <node id="7288041816792374846" at="50,0,53,0" concept="4" trace="createCell#()Ljetbrains/mps/openapi/editor/cells/EditorCell;" />
      <node id="7288041816792374846" at="123,0,126,0" concept="0" trace="_Inline_hh7u75_a3a#()V" />
      <node id="7288041816792374846" at="126,0,129,0" concept="4" trace="createEditorCell#(Ljetbrains/mps/openapi/editor/EditorContext;)Ljetbrains/mps/openapi/editor/cells/EditorCell;" />
      <node id="7288041816792374846" at="145,0,148,0" concept="4" trace="createCell#()Ljetbrains/mps/openapi/editor/cells/EditorCell;" />
      <node id="7288041816792374846" at="195,0,198,0" concept="0" trace="builderListHandler_hh7u75_f0#(Lorg/jetbrains/mps/openapi/model/SNode;Ljava/lang/String;Ljetbrains/mps/openapi/editor/EditorContext;)V" />
      <node id="7288041816792374846" at="198,0,201,0" concept="4" trace="createNodeToInsert#(Ljetbrains/mps/openapi/editor/EditorContext;)Lorg/jetbrains/mps/openapi/model/SNode;" />
      <node id="7288041816792374846" at="201,0,204,0" concept="4" trace="nodeFactory#(Lorg/jetbrains/mps/openapi/model/SNode;Ljetbrains/mps/openapi/editor/EditorContext;)Lorg/jetbrains/mps/openapi/model/SNode;" />
      <node id="7288041816792374846" at="221,9,224,9" concept="3" />
      <node id="7288041816792374846" at="39,0,43,0" concept="0" trace="SimpleBuilders_EditorBuilder_a#(Ljetbrains/mps/openapi/editor/EditorContext;Lorg/jetbrains/mps/openapi/model/SNode;)V" />
      <node id="7288041816792374846" at="108,63,112,5" concept="3" />
      <node id="7288041816792374846" at="129,0,133,0" concept="4" trace="createEditorCell#(Ljetbrains/mps/openapi/editor/EditorContext;Lorg/jetbrains/mps/openapi/model/SNode;)Ljetbrains/mps/openapi/editor/cells/EditorCell;" />
      <node id="7288041816792374846" at="217,134,221,9" concept="3" />
      <node id="7288041816792374846" at="44,0,49,0" concept="4" trace="getNode#()Lorg/jetbrains/mps/openapi/model/SNode;" />
      <node id="7288041816792374854" at="86,59,91,22" concept="3" />
      <node id="7288041816792374846" at="115,59,120,22" concept="3" />
      <node id="7288041816792374846" at="139,0,144,0" concept="0" trace="Inline_Builder_hh7u75_a3a#(Ljetbrains/mps/openapi/editor/EditorContext;Lorg/jetbrains/mps/openapi/model/SNode;Lorg/jetbrains/mps/openapi/model/SNode;)V" />
      <node id="7288041816792374846" at="149,0,154,0" concept="4" trace="getNode#()Lorg/jetbrains/mps/openapi/model/SNode;" />
      <node id="5199967550912384281" at="165,61,170,24" concept="3" />
      <node id="7288041816792374846" at="204,0,209,0" concept="4" trace="createNodeCell#(Lorg/jetbrains/mps/openapi/model/SNode;)Ljetbrains/mps/openapi/editor/cells/EditorCell;" />
      <node id="7288041816792374846" at="209,0,215,0" concept="4" trace="createEmptyCell#()Ljetbrains/mps/openapi/editor/cells/EditorCell;" />
      <node id="7288041816792374852" at="68,0,77,0" concept="4" trace="createConstant_hh7u75_a0#()Ljetbrains/mps/openapi/editor/cells/EditorCell;" />
      <node id="5199967550912384276" at="93,0,102,0" concept="4" trace="createConstant_hh7u75_c0#()Ljetbrains/mps/openapi/editor/cells/EditorCell;" />
      <node id="7288041816792374856" at="173,0,183,0" concept="4" trace="createConstant_hh7u75_e0#()Ljetbrains/mps/openapi/editor/cells/EditorCell;" />
      <node id="7288041816792374846" at="215,86,225,7" concept="3" />
      <node id="7288041816792374859" at="228,0,238,0" concept="4" trace="createConstant_hh7u75_g0#()Ljetbrains/mps/openapi/editor/cells/EditorCell;" />
      <node id="7288041816792374846" at="183,0,194,0" concept="4" trace="createRefNodeList_hh7u75_f0#()Ljetbrains/mps/openapi/editor/cells/EditorCell;" />
      <node id="7288041816792374846" at="215,0,227,0" concept="4" trace="installElementCellActions#(Lorg/jetbrains/mps/openapi/model/SNode;Ljetbrains/mps/openapi/editor/cells/EditorCell;)V" />
      <node id="7288041816792374846" at="54,0,68,0" concept="4" trace="createCollection_hh7u75_a#()Ljetbrains/mps/openapi/editor/cells/EditorCell;" />
      <node id="7288041816792374854" at="77,0,93,0" concept="4" trace="createProperty_hh7u75_b0#()Ljetbrains/mps/openapi/editor/cells/EditorCell;" />
      <node id="5199967550912384281" at="155,0,172,0" concept="4" trace="createProperty_hh7u75_a0d0#()Ljetbrains/mps/openapi/editor/cells/EditorCell;" />
      <node id="7288041816792374846" at="102,0,122,0" concept="4" trace="createRefCell_hh7u75_d0#()Ljetbrains/mps/openapi/editor/cells/EditorCell;" />
      <scope id="7288041816792374846" at="46,26,47,18" />
      <scope id="7288041816792374846" at="50,39,51,39" />
      <scope id="7288041816792374846" at="123,33,124,14" />
      <scope id="7288041816792374846" at="126,69,127,57" />
      <scope id="7288041816792374846" at="145,41,146,42" />
      <scope id="7288041816792374846" at="151,28,152,20" />
      <scope id="7288041816792374846" at="195,99,196,50" />
      <scope id="7288041816792374846" at="198,66,199,51" />
      <scope id="2132783325237774615" at="201,71,202,214" />
      <scope id="7288041816792374846" at="222,122,223,396" />
      <scope id="7288041816792374846" at="39,94,41,18" />
      <scope id="7288041816792374854" at="87,35,89,94">
        <var name="manager" id="7288041816792374854" />
      </scope>
      <scope id="7288041816792374846" at="109,39,111,43" />
      <scope id="7288041816792374846" at="116,35,118,94">
        <var name="manager" id="7288041816792374846" />
      </scope>
      <scope id="7288041816792374846" at="129,81,131,122" />
      <scope id="5199967550912384281" at="166,37,168,96">
        <var name="manager" id="5199967550912384281" />
      </scope>
      <scope id="7288041816792374846" at="218,34,220,146" />
      <scope id="7288041816792374846" at="50,0,53,0" />
      <scope id="7288041816792374846" at="123,0,126,0" />
      <scope id="7288041816792374846" at="126,0,129,0">
        <var name="editorContext" id="7288041816792374846" />
      </scope>
      <scope id="7288041816792374846" at="139,119,142,20" />
      <scope id="7288041816792374846" at="145,0,148,0" />
      <scope id="7288041816792374846" at="195,0,198,0">
=======
      <node id="7288041816792374846" at="33,79,34,63" concept="6" />
      <node id="7288041816792374846" at="36,89,37,96" concept="5" />
      <node id="7288041816792374846" at="37,96,38,48" concept="1" />
      <node id="7288041816792374846" at="38,48,39,28" concept="1" />
      <node id="7288041816792374846" at="39,28,40,81" concept="1" />
      <node id="7288041816792374846" at="40,81,41,81" concept="1" />
      <node id="7288041816792374846" at="41,81,42,81" concept="1" />
      <node id="7288041816792374846" at="42,81,43,80" concept="1" />
      <node id="7288041816792374846" at="43,80,44,81" concept="1" />
      <node id="7288041816792374846" at="44,81,45,84" concept="1" />
      <node id="7288041816792374846" at="45,84,46,81" concept="1" />
      <node id="7288041816792374846" at="46,81,47,22" concept="6" />
      <node id="7288041816792374852" at="49,88,50,94" concept="5" />
      <node id="7288041816792374852" at="50,94,51,47" concept="1" />
      <node id="7288041816792374852" at="51,47,52,34" concept="5" />
      <node id="7288041816792374852" at="52,34,53,66" concept="1" />
      <node id="7288041816792374852" at="53,66,54,40" concept="1" />
      <node id="7288041816792374852" at="54,40,55,34" concept="1" />
      <node id="7288041816792374852" at="55,34,56,22" concept="6" />
      <node id="7288041816792374854" at="58,88,59,82" concept="5" />
      <node id="7288041816792374854" at="59,82,60,29" concept="1" />
      <node id="7288041816792374854" at="60,29,61,42" concept="1" />
      <node id="7288041816792374854" at="61,42,62,26" concept="5" />
      <node id="7288041816792374854" at="62,26,63,58" concept="1" />
      <node id="7288041816792374854" at="63,58,64,42" concept="1" />
      <node id="7288041816792374854" at="64,42,65,73" concept="1" />
      <node id="7288041816792374854" at="65,73,66,57" concept="5" />
      <node id="7288041816792374854" at="67,35,68,82" concept="5" />
      <node id="7288041816792374854" at="68,82,69,112" concept="6" />
      <node id="7288041816792374854" at="70,10,71,22" concept="6" />
      <node id="5199967550912384276" at="73,88,74,93" concept="5" />
      <node id="5199967550912384276" at="74,93,75,47" concept="1" />
      <node id="5199967550912384276" at="75,47,76,34" concept="5" />
      <node id="5199967550912384276" at="76,34,77,66" concept="1" />
      <node id="5199967550912384276" at="77,66,78,40" concept="1" />
      <node id="5199967550912384276" at="78,40,79,34" concept="1" />
      <node id="5199967550912384276" at="79,34,80,22" concept="6" />
      <node id="7288041816792374846" at="82,87,83,81" concept="5" />
      <node id="7288041816792374846" at="83,81,84,39" concept="1" />
      <node id="7288041816792374846" at="84,39,85,52" concept="1" />
      <node id="7288041816792374846" at="85,52,86,26" concept="5" />
      <node id="7288041816792374846" at="86,26,87,86" concept="1" />
      <node id="7288041816792374846" at="87,86,88,58" concept="1" />
      <node id="7288041816792374846" at="89,39,90,40" concept="1" />
      <node id="7288041816792374846" at="90,40,91,43" concept="1" />
      <node id="7288041816792374846" at="92,5,93,73" concept="1" />
      <node id="7288041816792374846" at="93,73,94,57" concept="5" />
      <node id="7288041816792374846" at="95,35,96,82" concept="5" />
      <node id="7288041816792374846" at="96,82,97,112" concept="6" />
      <node id="7288041816792374846" at="98,10,99,22" concept="6" />
      <node id="5199967550912384279" at="102,33,103,14" concept="9" />
      <node id="5199967550912384279" at="105,69,106,67" concept="6" />
      <node id="5199967550912384279" at="108,81,109,66" concept="6" />
      <node id="5199967550912384281" at="111,92,112,84" concept="5" />
      <node id="5199967550912384281" at="112,84,113,31" concept="1" />
      <node id="5199967550912384281" at="113,31,114,44" concept="1" />
      <node id="5199967550912384281" at="114,44,115,33" concept="1" />
      <node id="5199967550912384281" at="115,33,116,28" concept="5" />
      <node id="5199967550912384281" at="116,28,117,60" concept="1" />
      <node id="5199967550912384281" at="117,60,118,46" concept="1" />
      <node id="5199967550912384281" at="118,46,119,75" concept="1" />
      <node id="5199967550912384281" at="119,75,120,59" concept="5" />
      <node id="5199967550912384281" at="121,37,122,84" concept="5" />
      <node id="5199967550912384281" at="122,84,123,114" concept="6" />
      <node id="5199967550912384281" at="124,12,125,24" concept="6" />
      <node id="7288041816792374856" at="128,88,129,87" concept="5" />
      <node id="7288041816792374856" at="129,87,130,47" concept="1" />
      <node id="7288041816792374856" at="130,47,131,34" concept="5" />
      <node id="7288041816792374856" at="131,34,132,68" concept="1" />
      <node id="7288041816792374856" at="132,68,133,63" concept="1" />
      <node id="7288041816792374856" at="133,63,134,40" concept="1" />
      <node id="7288041816792374856" at="134,40,135,34" concept="1" />
      <node id="7288041816792374856" at="135,34,136,22" concept="6" />
      <node id="7288041816792374846" at="138,91,139,125" concept="5" />
      <node id="7288041816792374846" at="139,125,140,106" concept="5" />
      <node id="7288041816792374846" at="140,106,141,48" concept="1" />
      <node id="7288041816792374846" at="141,48,142,34" concept="5" />
      <node id="7288041816792374846" at="142,34,143,61" concept="1" />
      <node id="7288041816792374846" at="143,61,144,71" concept="1" />
      <node id="7288041816792374846" at="144,71,145,40" concept="1" />
      <node id="7288041816792374846" at="145,40,146,49" concept="1" />
      <node id="7288041816792374846" at="146,49,147,22" concept="6" />
      <node id="7288041816792374846" at="150,99,151,50" concept="9" />
      <node id="7288041816792374846" at="153,66,154,41" concept="5" />
      <node id="7288041816792374846" at="154,41,155,51" concept="6" />
      <node id="2132783325237774616" at="157,71,158,214" concept="6" />
      <node id="7288041816792374846" at="160,86,161,80" concept="5" />
      <node id="7288041816792374846" at="161,80,162,95" concept="1" />
      <node id="7288041816792374846" at="162,95,163,25" concept="6" />
      <node id="7288041816792374846" at="165,68,166,34" concept="5" />
      <node id="7288041816792374846" at="166,34,167,55" concept="1" />
      <node id="7288041816792374846" at="167,55,168,87" concept="1" />
      <node id="7288041816792374846" at="168,87,169,23" concept="6" />
      <node id="7288041816792374846" at="172,96,173,134" concept="1" />
      <node id="7288041816792374846" at="174,34,175,142" concept="1" />
      <node id="7288041816792374846" at="175,142,176,146" concept="1" />
      <node id="7288041816792374846" at="178,122,179,394" concept="1" />
      <node id="7288041816792374859" at="184,88,185,87" concept="5" />
      <node id="7288041816792374859" at="185,87,186,47" concept="1" />
      <node id="7288041816792374859" at="186,47,187,34" concept="5" />
      <node id="7288041816792374859" at="187,34,188,69" concept="1" />
      <node id="7288041816792374859" at="188,69,189,66" concept="1" />
      <node id="7288041816792374859" at="189,66,190,40" concept="1" />
      <node id="7288041816792374859" at="190,40,191,34" concept="1" />
      <node id="7288041816792374859" at="191,34,192,22" concept="6" />
      <node id="7288041816792374846" at="33,0,36,0" concept="4" trace="createEditorCell#(Ljetbrains/mps/openapi/editor/EditorContext;Lorg/jetbrains/mps/openapi/model/SNode;)Ljetbrains/mps/openapi/editor/cells/EditorCell;" />
      <node id="5199967550912384279" at="102,0,105,0" concept="0" trace="_Inline_hh7u75_a3a#()V" />
      <node id="5199967550912384279" at="105,0,108,0" concept="4" trace="createEditorCell#(Ljetbrains/mps/openapi/editor/EditorContext;)Ljetbrains/mps/openapi/editor/cells/EditorCell;" />
      <node id="5199967550912384279" at="108,0,111,0" concept="4" trace="createEditorCell#(Ljetbrains/mps/openapi/editor/EditorContext;Lorg/jetbrains/mps/openapi/model/SNode;)Ljetbrains/mps/openapi/editor/cells/EditorCell;" />
      <node id="7288041816792374846" at="150,0,153,0" concept="0" trace="builderListHandler_hh7u75_f0#(Lorg/jetbrains/mps/openapi/model/SNode;Ljava/lang/String;Ljetbrains/mps/openapi/editor/EditorContext;)V" />
      <node id="7288041816792374846" at="157,0,160,0" concept="4" trace="nodeFactory#(Lorg/jetbrains/mps/openapi/model/SNode;Ljetbrains/mps/openapi/editor/EditorContext;)Lorg/jetbrains/mps/openapi/model/SNode;" />
      <node id="7288041816792374846" at="177,9,180,9" concept="3" />
      <node id="7288041816792374846" at="88,58,92,5" concept="3" />
      <node id="7288041816792374846" at="153,0,157,0" concept="4" trace="createNodeToInsert#(Ljetbrains/mps/openapi/editor/EditorContext;)Lorg/jetbrains/mps/openapi/model/SNode;" />
      <node id="7288041816792374846" at="173,134,177,9" concept="3" />
      <node id="7288041816792374854" at="66,57,71,22" concept="3" />
      <node id="7288041816792374846" at="94,57,99,22" concept="3" />
      <node id="5199967550912384281" at="120,59,125,24" concept="3" />
      <node id="7288041816792374846" at="160,0,165,0" concept="4" trace="createNodeCell#(Ljetbrains/mps/openapi/editor/EditorContext;Lorg/jetbrains/mps/openapi/model/SNode;)Ljetbrains/mps/openapi/editor/cells/EditorCell;" />
      <node id="7288041816792374846" at="165,0,171,0" concept="4" trace="createEmptyCell#(Ljetbrains/mps/openapi/editor/EditorContext;)Ljetbrains/mps/openapi/editor/cells/EditorCell;" />
      <node id="7288041816792374852" at="49,0,58,0" concept="4" trace="createConstant_hh7u75_a0#(Ljetbrains/mps/openapi/editor/EditorContext;Lorg/jetbrains/mps/openapi/model/SNode;)Ljetbrains/mps/openapi/editor/cells/EditorCell;" />
      <node id="5199967550912384276" at="73,0,82,0" concept="4" trace="createConstant_hh7u75_c0#(Ljetbrains/mps/openapi/editor/EditorContext;Lorg/jetbrains/mps/openapi/model/SNode;)Ljetbrains/mps/openapi/editor/cells/EditorCell;" />
      <node id="7288041816792374856" at="128,0,138,0" concept="4" trace="createConstant_hh7u75_e0#(Ljetbrains/mps/openapi/editor/EditorContext;Lorg/jetbrains/mps/openapi/model/SNode;)Ljetbrains/mps/openapi/editor/cells/EditorCell;" />
      <node id="7288041816792374846" at="171,132,181,7" concept="3" />
      <node id="7288041816792374859" at="184,0,194,0" concept="4" trace="createConstant_hh7u75_g0#(Ljetbrains/mps/openapi/editor/EditorContext;Lorg/jetbrains/mps/openapi/model/SNode;)Ljetbrains/mps/openapi/editor/cells/EditorCell;" />
      <node id="7288041816792374846" at="138,0,149,0" concept="4" trace="createRefNodeList_hh7u75_f0#(Ljetbrains/mps/openapi/editor/EditorContext;Lorg/jetbrains/mps/openapi/model/SNode;)Ljetbrains/mps/openapi/editor/cells/EditorCell;" />
      <node id="7288041816792374846" at="171,0,183,0" concept="4" trace="installElementCellActions#(Lorg/jetbrains/mps/openapi/model/SNode;Lorg/jetbrains/mps/openapi/model/SNode;Ljetbrains/mps/openapi/editor/cells/EditorCell;Ljetbrains/mps/openapi/editor/EditorContext;)V" />
      <node id="7288041816792374846" at="36,0,49,0" concept="4" trace="createCollection_hh7u75_a#(Ljetbrains/mps/openapi/editor/EditorContext;Lorg/jetbrains/mps/openapi/model/SNode;)Ljetbrains/mps/openapi/editor/cells/EditorCell;" />
      <node id="7288041816792374854" at="58,0,73,0" concept="4" trace="createProperty_hh7u75_b0#(Ljetbrains/mps/openapi/editor/EditorContext;Lorg/jetbrains/mps/openapi/model/SNode;)Ljetbrains/mps/openapi/editor/cells/EditorCell;" />
      <node id="5199967550912384281" at="111,0,127,0" concept="4" trace="createProperty_hh7u75_a0d0#(Ljetbrains/mps/openapi/editor/EditorContext;Lorg/jetbrains/mps/openapi/model/SNode;)Ljetbrains/mps/openapi/editor/cells/EditorCell;" />
      <node id="7288041816792374846" at="82,0,101,0" concept="4" trace="createRefCell_hh7u75_d0#(Ljetbrains/mps/openapi/editor/EditorContext;Lorg/jetbrains/mps/openapi/model/SNode;)Ljetbrains/mps/openapi/editor/cells/EditorCell;" />
      <scope id="7288041816792374846" at="33,79,34,63" />
      <scope id="5199967550912384279" at="102,33,103,14" />
      <scope id="5199967550912384279" at="105,69,106,67" />
      <scope id="5199967550912384279" at="108,81,109,66" />
      <scope id="7288041816792374846" at="150,99,151,50" />
      <scope id="2132783325237774615" at="157,71,158,214" />
      <scope id="7288041816792374846" at="178,122,179,394" />
      <scope id="7288041816792374854" at="67,35,69,112">
        <var name="manager" id="7288041816792374854" />
      </scope>
      <scope id="7288041816792374846" at="89,39,91,43" />
      <scope id="7288041816792374846" at="95,35,97,112">
        <var name="manager" id="7288041816792374846" />
      </scope>
      <scope id="5199967550912384281" at="121,37,123,114">
        <var name="manager" id="5199967550912384281" />
      </scope>
      <scope id="7288041816792374846" at="153,66,155,51">
        <var name="listOwner" id="7288041816792374846" />
      </scope>
      <scope id="7288041816792374846" at="174,34,176,146" />
      <scope id="7288041816792374846" at="33,0,36,0">
        <var name="editorContext" id="7288041816792374846" />
        <var name="node" id="7288041816792374846" />
      </scope>
      <scope id="5199967550912384279" at="102,0,105,0" />
      <scope id="5199967550912384279" at="105,0,108,0">
        <var name="editorContext" id="5199967550912384279" />
      </scope>
      <scope id="5199967550912384279" at="108,0,111,0">
        <var name="editorContext" id="5199967550912384279" />
        <var name="node" id="5199967550912384279" />
      </scope>
      <scope id="7288041816792374846" at="150,0,153,0">
>>>>>>> bd830ede
        <var name="childRole" id="7288041816792374846" />
        <var name="context" id="7288041816792374846" />
        <var name="ownerNode" id="7288041816792374846" />
      </scope>
<<<<<<< HEAD
      <scope id="7288041816792374846" at="198,0,201,0">
        <var name="editorContext" id="7288041816792374846" />
      </scope>
      <scope id="7288041816792374846" at="201,0,204,0">
        <var name="editorContext" id="7288041816792374846" />
        <var name="node" id="7288041816792374846" />
      </scope>
      <scope id="7288041816792374846" at="204,57,207,25">
        <var name="elementCell" id="7288041816792374846" />
      </scope>
      <scope id="7288041816792374846" at="39,0,43,0">
        <var name="context" id="7288041816792374846" />
        <var name="node" id="7288041816792374846" />
      </scope>
      <scope id="7288041816792374846" at="129,0,133,0">
=======
      <scope id="7288041816792374846" at="157,0,160,0">
        <var name="editorContext" id="7288041816792374846" />
        <var name="node" id="7288041816792374846" />
      </scope>
      <scope id="7288041816792374846" at="160,86,163,25">
        <var name="elementCell" id="7288041816792374846" />
      </scope>
      <scope id="7288041816792374846" at="153,0,157,0">
>>>>>>> bd830ede
        <var name="editorContext" id="7288041816792374846" />
        <var name="node" id="7288041816792374846" />
      </scope>
<<<<<<< HEAD
      <scope id="7288041816792374846" at="209,41,213,23">
        <var name="emptyCell" id="7288041816792374846" />
      </scope>
      <scope id="7288041816792374846" at="44,0,49,0" />
      <scope id="7288041816792374846" at="139,0,144,0">
        <var name="context" id="7288041816792374846" />
        <var name="node" id="7288041816792374846" />
        <var name="referencingNode" id="7288041816792374846" />
      </scope>
      <scope id="7288041816792374846" at="149,0,154,0" />
      <scope id="7288041816792374846" at="204,0,209,0">
        <var name="elementNode" id="7288041816792374846" />
=======
      <scope id="7288041816792374846" at="165,68,169,23">
        <var name="emptyCell" id="7288041816792374846" />
      </scope>
      <scope id="7288041816792374846" at="160,0,165,0">
        <var name="editorContext" id="7288041816792374846" />
        <var name="elementNode" id="7288041816792374846" />
      </scope>
      <scope id="7288041816792374846" at="165,0,171,0">
        <var name="editorContext" id="7288041816792374846" />
>>>>>>> bd830ede
      </scope>
      <scope id="7288041816792374846" at="209,0,215,0" />
      <scope id="7288041816792374852" at="68,49,75,22">
        <var name="editorCell" id="7288041816792374852" />
        <var name="style" id="7288041816792374852" />
      </scope>
<<<<<<< HEAD
      <scope id="5199967550912384276" at="93,49,100,22">
        <var name="editorCell" id="5199967550912384276" />
        <var name="style" id="5199967550912384276" />
      </scope>
      <scope id="7288041816792374856" at="173,49,181,22">
        <var name="editorCell" id="7288041816792374856" />
        <var name="style" id="7288041816792374856" />
      </scope>
      <scope id="7288041816792374846" at="216,96,224,9" />
      <scope id="7288041816792374859" at="228,49,236,22">
        <var name="editorCell" id="7288041816792374859" />
        <var name="style" id="7288041816792374859" />
      </scope>
      <scope id="7288041816792374852" at="68,0,77,0" />
      <scope id="5199967550912384276" at="93,0,102,0" />
      <scope id="7288041816792374846" at="183,52,192,22">
=======
      <scope id="5199967550912384276" at="73,88,80,22">
        <var name="editorCell" id="5199967550912384276" />
        <var name="style" id="5199967550912384276" />
      </scope>
      <scope id="7288041816792374856" at="128,88,136,22">
        <var name="editorCell" id="7288041816792374856" />
        <var name="style" id="7288041816792374856" />
      </scope>
      <scope id="7288041816792374846" at="172,96,180,9" />
      <scope id="7288041816792374859" at="184,88,192,22">
        <var name="editorCell" id="7288041816792374859" />
        <var name="style" id="7288041816792374859" />
      </scope>
      <scope id="7288041816792374852" at="49,0,58,0">
        <var name="editorContext" id="7288041816792374852" />
        <var name="node" id="7288041816792374852" />
      </scope>
      <scope id="5199967550912384276" at="73,0,82,0">
        <var name="editorContext" id="5199967550912384276" />
        <var name="node" id="5199967550912384276" />
      </scope>
      <scope id="7288041816792374846" at="138,91,147,22">
>>>>>>> bd830ede
        <var name="editorCell" id="7288041816792374846" />
        <var name="handler" id="7288041816792374846" />
        <var name="style" id="7288041816792374846" />
      </scope>
<<<<<<< HEAD
      <scope id="7288041816792374856" at="173,0,183,0" />
      <scope id="7288041816792374846" at="215,86,225,7" />
      <scope id="7288041816792374859" at="228,0,238,0" />
      <scope id="7288041816792374846" at="183,0,194,0" />
      <scope id="7288041816792374846" at="54,50,66,22">
        <var name="editorCell" id="7288041816792374846" />
      </scope>
      <scope id="7288041816792374846" at="215,0,227,0">
=======
      <scope id="7288041816792374856" at="128,0,138,0">
        <var name="editorContext" id="7288041816792374856" />
        <var name="node" id="7288041816792374856" />
      </scope>
      <scope id="7288041816792374846" at="171,132,181,7" />
      <scope id="7288041816792374859" at="184,0,194,0">
        <var name="editorContext" id="7288041816792374859" />
        <var name="node" id="7288041816792374859" />
      </scope>
      <scope id="7288041816792374846" at="36,89,47,22">
        <var name="editorCell" id="7288041816792374846" />
      </scope>
      <scope id="7288041816792374846" at="138,0,149,0">
        <var name="editorContext" id="7288041816792374846" />
        <var name="node" id="7288041816792374846" />
      </scope>
      <scope id="7288041816792374846" at="171,0,183,0">
        <var name="editorContext" id="7288041816792374846" />
>>>>>>> bd830ede
        <var name="elementCell" id="7288041816792374846" />
        <var name="elementNode" id="7288041816792374846" />
      </scope>
<<<<<<< HEAD
      <scope id="7288041816792374846" at="54,0,68,0" />
      <scope id="7288041816792374854" at="77,49,91,22">
=======
      <scope id="7288041816792374846" at="36,0,49,0">
        <var name="editorContext" id="7288041816792374846" />
        <var name="node" id="7288041816792374846" />
      </scope>
      <scope id="7288041816792374854" at="58,88,71,22">
>>>>>>> bd830ede
        <var name="attributeConcept" id="7288041816792374854" />
        <var name="editorCell" id="7288041816792374854" />
        <var name="provider" id="7288041816792374854" />
      </scope>
<<<<<<< HEAD
      <scope id="5199967550912384281" at="155,53,170,24">
=======
      <scope id="5199967550912384281" at="111,92,125,24">
>>>>>>> bd830ede
        <var name="attributeConcept" id="5199967550912384281" />
        <var name="editorCell" id="5199967550912384281" />
        <var name="provider" id="5199967550912384281" />
      </scope>
<<<<<<< HEAD
      <scope id="7288041816792374854" at="77,0,93,0" />
      <scope id="5199967550912384281" at="155,0,172,0" />
      <scope id="7288041816792374846" at="102,48,120,22">
=======
      <scope id="7288041816792374854" at="58,0,73,0">
        <var name="editorContext" id="7288041816792374854" />
        <var name="node" id="7288041816792374854" />
      </scope>
      <scope id="5199967550912384281" at="111,0,127,0">
        <var name="editorContext" id="5199967550912384281" />
        <var name="node" id="5199967550912384281" />
      </scope>
      <scope id="7288041816792374846" at="82,87,99,22">
>>>>>>> bd830ede
        <var name="attributeConcept" id="7288041816792374846" />
        <var name="editorCell" id="7288041816792374846" />
        <var name="provider" id="7288041816792374846" />
      </scope>
<<<<<<< HEAD
      <scope id="7288041816792374846" at="102,0,122,0" />
      <unit id="7288041816792374846" at="122,0,134,0" name="jetbrains.mps.baseLanguage.builders.editor.SimpleBuilders_EditorBuilder_a$_Inline_hh7u75_a3a" />
      <unit id="7288041816792374846" at="194,0,228,0" name="jetbrains.mps.baseLanguage.builders.editor.SimpleBuilders_EditorBuilder_a$builderListHandler_hh7u75_f0" />
      <unit id="7288041816792374846" at="134,0,173,0" name="jetbrains.mps.baseLanguage.builders.editor.SimpleBuilders_EditorBuilder_a$Inline_Builder_hh7u75_a3a" />
      <unit id="7288041816792374846" at="35,0,239,0" name="jetbrains.mps.baseLanguage.builders.editor.SimpleBuilders_EditorBuilder_a" />
=======
      <scope id="7288041816792374846" at="82,0,101,0">
        <var name="editorContext" id="7288041816792374846" />
        <var name="node" id="7288041816792374846" />
      </scope>
      <unit id="5199967550912384279" at="101,0,128,0" name="jetbrains.mps.baseLanguage.builders.editor.SimpleBuilders_Editor$_Inline_hh7u75_a3a" />
      <unit id="7288041816792374846" at="149,0,184,0" name="jetbrains.mps.baseLanguage.builders.editor.SimpleBuilders_Editor$builderListHandler_hh7u75_f0" />
      <unit id="7288041816792374846" at="32,0,195,0" name="jetbrains.mps.baseLanguage.builders.editor.SimpleBuilders_Editor" />
>>>>>>> bd830ede
    </file>
  </root>
  <root nodeRef="r:4b2fc856-1e6f-49a5-825e-2904bdab655c(jetbrains.mps.baseLanguage.builders.editor)/7288041816792390038">
    <file name="SimpleBuilderDeclaration_Editor.java">
<<<<<<< HEAD
      <node id="7288041816792390038" at="11,79,12,90" concept="6" />
      <node id="7288041816792390038" at="14,82,15,93" concept="6" />
      <node id="7288041816792390038" at="11,0,14,0" concept="4" trace="createEditorCell#(Ljetbrains/mps/openapi/editor/EditorContext;Lorg/jetbrains/mps/openapi/model/SNode;)Ljetbrains/mps/openapi/editor/cells/EditorCell;" />
      <node id="7288041816792390038" at="14,0,17,0" concept="4" trace="createInspectedCell#(Ljetbrains/mps/openapi/editor/EditorContext;Lorg/jetbrains/mps/openapi/model/SNode;)Ljetbrains/mps/openapi/editor/cells/EditorCell;" />
      <scope id="7288041816792390038" at="11,79,12,90" />
      <scope id="7288041816792390038" at="14,82,15,93" />
      <scope id="7288041816792390038" at="11,0,14,0">
        <var name="editorContext" id="7288041816792390038" />
        <var name="node" id="7288041816792390038" />
      </scope>
      <scope id="7288041816792390038" at="14,0,17,0">
        <var name="editorContext" id="7288041816792390038" />
        <var name="node" id="7288041816792390038" />
      </scope>
      <unit id="7288041816792390038" at="10,0,18,0" name="jetbrains.mps.baseLanguage.builders.editor.SimpleBuilderDeclaration_Editor" />
    </file>
    <file name="SimpleBuilderDeclaration_EditorBuilder_a.java">
      <node id="7288041816792390038" at="47,104,48,19" concept="10" />
      <node id="7288041816792390038" at="48,19,49,18" concept="1" />
      <node id="7288041816792390038" at="54,26,55,18" concept="6" />
      <node id="7288041816792390038" at="58,39,59,39" concept="6" />
      <node id="7288041816792390038" at="62,50,63,103" concept="5" />
      <node id="7288041816792390038" at="63,103,64,48" concept="1" />
      <node id="7288041816792390038" at="64,48,65,28" concept="1" />
      <node id="7288041816792390038" at="65,28,66,65" concept="1" />
      <node id="7288041816792390038" at="67,68,68,59" concept="1" />
      <node id="7288041816792390038" at="70,68,71,59" concept="1" />
      <node id="7288041816792390038" at="73,68,74,59" concept="1" />
      <node id="7288041816792390038" at="75,5,76,57" concept="1" />
      <node id="7288041816792390038" at="76,57,77,57" concept="1" />
      <node id="7288041816792390038" at="77,57,78,57" concept="1" />
      <node id="7288041816792390038" at="78,57,79,60" concept="1" />
      <node id="7288041816792390038" at="79,60,80,57" concept="1" />
      <node id="7288041816792390038" at="80,57,81,57" concept="1" />
      <node id="7288041816792390038" at="81,57,82,56" concept="1" />
      <node id="7288041816792390038" at="82,56,83,57" concept="1" />
      <node id="7288041816792390038" at="83,57,84,57" concept="1" />
      <node id="7288041816792390038" at="84,57,85,56" concept="1" />
      <node id="7288041816792390038" at="86,69,87,61" concept="1" />
      <node id="7288041816792390038" at="88,5,89,57" concept="1" />
      <node id="7288041816792390038" at="89,57,90,60" concept="1" />
      <node id="7288041816792390038" at="90,60,91,60" concept="1" />
      <node id="7288041816792390038" at="91,60,92,57" concept="1" />
      <node id="7288041816792390038" at="92,57,93,57" concept="1" />
      <node id="7288041816792390038" at="93,57,94,22" concept="6" />
      <node id="7288041816792390038" at="96,49,97,97" concept="5" />
      <node id="7288041816792390038" at="97,97,98,47" concept="1" />
      <node id="7288041816792390038" at="98,47,99,34" concept="5" />
      <node id="7288041816792390038" at="99,34,100,82" concept="1" />
      <node id="7288041816792390038" at="100,82,101,40" concept="1" />
      <node id="7288041816792390038" at="101,40,102,34" concept="1" />
      <node id="7288041816792390038" at="102,34,103,22" concept="6" />
      <node id="7288041816792509339" at="105,97,106,172" concept="6" />
      <node id="7288041816792390038" at="108,49,109,97" concept="5" />
      <node id="7288041816792390038" at="109,97,110,47" concept="1" />
      <node id="7288041816792390038" at="110,47,111,34" concept="5" />
      <node id="7288041816792390038" at="111,34,112,82" concept="1" />
      <node id="7288041816792390038" at="112,82,113,40" concept="1" />
      <node id="7288041816792390038" at="113,40,114,34" concept="1" />
      <node id="7288041816792390038" at="114,34,115,22" concept="6" />
      <node id="7288041816793412181" at="117,97,118,172" concept="6" />
      <node id="7288041816792390038" at="120,49,121,101" concept="5" />
      <node id="7288041816792390038" at="121,101,122,47" concept="1" />
      <node id="7288041816792390038" at="122,47,123,34" concept="5" />
      <node id="7288041816792390038" at="123,34,124,82" concept="1" />
      <node id="7288041816792390038" at="124,82,125,40" concept="1" />
      <node id="7288041816792390038" at="125,40,126,34" concept="1" />
      <node id="7288041816792390038" at="126,34,127,22" concept="6" />
      <node id="3816167865390887704" at="129,97,130,178" concept="6" />
      <node id="7288041816792390044" at="132,49,133,100" concept="5" />
      <node id="7288041816792390044" at="133,100,134,47" concept="1" />
      <node id="7288041816792390044" at="134,47,135,34" concept="5" />
      <node id="7288041816792390044" at="135,34,136,82" concept="1" />
      <node id="7288041816792390044" at="136,82,137,40" concept="1" />
      <node id="7288041816792390044" at="137,40,138,34" concept="1" />
      <node id="7288041816792390044" at="138,34,139,22" concept="6" />
      <node id="7288041816792390046" at="141,49,142,89" concept="5" />
      <node id="7288041816792390046" at="142,89,143,29" concept="1" />
      <node id="7288041816792390046" at="143,29,144,42" concept="1" />
      <node id="7288041816792390046" at="144,42,145,26" concept="5" />
      <node id="7288041816792390046" at="145,26,146,63" concept="1" />
      <node id="7288041816792390046" at="146,63,147,42" concept="1" />
      <node id="7288041816792390046" at="147,42,148,73" concept="1" />
      <node id="7288041816792390046" at="148,73,149,57" concept="5" />
      <node id="7288041816792390046" at="149,57,150,59" concept="5" />
      <node id="7288041816792390046" at="151,35,152,87" concept="5" />
      <node id="7288041816792390046" at="152,87,153,94" concept="6" />
      <node id="7288041816792390046" at="154,10,155,22" concept="6" />
      <node id="5425713840853683091" at="157,49,158,94" concept="5" />
      <node id="5425713840853683091" at="158,94,159,47" concept="1" />
      <node id="5425713840853683091" at="159,47,160,34" concept="5" />
      <node id="5425713840853683091" at="160,34,161,84" concept="1" />
      <node id="5425713840853683091" at="161,84,162,54" concept="1" />
      <node id="5425713840853683091" at="162,54,163,40" concept="1" />
      <node id="5425713840853683091" at="163,40,164,34" concept="1" />
      <node id="5425713840853683091" at="164,34,165,22" concept="6" />
      <node id="7288041816792390038" at="167,52,168,155" concept="5" />
      <node id="7288041816792390038" at="168,155,169,91" concept="5" />
      <node id="7288041816792390038" at="169,91,170,50" concept="1" />
      <node id="7288041816792390038" at="170,50,171,49" concept="1" />
      <node id="7288041816792390038" at="171,49,172,22" concept="6" />
      <node id="7288041816792390038" at="175,101,176,50" concept="10" />
      <node id="7288041816792390038" at="178,66,179,93" concept="6" />
      <node id="7288041816792390038" at="181,57,182,65" concept="5" />
      <node id="7288041816792390038" at="182,65,183,58" concept="1" />
      <node id="7288041816792390038" at="183,58,184,25" concept="6" />
      <node id="7288041816792390038" at="186,41,187,34" concept="5" />
      <node id="7288041816792390038" at="187,34,188,46" concept="1" />
      <node id="7288041816792390038" at="188,46,189,49" concept="1" />
      <node id="7288041816792390038" at="189,49,190,23" concept="6" />
      <node id="7288041816792390038" at="193,96,194,134" concept="1" />
      <node id="7288041816792390038" at="195,34,196,142" concept="1" />
      <node id="7288041816792390038" at="196,142,197,146" concept="1" />
      <node id="7288041816792390038" at="197,146,198,80" concept="1" />
      <node id="7288041816792390038" at="200,122,201,398" concept="1" />
      <node id="7288041816792390038" at="206,75,207,99" concept="5" />
      <node id="7288041816792390038" at="207,99,208,38" concept="1" />
      <node id="7288041816792390038" at="208,38,209,36" concept="5" />
      <node id="7288041816792390038" at="209,36,210,55" concept="1" />
      <node id="7288041816792390038" at="210,55,211,56" concept="1" />
      <node id="7288041816792390038" at="211,56,212,42" concept="1" />
      <node id="7288041816792390038" at="212,42,213,134" concept="1" />
      <node id="7288041816792390038" at="213,134,214,138" concept="1" />
      <node id="7288041816792390038" at="214,138,215,24" concept="6" />
      <node id="4315270135340958978" at="217,52,218,95" concept="5" />
      <node id="4315270135340958978" at="218,95,219,50" concept="1" />
      <node id="4315270135340958978" at="219,50,220,36" concept="5" />
      <node id="4315270135340958978" at="220,36,221,48" concept="1" />
      <node id="4315270135340958978" at="221,48,222,42" concept="1" />
      <node id="4315270135340958978" at="222,42,223,36" concept="1" />
      <node id="4315270135340958978" at="223,36,224,24" concept="6" />
      <node id="5425713840853683096" at="227,49,228,94" concept="5" />
      <node id="5425713840853683096" at="228,94,229,47" concept="1" />
      <node id="5425713840853683096" at="229,47,230,34" concept="5" />
      <node id="5425713840853683096" at="230,34,231,85" concept="1" />
      <node id="5425713840853683096" at="231,85,232,40" concept="1" />
      <node id="5425713840853683096" at="232,40,233,34" concept="1" />
      <node id="5425713840853683096" at="233,34,234,22" concept="6" />
      <node id="3816167865390386147" at="236,49,237,100" concept="5" />
      <node id="3816167865390386147" at="237,100,238,47" concept="1" />
      <node id="3816167865390386147" at="238,47,239,34" concept="5" />
      <node id="3816167865390386147" at="239,34,240,82" concept="1" />
      <node id="3816167865390386147" at="240,82,241,40" concept="1" />
      <node id="3816167865390386147" at="241,40,242,34" concept="1" />
      <node id="3816167865390386147" at="242,34,243,22" concept="6" />
      <node id="7288041816792390038" at="245,48,246,88" concept="5" />
      <node id="7288041816792390038" at="246,88,247,32" concept="1" />
      <node id="7288041816792390038" at="247,32,248,45" concept="1" />
      <node id="7288041816792390038" at="248,45,249,26" concept="5" />
      <node id="7288041816792390038" at="249,26,250,105" concept="1" />
      <node id="7288041816792390038" at="250,105,251,63" concept="1" />
      <node id="7288041816792390038" at="252,39,253,40" concept="1" />
      <node id="7288041816792390038" at="253,40,254,36" concept="1" />
      <node id="7288041816792390038" at="255,5,256,73" concept="1" />
      <node id="7288041816792390038" at="256,73,257,57" concept="5" />
      <node id="7288041816792390038" at="257,57,258,59" concept="5" />
      <node id="7288041816792390038" at="259,35,260,87" concept="5" />
      <node id="7288041816792390038" at="260,87,261,94" concept="6" />
      <node id="7288041816792390038" at="262,10,263,22" concept="6" />
      <node id="7288041816792390038" at="266,33,267,14" concept="10" />
      <node id="7288041816792390038" at="269,69,270,57" concept="6" />
      <node id="7288041816792390038" at="272,81,273,41" concept="7" />
      <node id="7288041816792390038" at="273,41,274,132" concept="6" />
      <node id="7288041816792390038" at="280,0,281,0" concept="2" trace="myReferencingNode" />
      <node id="7288041816792390038" at="282,119,283,21" concept="10" />
      <node id="7288041816792390038" at="283,21,284,42" concept="1" />
      <node id="7288041816792390038" at="284,42,285,20" concept="1" />
      <node id="7288041816792390038" at="288,41,289,42" concept="6" />
      <node id="7288041816792390038" at="294,28,295,20" concept="6" />
      <node id="3816167865390386152" at="298,53,299,91" concept="5" />
      <node id="3816167865390386152" at="299,91,300,31" concept="1" />
      <node id="3816167865390386152" at="300,31,301,44" concept="1" />
      <node id="3816167865390386152" at="301,44,302,33" concept="1" />
      <node id="3816167865390386152" at="302,33,303,28" concept="5" />
      <node id="3816167865390386152" at="303,28,304,65" concept="1" />
      <node id="3816167865390386152" at="304,65,305,46" concept="1" />
      <node id="3816167865390386152" at="305,46,306,75" concept="1" />
      <node id="3816167865390386152" at="306,75,307,59" concept="5" />
      <node id="3816167865390386152" at="307,59,308,61" concept="5" />
      <node id="3816167865390386152" at="309,37,310,89" concept="5" />
      <node id="3816167865390386152" at="310,89,311,96" concept="6" />
      <node id="3816167865390386152" at="312,12,313,24" concept="6" />
      <node id="7288041816792390048" at="316,49,317,94" concept="5" />
      <node id="7288041816792390048" at="317,94,318,47" concept="1" />
      <node id="7288041816792390048" at="318,47,319,34" concept="5" />
      <node id="7288041816792390048" at="319,34,320,84" concept="1" />
      <node id="7288041816792390048" at="320,84,321,60" concept="1" />
      <node id="7288041816792390048" at="321,60,322,40" concept="1" />
      <node id="7288041816792390048" at="322,40,323,34" concept="1" />
      <node id="7288041816792390048" at="323,34,324,22" concept="6" />
      <node id="3816167865390455315" at="326,49,327,98" concept="5" />
      <node id="3816167865390455315" at="327,98,328,47" concept="1" />
      <node id="3816167865390455315" at="328,47,329,34" concept="5" />
      <node id="3816167865390455315" at="329,34,330,82" concept="1" />
      <node id="3816167865390455315" at="330,82,331,58" concept="1" />
      <node id="3816167865390455315" at="331,58,332,40" concept="1" />
      <node id="3816167865390455315" at="332,40,333,34" concept="1" />
      <node id="3816167865390455315" at="333,34,334,22" concept="6" />
      <node id="7288041816792390038" at="336,48,337,274" concept="5" />
      <node id="7288041816792390038" at="337,274,338,33" concept="6" />
      <node id="7288041816792390038" at="341,118,342,49" concept="10" />
      <node id="7288041816792390038" at="344,55,345,59" concept="5" />
      <node id="7288041816792390038" at="345,59,346,41" concept="1" />
      <node id="7288041816792390038" at="346,41,347,24" concept="6" />
      <node id="7288041816792390038" at="350,118,351,382" concept="1" />
      <node id="7288041816792390038" at="353,41,354,35" concept="1" />
      <node id="7288041816792390038" at="355,7,356,36" concept="5" />
      <node id="7288041816792390038" at="356,36,357,62" concept="1" />
      <node id="7288041816792390038" at="357,62,358,42" concept="1" />
      <node id="7288041816792390038" at="361,44,362,54" concept="5" />
      <node id="7288041816792390038" at="362,54,363,41" concept="1" />
      <node id="7288041816792390038" at="363,41,364,0" concept="8" />
      <node id="7288041816792390038" at="364,0,365,40" concept="1" />
      <node id="7288041816792390038" at="365,40,366,24" concept="6" />
      <node id="7288041816792390038" at="368,40,369,25" concept="6" />
      <node id="7288041816792390038" at="372,51,373,103" concept="5" />
      <node id="7288041816792390038" at="373,103,374,49" concept="1" />
      <node id="7288041816792390038" at="374,49,375,34" concept="5" />
      <node id="7288041816792390038" at="375,34,376,49" concept="1" />
      <node id="7288041816792390038" at="376,49,377,58" concept="1" />
      <node id="7288041816792390038" at="377,58,378,60" concept="1" />
      <node id="7288041816792390038" at="378,60,379,40" concept="1" />
      <node id="7288041816792390038" at="379,40,380,59" concept="1" />
      <node id="7288041816792390038" at="380,59,381,58" concept="1" />
      <node id="7288041816792390038" at="381,58,382,22" concept="6" />
      <node id="3816167865391034388" at="384,98,385,407" concept="6" />
      <node id="3816167865390977236" at="387,51,388,100" concept="5" />
      <node id="3816167865390977236" at="388,100,389,49" concept="1" />
      <node id="3816167865390977236" at="389,49,390,34" concept="5" />
      <node id="3816167865390977236" at="390,34,391,82" concept="1" />
      <node id="3816167865390977236" at="391,82,392,40" concept="1" />
      <node id="3816167865390977236" at="392,40,393,34" concept="1" />
      <node id="3816167865390977236" at="393,34,394,22" concept="6" />
      <node id="7288041816792390038" at="396,50,397,282" concept="5" />
      <node id="7288041816792390038" at="397,282,398,33" concept="6" />
      <node id="7288041816792390038" at="401,123,402,49" concept="10" />
      <node id="7288041816792390038" at="404,55,405,59" concept="5" />
      <node id="7288041816792390038" at="405,59,406,41" concept="1" />
      <node id="7288041816792390038" at="406,41,407,24" concept="6" />
      <node id="7288041816792390038" at="410,118,411,385" concept="1" />
      <node id="7288041816792390038" at="413,41,414,38" concept="1" />
      <node id="7288041816792390038" at="418,44,419,54" concept="5" />
      <node id="7288041816792390038" at="419,54,420,44" concept="1" />
      <node id="7288041816792390038" at="420,44,421,0" concept="8" />
      <node id="7288041816792390038" at="421,0,422,40" concept="1" />
      <node id="7288041816792390038" at="422,40,423,24" concept="6" />
      <node id="7288041816792390038" at="425,40,426,28" concept="6" />
      <node id="7288041816793525043" at="429,49,430,93" concept="5" />
      <node id="7288041816793525043" at="430,93,431,47" concept="1" />
      <node id="7288041816793525043" at="431,47,432,34" concept="5" />
      <node id="7288041816793525043" at="432,34,433,60" concept="1" />
      <node id="7288041816793525043" at="433,60,434,58" concept="1" />
      <node id="7288041816793525043" at="434,58,435,40" concept="1" />
      <node id="7288041816793525043" at="435,40,436,34" concept="1" />
      <node id="7288041816793525043" at="436,34,437,22" concept="6" />
      <node id="7288041816792390038" at="439,52,440,147" concept="5" />
      <node id="7288041816792390038" at="440,147,441,91" concept="5" />
      <node id="7288041816792390038" at="441,91,442,46" concept="1" />
      <node id="7288041816792390038" at="442,46,443,34" concept="5" />
      <node id="7288041816792390038" at="443,34,444,58" concept="1" />
      <node id="7288041816792390038" at="444,58,445,68" concept="1" />
      <node id="7288041816792390038" at="445,68,446,40" concept="1" />
      <node id="7288041816792390038" at="446,40,447,49" concept="1" />
      <node id="7288041816792390038" at="447,49,448,22" concept="6" />
      <node id="7288041816792390038" at="451,97,452,50" concept="10" />
      <node id="7288041816792390038" at="454,66,455,93" concept="6" />
      <node id="7288041816792390038" at="457,57,458,65" concept="5" />
      <node id="7288041816792390038" at="458,65,459,58" concept="1" />
      <node id="7288041816792390038" at="459,58,460,25" concept="6" />
      <node id="7288041816792390038" at="462,41,463,34" concept="5" />
      <node id="7288041816792390038" at="463,34,464,47" concept="1" />
      <node id="7288041816792390038" at="464,47,465,49" concept="1" />
      <node id="7288041816792390038" at="465,49,466,23" concept="6" />
      <node id="7288041816792390038" at="469,96,470,134" concept="1" />
      <node id="7288041816792390038" at="471,34,472,142" concept="1" />
      <node id="7288041816792390038" at="472,142,473,146" concept="1" />
      <node id="7288041816792390038" at="475,122,476,394" concept="1" />
      <node id="3056998484954522558" at="480,53,481,95" concept="5" />
      <node id="3056998484954522558" at="481,95,482,51" concept="1" />
      <node id="3056998484954522558" at="482,51,483,36" concept="5" />
      <node id="3056998484954522558" at="483,36,484,48" concept="1" />
      <node id="3056998484954522558" at="484,48,485,42" concept="1" />
      <node id="3056998484954522558" at="485,42,486,48" concept="1" />
      <node id="3056998484954522558" at="486,48,487,24" concept="6" />
      <node id="7288041816792390038" at="490,52,491,153" concept="5" />
      <node id="7288041816792390038" at="491,153,492,91" concept="5" />
      <node id="7288041816792390038" at="492,91,493,49" concept="1" />
      <node id="7288041816792390038" at="493,49,494,34" concept="5" />
      <node id="7288041816792390038" at="494,34,495,58" concept="1" />
      <node id="7288041816792390038" at="495,58,496,68" concept="1" />
      <node id="7288041816792390038" at="496,68,497,40" concept="1" />
      <node id="7288041816792390038" at="497,40,498,49" concept="1" />
      <node id="7288041816792390038" at="498,49,499,22" concept="6" />
      <node id="7288041816792390038" at="502,100,503,50" concept="10" />
      <node id="7288041816792390038" at="505,66,506,93" concept="6" />
      <node id="7288041816792390038" at="508,57,509,65" concept="5" />
      <node id="7288041816792390038" at="509,65,510,58" concept="1" />
      <node id="7288041816792390038" at="510,58,511,25" concept="6" />
      <node id="7288041816792390038" at="513,41,514,34" concept="5" />
      <node id="7288041816792390038" at="514,34,515,47" concept="1" />
      <node id="7288041816792390038" at="515,47,516,49" concept="1" />
      <node id="7288041816792390038" at="516,49,517,23" concept="6" />
      <node id="7288041816792390038" at="520,96,521,134" concept="1" />
      <node id="7288041816792390038" at="522,34,523,142" concept="1" />
      <node id="7288041816792390038" at="523,142,524,146" concept="1" />
      <node id="7288041816792390038" at="526,122,527,397" concept="1" />
      <node id="3056998484954522563" at="531,53,532,95" concept="5" />
      <node id="3056998484954522563" at="532,95,533,51" concept="1" />
      <node id="3056998484954522563" at="533,51,534,36" concept="5" />
      <node id="3056998484954522563" at="534,36,535,48" concept="1" />
      <node id="3056998484954522563" at="535,48,536,42" concept="1" />
      <node id="3056998484954522563" at="536,42,537,50" concept="1" />
      <node id="3056998484954522563" at="537,50,538,24" concept="6" />
      <node id="7288041816792390051" at="541,49,542,94" concept="5" />
      <node id="7288041816792390051" at="542,94,543,47" concept="1" />
      <node id="7288041816792390051" at="543,47,544,34" concept="5" />
      <node id="7288041816792390051" at="544,34,545,85" concept="1" />
      <node id="7288041816792390051" at="545,85,546,60" concept="1" />
      <node id="7288041816792390051" at="546,60,547,40" concept="1" />
      <node id="7288041816792390051" at="547,40,548,34" concept="1" />
      <node id="7288041816792390051" at="548,34,549,22" concept="6" />
      <node id="7288041816792544914" at="551,49,552,93" concept="5" />
      <node id="7288041816792544914" at="552,93,553,47" concept="1" />
      <node id="7288041816792544914" at="553,47,554,34" concept="1" />
      <node id="7288041816792544914" at="554,34,555,22" concept="6" />
      <node id="7288041816792390038" at="44,0,46,0" concept="2" trace="myNode" />
      <node id="7288041816792390038" at="278,0,280,0" concept="2" trace="myNode" />
      <node id="7288041816792390038" at="58,0,61,0" concept="4" trace="createCell#()Ljetbrains/mps/openapi/editor/cells/EditorCell;" />
      <node id="7288041816792390038" at="66,65,69,5" concept="3" />
      <node id="7288041816792390038" at="69,5,72,5" concept="3" />
      <node id="7288041816792390038" at="72,5,75,5" concept="3" />
      <node id="7288041816792390038" at="85,56,88,5" concept="3" />
      <node id="7288041816792489435" at="105,0,108,0" concept="9" trace="renderingCondition_ths2vx_a0a#(Lorg/jetbrains/mps/openapi/model/SNode;Ljetbrains/mps/openapi/editor/EditorContext;)Z" />
      <node id="7288041816793412179" at="117,0,120,0" concept="9" trace="renderingCondition_ths2vx_a1a#(Lorg/jetbrains/mps/openapi/model/SNode;Ljetbrains/mps/openapi/editor/EditorContext;)Z" />
      <node id="3816167865390887702" at="129,0,132,0" concept="9" trace="renderingCondition_ths2vx_a2a#(Lorg/jetbrains/mps/openapi/model/SNode;Ljetbrains/mps/openapi/editor/EditorContext;)Z" />
      <node id="7288041816792390038" at="175,0,178,0" concept="0" trace="parameterListHandler_ths2vx_g0#(Lorg/jetbrains/mps/openapi/model/SNode;Ljava/lang/String;Ljetbrains/mps/openapi/editor/EditorContext;)V" />
      <node id="7288041816792390038" at="178,0,181,0" concept="4" trace="createNodeToInsert#(Ljetbrains/mps/openapi/editor/EditorContext;)Lorg/jetbrains/mps/openapi/model/SNode;" />
      <node id="7288041816792390038" at="199,9,202,9" concept="3" />
      <node id="7288041816792390038" at="266,0,269,0" concept="0" trace="_Inline_ths2vx_a9a#()V" />
      <node id="7288041816792390038" at="269,0,272,0" concept="4" trace="createEditorCell#(Ljetbrains/mps/openapi/editor/EditorContext;)Ljetbrains/mps/openapi/editor/cells/EditorCell;" />
      <node id="7288041816792390038" at="288,0,291,0" concept="4" trace="createCell#()Ljetbrains/mps/openapi/editor/cells/EditorCell;" />
      <node id="7288041816792390038" at="341,0,344,0" concept="0" trace="typeSingleRoleHandler_ths2vx_m0#(Lorg/jetbrains/mps/openapi/model/SNode;Lorg/jetbrains/mps/openapi/language/SContainmentLink;Ljetbrains/mps/openapi/editor/EditorContext;)V" />
      <node id="7288041816792390038" at="349,70,352,7" concept="3" />
      <node id="7288041816792390038" at="352,7,355,7" concept="3" />
      <node id="7288041816792390038" at="368,0,371,0" concept="4" trace="getNoTargetText#()Ljava/lang/String;" />
      <node id="3816167865391034386" at="384,0,387,0" concept="9" trace="renderingCondition_ths2vx_a31a#(Lorg/jetbrains/mps/openapi/model/SNode;Ljetbrains/mps/openapi/editor/EditorContext;)Z" />
      <node id="7288041816792390038" at="401,0,404,0" concept="0" trace="creatorSingleRoleHandler_ths2vx_b31a#(Lorg/jetbrains/mps/openapi/model/SNode;Lorg/jetbrains/mps/openapi/language/SContainmentLink;Ljetbrains/mps/openapi/editor/EditorContext;)V" />
      <node id="7288041816792390038" at="409,70,412,7" concept="3" />
      <node id="7288041816792390038" at="412,7,415,7" concept="3" />
      <node id="7288041816792390038" at="425,0,428,0" concept="4" trace="getNoTargetText#()Ljava/lang/String;" />
      <node id="7288041816792390038" at="451,0,454,0" concept="0" trace="childListHandler_ths2vx_p0#(Lorg/jetbrains/mps/openapi/model/SNode;Ljava/lang/String;Ljetbrains/mps/openapi/editor/EditorContext;)V" />
      <node id="7288041816792390038" at="454,0,457,0" concept="4" trace="createNodeToInsert#(Ljetbrains/mps/openapi/editor/EditorContext;)Lorg/jetbrains/mps/openapi/model/SNode;" />
      <node id="7288041816792390038" at="474,9,477,9" concept="3" />
      <node id="7288041816792390038" at="502,0,505,0" concept="0" trace="propertyListHandler_ths2vx_q0#(Lorg/jetbrains/mps/openapi/model/SNode;Ljava/lang/String;Ljetbrains/mps/openapi/editor/EditorContext;)V" />
      <node id="7288041816792390038" at="505,0,508,0" concept="4" trace="createNodeToInsert#(Ljetbrains/mps/openapi/editor/EditorContext;)Lorg/jetbrains/mps/openapi/model/SNode;" />
      <node id="7288041816792390038" at="525,9,528,9" concept="3" />
      <node id="7288041816792390038" at="47,0,51,0" concept="0" trace="SimpleBuilderDeclaration_EditorBuilder_a#(Ljetbrains/mps/openapi/editor/EditorContext;Lorg/jetbrains/mps/openapi/model/SNode;)V" />
      <node id="7288041816792390038" at="251,63,255,5" concept="3" />
      <node id="7288041816792390038" at="272,0,276,0" concept="4" trace="createEditorCell#(Ljetbrains/mps/openapi/editor/EditorContext;Lorg/jetbrains/mps/openapi/model/SNode;)Ljetbrains/mps/openapi/editor/cells/EditorCell;" />
      <node id="7288041816792390038" at="336,0,340,0" concept="4" trace="createRefNode_ths2vx_m0#()Ljetbrains/mps/openapi/editor/cells/EditorCell;" />
      <node id="7288041816792390038" at="396,0,400,0" concept="4" trace="createRefNode_ths2vx_b31a#()Ljetbrains/mps/openapi/editor/cells/EditorCell;" />
      <node id="7288041816792390038" at="470,134,474,9" concept="3" />
      <node id="7288041816792390038" at="521,134,525,9" concept="3" />
      <node id="7288041816792390038" at="52,0,57,0" concept="4" trace="getNode#()Lorg/jetbrains/mps/openapi/model/SNode;" />
      <node id="7288041816792390046" at="150,59,155,22" concept="3" />
      <node id="7288041816792390038" at="181,0,186,0" concept="4" trace="createNodeCell#(Lorg/jetbrains/mps/openapi/model/SNode;)Ljetbrains/mps/openapi/editor/cells/EditorCell;" />
      <node id="7288041816792390038" at="194,134,199,9" concept="3" />
      <node id="7288041816792390038" at="258,59,263,22" concept="3" />
      <node id="7288041816792390038" at="282,0,287,0" concept="0" trace="Inline_Builder_ths2vx_a9a#(Ljetbrains/mps/openapi/editor/EditorContext;Lorg/jetbrains/mps/openapi/model/SNode;Lorg/jetbrains/mps/openapi/model/SNode;)V" />
      <node id="7288041816792390038" at="292,0,297,0" concept="4" trace="getNode#()Lorg/jetbrains/mps/openapi/model/SNode;" />
      <node id="3816167865390386152" at="308,61,313,24" concept="3" />
      <node id="7288041816792390038" at="344,0,349,0" concept="4" trace="createChildCell#(Lorg/jetbrains/mps/openapi/model/SNode;)Ljetbrains/mps/openapi/editor/cells/EditorCell;" />
      <node id="7288041816792390038" at="404,0,409,0" concept="4" trace="createChildCell#(Lorg/jetbrains/mps/openapi/model/SNode;)Ljetbrains/mps/openapi/editor/cells/EditorCell;" />
      <node id="7288041816792390038" at="457,0,462,0" concept="4" trace="createNodeCell#(Lorg/jetbrains/mps/openapi/model/SNode;)Ljetbrains/mps/openapi/editor/cells/EditorCell;" />
      <node id="7288041816792390038" at="508,0,513,0" concept="4" trace="createNodeCell#(Lorg/jetbrains/mps/openapi/model/SNode;)Ljetbrains/mps/openapi/editor/cells/EditorCell;" />
      <node id="7288041816792390038" at="186,0,192,0" concept="4" trace="createEmptyCell#()Ljetbrains/mps/openapi/editor/cells/EditorCell;" />
      <node id="7288041816792390038" at="462,0,468,0" concept="4" trace="createEmptyCell#()Ljetbrains/mps/openapi/editor/cells/EditorCell;" />
      <node id="7288041816792390038" at="513,0,519,0" concept="4" trace="createEmptyCell#()Ljetbrains/mps/openapi/editor/cells/EditorCell;" />
      <node id="7288041816792544914" at="551,0,557,0" concept="4" trace="createConstant_ths2vx_s0#()Ljetbrains/mps/openapi/editor/cells/EditorCell;" />
      <node id="7288041816792390038" at="167,0,174,0" concept="4" trace="createRefNodeList_ths2vx_g0#()Ljetbrains/mps/openapi/editor/cells/EditorCell;" />
      <node id="7288041816792390038" at="360,0,368,0" concept="4" trace="createEmptyCell#()Ljetbrains/mps/openapi/editor/cells/EditorCell;" />
      <node id="7288041816792390038" at="409,0,417,0" concept="4" trace="installCellInfo#(Lorg/jetbrains/mps/openapi/model/SNode;Ljetbrains/mps/openapi/editor/cells/EditorCell;)V" />
      <node id="7288041816792390038" at="417,0,425,0" concept="4" trace="createEmptyCell#()Ljetbrains/mps/openapi/editor/cells/EditorCell;" />
      <node id="7288041816792390038" at="96,0,105,0" concept="4" trace="createConstant_ths2vx_a0#()Ljetbrains/mps/openapi/editor/cells/EditorCell;" />
      <node id="7288041816792390038" at="108,0,117,0" concept="4" trace="createConstant_ths2vx_b0#()Ljetbrains/mps/openapi/editor/cells/EditorCell;" />
      <node id="7288041816792390038" at="120,0,129,0" concept="4" trace="createConstant_ths2vx_c0#()Ljetbrains/mps/openapi/editor/cells/EditorCell;" />
      <node id="7288041816792390044" at="132,0,141,0" concept="4" trace="createConstant_ths2vx_d0#()Ljetbrains/mps/openapi/editor/cells/EditorCell;" />
      <node id="4315270135340958978" at="217,0,226,0" concept="4" trace="createConstant_ths2vx_a6a#()Ljetbrains/mps/openapi/editor/cells/EditorCell;" />
      <node id="5425713840853683096" at="227,0,236,0" concept="4" trace="createConstant_ths2vx_h0#()Ljetbrains/mps/openapi/editor/cells/EditorCell;" />
      <node id="3816167865390386147" at="236,0,245,0" concept="4" trace="createConstant_ths2vx_i0#()Ljetbrains/mps/openapi/editor/cells/EditorCell;" />
      <node id="3816167865390977236" at="387,0,396,0" concept="4" trace="createConstant_ths2vx_a31a#()Ljetbrains/mps/openapi/editor/cells/EditorCell;" />
      <node id="3056998484954522558" at="480,0,489,0" concept="4" trace="createConstant_ths2vx_a51a#()Ljetbrains/mps/openapi/editor/cells/EditorCell;" />
      <node id="3056998484954522563" at="531,0,540,0" concept="4" trace="createConstant_ths2vx_a61a#()Ljetbrains/mps/openapi/editor/cells/EditorCell;" />
      <node id="5425713840853683091" at="157,0,167,0" concept="4" trace="createConstant_ths2vx_f0#()Ljetbrains/mps/openapi/editor/cells/EditorCell;" />
      <node id="7288041816792390048" at="316,0,326,0" concept="4" trace="createConstant_ths2vx_k0#()Ljetbrains/mps/openapi/editor/cells/EditorCell;" />
      <node id="3816167865390455315" at="326,0,336,0" concept="4" trace="createConstant_ths2vx_l0#()Ljetbrains/mps/openapi/editor/cells/EditorCell;" />
      <node id="7288041816793525043" at="429,0,439,0" concept="4" trace="createConstant_ths2vx_o0#()Ljetbrains/mps/openapi/editor/cells/EditorCell;" />
      <node id="7288041816792390038" at="468,86,478,7" concept="3" />
      <node id="7288041816792390038" at="519,86,529,7" concept="3" />
      <node id="7288041816792390051" at="541,0,551,0" concept="4" trace="createConstant_ths2vx_r0#()Ljetbrains/mps/openapi/editor/cells/EditorCell;" />
      <node id="7288041816792390038" at="192,86,203,7" concept="3" />
      <node id="7288041816792390038" at="349,0,360,0" concept="4" trace="installCellInfo#(Lorg/jetbrains/mps/openapi/model/SNode;Ljetbrains/mps/openapi/editor/cells/EditorCell;)V" />
      <node id="7288041816792390038" at="439,0,450,0" concept="4" trace="createRefNodeList_ths2vx_p0#()Ljetbrains/mps/openapi/editor/cells/EditorCell;" />
      <node id="7288041816792390038" at="490,0,501,0" concept="4" trace="createRefNodeList_ths2vx_q0#()Ljetbrains/mps/openapi/editor/cells/EditorCell;" />
      <node id="7288041816792390038" at="205,0,217,0" concept="4" trace="createSeparatorCell#(Lorg/jetbrains/mps/openapi/model/SNode;Lorg/jetbrains/mps/openapi/model/SNode;)Ljetbrains/mps/openapi/editor/cells/EditorCell;" />
      <node id="7288041816792390038" at="372,0,384,0" concept="4" trace="createCollection_ths2vx_n0#()Ljetbrains/mps/openapi/editor/cells/EditorCell;" />
      <node id="7288041816792390038" at="468,0,480,0" concept="4" trace="installElementCellActions#(Lorg/jetbrains/mps/openapi/model/SNode;Ljetbrains/mps/openapi/editor/cells/EditorCell;)V" />
      <node id="7288041816792390038" at="519,0,531,0" concept="4" trace="installElementCellActions#(Lorg/jetbrains/mps/openapi/model/SNode;Ljetbrains/mps/openapi/editor/cells/EditorCell;)V" />
      <node id="7288041816792390038" at="192,0,205,0" concept="4" trace="installElementCellActions#(Lorg/jetbrains/mps/openapi/model/SNode;Ljetbrains/mps/openapi/editor/cells/EditorCell;)V" />
      <node id="7288041816792390046" at="141,0,157,0" concept="4" trace="createProperty_ths2vx_e0#()Ljetbrains/mps/openapi/editor/cells/EditorCell;" />
      <node id="3816167865390386152" at="298,0,315,0" concept="4" trace="createProperty_ths2vx_a0j0#()Ljetbrains/mps/openapi/editor/cells/EditorCell;" />
      <node id="7288041816792390038" at="245,0,265,0" concept="4" trace="createRefCell_ths2vx_j0#()Ljetbrains/mps/openapi/editor/cells/EditorCell;" />
      <node id="7288041816792390038" at="62,0,96,0" concept="4" trace="createCollection_ths2vx_a#()Ljetbrains/mps/openapi/editor/cells/EditorCell;" />
      <scope id="7288041816792390038" at="54,26,55,18" />
      <scope id="7288041816792390038" at="58,39,59,39" />
      <scope id="7288041816792390038" at="67,68,68,59" />
      <scope id="7288041816792390038" at="70,68,71,59" />
      <scope id="7288041816792390038" at="73,68,74,59" />
      <scope id="7288041816792390038" at="86,69,87,61" />
      <scope id="7288041816792489436" at="105,97,106,172" />
      <scope id="7288041816793412180" at="117,97,118,172" />
      <scope id="3816167865390887703" at="129,97,130,178" />
      <scope id="7288041816792390038" at="175,101,176,50" />
      <scope id="7288041816792390038" at="178,66,179,93" />
      <scope id="7288041816792390038" at="200,122,201,398" />
      <scope id="7288041816792390038" at="266,33,267,14" />
      <scope id="7288041816792390038" at="269,69,270,57" />
      <scope id="7288041816792390038" at="288,41,289,42" />
      <scope id="7288041816792390038" at="294,28,295,20" />
      <scope id="7288041816792390038" at="341,118,342,49" />
      <scope id="7288041816792390038" at="350,118,351,382" />
      <scope id="7288041816792390038" at="353,41,354,35" />
      <scope id="7288041816792390038" at="368,40,369,25" />
      <scope id="3816167865391034387" at="384,98,385,407" />
      <scope id="7288041816792390038" at="401,123,402,49" />
      <scope id="7288041816792390038" at="410,118,411,385" />
      <scope id="7288041816792390038" at="413,41,414,38" />
      <scope id="7288041816792390038" at="425,40,426,28" />
      <scope id="7288041816792390038" at="451,97,452,50" />
      <scope id="7288041816792390038" at="454,66,455,93" />
      <scope id="7288041816792390038" at="475,122,476,394" />
      <scope id="7288041816792390038" at="502,100,503,50" />
      <scope id="7288041816792390038" at="505,66,506,93" />
      <scope id="7288041816792390038" at="526,122,527,397" />
      <scope id="7288041816792390038" at="47,104,49,18" />
      <scope id="7288041816792390046" at="151,35,153,94">
        <var name="manager" id="7288041816792390046" />
      </scope>
      <scope id="7288041816792390038" at="252,39,254,36" />
      <scope id="7288041816792390038" at="259,35,261,94">
        <var name="manager" id="7288041816792390038" />
      </scope>
      <scope id="7288041816792390038" at="272,81,274,132" />
      <scope id="3816167865390386152" at="309,37,311,96">
        <var name="manager" id="3816167865390386152" />
      </scope>
      <scope id="7288041816792390038" at="336,48,338,33">
        <var name="provider" id="7288041816792390038" />
      </scope>
      <scope id="7288041816792390038" at="396,50,398,33">
        <var name="provider" id="7288041816792390038" />
      </scope>
      <scope id="7288041816792390038" at="471,34,473,146" />
      <scope id="7288041816792390038" at="522,34,524,146" />
      <scope id="7288041816792390038" at="58,0,61,0" />
      <scope id="7288041816792489435" at="105,0,108,0">
=======
      <node id="7288041816792390038" at="39,79,40,63" concept="6" />
      <node id="7288041816792390038" at="42,82,43,65" concept="6" />
      <node id="7288041816792390038" at="45,89,46,96" concept="5" />
      <node id="7288041816792390038" at="46,96,47,48" concept="1" />
      <node id="7288041816792390038" at="47,48,48,28" concept="1" />
      <node id="7288041816792390038" at="49,61,50,83" concept="1" />
      <node id="7288041816792390038" at="52,61,53,83" concept="1" />
      <node id="7288041816792390038" at="55,61,56,83" concept="1" />
      <node id="7288041816792390038" at="57,5,58,81" concept="1" />
      <node id="7288041816792390038" at="58,81,59,81" concept="1" />
      <node id="7288041816792390038" at="59,81,60,81" concept="1" />
      <node id="7288041816792390038" at="60,81,61,84" concept="1" />
      <node id="7288041816792390038" at="61,84,62,81" concept="1" />
      <node id="7288041816792390038" at="62,81,63,81" concept="1" />
      <node id="7288041816792390038" at="63,81,64,80" concept="1" />
      <node id="7288041816792390038" at="64,80,65,81" concept="1" />
      <node id="7288041816792390038" at="65,81,66,81" concept="1" />
      <node id="7288041816792390038" at="66,81,67,80" concept="1" />
      <node id="7288041816792390038" at="68,62,69,85" concept="1" />
      <node id="7288041816792390038" at="70,5,71,81" concept="1" />
      <node id="7288041816792390038" at="71,81,72,84" concept="1" />
      <node id="7288041816792390038" at="72,84,73,84" concept="1" />
      <node id="7288041816792390038" at="73,84,74,81" concept="1" />
      <node id="7288041816792390038" at="74,81,75,81" concept="1" />
      <node id="7288041816792390038" at="75,81,76,22" concept="6" />
      <node id="7288041816792390038" at="78,88,79,90" concept="5" />
      <node id="7288041816792390038" at="79,90,80,47" concept="1" />
      <node id="7288041816792390038" at="80,47,81,34" concept="5" />
      <node id="7288041816792390038" at="81,34,82,66" concept="1" />
      <node id="7288041816792390038" at="82,66,83,40" concept="1" />
      <node id="7288041816792390038" at="83,40,84,34" concept="1" />
      <node id="7288041816792390038" at="84,34,85,22" concept="6" />
      <node id="7288041816792509339" at="87,97,88,172" concept="6" />
      <node id="7288041816792390038" at="90,88,91,90" concept="5" />
      <node id="7288041816792390038" at="91,90,92,47" concept="1" />
      <node id="7288041816792390038" at="92,47,93,34" concept="5" />
      <node id="7288041816792390038" at="93,34,94,66" concept="1" />
      <node id="7288041816792390038" at="94,66,95,40" concept="1" />
      <node id="7288041816792390038" at="95,40,96,34" concept="1" />
      <node id="7288041816792390038" at="96,34,97,22" concept="6" />
      <node id="7288041816793412181" at="99,97,100,172" concept="6" />
      <node id="7288041816792390038" at="102,88,103,94" concept="5" />
      <node id="7288041816792390038" at="103,94,104,47" concept="1" />
      <node id="7288041816792390038" at="104,47,105,34" concept="5" />
      <node id="7288041816792390038" at="105,34,106,66" concept="1" />
      <node id="7288041816792390038" at="106,66,107,40" concept="1" />
      <node id="7288041816792390038" at="107,40,108,34" concept="1" />
      <node id="7288041816792390038" at="108,34,109,22" concept="6" />
      <node id="3816167865390887704" at="111,97,112,178" concept="6" />
      <node id="7288041816792390044" at="114,88,115,93" concept="5" />
      <node id="7288041816792390044" at="115,93,116,47" concept="1" />
      <node id="7288041816792390044" at="116,47,117,34" concept="5" />
      <node id="7288041816792390044" at="117,34,118,66" concept="1" />
      <node id="7288041816792390044" at="118,66,119,40" concept="1" />
      <node id="7288041816792390044" at="119,40,120,34" concept="1" />
      <node id="7288041816792390044" at="120,34,121,22" concept="6" />
      <node id="7288041816792390046" at="123,88,124,82" concept="5" />
      <node id="7288041816792390046" at="124,82,125,29" concept="1" />
      <node id="7288041816792390046" at="125,29,126,42" concept="1" />
      <node id="7288041816792390046" at="126,42,127,26" concept="5" />
      <node id="7288041816792390046" at="127,26,128,58" concept="1" />
      <node id="7288041816792390046" at="128,58,129,42" concept="1" />
      <node id="7288041816792390046" at="129,42,130,73" concept="1" />
      <node id="7288041816792390046" at="130,73,131,57" concept="5" />
      <node id="7288041816792390046" at="132,35,133,82" concept="5" />
      <node id="7288041816792390046" at="133,82,134,112" concept="6" />
      <node id="7288041816792390046" at="135,10,136,22" concept="6" />
      <node id="5425713840853683091" at="138,88,139,87" concept="5" />
      <node id="5425713840853683091" at="139,87,140,47" concept="1" />
      <node id="5425713840853683091" at="140,47,141,34" concept="5" />
      <node id="5425713840853683091" at="141,34,142,68" concept="1" />
      <node id="5425713840853683091" at="142,68,143,57" concept="1" />
      <node id="5425713840853683091" at="143,57,144,40" concept="1" />
      <node id="5425713840853683091" at="144,40,145,34" concept="1" />
      <node id="5425713840853683091" at="145,34,146,22" concept="6" />
      <node id="7288041816792390038" at="148,91,149,139" concept="5" />
      <node id="7288041816792390038" at="149,139,150,106" concept="5" />
      <node id="7288041816792390038" at="150,106,151,50" concept="1" />
      <node id="7288041816792390038" at="151,50,152,49" concept="1" />
      <node id="7288041816792390038" at="152,49,153,22" concept="6" />
      <node id="7288041816792390038" at="156,101,157,50" concept="9" />
      <node id="7288041816792390038" at="159,66,160,41" concept="5" />
      <node id="7288041816792390038" at="160,41,161,93" concept="6" />
      <node id="7288041816792390038" at="163,86,164,80" concept="5" />
      <node id="7288041816792390038" at="164,80,165,95" concept="1" />
      <node id="7288041816792390038" at="165,95,166,25" concept="6" />
      <node id="7288041816792390038" at="168,68,169,34" concept="5" />
      <node id="7288041816792390038" at="169,34,170,80" concept="1" />
      <node id="7288041816792390038" at="170,80,171,87" concept="1" />
      <node id="7288041816792390038" at="171,87,172,23" concept="6" />
      <node id="7288041816792390038" at="174,89,175,65" concept="6" />
      <node id="7288041816792390038" at="178,96,179,134" concept="1" />
      <node id="7288041816792390038" at="180,34,181,142" concept="1" />
      <node id="7288041816792390038" at="181,142,182,146" concept="1" />
      <node id="7288041816792390038" at="182,146,183,80" concept="1" />
      <node id="7288041816792390038" at="185,122,186,396" concept="1" />
      <node id="7288041816792390038" at="191,104,192,100" concept="5" />
      <node id="7288041816792390038" at="192,100,193,38" concept="1" />
      <node id="7288041816792390038" at="193,38,194,36" concept="5" />
      <node id="7288041816792390038" at="194,36,195,55" concept="1" />
      <node id="7288041816792390038" at="195,55,196,56" concept="1" />
      <node id="7288041816792390038" at="196,56,197,42" concept="1" />
      <node id="7288041816792390038" at="197,42,198,134" concept="1" />
      <node id="7288041816792390038" at="198,134,199,138" concept="1" />
      <node id="7288041816792390038" at="199,138,200,24" concept="6" />
      <node id="4315270135340958978" at="202,91,203,88" concept="5" />
      <node id="4315270135340958978" at="203,88,204,50" concept="1" />
      <node id="4315270135340958978" at="204,50,205,36" concept="5" />
      <node id="4315270135340958978" at="205,36,206,51" concept="1" />
      <node id="4315270135340958978" at="206,51,207,42" concept="1" />
      <node id="4315270135340958978" at="207,42,208,36" concept="1" />
      <node id="4315270135340958978" at="208,36,209,24" concept="6" />
      <node id="5425713840853683096" at="212,88,213,87" concept="5" />
      <node id="5425713840853683096" at="213,87,214,47" concept="1" />
      <node id="5425713840853683096" at="214,47,215,34" concept="5" />
      <node id="5425713840853683096" at="215,34,216,69" concept="1" />
      <node id="5425713840853683096" at="216,69,217,40" concept="1" />
      <node id="5425713840853683096" at="217,40,218,34" concept="1" />
      <node id="5425713840853683096" at="218,34,219,22" concept="6" />
      <node id="3816167865390386147" at="221,88,222,93" concept="5" />
      <node id="3816167865390386147" at="222,93,223,47" concept="1" />
      <node id="3816167865390386147" at="223,47,224,34" concept="5" />
      <node id="3816167865390386147" at="224,34,225,66" concept="1" />
      <node id="3816167865390386147" at="225,66,226,40" concept="1" />
      <node id="3816167865390386147" at="226,40,227,34" concept="1" />
      <node id="3816167865390386147" at="227,34,228,22" concept="6" />
      <node id="7288041816792390038" at="230,87,231,81" concept="5" />
      <node id="7288041816792390038" at="231,81,232,32" concept="1" />
      <node id="7288041816792390038" at="232,32,233,45" concept="1" />
      <node id="7288041816792390038" at="233,45,234,26" concept="5" />
      <node id="7288041816792390038" at="234,26,235,96" concept="1" />
      <node id="7288041816792390038" at="235,96,236,58" concept="1" />
      <node id="7288041816792390038" at="237,39,238,40" concept="1" />
      <node id="7288041816792390038" at="238,40,239,36" concept="1" />
      <node id="7288041816792390038" at="240,5,241,73" concept="1" />
      <node id="7288041816792390038" at="241,73,242,57" concept="5" />
      <node id="7288041816792390038" at="243,35,244,82" concept="5" />
      <node id="7288041816792390038" at="244,82,245,112" concept="6" />
      <node id="7288041816792390038" at="246,10,247,22" concept="6" />
      <node id="3816167865390386150" at="250,33,251,14" concept="9" />
      <node id="3816167865390386150" at="253,69,254,67" concept="6" />
      <node id="3816167865390386150" at="256,81,257,66" concept="6" />
      <node id="3816167865390386152" at="259,92,260,84" concept="5" />
      <node id="3816167865390386152" at="260,84,261,31" concept="1" />
      <node id="3816167865390386152" at="261,31,262,44" concept="1" />
      <node id="3816167865390386152" at="262,44,263,33" concept="1" />
      <node id="3816167865390386152" at="263,33,264,28" concept="5" />
      <node id="3816167865390386152" at="264,28,265,60" concept="1" />
      <node id="3816167865390386152" at="265,60,266,46" concept="1" />
      <node id="3816167865390386152" at="266,46,267,75" concept="1" />
      <node id="3816167865390386152" at="267,75,268,59" concept="5" />
      <node id="3816167865390386152" at="269,37,270,84" concept="5" />
      <node id="3816167865390386152" at="270,84,271,114" concept="6" />
      <node id="3816167865390386152" at="272,12,273,24" concept="6" />
      <node id="7288041816792390048" at="276,88,277,87" concept="5" />
      <node id="7288041816792390048" at="277,87,278,47" concept="1" />
      <node id="7288041816792390048" at="278,47,279,34" concept="5" />
      <node id="7288041816792390048" at="279,34,280,68" concept="1" />
      <node id="7288041816792390048" at="280,68,281,63" concept="1" />
      <node id="7288041816792390048" at="281,63,282,40" concept="1" />
      <node id="7288041816792390048" at="282,40,283,34" concept="1" />
      <node id="7288041816792390048" at="283,34,284,22" concept="6" />
      <node id="3816167865390455315" at="286,88,287,91" concept="5" />
      <node id="3816167865390455315" at="287,91,288,47" concept="1" />
      <node id="3816167865390455315" at="288,47,289,34" concept="5" />
      <node id="3816167865390455315" at="289,34,290,66" concept="1" />
      <node id="3816167865390455315" at="290,66,291,61" concept="1" />
      <node id="3816167865390455315" at="291,61,292,40" concept="1" />
      <node id="3816167865390455315" at="292,40,293,34" concept="1" />
      <node id="3816167865390455315" at="293,34,294,22" concept="6" />
      <node id="7288041816792390038" at="296,87,297,258" concept="5" />
      <node id="7288041816792390038" at="297,258,298,33" concept="6" />
      <node id="7288041816792390038" at="301,118,302,49" concept="9" />
      <node id="7288041816792390038" at="304,55,305,59" concept="5" />
      <node id="7288041816792390038" at="305,59,306,41" concept="1" />
      <node id="7288041816792390038" at="306,41,307,24" concept="6" />
      <node id="7288041816792390038" at="310,118,311,380" concept="1" />
      <node id="7288041816792390038" at="313,41,314,35" concept="1" />
      <node id="7288041816792390038" at="315,7,316,36" concept="5" />
      <node id="7288041816792390038" at="316,36,317,31" concept="5" />
      <node id="7288041816792390038" at="317,31,318,52" concept="5" />
      <node id="7288041816792390038" at="318,52,319,65" concept="1" />
      <node id="7288041816792390038" at="319,65,320,42" concept="1" />
      <node id="7288041816792390038" at="323,44,324,54" concept="5" />
      <node id="7288041816792390038" at="324,54,325,41" concept="1" />
      <node id="7288041816792390038" at="325,41,326,0" concept="7" />
      <node id="7288041816792390038" at="326,0,327,40" concept="1" />
      <node id="7288041816792390038" at="327,40,328,24" concept="6" />
      <node id="7288041816792390038" at="330,40,331,25" concept="6" />
      <node id="7288041816792390038" at="334,90,335,96" concept="5" />
      <node id="7288041816792390038" at="335,96,336,49" concept="1" />
      <node id="7288041816792390038" at="336,49,337,34" concept="5" />
      <node id="7288041816792390038" at="337,34,338,52" concept="1" />
      <node id="7288041816792390038" at="338,52,339,61" concept="1" />
      <node id="7288041816792390038" at="339,61,340,63" concept="1" />
      <node id="7288041816792390038" at="340,63,341,40" concept="1" />
      <node id="7288041816792390038" at="341,40,342,83" concept="1" />
      <node id="7288041816792390038" at="342,83,343,82" concept="1" />
      <node id="7288041816792390038" at="343,82,344,22" concept="6" />
      <node id="3816167865391034388" at="346,98,347,407" concept="6" />
      <node id="3816167865390977236" at="349,90,350,93" concept="5" />
      <node id="3816167865390977236" at="350,93,351,49" concept="1" />
      <node id="3816167865390977236" at="351,49,352,34" concept="5" />
      <node id="3816167865390977236" at="352,34,353,66" concept="1" />
      <node id="3816167865390977236" at="353,66,354,40" concept="1" />
      <node id="3816167865390977236" at="354,40,355,34" concept="1" />
      <node id="3816167865390977236" at="355,34,356,22" concept="6" />
      <node id="7288041816792390038" at="358,89,359,266" concept="5" />
      <node id="7288041816792390038" at="359,266,360,33" concept="6" />
      <node id="7288041816792390038" at="363,123,364,49" concept="9" />
      <node id="7288041816792390038" at="366,55,367,59" concept="5" />
      <node id="7288041816792390038" at="367,59,368,41" concept="1" />
      <node id="7288041816792390038" at="368,41,369,24" concept="6" />
      <node id="7288041816792390038" at="372,118,373,383" concept="1" />
      <node id="7288041816792390038" at="375,41,376,38" concept="1" />
      <node id="7288041816792390038" at="380,44,381,54" concept="5" />
      <node id="7288041816792390038" at="381,54,382,44" concept="1" />
      <node id="7288041816792390038" at="382,44,383,0" concept="7" />
      <node id="7288041816792390038" at="383,0,384,40" concept="1" />
      <node id="7288041816792390038" at="384,40,385,24" concept="6" />
      <node id="7288041816792390038" at="387,40,388,28" concept="6" />
      <node id="7288041816793525043" at="391,88,392,86" concept="5" />
      <node id="7288041816793525043" at="392,86,393,47" concept="1" />
      <node id="7288041816793525043" at="393,47,394,34" concept="5" />
      <node id="7288041816793525043" at="394,34,395,63" concept="1" />
      <node id="7288041816793525043" at="395,63,396,61" concept="1" />
      <node id="7288041816793525043" at="396,61,397,40" concept="1" />
      <node id="7288041816793525043" at="397,40,398,34" concept="1" />
      <node id="7288041816793525043" at="398,34,399,22" concept="6" />
      <node id="7288041816792390038" at="401,91,402,131" concept="5" />
      <node id="7288041816792390038" at="402,131,403,106" concept="5" />
      <node id="7288041816792390038" at="403,106,404,46" concept="1" />
      <node id="7288041816792390038" at="404,46,405,34" concept="5" />
      <node id="7288041816792390038" at="405,34,406,61" concept="1" />
      <node id="7288041816792390038" at="406,61,407,71" concept="1" />
      <node id="7288041816792390038" at="407,71,408,40" concept="1" />
      <node id="7288041816792390038" at="408,40,409,49" concept="1" />
      <node id="7288041816792390038" at="409,49,410,22" concept="6" />
      <node id="7288041816792390038" at="413,97,414,50" concept="9" />
      <node id="7288041816792390038" at="416,66,417,41" concept="5" />
      <node id="7288041816792390038" at="417,41,418,93" concept="6" />
      <node id="7288041816792390038" at="420,86,421,80" concept="5" />
      <node id="7288041816792390038" at="421,80,422,95" concept="1" />
      <node id="7288041816792390038" at="422,95,423,25" concept="6" />
      <node id="7288041816792390038" at="425,68,426,34" concept="5" />
      <node id="7288041816792390038" at="426,34,427,80" concept="1" />
      <node id="7288041816792390038" at="427,80,428,87" concept="1" />
      <node id="7288041816792390038" at="428,87,429,23" concept="6" />
      <node id="7288041816792390038" at="431,89,432,66" concept="6" />
      <node id="7288041816792390038" at="435,96,436,134" concept="1" />
      <node id="7288041816792390038" at="437,34,438,142" concept="1" />
      <node id="7288041816792390038" at="438,142,439,146" concept="1" />
      <node id="7288041816792390038" at="441,122,442,392" concept="1" />
      <node id="3056998484954522558" at="446,92,447,88" concept="5" />
      <node id="3056998484954522558" at="447,88,448,51" concept="1" />
      <node id="3056998484954522558" at="448,51,449,36" concept="5" />
      <node id="3056998484954522558" at="449,36,450,51" concept="1" />
      <node id="3056998484954522558" at="450,51,451,42" concept="1" />
      <node id="3056998484954522558" at="451,42,452,48" concept="1" />
      <node id="3056998484954522558" at="452,48,453,24" concept="6" />
      <node id="7288041816792390038" at="456,91,457,137" concept="5" />
      <node id="7288041816792390038" at="457,137,458,106" concept="5" />
      <node id="7288041816792390038" at="458,106,459,49" concept="1" />
      <node id="7288041816792390038" at="459,49,460,34" concept="5" />
      <node id="7288041816792390038" at="460,34,461,61" concept="1" />
      <node id="7288041816792390038" at="461,61,462,71" concept="1" />
      <node id="7288041816792390038" at="462,71,463,40" concept="1" />
      <node id="7288041816792390038" at="463,40,464,49" concept="1" />
      <node id="7288041816792390038" at="464,49,465,22" concept="6" />
      <node id="7288041816792390038" at="468,100,469,50" concept="9" />
      <node id="7288041816792390038" at="471,66,472,41" concept="5" />
      <node id="7288041816792390038" at="472,41,473,93" concept="6" />
      <node id="7288041816792390038" at="475,86,476,80" concept="5" />
      <node id="7288041816792390038" at="476,80,477,95" concept="1" />
      <node id="7288041816792390038" at="477,95,478,25" concept="6" />
      <node id="7288041816792390038" at="480,68,481,34" concept="5" />
      <node id="7288041816792390038" at="481,34,482,80" concept="1" />
      <node id="7288041816792390038" at="482,80,483,87" concept="1" />
      <node id="7288041816792390038" at="483,87,484,23" concept="6" />
      <node id="7288041816792390038" at="486,89,487,66" concept="6" />
      <node id="7288041816792390038" at="490,96,491,134" concept="1" />
      <node id="7288041816792390038" at="492,34,493,142" concept="1" />
      <node id="7288041816792390038" at="493,142,494,146" concept="1" />
      <node id="7288041816792390038" at="496,122,497,395" concept="1" />
      <node id="3056998484954522563" at="501,92,502,88" concept="5" />
      <node id="3056998484954522563" at="502,88,503,51" concept="1" />
      <node id="3056998484954522563" at="503,51,504,36" concept="5" />
      <node id="3056998484954522563" at="504,36,505,51" concept="1" />
      <node id="3056998484954522563" at="505,51,506,42" concept="1" />
      <node id="3056998484954522563" at="506,42,507,50" concept="1" />
      <node id="3056998484954522563" at="507,50,508,24" concept="6" />
      <node id="7288041816792390051" at="511,88,512,87" concept="5" />
      <node id="7288041816792390051" at="512,87,513,47" concept="1" />
      <node id="7288041816792390051" at="513,47,514,34" concept="5" />
      <node id="7288041816792390051" at="514,34,515,69" concept="1" />
      <node id="7288041816792390051" at="515,69,516,63" concept="1" />
      <node id="7288041816792390051" at="516,63,517,40" concept="1" />
      <node id="7288041816792390051" at="517,40,518,34" concept="1" />
      <node id="7288041816792390051" at="518,34,519,22" concept="6" />
      <node id="7288041816792544914" at="521,88,522,86" concept="5" />
      <node id="7288041816792544914" at="522,86,523,47" concept="1" />
      <node id="7288041816792544914" at="523,47,524,34" concept="1" />
      <node id="7288041816792544914" at="524,34,525,22" concept="6" />
      <node id="7288041816792390038" at="527,91,528,96" concept="5" />
      <node id="7288041816792390038" at="528,96,529,50" concept="1" />
      <node id="7288041816792390038" at="529,50,530,28" concept="1" />
      <node id="7288041816792390038" at="530,28,531,83" concept="1" />
      <node id="7288041816792390038" at="531,83,532,83" concept="1" />
      <node id="7288041816792390038" at="532,83,533,81" concept="1" />
      <node id="7288041816792390038" at="533,81,534,83" concept="1" />
      <node id="7288041816792390038" at="534,83,535,81" concept="1" />
      <node id="7288041816792390038" at="535,81,536,81" concept="1" />
      <node id="7288041816792390038" at="536,81,537,81" concept="1" />
      <node id="7288041816792390038" at="537,81,538,81" concept="1" />
      <node id="7288041816792390038" at="538,81,539,22" concept="6" />
      <node id="7288041816792509348" at="541,90,542,90" concept="5" />
      <node id="7288041816792509348" at="542,90,543,49" concept="1" />
      <node id="7288041816792509348" at="543,49,544,34" concept="1" />
      <node id="7288041816792509348" at="544,34,545,22" concept="6" />
      <node id="7288041816792509350" at="547,90,548,87" concept="5" />
      <node id="7288041816792509350" at="548,87,549,49" concept="1" />
      <node id="7288041816792509350" at="549,49,550,34" concept="1" />
      <node id="7288041816792509350" at="550,34,551,22" concept="6" />
      <node id="7288041816792509352" at="553,88,554,82" concept="5" />
      <node id="7288041816792509352" at="554,82,555,29" concept="1" />
      <node id="7288041816792509352" at="555,29,556,42" concept="1" />
      <node id="7288041816792509352" at="556,42,557,26" concept="5" />
      <node id="7288041816792509352" at="557,26,558,58" concept="1" />
      <node id="7288041816792509352" at="558,58,559,42" concept="1" />
      <node id="7288041816792509352" at="559,42,560,34" concept="5" />
      <node id="7288041816792509352" at="560,34,561,63" concept="1" />
      <node id="7288041816792509352" at="561,63,562,40" concept="1" />
      <node id="7288041816792509352" at="562,40,563,73" concept="1" />
      <node id="7288041816792509352" at="563,73,564,57" concept="5" />
      <node id="7288041816792509352" at="565,35,566,82" concept="5" />
      <node id="7288041816792509352" at="566,82,567,112" concept="6" />
      <node id="7288041816792509352" at="568,10,569,22" concept="6" />
      <node id="7288041816793416237" at="571,90,572,90" concept="5" />
      <node id="7288041816793416237" at="572,90,573,49" concept="1" />
      <node id="7288041816793416237" at="573,49,574,34" concept="1" />
      <node id="7288041816793416237" at="574,34,575,22" concept="6" />
      <node id="7288041816793416241" at="577,88,578,87" concept="5" />
      <node id="7288041816793416241" at="578,87,579,47" concept="1" />
      <node id="7288041816793416241" at="579,47,580,34" concept="1" />
      <node id="7288041816793416241" at="580,34,581,22" concept="6" />
      <node id="7288041816793416239" at="583,88,584,82" concept="5" />
      <node id="7288041816793416239" at="584,82,585,29" concept="1" />
      <node id="7288041816793416239" at="585,29,586,42" concept="1" />
      <node id="7288041816793416239" at="586,42,587,26" concept="5" />
      <node id="7288041816793416239" at="587,26,588,58" concept="1" />
      <node id="7288041816793416239" at="588,58,589,42" concept="1" />
      <node id="7288041816793416239" at="589,42,590,34" concept="5" />
      <node id="7288041816793416239" at="590,34,591,63" concept="1" />
      <node id="7288041816793416239" at="591,63,592,40" concept="1" />
      <node id="7288041816793416239" at="592,40,593,73" concept="1" />
      <node id="7288041816793416239" at="593,73,594,57" concept="5" />
      <node id="7288041816793416239" at="595,35,596,82" concept="5" />
      <node id="7288041816793416239" at="596,82,597,112" concept="6" />
      <node id="7288041816793416239" at="598,10,599,22" concept="6" />
      <node id="3816167865390887696" at="601,88,602,94" concept="5" />
      <node id="3816167865390887696" at="602,94,603,47" concept="1" />
      <node id="3816167865390887696" at="603,47,604,34" concept="1" />
      <node id="3816167865390887696" at="604,34,605,22" concept="6" />
      <node id="3816167865390887698" at="607,88,608,82" concept="5" />
      <node id="3816167865390887698" at="608,82,609,35" concept="1" />
      <node id="3816167865390887698" at="609,35,610,48" concept="1" />
      <node id="3816167865390887698" at="610,48,611,26" concept="5" />
      <node id="3816167865390887698" at="611,26,612,58" concept="1" />
      <node id="3816167865390887698" at="612,58,613,48" concept="1" />
      <node id="3816167865390887698" at="613,48,614,73" concept="1" />
      <node id="3816167865390887698" at="614,73,615,57" concept="5" />
      <node id="3816167865390887698" at="616,35,617,82" concept="5" />
      <node id="3816167865390887698" at="617,82,618,112" concept="6" />
      <node id="3816167865390887698" at="619,10,620,22" concept="6" />
      <node id="7288041816792390038" at="39,0,42,0" concept="4" trace="createEditorCell#(Ljetbrains/mps/openapi/editor/EditorContext;Lorg/jetbrains/mps/openapi/model/SNode;)Ljetbrains/mps/openapi/editor/cells/EditorCell;" />
      <node id="7288041816792390038" at="42,0,45,0" concept="4" trace="createInspectedCell#(Ljetbrains/mps/openapi/editor/EditorContext;Lorg/jetbrains/mps/openapi/model/SNode;)Ljetbrains/mps/openapi/editor/cells/EditorCell;" />
      <node id="7288041816792390038" at="48,28,51,5" concept="3" />
      <node id="7288041816792390038" at="51,5,54,5" concept="3" />
      <node id="7288041816792390038" at="54,5,57,5" concept="3" />
      <node id="7288041816792390038" at="67,80,70,5" concept="3" />
      <node id="7288041816792489435" at="87,0,90,0" concept="8" trace="renderingCondition_ths2vx_a0a#(Lorg/jetbrains/mps/openapi/model/SNode;Ljetbrains/mps/openapi/editor/EditorContext;)Z" />
      <node id="7288041816793412179" at="99,0,102,0" concept="8" trace="renderingCondition_ths2vx_a1a#(Lorg/jetbrains/mps/openapi/model/SNode;Ljetbrains/mps/openapi/editor/EditorContext;)Z" />
      <node id="3816167865390887702" at="111,0,114,0" concept="8" trace="renderingCondition_ths2vx_a2a#(Lorg/jetbrains/mps/openapi/model/SNode;Ljetbrains/mps/openapi/editor/EditorContext;)Z" />
      <node id="7288041816792390038" at="156,0,159,0" concept="0" trace="parameterListHandler_ths2vx_g0#(Lorg/jetbrains/mps/openapi/model/SNode;Ljava/lang/String;Ljetbrains/mps/openapi/editor/EditorContext;)V" />
      <node id="7288041816792390038" at="174,0,177,0" concept="4" trace="createEmptyCell_internal#(Ljetbrains/mps/openapi/editor/EditorContext;Lorg/jetbrains/mps/openapi/model/SNode;)Ljetbrains/mps/openapi/editor/cells/EditorCell;" />
      <node id="7288041816792390038" at="184,9,187,9" concept="3" />
      <node id="3816167865390386150" at="250,0,253,0" concept="0" trace="_Inline_ths2vx_a9a#()V" />
      <node id="3816167865390386150" at="253,0,256,0" concept="4" trace="createEditorCell#(Ljetbrains/mps/openapi/editor/EditorContext;)Ljetbrains/mps/openapi/editor/cells/EditorCell;" />
      <node id="3816167865390386150" at="256,0,259,0" concept="4" trace="createEditorCell#(Ljetbrains/mps/openapi/editor/EditorContext;Lorg/jetbrains/mps/openapi/model/SNode;)Ljetbrains/mps/openapi/editor/cells/EditorCell;" />
      <node id="7288041816792390038" at="301,0,304,0" concept="0" trace="typeSingleRoleHandler_ths2vx_m0#(Lorg/jetbrains/mps/openapi/model/SNode;Lorg/jetbrains/mps/openapi/language/SContainmentLink;Ljetbrains/mps/openapi/editor/EditorContext;)V" />
      <node id="7288041816792390038" at="309,70,312,7" concept="3" />
      <node id="7288041816792390038" at="312,7,315,7" concept="3" />
      <node id="7288041816792390038" at="330,0,333,0" concept="4" trace="getNoTargetText#()Ljava/lang/String;" />
      <node id="3816167865391034386" at="346,0,349,0" concept="8" trace="renderingCondition_ths2vx_a31a#(Lorg/jetbrains/mps/openapi/model/SNode;Ljetbrains/mps/openapi/editor/EditorContext;)Z" />
      <node id="7288041816792390038" at="363,0,366,0" concept="0" trace="creatorSingleRoleHandler_ths2vx_b31a#(Lorg/jetbrains/mps/openapi/model/SNode;Lorg/jetbrains/mps/openapi/language/SContainmentLink;Ljetbrains/mps/openapi/editor/EditorContext;)V" />
      <node id="7288041816792390038" at="371,70,374,7" concept="3" />
      <node id="7288041816792390038" at="374,7,377,7" concept="3" />
      <node id="7288041816792390038" at="387,0,390,0" concept="4" trace="getNoTargetText#()Ljava/lang/String;" />
      <node id="7288041816792390038" at="413,0,416,0" concept="0" trace="childListHandler_ths2vx_p0#(Lorg/jetbrains/mps/openapi/model/SNode;Ljava/lang/String;Ljetbrains/mps/openapi/editor/EditorContext;)V" />
      <node id="7288041816792390038" at="431,0,434,0" concept="4" trace="createEmptyCell_internal#(Ljetbrains/mps/openapi/editor/EditorContext;Lorg/jetbrains/mps/openapi/model/SNode;)Ljetbrains/mps/openapi/editor/cells/EditorCell;" />
      <node id="7288041816792390038" at="440,9,443,9" concept="3" />
      <node id="7288041816792390038" at="468,0,471,0" concept="0" trace="propertyListHandler_ths2vx_q0#(Lorg/jetbrains/mps/openapi/model/SNode;Ljava/lang/String;Ljetbrains/mps/openapi/editor/EditorContext;)V" />
      <node id="7288041816792390038" at="486,0,489,0" concept="4" trace="createEmptyCell_internal#(Ljetbrains/mps/openapi/editor/EditorContext;Lorg/jetbrains/mps/openapi/model/SNode;)Ljetbrains/mps/openapi/editor/cells/EditorCell;" />
      <node id="7288041816792390038" at="495,9,498,9" concept="3" />
      <node id="7288041816792390038" at="159,0,163,0" concept="4" trace="createNodeToInsert#(Ljetbrains/mps/openapi/editor/EditorContext;)Lorg/jetbrains/mps/openapi/model/SNode;" />
      <node id="7288041816792390038" at="236,58,240,5" concept="3" />
      <node id="7288041816792390038" at="296,0,300,0" concept="4" trace="createRefNode_ths2vx_m0#(Ljetbrains/mps/openapi/editor/EditorContext;Lorg/jetbrains/mps/openapi/model/SNode;)Ljetbrains/mps/openapi/editor/cells/EditorCell;" />
      <node id="7288041816792390038" at="358,0,362,0" concept="4" trace="createRefNode_ths2vx_b31a#(Ljetbrains/mps/openapi/editor/EditorContext;Lorg/jetbrains/mps/openapi/model/SNode;)Ljetbrains/mps/openapi/editor/cells/EditorCell;" />
      <node id="7288041816792390038" at="416,0,420,0" concept="4" trace="createNodeToInsert#(Ljetbrains/mps/openapi/editor/EditorContext;)Lorg/jetbrains/mps/openapi/model/SNode;" />
      <node id="7288041816792390038" at="436,134,440,9" concept="3" />
      <node id="7288041816792390038" at="471,0,475,0" concept="4" trace="createNodeToInsert#(Ljetbrains/mps/openapi/editor/EditorContext;)Lorg/jetbrains/mps/openapi/model/SNode;" />
      <node id="7288041816792390038" at="491,134,495,9" concept="3" />
      <node id="7288041816792390046" at="131,57,136,22" concept="3" />
      <node id="7288041816792390038" at="163,0,168,0" concept="4" trace="createNodeCell#(Ljetbrains/mps/openapi/editor/EditorContext;Lorg/jetbrains/mps/openapi/model/SNode;)Ljetbrains/mps/openapi/editor/cells/EditorCell;" />
      <node id="7288041816792390038" at="179,134,184,9" concept="3" />
      <node id="7288041816792390038" at="242,57,247,22" concept="3" />
      <node id="3816167865390386152" at="268,59,273,24" concept="3" />
      <node id="7288041816792390038" at="304,0,309,0" concept="4" trace="createChildCell#(Lorg/jetbrains/mps/openapi/model/SNode;)Ljetbrains/mps/openapi/editor/cells/EditorCell;" />
      <node id="7288041816792390038" at="366,0,371,0" concept="4" trace="createChildCell#(Lorg/jetbrains/mps/openapi/model/SNode;)Ljetbrains/mps/openapi/editor/cells/EditorCell;" />
      <node id="7288041816792390038" at="420,0,425,0" concept="4" trace="createNodeCell#(Ljetbrains/mps/openapi/editor/EditorContext;Lorg/jetbrains/mps/openapi/model/SNode;)Ljetbrains/mps/openapi/editor/cells/EditorCell;" />
      <node id="7288041816792390038" at="475,0,480,0" concept="4" trace="createNodeCell#(Ljetbrains/mps/openapi/editor/EditorContext;Lorg/jetbrains/mps/openapi/model/SNode;)Ljetbrains/mps/openapi/editor/cells/EditorCell;" />
      <node id="7288041816792509352" at="564,57,569,22" concept="3" />
      <node id="7288041816793416239" at="594,57,599,22" concept="3" />
      <node id="3816167865390887698" at="615,57,620,22" concept="3" />
      <node id="7288041816792390038" at="168,0,174,0" concept="4" trace="createEmptyCell#(Ljetbrains/mps/openapi/editor/EditorContext;)Ljetbrains/mps/openapi/editor/cells/EditorCell;" />
      <node id="7288041816792390038" at="425,0,431,0" concept="4" trace="createEmptyCell#(Ljetbrains/mps/openapi/editor/EditorContext;)Ljetbrains/mps/openapi/editor/cells/EditorCell;" />
      <node id="7288041816792390038" at="480,0,486,0" concept="4" trace="createEmptyCell#(Ljetbrains/mps/openapi/editor/EditorContext;)Ljetbrains/mps/openapi/editor/cells/EditorCell;" />
      <node id="7288041816792544914" at="521,0,527,0" concept="4" trace="createConstant_ths2vx_s0#(Ljetbrains/mps/openapi/editor/EditorContext;Lorg/jetbrains/mps/openapi/model/SNode;)Ljetbrains/mps/openapi/editor/cells/EditorCell;" />
      <node id="7288041816792509348" at="541,0,547,0" concept="4" trace="createConstant_ths2vx_a0_0#(Ljetbrains/mps/openapi/editor/EditorContext;Lorg/jetbrains/mps/openapi/model/SNode;)Ljetbrains/mps/openapi/editor/cells/EditorCell;" />
      <node id="7288041816792509350" at="547,0,553,0" concept="4" trace="createConstant_ths2vx_b0_0#(Ljetbrains/mps/openapi/editor/EditorContext;Lorg/jetbrains/mps/openapi/model/SNode;)Ljetbrains/mps/openapi/editor/cells/EditorCell;" />
      <node id="7288041816793416237" at="571,0,577,0" concept="4" trace="createConstant_ths2vx_d0_0#(Ljetbrains/mps/openapi/editor/EditorContext;Lorg/jetbrains/mps/openapi/model/SNode;)Ljetbrains/mps/openapi/editor/cells/EditorCell;" />
      <node id="7288041816793416241" at="577,0,583,0" concept="4" trace="createConstant_ths2vx_e0#(Ljetbrains/mps/openapi/editor/EditorContext;Lorg/jetbrains/mps/openapi/model/SNode;)Ljetbrains/mps/openapi/editor/cells/EditorCell;" />
      <node id="3816167865390887696" at="601,0,607,0" concept="4" trace="createConstant_ths2vx_g0#(Ljetbrains/mps/openapi/editor/EditorContext;Lorg/jetbrains/mps/openapi/model/SNode;)Ljetbrains/mps/openapi/editor/cells/EditorCell;" />
      <node id="7288041816792390038" at="148,0,155,0" concept="4" trace="createRefNodeList_ths2vx_g0#(Ljetbrains/mps/openapi/editor/EditorContext;Lorg/jetbrains/mps/openapi/model/SNode;)Ljetbrains/mps/openapi/editor/cells/EditorCell;" />
      <node id="7288041816792390038" at="322,0,330,0" concept="4" trace="createEmptyCell#()Ljetbrains/mps/openapi/editor/cells/EditorCell;" />
      <node id="7288041816792390038" at="371,0,379,0" concept="4" trace="installCellInfo#(Lorg/jetbrains/mps/openapi/model/SNode;Ljetbrains/mps/openapi/editor/cells/EditorCell;)V" />
      <node id="7288041816792390038" at="379,0,387,0" concept="4" trace="createEmptyCell#()Ljetbrains/mps/openapi/editor/cells/EditorCell;" />
      <node id="7288041816792390038" at="78,0,87,0" concept="4" trace="createConstant_ths2vx_a0#(Ljetbrains/mps/openapi/editor/EditorContext;Lorg/jetbrains/mps/openapi/model/SNode;)Ljetbrains/mps/openapi/editor/cells/EditorCell;" />
      <node id="7288041816792390038" at="90,0,99,0" concept="4" trace="createConstant_ths2vx_b0#(Ljetbrains/mps/openapi/editor/EditorContext;Lorg/jetbrains/mps/openapi/model/SNode;)Ljetbrains/mps/openapi/editor/cells/EditorCell;" />
      <node id="7288041816792390038" at="102,0,111,0" concept="4" trace="createConstant_ths2vx_c0#(Ljetbrains/mps/openapi/editor/EditorContext;Lorg/jetbrains/mps/openapi/model/SNode;)Ljetbrains/mps/openapi/editor/cells/EditorCell;" />
      <node id="7288041816792390044" at="114,0,123,0" concept="4" trace="createConstant_ths2vx_d0#(Ljetbrains/mps/openapi/editor/EditorContext;Lorg/jetbrains/mps/openapi/model/SNode;)Ljetbrains/mps/openapi/editor/cells/EditorCell;" />
      <node id="4315270135340958978" at="202,0,211,0" concept="4" trace="createConstant_ths2vx_a6a#(Ljetbrains/mps/openapi/editor/EditorContext;Lorg/jetbrains/mps/openapi/model/SNode;)Ljetbrains/mps/openapi/editor/cells/EditorCell;" />
      <node id="5425713840853683096" at="212,0,221,0" concept="4" trace="createConstant_ths2vx_h0#(Ljetbrains/mps/openapi/editor/EditorContext;Lorg/jetbrains/mps/openapi/model/SNode;)Ljetbrains/mps/openapi/editor/cells/EditorCell;" />
      <node id="3816167865390386147" at="221,0,230,0" concept="4" trace="createConstant_ths2vx_i0#(Ljetbrains/mps/openapi/editor/EditorContext;Lorg/jetbrains/mps/openapi/model/SNode;)Ljetbrains/mps/openapi/editor/cells/EditorCell;" />
      <node id="3816167865390977236" at="349,0,358,0" concept="4" trace="createConstant_ths2vx_a31a#(Ljetbrains/mps/openapi/editor/EditorContext;Lorg/jetbrains/mps/openapi/model/SNode;)Ljetbrains/mps/openapi/editor/cells/EditorCell;" />
      <node id="3056998484954522558" at="446,0,455,0" concept="4" trace="createConstant_ths2vx_a51a#(Ljetbrains/mps/openapi/editor/EditorContext;Lorg/jetbrains/mps/openapi/model/SNode;)Ljetbrains/mps/openapi/editor/cells/EditorCell;" />
      <node id="3056998484954522563" at="501,0,510,0" concept="4" trace="createConstant_ths2vx_a61a#(Ljetbrains/mps/openapi/editor/EditorContext;Lorg/jetbrains/mps/openapi/model/SNode;)Ljetbrains/mps/openapi/editor/cells/EditorCell;" />
      <node id="5425713840853683091" at="138,0,148,0" concept="4" trace="createConstant_ths2vx_f0#(Ljetbrains/mps/openapi/editor/EditorContext;Lorg/jetbrains/mps/openapi/model/SNode;)Ljetbrains/mps/openapi/editor/cells/EditorCell;" />
      <node id="7288041816792390048" at="276,0,286,0" concept="4" trace="createConstant_ths2vx_k0#(Ljetbrains/mps/openapi/editor/EditorContext;Lorg/jetbrains/mps/openapi/model/SNode;)Ljetbrains/mps/openapi/editor/cells/EditorCell;" />
      <node id="3816167865390455315" at="286,0,296,0" concept="4" trace="createConstant_ths2vx_l0#(Ljetbrains/mps/openapi/editor/EditorContext;Lorg/jetbrains/mps/openapi/model/SNode;)Ljetbrains/mps/openapi/editor/cells/EditorCell;" />
      <node id="7288041816793525043" at="391,0,401,0" concept="4" trace="createConstant_ths2vx_o0#(Ljetbrains/mps/openapi/editor/EditorContext;Lorg/jetbrains/mps/openapi/model/SNode;)Ljetbrains/mps/openapi/editor/cells/EditorCell;" />
      <node id="7288041816792390038" at="434,132,444,7" concept="3" />
      <node id="7288041816792390038" at="489,132,499,7" concept="3" />
      <node id="7288041816792390051" at="511,0,521,0" concept="4" trace="createConstant_ths2vx_r0#(Ljetbrains/mps/openapi/editor/EditorContext;Lorg/jetbrains/mps/openapi/model/SNode;)Ljetbrains/mps/openapi/editor/cells/EditorCell;" />
      <node id="7288041816792390038" at="177,132,188,7" concept="3" />
      <node id="7288041816792390038" at="401,0,412,0" concept="4" trace="createRefNodeList_ths2vx_p0#(Ljetbrains/mps/openapi/editor/EditorContext;Lorg/jetbrains/mps/openapi/model/SNode;)Ljetbrains/mps/openapi/editor/cells/EditorCell;" />
      <node id="7288041816792390038" at="456,0,467,0" concept="4" trace="createRefNodeList_ths2vx_q0#(Ljetbrains/mps/openapi/editor/EditorContext;Lorg/jetbrains/mps/openapi/model/SNode;)Ljetbrains/mps/openapi/editor/cells/EditorCell;" />
      <node id="7288041816792390038" at="190,0,202,0" concept="4" trace="createSeparatorCell#(Ljetbrains/mps/openapi/editor/EditorContext;Lorg/jetbrains/mps/openapi/model/SNode;Lorg/jetbrains/mps/openapi/model/SNode;)Ljetbrains/mps/openapi/editor/cells/EditorCell;" />
      <node id="7288041816792390038" at="334,0,346,0" concept="4" trace="createCollection_ths2vx_n0#(Ljetbrains/mps/openapi/editor/EditorContext;Lorg/jetbrains/mps/openapi/model/SNode;)Ljetbrains/mps/openapi/editor/cells/EditorCell;" />
      <node id="7288041816792390038" at="434,0,446,0" concept="4" trace="installElementCellActions#(Lorg/jetbrains/mps/openapi/model/SNode;Lorg/jetbrains/mps/openapi/model/SNode;Ljetbrains/mps/openapi/editor/cells/EditorCell;Ljetbrains/mps/openapi/editor/EditorContext;)V" />
      <node id="7288041816792390038" at="489,0,501,0" concept="4" trace="installElementCellActions#(Lorg/jetbrains/mps/openapi/model/SNode;Lorg/jetbrains/mps/openapi/model/SNode;Ljetbrains/mps/openapi/editor/cells/EditorCell;Ljetbrains/mps/openapi/editor/EditorContext;)V" />
      <node id="7288041816792390038" at="177,0,190,0" concept="4" trace="installElementCellActions#(Lorg/jetbrains/mps/openapi/model/SNode;Lorg/jetbrains/mps/openapi/model/SNode;Ljetbrains/mps/openapi/editor/cells/EditorCell;Ljetbrains/mps/openapi/editor/EditorContext;)V" />
      <node id="7288041816792390038" at="309,0,322,0" concept="4" trace="installCellInfo#(Lorg/jetbrains/mps/openapi/model/SNode;Ljetbrains/mps/openapi/editor/cells/EditorCell;)V" />
      <node id="7288041816792390038" at="527,0,541,0" concept="4" trace="createCollection_ths2vx_a_0#(Ljetbrains/mps/openapi/editor/EditorContext;Lorg/jetbrains/mps/openapi/model/SNode;)Ljetbrains/mps/openapi/editor/cells/EditorCell;" />
      <node id="7288041816792390046" at="123,0,138,0" concept="4" trace="createProperty_ths2vx_e0#(Ljetbrains/mps/openapi/editor/EditorContext;Lorg/jetbrains/mps/openapi/model/SNode;)Ljetbrains/mps/openapi/editor/cells/EditorCell;" />
      <node id="3816167865390887698" at="607,0,622,0" concept="4" trace="createProperty_ths2vx_h0#(Ljetbrains/mps/openapi/editor/EditorContext;Lorg/jetbrains/mps/openapi/model/SNode;)Ljetbrains/mps/openapi/editor/cells/EditorCell;" />
      <node id="3816167865390386152" at="259,0,275,0" concept="4" trace="createProperty_ths2vx_a0j0#(Ljetbrains/mps/openapi/editor/EditorContext;Lorg/jetbrains/mps/openapi/model/SNode;)Ljetbrains/mps/openapi/editor/cells/EditorCell;" />
      <node id="7288041816792509352" at="553,0,571,0" concept="4" trace="createProperty_ths2vx_c0#(Ljetbrains/mps/openapi/editor/EditorContext;Lorg/jetbrains/mps/openapi/model/SNode;)Ljetbrains/mps/openapi/editor/cells/EditorCell;" />
      <node id="7288041816793416239" at="583,0,601,0" concept="4" trace="createProperty_ths2vx_f0#(Ljetbrains/mps/openapi/editor/EditorContext;Lorg/jetbrains/mps/openapi/model/SNode;)Ljetbrains/mps/openapi/editor/cells/EditorCell;" />
      <node id="7288041816792390038" at="230,0,249,0" concept="4" trace="createRefCell_ths2vx_j0#(Ljetbrains/mps/openapi/editor/EditorContext;Lorg/jetbrains/mps/openapi/model/SNode;)Ljetbrains/mps/openapi/editor/cells/EditorCell;" />
      <node id="7288041816792390038" at="45,0,78,0" concept="4" trace="createCollection_ths2vx_a#(Ljetbrains/mps/openapi/editor/EditorContext;Lorg/jetbrains/mps/openapi/model/SNode;)Ljetbrains/mps/openapi/editor/cells/EditorCell;" />
      <scope id="7288041816792390038" at="39,79,40,63" />
      <scope id="7288041816792390038" at="42,82,43,65" />
      <scope id="7288041816792390038" at="49,61,50,83" />
      <scope id="7288041816792390038" at="52,61,53,83" />
      <scope id="7288041816792390038" at="55,61,56,83" />
      <scope id="7288041816792390038" at="68,62,69,85" />
      <scope id="7288041816792489436" at="87,97,88,172" />
      <scope id="7288041816793412180" at="99,97,100,172" />
      <scope id="3816167865390887703" at="111,97,112,178" />
      <scope id="7288041816792390038" at="156,101,157,50" />
      <scope id="7288041816792390038" at="174,89,175,65" />
      <scope id="7288041816792390038" at="185,122,186,396" />
      <scope id="3816167865390386150" at="250,33,251,14" />
      <scope id="3816167865390386150" at="253,69,254,67" />
      <scope id="3816167865390386150" at="256,81,257,66" />
      <scope id="7288041816792390038" at="301,118,302,49" />
      <scope id="7288041816792390038" at="310,118,311,380" />
      <scope id="7288041816792390038" at="313,41,314,35" />
      <scope id="7288041816792390038" at="330,40,331,25" />
      <scope id="3816167865391034387" at="346,98,347,407" />
      <scope id="7288041816792390038" at="363,123,364,49" />
      <scope id="7288041816792390038" at="372,118,373,383" />
      <scope id="7288041816792390038" at="375,41,376,38" />
      <scope id="7288041816792390038" at="387,40,388,28" />
      <scope id="7288041816792390038" at="413,97,414,50" />
      <scope id="7288041816792390038" at="431,89,432,66" />
      <scope id="7288041816792390038" at="441,122,442,392" />
      <scope id="7288041816792390038" at="468,100,469,50" />
      <scope id="7288041816792390038" at="486,89,487,66" />
      <scope id="7288041816792390038" at="496,122,497,395" />
      <scope id="7288041816792390046" at="132,35,134,112">
        <var name="manager" id="7288041816792390046" />
      </scope>
      <scope id="7288041816792390038" at="159,66,161,93">
        <var name="listOwner" id="7288041816792390038" />
      </scope>
      <scope id="7288041816792390038" at="237,39,239,36" />
      <scope id="7288041816792390038" at="243,35,245,112">
        <var name="manager" id="7288041816792390038" />
      </scope>
      <scope id="3816167865390386152" at="269,37,271,114">
        <var name="manager" id="3816167865390386152" />
      </scope>
      <scope id="7288041816792390038" at="296,87,298,33">
        <var name="provider" id="7288041816792390038" />
      </scope>
      <scope id="7288041816792390038" at="358,89,360,33">
        <var name="provider" id="7288041816792390038" />
      </scope>
      <scope id="7288041816792390038" at="416,66,418,93">
        <var name="listOwner" id="7288041816792390038" />
      </scope>
      <scope id="7288041816792390038" at="437,34,439,146" />
      <scope id="7288041816792390038" at="471,66,473,93">
        <var name="listOwner" id="7288041816792390038" />
      </scope>
      <scope id="7288041816792390038" at="492,34,494,146" />
      <scope id="7288041816792509352" at="565,35,567,112">
        <var name="manager" id="7288041816792509352" />
      </scope>
      <scope id="7288041816793416239" at="595,35,597,112">
        <var name="manager" id="7288041816793416239" />
      </scope>
      <scope id="3816167865390887698" at="616,35,618,112">
        <var name="manager" id="3816167865390887698" />
      </scope>
      <scope id="7288041816792390038" at="39,0,42,0">
        <var name="editorContext" id="7288041816792390038" />
        <var name="node" id="7288041816792390038" />
      </scope>
      <scope id="7288041816792390038" at="42,0,45,0">
        <var name="editorContext" id="7288041816792390038" />
        <var name="node" id="7288041816792390038" />
      </scope>
      <scope id="7288041816792489435" at="87,0,90,0">
>>>>>>> bd830ede
        <var name="editorContext" id="7288041816792489435" />
        <var name="node" id="7288041816792489435" />
      </scope>
      <scope id="7288041816793412179" at="117,0,120,0">
        <var name="editorContext" id="7288041816793412179" />
        <var name="node" id="7288041816793412179" />
      </scope>
      <scope id="3816167865390887702" at="129,0,132,0">
        <var name="editorContext" id="3816167865390887702" />
        <var name="node" id="3816167865390887702" />
      </scope>
<<<<<<< HEAD
      <scope id="7288041816792390038" at="175,0,178,0">
=======
      <scope id="7288041816792390038" at="156,0,159,0">
>>>>>>> bd830ede
        <var name="childRole" id="7288041816792390038" />
        <var name="context" id="7288041816792390038" />
        <var name="ownerNode" id="7288041816792390038" />
      </scope>
<<<<<<< HEAD
      <scope id="7288041816792390038" at="178,0,181,0">
=======
      <scope id="7288041816792390038" at="163,86,166,25">
        <var name="elementCell" id="7288041816792390038" />
      </scope>
      <scope id="7288041816792390038" at="174,0,177,0">
>>>>>>> bd830ede
        <var name="editorContext" id="7288041816792390038" />
      </scope>
<<<<<<< HEAD
      <scope id="7288041816792390038" at="181,57,184,25">
        <var name="elementCell" id="7288041816792390038" />
      </scope>
      <scope id="7288041816792390038" at="195,34,198,80" />
      <scope id="7288041816792390038" at="266,0,269,0" />
      <scope id="7288041816792390038" at="269,0,272,0">
        <var name="editorContext" id="7288041816792390038" />
      </scope>
      <scope id="7288041816792390038" at="282,119,285,20" />
      <scope id="7288041816792390038" at="288,0,291,0" />
      <scope id="7288041816792390038" at="341,0,344,0">
=======
      <scope id="7288041816792390038" at="180,34,183,80" />
      <scope id="3816167865390386150" at="250,0,253,0" />
      <scope id="3816167865390386150" at="253,0,256,0">
        <var name="editorContext" id="3816167865390386150" />
      </scope>
      <scope id="3816167865390386150" at="256,0,259,0">
        <var name="editorContext" id="3816167865390386150" />
        <var name="node" id="3816167865390386150" />
      </scope>
      <scope id="7288041816792390038" at="301,0,304,0">
>>>>>>> bd830ede
        <var name="containmentLink" id="7288041816792390038" />
        <var name="context" id="7288041816792390038" />
        <var name="ownerNode" id="7288041816792390038" />
      </scope>
<<<<<<< HEAD
      <scope id="7288041816792390038" at="344,55,347,24">
        <var name="editorCell" id="7288041816792390038" />
      </scope>
      <scope id="7288041816792390038" at="368,0,371,0" />
      <scope id="3816167865391034386" at="384,0,387,0">
        <var name="editorContext" id="3816167865391034386" />
        <var name="node" id="3816167865391034386" />
      </scope>
      <scope id="7288041816792390038" at="401,0,404,0">
=======
      <scope id="7288041816792390038" at="304,55,307,24">
        <var name="editorCell" id="7288041816792390038" />
      </scope>
      <scope id="7288041816792390038" at="330,0,333,0" />
      <scope id="3816167865391034386" at="346,0,349,0">
        <var name="editorContext" id="3816167865391034386" />
        <var name="node" id="3816167865391034386" />
      </scope>
      <scope id="7288041816792390038" at="363,0,366,0">
>>>>>>> bd830ede
        <var name="containmentLink" id="7288041816792390038" />
        <var name="context" id="7288041816792390038" />
        <var name="ownerNode" id="7288041816792390038" />
      </scope>
<<<<<<< HEAD
      <scope id="7288041816792390038" at="404,55,407,24">
        <var name="editorCell" id="7288041816792390038" />
      </scope>
      <scope id="7288041816792390038" at="425,0,428,0" />
      <scope id="7288041816792390038" at="451,0,454,0">
=======
      <scope id="7288041816792390038" at="366,55,369,24">
        <var name="editorCell" id="7288041816792390038" />
      </scope>
      <scope id="7288041816792390038" at="387,0,390,0" />
      <scope id="7288041816792390038" at="413,0,416,0">
>>>>>>> bd830ede
        <var name="childRole" id="7288041816792390038" />
        <var name="context" id="7288041816792390038" />
        <var name="ownerNode" id="7288041816792390038" />
      </scope>
<<<<<<< HEAD
      <scope id="7288041816792390038" at="454,0,457,0">
=======
      <scope id="7288041816792390038" at="420,86,423,25">
        <var name="elementCell" id="7288041816792390038" />
      </scope>
      <scope id="7288041816792390038" at="431,0,434,0">
>>>>>>> bd830ede
        <var name="editorContext" id="7288041816792390038" />
      </scope>
<<<<<<< HEAD
      <scope id="7288041816792390038" at="457,57,460,25">
        <var name="elementCell" id="7288041816792390038" />
      </scope>
      <scope id="7288041816792390038" at="502,0,505,0">
=======
      <scope id="7288041816792390038" at="468,0,471,0">
>>>>>>> bd830ede
        <var name="childRole" id="7288041816792390038" />
        <var name="context" id="7288041816792390038" />
        <var name="ownerNode" id="7288041816792390038" />
      </scope>
<<<<<<< HEAD
      <scope id="7288041816792390038" at="505,0,508,0">
        <var name="editorContext" id="7288041816792390038" />
      </scope>
      <scope id="7288041816792390038" at="508,57,511,25">
        <var name="elementCell" id="7288041816792390038" />
      </scope>
      <scope id="7288041816792390038" at="47,0,51,0">
        <var name="context" id="7288041816792390038" />
        <var name="node" id="7288041816792390038" />
      </scope>
      <scope id="7288041816792390038" at="186,41,190,23">
        <var name="emptyCell" id="7288041816792390038" />
      </scope>
      <scope id="7288041816792390038" at="272,0,276,0">
        <var name="editorContext" id="7288041816792390038" />
        <var name="node" id="7288041816792390038" />
      </scope>
      <scope id="7288041816792390038" at="336,0,340,0" />
      <scope id="7288041816792390038" at="396,0,400,0" />
      <scope id="7288041816792390038" at="462,41,466,23">
        <var name="emptyCell" id="7288041816792390038" />
      </scope>
      <scope id="7288041816792390038" at="513,41,517,23">
        <var name="emptyCell" id="7288041816792390038" />
      </scope>
      <scope id="7288041816792544914" at="551,49,555,22">
        <var name="editorCell" id="7288041816792544914" />
      </scope>
      <scope id="7288041816792390038" at="52,0,57,0" />
      <scope id="7288041816792390038" at="167,52,172,22">
        <var name="editorCell" id="7288041816792390038" />
        <var name="handler" id="7288041816792390038" />
      </scope>
      <scope id="7288041816792390038" at="181,0,186,0">
        <var name="elementNode" id="7288041816792390038" />
      </scope>
      <scope id="7288041816792390038" at="282,0,287,0">
        <var name="context" id="7288041816792390038" />
        <var name="node" id="7288041816792390038" />
        <var name="referencingNode" id="7288041816792390038" />
      </scope>
      <scope id="7288041816792390038" at="292,0,297,0" />
      <scope id="7288041816792390038" at="344,0,349,0">
        <var name="child" id="7288041816792390038" />
      </scope>
      <scope id="7288041816792390038" at="361,44,366,24">
        <var name="editorCell" id="7288041816792390038" />
      </scope>
      <scope id="7288041816792390038" at="404,0,409,0">
        <var name="child" id="7288041816792390038" />
      </scope>
      <scope id="7288041816792390038" at="418,44,423,24">
        <var name="editorCell" id="7288041816792390038" />
      </scope>
      <scope id="7288041816792390038" at="457,0,462,0">
        <var name="elementNode" id="7288041816792390038" />
      </scope>
      <scope id="7288041816792390038" at="508,0,513,0">
        <var name="elementNode" id="7288041816792390038" />
      </scope>
      <scope id="7288041816792390038" at="186,0,192,0" />
      <scope id="7288041816792390038" at="409,70,415,7" />
      <scope id="7288041816792390038" at="462,0,468,0" />
      <scope id="7288041816792390038" at="513,0,519,0" />
      <scope id="7288041816792544914" at="551,0,557,0" />
      <scope id="7288041816792390038" at="96,49,103,22">
=======
      <scope id="7288041816792390038" at="475,86,478,25">
        <var name="elementCell" id="7288041816792390038" />
      </scope>
      <scope id="7288041816792390038" at="486,0,489,0">
        <var name="editorContext" id="7288041816792390038" />
        <var name="node" id="7288041816792390038" />
      </scope>
      <scope id="7288041816792390038" at="159,0,163,0">
        <var name="editorContext" id="7288041816792390038" />
      </scope>
      <scope id="7288041816792390038" at="168,68,172,23">
        <var name="emptyCell" id="7288041816792390038" />
      </scope>
      <scope id="7288041816792390038" at="296,0,300,0">
        <var name="editorContext" id="7288041816792390038" />
        <var name="node" id="7288041816792390038" />
      </scope>
      <scope id="7288041816792390038" at="358,0,362,0">
        <var name="editorContext" id="7288041816792390038" />
        <var name="node" id="7288041816792390038" />
      </scope>
      <scope id="7288041816792390038" at="416,0,420,0">
        <var name="editorContext" id="7288041816792390038" />
      </scope>
      <scope id="7288041816792390038" at="425,68,429,23">
        <var name="emptyCell" id="7288041816792390038" />
      </scope>
      <scope id="7288041816792390038" at="471,0,475,0">
        <var name="editorContext" id="7288041816792390038" />
      </scope>
      <scope id="7288041816792390038" at="480,68,484,23">
        <var name="emptyCell" id="7288041816792390038" />
      </scope>
      <scope id="7288041816792544914" at="521,88,525,22">
        <var name="editorCell" id="7288041816792544914" />
      </scope>
      <scope id="7288041816792509348" at="541,90,545,22">
        <var name="editorCell" id="7288041816792509348" />
      </scope>
      <scope id="7288041816792509350" at="547,90,551,22">
        <var name="editorCell" id="7288041816792509350" />
      </scope>
      <scope id="7288041816793416237" at="571,90,575,22">
        <var name="editorCell" id="7288041816793416237" />
      </scope>
      <scope id="7288041816793416241" at="577,88,581,22">
        <var name="editorCell" id="7288041816793416241" />
      </scope>
      <scope id="3816167865390887696" at="601,88,605,22">
        <var name="editorCell" id="3816167865390887696" />
      </scope>
      <scope id="7288041816792390038" at="148,91,153,22">
        <var name="editorCell" id="7288041816792390038" />
        <var name="handler" id="7288041816792390038" />
      </scope>
      <scope id="7288041816792390038" at="163,0,168,0">
        <var name="editorContext" id="7288041816792390038" />
        <var name="elementNode" id="7288041816792390038" />
      </scope>
      <scope id="7288041816792390038" at="304,0,309,0">
        <var name="child" id="7288041816792390038" />
      </scope>
      <scope id="7288041816792390038" at="323,44,328,24">
        <var name="editorCell" id="7288041816792390038" />
      </scope>
      <scope id="7288041816792390038" at="366,0,371,0">
        <var name="child" id="7288041816792390038" />
      </scope>
      <scope id="7288041816792390038" at="380,44,385,24">
        <var name="editorCell" id="7288041816792390038" />
      </scope>
      <scope id="7288041816792390038" at="420,0,425,0">
        <var name="editorContext" id="7288041816792390038" />
        <var name="elementNode" id="7288041816792390038" />
      </scope>
      <scope id="7288041816792390038" at="475,0,480,0">
        <var name="editorContext" id="7288041816792390038" />
        <var name="elementNode" id="7288041816792390038" />
      </scope>
      <scope id="7288041816792390038" at="168,0,174,0">
        <var name="editorContext" id="7288041816792390038" />
      </scope>
      <scope id="7288041816792390038" at="371,70,377,7" />
      <scope id="7288041816792390038" at="425,0,431,0">
        <var name="editorContext" id="7288041816792390038" />
      </scope>
      <scope id="7288041816792390038" at="480,0,486,0">
        <var name="editorContext" id="7288041816792390038" />
      </scope>
      <scope id="7288041816792544914" at="521,0,527,0">
        <var name="editorContext" id="7288041816792544914" />
        <var name="node" id="7288041816792544914" />
      </scope>
      <scope id="7288041816792509348" at="541,0,547,0">
        <var name="editorContext" id="7288041816792509348" />
        <var name="node" id="7288041816792509348" />
      </scope>
      <scope id="7288041816792509350" at="547,0,553,0">
        <var name="editorContext" id="7288041816792509350" />
        <var name="node" id="7288041816792509350" />
      </scope>
      <scope id="7288041816793416237" at="571,0,577,0">
        <var name="editorContext" id="7288041816793416237" />
        <var name="node" id="7288041816793416237" />
      </scope>
      <scope id="7288041816793416241" at="577,0,583,0">
        <var name="editorContext" id="7288041816793416241" />
        <var name="node" id="7288041816793416241" />
      </scope>
      <scope id="3816167865390887696" at="601,0,607,0">
        <var name="editorContext" id="3816167865390887696" />
        <var name="node" id="3816167865390887696" />
      </scope>
      <scope id="7288041816792390038" at="78,88,85,22">
>>>>>>> bd830ede
        <var name="editorCell" id="7288041816792390038" />
        <var name="style" id="7288041816792390038" />
      </scope>
      <scope id="7288041816792390038" at="108,49,115,22">
        <var name="editorCell" id="7288041816792390038" />
        <var name="style" id="7288041816792390038" />
      </scope>
      <scope id="7288041816792390038" at="120,49,127,22">
        <var name="editorCell" id="7288041816792390038" />
        <var name="style" id="7288041816792390038" />
      </scope>
      <scope id="7288041816792390044" at="132,49,139,22">
        <var name="editorCell" id="7288041816792390044" />
        <var name="style" id="7288041816792390044" />
      </scope>
<<<<<<< HEAD
      <scope id="7288041816792390038" at="167,0,174,0" />
      <scope id="4315270135340958978" at="217,52,224,24">
        <var name="editorCell" id="4315270135340958978" />
        <var name="style" id="4315270135340958978" />
      </scope>
      <scope id="5425713840853683096" at="227,49,234,22">
        <var name="editorCell" id="5425713840853683096" />
        <var name="style" id="5425713840853683096" />
      </scope>
      <scope id="3816167865390386147" at="236,49,243,22">
        <var name="editorCell" id="3816167865390386147" />
        <var name="style" id="3816167865390386147" />
      </scope>
      <scope id="3816167865390977236" at="387,51,394,22">
        <var name="editorCell" id="3816167865390977236" />
        <var name="style" id="3816167865390977236" />
      </scope>
      <scope id="3056998484954522558" at="480,53,487,24">
        <var name="editorCell" id="3056998484954522558" />
        <var name="style" id="3056998484954522558" />
      </scope>
      <scope id="3056998484954522563" at="531,53,538,24">
        <var name="editorCell" id="3056998484954522563" />
        <var name="style" id="3056998484954522563" />
      </scope>
      <scope id="5425713840853683091" at="157,49,165,22">
        <var name="editorCell" id="5425713840853683091" />
        <var name="style" id="5425713840853683091" />
      </scope>
      <scope id="7288041816792390048" at="316,49,324,22">
        <var name="editorCell" id="7288041816792390048" />
        <var name="style" id="7288041816792390048" />
      </scope>
      <scope id="3816167865390455315" at="326,49,334,22">
        <var name="editorCell" id="3816167865390455315" />
        <var name="style" id="3816167865390455315" />
      </scope>
      <scope id="7288041816792390038" at="360,0,368,0" />
      <scope id="7288041816792390038" at="409,0,417,0">
        <var name="child" id="7288041816792390038" />
        <var name="editorCell" id="7288041816792390038" />
      </scope>
      <scope id="7288041816792390038" at="417,0,425,0" />
      <scope id="7288041816793525043" at="429,49,437,22">
        <var name="editorCell" id="7288041816793525043" />
        <var name="style" id="7288041816793525043" />
      </scope>
      <scope id="7288041816792390038" at="469,96,477,9" />
      <scope id="7288041816792390038" at="520,96,528,9" />
      <scope id="7288041816792390051" at="541,49,549,22">
        <var name="editorCell" id="7288041816792390051" />
        <var name="style" id="7288041816792390051" />
      </scope>
      <scope id="7288041816792390038" at="96,0,105,0" />
      <scope id="7288041816792390038" at="108,0,117,0" />
      <scope id="7288041816792390038" at="120,0,129,0" />
      <scope id="7288041816792390044" at="132,0,141,0" />
      <scope id="7288041816792390038" at="193,96,202,9" />
      <scope id="7288041816792390038" at="206,75,215,24">
        <var name="editorCell" id="7288041816792390038" />
        <var name="style" id="7288041816792390038" />
      </scope>
      <scope id="4315270135340958978" at="217,0,226,0" />
      <scope id="5425713840853683096" at="227,0,236,0" />
      <scope id="3816167865390386147" at="236,0,245,0" />
      <scope id="7288041816792390038" at="349,70,358,42">
        <var name="style" id="7288041816792390038" />
      </scope>
      <scope id="3816167865390977236" at="387,0,396,0" />
      <scope id="7288041816792390038" at="439,52,448,22">
=======
      <scope id="7288041816792390038" at="148,0,155,0">
        <var name="editorContext" id="7288041816792390038" />
        <var name="node" id="7288041816792390038" />
      </scope>
      <scope id="4315270135340958978" at="202,91,209,24">
        <var name="editorCell" id="4315270135340958978" />
        <var name="style" id="4315270135340958978" />
      </scope>
      <scope id="5425713840853683096" at="212,88,219,22">
        <var name="editorCell" id="5425713840853683096" />
        <var name="style" id="5425713840853683096" />
      </scope>
      <scope id="3816167865390386147" at="221,88,228,22">
        <var name="editorCell" id="3816167865390386147" />
        <var name="style" id="3816167865390386147" />
      </scope>
      <scope id="3816167865390977236" at="349,90,356,22">
        <var name="editorCell" id="3816167865390977236" />
        <var name="style" id="3816167865390977236" />
      </scope>
      <scope id="3056998484954522558" at="446,92,453,24">
        <var name="editorCell" id="3056998484954522558" />
        <var name="style" id="3056998484954522558" />
      </scope>
      <scope id="3056998484954522563" at="501,92,508,24">
        <var name="editorCell" id="3056998484954522563" />
        <var name="style" id="3056998484954522563" />
      </scope>
      <scope id="5425713840853683091" at="138,88,146,22">
        <var name="editorCell" id="5425713840853683091" />
        <var name="style" id="5425713840853683091" />
      </scope>
      <scope id="7288041816792390048" at="276,88,284,22">
        <var name="editorCell" id="7288041816792390048" />
        <var name="style" id="7288041816792390048" />
      </scope>
      <scope id="3816167865390455315" at="286,88,294,22">
        <var name="editorCell" id="3816167865390455315" />
        <var name="style" id="3816167865390455315" />
      </scope>
      <scope id="7288041816792390038" at="322,0,330,0" />
      <scope id="7288041816792390038" at="371,0,379,0">
        <var name="child" id="7288041816792390038" />
        <var name="editorCell" id="7288041816792390038" />
      </scope>
      <scope id="7288041816792390038" at="379,0,387,0" />
      <scope id="7288041816793525043" at="391,88,399,22">
        <var name="editorCell" id="7288041816793525043" />
        <var name="style" id="7288041816793525043" />
      </scope>
      <scope id="7288041816792390038" at="435,96,443,9" />
      <scope id="7288041816792390038" at="490,96,498,9" />
      <scope id="7288041816792390051" at="511,88,519,22">
        <var name="editorCell" id="7288041816792390051" />
        <var name="style" id="7288041816792390051" />
      </scope>
      <scope id="7288041816792390038" at="78,0,87,0">
        <var name="editorContext" id="7288041816792390038" />
        <var name="node" id="7288041816792390038" />
      </scope>
      <scope id="7288041816792390038" at="90,0,99,0">
        <var name="editorContext" id="7288041816792390038" />
        <var name="node" id="7288041816792390038" />
      </scope>
      <scope id="7288041816792390038" at="102,0,111,0">
        <var name="editorContext" id="7288041816792390038" />
        <var name="node" id="7288041816792390038" />
      </scope>
      <scope id="7288041816792390044" at="114,0,123,0">
        <var name="editorContext" id="7288041816792390044" />
        <var name="node" id="7288041816792390044" />
      </scope>
      <scope id="7288041816792390038" at="178,96,187,9" />
      <scope id="7288041816792390038" at="191,104,200,24">
        <var name="editorCell" id="7288041816792390038" />
        <var name="style" id="7288041816792390038" />
      </scope>
      <scope id="4315270135340958978" at="202,0,211,0">
        <var name="editorContext" id="4315270135340958978" />
        <var name="node" id="4315270135340958978" />
      </scope>
      <scope id="5425713840853683096" at="212,0,221,0">
        <var name="editorContext" id="5425713840853683096" />
        <var name="node" id="5425713840853683096" />
      </scope>
      <scope id="3816167865390386147" at="221,0,230,0">
        <var name="editorContext" id="3816167865390386147" />
        <var name="node" id="3816167865390386147" />
      </scope>
      <scope id="3816167865390977236" at="349,0,358,0">
        <var name="editorContext" id="3816167865390977236" />
        <var name="node" id="3816167865390977236" />
      </scope>
      <scope id="7288041816792390038" at="401,91,410,22">
>>>>>>> bd830ede
        <var name="editorCell" id="7288041816792390038" />
        <var name="handler" id="7288041816792390038" />
        <var name="style" id="7288041816792390038" />
      </scope>
<<<<<<< HEAD
      <scope id="3056998484954522558" at="480,0,489,0" />
      <scope id="7288041816792390038" at="490,52,499,22">
=======
      <scope id="3056998484954522558" at="446,0,455,0">
        <var name="editorContext" id="3056998484954522558" />
        <var name="node" id="3056998484954522558" />
      </scope>
      <scope id="7288041816792390038" at="456,91,465,22">
>>>>>>> bd830ede
        <var name="editorCell" id="7288041816792390038" />
        <var name="handler" id="7288041816792390038" />
        <var name="style" id="7288041816792390038" />
      </scope>
<<<<<<< HEAD
      <scope id="3056998484954522563" at="531,0,540,0" />
      <scope id="5425713840853683091" at="157,0,167,0" />
      <scope id="7288041816792390048" at="316,0,326,0" />
      <scope id="3816167865390455315" at="326,0,336,0" />
      <scope id="7288041816792390038" at="372,51,382,22">
        <var name="editorCell" id="7288041816792390038" />
        <var name="style" id="7288041816792390038" />
      </scope>
      <scope id="7288041816793525043" at="429,0,439,0" />
      <scope id="7288041816792390038" at="468,86,478,7" />
      <scope id="7288041816792390038" at="519,86,529,7" />
      <scope id="7288041816792390051" at="541,0,551,0" />
      <scope id="7288041816792390038" at="192,86,203,7" />
      <scope id="7288041816792390038" at="349,0,360,0">
        <var name="child" id="7288041816792390038" />
        <var name="editorCell" id="7288041816792390038" />
      </scope>
      <scope id="7288041816792390038" at="439,0,450,0" />
      <scope id="7288041816792390038" at="490,0,501,0" />
      <scope id="7288041816792390038" at="205,0,217,0">
        <var name="nextNode" id="7288041816792390038" />
        <var name="prevNode" id="7288041816792390038" />
      </scope>
      <scope id="7288041816792390038" at="372,0,384,0" />
      <scope id="7288041816792390038" at="468,0,480,0">
=======
      <scope id="3056998484954522563" at="501,0,510,0">
        <var name="editorContext" id="3056998484954522563" />
        <var name="node" id="3056998484954522563" />
      </scope>
      <scope id="5425713840853683091" at="138,0,148,0">
        <var name="editorContext" id="5425713840853683091" />
        <var name="node" id="5425713840853683091" />
      </scope>
      <scope id="7288041816792390048" at="276,0,286,0">
        <var name="editorContext" id="7288041816792390048" />
        <var name="node" id="7288041816792390048" />
      </scope>
      <scope id="3816167865390455315" at="286,0,296,0">
        <var name="editorContext" id="3816167865390455315" />
        <var name="node" id="3816167865390455315" />
      </scope>
      <scope id="7288041816792390038" at="334,90,344,22">
        <var name="editorCell" id="7288041816792390038" />
        <var name="style" id="7288041816792390038" />
      </scope>
      <scope id="7288041816793525043" at="391,0,401,0">
        <var name="editorContext" id="7288041816793525043" />
        <var name="node" id="7288041816793525043" />
      </scope>
      <scope id="7288041816792390038" at="434,132,444,7" />
      <scope id="7288041816792390038" at="489,132,499,7" />
      <scope id="7288041816792390051" at="511,0,521,0">
        <var name="editorContext" id="7288041816792390051" />
        <var name="node" id="7288041816792390051" />
      </scope>
      <scope id="7288041816792390038" at="177,132,188,7" />
      <scope id="7288041816792390038" at="309,70,320,42">
        <var name="editorContext" id="7288041816792390038" />
        <var name="node" id="7288041816792390038" />
        <var name="style" id="7288041816792390038" />
      </scope>
      <scope id="7288041816792390038" at="401,0,412,0">
        <var name="editorContext" id="7288041816792390038" />
        <var name="node" id="7288041816792390038" />
      </scope>
      <scope id="7288041816792390038" at="456,0,467,0">
        <var name="editorContext" id="7288041816792390038" />
        <var name="node" id="7288041816792390038" />
      </scope>
      <scope id="7288041816792390038" at="190,0,202,0">
        <var name="editorContext" id="7288041816792390038" />
        <var name="nextNode" id="7288041816792390038" />
        <var name="prevNode" id="7288041816792390038" />
      </scope>
      <scope id="7288041816792390038" at="334,0,346,0">
        <var name="editorContext" id="7288041816792390038" />
        <var name="node" id="7288041816792390038" />
      </scope>
      <scope id="7288041816792390038" at="434,0,446,0">
        <var name="editorContext" id="7288041816792390038" />
>>>>>>> bd830ede
        <var name="elementCell" id="7288041816792390038" />
        <var name="elementNode" id="7288041816792390038" />
      </scope>
<<<<<<< HEAD
      <scope id="7288041816792390038" at="519,0,531,0">
        <var name="elementCell" id="7288041816792390038" />
        <var name="elementNode" id="7288041816792390038" />
      </scope>
      <scope id="7288041816792390038" at="192,0,205,0">
=======
      <scope id="7288041816792390038" at="489,0,501,0">
        <var name="editorContext" id="7288041816792390038" />
        <var name="elementCell" id="7288041816792390038" />
        <var name="elementNode" id="7288041816792390038" />
        <var name="listOwner" id="7288041816792390038" />
      </scope>
      <scope id="7288041816792390038" at="527,91,539,22">
        <var name="editorCell" id="7288041816792390038" />
      </scope>
      <scope id="7288041816792390046" at="123,88,136,22">
        <var name="attributeConcept" id="7288041816792390046" />
        <var name="editorCell" id="7288041816792390046" />
        <var name="provider" id="7288041816792390046" />
      </scope>
      <scope id="7288041816792390038" at="177,0,190,0">
        <var name="editorContext" id="7288041816792390038" />
>>>>>>> bd830ede
        <var name="elementCell" id="7288041816792390038" />
        <var name="elementNode" id="7288041816792390038" />
      </scope>
<<<<<<< HEAD
      <scope id="7288041816792390046" at="141,49,155,22">
        <var name="attributeConcept" id="7288041816792390046" />
        <var name="attributeKind" id="7288041816792390046" />
        <var name="editorCell" id="7288041816792390046" />
        <var name="provider" id="7288041816792390046" />
      </scope>
      <scope id="3816167865390386152" at="298,53,313,24">
=======
      <scope id="7288041816792390038" at="309,0,322,0">
        <var name="child" id="7288041816792390038" />
        <var name="editorCell" id="7288041816792390038" />
      </scope>
      <scope id="3816167865390887698" at="607,88,620,22">
        <var name="attributeConcept" id="3816167865390887698" />
        <var name="editorCell" id="3816167865390887698" />
        <var name="provider" id="3816167865390887698" />
      </scope>
      <scope id="3816167865390386152" at="259,92,273,24">
>>>>>>> bd830ede
        <var name="attributeConcept" id="3816167865390386152" />
        <var name="editorCell" id="3816167865390386152" />
        <var name="provider" id="3816167865390386152" />
      </scope>
<<<<<<< HEAD
      <scope id="7288041816792390046" at="141,0,157,0" />
      <scope id="3816167865390386152" at="298,0,315,0" />
      <scope id="7288041816792390038" at="245,48,263,22">
        <var name="attributeConcept" id="7288041816792390038" />
        <var name="attributeKind" id="7288041816792390038" />
        <var name="editorCell" id="7288041816792390038" />
        <var name="provider" id="7288041816792390038" />
      </scope>
      <scope id="7288041816792390038" at="245,0,265,0" />
      <scope id="7288041816792390038" at="62,50,94,22">
        <var name="editorCell" id="7288041816792390038" />
      </scope>
      <scope id="7288041816792390038" at="62,0,96,0" />
      <unit id="7288041816792390038" at="265,0,277,0" name="jetbrains.mps.baseLanguage.builders.editor.SimpleBuilderDeclaration_EditorBuilder_a$_Inline_ths2vx_a9a" />
      <unit id="7288041816792390038" at="400,0,429,0" name="jetbrains.mps.baseLanguage.builders.editor.SimpleBuilderDeclaration_EditorBuilder_a$creatorSingleRoleHandler_ths2vx_b31a" />
      <unit id="7288041816792390038" at="340,0,372,0" name="jetbrains.mps.baseLanguage.builders.editor.SimpleBuilderDeclaration_EditorBuilder_a$typeSingleRoleHandler_ths2vx_m0" />
      <unit id="7288041816792390038" at="277,0,316,0" name="jetbrains.mps.baseLanguage.builders.editor.SimpleBuilderDeclaration_EditorBuilder_a$Inline_Builder_ths2vx_a9a" />
      <unit id="7288041816792390038" at="450,0,490,0" name="jetbrains.mps.baseLanguage.builders.editor.SimpleBuilderDeclaration_EditorBuilder_a$childListHandler_ths2vx_p0" />
      <unit id="7288041816792390038" at="501,0,541,0" name="jetbrains.mps.baseLanguage.builders.editor.SimpleBuilderDeclaration_EditorBuilder_a$propertyListHandler_ths2vx_q0" />
      <unit id="7288041816792390038" at="174,0,227,0" name="jetbrains.mps.baseLanguage.builders.editor.SimpleBuilderDeclaration_EditorBuilder_a$parameterListHandler_ths2vx_g0" />
      <unit id="7288041816792390038" at="43,0,558,0" name="jetbrains.mps.baseLanguage.builders.editor.SimpleBuilderDeclaration_EditorBuilder_a" />
    </file>
    <file name="SimpleBuilderDeclaration_InspectorBuilder_a.java">
      <node id="7288041816792390038" at="23,107,24,19" concept="10" />
      <node id="7288041816792390038" at="24,19,25,18" concept="1" />
      <node id="7288041816792390038" at="30,26,31,18" concept="6" />
      <node id="7288041816792390038" at="34,39,35,41" concept="6" />
      <node id="7288041816792390038" at="38,52,39,103" concept="5" />
      <node id="7288041816792390038" at="39,103,40,50" concept="1" />
      <node id="7288041816792390038" at="40,50,41,28" concept="1" />
      <node id="7288041816792390038" at="41,28,42,65" concept="1" />
      <node id="7288041816792390038" at="42,65,43,59" concept="1" />
      <node id="7288041816792390038" at="43,59,44,59" concept="1" />
      <node id="7288041816792390038" at="44,59,45,57" concept="1" />
      <node id="7288041816792390038" at="45,57,46,59" concept="1" />
      <node id="7288041816792390038" at="46,59,47,57" concept="1" />
      <node id="7288041816792390038" at="47,57,48,57" concept="1" />
      <node id="7288041816792390038" at="48,57,49,57" concept="1" />
      <node id="7288041816792390038" at="49,57,50,57" concept="1" />
      <node id="7288041816792390038" at="50,57,51,22" concept="6" />
      <node id="7288041816792509348" at="53,51,54,97" concept="5" />
      <node id="7288041816792509348" at="54,97,55,49" concept="1" />
      <node id="7288041816792509348" at="55,49,56,34" concept="1" />
      <node id="7288041816792509348" at="56,34,57,22" concept="6" />
      <node id="7288041816792509350" at="59,51,60,94" concept="5" />
      <node id="7288041816792509350" at="60,94,61,49" concept="1" />
      <node id="7288041816792509350" at="61,49,62,34" concept="1" />
      <node id="7288041816792509350" at="62,34,63,22" concept="6" />
      <node id="7288041816792509352" at="65,49,66,89" concept="5" />
      <node id="7288041816792509352" at="66,89,67,29" concept="1" />
      <node id="7288041816792509352" at="67,29,68,42" concept="1" />
      <node id="7288041816792509352" at="68,42,69,26" concept="5" />
      <node id="7288041816792509352" at="69,26,70,63" concept="1" />
      <node id="7288041816792509352" at="70,63,71,42" concept="1" />
      <node id="7288041816792509352" at="71,42,72,34" concept="5" />
      <node id="7288041816792509352" at="72,34,73,60" concept="1" />
      <node id="7288041816792509352" at="73,60,74,40" concept="1" />
      <node id="7288041816792509352" at="74,40,75,73" concept="1" />
      <node id="7288041816792509352" at="75,73,76,57" concept="5" />
      <node id="7288041816792509352" at="76,57,77,59" concept="5" />
      <node id="7288041816792509352" at="78,35,79,87" concept="5" />
      <node id="7288041816792509352" at="79,87,80,94" concept="6" />
      <node id="7288041816792509352" at="81,10,82,22" concept="6" />
      <node id="7288041816793416237" at="84,51,85,97" concept="5" />
      <node id="7288041816793416237" at="85,97,86,49" concept="1" />
      <node id="7288041816793416237" at="86,49,87,34" concept="1" />
      <node id="7288041816793416237" at="87,34,88,22" concept="6" />
      <node id="7288041816793416241" at="90,49,91,94" concept="5" />
      <node id="7288041816793416241" at="91,94,92,47" concept="1" />
      <node id="7288041816793416241" at="92,47,93,34" concept="1" />
      <node id="7288041816793416241" at="93,34,94,22" concept="6" />
      <node id="7288041816793416239" at="96,49,97,89" concept="5" />
      <node id="7288041816793416239" at="97,89,98,29" concept="1" />
      <node id="7288041816793416239" at="98,29,99,42" concept="1" />
      <node id="7288041816793416239" at="99,42,100,26" concept="5" />
      <node id="7288041816793416239" at="100,26,101,63" concept="1" />
      <node id="7288041816793416239" at="101,63,102,42" concept="1" />
      <node id="7288041816793416239" at="102,42,103,34" concept="5" />
      <node id="7288041816793416239" at="103,34,104,60" concept="1" />
      <node id="7288041816793416239" at="104,60,105,40" concept="1" />
      <node id="7288041816793416239" at="105,40,106,73" concept="1" />
      <node id="7288041816793416239" at="106,73,107,57" concept="5" />
      <node id="7288041816793416239" at="107,57,108,59" concept="5" />
      <node id="7288041816793416239" at="109,35,110,87" concept="5" />
      <node id="7288041816793416239" at="110,87,111,94" concept="6" />
      <node id="7288041816793416239" at="112,10,113,22" concept="6" />
      <node id="3816167865390887696" at="115,49,116,101" concept="5" />
      <node id="3816167865390887696" at="116,101,117,47" concept="1" />
      <node id="3816167865390887696" at="117,47,118,34" concept="1" />
      <node id="3816167865390887696" at="118,34,119,22" concept="6" />
      <node id="3816167865390887698" at="121,49,122,89" concept="5" />
      <node id="3816167865390887698" at="122,89,123,35" concept="1" />
      <node id="3816167865390887698" at="123,35,124,48" concept="1" />
      <node id="3816167865390887698" at="124,48,125,26" concept="5" />
      <node id="3816167865390887698" at="125,26,126,63" concept="1" />
      <node id="3816167865390887698" at="126,63,127,48" concept="1" />
      <node id="3816167865390887698" at="127,48,128,73" concept="1" />
      <node id="3816167865390887698" at="128,73,129,57" concept="5" />
      <node id="3816167865390887698" at="129,57,130,59" concept="5" />
      <node id="3816167865390887698" at="131,35,132,87" concept="5" />
      <node id="3816167865390887698" at="132,87,133,94" concept="6" />
      <node id="3816167865390887698" at="134,10,135,22" concept="6" />
      <node id="7288041816792390038" at="20,0,22,0" concept="2" trace="myNode" />
      <node id="7288041816792390038" at="34,0,37,0" concept="4" trace="createCell#()Ljetbrains/mps/openapi/editor/cells/EditorCell;" />
      <node id="7288041816792390038" at="23,0,27,0" concept="0" trace="SimpleBuilderDeclaration_InspectorBuilder_a#(Ljetbrains/mps/openapi/editor/EditorContext;Lorg/jetbrains/mps/openapi/model/SNode;)V" />
      <node id="7288041816792390038" at="28,0,33,0" concept="4" trace="getNode#()Lorg/jetbrains/mps/openapi/model/SNode;" />
      <node id="7288041816792509352" at="77,59,82,22" concept="3" />
      <node id="7288041816793416239" at="108,59,113,22" concept="3" />
      <node id="3816167865390887698" at="130,59,135,22" concept="3" />
      <node id="7288041816792509348" at="53,0,59,0" concept="4" trace="createConstant_ths2vx_a0_0#()Ljetbrains/mps/openapi/editor/cells/EditorCell;" />
      <node id="7288041816792509350" at="59,0,65,0" concept="4" trace="createConstant_ths2vx_b0_0#()Ljetbrains/mps/openapi/editor/cells/EditorCell;" />
      <node id="7288041816793416237" at="84,0,90,0" concept="4" trace="createConstant_ths2vx_d0_0#()Ljetbrains/mps/openapi/editor/cells/EditorCell;" />
      <node id="7288041816793416241" at="90,0,96,0" concept="4" trace="createConstant_ths2vx_e0#()Ljetbrains/mps/openapi/editor/cells/EditorCell;" />
      <node id="3816167865390887696" at="115,0,121,0" concept="4" trace="createConstant_ths2vx_g0#()Ljetbrains/mps/openapi/editor/cells/EditorCell;" />
      <node id="7288041816792390038" at="38,0,53,0" concept="4" trace="createCollection_ths2vx_a_0#()Ljetbrains/mps/openapi/editor/cells/EditorCell;" />
      <node id="3816167865390887698" at="121,0,137,0" concept="4" trace="createProperty_ths2vx_h0#()Ljetbrains/mps/openapi/editor/cells/EditorCell;" />
      <node id="7288041816792509352" at="65,0,84,0" concept="4" trace="createProperty_ths2vx_c0#()Ljetbrains/mps/openapi/editor/cells/EditorCell;" />
      <node id="7288041816793416239" at="96,0,115,0" concept="4" trace="createProperty_ths2vx_f0#()Ljetbrains/mps/openapi/editor/cells/EditorCell;" />
      <scope id="7288041816792390038" at="30,26,31,18" />
      <scope id="7288041816792390038" at="34,39,35,41" />
      <scope id="7288041816792390038" at="23,107,25,18" />
      <scope id="7288041816792509352" at="78,35,80,94">
        <var name="manager" id="7288041816792509352" />
      </scope>
      <scope id="7288041816793416239" at="109,35,111,94">
        <var name="manager" id="7288041816793416239" />
      </scope>
      <scope id="3816167865390887698" at="131,35,133,94">
        <var name="manager" id="3816167865390887698" />
      </scope>
      <scope id="7288041816792390038" at="34,0,37,0" />
      <scope id="7288041816792390038" at="23,0,27,0">
        <var name="context" id="7288041816792390038" />
        <var name="node" id="7288041816792390038" />
      </scope>
      <scope id="7288041816792509348" at="53,51,57,22">
        <var name="editorCell" id="7288041816792509348" />
      </scope>
      <scope id="7288041816792509350" at="59,51,63,22">
        <var name="editorCell" id="7288041816792509350" />
      </scope>
      <scope id="7288041816793416237" at="84,51,88,22">
        <var name="editorCell" id="7288041816793416237" />
      </scope>
      <scope id="7288041816793416241" at="90,49,94,22">
        <var name="editorCell" id="7288041816793416241" />
      </scope>
      <scope id="3816167865390887696" at="115,49,119,22">
        <var name="editorCell" id="3816167865390887696" />
      </scope>
      <scope id="7288041816792390038" at="28,0,33,0" />
      <scope id="7288041816792509348" at="53,0,59,0" />
      <scope id="7288041816792509350" at="59,0,65,0" />
      <scope id="7288041816793416237" at="84,0,90,0" />
      <scope id="7288041816793416241" at="90,0,96,0" />
      <scope id="3816167865390887696" at="115,0,121,0" />
      <scope id="7288041816792390038" at="38,52,51,22">
        <var name="editorCell" id="7288041816792390038" />
      </scope>
      <scope id="3816167865390887698" at="121,49,135,22">
        <var name="attributeConcept" id="3816167865390887698" />
        <var name="attributeKind" id="3816167865390887698" />
        <var name="editorCell" id="3816167865390887698" />
        <var name="provider" id="3816167865390887698" />
      </scope>
      <scope id="7288041816792390038" at="38,0,53,0" />
      <scope id="3816167865390887698" at="121,0,137,0" />
      <scope id="7288041816792509352" at="65,49,82,22">
=======
      <scope id="7288041816792390038" at="527,0,541,0">
        <var name="editorContext" id="7288041816792390038" />
        <var name="node" id="7288041816792390038" />
      </scope>
      <scope id="7288041816792390046" at="123,0,138,0">
        <var name="editorContext" id="7288041816792390046" />
        <var name="node" id="7288041816792390046" />
      </scope>
      <scope id="3816167865390887698" at="607,0,622,0">
        <var name="editorContext" id="3816167865390887698" />
        <var name="node" id="3816167865390887698" />
      </scope>
      <scope id="3816167865390386152" at="259,0,275,0">
        <var name="editorContext" id="3816167865390386152" />
        <var name="node" id="3816167865390386152" />
      </scope>
      <scope id="7288041816792509352" at="553,88,569,22">
>>>>>>> bd830ede
        <var name="attributeConcept" id="7288041816792509352" />
        <var name="editorCell" id="7288041816792509352" />
        <var name="provider" id="7288041816792509352" />
        <var name="style" id="7288041816792509352" />
      </scope>
<<<<<<< HEAD
      <scope id="7288041816793416239" at="96,49,113,22">
=======
      <scope id="7288041816793416239" at="583,88,599,22">
>>>>>>> bd830ede
        <var name="attributeConcept" id="7288041816793416239" />
        <var name="editorCell" id="7288041816793416239" />
        <var name="provider" id="7288041816793416239" />
        <var name="style" id="7288041816793416239" />
      </scope>
<<<<<<< HEAD
      <scope id="7288041816792509352" at="65,0,84,0" />
      <scope id="7288041816793416239" at="96,0,115,0" />
      <unit id="7288041816792390038" at="19,0,138,0" name="jetbrains.mps.baseLanguage.builders.editor.SimpleBuilderDeclaration_InspectorBuilder_a" />
=======
      <scope id="7288041816792390038" at="230,87,247,22">
        <var name="attributeConcept" id="7288041816792390038" />
        <var name="editorCell" id="7288041816792390038" />
        <var name="provider" id="7288041816792390038" />
      </scope>
      <scope id="7288041816792509352" at="553,0,571,0">
        <var name="editorContext" id="7288041816792509352" />
        <var name="node" id="7288041816792509352" />
      </scope>
      <scope id="7288041816793416239" at="583,0,601,0">
        <var name="editorContext" id="7288041816793416239" />
        <var name="node" id="7288041816793416239" />
      </scope>
      <scope id="7288041816792390038" at="230,0,249,0">
        <var name="editorContext" id="7288041816792390038" />
        <var name="node" id="7288041816792390038" />
      </scope>
      <scope id="7288041816792390038" at="45,89,76,22">
        <var name="editorCell" id="7288041816792390038" />
      </scope>
      <scope id="7288041816792390038" at="45,0,78,0">
        <var name="editorContext" id="7288041816792390038" />
        <var name="node" id="7288041816792390038" />
      </scope>
      <unit id="3816167865390386150" at="249,0,276,0" name="jetbrains.mps.baseLanguage.builders.editor.SimpleBuilderDeclaration_Editor$_Inline_ths2vx_a9a" />
      <unit id="7288041816792390038" at="362,0,391,0" name="jetbrains.mps.baseLanguage.builders.editor.SimpleBuilderDeclaration_Editor$creatorSingleRoleHandler_ths2vx_b31a" />
      <unit id="7288041816792390038" at="300,0,334,0" name="jetbrains.mps.baseLanguage.builders.editor.SimpleBuilderDeclaration_Editor$typeSingleRoleHandler_ths2vx_m0" />
      <unit id="7288041816792390038" at="412,0,456,0" name="jetbrains.mps.baseLanguage.builders.editor.SimpleBuilderDeclaration_Editor$childListHandler_ths2vx_p0" />
      <unit id="7288041816792390038" at="467,0,511,0" name="jetbrains.mps.baseLanguage.builders.editor.SimpleBuilderDeclaration_Editor$propertyListHandler_ths2vx_q0" />
      <unit id="7288041816792390038" at="155,0,212,0" name="jetbrains.mps.baseLanguage.builders.editor.SimpleBuilderDeclaration_Editor$parameterListHandler_ths2vx_g0" />
      <unit id="7288041816792390038" at="38,0,623,0" name="jetbrains.mps.baseLanguage.builders.editor.SimpleBuilderDeclaration_Editor" />
>>>>>>> bd830ede
    </file>
  </root>
  <root nodeRef="r:4b2fc856-1e6f-49a5-825e-2904bdab655c(jetbrains.mps.baseLanguage.builders.editor)/7288041816792769304">
    <file name="SimpleBuilderChild_Editor.java">
<<<<<<< HEAD
      <node id="7288041816792769304" at="11,79,12,84" concept="6" />
      <node id="7288041816792769304" at="11,0,14,0" concept="4" trace="createEditorCell#(Ljetbrains/mps/openapi/editor/EditorContext;Lorg/jetbrains/mps/openapi/model/SNode;)Ljetbrains/mps/openapi/editor/cells/EditorCell;" />
      <scope id="7288041816792769304" at="11,79,12,84" />
      <scope id="7288041816792769304" at="11,0,14,0">
        <var name="editorContext" id="7288041816792769304" />
        <var name="node" id="7288041816792769304" />
      </scope>
      <unit id="7288041816792769304" at="10,0,15,0" name="jetbrains.mps.baseLanguage.builders.editor.SimpleBuilderChild_Editor" />
    </file>
    <file name="SimpleBuilderChild_EditorBuilder_a.java">
      <node id="7288041816792769304" at="35,98,36,19" concept="10" />
      <node id="7288041816792769304" at="36,19,37,18" concept="1" />
      <node id="7288041816792769304" at="42,26,43,18" concept="6" />
      <node id="7288041816792769304" at="46,39,47,39" concept="6" />
      <node id="7288041816792769304" at="50,50,51,103" concept="5" />
      <node id="7288041816792769304" at="51,103,52,48" concept="1" />
      <node id="7288041816792769304" at="52,48,53,28" concept="1" />
      <node id="7288041816792769304" at="53,28,54,65" concept="1" />
      <node id="7288041816792769304" at="54,65,55,57" concept="1" />
      <node id="7288041816792769304" at="55,57,56,56" concept="1" />
      <node id="7288041816792769304" at="56,56,57,57" concept="1" />
      <node id="7288041816792769304" at="57,57,58,59" concept="1" />
      <node id="7288041816792769304" at="58,59,59,57" concept="1" />
      <node id="7288041816792769304" at="59,57,60,22" concept="6" />
      <node id="7288041816792769309" at="62,49,63,98" concept="5" />
      <node id="7288041816792769309" at="63,98,64,47" concept="1" />
      <node id="7288041816792769309" at="64,47,65,34" concept="5" />
      <node id="7288041816792769309" at="65,34,66,82" concept="1" />
      <node id="7288041816792769309" at="66,82,67,40" concept="1" />
      <node id="7288041816792769309" at="67,40,68,34" concept="1" />
      <node id="7288041816792769309" at="68,34,69,22" concept="6" />
      <node id="7288041816792769304" at="71,48,72,88" concept="5" />
      <node id="7288041816792769304" at="72,88,73,30" concept="1" />
      <node id="7288041816792769304" at="73,30,74,43" concept="1" />
      <node id="7288041816792769304" at="74,43,75,26" concept="5" />
      <node id="7288041816792769304" at="75,26,76,99" concept="1" />
      <node id="7288041816792769304" at="76,99,77,63" concept="1" />
      <node id="7288041816792769304" at="78,39,79,40" concept="1" />
      <node id="7288041816792769304" at="79,40,80,34" concept="1" />
      <node id="7288041816792769304" at="81,5,82,73" concept="1" />
      <node id="7288041816792769304" at="82,73,83,57" concept="5" />
      <node id="7288041816792769304" at="83,57,84,59" concept="5" />
      <node id="7288041816792769304" at="85,35,86,87" concept="5" />
      <node id="7288041816792769304" at="86,87,87,94" concept="6" />
      <node id="7288041816792769304" at="88,10,89,22" concept="6" />
      <node id="7288041816792769304" at="92,33,93,14" concept="10" />
      <node id="7288041816792769304" at="95,69,96,57" concept="6" />
      <node id="7288041816792769304" at="98,81,99,41" concept="7" />
      <node id="7288041816792769304" at="99,41,100,126" concept="6" />
      <node id="7288041816792769304" at="106,0,107,0" concept="2" trace="myReferencingNode" />
      <node id="7288041816792769304" at="108,119,109,21" concept="10" />
      <node id="7288041816792769304" at="109,21,110,42" concept="1" />
      <node id="7288041816792769304" at="110,42,111,20" concept="1" />
      <node id="7288041816792769304" at="114,41,115,42" concept="6" />
      <node id="7288041816792769304" at="120,28,121,20" concept="6" />
      <node id="7288041816792769314" at="124,53,125,91" concept="5" />
      <node id="7288041816792769314" at="125,91,126,31" concept="1" />
      <node id="7288041816792769314" at="126,31,127,44" concept="1" />
      <node id="7288041816792769314" at="127,44,128,33" concept="1" />
      <node id="7288041816792769314" at="128,33,129,28" concept="5" />
      <node id="7288041816792769314" at="129,28,130,65" concept="1" />
      <node id="7288041816792769314" at="130,65,131,44" concept="1" />
      <node id="7288041816792769314" at="131,44,132,75" concept="1" />
      <node id="7288041816792769314" at="132,75,133,59" concept="5" />
      <node id="7288041816792769314" at="133,59,134,61" concept="5" />
      <node id="7288041816792769314" at="135,37,136,89" concept="5" />
      <node id="7288041816792769314" at="136,89,137,96" concept="6" />
      <node id="7288041816792769314" at="138,12,139,24" concept="6" />
      <node id="7288041816792769316" at="142,49,143,94" concept="5" />
      <node id="7288041816792769316" at="143,94,144,47" concept="1" />
      <node id="7288041816792769316" at="144,47,145,34" concept="5" />
      <node id="7288041816792769316" at="145,34,146,84" concept="1" />
      <node id="7288041816792769316" at="146,84,147,60" concept="1" />
      <node id="7288041816792769316" at="147,60,148,40" concept="1" />
      <node id="7288041816792769316" at="148,40,149,34" concept="1" />
      <node id="7288041816792769316" at="149,34,150,22" concept="6" />
      <node id="7288041816792769304" at="152,51,153,103" concept="5" />
      <node id="7288041816792769304" at="153,103,154,49" concept="1" />
      <node id="7288041816792769304" at="154,49,155,34" concept="5" />
      <node id="7288041816792769304" at="155,34,156,49" concept="1" />
      <node id="7288041816792769304" at="156,49,157,58" concept="1" />
      <node id="7288041816792769304" at="157,58,158,40" concept="1" />
      <node id="7288041816792769304" at="158,40,159,58" concept="1" />
      <node id="7288041816792769304" at="159,58,160,57" concept="1" />
      <node id="7288041816792769304" at="160,57,161,22" concept="6" />
      <node id="7288041816792769329" at="163,50,164,99" concept="5" />
      <node id="7288041816792769329" at="164,99,165,48" concept="1" />
      <node id="7288041816792769329" at="165,48,166,34" concept="5" />
      <node id="7288041816792769329" at="166,34,167,82" concept="1" />
      <node id="7288041816792769329" at="167,82,168,40" concept="1" />
      <node id="7288041816792769329" at="168,40,169,34" concept="1" />
      <node id="7288041816792769329" at="169,34,170,22" concept="6" />
      <node id="7288041816792769304" at="172,49,173,291" concept="5" />
      <node id="7288041816792769304" at="173,291,174,33" concept="6" />
      <node id="7288041816792769304" at="177,130,178,49" concept="10" />
      <node id="7288041816792769304" at="180,55,181,59" concept="5" />
      <node id="7288041816792769304" at="181,59,182,41" concept="1" />
      <node id="7288041816792769304" at="182,41,183,24" concept="6" />
      <node id="7288041816792769304" at="186,118,187,393" concept="1" />
      <node id="7288041816792769304" at="189,41,190,46" concept="1" />
      <node id="7288041816792769304" at="191,7,192,36" concept="5" />
      <node id="7288041816792769304" at="192,36,193,60" concept="1" />
      <node id="7288041816792769304" at="193,60,194,62" concept="1" />
      <node id="7288041816792769304" at="194,62,195,42" concept="1" />
      <node id="7288041816792769304" at="198,44,199,54" concept="5" />
      <node id="7288041816792769304" at="199,54,200,52" concept="1" />
      <node id="7288041816792769304" at="200,52,201,0" concept="8" />
      <node id="7288041816792769304" at="201,0,202,40" concept="1" />
      <node id="7288041816792769304" at="202,40,203,24" concept="6" />
      <node id="7288041816792769304" at="205,40,206,36" concept="6" />
      <node id="7288041816792769321" at="209,49,210,94" concept="5" />
      <node id="7288041816792769321" at="210,94,211,47" concept="1" />
      <node id="7288041816792769321" at="211,47,212,34" concept="5" />
      <node id="7288041816792769321" at="212,34,213,85" concept="1" />
      <node id="7288041816792769321" at="213,85,214,63" concept="1" />
      <node id="7288041816792769321" at="214,63,215,40" concept="1" />
      <node id="7288041816792769321" at="215,40,216,34" concept="1" />
      <node id="7288041816792769321" at="216,34,217,22" concept="6" />
      <node id="7288041816792769304" at="32,0,34,0" concept="2" trace="myNode" />
      <node id="7288041816792769304" at="104,0,106,0" concept="2" trace="myNode" />
      <node id="7288041816792769304" at="46,0,49,0" concept="4" trace="createCell#()Ljetbrains/mps/openapi/editor/cells/EditorCell;" />
      <node id="7288041816792769304" at="92,0,95,0" concept="0" trace="_Inline_tobbik_a1a#()V" />
      <node id="7288041816792769304" at="95,0,98,0" concept="4" trace="createEditorCell#(Ljetbrains/mps/openapi/editor/EditorContext;)Ljetbrains/mps/openapi/editor/cells/EditorCell;" />
      <node id="7288041816792769304" at="114,0,117,0" concept="4" trace="createCell#()Ljetbrains/mps/openapi/editor/cells/EditorCell;" />
      <node id="7288041816792769304" at="177,0,180,0" concept="0" trace="attachStatementSingleRoleHandler_tobbik_b3a#(Lorg/jetbrains/mps/openapi/model/SNode;Lorg/jetbrains/mps/openapi/language/SContainmentLink;Ljetbrains/mps/openapi/editor/EditorContext;)V" />
      <node id="7288041816792769304" at="185,70,188,7" concept="3" />
      <node id="7288041816792769304" at="188,7,191,7" concept="3" />
      <node id="7288041816792769304" at="205,0,208,0" concept="4" trace="getNoTargetText#()Ljava/lang/String;" />
      <node id="7288041816792769304" at="35,0,39,0" concept="0" trace="SimpleBuilderChild_EditorBuilder_a#(Ljetbrains/mps/openapi/editor/EditorContext;Lorg/jetbrains/mps/openapi/model/SNode;)V" />
      <node id="7288041816792769304" at="77,63,81,5" concept="3" />
      <node id="7288041816792769304" at="98,0,102,0" concept="4" trace="createEditorCell#(Ljetbrains/mps/openapi/editor/EditorContext;Lorg/jetbrains/mps/openapi/model/SNode;)Ljetbrains/mps/openapi/editor/cells/EditorCell;" />
      <node id="7288041816792769304" at="172,0,176,0" concept="4" trace="createRefNode_tobbik_b3a#()Ljetbrains/mps/openapi/editor/cells/EditorCell;" />
      <node id="7288041816792769304" at="40,0,45,0" concept="4" trace="getNode#()Lorg/jetbrains/mps/openapi/model/SNode;" />
      <node id="7288041816792769304" at="84,59,89,22" concept="3" />
      <node id="7288041816792769304" at="108,0,113,0" concept="0" trace="Inline_Builder_tobbik_a1a#(Ljetbrains/mps/openapi/editor/EditorContext;Lorg/jetbrains/mps/openapi/model/SNode;Lorg/jetbrains/mps/openapi/model/SNode;)V" />
      <node id="7288041816792769304" at="118,0,123,0" concept="4" trace="getNode#()Lorg/jetbrains/mps/openapi/model/SNode;" />
      <node id="7288041816792769314" at="134,61,139,24" concept="3" />
      <node id="7288041816792769304" at="180,0,185,0" concept="4" trace="createChildCell#(Lorg/jetbrains/mps/openapi/model/SNode;)Ljetbrains/mps/openapi/editor/cells/EditorCell;" />
      <node id="7288041816792769304" at="197,0,205,0" concept="4" trace="createEmptyCell#()Ljetbrains/mps/openapi/editor/cells/EditorCell;" />
      <node id="7288041816792769309" at="62,0,71,0" concept="4" trace="createConstant_tobbik_a0#()Ljetbrains/mps/openapi/editor/cells/EditorCell;" />
      <node id="7288041816792769329" at="163,0,172,0" concept="4" trace="createConstant_tobbik_a3a#()Ljetbrains/mps/openapi/editor/cells/EditorCell;" />
      <node id="7288041816792769316" at="142,0,152,0" concept="4" trace="createConstant_tobbik_c0#()Ljetbrains/mps/openapi/editor/cells/EditorCell;" />
      <node id="7288041816792769321" at="209,0,219,0" concept="4" trace="createConstant_tobbik_e0#()Ljetbrains/mps/openapi/editor/cells/EditorCell;" />
      <node id="7288041816792769304" at="152,0,163,0" concept="4" trace="createCollection_tobbik_d0#()Ljetbrains/mps/openapi/editor/cells/EditorCell;" />
      <node id="7288041816792769304" at="50,0,62,0" concept="4" trace="createCollection_tobbik_a#()Ljetbrains/mps/openapi/editor/cells/EditorCell;" />
      <node id="7288041816792769304" at="185,0,197,0" concept="4" trace="installCellInfo#(Lorg/jetbrains/mps/openapi/model/SNode;Ljetbrains/mps/openapi/editor/cells/EditorCell;)V" />
      <node id="7288041816792769314" at="124,0,141,0" concept="4" trace="createProperty_tobbik_a0b0#()Ljetbrains/mps/openapi/editor/cells/EditorCell;" />
      <node id="7288041816792769304" at="71,0,91,0" concept="4" trace="createRefCell_tobbik_b0#()Ljetbrains/mps/openapi/editor/cells/EditorCell;" />
      <scope id="7288041816792769304" at="42,26,43,18" />
      <scope id="7288041816792769304" at="46,39,47,39" />
      <scope id="7288041816792769304" at="92,33,93,14" />
      <scope id="7288041816792769304" at="95,69,96,57" />
      <scope id="7288041816792769304" at="114,41,115,42" />
      <scope id="7288041816792769304" at="120,28,121,20" />
      <scope id="7288041816792769304" at="177,130,178,49" />
      <scope id="7288041816792769304" at="186,118,187,393" />
      <scope id="7288041816792769304" at="189,41,190,46" />
      <scope id="7288041816792769304" at="205,40,206,36" />
      <scope id="7288041816792769304" at="35,98,37,18" />
      <scope id="7288041816792769304" at="78,39,80,34" />
      <scope id="7288041816792769304" at="85,35,87,94">
        <var name="manager" id="7288041816792769304" />
      </scope>
      <scope id="7288041816792769304" at="98,81,100,126" />
      <scope id="7288041816792769314" at="135,37,137,96">
        <var name="manager" id="7288041816792769314" />
      </scope>
      <scope id="7288041816792769304" at="172,49,174,33">
=======
      <node id="7288041816792769304" at="29,79,30,63" concept="6" />
      <node id="7288041816792769304" at="32,89,33,96" concept="5" />
      <node id="7288041816792769304" at="33,96,34,48" concept="1" />
      <node id="7288041816792769304" at="34,48,35,28" concept="1" />
      <node id="7288041816792769304" at="35,28,36,81" concept="1" />
      <node id="7288041816792769304" at="36,81,37,80" concept="1" />
      <node id="7288041816792769304" at="37,80,38,81" concept="1" />
      <node id="7288041816792769304" at="38,81,39,83" concept="1" />
      <node id="7288041816792769304" at="39,83,40,81" concept="1" />
      <node id="7288041816792769304" at="40,81,41,22" concept="6" />
      <node id="7288041816792769309" at="43,88,44,91" concept="5" />
      <node id="7288041816792769309" at="44,91,45,47" concept="1" />
      <node id="7288041816792769309" at="45,47,46,34" concept="5" />
      <node id="7288041816792769309" at="46,34,47,66" concept="1" />
      <node id="7288041816792769309" at="47,66,48,40" concept="1" />
      <node id="7288041816792769309" at="48,40,49,34" concept="1" />
      <node id="7288041816792769309" at="49,34,50,22" concept="6" />
      <node id="7288041816792769304" at="52,87,53,81" concept="5" />
      <node id="7288041816792769304" at="53,81,54,30" concept="1" />
      <node id="7288041816792769304" at="54,30,55,43" concept="1" />
      <node id="7288041816792769304" at="55,43,56,26" concept="5" />
      <node id="7288041816792769304" at="56,26,57,90" concept="1" />
      <node id="7288041816792769304" at="57,90,58,58" concept="1" />
      <node id="7288041816792769304" at="59,39,60,40" concept="1" />
      <node id="7288041816792769304" at="60,40,61,34" concept="1" />
      <node id="7288041816792769304" at="62,5,63,73" concept="1" />
      <node id="7288041816792769304" at="63,73,64,57" concept="5" />
      <node id="7288041816792769304" at="65,35,66,82" concept="5" />
      <node id="7288041816792769304" at="66,82,67,112" concept="6" />
      <node id="7288041816792769304" at="68,10,69,22" concept="6" />
      <node id="7288041816792769312" at="72,33,73,14" concept="9" />
      <node id="7288041816792769312" at="75,69,76,67" concept="6" />
      <node id="7288041816792769312" at="78,81,79,66" concept="6" />
      <node id="7288041816792769314" at="81,92,82,84" concept="5" />
      <node id="7288041816792769314" at="82,84,83,31" concept="1" />
      <node id="7288041816792769314" at="83,31,84,44" concept="1" />
      <node id="7288041816792769314" at="84,44,85,33" concept="1" />
      <node id="7288041816792769314" at="85,33,86,28" concept="5" />
      <node id="7288041816792769314" at="86,28,87,60" concept="1" />
      <node id="7288041816792769314" at="87,60,88,44" concept="1" />
      <node id="7288041816792769314" at="88,44,89,75" concept="1" />
      <node id="7288041816792769314" at="89,75,90,59" concept="5" />
      <node id="7288041816792769314" at="91,37,92,84" concept="5" />
      <node id="7288041816792769314" at="92,84,93,114" concept="6" />
      <node id="7288041816792769314" at="94,12,95,24" concept="6" />
      <node id="7288041816792769316" at="98,88,99,87" concept="5" />
      <node id="7288041816792769316" at="99,87,100,47" concept="1" />
      <node id="7288041816792769316" at="100,47,101,34" concept="5" />
      <node id="7288041816792769316" at="101,34,102,68" concept="1" />
      <node id="7288041816792769316" at="102,68,103,63" concept="1" />
      <node id="7288041816792769316" at="103,63,104,40" concept="1" />
      <node id="7288041816792769316" at="104,40,105,34" concept="1" />
      <node id="7288041816792769316" at="105,34,106,22" concept="6" />
      <node id="7288041816792769304" at="108,90,109,96" concept="5" />
      <node id="7288041816792769304" at="109,96,110,49" concept="1" />
      <node id="7288041816792769304" at="110,49,111,34" concept="5" />
      <node id="7288041816792769304" at="111,34,112,52" concept="1" />
      <node id="7288041816792769304" at="112,52,113,61" concept="1" />
      <node id="7288041816792769304" at="113,61,114,40" concept="1" />
      <node id="7288041816792769304" at="114,40,115,82" concept="1" />
      <node id="7288041816792769304" at="115,82,116,81" concept="1" />
      <node id="7288041816792769304" at="116,81,117,22" concept="6" />
      <node id="7288041816792769329" at="119,89,120,92" concept="5" />
      <node id="7288041816792769329" at="120,92,121,48" concept="1" />
      <node id="7288041816792769329" at="121,48,122,34" concept="5" />
      <node id="7288041816792769329" at="122,34,123,66" concept="1" />
      <node id="7288041816792769329" at="123,66,124,40" concept="1" />
      <node id="7288041816792769329" at="124,40,125,34" concept="1" />
      <node id="7288041816792769329" at="125,34,126,22" concept="6" />
      <node id="7288041816792769304" at="128,88,129,275" concept="5" />
      <node id="7288041816792769304" at="129,275,130,33" concept="6" />
      <node id="7288041816792769304" at="133,130,134,49" concept="9" />
      <node id="7288041816792769304" at="136,55,137,59" concept="5" />
      <node id="7288041816792769304" at="137,59,138,41" concept="1" />
      <node id="7288041816792769304" at="138,41,139,24" concept="6" />
      <node id="7288041816792769304" at="142,118,143,391" concept="1" />
      <node id="7288041816792769304" at="145,41,146,46" concept="1" />
      <node id="7288041816792769304" at="147,7,148,36" concept="5" />
      <node id="7288041816792769304" at="148,36,149,31" concept="5" />
      <node id="7288041816792769304" at="149,31,150,52" concept="5" />
      <node id="7288041816792769304" at="150,52,151,63" concept="1" />
      <node id="7288041816792769304" at="151,63,152,65" concept="1" />
      <node id="7288041816792769304" at="152,65,153,42" concept="1" />
      <node id="7288041816792769304" at="156,44,157,54" concept="5" />
      <node id="7288041816792769304" at="157,54,158,52" concept="1" />
      <node id="7288041816792769304" at="158,52,159,0" concept="7" />
      <node id="7288041816792769304" at="159,0,160,40" concept="1" />
      <node id="7288041816792769304" at="160,40,161,24" concept="6" />
      <node id="7288041816792769304" at="163,40,164,36" concept="6" />
      <node id="7288041816792769321" at="167,88,168,87" concept="5" />
      <node id="7288041816792769321" at="168,87,169,47" concept="1" />
      <node id="7288041816792769321" at="169,47,170,34" concept="5" />
      <node id="7288041816792769321" at="170,34,171,69" concept="1" />
      <node id="7288041816792769321" at="171,69,172,66" concept="1" />
      <node id="7288041816792769321" at="172,66,173,40" concept="1" />
      <node id="7288041816792769321" at="173,40,174,34" concept="1" />
      <node id="7288041816792769321" at="174,34,175,22" concept="6" />
      <node id="7288041816792769304" at="29,0,32,0" concept="4" trace="createEditorCell#(Ljetbrains/mps/openapi/editor/EditorContext;Lorg/jetbrains/mps/openapi/model/SNode;)Ljetbrains/mps/openapi/editor/cells/EditorCell;" />
      <node id="7288041816792769312" at="72,0,75,0" concept="0" trace="_Inline_tobbik_a1a#()V" />
      <node id="7288041816792769312" at="75,0,78,0" concept="4" trace="createEditorCell#(Ljetbrains/mps/openapi/editor/EditorContext;)Ljetbrains/mps/openapi/editor/cells/EditorCell;" />
      <node id="7288041816792769312" at="78,0,81,0" concept="4" trace="createEditorCell#(Ljetbrains/mps/openapi/editor/EditorContext;Lorg/jetbrains/mps/openapi/model/SNode;)Ljetbrains/mps/openapi/editor/cells/EditorCell;" />
      <node id="7288041816792769304" at="133,0,136,0" concept="0" trace="attachStatementSingleRoleHandler_tobbik_b3a#(Lorg/jetbrains/mps/openapi/model/SNode;Lorg/jetbrains/mps/openapi/language/SContainmentLink;Ljetbrains/mps/openapi/editor/EditorContext;)V" />
      <node id="7288041816792769304" at="141,70,144,7" concept="3" />
      <node id="7288041816792769304" at="144,7,147,7" concept="3" />
      <node id="7288041816792769304" at="163,0,166,0" concept="4" trace="getNoTargetText#()Ljava/lang/String;" />
      <node id="7288041816792769304" at="58,58,62,5" concept="3" />
      <node id="7288041816792769304" at="128,0,132,0" concept="4" trace="createRefNode_tobbik_b3a#(Ljetbrains/mps/openapi/editor/EditorContext;Lorg/jetbrains/mps/openapi/model/SNode;)Ljetbrains/mps/openapi/editor/cells/EditorCell;" />
      <node id="7288041816792769304" at="64,57,69,22" concept="3" />
      <node id="7288041816792769314" at="90,59,95,24" concept="3" />
      <node id="7288041816792769304" at="136,0,141,0" concept="4" trace="createChildCell#(Lorg/jetbrains/mps/openapi/model/SNode;)Ljetbrains/mps/openapi/editor/cells/EditorCell;" />
      <node id="7288041816792769304" at="155,0,163,0" concept="4" trace="createEmptyCell#()Ljetbrains/mps/openapi/editor/cells/EditorCell;" />
      <node id="7288041816792769309" at="43,0,52,0" concept="4" trace="createConstant_tobbik_a0#(Ljetbrains/mps/openapi/editor/EditorContext;Lorg/jetbrains/mps/openapi/model/SNode;)Ljetbrains/mps/openapi/editor/cells/EditorCell;" />
      <node id="7288041816792769329" at="119,0,128,0" concept="4" trace="createConstant_tobbik_a3a#(Ljetbrains/mps/openapi/editor/EditorContext;Lorg/jetbrains/mps/openapi/model/SNode;)Ljetbrains/mps/openapi/editor/cells/EditorCell;" />
      <node id="7288041816792769316" at="98,0,108,0" concept="4" trace="createConstant_tobbik_c0#(Ljetbrains/mps/openapi/editor/EditorContext;Lorg/jetbrains/mps/openapi/model/SNode;)Ljetbrains/mps/openapi/editor/cells/EditorCell;" />
      <node id="7288041816792769321" at="167,0,177,0" concept="4" trace="createConstant_tobbik_e0#(Ljetbrains/mps/openapi/editor/EditorContext;Lorg/jetbrains/mps/openapi/model/SNode;)Ljetbrains/mps/openapi/editor/cells/EditorCell;" />
      <node id="7288041816792769304" at="32,0,43,0" concept="4" trace="createCollection_tobbik_a#(Ljetbrains/mps/openapi/editor/EditorContext;Lorg/jetbrains/mps/openapi/model/SNode;)Ljetbrains/mps/openapi/editor/cells/EditorCell;" />
      <node id="7288041816792769304" at="108,0,119,0" concept="4" trace="createCollection_tobbik_d0#(Ljetbrains/mps/openapi/editor/EditorContext;Lorg/jetbrains/mps/openapi/model/SNode;)Ljetbrains/mps/openapi/editor/cells/EditorCell;" />
      <node id="7288041816792769304" at="141,0,155,0" concept="4" trace="installCellInfo#(Lorg/jetbrains/mps/openapi/model/SNode;Ljetbrains/mps/openapi/editor/cells/EditorCell;)V" />
      <node id="7288041816792769314" at="81,0,97,0" concept="4" trace="createProperty_tobbik_a0b0#(Ljetbrains/mps/openapi/editor/EditorContext;Lorg/jetbrains/mps/openapi/model/SNode;)Ljetbrains/mps/openapi/editor/cells/EditorCell;" />
      <node id="7288041816792769304" at="52,0,71,0" concept="4" trace="createRefCell_tobbik_b0#(Ljetbrains/mps/openapi/editor/EditorContext;Lorg/jetbrains/mps/openapi/model/SNode;)Ljetbrains/mps/openapi/editor/cells/EditorCell;" />
      <scope id="7288041816792769304" at="29,79,30,63" />
      <scope id="7288041816792769312" at="72,33,73,14" />
      <scope id="7288041816792769312" at="75,69,76,67" />
      <scope id="7288041816792769312" at="78,81,79,66" />
      <scope id="7288041816792769304" at="133,130,134,49" />
      <scope id="7288041816792769304" at="142,118,143,391" />
      <scope id="7288041816792769304" at="145,41,146,46" />
      <scope id="7288041816792769304" at="163,40,164,36" />
      <scope id="7288041816792769304" at="59,39,61,34" />
      <scope id="7288041816792769304" at="65,35,67,112">
        <var name="manager" id="7288041816792769304" />
      </scope>
      <scope id="7288041816792769314" at="91,37,93,114">
        <var name="manager" id="7288041816792769314" />
      </scope>
      <scope id="7288041816792769304" at="128,88,130,33">
>>>>>>> bd830ede
        <var name="provider" id="7288041816792769304" />
      </scope>
      <scope id="7288041816792769304" at="46,0,49,0" />
      <scope id="7288041816792769304" at="92,0,95,0" />
      <scope id="7288041816792769304" at="95,0,98,0">
        <var name="editorContext" id="7288041816792769304" />
      </scope>
<<<<<<< HEAD
      <scope id="7288041816792769304" at="108,119,111,20" />
      <scope id="7288041816792769304" at="114,0,117,0" />
      <scope id="7288041816792769304" at="177,0,180,0">
=======
      <scope id="7288041816792769312" at="72,0,75,0" />
      <scope id="7288041816792769312" at="75,0,78,0">
        <var name="editorContext" id="7288041816792769312" />
      </scope>
      <scope id="7288041816792769312" at="78,0,81,0">
        <var name="editorContext" id="7288041816792769312" />
        <var name="node" id="7288041816792769312" />
      </scope>
      <scope id="7288041816792769304" at="133,0,136,0">
>>>>>>> bd830ede
        <var name="containmentLink" id="7288041816792769304" />
        <var name="context" id="7288041816792769304" />
        <var name="ownerNode" id="7288041816792769304" />
      </scope>
<<<<<<< HEAD
      <scope id="7288041816792769304" at="180,55,183,24">
        <var name="editorCell" id="7288041816792769304" />
      </scope>
      <scope id="7288041816792769304" at="205,0,208,0" />
      <scope id="7288041816792769304" at="35,0,39,0">
        <var name="context" id="7288041816792769304" />
        <var name="node" id="7288041816792769304" />
      </scope>
      <scope id="7288041816792769304" at="98,0,102,0">
        <var name="editorContext" id="7288041816792769304" />
        <var name="node" id="7288041816792769304" />
      </scope>
      <scope id="7288041816792769304" at="172,0,176,0" />
      <scope id="7288041816792769304" at="40,0,45,0" />
      <scope id="7288041816792769304" at="108,0,113,0">
        <var name="context" id="7288041816792769304" />
        <var name="node" id="7288041816792769304" />
        <var name="referencingNode" id="7288041816792769304" />
      </scope>
      <scope id="7288041816792769304" at="118,0,123,0" />
      <scope id="7288041816792769304" at="180,0,185,0">
        <var name="child" id="7288041816792769304" />
      </scope>
      <scope id="7288041816792769304" at="198,44,203,24">
=======
      <scope id="7288041816792769304" at="136,55,139,24">
        <var name="editorCell" id="7288041816792769304" />
      </scope>
      <scope id="7288041816792769304" at="163,0,166,0" />
      <scope id="7288041816792769304" at="128,0,132,0">
        <var name="editorContext" id="7288041816792769304" />
        <var name="node" id="7288041816792769304" />
      </scope>
      <scope id="7288041816792769304" at="136,0,141,0">
        <var name="child" id="7288041816792769304" />
      </scope>
      <scope id="7288041816792769304" at="156,44,161,24">
>>>>>>> bd830ede
        <var name="editorCell" id="7288041816792769304" />
      </scope>
      <scope id="7288041816792769309" at="62,49,69,22">
        <var name="editorCell" id="7288041816792769309" />
        <var name="style" id="7288041816792769309" />
      </scope>
<<<<<<< HEAD
      <scope id="7288041816792769329" at="163,50,170,22">
        <var name="editorCell" id="7288041816792769329" />
        <var name="style" id="7288041816792769329" />
      </scope>
      <scope id="7288041816792769316" at="142,49,150,22">
        <var name="editorCell" id="7288041816792769316" />
        <var name="style" id="7288041816792769316" />
      </scope>
      <scope id="7288041816792769304" at="197,0,205,0" />
      <scope id="7288041816792769321" at="209,49,217,22">
        <var name="editorCell" id="7288041816792769321" />
        <var name="style" id="7288041816792769321" />
      </scope>
      <scope id="7288041816792769309" at="62,0,71,0" />
      <scope id="7288041816792769304" at="152,51,161,22">
        <var name="editorCell" id="7288041816792769304" />
        <var name="style" id="7288041816792769304" />
      </scope>
      <scope id="7288041816792769329" at="163,0,172,0" />
      <scope id="7288041816792769304" at="50,50,60,22">
        <var name="editorCell" id="7288041816792769304" />
      </scope>
      <scope id="7288041816792769316" at="142,0,152,0" />
      <scope id="7288041816792769304" at="185,70,195,42">
        <var name="style" id="7288041816792769304" />
      </scope>
      <scope id="7288041816792769321" at="209,0,219,0" />
      <scope id="7288041816792769304" at="152,0,163,0" />
      <scope id="7288041816792769304" at="50,0,62,0" />
      <scope id="7288041816792769304" at="185,0,197,0">
        <var name="child" id="7288041816792769304" />
        <var name="editorCell" id="7288041816792769304" />
      </scope>
      <scope id="7288041816792769314" at="124,53,139,24">
=======
      <scope id="7288041816792769329" at="119,89,126,22">
        <var name="editorCell" id="7288041816792769329" />
        <var name="style" id="7288041816792769329" />
      </scope>
      <scope id="7288041816792769316" at="98,88,106,22">
        <var name="editorCell" id="7288041816792769316" />
        <var name="style" id="7288041816792769316" />
      </scope>
      <scope id="7288041816792769304" at="155,0,163,0" />
      <scope id="7288041816792769321" at="167,88,175,22">
        <var name="editorCell" id="7288041816792769321" />
        <var name="style" id="7288041816792769321" />
      </scope>
      <scope id="7288041816792769304" at="32,89,41,22">
        <var name="editorCell" id="7288041816792769304" />
      </scope>
      <scope id="7288041816792769309" at="43,0,52,0">
        <var name="editorContext" id="7288041816792769309" />
        <var name="node" id="7288041816792769309" />
      </scope>
      <scope id="7288041816792769304" at="108,90,117,22">
        <var name="editorCell" id="7288041816792769304" />
        <var name="style" id="7288041816792769304" />
      </scope>
      <scope id="7288041816792769329" at="119,0,128,0">
        <var name="editorContext" id="7288041816792769329" />
        <var name="node" id="7288041816792769329" />
      </scope>
      <scope id="7288041816792769316" at="98,0,108,0">
        <var name="editorContext" id="7288041816792769316" />
        <var name="node" id="7288041816792769316" />
      </scope>
      <scope id="7288041816792769321" at="167,0,177,0">
        <var name="editorContext" id="7288041816792769321" />
        <var name="node" id="7288041816792769321" />
      </scope>
      <scope id="7288041816792769304" at="32,0,43,0">
        <var name="editorContext" id="7288041816792769304" />
        <var name="node" id="7288041816792769304" />
      </scope>
      <scope id="7288041816792769304" at="108,0,119,0">
        <var name="editorContext" id="7288041816792769304" />
        <var name="node" id="7288041816792769304" />
      </scope>
      <scope id="7288041816792769304" at="141,70,153,42">
        <var name="editorContext" id="7288041816792769304" />
        <var name="node" id="7288041816792769304" />
        <var name="style" id="7288041816792769304" />
      </scope>
      <scope id="7288041816792769314" at="81,92,95,24">
>>>>>>> bd830ede
        <var name="attributeConcept" id="7288041816792769314" />
        <var name="editorCell" id="7288041816792769314" />
        <var name="provider" id="7288041816792769314" />
      </scope>
<<<<<<< HEAD
      <scope id="7288041816792769314" at="124,0,141,0" />
      <scope id="7288041816792769304" at="71,48,89,22">
=======
      <scope id="7288041816792769304" at="141,0,155,0">
        <var name="child" id="7288041816792769304" />
        <var name="editorCell" id="7288041816792769304" />
      </scope>
      <scope id="7288041816792769314" at="81,0,97,0">
        <var name="editorContext" id="7288041816792769314" />
        <var name="node" id="7288041816792769314" />
      </scope>
      <scope id="7288041816792769304" at="52,87,69,22">
>>>>>>> bd830ede
        <var name="attributeConcept" id="7288041816792769304" />
        <var name="editorCell" id="7288041816792769304" />
        <var name="provider" id="7288041816792769304" />
      </scope>
<<<<<<< HEAD
      <scope id="7288041816792769304" at="71,0,91,0" />
      <unit id="7288041816792769304" at="91,0,103,0" name="jetbrains.mps.baseLanguage.builders.editor.SimpleBuilderChild_EditorBuilder_a$_Inline_tobbik_a1a" />
      <unit id="7288041816792769304" at="176,0,209,0" name="jetbrains.mps.baseLanguage.builders.editor.SimpleBuilderChild_EditorBuilder_a$attachStatementSingleRoleHandler_tobbik_b3a" />
      <unit id="7288041816792769304" at="103,0,142,0" name="jetbrains.mps.baseLanguage.builders.editor.SimpleBuilderChild_EditorBuilder_a$Inline_Builder_tobbik_a1a" />
      <unit id="7288041816792769304" at="31,0,220,0" name="jetbrains.mps.baseLanguage.builders.editor.SimpleBuilderChild_EditorBuilder_a" />
=======
      <scope id="7288041816792769304" at="52,0,71,0">
        <var name="editorContext" id="7288041816792769304" />
        <var name="node" id="7288041816792769304" />
      </scope>
      <unit id="7288041816792769312" at="71,0,98,0" name="jetbrains.mps.baseLanguage.builders.editor.SimpleBuilderChild_Editor$_Inline_tobbik_a1a" />
      <unit id="7288041816792769304" at="132,0,167,0" name="jetbrains.mps.baseLanguage.builders.editor.SimpleBuilderChild_Editor$attachStatementSingleRoleHandler_tobbik_b3a" />
      <unit id="7288041816792769304" at="28,0,178,0" name="jetbrains.mps.baseLanguage.builders.editor.SimpleBuilderChild_Editor" />
>>>>>>> bd830ede
    </file>
  </root>
  <root nodeRef="r:4b2fc856-1e6f-49a5-825e-2904bdab655c(jetbrains.mps.baseLanguage.builders.editor)/7288041816793071807">
    <file name="SimpleBuilder_Editor.java">
<<<<<<< HEAD
      <node id="7288041816793071807" at="11,79,12,79" concept="6" />
      <node id="7288041816793071807" at="11,0,14,0" concept="4" trace="createEditorCell#(Ljetbrains/mps/openapi/editor/EditorContext;Lorg/jetbrains/mps/openapi/model/SNode;)Ljetbrains/mps/openapi/editor/cells/EditorCell;" />
      <scope id="7288041816793071807" at="11,79,12,79" />
      <scope id="7288041816793071807" at="11,0,14,0">
        <var name="editorContext" id="7288041816793071807" />
        <var name="node" id="7288041816793071807" />
      </scope>
      <unit id="7288041816793071807" at="10,0,15,0" name="jetbrains.mps.baseLanguage.builders.editor.SimpleBuilder_Editor" />
    </file>
    <file name="SimpleBuilder_EditorBuilder_a.java">
      <node id="7288041816793071807" at="43,93,44,19" concept="10" />
      <node id="7288041816793071807" at="44,19,45,18" concept="1" />
      <node id="7288041816793071807" at="50,26,51,18" concept="6" />
      <node id="7288041816793071807" at="54,39,55,39" concept="6" />
      <node id="7288041816793071807" at="58,50,59,103" concept="5" />
      <node id="7288041816793071807" at="59,103,60,48" concept="1" />
      <node id="7288041816793071807" at="60,48,61,28" concept="1" />
      <node id="7288041816793071807" at="61,28,62,65" concept="1" />
      <node id="7288041816793071807" at="62,65,63,56" concept="1" />
      <node id="7288041816793071807" at="64,68,65,61" concept="1" />
      <node id="7288041816793071807" at="66,5,67,22" concept="6" />
      <node id="7288041816793071807" at="69,48,70,88" concept="5" />
      <node id="7288041816793071807" at="70,88,71,36" concept="1" />
      <node id="7288041816793071807" at="71,36,72,49" concept="1" />
      <node id="7288041816793071807" at="72,49,73,26" concept="5" />
      <node id="7288041816793071807" at="73,26,74,94" concept="1" />
      <node id="7288041816793071807" at="74,94,75,63" concept="1" />
      <node id="7288041816793071807" at="76,39,77,40" concept="1" />
      <node id="7288041816793071807" at="77,40,78,40" concept="1" />
      <node id="7288041816793071807" at="79,5,80,73" concept="1" />
      <node id="7288041816793071807" at="80,73,81,57" concept="5" />
      <node id="7288041816793071807" at="81,57,82,59" concept="5" />
      <node id="7288041816793071807" at="83,35,84,87" concept="5" />
      <node id="7288041816793071807" at="84,87,85,94" concept="6" />
      <node id="7288041816793071807" at="86,10,87,22" concept="6" />
      <node id="7288041816793071807" at="90,33,91,14" concept="10" />
      <node id="7288041816793071807" at="93,69,94,57" concept="6" />
      <node id="7288041816793071807" at="96,81,97,41" concept="7" />
      <node id="7288041816793071807" at="97,41,98,121" concept="6" />
      <node id="7288041816793071807" at="104,0,105,0" concept="2" trace="myReferencingNode" />
      <node id="7288041816793071807" at="106,119,107,21" concept="10" />
      <node id="7288041816793071807" at="107,21,108,42" concept="1" />
      <node id="7288041816793071807" at="108,42,109,20" concept="1" />
      <node id="7288041816793071807" at="112,41,113,42" concept="6" />
      <node id="7288041816793071807" at="118,28,119,20" concept="6" />
      <node id="4315270135340543558" at="122,53,123,91" concept="5" />
      <node id="4315270135340543558" at="123,91,124,31" concept="1" />
      <node id="4315270135340543558" at="124,31,125,44" concept="1" />
      <node id="4315270135340543558" at="125,44,126,33" concept="1" />
      <node id="4315270135340543558" at="126,33,127,28" concept="5" />
      <node id="4315270135340543558" at="127,28,128,65" concept="1" />
      <node id="4315270135340543558" at="128,65,129,44" concept="1" />
      <node id="4315270135340543558" at="129,44,130,36" concept="5" />
      <node id="4315270135340543558" at="130,36,131,84" concept="1" />
      <node id="4315270135340543558" at="131,84,132,42" concept="1" />
      <node id="4315270135340543558" at="132,42,133,75" concept="1" />
      <node id="4315270135340543558" at="133,75,134,59" concept="5" />
      <node id="4315270135340543558" at="134,59,135,61" concept="5" />
      <node id="4315270135340543558" at="136,37,137,89" concept="5" />
      <node id="4315270135340543558" at="137,89,138,96" concept="6" />
      <node id="4315270135340543558" at="139,12,140,24" concept="6" />
      <node id="7288041816793071807" at="143,51,144,103" concept="5" />
      <node id="7288041816793071807" at="144,103,145,49" concept="1" />
      <node id="7288041816793071807" at="145,49,146,34" concept="5" />
      <node id="7288041816793071807" at="146,34,147,49" concept="1" />
      <node id="7288041816793071807" at="147,49,148,40" concept="1" />
      <node id="7288041816793071807" at="148,40,149,58" concept="1" />
      <node id="7288041816793071807" at="149,58,150,61" concept="1" />
      <node id="7288041816793071807" at="150,61,151,58" concept="1" />
      <node id="7288041816793071807" at="151,58,152,22" concept="6" />
      <node id="4315270135340552052" at="154,97,155,380" concept="6" />
      <node id="4315270135340543569" at="157,50,158,94" concept="5" />
      <node id="4315270135340543569" at="158,94,159,48" concept="1" />
      <node id="4315270135340543569" at="159,48,160,34" concept="5" />
      <node id="4315270135340543569" at="160,34,161,84" concept="1" />
      <node id="4315270135340543569" at="161,84,162,54" concept="1" />
      <node id="4315270135340543569" at="162,54,163,40" concept="1" />
      <node id="4315270135340543569" at="163,40,164,34" concept="1" />
      <node id="4315270135340543569" at="164,34,165,22" concept="6" />
      <node id="7288041816793071807" at="167,53,168,143" concept="5" />
      <node id="7288041816793071807" at="168,143,169,91" concept="5" />
      <node id="7288041816793071807" at="169,91,170,49" concept="1" />
      <node id="7288041816793071807" at="170,49,171,49" concept="1" />
      <node id="7288041816793071807" at="171,49,172,22" concept="6" />
      <node id="7288041816793071807" at="175,101,176,50" concept="10" />
      <node id="7288041816793071807" at="178,66,179,93" concept="6" />
      <node id="7288041816793071807" at="181,57,182,65" concept="5" />
      <node id="7288041816793071807" at="182,65,183,58" concept="1" />
      <node id="7288041816793071807" at="183,58,184,25" concept="6" />
      <node id="7288041816793071807" at="186,41,187,34" concept="5" />
      <node id="7288041816793071807" at="187,34,188,47" concept="1" />
      <node id="7288041816793071807" at="188,47,189,49" concept="1" />
      <node id="7288041816793071807" at="189,49,190,23" concept="6" />
      <node id="7288041816793071807" at="193,96,194,134" concept="1" />
      <node id="7288041816793071807" at="195,34,196,142" concept="1" />
      <node id="7288041816793071807" at="196,142,197,146" concept="1" />
      <node id="7288041816793071807" at="197,146,198,80" concept="1" />
      <node id="7288041816793071807" at="200,122,201,397" concept="1" />
      <node id="7288041816793071807" at="206,75,207,99" concept="5" />
      <node id="7288041816793071807" at="207,99,208,38" concept="1" />
      <node id="7288041816793071807" at="208,38,209,36" concept="5" />
      <node id="7288041816793071807" at="209,36,210,55" concept="1" />
      <node id="7288041816793071807" at="210,55,211,56" concept="1" />
      <node id="7288041816793071807" at="211,56,212,42" concept="1" />
      <node id="7288041816793071807" at="212,42,213,134" concept="1" />
      <node id="7288041816793071807" at="213,134,214,138" concept="1" />
      <node id="7288041816793071807" at="214,138,215,24" concept="6" />
      <node id="4315270135340848379" at="217,53,218,95" concept="5" />
      <node id="4315270135340848379" at="218,95,219,51" concept="1" />
      <node id="4315270135340848379" at="219,51,220,36" concept="5" />
      <node id="4315270135340848379" at="220,36,221,48" concept="1" />
      <node id="4315270135340848379" at="221,48,222,42" concept="1" />
      <node id="4315270135340848379" at="223,17,224,92" concept="1" />
      <node id="4315270135340848379" at="225,7,226,36" concept="1" />
      <node id="4315270135340848379" at="226,36,227,24" concept="6" />
      <node id="4315270135340543571" at="230,50,231,94" concept="5" />
      <node id="4315270135340543571" at="231,94,232,48" concept="1" />
      <node id="4315270135340543571" at="232,48,233,34" concept="5" />
      <node id="4315270135340543571" at="233,34,234,85" concept="1" />
      <node id="4315270135340543571" at="234,85,235,40" concept="1" />
      <node id="4315270135340543571" at="235,40,236,34" concept="1" />
      <node id="4315270135340543571" at="236,34,237,22" concept="6" />
      <node id="7288041816793071807" at="40,0,42,0" concept="2" trace="myNode" />
      <node id="7288041816793071807" at="102,0,104,0" concept="2" trace="myNode" />
      <node id="7288041816793071807" at="54,0,57,0" concept="4" trace="createCell#()Ljetbrains/mps/openapi/editor/cells/EditorCell;" />
      <node id="7288041816793071807" at="63,56,66,5" concept="3" />
      <node id="7288041816793071807" at="90,0,93,0" concept="0" trace="_Inline_jpvk41_a0a#()V" />
      <node id="7288041816793071807" at="93,0,96,0" concept="4" trace="createEditorCell#(Ljetbrains/mps/openapi/editor/EditorContext;)Ljetbrains/mps/openapi/editor/cells/EditorCell;" />
      <node id="7288041816793071807" at="112,0,115,0" concept="4" trace="createCell#()Ljetbrains/mps/openapi/editor/cells/EditorCell;" />
      <node id="4315270135340543572" at="154,0,157,0" concept="9" trace="renderingCondition_jpvk41_a1a#(Lorg/jetbrains/mps/openapi/model/SNode;Ljetbrains/mps/openapi/editor/EditorContext;)Z" />
      <node id="7288041816793071807" at="175,0,178,0" concept="0" trace="argumentListHandler_jpvk41_b1a#(Lorg/jetbrains/mps/openapi/model/SNode;Ljava/lang/String;Ljetbrains/mps/openapi/editor/EditorContext;)V" />
      <node id="7288041816793071807" at="178,0,181,0" concept="4" trace="createNodeToInsert#(Ljetbrains/mps/openapi/editor/EditorContext;)Lorg/jetbrains/mps/openapi/model/SNode;" />
      <node id="7288041816793071807" at="199,9,202,9" concept="3" />
      <node id="4315270135340848379" at="222,42,225,7" concept="3" />
      <node id="7288041816793071807" at="43,0,47,0" concept="0" trace="SimpleBuilder_EditorBuilder_a#(Ljetbrains/mps/openapi/editor/EditorContext;Lorg/jetbrains/mps/openapi/model/SNode;)V" />
      <node id="7288041816793071807" at="75,63,79,5" concept="3" />
      <node id="7288041816793071807" at="96,0,100,0" concept="4" trace="createEditorCell#(Ljetbrains/mps/openapi/editor/EditorContext;Lorg/jetbrains/mps/openapi/model/SNode;)Ljetbrains/mps/openapi/editor/cells/EditorCell;" />
      <node id="7288041816793071807" at="48,0,53,0" concept="4" trace="getNode#()Lorg/jetbrains/mps/openapi/model/SNode;" />
      <node id="7288041816793071807" at="82,59,87,22" concept="3" />
      <node id="7288041816793071807" at="106,0,111,0" concept="0" trace="Inline_Builder_jpvk41_a0a#(Ljetbrains/mps/openapi/editor/EditorContext;Lorg/jetbrains/mps/openapi/model/SNode;Lorg/jetbrains/mps/openapi/model/SNode;)V" />
      <node id="7288041816793071807" at="116,0,121,0" concept="4" trace="getNode#()Lorg/jetbrains/mps/openapi/model/SNode;" />
      <node id="4315270135340543558" at="135,61,140,24" concept="3" />
      <node id="7288041816793071807" at="181,0,186,0" concept="4" trace="createNodeCell#(Lorg/jetbrains/mps/openapi/model/SNode;)Ljetbrains/mps/openapi/editor/cells/EditorCell;" />
      <node id="7288041816793071807" at="194,134,199,9" concept="3" />
      <node id="7288041816793071807" at="186,0,192,0" concept="4" trace="createEmptyCell#()Ljetbrains/mps/openapi/editor/cells/EditorCell;" />
      <node id="7288041816793071807" at="167,0,174,0" concept="4" trace="createRefNodeList_jpvk41_b1a#()Ljetbrains/mps/openapi/editor/cells/EditorCell;" />
      <node id="4315270135340543571" at="230,0,239,0" concept="4" trace="createConstant_jpvk41_c1a#()Ljetbrains/mps/openapi/editor/cells/EditorCell;" />
      <node id="4315270135340543569" at="157,0,167,0" concept="4" trace="createConstant_jpvk41_a1a#()Ljetbrains/mps/openapi/editor/cells/EditorCell;" />
      <node id="7288041816793071807" at="58,0,69,0" concept="4" trace="createCollection_jpvk41_a#()Ljetbrains/mps/openapi/editor/cells/EditorCell;" />
      <node id="7288041816793071807" at="143,0,154,0" concept="4" trace="createCollection_jpvk41_b0#()Ljetbrains/mps/openapi/editor/cells/EditorCell;" />
      <node id="7288041816793071807" at="192,86,203,7" concept="3" />
      <node id="7288041816793071807" at="205,0,217,0" concept="4" trace="createSeparatorCell#(Lorg/jetbrains/mps/openapi/model/SNode;Lorg/jetbrains/mps/openapi/model/SNode;)Ljetbrains/mps/openapi/editor/cells/EditorCell;" />
      <node id="4315270135340848379" at="217,0,229,0" concept="4" trace="createConstant_jpvk41_a1b0#()Ljetbrains/mps/openapi/editor/cells/EditorCell;" />
      <node id="7288041816793071807" at="192,0,205,0" concept="4" trace="installElementCellActions#(Lorg/jetbrains/mps/openapi/model/SNode;Ljetbrains/mps/openapi/editor/cells/EditorCell;)V" />
      <node id="7288041816793071807" at="69,0,89,0" concept="4" trace="createRefCell_jpvk41_a0#()Ljetbrains/mps/openapi/editor/cells/EditorCell;" />
      <node id="4315270135340543558" at="122,0,142,0" concept="4" trace="createProperty_jpvk41_a0a0#()Ljetbrains/mps/openapi/editor/cells/EditorCell;" />
      <scope id="7288041816793071807" at="50,26,51,18" />
      <scope id="7288041816793071807" at="54,39,55,39" />
      <scope id="7288041816793071807" at="64,68,65,61" />
      <scope id="7288041816793071807" at="90,33,91,14" />
      <scope id="7288041816793071807" at="93,69,94,57" />
      <scope id="7288041816793071807" at="112,41,113,42" />
      <scope id="7288041816793071807" at="118,28,119,20" />
      <scope id="4315270135340543573" at="154,97,155,380" />
      <scope id="7288041816793071807" at="175,101,176,50" />
      <scope id="7288041816793071807" at="178,66,179,93" />
      <scope id="7288041816793071807" at="200,122,201,397" />
      <scope id="4315270135340848379" at="223,17,224,92" />
      <scope id="7288041816793071807" at="43,93,45,18" />
      <scope id="7288041816793071807" at="76,39,78,40" />
      <scope id="7288041816793071807" at="83,35,85,94">
        <var name="manager" id="7288041816793071807" />
      </scope>
      <scope id="7288041816793071807" at="96,81,98,121" />
      <scope id="4315270135340543558" at="136,37,138,96">
        <var name="manager" id="4315270135340543558" />
      </scope>
      <scope id="7288041816793071807" at="54,0,57,0" />
      <scope id="7288041816793071807" at="90,0,93,0" />
      <scope id="7288041816793071807" at="93,0,96,0">
        <var name="editorContext" id="7288041816793071807" />
      </scope>
      <scope id="7288041816793071807" at="106,119,109,20" />
      <scope id="7288041816793071807" at="112,0,115,0" />
      <scope id="4315270135340543572" at="154,0,157,0">
        <var name="editorContext" id="4315270135340543572" />
        <var name="node" id="4315270135340543572" />
      </scope>
      <scope id="7288041816793071807" at="175,0,178,0">
=======
      <node id="7288041816793071807" at="37,79,38,63" concept="6" />
      <node id="7288041816793071807" at="40,89,41,96" concept="5" />
      <node id="7288041816793071807" at="41,96,42,48" concept="1" />
      <node id="7288041816793071807" at="42,48,43,28" concept="1" />
      <node id="7288041816793071807" at="43,28,44,80" concept="1" />
      <node id="7288041816793071807" at="45,61,46,85" concept="1" />
      <node id="7288041816793071807" at="47,5,48,22" concept="6" />
      <node id="7288041816793071807" at="50,87,51,81" concept="5" />
      <node id="7288041816793071807" at="51,81,52,36" concept="1" />
      <node id="7288041816793071807" at="52,36,53,49" concept="1" />
      <node id="7288041816793071807" at="53,49,54,26" concept="5" />
      <node id="7288041816793071807" at="54,26,55,85" concept="1" />
      <node id="7288041816793071807" at="55,85,56,58" concept="1" />
      <node id="7288041816793071807" at="57,39,58,40" concept="1" />
      <node id="7288041816793071807" at="58,40,59,40" concept="1" />
      <node id="7288041816793071807" at="60,5,61,73" concept="1" />
      <node id="7288041816793071807" at="61,73,62,57" concept="5" />
      <node id="7288041816793071807" at="63,35,64,82" concept="5" />
      <node id="7288041816793071807" at="64,82,65,112" concept="6" />
      <node id="7288041816793071807" at="66,10,67,22" concept="6" />
      <node id="4315270135340543557" at="70,33,71,14" concept="9" />
      <node id="4315270135340543557" at="73,69,74,67" concept="6" />
      <node id="4315270135340543557" at="76,81,77,66" concept="6" />
      <node id="4315270135340543558" at="79,92,80,84" concept="5" />
      <node id="4315270135340543558" at="80,84,81,31" concept="1" />
      <node id="4315270135340543558" at="81,31,82,44" concept="1" />
      <node id="4315270135340543558" at="82,44,83,33" concept="1" />
      <node id="4315270135340543558" at="83,33,84,28" concept="5" />
      <node id="4315270135340543558" at="84,28,85,60" concept="1" />
      <node id="4315270135340543558" at="85,60,86,44" concept="1" />
      <node id="4315270135340543558" at="86,44,87,36" concept="5" />
      <node id="4315270135340543558" at="87,36,88,61" concept="1" />
      <node id="4315270135340543558" at="88,61,89,42" concept="1" />
      <node id="4315270135340543558" at="89,42,90,75" concept="1" />
      <node id="4315270135340543558" at="90,75,91,59" concept="5" />
      <node id="4315270135340543558" at="92,37,93,84" concept="5" />
      <node id="4315270135340543558" at="93,84,94,114" concept="6" />
      <node id="4315270135340543558" at="95,12,96,24" concept="6" />
      <node id="7288041816793071807" at="99,90,100,96" concept="5" />
      <node id="7288041816793071807" at="100,96,101,49" concept="1" />
      <node id="7288041816793071807" at="101,49,102,34" concept="5" />
      <node id="7288041816793071807" at="102,34,103,52" concept="1" />
      <node id="7288041816793071807" at="103,52,104,40" concept="1" />
      <node id="7288041816793071807" at="104,40,105,82" concept="1" />
      <node id="7288041816793071807" at="105,82,106,85" concept="1" />
      <node id="7288041816793071807" at="106,85,107,82" concept="1" />
      <node id="7288041816793071807" at="107,82,108,22" concept="6" />
      <node id="4315270135340552052" at="110,97,111,380" concept="6" />
      <node id="4315270135340543569" at="113,89,114,87" concept="5" />
      <node id="4315270135340543569" at="114,87,115,48" concept="1" />
      <node id="4315270135340543569" at="115,48,116,34" concept="5" />
      <node id="4315270135340543569" at="116,34,117,68" concept="1" />
      <node id="4315270135340543569" at="117,68,118,57" concept="1" />
      <node id="4315270135340543569" at="118,57,119,40" concept="1" />
      <node id="4315270135340543569" at="119,40,120,34" concept="1" />
      <node id="4315270135340543569" at="120,34,121,22" concept="6" />
      <node id="7288041816793071807" at="123,92,124,127" concept="5" />
      <node id="7288041816793071807" at="124,127,125,106" concept="5" />
      <node id="7288041816793071807" at="125,106,126,49" concept="1" />
      <node id="7288041816793071807" at="126,49,127,49" concept="1" />
      <node id="7288041816793071807" at="127,49,128,22" concept="6" />
      <node id="7288041816793071807" at="131,101,132,50" concept="9" />
      <node id="7288041816793071807" at="134,66,135,41" concept="5" />
      <node id="7288041816793071807" at="135,41,136,93" concept="6" />
      <node id="7288041816793071807" at="138,86,139,80" concept="5" />
      <node id="7288041816793071807" at="139,80,140,95" concept="1" />
      <node id="7288041816793071807" at="140,95,141,25" concept="6" />
      <node id="7288041816793071807" at="143,68,144,34" concept="5" />
      <node id="7288041816793071807" at="144,34,145,80" concept="1" />
      <node id="7288041816793071807" at="145,80,146,87" concept="1" />
      <node id="7288041816793071807" at="146,87,147,23" concept="6" />
      <node id="7288041816793071807" at="149,89,150,66" concept="6" />
      <node id="7288041816793071807" at="153,96,154,134" concept="1" />
      <node id="7288041816793071807" at="155,34,156,142" concept="1" />
      <node id="7288041816793071807" at="156,142,157,146" concept="1" />
      <node id="7288041816793071807" at="157,146,158,80" concept="1" />
      <node id="7288041816793071807" at="160,122,161,395" concept="1" />
      <node id="7288041816793071807" at="166,104,167,100" concept="5" />
      <node id="7288041816793071807" at="167,100,168,38" concept="1" />
      <node id="7288041816793071807" at="168,38,169,36" concept="5" />
      <node id="7288041816793071807" at="169,36,170,55" concept="1" />
      <node id="7288041816793071807" at="170,55,171,56" concept="1" />
      <node id="7288041816793071807" at="171,56,172,42" concept="1" />
      <node id="7288041816793071807" at="172,42,173,134" concept="1" />
      <node id="7288041816793071807" at="173,134,174,138" concept="1" />
      <node id="7288041816793071807" at="174,138,175,24" concept="6" />
      <node id="4315270135340848379" at="177,92,178,88" concept="5" />
      <node id="4315270135340848379" at="178,88,179,51" concept="1" />
      <node id="4315270135340848379" at="179,51,180,36" concept="5" />
      <node id="4315270135340848379" at="180,36,181,51" concept="1" />
      <node id="4315270135340848379" at="181,51,182,42" concept="1" />
      <node id="4315270135340848379" at="183,17,184,92" concept="1" />
      <node id="4315270135340848379" at="185,7,186,36" concept="1" />
      <node id="4315270135340848379" at="186,36,187,24" concept="6" />
      <node id="4315270135340543571" at="190,89,191,87" concept="5" />
      <node id="4315270135340543571" at="191,87,192,48" concept="1" />
      <node id="4315270135340543571" at="192,48,193,34" concept="5" />
      <node id="4315270135340543571" at="193,34,194,69" concept="1" />
      <node id="4315270135340543571" at="194,69,195,40" concept="1" />
      <node id="4315270135340543571" at="195,40,196,34" concept="1" />
      <node id="4315270135340543571" at="196,34,197,22" concept="6" />
      <node id="7288041816793071807" at="37,0,40,0" concept="4" trace="createEditorCell#(Ljetbrains/mps/openapi/editor/EditorContext;Lorg/jetbrains/mps/openapi/model/SNode;)Ljetbrains/mps/openapi/editor/cells/EditorCell;" />
      <node id="7288041816793071807" at="44,80,47,5" concept="3" />
      <node id="4315270135340543557" at="70,0,73,0" concept="0" trace="_Inline_jpvk41_a0a#()V" />
      <node id="4315270135340543557" at="73,0,76,0" concept="4" trace="createEditorCell#(Ljetbrains/mps/openapi/editor/EditorContext;)Ljetbrains/mps/openapi/editor/cells/EditorCell;" />
      <node id="4315270135340543557" at="76,0,79,0" concept="4" trace="createEditorCell#(Ljetbrains/mps/openapi/editor/EditorContext;Lorg/jetbrains/mps/openapi/model/SNode;)Ljetbrains/mps/openapi/editor/cells/EditorCell;" />
      <node id="4315270135340543572" at="110,0,113,0" concept="8" trace="renderingCondition_jpvk41_a1a#(Lorg/jetbrains/mps/openapi/model/SNode;Ljetbrains/mps/openapi/editor/EditorContext;)Z" />
      <node id="7288041816793071807" at="131,0,134,0" concept="0" trace="argumentListHandler_jpvk41_b1a#(Lorg/jetbrains/mps/openapi/model/SNode;Ljava/lang/String;Ljetbrains/mps/openapi/editor/EditorContext;)V" />
      <node id="7288041816793071807" at="149,0,152,0" concept="4" trace="createEmptyCell_internal#(Ljetbrains/mps/openapi/editor/EditorContext;Lorg/jetbrains/mps/openapi/model/SNode;)Ljetbrains/mps/openapi/editor/cells/EditorCell;" />
      <node id="7288041816793071807" at="159,9,162,9" concept="3" />
      <node id="4315270135340848379" at="182,42,185,7" concept="3" />
      <node id="7288041816793071807" at="56,58,60,5" concept="3" />
      <node id="7288041816793071807" at="134,0,138,0" concept="4" trace="createNodeToInsert#(Ljetbrains/mps/openapi/editor/EditorContext;)Lorg/jetbrains/mps/openapi/model/SNode;" />
      <node id="7288041816793071807" at="62,57,67,22" concept="3" />
      <node id="4315270135340543558" at="91,59,96,24" concept="3" />
      <node id="7288041816793071807" at="138,0,143,0" concept="4" trace="createNodeCell#(Ljetbrains/mps/openapi/editor/EditorContext;Lorg/jetbrains/mps/openapi/model/SNode;)Ljetbrains/mps/openapi/editor/cells/EditorCell;" />
      <node id="7288041816793071807" at="154,134,159,9" concept="3" />
      <node id="7288041816793071807" at="143,0,149,0" concept="4" trace="createEmptyCell#(Ljetbrains/mps/openapi/editor/EditorContext;)Ljetbrains/mps/openapi/editor/cells/EditorCell;" />
      <node id="7288041816793071807" at="123,0,130,0" concept="4" trace="createRefNodeList_jpvk41_b1a#(Ljetbrains/mps/openapi/editor/EditorContext;Lorg/jetbrains/mps/openapi/model/SNode;)Ljetbrains/mps/openapi/editor/cells/EditorCell;" />
      <node id="4315270135340543571" at="190,0,199,0" concept="4" trace="createConstant_jpvk41_c1a#(Ljetbrains/mps/openapi/editor/EditorContext;Lorg/jetbrains/mps/openapi/model/SNode;)Ljetbrains/mps/openapi/editor/cells/EditorCell;" />
      <node id="7288041816793071807" at="40,0,50,0" concept="4" trace="createCollection_jpvk41_a#(Ljetbrains/mps/openapi/editor/EditorContext;Lorg/jetbrains/mps/openapi/model/SNode;)Ljetbrains/mps/openapi/editor/cells/EditorCell;" />
      <node id="4315270135340543569" at="113,0,123,0" concept="4" trace="createConstant_jpvk41_a1a#(Ljetbrains/mps/openapi/editor/EditorContext;Lorg/jetbrains/mps/openapi/model/SNode;)Ljetbrains/mps/openapi/editor/cells/EditorCell;" />
      <node id="7288041816793071807" at="99,0,110,0" concept="4" trace="createCollection_jpvk41_b0#(Ljetbrains/mps/openapi/editor/EditorContext;Lorg/jetbrains/mps/openapi/model/SNode;)Ljetbrains/mps/openapi/editor/cells/EditorCell;" />
      <node id="7288041816793071807" at="152,132,163,7" concept="3" />
      <node id="7288041816793071807" at="165,0,177,0" concept="4" trace="createSeparatorCell#(Ljetbrains/mps/openapi/editor/EditorContext;Lorg/jetbrains/mps/openapi/model/SNode;Lorg/jetbrains/mps/openapi/model/SNode;)Ljetbrains/mps/openapi/editor/cells/EditorCell;" />
      <node id="4315270135340848379" at="177,0,189,0" concept="4" trace="createConstant_jpvk41_a1b0#(Ljetbrains/mps/openapi/editor/EditorContext;Lorg/jetbrains/mps/openapi/model/SNode;)Ljetbrains/mps/openapi/editor/cells/EditorCell;" />
      <node id="7288041816793071807" at="152,0,165,0" concept="4" trace="installElementCellActions#(Lorg/jetbrains/mps/openapi/model/SNode;Lorg/jetbrains/mps/openapi/model/SNode;Ljetbrains/mps/openapi/editor/cells/EditorCell;Ljetbrains/mps/openapi/editor/EditorContext;)V" />
      <node id="7288041816793071807" at="50,0,69,0" concept="4" trace="createRefCell_jpvk41_a0#(Ljetbrains/mps/openapi/editor/EditorContext;Lorg/jetbrains/mps/openapi/model/SNode;)Ljetbrains/mps/openapi/editor/cells/EditorCell;" />
      <node id="4315270135340543558" at="79,0,98,0" concept="4" trace="createProperty_jpvk41_a0a0#(Ljetbrains/mps/openapi/editor/EditorContext;Lorg/jetbrains/mps/openapi/model/SNode;)Ljetbrains/mps/openapi/editor/cells/EditorCell;" />
      <scope id="7288041816793071807" at="37,79,38,63" />
      <scope id="7288041816793071807" at="45,61,46,85" />
      <scope id="4315270135340543557" at="70,33,71,14" />
      <scope id="4315270135340543557" at="73,69,74,67" />
      <scope id="4315270135340543557" at="76,81,77,66" />
      <scope id="4315270135340543573" at="110,97,111,380" />
      <scope id="7288041816793071807" at="131,101,132,50" />
      <scope id="7288041816793071807" at="149,89,150,66" />
      <scope id="7288041816793071807" at="160,122,161,395" />
      <scope id="4315270135340848379" at="183,17,184,92" />
      <scope id="7288041816793071807" at="57,39,59,40" />
      <scope id="7288041816793071807" at="63,35,65,112">
        <var name="manager" id="7288041816793071807" />
      </scope>
      <scope id="4315270135340543558" at="92,37,94,114">
        <var name="manager" id="4315270135340543558" />
      </scope>
      <scope id="7288041816793071807" at="134,66,136,93">
        <var name="listOwner" id="7288041816793071807" />
      </scope>
      <scope id="7288041816793071807" at="37,0,40,0">
        <var name="editorContext" id="7288041816793071807" />
        <var name="node" id="7288041816793071807" />
      </scope>
      <scope id="4315270135340543557" at="70,0,73,0" />
      <scope id="4315270135340543557" at="73,0,76,0">
        <var name="editorContext" id="4315270135340543557" />
      </scope>
      <scope id="4315270135340543557" at="76,0,79,0">
        <var name="editorContext" id="4315270135340543557" />
        <var name="node" id="4315270135340543557" />
      </scope>
      <scope id="4315270135340543572" at="110,0,113,0">
        <var name="editorContext" id="4315270135340543572" />
        <var name="node" id="4315270135340543572" />
      </scope>
      <scope id="7288041816793071807" at="131,0,134,0">
>>>>>>> bd830ede
        <var name="childRole" id="7288041816793071807" />
        <var name="context" id="7288041816793071807" />
        <var name="ownerNode" id="7288041816793071807" />
      </scope>
<<<<<<< HEAD
      <scope id="7288041816793071807" at="178,0,181,0">
        <var name="editorContext" id="7288041816793071807" />
      </scope>
      <scope id="7288041816793071807" at="181,57,184,25">
        <var name="elementCell" id="7288041816793071807" />
      </scope>
      <scope id="7288041816793071807" at="195,34,198,80" />
      <scope id="7288041816793071807" at="43,0,47,0">
        <var name="context" id="7288041816793071807" />
        <var name="node" id="7288041816793071807" />
      </scope>
      <scope id="7288041816793071807" at="96,0,100,0">
=======
      <scope id="7288041816793071807" at="138,86,141,25">
        <var name="elementCell" id="7288041816793071807" />
      </scope>
      <scope id="7288041816793071807" at="149,0,152,0">
        <var name="editorContext" id="7288041816793071807" />
        <var name="node" id="7288041816793071807" />
      </scope>
      <scope id="7288041816793071807" at="155,34,158,80" />
      <scope id="7288041816793071807" at="134,0,138,0">
>>>>>>> bd830ede
        <var name="editorContext" id="7288041816793071807" />
        <var name="node" id="7288041816793071807" />
      </scope>
<<<<<<< HEAD
      <scope id="7288041816793071807" at="186,41,190,23">
        <var name="emptyCell" id="7288041816793071807" />
      </scope>
      <scope id="7288041816793071807" at="48,0,53,0" />
      <scope id="7288041816793071807" at="106,0,111,0">
        <var name="context" id="7288041816793071807" />
        <var name="node" id="7288041816793071807" />
        <var name="referencingNode" id="7288041816793071807" />
      </scope>
      <scope id="7288041816793071807" at="116,0,121,0" />
      <scope id="7288041816793071807" at="167,53,172,22">
        <var name="editorCell" id="7288041816793071807" />
        <var name="handler" id="7288041816793071807" />
      </scope>
      <scope id="7288041816793071807" at="181,0,186,0">
        <var name="elementNode" id="7288041816793071807" />
      </scope>
      <scope id="7288041816793071807" at="186,0,192,0" />
      <scope id="7288041816793071807" at="167,0,174,0" />
      <scope id="4315270135340543571" at="230,50,237,22">
        <var name="editorCell" id="4315270135340543571" />
        <var name="style" id="4315270135340543571" />
      </scope>
      <scope id="4315270135340543569" at="157,50,165,22">
        <var name="editorCell" id="4315270135340543569" />
        <var name="style" id="4315270135340543569" />
      </scope>
      <scope id="7288041816793071807" at="58,50,67,22">
=======
      <scope id="7288041816793071807" at="143,68,147,23">
        <var name="emptyCell" id="7288041816793071807" />
      </scope>
      <scope id="7288041816793071807" at="123,92,128,22">
        <var name="editorCell" id="7288041816793071807" />
        <var name="handler" id="7288041816793071807" />
      </scope>
      <scope id="7288041816793071807" at="138,0,143,0">
        <var name="editorContext" id="7288041816793071807" />
        <var name="elementNode" id="7288041816793071807" />
      </scope>
      <scope id="7288041816793071807" at="143,0,149,0">
        <var name="editorContext" id="7288041816793071807" />
      </scope>
      <scope id="7288041816793071807" at="123,0,130,0">
        <var name="editorContext" id="7288041816793071807" />
        <var name="node" id="7288041816793071807" />
      </scope>
      <scope id="4315270135340543571" at="190,89,197,22">
        <var name="editorCell" id="4315270135340543571" />
        <var name="style" id="4315270135340543571" />
      </scope>
      <scope id="7288041816793071807" at="40,89,48,22">
        <var name="editorCell" id="7288041816793071807" />
      </scope>
      <scope id="4315270135340543569" at="113,89,121,22">
        <var name="editorCell" id="4315270135340543569" />
        <var name="style" id="4315270135340543569" />
      </scope>
      <scope id="7288041816793071807" at="99,90,108,22">
>>>>>>> bd830ede
        <var name="editorCell" id="7288041816793071807" />
      </scope>
<<<<<<< HEAD
      <scope id="7288041816793071807" at="143,51,152,22">
        <var name="editorCell" id="7288041816793071807" />
        <var name="style" id="7288041816793071807" />
      </scope>
      <scope id="7288041816793071807" at="193,96,202,9" />
      <scope id="7288041816793071807" at="206,75,215,24">
        <var name="editorCell" id="7288041816793071807" />
        <var name="style" id="7288041816793071807" />
      </scope>
      <scope id="4315270135340543571" at="230,0,239,0" />
      <scope id="4315270135340543569" at="157,0,167,0" />
      <scope id="4315270135340848379" at="217,53,227,24">
        <var name="editorCell" id="4315270135340848379" />
        <var name="style" id="4315270135340848379" />
      </scope>
      <scope id="7288041816793071807" at="58,0,69,0" />
      <scope id="7288041816793071807" at="143,0,154,0" />
      <scope id="7288041816793071807" at="192,86,203,7" />
      <scope id="7288041816793071807" at="205,0,217,0">
        <var name="nextNode" id="7288041816793071807" />
        <var name="prevNode" id="7288041816793071807" />
      </scope>
      <scope id="4315270135340848379" at="217,0,229,0" />
      <scope id="7288041816793071807" at="192,0,205,0">
=======
      <scope id="7288041816793071807" at="153,96,162,9" />
      <scope id="7288041816793071807" at="166,104,175,24">
        <var name="editorCell" id="7288041816793071807" />
        <var name="style" id="7288041816793071807" />
      </scope>
      <scope id="4315270135340543571" at="190,0,199,0">
        <var name="editorContext" id="4315270135340543571" />
        <var name="node" id="4315270135340543571" />
      </scope>
      <scope id="7288041816793071807" at="40,0,50,0">
        <var name="editorContext" id="7288041816793071807" />
        <var name="node" id="7288041816793071807" />
      </scope>
      <scope id="4315270135340543569" at="113,0,123,0">
        <var name="editorContext" id="4315270135340543569" />
        <var name="node" id="4315270135340543569" />
      </scope>
      <scope id="4315270135340848379" at="177,92,187,24">
        <var name="editorCell" id="4315270135340848379" />
        <var name="style" id="4315270135340848379" />
      </scope>
      <scope id="7288041816793071807" at="99,0,110,0">
        <var name="editorContext" id="7288041816793071807" />
        <var name="node" id="7288041816793071807" />
      </scope>
      <scope id="7288041816793071807" at="152,132,163,7" />
      <scope id="7288041816793071807" at="165,0,177,0">
        <var name="editorContext" id="7288041816793071807" />
        <var name="nextNode" id="7288041816793071807" />
        <var name="prevNode" id="7288041816793071807" />
      </scope>
      <scope id="4315270135340848379" at="177,0,189,0">
        <var name="editorContext" id="4315270135340848379" />
        <var name="node" id="4315270135340848379" />
      </scope>
      <scope id="7288041816793071807" at="152,0,165,0">
        <var name="editorContext" id="7288041816793071807" />
>>>>>>> bd830ede
        <var name="elementCell" id="7288041816793071807" />
        <var name="elementNode" id="7288041816793071807" />
      </scope>
<<<<<<< HEAD
      <scope id="7288041816793071807" at="69,48,87,22">
=======
      <scope id="7288041816793071807" at="50,87,67,22">
>>>>>>> bd830ede
        <var name="attributeConcept" id="7288041816793071807" />
        <var name="editorCell" id="7288041816793071807" />
        <var name="provider" id="7288041816793071807" />
      </scope>
<<<<<<< HEAD
      <scope id="4315270135340543558" at="122,53,140,24">
=======
      <scope id="4315270135340543558" at="79,92,96,24">
>>>>>>> bd830ede
        <var name="attributeConcept" id="4315270135340543558" />
        <var name="editorCell" id="4315270135340543558" />
        <var name="provider" id="4315270135340543558" />
        <var name="style" id="4315270135340543558" />
      </scope>
<<<<<<< HEAD
      <scope id="7288041816793071807" at="69,0,89,0" />
      <scope id="4315270135340543558" at="122,0,142,0" />
      <unit id="7288041816793071807" at="89,0,101,0" name="jetbrains.mps.baseLanguage.builders.editor.SimpleBuilder_EditorBuilder_a$_Inline_jpvk41_a0a" />
      <unit id="7288041816793071807" at="101,0,143,0" name="jetbrains.mps.baseLanguage.builders.editor.SimpleBuilder_EditorBuilder_a$Inline_Builder_jpvk41_a0a" />
      <unit id="7288041816793071807" at="174,0,230,0" name="jetbrains.mps.baseLanguage.builders.editor.SimpleBuilder_EditorBuilder_a$argumentListHandler_jpvk41_b1a" />
      <unit id="7288041816793071807" at="39,0,240,0" name="jetbrains.mps.baseLanguage.builders.editor.SimpleBuilder_EditorBuilder_a" />
=======
      <scope id="7288041816793071807" at="50,0,69,0">
        <var name="editorContext" id="7288041816793071807" />
        <var name="node" id="7288041816793071807" />
      </scope>
      <scope id="4315270135340543558" at="79,0,98,0">
        <var name="editorContext" id="4315270135340543558" />
        <var name="node" id="4315270135340543558" />
      </scope>
      <unit id="4315270135340543557" at="69,0,99,0" name="jetbrains.mps.baseLanguage.builders.editor.SimpleBuilder_Editor$_Inline_jpvk41_a0a" />
      <unit id="7288041816793071807" at="130,0,190,0" name="jetbrains.mps.baseLanguage.builders.editor.SimpleBuilder_Editor$argumentListHandler_jpvk41_b1a" />
      <unit id="7288041816793071807" at="36,0,200,0" name="jetbrains.mps.baseLanguage.builders.editor.SimpleBuilder_Editor" />
>>>>>>> bd830ede
    </file>
  </root>
  <root nodeRef="r:4b2fc856-1e6f-49a5-825e-2904bdab655c(jetbrains.mps.baseLanguage.builders.editor)/7802271442981707296">
    <file name="AsBuilderStatement_Editor.java">
      <node id="7802271442981707296" at="11,79,12,84" concept="6" />
      <node id="7802271442981707296" at="11,0,14,0" concept="4" trace="createEditorCell#(Ljetbrains/mps/openapi/editor/EditorContext;Lorg/jetbrains/mps/openapi/model/SNode;)Ljetbrains/mps/openapi/editor/cells/EditorCell;" />
      <scope id="7802271442981707296" at="11,79,12,84" />
      <scope id="7802271442981707296" at="11,0,14,0">
        <var name="editorContext" id="7802271442981707296" />
        <var name="node" id="7802271442981707296" />
      </scope>
      <unit id="7802271442981707296" at="10,0,15,0" name="jetbrains.mps.baseLanguage.builders.editor.AsBuilderStatement_Editor" />
    </file>
    <file name="AsBuilderStatement_EditorBuilder_a.java">
      <node id="7802271442981707296" at="32,98,33,19" concept="10" />
      <node id="7802271442981707296" at="33,19,34,18" concept="1" />
      <node id="7802271442981707296" at="39,26,40,18" concept="6" />
      <node id="7802271442981707296" at="43,39,44,39" concept="6" />
      <node id="7802271442981707296" at="47,50,48,103" concept="5" />
      <node id="7802271442981707296" at="48,103,49,48" concept="1" />
      <node id="7802271442981707296" at="49,48,50,28" concept="1" />
      <node id="7802271442981707296" at="50,28,51,65" concept="1" />
      <node id="7802271442981707296" at="51,65,52,56" concept="1" />
      <node id="7802271442981707296" at="52,56,53,57" concept="1" />
      <node id="7802271442981707296" at="53,57,54,56" concept="1" />
      <node id="7802271442981707296" at="55,68,56,61" concept="1" />
      <node id="7802271442981707296" at="57,5,58,22" concept="6" />
      <node id="7802271442981707296" at="60,48,61,280" concept="5" />
      <node id="7802271442981707296" at="61,280,62,33" concept="6" />
      <node id="7802271442981707296" at="65,124,66,49" concept="10" />
      <node id="7802271442981707296" at="68,55,69,59" concept="5" />
      <node id="7802271442981707296" at="69,59,70,41" concept="1" />
      <node id="7802271442981707296" at="70,41,71,24" concept="6" />
      <node id="7802271442981707296" at="74,118,75,388" concept="1" />
      <node id="7802271442981707296" at="77,41,78,41" concept="1" />
      <node id="7802271442981707296" at="82,44,83,54" concept="5" />
      <node id="7802271442981707296" at="83,54,84,47" concept="1" />
      <node id="7802271442981707296" at="84,47,85,0" concept="8" />
      <node id="7802271442981707296" at="85,0,86,40" concept="1" />
      <node id="7802271442981707296" at="86,40,87,24" concept="6" />
      <node id="7802271442981707296" at="89,40,90,31" concept="6" />
      <node id="7802271442981707321" at="93,49,94,95" concept="5" />
      <node id="7802271442981707321" at="94,95,95,47" concept="1" />
      <node id="7802271442981707321" at="95,47,96,34" concept="5" />
      <node id="7802271442981707321" at="96,34,97,82" concept="1" />
      <node id="7802271442981707321" at="97,82,98,40" concept="1" />
      <node id="7802271442981707321" at="98,40,99,34" concept="1" />
      <node id="7802271442981707321" at="99,34,100,22" concept="6" />
      <node id="7802271442981707296" at="102,48,103,274" concept="5" />
      <node id="7802271442981707296" at="103,274,104,33" concept="6" />
      <node id="7802271442981707296" at="107,121,108,49" concept="10" />
      <node id="7802271442981707296" at="110,55,111,59" concept="5" />
      <node id="7802271442981707296" at="111,59,112,41" concept="1" />
      <node id="7802271442981707296" at="112,41,113,24" concept="6" />
      <node id="7802271442981707296" at="116,118,117,385" concept="1" />
      <node id="7802271442981707296" at="119,41,120,38" concept="1" />
      <node id="7802271442981707296" at="124,44,125,54" concept="5" />
      <node id="7802271442981707296" at="125,54,126,44" concept="1" />
      <node id="7802271442981707296" at="126,44,127,0" concept="8" />
      <node id="7802271442981707296" at="127,0,128,40" concept="1" />
      <node id="7802271442981707296" at="128,40,129,24" concept="6" />
      <node id="7802271442981707296" at="131,40,132,28" concept="6" />
      <node id="7802271442981707296" at="135,51,136,103" concept="5" />
      <node id="7802271442981707296" at="136,103,137,49" concept="1" />
      <node id="7802271442981707296" at="137,49,138,34" concept="5" />
      <node id="7802271442981707296" at="138,34,139,49" concept="1" />
      <node id="7802271442981707296" at="139,49,140,40" concept="1" />
      <node id="7802271442981707296" at="140,40,141,58" concept="1" />
      <node id="7802271442981707296" at="141,58,142,57" concept="1" />
      <node id="7802271442981707296" at="142,57,143,58" concept="1" />
      <node id="7802271442981707296" at="143,58,144,22" concept="6" />
      <node id="7802271442981707311" at="146,97,147,247" concept="6" />
      <node id="7802271442981707302" at="149,50,150,94" concept="5" />
      <node id="7802271442981707302" at="150,94,151,48" concept="1" />
      <node id="7802271442981707302" at="151,48,152,34" concept="5" />
      <node id="7802271442981707302" at="152,34,153,84" concept="1" />
      <node id="7802271442981707302" at="153,84,154,60" concept="1" />
      <node id="7802271442981707302" at="154,60,155,40" concept="1" />
      <node id="7802271442981707302" at="155,40,156,34" concept="1" />
      <node id="7802271442981707302" at="156,34,157,22" concept="6" />
      <node id="7802271442981707296" at="159,49,160,269" concept="5" />
      <node id="7802271442981707296" at="160,269,161,33" concept="6" />
      <node id="7802271442981707296" at="164,119,165,49" concept="10" />
      <node id="7802271442981707296" at="167,55,168,59" concept="5" />
      <node id="7802271442981707296" at="168,59,169,41" concept="1" />
      <node id="7802271442981707296" at="169,41,170,24" concept="6" />
      <node id="7802271442981707296" at="173,118,174,382" concept="1" />
      <node id="7802271442981707296" at="176,41,177,35" concept="1" />
      <node id="7802271442981707296" at="178,7,179,36" concept="5" />
      <node id="7802271442981707296" at="179,36,180,60" concept="1" />
      <node id="7802271442981707296" at="180,60,181,42" concept="1" />
      <node id="7802271442981707296" at="184,44,185,54" concept="5" />
      <node id="7802271442981707296" at="185,54,186,41" concept="1" />
      <node id="7802271442981707296" at="186,41,187,0" concept="8" />
      <node id="7802271442981707296" at="187,0,188,40" concept="1" />
      <node id="7802271442981707296" at="188,40,189,24" concept="6" />
      <node id="7802271442981707296" at="191,40,192,25" concept="6" />
      <node id="7802271442981707306" at="195,50,196,94" concept="5" />
      <node id="7802271442981707306" at="196,94,197,48" concept="1" />
      <node id="7802271442981707306" at="197,48,198,34" concept="5" />
      <node id="7802271442981707306" at="198,34,199,85" concept="1" />
      <node id="7802271442981707306" at="199,85,200,63" concept="1" />
      <node id="7802271442981707306" at="200,63,201,40" concept="1" />
      <node id="7802271442981707306" at="201,40,202,34" concept="1" />
      <node id="7802271442981707306" at="202,34,203,22" concept="6" />
      <node id="7802271442981707296" at="29,0,31,0" concept="2" trace="myNode" />
      <node id="7802271442981707296" at="43,0,46,0" concept="4" trace="createCell#()Ljetbrains/mps/openapi/editor/cells/EditorCell;" />
      <node id="7802271442981707296" at="54,56,57,5" concept="3" />
      <node id="7802271442981707296" at="65,0,68,0" concept="0" trace="expressionSingleRoleHandler_a75gvn_a0#(Lorg/jetbrains/mps/openapi/model/SNode;Lorg/jetbrains/mps/openapi/language/SContainmentLink;Ljetbrains/mps/openapi/editor/EditorContext;)V" />
      <node id="7802271442981707296" at="73,70,76,7" concept="3" />
      <node id="7802271442981707296" at="76,7,79,7" concept="3" />
      <node id="7802271442981707296" at="89,0,92,0" concept="4" trace="getNoTargetText#()Ljava/lang/String;" />
      <node id="7802271442981707296" at="107,0,110,0" concept="0" trace="builderSingleRoleHandler_a75gvn_c0#(Lorg/jetbrains/mps/openapi/model/SNode;Lorg/jetbrains/mps/openapi/language/SContainmentLink;Ljetbrains/mps/openapi/editor/EditorContext;)V" />
      <node id="7802271442981707296" at="115,70,118,7" concept="3" />
      <node id="7802271442981707296" at="118,7,121,7" concept="3" />
      <node id="7802271442981707296" at="131,0,134,0" concept="4" trace="getNoTargetText#()Ljava/lang/String;" />
      <node id="7802271442981707309" at="146,0,149,0" concept="9" trace="renderingCondition_a75gvn_a3a#(Lorg/jetbrains/mps/openapi/model/SNode;Ljetbrains/mps/openapi/editor/EditorContext;)Z" />
      <node id="7802271442981707296" at="164,0,167,0" concept="0" trace="bodySingleRoleHandler_a75gvn_b3a#(Lorg/jetbrains/mps/openapi/model/SNode;Lorg/jetbrains/mps/openapi/language/SContainmentLink;Ljetbrains/mps/openapi/editor/EditorContext;)V" />
      <node id="7802271442981707296" at="172,70,175,7" concept="3" />
      <node id="7802271442981707296" at="175,7,178,7" concept="3" />
      <node id="7802271442981707296" at="191,0,194,0" concept="4" trace="getNoTargetText#()Ljava/lang/String;" />
      <node id="7802271442981707296" at="32,0,36,0" concept="0" trace="AsBuilderStatement_EditorBuilder_a#(Ljetbrains/mps/openapi/editor/EditorContext;Lorg/jetbrains/mps/openapi/model/SNode;)V" />
      <node id="7802271442981707296" at="60,0,64,0" concept="4" trace="createRefNode_a75gvn_a0#()Ljetbrains/mps/openapi/editor/cells/EditorCell;" />
      <node id="7802271442981707296" at="102,0,106,0" concept="4" trace="createRefNode_a75gvn_c0#()Ljetbrains/mps/openapi/editor/cells/EditorCell;" />
      <node id="7802271442981707296" at="159,0,163,0" concept="4" trace="createRefNode_a75gvn_b3a#()Ljetbrains/mps/openapi/editor/cells/EditorCell;" />
      <node id="7802271442981707296" at="37,0,42,0" concept="4" trace="getNode#()Lorg/jetbrains/mps/openapi/model/SNode;" />
      <node id="7802271442981707296" at="68,0,73,0" concept="4" trace="createChildCell#(Lorg/jetbrains/mps/openapi/model/SNode;)Ljetbrains/mps/openapi/editor/cells/EditorCell;" />
      <node id="7802271442981707296" at="110,0,115,0" concept="4" trace="createChildCell#(Lorg/jetbrains/mps/openapi/model/SNode;)Ljetbrains/mps/openapi/editor/cells/EditorCell;" />
      <node id="7802271442981707296" at="167,0,172,0" concept="4" trace="createChildCell#(Lorg/jetbrains/mps/openapi/model/SNode;)Ljetbrains/mps/openapi/editor/cells/EditorCell;" />
      <node id="7802271442981707296" at="73,0,81,0" concept="4" trace="installCellInfo#(Lorg/jetbrains/mps/openapi/model/SNode;Ljetbrains/mps/openapi/editor/cells/EditorCell;)V" />
      <node id="7802271442981707296" at="81,0,89,0" concept="4" trace="createEmptyCell#()Ljetbrains/mps/openapi/editor/cells/EditorCell;" />
      <node id="7802271442981707296" at="115,0,123,0" concept="4" trace="installCellInfo#(Lorg/jetbrains/mps/openapi/model/SNode;Ljetbrains/mps/openapi/editor/cells/EditorCell;)V" />
      <node id="7802271442981707296" at="123,0,131,0" concept="4" trace="createEmptyCell#()Ljetbrains/mps/openapi/editor/cells/EditorCell;" />
      <node id="7802271442981707296" at="183,0,191,0" concept="4" trace="createEmptyCell#()Ljetbrains/mps/openapi/editor/cells/EditorCell;" />
      <node id="7802271442981707321" at="93,0,102,0" concept="4" trace="createConstant_a75gvn_b0#()Ljetbrains/mps/openapi/editor/cells/EditorCell;" />
      <node id="7802271442981707302" at="149,0,159,0" concept="4" trace="createConstant_a75gvn_a3a#()Ljetbrains/mps/openapi/editor/cells/EditorCell;" />
      <node id="7802271442981707306" at="195,0,205,0" concept="4" trace="createConstant_a75gvn_c3a#()Ljetbrains/mps/openapi/editor/cells/EditorCell;" />
      <node id="7802271442981707296" at="135,0,146,0" concept="4" trace="createCollection_a75gvn_d0#()Ljetbrains/mps/openapi/editor/cells/EditorCell;" />
      <node id="7802271442981707296" at="172,0,183,0" concept="4" trace="installCellInfo#(Lorg/jetbrains/mps/openapi/model/SNode;Ljetbrains/mps/openapi/editor/cells/EditorCell;)V" />
      <node id="7802271442981707296" at="47,0,60,0" concept="4" trace="createCollection_a75gvn_a#()Ljetbrains/mps/openapi/editor/cells/EditorCell;" />
      <scope id="7802271442981707296" at="39,26,40,18" />
      <scope id="7802271442981707296" at="43,39,44,39" />
      <scope id="7802271442981707296" at="55,68,56,61" />
      <scope id="7802271442981707296" at="65,124,66,49" />
      <scope id="7802271442981707296" at="74,118,75,388" />
      <scope id="7802271442981707296" at="77,41,78,41" />
      <scope id="7802271442981707296" at="89,40,90,31" />
      <scope id="7802271442981707296" at="107,121,108,49" />
      <scope id="7802271442981707296" at="116,118,117,385" />
      <scope id="7802271442981707296" at="119,41,120,38" />
      <scope id="7802271442981707296" at="131,40,132,28" />
      <scope id="7802271442981707310" at="146,97,147,247" />
      <scope id="7802271442981707296" at="164,119,165,49" />
      <scope id="7802271442981707296" at="173,118,174,382" />
      <scope id="7802271442981707296" at="176,41,177,35" />
      <scope id="7802271442981707296" at="191,40,192,25" />
      <scope id="7802271442981707296" at="32,98,34,18" />
      <scope id="7802271442981707296" at="60,48,62,33">
        <var name="provider" id="7802271442981707296" />
      </scope>
      <scope id="7802271442981707296" at="102,48,104,33">
        <var name="provider" id="7802271442981707296" />
      </scope>
      <scope id="7802271442981707296" at="159,49,161,33">
        <var name="provider" id="7802271442981707296" />
      </scope>
      <scope id="7802271442981707296" at="43,0,46,0" />
      <scope id="7802271442981707296" at="65,0,68,0">
        <var name="containmentLink" id="7802271442981707296" />
        <var name="context" id="7802271442981707296" />
        <var name="ownerNode" id="7802271442981707296" />
      </scope>
      <scope id="7802271442981707296" at="68,55,71,24">
        <var name="editorCell" id="7802271442981707296" />
      </scope>
      <scope id="7802271442981707296" at="89,0,92,0" />
      <scope id="7802271442981707296" at="107,0,110,0">
        <var name="containmentLink" id="7802271442981707296" />
        <var name="context" id="7802271442981707296" />
        <var name="ownerNode" id="7802271442981707296" />
      </scope>
      <scope id="7802271442981707296" at="110,55,113,24">
        <var name="editorCell" id="7802271442981707296" />
      </scope>
      <scope id="7802271442981707296" at="131,0,134,0" />
      <scope id="7802271442981707309" at="146,0,149,0">
        <var name="editorContext" id="7802271442981707309" />
        <var name="node" id="7802271442981707309" />
      </scope>
      <scope id="7802271442981707296" at="164,0,167,0">
        <var name="containmentLink" id="7802271442981707296" />
        <var name="context" id="7802271442981707296" />
        <var name="ownerNode" id="7802271442981707296" />
      </scope>
      <scope id="7802271442981707296" at="167,55,170,24">
        <var name="editorCell" id="7802271442981707296" />
      </scope>
      <scope id="7802271442981707296" at="191,0,194,0" />
      <scope id="7802271442981707296" at="32,0,36,0">
        <var name="context" id="7802271442981707296" />
        <var name="node" id="7802271442981707296" />
      </scope>
      <scope id="7802271442981707296" at="60,0,64,0" />
      <scope id="7802271442981707296" at="102,0,106,0" />
      <scope id="7802271442981707296" at="159,0,163,0" />
      <scope id="7802271442981707296" at="37,0,42,0" />
      <scope id="7802271442981707296" at="68,0,73,0">
        <var name="child" id="7802271442981707296" />
      </scope>
      <scope id="7802271442981707296" at="82,44,87,24">
        <var name="editorCell" id="7802271442981707296" />
      </scope>
      <scope id="7802271442981707296" at="110,0,115,0">
        <var name="child" id="7802271442981707296" />
      </scope>
      <scope id="7802271442981707296" at="124,44,129,24">
        <var name="editorCell" id="7802271442981707296" />
      </scope>
      <scope id="7802271442981707296" at="167,0,172,0">
        <var name="child" id="7802271442981707296" />
      </scope>
      <scope id="7802271442981707296" at="184,44,189,24">
        <var name="editorCell" id="7802271442981707296" />
      </scope>
      <scope id="7802271442981707296" at="73,70,79,7" />
      <scope id="7802271442981707296" at="115,70,121,7" />
      <scope id="7802271442981707321" at="93,49,100,22">
        <var name="editorCell" id="7802271442981707321" />
        <var name="style" id="7802271442981707321" />
      </scope>
      <scope id="7802271442981707296" at="73,0,81,0">
        <var name="child" id="7802271442981707296" />
        <var name="editorCell" id="7802271442981707296" />
      </scope>
      <scope id="7802271442981707296" at="81,0,89,0" />
      <scope id="7802271442981707296" at="115,0,123,0">
        <var name="child" id="7802271442981707296" />
        <var name="editorCell" id="7802271442981707296" />
      </scope>
      <scope id="7802271442981707296" at="123,0,131,0" />
      <scope id="7802271442981707302" at="149,50,157,22">
        <var name="editorCell" id="7802271442981707302" />
        <var name="style" id="7802271442981707302" />
      </scope>
      <scope id="7802271442981707296" at="183,0,191,0" />
      <scope id="7802271442981707306" at="195,50,203,22">
        <var name="editorCell" id="7802271442981707306" />
        <var name="style" id="7802271442981707306" />
      </scope>
      <scope id="7802271442981707321" at="93,0,102,0" />
      <scope id="7802271442981707296" at="135,51,144,22">
        <var name="editorCell" id="7802271442981707296" />
        <var name="style" id="7802271442981707296" />
      </scope>
      <scope id="7802271442981707296" at="172,70,181,42">
        <var name="style" id="7802271442981707296" />
      </scope>
      <scope id="7802271442981707302" at="149,0,159,0" />
      <scope id="7802271442981707306" at="195,0,205,0" />
      <scope id="7802271442981707296" at="47,50,58,22">
        <var name="editorCell" id="7802271442981707296" />
      </scope>
      <scope id="7802271442981707296" at="135,0,146,0" />
      <scope id="7802271442981707296" at="172,0,183,0">
        <var name="child" id="7802271442981707296" />
        <var name="editorCell" id="7802271442981707296" />
      </scope>
      <scope id="7802271442981707296" at="47,0,60,0" />
      <unit id="7802271442981707296" at="64,0,93,0" name="jetbrains.mps.baseLanguage.builders.editor.AsBuilderStatement_EditorBuilder_a$expressionSingleRoleHandler_a75gvn_a0" />
      <unit id="7802271442981707296" at="106,0,135,0" name="jetbrains.mps.baseLanguage.builders.editor.AsBuilderStatement_EditorBuilder_a$builderSingleRoleHandler_a75gvn_c0" />
      <unit id="7802271442981707296" at="163,0,195,0" name="jetbrains.mps.baseLanguage.builders.editor.AsBuilderStatement_EditorBuilder_a$bodySingleRoleHandler_a75gvn_b3a" />
      <unit id="7802271442981707296" at="28,0,206,0" name="jetbrains.mps.baseLanguage.builders.editor.AsBuilderStatement_EditorBuilder_a" />
    </file>
  </root>
</debug-info>
<|MERGE_RESOLUTION|>--- conflicted
+++ resolved
@@ -251,7 +251,6 @@
   </root>
   <root nodeRef="r:4b2fc856-1e6f-49a5-825e-2904bdab655c(jetbrains.mps.baseLanguage.builders.editor)/2679357232283750090">
     <file name="BeanPropertyBuilder_Editor.java">
-<<<<<<< HEAD
       <node id="2679357232283750090" at="11,79,12,85" concept="6" />
       <node id="2679357232283750090" at="11,0,14,0" concept="4" trace="createEditorCell#(Ljetbrains/mps/openapi/editor/EditorContext;Lorg/jetbrains/mps/openapi/model/SNode;)Ljetbrains/mps/openapi/editor/cells/EditorCell;" />
       <scope id="2679357232283750090" at="11,79,12,85" />
@@ -284,298 +283,150 @@
       <node id="2679357232283750090" at="63,40,64,35" concept="1" />
       <node id="2679357232283750090" at="65,5,66,73" concept="1" />
       <node id="2679357232283750090" at="66,73,67,57" concept="5" />
-      <node id="2679357232283750090" at="67,57,68,59" concept="5" />
-      <node id="2679357232283750090" at="69,35,70,87" concept="5" />
-      <node id="2679357232283750090" at="70,87,71,94" concept="6" />
-      <node id="2679357232283750090" at="72,10,73,22" concept="6" />
-      <node id="2679357232283750090" at="76,33,77,14" concept="10" />
-      <node id="2679357232283750090" at="79,69,80,57" concept="6" />
-      <node id="2679357232283750090" at="82,81,83,41" concept="7" />
-      <node id="2679357232283750090" at="83,41,84,127" concept="6" />
-      <node id="2679357232283750090" at="90,0,91,0" concept="2" trace="myReferencingNode" />
-      <node id="2679357232283750090" at="92,119,93,21" concept="10" />
-      <node id="2679357232283750090" at="93,21,94,42" concept="1" />
-      <node id="2679357232283750090" at="94,42,95,20" concept="1" />
-      <node id="2679357232283750090" at="98,41,99,55" concept="6" />
-      <node id="2679357232283750090" at="104,28,105,20" concept="6" />
-      <node id="2679357232284001279" at="108,66,109,130" concept="5" />
-      <node id="2679357232284001279" at="109,130,110,64" concept="1" />
-      <node id="2679357232284001279" at="110,64,111,24" concept="6" />
-      <node id="2679357232283750101" at="114,49,115,94" concept="5" />
-      <node id="2679357232283750101" at="115,94,116,47" concept="1" />
-      <node id="2679357232283750101" at="116,47,117,34" concept="1" />
-      <node id="2679357232283750101" at="117,34,118,22" concept="6" />
-      <node id="2679357232283750090" at="120,48,121,271" concept="5" />
-      <node id="2679357232283750090" at="121,271,122,33" concept="6" />
-      <node id="2679357232283750090" at="125,119,126,49" concept="10" />
-      <node id="2679357232283750090" at="128,55,129,59" concept="5" />
-      <node id="2679357232283750090" at="129,59,130,41" concept="1" />
-      <node id="2679357232283750090" at="130,41,131,24" concept="6" />
-      <node id="2679357232283750090" at="134,118,135,383" concept="1" />
-      <node id="2679357232283750090" at="137,41,138,36" concept="1" />
-      <node id="2679357232283750090" at="142,44,143,54" concept="5" />
-      <node id="2679357232283750090" at="143,54,144,42" concept="1" />
-      <node id="2679357232283750090" at="144,42,145,0" concept="8" />
-      <node id="2679357232283750090" at="145,0,146,40" concept="1" />
-      <node id="2679357232283750090" at="146,40,147,24" concept="6" />
-      <node id="2679357232283750090" at="149,40,150,26" concept="6" />
+      <node id="2679357232283750090" at="68,35,69,87" concept="5" />
+      <node id="2679357232283750090" at="69,87,70,112" concept="6" />
+      <node id="2679357232283750090" at="71,10,72,22" concept="6" />
+      <node id="2679357232283750090" at="75,33,76,14" concept="10" />
+      <node id="2679357232283750090" at="78,69,79,57" concept="6" />
+      <node id="2679357232283750090" at="81,81,82,41" concept="7" />
+      <node id="2679357232283750090" at="82,41,83,127" concept="6" />
+      <node id="2679357232283750090" at="89,0,90,0" concept="2" trace="myReferencingNode" />
+      <node id="2679357232283750090" at="91,119,92,21" concept="10" />
+      <node id="2679357232283750090" at="92,21,93,42" concept="1" />
+      <node id="2679357232283750090" at="93,42,94,20" concept="1" />
+      <node id="2679357232283750090" at="97,41,98,55" concept="6" />
+      <node id="2679357232283750090" at="103,28,104,20" concept="6" />
+      <node id="2679357232284001279" at="107,66,108,130" concept="5" />
+      <node id="2679357232284001279" at="108,130,109,64" concept="1" />
+      <node id="2679357232284001279" at="109,64,110,24" concept="6" />
+      <node id="2679357232283750101" at="113,49,114,94" concept="5" />
+      <node id="2679357232283750101" at="114,94,115,47" concept="1" />
+      <node id="2679357232283750101" at="115,47,116,34" concept="1" />
+      <node id="2679357232283750101" at="116,34,117,22" concept="6" />
+      <node id="2679357232283750090" at="119,48,120,271" concept="5" />
+      <node id="2679357232283750090" at="120,271,121,33" concept="6" />
+      <node id="2679357232283750090" at="124,119,125,49" concept="10" />
+      <node id="2679357232283750090" at="127,55,128,59" concept="5" />
+      <node id="2679357232283750090" at="128,59,129,41" concept="1" />
+      <node id="2679357232283750090" at="129,41,130,24" concept="6" />
+      <node id="2679357232283750090" at="133,118,134,383" concept="1" />
+      <node id="2679357232283750090" at="136,41,137,36" concept="1" />
+      <node id="2679357232283750090" at="141,44,142,54" concept="5" />
+      <node id="2679357232283750090" at="142,54,143,42" concept="1" />
+      <node id="2679357232283750090" at="143,42,144,0" concept="8" />
+      <node id="2679357232283750090" at="144,0,145,40" concept="1" />
+      <node id="2679357232283750090" at="145,40,146,24" concept="6" />
+      <node id="2679357232283750090" at="148,40,149,26" concept="6" />
       <node id="2679357232283750090" at="27,0,29,0" concept="2" trace="myNode" />
-      <node id="2679357232283750090" at="88,0,90,0" concept="2" trace="myNode" />
+      <node id="2679357232283750090" at="87,0,89,0" concept="2" trace="myNode" />
       <node id="2679357232283750090" at="41,0,44,0" concept="4" trace="createCell#()Ljetbrains/mps/openapi/editor/cells/EditorCell;" />
-      <node id="2679357232283750090" at="76,0,79,0" concept="0" trace="_Inline_pd8zqj_a0a#()V" />
-      <node id="2679357232283750090" at="79,0,82,0" concept="4" trace="createEditorCell#(Ljetbrains/mps/openapi/editor/EditorContext;)Ljetbrains/mps/openapi/editor/cells/EditorCell;" />
-      <node id="2679357232283750090" at="98,0,101,0" concept="4" trace="createCell#()Ljetbrains/mps/openapi/editor/cells/EditorCell;" />
-      <node id="2679357232283750090" at="125,0,128,0" concept="0" trace="valueSingleRoleHandler_pd8zqj_c0#(Lorg/jetbrains/mps/openapi/model/SNode;Lorg/jetbrains/mps/openapi/language/SContainmentLink;Ljetbrains/mps/openapi/editor/EditorContext;)V" />
-      <node id="2679357232283750090" at="133,70,136,7" concept="3" />
-      <node id="2679357232283750090" at="136,7,139,7" concept="3" />
-      <node id="2679357232283750090" at="149,0,152,0" concept="4" trace="getNoTargetText#()Ljava/lang/String;" />
+      <node id="2679357232283750090" at="75,0,78,0" concept="0" trace="_Inline_pd8zqj_a0a#()V" />
+      <node id="2679357232283750090" at="78,0,81,0" concept="4" trace="createEditorCell#(Ljetbrains/mps/openapi/editor/EditorContext;)Ljetbrains/mps/openapi/editor/cells/EditorCell;" />
+      <node id="2679357232283750090" at="97,0,100,0" concept="4" trace="createCell#()Ljetbrains/mps/openapi/editor/cells/EditorCell;" />
+      <node id="2679357232283750090" at="124,0,127,0" concept="0" trace="valueSingleRoleHandler_pd8zqj_c0#(Lorg/jetbrains/mps/openapi/model/SNode;Lorg/jetbrains/mps/openapi/language/SContainmentLink;Ljetbrains/mps/openapi/editor/EditorContext;)V" />
+      <node id="2679357232283750090" at="132,70,135,7" concept="3" />
+      <node id="2679357232283750090" at="135,7,138,7" concept="3" />
+      <node id="2679357232283750090" at="148,0,151,0" concept="4" trace="getNoTargetText#()Ljava/lang/String;" />
       <node id="2679357232283750090" at="30,0,34,0" concept="0" trace="BeanPropertyBuilder_EditorBuilder_a#(Ljetbrains/mps/openapi/editor/EditorContext;Lorg/jetbrains/mps/openapi/model/SNode;)V" />
       <node id="2679357232283750090" at="61,63,65,5" concept="3" />
-      <node id="2679357232283750090" at="82,0,86,0" concept="4" trace="createEditorCell#(Ljetbrains/mps/openapi/editor/EditorContext;Lorg/jetbrains/mps/openapi/model/SNode;)Ljetbrains/mps/openapi/editor/cells/EditorCell;" />
-      <node id="2679357232283750090" at="120,0,124,0" concept="4" trace="createRefNode_pd8zqj_c0#()Ljetbrains/mps/openapi/editor/cells/EditorCell;" />
+      <node id="2679357232283750090" at="81,0,85,0" concept="4" trace="createEditorCell#(Ljetbrains/mps/openapi/editor/EditorContext;Lorg/jetbrains/mps/openapi/model/SNode;)Ljetbrains/mps/openapi/editor/cells/EditorCell;" />
+      <node id="2679357232283750090" at="119,0,123,0" concept="4" trace="createRefNode_pd8zqj_c0#()Ljetbrains/mps/openapi/editor/cells/EditorCell;" />
       <node id="2679357232283750090" at="35,0,40,0" concept="4" trace="getNode#()Lorg/jetbrains/mps/openapi/model/SNode;" />
-      <node id="2679357232283750090" at="68,59,73,22" concept="3" />
-      <node id="2679357232283750090" at="92,0,97,0" concept="0" trace="Inline_Builder_pd8zqj_a0a#(Ljetbrains/mps/openapi/editor/EditorContext;Lorg/jetbrains/mps/openapi/model/SNode;Lorg/jetbrains/mps/openapi/model/SNode;)V" />
-      <node id="2679357232283750090" at="102,0,107,0" concept="4" trace="getNode#()Lorg/jetbrains/mps/openapi/model/SNode;" />
-      <node id="2679357232284001279" at="108,0,113,0" concept="4" trace="createReferencePresentation_pd8zqj_a0a0#()Ljetbrains/mps/openapi/editor/cells/EditorCell;" />
-      <node id="2679357232283750090" at="128,0,133,0" concept="4" trace="createChildCell#(Lorg/jetbrains/mps/openapi/model/SNode;)Ljetbrains/mps/openapi/editor/cells/EditorCell;" />
-      <node id="2679357232283750101" at="114,0,120,0" concept="4" trace="createConstant_pd8zqj_b0#()Ljetbrains/mps/openapi/editor/cells/EditorCell;" />
-      <node id="2679357232283750090" at="133,0,141,0" concept="4" trace="installCellInfo#(Lorg/jetbrains/mps/openapi/model/SNode;Ljetbrains/mps/openapi/editor/cells/EditorCell;)V" />
-      <node id="2679357232283750090" at="141,0,149,0" concept="4" trace="createEmptyCell#()Ljetbrains/mps/openapi/editor/cells/EditorCell;" />
+      <node id="2679357232283750090" at="67,57,72,22" concept="3" />
+      <node id="2679357232283750090" at="91,0,96,0" concept="0" trace="Inline_Builder_pd8zqj_a0a#(Ljetbrains/mps/openapi/editor/EditorContext;Lorg/jetbrains/mps/openapi/model/SNode;Lorg/jetbrains/mps/openapi/model/SNode;)V" />
+      <node id="2679357232283750090" at="101,0,106,0" concept="4" trace="getNode#()Lorg/jetbrains/mps/openapi/model/SNode;" />
+      <node id="2679357232284001279" at="107,0,112,0" concept="4" trace="createReferencePresentation_pd8zqj_a0a0#()Ljetbrains/mps/openapi/editor/cells/EditorCell;" />
+      <node id="2679357232283750090" at="127,0,132,0" concept="4" trace="createChildCell#(Lorg/jetbrains/mps/openapi/model/SNode;)Ljetbrains/mps/openapi/editor/cells/EditorCell;" />
+      <node id="2679357232283750101" at="113,0,119,0" concept="4" trace="createConstant_pd8zqj_b0#()Ljetbrains/mps/openapi/editor/cells/EditorCell;" />
+      <node id="2679357232283750090" at="132,0,140,0" concept="4" trace="installCellInfo#(Lorg/jetbrains/mps/openapi/model/SNode;Ljetbrains/mps/openapi/editor/cells/EditorCell;)V" />
+      <node id="2679357232283750090" at="140,0,148,0" concept="4" trace="createEmptyCell#()Ljetbrains/mps/openapi/editor/cells/EditorCell;" />
       <node id="2679357232283750090" at="45,0,55,0" concept="4" trace="createCollection_pd8zqj_a#()Ljetbrains/mps/openapi/editor/cells/EditorCell;" />
-      <node id="2679357232283750090" at="55,0,75,0" concept="4" trace="createRefCell_pd8zqj_a0#()Ljetbrains/mps/openapi/editor/cells/EditorCell;" />
+      <node id="2679357232283750090" at="55,0,74,0" concept="4" trace="createRefCell_pd8zqj_a0#()Ljetbrains/mps/openapi/editor/cells/EditorCell;" />
       <scope id="2679357232283750090" at="37,26,38,18" />
       <scope id="2679357232283750090" at="41,39,42,39" />
-      <scope id="2679357232283750090" at="76,33,77,14" />
-      <scope id="2679357232283750090" at="79,69,80,57" />
-      <scope id="2679357232283750090" at="98,41,99,55" />
-      <scope id="2679357232283750090" at="104,28,105,20" />
-      <scope id="2679357232283750090" at="125,119,126,49" />
-      <scope id="2679357232283750090" at="134,118,135,383" />
-      <scope id="2679357232283750090" at="137,41,138,36" />
-      <scope id="2679357232283750090" at="149,40,150,26" />
+      <scope id="2679357232283750090" at="75,33,76,14" />
+      <scope id="2679357232283750090" at="78,69,79,57" />
+      <scope id="2679357232283750090" at="97,41,98,55" />
+      <scope id="2679357232283750090" at="103,28,104,20" />
+      <scope id="2679357232283750090" at="124,119,125,49" />
+      <scope id="2679357232283750090" at="133,118,134,383" />
+      <scope id="2679357232283750090" at="136,41,137,36" />
+      <scope id="2679357232283750090" at="148,40,149,26" />
       <scope id="2679357232283750090" at="30,99,32,18" />
       <scope id="2679357232283750090" at="62,39,64,35" />
-      <scope id="2679357232283750090" at="69,35,71,94">
+      <scope id="2679357232283750090" at="68,35,70,112">
         <var name="manager" id="2679357232283750090" />
       </scope>
-      <scope id="2679357232283750090" at="82,81,84,127" />
-      <scope id="2679357232283750090" at="120,48,122,33">
-=======
-      <node id="2679357232283750090" at="26,79,27,63" concept="6" />
-      <node id="2679357232283750090" at="29,89,30,96" concept="5" />
-      <node id="2679357232283750090" at="30,96,31,48" concept="1" />
-      <node id="2679357232283750090" at="31,48,32,28" concept="1" />
-      <node id="2679357232283750090" at="32,28,33,80" concept="1" />
-      <node id="2679357232283750090" at="33,80,34,81" concept="1" />
-      <node id="2679357232283750090" at="34,81,35,80" concept="1" />
-      <node id="2679357232283750090" at="35,80,36,22" concept="6" />
-      <node id="2679357232283750090" at="38,87,39,81" concept="5" />
-      <node id="2679357232283750090" at="39,81,40,31" concept="1" />
-      <node id="2679357232283750090" at="40,31,41,44" concept="1" />
-      <node id="2679357232283750090" at="41,44,42,26" concept="5" />
-      <node id="2679357232283750090" at="42,26,43,91" concept="1" />
-      <node id="2679357232283750090" at="43,91,44,58" concept="1" />
-      <node id="2679357232283750090" at="45,39,46,40" concept="1" />
-      <node id="2679357232283750090" at="46,40,47,35" concept="1" />
-      <node id="2679357232283750090" at="48,5,49,73" concept="1" />
-      <node id="2679357232283750090" at="49,73,50,57" concept="5" />
-      <node id="2679357232283750090" at="51,35,52,82" concept="5" />
-      <node id="2679357232283750090" at="52,82,53,112" concept="6" />
-      <node id="2679357232283750090" at="54,10,55,22" concept="6" />
-      <node id="2679357232283750096" at="58,33,59,14" concept="9" />
-      <node id="2679357232283750096" at="61,69,62,67" concept="6" />
-      <node id="2679357232283750096" at="64,81,65,79" concept="6" />
-      <node id="2679357232284001279" at="67,105,68,123" concept="5" />
-      <node id="2679357232284001279" at="68,123,69,64" concept="1" />
-      <node id="2679357232284001279" at="69,64,70,24" concept="6" />
-      <node id="2679357232283750101" at="73,88,74,87" concept="5" />
-      <node id="2679357232283750101" at="74,87,75,47" concept="1" />
-      <node id="2679357232283750101" at="75,47,76,34" concept="1" />
-      <node id="2679357232283750101" at="76,34,77,22" concept="6" />
-      <node id="2679357232283750090" at="79,87,80,255" concept="5" />
-      <node id="2679357232283750090" at="80,255,81,33" concept="6" />
-      <node id="2679357232283750090" at="84,119,85,49" concept="9" />
-      <node id="2679357232283750090" at="87,55,88,59" concept="5" />
-      <node id="2679357232283750090" at="88,59,89,41" concept="1" />
-      <node id="2679357232283750090" at="89,41,90,24" concept="6" />
-      <node id="2679357232283750090" at="93,118,94,381" concept="1" />
-      <node id="2679357232283750090" at="96,41,97,36" concept="1" />
-      <node id="2679357232283750090" at="101,44,102,54" concept="5" />
-      <node id="2679357232283750090" at="102,54,103,42" concept="1" />
-      <node id="2679357232283750090" at="103,42,104,0" concept="7" />
-      <node id="2679357232283750090" at="104,0,105,40" concept="1" />
-      <node id="2679357232283750090" at="105,40,106,24" concept="6" />
-      <node id="2679357232283750090" at="108,40,109,26" concept="6" />
-      <node id="2679357232283750090" at="26,0,29,0" concept="4" trace="createEditorCell#(Ljetbrains/mps/openapi/editor/EditorContext;Lorg/jetbrains/mps/openapi/model/SNode;)Ljetbrains/mps/openapi/editor/cells/EditorCell;" />
-      <node id="2679357232283750096" at="58,0,61,0" concept="0" trace="_Inline_pd8zqj_a0a#()V" />
-      <node id="2679357232283750096" at="61,0,64,0" concept="4" trace="createEditorCell#(Ljetbrains/mps/openapi/editor/EditorContext;)Ljetbrains/mps/openapi/editor/cells/EditorCell;" />
-      <node id="2679357232283750096" at="64,0,67,0" concept="4" trace="createEditorCell#(Ljetbrains/mps/openapi/editor/EditorContext;Lorg/jetbrains/mps/openapi/model/SNode;)Ljetbrains/mps/openapi/editor/cells/EditorCell;" />
-      <node id="2679357232283750090" at="84,0,87,0" concept="0" trace="valueSingleRoleHandler_pd8zqj_c0#(Lorg/jetbrains/mps/openapi/model/SNode;Lorg/jetbrains/mps/openapi/language/SContainmentLink;Ljetbrains/mps/openapi/editor/EditorContext;)V" />
-      <node id="2679357232283750090" at="92,70,95,7" concept="3" />
-      <node id="2679357232283750090" at="95,7,98,7" concept="3" />
-      <node id="2679357232283750090" at="108,0,111,0" concept="4" trace="getNoTargetText#()Ljava/lang/String;" />
-      <node id="2679357232283750090" at="44,58,48,5" concept="3" />
-      <node id="2679357232283750090" at="79,0,83,0" concept="4" trace="createRefNode_pd8zqj_c0#(Ljetbrains/mps/openapi/editor/EditorContext;Lorg/jetbrains/mps/openapi/model/SNode;)Ljetbrains/mps/openapi/editor/cells/EditorCell;" />
-      <node id="2679357232283750090" at="50,57,55,22" concept="3" />
-      <node id="2679357232284001279" at="67,0,72,0" concept="4" trace="createReferencePresentation_pd8zqj_a0a0#(Ljetbrains/mps/openapi/editor/EditorContext;Lorg/jetbrains/mps/openapi/model/SNode;)Ljetbrains/mps/openapi/editor/cells/EditorCell;" />
-      <node id="2679357232283750090" at="87,0,92,0" concept="4" trace="createChildCell#(Lorg/jetbrains/mps/openapi/model/SNode;)Ljetbrains/mps/openapi/editor/cells/EditorCell;" />
-      <node id="2679357232283750101" at="73,0,79,0" concept="4" trace="createConstant_pd8zqj_b0#(Ljetbrains/mps/openapi/editor/EditorContext;Lorg/jetbrains/mps/openapi/model/SNode;)Ljetbrains/mps/openapi/editor/cells/EditorCell;" />
-      <node id="2679357232283750090" at="92,0,100,0" concept="4" trace="installCellInfo#(Lorg/jetbrains/mps/openapi/model/SNode;Ljetbrains/mps/openapi/editor/cells/EditorCell;)V" />
-      <node id="2679357232283750090" at="100,0,108,0" concept="4" trace="createEmptyCell#()Ljetbrains/mps/openapi/editor/cells/EditorCell;" />
-      <node id="2679357232283750090" at="29,0,38,0" concept="4" trace="createCollection_pd8zqj_a#(Ljetbrains/mps/openapi/editor/EditorContext;Lorg/jetbrains/mps/openapi/model/SNode;)Ljetbrains/mps/openapi/editor/cells/EditorCell;" />
-      <node id="2679357232283750090" at="38,0,57,0" concept="4" trace="createRefCell_pd8zqj_a0#(Ljetbrains/mps/openapi/editor/EditorContext;Lorg/jetbrains/mps/openapi/model/SNode;)Ljetbrains/mps/openapi/editor/cells/EditorCell;" />
-      <scope id="2679357232283750090" at="26,79,27,63" />
-      <scope id="2679357232283750096" at="58,33,59,14" />
-      <scope id="2679357232283750096" at="61,69,62,67" />
-      <scope id="2679357232283750096" at="64,81,65,79" />
-      <scope id="2679357232283750090" at="84,119,85,49" />
-      <scope id="2679357232283750090" at="93,118,94,381" />
-      <scope id="2679357232283750090" at="96,41,97,36" />
-      <scope id="2679357232283750090" at="108,40,109,26" />
-      <scope id="2679357232283750090" at="45,39,47,35" />
-      <scope id="2679357232283750090" at="51,35,53,112">
-        <var name="manager" id="2679357232283750090" />
-      </scope>
-      <scope id="2679357232283750090" at="79,87,81,33">
->>>>>>> bd830ede
+      <scope id="2679357232283750090" at="81,81,83,127" />
+      <scope id="2679357232283750090" at="119,48,121,33">
         <var name="provider" id="2679357232283750090" />
       </scope>
       <scope id="2679357232283750090" at="41,0,44,0" />
-      <scope id="2679357232283750090" at="76,0,79,0" />
-      <scope id="2679357232283750090" at="79,0,82,0">
+      <scope id="2679357232283750090" at="75,0,78,0" />
+      <scope id="2679357232283750090" at="78,0,81,0">
         <var name="editorContext" id="2679357232283750090" />
-<<<<<<< HEAD
-      </scope>
-      <scope id="2679357232283750090" at="92,119,95,20" />
-      <scope id="2679357232283750090" at="98,0,101,0" />
-      <scope id="2679357232284001279" at="108,66,111,24">
+      </scope>
+      <scope id="2679357232283750090" at="91,119,94,20" />
+      <scope id="2679357232283750090" at="97,0,100,0" />
+      <scope id="2679357232284001279" at="107,66,110,24">
         <var name="editorCell" id="2679357232284001279" />
       </scope>
-      <scope id="2679357232283750090" at="125,0,128,0">
-=======
-        <var name="node" id="2679357232283750090" />
-      </scope>
-      <scope id="2679357232283750096" at="58,0,61,0" />
-      <scope id="2679357232283750096" at="61,0,64,0">
-        <var name="editorContext" id="2679357232283750096" />
-      </scope>
-      <scope id="2679357232283750096" at="64,0,67,0">
-        <var name="editorContext" id="2679357232283750096" />
-        <var name="node" id="2679357232283750096" />
-      </scope>
-      <scope id="2679357232284001279" at="67,105,70,24">
-        <var name="editorCell" id="2679357232284001279" />
-      </scope>
-      <scope id="2679357232283750090" at="84,0,87,0">
->>>>>>> bd830ede
+      <scope id="2679357232283750090" at="124,0,127,0">
         <var name="containmentLink" id="2679357232283750090" />
         <var name="context" id="2679357232283750090" />
         <var name="ownerNode" id="2679357232283750090" />
       </scope>
-<<<<<<< HEAD
-      <scope id="2679357232283750090" at="128,55,131,24">
+      <scope id="2679357232283750090" at="127,55,130,24">
         <var name="editorCell" id="2679357232283750090" />
       </scope>
-      <scope id="2679357232283750090" at="149,0,152,0" />
+      <scope id="2679357232283750090" at="148,0,151,0" />
       <scope id="2679357232283750090" at="30,0,34,0">
         <var name="context" id="2679357232283750090" />
         <var name="node" id="2679357232283750090" />
       </scope>
-      <scope id="2679357232283750090" at="82,0,86,0">
+      <scope id="2679357232283750090" at="81,0,85,0">
         <var name="editorContext" id="2679357232283750090" />
         <var name="node" id="2679357232283750090" />
       </scope>
-      <scope id="2679357232283750101" at="114,49,118,22">
+      <scope id="2679357232283750101" at="113,49,117,22">
         <var name="editorCell" id="2679357232283750101" />
       </scope>
-      <scope id="2679357232283750090" at="120,0,124,0" />
+      <scope id="2679357232283750090" at="119,0,123,0" />
       <scope id="2679357232283750090" at="35,0,40,0" />
-      <scope id="2679357232283750090" at="92,0,97,0">
+      <scope id="2679357232283750090" at="91,0,96,0">
         <var name="context" id="2679357232283750090" />
         <var name="node" id="2679357232283750090" />
         <var name="referencingNode" id="2679357232283750090" />
       </scope>
-      <scope id="2679357232283750090" at="102,0,107,0" />
-      <scope id="2679357232284001279" at="108,0,113,0" />
-      <scope id="2679357232283750090" at="128,0,133,0">
+      <scope id="2679357232283750090" at="101,0,106,0" />
+      <scope id="2679357232284001279" at="107,0,112,0" />
+      <scope id="2679357232283750090" at="127,0,132,0">
         <var name="child" id="2679357232283750090" />
       </scope>
-      <scope id="2679357232283750090" at="142,44,147,24">
+      <scope id="2679357232283750090" at="141,44,146,24">
         <var name="editorCell" id="2679357232283750090" />
       </scope>
-      <scope id="2679357232283750101" at="114,0,120,0" />
-      <scope id="2679357232283750090" at="133,70,139,7" />
+      <scope id="2679357232283750101" at="113,0,119,0" />
+      <scope id="2679357232283750090" at="132,70,138,7" />
       <scope id="2679357232283750090" at="45,50,53,22">
         <var name="editorCell" id="2679357232283750090" />
       </scope>
-      <scope id="2679357232283750090" at="133,0,141,0">
+      <scope id="2679357232283750090" at="132,0,140,0">
         <var name="child" id="2679357232283750090" />
         <var name="editorCell" id="2679357232283750090" />
       </scope>
-      <scope id="2679357232283750090" at="141,0,149,0" />
+      <scope id="2679357232283750090" at="140,0,148,0" />
       <scope id="2679357232283750090" at="45,0,55,0" />
-      <scope id="2679357232283750090" at="55,48,73,22">
-=======
-      <scope id="2679357232283750090" at="87,55,90,24">
-        <var name="editorCell" id="2679357232283750090" />
-      </scope>
-      <scope id="2679357232283750090" at="108,0,111,0" />
-      <scope id="2679357232283750101" at="73,88,77,22">
-        <var name="editorCell" id="2679357232283750101" />
-      </scope>
-      <scope id="2679357232283750090" at="79,0,83,0">
-        <var name="editorContext" id="2679357232283750090" />
-        <var name="node" id="2679357232283750090" />
-      </scope>
-      <scope id="2679357232284001279" at="67,0,72,0">
-        <var name="editorContext" id="2679357232284001279" />
-        <var name="node" id="2679357232284001279" />
-      </scope>
-      <scope id="2679357232283750090" at="87,0,92,0">
-        <var name="child" id="2679357232283750090" />
-      </scope>
-      <scope id="2679357232283750090" at="101,44,106,24">
-        <var name="editorCell" id="2679357232283750090" />
-      </scope>
-      <scope id="2679357232283750101" at="73,0,79,0">
-        <var name="editorContext" id="2679357232283750101" />
-        <var name="node" id="2679357232283750101" />
-      </scope>
-      <scope id="2679357232283750090" at="92,70,98,7" />
-      <scope id="2679357232283750090" at="29,89,36,22">
-        <var name="editorCell" id="2679357232283750090" />
-      </scope>
-      <scope id="2679357232283750090" at="92,0,100,0">
-        <var name="child" id="2679357232283750090" />
-        <var name="editorCell" id="2679357232283750090" />
-      </scope>
-      <scope id="2679357232283750090" at="100,0,108,0" />
-      <scope id="2679357232283750090" at="29,0,38,0">
-        <var name="editorContext" id="2679357232283750090" />
-        <var name="node" id="2679357232283750090" />
-      </scope>
-      <scope id="2679357232283750090" at="38,87,55,22">
->>>>>>> bd830ede
+      <scope id="2679357232283750090" at="55,48,72,22">
         <var name="attributeConcept" id="2679357232283750090" />
         <var name="editorCell" id="2679357232283750090" />
         <var name="provider" id="2679357232283750090" />
       </scope>
-<<<<<<< HEAD
-      <scope id="2679357232283750090" at="55,0,75,0" />
-      <unit id="2679357232283750090" at="75,0,87,0" name="jetbrains.mps.baseLanguage.builders.editor.BeanPropertyBuilder_EditorBuilder_a$_Inline_pd8zqj_a0a" />
-      <unit id="2679357232283750090" at="87,0,114,0" name="jetbrains.mps.baseLanguage.builders.editor.BeanPropertyBuilder_EditorBuilder_a$Inline_Builder_pd8zqj_a0a" />
-      <unit id="2679357232283750090" at="124,0,153,0" name="jetbrains.mps.baseLanguage.builders.editor.BeanPropertyBuilder_EditorBuilder_a$valueSingleRoleHandler_pd8zqj_c0" />
-      <unit id="2679357232283750090" at="26,0,154,0" name="jetbrains.mps.baseLanguage.builders.editor.BeanPropertyBuilder_EditorBuilder_a" />
-=======
-      <scope id="2679357232283750090" at="38,0,57,0">
-        <var name="editorContext" id="2679357232283750090" />
-        <var name="node" id="2679357232283750090" />
-      </scope>
-      <unit id="2679357232283750096" at="57,0,73,0" name="jetbrains.mps.baseLanguage.builders.editor.BeanPropertyBuilder_Editor$_Inline_pd8zqj_a0a" />
-      <unit id="2679357232283750090" at="83,0,112,0" name="jetbrains.mps.baseLanguage.builders.editor.BeanPropertyBuilder_Editor$valueSingleRoleHandler_pd8zqj_c0" />
-      <unit id="2679357232283750090" at="25,0,113,0" name="jetbrains.mps.baseLanguage.builders.editor.BeanPropertyBuilder_Editor" />
->>>>>>> bd830ede
+      <scope id="2679357232283750090" at="55,0,74,0" />
+      <unit id="2679357232283750090" at="74,0,86,0" name="jetbrains.mps.baseLanguage.builders.editor.BeanPropertyBuilder_EditorBuilder_a$_Inline_pd8zqj_a0a" />
+      <unit id="2679357232283750090" at="86,0,113,0" name="jetbrains.mps.baseLanguage.builders.editor.BeanPropertyBuilder_EditorBuilder_a$Inline_Builder_pd8zqj_a0a" />
+      <unit id="2679357232283750090" at="123,0,152,0" name="jetbrains.mps.baseLanguage.builders.editor.BeanPropertyBuilder_EditorBuilder_a$valueSingleRoleHandler_pd8zqj_c0" />
+      <unit id="2679357232283750090" at="26,0,153,0" name="jetbrains.mps.baseLanguage.builders.editor.BeanPropertyBuilder_EditorBuilder_a" />
     </file>
   </root>
   <root nodeRef="r:4b2fc856-1e6f-49a5-825e-2904bdab655c(jetbrains.mps.baseLanguage.builders.editor)/4315270135341045255">
@@ -785,7 +636,6 @@
   </root>
   <root nodeRef="r:4b2fc856-1e6f-49a5-825e-2904bdab655c(jetbrains.mps.baseLanguage.builders.editor)/5389689214216997400">
     <file name="SimpleBuilderProperty_Editor.java">
-<<<<<<< HEAD
       <node id="5389689214216997400" at="11,79,12,87" concept="6" />
       <node id="5389689214216997400" at="11,0,14,0" concept="4" trace="createEditorCell#(Ljetbrains/mps/openapi/editor/EditorContext;Lorg/jetbrains/mps/openapi/model/SNode;)Ljetbrains/mps/openapi/editor/cells/EditorCell;" />
       <scope id="5389689214216997400" at="11,79,12,87" />
@@ -828,452 +678,204 @@
       <node id="5389689214216997412" at="77,63,78,42" concept="1" />
       <node id="5389689214216997412" at="78,42,79,73" concept="1" />
       <node id="5389689214216997412" at="79,73,80,57" concept="5" />
-      <node id="5389689214216997412" at="80,57,81,59" concept="5" />
-      <node id="5389689214216997412" at="82,35,83,87" concept="5" />
-      <node id="5389689214216997412" at="83,87,84,94" concept="6" />
-      <node id="5389689214216997412" at="85,10,86,22" concept="6" />
-      <node id="5389689214217329190" at="88,49,89,94" concept="5" />
-      <node id="5389689214217329190" at="89,94,90,47" concept="1" />
-      <node id="5389689214217329190" at="90,47,91,34" concept="1" />
-      <node id="5389689214217329190" at="91,34,92,22" concept="6" />
-      <node id="5389689214216997400" at="94,48,95,271" concept="5" />
-      <node id="5389689214216997400" at="95,271,96,33" concept="6" />
-      <node id="5389689214216997400" at="99,118,100,49" concept="10" />
-      <node id="5389689214216997400" at="102,55,103,59" concept="5" />
-      <node id="5389689214216997400" at="103,59,104,41" concept="1" />
-      <node id="5389689214216997400" at="104,41,105,24" concept="6" />
-      <node id="5389689214216997400" at="108,118,109,382" concept="1" />
-      <node id="5389689214216997400" at="111,41,112,35" concept="1" />
-      <node id="5389689214216997400" at="116,44,117,54" concept="5" />
-      <node id="5389689214216997400" at="117,54,118,41" concept="1" />
-      <node id="5389689214216997400" at="118,41,119,0" concept="8" />
-      <node id="5389689214216997400" at="119,0,120,40" concept="1" />
-      <node id="5389689214216997400" at="120,40,121,24" concept="6" />
-      <node id="5389689214216997400" at="123,40,124,25" concept="6" />
-      <node id="5389689214216997407" at="127,49,128,94" concept="5" />
-      <node id="5389689214216997407" at="128,94,129,47" concept="1" />
-      <node id="5389689214216997407" at="129,47,130,34" concept="5" />
-      <node id="5389689214216997407" at="130,34,131,84" concept="1" />
-      <node id="5389689214216997407" at="131,84,132,60" concept="1" />
-      <node id="5389689214216997407" at="132,60,133,40" concept="1" />
-      <node id="5389689214216997407" at="133,40,134,34" concept="1" />
-      <node id="5389689214216997407" at="134,34,135,22" concept="6" />
-      <node id="5389689214217175696" at="137,49,138,96" concept="5" />
-      <node id="5389689214217175696" at="138,96,139,47" concept="1" />
-      <node id="5389689214217175696" at="139,47,140,34" concept="5" />
-      <node id="5389689214217175696" at="140,34,141,82" concept="1" />
-      <node id="5389689214217175696" at="141,82,142,58" concept="1" />
-      <node id="5389689214217175696" at="142,58,143,40" concept="1" />
-      <node id="5389689214217175696" at="143,40,144,34" concept="1" />
-      <node id="5389689214217175696" at="144,34,145,22" concept="6" />
-      <node id="5389689214216997400" at="147,48,148,269" concept="5" />
-      <node id="5389689214216997400" at="148,269,149,33" concept="6" />
-      <node id="5389689214216997400" at="152,117,153,49" concept="10" />
-      <node id="5389689214216997400" at="155,55,156,59" concept="5" />
-      <node id="5389689214216997400" at="156,59,157,41" concept="1" />
-      <node id="5389689214216997400" at="157,41,158,24" concept="6" />
-      <node id="5389689214216997400" at="161,118,162,381" concept="1" />
-      <node id="5389689214216997400" at="164,41,165,34" concept="1" />
-      <node id="5389689214216997400" at="166,7,167,36" concept="5" />
-      <node id="5389689214216997400" at="167,36,168,62" concept="1" />
-      <node id="5389689214216997400" at="168,62,169,42" concept="1" />
-      <node id="5389689214216997400" at="172,44,173,54" concept="5" />
-      <node id="5389689214216997400" at="173,54,174,40" concept="1" />
-      <node id="5389689214216997400" at="174,40,175,0" concept="8" />
-      <node id="5389689214216997400" at="175,0,176,40" concept="1" />
-      <node id="5389689214216997400" at="176,40,177,24" concept="6" />
-      <node id="5389689214216997400" at="179,40,180,24" concept="6" />
-      <node id="5389689214216997410" at="183,49,184,94" concept="5" />
-      <node id="5389689214216997410" at="184,94,185,47" concept="1" />
-      <node id="5389689214216997410" at="185,47,186,34" concept="5" />
-      <node id="5389689214216997410" at="186,34,187,85" concept="1" />
-      <node id="5389689214216997410" at="187,85,188,40" concept="1" />
-      <node id="5389689214216997410" at="188,40,189,34" concept="1" />
-      <node id="5389689214216997410" at="189,34,190,22" concept="6" />
+      <node id="5389689214216997412" at="81,35,82,87" concept="5" />
+      <node id="5389689214216997412" at="82,87,83,112" concept="6" />
+      <node id="5389689214216997412" at="84,10,85,22" concept="6" />
+      <node id="5389689214217329190" at="87,49,88,94" concept="5" />
+      <node id="5389689214217329190" at="88,94,89,47" concept="1" />
+      <node id="5389689214217329190" at="89,47,90,34" concept="1" />
+      <node id="5389689214217329190" at="90,34,91,22" concept="6" />
+      <node id="5389689214216997400" at="93,48,94,271" concept="5" />
+      <node id="5389689214216997400" at="94,271,95,33" concept="6" />
+      <node id="5389689214216997400" at="98,118,99,49" concept="10" />
+      <node id="5389689214216997400" at="101,55,102,59" concept="5" />
+      <node id="5389689214216997400" at="102,59,103,41" concept="1" />
+      <node id="5389689214216997400" at="103,41,104,24" concept="6" />
+      <node id="5389689214216997400" at="107,118,108,382" concept="1" />
+      <node id="5389689214216997400" at="110,41,111,35" concept="1" />
+      <node id="5389689214216997400" at="115,44,116,54" concept="5" />
+      <node id="5389689214216997400" at="116,54,117,41" concept="1" />
+      <node id="5389689214216997400" at="117,41,118,0" concept="8" />
+      <node id="5389689214216997400" at="118,0,119,40" concept="1" />
+      <node id="5389689214216997400" at="119,40,120,24" concept="6" />
+      <node id="5389689214216997400" at="122,40,123,25" concept="6" />
+      <node id="5389689214216997407" at="126,49,127,94" concept="5" />
+      <node id="5389689214216997407" at="127,94,128,47" concept="1" />
+      <node id="5389689214216997407" at="128,47,129,34" concept="5" />
+      <node id="5389689214216997407" at="129,34,130,84" concept="1" />
+      <node id="5389689214216997407" at="130,84,131,60" concept="1" />
+      <node id="5389689214216997407" at="131,60,132,40" concept="1" />
+      <node id="5389689214216997407" at="132,40,133,34" concept="1" />
+      <node id="5389689214216997407" at="133,34,134,22" concept="6" />
+      <node id="5389689214217175696" at="136,49,137,96" concept="5" />
+      <node id="5389689214217175696" at="137,96,138,47" concept="1" />
+      <node id="5389689214217175696" at="138,47,139,34" concept="5" />
+      <node id="5389689214217175696" at="139,34,140,82" concept="1" />
+      <node id="5389689214217175696" at="140,82,141,58" concept="1" />
+      <node id="5389689214217175696" at="141,58,142,40" concept="1" />
+      <node id="5389689214217175696" at="142,40,143,34" concept="1" />
+      <node id="5389689214217175696" at="143,34,144,22" concept="6" />
+      <node id="5389689214216997400" at="146,48,147,269" concept="5" />
+      <node id="5389689214216997400" at="147,269,148,33" concept="6" />
+      <node id="5389689214216997400" at="151,117,152,49" concept="10" />
+      <node id="5389689214216997400" at="154,55,155,59" concept="5" />
+      <node id="5389689214216997400" at="155,59,156,41" concept="1" />
+      <node id="5389689214216997400" at="156,41,157,24" concept="6" />
+      <node id="5389689214216997400" at="160,118,161,381" concept="1" />
+      <node id="5389689214216997400" at="163,41,164,34" concept="1" />
+      <node id="5389689214216997400" at="165,7,166,36" concept="5" />
+      <node id="5389689214216997400" at="166,36,167,62" concept="1" />
+      <node id="5389689214216997400" at="167,62,168,42" concept="1" />
+      <node id="5389689214216997400" at="171,44,172,54" concept="5" />
+      <node id="5389689214216997400" at="172,54,173,40" concept="1" />
+      <node id="5389689214216997400" at="173,40,174,0" concept="8" />
+      <node id="5389689214216997400" at="174,0,175,40" concept="1" />
+      <node id="5389689214216997400" at="175,40,176,24" concept="6" />
+      <node id="5389689214216997400" at="178,40,179,24" concept="6" />
+      <node id="5389689214216997410" at="182,49,183,94" concept="5" />
+      <node id="5389689214216997410" at="183,94,184,47" concept="1" />
+      <node id="5389689214216997410" at="184,47,185,34" concept="5" />
+      <node id="5389689214216997410" at="185,34,186,85" concept="1" />
+      <node id="5389689214216997410" at="186,85,187,40" concept="1" />
+      <node id="5389689214216997410" at="187,40,188,34" concept="1" />
+      <node id="5389689214216997410" at="188,34,189,22" concept="6" />
       <node id="5389689214216997400" at="30,0,32,0" concept="2" trace="myNode" />
       <node id="5389689214216997400" at="44,0,47,0" concept="4" trace="createCell#()Ljetbrains/mps/openapi/editor/cells/EditorCell;" />
-      <node id="5389689214216997400" at="99,0,102,0" concept="0" trace="typeSingleRoleHandler_f7iv5z_d0#(Lorg/jetbrains/mps/openapi/model/SNode;Lorg/jetbrains/mps/openapi/language/SContainmentLink;Ljetbrains/mps/openapi/editor/EditorContext;)V" />
-      <node id="5389689214216997400" at="107,70,110,7" concept="3" />
-      <node id="5389689214216997400" at="110,7,113,7" concept="3" />
-      <node id="5389689214216997400" at="123,0,126,0" concept="4" trace="getNoTargetText#()Ljava/lang/String;" />
-      <node id="5389689214216997400" at="152,0,155,0" concept="0" trace="setSingleRoleHandler_f7iv5z_g0#(Lorg/jetbrains/mps/openapi/model/SNode;Lorg/jetbrains/mps/openapi/language/SContainmentLink;Ljetbrains/mps/openapi/editor/EditorContext;)V" />
-      <node id="5389689214216997400" at="160,70,163,7" concept="3" />
-      <node id="5389689214216997400" at="163,7,166,7" concept="3" />
-      <node id="5389689214216997400" at="179,0,182,0" concept="4" trace="getNoTargetText#()Ljava/lang/String;" />
+      <node id="5389689214216997400" at="98,0,101,0" concept="0" trace="typeSingleRoleHandler_f7iv5z_d0#(Lorg/jetbrains/mps/openapi/model/SNode;Lorg/jetbrains/mps/openapi/language/SContainmentLink;Ljetbrains/mps/openapi/editor/EditorContext;)V" />
+      <node id="5389689214216997400" at="106,70,109,7" concept="3" />
+      <node id="5389689214216997400" at="109,7,112,7" concept="3" />
+      <node id="5389689214216997400" at="122,0,125,0" concept="4" trace="getNoTargetText#()Ljava/lang/String;" />
+      <node id="5389689214216997400" at="151,0,154,0" concept="0" trace="setSingleRoleHandler_f7iv5z_g0#(Lorg/jetbrains/mps/openapi/model/SNode;Lorg/jetbrains/mps/openapi/language/SContainmentLink;Ljetbrains/mps/openapi/editor/EditorContext;)V" />
+      <node id="5389689214216997400" at="159,70,162,7" concept="3" />
+      <node id="5389689214216997400" at="162,7,165,7" concept="3" />
+      <node id="5389689214216997400" at="178,0,181,0" concept="4" trace="getNoTargetText#()Ljava/lang/String;" />
       <node id="5389689214216997400" at="33,0,37,0" concept="0" trace="SimpleBuilderProperty_EditorBuilder_a#(Ljetbrains/mps/openapi/editor/EditorContext;Lorg/jetbrains/mps/openapi/model/SNode;)V" />
-      <node id="5389689214216997400" at="94,0,98,0" concept="4" trace="createRefNode_f7iv5z_d0#()Ljetbrains/mps/openapi/editor/cells/EditorCell;" />
-      <node id="5389689214216997400" at="147,0,151,0" concept="4" trace="createRefNode_f7iv5z_g0#()Ljetbrains/mps/openapi/editor/cells/EditorCell;" />
+      <node id="5389689214216997400" at="93,0,97,0" concept="4" trace="createRefNode_f7iv5z_d0#()Ljetbrains/mps/openapi/editor/cells/EditorCell;" />
+      <node id="5389689214216997400" at="146,0,150,0" concept="4" trace="createRefNode_f7iv5z_g0#()Ljetbrains/mps/openapi/editor/cells/EditorCell;" />
       <node id="5389689214216997400" at="38,0,43,0" concept="4" trace="getNode#()Lorg/jetbrains/mps/openapi/model/SNode;" />
-      <node id="5389689214216997412" at="81,59,86,22" concept="3" />
-      <node id="5389689214216997400" at="102,0,107,0" concept="4" trace="createChildCell#(Lorg/jetbrains/mps/openapi/model/SNode;)Ljetbrains/mps/openapi/editor/cells/EditorCell;" />
-      <node id="5389689214216997400" at="155,0,160,0" concept="4" trace="createChildCell#(Lorg/jetbrains/mps/openapi/model/SNode;)Ljetbrains/mps/openapi/editor/cells/EditorCell;" />
-      <node id="5389689214217329190" at="88,0,94,0" concept="4" trace="createConstant_f7iv5z_c0#()Ljetbrains/mps/openapi/editor/cells/EditorCell;" />
-      <node id="5389689214216997400" at="107,0,115,0" concept="4" trace="installCellInfo#(Lorg/jetbrains/mps/openapi/model/SNode;Ljetbrains/mps/openapi/editor/cells/EditorCell;)V" />
-      <node id="5389689214216997400" at="115,0,123,0" concept="4" trace="createEmptyCell#()Ljetbrains/mps/openapi/editor/cells/EditorCell;" />
-      <node id="5389689214216997400" at="171,0,179,0" concept="4" trace="createEmptyCell#()Ljetbrains/mps/openapi/editor/cells/EditorCell;" />
+      <node id="5389689214216997412" at="80,57,85,22" concept="3" />
+      <node id="5389689214216997400" at="101,0,106,0" concept="4" trace="createChildCell#(Lorg/jetbrains/mps/openapi/model/SNode;)Ljetbrains/mps/openapi/editor/cells/EditorCell;" />
+      <node id="5389689214216997400" at="154,0,159,0" concept="4" trace="createChildCell#(Lorg/jetbrains/mps/openapi/model/SNode;)Ljetbrains/mps/openapi/editor/cells/EditorCell;" />
+      <node id="5389689214217329190" at="87,0,93,0" concept="4" trace="createConstant_f7iv5z_c0#()Ljetbrains/mps/openapi/editor/cells/EditorCell;" />
+      <node id="5389689214216997400" at="106,0,114,0" concept="4" trace="installCellInfo#(Lorg/jetbrains/mps/openapi/model/SNode;Ljetbrains/mps/openapi/editor/cells/EditorCell;)V" />
+      <node id="5389689214216997400" at="114,0,122,0" concept="4" trace="createEmptyCell#()Ljetbrains/mps/openapi/editor/cells/EditorCell;" />
+      <node id="5389689214216997400" at="170,0,178,0" concept="4" trace="createEmptyCell#()Ljetbrains/mps/openapi/editor/cells/EditorCell;" />
       <node id="5389689214216997405" at="63,0,72,0" concept="4" trace="createConstant_f7iv5z_a0#()Ljetbrains/mps/openapi/editor/cells/EditorCell;" />
-      <node id="5389689214216997410" at="183,0,192,0" concept="4" trace="createConstant_f7iv5z_h0#()Ljetbrains/mps/openapi/editor/cells/EditorCell;" />
-      <node id="5389689214216997407" at="127,0,137,0" concept="4" trace="createConstant_f7iv5z_e0#()Ljetbrains/mps/openapi/editor/cells/EditorCell;" />
-      <node id="5389689214217175696" at="137,0,147,0" concept="4" trace="createConstant_f7iv5z_f0#()Ljetbrains/mps/openapi/editor/cells/EditorCell;" />
-      <node id="5389689214216997400" at="160,0,171,0" concept="4" trace="installCellInfo#(Lorg/jetbrains/mps/openapi/model/SNode;Ljetbrains/mps/openapi/editor/cells/EditorCell;)V" />
+      <node id="5389689214216997410" at="182,0,191,0" concept="4" trace="createConstant_f7iv5z_h0#()Ljetbrains/mps/openapi/editor/cells/EditorCell;" />
+      <node id="5389689214216997407" at="126,0,136,0" concept="4" trace="createConstant_f7iv5z_e0#()Ljetbrains/mps/openapi/editor/cells/EditorCell;" />
+      <node id="5389689214217175696" at="136,0,146,0" concept="4" trace="createConstant_f7iv5z_f0#()Ljetbrains/mps/openapi/editor/cells/EditorCell;" />
+      <node id="5389689214216997400" at="159,0,170,0" concept="4" trace="installCellInfo#(Lorg/jetbrains/mps/openapi/model/SNode;Ljetbrains/mps/openapi/editor/cells/EditorCell;)V" />
       <node id="5389689214216997400" at="48,0,63,0" concept="4" trace="createCollection_f7iv5z_a#()Ljetbrains/mps/openapi/editor/cells/EditorCell;" />
-      <node id="5389689214216997412" at="72,0,88,0" concept="4" trace="createProperty_f7iv5z_b0#()Ljetbrains/mps/openapi/editor/cells/EditorCell;" />
+      <node id="5389689214216997412" at="72,0,87,0" concept="4" trace="createProperty_f7iv5z_b0#()Ljetbrains/mps/openapi/editor/cells/EditorCell;" />
       <scope id="5389689214216997400" at="40,26,41,18" />
       <scope id="5389689214216997400" at="44,39,45,39" />
-      <scope id="5389689214216997400" at="99,118,100,49" />
-      <scope id="5389689214216997400" at="108,118,109,382" />
-      <scope id="5389689214216997400" at="111,41,112,35" />
-      <scope id="5389689214216997400" at="123,40,124,25" />
-      <scope id="5389689214216997400" at="152,117,153,49" />
-      <scope id="5389689214216997400" at="161,118,162,381" />
-      <scope id="5389689214216997400" at="164,41,165,34" />
-      <scope id="5389689214216997400" at="179,40,180,24" />
+      <scope id="5389689214216997400" at="98,118,99,49" />
+      <scope id="5389689214216997400" at="107,118,108,382" />
+      <scope id="5389689214216997400" at="110,41,111,35" />
+      <scope id="5389689214216997400" at="122,40,123,25" />
+      <scope id="5389689214216997400" at="151,117,152,49" />
+      <scope id="5389689214216997400" at="160,118,161,381" />
+      <scope id="5389689214216997400" at="163,41,164,34" />
+      <scope id="5389689214216997400" at="178,40,179,24" />
       <scope id="5389689214216997400" at="33,101,35,18" />
-      <scope id="5389689214216997412" at="82,35,84,94">
+      <scope id="5389689214216997412" at="81,35,83,112">
         <var name="manager" id="5389689214216997412" />
       </scope>
-      <scope id="5389689214216997400" at="94,48,96,33">
+      <scope id="5389689214216997400" at="93,48,95,33">
         <var name="provider" id="5389689214216997400" />
       </scope>
-      <scope id="5389689214216997400" at="147,48,149,33">
+      <scope id="5389689214216997400" at="146,48,148,33">
         <var name="provider" id="5389689214216997400" />
       </scope>
       <scope id="5389689214216997400" at="44,0,47,0" />
-      <scope id="5389689214216997400" at="99,0,102,0">
-=======
-      <node id="5389689214216997400" at="27,79,28,63" concept="6" />
-      <node id="5389689214216997400" at="30,89,31,96" concept="5" />
-      <node id="5389689214216997400" at="31,96,32,48" concept="1" />
-      <node id="5389689214216997400" at="32,48,33,28" concept="1" />
-      <node id="5389689214216997400" at="33,28,34,81" concept="1" />
-      <node id="5389689214216997400" at="34,81,35,81" concept="1" />
-      <node id="5389689214216997400" at="35,81,36,81" concept="1" />
-      <node id="5389689214216997400" at="36,81,37,80" concept="1" />
-      <node id="5389689214216997400" at="37,80,38,81" concept="1" />
-      <node id="5389689214216997400" at="38,81,39,81" concept="1" />
-      <node id="5389689214216997400" at="39,81,40,80" concept="1" />
-      <node id="5389689214216997400" at="40,80,41,81" concept="1" />
-      <node id="5389689214216997400" at="41,81,42,22" concept="6" />
-      <node id="5389689214216997405" at="44,88,45,94" concept="5" />
-      <node id="5389689214216997405" at="45,94,46,47" concept="1" />
-      <node id="5389689214216997405" at="46,47,47,34" concept="5" />
-      <node id="5389689214216997405" at="47,34,48,66" concept="1" />
-      <node id="5389689214216997405" at="48,66,49,40" concept="1" />
-      <node id="5389689214216997405" at="49,40,50,34" concept="1" />
-      <node id="5389689214216997405" at="50,34,51,22" concept="6" />
-      <node id="5389689214216997412" at="53,88,54,82" concept="5" />
-      <node id="5389689214216997412" at="54,82,55,29" concept="1" />
-      <node id="5389689214216997412" at="55,29,56,42" concept="1" />
-      <node id="5389689214216997412" at="56,42,57,26" concept="5" />
-      <node id="5389689214216997412" at="57,26,58,58" concept="1" />
-      <node id="5389689214216997412" at="58,58,59,42" concept="1" />
-      <node id="5389689214216997412" at="59,42,60,73" concept="1" />
-      <node id="5389689214216997412" at="60,73,61,57" concept="5" />
-      <node id="5389689214216997412" at="62,35,63,82" concept="5" />
-      <node id="5389689214216997412" at="63,82,64,112" concept="6" />
-      <node id="5389689214216997412" at="65,10,66,22" concept="6" />
-      <node id="5389689214217329190" at="68,88,69,87" concept="5" />
-      <node id="5389689214217329190" at="69,87,70,47" concept="1" />
-      <node id="5389689214217329190" at="70,47,71,34" concept="1" />
-      <node id="5389689214217329190" at="71,34,72,22" concept="6" />
-      <node id="5389689214216997400" at="74,87,75,255" concept="5" />
-      <node id="5389689214216997400" at="75,255,76,33" concept="6" />
-      <node id="5389689214216997400" at="79,118,80,49" concept="9" />
-      <node id="5389689214216997400" at="82,55,83,59" concept="5" />
-      <node id="5389689214216997400" at="83,59,84,41" concept="1" />
-      <node id="5389689214216997400" at="84,41,85,24" concept="6" />
-      <node id="5389689214216997400" at="88,118,89,380" concept="1" />
-      <node id="5389689214216997400" at="91,41,92,35" concept="1" />
-      <node id="5389689214216997400" at="96,44,97,54" concept="5" />
-      <node id="5389689214216997400" at="97,54,98,41" concept="1" />
-      <node id="5389689214216997400" at="98,41,99,0" concept="7" />
-      <node id="5389689214216997400" at="99,0,100,40" concept="1" />
-      <node id="5389689214216997400" at="100,40,101,24" concept="6" />
-      <node id="5389689214216997400" at="103,40,104,25" concept="6" />
-      <node id="5389689214216997407" at="107,88,108,87" concept="5" />
-      <node id="5389689214216997407" at="108,87,109,47" concept="1" />
-      <node id="5389689214216997407" at="109,47,110,34" concept="5" />
-      <node id="5389689214216997407" at="110,34,111,68" concept="1" />
-      <node id="5389689214216997407" at="111,68,112,63" concept="1" />
-      <node id="5389689214216997407" at="112,63,113,40" concept="1" />
-      <node id="5389689214216997407" at="113,40,114,34" concept="1" />
-      <node id="5389689214216997407" at="114,34,115,22" concept="6" />
-      <node id="5389689214217175696" at="117,88,118,89" concept="5" />
-      <node id="5389689214217175696" at="118,89,119,47" concept="1" />
-      <node id="5389689214217175696" at="119,47,120,34" concept="5" />
-      <node id="5389689214217175696" at="120,34,121,66" concept="1" />
-      <node id="5389689214217175696" at="121,66,122,61" concept="1" />
-      <node id="5389689214217175696" at="122,61,123,40" concept="1" />
-      <node id="5389689214217175696" at="123,40,124,34" concept="1" />
-      <node id="5389689214217175696" at="124,34,125,22" concept="6" />
-      <node id="5389689214216997400" at="127,87,128,253" concept="5" />
-      <node id="5389689214216997400" at="128,253,129,33" concept="6" />
-      <node id="5389689214216997400" at="132,117,133,49" concept="9" />
-      <node id="5389689214216997400" at="135,55,136,59" concept="5" />
-      <node id="5389689214216997400" at="136,59,137,41" concept="1" />
-      <node id="5389689214216997400" at="137,41,138,24" concept="6" />
-      <node id="5389689214216997400" at="141,118,142,379" concept="1" />
-      <node id="5389689214216997400" at="144,41,145,34" concept="1" />
-      <node id="5389689214216997400" at="146,7,147,36" concept="5" />
-      <node id="5389689214216997400" at="147,36,148,31" concept="5" />
-      <node id="5389689214216997400" at="148,31,149,52" concept="5" />
-      <node id="5389689214216997400" at="149,52,150,65" concept="1" />
-      <node id="5389689214216997400" at="150,65,151,42" concept="1" />
-      <node id="5389689214216997400" at="154,44,155,54" concept="5" />
-      <node id="5389689214216997400" at="155,54,156,40" concept="1" />
-      <node id="5389689214216997400" at="156,40,157,0" concept="7" />
-      <node id="5389689214216997400" at="157,0,158,40" concept="1" />
-      <node id="5389689214216997400" at="158,40,159,24" concept="6" />
-      <node id="5389689214216997400" at="161,40,162,24" concept="6" />
-      <node id="5389689214216997410" at="165,88,166,87" concept="5" />
-      <node id="5389689214216997410" at="166,87,167,47" concept="1" />
-      <node id="5389689214216997410" at="167,47,168,34" concept="5" />
-      <node id="5389689214216997410" at="168,34,169,69" concept="1" />
-      <node id="5389689214216997410" at="169,69,170,40" concept="1" />
-      <node id="5389689214216997410" at="170,40,171,34" concept="1" />
-      <node id="5389689214216997410" at="171,34,172,22" concept="6" />
-      <node id="5389689214216997400" at="27,0,30,0" concept="4" trace="createEditorCell#(Ljetbrains/mps/openapi/editor/EditorContext;Lorg/jetbrains/mps/openapi/model/SNode;)Ljetbrains/mps/openapi/editor/cells/EditorCell;" />
-      <node id="5389689214216997400" at="79,0,82,0" concept="0" trace="typeSingleRoleHandler_f7iv5z_d0#(Lorg/jetbrains/mps/openapi/model/SNode;Lorg/jetbrains/mps/openapi/language/SContainmentLink;Ljetbrains/mps/openapi/editor/EditorContext;)V" />
-      <node id="5389689214216997400" at="87,70,90,7" concept="3" />
-      <node id="5389689214216997400" at="90,7,93,7" concept="3" />
-      <node id="5389689214216997400" at="103,0,106,0" concept="4" trace="getNoTargetText#()Ljava/lang/String;" />
-      <node id="5389689214216997400" at="132,0,135,0" concept="0" trace="setSingleRoleHandler_f7iv5z_g0#(Lorg/jetbrains/mps/openapi/model/SNode;Lorg/jetbrains/mps/openapi/language/SContainmentLink;Ljetbrains/mps/openapi/editor/EditorContext;)V" />
-      <node id="5389689214216997400" at="140,70,143,7" concept="3" />
-      <node id="5389689214216997400" at="143,7,146,7" concept="3" />
-      <node id="5389689214216997400" at="161,0,164,0" concept="4" trace="getNoTargetText#()Ljava/lang/String;" />
-      <node id="5389689214216997400" at="74,0,78,0" concept="4" trace="createRefNode_f7iv5z_d0#(Ljetbrains/mps/openapi/editor/EditorContext;Lorg/jetbrains/mps/openapi/model/SNode;)Ljetbrains/mps/openapi/editor/cells/EditorCell;" />
-      <node id="5389689214216997400" at="127,0,131,0" concept="4" trace="createRefNode_f7iv5z_g0#(Ljetbrains/mps/openapi/editor/EditorContext;Lorg/jetbrains/mps/openapi/model/SNode;)Ljetbrains/mps/openapi/editor/cells/EditorCell;" />
-      <node id="5389689214216997412" at="61,57,66,22" concept="3" />
-      <node id="5389689214216997400" at="82,0,87,0" concept="4" trace="createChildCell#(Lorg/jetbrains/mps/openapi/model/SNode;)Ljetbrains/mps/openapi/editor/cells/EditorCell;" />
-      <node id="5389689214216997400" at="135,0,140,0" concept="4" trace="createChildCell#(Lorg/jetbrains/mps/openapi/model/SNode;)Ljetbrains/mps/openapi/editor/cells/EditorCell;" />
-      <node id="5389689214217329190" at="68,0,74,0" concept="4" trace="createConstant_f7iv5z_c0#(Ljetbrains/mps/openapi/editor/EditorContext;Lorg/jetbrains/mps/openapi/model/SNode;)Ljetbrains/mps/openapi/editor/cells/EditorCell;" />
-      <node id="5389689214216997400" at="87,0,95,0" concept="4" trace="installCellInfo#(Lorg/jetbrains/mps/openapi/model/SNode;Ljetbrains/mps/openapi/editor/cells/EditorCell;)V" />
-      <node id="5389689214216997400" at="95,0,103,0" concept="4" trace="createEmptyCell#()Ljetbrains/mps/openapi/editor/cells/EditorCell;" />
-      <node id="5389689214216997400" at="153,0,161,0" concept="4" trace="createEmptyCell#()Ljetbrains/mps/openapi/editor/cells/EditorCell;" />
-      <node id="5389689214216997405" at="44,0,53,0" concept="4" trace="createConstant_f7iv5z_a0#(Ljetbrains/mps/openapi/editor/EditorContext;Lorg/jetbrains/mps/openapi/model/SNode;)Ljetbrains/mps/openapi/editor/cells/EditorCell;" />
-      <node id="5389689214216997410" at="165,0,174,0" concept="4" trace="createConstant_f7iv5z_h0#(Ljetbrains/mps/openapi/editor/EditorContext;Lorg/jetbrains/mps/openapi/model/SNode;)Ljetbrains/mps/openapi/editor/cells/EditorCell;" />
-      <node id="5389689214216997407" at="107,0,117,0" concept="4" trace="createConstant_f7iv5z_e0#(Ljetbrains/mps/openapi/editor/EditorContext;Lorg/jetbrains/mps/openapi/model/SNode;)Ljetbrains/mps/openapi/editor/cells/EditorCell;" />
-      <node id="5389689214217175696" at="117,0,127,0" concept="4" trace="createConstant_f7iv5z_f0#(Ljetbrains/mps/openapi/editor/EditorContext;Lorg/jetbrains/mps/openapi/model/SNode;)Ljetbrains/mps/openapi/editor/cells/EditorCell;" />
-      <node id="5389689214216997400" at="140,0,153,0" concept="4" trace="installCellInfo#(Lorg/jetbrains/mps/openapi/model/SNode;Ljetbrains/mps/openapi/editor/cells/EditorCell;)V" />
-      <node id="5389689214216997400" at="30,0,44,0" concept="4" trace="createCollection_f7iv5z_a#(Ljetbrains/mps/openapi/editor/EditorContext;Lorg/jetbrains/mps/openapi/model/SNode;)Ljetbrains/mps/openapi/editor/cells/EditorCell;" />
-      <node id="5389689214216997412" at="53,0,68,0" concept="4" trace="createProperty_f7iv5z_b0#(Ljetbrains/mps/openapi/editor/EditorContext;Lorg/jetbrains/mps/openapi/model/SNode;)Ljetbrains/mps/openapi/editor/cells/EditorCell;" />
-      <scope id="5389689214216997400" at="27,79,28,63" />
-      <scope id="5389689214216997400" at="79,118,80,49" />
-      <scope id="5389689214216997400" at="88,118,89,380" />
-      <scope id="5389689214216997400" at="91,41,92,35" />
-      <scope id="5389689214216997400" at="103,40,104,25" />
-      <scope id="5389689214216997400" at="132,117,133,49" />
-      <scope id="5389689214216997400" at="141,118,142,379" />
-      <scope id="5389689214216997400" at="144,41,145,34" />
-      <scope id="5389689214216997400" at="161,40,162,24" />
-      <scope id="5389689214216997412" at="62,35,64,112">
-        <var name="manager" id="5389689214216997412" />
-      </scope>
-      <scope id="5389689214216997400" at="74,87,76,33">
-        <var name="provider" id="5389689214216997400" />
-      </scope>
-      <scope id="5389689214216997400" at="127,87,129,33">
-        <var name="provider" id="5389689214216997400" />
-      </scope>
-      <scope id="5389689214216997400" at="27,0,30,0">
-        <var name="editorContext" id="5389689214216997400" />
-        <var name="node" id="5389689214216997400" />
-      </scope>
-      <scope id="5389689214216997400" at="79,0,82,0">
->>>>>>> bd830ede
+      <scope id="5389689214216997400" at="98,0,101,0">
         <var name="containmentLink" id="5389689214216997400" />
         <var name="context" id="5389689214216997400" />
         <var name="ownerNode" id="5389689214216997400" />
       </scope>
-<<<<<<< HEAD
-      <scope id="5389689214216997400" at="102,55,105,24">
+      <scope id="5389689214216997400" at="101,55,104,24">
         <var name="editorCell" id="5389689214216997400" />
       </scope>
-      <scope id="5389689214216997400" at="123,0,126,0" />
-      <scope id="5389689214216997400" at="152,0,155,0">
-=======
-      <scope id="5389689214216997400" at="82,55,85,24">
-        <var name="editorCell" id="5389689214216997400" />
-      </scope>
-      <scope id="5389689214216997400" at="103,0,106,0" />
-      <scope id="5389689214216997400" at="132,0,135,0">
->>>>>>> bd830ede
+      <scope id="5389689214216997400" at="122,0,125,0" />
+      <scope id="5389689214216997400" at="151,0,154,0">
         <var name="containmentLink" id="5389689214216997400" />
         <var name="context" id="5389689214216997400" />
         <var name="ownerNode" id="5389689214216997400" />
       </scope>
-<<<<<<< HEAD
-      <scope id="5389689214216997400" at="155,55,158,24">
+      <scope id="5389689214216997400" at="154,55,157,24">
         <var name="editorCell" id="5389689214216997400" />
       </scope>
-      <scope id="5389689214216997400" at="179,0,182,0" />
+      <scope id="5389689214216997400" at="178,0,181,0" />
       <scope id="5389689214216997400" at="33,0,37,0">
         <var name="context" id="5389689214216997400" />
         <var name="node" id="5389689214216997400" />
       </scope>
-      <scope id="5389689214217329190" at="88,49,92,22">
+      <scope id="5389689214217329190" at="87,49,91,22">
         <var name="editorCell" id="5389689214217329190" />
       </scope>
-      <scope id="5389689214216997400" at="94,0,98,0" />
-      <scope id="5389689214216997400" at="147,0,151,0" />
+      <scope id="5389689214216997400" at="93,0,97,0" />
+      <scope id="5389689214216997400" at="146,0,150,0" />
       <scope id="5389689214216997400" at="38,0,43,0" />
-      <scope id="5389689214216997400" at="102,0,107,0">
+      <scope id="5389689214216997400" at="101,0,106,0">
         <var name="child" id="5389689214216997400" />
       </scope>
-      <scope id="5389689214216997400" at="116,44,121,24">
+      <scope id="5389689214216997400" at="115,44,120,24">
         <var name="editorCell" id="5389689214216997400" />
       </scope>
-      <scope id="5389689214216997400" at="155,0,160,0">
+      <scope id="5389689214216997400" at="154,0,159,0">
         <var name="child" id="5389689214216997400" />
       </scope>
-      <scope id="5389689214216997400" at="172,44,177,24">
+      <scope id="5389689214216997400" at="171,44,176,24">
         <var name="editorCell" id="5389689214216997400" />
       </scope>
-      <scope id="5389689214217329190" at="88,0,94,0" />
-      <scope id="5389689214216997400" at="107,70,113,7" />
+      <scope id="5389689214217329190" at="87,0,93,0" />
+      <scope id="5389689214216997400" at="106,70,112,7" />
       <scope id="5389689214216997405" at="63,49,70,22">
         <var name="editorCell" id="5389689214216997405" />
         <var name="style" id="5389689214216997405" />
       </scope>
-      <scope id="5389689214216997410" at="183,49,190,22">
+      <scope id="5389689214216997410" at="182,49,189,22">
         <var name="editorCell" id="5389689214216997410" />
         <var name="style" id="5389689214216997410" />
       </scope>
-      <scope id="5389689214216997400" at="107,0,115,0">
+      <scope id="5389689214216997400" at="106,0,114,0">
         <var name="child" id="5389689214216997400" />
         <var name="editorCell" id="5389689214216997400" />
       </scope>
-      <scope id="5389689214216997400" at="115,0,123,0" />
-      <scope id="5389689214216997407" at="127,49,135,22">
+      <scope id="5389689214216997400" at="114,0,122,0" />
+      <scope id="5389689214216997407" at="126,49,134,22">
         <var name="editorCell" id="5389689214216997407" />
         <var name="style" id="5389689214216997407" />
       </scope>
-      <scope id="5389689214217175696" at="137,49,145,22">
+      <scope id="5389689214217175696" at="136,49,144,22">
         <var name="editorCell" id="5389689214217175696" />
         <var name="style" id="5389689214217175696" />
       </scope>
-      <scope id="5389689214216997400" at="171,0,179,0" />
+      <scope id="5389689214216997400" at="170,0,178,0" />
       <scope id="5389689214216997405" at="63,0,72,0" />
-      <scope id="5389689214216997400" at="160,70,169,42">
+      <scope id="5389689214216997400" at="159,70,168,42">
         <var name="style" id="5389689214216997400" />
       </scope>
-      <scope id="5389689214216997410" at="183,0,192,0" />
-      <scope id="5389689214216997407" at="127,0,137,0" />
-      <scope id="5389689214217175696" at="137,0,147,0" />
-      <scope id="5389689214216997400" at="160,0,171,0">
-=======
-      <scope id="5389689214216997400" at="135,55,138,24">
-        <var name="editorCell" id="5389689214216997400" />
-      </scope>
-      <scope id="5389689214216997400" at="161,0,164,0" />
-      <scope id="5389689214217329190" at="68,88,72,22">
-        <var name="editorCell" id="5389689214217329190" />
-      </scope>
-      <scope id="5389689214216997400" at="74,0,78,0">
-        <var name="editorContext" id="5389689214216997400" />
-        <var name="node" id="5389689214216997400" />
-      </scope>
-      <scope id="5389689214216997400" at="127,0,131,0">
-        <var name="editorContext" id="5389689214216997400" />
-        <var name="node" id="5389689214216997400" />
-      </scope>
-      <scope id="5389689214216997400" at="82,0,87,0">
-        <var name="child" id="5389689214216997400" />
-      </scope>
-      <scope id="5389689214216997400" at="96,44,101,24">
-        <var name="editorCell" id="5389689214216997400" />
-      </scope>
-      <scope id="5389689214216997400" at="135,0,140,0">
-        <var name="child" id="5389689214216997400" />
-      </scope>
-      <scope id="5389689214216997400" at="154,44,159,24">
-        <var name="editorCell" id="5389689214216997400" />
-      </scope>
-      <scope id="5389689214217329190" at="68,0,74,0">
-        <var name="editorContext" id="5389689214217329190" />
-        <var name="node" id="5389689214217329190" />
-      </scope>
-      <scope id="5389689214216997400" at="87,70,93,7" />
-      <scope id="5389689214216997405" at="44,88,51,22">
-        <var name="editorCell" id="5389689214216997405" />
-        <var name="style" id="5389689214216997405" />
-      </scope>
-      <scope id="5389689214216997410" at="165,88,172,22">
-        <var name="editorCell" id="5389689214216997410" />
-        <var name="style" id="5389689214216997410" />
-      </scope>
-      <scope id="5389689214216997400" at="87,0,95,0">
+      <scope id="5389689214216997410" at="182,0,191,0" />
+      <scope id="5389689214216997407" at="126,0,136,0" />
+      <scope id="5389689214217175696" at="136,0,146,0" />
+      <scope id="5389689214216997400" at="159,0,170,0">
         <var name="child" id="5389689214216997400" />
         <var name="editorCell" id="5389689214216997400" />
       </scope>
-      <scope id="5389689214216997400" at="95,0,103,0" />
-      <scope id="5389689214216997407" at="107,88,115,22">
-        <var name="editorCell" id="5389689214216997407" />
-        <var name="style" id="5389689214216997407" />
-      </scope>
-      <scope id="5389689214217175696" at="117,88,125,22">
-        <var name="editorCell" id="5389689214217175696" />
-        <var name="style" id="5389689214217175696" />
-      </scope>
-      <scope id="5389689214216997400" at="153,0,161,0" />
-      <scope id="5389689214216997405" at="44,0,53,0">
-        <var name="editorContext" id="5389689214216997405" />
-        <var name="node" id="5389689214216997405" />
-      </scope>
-      <scope id="5389689214216997410" at="165,0,174,0">
-        <var name="editorContext" id="5389689214216997410" />
-        <var name="node" id="5389689214216997410" />
-      </scope>
-      <scope id="5389689214216997407" at="107,0,117,0">
-        <var name="editorContext" id="5389689214216997407" />
-        <var name="node" id="5389689214216997407" />
-      </scope>
-      <scope id="5389689214217175696" at="117,0,127,0">
-        <var name="editorContext" id="5389689214217175696" />
-        <var name="node" id="5389689214217175696" />
-      </scope>
-      <scope id="5389689214216997400" at="140,70,151,42">
-        <var name="editorContext" id="5389689214216997400" />
-        <var name="node" id="5389689214216997400" />
-        <var name="style" id="5389689214216997400" />
-      </scope>
-      <scope id="5389689214216997400" at="30,89,42,22">
+      <scope id="5389689214216997400" at="48,50,61,22">
         <var name="editorCell" id="5389689214216997400" />
       </scope>
-      <scope id="5389689214216997412" at="53,88,66,22">
+      <scope id="5389689214216997412" at="72,49,85,22">
         <var name="attributeConcept" id="5389689214216997412" />
         <var name="editorCell" id="5389689214216997412" />
         <var name="provider" id="5389689214216997412" />
       </scope>
-      <scope id="5389689214216997400" at="140,0,153,0">
->>>>>>> bd830ede
-        <var name="child" id="5389689214216997400" />
-        <var name="editorCell" id="5389689214216997400" />
-      </scope>
-      <scope id="5389689214216997400" at="48,50,61,22">
-        <var name="editorCell" id="5389689214216997400" />
-      </scope>
-<<<<<<< HEAD
-      <scope id="5389689214216997412" at="72,49,86,22">
-        <var name="attributeConcept" id="5389689214216997412" />
-        <var name="attributeKind" id="5389689214216997412" />
-        <var name="editorCell" id="5389689214216997412" />
-        <var name="provider" id="5389689214216997412" />
-      </scope>
       <scope id="5389689214216997400" at="48,0,63,0" />
-      <scope id="5389689214216997412" at="72,0,88,0" />
-      <unit id="5389689214216997400" at="98,0,127,0" name="jetbrains.mps.baseLanguage.builders.editor.SimpleBuilderProperty_EditorBuilder_a$typeSingleRoleHandler_f7iv5z_d0" />
-      <unit id="5389689214216997400" at="151,0,183,0" name="jetbrains.mps.baseLanguage.builders.editor.SimpleBuilderProperty_EditorBuilder_a$setSingleRoleHandler_f7iv5z_g0" />
-      <unit id="5389689214216997400" at="29,0,193,0" name="jetbrains.mps.baseLanguage.builders.editor.SimpleBuilderProperty_EditorBuilder_a" />
-=======
-      <scope id="5389689214216997412" at="53,0,68,0">
-        <var name="editorContext" id="5389689214216997412" />
-        <var name="node" id="5389689214216997412" />
-      </scope>
-      <unit id="5389689214216997400" at="78,0,107,0" name="jetbrains.mps.baseLanguage.builders.editor.SimpleBuilderProperty_Editor$typeSingleRoleHandler_f7iv5z_d0" />
-      <unit id="5389689214216997400" at="131,0,165,0" name="jetbrains.mps.baseLanguage.builders.editor.SimpleBuilderProperty_Editor$setSingleRoleHandler_f7iv5z_g0" />
-      <unit id="5389689214216997400" at="26,0,175,0" name="jetbrains.mps.baseLanguage.builders.editor.SimpleBuilderProperty_Editor" />
->>>>>>> bd830ede
+      <scope id="5389689214216997412" at="72,0,87,0" />
+      <unit id="5389689214216997400" at="97,0,126,0" name="jetbrains.mps.baseLanguage.builders.editor.SimpleBuilderProperty_EditorBuilder_a$typeSingleRoleHandler_f7iv5z_d0" />
+      <unit id="5389689214216997400" at="150,0,182,0" name="jetbrains.mps.baseLanguage.builders.editor.SimpleBuilderProperty_EditorBuilder_a$setSingleRoleHandler_f7iv5z_g0" />
+      <unit id="5389689214216997400" at="29,0,192,0" name="jetbrains.mps.baseLanguage.builders.editor.SimpleBuilderProperty_EditorBuilder_a" />
     </file>
   </root>
   <root nodeRef="r:4b2fc856-1e6f-49a5-825e-2904bdab655c(jetbrains.mps.baseLanguage.builders.editor)/5389689214217248371">
@@ -1327,7 +929,6 @@
   </root>
   <root nodeRef="r:4b2fc856-1e6f-49a5-825e-2904bdab655c(jetbrains.mps.baseLanguage.builders.editor)/5389689214217404514">
     <file name="SimpleBuilderPropertyBuilder_Editor.java">
-<<<<<<< HEAD
       <node id="5389689214217404514" at="11,79,12,94" concept="6" />
       <node id="5389689214217404514" at="11,0,14,0" concept="4" trace="createEditorCell#(Ljetbrains/mps/openapi/editor/EditorContext;Lorg/jetbrains/mps/openapi/model/SNode;)Ljetbrains/mps/openapi/editor/cells/EditorCell;" />
       <scope id="5389689214217404514" at="11,79,12,94" />
@@ -1360,333 +961,169 @@
       <node id="5389689214217404514" at="62,40,63,40" concept="1" />
       <node id="5389689214217404514" at="64,5,65,73" concept="1" />
       <node id="5389689214217404514" at="65,73,66,57" concept="5" />
-      <node id="5389689214217404514" at="66,57,67,59" concept="5" />
-      <node id="5389689214217404514" at="68,35,69,87" concept="5" />
-      <node id="5389689214217404514" at="69,87,70,94" concept="6" />
-      <node id="5389689214217404514" at="71,10,72,22" concept="6" />
-      <node id="5389689214217404514" at="75,33,76,14" concept="10" />
-      <node id="5389689214217404514" at="78,69,79,57" concept="6" />
-      <node id="5389689214217404514" at="81,81,82,41" concept="7" />
-      <node id="5389689214217404514" at="82,41,83,136" concept="6" />
-      <node id="5389689214217404514" at="89,0,90,0" concept="2" trace="myReferencingNode" />
-      <node id="5389689214217404514" at="91,119,92,21" concept="10" />
-      <node id="5389689214217404514" at="92,21,93,42" concept="1" />
-      <node id="5389689214217404514" at="93,42,94,20" concept="1" />
-      <node id="5389689214217404514" at="97,41,98,42" concept="6" />
-      <node id="5389689214217404514" at="103,28,104,20" concept="6" />
-      <node id="5389689214217404522" at="107,53,108,91" concept="5" />
-      <node id="5389689214217404522" at="108,91,109,31" concept="1" />
-      <node id="5389689214217404522" at="109,31,110,44" concept="1" />
-      <node id="5389689214217404522" at="110,44,111,33" concept="1" />
-      <node id="5389689214217404522" at="111,33,112,28" concept="5" />
-      <node id="5389689214217404522" at="112,28,113,65" concept="1" />
-      <node id="5389689214217404522" at="113,65,114,44" concept="1" />
-      <node id="5389689214217404522" at="114,44,115,75" concept="1" />
-      <node id="5389689214217404522" at="115,75,116,59" concept="5" />
-      <node id="5389689214217404522" at="116,59,117,61" concept="5" />
-      <node id="5389689214217404522" at="118,37,119,89" concept="5" />
-      <node id="5389689214217404522" at="119,89,120,96" concept="6" />
-      <node id="5389689214217404522" at="121,12,122,24" concept="6" />
-      <node id="5389689214217404524" at="125,49,126,94" concept="5" />
-      <node id="5389689214217404524" at="126,94,127,47" concept="1" />
-      <node id="5389689214217404524" at="127,47,128,34" concept="1" />
-      <node id="5389689214217404524" at="128,34,129,22" concept="6" />
-      <node id="5389689214217404514" at="131,48,132,280" concept="5" />
-      <node id="5389689214217404514" at="132,280,133,33" concept="6" />
-      <node id="5389689214217404514" at="136,119,137,49" concept="10" />
-      <node id="5389689214217404514" at="139,55,140,59" concept="5" />
-      <node id="5389689214217404514" at="140,59,141,41" concept="1" />
-      <node id="5389689214217404514" at="141,41,142,24" concept="6" />
-      <node id="5389689214217404514" at="145,118,146,383" concept="1" />
-      <node id="5389689214217404514" at="148,41,149,36" concept="1" />
-      <node id="5389689214217404514" at="153,44,154,54" concept="5" />
-      <node id="5389689214217404514" at="154,54,155,42" concept="1" />
-      <node id="5389689214217404514" at="155,42,156,0" concept="8" />
-      <node id="5389689214217404514" at="156,0,157,40" concept="1" />
-      <node id="5389689214217404514" at="157,40,158,24" concept="6" />
-      <node id="5389689214217404514" at="160,40,161,26" concept="6" />
+      <node id="5389689214217404514" at="67,35,68,87" concept="5" />
+      <node id="5389689214217404514" at="68,87,69,112" concept="6" />
+      <node id="5389689214217404514" at="70,10,71,22" concept="6" />
+      <node id="5389689214217404514" at="74,33,75,14" concept="10" />
+      <node id="5389689214217404514" at="77,69,78,57" concept="6" />
+      <node id="5389689214217404514" at="80,81,81,41" concept="7" />
+      <node id="5389689214217404514" at="81,41,82,136" concept="6" />
+      <node id="5389689214217404514" at="88,0,89,0" concept="2" trace="myReferencingNode" />
+      <node id="5389689214217404514" at="90,119,91,21" concept="10" />
+      <node id="5389689214217404514" at="91,21,92,42" concept="1" />
+      <node id="5389689214217404514" at="92,42,93,20" concept="1" />
+      <node id="5389689214217404514" at="96,41,97,42" concept="6" />
+      <node id="5389689214217404514" at="102,28,103,20" concept="6" />
+      <node id="5389689214217404522" at="106,53,107,91" concept="5" />
+      <node id="5389689214217404522" at="107,91,108,31" concept="1" />
+      <node id="5389689214217404522" at="108,31,109,44" concept="1" />
+      <node id="5389689214217404522" at="109,44,110,33" concept="1" />
+      <node id="5389689214217404522" at="110,33,111,28" concept="5" />
+      <node id="5389689214217404522" at="111,28,112,65" concept="1" />
+      <node id="5389689214217404522" at="112,65,113,44" concept="1" />
+      <node id="5389689214217404522" at="113,44,114,75" concept="1" />
+      <node id="5389689214217404522" at="114,75,115,59" concept="5" />
+      <node id="5389689214217404522" at="116,37,117,89" concept="5" />
+      <node id="5389689214217404522" at="117,89,118,114" concept="6" />
+      <node id="5389689214217404522" at="119,12,120,24" concept="6" />
+      <node id="5389689214217404524" at="123,49,124,94" concept="5" />
+      <node id="5389689214217404524" at="124,94,125,47" concept="1" />
+      <node id="5389689214217404524" at="125,47,126,34" concept="1" />
+      <node id="5389689214217404524" at="126,34,127,22" concept="6" />
+      <node id="5389689214217404514" at="129,48,130,280" concept="5" />
+      <node id="5389689214217404514" at="130,280,131,33" concept="6" />
+      <node id="5389689214217404514" at="134,119,135,49" concept="10" />
+      <node id="5389689214217404514" at="137,55,138,59" concept="5" />
+      <node id="5389689214217404514" at="138,59,139,41" concept="1" />
+      <node id="5389689214217404514" at="139,41,140,24" concept="6" />
+      <node id="5389689214217404514" at="143,118,144,383" concept="1" />
+      <node id="5389689214217404514" at="146,41,147,36" concept="1" />
+      <node id="5389689214217404514" at="151,44,152,54" concept="5" />
+      <node id="5389689214217404514" at="152,54,153,42" concept="1" />
+      <node id="5389689214217404514" at="153,42,154,0" concept="8" />
+      <node id="5389689214217404514" at="154,0,155,40" concept="1" />
+      <node id="5389689214217404514" at="155,40,156,24" concept="6" />
+      <node id="5389689214217404514" at="158,40,159,26" concept="6" />
       <node id="5389689214217404514" at="26,0,28,0" concept="2" trace="myNode" />
-      <node id="5389689214217404514" at="87,0,89,0" concept="2" trace="myNode" />
+      <node id="5389689214217404514" at="86,0,88,0" concept="2" trace="myNode" />
       <node id="5389689214217404514" at="40,0,43,0" concept="4" trace="createCell#()Ljetbrains/mps/openapi/editor/cells/EditorCell;" />
-      <node id="5389689214217404514" at="75,0,78,0" concept="0" trace="_Inline_h7sg9j_a0a#()V" />
-      <node id="5389689214217404514" at="78,0,81,0" concept="4" trace="createEditorCell#(Ljetbrains/mps/openapi/editor/EditorContext;)Ljetbrains/mps/openapi/editor/cells/EditorCell;" />
-      <node id="5389689214217404514" at="97,0,100,0" concept="4" trace="createCell#()Ljetbrains/mps/openapi/editor/cells/EditorCell;" />
-      <node id="5389689214217404514" at="136,0,139,0" concept="0" trace="valueSingleRoleHandler_h7sg9j_c0#(Lorg/jetbrains/mps/openapi/model/SNode;Lorg/jetbrains/mps/openapi/language/SContainmentLink;Ljetbrains/mps/openapi/editor/EditorContext;)V" />
-      <node id="5389689214217404514" at="144,70,147,7" concept="3" />
-      <node id="5389689214217404514" at="147,7,150,7" concept="3" />
-      <node id="5389689214217404514" at="160,0,163,0" concept="4" trace="getNoTargetText#()Ljava/lang/String;" />
+      <node id="5389689214217404514" at="74,0,77,0" concept="0" trace="_Inline_h7sg9j_a0a#()V" />
+      <node id="5389689214217404514" at="77,0,80,0" concept="4" trace="createEditorCell#(Ljetbrains/mps/openapi/editor/EditorContext;)Ljetbrains/mps/openapi/editor/cells/EditorCell;" />
+      <node id="5389689214217404514" at="96,0,99,0" concept="4" trace="createCell#()Ljetbrains/mps/openapi/editor/cells/EditorCell;" />
+      <node id="5389689214217404514" at="134,0,137,0" concept="0" trace="valueSingleRoleHandler_h7sg9j_c0#(Lorg/jetbrains/mps/openapi/model/SNode;Lorg/jetbrains/mps/openapi/language/SContainmentLink;Ljetbrains/mps/openapi/editor/EditorContext;)V" />
+      <node id="5389689214217404514" at="142,70,145,7" concept="3" />
+      <node id="5389689214217404514" at="145,7,148,7" concept="3" />
+      <node id="5389689214217404514" at="158,0,161,0" concept="4" trace="getNoTargetText#()Ljava/lang/String;" />
       <node id="5389689214217404514" at="29,0,33,0" concept="0" trace="SimpleBuilderPropertyBuilder_EditorBuilder_a#(Ljetbrains/mps/openapi/editor/EditorContext;Lorg/jetbrains/mps/openapi/model/SNode;)V" />
       <node id="5389689214217404514" at="60,63,64,5" concept="3" />
-      <node id="5389689214217404514" at="81,0,85,0" concept="4" trace="createEditorCell#(Ljetbrains/mps/openapi/editor/EditorContext;Lorg/jetbrains/mps/openapi/model/SNode;)Ljetbrains/mps/openapi/editor/cells/EditorCell;" />
-      <node id="5389689214217404514" at="131,0,135,0" concept="4" trace="createRefNode_h7sg9j_c0#()Ljetbrains/mps/openapi/editor/cells/EditorCell;" />
+      <node id="5389689214217404514" at="80,0,84,0" concept="4" trace="createEditorCell#(Ljetbrains/mps/openapi/editor/EditorContext;Lorg/jetbrains/mps/openapi/model/SNode;)Ljetbrains/mps/openapi/editor/cells/EditorCell;" />
+      <node id="5389689214217404514" at="129,0,133,0" concept="4" trace="createRefNode_h7sg9j_c0#()Ljetbrains/mps/openapi/editor/cells/EditorCell;" />
       <node id="5389689214217404514" at="34,0,39,0" concept="4" trace="getNode#()Lorg/jetbrains/mps/openapi/model/SNode;" />
-      <node id="5389689214217404514" at="67,59,72,22" concept="3" />
-      <node id="5389689214217404514" at="91,0,96,0" concept="0" trace="Inline_Builder_h7sg9j_a0a#(Ljetbrains/mps/openapi/editor/EditorContext;Lorg/jetbrains/mps/openapi/model/SNode;Lorg/jetbrains/mps/openapi/model/SNode;)V" />
-      <node id="5389689214217404514" at="101,0,106,0" concept="4" trace="getNode#()Lorg/jetbrains/mps/openapi/model/SNode;" />
-      <node id="5389689214217404522" at="117,61,122,24" concept="3" />
-      <node id="5389689214217404514" at="139,0,144,0" concept="4" trace="createChildCell#(Lorg/jetbrains/mps/openapi/model/SNode;)Ljetbrains/mps/openapi/editor/cells/EditorCell;" />
-      <node id="5389689214217404524" at="125,0,131,0" concept="4" trace="createConstant_h7sg9j_b0#()Ljetbrains/mps/openapi/editor/cells/EditorCell;" />
-      <node id="5389689214217404514" at="144,0,152,0" concept="4" trace="installCellInfo#(Lorg/jetbrains/mps/openapi/model/SNode;Ljetbrains/mps/openapi/editor/cells/EditorCell;)V" />
-      <node id="5389689214217404514" at="152,0,160,0" concept="4" trace="createEmptyCell#()Ljetbrains/mps/openapi/editor/cells/EditorCell;" />
+      <node id="5389689214217404514" at="66,57,71,22" concept="3" />
+      <node id="5389689214217404514" at="90,0,95,0" concept="0" trace="Inline_Builder_h7sg9j_a0a#(Ljetbrains/mps/openapi/editor/EditorContext;Lorg/jetbrains/mps/openapi/model/SNode;Lorg/jetbrains/mps/openapi/model/SNode;)V" />
+      <node id="5389689214217404514" at="100,0,105,0" concept="4" trace="getNode#()Lorg/jetbrains/mps/openapi/model/SNode;" />
+      <node id="5389689214217404522" at="115,59,120,24" concept="3" />
+      <node id="5389689214217404514" at="137,0,142,0" concept="4" trace="createChildCell#(Lorg/jetbrains/mps/openapi/model/SNode;)Ljetbrains/mps/openapi/editor/cells/EditorCell;" />
+      <node id="5389689214217404524" at="123,0,129,0" concept="4" trace="createConstant_h7sg9j_b0#()Ljetbrains/mps/openapi/editor/cells/EditorCell;" />
+      <node id="5389689214217404514" at="142,0,150,0" concept="4" trace="installCellInfo#(Lorg/jetbrains/mps/openapi/model/SNode;Ljetbrains/mps/openapi/editor/cells/EditorCell;)V" />
+      <node id="5389689214217404514" at="150,0,158,0" concept="4" trace="createEmptyCell#()Ljetbrains/mps/openapi/editor/cells/EditorCell;" />
       <node id="5389689214217404514" at="44,0,54,0" concept="4" trace="createCollection_h7sg9j_a#()Ljetbrains/mps/openapi/editor/cells/EditorCell;" />
-      <node id="5389689214217404522" at="107,0,124,0" concept="4" trace="createProperty_h7sg9j_a0a0#()Ljetbrains/mps/openapi/editor/cells/EditorCell;" />
-      <node id="5389689214217404514" at="54,0,74,0" concept="4" trace="createRefCell_h7sg9j_a0#()Ljetbrains/mps/openapi/editor/cells/EditorCell;" />
+      <node id="5389689214217404522" at="106,0,122,0" concept="4" trace="createProperty_h7sg9j_a0a0#()Ljetbrains/mps/openapi/editor/cells/EditorCell;" />
+      <node id="5389689214217404514" at="54,0,73,0" concept="4" trace="createRefCell_h7sg9j_a0#()Ljetbrains/mps/openapi/editor/cells/EditorCell;" />
       <scope id="5389689214217404514" at="36,26,37,18" />
       <scope id="5389689214217404514" at="40,39,41,39" />
-      <scope id="5389689214217404514" at="75,33,76,14" />
-      <scope id="5389689214217404514" at="78,69,79,57" />
-      <scope id="5389689214217404514" at="97,41,98,42" />
-      <scope id="5389689214217404514" at="103,28,104,20" />
-      <scope id="5389689214217404514" at="136,119,137,49" />
-      <scope id="5389689214217404514" at="145,118,146,383" />
-      <scope id="5389689214217404514" at="148,41,149,36" />
-      <scope id="5389689214217404514" at="160,40,161,26" />
+      <scope id="5389689214217404514" at="74,33,75,14" />
+      <scope id="5389689214217404514" at="77,69,78,57" />
+      <scope id="5389689214217404514" at="96,41,97,42" />
+      <scope id="5389689214217404514" at="102,28,103,20" />
+      <scope id="5389689214217404514" at="134,119,135,49" />
+      <scope id="5389689214217404514" at="143,118,144,383" />
+      <scope id="5389689214217404514" at="146,41,147,36" />
+      <scope id="5389689214217404514" at="158,40,159,26" />
       <scope id="5389689214217404514" at="29,108,31,18" />
       <scope id="5389689214217404514" at="61,39,63,40" />
-      <scope id="5389689214217404514" at="68,35,70,94">
+      <scope id="5389689214217404514" at="67,35,69,112">
         <var name="manager" id="5389689214217404514" />
       </scope>
-      <scope id="5389689214217404514" at="81,81,83,136" />
-      <scope id="5389689214217404522" at="118,37,120,96">
+      <scope id="5389689214217404514" at="80,81,82,136" />
+      <scope id="5389689214217404522" at="116,37,118,114">
         <var name="manager" id="5389689214217404522" />
       </scope>
-      <scope id="5389689214217404514" at="131,48,133,33">
-=======
-      <node id="5389689214217404514" at="25,79,26,63" concept="6" />
-      <node id="5389689214217404514" at="28,89,29,96" concept="5" />
-      <node id="5389689214217404514" at="29,96,30,48" concept="1" />
-      <node id="5389689214217404514" at="30,48,31,28" concept="1" />
-      <node id="5389689214217404514" at="31,28,32,80" concept="1" />
-      <node id="5389689214217404514" at="32,80,33,81" concept="1" />
-      <node id="5389689214217404514" at="33,81,34,80" concept="1" />
-      <node id="5389689214217404514" at="34,80,35,22" concept="6" />
-      <node id="5389689214217404514" at="37,87,38,81" concept="5" />
-      <node id="5389689214217404514" at="38,81,39,36" concept="1" />
-      <node id="5389689214217404514" at="39,36,40,49" concept="1" />
-      <node id="5389689214217404514" at="40,49,41,26" concept="5" />
-      <node id="5389689214217404514" at="41,26,42,100" concept="1" />
-      <node id="5389689214217404514" at="42,100,43,58" concept="1" />
-      <node id="5389689214217404514" at="44,39,45,40" concept="1" />
-      <node id="5389689214217404514" at="45,40,46,40" concept="1" />
-      <node id="5389689214217404514" at="47,5,48,73" concept="1" />
-      <node id="5389689214217404514" at="48,73,49,57" concept="5" />
-      <node id="5389689214217404514" at="50,35,51,82" concept="5" />
-      <node id="5389689214217404514" at="51,82,52,112" concept="6" />
-      <node id="5389689214217404514" at="53,10,54,22" concept="6" />
-      <node id="5389689214217404520" at="57,33,58,14" concept="9" />
-      <node id="5389689214217404520" at="60,69,61,67" concept="6" />
-      <node id="5389689214217404520" at="63,81,64,66" concept="6" />
-      <node id="5389689214217404522" at="66,92,67,84" concept="5" />
-      <node id="5389689214217404522" at="67,84,68,31" concept="1" />
-      <node id="5389689214217404522" at="68,31,69,44" concept="1" />
-      <node id="5389689214217404522" at="69,44,70,33" concept="1" />
-      <node id="5389689214217404522" at="70,33,71,28" concept="5" />
-      <node id="5389689214217404522" at="71,28,72,60" concept="1" />
-      <node id="5389689214217404522" at="72,60,73,44" concept="1" />
-      <node id="5389689214217404522" at="73,44,74,75" concept="1" />
-      <node id="5389689214217404522" at="74,75,75,59" concept="5" />
-      <node id="5389689214217404522" at="76,37,77,84" concept="5" />
-      <node id="5389689214217404522" at="77,84,78,114" concept="6" />
-      <node id="5389689214217404522" at="79,12,80,24" concept="6" />
-      <node id="5389689214217404524" at="83,88,84,87" concept="5" />
-      <node id="5389689214217404524" at="84,87,85,47" concept="1" />
-      <node id="5389689214217404524" at="85,47,86,34" concept="1" />
-      <node id="5389689214217404524" at="86,34,87,22" concept="6" />
-      <node id="5389689214217404514" at="89,87,90,264" concept="5" />
-      <node id="5389689214217404514" at="90,264,91,33" concept="6" />
-      <node id="5389689214217404514" at="94,119,95,49" concept="9" />
-      <node id="5389689214217404514" at="97,55,98,59" concept="5" />
-      <node id="5389689214217404514" at="98,59,99,41" concept="1" />
-      <node id="5389689214217404514" at="99,41,100,24" concept="6" />
-      <node id="5389689214217404514" at="103,118,104,381" concept="1" />
-      <node id="5389689214217404514" at="106,41,107,36" concept="1" />
-      <node id="5389689214217404514" at="111,44,112,54" concept="5" />
-      <node id="5389689214217404514" at="112,54,113,42" concept="1" />
-      <node id="5389689214217404514" at="113,42,114,0" concept="7" />
-      <node id="5389689214217404514" at="114,0,115,40" concept="1" />
-      <node id="5389689214217404514" at="115,40,116,24" concept="6" />
-      <node id="5389689214217404514" at="118,40,119,26" concept="6" />
-      <node id="5389689214217404514" at="25,0,28,0" concept="4" trace="createEditorCell#(Ljetbrains/mps/openapi/editor/EditorContext;Lorg/jetbrains/mps/openapi/model/SNode;)Ljetbrains/mps/openapi/editor/cells/EditorCell;" />
-      <node id="5389689214217404520" at="57,0,60,0" concept="0" trace="_Inline_h7sg9j_a0a#()V" />
-      <node id="5389689214217404520" at="60,0,63,0" concept="4" trace="createEditorCell#(Ljetbrains/mps/openapi/editor/EditorContext;)Ljetbrains/mps/openapi/editor/cells/EditorCell;" />
-      <node id="5389689214217404520" at="63,0,66,0" concept="4" trace="createEditorCell#(Ljetbrains/mps/openapi/editor/EditorContext;Lorg/jetbrains/mps/openapi/model/SNode;)Ljetbrains/mps/openapi/editor/cells/EditorCell;" />
-      <node id="5389689214217404514" at="94,0,97,0" concept="0" trace="valueSingleRoleHandler_h7sg9j_c0#(Lorg/jetbrains/mps/openapi/model/SNode;Lorg/jetbrains/mps/openapi/language/SContainmentLink;Ljetbrains/mps/openapi/editor/EditorContext;)V" />
-      <node id="5389689214217404514" at="102,70,105,7" concept="3" />
-      <node id="5389689214217404514" at="105,7,108,7" concept="3" />
-      <node id="5389689214217404514" at="118,0,121,0" concept="4" trace="getNoTargetText#()Ljava/lang/String;" />
-      <node id="5389689214217404514" at="43,58,47,5" concept="3" />
-      <node id="5389689214217404514" at="89,0,93,0" concept="4" trace="createRefNode_h7sg9j_c0#(Ljetbrains/mps/openapi/editor/EditorContext;Lorg/jetbrains/mps/openapi/model/SNode;)Ljetbrains/mps/openapi/editor/cells/EditorCell;" />
-      <node id="5389689214217404514" at="49,57,54,22" concept="3" />
-      <node id="5389689214217404522" at="75,59,80,24" concept="3" />
-      <node id="5389689214217404514" at="97,0,102,0" concept="4" trace="createChildCell#(Lorg/jetbrains/mps/openapi/model/SNode;)Ljetbrains/mps/openapi/editor/cells/EditorCell;" />
-      <node id="5389689214217404524" at="83,0,89,0" concept="4" trace="createConstant_h7sg9j_b0#(Ljetbrains/mps/openapi/editor/EditorContext;Lorg/jetbrains/mps/openapi/model/SNode;)Ljetbrains/mps/openapi/editor/cells/EditorCell;" />
-      <node id="5389689214217404514" at="102,0,110,0" concept="4" trace="installCellInfo#(Lorg/jetbrains/mps/openapi/model/SNode;Ljetbrains/mps/openapi/editor/cells/EditorCell;)V" />
-      <node id="5389689214217404514" at="110,0,118,0" concept="4" trace="createEmptyCell#()Ljetbrains/mps/openapi/editor/cells/EditorCell;" />
-      <node id="5389689214217404514" at="28,0,37,0" concept="4" trace="createCollection_h7sg9j_a#(Ljetbrains/mps/openapi/editor/EditorContext;Lorg/jetbrains/mps/openapi/model/SNode;)Ljetbrains/mps/openapi/editor/cells/EditorCell;" />
-      <node id="5389689214217404522" at="66,0,82,0" concept="4" trace="createProperty_h7sg9j_a0a0#(Ljetbrains/mps/openapi/editor/EditorContext;Lorg/jetbrains/mps/openapi/model/SNode;)Ljetbrains/mps/openapi/editor/cells/EditorCell;" />
-      <node id="5389689214217404514" at="37,0,56,0" concept="4" trace="createRefCell_h7sg9j_a0#(Ljetbrains/mps/openapi/editor/EditorContext;Lorg/jetbrains/mps/openapi/model/SNode;)Ljetbrains/mps/openapi/editor/cells/EditorCell;" />
-      <scope id="5389689214217404514" at="25,79,26,63" />
-      <scope id="5389689214217404520" at="57,33,58,14" />
-      <scope id="5389689214217404520" at="60,69,61,67" />
-      <scope id="5389689214217404520" at="63,81,64,66" />
-      <scope id="5389689214217404514" at="94,119,95,49" />
-      <scope id="5389689214217404514" at="103,118,104,381" />
-      <scope id="5389689214217404514" at="106,41,107,36" />
-      <scope id="5389689214217404514" at="118,40,119,26" />
-      <scope id="5389689214217404514" at="44,39,46,40" />
-      <scope id="5389689214217404514" at="50,35,52,112">
-        <var name="manager" id="5389689214217404514" />
-      </scope>
-      <scope id="5389689214217404522" at="76,37,78,114">
-        <var name="manager" id="5389689214217404522" />
-      </scope>
-      <scope id="5389689214217404514" at="89,87,91,33">
->>>>>>> bd830ede
+      <scope id="5389689214217404514" at="129,48,131,33">
         <var name="provider" id="5389689214217404514" />
       </scope>
       <scope id="5389689214217404514" at="40,0,43,0" />
-      <scope id="5389689214217404514" at="75,0,78,0" />
-      <scope id="5389689214217404514" at="78,0,81,0">
+      <scope id="5389689214217404514" at="74,0,77,0" />
+      <scope id="5389689214217404514" at="77,0,80,0">
         <var name="editorContext" id="5389689214217404514" />
-<<<<<<< HEAD
-      </scope>
-      <scope id="5389689214217404514" at="91,119,94,20" />
-      <scope id="5389689214217404514" at="97,0,100,0" />
-      <scope id="5389689214217404514" at="136,0,139,0">
-=======
-        <var name="node" id="5389689214217404514" />
-      </scope>
-      <scope id="5389689214217404520" at="57,0,60,0" />
-      <scope id="5389689214217404520" at="60,0,63,0">
-        <var name="editorContext" id="5389689214217404520" />
-      </scope>
-      <scope id="5389689214217404520" at="63,0,66,0">
-        <var name="editorContext" id="5389689214217404520" />
-        <var name="node" id="5389689214217404520" />
-      </scope>
-      <scope id="5389689214217404514" at="94,0,97,0">
->>>>>>> bd830ede
+      </scope>
+      <scope id="5389689214217404514" at="90,119,93,20" />
+      <scope id="5389689214217404514" at="96,0,99,0" />
+      <scope id="5389689214217404514" at="134,0,137,0">
         <var name="containmentLink" id="5389689214217404514" />
         <var name="context" id="5389689214217404514" />
         <var name="ownerNode" id="5389689214217404514" />
       </scope>
-<<<<<<< HEAD
-      <scope id="5389689214217404514" at="139,55,142,24">
+      <scope id="5389689214217404514" at="137,55,140,24">
         <var name="editorCell" id="5389689214217404514" />
       </scope>
-      <scope id="5389689214217404514" at="160,0,163,0" />
+      <scope id="5389689214217404514" at="158,0,161,0" />
       <scope id="5389689214217404514" at="29,0,33,0">
         <var name="context" id="5389689214217404514" />
         <var name="node" id="5389689214217404514" />
       </scope>
-      <scope id="5389689214217404514" at="81,0,85,0">
+      <scope id="5389689214217404514" at="80,0,84,0">
         <var name="editorContext" id="5389689214217404514" />
         <var name="node" id="5389689214217404514" />
       </scope>
-      <scope id="5389689214217404524" at="125,49,129,22">
+      <scope id="5389689214217404524" at="123,49,127,22">
         <var name="editorCell" id="5389689214217404524" />
       </scope>
-      <scope id="5389689214217404514" at="131,0,135,0" />
+      <scope id="5389689214217404514" at="129,0,133,0" />
       <scope id="5389689214217404514" at="34,0,39,0" />
-      <scope id="5389689214217404514" at="91,0,96,0">
+      <scope id="5389689214217404514" at="90,0,95,0">
         <var name="context" id="5389689214217404514" />
         <var name="node" id="5389689214217404514" />
         <var name="referencingNode" id="5389689214217404514" />
       </scope>
-      <scope id="5389689214217404514" at="101,0,106,0" />
-      <scope id="5389689214217404514" at="139,0,144,0">
+      <scope id="5389689214217404514" at="100,0,105,0" />
+      <scope id="5389689214217404514" at="137,0,142,0">
         <var name="child" id="5389689214217404514" />
       </scope>
-      <scope id="5389689214217404514" at="153,44,158,24">
+      <scope id="5389689214217404514" at="151,44,156,24">
         <var name="editorCell" id="5389689214217404514" />
       </scope>
-      <scope id="5389689214217404524" at="125,0,131,0" />
-      <scope id="5389689214217404514" at="144,70,150,7" />
+      <scope id="5389689214217404524" at="123,0,129,0" />
+      <scope id="5389689214217404514" at="142,70,148,7" />
       <scope id="5389689214217404514" at="44,50,52,22">
         <var name="editorCell" id="5389689214217404514" />
       </scope>
-      <scope id="5389689214217404514" at="144,0,152,0">
+      <scope id="5389689214217404514" at="142,0,150,0">
         <var name="child" id="5389689214217404514" />
         <var name="editorCell" id="5389689214217404514" />
       </scope>
-      <scope id="5389689214217404514" at="152,0,160,0" />
+      <scope id="5389689214217404514" at="150,0,158,0" />
       <scope id="5389689214217404514" at="44,0,54,0" />
-      <scope id="5389689214217404522" at="107,53,122,24">
-=======
-      <scope id="5389689214217404514" at="97,55,100,24">
-        <var name="editorCell" id="5389689214217404514" />
-      </scope>
-      <scope id="5389689214217404514" at="118,0,121,0" />
-      <scope id="5389689214217404524" at="83,88,87,22">
-        <var name="editorCell" id="5389689214217404524" />
-      </scope>
-      <scope id="5389689214217404514" at="89,0,93,0">
-        <var name="editorContext" id="5389689214217404514" />
-        <var name="node" id="5389689214217404514" />
-      </scope>
-      <scope id="5389689214217404514" at="97,0,102,0">
-        <var name="child" id="5389689214217404514" />
-      </scope>
-      <scope id="5389689214217404514" at="111,44,116,24">
-        <var name="editorCell" id="5389689214217404514" />
-      </scope>
-      <scope id="5389689214217404524" at="83,0,89,0">
-        <var name="editorContext" id="5389689214217404524" />
-        <var name="node" id="5389689214217404524" />
-      </scope>
-      <scope id="5389689214217404514" at="102,70,108,7" />
-      <scope id="5389689214217404514" at="28,89,35,22">
-        <var name="editorCell" id="5389689214217404514" />
-      </scope>
-      <scope id="5389689214217404514" at="102,0,110,0">
-        <var name="child" id="5389689214217404514" />
-        <var name="editorCell" id="5389689214217404514" />
-      </scope>
-      <scope id="5389689214217404514" at="110,0,118,0" />
-      <scope id="5389689214217404514" at="28,0,37,0">
-        <var name="editorContext" id="5389689214217404514" />
-        <var name="node" id="5389689214217404514" />
-      </scope>
-      <scope id="5389689214217404522" at="66,92,80,24">
->>>>>>> bd830ede
+      <scope id="5389689214217404522" at="106,53,120,24">
         <var name="attributeConcept" id="5389689214217404522" />
         <var name="editorCell" id="5389689214217404522" />
         <var name="provider" id="5389689214217404522" />
       </scope>
-<<<<<<< HEAD
-      <scope id="5389689214217404522" at="107,0,124,0" />
-      <scope id="5389689214217404514" at="54,48,72,22">
-=======
-      <scope id="5389689214217404522" at="66,0,82,0">
-        <var name="editorContext" id="5389689214217404522" />
-        <var name="node" id="5389689214217404522" />
-      </scope>
-      <scope id="5389689214217404514" at="37,87,54,22">
->>>>>>> bd830ede
+      <scope id="5389689214217404522" at="106,0,122,0" />
+      <scope id="5389689214217404514" at="54,48,71,22">
         <var name="attributeConcept" id="5389689214217404514" />
         <var name="editorCell" id="5389689214217404514" />
         <var name="provider" id="5389689214217404514" />
       </scope>
-<<<<<<< HEAD
-      <scope id="5389689214217404514" at="54,0,74,0" />
-      <unit id="5389689214217404514" at="74,0,86,0" name="jetbrains.mps.baseLanguage.builders.editor.SimpleBuilderPropertyBuilder_EditorBuilder_a$_Inline_h7sg9j_a0a" />
-      <unit id="5389689214217404514" at="135,0,164,0" name="jetbrains.mps.baseLanguage.builders.editor.SimpleBuilderPropertyBuilder_EditorBuilder_a$valueSingleRoleHandler_h7sg9j_c0" />
-      <unit id="5389689214217404514" at="86,0,125,0" name="jetbrains.mps.baseLanguage.builders.editor.SimpleBuilderPropertyBuilder_EditorBuilder_a$Inline_Builder_h7sg9j_a0a" />
-      <unit id="5389689214217404514" at="25,0,165,0" name="jetbrains.mps.baseLanguage.builders.editor.SimpleBuilderPropertyBuilder_EditorBuilder_a" />
-=======
-      <scope id="5389689214217404514" at="37,0,56,0">
-        <var name="editorContext" id="5389689214217404514" />
-        <var name="node" id="5389689214217404514" />
-      </scope>
-      <unit id="5389689214217404520" at="56,0,83,0" name="jetbrains.mps.baseLanguage.builders.editor.SimpleBuilderPropertyBuilder_Editor$_Inline_h7sg9j_a0a" />
-      <unit id="5389689214217404514" at="93,0,122,0" name="jetbrains.mps.baseLanguage.builders.editor.SimpleBuilderPropertyBuilder_Editor$valueSingleRoleHandler_h7sg9j_c0" />
-      <unit id="5389689214217404514" at="24,0,123,0" name="jetbrains.mps.baseLanguage.builders.editor.SimpleBuilderPropertyBuilder_Editor" />
->>>>>>> bd830ede
+      <scope id="5389689214217404514" at="54,0,73,0" />
+      <unit id="5389689214217404514" at="73,0,85,0" name="jetbrains.mps.baseLanguage.builders.editor.SimpleBuilderPropertyBuilder_EditorBuilder_a$_Inline_h7sg9j_a0a" />
+      <unit id="5389689214217404514" at="133,0,162,0" name="jetbrains.mps.baseLanguage.builders.editor.SimpleBuilderPropertyBuilder_EditorBuilder_a$valueSingleRoleHandler_h7sg9j_c0" />
+      <unit id="5389689214217404514" at="85,0,123,0" name="jetbrains.mps.baseLanguage.builders.editor.SimpleBuilderPropertyBuilder_EditorBuilder_a$Inline_Builder_h7sg9j_a0a" />
+      <unit id="5389689214217404514" at="25,0,163,0" name="jetbrains.mps.baseLanguage.builders.editor.SimpleBuilderPropertyBuilder_EditorBuilder_a" />
     </file>
   </root>
   <root nodeRef="r:4b2fc856-1e6f-49a5-825e-2904bdab655c(jetbrains.mps.baseLanguage.builders.editor)/5425713840853728671">
     <file name="SimpleBuilderParameter_Editor.java">
-<<<<<<< HEAD
       <node id="5425713840853728671" at="11,79,12,88" concept="6" />
       <node id="5425713840853728671" at="11,0,14,0" concept="4" trace="createEditorCell#(Ljetbrains/mps/openapi/editor/EditorContext;Lorg/jetbrains/mps/openapi/model/SNode;)Ljetbrains/mps/openapi/editor/cells/EditorCell;" />
       <scope id="5425713840853728671" at="11,79,12,88" />
@@ -1730,10 +1167,9 @@
       <node id="5425713840853728678" at="88,63,89,42" concept="1" />
       <node id="5425713840853728678" at="89,42,90,73" concept="1" />
       <node id="5425713840853728678" at="90,73,91,57" concept="5" />
-      <node id="5425713840853728678" at="91,57,92,59" concept="5" />
-      <node id="5425713840853728678" at="93,35,94,87" concept="5" />
-      <node id="5425713840853728678" at="94,87,95,94" concept="6" />
-      <node id="5425713840853728678" at="96,10,97,22" concept="6" />
+      <node id="5425713840853728678" at="92,35,93,87" concept="5" />
+      <node id="5425713840853728678" at="93,87,94,112" concept="6" />
+      <node id="5425713840853728678" at="95,10,96,22" concept="6" />
       <node id="5425713840853728671" at="23,0,25,0" concept="2" trace="myNode" />
       <node id="5425713840853728671" at="37,0,40,0" concept="4" trace="createCell#()Ljetbrains/mps/openapi/editor/cells/EditorCell;" />
       <node id="5425713840853728671" at="55,0,58,0" concept="0" trace="typeSingleRoleHandler_xr9bg6_a0#(Lorg/jetbrains/mps/openapi/model/SNode;Lorg/jetbrains/mps/openapi/language/SContainmentLink;Ljetbrains/mps/openapi/editor/EditorContext;)V" />
@@ -1744,11 +1180,11 @@
       <node id="5425713840853728671" at="50,0,54,0" concept="4" trace="createRefNode_xr9bg6_a0#()Ljetbrains/mps/openapi/editor/cells/EditorCell;" />
       <node id="5425713840853728671" at="31,0,36,0" concept="4" trace="getNode#()Lorg/jetbrains/mps/openapi/model/SNode;" />
       <node id="5425713840853728671" at="58,0,63,0" concept="4" trace="createChildCell#(Lorg/jetbrains/mps/openapi/model/SNode;)Ljetbrains/mps/openapi/editor/cells/EditorCell;" />
-      <node id="5425713840853728678" at="92,59,97,22" concept="3" />
+      <node id="5425713840853728678" at="91,57,96,22" concept="3" />
       <node id="5425713840853728671" at="63,0,71,0" concept="4" trace="installCellInfo#(Lorg/jetbrains/mps/openapi/model/SNode;Ljetbrains/mps/openapi/editor/cells/EditorCell;)V" />
       <node id="5425713840853728671" at="71,0,79,0" concept="4" trace="createEmptyCell#()Ljetbrains/mps/openapi/editor/cells/EditorCell;" />
       <node id="5425713840853728671" at="41,0,50,0" concept="4" trace="createCollection_xr9bg6_a#()Ljetbrains/mps/openapi/editor/cells/EditorCell;" />
-      <node id="5425713840853728678" at="83,0,99,0" concept="4" trace="createProperty_xr9bg6_b0#()Ljetbrains/mps/openapi/editor/cells/EditorCell;" />
+      <node id="5425713840853728678" at="83,0,98,0" concept="4" trace="createProperty_xr9bg6_b0#()Ljetbrains/mps/openapi/editor/cells/EditorCell;" />
       <scope id="5425713840853728671" at="33,26,34,18" />
       <scope id="5425713840853728671" at="37,39,38,39" />
       <scope id="5425713840853728671" at="55,118,56,49" />
@@ -1759,62 +1195,7 @@
       <scope id="5425713840853728671" at="50,48,52,33">
         <var name="provider" id="5425713840853728671" />
       </scope>
-      <scope id="5425713840853728678" at="93,35,95,94">
-=======
-      <node id="5425713840853728671" at="22,79,23,63" concept="6" />
-      <node id="5425713840853728671" at="25,89,26,96" concept="5" />
-      <node id="5425713840853728671" at="26,96,27,48" concept="1" />
-      <node id="5425713840853728671" at="27,48,28,28" concept="1" />
-      <node id="5425713840853728671" at="28,28,29,80" concept="1" />
-      <node id="5425713840853728671" at="29,80,30,81" concept="1" />
-      <node id="5425713840853728671" at="30,81,31,22" concept="6" />
-      <node id="5425713840853728671" at="33,87,34,256" concept="5" />
-      <node id="5425713840853728671" at="34,256,35,33" concept="6" />
-      <node id="5425713840853728671" at="38,118,39,49" concept="9" />
-      <node id="5425713840853728671" at="41,55,42,59" concept="5" />
-      <node id="5425713840853728671" at="42,59,43,41" concept="1" />
-      <node id="5425713840853728671" at="43,41,44,24" concept="6" />
-      <node id="5425713840853728671" at="47,118,48,380" concept="1" />
-      <node id="5425713840853728671" at="50,41,51,35" concept="1" />
-      <node id="5425713840853728671" at="55,44,56,54" concept="5" />
-      <node id="5425713840853728671" at="56,54,57,41" concept="1" />
-      <node id="5425713840853728671" at="57,41,58,0" concept="7" />
-      <node id="5425713840853728671" at="58,0,59,40" concept="1" />
-      <node id="5425713840853728671" at="59,40,60,24" concept="6" />
-      <node id="5425713840853728671" at="62,40,63,25" concept="6" />
-      <node id="5425713840853728678" at="66,88,67,82" concept="5" />
-      <node id="5425713840853728678" at="67,82,68,29" concept="1" />
-      <node id="5425713840853728678" at="68,29,69,42" concept="1" />
-      <node id="5425713840853728678" at="69,42,70,26" concept="5" />
-      <node id="5425713840853728678" at="70,26,71,58" concept="1" />
-      <node id="5425713840853728678" at="71,58,72,42" concept="1" />
-      <node id="5425713840853728678" at="72,42,73,73" concept="1" />
-      <node id="5425713840853728678" at="73,73,74,57" concept="5" />
-      <node id="5425713840853728678" at="75,35,76,82" concept="5" />
-      <node id="5425713840853728678" at="76,82,77,112" concept="6" />
-      <node id="5425713840853728678" at="78,10,79,22" concept="6" />
-      <node id="5425713840853728671" at="22,0,25,0" concept="4" trace="createEditorCell#(Ljetbrains/mps/openapi/editor/EditorContext;Lorg/jetbrains/mps/openapi/model/SNode;)Ljetbrains/mps/openapi/editor/cells/EditorCell;" />
-      <node id="5425713840853728671" at="38,0,41,0" concept="0" trace="typeSingleRoleHandler_xr9bg6_a0#(Lorg/jetbrains/mps/openapi/model/SNode;Lorg/jetbrains/mps/openapi/language/SContainmentLink;Ljetbrains/mps/openapi/editor/EditorContext;)V" />
-      <node id="5425713840853728671" at="46,70,49,7" concept="3" />
-      <node id="5425713840853728671" at="49,7,52,7" concept="3" />
-      <node id="5425713840853728671" at="62,0,65,0" concept="4" trace="getNoTargetText#()Ljava/lang/String;" />
-      <node id="5425713840853728671" at="33,0,37,0" concept="4" trace="createRefNode_xr9bg6_a0#(Ljetbrains/mps/openapi/editor/EditorContext;Lorg/jetbrains/mps/openapi/model/SNode;)Ljetbrains/mps/openapi/editor/cells/EditorCell;" />
-      <node id="5425713840853728671" at="41,0,46,0" concept="4" trace="createChildCell#(Lorg/jetbrains/mps/openapi/model/SNode;)Ljetbrains/mps/openapi/editor/cells/EditorCell;" />
-      <node id="5425713840853728678" at="74,57,79,22" concept="3" />
-      <node id="5425713840853728671" at="25,0,33,0" concept="4" trace="createCollection_xr9bg6_a#(Ljetbrains/mps/openapi/editor/EditorContext;Lorg/jetbrains/mps/openapi/model/SNode;)Ljetbrains/mps/openapi/editor/cells/EditorCell;" />
-      <node id="5425713840853728671" at="46,0,54,0" concept="4" trace="installCellInfo#(Lorg/jetbrains/mps/openapi/model/SNode;Ljetbrains/mps/openapi/editor/cells/EditorCell;)V" />
-      <node id="5425713840853728671" at="54,0,62,0" concept="4" trace="createEmptyCell#()Ljetbrains/mps/openapi/editor/cells/EditorCell;" />
-      <node id="5425713840853728678" at="66,0,81,0" concept="4" trace="createProperty_xr9bg6_b0#(Ljetbrains/mps/openapi/editor/EditorContext;Lorg/jetbrains/mps/openapi/model/SNode;)Ljetbrains/mps/openapi/editor/cells/EditorCell;" />
-      <scope id="5425713840853728671" at="22,79,23,63" />
-      <scope id="5425713840853728671" at="38,118,39,49" />
-      <scope id="5425713840853728671" at="47,118,48,380" />
-      <scope id="5425713840853728671" at="50,41,51,35" />
-      <scope id="5425713840853728671" at="62,40,63,25" />
-      <scope id="5425713840853728671" at="33,87,35,33">
-        <var name="provider" id="5425713840853728671" />
-      </scope>
-      <scope id="5425713840853728678" at="75,35,77,112">
->>>>>>> bd830ede
+      <scope id="5425713840853728678" at="92,35,94,112">
         <var name="manager" id="5425713840853728678" />
       </scope>
       <scope id="5425713840853728671" at="37,0,40,0" />
@@ -1847,35 +1228,20 @@
         <var name="child" id="5425713840853728671" />
         <var name="editorCell" id="5425713840853728671" />
       </scope>
-<<<<<<< HEAD
       <scope id="5425713840853728671" at="71,0,79,0" />
       <scope id="5425713840853728671" at="41,0,50,0" />
-      <scope id="5425713840853728678" at="83,49,97,22">
-=======
-      <scope id="5425713840853728671" at="54,0,62,0" />
-      <scope id="5425713840853728678" at="66,88,79,22">
->>>>>>> bd830ede
+      <scope id="5425713840853728678" at="83,49,96,22">
         <var name="attributeConcept" id="5425713840853728678" />
         <var name="editorCell" id="5425713840853728678" />
         <var name="provider" id="5425713840853728678" />
       </scope>
-<<<<<<< HEAD
-      <scope id="5425713840853728678" at="83,0,99,0" />
+      <scope id="5425713840853728678" at="83,0,98,0" />
       <unit id="5425713840853728671" at="54,0,83,0" name="jetbrains.mps.baseLanguage.builders.editor.SimpleBuilderParameter_EditorBuilder_a$typeSingleRoleHandler_xr9bg6_a0" />
-      <unit id="5425713840853728671" at="22,0,100,0" name="jetbrains.mps.baseLanguage.builders.editor.SimpleBuilderParameter_EditorBuilder_a" />
-=======
-      <scope id="5425713840853728678" at="66,0,81,0">
-        <var name="editorContext" id="5425713840853728678" />
-        <var name="node" id="5425713840853728678" />
-      </scope>
-      <unit id="5425713840853728671" at="37,0,66,0" name="jetbrains.mps.baseLanguage.builders.editor.SimpleBuilderParameter_Editor$typeSingleRoleHandler_xr9bg6_a0" />
-      <unit id="5425713840853728671" at="21,0,82,0" name="jetbrains.mps.baseLanguage.builders.editor.SimpleBuilderParameter_Editor" />
->>>>>>> bd830ede
+      <unit id="5425713840853728671" at="22,0,99,0" name="jetbrains.mps.baseLanguage.builders.editor.SimpleBuilderParameter_EditorBuilder_a" />
     </file>
   </root>
   <root nodeRef="r:4b2fc856-1e6f-49a5-825e-2904bdab655c(jetbrains.mps.baseLanguage.builders.editor)/5425713840853785830">
     <file name="SimpleBuilderParameterReference_Editor.java">
-<<<<<<< HEAD
       <node id="5425713840853785830" at="11,79,12,97" concept="6" />
       <node id="5425713840853785830" at="11,0,14,0" concept="4" trace="createEditorCell#(Ljetbrains/mps/openapi/editor/EditorContext;Lorg/jetbrains/mps/openapi/model/SNode;)Ljetbrains/mps/openapi/editor/cells/EditorCell;" />
       <scope id="5425713840853785830" at="11,79,12,97" />
@@ -1906,210 +1272,113 @@
       <node id="5425713840853785830" at="56,40,57,38" concept="1" />
       <node id="5425713840853785830" at="58,5,59,73" concept="1" />
       <node id="5425713840853785830" at="59,73,60,57" concept="5" />
-      <node id="5425713840853785830" at="60,57,61,59" concept="5" />
-      <node id="5425713840853785830" at="62,35,63,87" concept="5" />
-      <node id="5425713840853785830" at="63,87,64,94" concept="6" />
-      <node id="5425713840853785830" at="65,10,66,22" concept="6" />
-      <node id="5425713840853785830" at="69,32,70,14" concept="10" />
-      <node id="5425713840853785830" at="72,69,73,57" concept="6" />
-      <node id="5425713840853785830" at="75,81,76,41" concept="7" />
-      <node id="5425713840853785830" at="76,41,77,138" concept="6" />
-      <node id="5425713840853785830" at="83,0,84,0" concept="2" trace="myReferencingNode" />
-      <node id="5425713840853785830" at="85,118,86,21" concept="10" />
-      <node id="5425713840853785830" at="86,21,87,42" concept="1" />
-      <node id="5425713840853785830" at="87,42,88,20" concept="1" />
-      <node id="5425713840853785830" at="91,41,92,41" concept="6" />
-      <node id="5425713840853785830" at="97,28,98,20" concept="6" />
-      <node id="5425713840853785835" at="101,52,102,91" concept="5" />
-      <node id="5425713840853785835" at="102,91,103,31" concept="1" />
-      <node id="5425713840853785835" at="103,31,104,44" concept="1" />
-      <node id="5425713840853785835" at="104,44,105,33" concept="1" />
-      <node id="5425713840853785835" at="105,33,106,28" concept="5" />
-      <node id="5425713840853785835" at="106,28,107,65" concept="1" />
-      <node id="5425713840853785835" at="107,65,108,44" concept="1" />
-      <node id="5425713840853785835" at="108,44,109,36" concept="5" />
-      <node id="5425713840853785835" at="109,36,110,86" concept="1" />
-      <node id="5425713840853785835" at="110,86,111,54" concept="1" />
-      <node id="5425713840853785835" at="111,54,112,42" concept="1" />
-      <node id="5425713840853785835" at="112,42,113,75" concept="1" />
-      <node id="5425713840853785835" at="113,75,114,59" concept="5" />
-      <node id="5425713840853785835" at="114,59,115,61" concept="5" />
-      <node id="5425713840853785835" at="116,37,117,89" concept="5" />
-      <node id="5425713840853785835" at="117,89,118,96" concept="6" />
-      <node id="5425713840853785835" at="119,12,120,24" concept="6" />
+      <node id="5425713840853785830" at="61,35,62,87" concept="5" />
+      <node id="5425713840853785830" at="62,87,63,112" concept="6" />
+      <node id="5425713840853785830" at="64,10,65,22" concept="6" />
+      <node id="5425713840853785830" at="68,32,69,14" concept="10" />
+      <node id="5425713840853785830" at="71,69,72,57" concept="6" />
+      <node id="5425713840853785830" at="74,81,75,41" concept="7" />
+      <node id="5425713840853785830" at="75,41,76,138" concept="6" />
+      <node id="5425713840853785830" at="82,0,83,0" concept="2" trace="myReferencingNode" />
+      <node id="5425713840853785830" at="84,118,85,21" concept="10" />
+      <node id="5425713840853785830" at="85,21,86,42" concept="1" />
+      <node id="5425713840853785830" at="86,42,87,20" concept="1" />
+      <node id="5425713840853785830" at="90,41,91,41" concept="6" />
+      <node id="5425713840853785830" at="96,28,97,20" concept="6" />
+      <node id="5425713840853785835" at="100,52,101,91" concept="5" />
+      <node id="5425713840853785835" at="101,91,102,31" concept="1" />
+      <node id="5425713840853785835" at="102,31,103,44" concept="1" />
+      <node id="5425713840853785835" at="103,44,104,33" concept="1" />
+      <node id="5425713840853785835" at="104,33,105,28" concept="5" />
+      <node id="5425713840853785835" at="105,28,106,65" concept="1" />
+      <node id="5425713840853785835" at="106,65,107,44" concept="1" />
+      <node id="5425713840853785835" at="107,44,108,36" concept="5" />
+      <node id="5425713840853785835" at="108,36,109,86" concept="1" />
+      <node id="5425713840853785835" at="109,86,110,54" concept="1" />
+      <node id="5425713840853785835" at="110,54,111,42" concept="1" />
+      <node id="5425713840853785835" at="111,42,112,75" concept="1" />
+      <node id="5425713840853785835" at="112,75,113,59" concept="5" />
+      <node id="5425713840853785835" at="114,37,115,89" concept="5" />
+      <node id="5425713840853785835" at="115,89,116,114" concept="6" />
+      <node id="5425713840853785835" at="117,12,118,24" concept="6" />
       <node id="5425713840853785830" at="22,0,24,0" concept="2" trace="myNode" />
-      <node id="5425713840853785830" at="81,0,83,0" concept="2" trace="myNode" />
+      <node id="5425713840853785830" at="80,0,82,0" concept="2" trace="myNode" />
       <node id="5425713840853785830" at="36,0,39,0" concept="4" trace="createCell#()Ljetbrains/mps/openapi/editor/cells/EditorCell;" />
-      <node id="5425713840853785830" at="69,0,72,0" concept="0" trace="_Inline_egu5s_a0a#()V" />
-      <node id="5425713840853785830" at="72,0,75,0" concept="4" trace="createEditorCell#(Ljetbrains/mps/openapi/editor/EditorContext;)Ljetbrains/mps/openapi/editor/cells/EditorCell;" />
-      <node id="5425713840853785830" at="91,0,94,0" concept="4" trace="createCell#()Ljetbrains/mps/openapi/editor/cells/EditorCell;" />
+      <node id="5425713840853785830" at="68,0,71,0" concept="0" trace="_Inline_egu5s_a0a#()V" />
+      <node id="5425713840853785830" at="71,0,74,0" concept="4" trace="createEditorCell#(Ljetbrains/mps/openapi/editor/EditorContext;)Ljetbrains/mps/openapi/editor/cells/EditorCell;" />
+      <node id="5425713840853785830" at="90,0,93,0" concept="4" trace="createCell#()Ljetbrains/mps/openapi/editor/cells/EditorCell;" />
       <node id="5425713840853785830" at="25,0,29,0" concept="0" trace="SimpleBuilderParameterReference_EditorBuilder_a#(Ljetbrains/mps/openapi/editor/EditorContext;Lorg/jetbrains/mps/openapi/model/SNode;)V" />
       <node id="5425713840853785830" at="54,63,58,5" concept="3" />
-      <node id="5425713840853785830" at="75,0,79,0" concept="4" trace="createEditorCell#(Ljetbrains/mps/openapi/editor/EditorContext;Lorg/jetbrains/mps/openapi/model/SNode;)Ljetbrains/mps/openapi/editor/cells/EditorCell;" />
+      <node id="5425713840853785830" at="74,0,78,0" concept="4" trace="createEditorCell#(Ljetbrains/mps/openapi/editor/EditorContext;Lorg/jetbrains/mps/openapi/model/SNode;)Ljetbrains/mps/openapi/editor/cells/EditorCell;" />
       <node id="5425713840853785830" at="30,0,35,0" concept="4" trace="getNode#()Lorg/jetbrains/mps/openapi/model/SNode;" />
-      <node id="5425713840853785830" at="61,59,66,22" concept="3" />
-      <node id="5425713840853785830" at="85,0,90,0" concept="0" trace="Inline_Builder_egu5s_a0a#(Ljetbrains/mps/openapi/editor/EditorContext;Lorg/jetbrains/mps/openapi/model/SNode;Lorg/jetbrains/mps/openapi/model/SNode;)V" />
-      <node id="5425713840853785830" at="95,0,100,0" concept="4" trace="getNode#()Lorg/jetbrains/mps/openapi/model/SNode;" />
-      <node id="5425713840853785835" at="115,61,120,24" concept="3" />
+      <node id="5425713840853785830" at="60,57,65,22" concept="3" />
+      <node id="5425713840853785830" at="84,0,89,0" concept="0" trace="Inline_Builder_egu5s_a0a#(Ljetbrains/mps/openapi/editor/EditorContext;Lorg/jetbrains/mps/openapi/model/SNode;Lorg/jetbrains/mps/openapi/model/SNode;)V" />
+      <node id="5425713840853785830" at="94,0,99,0" concept="4" trace="getNode#()Lorg/jetbrains/mps/openapi/model/SNode;" />
+      <node id="5425713840853785835" at="113,59,118,24" concept="3" />
       <node id="5425713840853785830" at="40,0,48,0" concept="4" trace="createCollection_egu5s_a#()Ljetbrains/mps/openapi/editor/cells/EditorCell;" />
-      <node id="5425713840853785830" at="48,0,68,0" concept="4" trace="createRefCell_egu5s_a0#()Ljetbrains/mps/openapi/editor/cells/EditorCell;" />
-      <node id="5425713840853785835" at="101,0,122,0" concept="4" trace="createProperty_egu5s_a0a0#()Ljetbrains/mps/openapi/editor/cells/EditorCell;" />
+      <node id="5425713840853785830" at="48,0,67,0" concept="4" trace="createRefCell_egu5s_a0#()Ljetbrains/mps/openapi/editor/cells/EditorCell;" />
+      <node id="5425713840853785835" at="100,0,120,0" concept="4" trace="createProperty_egu5s_a0a0#()Ljetbrains/mps/openapi/editor/cells/EditorCell;" />
       <scope id="5425713840853785830" at="32,26,33,18" />
       <scope id="5425713840853785830" at="36,39,37,38" />
-      <scope id="5425713840853785830" at="69,32,70,14" />
-      <scope id="5425713840853785830" at="72,69,73,57" />
-      <scope id="5425713840853785830" at="91,41,92,41" />
-      <scope id="5425713840853785830" at="97,28,98,20" />
+      <scope id="5425713840853785830" at="68,32,69,14" />
+      <scope id="5425713840853785830" at="71,69,72,57" />
+      <scope id="5425713840853785830" at="90,41,91,41" />
+      <scope id="5425713840853785830" at="96,28,97,20" />
       <scope id="5425713840853785830" at="25,111,27,18" />
       <scope id="5425713840853785830" at="55,39,57,38" />
-      <scope id="5425713840853785830" at="62,35,64,94">
+      <scope id="5425713840853785830" at="61,35,63,112">
         <var name="manager" id="5425713840853785830" />
       </scope>
-      <scope id="5425713840853785830" at="75,81,77,138" />
-      <scope id="5425713840853785835" at="116,37,118,96">
-=======
-      <node id="5425713840853785830" at="20,79,21,62" concept="6" />
-      <node id="5425713840853785830" at="23,88,24,96" concept="5" />
-      <node id="5425713840853785830" at="24,96,25,47" concept="1" />
-      <node id="5425713840853785830" at="25,47,26,28" concept="1" />
-      <node id="5425713840853785830" at="26,28,27,79" concept="1" />
-      <node id="5425713840853785830" at="27,79,28,22" concept="6" />
-      <node id="5425713840853785830" at="30,86,31,81" concept="5" />
-      <node id="5425713840853785830" at="31,81,32,34" concept="1" />
-      <node id="5425713840853785830" at="32,34,33,47" concept="1" />
-      <node id="5425713840853785830" at="33,47,34,26" concept="5" />
-      <node id="5425713840853785830" at="34,26,35,102" concept="1" />
-      <node id="5425713840853785830" at="35,102,36,58" concept="1" />
-      <node id="5425713840853785830" at="37,39,38,40" concept="1" />
-      <node id="5425713840853785830" at="38,40,39,38" concept="1" />
-      <node id="5425713840853785830" at="40,5,41,73" concept="1" />
-      <node id="5425713840853785830" at="41,73,42,57" concept="5" />
-      <node id="5425713840853785830" at="43,35,44,82" concept="5" />
-      <node id="5425713840853785830" at="44,82,45,112" concept="6" />
-      <node id="5425713840853785830" at="46,10,47,22" concept="6" />
-      <node id="5425713840853785833" at="50,32,51,14" concept="9" />
-      <node id="5425713840853785833" at="53,69,54,67" concept="6" />
-      <node id="5425713840853785833" at="56,81,57,65" concept="6" />
-      <node id="5425713840853785835" at="59,91,60,84" concept="5" />
-      <node id="5425713840853785835" at="60,84,61,31" concept="1" />
-      <node id="5425713840853785835" at="61,31,62,44" concept="1" />
-      <node id="5425713840853785835" at="62,44,63,33" concept="1" />
-      <node id="5425713840853785835" at="63,33,64,28" concept="5" />
-      <node id="5425713840853785835" at="64,28,65,60" concept="1" />
-      <node id="5425713840853785835" at="65,60,66,44" concept="1" />
-      <node id="5425713840853785835" at="66,44,67,36" concept="5" />
-      <node id="5425713840853785835" at="67,36,68,63" concept="1" />
-      <node id="5425713840853785835" at="68,63,69,57" concept="1" />
-      <node id="5425713840853785835" at="69,57,70,42" concept="1" />
-      <node id="5425713840853785835" at="70,42,71,75" concept="1" />
-      <node id="5425713840853785835" at="71,75,72,59" concept="5" />
-      <node id="5425713840853785835" at="73,37,74,84" concept="5" />
-      <node id="5425713840853785835" at="74,84,75,114" concept="6" />
-      <node id="5425713840853785835" at="76,12,77,24" concept="6" />
-      <node id="5425713840853785830" at="20,0,23,0" concept="4" trace="createEditorCell#(Ljetbrains/mps/openapi/editor/EditorContext;Lorg/jetbrains/mps/openapi/model/SNode;)Ljetbrains/mps/openapi/editor/cells/EditorCell;" />
-      <node id="5425713840853785833" at="50,0,53,0" concept="0" trace="_Inline_egu5s_a0a#()V" />
-      <node id="5425713840853785833" at="53,0,56,0" concept="4" trace="createEditorCell#(Ljetbrains/mps/openapi/editor/EditorContext;)Ljetbrains/mps/openapi/editor/cells/EditorCell;" />
-      <node id="5425713840853785833" at="56,0,59,0" concept="4" trace="createEditorCell#(Ljetbrains/mps/openapi/editor/EditorContext;Lorg/jetbrains/mps/openapi/model/SNode;)Ljetbrains/mps/openapi/editor/cells/EditorCell;" />
-      <node id="5425713840853785830" at="36,58,40,5" concept="3" />
-      <node id="5425713840853785830" at="42,57,47,22" concept="3" />
-      <node id="5425713840853785835" at="72,59,77,24" concept="3" />
-      <node id="5425713840853785830" at="23,0,30,0" concept="4" trace="createCollection_egu5s_a#(Ljetbrains/mps/openapi/editor/EditorContext;Lorg/jetbrains/mps/openapi/model/SNode;)Ljetbrains/mps/openapi/editor/cells/EditorCell;" />
-      <node id="5425713840853785830" at="30,0,49,0" concept="4" trace="createRefCell_egu5s_a0#(Ljetbrains/mps/openapi/editor/EditorContext;Lorg/jetbrains/mps/openapi/model/SNode;)Ljetbrains/mps/openapi/editor/cells/EditorCell;" />
-      <node id="5425713840853785835" at="59,0,79,0" concept="4" trace="createProperty_egu5s_a0a0#(Ljetbrains/mps/openapi/editor/EditorContext;Lorg/jetbrains/mps/openapi/model/SNode;)Ljetbrains/mps/openapi/editor/cells/EditorCell;" />
-      <scope id="5425713840853785830" at="20,79,21,62" />
-      <scope id="5425713840853785833" at="50,32,51,14" />
-      <scope id="5425713840853785833" at="53,69,54,67" />
-      <scope id="5425713840853785833" at="56,81,57,65" />
-      <scope id="5425713840853785830" at="37,39,39,38" />
-      <scope id="5425713840853785830" at="43,35,45,112">
-        <var name="manager" id="5425713840853785830" />
-      </scope>
-      <scope id="5425713840853785835" at="73,37,75,114">
->>>>>>> bd830ede
+      <scope id="5425713840853785830" at="74,81,76,138" />
+      <scope id="5425713840853785835" at="114,37,116,114">
         <var name="manager" id="5425713840853785835" />
       </scope>
       <scope id="5425713840853785830" at="36,0,39,0" />
-      <scope id="5425713840853785830" at="69,0,72,0" />
-      <scope id="5425713840853785830" at="72,0,75,0">
+      <scope id="5425713840853785830" at="68,0,71,0" />
+      <scope id="5425713840853785830" at="71,0,74,0">
         <var name="editorContext" id="5425713840853785830" />
       </scope>
-      <scope id="5425713840853785830" at="85,118,88,20" />
-      <scope id="5425713840853785830" at="91,0,94,0" />
+      <scope id="5425713840853785830" at="84,118,87,20" />
+      <scope id="5425713840853785830" at="90,0,93,0" />
       <scope id="5425713840853785830" at="25,0,29,0">
         <var name="context" id="5425713840853785830" />
         <var name="node" id="5425713840853785830" />
       </scope>
-<<<<<<< HEAD
-      <scope id="5425713840853785830" at="75,0,79,0">
+      <scope id="5425713840853785830" at="74,0,78,0">
         <var name="editorContext" id="5425713840853785830" />
         <var name="node" id="5425713840853785830" />
       </scope>
       <scope id="5425713840853785830" at="30,0,35,0" />
-      <scope id="5425713840853785830" at="85,0,90,0">
+      <scope id="5425713840853785830" at="84,0,89,0">
         <var name="context" id="5425713840853785830" />
         <var name="node" id="5425713840853785830" />
         <var name="referencingNode" id="5425713840853785830" />
-=======
-      <scope id="5425713840853785833" at="50,0,53,0" />
-      <scope id="5425713840853785833" at="53,0,56,0">
-        <var name="editorContext" id="5425713840853785833" />
-      </scope>
-      <scope id="5425713840853785833" at="56,0,59,0">
-        <var name="editorContext" id="5425713840853785833" />
-        <var name="node" id="5425713840853785833" />
->>>>>>> bd830ede
-      </scope>
-      <scope id="5425713840853785830" at="95,0,100,0" />
+      </scope>
+      <scope id="5425713840853785830" at="94,0,99,0" />
       <scope id="5425713840853785830" at="40,49,46,22">
         <var name="editorCell" id="5425713840853785830" />
       </scope>
-<<<<<<< HEAD
       <scope id="5425713840853785830" at="40,0,48,0" />
-      <scope id="5425713840853785830" at="48,47,66,22">
-=======
-      <scope id="5425713840853785830" at="23,0,30,0">
-        <var name="editorContext" id="5425713840853785830" />
-        <var name="node" id="5425713840853785830" />
-      </scope>
-      <scope id="5425713840853785830" at="30,86,47,22">
->>>>>>> bd830ede
+      <scope id="5425713840853785830" at="48,47,65,22">
         <var name="attributeConcept" id="5425713840853785830" />
         <var name="editorCell" id="5425713840853785830" />
         <var name="provider" id="5425713840853785830" />
       </scope>
-<<<<<<< HEAD
-      <scope id="5425713840853785835" at="101,52,120,24">
-=======
-      <scope id="5425713840853785835" at="59,91,77,24">
->>>>>>> bd830ede
+      <scope id="5425713840853785835" at="100,52,118,24">
         <var name="attributeConcept" id="5425713840853785835" />
         <var name="editorCell" id="5425713840853785835" />
         <var name="provider" id="5425713840853785835" />
         <var name="style" id="5425713840853785835" />
       </scope>
-<<<<<<< HEAD
-      <scope id="5425713840853785830" at="48,0,68,0" />
-      <scope id="5425713840853785835" at="101,0,122,0" />
-      <unit id="5425713840853785830" at="68,0,80,0" name="jetbrains.mps.baseLanguage.builders.editor.SimpleBuilderParameterReference_EditorBuilder_a$_Inline_egu5s_a0a" />
-      <unit id="5425713840853785830" at="80,0,123,0" name="jetbrains.mps.baseLanguage.builders.editor.SimpleBuilderParameterReference_EditorBuilder_a$Inline_Builder_egu5s_a0a" />
-      <unit id="5425713840853785830" at="21,0,124,0" name="jetbrains.mps.baseLanguage.builders.editor.SimpleBuilderParameterReference_EditorBuilder_a" />
-=======
-      <scope id="5425713840853785830" at="30,0,49,0">
-        <var name="editorContext" id="5425713840853785830" />
-        <var name="node" id="5425713840853785830" />
-      </scope>
-      <scope id="5425713840853785835" at="59,0,79,0">
-        <var name="editorContext" id="5425713840853785835" />
-        <var name="node" id="5425713840853785835" />
-      </scope>
-      <unit id="5425713840853785833" at="49,0,80,0" name="jetbrains.mps.baseLanguage.builders.editor.SimpleBuilderParameterReference_Editor$_Inline_egu5s_a0a" />
-      <unit id="5425713840853785830" at="19,0,81,0" name="jetbrains.mps.baseLanguage.builders.editor.SimpleBuilderParameterReference_Editor" />
->>>>>>> bd830ede
+      <scope id="5425713840853785830" at="48,0,67,0" />
+      <scope id="5425713840853785835" at="100,0,120,0" />
+      <unit id="5425713840853785830" at="67,0,79,0" name="jetbrains.mps.baseLanguage.builders.editor.SimpleBuilderParameterReference_EditorBuilder_a$_Inline_egu5s_a0a" />
+      <unit id="5425713840853785830" at="79,0,121,0" name="jetbrains.mps.baseLanguage.builders.editor.SimpleBuilderParameterReference_EditorBuilder_a$Inline_Builder_egu5s_a0a" />
+      <unit id="5425713840853785830" at="21,0,122,0" name="jetbrains.mps.baseLanguage.builders.editor.SimpleBuilderParameterReference_EditorBuilder_a" />
     </file>
   </root>
   <root nodeRef="r:4b2fc856-1e6f-49a5-825e-2904bdab655c(jetbrains.mps.baseLanguage.builders.editor)/6254726786820459255">
     <file name="SimpleBuilderExtensionDeclaration_Editor.java">
-<<<<<<< HEAD
       <node id="6254726786820459255" at="11,79,12,99" concept="6" />
       <node id="6254726786820459255" at="11,0,14,0" concept="4" trace="createEditorCell#(Ljetbrains/mps/openapi/editor/EditorContext;Lorg/jetbrains/mps/openapi/model/SNode;)Ljetbrains/mps/openapi/editor/cells/EditorCell;" />
       <scope id="6254726786820459255" at="11,79,12,99" />
@@ -2153,599 +1422,287 @@
       <node id="6254726786820459255" at="85,40,86,37" concept="1" />
       <node id="6254726786820459255" at="87,5,88,73" concept="1" />
       <node id="6254726786820459255" at="88,73,89,57" concept="5" />
-      <node id="6254726786820459255" at="89,57,90,59" concept="5" />
-      <node id="6254726786820459255" at="91,35,92,87" concept="5" />
-      <node id="6254726786820459255" at="92,87,93,94" concept="6" />
-      <node id="6254726786820459255" at="94,10,95,22" concept="6" />
-      <node id="6254726786820459255" at="98,33,99,14" concept="10" />
-      <node id="6254726786820459255" at="101,69,102,57" concept="6" />
-      <node id="6254726786820459255" at="104,81,105,41" concept="7" />
-      <node id="6254726786820459255" at="105,41,106,141" concept="6" />
-      <node id="6254726786820459255" at="112,0,113,0" concept="2" trace="myReferencingNode" />
-      <node id="6254726786820459255" at="114,119,115,21" concept="10" />
-      <node id="6254726786820459255" at="115,21,116,42" concept="1" />
-      <node id="6254726786820459255" at="116,42,117,20" concept="1" />
-      <node id="6254726786820459255" at="120,41,121,42" concept="6" />
-      <node id="6254726786820459255" at="126,28,127,20" concept="6" />
-      <node id="6254726786820464447" at="130,53,131,91" concept="5" />
-      <node id="6254726786820464447" at="131,91,132,31" concept="1" />
-      <node id="6254726786820464447" at="132,31,133,44" concept="1" />
-      <node id="6254726786820464447" at="133,44,134,33" concept="1" />
-      <node id="6254726786820464447" at="134,33,135,28" concept="5" />
-      <node id="6254726786820464447" at="135,28,136,65" concept="1" />
-      <node id="6254726786820464447" at="136,65,137,44" concept="1" />
-      <node id="6254726786820464447" at="137,44,138,75" concept="1" />
-      <node id="6254726786820464447" at="138,75,139,59" concept="5" />
-      <node id="6254726786820464447" at="139,59,140,61" concept="5" />
-      <node id="6254726786820464447" at="141,37,142,89" concept="5" />
-      <node id="6254726786820464447" at="142,89,143,96" concept="6" />
-      <node id="6254726786820464447" at="144,12,145,24" concept="6" />
-      <node id="6254726786820464449" at="148,49,149,94" concept="5" />
-      <node id="6254726786820464449" at="149,94,150,47" concept="1" />
-      <node id="6254726786820464449" at="150,47,151,34" concept="5" />
-      <node id="6254726786820464449" at="151,34,152,84" concept="1" />
-      <node id="6254726786820464449" at="152,84,153,60" concept="1" />
-      <node id="6254726786820464449" at="153,60,154,40" concept="1" />
-      <node id="6254726786820464449" at="154,40,155,34" concept="1" />
-      <node id="6254726786820464449" at="155,34,156,22" concept="6" />
-      <node id="6254726786820464453" at="158,49,159,93" concept="5" />
-      <node id="6254726786820464453" at="159,93,160,47" concept="1" />
-      <node id="6254726786820464453" at="160,47,161,34" concept="5" />
-      <node id="6254726786820464453" at="161,34,162,60" concept="1" />
-      <node id="6254726786820464453" at="162,60,163,58" concept="1" />
-      <node id="6254726786820464453" at="163,58,164,40" concept="1" />
-      <node id="6254726786820464453" at="164,40,165,34" concept="1" />
-      <node id="6254726786820464453" at="165,34,166,22" concept="6" />
-      <node id="6254726786820459255" at="168,52,169,156" concept="5" />
-      <node id="6254726786820459255" at="169,156,170,91" concept="5" />
-      <node id="6254726786820459255" at="170,91,171,46" concept="1" />
-      <node id="6254726786820459255" at="171,46,172,34" concept="5" />
-      <node id="6254726786820459255" at="172,34,173,58" concept="1" />
-      <node id="6254726786820459255" at="173,58,174,68" concept="1" />
-      <node id="6254726786820459255" at="174,68,175,40" concept="1" />
-      <node id="6254726786820459255" at="175,40,176,49" concept="1" />
-      <node id="6254726786820459255" at="176,49,177,22" concept="6" />
-      <node id="6254726786820459255" at="180,97,181,50" concept="10" />
-      <node id="6254726786820459255" at="183,66,184,93" concept="6" />
-      <node id="6254726786820459255" at="186,57,187,65" concept="5" />
-      <node id="6254726786820459255" at="187,65,188,58" concept="1" />
-      <node id="6254726786820459255" at="188,58,189,25" concept="6" />
-      <node id="6254726786820459255" at="191,41,192,34" concept="5" />
-      <node id="6254726786820459255" at="192,34,193,42" concept="1" />
-      <node id="6254726786820459255" at="193,42,194,49" concept="1" />
-      <node id="6254726786820459255" at="194,49,195,23" concept="6" />
-      <node id="6254726786820459255" at="198,96,199,134" concept="1" />
-      <node id="6254726786820459255" at="200,34,201,142" concept="1" />
-      <node id="6254726786820459255" at="201,142,202,146" concept="1" />
-      <node id="6254726786820459255" at="204,122,205,394" concept="1" />
-      <node id="6254726786820459255" at="210,52,211,162" concept="5" />
-      <node id="6254726786820459255" at="211,162,212,91" concept="5" />
-      <node id="6254726786820459255" at="212,91,213,49" concept="1" />
-      <node id="6254726786820459255" at="213,49,214,34" concept="5" />
-      <node id="6254726786820459255" at="214,34,215,58" concept="1" />
-      <node id="6254726786820459255" at="215,58,216,68" concept="1" />
-      <node id="6254726786820459255" at="216,68,217,40" concept="1" />
-      <node id="6254726786820459255" at="217,40,218,49" concept="1" />
-      <node id="6254726786820459255" at="218,49,219,22" concept="6" />
-      <node id="6254726786820459255" at="222,100,223,50" concept="10" />
-      <node id="6254726786820459255" at="225,66,226,93" concept="6" />
-      <node id="6254726786820459255" at="228,57,229,65" concept="5" />
-      <node id="6254726786820459255" at="229,65,230,58" concept="1" />
-      <node id="6254726786820459255" at="230,58,231,25" concept="6" />
-      <node id="6254726786820459255" at="233,41,234,34" concept="5" />
-      <node id="6254726786820459255" at="234,34,235,42" concept="1" />
-      <node id="6254726786820459255" at="235,42,236,49" concept="1" />
-      <node id="6254726786820459255" at="236,49,237,23" concept="6" />
-      <node id="6254726786820459255" at="240,96,241,134" concept="1" />
-      <node id="6254726786820459255" at="242,34,243,142" concept="1" />
-      <node id="6254726786820459255" at="243,142,244,146" concept="1" />
-      <node id="6254726786820459255" at="246,122,247,397" concept="1" />
-      <node id="6254726786820464465" at="252,49,253,94" concept="5" />
-      <node id="6254726786820464465" at="253,94,254,47" concept="1" />
-      <node id="6254726786820464465" at="254,47,255,34" concept="5" />
-      <node id="6254726786820464465" at="255,34,256,85" concept="1" />
-      <node id="6254726786820464465" at="256,85,257,40" concept="1" />
-      <node id="6254726786820464465" at="257,40,258,34" concept="1" />
-      <node id="6254726786820464465" at="258,34,259,22" concept="6" />
+      <node id="6254726786820459255" at="90,35,91,87" concept="5" />
+      <node id="6254726786820459255" at="91,87,92,112" concept="6" />
+      <node id="6254726786820459255" at="93,10,94,22" concept="6" />
+      <node id="6254726786820459255" at="97,33,98,14" concept="10" />
+      <node id="6254726786820459255" at="100,69,101,57" concept="6" />
+      <node id="6254726786820459255" at="103,81,104,41" concept="7" />
+      <node id="6254726786820459255" at="104,41,105,141" concept="6" />
+      <node id="6254726786820459255" at="111,0,112,0" concept="2" trace="myReferencingNode" />
+      <node id="6254726786820459255" at="113,119,114,21" concept="10" />
+      <node id="6254726786820459255" at="114,21,115,42" concept="1" />
+      <node id="6254726786820459255" at="115,42,116,20" concept="1" />
+      <node id="6254726786820459255" at="119,41,120,42" concept="6" />
+      <node id="6254726786820459255" at="125,28,126,20" concept="6" />
+      <node id="6254726786820464447" at="129,53,130,91" concept="5" />
+      <node id="6254726786820464447" at="130,91,131,31" concept="1" />
+      <node id="6254726786820464447" at="131,31,132,44" concept="1" />
+      <node id="6254726786820464447" at="132,44,133,33" concept="1" />
+      <node id="6254726786820464447" at="133,33,134,28" concept="5" />
+      <node id="6254726786820464447" at="134,28,135,65" concept="1" />
+      <node id="6254726786820464447" at="135,65,136,44" concept="1" />
+      <node id="6254726786820464447" at="136,44,137,75" concept="1" />
+      <node id="6254726786820464447" at="137,75,138,59" concept="5" />
+      <node id="6254726786820464447" at="139,37,140,89" concept="5" />
+      <node id="6254726786820464447" at="140,89,141,114" concept="6" />
+      <node id="6254726786820464447" at="142,12,143,24" concept="6" />
+      <node id="6254726786820464449" at="146,49,147,94" concept="5" />
+      <node id="6254726786820464449" at="147,94,148,47" concept="1" />
+      <node id="6254726786820464449" at="148,47,149,34" concept="5" />
+      <node id="6254726786820464449" at="149,34,150,84" concept="1" />
+      <node id="6254726786820464449" at="150,84,151,60" concept="1" />
+      <node id="6254726786820464449" at="151,60,152,40" concept="1" />
+      <node id="6254726786820464449" at="152,40,153,34" concept="1" />
+      <node id="6254726786820464449" at="153,34,154,22" concept="6" />
+      <node id="6254726786820464453" at="156,49,157,93" concept="5" />
+      <node id="6254726786820464453" at="157,93,158,47" concept="1" />
+      <node id="6254726786820464453" at="158,47,159,34" concept="5" />
+      <node id="6254726786820464453" at="159,34,160,60" concept="1" />
+      <node id="6254726786820464453" at="160,60,161,58" concept="1" />
+      <node id="6254726786820464453" at="161,58,162,40" concept="1" />
+      <node id="6254726786820464453" at="162,40,163,34" concept="1" />
+      <node id="6254726786820464453" at="163,34,164,22" concept="6" />
+      <node id="6254726786820459255" at="166,52,167,156" concept="5" />
+      <node id="6254726786820459255" at="167,156,168,91" concept="5" />
+      <node id="6254726786820459255" at="168,91,169,46" concept="1" />
+      <node id="6254726786820459255" at="169,46,170,34" concept="5" />
+      <node id="6254726786820459255" at="170,34,171,58" concept="1" />
+      <node id="6254726786820459255" at="171,58,172,68" concept="1" />
+      <node id="6254726786820459255" at="172,68,173,40" concept="1" />
+      <node id="6254726786820459255" at="173,40,174,49" concept="1" />
+      <node id="6254726786820459255" at="174,49,175,22" concept="6" />
+      <node id="6254726786820459255" at="178,97,179,50" concept="10" />
+      <node id="6254726786820459255" at="181,66,182,93" concept="6" />
+      <node id="6254726786820459255" at="184,57,185,65" concept="5" />
+      <node id="6254726786820459255" at="185,65,186,58" concept="1" />
+      <node id="6254726786820459255" at="186,58,187,25" concept="6" />
+      <node id="6254726786820459255" at="189,41,190,34" concept="5" />
+      <node id="6254726786820459255" at="190,34,191,42" concept="1" />
+      <node id="6254726786820459255" at="191,42,192,49" concept="1" />
+      <node id="6254726786820459255" at="192,49,193,23" concept="6" />
+      <node id="6254726786820459255" at="196,96,197,134" concept="1" />
+      <node id="6254726786820459255" at="198,34,199,142" concept="1" />
+      <node id="6254726786820459255" at="199,142,200,146" concept="1" />
+      <node id="6254726786820459255" at="202,122,203,394" concept="1" />
+      <node id="6254726786820459255" at="208,52,209,162" concept="5" />
+      <node id="6254726786820459255" at="209,162,210,91" concept="5" />
+      <node id="6254726786820459255" at="210,91,211,49" concept="1" />
+      <node id="6254726786820459255" at="211,49,212,34" concept="5" />
+      <node id="6254726786820459255" at="212,34,213,58" concept="1" />
+      <node id="6254726786820459255" at="213,58,214,68" concept="1" />
+      <node id="6254726786820459255" at="214,68,215,40" concept="1" />
+      <node id="6254726786820459255" at="215,40,216,49" concept="1" />
+      <node id="6254726786820459255" at="216,49,217,22" concept="6" />
+      <node id="6254726786820459255" at="220,100,221,50" concept="10" />
+      <node id="6254726786820459255" at="223,66,224,93" concept="6" />
+      <node id="6254726786820459255" at="226,57,227,65" concept="5" />
+      <node id="6254726786820459255" at="227,65,228,58" concept="1" />
+      <node id="6254726786820459255" at="228,58,229,25" concept="6" />
+      <node id="6254726786820459255" at="231,41,232,34" concept="5" />
+      <node id="6254726786820459255" at="232,34,233,42" concept="1" />
+      <node id="6254726786820459255" at="233,42,234,49" concept="1" />
+      <node id="6254726786820459255" at="234,49,235,23" concept="6" />
+      <node id="6254726786820459255" at="238,96,239,134" concept="1" />
+      <node id="6254726786820459255" at="240,34,241,142" concept="1" />
+      <node id="6254726786820459255" at="241,142,242,146" concept="1" />
+      <node id="6254726786820459255" at="244,122,245,397" concept="1" />
+      <node id="6254726786820464465" at="250,49,251,94" concept="5" />
+      <node id="6254726786820464465" at="251,94,252,47" concept="1" />
+      <node id="6254726786820464465" at="252,47,253,34" concept="5" />
+      <node id="6254726786820464465" at="253,34,254,85" concept="1" />
+      <node id="6254726786820464465" at="254,85,255,40" concept="1" />
+      <node id="6254726786820464465" at="255,40,256,34" concept="1" />
+      <node id="6254726786820464465" at="256,34,257,22" concept="6" />
       <node id="6254726786820459255" at="36,0,38,0" concept="2" trace="myNode" />
-      <node id="6254726786820459255" at="110,0,112,0" concept="2" trace="myNode" />
+      <node id="6254726786820459255" at="109,0,111,0" concept="2" trace="myNode" />
       <node id="6254726786820459255" at="50,0,53,0" concept="4" trace="createCell#()Ljetbrains/mps/openapi/editor/cells/EditorCell;" />
-      <node id="6254726786820459255" at="98,0,101,0" concept="0" trace="_Inline_lhunxw_a1a#()V" />
-      <node id="6254726786820459255" at="101,0,104,0" concept="4" trace="createEditorCell#(Ljetbrains/mps/openapi/editor/EditorContext;)Ljetbrains/mps/openapi/editor/cells/EditorCell;" />
-      <node id="6254726786820459255" at="120,0,123,0" concept="4" trace="createCell#()Ljetbrains/mps/openapi/editor/cells/EditorCell;" />
-      <node id="6254726786820459255" at="180,0,183,0" concept="0" trace="childListHandler_lhunxw_e0#(Lorg/jetbrains/mps/openapi/model/SNode;Ljava/lang/String;Ljetbrains/mps/openapi/editor/EditorContext;)V" />
-      <node id="6254726786820459255" at="183,0,186,0" concept="4" trace="createNodeToInsert#(Ljetbrains/mps/openapi/editor/EditorContext;)Lorg/jetbrains/mps/openapi/model/SNode;" />
-      <node id="6254726786820459255" at="203,9,206,9" concept="3" />
-      <node id="6254726786820459255" at="222,0,225,0" concept="0" trace="propertyListHandler_lhunxw_f0#(Lorg/jetbrains/mps/openapi/model/SNode;Ljava/lang/String;Ljetbrains/mps/openapi/editor/EditorContext;)V" />
-      <node id="6254726786820459255" at="225,0,228,0" concept="4" trace="createNodeToInsert#(Ljetbrains/mps/openapi/editor/EditorContext;)Lorg/jetbrains/mps/openapi/model/SNode;" />
-      <node id="6254726786820459255" at="245,9,248,9" concept="3" />
+      <node id="6254726786820459255" at="97,0,100,0" concept="0" trace="_Inline_lhunxw_a1a#()V" />
+      <node id="6254726786820459255" at="100,0,103,0" concept="4" trace="createEditorCell#(Ljetbrains/mps/openapi/editor/EditorContext;)Ljetbrains/mps/openapi/editor/cells/EditorCell;" />
+      <node id="6254726786820459255" at="119,0,122,0" concept="4" trace="createCell#()Ljetbrains/mps/openapi/editor/cells/EditorCell;" />
+      <node id="6254726786820459255" at="178,0,181,0" concept="0" trace="childListHandler_lhunxw_e0#(Lorg/jetbrains/mps/openapi/model/SNode;Ljava/lang/String;Ljetbrains/mps/openapi/editor/EditorContext;)V" />
+      <node id="6254726786820459255" at="181,0,184,0" concept="4" trace="createNodeToInsert#(Ljetbrains/mps/openapi/editor/EditorContext;)Lorg/jetbrains/mps/openapi/model/SNode;" />
+      <node id="6254726786820459255" at="201,9,204,9" concept="3" />
+      <node id="6254726786820459255" at="220,0,223,0" concept="0" trace="propertyListHandler_lhunxw_f0#(Lorg/jetbrains/mps/openapi/model/SNode;Ljava/lang/String;Ljetbrains/mps/openapi/editor/EditorContext;)V" />
+      <node id="6254726786820459255" at="223,0,226,0" concept="4" trace="createNodeToInsert#(Ljetbrains/mps/openapi/editor/EditorContext;)Lorg/jetbrains/mps/openapi/model/SNode;" />
+      <node id="6254726786820459255" at="243,9,246,9" concept="3" />
       <node id="6254726786820459255" at="39,0,43,0" concept="0" trace="SimpleBuilderExtensionDeclaration_EditorBuilder_a#(Ljetbrains/mps/openapi/editor/EditorContext;Lorg/jetbrains/mps/openapi/model/SNode;)V" />
       <node id="6254726786820459255" at="83,63,87,5" concept="3" />
-      <node id="6254726786820459255" at="104,0,108,0" concept="4" trace="createEditorCell#(Ljetbrains/mps/openapi/editor/EditorContext;Lorg/jetbrains/mps/openapi/model/SNode;)Ljetbrains/mps/openapi/editor/cells/EditorCell;" />
-      <node id="6254726786820459255" at="199,134,203,9" concept="3" />
-      <node id="6254726786820459255" at="241,134,245,9" concept="3" />
+      <node id="6254726786820459255" at="103,0,107,0" concept="4" trace="createEditorCell#(Ljetbrains/mps/openapi/editor/EditorContext;Lorg/jetbrains/mps/openapi/model/SNode;)Ljetbrains/mps/openapi/editor/cells/EditorCell;" />
+      <node id="6254726786820459255" at="197,134,201,9" concept="3" />
+      <node id="6254726786820459255" at="239,134,243,9" concept="3" />
       <node id="6254726786820459255" at="44,0,49,0" concept="4" trace="getNode#()Lorg/jetbrains/mps/openapi/model/SNode;" />
-      <node id="6254726786820459255" at="90,59,95,22" concept="3" />
-      <node id="6254726786820459255" at="114,0,119,0" concept="0" trace="Inline_Builder_lhunxw_a1a#(Ljetbrains/mps/openapi/editor/EditorContext;Lorg/jetbrains/mps/openapi/model/SNode;Lorg/jetbrains/mps/openapi/model/SNode;)V" />
-      <node id="6254726786820459255" at="124,0,129,0" concept="4" trace="getNode#()Lorg/jetbrains/mps/openapi/model/SNode;" />
-      <node id="6254726786820464447" at="140,61,145,24" concept="3" />
-      <node id="6254726786820459255" at="186,0,191,0" concept="4" trace="createNodeCell#(Lorg/jetbrains/mps/openapi/model/SNode;)Ljetbrains/mps/openapi/editor/cells/EditorCell;" />
-      <node id="6254726786820459255" at="228,0,233,0" concept="4" trace="createNodeCell#(Lorg/jetbrains/mps/openapi/model/SNode;)Ljetbrains/mps/openapi/editor/cells/EditorCell;" />
-      <node id="6254726786820459255" at="191,0,197,0" concept="4" trace="createEmptyCell#()Ljetbrains/mps/openapi/editor/cells/EditorCell;" />
-      <node id="6254726786820459255" at="233,0,239,0" concept="4" trace="createEmptyCell#()Ljetbrains/mps/openapi/editor/cells/EditorCell;" />
+      <node id="6254726786820459255" at="89,57,94,22" concept="3" />
+      <node id="6254726786820459255" at="113,0,118,0" concept="0" trace="Inline_Builder_lhunxw_a1a#(Ljetbrains/mps/openapi/editor/EditorContext;Lorg/jetbrains/mps/openapi/model/SNode;Lorg/jetbrains/mps/openapi/model/SNode;)V" />
+      <node id="6254726786820459255" at="123,0,128,0" concept="4" trace="getNode#()Lorg/jetbrains/mps/openapi/model/SNode;" />
+      <node id="6254726786820464447" at="138,59,143,24" concept="3" />
+      <node id="6254726786820459255" at="184,0,189,0" concept="4" trace="createNodeCell#(Lorg/jetbrains/mps/openapi/model/SNode;)Ljetbrains/mps/openapi/editor/cells/EditorCell;" />
+      <node id="6254726786820459255" at="226,0,231,0" concept="4" trace="createNodeCell#(Lorg/jetbrains/mps/openapi/model/SNode;)Ljetbrains/mps/openapi/editor/cells/EditorCell;" />
+      <node id="6254726786820459255" at="189,0,195,0" concept="4" trace="createEmptyCell#()Ljetbrains/mps/openapi/editor/cells/EditorCell;" />
+      <node id="6254726786820459255" at="231,0,237,0" concept="4" trace="createEmptyCell#()Ljetbrains/mps/openapi/editor/cells/EditorCell;" />
       <node id="6254726786820464442" at="68,0,77,0" concept="4" trace="createConstant_lhunxw_a0#()Ljetbrains/mps/openapi/editor/cells/EditorCell;" />
-      <node id="6254726786820464465" at="252,0,261,0" concept="4" trace="createConstant_lhunxw_g0#()Ljetbrains/mps/openapi/editor/cells/EditorCell;" />
-      <node id="6254726786820464449" at="148,0,158,0" concept="4" trace="createConstant_lhunxw_c0#()Ljetbrains/mps/openapi/editor/cells/EditorCell;" />
-      <node id="6254726786820464453" at="158,0,168,0" concept="4" trace="createConstant_lhunxw_d0#()Ljetbrains/mps/openapi/editor/cells/EditorCell;" />
-      <node id="6254726786820459255" at="197,86,207,7" concept="3" />
-      <node id="6254726786820459255" at="239,86,249,7" concept="3" />
-      <node id="6254726786820459255" at="168,0,179,0" concept="4" trace="createRefNodeList_lhunxw_e0#()Ljetbrains/mps/openapi/editor/cells/EditorCell;" />
-      <node id="6254726786820459255" at="210,0,221,0" concept="4" trace="createRefNodeList_lhunxw_f0#()Ljetbrains/mps/openapi/editor/cells/EditorCell;" />
-      <node id="6254726786820459255" at="197,0,209,0" concept="4" trace="installElementCellActions#(Lorg/jetbrains/mps/openapi/model/SNode;Ljetbrains/mps/openapi/editor/cells/EditorCell;)V" />
-      <node id="6254726786820459255" at="239,0,251,0" concept="4" trace="installElementCellActions#(Lorg/jetbrains/mps/openapi/model/SNode;Ljetbrains/mps/openapi/editor/cells/EditorCell;)V" />
+      <node id="6254726786820464465" at="250,0,259,0" concept="4" trace="createConstant_lhunxw_g0#()Ljetbrains/mps/openapi/editor/cells/EditorCell;" />
+      <node id="6254726786820464449" at="146,0,156,0" concept="4" trace="createConstant_lhunxw_c0#()Ljetbrains/mps/openapi/editor/cells/EditorCell;" />
+      <node id="6254726786820464453" at="156,0,166,0" concept="4" trace="createConstant_lhunxw_d0#()Ljetbrains/mps/openapi/editor/cells/EditorCell;" />
+      <node id="6254726786820459255" at="195,86,205,7" concept="3" />
+      <node id="6254726786820459255" at="237,86,247,7" concept="3" />
+      <node id="6254726786820459255" at="166,0,177,0" concept="4" trace="createRefNodeList_lhunxw_e0#()Ljetbrains/mps/openapi/editor/cells/EditorCell;" />
+      <node id="6254726786820459255" at="208,0,219,0" concept="4" trace="createRefNodeList_lhunxw_f0#()Ljetbrains/mps/openapi/editor/cells/EditorCell;" />
+      <node id="6254726786820459255" at="195,0,207,0" concept="4" trace="installElementCellActions#(Lorg/jetbrains/mps/openapi/model/SNode;Ljetbrains/mps/openapi/editor/cells/EditorCell;)V" />
+      <node id="6254726786820459255" at="237,0,249,0" concept="4" trace="installElementCellActions#(Lorg/jetbrains/mps/openapi/model/SNode;Ljetbrains/mps/openapi/editor/cells/EditorCell;)V" />
       <node id="6254726786820459255" at="54,0,68,0" concept="4" trace="createCollection_lhunxw_a#()Ljetbrains/mps/openapi/editor/cells/EditorCell;" />
-      <node id="6254726786820464447" at="130,0,147,0" concept="4" trace="createProperty_lhunxw_a0b0#()Ljetbrains/mps/openapi/editor/cells/EditorCell;" />
-      <node id="6254726786820459255" at="77,0,97,0" concept="4" trace="createRefCell_lhunxw_b0#()Ljetbrains/mps/openapi/editor/cells/EditorCell;" />
+      <node id="6254726786820464447" at="129,0,145,0" concept="4" trace="createProperty_lhunxw_a0b0#()Ljetbrains/mps/openapi/editor/cells/EditorCell;" />
+      <node id="6254726786820459255" at="77,0,96,0" concept="4" trace="createRefCell_lhunxw_b0#()Ljetbrains/mps/openapi/editor/cells/EditorCell;" />
       <scope id="6254726786820459255" at="46,26,47,18" />
       <scope id="6254726786820459255" at="50,39,51,39" />
-      <scope id="6254726786820459255" at="98,33,99,14" />
-      <scope id="6254726786820459255" at="101,69,102,57" />
-      <scope id="6254726786820459255" at="120,41,121,42" />
-      <scope id="6254726786820459255" at="126,28,127,20" />
-      <scope id="6254726786820459255" at="180,97,181,50" />
-      <scope id="6254726786820459255" at="183,66,184,93" />
-      <scope id="6254726786820459255" at="204,122,205,394" />
-      <scope id="6254726786820459255" at="222,100,223,50" />
-      <scope id="6254726786820459255" at="225,66,226,93" />
-      <scope id="6254726786820459255" at="246,122,247,397" />
+      <scope id="6254726786820459255" at="97,33,98,14" />
+      <scope id="6254726786820459255" at="100,69,101,57" />
+      <scope id="6254726786820459255" at="119,41,120,42" />
+      <scope id="6254726786820459255" at="125,28,126,20" />
+      <scope id="6254726786820459255" at="178,97,179,50" />
+      <scope id="6254726786820459255" at="181,66,182,93" />
+      <scope id="6254726786820459255" at="202,122,203,394" />
+      <scope id="6254726786820459255" at="220,100,221,50" />
+      <scope id="6254726786820459255" at="223,66,224,93" />
+      <scope id="6254726786820459255" at="244,122,245,397" />
       <scope id="6254726786820459255" at="39,113,41,18" />
       <scope id="6254726786820459255" at="84,39,86,37" />
-      <scope id="6254726786820459255" at="91,35,93,94">
+      <scope id="6254726786820459255" at="90,35,92,112">
         <var name="manager" id="6254726786820459255" />
       </scope>
-      <scope id="6254726786820459255" at="104,81,106,141" />
-      <scope id="6254726786820464447" at="141,37,143,96">
+      <scope id="6254726786820459255" at="103,81,105,141" />
+      <scope id="6254726786820464447" at="139,37,141,114">
         <var name="manager" id="6254726786820464447" />
       </scope>
-      <scope id="6254726786820459255" at="200,34,202,146" />
-      <scope id="6254726786820459255" at="242,34,244,146" />
+      <scope id="6254726786820459255" at="198,34,200,146" />
+      <scope id="6254726786820459255" at="240,34,242,146" />
       <scope id="6254726786820459255" at="50,0,53,0" />
-      <scope id="6254726786820459255" at="98,0,101,0" />
-      <scope id="6254726786820459255" at="101,0,104,0">
+      <scope id="6254726786820459255" at="97,0,100,0" />
+      <scope id="6254726786820459255" at="100,0,103,0">
         <var name="editorContext" id="6254726786820459255" />
       </scope>
-      <scope id="6254726786820459255" at="114,119,117,20" />
-      <scope id="6254726786820459255" at="120,0,123,0" />
-      <scope id="6254726786820459255" at="180,0,183,0">
-=======
-      <node id="6254726786820459255" at="33,79,34,63" concept="6" />
-      <node id="6254726786820459255" at="36,89,37,96" concept="5" />
-      <node id="6254726786820459255" at="37,96,38,48" concept="1" />
-      <node id="6254726786820459255" at="38,48,39,28" concept="1" />
-      <node id="6254726786820459255" at="39,28,40,81" concept="1" />
-      <node id="6254726786820459255" at="40,81,41,80" concept="1" />
-      <node id="6254726786820459255" at="41,80,42,81" concept="1" />
-      <node id="6254726786820459255" at="42,81,43,81" concept="1" />
-      <node id="6254726786820459255" at="43,81,44,84" concept="1" />
-      <node id="6254726786820459255" at="44,84,45,84" concept="1" />
-      <node id="6254726786820459255" at="45,84,46,81" concept="1" />
-      <node id="6254726786820459255" at="46,81,47,22" concept="6" />
-      <node id="6254726786820464442" at="49,88,50,92" concept="5" />
-      <node id="6254726786820464442" at="50,92,51,47" concept="1" />
-      <node id="6254726786820464442" at="51,47,52,34" concept="5" />
-      <node id="6254726786820464442" at="52,34,53,66" concept="1" />
-      <node id="6254726786820464442" at="53,66,54,40" concept="1" />
-      <node id="6254726786820464442" at="54,40,55,34" concept="1" />
-      <node id="6254726786820464442" at="55,34,56,22" concept="6" />
-      <node id="6254726786820459255" at="58,87,59,81" concept="5" />
-      <node id="6254726786820459255" at="59,81,60,33" concept="1" />
-      <node id="6254726786820459255" at="60,33,61,46" concept="1" />
-      <node id="6254726786820459255" at="61,46,62,26" concept="5" />
-      <node id="6254726786820459255" at="62,26,63,105" concept="1" />
-      <node id="6254726786820459255" at="63,105,64,58" concept="1" />
-      <node id="6254726786820459255" at="65,39,66,40" concept="1" />
-      <node id="6254726786820459255" at="66,40,67,37" concept="1" />
-      <node id="6254726786820459255" at="68,5,69,73" concept="1" />
-      <node id="6254726786820459255" at="69,73,70,57" concept="5" />
-      <node id="6254726786820459255" at="71,35,72,82" concept="5" />
-      <node id="6254726786820459255" at="72,82,73,112" concept="6" />
-      <node id="6254726786820459255" at="74,10,75,22" concept="6" />
-      <node id="6254726786820464445" at="78,33,79,14" concept="9" />
-      <node id="6254726786820464445" at="81,69,82,67" concept="6" />
-      <node id="6254726786820464445" at="84,81,85,66" concept="6" />
-      <node id="6254726786820464447" at="87,92,88,84" concept="5" />
-      <node id="6254726786820464447" at="88,84,89,31" concept="1" />
-      <node id="6254726786820464447" at="89,31,90,44" concept="1" />
-      <node id="6254726786820464447" at="90,44,91,33" concept="1" />
-      <node id="6254726786820464447" at="91,33,92,28" concept="5" />
-      <node id="6254726786820464447" at="92,28,93,60" concept="1" />
-      <node id="6254726786820464447" at="93,60,94,44" concept="1" />
-      <node id="6254726786820464447" at="94,44,95,75" concept="1" />
-      <node id="6254726786820464447" at="95,75,96,59" concept="5" />
-      <node id="6254726786820464447" at="97,37,98,84" concept="5" />
-      <node id="6254726786820464447" at="98,84,99,114" concept="6" />
-      <node id="6254726786820464447" at="100,12,101,24" concept="6" />
-      <node id="6254726786820464449" at="104,88,105,87" concept="5" />
-      <node id="6254726786820464449" at="105,87,106,47" concept="1" />
-      <node id="6254726786820464449" at="106,47,107,34" concept="5" />
-      <node id="6254726786820464449" at="107,34,108,68" concept="1" />
-      <node id="6254726786820464449" at="108,68,109,63" concept="1" />
-      <node id="6254726786820464449" at="109,63,110,40" concept="1" />
-      <node id="6254726786820464449" at="110,40,111,34" concept="1" />
-      <node id="6254726786820464449" at="111,34,112,22" concept="6" />
-      <node id="6254726786820464453" at="114,88,115,86" concept="5" />
-      <node id="6254726786820464453" at="115,86,116,47" concept="1" />
-      <node id="6254726786820464453" at="116,47,117,34" concept="5" />
-      <node id="6254726786820464453" at="117,34,118,63" concept="1" />
-      <node id="6254726786820464453" at="118,63,119,61" concept="1" />
-      <node id="6254726786820464453" at="119,61,120,40" concept="1" />
-      <node id="6254726786820464453" at="120,40,121,34" concept="1" />
-      <node id="6254726786820464453" at="121,34,122,22" concept="6" />
-      <node id="6254726786820459255" at="124,91,125,140" concept="5" />
-      <node id="6254726786820459255" at="125,140,126,106" concept="5" />
-      <node id="6254726786820459255" at="126,106,127,46" concept="1" />
-      <node id="6254726786820459255" at="127,46,128,34" concept="5" />
-      <node id="6254726786820459255" at="128,34,129,61" concept="1" />
-      <node id="6254726786820459255" at="129,61,130,71" concept="1" />
-      <node id="6254726786820459255" at="130,71,131,40" concept="1" />
-      <node id="6254726786820459255" at="131,40,132,49" concept="1" />
-      <node id="6254726786820459255" at="132,49,133,22" concept="6" />
-      <node id="6254726786820459255" at="136,97,137,50" concept="9" />
-      <node id="6254726786820459255" at="139,66,140,41" concept="5" />
-      <node id="6254726786820459255" at="140,41,141,93" concept="6" />
-      <node id="6254726786820459255" at="143,86,144,80" concept="5" />
-      <node id="6254726786820459255" at="144,80,145,95" concept="1" />
-      <node id="6254726786820459255" at="145,95,146,25" concept="6" />
-      <node id="6254726786820459255" at="148,68,149,34" concept="5" />
-      <node id="6254726786820459255" at="149,34,150,55" concept="1" />
-      <node id="6254726786820459255" at="150,55,151,87" concept="1" />
-      <node id="6254726786820459255" at="151,87,152,23" concept="6" />
-      <node id="6254726786820459255" at="155,96,156,134" concept="1" />
-      <node id="6254726786820459255" at="157,34,158,142" concept="1" />
-      <node id="6254726786820459255" at="158,142,159,146" concept="1" />
-      <node id="6254726786820459255" at="161,122,162,392" concept="1" />
-      <node id="6254726786820459255" at="167,91,168,146" concept="5" />
-      <node id="6254726786820459255" at="168,146,169,106" concept="5" />
-      <node id="6254726786820459255" at="169,106,170,49" concept="1" />
-      <node id="6254726786820459255" at="170,49,171,34" concept="5" />
-      <node id="6254726786820459255" at="171,34,172,61" concept="1" />
-      <node id="6254726786820459255" at="172,61,173,71" concept="1" />
-      <node id="6254726786820459255" at="173,71,174,40" concept="1" />
-      <node id="6254726786820459255" at="174,40,175,49" concept="1" />
-      <node id="6254726786820459255" at="175,49,176,22" concept="6" />
-      <node id="6254726786820459255" at="179,100,180,50" concept="9" />
-      <node id="6254726786820459255" at="182,66,183,41" concept="5" />
-      <node id="6254726786820459255" at="183,41,184,93" concept="6" />
-      <node id="6254726786820459255" at="186,86,187,80" concept="5" />
-      <node id="6254726786820459255" at="187,80,188,95" concept="1" />
-      <node id="6254726786820459255" at="188,95,189,25" concept="6" />
-      <node id="6254726786820459255" at="191,68,192,34" concept="5" />
-      <node id="6254726786820459255" at="192,34,193,55" concept="1" />
-      <node id="6254726786820459255" at="193,55,194,87" concept="1" />
-      <node id="6254726786820459255" at="194,87,195,23" concept="6" />
-      <node id="6254726786820459255" at="198,96,199,134" concept="1" />
-      <node id="6254726786820459255" at="200,34,201,142" concept="1" />
-      <node id="6254726786820459255" at="201,142,202,146" concept="1" />
-      <node id="6254726786820459255" at="204,122,205,395" concept="1" />
-      <node id="6254726786820464465" at="210,88,211,87" concept="5" />
-      <node id="6254726786820464465" at="211,87,212,47" concept="1" />
-      <node id="6254726786820464465" at="212,47,213,34" concept="5" />
-      <node id="6254726786820464465" at="213,34,214,69" concept="1" />
-      <node id="6254726786820464465" at="214,69,215,40" concept="1" />
-      <node id="6254726786820464465" at="215,40,216,34" concept="1" />
-      <node id="6254726786820464465" at="216,34,217,22" concept="6" />
-      <node id="6254726786820459255" at="33,0,36,0" concept="4" trace="createEditorCell#(Ljetbrains/mps/openapi/editor/EditorContext;Lorg/jetbrains/mps/openapi/model/SNode;)Ljetbrains/mps/openapi/editor/cells/EditorCell;" />
-      <node id="6254726786820464445" at="78,0,81,0" concept="0" trace="_Inline_lhunxw_a1a#()V" />
-      <node id="6254726786820464445" at="81,0,84,0" concept="4" trace="createEditorCell#(Ljetbrains/mps/openapi/editor/EditorContext;)Ljetbrains/mps/openapi/editor/cells/EditorCell;" />
-      <node id="6254726786820464445" at="84,0,87,0" concept="4" trace="createEditorCell#(Ljetbrains/mps/openapi/editor/EditorContext;Lorg/jetbrains/mps/openapi/model/SNode;)Ljetbrains/mps/openapi/editor/cells/EditorCell;" />
-      <node id="6254726786820459255" at="136,0,139,0" concept="0" trace="childListHandler_lhunxw_e0#(Lorg/jetbrains/mps/openapi/model/SNode;Ljava/lang/String;Ljetbrains/mps/openapi/editor/EditorContext;)V" />
-      <node id="6254726786820459255" at="160,9,163,9" concept="3" />
-      <node id="6254726786820459255" at="179,0,182,0" concept="0" trace="propertyListHandler_lhunxw_f0#(Lorg/jetbrains/mps/openapi/model/SNode;Ljava/lang/String;Ljetbrains/mps/openapi/editor/EditorContext;)V" />
-      <node id="6254726786820459255" at="203,9,206,9" concept="3" />
-      <node id="6254726786820459255" at="64,58,68,5" concept="3" />
-      <node id="6254726786820459255" at="139,0,143,0" concept="4" trace="createNodeToInsert#(Ljetbrains/mps/openapi/editor/EditorContext;)Lorg/jetbrains/mps/openapi/model/SNode;" />
-      <node id="6254726786820459255" at="156,134,160,9" concept="3" />
-      <node id="6254726786820459255" at="182,0,186,0" concept="4" trace="createNodeToInsert#(Ljetbrains/mps/openapi/editor/EditorContext;)Lorg/jetbrains/mps/openapi/model/SNode;" />
-      <node id="6254726786820459255" at="199,134,203,9" concept="3" />
-      <node id="6254726786820459255" at="70,57,75,22" concept="3" />
-      <node id="6254726786820464447" at="96,59,101,24" concept="3" />
-      <node id="6254726786820459255" at="143,0,148,0" concept="4" trace="createNodeCell#(Ljetbrains/mps/openapi/editor/EditorContext;Lorg/jetbrains/mps/openapi/model/SNode;)Ljetbrains/mps/openapi/editor/cells/EditorCell;" />
-      <node id="6254726786820459255" at="186,0,191,0" concept="4" trace="createNodeCell#(Ljetbrains/mps/openapi/editor/EditorContext;Lorg/jetbrains/mps/openapi/model/SNode;)Ljetbrains/mps/openapi/editor/cells/EditorCell;" />
-      <node id="6254726786820459255" at="148,0,154,0" concept="4" trace="createEmptyCell#(Ljetbrains/mps/openapi/editor/EditorContext;)Ljetbrains/mps/openapi/editor/cells/EditorCell;" />
-      <node id="6254726786820459255" at="191,0,197,0" concept="4" trace="createEmptyCell#(Ljetbrains/mps/openapi/editor/EditorContext;)Ljetbrains/mps/openapi/editor/cells/EditorCell;" />
-      <node id="6254726786820464442" at="49,0,58,0" concept="4" trace="createConstant_lhunxw_a0#(Ljetbrains/mps/openapi/editor/EditorContext;Lorg/jetbrains/mps/openapi/model/SNode;)Ljetbrains/mps/openapi/editor/cells/EditorCell;" />
-      <node id="6254726786820464465" at="210,0,219,0" concept="4" trace="createConstant_lhunxw_g0#(Ljetbrains/mps/openapi/editor/EditorContext;Lorg/jetbrains/mps/openapi/model/SNode;)Ljetbrains/mps/openapi/editor/cells/EditorCell;" />
-      <node id="6254726786820464449" at="104,0,114,0" concept="4" trace="createConstant_lhunxw_c0#(Ljetbrains/mps/openapi/editor/EditorContext;Lorg/jetbrains/mps/openapi/model/SNode;)Ljetbrains/mps/openapi/editor/cells/EditorCell;" />
-      <node id="6254726786820464453" at="114,0,124,0" concept="4" trace="createConstant_lhunxw_d0#(Ljetbrains/mps/openapi/editor/EditorContext;Lorg/jetbrains/mps/openapi/model/SNode;)Ljetbrains/mps/openapi/editor/cells/EditorCell;" />
-      <node id="6254726786820459255" at="154,132,164,7" concept="3" />
-      <node id="6254726786820459255" at="197,132,207,7" concept="3" />
-      <node id="6254726786820459255" at="124,0,135,0" concept="4" trace="createRefNodeList_lhunxw_e0#(Ljetbrains/mps/openapi/editor/EditorContext;Lorg/jetbrains/mps/openapi/model/SNode;)Ljetbrains/mps/openapi/editor/cells/EditorCell;" />
-      <node id="6254726786820459255" at="167,0,178,0" concept="4" trace="createRefNodeList_lhunxw_f0#(Ljetbrains/mps/openapi/editor/EditorContext;Lorg/jetbrains/mps/openapi/model/SNode;)Ljetbrains/mps/openapi/editor/cells/EditorCell;" />
-      <node id="6254726786820459255" at="154,0,166,0" concept="4" trace="installElementCellActions#(Lorg/jetbrains/mps/openapi/model/SNode;Lorg/jetbrains/mps/openapi/model/SNode;Ljetbrains/mps/openapi/editor/cells/EditorCell;Ljetbrains/mps/openapi/editor/EditorContext;)V" />
-      <node id="6254726786820459255" at="197,0,209,0" concept="4" trace="installElementCellActions#(Lorg/jetbrains/mps/openapi/model/SNode;Lorg/jetbrains/mps/openapi/model/SNode;Ljetbrains/mps/openapi/editor/cells/EditorCell;Ljetbrains/mps/openapi/editor/EditorContext;)V" />
-      <node id="6254726786820459255" at="36,0,49,0" concept="4" trace="createCollection_lhunxw_a#(Ljetbrains/mps/openapi/editor/EditorContext;Lorg/jetbrains/mps/openapi/model/SNode;)Ljetbrains/mps/openapi/editor/cells/EditorCell;" />
-      <node id="6254726786820464447" at="87,0,103,0" concept="4" trace="createProperty_lhunxw_a0b0#(Ljetbrains/mps/openapi/editor/EditorContext;Lorg/jetbrains/mps/openapi/model/SNode;)Ljetbrains/mps/openapi/editor/cells/EditorCell;" />
-      <node id="6254726786820459255" at="58,0,77,0" concept="4" trace="createRefCell_lhunxw_b0#(Ljetbrains/mps/openapi/editor/EditorContext;Lorg/jetbrains/mps/openapi/model/SNode;)Ljetbrains/mps/openapi/editor/cells/EditorCell;" />
-      <scope id="6254726786820459255" at="33,79,34,63" />
-      <scope id="6254726786820464445" at="78,33,79,14" />
-      <scope id="6254726786820464445" at="81,69,82,67" />
-      <scope id="6254726786820464445" at="84,81,85,66" />
-      <scope id="6254726786820459255" at="136,97,137,50" />
-      <scope id="6254726786820459255" at="161,122,162,392" />
-      <scope id="6254726786820459255" at="179,100,180,50" />
-      <scope id="6254726786820459255" at="204,122,205,395" />
-      <scope id="6254726786820459255" at="65,39,67,37" />
-      <scope id="6254726786820459255" at="71,35,73,112">
-        <var name="manager" id="6254726786820459255" />
-      </scope>
-      <scope id="6254726786820464447" at="97,37,99,114">
-        <var name="manager" id="6254726786820464447" />
-      </scope>
-      <scope id="6254726786820459255" at="139,66,141,93">
-        <var name="listOwner" id="6254726786820459255" />
-      </scope>
-      <scope id="6254726786820459255" at="157,34,159,146" />
-      <scope id="6254726786820459255" at="182,66,184,93">
-        <var name="listOwner" id="6254726786820459255" />
-      </scope>
-      <scope id="6254726786820459255" at="200,34,202,146" />
-      <scope id="6254726786820459255" at="33,0,36,0">
-        <var name="editorContext" id="6254726786820459255" />
-        <var name="node" id="6254726786820459255" />
-      </scope>
-      <scope id="6254726786820464445" at="78,0,81,0" />
-      <scope id="6254726786820464445" at="81,0,84,0">
-        <var name="editorContext" id="6254726786820464445" />
-      </scope>
-      <scope id="6254726786820464445" at="84,0,87,0">
-        <var name="editorContext" id="6254726786820464445" />
-        <var name="node" id="6254726786820464445" />
-      </scope>
-      <scope id="6254726786820459255" at="136,0,139,0">
->>>>>>> bd830ede
+      <scope id="6254726786820459255" at="113,119,116,20" />
+      <scope id="6254726786820459255" at="119,0,122,0" />
+      <scope id="6254726786820459255" at="178,0,181,0">
         <var name="childRole" id="6254726786820459255" />
         <var name="context" id="6254726786820459255" />
         <var name="ownerNode" id="6254726786820459255" />
       </scope>
-<<<<<<< HEAD
-      <scope id="6254726786820459255" at="183,0,186,0">
+      <scope id="6254726786820459255" at="181,0,184,0">
         <var name="editorContext" id="6254726786820459255" />
       </scope>
-      <scope id="6254726786820459255" at="186,57,189,25">
+      <scope id="6254726786820459255" at="184,57,187,25">
         <var name="elementCell" id="6254726786820459255" />
       </scope>
-      <scope id="6254726786820459255" at="222,0,225,0">
-=======
-      <scope id="6254726786820459255" at="143,86,146,25">
-        <var name="elementCell" id="6254726786820459255" />
-      </scope>
-      <scope id="6254726786820459255" at="179,0,182,0">
->>>>>>> bd830ede
+      <scope id="6254726786820459255" at="220,0,223,0">
         <var name="childRole" id="6254726786820459255" />
         <var name="context" id="6254726786820459255" />
         <var name="ownerNode" id="6254726786820459255" />
       </scope>
-<<<<<<< HEAD
-      <scope id="6254726786820459255" at="225,0,228,0">
+      <scope id="6254726786820459255" at="223,0,226,0">
         <var name="editorContext" id="6254726786820459255" />
       </scope>
-      <scope id="6254726786820459255" at="228,57,231,25">
+      <scope id="6254726786820459255" at="226,57,229,25">
         <var name="elementCell" id="6254726786820459255" />
       </scope>
       <scope id="6254726786820459255" at="39,0,43,0">
         <var name="context" id="6254726786820459255" />
         <var name="node" id="6254726786820459255" />
       </scope>
-      <scope id="6254726786820459255" at="104,0,108,0">
-=======
-      <scope id="6254726786820459255" at="186,86,189,25">
-        <var name="elementCell" id="6254726786820459255" />
-      </scope>
-      <scope id="6254726786820459255" at="139,0,143,0">
->>>>>>> bd830ede
+      <scope id="6254726786820459255" at="103,0,107,0">
         <var name="editorContext" id="6254726786820459255" />
         <var name="node" id="6254726786820459255" />
       </scope>
-<<<<<<< HEAD
-      <scope id="6254726786820459255" at="191,41,195,23">
+      <scope id="6254726786820459255" at="189,41,193,23">
         <var name="emptyCell" id="6254726786820459255" />
       </scope>
-      <scope id="6254726786820459255" at="233,41,237,23">
+      <scope id="6254726786820459255" at="231,41,235,23">
         <var name="emptyCell" id="6254726786820459255" />
       </scope>
       <scope id="6254726786820459255" at="44,0,49,0" />
-      <scope id="6254726786820459255" at="114,0,119,0">
+      <scope id="6254726786820459255" at="113,0,118,0">
         <var name="context" id="6254726786820459255" />
         <var name="node" id="6254726786820459255" />
         <var name="referencingNode" id="6254726786820459255" />
       </scope>
-      <scope id="6254726786820459255" at="124,0,129,0" />
-      <scope id="6254726786820459255" at="186,0,191,0">
+      <scope id="6254726786820459255" at="123,0,128,0" />
+      <scope id="6254726786820459255" at="184,0,189,0">
         <var name="elementNode" id="6254726786820459255" />
       </scope>
-      <scope id="6254726786820459255" at="228,0,233,0">
+      <scope id="6254726786820459255" at="226,0,231,0">
         <var name="elementNode" id="6254726786820459255" />
-=======
-      <scope id="6254726786820459255" at="148,68,152,23">
-        <var name="emptyCell" id="6254726786820459255" />
-      </scope>
-      <scope id="6254726786820459255" at="182,0,186,0">
-        <var name="editorContext" id="6254726786820459255" />
-      </scope>
-      <scope id="6254726786820459255" at="191,68,195,23">
-        <var name="emptyCell" id="6254726786820459255" />
-      </scope>
-      <scope id="6254726786820459255" at="143,0,148,0">
-        <var name="editorContext" id="6254726786820459255" />
-        <var name="elementNode" id="6254726786820459255" />
-      </scope>
-      <scope id="6254726786820459255" at="186,0,191,0">
-        <var name="editorContext" id="6254726786820459255" />
-        <var name="elementNode" id="6254726786820459255" />
-      </scope>
-      <scope id="6254726786820459255" at="148,0,154,0">
-        <var name="editorContext" id="6254726786820459255" />
-      </scope>
-      <scope id="6254726786820459255" at="191,0,197,0">
-        <var name="editorContext" id="6254726786820459255" />
->>>>>>> bd830ede
-      </scope>
-      <scope id="6254726786820459255" at="191,0,197,0" />
-      <scope id="6254726786820459255" at="233,0,239,0" />
+      </scope>
+      <scope id="6254726786820459255" at="189,0,195,0" />
+      <scope id="6254726786820459255" at="231,0,237,0" />
       <scope id="6254726786820464442" at="68,49,75,22">
         <var name="editorCell" id="6254726786820464442" />
         <var name="style" id="6254726786820464442" />
       </scope>
-<<<<<<< HEAD
-      <scope id="6254726786820464465" at="252,49,259,22">
+      <scope id="6254726786820464465" at="250,49,257,22">
         <var name="editorCell" id="6254726786820464465" />
         <var name="style" id="6254726786820464465" />
       </scope>
-      <scope id="6254726786820464449" at="148,49,156,22">
+      <scope id="6254726786820464449" at="146,49,154,22">
         <var name="editorCell" id="6254726786820464449" />
         <var name="style" id="6254726786820464449" />
       </scope>
-      <scope id="6254726786820464453" at="158,49,166,22">
+      <scope id="6254726786820464453" at="156,49,164,22">
         <var name="editorCell" id="6254726786820464453" />
         <var name="style" id="6254726786820464453" />
       </scope>
-      <scope id="6254726786820459255" at="198,96,206,9" />
-      <scope id="6254726786820459255" at="240,96,248,9" />
+      <scope id="6254726786820459255" at="196,96,204,9" />
+      <scope id="6254726786820459255" at="238,96,246,9" />
       <scope id="6254726786820464442" at="68,0,77,0" />
-      <scope id="6254726786820459255" at="168,52,177,22">
-=======
-      <scope id="6254726786820464465" at="210,88,217,22">
-        <var name="editorCell" id="6254726786820464465" />
-        <var name="style" id="6254726786820464465" />
-      </scope>
-      <scope id="6254726786820464449" at="104,88,112,22">
-        <var name="editorCell" id="6254726786820464449" />
-        <var name="style" id="6254726786820464449" />
-      </scope>
-      <scope id="6254726786820464453" at="114,88,122,22">
-        <var name="editorCell" id="6254726786820464453" />
-        <var name="style" id="6254726786820464453" />
-      </scope>
-      <scope id="6254726786820459255" at="155,96,163,9" />
-      <scope id="6254726786820459255" at="198,96,206,9" />
-      <scope id="6254726786820464442" at="49,0,58,0">
-        <var name="editorContext" id="6254726786820464442" />
-        <var name="node" id="6254726786820464442" />
-      </scope>
-      <scope id="6254726786820459255" at="124,91,133,22">
->>>>>>> bd830ede
+      <scope id="6254726786820459255" at="166,52,175,22">
         <var name="editorCell" id="6254726786820459255" />
         <var name="handler" id="6254726786820459255" />
         <var name="style" id="6254726786820459255" />
       </scope>
-<<<<<<< HEAD
-      <scope id="6254726786820459255" at="210,52,219,22">
-=======
-      <scope id="6254726786820459255" at="167,91,176,22">
->>>>>>> bd830ede
+      <scope id="6254726786820459255" at="208,52,217,22">
         <var name="editorCell" id="6254726786820459255" />
         <var name="handler" id="6254726786820459255" />
         <var name="style" id="6254726786820459255" />
       </scope>
-<<<<<<< HEAD
-      <scope id="6254726786820464465" at="252,0,261,0" />
-      <scope id="6254726786820464449" at="148,0,158,0" />
-      <scope id="6254726786820464453" at="158,0,168,0" />
-      <scope id="6254726786820459255" at="197,86,207,7" />
-      <scope id="6254726786820459255" at="239,86,249,7" />
-      <scope id="6254726786820459255" at="168,0,179,0" />
-      <scope id="6254726786820459255" at="210,0,221,0" />
+      <scope id="6254726786820464465" at="250,0,259,0" />
+      <scope id="6254726786820464449" at="146,0,156,0" />
+      <scope id="6254726786820464453" at="156,0,166,0" />
+      <scope id="6254726786820459255" at="195,86,205,7" />
+      <scope id="6254726786820459255" at="237,86,247,7" />
+      <scope id="6254726786820459255" at="166,0,177,0" />
+      <scope id="6254726786820459255" at="208,0,219,0" />
       <scope id="6254726786820459255" at="54,50,66,22">
         <var name="editorCell" id="6254726786820459255" />
       </scope>
-      <scope id="6254726786820459255" at="197,0,209,0">
-=======
-      <scope id="6254726786820464465" at="210,0,219,0">
-        <var name="editorContext" id="6254726786820464465" />
-        <var name="node" id="6254726786820464465" />
-      </scope>
-      <scope id="6254726786820464449" at="104,0,114,0">
-        <var name="editorContext" id="6254726786820464449" />
-        <var name="node" id="6254726786820464449" />
-      </scope>
-      <scope id="6254726786820464453" at="114,0,124,0">
-        <var name="editorContext" id="6254726786820464453" />
-        <var name="node" id="6254726786820464453" />
-      </scope>
-      <scope id="6254726786820459255" at="154,132,164,7" />
-      <scope id="6254726786820459255" at="197,132,207,7" />
-      <scope id="6254726786820459255" at="36,89,47,22">
-        <var name="editorCell" id="6254726786820459255" />
-      </scope>
-      <scope id="6254726786820459255" at="124,0,135,0">
-        <var name="editorContext" id="6254726786820459255" />
-        <var name="node" id="6254726786820459255" />
-      </scope>
-      <scope id="6254726786820459255" at="167,0,178,0">
-        <var name="editorContext" id="6254726786820459255" />
-        <var name="node" id="6254726786820459255" />
-      </scope>
-      <scope id="6254726786820459255" at="154,0,166,0">
-        <var name="editorContext" id="6254726786820459255" />
->>>>>>> bd830ede
+      <scope id="6254726786820459255" at="195,0,207,0">
         <var name="elementCell" id="6254726786820459255" />
         <var name="elementNode" id="6254726786820459255" />
       </scope>
-<<<<<<< HEAD
-      <scope id="6254726786820459255" at="239,0,251,0">
-=======
-      <scope id="6254726786820459255" at="197,0,209,0">
-        <var name="editorContext" id="6254726786820459255" />
->>>>>>> bd830ede
+      <scope id="6254726786820459255" at="237,0,249,0">
         <var name="elementCell" id="6254726786820459255" />
         <var name="elementNode" id="6254726786820459255" />
       </scope>
-<<<<<<< HEAD
       <scope id="6254726786820459255" at="54,0,68,0" />
-      <scope id="6254726786820464447" at="130,53,145,24">
-=======
-      <scope id="6254726786820464447" at="87,92,101,24">
->>>>>>> bd830ede
+      <scope id="6254726786820464447" at="129,53,143,24">
         <var name="attributeConcept" id="6254726786820464447" />
         <var name="editorCell" id="6254726786820464447" />
         <var name="provider" id="6254726786820464447" />
       </scope>
-<<<<<<< HEAD
-      <scope id="6254726786820464447" at="130,0,147,0" />
-      <scope id="6254726786820459255" at="77,48,95,22">
-=======
-      <scope id="6254726786820464447" at="87,0,103,0">
-        <var name="editorContext" id="6254726786820464447" />
-        <var name="node" id="6254726786820464447" />
-      </scope>
-      <scope id="6254726786820459255" at="58,87,75,22">
->>>>>>> bd830ede
+      <scope id="6254726786820464447" at="129,0,145,0" />
+      <scope id="6254726786820459255" at="77,48,94,22">
         <var name="attributeConcept" id="6254726786820459255" />
         <var name="editorCell" id="6254726786820459255" />
         <var name="provider" id="6254726786820459255" />
       </scope>
-<<<<<<< HEAD
-      <scope id="6254726786820459255" at="77,0,97,0" />
-      <unit id="6254726786820459255" at="97,0,109,0" name="jetbrains.mps.baseLanguage.builders.editor.SimpleBuilderExtensionDeclaration_EditorBuilder_a$_Inline_lhunxw_a1a" />
-      <unit id="6254726786820459255" at="179,0,210,0" name="jetbrains.mps.baseLanguage.builders.editor.SimpleBuilderExtensionDeclaration_EditorBuilder_a$childListHandler_lhunxw_e0" />
-      <unit id="6254726786820459255" at="221,0,252,0" name="jetbrains.mps.baseLanguage.builders.editor.SimpleBuilderExtensionDeclaration_EditorBuilder_a$propertyListHandler_lhunxw_f0" />
-      <unit id="6254726786820459255" at="109,0,148,0" name="jetbrains.mps.baseLanguage.builders.editor.SimpleBuilderExtensionDeclaration_EditorBuilder_a$Inline_Builder_lhunxw_a1a" />
-      <unit id="6254726786820459255" at="35,0,262,0" name="jetbrains.mps.baseLanguage.builders.editor.SimpleBuilderExtensionDeclaration_EditorBuilder_a" />
-=======
-      <scope id="6254726786820459255" at="58,0,77,0">
-        <var name="editorContext" id="6254726786820459255" />
-        <var name="node" id="6254726786820459255" />
-      </scope>
-      <unit id="6254726786820464445" at="77,0,104,0" name="jetbrains.mps.baseLanguage.builders.editor.SimpleBuilderExtensionDeclaration_Editor$_Inline_lhunxw_a1a" />
-      <unit id="6254726786820459255" at="135,0,167,0" name="jetbrains.mps.baseLanguage.builders.editor.SimpleBuilderExtensionDeclaration_Editor$childListHandler_lhunxw_e0" />
-      <unit id="6254726786820459255" at="178,0,210,0" name="jetbrains.mps.baseLanguage.builders.editor.SimpleBuilderExtensionDeclaration_Editor$propertyListHandler_lhunxw_f0" />
-      <unit id="6254726786820459255" at="32,0,220,0" name="jetbrains.mps.baseLanguage.builders.editor.SimpleBuilderExtensionDeclaration_Editor" />
->>>>>>> bd830ede
+      <scope id="6254726786820459255" at="77,0,96,0" />
+      <unit id="6254726786820459255" at="96,0,108,0" name="jetbrains.mps.baseLanguage.builders.editor.SimpleBuilderExtensionDeclaration_EditorBuilder_a$_Inline_lhunxw_a1a" />
+      <unit id="6254726786820459255" at="177,0,208,0" name="jetbrains.mps.baseLanguage.builders.editor.SimpleBuilderExtensionDeclaration_EditorBuilder_a$childListHandler_lhunxw_e0" />
+      <unit id="6254726786820459255" at="219,0,250,0" name="jetbrains.mps.baseLanguage.builders.editor.SimpleBuilderExtensionDeclaration_EditorBuilder_a$propertyListHandler_lhunxw_f0" />
+      <unit id="6254726786820459255" at="108,0,146,0" name="jetbrains.mps.baseLanguage.builders.editor.SimpleBuilderExtensionDeclaration_EditorBuilder_a$Inline_Builder_lhunxw_a1a" />
+      <unit id="6254726786820459255" at="35,0,260,0" name="jetbrains.mps.baseLanguage.builders.editor.SimpleBuilderExtensionDeclaration_EditorBuilder_a" />
     </file>
   </root>
   <root nodeRef="r:4b2fc856-1e6f-49a5-825e-2904bdab655c(jetbrains.mps.baseLanguage.builders.editor)/6666322667909634563">
     <file name="BeanBuilder_Editor.java">
-<<<<<<< HEAD
       <node id="6666322667909634563" at="11,79,12,77" concept="6" />
       <node id="6666322667909634563" at="11,0,14,0" concept="4" trace="createEditorCell#(Ljetbrains/mps/openapi/editor/EditorContext;Lorg/jetbrains/mps/openapi/model/SNode;)Ljetbrains/mps/openapi/editor/cells/EditorCell;" />
       <scope id="6666322667909634563" at="11,79,12,77" />
@@ -2785,178 +1742,91 @@
       <node id="6666322667909634563" at="74,40,75,50" concept="1" />
       <node id="6666322667909634563" at="76,5,77,73" concept="1" />
       <node id="6666322667909634563" at="77,73,78,57" concept="5" />
-      <node id="6666322667909634563" at="78,57,79,59" concept="5" />
-      <node id="6666322667909634563" at="80,35,81,87" concept="5" />
-      <node id="6666322667909634563" at="81,87,82,94" concept="6" />
-      <node id="6666322667909634563" at="83,10,84,22" concept="6" />
-      <node id="6666322667909634563" at="87,33,88,14" concept="10" />
-      <node id="6666322667909634563" at="90,69,91,57" concept="6" />
-      <node id="6666322667909634563" at="93,81,94,41" concept="7" />
-      <node id="6666322667909634563" at="94,41,95,119" concept="6" />
-      <node id="6666322667909634563" at="101,0,102,0" concept="2" trace="myReferencingNode" />
-      <node id="6666322667909634563" at="103,119,104,21" concept="10" />
-      <node id="6666322667909634563" at="104,21,105,42" concept="1" />
-      <node id="6666322667909634563" at="105,42,106,20" concept="1" />
-      <node id="6666322667909634563" at="109,41,110,42" concept="6" />
-      <node id="6666322667909634563" at="115,28,116,20" concept="6" />
-      <node id="6666322667909634571" at="119,53,120,91" concept="5" />
-      <node id="6666322667909634571" at="120,91,121,31" concept="1" />
-      <node id="6666322667909634571" at="121,31,122,44" concept="1" />
-      <node id="6666322667909634571" at="122,44,123,33" concept="1" />
-      <node id="6666322667909634571" at="123,33,124,28" concept="5" />
-      <node id="6666322667909634571" at="124,28,125,65" concept="1" />
-      <node id="6666322667909634571" at="125,65,126,44" concept="1" />
-      <node id="6666322667909634571" at="126,44,127,75" concept="1" />
-      <node id="6666322667909634571" at="127,75,128,59" concept="5" />
-      <node id="6666322667909634571" at="128,59,129,61" concept="5" />
-      <node id="6666322667909634571" at="130,37,131,89" concept="5" />
-      <node id="6666322667909634571" at="131,89,132,96" concept="6" />
-      <node id="6666322667909634571" at="133,12,134,24" concept="6" />
-      <node id="6666322667909634563" at="137,51,138,103" concept="5" />
-      <node id="6666322667909634563" at="138,103,139,49" concept="1" />
-      <node id="6666322667909634563" at="139,49,140,34" concept="5" />
-      <node id="6666322667909634563" at="140,34,141,49" concept="1" />
-      <node id="6666322667909634563" at="141,49,142,40" concept="1" />
-      <node id="6666322667909634563" at="142,40,143,59" concept="1" />
-      <node id="6666322667909634563" at="143,59,144,22" concept="6" />
-      <node id="6666322667909648511" at="146,97,147,367" concept="6" />
-      <node id="6666322667909644996" at="149,51,150,144" concept="5" />
-      <node id="6666322667909644996" at="150,144,151,22" concept="6" />
+      <node id="6666322667909634563" at="79,35,80,87" concept="5" />
+      <node id="6666322667909634563" at="80,87,81,112" concept="6" />
+      <node id="6666322667909634563" at="82,10,83,22" concept="6" />
+      <node id="6666322667909634563" at="86,33,87,14" concept="10" />
+      <node id="6666322667909634563" at="89,69,90,57" concept="6" />
+      <node id="6666322667909634563" at="92,81,93,41" concept="7" />
+      <node id="6666322667909634563" at="93,41,94,119" concept="6" />
+      <node id="6666322667909634563" at="100,0,101,0" concept="2" trace="myReferencingNode" />
+      <node id="6666322667909634563" at="102,119,103,21" concept="10" />
+      <node id="6666322667909634563" at="103,21,104,42" concept="1" />
+      <node id="6666322667909634563" at="104,42,105,20" concept="1" />
+      <node id="6666322667909634563" at="108,41,109,42" concept="6" />
+      <node id="6666322667909634563" at="114,28,115,20" concept="6" />
+      <node id="6666322667909634571" at="118,53,119,91" concept="5" />
+      <node id="6666322667909634571" at="119,91,120,31" concept="1" />
+      <node id="6666322667909634571" at="120,31,121,44" concept="1" />
+      <node id="6666322667909634571" at="121,44,122,33" concept="1" />
+      <node id="6666322667909634571" at="122,33,123,28" concept="5" />
+      <node id="6666322667909634571" at="123,28,124,65" concept="1" />
+      <node id="6666322667909634571" at="124,65,125,44" concept="1" />
+      <node id="6666322667909634571" at="125,44,126,75" concept="1" />
+      <node id="6666322667909634571" at="126,75,127,59" concept="5" />
+      <node id="6666322667909634571" at="128,37,129,89" concept="5" />
+      <node id="6666322667909634571" at="129,89,130,114" concept="6" />
+      <node id="6666322667909634571" at="131,12,132,24" concept="6" />
+      <node id="6666322667909634563" at="135,51,136,103" concept="5" />
+      <node id="6666322667909634563" at="136,103,137,49" concept="1" />
+      <node id="6666322667909634563" at="137,49,138,34" concept="5" />
+      <node id="6666322667909634563" at="138,34,139,49" concept="1" />
+      <node id="6666322667909634563" at="139,49,140,40" concept="1" />
+      <node id="6666322667909634563" at="140,40,141,59" concept="1" />
+      <node id="6666322667909634563" at="141,59,142,22" concept="6" />
+      <node id="6666322667909648511" at="144,97,145,367" concept="6" />
+      <node id="6666322667909644996" at="147,51,148,144" concept="5" />
+      <node id="6666322667909644996" at="148,144,149,22" concept="6" />
       <node id="6666322667909634563" at="27,0,29,0" concept="2" trace="myNode" />
-      <node id="6666322667909634563" at="99,0,101,0" concept="2" trace="myNode" />
+      <node id="6666322667909634563" at="98,0,100,0" concept="2" trace="myNode" />
       <node id="6666322667909634563" at="41,0,44,0" concept="4" trace="createCell#()Ljetbrains/mps/openapi/editor/cells/EditorCell;" />
       <node id="6666322667909634563" at="51,56,54,5" concept="3" />
-      <node id="6666322667909634563" at="87,0,90,0" concept="0" trace="_Inline_2z05lc_a1a#()V" />
-      <node id="6666322667909634563" at="90,0,93,0" concept="4" trace="createEditorCell#(Ljetbrains/mps/openapi/editor/EditorContext;)Ljetbrains/mps/openapi/editor/cells/EditorCell;" />
-      <node id="6666322667909634563" at="109,0,112,0" concept="4" trace="createCell#()Ljetbrains/mps/openapi/editor/cells/EditorCell;" />
-      <node id="6666322667909644997" at="146,0,149,0" concept="9" trace="renderingCondition_2z05lc_a2a#(Lorg/jetbrains/mps/openapi/model/SNode;Ljetbrains/mps/openapi/editor/EditorContext;)Z" />
+      <node id="6666322667909634563" at="86,0,89,0" concept="0" trace="_Inline_2z05lc_a1a#()V" />
+      <node id="6666322667909634563" at="89,0,92,0" concept="4" trace="createEditorCell#(Ljetbrains/mps/openapi/editor/EditorContext;)Ljetbrains/mps/openapi/editor/cells/EditorCell;" />
+      <node id="6666322667909634563" at="108,0,111,0" concept="4" trace="createCell#()Ljetbrains/mps/openapi/editor/cells/EditorCell;" />
+      <node id="6666322667909644997" at="144,0,147,0" concept="9" trace="renderingCondition_2z05lc_a2a#(Lorg/jetbrains/mps/openapi/model/SNode;Ljetbrains/mps/openapi/editor/EditorContext;)Z" />
       <node id="6666322667909634563" at="30,0,34,0" concept="0" trace="BeanBuilder_EditorBuilder_a#(Ljetbrains/mps/openapi/editor/EditorContext;Lorg/jetbrains/mps/openapi/model/SNode;)V" />
       <node id="6666322667909634563" at="72,63,76,5" concept="3" />
-      <node id="6666322667909634563" at="93,0,97,0" concept="4" trace="createEditorCell#(Ljetbrains/mps/openapi/editor/EditorContext;Lorg/jetbrains/mps/openapi/model/SNode;)Ljetbrains/mps/openapi/editor/cells/EditorCell;" />
-      <node id="6666322667909644996" at="149,0,153,0" concept="4" trace="createComponent_2z05lc_a2a#()Ljetbrains/mps/openapi/editor/cells/EditorCell;" />
+      <node id="6666322667909634563" at="92,0,96,0" concept="4" trace="createEditorCell#(Ljetbrains/mps/openapi/editor/EditorContext;Lorg/jetbrains/mps/openapi/model/SNode;)Ljetbrains/mps/openapi/editor/cells/EditorCell;" />
+      <node id="6666322667909644996" at="147,0,151,0" concept="4" trace="createComponent_2z05lc_a2a#()Ljetbrains/mps/openapi/editor/cells/EditorCell;" />
       <node id="6666322667909634563" at="35,0,40,0" concept="4" trace="getNode#()Lorg/jetbrains/mps/openapi/model/SNode;" />
-      <node id="6666322667909634563" at="79,59,84,22" concept="3" />
-      <node id="6666322667909634563" at="103,0,108,0" concept="0" trace="Inline_Builder_2z05lc_a1a#(Ljetbrains/mps/openapi/editor/EditorContext;Lorg/jetbrains/mps/openapi/model/SNode;Lorg/jetbrains/mps/openapi/model/SNode;)V" />
-      <node id="6666322667909634563" at="113,0,118,0" concept="4" trace="getNode#()Lorg/jetbrains/mps/openapi/model/SNode;" />
-      <node id="6666322667909634571" at="129,61,134,24" concept="3" />
+      <node id="6666322667909634563" at="78,57,83,22" concept="3" />
+      <node id="6666322667909634563" at="102,0,107,0" concept="0" trace="Inline_Builder_2z05lc_a1a#(Ljetbrains/mps/openapi/editor/EditorContext;Lorg/jetbrains/mps/openapi/model/SNode;Lorg/jetbrains/mps/openapi/model/SNode;)V" />
+      <node id="6666322667909634563" at="112,0,117,0" concept="4" trace="getNode#()Lorg/jetbrains/mps/openapi/model/SNode;" />
+      <node id="6666322667909634571" at="127,59,132,24" concept="3" />
       <node id="2184872129966352975" at="57,0,66,0" concept="4" trace="createConstant_2z05lc_a0#()Ljetbrains/mps/openapi/editor/cells/EditorCell;" />
-      <node id="6666322667909634563" at="137,0,146,0" concept="4" trace="createCollection_2z05lc_c0#()Ljetbrains/mps/openapi/editor/cells/EditorCell;" />
+      <node id="6666322667909634563" at="135,0,144,0" concept="4" trace="createCollection_2z05lc_c0#()Ljetbrains/mps/openapi/editor/cells/EditorCell;" />
       <node id="6666322667909634563" at="45,0,57,0" concept="4" trace="createCollection_2z05lc_a#()Ljetbrains/mps/openapi/editor/cells/EditorCell;" />
-      <node id="6666322667909634571" at="119,0,136,0" concept="4" trace="createProperty_2z05lc_a0b0#()Ljetbrains/mps/openapi/editor/cells/EditorCell;" />
-      <node id="6666322667909634563" at="66,0,86,0" concept="4" trace="createRefCell_2z05lc_b0#()Ljetbrains/mps/openapi/editor/cells/EditorCell;" />
+      <node id="6666322667909634571" at="118,0,134,0" concept="4" trace="createProperty_2z05lc_a0b0#()Ljetbrains/mps/openapi/editor/cells/EditorCell;" />
+      <node id="6666322667909634563" at="66,0,85,0" concept="4" trace="createRefCell_2z05lc_b0#()Ljetbrains/mps/openapi/editor/cells/EditorCell;" />
       <scope id="6666322667909634563" at="37,26,38,18" />
       <scope id="6666322667909634563" at="41,39,42,39" />
       <scope id="6666322667909634563" at="52,68,53,61" />
-      <scope id="6666322667909634563" at="87,33,88,14" />
-      <scope id="6666322667909634563" at="90,69,91,57" />
-      <scope id="6666322667909634563" at="109,41,110,42" />
-      <scope id="6666322667909634563" at="115,28,116,20" />
-      <scope id="6666322667909644998" at="146,97,147,367" />
+      <scope id="6666322667909634563" at="86,33,87,14" />
+      <scope id="6666322667909634563" at="89,69,90,57" />
+      <scope id="6666322667909634563" at="108,41,109,42" />
+      <scope id="6666322667909634563" at="114,28,115,20" />
+      <scope id="6666322667909644998" at="144,97,145,367" />
       <scope id="6666322667909634563" at="30,91,32,18" />
       <scope id="6666322667909634563" at="73,39,75,50" />
-      <scope id="6666322667909634563" at="80,35,82,94">
+      <scope id="6666322667909634563" at="79,35,81,112">
         <var name="manager" id="6666322667909634563" />
       </scope>
-      <scope id="6666322667909634563" at="93,81,95,119" />
-      <scope id="6666322667909634571" at="130,37,132,96">
+      <scope id="6666322667909634563" at="92,81,94,119" />
+      <scope id="6666322667909634571" at="128,37,130,114">
         <var name="manager" id="6666322667909634571" />
       </scope>
-      <scope id="6666322667909644996" at="149,51,151,22">
-=======
-      <node id="6666322667909634563" at="26,79,27,63" concept="6" />
-      <node id="6666322667909634563" at="29,89,30,96" concept="5" />
-      <node id="6666322667909634563" at="30,96,31,48" concept="1" />
-      <node id="6666322667909634563" at="31,48,32,28" concept="1" />
-      <node id="6666322667909634563" at="32,28,33,81" concept="1" />
-      <node id="6666322667909634563" at="33,81,34,80" concept="1" />
-      <node id="6666322667909634563" at="35,61,36,85" concept="1" />
-      <node id="6666322667909634563" at="37,5,38,22" concept="6" />
-      <node id="2184872129966352975" at="40,88,41,97" concept="5" />
-      <node id="2184872129966352975" at="41,97,42,47" concept="1" />
-      <node id="2184872129966352975" at="42,47,43,34" concept="5" />
-      <node id="2184872129966352975" at="43,34,44,105" concept="1" />
-      <node id="2184872129966352975" at="44,105,45,40" concept="1" />
-      <node id="2184872129966352975" at="45,40,46,34" concept="1" />
-      <node id="2184872129966352975" at="46,34,47,22" concept="6" />
-      <node id="6666322667909634563" at="49,87,50,81" concept="5" />
-      <node id="6666322667909634563" at="50,81,51,36" concept="1" />
-      <node id="6666322667909634563" at="51,36,52,49" concept="1" />
-      <node id="6666322667909634563" at="52,49,53,26" concept="5" />
-      <node id="6666322667909634563" at="53,26,54,83" concept="1" />
-      <node id="6666322667909634563" at="54,83,55,58" concept="1" />
-      <node id="6666322667909634563" at="56,39,57,40" concept="1" />
-      <node id="6666322667909634563" at="57,40,58,50" concept="1" />
-      <node id="6666322667909634563" at="59,5,60,73" concept="1" />
-      <node id="6666322667909634563" at="60,73,61,57" concept="5" />
-      <node id="6666322667909634563" at="62,35,63,82" concept="5" />
-      <node id="6666322667909634563" at="63,82,64,112" concept="6" />
-      <node id="6666322667909634563" at="65,10,66,22" concept="6" />
-      <node id="6666322667909634569" at="69,33,70,14" concept="9" />
-      <node id="6666322667909634569" at="72,69,73,67" concept="6" />
-      <node id="6666322667909634569" at="75,81,76,66" concept="6" />
-      <node id="6666322667909634571" at="78,92,79,84" concept="5" />
-      <node id="6666322667909634571" at="79,84,80,31" concept="1" />
-      <node id="6666322667909634571" at="80,31,81,44" concept="1" />
-      <node id="6666322667909634571" at="81,44,82,33" concept="1" />
-      <node id="6666322667909634571" at="82,33,83,28" concept="5" />
-      <node id="6666322667909634571" at="83,28,84,60" concept="1" />
-      <node id="6666322667909634571" at="84,60,85,44" concept="1" />
-      <node id="6666322667909634571" at="85,44,86,75" concept="1" />
-      <node id="6666322667909634571" at="86,75,87,59" concept="5" />
-      <node id="6666322667909634571" at="88,37,89,84" concept="5" />
-      <node id="6666322667909634571" at="89,84,90,114" concept="6" />
-      <node id="6666322667909634571" at="91,12,92,24" concept="6" />
-      <node id="6666322667909634563" at="95,90,96,96" concept="5" />
-      <node id="6666322667909634563" at="96,96,97,49" concept="1" />
-      <node id="6666322667909634563" at="97,49,98,34" concept="5" />
-      <node id="6666322667909634563" at="98,34,99,52" concept="1" />
-      <node id="6666322667909634563" at="99,52,100,40" concept="1" />
-      <node id="6666322667909634563" at="100,40,101,83" concept="1" />
-      <node id="6666322667909634563" at="101,83,102,22" concept="6" />
-      <node id="6666322667909648511" at="104,97,105,367" concept="6" />
-      <node id="6666322667909644996" at="107,90,108,156" concept="5" />
-      <node id="6666322667909644996" at="108,156,109,22" concept="6" />
-      <node id="6666322667909634563" at="26,0,29,0" concept="4" trace="createEditorCell#(Ljetbrains/mps/openapi/editor/EditorContext;Lorg/jetbrains/mps/openapi/model/SNode;)Ljetbrains/mps/openapi/editor/cells/EditorCell;" />
-      <node id="6666322667909634563" at="34,80,37,5" concept="3" />
-      <node id="6666322667909634569" at="69,0,72,0" concept="0" trace="_Inline_2z05lc_a1a#()V" />
-      <node id="6666322667909634569" at="72,0,75,0" concept="4" trace="createEditorCell#(Ljetbrains/mps/openapi/editor/EditorContext;)Ljetbrains/mps/openapi/editor/cells/EditorCell;" />
-      <node id="6666322667909634569" at="75,0,78,0" concept="4" trace="createEditorCell#(Ljetbrains/mps/openapi/editor/EditorContext;Lorg/jetbrains/mps/openapi/model/SNode;)Ljetbrains/mps/openapi/editor/cells/EditorCell;" />
-      <node id="6666322667909644997" at="104,0,107,0" concept="8" trace="renderingCondition_2z05lc_a2a#(Lorg/jetbrains/mps/openapi/model/SNode;Ljetbrains/mps/openapi/editor/EditorContext;)Z" />
-      <node id="6666322667909634563" at="55,58,59,5" concept="3" />
-      <node id="6666322667909644996" at="107,0,111,0" concept="4" trace="createComponent_2z05lc_a2a#(Ljetbrains/mps/openapi/editor/EditorContext;Lorg/jetbrains/mps/openapi/model/SNode;)Ljetbrains/mps/openapi/editor/cells/EditorCell;" />
-      <node id="6666322667909634563" at="61,57,66,22" concept="3" />
-      <node id="6666322667909634571" at="87,59,92,24" concept="3" />
-      <node id="2184872129966352975" at="40,0,49,0" concept="4" trace="createConstant_2z05lc_a0#(Ljetbrains/mps/openapi/editor/EditorContext;Lorg/jetbrains/mps/openapi/model/SNode;)Ljetbrains/mps/openapi/editor/cells/EditorCell;" />
-      <node id="6666322667909634563" at="95,0,104,0" concept="4" trace="createCollection_2z05lc_c0#(Ljetbrains/mps/openapi/editor/EditorContext;Lorg/jetbrains/mps/openapi/model/SNode;)Ljetbrains/mps/openapi/editor/cells/EditorCell;" />
-      <node id="6666322667909634563" at="29,0,40,0" concept="4" trace="createCollection_2z05lc_a#(Ljetbrains/mps/openapi/editor/EditorContext;Lorg/jetbrains/mps/openapi/model/SNode;)Ljetbrains/mps/openapi/editor/cells/EditorCell;" />
-      <node id="6666322667909634571" at="78,0,94,0" concept="4" trace="createProperty_2z05lc_a0b0#(Ljetbrains/mps/openapi/editor/EditorContext;Lorg/jetbrains/mps/openapi/model/SNode;)Ljetbrains/mps/openapi/editor/cells/EditorCell;" />
-      <node id="6666322667909634563" at="49,0,68,0" concept="4" trace="createRefCell_2z05lc_b0#(Ljetbrains/mps/openapi/editor/EditorContext;Lorg/jetbrains/mps/openapi/model/SNode;)Ljetbrains/mps/openapi/editor/cells/EditorCell;" />
-      <scope id="6666322667909634563" at="26,79,27,63" />
-      <scope id="6666322667909634563" at="35,61,36,85" />
-      <scope id="6666322667909634569" at="69,33,70,14" />
-      <scope id="6666322667909634569" at="72,69,73,67" />
-      <scope id="6666322667909634569" at="75,81,76,66" />
-      <scope id="6666322667909644998" at="104,97,105,367" />
-      <scope id="6666322667909634563" at="56,39,58,50" />
-      <scope id="6666322667909634563" at="62,35,64,112">
-        <var name="manager" id="6666322667909634563" />
-      </scope>
-      <scope id="6666322667909634571" at="88,37,90,114">
-        <var name="manager" id="6666322667909634571" />
-      </scope>
-      <scope id="6666322667909644996" at="107,90,109,22">
->>>>>>> bd830ede
+      <scope id="6666322667909644996" at="147,51,149,22">
         <var name="editorCell" id="6666322667909644996" />
       </scope>
       <scope id="6666322667909634563" at="41,0,44,0" />
-      <scope id="6666322667909634563" at="87,0,90,0" />
-      <scope id="6666322667909634563" at="90,0,93,0">
+      <scope id="6666322667909634563" at="86,0,89,0" />
+      <scope id="6666322667909634563" at="89,0,92,0">
         <var name="editorContext" id="6666322667909634563" />
-<<<<<<< HEAD
-      </scope>
-      <scope id="6666322667909634563" at="103,119,106,20" />
-      <scope id="6666322667909634563" at="109,0,112,0" />
-      <scope id="6666322667909644997" at="146,0,149,0">
+      </scope>
+      <scope id="6666322667909634563" at="102,119,105,20" />
+      <scope id="6666322667909634563" at="108,0,111,0" />
+      <scope id="6666322667909644997" at="144,0,147,0">
         <var name="editorContext" id="6666322667909644997" />
         <var name="node" id="6666322667909644997" />
       </scope>
@@ -2964,103 +1834,47 @@
         <var name="context" id="6666322667909634563" />
         <var name="node" id="6666322667909634563" />
       </scope>
-      <scope id="6666322667909634563" at="93,0,97,0">
+      <scope id="6666322667909634563" at="92,0,96,0">
         <var name="editorContext" id="6666322667909634563" />
         <var name="node" id="6666322667909634563" />
       </scope>
-      <scope id="6666322667909644996" at="149,0,153,0" />
+      <scope id="6666322667909644996" at="147,0,151,0" />
       <scope id="6666322667909634563" at="35,0,40,0" />
-      <scope id="6666322667909634563" at="103,0,108,0">
+      <scope id="6666322667909634563" at="102,0,107,0">
         <var name="context" id="6666322667909634563" />
         <var name="node" id="6666322667909634563" />
         <var name="referencingNode" id="6666322667909634563" />
-=======
-        <var name="node" id="6666322667909634563" />
-      </scope>
-      <scope id="6666322667909634569" at="69,0,72,0" />
-      <scope id="6666322667909634569" at="72,0,75,0">
-        <var name="editorContext" id="6666322667909634569" />
-      </scope>
-      <scope id="6666322667909634569" at="75,0,78,0">
-        <var name="editorContext" id="6666322667909634569" />
-        <var name="node" id="6666322667909634569" />
-      </scope>
-      <scope id="6666322667909644997" at="104,0,107,0">
-        <var name="editorContext" id="6666322667909644997" />
-        <var name="node" id="6666322667909644997" />
-      </scope>
-      <scope id="6666322667909644996" at="107,0,111,0">
-        <var name="editorContext" id="6666322667909644996" />
-        <var name="node" id="6666322667909644996" />
->>>>>>> bd830ede
-      </scope>
-      <scope id="6666322667909634563" at="113,0,118,0" />
+      </scope>
+      <scope id="6666322667909634563" at="112,0,117,0" />
       <scope id="2184872129966352975" at="57,49,64,22">
         <var name="editorCell" id="2184872129966352975" />
         <var name="style" id="2184872129966352975" />
       </scope>
-<<<<<<< HEAD
-      <scope id="6666322667909634563" at="137,51,144,22">
-=======
-      <scope id="6666322667909634563" at="95,90,102,22">
->>>>>>> bd830ede
+      <scope id="6666322667909634563" at="135,51,142,22">
         <var name="editorCell" id="6666322667909634563" />
         <var name="style" id="6666322667909634563" />
       </scope>
       <scope id="2184872129966352975" at="57,0,66,0" />
-      <scope id="6666322667909634563" at="137,0,146,0" />
+      <scope id="6666322667909634563" at="135,0,144,0" />
       <scope id="6666322667909634563" at="45,50,55,22">
         <var name="editorCell" id="6666322667909634563" />
       </scope>
-<<<<<<< HEAD
       <scope id="6666322667909634563" at="45,0,57,0" />
-      <scope id="6666322667909634571" at="119,53,134,24">
-=======
-      <scope id="2184872129966352975" at="40,0,49,0">
-        <var name="editorContext" id="2184872129966352975" />
-        <var name="node" id="2184872129966352975" />
-      </scope>
-      <scope id="6666322667909634563" at="95,0,104,0">
-        <var name="editorContext" id="6666322667909634563" />
-        <var name="node" id="6666322667909634563" />
-      </scope>
-      <scope id="6666322667909634563" at="29,0,40,0">
-        <var name="editorContext" id="6666322667909634563" />
-        <var name="node" id="6666322667909634563" />
-      </scope>
-      <scope id="6666322667909634571" at="78,92,92,24">
->>>>>>> bd830ede
+      <scope id="6666322667909634571" at="118,53,132,24">
         <var name="attributeConcept" id="6666322667909634571" />
         <var name="editorCell" id="6666322667909634571" />
         <var name="provider" id="6666322667909634571" />
       </scope>
-<<<<<<< HEAD
-      <scope id="6666322667909634571" at="119,0,136,0" />
-      <scope id="6666322667909634563" at="66,48,84,22">
-=======
-      <scope id="6666322667909634571" at="78,0,94,0">
-        <var name="editorContext" id="6666322667909634571" />
-        <var name="node" id="6666322667909634571" />
-      </scope>
-      <scope id="6666322667909634563" at="49,87,66,22">
->>>>>>> bd830ede
+      <scope id="6666322667909634571" at="118,0,134,0" />
+      <scope id="6666322667909634563" at="66,48,83,22">
         <var name="attributeConcept" id="6666322667909634563" />
         <var name="editorCell" id="6666322667909634563" />
         <var name="provider" id="6666322667909634563" />
       </scope>
-<<<<<<< HEAD
-      <scope id="6666322667909634563" at="66,0,86,0" />
-      <unit id="6666322667909634563" at="86,0,98,0" name="jetbrains.mps.baseLanguage.builders.editor.BeanBuilder_EditorBuilder_a$_Inline_2z05lc_a1a" />
-      <unit id="6666322667909634563" at="98,0,137,0" name="jetbrains.mps.baseLanguage.builders.editor.BeanBuilder_EditorBuilder_a$Inline_Builder_2z05lc_a1a" />
-      <unit id="6666322667909634563" at="26,0,154,0" name="jetbrains.mps.baseLanguage.builders.editor.BeanBuilder_EditorBuilder_a" />
-=======
-      <scope id="6666322667909634563" at="49,0,68,0">
-        <var name="editorContext" id="6666322667909634563" />
-        <var name="node" id="6666322667909634563" />
-      </scope>
-      <unit id="6666322667909634569" at="68,0,95,0" name="jetbrains.mps.baseLanguage.builders.editor.BeanBuilder_Editor$_Inline_2z05lc_a1a" />
-      <unit id="6666322667909634563" at="25,0,112,0" name="jetbrains.mps.baseLanguage.builders.editor.BeanBuilder_Editor" />
->>>>>>> bd830ede
+      <scope id="6666322667909634563" at="66,0,85,0" />
+      <unit id="6666322667909634563" at="85,0,97,0" name="jetbrains.mps.baseLanguage.builders.editor.BeanBuilder_EditorBuilder_a$_Inline_2z05lc_a1a" />
+      <unit id="6666322667909634563" at="97,0,135,0" name="jetbrains.mps.baseLanguage.builders.editor.BeanBuilder_EditorBuilder_a$Inline_Builder_2z05lc_a1a" />
+      <unit id="6666322667909634563" at="26,0,152,0" name="jetbrains.mps.baseLanguage.builders.editor.BeanBuilder_EditorBuilder_a" />
     </file>
   </root>
   <root nodeRef="r:4b2fc856-1e6f-49a5-825e-2904bdab655c(jetbrains.mps.baseLanguage.builders.editor)/7057666463730155281">
@@ -3590,7 +2404,6 @@
   </root>
   <root nodeRef="r:4b2fc856-1e6f-49a5-825e-2904bdab655c(jetbrains.mps.baseLanguage.builders.editor)/7288041816792374846">
     <file name="SimpleBuilders_Editor.java">
-<<<<<<< HEAD
       <node id="7288041816792374846" at="11,79,12,80" concept="6" />
       <node id="7288041816792374846" at="11,0,14,0" concept="4" trace="createEditorCell#(Ljetbrains/mps/openapi/editor/EditorContext;Lorg/jetbrains/mps/openapi/model/SNode;)Ljetbrains/mps/openapi/editor/cells/EditorCell;" />
       <scope id="7288041816792374846" at="11,79,12,80" />
@@ -3632,526 +2445,252 @@
       <node id="7288041816792374854" at="82,63,83,42" concept="1" />
       <node id="7288041816792374854" at="83,42,84,73" concept="1" />
       <node id="7288041816792374854" at="84,73,85,57" concept="5" />
-      <node id="7288041816792374854" at="85,57,86,59" concept="5" />
-      <node id="7288041816792374854" at="87,35,88,87" concept="5" />
-      <node id="7288041816792374854" at="88,87,89,94" concept="6" />
-      <node id="7288041816792374854" at="90,10,91,22" concept="6" />
-      <node id="5199967550912384276" at="93,49,94,100" concept="5" />
-      <node id="5199967550912384276" at="94,100,95,47" concept="1" />
-      <node id="5199967550912384276" at="95,47,96,34" concept="5" />
-      <node id="5199967550912384276" at="96,34,97,82" concept="1" />
-      <node id="5199967550912384276" at="97,82,98,40" concept="1" />
-      <node id="5199967550912384276" at="98,40,99,34" concept="1" />
-      <node id="5199967550912384276" at="99,34,100,22" concept="6" />
-      <node id="7288041816792374846" at="102,48,103,88" concept="5" />
-      <node id="7288041816792374846" at="103,88,104,39" concept="1" />
-      <node id="7288041816792374846" at="104,39,105,52" concept="1" />
-      <node id="7288041816792374846" at="105,52,106,26" concept="5" />
-      <node id="7288041816792374846" at="106,26,107,95" concept="1" />
-      <node id="7288041816792374846" at="107,95,108,63" concept="1" />
-      <node id="7288041816792374846" at="109,39,110,40" concept="1" />
-      <node id="7288041816792374846" at="110,40,111,43" concept="1" />
-      <node id="7288041816792374846" at="112,5,113,73" concept="1" />
-      <node id="7288041816792374846" at="113,73,114,57" concept="5" />
-      <node id="7288041816792374846" at="114,57,115,59" concept="5" />
-      <node id="7288041816792374846" at="116,35,117,87" concept="5" />
-      <node id="7288041816792374846" at="117,87,118,94" concept="6" />
-      <node id="7288041816792374846" at="119,10,120,22" concept="6" />
-      <node id="7288041816792374846" at="123,33,124,14" concept="10" />
-      <node id="7288041816792374846" at="126,69,127,57" concept="6" />
-      <node id="7288041816792374846" at="129,81,130,41" concept="7" />
-      <node id="7288041816792374846" at="130,41,131,122" concept="6" />
-      <node id="7288041816792374846" at="137,0,138,0" concept="2" trace="myReferencingNode" />
-      <node id="7288041816792374846" at="139,119,140,21" concept="10" />
-      <node id="7288041816792374846" at="140,21,141,42" concept="1" />
-      <node id="7288041816792374846" at="141,42,142,20" concept="1" />
-      <node id="7288041816792374846" at="145,41,146,42" concept="6" />
-      <node id="7288041816792374846" at="151,28,152,20" concept="6" />
-      <node id="5199967550912384281" at="155,53,156,91" concept="5" />
-      <node id="5199967550912384281" at="156,91,157,31" concept="1" />
-      <node id="5199967550912384281" at="157,31,158,44" concept="1" />
-      <node id="5199967550912384281" at="158,44,159,33" concept="1" />
-      <node id="5199967550912384281" at="159,33,160,28" concept="5" />
-      <node id="5199967550912384281" at="160,28,161,65" concept="1" />
-      <node id="5199967550912384281" at="161,65,162,46" concept="1" />
-      <node id="5199967550912384281" at="162,46,163,75" concept="1" />
-      <node id="5199967550912384281" at="163,75,164,59" concept="5" />
-      <node id="5199967550912384281" at="164,59,165,61" concept="5" />
-      <node id="5199967550912384281" at="166,37,167,89" concept="5" />
-      <node id="5199967550912384281" at="167,89,168,96" concept="6" />
-      <node id="5199967550912384281" at="169,12,170,24" concept="6" />
-      <node id="7288041816792374856" at="173,49,174,94" concept="5" />
-      <node id="7288041816792374856" at="174,94,175,47" concept="1" />
-      <node id="7288041816792374856" at="175,47,176,34" concept="5" />
-      <node id="7288041816792374856" at="176,34,177,84" concept="1" />
-      <node id="7288041816792374856" at="177,84,178,60" concept="1" />
-      <node id="7288041816792374856" at="178,60,179,40" concept="1" />
-      <node id="7288041816792374856" at="179,40,180,34" concept="1" />
-      <node id="7288041816792374856" at="180,34,181,22" concept="6" />
-      <node id="7288041816792374846" at="183,52,184,141" concept="5" />
-      <node id="7288041816792374846" at="184,141,185,91" concept="5" />
-      <node id="7288041816792374846" at="185,91,186,48" concept="1" />
-      <node id="7288041816792374846" at="186,48,187,34" concept="5" />
-      <node id="7288041816792374846" at="187,34,188,58" concept="1" />
-      <node id="7288041816792374846" at="188,58,189,68" concept="1" />
-      <node id="7288041816792374846" at="189,68,190,40" concept="1" />
-      <node id="7288041816792374846" at="190,40,191,49" concept="1" />
-      <node id="7288041816792374846" at="191,49,192,22" concept="6" />
-      <node id="7288041816792374846" at="195,99,196,50" concept="10" />
-      <node id="7288041816792374846" at="198,66,199,51" concept="6" />
-      <node id="2132783325237774616" at="201,71,202,214" concept="6" />
-      <node id="7288041816792374846" at="204,57,205,65" concept="5" />
-      <node id="7288041816792374846" at="205,65,206,58" concept="1" />
-      <node id="7288041816792374846" at="206,58,207,25" concept="6" />
-      <node id="7288041816792374846" at="209,41,210,34" concept="5" />
-      <node id="7288041816792374846" at="210,34,211,42" concept="1" />
-      <node id="7288041816792374846" at="211,42,212,49" concept="1" />
-      <node id="7288041816792374846" at="212,49,213,23" concept="6" />
-      <node id="7288041816792374846" at="216,96,217,134" concept="1" />
-      <node id="7288041816792374846" at="218,34,219,142" concept="1" />
-      <node id="7288041816792374846" at="219,142,220,146" concept="1" />
-      <node id="7288041816792374846" at="222,122,223,396" concept="1" />
-      <node id="7288041816792374859" at="228,49,229,94" concept="5" />
-      <node id="7288041816792374859" at="229,94,230,47" concept="1" />
-      <node id="7288041816792374859" at="230,47,231,34" concept="5" />
-      <node id="7288041816792374859" at="231,34,232,85" concept="1" />
-      <node id="7288041816792374859" at="232,85,233,63" concept="1" />
-      <node id="7288041816792374859" at="233,63,234,40" concept="1" />
-      <node id="7288041816792374859" at="234,40,235,34" concept="1" />
-      <node id="7288041816792374859" at="235,34,236,22" concept="6" />
+      <node id="7288041816792374854" at="86,35,87,87" concept="5" />
+      <node id="7288041816792374854" at="87,87,88,112" concept="6" />
+      <node id="7288041816792374854" at="89,10,90,22" concept="6" />
+      <node id="5199967550912384276" at="92,49,93,100" concept="5" />
+      <node id="5199967550912384276" at="93,100,94,47" concept="1" />
+      <node id="5199967550912384276" at="94,47,95,34" concept="5" />
+      <node id="5199967550912384276" at="95,34,96,82" concept="1" />
+      <node id="5199967550912384276" at="96,82,97,40" concept="1" />
+      <node id="5199967550912384276" at="97,40,98,34" concept="1" />
+      <node id="5199967550912384276" at="98,34,99,22" concept="6" />
+      <node id="7288041816792374846" at="101,48,102,88" concept="5" />
+      <node id="7288041816792374846" at="102,88,103,39" concept="1" />
+      <node id="7288041816792374846" at="103,39,104,52" concept="1" />
+      <node id="7288041816792374846" at="104,52,105,26" concept="5" />
+      <node id="7288041816792374846" at="105,26,106,95" concept="1" />
+      <node id="7288041816792374846" at="106,95,107,63" concept="1" />
+      <node id="7288041816792374846" at="108,39,109,40" concept="1" />
+      <node id="7288041816792374846" at="109,40,110,43" concept="1" />
+      <node id="7288041816792374846" at="111,5,112,73" concept="1" />
+      <node id="7288041816792374846" at="112,73,113,57" concept="5" />
+      <node id="7288041816792374846" at="114,35,115,87" concept="5" />
+      <node id="7288041816792374846" at="115,87,116,112" concept="6" />
+      <node id="7288041816792374846" at="117,10,118,22" concept="6" />
+      <node id="7288041816792374846" at="121,33,122,14" concept="10" />
+      <node id="7288041816792374846" at="124,69,125,57" concept="6" />
+      <node id="7288041816792374846" at="127,81,128,41" concept="7" />
+      <node id="7288041816792374846" at="128,41,129,122" concept="6" />
+      <node id="7288041816792374846" at="135,0,136,0" concept="2" trace="myReferencingNode" />
+      <node id="7288041816792374846" at="137,119,138,21" concept="10" />
+      <node id="7288041816792374846" at="138,21,139,42" concept="1" />
+      <node id="7288041816792374846" at="139,42,140,20" concept="1" />
+      <node id="7288041816792374846" at="143,41,144,42" concept="6" />
+      <node id="7288041816792374846" at="149,28,150,20" concept="6" />
+      <node id="5199967550912384281" at="153,53,154,91" concept="5" />
+      <node id="5199967550912384281" at="154,91,155,31" concept="1" />
+      <node id="5199967550912384281" at="155,31,156,44" concept="1" />
+      <node id="5199967550912384281" at="156,44,157,33" concept="1" />
+      <node id="5199967550912384281" at="157,33,158,28" concept="5" />
+      <node id="5199967550912384281" at="158,28,159,65" concept="1" />
+      <node id="5199967550912384281" at="159,65,160,46" concept="1" />
+      <node id="5199967550912384281" at="160,46,161,75" concept="1" />
+      <node id="5199967550912384281" at="161,75,162,59" concept="5" />
+      <node id="5199967550912384281" at="163,37,164,89" concept="5" />
+      <node id="5199967550912384281" at="164,89,165,114" concept="6" />
+      <node id="5199967550912384281" at="166,12,167,24" concept="6" />
+      <node id="7288041816792374856" at="170,49,171,94" concept="5" />
+      <node id="7288041816792374856" at="171,94,172,47" concept="1" />
+      <node id="7288041816792374856" at="172,47,173,34" concept="5" />
+      <node id="7288041816792374856" at="173,34,174,84" concept="1" />
+      <node id="7288041816792374856" at="174,84,175,60" concept="1" />
+      <node id="7288041816792374856" at="175,60,176,40" concept="1" />
+      <node id="7288041816792374856" at="176,40,177,34" concept="1" />
+      <node id="7288041816792374856" at="177,34,178,22" concept="6" />
+      <node id="7288041816792374846" at="180,52,181,141" concept="5" />
+      <node id="7288041816792374846" at="181,141,182,91" concept="5" />
+      <node id="7288041816792374846" at="182,91,183,48" concept="1" />
+      <node id="7288041816792374846" at="183,48,184,34" concept="5" />
+      <node id="7288041816792374846" at="184,34,185,58" concept="1" />
+      <node id="7288041816792374846" at="185,58,186,68" concept="1" />
+      <node id="7288041816792374846" at="186,68,187,40" concept="1" />
+      <node id="7288041816792374846" at="187,40,188,49" concept="1" />
+      <node id="7288041816792374846" at="188,49,189,22" concept="6" />
+      <node id="7288041816792374846" at="192,99,193,50" concept="10" />
+      <node id="7288041816792374846" at="195,66,196,51" concept="6" />
+      <node id="2132783325237774616" at="198,71,199,214" concept="6" />
+      <node id="7288041816792374846" at="201,57,202,65" concept="5" />
+      <node id="7288041816792374846" at="202,65,203,58" concept="1" />
+      <node id="7288041816792374846" at="203,58,204,25" concept="6" />
+      <node id="7288041816792374846" at="206,41,207,34" concept="5" />
+      <node id="7288041816792374846" at="207,34,208,42" concept="1" />
+      <node id="7288041816792374846" at="208,42,209,49" concept="1" />
+      <node id="7288041816792374846" at="209,49,210,23" concept="6" />
+      <node id="7288041816792374846" at="213,96,214,134" concept="1" />
+      <node id="7288041816792374846" at="215,34,216,142" concept="1" />
+      <node id="7288041816792374846" at="216,142,217,146" concept="1" />
+      <node id="7288041816792374846" at="219,122,220,396" concept="1" />
+      <node id="7288041816792374859" at="225,49,226,94" concept="5" />
+      <node id="7288041816792374859" at="226,94,227,47" concept="1" />
+      <node id="7288041816792374859" at="227,47,228,34" concept="5" />
+      <node id="7288041816792374859" at="228,34,229,85" concept="1" />
+      <node id="7288041816792374859" at="229,85,230,63" concept="1" />
+      <node id="7288041816792374859" at="230,63,231,40" concept="1" />
+      <node id="7288041816792374859" at="231,40,232,34" concept="1" />
+      <node id="7288041816792374859" at="232,34,233,22" concept="6" />
       <node id="7288041816792374846" at="36,0,38,0" concept="2" trace="myNode" />
-      <node id="7288041816792374846" at="135,0,137,0" concept="2" trace="myNode" />
+      <node id="7288041816792374846" at="133,0,135,0" concept="2" trace="myNode" />
       <node id="7288041816792374846" at="50,0,53,0" concept="4" trace="createCell#()Ljetbrains/mps/openapi/editor/cells/EditorCell;" />
-      <node id="7288041816792374846" at="123,0,126,0" concept="0" trace="_Inline_hh7u75_a3a#()V" />
-      <node id="7288041816792374846" at="126,0,129,0" concept="4" trace="createEditorCell#(Ljetbrains/mps/openapi/editor/EditorContext;)Ljetbrains/mps/openapi/editor/cells/EditorCell;" />
-      <node id="7288041816792374846" at="145,0,148,0" concept="4" trace="createCell#()Ljetbrains/mps/openapi/editor/cells/EditorCell;" />
-      <node id="7288041816792374846" at="195,0,198,0" concept="0" trace="builderListHandler_hh7u75_f0#(Lorg/jetbrains/mps/openapi/model/SNode;Ljava/lang/String;Ljetbrains/mps/openapi/editor/EditorContext;)V" />
-      <node id="7288041816792374846" at="198,0,201,0" concept="4" trace="createNodeToInsert#(Ljetbrains/mps/openapi/editor/EditorContext;)Lorg/jetbrains/mps/openapi/model/SNode;" />
-      <node id="7288041816792374846" at="201,0,204,0" concept="4" trace="nodeFactory#(Lorg/jetbrains/mps/openapi/model/SNode;Ljetbrains/mps/openapi/editor/EditorContext;)Lorg/jetbrains/mps/openapi/model/SNode;" />
-      <node id="7288041816792374846" at="221,9,224,9" concept="3" />
+      <node id="7288041816792374846" at="121,0,124,0" concept="0" trace="_Inline_hh7u75_a3a#()V" />
+      <node id="7288041816792374846" at="124,0,127,0" concept="4" trace="createEditorCell#(Ljetbrains/mps/openapi/editor/EditorContext;)Ljetbrains/mps/openapi/editor/cells/EditorCell;" />
+      <node id="7288041816792374846" at="143,0,146,0" concept="4" trace="createCell#()Ljetbrains/mps/openapi/editor/cells/EditorCell;" />
+      <node id="7288041816792374846" at="192,0,195,0" concept="0" trace="builderListHandler_hh7u75_f0#(Lorg/jetbrains/mps/openapi/model/SNode;Ljava/lang/String;Ljetbrains/mps/openapi/editor/EditorContext;)V" />
+      <node id="7288041816792374846" at="195,0,198,0" concept="4" trace="createNodeToInsert#(Ljetbrains/mps/openapi/editor/EditorContext;)Lorg/jetbrains/mps/openapi/model/SNode;" />
+      <node id="7288041816792374846" at="198,0,201,0" concept="4" trace="nodeFactory#(Lorg/jetbrains/mps/openapi/model/SNode;Ljetbrains/mps/openapi/editor/EditorContext;)Lorg/jetbrains/mps/openapi/model/SNode;" />
+      <node id="7288041816792374846" at="218,9,221,9" concept="3" />
       <node id="7288041816792374846" at="39,0,43,0" concept="0" trace="SimpleBuilders_EditorBuilder_a#(Ljetbrains/mps/openapi/editor/EditorContext;Lorg/jetbrains/mps/openapi/model/SNode;)V" />
-      <node id="7288041816792374846" at="108,63,112,5" concept="3" />
-      <node id="7288041816792374846" at="129,0,133,0" concept="4" trace="createEditorCell#(Ljetbrains/mps/openapi/editor/EditorContext;Lorg/jetbrains/mps/openapi/model/SNode;)Ljetbrains/mps/openapi/editor/cells/EditorCell;" />
-      <node id="7288041816792374846" at="217,134,221,9" concept="3" />
+      <node id="7288041816792374846" at="107,63,111,5" concept="3" />
+      <node id="7288041816792374846" at="127,0,131,0" concept="4" trace="createEditorCell#(Ljetbrains/mps/openapi/editor/EditorContext;Lorg/jetbrains/mps/openapi/model/SNode;)Ljetbrains/mps/openapi/editor/cells/EditorCell;" />
+      <node id="7288041816792374846" at="214,134,218,9" concept="3" />
       <node id="7288041816792374846" at="44,0,49,0" concept="4" trace="getNode#()Lorg/jetbrains/mps/openapi/model/SNode;" />
-      <node id="7288041816792374854" at="86,59,91,22" concept="3" />
-      <node id="7288041816792374846" at="115,59,120,22" concept="3" />
-      <node id="7288041816792374846" at="139,0,144,0" concept="0" trace="Inline_Builder_hh7u75_a3a#(Ljetbrains/mps/openapi/editor/EditorContext;Lorg/jetbrains/mps/openapi/model/SNode;Lorg/jetbrains/mps/openapi/model/SNode;)V" />
-      <node id="7288041816792374846" at="149,0,154,0" concept="4" trace="getNode#()Lorg/jetbrains/mps/openapi/model/SNode;" />
-      <node id="5199967550912384281" at="165,61,170,24" concept="3" />
-      <node id="7288041816792374846" at="204,0,209,0" concept="4" trace="createNodeCell#(Lorg/jetbrains/mps/openapi/model/SNode;)Ljetbrains/mps/openapi/editor/cells/EditorCell;" />
-      <node id="7288041816792374846" at="209,0,215,0" concept="4" trace="createEmptyCell#()Ljetbrains/mps/openapi/editor/cells/EditorCell;" />
+      <node id="7288041816792374854" at="85,57,90,22" concept="3" />
+      <node id="7288041816792374846" at="113,57,118,22" concept="3" />
+      <node id="7288041816792374846" at="137,0,142,0" concept="0" trace="Inline_Builder_hh7u75_a3a#(Ljetbrains/mps/openapi/editor/EditorContext;Lorg/jetbrains/mps/openapi/model/SNode;Lorg/jetbrains/mps/openapi/model/SNode;)V" />
+      <node id="7288041816792374846" at="147,0,152,0" concept="4" trace="getNode#()Lorg/jetbrains/mps/openapi/model/SNode;" />
+      <node id="5199967550912384281" at="162,59,167,24" concept="3" />
+      <node id="7288041816792374846" at="201,0,206,0" concept="4" trace="createNodeCell#(Lorg/jetbrains/mps/openapi/model/SNode;)Ljetbrains/mps/openapi/editor/cells/EditorCell;" />
+      <node id="7288041816792374846" at="206,0,212,0" concept="4" trace="createEmptyCell#()Ljetbrains/mps/openapi/editor/cells/EditorCell;" />
       <node id="7288041816792374852" at="68,0,77,0" concept="4" trace="createConstant_hh7u75_a0#()Ljetbrains/mps/openapi/editor/cells/EditorCell;" />
-      <node id="5199967550912384276" at="93,0,102,0" concept="4" trace="createConstant_hh7u75_c0#()Ljetbrains/mps/openapi/editor/cells/EditorCell;" />
-      <node id="7288041816792374856" at="173,0,183,0" concept="4" trace="createConstant_hh7u75_e0#()Ljetbrains/mps/openapi/editor/cells/EditorCell;" />
-      <node id="7288041816792374846" at="215,86,225,7" concept="3" />
-      <node id="7288041816792374859" at="228,0,238,0" concept="4" trace="createConstant_hh7u75_g0#()Ljetbrains/mps/openapi/editor/cells/EditorCell;" />
-      <node id="7288041816792374846" at="183,0,194,0" concept="4" trace="createRefNodeList_hh7u75_f0#()Ljetbrains/mps/openapi/editor/cells/EditorCell;" />
-      <node id="7288041816792374846" at="215,0,227,0" concept="4" trace="installElementCellActions#(Lorg/jetbrains/mps/openapi/model/SNode;Ljetbrains/mps/openapi/editor/cells/EditorCell;)V" />
+      <node id="5199967550912384276" at="92,0,101,0" concept="4" trace="createConstant_hh7u75_c0#()Ljetbrains/mps/openapi/editor/cells/EditorCell;" />
+      <node id="7288041816792374856" at="170,0,180,0" concept="4" trace="createConstant_hh7u75_e0#()Ljetbrains/mps/openapi/editor/cells/EditorCell;" />
+      <node id="7288041816792374846" at="212,86,222,7" concept="3" />
+      <node id="7288041816792374859" at="225,0,235,0" concept="4" trace="createConstant_hh7u75_g0#()Ljetbrains/mps/openapi/editor/cells/EditorCell;" />
+      <node id="7288041816792374846" at="180,0,191,0" concept="4" trace="createRefNodeList_hh7u75_f0#()Ljetbrains/mps/openapi/editor/cells/EditorCell;" />
+      <node id="7288041816792374846" at="212,0,224,0" concept="4" trace="installElementCellActions#(Lorg/jetbrains/mps/openapi/model/SNode;Ljetbrains/mps/openapi/editor/cells/EditorCell;)V" />
       <node id="7288041816792374846" at="54,0,68,0" concept="4" trace="createCollection_hh7u75_a#()Ljetbrains/mps/openapi/editor/cells/EditorCell;" />
-      <node id="7288041816792374854" at="77,0,93,0" concept="4" trace="createProperty_hh7u75_b0#()Ljetbrains/mps/openapi/editor/cells/EditorCell;" />
-      <node id="5199967550912384281" at="155,0,172,0" concept="4" trace="createProperty_hh7u75_a0d0#()Ljetbrains/mps/openapi/editor/cells/EditorCell;" />
-      <node id="7288041816792374846" at="102,0,122,0" concept="4" trace="createRefCell_hh7u75_d0#()Ljetbrains/mps/openapi/editor/cells/EditorCell;" />
+      <node id="7288041816792374854" at="77,0,92,0" concept="4" trace="createProperty_hh7u75_b0#()Ljetbrains/mps/openapi/editor/cells/EditorCell;" />
+      <node id="5199967550912384281" at="153,0,169,0" concept="4" trace="createProperty_hh7u75_a0d0#()Ljetbrains/mps/openapi/editor/cells/EditorCell;" />
+      <node id="7288041816792374846" at="101,0,120,0" concept="4" trace="createRefCell_hh7u75_d0#()Ljetbrains/mps/openapi/editor/cells/EditorCell;" />
       <scope id="7288041816792374846" at="46,26,47,18" />
       <scope id="7288041816792374846" at="50,39,51,39" />
-      <scope id="7288041816792374846" at="123,33,124,14" />
-      <scope id="7288041816792374846" at="126,69,127,57" />
-      <scope id="7288041816792374846" at="145,41,146,42" />
-      <scope id="7288041816792374846" at="151,28,152,20" />
-      <scope id="7288041816792374846" at="195,99,196,50" />
-      <scope id="7288041816792374846" at="198,66,199,51" />
-      <scope id="2132783325237774615" at="201,71,202,214" />
-      <scope id="7288041816792374846" at="222,122,223,396" />
+      <scope id="7288041816792374846" at="121,33,122,14" />
+      <scope id="7288041816792374846" at="124,69,125,57" />
+      <scope id="7288041816792374846" at="143,41,144,42" />
+      <scope id="7288041816792374846" at="149,28,150,20" />
+      <scope id="7288041816792374846" at="192,99,193,50" />
+      <scope id="7288041816792374846" at="195,66,196,51" />
+      <scope id="2132783325237774615" at="198,71,199,214" />
+      <scope id="7288041816792374846" at="219,122,220,396" />
       <scope id="7288041816792374846" at="39,94,41,18" />
-      <scope id="7288041816792374854" at="87,35,89,94">
+      <scope id="7288041816792374854" at="86,35,88,112">
         <var name="manager" id="7288041816792374854" />
       </scope>
-      <scope id="7288041816792374846" at="109,39,111,43" />
-      <scope id="7288041816792374846" at="116,35,118,94">
+      <scope id="7288041816792374846" at="108,39,110,43" />
+      <scope id="7288041816792374846" at="114,35,116,112">
         <var name="manager" id="7288041816792374846" />
       </scope>
-      <scope id="7288041816792374846" at="129,81,131,122" />
-      <scope id="5199967550912384281" at="166,37,168,96">
+      <scope id="7288041816792374846" at="127,81,129,122" />
+      <scope id="5199967550912384281" at="163,37,165,114">
         <var name="manager" id="5199967550912384281" />
       </scope>
-      <scope id="7288041816792374846" at="218,34,220,146" />
+      <scope id="7288041816792374846" at="215,34,217,146" />
       <scope id="7288041816792374846" at="50,0,53,0" />
-      <scope id="7288041816792374846" at="123,0,126,0" />
-      <scope id="7288041816792374846" at="126,0,129,0">
+      <scope id="7288041816792374846" at="121,0,124,0" />
+      <scope id="7288041816792374846" at="124,0,127,0">
         <var name="editorContext" id="7288041816792374846" />
       </scope>
-      <scope id="7288041816792374846" at="139,119,142,20" />
-      <scope id="7288041816792374846" at="145,0,148,0" />
-      <scope id="7288041816792374846" at="195,0,198,0">
-=======
-      <node id="7288041816792374846" at="33,79,34,63" concept="6" />
-      <node id="7288041816792374846" at="36,89,37,96" concept="5" />
-      <node id="7288041816792374846" at="37,96,38,48" concept="1" />
-      <node id="7288041816792374846" at="38,48,39,28" concept="1" />
-      <node id="7288041816792374846" at="39,28,40,81" concept="1" />
-      <node id="7288041816792374846" at="40,81,41,81" concept="1" />
-      <node id="7288041816792374846" at="41,81,42,81" concept="1" />
-      <node id="7288041816792374846" at="42,81,43,80" concept="1" />
-      <node id="7288041816792374846" at="43,80,44,81" concept="1" />
-      <node id="7288041816792374846" at="44,81,45,84" concept="1" />
-      <node id="7288041816792374846" at="45,84,46,81" concept="1" />
-      <node id="7288041816792374846" at="46,81,47,22" concept="6" />
-      <node id="7288041816792374852" at="49,88,50,94" concept="5" />
-      <node id="7288041816792374852" at="50,94,51,47" concept="1" />
-      <node id="7288041816792374852" at="51,47,52,34" concept="5" />
-      <node id="7288041816792374852" at="52,34,53,66" concept="1" />
-      <node id="7288041816792374852" at="53,66,54,40" concept="1" />
-      <node id="7288041816792374852" at="54,40,55,34" concept="1" />
-      <node id="7288041816792374852" at="55,34,56,22" concept="6" />
-      <node id="7288041816792374854" at="58,88,59,82" concept="5" />
-      <node id="7288041816792374854" at="59,82,60,29" concept="1" />
-      <node id="7288041816792374854" at="60,29,61,42" concept="1" />
-      <node id="7288041816792374854" at="61,42,62,26" concept="5" />
-      <node id="7288041816792374854" at="62,26,63,58" concept="1" />
-      <node id="7288041816792374854" at="63,58,64,42" concept="1" />
-      <node id="7288041816792374854" at="64,42,65,73" concept="1" />
-      <node id="7288041816792374854" at="65,73,66,57" concept="5" />
-      <node id="7288041816792374854" at="67,35,68,82" concept="5" />
-      <node id="7288041816792374854" at="68,82,69,112" concept="6" />
-      <node id="7288041816792374854" at="70,10,71,22" concept="6" />
-      <node id="5199967550912384276" at="73,88,74,93" concept="5" />
-      <node id="5199967550912384276" at="74,93,75,47" concept="1" />
-      <node id="5199967550912384276" at="75,47,76,34" concept="5" />
-      <node id="5199967550912384276" at="76,34,77,66" concept="1" />
-      <node id="5199967550912384276" at="77,66,78,40" concept="1" />
-      <node id="5199967550912384276" at="78,40,79,34" concept="1" />
-      <node id="5199967550912384276" at="79,34,80,22" concept="6" />
-      <node id="7288041816792374846" at="82,87,83,81" concept="5" />
-      <node id="7288041816792374846" at="83,81,84,39" concept="1" />
-      <node id="7288041816792374846" at="84,39,85,52" concept="1" />
-      <node id="7288041816792374846" at="85,52,86,26" concept="5" />
-      <node id="7288041816792374846" at="86,26,87,86" concept="1" />
-      <node id="7288041816792374846" at="87,86,88,58" concept="1" />
-      <node id="7288041816792374846" at="89,39,90,40" concept="1" />
-      <node id="7288041816792374846" at="90,40,91,43" concept="1" />
-      <node id="7288041816792374846" at="92,5,93,73" concept="1" />
-      <node id="7288041816792374846" at="93,73,94,57" concept="5" />
-      <node id="7288041816792374846" at="95,35,96,82" concept="5" />
-      <node id="7288041816792374846" at="96,82,97,112" concept="6" />
-      <node id="7288041816792374846" at="98,10,99,22" concept="6" />
-      <node id="5199967550912384279" at="102,33,103,14" concept="9" />
-      <node id="5199967550912384279" at="105,69,106,67" concept="6" />
-      <node id="5199967550912384279" at="108,81,109,66" concept="6" />
-      <node id="5199967550912384281" at="111,92,112,84" concept="5" />
-      <node id="5199967550912384281" at="112,84,113,31" concept="1" />
-      <node id="5199967550912384281" at="113,31,114,44" concept="1" />
-      <node id="5199967550912384281" at="114,44,115,33" concept="1" />
-      <node id="5199967550912384281" at="115,33,116,28" concept="5" />
-      <node id="5199967550912384281" at="116,28,117,60" concept="1" />
-      <node id="5199967550912384281" at="117,60,118,46" concept="1" />
-      <node id="5199967550912384281" at="118,46,119,75" concept="1" />
-      <node id="5199967550912384281" at="119,75,120,59" concept="5" />
-      <node id="5199967550912384281" at="121,37,122,84" concept="5" />
-      <node id="5199967550912384281" at="122,84,123,114" concept="6" />
-      <node id="5199967550912384281" at="124,12,125,24" concept="6" />
-      <node id="7288041816792374856" at="128,88,129,87" concept="5" />
-      <node id="7288041816792374856" at="129,87,130,47" concept="1" />
-      <node id="7288041816792374856" at="130,47,131,34" concept="5" />
-      <node id="7288041816792374856" at="131,34,132,68" concept="1" />
-      <node id="7288041816792374856" at="132,68,133,63" concept="1" />
-      <node id="7288041816792374856" at="133,63,134,40" concept="1" />
-      <node id="7288041816792374856" at="134,40,135,34" concept="1" />
-      <node id="7288041816792374856" at="135,34,136,22" concept="6" />
-      <node id="7288041816792374846" at="138,91,139,125" concept="5" />
-      <node id="7288041816792374846" at="139,125,140,106" concept="5" />
-      <node id="7288041816792374846" at="140,106,141,48" concept="1" />
-      <node id="7288041816792374846" at="141,48,142,34" concept="5" />
-      <node id="7288041816792374846" at="142,34,143,61" concept="1" />
-      <node id="7288041816792374846" at="143,61,144,71" concept="1" />
-      <node id="7288041816792374846" at="144,71,145,40" concept="1" />
-      <node id="7288041816792374846" at="145,40,146,49" concept="1" />
-      <node id="7288041816792374846" at="146,49,147,22" concept="6" />
-      <node id="7288041816792374846" at="150,99,151,50" concept="9" />
-      <node id="7288041816792374846" at="153,66,154,41" concept="5" />
-      <node id="7288041816792374846" at="154,41,155,51" concept="6" />
-      <node id="2132783325237774616" at="157,71,158,214" concept="6" />
-      <node id="7288041816792374846" at="160,86,161,80" concept="5" />
-      <node id="7288041816792374846" at="161,80,162,95" concept="1" />
-      <node id="7288041816792374846" at="162,95,163,25" concept="6" />
-      <node id="7288041816792374846" at="165,68,166,34" concept="5" />
-      <node id="7288041816792374846" at="166,34,167,55" concept="1" />
-      <node id="7288041816792374846" at="167,55,168,87" concept="1" />
-      <node id="7288041816792374846" at="168,87,169,23" concept="6" />
-      <node id="7288041816792374846" at="172,96,173,134" concept="1" />
-      <node id="7288041816792374846" at="174,34,175,142" concept="1" />
-      <node id="7288041816792374846" at="175,142,176,146" concept="1" />
-      <node id="7288041816792374846" at="178,122,179,394" concept="1" />
-      <node id="7288041816792374859" at="184,88,185,87" concept="5" />
-      <node id="7288041816792374859" at="185,87,186,47" concept="1" />
-      <node id="7288041816792374859" at="186,47,187,34" concept="5" />
-      <node id="7288041816792374859" at="187,34,188,69" concept="1" />
-      <node id="7288041816792374859" at="188,69,189,66" concept="1" />
-      <node id="7288041816792374859" at="189,66,190,40" concept="1" />
-      <node id="7288041816792374859" at="190,40,191,34" concept="1" />
-      <node id="7288041816792374859" at="191,34,192,22" concept="6" />
-      <node id="7288041816792374846" at="33,0,36,0" concept="4" trace="createEditorCell#(Ljetbrains/mps/openapi/editor/EditorContext;Lorg/jetbrains/mps/openapi/model/SNode;)Ljetbrains/mps/openapi/editor/cells/EditorCell;" />
-      <node id="5199967550912384279" at="102,0,105,0" concept="0" trace="_Inline_hh7u75_a3a#()V" />
-      <node id="5199967550912384279" at="105,0,108,0" concept="4" trace="createEditorCell#(Ljetbrains/mps/openapi/editor/EditorContext;)Ljetbrains/mps/openapi/editor/cells/EditorCell;" />
-      <node id="5199967550912384279" at="108,0,111,0" concept="4" trace="createEditorCell#(Ljetbrains/mps/openapi/editor/EditorContext;Lorg/jetbrains/mps/openapi/model/SNode;)Ljetbrains/mps/openapi/editor/cells/EditorCell;" />
-      <node id="7288041816792374846" at="150,0,153,0" concept="0" trace="builderListHandler_hh7u75_f0#(Lorg/jetbrains/mps/openapi/model/SNode;Ljava/lang/String;Ljetbrains/mps/openapi/editor/EditorContext;)V" />
-      <node id="7288041816792374846" at="157,0,160,0" concept="4" trace="nodeFactory#(Lorg/jetbrains/mps/openapi/model/SNode;Ljetbrains/mps/openapi/editor/EditorContext;)Lorg/jetbrains/mps/openapi/model/SNode;" />
-      <node id="7288041816792374846" at="177,9,180,9" concept="3" />
-      <node id="7288041816792374846" at="88,58,92,5" concept="3" />
-      <node id="7288041816792374846" at="153,0,157,0" concept="4" trace="createNodeToInsert#(Ljetbrains/mps/openapi/editor/EditorContext;)Lorg/jetbrains/mps/openapi/model/SNode;" />
-      <node id="7288041816792374846" at="173,134,177,9" concept="3" />
-      <node id="7288041816792374854" at="66,57,71,22" concept="3" />
-      <node id="7288041816792374846" at="94,57,99,22" concept="3" />
-      <node id="5199967550912384281" at="120,59,125,24" concept="3" />
-      <node id="7288041816792374846" at="160,0,165,0" concept="4" trace="createNodeCell#(Ljetbrains/mps/openapi/editor/EditorContext;Lorg/jetbrains/mps/openapi/model/SNode;)Ljetbrains/mps/openapi/editor/cells/EditorCell;" />
-      <node id="7288041816792374846" at="165,0,171,0" concept="4" trace="createEmptyCell#(Ljetbrains/mps/openapi/editor/EditorContext;)Ljetbrains/mps/openapi/editor/cells/EditorCell;" />
-      <node id="7288041816792374852" at="49,0,58,0" concept="4" trace="createConstant_hh7u75_a0#(Ljetbrains/mps/openapi/editor/EditorContext;Lorg/jetbrains/mps/openapi/model/SNode;)Ljetbrains/mps/openapi/editor/cells/EditorCell;" />
-      <node id="5199967550912384276" at="73,0,82,0" concept="4" trace="createConstant_hh7u75_c0#(Ljetbrains/mps/openapi/editor/EditorContext;Lorg/jetbrains/mps/openapi/model/SNode;)Ljetbrains/mps/openapi/editor/cells/EditorCell;" />
-      <node id="7288041816792374856" at="128,0,138,0" concept="4" trace="createConstant_hh7u75_e0#(Ljetbrains/mps/openapi/editor/EditorContext;Lorg/jetbrains/mps/openapi/model/SNode;)Ljetbrains/mps/openapi/editor/cells/EditorCell;" />
-      <node id="7288041816792374846" at="171,132,181,7" concept="3" />
-      <node id="7288041816792374859" at="184,0,194,0" concept="4" trace="createConstant_hh7u75_g0#(Ljetbrains/mps/openapi/editor/EditorContext;Lorg/jetbrains/mps/openapi/model/SNode;)Ljetbrains/mps/openapi/editor/cells/EditorCell;" />
-      <node id="7288041816792374846" at="138,0,149,0" concept="4" trace="createRefNodeList_hh7u75_f0#(Ljetbrains/mps/openapi/editor/EditorContext;Lorg/jetbrains/mps/openapi/model/SNode;)Ljetbrains/mps/openapi/editor/cells/EditorCell;" />
-      <node id="7288041816792374846" at="171,0,183,0" concept="4" trace="installElementCellActions#(Lorg/jetbrains/mps/openapi/model/SNode;Lorg/jetbrains/mps/openapi/model/SNode;Ljetbrains/mps/openapi/editor/cells/EditorCell;Ljetbrains/mps/openapi/editor/EditorContext;)V" />
-      <node id="7288041816792374846" at="36,0,49,0" concept="4" trace="createCollection_hh7u75_a#(Ljetbrains/mps/openapi/editor/EditorContext;Lorg/jetbrains/mps/openapi/model/SNode;)Ljetbrains/mps/openapi/editor/cells/EditorCell;" />
-      <node id="7288041816792374854" at="58,0,73,0" concept="4" trace="createProperty_hh7u75_b0#(Ljetbrains/mps/openapi/editor/EditorContext;Lorg/jetbrains/mps/openapi/model/SNode;)Ljetbrains/mps/openapi/editor/cells/EditorCell;" />
-      <node id="5199967550912384281" at="111,0,127,0" concept="4" trace="createProperty_hh7u75_a0d0#(Ljetbrains/mps/openapi/editor/EditorContext;Lorg/jetbrains/mps/openapi/model/SNode;)Ljetbrains/mps/openapi/editor/cells/EditorCell;" />
-      <node id="7288041816792374846" at="82,0,101,0" concept="4" trace="createRefCell_hh7u75_d0#(Ljetbrains/mps/openapi/editor/EditorContext;Lorg/jetbrains/mps/openapi/model/SNode;)Ljetbrains/mps/openapi/editor/cells/EditorCell;" />
-      <scope id="7288041816792374846" at="33,79,34,63" />
-      <scope id="5199967550912384279" at="102,33,103,14" />
-      <scope id="5199967550912384279" at="105,69,106,67" />
-      <scope id="5199967550912384279" at="108,81,109,66" />
-      <scope id="7288041816792374846" at="150,99,151,50" />
-      <scope id="2132783325237774615" at="157,71,158,214" />
-      <scope id="7288041816792374846" at="178,122,179,394" />
-      <scope id="7288041816792374854" at="67,35,69,112">
-        <var name="manager" id="7288041816792374854" />
-      </scope>
-      <scope id="7288041816792374846" at="89,39,91,43" />
-      <scope id="7288041816792374846" at="95,35,97,112">
-        <var name="manager" id="7288041816792374846" />
-      </scope>
-      <scope id="5199967550912384281" at="121,37,123,114">
-        <var name="manager" id="5199967550912384281" />
-      </scope>
-      <scope id="7288041816792374846" at="153,66,155,51">
-        <var name="listOwner" id="7288041816792374846" />
-      </scope>
-      <scope id="7288041816792374846" at="174,34,176,146" />
-      <scope id="7288041816792374846" at="33,0,36,0">
-        <var name="editorContext" id="7288041816792374846" />
-        <var name="node" id="7288041816792374846" />
-      </scope>
-      <scope id="5199967550912384279" at="102,0,105,0" />
-      <scope id="5199967550912384279" at="105,0,108,0">
-        <var name="editorContext" id="5199967550912384279" />
-      </scope>
-      <scope id="5199967550912384279" at="108,0,111,0">
-        <var name="editorContext" id="5199967550912384279" />
-        <var name="node" id="5199967550912384279" />
-      </scope>
-      <scope id="7288041816792374846" at="150,0,153,0">
->>>>>>> bd830ede
+      <scope id="7288041816792374846" at="137,119,140,20" />
+      <scope id="7288041816792374846" at="143,0,146,0" />
+      <scope id="7288041816792374846" at="192,0,195,0">
         <var name="childRole" id="7288041816792374846" />
         <var name="context" id="7288041816792374846" />
         <var name="ownerNode" id="7288041816792374846" />
       </scope>
-<<<<<<< HEAD
+      <scope id="7288041816792374846" at="195,0,198,0">
+        <var name="editorContext" id="7288041816792374846" />
+      </scope>
       <scope id="7288041816792374846" at="198,0,201,0">
         <var name="editorContext" id="7288041816792374846" />
-      </scope>
-      <scope id="7288041816792374846" at="201,0,204,0">
-        <var name="editorContext" id="7288041816792374846" />
         <var name="node" id="7288041816792374846" />
       </scope>
-      <scope id="7288041816792374846" at="204,57,207,25">
+      <scope id="7288041816792374846" at="201,57,204,25">
         <var name="elementCell" id="7288041816792374846" />
       </scope>
       <scope id="7288041816792374846" at="39,0,43,0">
         <var name="context" id="7288041816792374846" />
         <var name="node" id="7288041816792374846" />
       </scope>
-      <scope id="7288041816792374846" at="129,0,133,0">
-=======
-      <scope id="7288041816792374846" at="157,0,160,0">
+      <scope id="7288041816792374846" at="127,0,131,0">
         <var name="editorContext" id="7288041816792374846" />
         <var name="node" id="7288041816792374846" />
       </scope>
-      <scope id="7288041816792374846" at="160,86,163,25">
-        <var name="elementCell" id="7288041816792374846" />
-      </scope>
-      <scope id="7288041816792374846" at="153,0,157,0">
->>>>>>> bd830ede
-        <var name="editorContext" id="7288041816792374846" />
-        <var name="node" id="7288041816792374846" />
-      </scope>
-<<<<<<< HEAD
-      <scope id="7288041816792374846" at="209,41,213,23">
+      <scope id="7288041816792374846" at="206,41,210,23">
         <var name="emptyCell" id="7288041816792374846" />
       </scope>
       <scope id="7288041816792374846" at="44,0,49,0" />
-      <scope id="7288041816792374846" at="139,0,144,0">
+      <scope id="7288041816792374846" at="137,0,142,0">
         <var name="context" id="7288041816792374846" />
         <var name="node" id="7288041816792374846" />
         <var name="referencingNode" id="7288041816792374846" />
       </scope>
-      <scope id="7288041816792374846" at="149,0,154,0" />
-      <scope id="7288041816792374846" at="204,0,209,0">
+      <scope id="7288041816792374846" at="147,0,152,0" />
+      <scope id="7288041816792374846" at="201,0,206,0">
         <var name="elementNode" id="7288041816792374846" />
-=======
-      <scope id="7288041816792374846" at="165,68,169,23">
-        <var name="emptyCell" id="7288041816792374846" />
-      </scope>
-      <scope id="7288041816792374846" at="160,0,165,0">
-        <var name="editorContext" id="7288041816792374846" />
-        <var name="elementNode" id="7288041816792374846" />
-      </scope>
-      <scope id="7288041816792374846" at="165,0,171,0">
-        <var name="editorContext" id="7288041816792374846" />
->>>>>>> bd830ede
-      </scope>
-      <scope id="7288041816792374846" at="209,0,215,0" />
+      </scope>
+      <scope id="7288041816792374846" at="206,0,212,0" />
       <scope id="7288041816792374852" at="68,49,75,22">
         <var name="editorCell" id="7288041816792374852" />
         <var name="style" id="7288041816792374852" />
       </scope>
-<<<<<<< HEAD
-      <scope id="5199967550912384276" at="93,49,100,22">
+      <scope id="5199967550912384276" at="92,49,99,22">
         <var name="editorCell" id="5199967550912384276" />
         <var name="style" id="5199967550912384276" />
       </scope>
-      <scope id="7288041816792374856" at="173,49,181,22">
+      <scope id="7288041816792374856" at="170,49,178,22">
         <var name="editorCell" id="7288041816792374856" />
         <var name="style" id="7288041816792374856" />
       </scope>
-      <scope id="7288041816792374846" at="216,96,224,9" />
-      <scope id="7288041816792374859" at="228,49,236,22">
+      <scope id="7288041816792374846" at="213,96,221,9" />
+      <scope id="7288041816792374859" at="225,49,233,22">
         <var name="editorCell" id="7288041816792374859" />
         <var name="style" id="7288041816792374859" />
       </scope>
       <scope id="7288041816792374852" at="68,0,77,0" />
-      <scope id="5199967550912384276" at="93,0,102,0" />
-      <scope id="7288041816792374846" at="183,52,192,22">
-=======
-      <scope id="5199967550912384276" at="73,88,80,22">
-        <var name="editorCell" id="5199967550912384276" />
-        <var name="style" id="5199967550912384276" />
-      </scope>
-      <scope id="7288041816792374856" at="128,88,136,22">
-        <var name="editorCell" id="7288041816792374856" />
-        <var name="style" id="7288041816792374856" />
-      </scope>
-      <scope id="7288041816792374846" at="172,96,180,9" />
-      <scope id="7288041816792374859" at="184,88,192,22">
-        <var name="editorCell" id="7288041816792374859" />
-        <var name="style" id="7288041816792374859" />
-      </scope>
-      <scope id="7288041816792374852" at="49,0,58,0">
-        <var name="editorContext" id="7288041816792374852" />
-        <var name="node" id="7288041816792374852" />
-      </scope>
-      <scope id="5199967550912384276" at="73,0,82,0">
-        <var name="editorContext" id="5199967550912384276" />
-        <var name="node" id="5199967550912384276" />
-      </scope>
-      <scope id="7288041816792374846" at="138,91,147,22">
->>>>>>> bd830ede
+      <scope id="5199967550912384276" at="92,0,101,0" />
+      <scope id="7288041816792374846" at="180,52,189,22">
         <var name="editorCell" id="7288041816792374846" />
         <var name="handler" id="7288041816792374846" />
         <var name="style" id="7288041816792374846" />
       </scope>
-<<<<<<< HEAD
-      <scope id="7288041816792374856" at="173,0,183,0" />
-      <scope id="7288041816792374846" at="215,86,225,7" />
-      <scope id="7288041816792374859" at="228,0,238,0" />
-      <scope id="7288041816792374846" at="183,0,194,0" />
+      <scope id="7288041816792374856" at="170,0,180,0" />
+      <scope id="7288041816792374846" at="212,86,222,7" />
+      <scope id="7288041816792374859" at="225,0,235,0" />
+      <scope id="7288041816792374846" at="180,0,191,0" />
       <scope id="7288041816792374846" at="54,50,66,22">
         <var name="editorCell" id="7288041816792374846" />
       </scope>
-      <scope id="7288041816792374846" at="215,0,227,0">
-=======
-      <scope id="7288041816792374856" at="128,0,138,0">
-        <var name="editorContext" id="7288041816792374856" />
-        <var name="node" id="7288041816792374856" />
-      </scope>
-      <scope id="7288041816792374846" at="171,132,181,7" />
-      <scope id="7288041816792374859" at="184,0,194,0">
-        <var name="editorContext" id="7288041816792374859" />
-        <var name="node" id="7288041816792374859" />
-      </scope>
-      <scope id="7288041816792374846" at="36,89,47,22">
-        <var name="editorCell" id="7288041816792374846" />
-      </scope>
-      <scope id="7288041816792374846" at="138,0,149,0">
-        <var name="editorContext" id="7288041816792374846" />
-        <var name="node" id="7288041816792374846" />
-      </scope>
-      <scope id="7288041816792374846" at="171,0,183,0">
-        <var name="editorContext" id="7288041816792374846" />
->>>>>>> bd830ede
+      <scope id="7288041816792374846" at="212,0,224,0">
         <var name="elementCell" id="7288041816792374846" />
         <var name="elementNode" id="7288041816792374846" />
       </scope>
-<<<<<<< HEAD
-      <scope id="7288041816792374846" at="54,0,68,0" />
-      <scope id="7288041816792374854" at="77,49,91,22">
-=======
-      <scope id="7288041816792374846" at="36,0,49,0">
-        <var name="editorContext" id="7288041816792374846" />
-        <var name="node" id="7288041816792374846" />
-      </scope>
-      <scope id="7288041816792374854" at="58,88,71,22">
->>>>>>> bd830ede
+      <scope id="7288041816792374854" at="77,49,90,22">
         <var name="attributeConcept" id="7288041816792374854" />
         <var name="editorCell" id="7288041816792374854" />
         <var name="provider" id="7288041816792374854" />
       </scope>
-<<<<<<< HEAD
-      <scope id="5199967550912384281" at="155,53,170,24">
-=======
-      <scope id="5199967550912384281" at="111,92,125,24">
->>>>>>> bd830ede
+      <scope id="7288041816792374846" at="54,0,68,0" />
+      <scope id="5199967550912384281" at="153,53,167,24">
         <var name="attributeConcept" id="5199967550912384281" />
         <var name="editorCell" id="5199967550912384281" />
         <var name="provider" id="5199967550912384281" />
       </scope>
-<<<<<<< HEAD
-      <scope id="7288041816792374854" at="77,0,93,0" />
-      <scope id="5199967550912384281" at="155,0,172,0" />
-      <scope id="7288041816792374846" at="102,48,120,22">
-=======
-      <scope id="7288041816792374854" at="58,0,73,0">
-        <var name="editorContext" id="7288041816792374854" />
-        <var name="node" id="7288041816792374854" />
-      </scope>
-      <scope id="5199967550912384281" at="111,0,127,0">
-        <var name="editorContext" id="5199967550912384281" />
-        <var name="node" id="5199967550912384281" />
-      </scope>
-      <scope id="7288041816792374846" at="82,87,99,22">
->>>>>>> bd830ede
+      <scope id="7288041816792374854" at="77,0,92,0" />
+      <scope id="5199967550912384281" at="153,0,169,0" />
+      <scope id="7288041816792374846" at="101,48,118,22">
         <var name="attributeConcept" id="7288041816792374846" />
         <var name="editorCell" id="7288041816792374846" />
         <var name="provider" id="7288041816792374846" />
       </scope>
-<<<<<<< HEAD
-      <scope id="7288041816792374846" at="102,0,122,0" />
-      <unit id="7288041816792374846" at="122,0,134,0" name="jetbrains.mps.baseLanguage.builders.editor.SimpleBuilders_EditorBuilder_a$_Inline_hh7u75_a3a" />
-      <unit id="7288041816792374846" at="194,0,228,0" name="jetbrains.mps.baseLanguage.builders.editor.SimpleBuilders_EditorBuilder_a$builderListHandler_hh7u75_f0" />
-      <unit id="7288041816792374846" at="134,0,173,0" name="jetbrains.mps.baseLanguage.builders.editor.SimpleBuilders_EditorBuilder_a$Inline_Builder_hh7u75_a3a" />
-      <unit id="7288041816792374846" at="35,0,239,0" name="jetbrains.mps.baseLanguage.builders.editor.SimpleBuilders_EditorBuilder_a" />
-=======
-      <scope id="7288041816792374846" at="82,0,101,0">
-        <var name="editorContext" id="7288041816792374846" />
-        <var name="node" id="7288041816792374846" />
-      </scope>
-      <unit id="5199967550912384279" at="101,0,128,0" name="jetbrains.mps.baseLanguage.builders.editor.SimpleBuilders_Editor$_Inline_hh7u75_a3a" />
-      <unit id="7288041816792374846" at="149,0,184,0" name="jetbrains.mps.baseLanguage.builders.editor.SimpleBuilders_Editor$builderListHandler_hh7u75_f0" />
-      <unit id="7288041816792374846" at="32,0,195,0" name="jetbrains.mps.baseLanguage.builders.editor.SimpleBuilders_Editor" />
->>>>>>> bd830ede
+      <scope id="7288041816792374846" at="101,0,120,0" />
+      <unit id="7288041816792374846" at="120,0,132,0" name="jetbrains.mps.baseLanguage.builders.editor.SimpleBuilders_EditorBuilder_a$_Inline_hh7u75_a3a" />
+      <unit id="7288041816792374846" at="191,0,225,0" name="jetbrains.mps.baseLanguage.builders.editor.SimpleBuilders_EditorBuilder_a$builderListHandler_hh7u75_f0" />
+      <unit id="7288041816792374846" at="132,0,170,0" name="jetbrains.mps.baseLanguage.builders.editor.SimpleBuilders_EditorBuilder_a$Inline_Builder_hh7u75_a3a" />
+      <unit id="7288041816792374846" at="35,0,236,0" name="jetbrains.mps.baseLanguage.builders.editor.SimpleBuilders_EditorBuilder_a" />
     </file>
   </root>
   <root nodeRef="r:4b2fc856-1e6f-49a5-825e-2904bdab655c(jetbrains.mps.baseLanguage.builders.editor)/7288041816792390038">
     <file name="SimpleBuilderDeclaration_Editor.java">
-<<<<<<< HEAD
       <node id="7288041816792390038" at="11,79,12,90" concept="6" />
       <node id="7288041816792390038" at="14,82,15,93" concept="6" />
       <node id="7288041816792390038" at="11,0,14,0" concept="4" trace="createEditorCell#(Ljetbrains/mps/openapi/editor/EditorContext;Lorg/jetbrains/mps/openapi/model/SNode;)Ljetbrains/mps/openapi/editor/cells/EditorCell;" />
@@ -4236,249 +2775,246 @@
       <node id="7288041816792390046" at="146,63,147,42" concept="1" />
       <node id="7288041816792390046" at="147,42,148,73" concept="1" />
       <node id="7288041816792390046" at="148,73,149,57" concept="5" />
-      <node id="7288041816792390046" at="149,57,150,59" concept="5" />
-      <node id="7288041816792390046" at="151,35,152,87" concept="5" />
-      <node id="7288041816792390046" at="152,87,153,94" concept="6" />
-      <node id="7288041816792390046" at="154,10,155,22" concept="6" />
-      <node id="5425713840853683091" at="157,49,158,94" concept="5" />
-      <node id="5425713840853683091" at="158,94,159,47" concept="1" />
-      <node id="5425713840853683091" at="159,47,160,34" concept="5" />
-      <node id="5425713840853683091" at="160,34,161,84" concept="1" />
-      <node id="5425713840853683091" at="161,84,162,54" concept="1" />
-      <node id="5425713840853683091" at="162,54,163,40" concept="1" />
-      <node id="5425713840853683091" at="163,40,164,34" concept="1" />
-      <node id="5425713840853683091" at="164,34,165,22" concept="6" />
-      <node id="7288041816792390038" at="167,52,168,155" concept="5" />
-      <node id="7288041816792390038" at="168,155,169,91" concept="5" />
-      <node id="7288041816792390038" at="169,91,170,50" concept="1" />
-      <node id="7288041816792390038" at="170,50,171,49" concept="1" />
-      <node id="7288041816792390038" at="171,49,172,22" concept="6" />
-      <node id="7288041816792390038" at="175,101,176,50" concept="10" />
-      <node id="7288041816792390038" at="178,66,179,93" concept="6" />
-      <node id="7288041816792390038" at="181,57,182,65" concept="5" />
-      <node id="7288041816792390038" at="182,65,183,58" concept="1" />
-      <node id="7288041816792390038" at="183,58,184,25" concept="6" />
-      <node id="7288041816792390038" at="186,41,187,34" concept="5" />
-      <node id="7288041816792390038" at="187,34,188,46" concept="1" />
-      <node id="7288041816792390038" at="188,46,189,49" concept="1" />
-      <node id="7288041816792390038" at="189,49,190,23" concept="6" />
-      <node id="7288041816792390038" at="193,96,194,134" concept="1" />
-      <node id="7288041816792390038" at="195,34,196,142" concept="1" />
-      <node id="7288041816792390038" at="196,142,197,146" concept="1" />
-      <node id="7288041816792390038" at="197,146,198,80" concept="1" />
-      <node id="7288041816792390038" at="200,122,201,398" concept="1" />
-      <node id="7288041816792390038" at="206,75,207,99" concept="5" />
-      <node id="7288041816792390038" at="207,99,208,38" concept="1" />
-      <node id="7288041816792390038" at="208,38,209,36" concept="5" />
-      <node id="7288041816792390038" at="209,36,210,55" concept="1" />
-      <node id="7288041816792390038" at="210,55,211,56" concept="1" />
-      <node id="7288041816792390038" at="211,56,212,42" concept="1" />
-      <node id="7288041816792390038" at="212,42,213,134" concept="1" />
-      <node id="7288041816792390038" at="213,134,214,138" concept="1" />
-      <node id="7288041816792390038" at="214,138,215,24" concept="6" />
-      <node id="4315270135340958978" at="217,52,218,95" concept="5" />
-      <node id="4315270135340958978" at="218,95,219,50" concept="1" />
-      <node id="4315270135340958978" at="219,50,220,36" concept="5" />
-      <node id="4315270135340958978" at="220,36,221,48" concept="1" />
-      <node id="4315270135340958978" at="221,48,222,42" concept="1" />
-      <node id="4315270135340958978" at="222,42,223,36" concept="1" />
-      <node id="4315270135340958978" at="223,36,224,24" concept="6" />
-      <node id="5425713840853683096" at="227,49,228,94" concept="5" />
-      <node id="5425713840853683096" at="228,94,229,47" concept="1" />
-      <node id="5425713840853683096" at="229,47,230,34" concept="5" />
-      <node id="5425713840853683096" at="230,34,231,85" concept="1" />
-      <node id="5425713840853683096" at="231,85,232,40" concept="1" />
-      <node id="5425713840853683096" at="232,40,233,34" concept="1" />
-      <node id="5425713840853683096" at="233,34,234,22" concept="6" />
-      <node id="3816167865390386147" at="236,49,237,100" concept="5" />
-      <node id="3816167865390386147" at="237,100,238,47" concept="1" />
-      <node id="3816167865390386147" at="238,47,239,34" concept="5" />
-      <node id="3816167865390386147" at="239,34,240,82" concept="1" />
-      <node id="3816167865390386147" at="240,82,241,40" concept="1" />
-      <node id="3816167865390386147" at="241,40,242,34" concept="1" />
-      <node id="3816167865390386147" at="242,34,243,22" concept="6" />
-      <node id="7288041816792390038" at="245,48,246,88" concept="5" />
-      <node id="7288041816792390038" at="246,88,247,32" concept="1" />
-      <node id="7288041816792390038" at="247,32,248,45" concept="1" />
-      <node id="7288041816792390038" at="248,45,249,26" concept="5" />
-      <node id="7288041816792390038" at="249,26,250,105" concept="1" />
-      <node id="7288041816792390038" at="250,105,251,63" concept="1" />
-      <node id="7288041816792390038" at="252,39,253,40" concept="1" />
-      <node id="7288041816792390038" at="253,40,254,36" concept="1" />
-      <node id="7288041816792390038" at="255,5,256,73" concept="1" />
-      <node id="7288041816792390038" at="256,73,257,57" concept="5" />
-      <node id="7288041816792390038" at="257,57,258,59" concept="5" />
-      <node id="7288041816792390038" at="259,35,260,87" concept="5" />
-      <node id="7288041816792390038" at="260,87,261,94" concept="6" />
-      <node id="7288041816792390038" at="262,10,263,22" concept="6" />
-      <node id="7288041816792390038" at="266,33,267,14" concept="10" />
-      <node id="7288041816792390038" at="269,69,270,57" concept="6" />
-      <node id="7288041816792390038" at="272,81,273,41" concept="7" />
-      <node id="7288041816792390038" at="273,41,274,132" concept="6" />
-      <node id="7288041816792390038" at="280,0,281,0" concept="2" trace="myReferencingNode" />
-      <node id="7288041816792390038" at="282,119,283,21" concept="10" />
-      <node id="7288041816792390038" at="283,21,284,42" concept="1" />
-      <node id="7288041816792390038" at="284,42,285,20" concept="1" />
-      <node id="7288041816792390038" at="288,41,289,42" concept="6" />
-      <node id="7288041816792390038" at="294,28,295,20" concept="6" />
-      <node id="3816167865390386152" at="298,53,299,91" concept="5" />
-      <node id="3816167865390386152" at="299,91,300,31" concept="1" />
-      <node id="3816167865390386152" at="300,31,301,44" concept="1" />
-      <node id="3816167865390386152" at="301,44,302,33" concept="1" />
-      <node id="3816167865390386152" at="302,33,303,28" concept="5" />
-      <node id="3816167865390386152" at="303,28,304,65" concept="1" />
-      <node id="3816167865390386152" at="304,65,305,46" concept="1" />
-      <node id="3816167865390386152" at="305,46,306,75" concept="1" />
-      <node id="3816167865390386152" at="306,75,307,59" concept="5" />
-      <node id="3816167865390386152" at="307,59,308,61" concept="5" />
-      <node id="3816167865390386152" at="309,37,310,89" concept="5" />
-      <node id="3816167865390386152" at="310,89,311,96" concept="6" />
-      <node id="3816167865390386152" at="312,12,313,24" concept="6" />
-      <node id="7288041816792390048" at="316,49,317,94" concept="5" />
-      <node id="7288041816792390048" at="317,94,318,47" concept="1" />
-      <node id="7288041816792390048" at="318,47,319,34" concept="5" />
-      <node id="7288041816792390048" at="319,34,320,84" concept="1" />
-      <node id="7288041816792390048" at="320,84,321,60" concept="1" />
-      <node id="7288041816792390048" at="321,60,322,40" concept="1" />
-      <node id="7288041816792390048" at="322,40,323,34" concept="1" />
-      <node id="7288041816792390048" at="323,34,324,22" concept="6" />
-      <node id="3816167865390455315" at="326,49,327,98" concept="5" />
-      <node id="3816167865390455315" at="327,98,328,47" concept="1" />
-      <node id="3816167865390455315" at="328,47,329,34" concept="5" />
-      <node id="3816167865390455315" at="329,34,330,82" concept="1" />
-      <node id="3816167865390455315" at="330,82,331,58" concept="1" />
-      <node id="3816167865390455315" at="331,58,332,40" concept="1" />
-      <node id="3816167865390455315" at="332,40,333,34" concept="1" />
-      <node id="3816167865390455315" at="333,34,334,22" concept="6" />
-      <node id="7288041816792390038" at="336,48,337,274" concept="5" />
-      <node id="7288041816792390038" at="337,274,338,33" concept="6" />
-      <node id="7288041816792390038" at="341,118,342,49" concept="10" />
-      <node id="7288041816792390038" at="344,55,345,59" concept="5" />
-      <node id="7288041816792390038" at="345,59,346,41" concept="1" />
-      <node id="7288041816792390038" at="346,41,347,24" concept="6" />
-      <node id="7288041816792390038" at="350,118,351,382" concept="1" />
-      <node id="7288041816792390038" at="353,41,354,35" concept="1" />
-      <node id="7288041816792390038" at="355,7,356,36" concept="5" />
-      <node id="7288041816792390038" at="356,36,357,62" concept="1" />
-      <node id="7288041816792390038" at="357,62,358,42" concept="1" />
-      <node id="7288041816792390038" at="361,44,362,54" concept="5" />
-      <node id="7288041816792390038" at="362,54,363,41" concept="1" />
-      <node id="7288041816792390038" at="363,41,364,0" concept="8" />
-      <node id="7288041816792390038" at="364,0,365,40" concept="1" />
-      <node id="7288041816792390038" at="365,40,366,24" concept="6" />
-      <node id="7288041816792390038" at="368,40,369,25" concept="6" />
-      <node id="7288041816792390038" at="372,51,373,103" concept="5" />
-      <node id="7288041816792390038" at="373,103,374,49" concept="1" />
-      <node id="7288041816792390038" at="374,49,375,34" concept="5" />
-      <node id="7288041816792390038" at="375,34,376,49" concept="1" />
-      <node id="7288041816792390038" at="376,49,377,58" concept="1" />
-      <node id="7288041816792390038" at="377,58,378,60" concept="1" />
-      <node id="7288041816792390038" at="378,60,379,40" concept="1" />
-      <node id="7288041816792390038" at="379,40,380,59" concept="1" />
-      <node id="7288041816792390038" at="380,59,381,58" concept="1" />
-      <node id="7288041816792390038" at="381,58,382,22" concept="6" />
-      <node id="3816167865391034388" at="384,98,385,407" concept="6" />
-      <node id="3816167865390977236" at="387,51,388,100" concept="5" />
-      <node id="3816167865390977236" at="388,100,389,49" concept="1" />
-      <node id="3816167865390977236" at="389,49,390,34" concept="5" />
-      <node id="3816167865390977236" at="390,34,391,82" concept="1" />
-      <node id="3816167865390977236" at="391,82,392,40" concept="1" />
-      <node id="3816167865390977236" at="392,40,393,34" concept="1" />
-      <node id="3816167865390977236" at="393,34,394,22" concept="6" />
-      <node id="7288041816792390038" at="396,50,397,282" concept="5" />
-      <node id="7288041816792390038" at="397,282,398,33" concept="6" />
-      <node id="7288041816792390038" at="401,123,402,49" concept="10" />
-      <node id="7288041816792390038" at="404,55,405,59" concept="5" />
-      <node id="7288041816792390038" at="405,59,406,41" concept="1" />
-      <node id="7288041816792390038" at="406,41,407,24" concept="6" />
-      <node id="7288041816792390038" at="410,118,411,385" concept="1" />
-      <node id="7288041816792390038" at="413,41,414,38" concept="1" />
-      <node id="7288041816792390038" at="418,44,419,54" concept="5" />
-      <node id="7288041816792390038" at="419,54,420,44" concept="1" />
-      <node id="7288041816792390038" at="420,44,421,0" concept="8" />
-      <node id="7288041816792390038" at="421,0,422,40" concept="1" />
-      <node id="7288041816792390038" at="422,40,423,24" concept="6" />
-      <node id="7288041816792390038" at="425,40,426,28" concept="6" />
-      <node id="7288041816793525043" at="429,49,430,93" concept="5" />
-      <node id="7288041816793525043" at="430,93,431,47" concept="1" />
-      <node id="7288041816793525043" at="431,47,432,34" concept="5" />
-      <node id="7288041816793525043" at="432,34,433,60" concept="1" />
-      <node id="7288041816793525043" at="433,60,434,58" concept="1" />
-      <node id="7288041816793525043" at="434,58,435,40" concept="1" />
-      <node id="7288041816793525043" at="435,40,436,34" concept="1" />
-      <node id="7288041816793525043" at="436,34,437,22" concept="6" />
-      <node id="7288041816792390038" at="439,52,440,147" concept="5" />
-      <node id="7288041816792390038" at="440,147,441,91" concept="5" />
-      <node id="7288041816792390038" at="441,91,442,46" concept="1" />
-      <node id="7288041816792390038" at="442,46,443,34" concept="5" />
-      <node id="7288041816792390038" at="443,34,444,58" concept="1" />
-      <node id="7288041816792390038" at="444,58,445,68" concept="1" />
-      <node id="7288041816792390038" at="445,68,446,40" concept="1" />
-      <node id="7288041816792390038" at="446,40,447,49" concept="1" />
-      <node id="7288041816792390038" at="447,49,448,22" concept="6" />
-      <node id="7288041816792390038" at="451,97,452,50" concept="10" />
-      <node id="7288041816792390038" at="454,66,455,93" concept="6" />
-      <node id="7288041816792390038" at="457,57,458,65" concept="5" />
-      <node id="7288041816792390038" at="458,65,459,58" concept="1" />
-      <node id="7288041816792390038" at="459,58,460,25" concept="6" />
-      <node id="7288041816792390038" at="462,41,463,34" concept="5" />
-      <node id="7288041816792390038" at="463,34,464,47" concept="1" />
-      <node id="7288041816792390038" at="464,47,465,49" concept="1" />
-      <node id="7288041816792390038" at="465,49,466,23" concept="6" />
-      <node id="7288041816792390038" at="469,96,470,134" concept="1" />
-      <node id="7288041816792390038" at="471,34,472,142" concept="1" />
-      <node id="7288041816792390038" at="472,142,473,146" concept="1" />
-      <node id="7288041816792390038" at="475,122,476,394" concept="1" />
-      <node id="3056998484954522558" at="480,53,481,95" concept="5" />
-      <node id="3056998484954522558" at="481,95,482,51" concept="1" />
-      <node id="3056998484954522558" at="482,51,483,36" concept="5" />
-      <node id="3056998484954522558" at="483,36,484,48" concept="1" />
-      <node id="3056998484954522558" at="484,48,485,42" concept="1" />
-      <node id="3056998484954522558" at="485,42,486,48" concept="1" />
-      <node id="3056998484954522558" at="486,48,487,24" concept="6" />
-      <node id="7288041816792390038" at="490,52,491,153" concept="5" />
-      <node id="7288041816792390038" at="491,153,492,91" concept="5" />
-      <node id="7288041816792390038" at="492,91,493,49" concept="1" />
-      <node id="7288041816792390038" at="493,49,494,34" concept="5" />
-      <node id="7288041816792390038" at="494,34,495,58" concept="1" />
-      <node id="7288041816792390038" at="495,58,496,68" concept="1" />
-      <node id="7288041816792390038" at="496,68,497,40" concept="1" />
-      <node id="7288041816792390038" at="497,40,498,49" concept="1" />
-      <node id="7288041816792390038" at="498,49,499,22" concept="6" />
-      <node id="7288041816792390038" at="502,100,503,50" concept="10" />
-      <node id="7288041816792390038" at="505,66,506,93" concept="6" />
-      <node id="7288041816792390038" at="508,57,509,65" concept="5" />
-      <node id="7288041816792390038" at="509,65,510,58" concept="1" />
-      <node id="7288041816792390038" at="510,58,511,25" concept="6" />
-      <node id="7288041816792390038" at="513,41,514,34" concept="5" />
-      <node id="7288041816792390038" at="514,34,515,47" concept="1" />
-      <node id="7288041816792390038" at="515,47,516,49" concept="1" />
-      <node id="7288041816792390038" at="516,49,517,23" concept="6" />
-      <node id="7288041816792390038" at="520,96,521,134" concept="1" />
-      <node id="7288041816792390038" at="522,34,523,142" concept="1" />
-      <node id="7288041816792390038" at="523,142,524,146" concept="1" />
-      <node id="7288041816792390038" at="526,122,527,397" concept="1" />
-      <node id="3056998484954522563" at="531,53,532,95" concept="5" />
-      <node id="3056998484954522563" at="532,95,533,51" concept="1" />
-      <node id="3056998484954522563" at="533,51,534,36" concept="5" />
-      <node id="3056998484954522563" at="534,36,535,48" concept="1" />
-      <node id="3056998484954522563" at="535,48,536,42" concept="1" />
-      <node id="3056998484954522563" at="536,42,537,50" concept="1" />
-      <node id="3056998484954522563" at="537,50,538,24" concept="6" />
-      <node id="7288041816792390051" at="541,49,542,94" concept="5" />
-      <node id="7288041816792390051" at="542,94,543,47" concept="1" />
-      <node id="7288041816792390051" at="543,47,544,34" concept="5" />
-      <node id="7288041816792390051" at="544,34,545,85" concept="1" />
-      <node id="7288041816792390051" at="545,85,546,60" concept="1" />
-      <node id="7288041816792390051" at="546,60,547,40" concept="1" />
-      <node id="7288041816792390051" at="547,40,548,34" concept="1" />
-      <node id="7288041816792390051" at="548,34,549,22" concept="6" />
-      <node id="7288041816792544914" at="551,49,552,93" concept="5" />
-      <node id="7288041816792544914" at="552,93,553,47" concept="1" />
-      <node id="7288041816792544914" at="553,47,554,34" concept="1" />
-      <node id="7288041816792544914" at="554,34,555,22" concept="6" />
+      <node id="7288041816792390046" at="150,35,151,87" concept="5" />
+      <node id="7288041816792390046" at="151,87,152,112" concept="6" />
+      <node id="7288041816792390046" at="153,10,154,22" concept="6" />
+      <node id="5425713840853683091" at="156,49,157,94" concept="5" />
+      <node id="5425713840853683091" at="157,94,158,47" concept="1" />
+      <node id="5425713840853683091" at="158,47,159,34" concept="5" />
+      <node id="5425713840853683091" at="159,34,160,84" concept="1" />
+      <node id="5425713840853683091" at="160,84,161,54" concept="1" />
+      <node id="5425713840853683091" at="161,54,162,40" concept="1" />
+      <node id="5425713840853683091" at="162,40,163,34" concept="1" />
+      <node id="5425713840853683091" at="163,34,164,22" concept="6" />
+      <node id="7288041816792390038" at="166,52,167,155" concept="5" />
+      <node id="7288041816792390038" at="167,155,168,91" concept="5" />
+      <node id="7288041816792390038" at="168,91,169,50" concept="1" />
+      <node id="7288041816792390038" at="169,50,170,49" concept="1" />
+      <node id="7288041816792390038" at="170,49,171,22" concept="6" />
+      <node id="7288041816792390038" at="174,101,175,50" concept="10" />
+      <node id="7288041816792390038" at="177,66,178,93" concept="6" />
+      <node id="7288041816792390038" at="180,57,181,65" concept="5" />
+      <node id="7288041816792390038" at="181,65,182,58" concept="1" />
+      <node id="7288041816792390038" at="182,58,183,25" concept="6" />
+      <node id="7288041816792390038" at="185,41,186,34" concept="5" />
+      <node id="7288041816792390038" at="186,34,187,46" concept="1" />
+      <node id="7288041816792390038" at="187,46,188,49" concept="1" />
+      <node id="7288041816792390038" at="188,49,189,23" concept="6" />
+      <node id="7288041816792390038" at="192,96,193,134" concept="1" />
+      <node id="7288041816792390038" at="194,34,195,142" concept="1" />
+      <node id="7288041816792390038" at="195,142,196,146" concept="1" />
+      <node id="7288041816792390038" at="196,146,197,80" concept="1" />
+      <node id="7288041816792390038" at="199,122,200,398" concept="1" />
+      <node id="7288041816792390038" at="205,75,206,99" concept="5" />
+      <node id="7288041816792390038" at="206,99,207,38" concept="1" />
+      <node id="7288041816792390038" at="207,38,208,36" concept="5" />
+      <node id="7288041816792390038" at="208,36,209,55" concept="1" />
+      <node id="7288041816792390038" at="209,55,210,56" concept="1" />
+      <node id="7288041816792390038" at="210,56,211,42" concept="1" />
+      <node id="7288041816792390038" at="211,42,212,134" concept="1" />
+      <node id="7288041816792390038" at="212,134,213,138" concept="1" />
+      <node id="7288041816792390038" at="213,138,214,24" concept="6" />
+      <node id="4315270135340958978" at="216,52,217,95" concept="5" />
+      <node id="4315270135340958978" at="217,95,218,50" concept="1" />
+      <node id="4315270135340958978" at="218,50,219,36" concept="5" />
+      <node id="4315270135340958978" at="219,36,220,48" concept="1" />
+      <node id="4315270135340958978" at="220,48,221,42" concept="1" />
+      <node id="4315270135340958978" at="221,42,222,36" concept="1" />
+      <node id="4315270135340958978" at="222,36,223,24" concept="6" />
+      <node id="5425713840853683096" at="226,49,227,94" concept="5" />
+      <node id="5425713840853683096" at="227,94,228,47" concept="1" />
+      <node id="5425713840853683096" at="228,47,229,34" concept="5" />
+      <node id="5425713840853683096" at="229,34,230,85" concept="1" />
+      <node id="5425713840853683096" at="230,85,231,40" concept="1" />
+      <node id="5425713840853683096" at="231,40,232,34" concept="1" />
+      <node id="5425713840853683096" at="232,34,233,22" concept="6" />
+      <node id="3816167865390386147" at="235,49,236,100" concept="5" />
+      <node id="3816167865390386147" at="236,100,237,47" concept="1" />
+      <node id="3816167865390386147" at="237,47,238,34" concept="5" />
+      <node id="3816167865390386147" at="238,34,239,82" concept="1" />
+      <node id="3816167865390386147" at="239,82,240,40" concept="1" />
+      <node id="3816167865390386147" at="240,40,241,34" concept="1" />
+      <node id="3816167865390386147" at="241,34,242,22" concept="6" />
+      <node id="7288041816792390038" at="244,48,245,88" concept="5" />
+      <node id="7288041816792390038" at="245,88,246,32" concept="1" />
+      <node id="7288041816792390038" at="246,32,247,45" concept="1" />
+      <node id="7288041816792390038" at="247,45,248,26" concept="5" />
+      <node id="7288041816792390038" at="248,26,249,105" concept="1" />
+      <node id="7288041816792390038" at="249,105,250,63" concept="1" />
+      <node id="7288041816792390038" at="251,39,252,40" concept="1" />
+      <node id="7288041816792390038" at="252,40,253,36" concept="1" />
+      <node id="7288041816792390038" at="254,5,255,73" concept="1" />
+      <node id="7288041816792390038" at="255,73,256,57" concept="5" />
+      <node id="7288041816792390038" at="257,35,258,87" concept="5" />
+      <node id="7288041816792390038" at="258,87,259,112" concept="6" />
+      <node id="7288041816792390038" at="260,10,261,22" concept="6" />
+      <node id="7288041816792390038" at="264,33,265,14" concept="10" />
+      <node id="7288041816792390038" at="267,69,268,57" concept="6" />
+      <node id="7288041816792390038" at="270,81,271,41" concept="7" />
+      <node id="7288041816792390038" at="271,41,272,132" concept="6" />
+      <node id="7288041816792390038" at="278,0,279,0" concept="2" trace="myReferencingNode" />
+      <node id="7288041816792390038" at="280,119,281,21" concept="10" />
+      <node id="7288041816792390038" at="281,21,282,42" concept="1" />
+      <node id="7288041816792390038" at="282,42,283,20" concept="1" />
+      <node id="7288041816792390038" at="286,41,287,42" concept="6" />
+      <node id="7288041816792390038" at="292,28,293,20" concept="6" />
+      <node id="3816167865390386152" at="296,53,297,91" concept="5" />
+      <node id="3816167865390386152" at="297,91,298,31" concept="1" />
+      <node id="3816167865390386152" at="298,31,299,44" concept="1" />
+      <node id="3816167865390386152" at="299,44,300,33" concept="1" />
+      <node id="3816167865390386152" at="300,33,301,28" concept="5" />
+      <node id="3816167865390386152" at="301,28,302,65" concept="1" />
+      <node id="3816167865390386152" at="302,65,303,46" concept="1" />
+      <node id="3816167865390386152" at="303,46,304,75" concept="1" />
+      <node id="3816167865390386152" at="304,75,305,59" concept="5" />
+      <node id="3816167865390386152" at="306,37,307,89" concept="5" />
+      <node id="3816167865390386152" at="307,89,308,114" concept="6" />
+      <node id="3816167865390386152" at="309,12,310,24" concept="6" />
+      <node id="7288041816792390048" at="313,49,314,94" concept="5" />
+      <node id="7288041816792390048" at="314,94,315,47" concept="1" />
+      <node id="7288041816792390048" at="315,47,316,34" concept="5" />
+      <node id="7288041816792390048" at="316,34,317,84" concept="1" />
+      <node id="7288041816792390048" at="317,84,318,60" concept="1" />
+      <node id="7288041816792390048" at="318,60,319,40" concept="1" />
+      <node id="7288041816792390048" at="319,40,320,34" concept="1" />
+      <node id="7288041816792390048" at="320,34,321,22" concept="6" />
+      <node id="3816167865390455315" at="323,49,324,98" concept="5" />
+      <node id="3816167865390455315" at="324,98,325,47" concept="1" />
+      <node id="3816167865390455315" at="325,47,326,34" concept="5" />
+      <node id="3816167865390455315" at="326,34,327,82" concept="1" />
+      <node id="3816167865390455315" at="327,82,328,58" concept="1" />
+      <node id="3816167865390455315" at="328,58,329,40" concept="1" />
+      <node id="3816167865390455315" at="329,40,330,34" concept="1" />
+      <node id="3816167865390455315" at="330,34,331,22" concept="6" />
+      <node id="7288041816792390038" at="333,48,334,274" concept="5" />
+      <node id="7288041816792390038" at="334,274,335,33" concept="6" />
+      <node id="7288041816792390038" at="338,118,339,49" concept="10" />
+      <node id="7288041816792390038" at="341,55,342,59" concept="5" />
+      <node id="7288041816792390038" at="342,59,343,41" concept="1" />
+      <node id="7288041816792390038" at="343,41,344,24" concept="6" />
+      <node id="7288041816792390038" at="347,118,348,382" concept="1" />
+      <node id="7288041816792390038" at="350,41,351,35" concept="1" />
+      <node id="7288041816792390038" at="352,7,353,36" concept="5" />
+      <node id="7288041816792390038" at="353,36,354,62" concept="1" />
+      <node id="7288041816792390038" at="354,62,355,42" concept="1" />
+      <node id="7288041816792390038" at="358,44,359,54" concept="5" />
+      <node id="7288041816792390038" at="359,54,360,41" concept="1" />
+      <node id="7288041816792390038" at="360,41,361,0" concept="8" />
+      <node id="7288041816792390038" at="361,0,362,40" concept="1" />
+      <node id="7288041816792390038" at="362,40,363,24" concept="6" />
+      <node id="7288041816792390038" at="365,40,366,25" concept="6" />
+      <node id="7288041816792390038" at="369,51,370,103" concept="5" />
+      <node id="7288041816792390038" at="370,103,371,49" concept="1" />
+      <node id="7288041816792390038" at="371,49,372,34" concept="5" />
+      <node id="7288041816792390038" at="372,34,373,49" concept="1" />
+      <node id="7288041816792390038" at="373,49,374,58" concept="1" />
+      <node id="7288041816792390038" at="374,58,375,60" concept="1" />
+      <node id="7288041816792390038" at="375,60,376,40" concept="1" />
+      <node id="7288041816792390038" at="376,40,377,59" concept="1" />
+      <node id="7288041816792390038" at="377,59,378,58" concept="1" />
+      <node id="7288041816792390038" at="378,58,379,22" concept="6" />
+      <node id="3816167865391034388" at="381,98,382,407" concept="6" />
+      <node id="3816167865390977236" at="384,51,385,100" concept="5" />
+      <node id="3816167865390977236" at="385,100,386,49" concept="1" />
+      <node id="3816167865390977236" at="386,49,387,34" concept="5" />
+      <node id="3816167865390977236" at="387,34,388,82" concept="1" />
+      <node id="3816167865390977236" at="388,82,389,40" concept="1" />
+      <node id="3816167865390977236" at="389,40,390,34" concept="1" />
+      <node id="3816167865390977236" at="390,34,391,22" concept="6" />
+      <node id="7288041816792390038" at="393,50,394,282" concept="5" />
+      <node id="7288041816792390038" at="394,282,395,33" concept="6" />
+      <node id="7288041816792390038" at="398,123,399,49" concept="10" />
+      <node id="7288041816792390038" at="401,55,402,59" concept="5" />
+      <node id="7288041816792390038" at="402,59,403,41" concept="1" />
+      <node id="7288041816792390038" at="403,41,404,24" concept="6" />
+      <node id="7288041816792390038" at="407,118,408,385" concept="1" />
+      <node id="7288041816792390038" at="410,41,411,38" concept="1" />
+      <node id="7288041816792390038" at="415,44,416,54" concept="5" />
+      <node id="7288041816792390038" at="416,54,417,44" concept="1" />
+      <node id="7288041816792390038" at="417,44,418,0" concept="8" />
+      <node id="7288041816792390038" at="418,0,419,40" concept="1" />
+      <node id="7288041816792390038" at="419,40,420,24" concept="6" />
+      <node id="7288041816792390038" at="422,40,423,28" concept="6" />
+      <node id="7288041816793525043" at="426,49,427,93" concept="5" />
+      <node id="7288041816793525043" at="427,93,428,47" concept="1" />
+      <node id="7288041816793525043" at="428,47,429,34" concept="5" />
+      <node id="7288041816793525043" at="429,34,430,60" concept="1" />
+      <node id="7288041816793525043" at="430,60,431,58" concept="1" />
+      <node id="7288041816793525043" at="431,58,432,40" concept="1" />
+      <node id="7288041816793525043" at="432,40,433,34" concept="1" />
+      <node id="7288041816793525043" at="433,34,434,22" concept="6" />
+      <node id="7288041816792390038" at="436,52,437,147" concept="5" />
+      <node id="7288041816792390038" at="437,147,438,91" concept="5" />
+      <node id="7288041816792390038" at="438,91,439,46" concept="1" />
+      <node id="7288041816792390038" at="439,46,440,34" concept="5" />
+      <node id="7288041816792390038" at="440,34,441,58" concept="1" />
+      <node id="7288041816792390038" at="441,58,442,68" concept="1" />
+      <node id="7288041816792390038" at="442,68,443,40" concept="1" />
+      <node id="7288041816792390038" at="443,40,444,49" concept="1" />
+      <node id="7288041816792390038" at="444,49,445,22" concept="6" />
+      <node id="7288041816792390038" at="448,97,449,50" concept="10" />
+      <node id="7288041816792390038" at="451,66,452,93" concept="6" />
+      <node id="7288041816792390038" at="454,57,455,65" concept="5" />
+      <node id="7288041816792390038" at="455,65,456,58" concept="1" />
+      <node id="7288041816792390038" at="456,58,457,25" concept="6" />
+      <node id="7288041816792390038" at="459,41,460,34" concept="5" />
+      <node id="7288041816792390038" at="460,34,461,47" concept="1" />
+      <node id="7288041816792390038" at="461,47,462,49" concept="1" />
+      <node id="7288041816792390038" at="462,49,463,23" concept="6" />
+      <node id="7288041816792390038" at="466,96,467,134" concept="1" />
+      <node id="7288041816792390038" at="468,34,469,142" concept="1" />
+      <node id="7288041816792390038" at="469,142,470,146" concept="1" />
+      <node id="7288041816792390038" at="472,122,473,394" concept="1" />
+      <node id="3056998484954522558" at="477,53,478,95" concept="5" />
+      <node id="3056998484954522558" at="478,95,479,51" concept="1" />
+      <node id="3056998484954522558" at="479,51,480,36" concept="5" />
+      <node id="3056998484954522558" at="480,36,481,48" concept="1" />
+      <node id="3056998484954522558" at="481,48,482,42" concept="1" />
+      <node id="3056998484954522558" at="482,42,483,48" concept="1" />
+      <node id="3056998484954522558" at="483,48,484,24" concept="6" />
+      <node id="7288041816792390038" at="487,52,488,153" concept="5" />
+      <node id="7288041816792390038" at="488,153,489,91" concept="5" />
+      <node id="7288041816792390038" at="489,91,490,49" concept="1" />
+      <node id="7288041816792390038" at="490,49,491,34" concept="5" />
+      <node id="7288041816792390038" at="491,34,492,58" concept="1" />
+      <node id="7288041816792390038" at="492,58,493,68" concept="1" />
+      <node id="7288041816792390038" at="493,68,494,40" concept="1" />
+      <node id="7288041816792390038" at="494,40,495,49" concept="1" />
+      <node id="7288041816792390038" at="495,49,496,22" concept="6" />
+      <node id="7288041816792390038" at="499,100,500,50" concept="10" />
+      <node id="7288041816792390038" at="502,66,503,93" concept="6" />
+      <node id="7288041816792390038" at="505,57,506,65" concept="5" />
+      <node id="7288041816792390038" at="506,65,507,58" concept="1" />
+      <node id="7288041816792390038" at="507,58,508,25" concept="6" />
+      <node id="7288041816792390038" at="510,41,511,34" concept="5" />
+      <node id="7288041816792390038" at="511,34,512,47" concept="1" />
+      <node id="7288041816792390038" at="512,47,513,49" concept="1" />
+      <node id="7288041816792390038" at="513,49,514,23" concept="6" />
+      <node id="7288041816792390038" at="517,96,518,134" concept="1" />
+      <node id="7288041816792390038" at="519,34,520,142" concept="1" />
+      <node id="7288041816792390038" at="520,142,521,146" concept="1" />
+      <node id="7288041816792390038" at="523,122,524,397" concept="1" />
+      <node id="3056998484954522563" at="528,53,529,95" concept="5" />
+      <node id="3056998484954522563" at="529,95,530,51" concept="1" />
+      <node id="3056998484954522563" at="530,51,531,36" concept="5" />
+      <node id="3056998484954522563" at="531,36,532,48" concept="1" />
+      <node id="3056998484954522563" at="532,48,533,42" concept="1" />
+      <node id="3056998484954522563" at="533,42,534,50" concept="1" />
+      <node id="3056998484954522563" at="534,50,535,24" concept="6" />
+      <node id="7288041816792390051" at="538,49,539,94" concept="5" />
+      <node id="7288041816792390051" at="539,94,540,47" concept="1" />
+      <node id="7288041816792390051" at="540,47,541,34" concept="5" />
+      <node id="7288041816792390051" at="541,34,542,85" concept="1" />
+      <node id="7288041816792390051" at="542,85,543,60" concept="1" />
+      <node id="7288041816792390051" at="543,60,544,40" concept="1" />
+      <node id="7288041816792390051" at="544,40,545,34" concept="1" />
+      <node id="7288041816792390051" at="545,34,546,22" concept="6" />
+      <node id="7288041816792544914" at="548,49,549,93" concept="5" />
+      <node id="7288041816792544914" at="549,93,550,47" concept="1" />
+      <node id="7288041816792544914" at="550,47,551,34" concept="1" />
+      <node id="7288041816792544914" at="551,34,552,22" concept="6" />
       <node id="7288041816792390038" at="44,0,46,0" concept="2" trace="myNode" />
-      <node id="7288041816792390038" at="278,0,280,0" concept="2" trace="myNode" />
+      <node id="7288041816792390038" at="276,0,278,0" concept="2" trace="myNode" />
       <node id="7288041816792390038" at="58,0,61,0" concept="4" trace="createCell#()Ljetbrains/mps/openapi/editor/cells/EditorCell;" />
       <node id="7288041816792390038" at="66,65,69,5" concept="3" />
       <node id="7288041816792390038" at="69,5,72,5" concept="3" />
@@ -4487,83 +3023,83 @@
       <node id="7288041816792489435" at="105,0,108,0" concept="9" trace="renderingCondition_ths2vx_a0a#(Lorg/jetbrains/mps/openapi/model/SNode;Ljetbrains/mps/openapi/editor/EditorContext;)Z" />
       <node id="7288041816793412179" at="117,0,120,0" concept="9" trace="renderingCondition_ths2vx_a1a#(Lorg/jetbrains/mps/openapi/model/SNode;Ljetbrains/mps/openapi/editor/EditorContext;)Z" />
       <node id="3816167865390887702" at="129,0,132,0" concept="9" trace="renderingCondition_ths2vx_a2a#(Lorg/jetbrains/mps/openapi/model/SNode;Ljetbrains/mps/openapi/editor/EditorContext;)Z" />
-      <node id="7288041816792390038" at="175,0,178,0" concept="0" trace="parameterListHandler_ths2vx_g0#(Lorg/jetbrains/mps/openapi/model/SNode;Ljava/lang/String;Ljetbrains/mps/openapi/editor/EditorContext;)V" />
-      <node id="7288041816792390038" at="178,0,181,0" concept="4" trace="createNodeToInsert#(Ljetbrains/mps/openapi/editor/EditorContext;)Lorg/jetbrains/mps/openapi/model/SNode;" />
-      <node id="7288041816792390038" at="199,9,202,9" concept="3" />
-      <node id="7288041816792390038" at="266,0,269,0" concept="0" trace="_Inline_ths2vx_a9a#()V" />
-      <node id="7288041816792390038" at="269,0,272,0" concept="4" trace="createEditorCell#(Ljetbrains/mps/openapi/editor/EditorContext;)Ljetbrains/mps/openapi/editor/cells/EditorCell;" />
-      <node id="7288041816792390038" at="288,0,291,0" concept="4" trace="createCell#()Ljetbrains/mps/openapi/editor/cells/EditorCell;" />
-      <node id="7288041816792390038" at="341,0,344,0" concept="0" trace="typeSingleRoleHandler_ths2vx_m0#(Lorg/jetbrains/mps/openapi/model/SNode;Lorg/jetbrains/mps/openapi/language/SContainmentLink;Ljetbrains/mps/openapi/editor/EditorContext;)V" />
-      <node id="7288041816792390038" at="349,70,352,7" concept="3" />
-      <node id="7288041816792390038" at="352,7,355,7" concept="3" />
-      <node id="7288041816792390038" at="368,0,371,0" concept="4" trace="getNoTargetText#()Ljava/lang/String;" />
-      <node id="3816167865391034386" at="384,0,387,0" concept="9" trace="renderingCondition_ths2vx_a31a#(Lorg/jetbrains/mps/openapi/model/SNode;Ljetbrains/mps/openapi/editor/EditorContext;)Z" />
-      <node id="7288041816792390038" at="401,0,404,0" concept="0" trace="creatorSingleRoleHandler_ths2vx_b31a#(Lorg/jetbrains/mps/openapi/model/SNode;Lorg/jetbrains/mps/openapi/language/SContainmentLink;Ljetbrains/mps/openapi/editor/EditorContext;)V" />
-      <node id="7288041816792390038" at="409,70,412,7" concept="3" />
-      <node id="7288041816792390038" at="412,7,415,7" concept="3" />
-      <node id="7288041816792390038" at="425,0,428,0" concept="4" trace="getNoTargetText#()Ljava/lang/String;" />
-      <node id="7288041816792390038" at="451,0,454,0" concept="0" trace="childListHandler_ths2vx_p0#(Lorg/jetbrains/mps/openapi/model/SNode;Ljava/lang/String;Ljetbrains/mps/openapi/editor/EditorContext;)V" />
-      <node id="7288041816792390038" at="454,0,457,0" concept="4" trace="createNodeToInsert#(Ljetbrains/mps/openapi/editor/EditorContext;)Lorg/jetbrains/mps/openapi/model/SNode;" />
-      <node id="7288041816792390038" at="474,9,477,9" concept="3" />
-      <node id="7288041816792390038" at="502,0,505,0" concept="0" trace="propertyListHandler_ths2vx_q0#(Lorg/jetbrains/mps/openapi/model/SNode;Ljava/lang/String;Ljetbrains/mps/openapi/editor/EditorContext;)V" />
-      <node id="7288041816792390038" at="505,0,508,0" concept="4" trace="createNodeToInsert#(Ljetbrains/mps/openapi/editor/EditorContext;)Lorg/jetbrains/mps/openapi/model/SNode;" />
-      <node id="7288041816792390038" at="525,9,528,9" concept="3" />
+      <node id="7288041816792390038" at="174,0,177,0" concept="0" trace="parameterListHandler_ths2vx_g0#(Lorg/jetbrains/mps/openapi/model/SNode;Ljava/lang/String;Ljetbrains/mps/openapi/editor/EditorContext;)V" />
+      <node id="7288041816792390038" at="177,0,180,0" concept="4" trace="createNodeToInsert#(Ljetbrains/mps/openapi/editor/EditorContext;)Lorg/jetbrains/mps/openapi/model/SNode;" />
+      <node id="7288041816792390038" at="198,9,201,9" concept="3" />
+      <node id="7288041816792390038" at="264,0,267,0" concept="0" trace="_Inline_ths2vx_a9a#()V" />
+      <node id="7288041816792390038" at="267,0,270,0" concept="4" trace="createEditorCell#(Ljetbrains/mps/openapi/editor/EditorContext;)Ljetbrains/mps/openapi/editor/cells/EditorCell;" />
+      <node id="7288041816792390038" at="286,0,289,0" concept="4" trace="createCell#()Ljetbrains/mps/openapi/editor/cells/EditorCell;" />
+      <node id="7288041816792390038" at="338,0,341,0" concept="0" trace="typeSingleRoleHandler_ths2vx_m0#(Lorg/jetbrains/mps/openapi/model/SNode;Lorg/jetbrains/mps/openapi/language/SContainmentLink;Ljetbrains/mps/openapi/editor/EditorContext;)V" />
+      <node id="7288041816792390038" at="346,70,349,7" concept="3" />
+      <node id="7288041816792390038" at="349,7,352,7" concept="3" />
+      <node id="7288041816792390038" at="365,0,368,0" concept="4" trace="getNoTargetText#()Ljava/lang/String;" />
+      <node id="3816167865391034386" at="381,0,384,0" concept="9" trace="renderingCondition_ths2vx_a31a#(Lorg/jetbrains/mps/openapi/model/SNode;Ljetbrains/mps/openapi/editor/EditorContext;)Z" />
+      <node id="7288041816792390038" at="398,0,401,0" concept="0" trace="creatorSingleRoleHandler_ths2vx_b31a#(Lorg/jetbrains/mps/openapi/model/SNode;Lorg/jetbrains/mps/openapi/language/SContainmentLink;Ljetbrains/mps/openapi/editor/EditorContext;)V" />
+      <node id="7288041816792390038" at="406,70,409,7" concept="3" />
+      <node id="7288041816792390038" at="409,7,412,7" concept="3" />
+      <node id="7288041816792390038" at="422,0,425,0" concept="4" trace="getNoTargetText#()Ljava/lang/String;" />
+      <node id="7288041816792390038" at="448,0,451,0" concept="0" trace="childListHandler_ths2vx_p0#(Lorg/jetbrains/mps/openapi/model/SNode;Ljava/lang/String;Ljetbrains/mps/openapi/editor/EditorContext;)V" />
+      <node id="7288041816792390038" at="451,0,454,0" concept="4" trace="createNodeToInsert#(Ljetbrains/mps/openapi/editor/EditorContext;)Lorg/jetbrains/mps/openapi/model/SNode;" />
+      <node id="7288041816792390038" at="471,9,474,9" concept="3" />
+      <node id="7288041816792390038" at="499,0,502,0" concept="0" trace="propertyListHandler_ths2vx_q0#(Lorg/jetbrains/mps/openapi/model/SNode;Ljava/lang/String;Ljetbrains/mps/openapi/editor/EditorContext;)V" />
+      <node id="7288041816792390038" at="502,0,505,0" concept="4" trace="createNodeToInsert#(Ljetbrains/mps/openapi/editor/EditorContext;)Lorg/jetbrains/mps/openapi/model/SNode;" />
+      <node id="7288041816792390038" at="522,9,525,9" concept="3" />
       <node id="7288041816792390038" at="47,0,51,0" concept="0" trace="SimpleBuilderDeclaration_EditorBuilder_a#(Ljetbrains/mps/openapi/editor/EditorContext;Lorg/jetbrains/mps/openapi/model/SNode;)V" />
-      <node id="7288041816792390038" at="251,63,255,5" concept="3" />
-      <node id="7288041816792390038" at="272,0,276,0" concept="4" trace="createEditorCell#(Ljetbrains/mps/openapi/editor/EditorContext;Lorg/jetbrains/mps/openapi/model/SNode;)Ljetbrains/mps/openapi/editor/cells/EditorCell;" />
-      <node id="7288041816792390038" at="336,0,340,0" concept="4" trace="createRefNode_ths2vx_m0#()Ljetbrains/mps/openapi/editor/cells/EditorCell;" />
-      <node id="7288041816792390038" at="396,0,400,0" concept="4" trace="createRefNode_ths2vx_b31a#()Ljetbrains/mps/openapi/editor/cells/EditorCell;" />
-      <node id="7288041816792390038" at="470,134,474,9" concept="3" />
-      <node id="7288041816792390038" at="521,134,525,9" concept="3" />
+      <node id="7288041816792390038" at="250,63,254,5" concept="3" />
+      <node id="7288041816792390038" at="270,0,274,0" concept="4" trace="createEditorCell#(Ljetbrains/mps/openapi/editor/EditorContext;Lorg/jetbrains/mps/openapi/model/SNode;)Ljetbrains/mps/openapi/editor/cells/EditorCell;" />
+      <node id="7288041816792390038" at="333,0,337,0" concept="4" trace="createRefNode_ths2vx_m0#()Ljetbrains/mps/openapi/editor/cells/EditorCell;" />
+      <node id="7288041816792390038" at="393,0,397,0" concept="4" trace="createRefNode_ths2vx_b31a#()Ljetbrains/mps/openapi/editor/cells/EditorCell;" />
+      <node id="7288041816792390038" at="467,134,471,9" concept="3" />
+      <node id="7288041816792390038" at="518,134,522,9" concept="3" />
       <node id="7288041816792390038" at="52,0,57,0" concept="4" trace="getNode#()Lorg/jetbrains/mps/openapi/model/SNode;" />
-      <node id="7288041816792390046" at="150,59,155,22" concept="3" />
-      <node id="7288041816792390038" at="181,0,186,0" concept="4" trace="createNodeCell#(Lorg/jetbrains/mps/openapi/model/SNode;)Ljetbrains/mps/openapi/editor/cells/EditorCell;" />
-      <node id="7288041816792390038" at="194,134,199,9" concept="3" />
-      <node id="7288041816792390038" at="258,59,263,22" concept="3" />
-      <node id="7288041816792390038" at="282,0,287,0" concept="0" trace="Inline_Builder_ths2vx_a9a#(Ljetbrains/mps/openapi/editor/EditorContext;Lorg/jetbrains/mps/openapi/model/SNode;Lorg/jetbrains/mps/openapi/model/SNode;)V" />
-      <node id="7288041816792390038" at="292,0,297,0" concept="4" trace="getNode#()Lorg/jetbrains/mps/openapi/model/SNode;" />
-      <node id="3816167865390386152" at="308,61,313,24" concept="3" />
-      <node id="7288041816792390038" at="344,0,349,0" concept="4" trace="createChildCell#(Lorg/jetbrains/mps/openapi/model/SNode;)Ljetbrains/mps/openapi/editor/cells/EditorCell;" />
-      <node id="7288041816792390038" at="404,0,409,0" concept="4" trace="createChildCell#(Lorg/jetbrains/mps/openapi/model/SNode;)Ljetbrains/mps/openapi/editor/cells/EditorCell;" />
-      <node id="7288041816792390038" at="457,0,462,0" concept="4" trace="createNodeCell#(Lorg/jetbrains/mps/openapi/model/SNode;)Ljetbrains/mps/openapi/editor/cells/EditorCell;" />
-      <node id="7288041816792390038" at="508,0,513,0" concept="4" trace="createNodeCell#(Lorg/jetbrains/mps/openapi/model/SNode;)Ljetbrains/mps/openapi/editor/cells/EditorCell;" />
-      <node id="7288041816792390038" at="186,0,192,0" concept="4" trace="createEmptyCell#()Ljetbrains/mps/openapi/editor/cells/EditorCell;" />
-      <node id="7288041816792390038" at="462,0,468,0" concept="4" trace="createEmptyCell#()Ljetbrains/mps/openapi/editor/cells/EditorCell;" />
-      <node id="7288041816792390038" at="513,0,519,0" concept="4" trace="createEmptyCell#()Ljetbrains/mps/openapi/editor/cells/EditorCell;" />
-      <node id="7288041816792544914" at="551,0,557,0" concept="4" trace="createConstant_ths2vx_s0#()Ljetbrains/mps/openapi/editor/cells/EditorCell;" />
-      <node id="7288041816792390038" at="167,0,174,0" concept="4" trace="createRefNodeList_ths2vx_g0#()Ljetbrains/mps/openapi/editor/cells/EditorCell;" />
-      <node id="7288041816792390038" at="360,0,368,0" concept="4" trace="createEmptyCell#()Ljetbrains/mps/openapi/editor/cells/EditorCell;" />
-      <node id="7288041816792390038" at="409,0,417,0" concept="4" trace="installCellInfo#(Lorg/jetbrains/mps/openapi/model/SNode;Ljetbrains/mps/openapi/editor/cells/EditorCell;)V" />
-      <node id="7288041816792390038" at="417,0,425,0" concept="4" trace="createEmptyCell#()Ljetbrains/mps/openapi/editor/cells/EditorCell;" />
+      <node id="7288041816792390046" at="149,57,154,22" concept="3" />
+      <node id="7288041816792390038" at="180,0,185,0" concept="4" trace="createNodeCell#(Lorg/jetbrains/mps/openapi/model/SNode;)Ljetbrains/mps/openapi/editor/cells/EditorCell;" />
+      <node id="7288041816792390038" at="193,134,198,9" concept="3" />
+      <node id="7288041816792390038" at="256,57,261,22" concept="3" />
+      <node id="7288041816792390038" at="280,0,285,0" concept="0" trace="Inline_Builder_ths2vx_a9a#(Ljetbrains/mps/openapi/editor/EditorContext;Lorg/jetbrains/mps/openapi/model/SNode;Lorg/jetbrains/mps/openapi/model/SNode;)V" />
+      <node id="7288041816792390038" at="290,0,295,0" concept="4" trace="getNode#()Lorg/jetbrains/mps/openapi/model/SNode;" />
+      <node id="3816167865390386152" at="305,59,310,24" concept="3" />
+      <node id="7288041816792390038" at="341,0,346,0" concept="4" trace="createChildCell#(Lorg/jetbrains/mps/openapi/model/SNode;)Ljetbrains/mps/openapi/editor/cells/EditorCell;" />
+      <node id="7288041816792390038" at="401,0,406,0" concept="4" trace="createChildCell#(Lorg/jetbrains/mps/openapi/model/SNode;)Ljetbrains/mps/openapi/editor/cells/EditorCell;" />
+      <node id="7288041816792390038" at="454,0,459,0" concept="4" trace="createNodeCell#(Lorg/jetbrains/mps/openapi/model/SNode;)Ljetbrains/mps/openapi/editor/cells/EditorCell;" />
+      <node id="7288041816792390038" at="505,0,510,0" concept="4" trace="createNodeCell#(Lorg/jetbrains/mps/openapi/model/SNode;)Ljetbrains/mps/openapi/editor/cells/EditorCell;" />
+      <node id="7288041816792390038" at="185,0,191,0" concept="4" trace="createEmptyCell#()Ljetbrains/mps/openapi/editor/cells/EditorCell;" />
+      <node id="7288041816792390038" at="459,0,465,0" concept="4" trace="createEmptyCell#()Ljetbrains/mps/openapi/editor/cells/EditorCell;" />
+      <node id="7288041816792390038" at="510,0,516,0" concept="4" trace="createEmptyCell#()Ljetbrains/mps/openapi/editor/cells/EditorCell;" />
+      <node id="7288041816792544914" at="548,0,554,0" concept="4" trace="createConstant_ths2vx_s0#()Ljetbrains/mps/openapi/editor/cells/EditorCell;" />
+      <node id="7288041816792390038" at="166,0,173,0" concept="4" trace="createRefNodeList_ths2vx_g0#()Ljetbrains/mps/openapi/editor/cells/EditorCell;" />
+      <node id="7288041816792390038" at="357,0,365,0" concept="4" trace="createEmptyCell#()Ljetbrains/mps/openapi/editor/cells/EditorCell;" />
+      <node id="7288041816792390038" at="406,0,414,0" concept="4" trace="installCellInfo#(Lorg/jetbrains/mps/openapi/model/SNode;Ljetbrains/mps/openapi/editor/cells/EditorCell;)V" />
+      <node id="7288041816792390038" at="414,0,422,0" concept="4" trace="createEmptyCell#()Ljetbrains/mps/openapi/editor/cells/EditorCell;" />
       <node id="7288041816792390038" at="96,0,105,0" concept="4" trace="createConstant_ths2vx_a0#()Ljetbrains/mps/openapi/editor/cells/EditorCell;" />
       <node id="7288041816792390038" at="108,0,117,0" concept="4" trace="createConstant_ths2vx_b0#()Ljetbrains/mps/openapi/editor/cells/EditorCell;" />
       <node id="7288041816792390038" at="120,0,129,0" concept="4" trace="createConstant_ths2vx_c0#()Ljetbrains/mps/openapi/editor/cells/EditorCell;" />
       <node id="7288041816792390044" at="132,0,141,0" concept="4" trace="createConstant_ths2vx_d0#()Ljetbrains/mps/openapi/editor/cells/EditorCell;" />
-      <node id="4315270135340958978" at="217,0,226,0" concept="4" trace="createConstant_ths2vx_a6a#()Ljetbrains/mps/openapi/editor/cells/EditorCell;" />
-      <node id="5425713840853683096" at="227,0,236,0" concept="4" trace="createConstant_ths2vx_h0#()Ljetbrains/mps/openapi/editor/cells/EditorCell;" />
-      <node id="3816167865390386147" at="236,0,245,0" concept="4" trace="createConstant_ths2vx_i0#()Ljetbrains/mps/openapi/editor/cells/EditorCell;" />
-      <node id="3816167865390977236" at="387,0,396,0" concept="4" trace="createConstant_ths2vx_a31a#()Ljetbrains/mps/openapi/editor/cells/EditorCell;" />
-      <node id="3056998484954522558" at="480,0,489,0" concept="4" trace="createConstant_ths2vx_a51a#()Ljetbrains/mps/openapi/editor/cells/EditorCell;" />
-      <node id="3056998484954522563" at="531,0,540,0" concept="4" trace="createConstant_ths2vx_a61a#()Ljetbrains/mps/openapi/editor/cells/EditorCell;" />
-      <node id="5425713840853683091" at="157,0,167,0" concept="4" trace="createConstant_ths2vx_f0#()Ljetbrains/mps/openapi/editor/cells/EditorCell;" />
-      <node id="7288041816792390048" at="316,0,326,0" concept="4" trace="createConstant_ths2vx_k0#()Ljetbrains/mps/openapi/editor/cells/EditorCell;" />
-      <node id="3816167865390455315" at="326,0,336,0" concept="4" trace="createConstant_ths2vx_l0#()Ljetbrains/mps/openapi/editor/cells/EditorCell;" />
-      <node id="7288041816793525043" at="429,0,439,0" concept="4" trace="createConstant_ths2vx_o0#()Ljetbrains/mps/openapi/editor/cells/EditorCell;" />
-      <node id="7288041816792390038" at="468,86,478,7" concept="3" />
-      <node id="7288041816792390038" at="519,86,529,7" concept="3" />
-      <node id="7288041816792390051" at="541,0,551,0" concept="4" trace="createConstant_ths2vx_r0#()Ljetbrains/mps/openapi/editor/cells/EditorCell;" />
-      <node id="7288041816792390038" at="192,86,203,7" concept="3" />
-      <node id="7288041816792390038" at="349,0,360,0" concept="4" trace="installCellInfo#(Lorg/jetbrains/mps/openapi/model/SNode;Ljetbrains/mps/openapi/editor/cells/EditorCell;)V" />
-      <node id="7288041816792390038" at="439,0,450,0" concept="4" trace="createRefNodeList_ths2vx_p0#()Ljetbrains/mps/openapi/editor/cells/EditorCell;" />
-      <node id="7288041816792390038" at="490,0,501,0" concept="4" trace="createRefNodeList_ths2vx_q0#()Ljetbrains/mps/openapi/editor/cells/EditorCell;" />
-      <node id="7288041816792390038" at="205,0,217,0" concept="4" trace="createSeparatorCell#(Lorg/jetbrains/mps/openapi/model/SNode;Lorg/jetbrains/mps/openapi/model/SNode;)Ljetbrains/mps/openapi/editor/cells/EditorCell;" />
-      <node id="7288041816792390038" at="372,0,384,0" concept="4" trace="createCollection_ths2vx_n0#()Ljetbrains/mps/openapi/editor/cells/EditorCell;" />
-      <node id="7288041816792390038" at="468,0,480,0" concept="4" trace="installElementCellActions#(Lorg/jetbrains/mps/openapi/model/SNode;Ljetbrains/mps/openapi/editor/cells/EditorCell;)V" />
-      <node id="7288041816792390038" at="519,0,531,0" concept="4" trace="installElementCellActions#(Lorg/jetbrains/mps/openapi/model/SNode;Ljetbrains/mps/openapi/editor/cells/EditorCell;)V" />
-      <node id="7288041816792390038" at="192,0,205,0" concept="4" trace="installElementCellActions#(Lorg/jetbrains/mps/openapi/model/SNode;Ljetbrains/mps/openapi/editor/cells/EditorCell;)V" />
-      <node id="7288041816792390046" at="141,0,157,0" concept="4" trace="createProperty_ths2vx_e0#()Ljetbrains/mps/openapi/editor/cells/EditorCell;" />
-      <node id="3816167865390386152" at="298,0,315,0" concept="4" trace="createProperty_ths2vx_a0j0#()Ljetbrains/mps/openapi/editor/cells/EditorCell;" />
-      <node id="7288041816792390038" at="245,0,265,0" concept="4" trace="createRefCell_ths2vx_j0#()Ljetbrains/mps/openapi/editor/cells/EditorCell;" />
+      <node id="4315270135340958978" at="216,0,225,0" concept="4" trace="createConstant_ths2vx_a6a#()Ljetbrains/mps/openapi/editor/cells/EditorCell;" />
+      <node id="5425713840853683096" at="226,0,235,0" concept="4" trace="createConstant_ths2vx_h0#()Ljetbrains/mps/openapi/editor/cells/EditorCell;" />
+      <node id="3816167865390386147" at="235,0,244,0" concept="4" trace="createConstant_ths2vx_i0#()Ljetbrains/mps/openapi/editor/cells/EditorCell;" />
+      <node id="3816167865390977236" at="384,0,393,0" concept="4" trace="createConstant_ths2vx_a31a#()Ljetbrains/mps/openapi/editor/cells/EditorCell;" />
+      <node id="3056998484954522558" at="477,0,486,0" concept="4" trace="createConstant_ths2vx_a51a#()Ljetbrains/mps/openapi/editor/cells/EditorCell;" />
+      <node id="3056998484954522563" at="528,0,537,0" concept="4" trace="createConstant_ths2vx_a61a#()Ljetbrains/mps/openapi/editor/cells/EditorCell;" />
+      <node id="5425713840853683091" at="156,0,166,0" concept="4" trace="createConstant_ths2vx_f0#()Ljetbrains/mps/openapi/editor/cells/EditorCell;" />
+      <node id="7288041816792390048" at="313,0,323,0" concept="4" trace="createConstant_ths2vx_k0#()Ljetbrains/mps/openapi/editor/cells/EditorCell;" />
+      <node id="3816167865390455315" at="323,0,333,0" concept="4" trace="createConstant_ths2vx_l0#()Ljetbrains/mps/openapi/editor/cells/EditorCell;" />
+      <node id="7288041816793525043" at="426,0,436,0" concept="4" trace="createConstant_ths2vx_o0#()Ljetbrains/mps/openapi/editor/cells/EditorCell;" />
+      <node id="7288041816792390038" at="465,86,475,7" concept="3" />
+      <node id="7288041816792390038" at="516,86,526,7" concept="3" />
+      <node id="7288041816792390051" at="538,0,548,0" concept="4" trace="createConstant_ths2vx_r0#()Ljetbrains/mps/openapi/editor/cells/EditorCell;" />
+      <node id="7288041816792390038" at="191,86,202,7" concept="3" />
+      <node id="7288041816792390038" at="346,0,357,0" concept="4" trace="installCellInfo#(Lorg/jetbrains/mps/openapi/model/SNode;Ljetbrains/mps/openapi/editor/cells/EditorCell;)V" />
+      <node id="7288041816792390038" at="436,0,447,0" concept="4" trace="createRefNodeList_ths2vx_p0#()Ljetbrains/mps/openapi/editor/cells/EditorCell;" />
+      <node id="7288041816792390038" at="487,0,498,0" concept="4" trace="createRefNodeList_ths2vx_q0#()Ljetbrains/mps/openapi/editor/cells/EditorCell;" />
+      <node id="7288041816792390038" at="204,0,216,0" concept="4" trace="createSeparatorCell#(Lorg/jetbrains/mps/openapi/model/SNode;Lorg/jetbrains/mps/openapi/model/SNode;)Ljetbrains/mps/openapi/editor/cells/EditorCell;" />
+      <node id="7288041816792390038" at="369,0,381,0" concept="4" trace="createCollection_ths2vx_n0#()Ljetbrains/mps/openapi/editor/cells/EditorCell;" />
+      <node id="7288041816792390038" at="465,0,477,0" concept="4" trace="installElementCellActions#(Lorg/jetbrains/mps/openapi/model/SNode;Ljetbrains/mps/openapi/editor/cells/EditorCell;)V" />
+      <node id="7288041816792390038" at="516,0,528,0" concept="4" trace="installElementCellActions#(Lorg/jetbrains/mps/openapi/model/SNode;Ljetbrains/mps/openapi/editor/cells/EditorCell;)V" />
+      <node id="7288041816792390038" at="191,0,204,0" concept="4" trace="installElementCellActions#(Lorg/jetbrains/mps/openapi/model/SNode;Ljetbrains/mps/openapi/editor/cells/EditorCell;)V" />
+      <node id="7288041816792390046" at="141,0,156,0" concept="4" trace="createProperty_ths2vx_e0#()Ljetbrains/mps/openapi/editor/cells/EditorCell;" />
+      <node id="3816167865390386152" at="296,0,312,0" concept="4" trace="createProperty_ths2vx_a0j0#()Ljetbrains/mps/openapi/editor/cells/EditorCell;" />
+      <node id="7288041816792390038" at="244,0,263,0" concept="4" trace="createRefCell_ths2vx_j0#()Ljetbrains/mps/openapi/editor/cells/EditorCell;" />
       <node id="7288041816792390038" at="62,0,96,0" concept="4" trace="createCollection_ths2vx_a#()Ljetbrains/mps/openapi/editor/cells/EditorCell;" />
       <scope id="7288041816792390038" at="54,26,55,18" />
       <scope id="7288041816792390038" at="58,39,59,39" />
@@ -4574,598 +3110,50 @@
       <scope id="7288041816792489436" at="105,97,106,172" />
       <scope id="7288041816793412180" at="117,97,118,172" />
       <scope id="3816167865390887703" at="129,97,130,178" />
-      <scope id="7288041816792390038" at="175,101,176,50" />
-      <scope id="7288041816792390038" at="178,66,179,93" />
-      <scope id="7288041816792390038" at="200,122,201,398" />
-      <scope id="7288041816792390038" at="266,33,267,14" />
-      <scope id="7288041816792390038" at="269,69,270,57" />
-      <scope id="7288041816792390038" at="288,41,289,42" />
-      <scope id="7288041816792390038" at="294,28,295,20" />
-      <scope id="7288041816792390038" at="341,118,342,49" />
-      <scope id="7288041816792390038" at="350,118,351,382" />
-      <scope id="7288041816792390038" at="353,41,354,35" />
-      <scope id="7288041816792390038" at="368,40,369,25" />
-      <scope id="3816167865391034387" at="384,98,385,407" />
-      <scope id="7288041816792390038" at="401,123,402,49" />
-      <scope id="7288041816792390038" at="410,118,411,385" />
-      <scope id="7288041816792390038" at="413,41,414,38" />
-      <scope id="7288041816792390038" at="425,40,426,28" />
-      <scope id="7288041816792390038" at="451,97,452,50" />
-      <scope id="7288041816792390038" at="454,66,455,93" />
-      <scope id="7288041816792390038" at="475,122,476,394" />
-      <scope id="7288041816792390038" at="502,100,503,50" />
-      <scope id="7288041816792390038" at="505,66,506,93" />
-      <scope id="7288041816792390038" at="526,122,527,397" />
+      <scope id="7288041816792390038" at="174,101,175,50" />
+      <scope id="7288041816792390038" at="177,66,178,93" />
+      <scope id="7288041816792390038" at="199,122,200,398" />
+      <scope id="7288041816792390038" at="264,33,265,14" />
+      <scope id="7288041816792390038" at="267,69,268,57" />
+      <scope id="7288041816792390038" at="286,41,287,42" />
+      <scope id="7288041816792390038" at="292,28,293,20" />
+      <scope id="7288041816792390038" at="338,118,339,49" />
+      <scope id="7288041816792390038" at="347,118,348,382" />
+      <scope id="7288041816792390038" at="350,41,351,35" />
+      <scope id="7288041816792390038" at="365,40,366,25" />
+      <scope id="3816167865391034387" at="381,98,382,407" />
+      <scope id="7288041816792390038" at="398,123,399,49" />
+      <scope id="7288041816792390038" at="407,118,408,385" />
+      <scope id="7288041816792390038" at="410,41,411,38" />
+      <scope id="7288041816792390038" at="422,40,423,28" />
+      <scope id="7288041816792390038" at="448,97,449,50" />
+      <scope id="7288041816792390038" at="451,66,452,93" />
+      <scope id="7288041816792390038" at="472,122,473,394" />
+      <scope id="7288041816792390038" at="499,100,500,50" />
+      <scope id="7288041816792390038" at="502,66,503,93" />
+      <scope id="7288041816792390038" at="523,122,524,397" />
       <scope id="7288041816792390038" at="47,104,49,18" />
-      <scope id="7288041816792390046" at="151,35,153,94">
+      <scope id="7288041816792390046" at="150,35,152,112">
         <var name="manager" id="7288041816792390046" />
       </scope>
-      <scope id="7288041816792390038" at="252,39,254,36" />
-      <scope id="7288041816792390038" at="259,35,261,94">
+      <scope id="7288041816792390038" at="251,39,253,36" />
+      <scope id="7288041816792390038" at="257,35,259,112">
         <var name="manager" id="7288041816792390038" />
       </scope>
-      <scope id="7288041816792390038" at="272,81,274,132" />
-      <scope id="3816167865390386152" at="309,37,311,96">
+      <scope id="7288041816792390038" at="270,81,272,132" />
+      <scope id="3816167865390386152" at="306,37,308,114">
         <var name="manager" id="3816167865390386152" />
       </scope>
-      <scope id="7288041816792390038" at="336,48,338,33">
+      <scope id="7288041816792390038" at="333,48,335,33">
         <var name="provider" id="7288041816792390038" />
       </scope>
-      <scope id="7288041816792390038" at="396,50,398,33">
+      <scope id="7288041816792390038" at="393,50,395,33">
         <var name="provider" id="7288041816792390038" />
       </scope>
-      <scope id="7288041816792390038" at="471,34,473,146" />
-      <scope id="7288041816792390038" at="522,34,524,146" />
+      <scope id="7288041816792390038" at="468,34,470,146" />
+      <scope id="7288041816792390038" at="519,34,521,146" />
       <scope id="7288041816792390038" at="58,0,61,0" />
       <scope id="7288041816792489435" at="105,0,108,0">
-=======
-      <node id="7288041816792390038" at="39,79,40,63" concept="6" />
-      <node id="7288041816792390038" at="42,82,43,65" concept="6" />
-      <node id="7288041816792390038" at="45,89,46,96" concept="5" />
-      <node id="7288041816792390038" at="46,96,47,48" concept="1" />
-      <node id="7288041816792390038" at="47,48,48,28" concept="1" />
-      <node id="7288041816792390038" at="49,61,50,83" concept="1" />
-      <node id="7288041816792390038" at="52,61,53,83" concept="1" />
-      <node id="7288041816792390038" at="55,61,56,83" concept="1" />
-      <node id="7288041816792390038" at="57,5,58,81" concept="1" />
-      <node id="7288041816792390038" at="58,81,59,81" concept="1" />
-      <node id="7288041816792390038" at="59,81,60,81" concept="1" />
-      <node id="7288041816792390038" at="60,81,61,84" concept="1" />
-      <node id="7288041816792390038" at="61,84,62,81" concept="1" />
-      <node id="7288041816792390038" at="62,81,63,81" concept="1" />
-      <node id="7288041816792390038" at="63,81,64,80" concept="1" />
-      <node id="7288041816792390038" at="64,80,65,81" concept="1" />
-      <node id="7288041816792390038" at="65,81,66,81" concept="1" />
-      <node id="7288041816792390038" at="66,81,67,80" concept="1" />
-      <node id="7288041816792390038" at="68,62,69,85" concept="1" />
-      <node id="7288041816792390038" at="70,5,71,81" concept="1" />
-      <node id="7288041816792390038" at="71,81,72,84" concept="1" />
-      <node id="7288041816792390038" at="72,84,73,84" concept="1" />
-      <node id="7288041816792390038" at="73,84,74,81" concept="1" />
-      <node id="7288041816792390038" at="74,81,75,81" concept="1" />
-      <node id="7288041816792390038" at="75,81,76,22" concept="6" />
-      <node id="7288041816792390038" at="78,88,79,90" concept="5" />
-      <node id="7288041816792390038" at="79,90,80,47" concept="1" />
-      <node id="7288041816792390038" at="80,47,81,34" concept="5" />
-      <node id="7288041816792390038" at="81,34,82,66" concept="1" />
-      <node id="7288041816792390038" at="82,66,83,40" concept="1" />
-      <node id="7288041816792390038" at="83,40,84,34" concept="1" />
-      <node id="7288041816792390038" at="84,34,85,22" concept="6" />
-      <node id="7288041816792509339" at="87,97,88,172" concept="6" />
-      <node id="7288041816792390038" at="90,88,91,90" concept="5" />
-      <node id="7288041816792390038" at="91,90,92,47" concept="1" />
-      <node id="7288041816792390038" at="92,47,93,34" concept="5" />
-      <node id="7288041816792390038" at="93,34,94,66" concept="1" />
-      <node id="7288041816792390038" at="94,66,95,40" concept="1" />
-      <node id="7288041816792390038" at="95,40,96,34" concept="1" />
-      <node id="7288041816792390038" at="96,34,97,22" concept="6" />
-      <node id="7288041816793412181" at="99,97,100,172" concept="6" />
-      <node id="7288041816792390038" at="102,88,103,94" concept="5" />
-      <node id="7288041816792390038" at="103,94,104,47" concept="1" />
-      <node id="7288041816792390038" at="104,47,105,34" concept="5" />
-      <node id="7288041816792390038" at="105,34,106,66" concept="1" />
-      <node id="7288041816792390038" at="106,66,107,40" concept="1" />
-      <node id="7288041816792390038" at="107,40,108,34" concept="1" />
-      <node id="7288041816792390038" at="108,34,109,22" concept="6" />
-      <node id="3816167865390887704" at="111,97,112,178" concept="6" />
-      <node id="7288041816792390044" at="114,88,115,93" concept="5" />
-      <node id="7288041816792390044" at="115,93,116,47" concept="1" />
-      <node id="7288041816792390044" at="116,47,117,34" concept="5" />
-      <node id="7288041816792390044" at="117,34,118,66" concept="1" />
-      <node id="7288041816792390044" at="118,66,119,40" concept="1" />
-      <node id="7288041816792390044" at="119,40,120,34" concept="1" />
-      <node id="7288041816792390044" at="120,34,121,22" concept="6" />
-      <node id="7288041816792390046" at="123,88,124,82" concept="5" />
-      <node id="7288041816792390046" at="124,82,125,29" concept="1" />
-      <node id="7288041816792390046" at="125,29,126,42" concept="1" />
-      <node id="7288041816792390046" at="126,42,127,26" concept="5" />
-      <node id="7288041816792390046" at="127,26,128,58" concept="1" />
-      <node id="7288041816792390046" at="128,58,129,42" concept="1" />
-      <node id="7288041816792390046" at="129,42,130,73" concept="1" />
-      <node id="7288041816792390046" at="130,73,131,57" concept="5" />
-      <node id="7288041816792390046" at="132,35,133,82" concept="5" />
-      <node id="7288041816792390046" at="133,82,134,112" concept="6" />
-      <node id="7288041816792390046" at="135,10,136,22" concept="6" />
-      <node id="5425713840853683091" at="138,88,139,87" concept="5" />
-      <node id="5425713840853683091" at="139,87,140,47" concept="1" />
-      <node id="5425713840853683091" at="140,47,141,34" concept="5" />
-      <node id="5425713840853683091" at="141,34,142,68" concept="1" />
-      <node id="5425713840853683091" at="142,68,143,57" concept="1" />
-      <node id="5425713840853683091" at="143,57,144,40" concept="1" />
-      <node id="5425713840853683091" at="144,40,145,34" concept="1" />
-      <node id="5425713840853683091" at="145,34,146,22" concept="6" />
-      <node id="7288041816792390038" at="148,91,149,139" concept="5" />
-      <node id="7288041816792390038" at="149,139,150,106" concept="5" />
-      <node id="7288041816792390038" at="150,106,151,50" concept="1" />
-      <node id="7288041816792390038" at="151,50,152,49" concept="1" />
-      <node id="7288041816792390038" at="152,49,153,22" concept="6" />
-      <node id="7288041816792390038" at="156,101,157,50" concept="9" />
-      <node id="7288041816792390038" at="159,66,160,41" concept="5" />
-      <node id="7288041816792390038" at="160,41,161,93" concept="6" />
-      <node id="7288041816792390038" at="163,86,164,80" concept="5" />
-      <node id="7288041816792390038" at="164,80,165,95" concept="1" />
-      <node id="7288041816792390038" at="165,95,166,25" concept="6" />
-      <node id="7288041816792390038" at="168,68,169,34" concept="5" />
-      <node id="7288041816792390038" at="169,34,170,80" concept="1" />
-      <node id="7288041816792390038" at="170,80,171,87" concept="1" />
-      <node id="7288041816792390038" at="171,87,172,23" concept="6" />
-      <node id="7288041816792390038" at="174,89,175,65" concept="6" />
-      <node id="7288041816792390038" at="178,96,179,134" concept="1" />
-      <node id="7288041816792390038" at="180,34,181,142" concept="1" />
-      <node id="7288041816792390038" at="181,142,182,146" concept="1" />
-      <node id="7288041816792390038" at="182,146,183,80" concept="1" />
-      <node id="7288041816792390038" at="185,122,186,396" concept="1" />
-      <node id="7288041816792390038" at="191,104,192,100" concept="5" />
-      <node id="7288041816792390038" at="192,100,193,38" concept="1" />
-      <node id="7288041816792390038" at="193,38,194,36" concept="5" />
-      <node id="7288041816792390038" at="194,36,195,55" concept="1" />
-      <node id="7288041816792390038" at="195,55,196,56" concept="1" />
-      <node id="7288041816792390038" at="196,56,197,42" concept="1" />
-      <node id="7288041816792390038" at="197,42,198,134" concept="1" />
-      <node id="7288041816792390038" at="198,134,199,138" concept="1" />
-      <node id="7288041816792390038" at="199,138,200,24" concept="6" />
-      <node id="4315270135340958978" at="202,91,203,88" concept="5" />
-      <node id="4315270135340958978" at="203,88,204,50" concept="1" />
-      <node id="4315270135340958978" at="204,50,205,36" concept="5" />
-      <node id="4315270135340958978" at="205,36,206,51" concept="1" />
-      <node id="4315270135340958978" at="206,51,207,42" concept="1" />
-      <node id="4315270135340958978" at="207,42,208,36" concept="1" />
-      <node id="4315270135340958978" at="208,36,209,24" concept="6" />
-      <node id="5425713840853683096" at="212,88,213,87" concept="5" />
-      <node id="5425713840853683096" at="213,87,214,47" concept="1" />
-      <node id="5425713840853683096" at="214,47,215,34" concept="5" />
-      <node id="5425713840853683096" at="215,34,216,69" concept="1" />
-      <node id="5425713840853683096" at="216,69,217,40" concept="1" />
-      <node id="5425713840853683096" at="217,40,218,34" concept="1" />
-      <node id="5425713840853683096" at="218,34,219,22" concept="6" />
-      <node id="3816167865390386147" at="221,88,222,93" concept="5" />
-      <node id="3816167865390386147" at="222,93,223,47" concept="1" />
-      <node id="3816167865390386147" at="223,47,224,34" concept="5" />
-      <node id="3816167865390386147" at="224,34,225,66" concept="1" />
-      <node id="3816167865390386147" at="225,66,226,40" concept="1" />
-      <node id="3816167865390386147" at="226,40,227,34" concept="1" />
-      <node id="3816167865390386147" at="227,34,228,22" concept="6" />
-      <node id="7288041816792390038" at="230,87,231,81" concept="5" />
-      <node id="7288041816792390038" at="231,81,232,32" concept="1" />
-      <node id="7288041816792390038" at="232,32,233,45" concept="1" />
-      <node id="7288041816792390038" at="233,45,234,26" concept="5" />
-      <node id="7288041816792390038" at="234,26,235,96" concept="1" />
-      <node id="7288041816792390038" at="235,96,236,58" concept="1" />
-      <node id="7288041816792390038" at="237,39,238,40" concept="1" />
-      <node id="7288041816792390038" at="238,40,239,36" concept="1" />
-      <node id="7288041816792390038" at="240,5,241,73" concept="1" />
-      <node id="7288041816792390038" at="241,73,242,57" concept="5" />
-      <node id="7288041816792390038" at="243,35,244,82" concept="5" />
-      <node id="7288041816792390038" at="244,82,245,112" concept="6" />
-      <node id="7288041816792390038" at="246,10,247,22" concept="6" />
-      <node id="3816167865390386150" at="250,33,251,14" concept="9" />
-      <node id="3816167865390386150" at="253,69,254,67" concept="6" />
-      <node id="3816167865390386150" at="256,81,257,66" concept="6" />
-      <node id="3816167865390386152" at="259,92,260,84" concept="5" />
-      <node id="3816167865390386152" at="260,84,261,31" concept="1" />
-      <node id="3816167865390386152" at="261,31,262,44" concept="1" />
-      <node id="3816167865390386152" at="262,44,263,33" concept="1" />
-      <node id="3816167865390386152" at="263,33,264,28" concept="5" />
-      <node id="3816167865390386152" at="264,28,265,60" concept="1" />
-      <node id="3816167865390386152" at="265,60,266,46" concept="1" />
-      <node id="3816167865390386152" at="266,46,267,75" concept="1" />
-      <node id="3816167865390386152" at="267,75,268,59" concept="5" />
-      <node id="3816167865390386152" at="269,37,270,84" concept="5" />
-      <node id="3816167865390386152" at="270,84,271,114" concept="6" />
-      <node id="3816167865390386152" at="272,12,273,24" concept="6" />
-      <node id="7288041816792390048" at="276,88,277,87" concept="5" />
-      <node id="7288041816792390048" at="277,87,278,47" concept="1" />
-      <node id="7288041816792390048" at="278,47,279,34" concept="5" />
-      <node id="7288041816792390048" at="279,34,280,68" concept="1" />
-      <node id="7288041816792390048" at="280,68,281,63" concept="1" />
-      <node id="7288041816792390048" at="281,63,282,40" concept="1" />
-      <node id="7288041816792390048" at="282,40,283,34" concept="1" />
-      <node id="7288041816792390048" at="283,34,284,22" concept="6" />
-      <node id="3816167865390455315" at="286,88,287,91" concept="5" />
-      <node id="3816167865390455315" at="287,91,288,47" concept="1" />
-      <node id="3816167865390455315" at="288,47,289,34" concept="5" />
-      <node id="3816167865390455315" at="289,34,290,66" concept="1" />
-      <node id="3816167865390455315" at="290,66,291,61" concept="1" />
-      <node id="3816167865390455315" at="291,61,292,40" concept="1" />
-      <node id="3816167865390455315" at="292,40,293,34" concept="1" />
-      <node id="3816167865390455315" at="293,34,294,22" concept="6" />
-      <node id="7288041816792390038" at="296,87,297,258" concept="5" />
-      <node id="7288041816792390038" at="297,258,298,33" concept="6" />
-      <node id="7288041816792390038" at="301,118,302,49" concept="9" />
-      <node id="7288041816792390038" at="304,55,305,59" concept="5" />
-      <node id="7288041816792390038" at="305,59,306,41" concept="1" />
-      <node id="7288041816792390038" at="306,41,307,24" concept="6" />
-      <node id="7288041816792390038" at="310,118,311,380" concept="1" />
-      <node id="7288041816792390038" at="313,41,314,35" concept="1" />
-      <node id="7288041816792390038" at="315,7,316,36" concept="5" />
-      <node id="7288041816792390038" at="316,36,317,31" concept="5" />
-      <node id="7288041816792390038" at="317,31,318,52" concept="5" />
-      <node id="7288041816792390038" at="318,52,319,65" concept="1" />
-      <node id="7288041816792390038" at="319,65,320,42" concept="1" />
-      <node id="7288041816792390038" at="323,44,324,54" concept="5" />
-      <node id="7288041816792390038" at="324,54,325,41" concept="1" />
-      <node id="7288041816792390038" at="325,41,326,0" concept="7" />
-      <node id="7288041816792390038" at="326,0,327,40" concept="1" />
-      <node id="7288041816792390038" at="327,40,328,24" concept="6" />
-      <node id="7288041816792390038" at="330,40,331,25" concept="6" />
-      <node id="7288041816792390038" at="334,90,335,96" concept="5" />
-      <node id="7288041816792390038" at="335,96,336,49" concept="1" />
-      <node id="7288041816792390038" at="336,49,337,34" concept="5" />
-      <node id="7288041816792390038" at="337,34,338,52" concept="1" />
-      <node id="7288041816792390038" at="338,52,339,61" concept="1" />
-      <node id="7288041816792390038" at="339,61,340,63" concept="1" />
-      <node id="7288041816792390038" at="340,63,341,40" concept="1" />
-      <node id="7288041816792390038" at="341,40,342,83" concept="1" />
-      <node id="7288041816792390038" at="342,83,343,82" concept="1" />
-      <node id="7288041816792390038" at="343,82,344,22" concept="6" />
-      <node id="3816167865391034388" at="346,98,347,407" concept="6" />
-      <node id="3816167865390977236" at="349,90,350,93" concept="5" />
-      <node id="3816167865390977236" at="350,93,351,49" concept="1" />
-      <node id="3816167865390977236" at="351,49,352,34" concept="5" />
-      <node id="3816167865390977236" at="352,34,353,66" concept="1" />
-      <node id="3816167865390977236" at="353,66,354,40" concept="1" />
-      <node id="3816167865390977236" at="354,40,355,34" concept="1" />
-      <node id="3816167865390977236" at="355,34,356,22" concept="6" />
-      <node id="7288041816792390038" at="358,89,359,266" concept="5" />
-      <node id="7288041816792390038" at="359,266,360,33" concept="6" />
-      <node id="7288041816792390038" at="363,123,364,49" concept="9" />
-      <node id="7288041816792390038" at="366,55,367,59" concept="5" />
-      <node id="7288041816792390038" at="367,59,368,41" concept="1" />
-      <node id="7288041816792390038" at="368,41,369,24" concept="6" />
-      <node id="7288041816792390038" at="372,118,373,383" concept="1" />
-      <node id="7288041816792390038" at="375,41,376,38" concept="1" />
-      <node id="7288041816792390038" at="380,44,381,54" concept="5" />
-      <node id="7288041816792390038" at="381,54,382,44" concept="1" />
-      <node id="7288041816792390038" at="382,44,383,0" concept="7" />
-      <node id="7288041816792390038" at="383,0,384,40" concept="1" />
-      <node id="7288041816792390038" at="384,40,385,24" concept="6" />
-      <node id="7288041816792390038" at="387,40,388,28" concept="6" />
-      <node id="7288041816793525043" at="391,88,392,86" concept="5" />
-      <node id="7288041816793525043" at="392,86,393,47" concept="1" />
-      <node id="7288041816793525043" at="393,47,394,34" concept="5" />
-      <node id="7288041816793525043" at="394,34,395,63" concept="1" />
-      <node id="7288041816793525043" at="395,63,396,61" concept="1" />
-      <node id="7288041816793525043" at="396,61,397,40" concept="1" />
-      <node id="7288041816793525043" at="397,40,398,34" concept="1" />
-      <node id="7288041816793525043" at="398,34,399,22" concept="6" />
-      <node id="7288041816792390038" at="401,91,402,131" concept="5" />
-      <node id="7288041816792390038" at="402,131,403,106" concept="5" />
-      <node id="7288041816792390038" at="403,106,404,46" concept="1" />
-      <node id="7288041816792390038" at="404,46,405,34" concept="5" />
-      <node id="7288041816792390038" at="405,34,406,61" concept="1" />
-      <node id="7288041816792390038" at="406,61,407,71" concept="1" />
-      <node id="7288041816792390038" at="407,71,408,40" concept="1" />
-      <node id="7288041816792390038" at="408,40,409,49" concept="1" />
-      <node id="7288041816792390038" at="409,49,410,22" concept="6" />
-      <node id="7288041816792390038" at="413,97,414,50" concept="9" />
-      <node id="7288041816792390038" at="416,66,417,41" concept="5" />
-      <node id="7288041816792390038" at="417,41,418,93" concept="6" />
-      <node id="7288041816792390038" at="420,86,421,80" concept="5" />
-      <node id="7288041816792390038" at="421,80,422,95" concept="1" />
-      <node id="7288041816792390038" at="422,95,423,25" concept="6" />
-      <node id="7288041816792390038" at="425,68,426,34" concept="5" />
-      <node id="7288041816792390038" at="426,34,427,80" concept="1" />
-      <node id="7288041816792390038" at="427,80,428,87" concept="1" />
-      <node id="7288041816792390038" at="428,87,429,23" concept="6" />
-      <node id="7288041816792390038" at="431,89,432,66" concept="6" />
-      <node id="7288041816792390038" at="435,96,436,134" concept="1" />
-      <node id="7288041816792390038" at="437,34,438,142" concept="1" />
-      <node id="7288041816792390038" at="438,142,439,146" concept="1" />
-      <node id="7288041816792390038" at="441,122,442,392" concept="1" />
-      <node id="3056998484954522558" at="446,92,447,88" concept="5" />
-      <node id="3056998484954522558" at="447,88,448,51" concept="1" />
-      <node id="3056998484954522558" at="448,51,449,36" concept="5" />
-      <node id="3056998484954522558" at="449,36,450,51" concept="1" />
-      <node id="3056998484954522558" at="450,51,451,42" concept="1" />
-      <node id="3056998484954522558" at="451,42,452,48" concept="1" />
-      <node id="3056998484954522558" at="452,48,453,24" concept="6" />
-      <node id="7288041816792390038" at="456,91,457,137" concept="5" />
-      <node id="7288041816792390038" at="457,137,458,106" concept="5" />
-      <node id="7288041816792390038" at="458,106,459,49" concept="1" />
-      <node id="7288041816792390038" at="459,49,460,34" concept="5" />
-      <node id="7288041816792390038" at="460,34,461,61" concept="1" />
-      <node id="7288041816792390038" at="461,61,462,71" concept="1" />
-      <node id="7288041816792390038" at="462,71,463,40" concept="1" />
-      <node id="7288041816792390038" at="463,40,464,49" concept="1" />
-      <node id="7288041816792390038" at="464,49,465,22" concept="6" />
-      <node id="7288041816792390038" at="468,100,469,50" concept="9" />
-      <node id="7288041816792390038" at="471,66,472,41" concept="5" />
-      <node id="7288041816792390038" at="472,41,473,93" concept="6" />
-      <node id="7288041816792390038" at="475,86,476,80" concept="5" />
-      <node id="7288041816792390038" at="476,80,477,95" concept="1" />
-      <node id="7288041816792390038" at="477,95,478,25" concept="6" />
-      <node id="7288041816792390038" at="480,68,481,34" concept="5" />
-      <node id="7288041816792390038" at="481,34,482,80" concept="1" />
-      <node id="7288041816792390038" at="482,80,483,87" concept="1" />
-      <node id="7288041816792390038" at="483,87,484,23" concept="6" />
-      <node id="7288041816792390038" at="486,89,487,66" concept="6" />
-      <node id="7288041816792390038" at="490,96,491,134" concept="1" />
-      <node id="7288041816792390038" at="492,34,493,142" concept="1" />
-      <node id="7288041816792390038" at="493,142,494,146" concept="1" />
-      <node id="7288041816792390038" at="496,122,497,395" concept="1" />
-      <node id="3056998484954522563" at="501,92,502,88" concept="5" />
-      <node id="3056998484954522563" at="502,88,503,51" concept="1" />
-      <node id="3056998484954522563" at="503,51,504,36" concept="5" />
-      <node id="3056998484954522563" at="504,36,505,51" concept="1" />
-      <node id="3056998484954522563" at="505,51,506,42" concept="1" />
-      <node id="3056998484954522563" at="506,42,507,50" concept="1" />
-      <node id="3056998484954522563" at="507,50,508,24" concept="6" />
-      <node id="7288041816792390051" at="511,88,512,87" concept="5" />
-      <node id="7288041816792390051" at="512,87,513,47" concept="1" />
-      <node id="7288041816792390051" at="513,47,514,34" concept="5" />
-      <node id="7288041816792390051" at="514,34,515,69" concept="1" />
-      <node id="7288041816792390051" at="515,69,516,63" concept="1" />
-      <node id="7288041816792390051" at="516,63,517,40" concept="1" />
-      <node id="7288041816792390051" at="517,40,518,34" concept="1" />
-      <node id="7288041816792390051" at="518,34,519,22" concept="6" />
-      <node id="7288041816792544914" at="521,88,522,86" concept="5" />
-      <node id="7288041816792544914" at="522,86,523,47" concept="1" />
-      <node id="7288041816792544914" at="523,47,524,34" concept="1" />
-      <node id="7288041816792544914" at="524,34,525,22" concept="6" />
-      <node id="7288041816792390038" at="527,91,528,96" concept="5" />
-      <node id="7288041816792390038" at="528,96,529,50" concept="1" />
-      <node id="7288041816792390038" at="529,50,530,28" concept="1" />
-      <node id="7288041816792390038" at="530,28,531,83" concept="1" />
-      <node id="7288041816792390038" at="531,83,532,83" concept="1" />
-      <node id="7288041816792390038" at="532,83,533,81" concept="1" />
-      <node id="7288041816792390038" at="533,81,534,83" concept="1" />
-      <node id="7288041816792390038" at="534,83,535,81" concept="1" />
-      <node id="7288041816792390038" at="535,81,536,81" concept="1" />
-      <node id="7288041816792390038" at="536,81,537,81" concept="1" />
-      <node id="7288041816792390038" at="537,81,538,81" concept="1" />
-      <node id="7288041816792390038" at="538,81,539,22" concept="6" />
-      <node id="7288041816792509348" at="541,90,542,90" concept="5" />
-      <node id="7288041816792509348" at="542,90,543,49" concept="1" />
-      <node id="7288041816792509348" at="543,49,544,34" concept="1" />
-      <node id="7288041816792509348" at="544,34,545,22" concept="6" />
-      <node id="7288041816792509350" at="547,90,548,87" concept="5" />
-      <node id="7288041816792509350" at="548,87,549,49" concept="1" />
-      <node id="7288041816792509350" at="549,49,550,34" concept="1" />
-      <node id="7288041816792509350" at="550,34,551,22" concept="6" />
-      <node id="7288041816792509352" at="553,88,554,82" concept="5" />
-      <node id="7288041816792509352" at="554,82,555,29" concept="1" />
-      <node id="7288041816792509352" at="555,29,556,42" concept="1" />
-      <node id="7288041816792509352" at="556,42,557,26" concept="5" />
-      <node id="7288041816792509352" at="557,26,558,58" concept="1" />
-      <node id="7288041816792509352" at="558,58,559,42" concept="1" />
-      <node id="7288041816792509352" at="559,42,560,34" concept="5" />
-      <node id="7288041816792509352" at="560,34,561,63" concept="1" />
-      <node id="7288041816792509352" at="561,63,562,40" concept="1" />
-      <node id="7288041816792509352" at="562,40,563,73" concept="1" />
-      <node id="7288041816792509352" at="563,73,564,57" concept="5" />
-      <node id="7288041816792509352" at="565,35,566,82" concept="5" />
-      <node id="7288041816792509352" at="566,82,567,112" concept="6" />
-      <node id="7288041816792509352" at="568,10,569,22" concept="6" />
-      <node id="7288041816793416237" at="571,90,572,90" concept="5" />
-      <node id="7288041816793416237" at="572,90,573,49" concept="1" />
-      <node id="7288041816793416237" at="573,49,574,34" concept="1" />
-      <node id="7288041816793416237" at="574,34,575,22" concept="6" />
-      <node id="7288041816793416241" at="577,88,578,87" concept="5" />
-      <node id="7288041816793416241" at="578,87,579,47" concept="1" />
-      <node id="7288041816793416241" at="579,47,580,34" concept="1" />
-      <node id="7288041816793416241" at="580,34,581,22" concept="6" />
-      <node id="7288041816793416239" at="583,88,584,82" concept="5" />
-      <node id="7288041816793416239" at="584,82,585,29" concept="1" />
-      <node id="7288041816793416239" at="585,29,586,42" concept="1" />
-      <node id="7288041816793416239" at="586,42,587,26" concept="5" />
-      <node id="7288041816793416239" at="587,26,588,58" concept="1" />
-      <node id="7288041816793416239" at="588,58,589,42" concept="1" />
-      <node id="7288041816793416239" at="589,42,590,34" concept="5" />
-      <node id="7288041816793416239" at="590,34,591,63" concept="1" />
-      <node id="7288041816793416239" at="591,63,592,40" concept="1" />
-      <node id="7288041816793416239" at="592,40,593,73" concept="1" />
-      <node id="7288041816793416239" at="593,73,594,57" concept="5" />
-      <node id="7288041816793416239" at="595,35,596,82" concept="5" />
-      <node id="7288041816793416239" at="596,82,597,112" concept="6" />
-      <node id="7288041816793416239" at="598,10,599,22" concept="6" />
-      <node id="3816167865390887696" at="601,88,602,94" concept="5" />
-      <node id="3816167865390887696" at="602,94,603,47" concept="1" />
-      <node id="3816167865390887696" at="603,47,604,34" concept="1" />
-      <node id="3816167865390887696" at="604,34,605,22" concept="6" />
-      <node id="3816167865390887698" at="607,88,608,82" concept="5" />
-      <node id="3816167865390887698" at="608,82,609,35" concept="1" />
-      <node id="3816167865390887698" at="609,35,610,48" concept="1" />
-      <node id="3816167865390887698" at="610,48,611,26" concept="5" />
-      <node id="3816167865390887698" at="611,26,612,58" concept="1" />
-      <node id="3816167865390887698" at="612,58,613,48" concept="1" />
-      <node id="3816167865390887698" at="613,48,614,73" concept="1" />
-      <node id="3816167865390887698" at="614,73,615,57" concept="5" />
-      <node id="3816167865390887698" at="616,35,617,82" concept="5" />
-      <node id="3816167865390887698" at="617,82,618,112" concept="6" />
-      <node id="3816167865390887698" at="619,10,620,22" concept="6" />
-      <node id="7288041816792390038" at="39,0,42,0" concept="4" trace="createEditorCell#(Ljetbrains/mps/openapi/editor/EditorContext;Lorg/jetbrains/mps/openapi/model/SNode;)Ljetbrains/mps/openapi/editor/cells/EditorCell;" />
-      <node id="7288041816792390038" at="42,0,45,0" concept="4" trace="createInspectedCell#(Ljetbrains/mps/openapi/editor/EditorContext;Lorg/jetbrains/mps/openapi/model/SNode;)Ljetbrains/mps/openapi/editor/cells/EditorCell;" />
-      <node id="7288041816792390038" at="48,28,51,5" concept="3" />
-      <node id="7288041816792390038" at="51,5,54,5" concept="3" />
-      <node id="7288041816792390038" at="54,5,57,5" concept="3" />
-      <node id="7288041816792390038" at="67,80,70,5" concept="3" />
-      <node id="7288041816792489435" at="87,0,90,0" concept="8" trace="renderingCondition_ths2vx_a0a#(Lorg/jetbrains/mps/openapi/model/SNode;Ljetbrains/mps/openapi/editor/EditorContext;)Z" />
-      <node id="7288041816793412179" at="99,0,102,0" concept="8" trace="renderingCondition_ths2vx_a1a#(Lorg/jetbrains/mps/openapi/model/SNode;Ljetbrains/mps/openapi/editor/EditorContext;)Z" />
-      <node id="3816167865390887702" at="111,0,114,0" concept="8" trace="renderingCondition_ths2vx_a2a#(Lorg/jetbrains/mps/openapi/model/SNode;Ljetbrains/mps/openapi/editor/EditorContext;)Z" />
-      <node id="7288041816792390038" at="156,0,159,0" concept="0" trace="parameterListHandler_ths2vx_g0#(Lorg/jetbrains/mps/openapi/model/SNode;Ljava/lang/String;Ljetbrains/mps/openapi/editor/EditorContext;)V" />
-      <node id="7288041816792390038" at="174,0,177,0" concept="4" trace="createEmptyCell_internal#(Ljetbrains/mps/openapi/editor/EditorContext;Lorg/jetbrains/mps/openapi/model/SNode;)Ljetbrains/mps/openapi/editor/cells/EditorCell;" />
-      <node id="7288041816792390038" at="184,9,187,9" concept="3" />
-      <node id="3816167865390386150" at="250,0,253,0" concept="0" trace="_Inline_ths2vx_a9a#()V" />
-      <node id="3816167865390386150" at="253,0,256,0" concept="4" trace="createEditorCell#(Ljetbrains/mps/openapi/editor/EditorContext;)Ljetbrains/mps/openapi/editor/cells/EditorCell;" />
-      <node id="3816167865390386150" at="256,0,259,0" concept="4" trace="createEditorCell#(Ljetbrains/mps/openapi/editor/EditorContext;Lorg/jetbrains/mps/openapi/model/SNode;)Ljetbrains/mps/openapi/editor/cells/EditorCell;" />
-      <node id="7288041816792390038" at="301,0,304,0" concept="0" trace="typeSingleRoleHandler_ths2vx_m0#(Lorg/jetbrains/mps/openapi/model/SNode;Lorg/jetbrains/mps/openapi/language/SContainmentLink;Ljetbrains/mps/openapi/editor/EditorContext;)V" />
-      <node id="7288041816792390038" at="309,70,312,7" concept="3" />
-      <node id="7288041816792390038" at="312,7,315,7" concept="3" />
-      <node id="7288041816792390038" at="330,0,333,0" concept="4" trace="getNoTargetText#()Ljava/lang/String;" />
-      <node id="3816167865391034386" at="346,0,349,0" concept="8" trace="renderingCondition_ths2vx_a31a#(Lorg/jetbrains/mps/openapi/model/SNode;Ljetbrains/mps/openapi/editor/EditorContext;)Z" />
-      <node id="7288041816792390038" at="363,0,366,0" concept="0" trace="creatorSingleRoleHandler_ths2vx_b31a#(Lorg/jetbrains/mps/openapi/model/SNode;Lorg/jetbrains/mps/openapi/language/SContainmentLink;Ljetbrains/mps/openapi/editor/EditorContext;)V" />
-      <node id="7288041816792390038" at="371,70,374,7" concept="3" />
-      <node id="7288041816792390038" at="374,7,377,7" concept="3" />
-      <node id="7288041816792390038" at="387,0,390,0" concept="4" trace="getNoTargetText#()Ljava/lang/String;" />
-      <node id="7288041816792390038" at="413,0,416,0" concept="0" trace="childListHandler_ths2vx_p0#(Lorg/jetbrains/mps/openapi/model/SNode;Ljava/lang/String;Ljetbrains/mps/openapi/editor/EditorContext;)V" />
-      <node id="7288041816792390038" at="431,0,434,0" concept="4" trace="createEmptyCell_internal#(Ljetbrains/mps/openapi/editor/EditorContext;Lorg/jetbrains/mps/openapi/model/SNode;)Ljetbrains/mps/openapi/editor/cells/EditorCell;" />
-      <node id="7288041816792390038" at="440,9,443,9" concept="3" />
-      <node id="7288041816792390038" at="468,0,471,0" concept="0" trace="propertyListHandler_ths2vx_q0#(Lorg/jetbrains/mps/openapi/model/SNode;Ljava/lang/String;Ljetbrains/mps/openapi/editor/EditorContext;)V" />
-      <node id="7288041816792390038" at="486,0,489,0" concept="4" trace="createEmptyCell_internal#(Ljetbrains/mps/openapi/editor/EditorContext;Lorg/jetbrains/mps/openapi/model/SNode;)Ljetbrains/mps/openapi/editor/cells/EditorCell;" />
-      <node id="7288041816792390038" at="495,9,498,9" concept="3" />
-      <node id="7288041816792390038" at="159,0,163,0" concept="4" trace="createNodeToInsert#(Ljetbrains/mps/openapi/editor/EditorContext;)Lorg/jetbrains/mps/openapi/model/SNode;" />
-      <node id="7288041816792390038" at="236,58,240,5" concept="3" />
-      <node id="7288041816792390038" at="296,0,300,0" concept="4" trace="createRefNode_ths2vx_m0#(Ljetbrains/mps/openapi/editor/EditorContext;Lorg/jetbrains/mps/openapi/model/SNode;)Ljetbrains/mps/openapi/editor/cells/EditorCell;" />
-      <node id="7288041816792390038" at="358,0,362,0" concept="4" trace="createRefNode_ths2vx_b31a#(Ljetbrains/mps/openapi/editor/EditorContext;Lorg/jetbrains/mps/openapi/model/SNode;)Ljetbrains/mps/openapi/editor/cells/EditorCell;" />
-      <node id="7288041816792390038" at="416,0,420,0" concept="4" trace="createNodeToInsert#(Ljetbrains/mps/openapi/editor/EditorContext;)Lorg/jetbrains/mps/openapi/model/SNode;" />
-      <node id="7288041816792390038" at="436,134,440,9" concept="3" />
-      <node id="7288041816792390038" at="471,0,475,0" concept="4" trace="createNodeToInsert#(Ljetbrains/mps/openapi/editor/EditorContext;)Lorg/jetbrains/mps/openapi/model/SNode;" />
-      <node id="7288041816792390038" at="491,134,495,9" concept="3" />
-      <node id="7288041816792390046" at="131,57,136,22" concept="3" />
-      <node id="7288041816792390038" at="163,0,168,0" concept="4" trace="createNodeCell#(Ljetbrains/mps/openapi/editor/EditorContext;Lorg/jetbrains/mps/openapi/model/SNode;)Ljetbrains/mps/openapi/editor/cells/EditorCell;" />
-      <node id="7288041816792390038" at="179,134,184,9" concept="3" />
-      <node id="7288041816792390038" at="242,57,247,22" concept="3" />
-      <node id="3816167865390386152" at="268,59,273,24" concept="3" />
-      <node id="7288041816792390038" at="304,0,309,0" concept="4" trace="createChildCell#(Lorg/jetbrains/mps/openapi/model/SNode;)Ljetbrains/mps/openapi/editor/cells/EditorCell;" />
-      <node id="7288041816792390038" at="366,0,371,0" concept="4" trace="createChildCell#(Lorg/jetbrains/mps/openapi/model/SNode;)Ljetbrains/mps/openapi/editor/cells/EditorCell;" />
-      <node id="7288041816792390038" at="420,0,425,0" concept="4" trace="createNodeCell#(Ljetbrains/mps/openapi/editor/EditorContext;Lorg/jetbrains/mps/openapi/model/SNode;)Ljetbrains/mps/openapi/editor/cells/EditorCell;" />
-      <node id="7288041816792390038" at="475,0,480,0" concept="4" trace="createNodeCell#(Ljetbrains/mps/openapi/editor/EditorContext;Lorg/jetbrains/mps/openapi/model/SNode;)Ljetbrains/mps/openapi/editor/cells/EditorCell;" />
-      <node id="7288041816792509352" at="564,57,569,22" concept="3" />
-      <node id="7288041816793416239" at="594,57,599,22" concept="3" />
-      <node id="3816167865390887698" at="615,57,620,22" concept="3" />
-      <node id="7288041816792390038" at="168,0,174,0" concept="4" trace="createEmptyCell#(Ljetbrains/mps/openapi/editor/EditorContext;)Ljetbrains/mps/openapi/editor/cells/EditorCell;" />
-      <node id="7288041816792390038" at="425,0,431,0" concept="4" trace="createEmptyCell#(Ljetbrains/mps/openapi/editor/EditorContext;)Ljetbrains/mps/openapi/editor/cells/EditorCell;" />
-      <node id="7288041816792390038" at="480,0,486,0" concept="4" trace="createEmptyCell#(Ljetbrains/mps/openapi/editor/EditorContext;)Ljetbrains/mps/openapi/editor/cells/EditorCell;" />
-      <node id="7288041816792544914" at="521,0,527,0" concept="4" trace="createConstant_ths2vx_s0#(Ljetbrains/mps/openapi/editor/EditorContext;Lorg/jetbrains/mps/openapi/model/SNode;)Ljetbrains/mps/openapi/editor/cells/EditorCell;" />
-      <node id="7288041816792509348" at="541,0,547,0" concept="4" trace="createConstant_ths2vx_a0_0#(Ljetbrains/mps/openapi/editor/EditorContext;Lorg/jetbrains/mps/openapi/model/SNode;)Ljetbrains/mps/openapi/editor/cells/EditorCell;" />
-      <node id="7288041816792509350" at="547,0,553,0" concept="4" trace="createConstant_ths2vx_b0_0#(Ljetbrains/mps/openapi/editor/EditorContext;Lorg/jetbrains/mps/openapi/model/SNode;)Ljetbrains/mps/openapi/editor/cells/EditorCell;" />
-      <node id="7288041816793416237" at="571,0,577,0" concept="4" trace="createConstant_ths2vx_d0_0#(Ljetbrains/mps/openapi/editor/EditorContext;Lorg/jetbrains/mps/openapi/model/SNode;)Ljetbrains/mps/openapi/editor/cells/EditorCell;" />
-      <node id="7288041816793416241" at="577,0,583,0" concept="4" trace="createConstant_ths2vx_e0#(Ljetbrains/mps/openapi/editor/EditorContext;Lorg/jetbrains/mps/openapi/model/SNode;)Ljetbrains/mps/openapi/editor/cells/EditorCell;" />
-      <node id="3816167865390887696" at="601,0,607,0" concept="4" trace="createConstant_ths2vx_g0#(Ljetbrains/mps/openapi/editor/EditorContext;Lorg/jetbrains/mps/openapi/model/SNode;)Ljetbrains/mps/openapi/editor/cells/EditorCell;" />
-      <node id="7288041816792390038" at="148,0,155,0" concept="4" trace="createRefNodeList_ths2vx_g0#(Ljetbrains/mps/openapi/editor/EditorContext;Lorg/jetbrains/mps/openapi/model/SNode;)Ljetbrains/mps/openapi/editor/cells/EditorCell;" />
-      <node id="7288041816792390038" at="322,0,330,0" concept="4" trace="createEmptyCell#()Ljetbrains/mps/openapi/editor/cells/EditorCell;" />
-      <node id="7288041816792390038" at="371,0,379,0" concept="4" trace="installCellInfo#(Lorg/jetbrains/mps/openapi/model/SNode;Ljetbrains/mps/openapi/editor/cells/EditorCell;)V" />
-      <node id="7288041816792390038" at="379,0,387,0" concept="4" trace="createEmptyCell#()Ljetbrains/mps/openapi/editor/cells/EditorCell;" />
-      <node id="7288041816792390038" at="78,0,87,0" concept="4" trace="createConstant_ths2vx_a0#(Ljetbrains/mps/openapi/editor/EditorContext;Lorg/jetbrains/mps/openapi/model/SNode;)Ljetbrains/mps/openapi/editor/cells/EditorCell;" />
-      <node id="7288041816792390038" at="90,0,99,0" concept="4" trace="createConstant_ths2vx_b0#(Ljetbrains/mps/openapi/editor/EditorContext;Lorg/jetbrains/mps/openapi/model/SNode;)Ljetbrains/mps/openapi/editor/cells/EditorCell;" />
-      <node id="7288041816792390038" at="102,0,111,0" concept="4" trace="createConstant_ths2vx_c0#(Ljetbrains/mps/openapi/editor/EditorContext;Lorg/jetbrains/mps/openapi/model/SNode;)Ljetbrains/mps/openapi/editor/cells/EditorCell;" />
-      <node id="7288041816792390044" at="114,0,123,0" concept="4" trace="createConstant_ths2vx_d0#(Ljetbrains/mps/openapi/editor/EditorContext;Lorg/jetbrains/mps/openapi/model/SNode;)Ljetbrains/mps/openapi/editor/cells/EditorCell;" />
-      <node id="4315270135340958978" at="202,0,211,0" concept="4" trace="createConstant_ths2vx_a6a#(Ljetbrains/mps/openapi/editor/EditorContext;Lorg/jetbrains/mps/openapi/model/SNode;)Ljetbrains/mps/openapi/editor/cells/EditorCell;" />
-      <node id="5425713840853683096" at="212,0,221,0" concept="4" trace="createConstant_ths2vx_h0#(Ljetbrains/mps/openapi/editor/EditorContext;Lorg/jetbrains/mps/openapi/model/SNode;)Ljetbrains/mps/openapi/editor/cells/EditorCell;" />
-      <node id="3816167865390386147" at="221,0,230,0" concept="4" trace="createConstant_ths2vx_i0#(Ljetbrains/mps/openapi/editor/EditorContext;Lorg/jetbrains/mps/openapi/model/SNode;)Ljetbrains/mps/openapi/editor/cells/EditorCell;" />
-      <node id="3816167865390977236" at="349,0,358,0" concept="4" trace="createConstant_ths2vx_a31a#(Ljetbrains/mps/openapi/editor/EditorContext;Lorg/jetbrains/mps/openapi/model/SNode;)Ljetbrains/mps/openapi/editor/cells/EditorCell;" />
-      <node id="3056998484954522558" at="446,0,455,0" concept="4" trace="createConstant_ths2vx_a51a#(Ljetbrains/mps/openapi/editor/EditorContext;Lorg/jetbrains/mps/openapi/model/SNode;)Ljetbrains/mps/openapi/editor/cells/EditorCell;" />
-      <node id="3056998484954522563" at="501,0,510,0" concept="4" trace="createConstant_ths2vx_a61a#(Ljetbrains/mps/openapi/editor/EditorContext;Lorg/jetbrains/mps/openapi/model/SNode;)Ljetbrains/mps/openapi/editor/cells/EditorCell;" />
-      <node id="5425713840853683091" at="138,0,148,0" concept="4" trace="createConstant_ths2vx_f0#(Ljetbrains/mps/openapi/editor/EditorContext;Lorg/jetbrains/mps/openapi/model/SNode;)Ljetbrains/mps/openapi/editor/cells/EditorCell;" />
-      <node id="7288041816792390048" at="276,0,286,0" concept="4" trace="createConstant_ths2vx_k0#(Ljetbrains/mps/openapi/editor/EditorContext;Lorg/jetbrains/mps/openapi/model/SNode;)Ljetbrains/mps/openapi/editor/cells/EditorCell;" />
-      <node id="3816167865390455315" at="286,0,296,0" concept="4" trace="createConstant_ths2vx_l0#(Ljetbrains/mps/openapi/editor/EditorContext;Lorg/jetbrains/mps/openapi/model/SNode;)Ljetbrains/mps/openapi/editor/cells/EditorCell;" />
-      <node id="7288041816793525043" at="391,0,401,0" concept="4" trace="createConstant_ths2vx_o0#(Ljetbrains/mps/openapi/editor/EditorContext;Lorg/jetbrains/mps/openapi/model/SNode;)Ljetbrains/mps/openapi/editor/cells/EditorCell;" />
-      <node id="7288041816792390038" at="434,132,444,7" concept="3" />
-      <node id="7288041816792390038" at="489,132,499,7" concept="3" />
-      <node id="7288041816792390051" at="511,0,521,0" concept="4" trace="createConstant_ths2vx_r0#(Ljetbrains/mps/openapi/editor/EditorContext;Lorg/jetbrains/mps/openapi/model/SNode;)Ljetbrains/mps/openapi/editor/cells/EditorCell;" />
-      <node id="7288041816792390038" at="177,132,188,7" concept="3" />
-      <node id="7288041816792390038" at="401,0,412,0" concept="4" trace="createRefNodeList_ths2vx_p0#(Ljetbrains/mps/openapi/editor/EditorContext;Lorg/jetbrains/mps/openapi/model/SNode;)Ljetbrains/mps/openapi/editor/cells/EditorCell;" />
-      <node id="7288041816792390038" at="456,0,467,0" concept="4" trace="createRefNodeList_ths2vx_q0#(Ljetbrains/mps/openapi/editor/EditorContext;Lorg/jetbrains/mps/openapi/model/SNode;)Ljetbrains/mps/openapi/editor/cells/EditorCell;" />
-      <node id="7288041816792390038" at="190,0,202,0" concept="4" trace="createSeparatorCell#(Ljetbrains/mps/openapi/editor/EditorContext;Lorg/jetbrains/mps/openapi/model/SNode;Lorg/jetbrains/mps/openapi/model/SNode;)Ljetbrains/mps/openapi/editor/cells/EditorCell;" />
-      <node id="7288041816792390038" at="334,0,346,0" concept="4" trace="createCollection_ths2vx_n0#(Ljetbrains/mps/openapi/editor/EditorContext;Lorg/jetbrains/mps/openapi/model/SNode;)Ljetbrains/mps/openapi/editor/cells/EditorCell;" />
-      <node id="7288041816792390038" at="434,0,446,0" concept="4" trace="installElementCellActions#(Lorg/jetbrains/mps/openapi/model/SNode;Lorg/jetbrains/mps/openapi/model/SNode;Ljetbrains/mps/openapi/editor/cells/EditorCell;Ljetbrains/mps/openapi/editor/EditorContext;)V" />
-      <node id="7288041816792390038" at="489,0,501,0" concept="4" trace="installElementCellActions#(Lorg/jetbrains/mps/openapi/model/SNode;Lorg/jetbrains/mps/openapi/model/SNode;Ljetbrains/mps/openapi/editor/cells/EditorCell;Ljetbrains/mps/openapi/editor/EditorContext;)V" />
-      <node id="7288041816792390038" at="177,0,190,0" concept="4" trace="installElementCellActions#(Lorg/jetbrains/mps/openapi/model/SNode;Lorg/jetbrains/mps/openapi/model/SNode;Ljetbrains/mps/openapi/editor/cells/EditorCell;Ljetbrains/mps/openapi/editor/EditorContext;)V" />
-      <node id="7288041816792390038" at="309,0,322,0" concept="4" trace="installCellInfo#(Lorg/jetbrains/mps/openapi/model/SNode;Ljetbrains/mps/openapi/editor/cells/EditorCell;)V" />
-      <node id="7288041816792390038" at="527,0,541,0" concept="4" trace="createCollection_ths2vx_a_0#(Ljetbrains/mps/openapi/editor/EditorContext;Lorg/jetbrains/mps/openapi/model/SNode;)Ljetbrains/mps/openapi/editor/cells/EditorCell;" />
-      <node id="7288041816792390046" at="123,0,138,0" concept="4" trace="createProperty_ths2vx_e0#(Ljetbrains/mps/openapi/editor/EditorContext;Lorg/jetbrains/mps/openapi/model/SNode;)Ljetbrains/mps/openapi/editor/cells/EditorCell;" />
-      <node id="3816167865390887698" at="607,0,622,0" concept="4" trace="createProperty_ths2vx_h0#(Ljetbrains/mps/openapi/editor/EditorContext;Lorg/jetbrains/mps/openapi/model/SNode;)Ljetbrains/mps/openapi/editor/cells/EditorCell;" />
-      <node id="3816167865390386152" at="259,0,275,0" concept="4" trace="createProperty_ths2vx_a0j0#(Ljetbrains/mps/openapi/editor/EditorContext;Lorg/jetbrains/mps/openapi/model/SNode;)Ljetbrains/mps/openapi/editor/cells/EditorCell;" />
-      <node id="7288041816792509352" at="553,0,571,0" concept="4" trace="createProperty_ths2vx_c0#(Ljetbrains/mps/openapi/editor/EditorContext;Lorg/jetbrains/mps/openapi/model/SNode;)Ljetbrains/mps/openapi/editor/cells/EditorCell;" />
-      <node id="7288041816793416239" at="583,0,601,0" concept="4" trace="createProperty_ths2vx_f0#(Ljetbrains/mps/openapi/editor/EditorContext;Lorg/jetbrains/mps/openapi/model/SNode;)Ljetbrains/mps/openapi/editor/cells/EditorCell;" />
-      <node id="7288041816792390038" at="230,0,249,0" concept="4" trace="createRefCell_ths2vx_j0#(Ljetbrains/mps/openapi/editor/EditorContext;Lorg/jetbrains/mps/openapi/model/SNode;)Ljetbrains/mps/openapi/editor/cells/EditorCell;" />
-      <node id="7288041816792390038" at="45,0,78,0" concept="4" trace="createCollection_ths2vx_a#(Ljetbrains/mps/openapi/editor/EditorContext;Lorg/jetbrains/mps/openapi/model/SNode;)Ljetbrains/mps/openapi/editor/cells/EditorCell;" />
-      <scope id="7288041816792390038" at="39,79,40,63" />
-      <scope id="7288041816792390038" at="42,82,43,65" />
-      <scope id="7288041816792390038" at="49,61,50,83" />
-      <scope id="7288041816792390038" at="52,61,53,83" />
-      <scope id="7288041816792390038" at="55,61,56,83" />
-      <scope id="7288041816792390038" at="68,62,69,85" />
-      <scope id="7288041816792489436" at="87,97,88,172" />
-      <scope id="7288041816793412180" at="99,97,100,172" />
-      <scope id="3816167865390887703" at="111,97,112,178" />
-      <scope id="7288041816792390038" at="156,101,157,50" />
-      <scope id="7288041816792390038" at="174,89,175,65" />
-      <scope id="7288041816792390038" at="185,122,186,396" />
-      <scope id="3816167865390386150" at="250,33,251,14" />
-      <scope id="3816167865390386150" at="253,69,254,67" />
-      <scope id="3816167865390386150" at="256,81,257,66" />
-      <scope id="7288041816792390038" at="301,118,302,49" />
-      <scope id="7288041816792390038" at="310,118,311,380" />
-      <scope id="7288041816792390038" at="313,41,314,35" />
-      <scope id="7288041816792390038" at="330,40,331,25" />
-      <scope id="3816167865391034387" at="346,98,347,407" />
-      <scope id="7288041816792390038" at="363,123,364,49" />
-      <scope id="7288041816792390038" at="372,118,373,383" />
-      <scope id="7288041816792390038" at="375,41,376,38" />
-      <scope id="7288041816792390038" at="387,40,388,28" />
-      <scope id="7288041816792390038" at="413,97,414,50" />
-      <scope id="7288041816792390038" at="431,89,432,66" />
-      <scope id="7288041816792390038" at="441,122,442,392" />
-      <scope id="7288041816792390038" at="468,100,469,50" />
-      <scope id="7288041816792390038" at="486,89,487,66" />
-      <scope id="7288041816792390038" at="496,122,497,395" />
-      <scope id="7288041816792390046" at="132,35,134,112">
-        <var name="manager" id="7288041816792390046" />
-      </scope>
-      <scope id="7288041816792390038" at="159,66,161,93">
-        <var name="listOwner" id="7288041816792390038" />
-      </scope>
-      <scope id="7288041816792390038" at="237,39,239,36" />
-      <scope id="7288041816792390038" at="243,35,245,112">
-        <var name="manager" id="7288041816792390038" />
-      </scope>
-      <scope id="3816167865390386152" at="269,37,271,114">
-        <var name="manager" id="3816167865390386152" />
-      </scope>
-      <scope id="7288041816792390038" at="296,87,298,33">
-        <var name="provider" id="7288041816792390038" />
-      </scope>
-      <scope id="7288041816792390038" at="358,89,360,33">
-        <var name="provider" id="7288041816792390038" />
-      </scope>
-      <scope id="7288041816792390038" at="416,66,418,93">
-        <var name="listOwner" id="7288041816792390038" />
-      </scope>
-      <scope id="7288041816792390038" at="437,34,439,146" />
-      <scope id="7288041816792390038" at="471,66,473,93">
-        <var name="listOwner" id="7288041816792390038" />
-      </scope>
-      <scope id="7288041816792390038" at="492,34,494,146" />
-      <scope id="7288041816792509352" at="565,35,567,112">
-        <var name="manager" id="7288041816792509352" />
-      </scope>
-      <scope id="7288041816793416239" at="595,35,597,112">
-        <var name="manager" id="7288041816793416239" />
-      </scope>
-      <scope id="3816167865390887698" at="616,35,618,112">
-        <var name="manager" id="3816167865390887698" />
-      </scope>
-      <scope id="7288041816792390038" at="39,0,42,0">
-        <var name="editorContext" id="7288041816792390038" />
-        <var name="node" id="7288041816792390038" />
-      </scope>
-      <scope id="7288041816792390038" at="42,0,45,0">
-        <var name="editorContext" id="7288041816792390038" />
-        <var name="node" id="7288041816792390038" />
-      </scope>
-      <scope id="7288041816792489435" at="87,0,90,0">
->>>>>>> bd830ede
         <var name="editorContext" id="7288041816792489435" />
         <var name="node" id="7288041816792489435" />
       </scope>
@@ -5177,300 +3165,128 @@
         <var name="editorContext" id="3816167865390887702" />
         <var name="node" id="3816167865390887702" />
       </scope>
-<<<<<<< HEAD
-      <scope id="7288041816792390038" at="175,0,178,0">
-=======
-      <scope id="7288041816792390038" at="156,0,159,0">
->>>>>>> bd830ede
+      <scope id="7288041816792390038" at="174,0,177,0">
         <var name="childRole" id="7288041816792390038" />
         <var name="context" id="7288041816792390038" />
         <var name="ownerNode" id="7288041816792390038" />
       </scope>
-<<<<<<< HEAD
-      <scope id="7288041816792390038" at="178,0,181,0">
-=======
-      <scope id="7288041816792390038" at="163,86,166,25">
+      <scope id="7288041816792390038" at="177,0,180,0">
+        <var name="editorContext" id="7288041816792390038" />
+      </scope>
+      <scope id="7288041816792390038" at="180,57,183,25">
         <var name="elementCell" id="7288041816792390038" />
       </scope>
-      <scope id="7288041816792390038" at="174,0,177,0">
->>>>>>> bd830ede
+      <scope id="7288041816792390038" at="194,34,197,80" />
+      <scope id="7288041816792390038" at="264,0,267,0" />
+      <scope id="7288041816792390038" at="267,0,270,0">
         <var name="editorContext" id="7288041816792390038" />
       </scope>
-<<<<<<< HEAD
-      <scope id="7288041816792390038" at="181,57,184,25">
-        <var name="elementCell" id="7288041816792390038" />
-      </scope>
-      <scope id="7288041816792390038" at="195,34,198,80" />
-      <scope id="7288041816792390038" at="266,0,269,0" />
-      <scope id="7288041816792390038" at="269,0,272,0">
-        <var name="editorContext" id="7288041816792390038" />
-      </scope>
-      <scope id="7288041816792390038" at="282,119,285,20" />
-      <scope id="7288041816792390038" at="288,0,291,0" />
-      <scope id="7288041816792390038" at="341,0,344,0">
-=======
-      <scope id="7288041816792390038" at="180,34,183,80" />
-      <scope id="3816167865390386150" at="250,0,253,0" />
-      <scope id="3816167865390386150" at="253,0,256,0">
-        <var name="editorContext" id="3816167865390386150" />
-      </scope>
-      <scope id="3816167865390386150" at="256,0,259,0">
-        <var name="editorContext" id="3816167865390386150" />
-        <var name="node" id="3816167865390386150" />
-      </scope>
-      <scope id="7288041816792390038" at="301,0,304,0">
->>>>>>> bd830ede
+      <scope id="7288041816792390038" at="280,119,283,20" />
+      <scope id="7288041816792390038" at="286,0,289,0" />
+      <scope id="7288041816792390038" at="338,0,341,0">
         <var name="containmentLink" id="7288041816792390038" />
         <var name="context" id="7288041816792390038" />
         <var name="ownerNode" id="7288041816792390038" />
       </scope>
-<<<<<<< HEAD
-      <scope id="7288041816792390038" at="344,55,347,24">
+      <scope id="7288041816792390038" at="341,55,344,24">
         <var name="editorCell" id="7288041816792390038" />
       </scope>
-      <scope id="7288041816792390038" at="368,0,371,0" />
-      <scope id="3816167865391034386" at="384,0,387,0">
+      <scope id="7288041816792390038" at="365,0,368,0" />
+      <scope id="3816167865391034386" at="381,0,384,0">
         <var name="editorContext" id="3816167865391034386" />
         <var name="node" id="3816167865391034386" />
       </scope>
-      <scope id="7288041816792390038" at="401,0,404,0">
-=======
-      <scope id="7288041816792390038" at="304,55,307,24">
-        <var name="editorCell" id="7288041816792390038" />
-      </scope>
-      <scope id="7288041816792390038" at="330,0,333,0" />
-      <scope id="3816167865391034386" at="346,0,349,0">
-        <var name="editorContext" id="3816167865391034386" />
-        <var name="node" id="3816167865391034386" />
-      </scope>
-      <scope id="7288041816792390038" at="363,0,366,0">
->>>>>>> bd830ede
+      <scope id="7288041816792390038" at="398,0,401,0">
         <var name="containmentLink" id="7288041816792390038" />
         <var name="context" id="7288041816792390038" />
         <var name="ownerNode" id="7288041816792390038" />
       </scope>
-<<<<<<< HEAD
-      <scope id="7288041816792390038" at="404,55,407,24">
+      <scope id="7288041816792390038" at="401,55,404,24">
         <var name="editorCell" id="7288041816792390038" />
       </scope>
-      <scope id="7288041816792390038" at="425,0,428,0" />
-      <scope id="7288041816792390038" at="451,0,454,0">
-=======
-      <scope id="7288041816792390038" at="366,55,369,24">
-        <var name="editorCell" id="7288041816792390038" />
-      </scope>
-      <scope id="7288041816792390038" at="387,0,390,0" />
-      <scope id="7288041816792390038" at="413,0,416,0">
->>>>>>> bd830ede
+      <scope id="7288041816792390038" at="422,0,425,0" />
+      <scope id="7288041816792390038" at="448,0,451,0">
         <var name="childRole" id="7288041816792390038" />
         <var name="context" id="7288041816792390038" />
         <var name="ownerNode" id="7288041816792390038" />
       </scope>
-<<<<<<< HEAD
-      <scope id="7288041816792390038" at="454,0,457,0">
-=======
-      <scope id="7288041816792390038" at="420,86,423,25">
+      <scope id="7288041816792390038" at="451,0,454,0">
+        <var name="editorContext" id="7288041816792390038" />
+      </scope>
+      <scope id="7288041816792390038" at="454,57,457,25">
         <var name="elementCell" id="7288041816792390038" />
       </scope>
-      <scope id="7288041816792390038" at="431,0,434,0">
->>>>>>> bd830ede
-        <var name="editorContext" id="7288041816792390038" />
-      </scope>
-<<<<<<< HEAD
-      <scope id="7288041816792390038" at="457,57,460,25">
-        <var name="elementCell" id="7288041816792390038" />
-      </scope>
-      <scope id="7288041816792390038" at="502,0,505,0">
-=======
-      <scope id="7288041816792390038" at="468,0,471,0">
->>>>>>> bd830ede
+      <scope id="7288041816792390038" at="499,0,502,0">
         <var name="childRole" id="7288041816792390038" />
         <var name="context" id="7288041816792390038" />
         <var name="ownerNode" id="7288041816792390038" />
       </scope>
-<<<<<<< HEAD
-      <scope id="7288041816792390038" at="505,0,508,0">
+      <scope id="7288041816792390038" at="502,0,505,0">
         <var name="editorContext" id="7288041816792390038" />
       </scope>
-      <scope id="7288041816792390038" at="508,57,511,25">
+      <scope id="7288041816792390038" at="505,57,508,25">
         <var name="elementCell" id="7288041816792390038" />
       </scope>
       <scope id="7288041816792390038" at="47,0,51,0">
         <var name="context" id="7288041816792390038" />
         <var name="node" id="7288041816792390038" />
       </scope>
-      <scope id="7288041816792390038" at="186,41,190,23">
+      <scope id="7288041816792390038" at="185,41,189,23">
         <var name="emptyCell" id="7288041816792390038" />
       </scope>
-      <scope id="7288041816792390038" at="272,0,276,0">
+      <scope id="7288041816792390038" at="270,0,274,0">
         <var name="editorContext" id="7288041816792390038" />
         <var name="node" id="7288041816792390038" />
       </scope>
-      <scope id="7288041816792390038" at="336,0,340,0" />
-      <scope id="7288041816792390038" at="396,0,400,0" />
-      <scope id="7288041816792390038" at="462,41,466,23">
+      <scope id="7288041816792390038" at="333,0,337,0" />
+      <scope id="7288041816792390038" at="393,0,397,0" />
+      <scope id="7288041816792390038" at="459,41,463,23">
         <var name="emptyCell" id="7288041816792390038" />
       </scope>
-      <scope id="7288041816792390038" at="513,41,517,23">
+      <scope id="7288041816792390038" at="510,41,514,23">
         <var name="emptyCell" id="7288041816792390038" />
       </scope>
-      <scope id="7288041816792544914" at="551,49,555,22">
+      <scope id="7288041816792544914" at="548,49,552,22">
         <var name="editorCell" id="7288041816792544914" />
       </scope>
       <scope id="7288041816792390038" at="52,0,57,0" />
-      <scope id="7288041816792390038" at="167,52,172,22">
+      <scope id="7288041816792390038" at="166,52,171,22">
         <var name="editorCell" id="7288041816792390038" />
         <var name="handler" id="7288041816792390038" />
       </scope>
-      <scope id="7288041816792390038" at="181,0,186,0">
+      <scope id="7288041816792390038" at="180,0,185,0">
         <var name="elementNode" id="7288041816792390038" />
       </scope>
-      <scope id="7288041816792390038" at="282,0,287,0">
+      <scope id="7288041816792390038" at="280,0,285,0">
         <var name="context" id="7288041816792390038" />
         <var name="node" id="7288041816792390038" />
         <var name="referencingNode" id="7288041816792390038" />
       </scope>
-      <scope id="7288041816792390038" at="292,0,297,0" />
-      <scope id="7288041816792390038" at="344,0,349,0">
+      <scope id="7288041816792390038" at="290,0,295,0" />
+      <scope id="7288041816792390038" at="341,0,346,0">
         <var name="child" id="7288041816792390038" />
       </scope>
-      <scope id="7288041816792390038" at="361,44,366,24">
+      <scope id="7288041816792390038" at="358,44,363,24">
         <var name="editorCell" id="7288041816792390038" />
       </scope>
-      <scope id="7288041816792390038" at="404,0,409,0">
+      <scope id="7288041816792390038" at="401,0,406,0">
         <var name="child" id="7288041816792390038" />
       </scope>
-      <scope id="7288041816792390038" at="418,44,423,24">
+      <scope id="7288041816792390038" at="415,44,420,24">
         <var name="editorCell" id="7288041816792390038" />
       </scope>
-      <scope id="7288041816792390038" at="457,0,462,0">
+      <scope id="7288041816792390038" at="454,0,459,0">
         <var name="elementNode" id="7288041816792390038" />
       </scope>
-      <scope id="7288041816792390038" at="508,0,513,0">
+      <scope id="7288041816792390038" at="505,0,510,0">
         <var name="elementNode" id="7288041816792390038" />
       </scope>
-      <scope id="7288041816792390038" at="186,0,192,0" />
-      <scope id="7288041816792390038" at="409,70,415,7" />
-      <scope id="7288041816792390038" at="462,0,468,0" />
-      <scope id="7288041816792390038" at="513,0,519,0" />
-      <scope id="7288041816792544914" at="551,0,557,0" />
+      <scope id="7288041816792390038" at="185,0,191,0" />
+      <scope id="7288041816792390038" at="406,70,412,7" />
+      <scope id="7288041816792390038" at="459,0,465,0" />
+      <scope id="7288041816792390038" at="510,0,516,0" />
+      <scope id="7288041816792544914" at="548,0,554,0" />
       <scope id="7288041816792390038" at="96,49,103,22">
-=======
-      <scope id="7288041816792390038" at="475,86,478,25">
-        <var name="elementCell" id="7288041816792390038" />
-      </scope>
-      <scope id="7288041816792390038" at="486,0,489,0">
-        <var name="editorContext" id="7288041816792390038" />
-        <var name="node" id="7288041816792390038" />
-      </scope>
-      <scope id="7288041816792390038" at="159,0,163,0">
-        <var name="editorContext" id="7288041816792390038" />
-      </scope>
-      <scope id="7288041816792390038" at="168,68,172,23">
-        <var name="emptyCell" id="7288041816792390038" />
-      </scope>
-      <scope id="7288041816792390038" at="296,0,300,0">
-        <var name="editorContext" id="7288041816792390038" />
-        <var name="node" id="7288041816792390038" />
-      </scope>
-      <scope id="7288041816792390038" at="358,0,362,0">
-        <var name="editorContext" id="7288041816792390038" />
-        <var name="node" id="7288041816792390038" />
-      </scope>
-      <scope id="7288041816792390038" at="416,0,420,0">
-        <var name="editorContext" id="7288041816792390038" />
-      </scope>
-      <scope id="7288041816792390038" at="425,68,429,23">
-        <var name="emptyCell" id="7288041816792390038" />
-      </scope>
-      <scope id="7288041816792390038" at="471,0,475,0">
-        <var name="editorContext" id="7288041816792390038" />
-      </scope>
-      <scope id="7288041816792390038" at="480,68,484,23">
-        <var name="emptyCell" id="7288041816792390038" />
-      </scope>
-      <scope id="7288041816792544914" at="521,88,525,22">
-        <var name="editorCell" id="7288041816792544914" />
-      </scope>
-      <scope id="7288041816792509348" at="541,90,545,22">
-        <var name="editorCell" id="7288041816792509348" />
-      </scope>
-      <scope id="7288041816792509350" at="547,90,551,22">
-        <var name="editorCell" id="7288041816792509350" />
-      </scope>
-      <scope id="7288041816793416237" at="571,90,575,22">
-        <var name="editorCell" id="7288041816793416237" />
-      </scope>
-      <scope id="7288041816793416241" at="577,88,581,22">
-        <var name="editorCell" id="7288041816793416241" />
-      </scope>
-      <scope id="3816167865390887696" at="601,88,605,22">
-        <var name="editorCell" id="3816167865390887696" />
-      </scope>
-      <scope id="7288041816792390038" at="148,91,153,22">
-        <var name="editorCell" id="7288041816792390038" />
-        <var name="handler" id="7288041816792390038" />
-      </scope>
-      <scope id="7288041816792390038" at="163,0,168,0">
-        <var name="editorContext" id="7288041816792390038" />
-        <var name="elementNode" id="7288041816792390038" />
-      </scope>
-      <scope id="7288041816792390038" at="304,0,309,0">
-        <var name="child" id="7288041816792390038" />
-      </scope>
-      <scope id="7288041816792390038" at="323,44,328,24">
-        <var name="editorCell" id="7288041816792390038" />
-      </scope>
-      <scope id="7288041816792390038" at="366,0,371,0">
-        <var name="child" id="7288041816792390038" />
-      </scope>
-      <scope id="7288041816792390038" at="380,44,385,24">
-        <var name="editorCell" id="7288041816792390038" />
-      </scope>
-      <scope id="7288041816792390038" at="420,0,425,0">
-        <var name="editorContext" id="7288041816792390038" />
-        <var name="elementNode" id="7288041816792390038" />
-      </scope>
-      <scope id="7288041816792390038" at="475,0,480,0">
-        <var name="editorContext" id="7288041816792390038" />
-        <var name="elementNode" id="7288041816792390038" />
-      </scope>
-      <scope id="7288041816792390038" at="168,0,174,0">
-        <var name="editorContext" id="7288041816792390038" />
-      </scope>
-      <scope id="7288041816792390038" at="371,70,377,7" />
-      <scope id="7288041816792390038" at="425,0,431,0">
-        <var name="editorContext" id="7288041816792390038" />
-      </scope>
-      <scope id="7288041816792390038" at="480,0,486,0">
-        <var name="editorContext" id="7288041816792390038" />
-      </scope>
-      <scope id="7288041816792544914" at="521,0,527,0">
-        <var name="editorContext" id="7288041816792544914" />
-        <var name="node" id="7288041816792544914" />
-      </scope>
-      <scope id="7288041816792509348" at="541,0,547,0">
-        <var name="editorContext" id="7288041816792509348" />
-        <var name="node" id="7288041816792509348" />
-      </scope>
-      <scope id="7288041816792509350" at="547,0,553,0">
-        <var name="editorContext" id="7288041816792509350" />
-        <var name="node" id="7288041816792509350" />
-      </scope>
-      <scope id="7288041816793416237" at="571,0,577,0">
-        <var name="editorContext" id="7288041816793416237" />
-        <var name="node" id="7288041816793416237" />
-      </scope>
-      <scope id="7288041816793416241" at="577,0,583,0">
-        <var name="editorContext" id="7288041816793416241" />
-        <var name="node" id="7288041816793416241" />
-      </scope>
-      <scope id="3816167865390887696" at="601,0,607,0">
-        <var name="editorContext" id="3816167865390887696" />
-        <var name="node" id="3816167865390887696" />
-      </scope>
-      <scope id="7288041816792390038" at="78,88,85,22">
->>>>>>> bd830ede
         <var name="editorCell" id="7288041816792390038" />
         <var name="style" id="7288041816792390038" />
       </scope>
@@ -5486,57 +3302,56 @@
         <var name="editorCell" id="7288041816792390044" />
         <var name="style" id="7288041816792390044" />
       </scope>
-<<<<<<< HEAD
-      <scope id="7288041816792390038" at="167,0,174,0" />
-      <scope id="4315270135340958978" at="217,52,224,24">
+      <scope id="7288041816792390038" at="166,0,173,0" />
+      <scope id="4315270135340958978" at="216,52,223,24">
         <var name="editorCell" id="4315270135340958978" />
         <var name="style" id="4315270135340958978" />
       </scope>
-      <scope id="5425713840853683096" at="227,49,234,22">
+      <scope id="5425713840853683096" at="226,49,233,22">
         <var name="editorCell" id="5425713840853683096" />
         <var name="style" id="5425713840853683096" />
       </scope>
-      <scope id="3816167865390386147" at="236,49,243,22">
+      <scope id="3816167865390386147" at="235,49,242,22">
         <var name="editorCell" id="3816167865390386147" />
         <var name="style" id="3816167865390386147" />
       </scope>
-      <scope id="3816167865390977236" at="387,51,394,22">
+      <scope id="3816167865390977236" at="384,51,391,22">
         <var name="editorCell" id="3816167865390977236" />
         <var name="style" id="3816167865390977236" />
       </scope>
-      <scope id="3056998484954522558" at="480,53,487,24">
+      <scope id="3056998484954522558" at="477,53,484,24">
         <var name="editorCell" id="3056998484954522558" />
         <var name="style" id="3056998484954522558" />
       </scope>
-      <scope id="3056998484954522563" at="531,53,538,24">
+      <scope id="3056998484954522563" at="528,53,535,24">
         <var name="editorCell" id="3056998484954522563" />
         <var name="style" id="3056998484954522563" />
       </scope>
-      <scope id="5425713840853683091" at="157,49,165,22">
+      <scope id="5425713840853683091" at="156,49,164,22">
         <var name="editorCell" id="5425713840853683091" />
         <var name="style" id="5425713840853683091" />
       </scope>
-      <scope id="7288041816792390048" at="316,49,324,22">
+      <scope id="7288041816792390048" at="313,49,321,22">
         <var name="editorCell" id="7288041816792390048" />
         <var name="style" id="7288041816792390048" />
       </scope>
-      <scope id="3816167865390455315" at="326,49,334,22">
+      <scope id="3816167865390455315" at="323,49,331,22">
         <var name="editorCell" id="3816167865390455315" />
         <var name="style" id="3816167865390455315" />
       </scope>
-      <scope id="7288041816792390038" at="360,0,368,0" />
-      <scope id="7288041816792390038" at="409,0,417,0">
+      <scope id="7288041816792390038" at="357,0,365,0" />
+      <scope id="7288041816792390038" at="406,0,414,0">
         <var name="child" id="7288041816792390038" />
         <var name="editorCell" id="7288041816792390038" />
       </scope>
-      <scope id="7288041816792390038" at="417,0,425,0" />
-      <scope id="7288041816793525043" at="429,49,437,22">
+      <scope id="7288041816792390038" at="414,0,422,0" />
+      <scope id="7288041816793525043" at="426,49,434,22">
         <var name="editorCell" id="7288041816793525043" />
         <var name="style" id="7288041816793525043" />
       </scope>
-      <scope id="7288041816792390038" at="469,96,477,9" />
-      <scope id="7288041816792390038" at="520,96,528,9" />
-      <scope id="7288041816792390051" at="541,49,549,22">
+      <scope id="7288041816792390038" at="466,96,474,9" />
+      <scope id="7288041816792390038" at="517,96,525,9" />
+      <scope id="7288041816792390051" at="538,49,546,22">
         <var name="editorCell" id="7288041816792390051" />
         <var name="style" id="7288041816792390051" />
       </scope>
@@ -5544,292 +3359,95 @@
       <scope id="7288041816792390038" at="108,0,117,0" />
       <scope id="7288041816792390038" at="120,0,129,0" />
       <scope id="7288041816792390044" at="132,0,141,0" />
-      <scope id="7288041816792390038" at="193,96,202,9" />
-      <scope id="7288041816792390038" at="206,75,215,24">
+      <scope id="7288041816792390038" at="192,96,201,9" />
+      <scope id="7288041816792390038" at="205,75,214,24">
         <var name="editorCell" id="7288041816792390038" />
         <var name="style" id="7288041816792390038" />
       </scope>
-      <scope id="4315270135340958978" at="217,0,226,0" />
-      <scope id="5425713840853683096" at="227,0,236,0" />
-      <scope id="3816167865390386147" at="236,0,245,0" />
-      <scope id="7288041816792390038" at="349,70,358,42">
+      <scope id="4315270135340958978" at="216,0,225,0" />
+      <scope id="5425713840853683096" at="226,0,235,0" />
+      <scope id="3816167865390386147" at="235,0,244,0" />
+      <scope id="7288041816792390038" at="346,70,355,42">
         <var name="style" id="7288041816792390038" />
       </scope>
-      <scope id="3816167865390977236" at="387,0,396,0" />
-      <scope id="7288041816792390038" at="439,52,448,22">
-=======
-      <scope id="7288041816792390038" at="148,0,155,0">
-        <var name="editorContext" id="7288041816792390038" />
-        <var name="node" id="7288041816792390038" />
-      </scope>
-      <scope id="4315270135340958978" at="202,91,209,24">
-        <var name="editorCell" id="4315270135340958978" />
-        <var name="style" id="4315270135340958978" />
-      </scope>
-      <scope id="5425713840853683096" at="212,88,219,22">
-        <var name="editorCell" id="5425713840853683096" />
-        <var name="style" id="5425713840853683096" />
-      </scope>
-      <scope id="3816167865390386147" at="221,88,228,22">
-        <var name="editorCell" id="3816167865390386147" />
-        <var name="style" id="3816167865390386147" />
-      </scope>
-      <scope id="3816167865390977236" at="349,90,356,22">
-        <var name="editorCell" id="3816167865390977236" />
-        <var name="style" id="3816167865390977236" />
-      </scope>
-      <scope id="3056998484954522558" at="446,92,453,24">
-        <var name="editorCell" id="3056998484954522558" />
-        <var name="style" id="3056998484954522558" />
-      </scope>
-      <scope id="3056998484954522563" at="501,92,508,24">
-        <var name="editorCell" id="3056998484954522563" />
-        <var name="style" id="3056998484954522563" />
-      </scope>
-      <scope id="5425713840853683091" at="138,88,146,22">
-        <var name="editorCell" id="5425713840853683091" />
-        <var name="style" id="5425713840853683091" />
-      </scope>
-      <scope id="7288041816792390048" at="276,88,284,22">
-        <var name="editorCell" id="7288041816792390048" />
-        <var name="style" id="7288041816792390048" />
-      </scope>
-      <scope id="3816167865390455315" at="286,88,294,22">
-        <var name="editorCell" id="3816167865390455315" />
-        <var name="style" id="3816167865390455315" />
-      </scope>
-      <scope id="7288041816792390038" at="322,0,330,0" />
-      <scope id="7288041816792390038" at="371,0,379,0">
-        <var name="child" id="7288041816792390038" />
-        <var name="editorCell" id="7288041816792390038" />
-      </scope>
-      <scope id="7288041816792390038" at="379,0,387,0" />
-      <scope id="7288041816793525043" at="391,88,399,22">
-        <var name="editorCell" id="7288041816793525043" />
-        <var name="style" id="7288041816793525043" />
-      </scope>
-      <scope id="7288041816792390038" at="435,96,443,9" />
-      <scope id="7288041816792390038" at="490,96,498,9" />
-      <scope id="7288041816792390051" at="511,88,519,22">
-        <var name="editorCell" id="7288041816792390051" />
-        <var name="style" id="7288041816792390051" />
-      </scope>
-      <scope id="7288041816792390038" at="78,0,87,0">
-        <var name="editorContext" id="7288041816792390038" />
-        <var name="node" id="7288041816792390038" />
-      </scope>
-      <scope id="7288041816792390038" at="90,0,99,0">
-        <var name="editorContext" id="7288041816792390038" />
-        <var name="node" id="7288041816792390038" />
-      </scope>
-      <scope id="7288041816792390038" at="102,0,111,0">
-        <var name="editorContext" id="7288041816792390038" />
-        <var name="node" id="7288041816792390038" />
-      </scope>
-      <scope id="7288041816792390044" at="114,0,123,0">
-        <var name="editorContext" id="7288041816792390044" />
-        <var name="node" id="7288041816792390044" />
-      </scope>
-      <scope id="7288041816792390038" at="178,96,187,9" />
-      <scope id="7288041816792390038" at="191,104,200,24">
-        <var name="editorCell" id="7288041816792390038" />
-        <var name="style" id="7288041816792390038" />
-      </scope>
-      <scope id="4315270135340958978" at="202,0,211,0">
-        <var name="editorContext" id="4315270135340958978" />
-        <var name="node" id="4315270135340958978" />
-      </scope>
-      <scope id="5425713840853683096" at="212,0,221,0">
-        <var name="editorContext" id="5425713840853683096" />
-        <var name="node" id="5425713840853683096" />
-      </scope>
-      <scope id="3816167865390386147" at="221,0,230,0">
-        <var name="editorContext" id="3816167865390386147" />
-        <var name="node" id="3816167865390386147" />
-      </scope>
-      <scope id="3816167865390977236" at="349,0,358,0">
-        <var name="editorContext" id="3816167865390977236" />
-        <var name="node" id="3816167865390977236" />
-      </scope>
-      <scope id="7288041816792390038" at="401,91,410,22">
->>>>>>> bd830ede
+      <scope id="3816167865390977236" at="384,0,393,0" />
+      <scope id="7288041816792390038" at="436,52,445,22">
         <var name="editorCell" id="7288041816792390038" />
         <var name="handler" id="7288041816792390038" />
         <var name="style" id="7288041816792390038" />
       </scope>
-<<<<<<< HEAD
-      <scope id="3056998484954522558" at="480,0,489,0" />
-      <scope id="7288041816792390038" at="490,52,499,22">
-=======
-      <scope id="3056998484954522558" at="446,0,455,0">
-        <var name="editorContext" id="3056998484954522558" />
-        <var name="node" id="3056998484954522558" />
-      </scope>
-      <scope id="7288041816792390038" at="456,91,465,22">
->>>>>>> bd830ede
+      <scope id="3056998484954522558" at="477,0,486,0" />
+      <scope id="7288041816792390038" at="487,52,496,22">
         <var name="editorCell" id="7288041816792390038" />
         <var name="handler" id="7288041816792390038" />
         <var name="style" id="7288041816792390038" />
       </scope>
-<<<<<<< HEAD
-      <scope id="3056998484954522563" at="531,0,540,0" />
-      <scope id="5425713840853683091" at="157,0,167,0" />
-      <scope id="7288041816792390048" at="316,0,326,0" />
-      <scope id="3816167865390455315" at="326,0,336,0" />
-      <scope id="7288041816792390038" at="372,51,382,22">
+      <scope id="3056998484954522563" at="528,0,537,0" />
+      <scope id="5425713840853683091" at="156,0,166,0" />
+      <scope id="7288041816792390048" at="313,0,323,0" />
+      <scope id="3816167865390455315" at="323,0,333,0" />
+      <scope id="7288041816792390038" at="369,51,379,22">
         <var name="editorCell" id="7288041816792390038" />
         <var name="style" id="7288041816792390038" />
       </scope>
-      <scope id="7288041816793525043" at="429,0,439,0" />
-      <scope id="7288041816792390038" at="468,86,478,7" />
-      <scope id="7288041816792390038" at="519,86,529,7" />
-      <scope id="7288041816792390051" at="541,0,551,0" />
-      <scope id="7288041816792390038" at="192,86,203,7" />
-      <scope id="7288041816792390038" at="349,0,360,0">
+      <scope id="7288041816793525043" at="426,0,436,0" />
+      <scope id="7288041816792390038" at="465,86,475,7" />
+      <scope id="7288041816792390038" at="516,86,526,7" />
+      <scope id="7288041816792390051" at="538,0,548,0" />
+      <scope id="7288041816792390038" at="191,86,202,7" />
+      <scope id="7288041816792390038" at="346,0,357,0">
         <var name="child" id="7288041816792390038" />
         <var name="editorCell" id="7288041816792390038" />
       </scope>
-      <scope id="7288041816792390038" at="439,0,450,0" />
-      <scope id="7288041816792390038" at="490,0,501,0" />
-      <scope id="7288041816792390038" at="205,0,217,0">
+      <scope id="7288041816792390038" at="436,0,447,0" />
+      <scope id="7288041816792390038" at="487,0,498,0" />
+      <scope id="7288041816792390038" at="204,0,216,0">
         <var name="nextNode" id="7288041816792390038" />
         <var name="prevNode" id="7288041816792390038" />
       </scope>
-      <scope id="7288041816792390038" at="372,0,384,0" />
-      <scope id="7288041816792390038" at="468,0,480,0">
-=======
-      <scope id="3056998484954522563" at="501,0,510,0">
-        <var name="editorContext" id="3056998484954522563" />
-        <var name="node" id="3056998484954522563" />
-      </scope>
-      <scope id="5425713840853683091" at="138,0,148,0">
-        <var name="editorContext" id="5425713840853683091" />
-        <var name="node" id="5425713840853683091" />
-      </scope>
-      <scope id="7288041816792390048" at="276,0,286,0">
-        <var name="editorContext" id="7288041816792390048" />
-        <var name="node" id="7288041816792390048" />
-      </scope>
-      <scope id="3816167865390455315" at="286,0,296,0">
-        <var name="editorContext" id="3816167865390455315" />
-        <var name="node" id="3816167865390455315" />
-      </scope>
-      <scope id="7288041816792390038" at="334,90,344,22">
-        <var name="editorCell" id="7288041816792390038" />
-        <var name="style" id="7288041816792390038" />
-      </scope>
-      <scope id="7288041816793525043" at="391,0,401,0">
-        <var name="editorContext" id="7288041816793525043" />
-        <var name="node" id="7288041816793525043" />
-      </scope>
-      <scope id="7288041816792390038" at="434,132,444,7" />
-      <scope id="7288041816792390038" at="489,132,499,7" />
-      <scope id="7288041816792390051" at="511,0,521,0">
-        <var name="editorContext" id="7288041816792390051" />
-        <var name="node" id="7288041816792390051" />
-      </scope>
-      <scope id="7288041816792390038" at="177,132,188,7" />
-      <scope id="7288041816792390038" at="309,70,320,42">
-        <var name="editorContext" id="7288041816792390038" />
-        <var name="node" id="7288041816792390038" />
-        <var name="style" id="7288041816792390038" />
-      </scope>
-      <scope id="7288041816792390038" at="401,0,412,0">
-        <var name="editorContext" id="7288041816792390038" />
-        <var name="node" id="7288041816792390038" />
-      </scope>
-      <scope id="7288041816792390038" at="456,0,467,0">
-        <var name="editorContext" id="7288041816792390038" />
-        <var name="node" id="7288041816792390038" />
-      </scope>
-      <scope id="7288041816792390038" at="190,0,202,0">
-        <var name="editorContext" id="7288041816792390038" />
-        <var name="nextNode" id="7288041816792390038" />
-        <var name="prevNode" id="7288041816792390038" />
-      </scope>
-      <scope id="7288041816792390038" at="334,0,346,0">
-        <var name="editorContext" id="7288041816792390038" />
-        <var name="node" id="7288041816792390038" />
-      </scope>
-      <scope id="7288041816792390038" at="434,0,446,0">
-        <var name="editorContext" id="7288041816792390038" />
->>>>>>> bd830ede
+      <scope id="7288041816792390038" at="369,0,381,0" />
+      <scope id="7288041816792390038" at="465,0,477,0">
         <var name="elementCell" id="7288041816792390038" />
         <var name="elementNode" id="7288041816792390038" />
       </scope>
-<<<<<<< HEAD
-      <scope id="7288041816792390038" at="519,0,531,0">
+      <scope id="7288041816792390038" at="516,0,528,0">
         <var name="elementCell" id="7288041816792390038" />
         <var name="elementNode" id="7288041816792390038" />
       </scope>
-      <scope id="7288041816792390038" at="192,0,205,0">
-=======
-      <scope id="7288041816792390038" at="489,0,501,0">
-        <var name="editorContext" id="7288041816792390038" />
-        <var name="elementCell" id="7288041816792390038" />
-        <var name="elementNode" id="7288041816792390038" />
-        <var name="listOwner" id="7288041816792390038" />
-      </scope>
-      <scope id="7288041816792390038" at="527,91,539,22">
-        <var name="editorCell" id="7288041816792390038" />
-      </scope>
-      <scope id="7288041816792390046" at="123,88,136,22">
+      <scope id="7288041816792390046" at="141,49,154,22">
         <var name="attributeConcept" id="7288041816792390046" />
         <var name="editorCell" id="7288041816792390046" />
         <var name="provider" id="7288041816792390046" />
       </scope>
-      <scope id="7288041816792390038" at="177,0,190,0">
-        <var name="editorContext" id="7288041816792390038" />
->>>>>>> bd830ede
+      <scope id="7288041816792390038" at="191,0,204,0">
         <var name="elementCell" id="7288041816792390038" />
         <var name="elementNode" id="7288041816792390038" />
       </scope>
-<<<<<<< HEAD
-      <scope id="7288041816792390046" at="141,49,155,22">
-        <var name="attributeConcept" id="7288041816792390046" />
-        <var name="attributeKind" id="7288041816792390046" />
-        <var name="editorCell" id="7288041816792390046" />
-        <var name="provider" id="7288041816792390046" />
-      </scope>
-      <scope id="3816167865390386152" at="298,53,313,24">
-=======
-      <scope id="7288041816792390038" at="309,0,322,0">
-        <var name="child" id="7288041816792390038" />
-        <var name="editorCell" id="7288041816792390038" />
-      </scope>
-      <scope id="3816167865390887698" at="607,88,620,22">
-        <var name="attributeConcept" id="3816167865390887698" />
-        <var name="editorCell" id="3816167865390887698" />
-        <var name="provider" id="3816167865390887698" />
-      </scope>
-      <scope id="3816167865390386152" at="259,92,273,24">
->>>>>>> bd830ede
+      <scope id="3816167865390386152" at="296,53,310,24">
         <var name="attributeConcept" id="3816167865390386152" />
         <var name="editorCell" id="3816167865390386152" />
         <var name="provider" id="3816167865390386152" />
       </scope>
-<<<<<<< HEAD
-      <scope id="7288041816792390046" at="141,0,157,0" />
-      <scope id="3816167865390386152" at="298,0,315,0" />
-      <scope id="7288041816792390038" at="245,48,263,22">
+      <scope id="7288041816792390046" at="141,0,156,0" />
+      <scope id="3816167865390386152" at="296,0,312,0" />
+      <scope id="7288041816792390038" at="244,48,261,22">
         <var name="attributeConcept" id="7288041816792390038" />
-        <var name="attributeKind" id="7288041816792390038" />
         <var name="editorCell" id="7288041816792390038" />
         <var name="provider" id="7288041816792390038" />
       </scope>
-      <scope id="7288041816792390038" at="245,0,265,0" />
+      <scope id="7288041816792390038" at="244,0,263,0" />
       <scope id="7288041816792390038" at="62,50,94,22">
         <var name="editorCell" id="7288041816792390038" />
       </scope>
       <scope id="7288041816792390038" at="62,0,96,0" />
-      <unit id="7288041816792390038" at="265,0,277,0" name="jetbrains.mps.baseLanguage.builders.editor.SimpleBuilderDeclaration_EditorBuilder_a$_Inline_ths2vx_a9a" />
-      <unit id="7288041816792390038" at="400,0,429,0" name="jetbrains.mps.baseLanguage.builders.editor.SimpleBuilderDeclaration_EditorBuilder_a$creatorSingleRoleHandler_ths2vx_b31a" />
-      <unit id="7288041816792390038" at="340,0,372,0" name="jetbrains.mps.baseLanguage.builders.editor.SimpleBuilderDeclaration_EditorBuilder_a$typeSingleRoleHandler_ths2vx_m0" />
-      <unit id="7288041816792390038" at="277,0,316,0" name="jetbrains.mps.baseLanguage.builders.editor.SimpleBuilderDeclaration_EditorBuilder_a$Inline_Builder_ths2vx_a9a" />
-      <unit id="7288041816792390038" at="450,0,490,0" name="jetbrains.mps.baseLanguage.builders.editor.SimpleBuilderDeclaration_EditorBuilder_a$childListHandler_ths2vx_p0" />
-      <unit id="7288041816792390038" at="501,0,541,0" name="jetbrains.mps.baseLanguage.builders.editor.SimpleBuilderDeclaration_EditorBuilder_a$propertyListHandler_ths2vx_q0" />
-      <unit id="7288041816792390038" at="174,0,227,0" name="jetbrains.mps.baseLanguage.builders.editor.SimpleBuilderDeclaration_EditorBuilder_a$parameterListHandler_ths2vx_g0" />
-      <unit id="7288041816792390038" at="43,0,558,0" name="jetbrains.mps.baseLanguage.builders.editor.SimpleBuilderDeclaration_EditorBuilder_a" />
+      <unit id="7288041816792390038" at="263,0,275,0" name="jetbrains.mps.baseLanguage.builders.editor.SimpleBuilderDeclaration_EditorBuilder_a$_Inline_ths2vx_a9a" />
+      <unit id="7288041816792390038" at="397,0,426,0" name="jetbrains.mps.baseLanguage.builders.editor.SimpleBuilderDeclaration_EditorBuilder_a$creatorSingleRoleHandler_ths2vx_b31a" />
+      <unit id="7288041816792390038" at="337,0,369,0" name="jetbrains.mps.baseLanguage.builders.editor.SimpleBuilderDeclaration_EditorBuilder_a$typeSingleRoleHandler_ths2vx_m0" />
+      <unit id="7288041816792390038" at="275,0,313,0" name="jetbrains.mps.baseLanguage.builders.editor.SimpleBuilderDeclaration_EditorBuilder_a$Inline_Builder_ths2vx_a9a" />
+      <unit id="7288041816792390038" at="447,0,487,0" name="jetbrains.mps.baseLanguage.builders.editor.SimpleBuilderDeclaration_EditorBuilder_a$childListHandler_ths2vx_p0" />
+      <unit id="7288041816792390038" at="498,0,538,0" name="jetbrains.mps.baseLanguage.builders.editor.SimpleBuilderDeclaration_EditorBuilder_a$propertyListHandler_ths2vx_q0" />
+      <unit id="7288041816792390038" at="173,0,226,0" name="jetbrains.mps.baseLanguage.builders.editor.SimpleBuilderDeclaration_EditorBuilder_a$parameterListHandler_ths2vx_g0" />
+      <unit id="7288041816792390038" at="43,0,555,0" name="jetbrains.mps.baseLanguage.builders.editor.SimpleBuilderDeclaration_EditorBuilder_a" />
     </file>
     <file name="SimpleBuilderDeclaration_InspectorBuilder_a.java">
       <node id="7288041816792390038" at="23,107,24,19" concept="10" />
@@ -5868,75 +3486,72 @@
       <node id="7288041816792509352" at="73,60,74,40" concept="1" />
       <node id="7288041816792509352" at="74,40,75,73" concept="1" />
       <node id="7288041816792509352" at="75,73,76,57" concept="5" />
-      <node id="7288041816792509352" at="76,57,77,59" concept="5" />
-      <node id="7288041816792509352" at="78,35,79,87" concept="5" />
-      <node id="7288041816792509352" at="79,87,80,94" concept="6" />
-      <node id="7288041816792509352" at="81,10,82,22" concept="6" />
-      <node id="7288041816793416237" at="84,51,85,97" concept="5" />
-      <node id="7288041816793416237" at="85,97,86,49" concept="1" />
-      <node id="7288041816793416237" at="86,49,87,34" concept="1" />
-      <node id="7288041816793416237" at="87,34,88,22" concept="6" />
-      <node id="7288041816793416241" at="90,49,91,94" concept="5" />
-      <node id="7288041816793416241" at="91,94,92,47" concept="1" />
-      <node id="7288041816793416241" at="92,47,93,34" concept="1" />
-      <node id="7288041816793416241" at="93,34,94,22" concept="6" />
-      <node id="7288041816793416239" at="96,49,97,89" concept="5" />
-      <node id="7288041816793416239" at="97,89,98,29" concept="1" />
-      <node id="7288041816793416239" at="98,29,99,42" concept="1" />
-      <node id="7288041816793416239" at="99,42,100,26" concept="5" />
-      <node id="7288041816793416239" at="100,26,101,63" concept="1" />
-      <node id="7288041816793416239" at="101,63,102,42" concept="1" />
-      <node id="7288041816793416239" at="102,42,103,34" concept="5" />
-      <node id="7288041816793416239" at="103,34,104,60" concept="1" />
-      <node id="7288041816793416239" at="104,60,105,40" concept="1" />
-      <node id="7288041816793416239" at="105,40,106,73" concept="1" />
-      <node id="7288041816793416239" at="106,73,107,57" concept="5" />
-      <node id="7288041816793416239" at="107,57,108,59" concept="5" />
-      <node id="7288041816793416239" at="109,35,110,87" concept="5" />
-      <node id="7288041816793416239" at="110,87,111,94" concept="6" />
-      <node id="7288041816793416239" at="112,10,113,22" concept="6" />
-      <node id="3816167865390887696" at="115,49,116,101" concept="5" />
-      <node id="3816167865390887696" at="116,101,117,47" concept="1" />
-      <node id="3816167865390887696" at="117,47,118,34" concept="1" />
-      <node id="3816167865390887696" at="118,34,119,22" concept="6" />
-      <node id="3816167865390887698" at="121,49,122,89" concept="5" />
-      <node id="3816167865390887698" at="122,89,123,35" concept="1" />
-      <node id="3816167865390887698" at="123,35,124,48" concept="1" />
-      <node id="3816167865390887698" at="124,48,125,26" concept="5" />
-      <node id="3816167865390887698" at="125,26,126,63" concept="1" />
-      <node id="3816167865390887698" at="126,63,127,48" concept="1" />
-      <node id="3816167865390887698" at="127,48,128,73" concept="1" />
-      <node id="3816167865390887698" at="128,73,129,57" concept="5" />
-      <node id="3816167865390887698" at="129,57,130,59" concept="5" />
-      <node id="3816167865390887698" at="131,35,132,87" concept="5" />
-      <node id="3816167865390887698" at="132,87,133,94" concept="6" />
-      <node id="3816167865390887698" at="134,10,135,22" concept="6" />
+      <node id="7288041816792509352" at="77,35,78,87" concept="5" />
+      <node id="7288041816792509352" at="78,87,79,112" concept="6" />
+      <node id="7288041816792509352" at="80,10,81,22" concept="6" />
+      <node id="7288041816793416237" at="83,51,84,97" concept="5" />
+      <node id="7288041816793416237" at="84,97,85,49" concept="1" />
+      <node id="7288041816793416237" at="85,49,86,34" concept="1" />
+      <node id="7288041816793416237" at="86,34,87,22" concept="6" />
+      <node id="7288041816793416241" at="89,49,90,94" concept="5" />
+      <node id="7288041816793416241" at="90,94,91,47" concept="1" />
+      <node id="7288041816793416241" at="91,47,92,34" concept="1" />
+      <node id="7288041816793416241" at="92,34,93,22" concept="6" />
+      <node id="7288041816793416239" at="95,49,96,89" concept="5" />
+      <node id="7288041816793416239" at="96,89,97,29" concept="1" />
+      <node id="7288041816793416239" at="97,29,98,42" concept="1" />
+      <node id="7288041816793416239" at="98,42,99,26" concept="5" />
+      <node id="7288041816793416239" at="99,26,100,63" concept="1" />
+      <node id="7288041816793416239" at="100,63,101,42" concept="1" />
+      <node id="7288041816793416239" at="101,42,102,34" concept="5" />
+      <node id="7288041816793416239" at="102,34,103,60" concept="1" />
+      <node id="7288041816793416239" at="103,60,104,40" concept="1" />
+      <node id="7288041816793416239" at="104,40,105,73" concept="1" />
+      <node id="7288041816793416239" at="105,73,106,57" concept="5" />
+      <node id="7288041816793416239" at="107,35,108,87" concept="5" />
+      <node id="7288041816793416239" at="108,87,109,112" concept="6" />
+      <node id="7288041816793416239" at="110,10,111,22" concept="6" />
+      <node id="3816167865390887696" at="113,49,114,101" concept="5" />
+      <node id="3816167865390887696" at="114,101,115,47" concept="1" />
+      <node id="3816167865390887696" at="115,47,116,34" concept="1" />
+      <node id="3816167865390887696" at="116,34,117,22" concept="6" />
+      <node id="3816167865390887698" at="119,49,120,89" concept="5" />
+      <node id="3816167865390887698" at="120,89,121,35" concept="1" />
+      <node id="3816167865390887698" at="121,35,122,48" concept="1" />
+      <node id="3816167865390887698" at="122,48,123,26" concept="5" />
+      <node id="3816167865390887698" at="123,26,124,63" concept="1" />
+      <node id="3816167865390887698" at="124,63,125,48" concept="1" />
+      <node id="3816167865390887698" at="125,48,126,73" concept="1" />
+      <node id="3816167865390887698" at="126,73,127,57" concept="5" />
+      <node id="3816167865390887698" at="128,35,129,87" concept="5" />
+      <node id="3816167865390887698" at="129,87,130,112" concept="6" />
+      <node id="3816167865390887698" at="131,10,132,22" concept="6" />
       <node id="7288041816792390038" at="20,0,22,0" concept="2" trace="myNode" />
       <node id="7288041816792390038" at="34,0,37,0" concept="4" trace="createCell#()Ljetbrains/mps/openapi/editor/cells/EditorCell;" />
       <node id="7288041816792390038" at="23,0,27,0" concept="0" trace="SimpleBuilderDeclaration_InspectorBuilder_a#(Ljetbrains/mps/openapi/editor/EditorContext;Lorg/jetbrains/mps/openapi/model/SNode;)V" />
       <node id="7288041816792390038" at="28,0,33,0" concept="4" trace="getNode#()Lorg/jetbrains/mps/openapi/model/SNode;" />
-      <node id="7288041816792509352" at="77,59,82,22" concept="3" />
-      <node id="7288041816793416239" at="108,59,113,22" concept="3" />
-      <node id="3816167865390887698" at="130,59,135,22" concept="3" />
+      <node id="7288041816792509352" at="76,57,81,22" concept="3" />
+      <node id="7288041816793416239" at="106,57,111,22" concept="3" />
+      <node id="3816167865390887698" at="127,57,132,22" concept="3" />
       <node id="7288041816792509348" at="53,0,59,0" concept="4" trace="createConstant_ths2vx_a0_0#()Ljetbrains/mps/openapi/editor/cells/EditorCell;" />
       <node id="7288041816792509350" at="59,0,65,0" concept="4" trace="createConstant_ths2vx_b0_0#()Ljetbrains/mps/openapi/editor/cells/EditorCell;" />
-      <node id="7288041816793416237" at="84,0,90,0" concept="4" trace="createConstant_ths2vx_d0_0#()Ljetbrains/mps/openapi/editor/cells/EditorCell;" />
-      <node id="7288041816793416241" at="90,0,96,0" concept="4" trace="createConstant_ths2vx_e0#()Ljetbrains/mps/openapi/editor/cells/EditorCell;" />
-      <node id="3816167865390887696" at="115,0,121,0" concept="4" trace="createConstant_ths2vx_g0#()Ljetbrains/mps/openapi/editor/cells/EditorCell;" />
+      <node id="7288041816793416237" at="83,0,89,0" concept="4" trace="createConstant_ths2vx_d0_0#()Ljetbrains/mps/openapi/editor/cells/EditorCell;" />
+      <node id="7288041816793416241" at="89,0,95,0" concept="4" trace="createConstant_ths2vx_e0#()Ljetbrains/mps/openapi/editor/cells/EditorCell;" />
+      <node id="3816167865390887696" at="113,0,119,0" concept="4" trace="createConstant_ths2vx_g0#()Ljetbrains/mps/openapi/editor/cells/EditorCell;" />
       <node id="7288041816792390038" at="38,0,53,0" concept="4" trace="createCollection_ths2vx_a_0#()Ljetbrains/mps/openapi/editor/cells/EditorCell;" />
-      <node id="3816167865390887698" at="121,0,137,0" concept="4" trace="createProperty_ths2vx_h0#()Ljetbrains/mps/openapi/editor/cells/EditorCell;" />
-      <node id="7288041816792509352" at="65,0,84,0" concept="4" trace="createProperty_ths2vx_c0#()Ljetbrains/mps/openapi/editor/cells/EditorCell;" />
-      <node id="7288041816793416239" at="96,0,115,0" concept="4" trace="createProperty_ths2vx_f0#()Ljetbrains/mps/openapi/editor/cells/EditorCell;" />
+      <node id="3816167865390887698" at="119,0,134,0" concept="4" trace="createProperty_ths2vx_h0#()Ljetbrains/mps/openapi/editor/cells/EditorCell;" />
+      <node id="7288041816792509352" at="65,0,83,0" concept="4" trace="createProperty_ths2vx_c0#()Ljetbrains/mps/openapi/editor/cells/EditorCell;" />
+      <node id="7288041816793416239" at="95,0,113,0" concept="4" trace="createProperty_ths2vx_f0#()Ljetbrains/mps/openapi/editor/cells/EditorCell;" />
       <scope id="7288041816792390038" at="30,26,31,18" />
       <scope id="7288041816792390038" at="34,39,35,41" />
       <scope id="7288041816792390038" at="23,107,25,18" />
-      <scope id="7288041816792509352" at="78,35,80,94">
+      <scope id="7288041816792509352" at="77,35,79,112">
         <var name="manager" id="7288041816792509352" />
       </scope>
-      <scope id="7288041816793416239" at="109,35,111,94">
+      <scope id="7288041816793416239" at="107,35,109,112">
         <var name="manager" id="7288041816793416239" />
       </scope>
-      <scope id="3816167865390887698" at="131,35,133,94">
+      <scope id="3816167865390887698" at="128,35,130,112">
         <var name="manager" id="3816167865390887698" />
       </scope>
       <scope id="7288041816792390038" at="34,0,37,0" />
@@ -5950,109 +3565,50 @@
       <scope id="7288041816792509350" at="59,51,63,22">
         <var name="editorCell" id="7288041816792509350" />
       </scope>
-      <scope id="7288041816793416237" at="84,51,88,22">
+      <scope id="7288041816793416237" at="83,51,87,22">
         <var name="editorCell" id="7288041816793416237" />
       </scope>
-      <scope id="7288041816793416241" at="90,49,94,22">
+      <scope id="7288041816793416241" at="89,49,93,22">
         <var name="editorCell" id="7288041816793416241" />
       </scope>
-      <scope id="3816167865390887696" at="115,49,119,22">
+      <scope id="3816167865390887696" at="113,49,117,22">
         <var name="editorCell" id="3816167865390887696" />
       </scope>
       <scope id="7288041816792390038" at="28,0,33,0" />
       <scope id="7288041816792509348" at="53,0,59,0" />
       <scope id="7288041816792509350" at="59,0,65,0" />
-      <scope id="7288041816793416237" at="84,0,90,0" />
-      <scope id="7288041816793416241" at="90,0,96,0" />
-      <scope id="3816167865390887696" at="115,0,121,0" />
+      <scope id="7288041816793416237" at="83,0,89,0" />
+      <scope id="7288041816793416241" at="89,0,95,0" />
+      <scope id="3816167865390887696" at="113,0,119,0" />
       <scope id="7288041816792390038" at="38,52,51,22">
         <var name="editorCell" id="7288041816792390038" />
       </scope>
-      <scope id="3816167865390887698" at="121,49,135,22">
+      <scope id="3816167865390887698" at="119,49,132,22">
         <var name="attributeConcept" id="3816167865390887698" />
-        <var name="attributeKind" id="3816167865390887698" />
         <var name="editorCell" id="3816167865390887698" />
         <var name="provider" id="3816167865390887698" />
       </scope>
       <scope id="7288041816792390038" at="38,0,53,0" />
-      <scope id="3816167865390887698" at="121,0,137,0" />
-      <scope id="7288041816792509352" at="65,49,82,22">
-=======
-      <scope id="7288041816792390038" at="527,0,541,0">
-        <var name="editorContext" id="7288041816792390038" />
-        <var name="node" id="7288041816792390038" />
-      </scope>
-      <scope id="7288041816792390046" at="123,0,138,0">
-        <var name="editorContext" id="7288041816792390046" />
-        <var name="node" id="7288041816792390046" />
-      </scope>
-      <scope id="3816167865390887698" at="607,0,622,0">
-        <var name="editorContext" id="3816167865390887698" />
-        <var name="node" id="3816167865390887698" />
-      </scope>
-      <scope id="3816167865390386152" at="259,0,275,0">
-        <var name="editorContext" id="3816167865390386152" />
-        <var name="node" id="3816167865390386152" />
-      </scope>
-      <scope id="7288041816792509352" at="553,88,569,22">
->>>>>>> bd830ede
+      <scope id="3816167865390887698" at="119,0,134,0" />
+      <scope id="7288041816792509352" at="65,49,81,22">
         <var name="attributeConcept" id="7288041816792509352" />
         <var name="editorCell" id="7288041816792509352" />
         <var name="provider" id="7288041816792509352" />
         <var name="style" id="7288041816792509352" />
       </scope>
-<<<<<<< HEAD
-      <scope id="7288041816793416239" at="96,49,113,22">
-=======
-      <scope id="7288041816793416239" at="583,88,599,22">
->>>>>>> bd830ede
+      <scope id="7288041816793416239" at="95,49,111,22">
         <var name="attributeConcept" id="7288041816793416239" />
         <var name="editorCell" id="7288041816793416239" />
         <var name="provider" id="7288041816793416239" />
         <var name="style" id="7288041816793416239" />
       </scope>
-<<<<<<< HEAD
-      <scope id="7288041816792509352" at="65,0,84,0" />
-      <scope id="7288041816793416239" at="96,0,115,0" />
-      <unit id="7288041816792390038" at="19,0,138,0" name="jetbrains.mps.baseLanguage.builders.editor.SimpleBuilderDeclaration_InspectorBuilder_a" />
-=======
-      <scope id="7288041816792390038" at="230,87,247,22">
-        <var name="attributeConcept" id="7288041816792390038" />
-        <var name="editorCell" id="7288041816792390038" />
-        <var name="provider" id="7288041816792390038" />
-      </scope>
-      <scope id="7288041816792509352" at="553,0,571,0">
-        <var name="editorContext" id="7288041816792509352" />
-        <var name="node" id="7288041816792509352" />
-      </scope>
-      <scope id="7288041816793416239" at="583,0,601,0">
-        <var name="editorContext" id="7288041816793416239" />
-        <var name="node" id="7288041816793416239" />
-      </scope>
-      <scope id="7288041816792390038" at="230,0,249,0">
-        <var name="editorContext" id="7288041816792390038" />
-        <var name="node" id="7288041816792390038" />
-      </scope>
-      <scope id="7288041816792390038" at="45,89,76,22">
-        <var name="editorCell" id="7288041816792390038" />
-      </scope>
-      <scope id="7288041816792390038" at="45,0,78,0">
-        <var name="editorContext" id="7288041816792390038" />
-        <var name="node" id="7288041816792390038" />
-      </scope>
-      <unit id="3816167865390386150" at="249,0,276,0" name="jetbrains.mps.baseLanguage.builders.editor.SimpleBuilderDeclaration_Editor$_Inline_ths2vx_a9a" />
-      <unit id="7288041816792390038" at="362,0,391,0" name="jetbrains.mps.baseLanguage.builders.editor.SimpleBuilderDeclaration_Editor$creatorSingleRoleHandler_ths2vx_b31a" />
-      <unit id="7288041816792390038" at="300,0,334,0" name="jetbrains.mps.baseLanguage.builders.editor.SimpleBuilderDeclaration_Editor$typeSingleRoleHandler_ths2vx_m0" />
-      <unit id="7288041816792390038" at="412,0,456,0" name="jetbrains.mps.baseLanguage.builders.editor.SimpleBuilderDeclaration_Editor$childListHandler_ths2vx_p0" />
-      <unit id="7288041816792390038" at="467,0,511,0" name="jetbrains.mps.baseLanguage.builders.editor.SimpleBuilderDeclaration_Editor$propertyListHandler_ths2vx_q0" />
-      <unit id="7288041816792390038" at="155,0,212,0" name="jetbrains.mps.baseLanguage.builders.editor.SimpleBuilderDeclaration_Editor$parameterListHandler_ths2vx_g0" />
-      <unit id="7288041816792390038" at="38,0,623,0" name="jetbrains.mps.baseLanguage.builders.editor.SimpleBuilderDeclaration_Editor" />
->>>>>>> bd830ede
+      <scope id="7288041816792509352" at="65,0,83,0" />
+      <scope id="7288041816793416239" at="95,0,113,0" />
+      <unit id="7288041816792390038" at="19,0,135,0" name="jetbrains.mps.baseLanguage.builders.editor.SimpleBuilderDeclaration_InspectorBuilder_a" />
     </file>
   </root>
   <root nodeRef="r:4b2fc856-1e6f-49a5-825e-2904bdab655c(jetbrains.mps.baseLanguage.builders.editor)/7288041816792769304">
     <file name="SimpleBuilderChild_Editor.java">
-<<<<<<< HEAD
       <node id="7288041816792769304" at="11,79,12,84" concept="6" />
       <node id="7288041816792769304" at="11,0,14,0" concept="4" trace="createEditorCell#(Ljetbrains/mps/openapi/editor/EditorContext;Lorg/jetbrains/mps/openapi/model/SNode;)Ljetbrains/mps/openapi/editor/cells/EditorCell;" />
       <scope id="7288041816792769304" at="11,79,12,84" />
@@ -6094,471 +3650,228 @@
       <node id="7288041816792769304" at="79,40,80,34" concept="1" />
       <node id="7288041816792769304" at="81,5,82,73" concept="1" />
       <node id="7288041816792769304" at="82,73,83,57" concept="5" />
-      <node id="7288041816792769304" at="83,57,84,59" concept="5" />
-      <node id="7288041816792769304" at="85,35,86,87" concept="5" />
-      <node id="7288041816792769304" at="86,87,87,94" concept="6" />
-      <node id="7288041816792769304" at="88,10,89,22" concept="6" />
-      <node id="7288041816792769304" at="92,33,93,14" concept="10" />
-      <node id="7288041816792769304" at="95,69,96,57" concept="6" />
-      <node id="7288041816792769304" at="98,81,99,41" concept="7" />
-      <node id="7288041816792769304" at="99,41,100,126" concept="6" />
-      <node id="7288041816792769304" at="106,0,107,0" concept="2" trace="myReferencingNode" />
-      <node id="7288041816792769304" at="108,119,109,21" concept="10" />
-      <node id="7288041816792769304" at="109,21,110,42" concept="1" />
-      <node id="7288041816792769304" at="110,42,111,20" concept="1" />
-      <node id="7288041816792769304" at="114,41,115,42" concept="6" />
-      <node id="7288041816792769304" at="120,28,121,20" concept="6" />
-      <node id="7288041816792769314" at="124,53,125,91" concept="5" />
-      <node id="7288041816792769314" at="125,91,126,31" concept="1" />
-      <node id="7288041816792769314" at="126,31,127,44" concept="1" />
-      <node id="7288041816792769314" at="127,44,128,33" concept="1" />
-      <node id="7288041816792769314" at="128,33,129,28" concept="5" />
-      <node id="7288041816792769314" at="129,28,130,65" concept="1" />
-      <node id="7288041816792769314" at="130,65,131,44" concept="1" />
-      <node id="7288041816792769314" at="131,44,132,75" concept="1" />
-      <node id="7288041816792769314" at="132,75,133,59" concept="5" />
-      <node id="7288041816792769314" at="133,59,134,61" concept="5" />
-      <node id="7288041816792769314" at="135,37,136,89" concept="5" />
-      <node id="7288041816792769314" at="136,89,137,96" concept="6" />
-      <node id="7288041816792769314" at="138,12,139,24" concept="6" />
-      <node id="7288041816792769316" at="142,49,143,94" concept="5" />
-      <node id="7288041816792769316" at="143,94,144,47" concept="1" />
-      <node id="7288041816792769316" at="144,47,145,34" concept="5" />
-      <node id="7288041816792769316" at="145,34,146,84" concept="1" />
-      <node id="7288041816792769316" at="146,84,147,60" concept="1" />
-      <node id="7288041816792769316" at="147,60,148,40" concept="1" />
-      <node id="7288041816792769316" at="148,40,149,34" concept="1" />
-      <node id="7288041816792769316" at="149,34,150,22" concept="6" />
-      <node id="7288041816792769304" at="152,51,153,103" concept="5" />
-      <node id="7288041816792769304" at="153,103,154,49" concept="1" />
-      <node id="7288041816792769304" at="154,49,155,34" concept="5" />
-      <node id="7288041816792769304" at="155,34,156,49" concept="1" />
-      <node id="7288041816792769304" at="156,49,157,58" concept="1" />
-      <node id="7288041816792769304" at="157,58,158,40" concept="1" />
-      <node id="7288041816792769304" at="158,40,159,58" concept="1" />
-      <node id="7288041816792769304" at="159,58,160,57" concept="1" />
-      <node id="7288041816792769304" at="160,57,161,22" concept="6" />
-      <node id="7288041816792769329" at="163,50,164,99" concept="5" />
-      <node id="7288041816792769329" at="164,99,165,48" concept="1" />
-      <node id="7288041816792769329" at="165,48,166,34" concept="5" />
-      <node id="7288041816792769329" at="166,34,167,82" concept="1" />
-      <node id="7288041816792769329" at="167,82,168,40" concept="1" />
-      <node id="7288041816792769329" at="168,40,169,34" concept="1" />
-      <node id="7288041816792769329" at="169,34,170,22" concept="6" />
-      <node id="7288041816792769304" at="172,49,173,291" concept="5" />
-      <node id="7288041816792769304" at="173,291,174,33" concept="6" />
-      <node id="7288041816792769304" at="177,130,178,49" concept="10" />
-      <node id="7288041816792769304" at="180,55,181,59" concept="5" />
-      <node id="7288041816792769304" at="181,59,182,41" concept="1" />
-      <node id="7288041816792769304" at="182,41,183,24" concept="6" />
-      <node id="7288041816792769304" at="186,118,187,393" concept="1" />
-      <node id="7288041816792769304" at="189,41,190,46" concept="1" />
-      <node id="7288041816792769304" at="191,7,192,36" concept="5" />
-      <node id="7288041816792769304" at="192,36,193,60" concept="1" />
-      <node id="7288041816792769304" at="193,60,194,62" concept="1" />
-      <node id="7288041816792769304" at="194,62,195,42" concept="1" />
-      <node id="7288041816792769304" at="198,44,199,54" concept="5" />
-      <node id="7288041816792769304" at="199,54,200,52" concept="1" />
-      <node id="7288041816792769304" at="200,52,201,0" concept="8" />
-      <node id="7288041816792769304" at="201,0,202,40" concept="1" />
-      <node id="7288041816792769304" at="202,40,203,24" concept="6" />
-      <node id="7288041816792769304" at="205,40,206,36" concept="6" />
-      <node id="7288041816792769321" at="209,49,210,94" concept="5" />
-      <node id="7288041816792769321" at="210,94,211,47" concept="1" />
-      <node id="7288041816792769321" at="211,47,212,34" concept="5" />
-      <node id="7288041816792769321" at="212,34,213,85" concept="1" />
-      <node id="7288041816792769321" at="213,85,214,63" concept="1" />
-      <node id="7288041816792769321" at="214,63,215,40" concept="1" />
-      <node id="7288041816792769321" at="215,40,216,34" concept="1" />
-      <node id="7288041816792769321" at="216,34,217,22" concept="6" />
+      <node id="7288041816792769304" at="84,35,85,87" concept="5" />
+      <node id="7288041816792769304" at="85,87,86,112" concept="6" />
+      <node id="7288041816792769304" at="87,10,88,22" concept="6" />
+      <node id="7288041816792769304" at="91,33,92,14" concept="10" />
+      <node id="7288041816792769304" at="94,69,95,57" concept="6" />
+      <node id="7288041816792769304" at="97,81,98,41" concept="7" />
+      <node id="7288041816792769304" at="98,41,99,126" concept="6" />
+      <node id="7288041816792769304" at="105,0,106,0" concept="2" trace="myReferencingNode" />
+      <node id="7288041816792769304" at="107,119,108,21" concept="10" />
+      <node id="7288041816792769304" at="108,21,109,42" concept="1" />
+      <node id="7288041816792769304" at="109,42,110,20" concept="1" />
+      <node id="7288041816792769304" at="113,41,114,42" concept="6" />
+      <node id="7288041816792769304" at="119,28,120,20" concept="6" />
+      <node id="7288041816792769314" at="123,53,124,91" concept="5" />
+      <node id="7288041816792769314" at="124,91,125,31" concept="1" />
+      <node id="7288041816792769314" at="125,31,126,44" concept="1" />
+      <node id="7288041816792769314" at="126,44,127,33" concept="1" />
+      <node id="7288041816792769314" at="127,33,128,28" concept="5" />
+      <node id="7288041816792769314" at="128,28,129,65" concept="1" />
+      <node id="7288041816792769314" at="129,65,130,44" concept="1" />
+      <node id="7288041816792769314" at="130,44,131,75" concept="1" />
+      <node id="7288041816792769314" at="131,75,132,59" concept="5" />
+      <node id="7288041816792769314" at="133,37,134,89" concept="5" />
+      <node id="7288041816792769314" at="134,89,135,114" concept="6" />
+      <node id="7288041816792769314" at="136,12,137,24" concept="6" />
+      <node id="7288041816792769316" at="140,49,141,94" concept="5" />
+      <node id="7288041816792769316" at="141,94,142,47" concept="1" />
+      <node id="7288041816792769316" at="142,47,143,34" concept="5" />
+      <node id="7288041816792769316" at="143,34,144,84" concept="1" />
+      <node id="7288041816792769316" at="144,84,145,60" concept="1" />
+      <node id="7288041816792769316" at="145,60,146,40" concept="1" />
+      <node id="7288041816792769316" at="146,40,147,34" concept="1" />
+      <node id="7288041816792769316" at="147,34,148,22" concept="6" />
+      <node id="7288041816792769304" at="150,51,151,103" concept="5" />
+      <node id="7288041816792769304" at="151,103,152,49" concept="1" />
+      <node id="7288041816792769304" at="152,49,153,34" concept="5" />
+      <node id="7288041816792769304" at="153,34,154,49" concept="1" />
+      <node id="7288041816792769304" at="154,49,155,58" concept="1" />
+      <node id="7288041816792769304" at="155,58,156,40" concept="1" />
+      <node id="7288041816792769304" at="156,40,157,58" concept="1" />
+      <node id="7288041816792769304" at="157,58,158,57" concept="1" />
+      <node id="7288041816792769304" at="158,57,159,22" concept="6" />
+      <node id="7288041816792769329" at="161,50,162,99" concept="5" />
+      <node id="7288041816792769329" at="162,99,163,48" concept="1" />
+      <node id="7288041816792769329" at="163,48,164,34" concept="5" />
+      <node id="7288041816792769329" at="164,34,165,82" concept="1" />
+      <node id="7288041816792769329" at="165,82,166,40" concept="1" />
+      <node id="7288041816792769329" at="166,40,167,34" concept="1" />
+      <node id="7288041816792769329" at="167,34,168,22" concept="6" />
+      <node id="7288041816792769304" at="170,49,171,291" concept="5" />
+      <node id="7288041816792769304" at="171,291,172,33" concept="6" />
+      <node id="7288041816792769304" at="175,130,176,49" concept="10" />
+      <node id="7288041816792769304" at="178,55,179,59" concept="5" />
+      <node id="7288041816792769304" at="179,59,180,41" concept="1" />
+      <node id="7288041816792769304" at="180,41,181,24" concept="6" />
+      <node id="7288041816792769304" at="184,118,185,393" concept="1" />
+      <node id="7288041816792769304" at="187,41,188,46" concept="1" />
+      <node id="7288041816792769304" at="189,7,190,36" concept="5" />
+      <node id="7288041816792769304" at="190,36,191,60" concept="1" />
+      <node id="7288041816792769304" at="191,60,192,62" concept="1" />
+      <node id="7288041816792769304" at="192,62,193,42" concept="1" />
+      <node id="7288041816792769304" at="196,44,197,54" concept="5" />
+      <node id="7288041816792769304" at="197,54,198,52" concept="1" />
+      <node id="7288041816792769304" at="198,52,199,0" concept="8" />
+      <node id="7288041816792769304" at="199,0,200,40" concept="1" />
+      <node id="7288041816792769304" at="200,40,201,24" concept="6" />
+      <node id="7288041816792769304" at="203,40,204,36" concept="6" />
+      <node id="7288041816792769321" at="207,49,208,94" concept="5" />
+      <node id="7288041816792769321" at="208,94,209,47" concept="1" />
+      <node id="7288041816792769321" at="209,47,210,34" concept="5" />
+      <node id="7288041816792769321" at="210,34,211,85" concept="1" />
+      <node id="7288041816792769321" at="211,85,212,63" concept="1" />
+      <node id="7288041816792769321" at="212,63,213,40" concept="1" />
+      <node id="7288041816792769321" at="213,40,214,34" concept="1" />
+      <node id="7288041816792769321" at="214,34,215,22" concept="6" />
       <node id="7288041816792769304" at="32,0,34,0" concept="2" trace="myNode" />
-      <node id="7288041816792769304" at="104,0,106,0" concept="2" trace="myNode" />
+      <node id="7288041816792769304" at="103,0,105,0" concept="2" trace="myNode" />
       <node id="7288041816792769304" at="46,0,49,0" concept="4" trace="createCell#()Ljetbrains/mps/openapi/editor/cells/EditorCell;" />
-      <node id="7288041816792769304" at="92,0,95,0" concept="0" trace="_Inline_tobbik_a1a#()V" />
-      <node id="7288041816792769304" at="95,0,98,0" concept="4" trace="createEditorCell#(Ljetbrains/mps/openapi/editor/EditorContext;)Ljetbrains/mps/openapi/editor/cells/EditorCell;" />
-      <node id="7288041816792769304" at="114,0,117,0" concept="4" trace="createCell#()Ljetbrains/mps/openapi/editor/cells/EditorCell;" />
-      <node id="7288041816792769304" at="177,0,180,0" concept="0" trace="attachStatementSingleRoleHandler_tobbik_b3a#(Lorg/jetbrains/mps/openapi/model/SNode;Lorg/jetbrains/mps/openapi/language/SContainmentLink;Ljetbrains/mps/openapi/editor/EditorContext;)V" />
-      <node id="7288041816792769304" at="185,70,188,7" concept="3" />
-      <node id="7288041816792769304" at="188,7,191,7" concept="3" />
-      <node id="7288041816792769304" at="205,0,208,0" concept="4" trace="getNoTargetText#()Ljava/lang/String;" />
+      <node id="7288041816792769304" at="91,0,94,0" concept="0" trace="_Inline_tobbik_a1a#()V" />
+      <node id="7288041816792769304" at="94,0,97,0" concept="4" trace="createEditorCell#(Ljetbrains/mps/openapi/editor/EditorContext;)Ljetbrains/mps/openapi/editor/cells/EditorCell;" />
+      <node id="7288041816792769304" at="113,0,116,0" concept="4" trace="createCell#()Ljetbrains/mps/openapi/editor/cells/EditorCell;" />
+      <node id="7288041816792769304" at="175,0,178,0" concept="0" trace="attachStatementSingleRoleHandler_tobbik_b3a#(Lorg/jetbrains/mps/openapi/model/SNode;Lorg/jetbrains/mps/openapi/language/SContainmentLink;Ljetbrains/mps/openapi/editor/EditorContext;)V" />
+      <node id="7288041816792769304" at="183,70,186,7" concept="3" />
+      <node id="7288041816792769304" at="186,7,189,7" concept="3" />
+      <node id="7288041816792769304" at="203,0,206,0" concept="4" trace="getNoTargetText#()Ljava/lang/String;" />
       <node id="7288041816792769304" at="35,0,39,0" concept="0" trace="SimpleBuilderChild_EditorBuilder_a#(Ljetbrains/mps/openapi/editor/EditorContext;Lorg/jetbrains/mps/openapi/model/SNode;)V" />
       <node id="7288041816792769304" at="77,63,81,5" concept="3" />
-      <node id="7288041816792769304" at="98,0,102,0" concept="4" trace="createEditorCell#(Ljetbrains/mps/openapi/editor/EditorContext;Lorg/jetbrains/mps/openapi/model/SNode;)Ljetbrains/mps/openapi/editor/cells/EditorCell;" />
-      <node id="7288041816792769304" at="172,0,176,0" concept="4" trace="createRefNode_tobbik_b3a#()Ljetbrains/mps/openapi/editor/cells/EditorCell;" />
+      <node id="7288041816792769304" at="97,0,101,0" concept="4" trace="createEditorCell#(Ljetbrains/mps/openapi/editor/EditorContext;Lorg/jetbrains/mps/openapi/model/SNode;)Ljetbrains/mps/openapi/editor/cells/EditorCell;" />
+      <node id="7288041816792769304" at="170,0,174,0" concept="4" trace="createRefNode_tobbik_b3a#()Ljetbrains/mps/openapi/editor/cells/EditorCell;" />
       <node id="7288041816792769304" at="40,0,45,0" concept="4" trace="getNode#()Lorg/jetbrains/mps/openapi/model/SNode;" />
-      <node id="7288041816792769304" at="84,59,89,22" concept="3" />
-      <node id="7288041816792769304" at="108,0,113,0" concept="0" trace="Inline_Builder_tobbik_a1a#(Ljetbrains/mps/openapi/editor/EditorContext;Lorg/jetbrains/mps/openapi/model/SNode;Lorg/jetbrains/mps/openapi/model/SNode;)V" />
-      <node id="7288041816792769304" at="118,0,123,0" concept="4" trace="getNode#()Lorg/jetbrains/mps/openapi/model/SNode;" />
-      <node id="7288041816792769314" at="134,61,139,24" concept="3" />
-      <node id="7288041816792769304" at="180,0,185,0" concept="4" trace="createChildCell#(Lorg/jetbrains/mps/openapi/model/SNode;)Ljetbrains/mps/openapi/editor/cells/EditorCell;" />
-      <node id="7288041816792769304" at="197,0,205,0" concept="4" trace="createEmptyCell#()Ljetbrains/mps/openapi/editor/cells/EditorCell;" />
+      <node id="7288041816792769304" at="83,57,88,22" concept="3" />
+      <node id="7288041816792769304" at="107,0,112,0" concept="0" trace="Inline_Builder_tobbik_a1a#(Ljetbrains/mps/openapi/editor/EditorContext;Lorg/jetbrains/mps/openapi/model/SNode;Lorg/jetbrains/mps/openapi/model/SNode;)V" />
+      <node id="7288041816792769304" at="117,0,122,0" concept="4" trace="getNode#()Lorg/jetbrains/mps/openapi/model/SNode;" />
+      <node id="7288041816792769314" at="132,59,137,24" concept="3" />
+      <node id="7288041816792769304" at="178,0,183,0" concept="4" trace="createChildCell#(Lorg/jetbrains/mps/openapi/model/SNode;)Ljetbrains/mps/openapi/editor/cells/EditorCell;" />
+      <node id="7288041816792769304" at="195,0,203,0" concept="4" trace="createEmptyCell#()Ljetbrains/mps/openapi/editor/cells/EditorCell;" />
       <node id="7288041816792769309" at="62,0,71,0" concept="4" trace="createConstant_tobbik_a0#()Ljetbrains/mps/openapi/editor/cells/EditorCell;" />
-      <node id="7288041816792769329" at="163,0,172,0" concept="4" trace="createConstant_tobbik_a3a#()Ljetbrains/mps/openapi/editor/cells/EditorCell;" />
-      <node id="7288041816792769316" at="142,0,152,0" concept="4" trace="createConstant_tobbik_c0#()Ljetbrains/mps/openapi/editor/cells/EditorCell;" />
-      <node id="7288041816792769321" at="209,0,219,0" concept="4" trace="createConstant_tobbik_e0#()Ljetbrains/mps/openapi/editor/cells/EditorCell;" />
-      <node id="7288041816792769304" at="152,0,163,0" concept="4" trace="createCollection_tobbik_d0#()Ljetbrains/mps/openapi/editor/cells/EditorCell;" />
+      <node id="7288041816792769329" at="161,0,170,0" concept="4" trace="createConstant_tobbik_a3a#()Ljetbrains/mps/openapi/editor/cells/EditorCell;" />
+      <node id="7288041816792769316" at="140,0,150,0" concept="4" trace="createConstant_tobbik_c0#()Ljetbrains/mps/openapi/editor/cells/EditorCell;" />
+      <node id="7288041816792769321" at="207,0,217,0" concept="4" trace="createConstant_tobbik_e0#()Ljetbrains/mps/openapi/editor/cells/EditorCell;" />
+      <node id="7288041816792769304" at="150,0,161,0" concept="4" trace="createCollection_tobbik_d0#()Ljetbrains/mps/openapi/editor/cells/EditorCell;" />
       <node id="7288041816792769304" at="50,0,62,0" concept="4" trace="createCollection_tobbik_a#()Ljetbrains/mps/openapi/editor/cells/EditorCell;" />
-      <node id="7288041816792769304" at="185,0,197,0" concept="4" trace="installCellInfo#(Lorg/jetbrains/mps/openapi/model/SNode;Ljetbrains/mps/openapi/editor/cells/EditorCell;)V" />
-      <node id="7288041816792769314" at="124,0,141,0" concept="4" trace="createProperty_tobbik_a0b0#()Ljetbrains/mps/openapi/editor/cells/EditorCell;" />
-      <node id="7288041816792769304" at="71,0,91,0" concept="4" trace="createRefCell_tobbik_b0#()Ljetbrains/mps/openapi/editor/cells/EditorCell;" />
+      <node id="7288041816792769304" at="183,0,195,0" concept="4" trace="installCellInfo#(Lorg/jetbrains/mps/openapi/model/SNode;Ljetbrains/mps/openapi/editor/cells/EditorCell;)V" />
+      <node id="7288041816792769314" at="123,0,139,0" concept="4" trace="createProperty_tobbik_a0b0#()Ljetbrains/mps/openapi/editor/cells/EditorCell;" />
+      <node id="7288041816792769304" at="71,0,90,0" concept="4" trace="createRefCell_tobbik_b0#()Ljetbrains/mps/openapi/editor/cells/EditorCell;" />
       <scope id="7288041816792769304" at="42,26,43,18" />
       <scope id="7288041816792769304" at="46,39,47,39" />
-      <scope id="7288041816792769304" at="92,33,93,14" />
-      <scope id="7288041816792769304" at="95,69,96,57" />
-      <scope id="7288041816792769304" at="114,41,115,42" />
-      <scope id="7288041816792769304" at="120,28,121,20" />
-      <scope id="7288041816792769304" at="177,130,178,49" />
-      <scope id="7288041816792769304" at="186,118,187,393" />
-      <scope id="7288041816792769304" at="189,41,190,46" />
-      <scope id="7288041816792769304" at="205,40,206,36" />
+      <scope id="7288041816792769304" at="91,33,92,14" />
+      <scope id="7288041816792769304" at="94,69,95,57" />
+      <scope id="7288041816792769304" at="113,41,114,42" />
+      <scope id="7288041816792769304" at="119,28,120,20" />
+      <scope id="7288041816792769304" at="175,130,176,49" />
+      <scope id="7288041816792769304" at="184,118,185,393" />
+      <scope id="7288041816792769304" at="187,41,188,46" />
+      <scope id="7288041816792769304" at="203,40,204,36" />
       <scope id="7288041816792769304" at="35,98,37,18" />
       <scope id="7288041816792769304" at="78,39,80,34" />
-      <scope id="7288041816792769304" at="85,35,87,94">
+      <scope id="7288041816792769304" at="84,35,86,112">
         <var name="manager" id="7288041816792769304" />
       </scope>
-      <scope id="7288041816792769304" at="98,81,100,126" />
-      <scope id="7288041816792769314" at="135,37,137,96">
+      <scope id="7288041816792769304" at="97,81,99,126" />
+      <scope id="7288041816792769314" at="133,37,135,114">
         <var name="manager" id="7288041816792769314" />
       </scope>
-      <scope id="7288041816792769304" at="172,49,174,33">
-=======
-      <node id="7288041816792769304" at="29,79,30,63" concept="6" />
-      <node id="7288041816792769304" at="32,89,33,96" concept="5" />
-      <node id="7288041816792769304" at="33,96,34,48" concept="1" />
-      <node id="7288041816792769304" at="34,48,35,28" concept="1" />
-      <node id="7288041816792769304" at="35,28,36,81" concept="1" />
-      <node id="7288041816792769304" at="36,81,37,80" concept="1" />
-      <node id="7288041816792769304" at="37,80,38,81" concept="1" />
-      <node id="7288041816792769304" at="38,81,39,83" concept="1" />
-      <node id="7288041816792769304" at="39,83,40,81" concept="1" />
-      <node id="7288041816792769304" at="40,81,41,22" concept="6" />
-      <node id="7288041816792769309" at="43,88,44,91" concept="5" />
-      <node id="7288041816792769309" at="44,91,45,47" concept="1" />
-      <node id="7288041816792769309" at="45,47,46,34" concept="5" />
-      <node id="7288041816792769309" at="46,34,47,66" concept="1" />
-      <node id="7288041816792769309" at="47,66,48,40" concept="1" />
-      <node id="7288041816792769309" at="48,40,49,34" concept="1" />
-      <node id="7288041816792769309" at="49,34,50,22" concept="6" />
-      <node id="7288041816792769304" at="52,87,53,81" concept="5" />
-      <node id="7288041816792769304" at="53,81,54,30" concept="1" />
-      <node id="7288041816792769304" at="54,30,55,43" concept="1" />
-      <node id="7288041816792769304" at="55,43,56,26" concept="5" />
-      <node id="7288041816792769304" at="56,26,57,90" concept="1" />
-      <node id="7288041816792769304" at="57,90,58,58" concept="1" />
-      <node id="7288041816792769304" at="59,39,60,40" concept="1" />
-      <node id="7288041816792769304" at="60,40,61,34" concept="1" />
-      <node id="7288041816792769304" at="62,5,63,73" concept="1" />
-      <node id="7288041816792769304" at="63,73,64,57" concept="5" />
-      <node id="7288041816792769304" at="65,35,66,82" concept="5" />
-      <node id="7288041816792769304" at="66,82,67,112" concept="6" />
-      <node id="7288041816792769304" at="68,10,69,22" concept="6" />
-      <node id="7288041816792769312" at="72,33,73,14" concept="9" />
-      <node id="7288041816792769312" at="75,69,76,67" concept="6" />
-      <node id="7288041816792769312" at="78,81,79,66" concept="6" />
-      <node id="7288041816792769314" at="81,92,82,84" concept="5" />
-      <node id="7288041816792769314" at="82,84,83,31" concept="1" />
-      <node id="7288041816792769314" at="83,31,84,44" concept="1" />
-      <node id="7288041816792769314" at="84,44,85,33" concept="1" />
-      <node id="7288041816792769314" at="85,33,86,28" concept="5" />
-      <node id="7288041816792769314" at="86,28,87,60" concept="1" />
-      <node id="7288041816792769314" at="87,60,88,44" concept="1" />
-      <node id="7288041816792769314" at="88,44,89,75" concept="1" />
-      <node id="7288041816792769314" at="89,75,90,59" concept="5" />
-      <node id="7288041816792769314" at="91,37,92,84" concept="5" />
-      <node id="7288041816792769314" at="92,84,93,114" concept="6" />
-      <node id="7288041816792769314" at="94,12,95,24" concept="6" />
-      <node id="7288041816792769316" at="98,88,99,87" concept="5" />
-      <node id="7288041816792769316" at="99,87,100,47" concept="1" />
-      <node id="7288041816792769316" at="100,47,101,34" concept="5" />
-      <node id="7288041816792769316" at="101,34,102,68" concept="1" />
-      <node id="7288041816792769316" at="102,68,103,63" concept="1" />
-      <node id="7288041816792769316" at="103,63,104,40" concept="1" />
-      <node id="7288041816792769316" at="104,40,105,34" concept="1" />
-      <node id="7288041816792769316" at="105,34,106,22" concept="6" />
-      <node id="7288041816792769304" at="108,90,109,96" concept="5" />
-      <node id="7288041816792769304" at="109,96,110,49" concept="1" />
-      <node id="7288041816792769304" at="110,49,111,34" concept="5" />
-      <node id="7288041816792769304" at="111,34,112,52" concept="1" />
-      <node id="7288041816792769304" at="112,52,113,61" concept="1" />
-      <node id="7288041816792769304" at="113,61,114,40" concept="1" />
-      <node id="7288041816792769304" at="114,40,115,82" concept="1" />
-      <node id="7288041816792769304" at="115,82,116,81" concept="1" />
-      <node id="7288041816792769304" at="116,81,117,22" concept="6" />
-      <node id="7288041816792769329" at="119,89,120,92" concept="5" />
-      <node id="7288041816792769329" at="120,92,121,48" concept="1" />
-      <node id="7288041816792769329" at="121,48,122,34" concept="5" />
-      <node id="7288041816792769329" at="122,34,123,66" concept="1" />
-      <node id="7288041816792769329" at="123,66,124,40" concept="1" />
-      <node id="7288041816792769329" at="124,40,125,34" concept="1" />
-      <node id="7288041816792769329" at="125,34,126,22" concept="6" />
-      <node id="7288041816792769304" at="128,88,129,275" concept="5" />
-      <node id="7288041816792769304" at="129,275,130,33" concept="6" />
-      <node id="7288041816792769304" at="133,130,134,49" concept="9" />
-      <node id="7288041816792769304" at="136,55,137,59" concept="5" />
-      <node id="7288041816792769304" at="137,59,138,41" concept="1" />
-      <node id="7288041816792769304" at="138,41,139,24" concept="6" />
-      <node id="7288041816792769304" at="142,118,143,391" concept="1" />
-      <node id="7288041816792769304" at="145,41,146,46" concept="1" />
-      <node id="7288041816792769304" at="147,7,148,36" concept="5" />
-      <node id="7288041816792769304" at="148,36,149,31" concept="5" />
-      <node id="7288041816792769304" at="149,31,150,52" concept="5" />
-      <node id="7288041816792769304" at="150,52,151,63" concept="1" />
-      <node id="7288041816792769304" at="151,63,152,65" concept="1" />
-      <node id="7288041816792769304" at="152,65,153,42" concept="1" />
-      <node id="7288041816792769304" at="156,44,157,54" concept="5" />
-      <node id="7288041816792769304" at="157,54,158,52" concept="1" />
-      <node id="7288041816792769304" at="158,52,159,0" concept="7" />
-      <node id="7288041816792769304" at="159,0,160,40" concept="1" />
-      <node id="7288041816792769304" at="160,40,161,24" concept="6" />
-      <node id="7288041816792769304" at="163,40,164,36" concept="6" />
-      <node id="7288041816792769321" at="167,88,168,87" concept="5" />
-      <node id="7288041816792769321" at="168,87,169,47" concept="1" />
-      <node id="7288041816792769321" at="169,47,170,34" concept="5" />
-      <node id="7288041816792769321" at="170,34,171,69" concept="1" />
-      <node id="7288041816792769321" at="171,69,172,66" concept="1" />
-      <node id="7288041816792769321" at="172,66,173,40" concept="1" />
-      <node id="7288041816792769321" at="173,40,174,34" concept="1" />
-      <node id="7288041816792769321" at="174,34,175,22" concept="6" />
-      <node id="7288041816792769304" at="29,0,32,0" concept="4" trace="createEditorCell#(Ljetbrains/mps/openapi/editor/EditorContext;Lorg/jetbrains/mps/openapi/model/SNode;)Ljetbrains/mps/openapi/editor/cells/EditorCell;" />
-      <node id="7288041816792769312" at="72,0,75,0" concept="0" trace="_Inline_tobbik_a1a#()V" />
-      <node id="7288041816792769312" at="75,0,78,0" concept="4" trace="createEditorCell#(Ljetbrains/mps/openapi/editor/EditorContext;)Ljetbrains/mps/openapi/editor/cells/EditorCell;" />
-      <node id="7288041816792769312" at="78,0,81,0" concept="4" trace="createEditorCell#(Ljetbrains/mps/openapi/editor/EditorContext;Lorg/jetbrains/mps/openapi/model/SNode;)Ljetbrains/mps/openapi/editor/cells/EditorCell;" />
-      <node id="7288041816792769304" at="133,0,136,0" concept="0" trace="attachStatementSingleRoleHandler_tobbik_b3a#(Lorg/jetbrains/mps/openapi/model/SNode;Lorg/jetbrains/mps/openapi/language/SContainmentLink;Ljetbrains/mps/openapi/editor/EditorContext;)V" />
-      <node id="7288041816792769304" at="141,70,144,7" concept="3" />
-      <node id="7288041816792769304" at="144,7,147,7" concept="3" />
-      <node id="7288041816792769304" at="163,0,166,0" concept="4" trace="getNoTargetText#()Ljava/lang/String;" />
-      <node id="7288041816792769304" at="58,58,62,5" concept="3" />
-      <node id="7288041816792769304" at="128,0,132,0" concept="4" trace="createRefNode_tobbik_b3a#(Ljetbrains/mps/openapi/editor/EditorContext;Lorg/jetbrains/mps/openapi/model/SNode;)Ljetbrains/mps/openapi/editor/cells/EditorCell;" />
-      <node id="7288041816792769304" at="64,57,69,22" concept="3" />
-      <node id="7288041816792769314" at="90,59,95,24" concept="3" />
-      <node id="7288041816792769304" at="136,0,141,0" concept="4" trace="createChildCell#(Lorg/jetbrains/mps/openapi/model/SNode;)Ljetbrains/mps/openapi/editor/cells/EditorCell;" />
-      <node id="7288041816792769304" at="155,0,163,0" concept="4" trace="createEmptyCell#()Ljetbrains/mps/openapi/editor/cells/EditorCell;" />
-      <node id="7288041816792769309" at="43,0,52,0" concept="4" trace="createConstant_tobbik_a0#(Ljetbrains/mps/openapi/editor/EditorContext;Lorg/jetbrains/mps/openapi/model/SNode;)Ljetbrains/mps/openapi/editor/cells/EditorCell;" />
-      <node id="7288041816792769329" at="119,0,128,0" concept="4" trace="createConstant_tobbik_a3a#(Ljetbrains/mps/openapi/editor/EditorContext;Lorg/jetbrains/mps/openapi/model/SNode;)Ljetbrains/mps/openapi/editor/cells/EditorCell;" />
-      <node id="7288041816792769316" at="98,0,108,0" concept="4" trace="createConstant_tobbik_c0#(Ljetbrains/mps/openapi/editor/EditorContext;Lorg/jetbrains/mps/openapi/model/SNode;)Ljetbrains/mps/openapi/editor/cells/EditorCell;" />
-      <node id="7288041816792769321" at="167,0,177,0" concept="4" trace="createConstant_tobbik_e0#(Ljetbrains/mps/openapi/editor/EditorContext;Lorg/jetbrains/mps/openapi/model/SNode;)Ljetbrains/mps/openapi/editor/cells/EditorCell;" />
-      <node id="7288041816792769304" at="32,0,43,0" concept="4" trace="createCollection_tobbik_a#(Ljetbrains/mps/openapi/editor/EditorContext;Lorg/jetbrains/mps/openapi/model/SNode;)Ljetbrains/mps/openapi/editor/cells/EditorCell;" />
-      <node id="7288041816792769304" at="108,0,119,0" concept="4" trace="createCollection_tobbik_d0#(Ljetbrains/mps/openapi/editor/EditorContext;Lorg/jetbrains/mps/openapi/model/SNode;)Ljetbrains/mps/openapi/editor/cells/EditorCell;" />
-      <node id="7288041816792769304" at="141,0,155,0" concept="4" trace="installCellInfo#(Lorg/jetbrains/mps/openapi/model/SNode;Ljetbrains/mps/openapi/editor/cells/EditorCell;)V" />
-      <node id="7288041816792769314" at="81,0,97,0" concept="4" trace="createProperty_tobbik_a0b0#(Ljetbrains/mps/openapi/editor/EditorContext;Lorg/jetbrains/mps/openapi/model/SNode;)Ljetbrains/mps/openapi/editor/cells/EditorCell;" />
-      <node id="7288041816792769304" at="52,0,71,0" concept="4" trace="createRefCell_tobbik_b0#(Ljetbrains/mps/openapi/editor/EditorContext;Lorg/jetbrains/mps/openapi/model/SNode;)Ljetbrains/mps/openapi/editor/cells/EditorCell;" />
-      <scope id="7288041816792769304" at="29,79,30,63" />
-      <scope id="7288041816792769312" at="72,33,73,14" />
-      <scope id="7288041816792769312" at="75,69,76,67" />
-      <scope id="7288041816792769312" at="78,81,79,66" />
-      <scope id="7288041816792769304" at="133,130,134,49" />
-      <scope id="7288041816792769304" at="142,118,143,391" />
-      <scope id="7288041816792769304" at="145,41,146,46" />
-      <scope id="7288041816792769304" at="163,40,164,36" />
-      <scope id="7288041816792769304" at="59,39,61,34" />
-      <scope id="7288041816792769304" at="65,35,67,112">
-        <var name="manager" id="7288041816792769304" />
-      </scope>
-      <scope id="7288041816792769314" at="91,37,93,114">
-        <var name="manager" id="7288041816792769314" />
-      </scope>
-      <scope id="7288041816792769304" at="128,88,130,33">
->>>>>>> bd830ede
+      <scope id="7288041816792769304" at="170,49,172,33">
         <var name="provider" id="7288041816792769304" />
       </scope>
       <scope id="7288041816792769304" at="46,0,49,0" />
-      <scope id="7288041816792769304" at="92,0,95,0" />
-      <scope id="7288041816792769304" at="95,0,98,0">
+      <scope id="7288041816792769304" at="91,0,94,0" />
+      <scope id="7288041816792769304" at="94,0,97,0">
         <var name="editorContext" id="7288041816792769304" />
       </scope>
-<<<<<<< HEAD
-      <scope id="7288041816792769304" at="108,119,111,20" />
-      <scope id="7288041816792769304" at="114,0,117,0" />
-      <scope id="7288041816792769304" at="177,0,180,0">
-=======
-      <scope id="7288041816792769312" at="72,0,75,0" />
-      <scope id="7288041816792769312" at="75,0,78,0">
-        <var name="editorContext" id="7288041816792769312" />
-      </scope>
-      <scope id="7288041816792769312" at="78,0,81,0">
-        <var name="editorContext" id="7288041816792769312" />
-        <var name="node" id="7288041816792769312" />
-      </scope>
-      <scope id="7288041816792769304" at="133,0,136,0">
->>>>>>> bd830ede
+      <scope id="7288041816792769304" at="107,119,110,20" />
+      <scope id="7288041816792769304" at="113,0,116,0" />
+      <scope id="7288041816792769304" at="175,0,178,0">
         <var name="containmentLink" id="7288041816792769304" />
         <var name="context" id="7288041816792769304" />
         <var name="ownerNode" id="7288041816792769304" />
       </scope>
-<<<<<<< HEAD
-      <scope id="7288041816792769304" at="180,55,183,24">
+      <scope id="7288041816792769304" at="178,55,181,24">
         <var name="editorCell" id="7288041816792769304" />
       </scope>
-      <scope id="7288041816792769304" at="205,0,208,0" />
+      <scope id="7288041816792769304" at="203,0,206,0" />
       <scope id="7288041816792769304" at="35,0,39,0">
         <var name="context" id="7288041816792769304" />
         <var name="node" id="7288041816792769304" />
       </scope>
-      <scope id="7288041816792769304" at="98,0,102,0">
+      <scope id="7288041816792769304" at="97,0,101,0">
         <var name="editorContext" id="7288041816792769304" />
         <var name="node" id="7288041816792769304" />
       </scope>
-      <scope id="7288041816792769304" at="172,0,176,0" />
+      <scope id="7288041816792769304" at="170,0,174,0" />
       <scope id="7288041816792769304" at="40,0,45,0" />
-      <scope id="7288041816792769304" at="108,0,113,0">
+      <scope id="7288041816792769304" at="107,0,112,0">
         <var name="context" id="7288041816792769304" />
         <var name="node" id="7288041816792769304" />
         <var name="referencingNode" id="7288041816792769304" />
       </scope>
-      <scope id="7288041816792769304" at="118,0,123,0" />
-      <scope id="7288041816792769304" at="180,0,185,0">
+      <scope id="7288041816792769304" at="117,0,122,0" />
+      <scope id="7288041816792769304" at="178,0,183,0">
         <var name="child" id="7288041816792769304" />
       </scope>
-      <scope id="7288041816792769304" at="198,44,203,24">
-=======
-      <scope id="7288041816792769304" at="136,55,139,24">
-        <var name="editorCell" id="7288041816792769304" />
-      </scope>
-      <scope id="7288041816792769304" at="163,0,166,0" />
-      <scope id="7288041816792769304" at="128,0,132,0">
-        <var name="editorContext" id="7288041816792769304" />
-        <var name="node" id="7288041816792769304" />
-      </scope>
-      <scope id="7288041816792769304" at="136,0,141,0">
-        <var name="child" id="7288041816792769304" />
-      </scope>
-      <scope id="7288041816792769304" at="156,44,161,24">
->>>>>>> bd830ede
+      <scope id="7288041816792769304" at="196,44,201,24">
         <var name="editorCell" id="7288041816792769304" />
       </scope>
       <scope id="7288041816792769309" at="62,49,69,22">
         <var name="editorCell" id="7288041816792769309" />
         <var name="style" id="7288041816792769309" />
       </scope>
-<<<<<<< HEAD
-      <scope id="7288041816792769329" at="163,50,170,22">
+      <scope id="7288041816792769329" at="161,50,168,22">
         <var name="editorCell" id="7288041816792769329" />
         <var name="style" id="7288041816792769329" />
       </scope>
-      <scope id="7288041816792769316" at="142,49,150,22">
+      <scope id="7288041816792769316" at="140,49,148,22">
         <var name="editorCell" id="7288041816792769316" />
         <var name="style" id="7288041816792769316" />
       </scope>
-      <scope id="7288041816792769304" at="197,0,205,0" />
-      <scope id="7288041816792769321" at="209,49,217,22">
+      <scope id="7288041816792769304" at="195,0,203,0" />
+      <scope id="7288041816792769321" at="207,49,215,22">
         <var name="editorCell" id="7288041816792769321" />
         <var name="style" id="7288041816792769321" />
       </scope>
       <scope id="7288041816792769309" at="62,0,71,0" />
-      <scope id="7288041816792769304" at="152,51,161,22">
+      <scope id="7288041816792769304" at="150,51,159,22">
         <var name="editorCell" id="7288041816792769304" />
         <var name="style" id="7288041816792769304" />
       </scope>
-      <scope id="7288041816792769329" at="163,0,172,0" />
+      <scope id="7288041816792769329" at="161,0,170,0" />
       <scope id="7288041816792769304" at="50,50,60,22">
         <var name="editorCell" id="7288041816792769304" />
       </scope>
-      <scope id="7288041816792769316" at="142,0,152,0" />
-      <scope id="7288041816792769304" at="185,70,195,42">
+      <scope id="7288041816792769316" at="140,0,150,0" />
+      <scope id="7288041816792769304" at="183,70,193,42">
         <var name="style" id="7288041816792769304" />
       </scope>
-      <scope id="7288041816792769321" at="209,0,219,0" />
-      <scope id="7288041816792769304" at="152,0,163,0" />
+      <scope id="7288041816792769321" at="207,0,217,0" />
+      <scope id="7288041816792769304" at="150,0,161,0" />
       <scope id="7288041816792769304" at="50,0,62,0" />
-      <scope id="7288041816792769304" at="185,0,197,0">
+      <scope id="7288041816792769304" at="183,0,195,0">
         <var name="child" id="7288041816792769304" />
         <var name="editorCell" id="7288041816792769304" />
       </scope>
-      <scope id="7288041816792769314" at="124,53,139,24">
-=======
-      <scope id="7288041816792769329" at="119,89,126,22">
-        <var name="editorCell" id="7288041816792769329" />
-        <var name="style" id="7288041816792769329" />
-      </scope>
-      <scope id="7288041816792769316" at="98,88,106,22">
-        <var name="editorCell" id="7288041816792769316" />
-        <var name="style" id="7288041816792769316" />
-      </scope>
-      <scope id="7288041816792769304" at="155,0,163,0" />
-      <scope id="7288041816792769321" at="167,88,175,22">
-        <var name="editorCell" id="7288041816792769321" />
-        <var name="style" id="7288041816792769321" />
-      </scope>
-      <scope id="7288041816792769304" at="32,89,41,22">
-        <var name="editorCell" id="7288041816792769304" />
-      </scope>
-      <scope id="7288041816792769309" at="43,0,52,0">
-        <var name="editorContext" id="7288041816792769309" />
-        <var name="node" id="7288041816792769309" />
-      </scope>
-      <scope id="7288041816792769304" at="108,90,117,22">
-        <var name="editorCell" id="7288041816792769304" />
-        <var name="style" id="7288041816792769304" />
-      </scope>
-      <scope id="7288041816792769329" at="119,0,128,0">
-        <var name="editorContext" id="7288041816792769329" />
-        <var name="node" id="7288041816792769329" />
-      </scope>
-      <scope id="7288041816792769316" at="98,0,108,0">
-        <var name="editorContext" id="7288041816792769316" />
-        <var name="node" id="7288041816792769316" />
-      </scope>
-      <scope id="7288041816792769321" at="167,0,177,0">
-        <var name="editorContext" id="7288041816792769321" />
-        <var name="node" id="7288041816792769321" />
-      </scope>
-      <scope id="7288041816792769304" at="32,0,43,0">
-        <var name="editorContext" id="7288041816792769304" />
-        <var name="node" id="7288041816792769304" />
-      </scope>
-      <scope id="7288041816792769304" at="108,0,119,0">
-        <var name="editorContext" id="7288041816792769304" />
-        <var name="node" id="7288041816792769304" />
-      </scope>
-      <scope id="7288041816792769304" at="141,70,153,42">
-        <var name="editorContext" id="7288041816792769304" />
-        <var name="node" id="7288041816792769304" />
-        <var name="style" id="7288041816792769304" />
-      </scope>
-      <scope id="7288041816792769314" at="81,92,95,24">
->>>>>>> bd830ede
+      <scope id="7288041816792769314" at="123,53,137,24">
         <var name="attributeConcept" id="7288041816792769314" />
         <var name="editorCell" id="7288041816792769314" />
         <var name="provider" id="7288041816792769314" />
       </scope>
-<<<<<<< HEAD
-      <scope id="7288041816792769314" at="124,0,141,0" />
-      <scope id="7288041816792769304" at="71,48,89,22">
-=======
-      <scope id="7288041816792769304" at="141,0,155,0">
-        <var name="child" id="7288041816792769304" />
-        <var name="editorCell" id="7288041816792769304" />
-      </scope>
-      <scope id="7288041816792769314" at="81,0,97,0">
-        <var name="editorContext" id="7288041816792769314" />
-        <var name="node" id="7288041816792769314" />
-      </scope>
-      <scope id="7288041816792769304" at="52,87,69,22">
->>>>>>> bd830ede
+      <scope id="7288041816792769314" at="123,0,139,0" />
+      <scope id="7288041816792769304" at="71,48,88,22">
         <var name="attributeConcept" id="7288041816792769304" />
         <var name="editorCell" id="7288041816792769304" />
         <var name="provider" id="7288041816792769304" />
       </scope>
-<<<<<<< HEAD
-      <scope id="7288041816792769304" at="71,0,91,0" />
-      <unit id="7288041816792769304" at="91,0,103,0" name="jetbrains.mps.baseLanguage.builders.editor.SimpleBuilderChild_EditorBuilder_a$_Inline_tobbik_a1a" />
-      <unit id="7288041816792769304" at="176,0,209,0" name="jetbrains.mps.baseLanguage.builders.editor.SimpleBuilderChild_EditorBuilder_a$attachStatementSingleRoleHandler_tobbik_b3a" />
-      <unit id="7288041816792769304" at="103,0,142,0" name="jetbrains.mps.baseLanguage.builders.editor.SimpleBuilderChild_EditorBuilder_a$Inline_Builder_tobbik_a1a" />
-      <unit id="7288041816792769304" at="31,0,220,0" name="jetbrains.mps.baseLanguage.builders.editor.SimpleBuilderChild_EditorBuilder_a" />
-=======
-      <scope id="7288041816792769304" at="52,0,71,0">
-        <var name="editorContext" id="7288041816792769304" />
-        <var name="node" id="7288041816792769304" />
-      </scope>
-      <unit id="7288041816792769312" at="71,0,98,0" name="jetbrains.mps.baseLanguage.builders.editor.SimpleBuilderChild_Editor$_Inline_tobbik_a1a" />
-      <unit id="7288041816792769304" at="132,0,167,0" name="jetbrains.mps.baseLanguage.builders.editor.SimpleBuilderChild_Editor$attachStatementSingleRoleHandler_tobbik_b3a" />
-      <unit id="7288041816792769304" at="28,0,178,0" name="jetbrains.mps.baseLanguage.builders.editor.SimpleBuilderChild_Editor" />
->>>>>>> bd830ede
+      <scope id="7288041816792769304" at="71,0,90,0" />
+      <unit id="7288041816792769304" at="90,0,102,0" name="jetbrains.mps.baseLanguage.builders.editor.SimpleBuilderChild_EditorBuilder_a$_Inline_tobbik_a1a" />
+      <unit id="7288041816792769304" at="174,0,207,0" name="jetbrains.mps.baseLanguage.builders.editor.SimpleBuilderChild_EditorBuilder_a$attachStatementSingleRoleHandler_tobbik_b3a" />
+      <unit id="7288041816792769304" at="102,0,140,0" name="jetbrains.mps.baseLanguage.builders.editor.SimpleBuilderChild_EditorBuilder_a$Inline_Builder_tobbik_a1a" />
+      <unit id="7288041816792769304" at="31,0,218,0" name="jetbrains.mps.baseLanguage.builders.editor.SimpleBuilderChild_EditorBuilder_a" />
     </file>
   </root>
   <root nodeRef="r:4b2fc856-1e6f-49a5-825e-2904bdab655c(jetbrains.mps.baseLanguage.builders.editor)/7288041816793071807">
     <file name="SimpleBuilder_Editor.java">
-<<<<<<< HEAD
       <node id="7288041816793071807" at="11,79,12,79" concept="6" />
       <node id="7288041816793071807" at="11,0,14,0" concept="4" trace="createEditorCell#(Ljetbrains/mps/openapi/editor/EditorContext;Lorg/jetbrains/mps/openapi/model/SNode;)Ljetbrains/mps/openapi/editor/cells/EditorCell;" />
       <scope id="7288041816793071807" at="11,79,12,79" />
@@ -6590,532 +3903,255 @@
       <node id="7288041816793071807" at="77,40,78,40" concept="1" />
       <node id="7288041816793071807" at="79,5,80,73" concept="1" />
       <node id="7288041816793071807" at="80,73,81,57" concept="5" />
-      <node id="7288041816793071807" at="81,57,82,59" concept="5" />
-      <node id="7288041816793071807" at="83,35,84,87" concept="5" />
-      <node id="7288041816793071807" at="84,87,85,94" concept="6" />
-      <node id="7288041816793071807" at="86,10,87,22" concept="6" />
-      <node id="7288041816793071807" at="90,33,91,14" concept="10" />
-      <node id="7288041816793071807" at="93,69,94,57" concept="6" />
-      <node id="7288041816793071807" at="96,81,97,41" concept="7" />
-      <node id="7288041816793071807" at="97,41,98,121" concept="6" />
-      <node id="7288041816793071807" at="104,0,105,0" concept="2" trace="myReferencingNode" />
-      <node id="7288041816793071807" at="106,119,107,21" concept="10" />
-      <node id="7288041816793071807" at="107,21,108,42" concept="1" />
-      <node id="7288041816793071807" at="108,42,109,20" concept="1" />
-      <node id="7288041816793071807" at="112,41,113,42" concept="6" />
-      <node id="7288041816793071807" at="118,28,119,20" concept="6" />
-      <node id="4315270135340543558" at="122,53,123,91" concept="5" />
-      <node id="4315270135340543558" at="123,91,124,31" concept="1" />
-      <node id="4315270135340543558" at="124,31,125,44" concept="1" />
-      <node id="4315270135340543558" at="125,44,126,33" concept="1" />
-      <node id="4315270135340543558" at="126,33,127,28" concept="5" />
-      <node id="4315270135340543558" at="127,28,128,65" concept="1" />
-      <node id="4315270135340543558" at="128,65,129,44" concept="1" />
-      <node id="4315270135340543558" at="129,44,130,36" concept="5" />
-      <node id="4315270135340543558" at="130,36,131,84" concept="1" />
-      <node id="4315270135340543558" at="131,84,132,42" concept="1" />
-      <node id="4315270135340543558" at="132,42,133,75" concept="1" />
-      <node id="4315270135340543558" at="133,75,134,59" concept="5" />
-      <node id="4315270135340543558" at="134,59,135,61" concept="5" />
-      <node id="4315270135340543558" at="136,37,137,89" concept="5" />
-      <node id="4315270135340543558" at="137,89,138,96" concept="6" />
-      <node id="4315270135340543558" at="139,12,140,24" concept="6" />
-      <node id="7288041816793071807" at="143,51,144,103" concept="5" />
-      <node id="7288041816793071807" at="144,103,145,49" concept="1" />
-      <node id="7288041816793071807" at="145,49,146,34" concept="5" />
-      <node id="7288041816793071807" at="146,34,147,49" concept="1" />
-      <node id="7288041816793071807" at="147,49,148,40" concept="1" />
-      <node id="7288041816793071807" at="148,40,149,58" concept="1" />
-      <node id="7288041816793071807" at="149,58,150,61" concept="1" />
-      <node id="7288041816793071807" at="150,61,151,58" concept="1" />
-      <node id="7288041816793071807" at="151,58,152,22" concept="6" />
-      <node id="4315270135340552052" at="154,97,155,380" concept="6" />
-      <node id="4315270135340543569" at="157,50,158,94" concept="5" />
-      <node id="4315270135340543569" at="158,94,159,48" concept="1" />
-      <node id="4315270135340543569" at="159,48,160,34" concept="5" />
-      <node id="4315270135340543569" at="160,34,161,84" concept="1" />
-      <node id="4315270135340543569" at="161,84,162,54" concept="1" />
-      <node id="4315270135340543569" at="162,54,163,40" concept="1" />
-      <node id="4315270135340543569" at="163,40,164,34" concept="1" />
-      <node id="4315270135340543569" at="164,34,165,22" concept="6" />
-      <node id="7288041816793071807" at="167,53,168,143" concept="5" />
-      <node id="7288041816793071807" at="168,143,169,91" concept="5" />
-      <node id="7288041816793071807" at="169,91,170,49" concept="1" />
-      <node id="7288041816793071807" at="170,49,171,49" concept="1" />
-      <node id="7288041816793071807" at="171,49,172,22" concept="6" />
-      <node id="7288041816793071807" at="175,101,176,50" concept="10" />
-      <node id="7288041816793071807" at="178,66,179,93" concept="6" />
-      <node id="7288041816793071807" at="181,57,182,65" concept="5" />
-      <node id="7288041816793071807" at="182,65,183,58" concept="1" />
-      <node id="7288041816793071807" at="183,58,184,25" concept="6" />
-      <node id="7288041816793071807" at="186,41,187,34" concept="5" />
-      <node id="7288041816793071807" at="187,34,188,47" concept="1" />
-      <node id="7288041816793071807" at="188,47,189,49" concept="1" />
-      <node id="7288041816793071807" at="189,49,190,23" concept="6" />
-      <node id="7288041816793071807" at="193,96,194,134" concept="1" />
-      <node id="7288041816793071807" at="195,34,196,142" concept="1" />
-      <node id="7288041816793071807" at="196,142,197,146" concept="1" />
-      <node id="7288041816793071807" at="197,146,198,80" concept="1" />
-      <node id="7288041816793071807" at="200,122,201,397" concept="1" />
-      <node id="7288041816793071807" at="206,75,207,99" concept="5" />
-      <node id="7288041816793071807" at="207,99,208,38" concept="1" />
-      <node id="7288041816793071807" at="208,38,209,36" concept="5" />
-      <node id="7288041816793071807" at="209,36,210,55" concept="1" />
-      <node id="7288041816793071807" at="210,55,211,56" concept="1" />
-      <node id="7288041816793071807" at="211,56,212,42" concept="1" />
-      <node id="7288041816793071807" at="212,42,213,134" concept="1" />
-      <node id="7288041816793071807" at="213,134,214,138" concept="1" />
-      <node id="7288041816793071807" at="214,138,215,24" concept="6" />
-      <node id="4315270135340848379" at="217,53,218,95" concept="5" />
-      <node id="4315270135340848379" at="218,95,219,51" concept="1" />
-      <node id="4315270135340848379" at="219,51,220,36" concept="5" />
-      <node id="4315270135340848379" at="220,36,221,48" concept="1" />
-      <node id="4315270135340848379" at="221,48,222,42" concept="1" />
-      <node id="4315270135340848379" at="223,17,224,92" concept="1" />
-      <node id="4315270135340848379" at="225,7,226,36" concept="1" />
-      <node id="4315270135340848379" at="226,36,227,24" concept="6" />
-      <node id="4315270135340543571" at="230,50,231,94" concept="5" />
-      <node id="4315270135340543571" at="231,94,232,48" concept="1" />
-      <node id="4315270135340543571" at="232,48,233,34" concept="5" />
-      <node id="4315270135340543571" at="233,34,234,85" concept="1" />
-      <node id="4315270135340543571" at="234,85,235,40" concept="1" />
-      <node id="4315270135340543571" at="235,40,236,34" concept="1" />
-      <node id="4315270135340543571" at="236,34,237,22" concept="6" />
+      <node id="7288041816793071807" at="82,35,83,87" concept="5" />
+      <node id="7288041816793071807" at="83,87,84,112" concept="6" />
+      <node id="7288041816793071807" at="85,10,86,22" concept="6" />
+      <node id="7288041816793071807" at="89,33,90,14" concept="10" />
+      <node id="7288041816793071807" at="92,69,93,57" concept="6" />
+      <node id="7288041816793071807" at="95,81,96,41" concept="7" />
+      <node id="7288041816793071807" at="96,41,97,121" concept="6" />
+      <node id="7288041816793071807" at="103,0,104,0" concept="2" trace="myReferencingNode" />
+      <node id="7288041816793071807" at="105,119,106,21" concept="10" />
+      <node id="7288041816793071807" at="106,21,107,42" concept="1" />
+      <node id="7288041816793071807" at="107,42,108,20" concept="1" />
+      <node id="7288041816793071807" at="111,41,112,42" concept="6" />
+      <node id="7288041816793071807" at="117,28,118,20" concept="6" />
+      <node id="4315270135340543558" at="121,53,122,91" concept="5" />
+      <node id="4315270135340543558" at="122,91,123,31" concept="1" />
+      <node id="4315270135340543558" at="123,31,124,44" concept="1" />
+      <node id="4315270135340543558" at="124,44,125,33" concept="1" />
+      <node id="4315270135340543558" at="125,33,126,28" concept="5" />
+      <node id="4315270135340543558" at="126,28,127,65" concept="1" />
+      <node id="4315270135340543558" at="127,65,128,44" concept="1" />
+      <node id="4315270135340543558" at="128,44,129,36" concept="5" />
+      <node id="4315270135340543558" at="129,36,130,84" concept="1" />
+      <node id="4315270135340543558" at="130,84,131,42" concept="1" />
+      <node id="4315270135340543558" at="131,42,132,75" concept="1" />
+      <node id="4315270135340543558" at="132,75,133,59" concept="5" />
+      <node id="4315270135340543558" at="134,37,135,89" concept="5" />
+      <node id="4315270135340543558" at="135,89,136,114" concept="6" />
+      <node id="4315270135340543558" at="137,12,138,24" concept="6" />
+      <node id="7288041816793071807" at="141,51,142,103" concept="5" />
+      <node id="7288041816793071807" at="142,103,143,49" concept="1" />
+      <node id="7288041816793071807" at="143,49,144,34" concept="5" />
+      <node id="7288041816793071807" at="144,34,145,49" concept="1" />
+      <node id="7288041816793071807" at="145,49,146,40" concept="1" />
+      <node id="7288041816793071807" at="146,40,147,58" concept="1" />
+      <node id="7288041816793071807" at="147,58,148,61" concept="1" />
+      <node id="7288041816793071807" at="148,61,149,58" concept="1" />
+      <node id="7288041816793071807" at="149,58,150,22" concept="6" />
+      <node id="4315270135340552052" at="152,97,153,380" concept="6" />
+      <node id="4315270135340543569" at="155,50,156,94" concept="5" />
+      <node id="4315270135340543569" at="156,94,157,48" concept="1" />
+      <node id="4315270135340543569" at="157,48,158,34" concept="5" />
+      <node id="4315270135340543569" at="158,34,159,84" concept="1" />
+      <node id="4315270135340543569" at="159,84,160,54" concept="1" />
+      <node id="4315270135340543569" at="160,54,161,40" concept="1" />
+      <node id="4315270135340543569" at="161,40,162,34" concept="1" />
+      <node id="4315270135340543569" at="162,34,163,22" concept="6" />
+      <node id="7288041816793071807" at="165,53,166,143" concept="5" />
+      <node id="7288041816793071807" at="166,143,167,91" concept="5" />
+      <node id="7288041816793071807" at="167,91,168,49" concept="1" />
+      <node id="7288041816793071807" at="168,49,169,49" concept="1" />
+      <node id="7288041816793071807" at="169,49,170,22" concept="6" />
+      <node id="7288041816793071807" at="173,101,174,50" concept="10" />
+      <node id="7288041816793071807" at="176,66,177,93" concept="6" />
+      <node id="7288041816793071807" at="179,57,180,65" concept="5" />
+      <node id="7288041816793071807" at="180,65,181,58" concept="1" />
+      <node id="7288041816793071807" at="181,58,182,25" concept="6" />
+      <node id="7288041816793071807" at="184,41,185,34" concept="5" />
+      <node id="7288041816793071807" at="185,34,186,47" concept="1" />
+      <node id="7288041816793071807" at="186,47,187,49" concept="1" />
+      <node id="7288041816793071807" at="187,49,188,23" concept="6" />
+      <node id="7288041816793071807" at="191,96,192,134" concept="1" />
+      <node id="7288041816793071807" at="193,34,194,142" concept="1" />
+      <node id="7288041816793071807" at="194,142,195,146" concept="1" />
+      <node id="7288041816793071807" at="195,146,196,80" concept="1" />
+      <node id="7288041816793071807" at="198,122,199,397" concept="1" />
+      <node id="7288041816793071807" at="204,75,205,99" concept="5" />
+      <node id="7288041816793071807" at="205,99,206,38" concept="1" />
+      <node id="7288041816793071807" at="206,38,207,36" concept="5" />
+      <node id="7288041816793071807" at="207,36,208,55" concept="1" />
+      <node id="7288041816793071807" at="208,55,209,56" concept="1" />
+      <node id="7288041816793071807" at="209,56,210,42" concept="1" />
+      <node id="7288041816793071807" at="210,42,211,134" concept="1" />
+      <node id="7288041816793071807" at="211,134,212,138" concept="1" />
+      <node id="7288041816793071807" at="212,138,213,24" concept="6" />
+      <node id="4315270135340848379" at="215,53,216,95" concept="5" />
+      <node id="4315270135340848379" at="216,95,217,51" concept="1" />
+      <node id="4315270135340848379" at="217,51,218,36" concept="5" />
+      <node id="4315270135340848379" at="218,36,219,48" concept="1" />
+      <node id="4315270135340848379" at="219,48,220,42" concept="1" />
+      <node id="4315270135340848379" at="221,17,222,92" concept="1" />
+      <node id="4315270135340848379" at="223,7,224,36" concept="1" />
+      <node id="4315270135340848379" at="224,36,225,24" concept="6" />
+      <node id="4315270135340543571" at="228,50,229,94" concept="5" />
+      <node id="4315270135340543571" at="229,94,230,48" concept="1" />
+      <node id="4315270135340543571" at="230,48,231,34" concept="5" />
+      <node id="4315270135340543571" at="231,34,232,85" concept="1" />
+      <node id="4315270135340543571" at="232,85,233,40" concept="1" />
+      <node id="4315270135340543571" at="233,40,234,34" concept="1" />
+      <node id="4315270135340543571" at="234,34,235,22" concept="6" />
       <node id="7288041816793071807" at="40,0,42,0" concept="2" trace="myNode" />
-      <node id="7288041816793071807" at="102,0,104,0" concept="2" trace="myNode" />
+      <node id="7288041816793071807" at="101,0,103,0" concept="2" trace="myNode" />
       <node id="7288041816793071807" at="54,0,57,0" concept="4" trace="createCell#()Ljetbrains/mps/openapi/editor/cells/EditorCell;" />
       <node id="7288041816793071807" at="63,56,66,5" concept="3" />
-      <node id="7288041816793071807" at="90,0,93,0" concept="0" trace="_Inline_jpvk41_a0a#()V" />
-      <node id="7288041816793071807" at="93,0,96,0" concept="4" trace="createEditorCell#(Ljetbrains/mps/openapi/editor/EditorContext;)Ljetbrains/mps/openapi/editor/cells/EditorCell;" />
-      <node id="7288041816793071807" at="112,0,115,0" concept="4" trace="createCell#()Ljetbrains/mps/openapi/editor/cells/EditorCell;" />
-      <node id="4315270135340543572" at="154,0,157,0" concept="9" trace="renderingCondition_jpvk41_a1a#(Lorg/jetbrains/mps/openapi/model/SNode;Ljetbrains/mps/openapi/editor/EditorContext;)Z" />
-      <node id="7288041816793071807" at="175,0,178,0" concept="0" trace="argumentListHandler_jpvk41_b1a#(Lorg/jetbrains/mps/openapi/model/SNode;Ljava/lang/String;Ljetbrains/mps/openapi/editor/EditorContext;)V" />
-      <node id="7288041816793071807" at="178,0,181,0" concept="4" trace="createNodeToInsert#(Ljetbrains/mps/openapi/editor/EditorContext;)Lorg/jetbrains/mps/openapi/model/SNode;" />
-      <node id="7288041816793071807" at="199,9,202,9" concept="3" />
-      <node id="4315270135340848379" at="222,42,225,7" concept="3" />
+      <node id="7288041816793071807" at="89,0,92,0" concept="0" trace="_Inline_jpvk41_a0a#()V" />
+      <node id="7288041816793071807" at="92,0,95,0" concept="4" trace="createEditorCell#(Ljetbrains/mps/openapi/editor/EditorContext;)Ljetbrains/mps/openapi/editor/cells/EditorCell;" />
+      <node id="7288041816793071807" at="111,0,114,0" concept="4" trace="createCell#()Ljetbrains/mps/openapi/editor/cells/EditorCell;" />
+      <node id="4315270135340543572" at="152,0,155,0" concept="9" trace="renderingCondition_jpvk41_a1a#(Lorg/jetbrains/mps/openapi/model/SNode;Ljetbrains/mps/openapi/editor/EditorContext;)Z" />
+      <node id="7288041816793071807" at="173,0,176,0" concept="0" trace="argumentListHandler_jpvk41_b1a#(Lorg/jetbrains/mps/openapi/model/SNode;Ljava/lang/String;Ljetbrains/mps/openapi/editor/EditorContext;)V" />
+      <node id="7288041816793071807" at="176,0,179,0" concept="4" trace="createNodeToInsert#(Ljetbrains/mps/openapi/editor/EditorContext;)Lorg/jetbrains/mps/openapi/model/SNode;" />
+      <node id="7288041816793071807" at="197,9,200,9" concept="3" />
+      <node id="4315270135340848379" at="220,42,223,7" concept="3" />
       <node id="7288041816793071807" at="43,0,47,0" concept="0" trace="SimpleBuilder_EditorBuilder_a#(Ljetbrains/mps/openapi/editor/EditorContext;Lorg/jetbrains/mps/openapi/model/SNode;)V" />
       <node id="7288041816793071807" at="75,63,79,5" concept="3" />
-      <node id="7288041816793071807" at="96,0,100,0" concept="4" trace="createEditorCell#(Ljetbrains/mps/openapi/editor/EditorContext;Lorg/jetbrains/mps/openapi/model/SNode;)Ljetbrains/mps/openapi/editor/cells/EditorCell;" />
+      <node id="7288041816793071807" at="95,0,99,0" concept="4" trace="createEditorCell#(Ljetbrains/mps/openapi/editor/EditorContext;Lorg/jetbrains/mps/openapi/model/SNode;)Ljetbrains/mps/openapi/editor/cells/EditorCell;" />
       <node id="7288041816793071807" at="48,0,53,0" concept="4" trace="getNode#()Lorg/jetbrains/mps/openapi/model/SNode;" />
-      <node id="7288041816793071807" at="82,59,87,22" concept="3" />
-      <node id="7288041816793071807" at="106,0,111,0" concept="0" trace="Inline_Builder_jpvk41_a0a#(Ljetbrains/mps/openapi/editor/EditorContext;Lorg/jetbrains/mps/openapi/model/SNode;Lorg/jetbrains/mps/openapi/model/SNode;)V" />
-      <node id="7288041816793071807" at="116,0,121,0" concept="4" trace="getNode#()Lorg/jetbrains/mps/openapi/model/SNode;" />
-      <node id="4315270135340543558" at="135,61,140,24" concept="3" />
-      <node id="7288041816793071807" at="181,0,186,0" concept="4" trace="createNodeCell#(Lorg/jetbrains/mps/openapi/model/SNode;)Ljetbrains/mps/openapi/editor/cells/EditorCell;" />
-      <node id="7288041816793071807" at="194,134,199,9" concept="3" />
-      <node id="7288041816793071807" at="186,0,192,0" concept="4" trace="createEmptyCell#()Ljetbrains/mps/openapi/editor/cells/EditorCell;" />
-      <node id="7288041816793071807" at="167,0,174,0" concept="4" trace="createRefNodeList_jpvk41_b1a#()Ljetbrains/mps/openapi/editor/cells/EditorCell;" />
-      <node id="4315270135340543571" at="230,0,239,0" concept="4" trace="createConstant_jpvk41_c1a#()Ljetbrains/mps/openapi/editor/cells/EditorCell;" />
-      <node id="4315270135340543569" at="157,0,167,0" concept="4" trace="createConstant_jpvk41_a1a#()Ljetbrains/mps/openapi/editor/cells/EditorCell;" />
+      <node id="7288041816793071807" at="81,57,86,22" concept="3" />
+      <node id="7288041816793071807" at="105,0,110,0" concept="0" trace="Inline_Builder_jpvk41_a0a#(Ljetbrains/mps/openapi/editor/EditorContext;Lorg/jetbrains/mps/openapi/model/SNode;Lorg/jetbrains/mps/openapi/model/SNode;)V" />
+      <node id="7288041816793071807" at="115,0,120,0" concept="4" trace="getNode#()Lorg/jetbrains/mps/openapi/model/SNode;" />
+      <node id="4315270135340543558" at="133,59,138,24" concept="3" />
+      <node id="7288041816793071807" at="179,0,184,0" concept="4" trace="createNodeCell#(Lorg/jetbrains/mps/openapi/model/SNode;)Ljetbrains/mps/openapi/editor/cells/EditorCell;" />
+      <node id="7288041816793071807" at="192,134,197,9" concept="3" />
+      <node id="7288041816793071807" at="184,0,190,0" concept="4" trace="createEmptyCell#()Ljetbrains/mps/openapi/editor/cells/EditorCell;" />
+      <node id="7288041816793071807" at="165,0,172,0" concept="4" trace="createRefNodeList_jpvk41_b1a#()Ljetbrains/mps/openapi/editor/cells/EditorCell;" />
+      <node id="4315270135340543571" at="228,0,237,0" concept="4" trace="createConstant_jpvk41_c1a#()Ljetbrains/mps/openapi/editor/cells/EditorCell;" />
+      <node id="4315270135340543569" at="155,0,165,0" concept="4" trace="createConstant_jpvk41_a1a#()Ljetbrains/mps/openapi/editor/cells/EditorCell;" />
       <node id="7288041816793071807" at="58,0,69,0" concept="4" trace="createCollection_jpvk41_a#()Ljetbrains/mps/openapi/editor/cells/EditorCell;" />
-      <node id="7288041816793071807" at="143,0,154,0" concept="4" trace="createCollection_jpvk41_b0#()Ljetbrains/mps/openapi/editor/cells/EditorCell;" />
-      <node id="7288041816793071807" at="192,86,203,7" concept="3" />
-      <node id="7288041816793071807" at="205,0,217,0" concept="4" trace="createSeparatorCell#(Lorg/jetbrains/mps/openapi/model/SNode;Lorg/jetbrains/mps/openapi/model/SNode;)Ljetbrains/mps/openapi/editor/cells/EditorCell;" />
-      <node id="4315270135340848379" at="217,0,229,0" concept="4" trace="createConstant_jpvk41_a1b0#()Ljetbrains/mps/openapi/editor/cells/EditorCell;" />
-      <node id="7288041816793071807" at="192,0,205,0" concept="4" trace="installElementCellActions#(Lorg/jetbrains/mps/openapi/model/SNode;Ljetbrains/mps/openapi/editor/cells/EditorCell;)V" />
-      <node id="7288041816793071807" at="69,0,89,0" concept="4" trace="createRefCell_jpvk41_a0#()Ljetbrains/mps/openapi/editor/cells/EditorCell;" />
-      <node id="4315270135340543558" at="122,0,142,0" concept="4" trace="createProperty_jpvk41_a0a0#()Ljetbrains/mps/openapi/editor/cells/EditorCell;" />
+      <node id="7288041816793071807" at="141,0,152,0" concept="4" trace="createCollection_jpvk41_b0#()Ljetbrains/mps/openapi/editor/cells/EditorCell;" />
+      <node id="7288041816793071807" at="190,86,201,7" concept="3" />
+      <node id="7288041816793071807" at="203,0,215,0" concept="4" trace="createSeparatorCell#(Lorg/jetbrains/mps/openapi/model/SNode;Lorg/jetbrains/mps/openapi/model/SNode;)Ljetbrains/mps/openapi/editor/cells/EditorCell;" />
+      <node id="4315270135340848379" at="215,0,227,0" concept="4" trace="createConstant_jpvk41_a1b0#()Ljetbrains/mps/openapi/editor/cells/EditorCell;" />
+      <node id="7288041816793071807" at="190,0,203,0" concept="4" trace="installElementCellActions#(Lorg/jetbrains/mps/openapi/model/SNode;Ljetbrains/mps/openapi/editor/cells/EditorCell;)V" />
+      <node id="7288041816793071807" at="69,0,88,0" concept="4" trace="createRefCell_jpvk41_a0#()Ljetbrains/mps/openapi/editor/cells/EditorCell;" />
+      <node id="4315270135340543558" at="121,0,140,0" concept="4" trace="createProperty_jpvk41_a0a0#()Ljetbrains/mps/openapi/editor/cells/EditorCell;" />
       <scope id="7288041816793071807" at="50,26,51,18" />
       <scope id="7288041816793071807" at="54,39,55,39" />
       <scope id="7288041816793071807" at="64,68,65,61" />
-      <scope id="7288041816793071807" at="90,33,91,14" />
-      <scope id="7288041816793071807" at="93,69,94,57" />
-      <scope id="7288041816793071807" at="112,41,113,42" />
-      <scope id="7288041816793071807" at="118,28,119,20" />
-      <scope id="4315270135340543573" at="154,97,155,380" />
-      <scope id="7288041816793071807" at="175,101,176,50" />
-      <scope id="7288041816793071807" at="178,66,179,93" />
-      <scope id="7288041816793071807" at="200,122,201,397" />
-      <scope id="4315270135340848379" at="223,17,224,92" />
+      <scope id="7288041816793071807" at="89,33,90,14" />
+      <scope id="7288041816793071807" at="92,69,93,57" />
+      <scope id="7288041816793071807" at="111,41,112,42" />
+      <scope id="7288041816793071807" at="117,28,118,20" />
+      <scope id="4315270135340543573" at="152,97,153,380" />
+      <scope id="7288041816793071807" at="173,101,174,50" />
+      <scope id="7288041816793071807" at="176,66,177,93" />
+      <scope id="7288041816793071807" at="198,122,199,397" />
+      <scope id="4315270135340848379" at="221,17,222,92" />
       <scope id="7288041816793071807" at="43,93,45,18" />
       <scope id="7288041816793071807" at="76,39,78,40" />
-      <scope id="7288041816793071807" at="83,35,85,94">
+      <scope id="7288041816793071807" at="82,35,84,112">
         <var name="manager" id="7288041816793071807" />
       </scope>
-      <scope id="7288041816793071807" at="96,81,98,121" />
-      <scope id="4315270135340543558" at="136,37,138,96">
+      <scope id="7288041816793071807" at="95,81,97,121" />
+      <scope id="4315270135340543558" at="134,37,136,114">
         <var name="manager" id="4315270135340543558" />
       </scope>
       <scope id="7288041816793071807" at="54,0,57,0" />
-      <scope id="7288041816793071807" at="90,0,93,0" />
-      <scope id="7288041816793071807" at="93,0,96,0">
+      <scope id="7288041816793071807" at="89,0,92,0" />
+      <scope id="7288041816793071807" at="92,0,95,0">
         <var name="editorContext" id="7288041816793071807" />
       </scope>
-      <scope id="7288041816793071807" at="106,119,109,20" />
-      <scope id="7288041816793071807" at="112,0,115,0" />
-      <scope id="4315270135340543572" at="154,0,157,0">
+      <scope id="7288041816793071807" at="105,119,108,20" />
+      <scope id="7288041816793071807" at="111,0,114,0" />
+      <scope id="4315270135340543572" at="152,0,155,0">
         <var name="editorContext" id="4315270135340543572" />
         <var name="node" id="4315270135340543572" />
       </scope>
-      <scope id="7288041816793071807" at="175,0,178,0">
-=======
-      <node id="7288041816793071807" at="37,79,38,63" concept="6" />
-      <node id="7288041816793071807" at="40,89,41,96" concept="5" />
-      <node id="7288041816793071807" at="41,96,42,48" concept="1" />
-      <node id="7288041816793071807" at="42,48,43,28" concept="1" />
-      <node id="7288041816793071807" at="43,28,44,80" concept="1" />
-      <node id="7288041816793071807" at="45,61,46,85" concept="1" />
-      <node id="7288041816793071807" at="47,5,48,22" concept="6" />
-      <node id="7288041816793071807" at="50,87,51,81" concept="5" />
-      <node id="7288041816793071807" at="51,81,52,36" concept="1" />
-      <node id="7288041816793071807" at="52,36,53,49" concept="1" />
-      <node id="7288041816793071807" at="53,49,54,26" concept="5" />
-      <node id="7288041816793071807" at="54,26,55,85" concept="1" />
-      <node id="7288041816793071807" at="55,85,56,58" concept="1" />
-      <node id="7288041816793071807" at="57,39,58,40" concept="1" />
-      <node id="7288041816793071807" at="58,40,59,40" concept="1" />
-      <node id="7288041816793071807" at="60,5,61,73" concept="1" />
-      <node id="7288041816793071807" at="61,73,62,57" concept="5" />
-      <node id="7288041816793071807" at="63,35,64,82" concept="5" />
-      <node id="7288041816793071807" at="64,82,65,112" concept="6" />
-      <node id="7288041816793071807" at="66,10,67,22" concept="6" />
-      <node id="4315270135340543557" at="70,33,71,14" concept="9" />
-      <node id="4315270135340543557" at="73,69,74,67" concept="6" />
-      <node id="4315270135340543557" at="76,81,77,66" concept="6" />
-      <node id="4315270135340543558" at="79,92,80,84" concept="5" />
-      <node id="4315270135340543558" at="80,84,81,31" concept="1" />
-      <node id="4315270135340543558" at="81,31,82,44" concept="1" />
-      <node id="4315270135340543558" at="82,44,83,33" concept="1" />
-      <node id="4315270135340543558" at="83,33,84,28" concept="5" />
-      <node id="4315270135340543558" at="84,28,85,60" concept="1" />
-      <node id="4315270135340543558" at="85,60,86,44" concept="1" />
-      <node id="4315270135340543558" at="86,44,87,36" concept="5" />
-      <node id="4315270135340543558" at="87,36,88,61" concept="1" />
-      <node id="4315270135340543558" at="88,61,89,42" concept="1" />
-      <node id="4315270135340543558" at="89,42,90,75" concept="1" />
-      <node id="4315270135340543558" at="90,75,91,59" concept="5" />
-      <node id="4315270135340543558" at="92,37,93,84" concept="5" />
-      <node id="4315270135340543558" at="93,84,94,114" concept="6" />
-      <node id="4315270135340543558" at="95,12,96,24" concept="6" />
-      <node id="7288041816793071807" at="99,90,100,96" concept="5" />
-      <node id="7288041816793071807" at="100,96,101,49" concept="1" />
-      <node id="7288041816793071807" at="101,49,102,34" concept="5" />
-      <node id="7288041816793071807" at="102,34,103,52" concept="1" />
-      <node id="7288041816793071807" at="103,52,104,40" concept="1" />
-      <node id="7288041816793071807" at="104,40,105,82" concept="1" />
-      <node id="7288041816793071807" at="105,82,106,85" concept="1" />
-      <node id="7288041816793071807" at="106,85,107,82" concept="1" />
-      <node id="7288041816793071807" at="107,82,108,22" concept="6" />
-      <node id="4315270135340552052" at="110,97,111,380" concept="6" />
-      <node id="4315270135340543569" at="113,89,114,87" concept="5" />
-      <node id="4315270135340543569" at="114,87,115,48" concept="1" />
-      <node id="4315270135340543569" at="115,48,116,34" concept="5" />
-      <node id="4315270135340543569" at="116,34,117,68" concept="1" />
-      <node id="4315270135340543569" at="117,68,118,57" concept="1" />
-      <node id="4315270135340543569" at="118,57,119,40" concept="1" />
-      <node id="4315270135340543569" at="119,40,120,34" concept="1" />
-      <node id="4315270135340543569" at="120,34,121,22" concept="6" />
-      <node id="7288041816793071807" at="123,92,124,127" concept="5" />
-      <node id="7288041816793071807" at="124,127,125,106" concept="5" />
-      <node id="7288041816793071807" at="125,106,126,49" concept="1" />
-      <node id="7288041816793071807" at="126,49,127,49" concept="1" />
-      <node id="7288041816793071807" at="127,49,128,22" concept="6" />
-      <node id="7288041816793071807" at="131,101,132,50" concept="9" />
-      <node id="7288041816793071807" at="134,66,135,41" concept="5" />
-      <node id="7288041816793071807" at="135,41,136,93" concept="6" />
-      <node id="7288041816793071807" at="138,86,139,80" concept="5" />
-      <node id="7288041816793071807" at="139,80,140,95" concept="1" />
-      <node id="7288041816793071807" at="140,95,141,25" concept="6" />
-      <node id="7288041816793071807" at="143,68,144,34" concept="5" />
-      <node id="7288041816793071807" at="144,34,145,80" concept="1" />
-      <node id="7288041816793071807" at="145,80,146,87" concept="1" />
-      <node id="7288041816793071807" at="146,87,147,23" concept="6" />
-      <node id="7288041816793071807" at="149,89,150,66" concept="6" />
-      <node id="7288041816793071807" at="153,96,154,134" concept="1" />
-      <node id="7288041816793071807" at="155,34,156,142" concept="1" />
-      <node id="7288041816793071807" at="156,142,157,146" concept="1" />
-      <node id="7288041816793071807" at="157,146,158,80" concept="1" />
-      <node id="7288041816793071807" at="160,122,161,395" concept="1" />
-      <node id="7288041816793071807" at="166,104,167,100" concept="5" />
-      <node id="7288041816793071807" at="167,100,168,38" concept="1" />
-      <node id="7288041816793071807" at="168,38,169,36" concept="5" />
-      <node id="7288041816793071807" at="169,36,170,55" concept="1" />
-      <node id="7288041816793071807" at="170,55,171,56" concept="1" />
-      <node id="7288041816793071807" at="171,56,172,42" concept="1" />
-      <node id="7288041816793071807" at="172,42,173,134" concept="1" />
-      <node id="7288041816793071807" at="173,134,174,138" concept="1" />
-      <node id="7288041816793071807" at="174,138,175,24" concept="6" />
-      <node id="4315270135340848379" at="177,92,178,88" concept="5" />
-      <node id="4315270135340848379" at="178,88,179,51" concept="1" />
-      <node id="4315270135340848379" at="179,51,180,36" concept="5" />
-      <node id="4315270135340848379" at="180,36,181,51" concept="1" />
-      <node id="4315270135340848379" at="181,51,182,42" concept="1" />
-      <node id="4315270135340848379" at="183,17,184,92" concept="1" />
-      <node id="4315270135340848379" at="185,7,186,36" concept="1" />
-      <node id="4315270135340848379" at="186,36,187,24" concept="6" />
-      <node id="4315270135340543571" at="190,89,191,87" concept="5" />
-      <node id="4315270135340543571" at="191,87,192,48" concept="1" />
-      <node id="4315270135340543571" at="192,48,193,34" concept="5" />
-      <node id="4315270135340543571" at="193,34,194,69" concept="1" />
-      <node id="4315270135340543571" at="194,69,195,40" concept="1" />
-      <node id="4315270135340543571" at="195,40,196,34" concept="1" />
-      <node id="4315270135340543571" at="196,34,197,22" concept="6" />
-      <node id="7288041816793071807" at="37,0,40,0" concept="4" trace="createEditorCell#(Ljetbrains/mps/openapi/editor/EditorContext;Lorg/jetbrains/mps/openapi/model/SNode;)Ljetbrains/mps/openapi/editor/cells/EditorCell;" />
-      <node id="7288041816793071807" at="44,80,47,5" concept="3" />
-      <node id="4315270135340543557" at="70,0,73,0" concept="0" trace="_Inline_jpvk41_a0a#()V" />
-      <node id="4315270135340543557" at="73,0,76,0" concept="4" trace="createEditorCell#(Ljetbrains/mps/openapi/editor/EditorContext;)Ljetbrains/mps/openapi/editor/cells/EditorCell;" />
-      <node id="4315270135340543557" at="76,0,79,0" concept="4" trace="createEditorCell#(Ljetbrains/mps/openapi/editor/EditorContext;Lorg/jetbrains/mps/openapi/model/SNode;)Ljetbrains/mps/openapi/editor/cells/EditorCell;" />
-      <node id="4315270135340543572" at="110,0,113,0" concept="8" trace="renderingCondition_jpvk41_a1a#(Lorg/jetbrains/mps/openapi/model/SNode;Ljetbrains/mps/openapi/editor/EditorContext;)Z" />
-      <node id="7288041816793071807" at="131,0,134,0" concept="0" trace="argumentListHandler_jpvk41_b1a#(Lorg/jetbrains/mps/openapi/model/SNode;Ljava/lang/String;Ljetbrains/mps/openapi/editor/EditorContext;)V" />
-      <node id="7288041816793071807" at="149,0,152,0" concept="4" trace="createEmptyCell_internal#(Ljetbrains/mps/openapi/editor/EditorContext;Lorg/jetbrains/mps/openapi/model/SNode;)Ljetbrains/mps/openapi/editor/cells/EditorCell;" />
-      <node id="7288041816793071807" at="159,9,162,9" concept="3" />
-      <node id="4315270135340848379" at="182,42,185,7" concept="3" />
-      <node id="7288041816793071807" at="56,58,60,5" concept="3" />
-      <node id="7288041816793071807" at="134,0,138,0" concept="4" trace="createNodeToInsert#(Ljetbrains/mps/openapi/editor/EditorContext;)Lorg/jetbrains/mps/openapi/model/SNode;" />
-      <node id="7288041816793071807" at="62,57,67,22" concept="3" />
-      <node id="4315270135340543558" at="91,59,96,24" concept="3" />
-      <node id="7288041816793071807" at="138,0,143,0" concept="4" trace="createNodeCell#(Ljetbrains/mps/openapi/editor/EditorContext;Lorg/jetbrains/mps/openapi/model/SNode;)Ljetbrains/mps/openapi/editor/cells/EditorCell;" />
-      <node id="7288041816793071807" at="154,134,159,9" concept="3" />
-      <node id="7288041816793071807" at="143,0,149,0" concept="4" trace="createEmptyCell#(Ljetbrains/mps/openapi/editor/EditorContext;)Ljetbrains/mps/openapi/editor/cells/EditorCell;" />
-      <node id="7288041816793071807" at="123,0,130,0" concept="4" trace="createRefNodeList_jpvk41_b1a#(Ljetbrains/mps/openapi/editor/EditorContext;Lorg/jetbrains/mps/openapi/model/SNode;)Ljetbrains/mps/openapi/editor/cells/EditorCell;" />
-      <node id="4315270135340543571" at="190,0,199,0" concept="4" trace="createConstant_jpvk41_c1a#(Ljetbrains/mps/openapi/editor/EditorContext;Lorg/jetbrains/mps/openapi/model/SNode;)Ljetbrains/mps/openapi/editor/cells/EditorCell;" />
-      <node id="7288041816793071807" at="40,0,50,0" concept="4" trace="createCollection_jpvk41_a#(Ljetbrains/mps/openapi/editor/EditorContext;Lorg/jetbrains/mps/openapi/model/SNode;)Ljetbrains/mps/openapi/editor/cells/EditorCell;" />
-      <node id="4315270135340543569" at="113,0,123,0" concept="4" trace="createConstant_jpvk41_a1a#(Ljetbrains/mps/openapi/editor/EditorContext;Lorg/jetbrains/mps/openapi/model/SNode;)Ljetbrains/mps/openapi/editor/cells/EditorCell;" />
-      <node id="7288041816793071807" at="99,0,110,0" concept="4" trace="createCollection_jpvk41_b0#(Ljetbrains/mps/openapi/editor/EditorContext;Lorg/jetbrains/mps/openapi/model/SNode;)Ljetbrains/mps/openapi/editor/cells/EditorCell;" />
-      <node id="7288041816793071807" at="152,132,163,7" concept="3" />
-      <node id="7288041816793071807" at="165,0,177,0" concept="4" trace="createSeparatorCell#(Ljetbrains/mps/openapi/editor/EditorContext;Lorg/jetbrains/mps/openapi/model/SNode;Lorg/jetbrains/mps/openapi/model/SNode;)Ljetbrains/mps/openapi/editor/cells/EditorCell;" />
-      <node id="4315270135340848379" at="177,0,189,0" concept="4" trace="createConstant_jpvk41_a1b0#(Ljetbrains/mps/openapi/editor/EditorContext;Lorg/jetbrains/mps/openapi/model/SNode;)Ljetbrains/mps/openapi/editor/cells/EditorCell;" />
-      <node id="7288041816793071807" at="152,0,165,0" concept="4" trace="installElementCellActions#(Lorg/jetbrains/mps/openapi/model/SNode;Lorg/jetbrains/mps/openapi/model/SNode;Ljetbrains/mps/openapi/editor/cells/EditorCell;Ljetbrains/mps/openapi/editor/EditorContext;)V" />
-      <node id="7288041816793071807" at="50,0,69,0" concept="4" trace="createRefCell_jpvk41_a0#(Ljetbrains/mps/openapi/editor/EditorContext;Lorg/jetbrains/mps/openapi/model/SNode;)Ljetbrains/mps/openapi/editor/cells/EditorCell;" />
-      <node id="4315270135340543558" at="79,0,98,0" concept="4" trace="createProperty_jpvk41_a0a0#(Ljetbrains/mps/openapi/editor/EditorContext;Lorg/jetbrains/mps/openapi/model/SNode;)Ljetbrains/mps/openapi/editor/cells/EditorCell;" />
-      <scope id="7288041816793071807" at="37,79,38,63" />
-      <scope id="7288041816793071807" at="45,61,46,85" />
-      <scope id="4315270135340543557" at="70,33,71,14" />
-      <scope id="4315270135340543557" at="73,69,74,67" />
-      <scope id="4315270135340543557" at="76,81,77,66" />
-      <scope id="4315270135340543573" at="110,97,111,380" />
-      <scope id="7288041816793071807" at="131,101,132,50" />
-      <scope id="7288041816793071807" at="149,89,150,66" />
-      <scope id="7288041816793071807" at="160,122,161,395" />
-      <scope id="4315270135340848379" at="183,17,184,92" />
-      <scope id="7288041816793071807" at="57,39,59,40" />
-      <scope id="7288041816793071807" at="63,35,65,112">
-        <var name="manager" id="7288041816793071807" />
-      </scope>
-      <scope id="4315270135340543558" at="92,37,94,114">
-        <var name="manager" id="4315270135340543558" />
-      </scope>
-      <scope id="7288041816793071807" at="134,66,136,93">
-        <var name="listOwner" id="7288041816793071807" />
-      </scope>
-      <scope id="7288041816793071807" at="37,0,40,0">
-        <var name="editorContext" id="7288041816793071807" />
-        <var name="node" id="7288041816793071807" />
-      </scope>
-      <scope id="4315270135340543557" at="70,0,73,0" />
-      <scope id="4315270135340543557" at="73,0,76,0">
-        <var name="editorContext" id="4315270135340543557" />
-      </scope>
-      <scope id="4315270135340543557" at="76,0,79,0">
-        <var name="editorContext" id="4315270135340543557" />
-        <var name="node" id="4315270135340543557" />
-      </scope>
-      <scope id="4315270135340543572" at="110,0,113,0">
-        <var name="editorContext" id="4315270135340543572" />
-        <var name="node" id="4315270135340543572" />
-      </scope>
-      <scope id="7288041816793071807" at="131,0,134,0">
->>>>>>> bd830ede
+      <scope id="7288041816793071807" at="173,0,176,0">
         <var name="childRole" id="7288041816793071807" />
         <var name="context" id="7288041816793071807" />
         <var name="ownerNode" id="7288041816793071807" />
       </scope>
-<<<<<<< HEAD
-      <scope id="7288041816793071807" at="178,0,181,0">
+      <scope id="7288041816793071807" at="176,0,179,0">
         <var name="editorContext" id="7288041816793071807" />
       </scope>
-      <scope id="7288041816793071807" at="181,57,184,25">
+      <scope id="7288041816793071807" at="179,57,182,25">
         <var name="elementCell" id="7288041816793071807" />
       </scope>
-      <scope id="7288041816793071807" at="195,34,198,80" />
+      <scope id="7288041816793071807" at="193,34,196,80" />
       <scope id="7288041816793071807" at="43,0,47,0">
         <var name="context" id="7288041816793071807" />
         <var name="node" id="7288041816793071807" />
       </scope>
-      <scope id="7288041816793071807" at="96,0,100,0">
-=======
-      <scope id="7288041816793071807" at="138,86,141,25">
-        <var name="elementCell" id="7288041816793071807" />
-      </scope>
-      <scope id="7288041816793071807" at="149,0,152,0">
+      <scope id="7288041816793071807" at="95,0,99,0">
         <var name="editorContext" id="7288041816793071807" />
         <var name="node" id="7288041816793071807" />
       </scope>
-      <scope id="7288041816793071807" at="155,34,158,80" />
-      <scope id="7288041816793071807" at="134,0,138,0">
->>>>>>> bd830ede
-        <var name="editorContext" id="7288041816793071807" />
-        <var name="node" id="7288041816793071807" />
-      </scope>
-<<<<<<< HEAD
-      <scope id="7288041816793071807" at="186,41,190,23">
+      <scope id="7288041816793071807" at="184,41,188,23">
         <var name="emptyCell" id="7288041816793071807" />
       </scope>
       <scope id="7288041816793071807" at="48,0,53,0" />
-      <scope id="7288041816793071807" at="106,0,111,0">
+      <scope id="7288041816793071807" at="105,0,110,0">
         <var name="context" id="7288041816793071807" />
         <var name="node" id="7288041816793071807" />
         <var name="referencingNode" id="7288041816793071807" />
       </scope>
-      <scope id="7288041816793071807" at="116,0,121,0" />
-      <scope id="7288041816793071807" at="167,53,172,22">
+      <scope id="7288041816793071807" at="115,0,120,0" />
+      <scope id="7288041816793071807" at="165,53,170,22">
         <var name="editorCell" id="7288041816793071807" />
         <var name="handler" id="7288041816793071807" />
       </scope>
-      <scope id="7288041816793071807" at="181,0,186,0">
+      <scope id="7288041816793071807" at="179,0,184,0">
         <var name="elementNode" id="7288041816793071807" />
       </scope>
-      <scope id="7288041816793071807" at="186,0,192,0" />
-      <scope id="7288041816793071807" at="167,0,174,0" />
-      <scope id="4315270135340543571" at="230,50,237,22">
+      <scope id="7288041816793071807" at="184,0,190,0" />
+      <scope id="7288041816793071807" at="165,0,172,0" />
+      <scope id="4315270135340543571" at="228,50,235,22">
         <var name="editorCell" id="4315270135340543571" />
         <var name="style" id="4315270135340543571" />
       </scope>
-      <scope id="4315270135340543569" at="157,50,165,22">
+      <scope id="4315270135340543569" at="155,50,163,22">
         <var name="editorCell" id="4315270135340543569" />
         <var name="style" id="4315270135340543569" />
       </scope>
       <scope id="7288041816793071807" at="58,50,67,22">
-=======
-      <scope id="7288041816793071807" at="143,68,147,23">
-        <var name="emptyCell" id="7288041816793071807" />
-      </scope>
-      <scope id="7288041816793071807" at="123,92,128,22">
         <var name="editorCell" id="7288041816793071807" />
-        <var name="handler" id="7288041816793071807" />
-      </scope>
-      <scope id="7288041816793071807" at="138,0,143,0">
-        <var name="editorContext" id="7288041816793071807" />
-        <var name="elementNode" id="7288041816793071807" />
-      </scope>
-      <scope id="7288041816793071807" at="143,0,149,0">
-        <var name="editorContext" id="7288041816793071807" />
-      </scope>
-      <scope id="7288041816793071807" at="123,0,130,0">
-        <var name="editorContext" id="7288041816793071807" />
-        <var name="node" id="7288041816793071807" />
-      </scope>
-      <scope id="4315270135340543571" at="190,89,197,22">
-        <var name="editorCell" id="4315270135340543571" />
-        <var name="style" id="4315270135340543571" />
-      </scope>
-      <scope id="7288041816793071807" at="40,89,48,22">
-        <var name="editorCell" id="7288041816793071807" />
-      </scope>
-      <scope id="4315270135340543569" at="113,89,121,22">
-        <var name="editorCell" id="4315270135340543569" />
-        <var name="style" id="4315270135340543569" />
-      </scope>
-      <scope id="7288041816793071807" at="99,90,108,22">
->>>>>>> bd830ede
-        <var name="editorCell" id="7288041816793071807" />
-      </scope>
-<<<<<<< HEAD
-      <scope id="7288041816793071807" at="143,51,152,22">
+      </scope>
+      <scope id="7288041816793071807" at="141,51,150,22">
         <var name="editorCell" id="7288041816793071807" />
         <var name="style" id="7288041816793071807" />
       </scope>
-      <scope id="7288041816793071807" at="193,96,202,9" />
-      <scope id="7288041816793071807" at="206,75,215,24">
+      <scope id="7288041816793071807" at="191,96,200,9" />
+      <scope id="7288041816793071807" at="204,75,213,24">
         <var name="editorCell" id="7288041816793071807" />
         <var name="style" id="7288041816793071807" />
       </scope>
-      <scope id="4315270135340543571" at="230,0,239,0" />
-      <scope id="4315270135340543569" at="157,0,167,0" />
-      <scope id="4315270135340848379" at="217,53,227,24">
+      <scope id="4315270135340543571" at="228,0,237,0" />
+      <scope id="4315270135340543569" at="155,0,165,0" />
+      <scope id="4315270135340848379" at="215,53,225,24">
         <var name="editorCell" id="4315270135340848379" />
         <var name="style" id="4315270135340848379" />
       </scope>
       <scope id="7288041816793071807" at="58,0,69,0" />
-      <scope id="7288041816793071807" at="143,0,154,0" />
-      <scope id="7288041816793071807" at="192,86,203,7" />
-      <scope id="7288041816793071807" at="205,0,217,0">
+      <scope id="7288041816793071807" at="141,0,152,0" />
+      <scope id="7288041816793071807" at="190,86,201,7" />
+      <scope id="7288041816793071807" at="203,0,215,0">
         <var name="nextNode" id="7288041816793071807" />
         <var name="prevNode" id="7288041816793071807" />
       </scope>
-      <scope id="4315270135340848379" at="217,0,229,0" />
-      <scope id="7288041816793071807" at="192,0,205,0">
-=======
-      <scope id="7288041816793071807" at="153,96,162,9" />
-      <scope id="7288041816793071807" at="166,104,175,24">
-        <var name="editorCell" id="7288041816793071807" />
-        <var name="style" id="7288041816793071807" />
-      </scope>
-      <scope id="4315270135340543571" at="190,0,199,0">
-        <var name="editorContext" id="4315270135340543571" />
-        <var name="node" id="4315270135340543571" />
-      </scope>
-      <scope id="7288041816793071807" at="40,0,50,0">
-        <var name="editorContext" id="7288041816793071807" />
-        <var name="node" id="7288041816793071807" />
-      </scope>
-      <scope id="4315270135340543569" at="113,0,123,0">
-        <var name="editorContext" id="4315270135340543569" />
-        <var name="node" id="4315270135340543569" />
-      </scope>
-      <scope id="4315270135340848379" at="177,92,187,24">
-        <var name="editorCell" id="4315270135340848379" />
-        <var name="style" id="4315270135340848379" />
-      </scope>
-      <scope id="7288041816793071807" at="99,0,110,0">
-        <var name="editorContext" id="7288041816793071807" />
-        <var name="node" id="7288041816793071807" />
-      </scope>
-      <scope id="7288041816793071807" at="152,132,163,7" />
-      <scope id="7288041816793071807" at="165,0,177,0">
-        <var name="editorContext" id="7288041816793071807" />
-        <var name="nextNode" id="7288041816793071807" />
-        <var name="prevNode" id="7288041816793071807" />
-      </scope>
-      <scope id="4315270135340848379" at="177,0,189,0">
-        <var name="editorContext" id="4315270135340848379" />
-        <var name="node" id="4315270135340848379" />
-      </scope>
-      <scope id="7288041816793071807" at="152,0,165,0">
-        <var name="editorContext" id="7288041816793071807" />
->>>>>>> bd830ede
+      <scope id="4315270135340848379" at="215,0,227,0" />
+      <scope id="7288041816793071807" at="190,0,203,0">
         <var name="elementCell" id="7288041816793071807" />
         <var name="elementNode" id="7288041816793071807" />
       </scope>
-<<<<<<< HEAD
-      <scope id="7288041816793071807" at="69,48,87,22">
-=======
-      <scope id="7288041816793071807" at="50,87,67,22">
->>>>>>> bd830ede
+      <scope id="7288041816793071807" at="69,48,86,22">
         <var name="attributeConcept" id="7288041816793071807" />
         <var name="editorCell" id="7288041816793071807" />
         <var name="provider" id="7288041816793071807" />
       </scope>
-<<<<<<< HEAD
-      <scope id="4315270135340543558" at="122,53,140,24">
-=======
-      <scope id="4315270135340543558" at="79,92,96,24">
->>>>>>> bd830ede
+      <scope id="4315270135340543558" at="121,53,138,24">
         <var name="attributeConcept" id="4315270135340543558" />
         <var name="editorCell" id="4315270135340543558" />
         <var name="provider" id="4315270135340543558" />
         <var name="style" id="4315270135340543558" />
       </scope>
-<<<<<<< HEAD
-      <scope id="7288041816793071807" at="69,0,89,0" />
-      <scope id="4315270135340543558" at="122,0,142,0" />
-      <unit id="7288041816793071807" at="89,0,101,0" name="jetbrains.mps.baseLanguage.builders.editor.SimpleBuilder_EditorBuilder_a$_Inline_jpvk41_a0a" />
-      <unit id="7288041816793071807" at="101,0,143,0" name="jetbrains.mps.baseLanguage.builders.editor.SimpleBuilder_EditorBuilder_a$Inline_Builder_jpvk41_a0a" />
-      <unit id="7288041816793071807" at="174,0,230,0" name="jetbrains.mps.baseLanguage.builders.editor.SimpleBuilder_EditorBuilder_a$argumentListHandler_jpvk41_b1a" />
-      <unit id="7288041816793071807" at="39,0,240,0" name="jetbrains.mps.baseLanguage.builders.editor.SimpleBuilder_EditorBuilder_a" />
-=======
-      <scope id="7288041816793071807" at="50,0,69,0">
-        <var name="editorContext" id="7288041816793071807" />
-        <var name="node" id="7288041816793071807" />
-      </scope>
-      <scope id="4315270135340543558" at="79,0,98,0">
-        <var name="editorContext" id="4315270135340543558" />
-        <var name="node" id="4315270135340543558" />
-      </scope>
-      <unit id="4315270135340543557" at="69,0,99,0" name="jetbrains.mps.baseLanguage.builders.editor.SimpleBuilder_Editor$_Inline_jpvk41_a0a" />
-      <unit id="7288041816793071807" at="130,0,190,0" name="jetbrains.mps.baseLanguage.builders.editor.SimpleBuilder_Editor$argumentListHandler_jpvk41_b1a" />
-      <unit id="7288041816793071807" at="36,0,200,0" name="jetbrains.mps.baseLanguage.builders.editor.SimpleBuilder_Editor" />
->>>>>>> bd830ede
+      <scope id="7288041816793071807" at="69,0,88,0" />
+      <scope id="4315270135340543558" at="121,0,140,0" />
+      <unit id="7288041816793071807" at="88,0,100,0" name="jetbrains.mps.baseLanguage.builders.editor.SimpleBuilder_EditorBuilder_a$_Inline_jpvk41_a0a" />
+      <unit id="7288041816793071807" at="100,0,141,0" name="jetbrains.mps.baseLanguage.builders.editor.SimpleBuilder_EditorBuilder_a$Inline_Builder_jpvk41_a0a" />
+      <unit id="7288041816793071807" at="172,0,228,0" name="jetbrains.mps.baseLanguage.builders.editor.SimpleBuilder_EditorBuilder_a$argumentListHandler_jpvk41_b1a" />
+      <unit id="7288041816793071807" at="39,0,238,0" name="jetbrains.mps.baseLanguage.builders.editor.SimpleBuilder_EditorBuilder_a" />
     </file>
   </root>
   <root nodeRef="r:4b2fc856-1e6f-49a5-825e-2904bdab655c(jetbrains.mps.baseLanguage.builders.editor)/7802271442981707296">
