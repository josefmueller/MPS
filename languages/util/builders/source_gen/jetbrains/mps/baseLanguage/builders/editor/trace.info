--- conflicted
+++ resolved
@@ -4869,7 +4869,6 @@
       <unit id="7288041816793071807" at="10,0,15,0" name="jetbrains.mps.baseLanguage.builders.editor.SimpleBuilder_Editor" />
     </file>
     <file name="SimpleBuilder_EditorBuilder_a.java">
-<<<<<<< HEAD
       <node id="7288041816793071807" at="62,93,63,19" concept="9" />
       <node id="7288041816793071807" at="63,19,64,18" concept="1" />
       <node id="7288041816793071807" at="69,26,70,18" concept="6" />
@@ -4888,8 +4887,8 @@
       <node id="7288041816793071807" at="100,60,101,48" concept="1" />
       <node id="7288041816793071807" at="101,48,102,58" concept="1" />
       <node id="7288041816793071807" at="102,58,103,20" concept="6" />
-      <node id="7288041816793071807" at="106,58,107,91" concept="5" />
-      <node id="7288041816793071807" at="107,91,108,131" concept="1" />
+      <node id="7288041816793071807" at="106,58,107,97" concept="5" />
+      <node id="7288041816793071807" at="107,97,108,131" concept="1" />
       <node id="7288041816793071807" at="108,131,109,135" concept="1" />
       <node id="7288041816793071807" at="109,135,110,20" concept="6" />
       <node id="7288041816793071807" at="112,6,113,0" concept="7" />
@@ -5063,195 +5062,6 @@
       <scope id="7288041816793071807" at="62,93,64,18" />
       <scope id="7288041816793071807" at="117,40,119,162" />
       <scope id="7288041816793071807" at="128,73,130,145">
-=======
-      <node id="7288041816793071807" at="60,93,61,19" concept="9" />
-      <node id="7288041816793071807" at="61,19,62,18" concept="1" />
-      <node id="7288041816793071807" at="67,26,68,18" concept="6" />
-      <node id="7288041816793071807" at="71,39,72,39" concept="6" />
-      <node id="7288041816793071807" at="75,50,76,118" concept="5" />
-      <node id="7288041816793071807" at="76,118,77,48" concept="1" />
-      <node id="7288041816793071807" at="77,48,78,28" concept="1" />
-      <node id="7288041816793071807" at="78,28,79,65" concept="1" />
-      <node id="7288041816793071807" at="79,65,80,56" concept="1" />
-      <node id="7288041816793071807" at="81,37,82,61" concept="1" />
-      <node id="7288041816793071807" at="83,5,84,22" concept="6" />
-      <node id="4315270135340552052" at="86,46,87,382" concept="6" />
-      <node id="7288041816793071807" at="89,48,90,176" concept="5" />
-      <node id="7288041816793071807" at="94,39,95,135" concept="6" />
-      <node id="7288041816793071807" at="97,38,98,60" concept="1" />
-      <node id="7288041816793071807" at="98,60,99,48" concept="1" />
-      <node id="7288041816793071807" at="99,48,100,58" concept="1" />
-      <node id="7288041816793071807" at="100,58,101,20" concept="6" />
-      <node id="7288041816793071807" at="104,58,105,97" concept="5" />
-      <node id="7288041816793071807" at="105,97,106,131" concept="1" />
-      <node id="7288041816793071807" at="106,131,107,135" concept="1" />
-      <node id="7288041816793071807" at="107,135,108,20" concept="6" />
-      <node id="7288041816793071807" at="110,6,111,0" concept="7" />
-      <node id="7288041816793071807" at="111,0,112,49" concept="1" />
-      <node id="7288041816793071807" at="112,49,113,50" concept="5" />
-      <node id="7288041816793071807" at="113,50,114,0" concept="7" />
-      <node id="7288041816793071807" at="115,39,116,40" concept="1" />
-      <node id="7288041816793071807" at="116,40,117,40" concept="1" />
-      <node id="7288041816793071807" at="118,5,119,143" concept="1" />
-      <node id="7288041816793071807" at="119,143,120,301" concept="5" />
-      <node id="7288041816793071807" at="122,39,123,113" concept="6" />
-      <node id="7288041816793071807" at="126,73,127,87" concept="5" />
-      <node id="7288041816793071807" at="127,87,128,145" concept="6" />
-      <node id="7288041816793071807" at="129,10,130,22" concept="6" />
-      <node id="4315270135340543557" at="135,0,136,0" concept="2" trace="myReferencingNode" />
-      <node id="4315270135340543557" at="137,119,138,21" concept="9" />
-      <node id="4315270135340543557" at="138,21,139,42" concept="1" />
-      <node id="4315270135340543557" at="139,42,140,20" concept="1" />
-      <node id="4315270135340543557" at="143,41,144,42" concept="6" />
-      <node id="4315270135340543557" at="149,28,150,20" concept="6" />
-      <node id="4315270135340543558" at="153,53,154,41" concept="1" />
-      <node id="4315270135340543558" at="155,11,156,148" concept="5" />
-      <node id="4315270135340543558" at="156,148,157,78" concept="1" />
-      <node id="4315270135340543558" at="157,78,158,150" concept="5" />
-      <node id="4315270135340543558" at="158,150,159,47" concept="1" />
-      <node id="4315270135340543558" at="159,47,160,136" concept="1" />
-      <node id="4315270135340543558" at="160,136,161,140" concept="1" />
-      <node id="4315270135340543558" at="161,140,162,46" concept="1" />
-      <node id="4315270135340543558" at="162,46,163,38" concept="5" />
-      <node id="4315270135340543558" at="163,38,164,86" concept="1" />
-      <node id="4315270135340543558" at="164,86,165,44" concept="1" />
-      <node id="4315270135340543558" at="165,44,166,88" concept="1" />
-      <node id="4315270135340543558" at="166,88,167,35" concept="1" />
-      <node id="4315270135340543558" at="167,35,168,308" concept="5" />
-      <node id="4315270135340543558" at="170,43,171,120" concept="6" />
-      <node id="4315270135340543558" at="174,76,175,91" concept="5" />
-      <node id="4315270135340543558" at="175,91,176,147" concept="6" />
-      <node id="4315270135340543558" at="177,14,178,26" concept="6" />
-      <node id="4315270135340543558" at="179,17,180,42" concept="1" />
-      <node id="7288041816793071807" at="184,51,185,118" concept="5" />
-      <node id="7288041816793071807" at="185,118,186,49" concept="1" />
-      <node id="7288041816793071807" at="186,49,187,34" concept="5" />
-      <node id="7288041816793071807" at="187,34,188,49" concept="1" />
-      <node id="7288041816793071807" at="188,49,189,40" concept="1" />
-      <node id="7288041816793071807" at="189,40,190,58" concept="1" />
-      <node id="7288041816793071807" at="190,58,191,61" concept="1" />
-      <node id="7288041816793071807" at="191,61,192,58" concept="1" />
-      <node id="7288041816793071807" at="192,58,193,22" concept="6" />
-      <node id="4315270135340543569" at="195,50,196,94" concept="5" />
-      <node id="4315270135340543569" at="196,94,197,48" concept="1" />
-      <node id="4315270135340543569" at="197,48,198,34" concept="5" />
-      <node id="4315270135340543569" at="198,34,199,84" concept="1" />
-      <node id="4315270135340543569" at="199,84,200,54" concept="1" />
-      <node id="4315270135340543569" at="200,54,201,40" concept="1" />
-      <node id="4315270135340543569" at="201,40,202,34" concept="1" />
-      <node id="4315270135340543569" at="202,34,203,22" concept="6" />
-      <node id="7288041816793071807" at="205,53,206,143" concept="5" />
-      <node id="7288041816793071807" at="206,143,207,91" concept="5" />
-      <node id="7288041816793071807" at="207,91,208,49" concept="1" />
-      <node id="7288041816793071807" at="208,49,209,49" concept="1" />
-      <node id="7288041816793071807" at="209,49,210,22" concept="6" />
-      <node id="7288041816793071807" at="216,101,217,50" concept="9" />
-      <node id="7288041816793071807" at="217,50,218,25" concept="1" />
-      <node id="7288041816793071807" at="223,28,224,20" concept="6" />
-      <node id="7288041816793071807" at="227,66,228,221" concept="6" />
-      <node id="7288041816793071807" at="230,57,231,83" concept="5" />
-      <node id="7288041816793071807" at="231,83,232,58" concept="1" />
-      <node id="7288041816793071807" at="232,58,233,25" concept="6" />
-      <node id="7288041816793071807" at="235,41,236,41" concept="1" />
-      <node id="7288041816793071807" at="236,41,237,258" concept="1" />
-      <node id="7288041816793071807" at="238,11,239,36" concept="5" />
-      <node id="7288041816793071807" at="239,36,240,49" concept="1" />
-      <node id="7288041816793071807" at="240,49,241,51" concept="1" />
-      <node id="7288041816793071807" at="241,51,242,34" concept="1" />
-      <node id="7288041816793071807" at="242,34,243,25" concept="6" />
-      <node id="7288041816793071807" at="244,17,245,42" concept="1" />
-      <node id="7288041816793071807" at="249,96,250,134" concept="1" />
-      <node id="7288041816793071807" at="251,34,252,142" concept="1" />
-      <node id="7288041816793071807" at="252,142,253,146" concept="1" />
-      <node id="7288041816793071807" at="253,146,254,80" concept="1" />
-      <node id="7288041816793071807" at="256,122,257,238" concept="1" />
-      <node id="7288041816793071807" at="262,75,263,99" concept="5" />
-      <node id="7288041816793071807" at="263,99,264,38" concept="1" />
-      <node id="7288041816793071807" at="264,38,265,36" concept="5" />
-      <node id="7288041816793071807" at="265,36,266,55" concept="1" />
-      <node id="7288041816793071807" at="266,55,267,56" concept="1" />
-      <node id="7288041816793071807" at="267,56,268,42" concept="1" />
-      <node id="7288041816793071807" at="268,42,269,134" concept="1" />
-      <node id="7288041816793071807" at="269,134,270,138" concept="1" />
-      <node id="7288041816793071807" at="270,138,271,24" concept="6" />
-      <node id="4315270135340848379" at="273,53,274,95" concept="5" />
-      <node id="4315270135340848379" at="274,95,275,51" concept="1" />
-      <node id="4315270135340848379" at="275,51,276,36" concept="5" />
-      <node id="4315270135340848379" at="276,36,277,48" concept="1" />
-      <node id="4315270135340848379" at="277,48,278,42" concept="1" />
-      <node id="4315270135340848379" at="279,17,280,92" concept="1" />
-      <node id="4315270135340848379" at="281,7,282,36" concept="1" />
-      <node id="4315270135340848379" at="282,36,283,24" concept="6" />
-      <node id="4315270135340543571" at="286,50,287,94" concept="5" />
-      <node id="4315270135340543571" at="287,94,288,48" concept="1" />
-      <node id="4315270135340543571" at="288,48,289,34" concept="5" />
-      <node id="4315270135340543571" at="289,34,290,85" concept="1" />
-      <node id="4315270135340543571" at="290,85,291,40" concept="1" />
-      <node id="4315270135340543571" at="291,40,292,34" concept="1" />
-      <node id="4315270135340543571" at="292,34,293,22" concept="6" />
-      <node id="7288041816793071807" at="57,0,59,0" concept="2" trace="myNode" />
-      <node id="4315270135340543557" at="133,0,135,0" concept="2" trace="myNode" />
-      <node id="7288041816793071807" at="213,0,215,0" concept="2" trace="myNode" />
-      <node id="7288041816793071807" at="71,0,74,0" concept="4" trace="createCell#()Ljetbrains/mps/openapi/editor/cells/EditorCell;" />
-      <node id="7288041816793071807" at="80,56,83,5" concept="3" />
-      <node id="4315270135340543572" at="86,0,89,0" concept="4" trace="nodeCondition_jpvk41_a1a#()Z" />
-      <node id="7288041816793071807" at="94,0,97,0" concept="4" trace="compute#()Ljetbrains/mps/openapi/editor/cells/EditorCell;" />
-      <node id="7288041816793071807" at="122,0,125,0" concept="4" trace="accept#(Lorg/jetbrains/mps/openapi/model/SNode;)Z" />
-      <node id="4315270135340543557" at="143,0,146,0" concept="4" trace="createCell#()Ljetbrains/mps/openapi/editor/cells/EditorCell;" />
-      <node id="4315270135340543558" at="170,0,173,0" concept="4" trace="accept#(Lorg/jetbrains/mps/openapi/model/SNode;)Z" />
-      <node id="7288041816793071807" at="227,0,230,0" concept="4" trace="createNodeToInsert#(Ljetbrains/mps/openapi/editor/EditorContext;)Lorg/jetbrains/mps/openapi/model/SNode;" />
-      <node id="7288041816793071807" at="255,9,258,9" concept="3" />
-      <node id="4315270135340848379" at="278,42,281,7" concept="3" />
-      <node id="7288041816793071807" at="60,0,64,0" concept="0" trace="SimpleBuilder_EditorBuilder_a#(Ljetbrains/mps/openapi/editor/EditorContext;Lorg/jetbrains/mps/openapi/model/SNode;)V" />
-      <node id="7288041816793071807" at="114,0,118,5" concept="3" />
-      <node id="7288041816793071807" at="216,0,220,0" concept="0" trace="argumentListHandler_jpvk41_b1a#(Lorg/jetbrains/mps/openapi/model/SNode;Ljava/lang/String;Ljetbrains/mps/openapi/editor/EditorContext;)V" />
-      <node id="7288041816793071807" at="65,0,70,0" concept="4" trace="getNode#()Lorg/jetbrains/mps/openapi/model/SNode;" />
-      <node id="7288041816793071807" at="92,72,97,38" concept="5" />
-      <node id="7288041816793071807" at="120,301,125,7" concept="5" />
-      <node id="7288041816793071807" at="125,7,130,22" concept="3" />
-      <node id="4315270135340543557" at="137,0,142,0" concept="0" trace="Inline_Builder_jpvk41_a0a#(Ljetbrains/mps/openapi/editor/EditorContext;Lorg/jetbrains/mps/openapi/model/SNode;Lorg/jetbrains/mps/openapi/model/SNode;)V" />
-      <node id="4315270135340543557" at="147,0,152,0" concept="4" trace="getNode#()Lorg/jetbrains/mps/openapi/model/SNode;" />
-      <node id="4315270135340543558" at="168,308,173,11" concept="5" />
-      <node id="4315270135340543558" at="173,11,178,26" concept="3" />
-      <node id="7288041816793071807" at="221,0,226,0" concept="4" trace="getNode#()Lorg/jetbrains/mps/openapi/model/SNode;" />
-      <node id="7288041816793071807" at="230,0,235,0" concept="4" trace="createNodeCell#(Lorg/jetbrains/mps/openapi/model/SNode;)Ljetbrains/mps/openapi/editor/cells/EditorCell;" />
-      <node id="7288041816793071807" at="250,134,255,9" concept="3" />
-      <node id="7288041816793071807" at="103,0,110,0" concept="4" trace="createErrorCell#(Ljava/lang/String;)Ljetbrains/mps/openapi/editor/cells/EditorCell;" />
-      <node id="7288041816793071807" at="205,0,212,0" concept="4" trace="createRefNodeList_jpvk41_b1a#()Ljetbrains/mps/openapi/editor/cells/EditorCell;" />
-      <node id="7288041816793071807" at="237,258,246,7" concept="10" />
-      <node id="4315270135340543571" at="286,0,295,0" concept="4" trace="createConstant_jpvk41_c1a#()Ljetbrains/mps/openapi/editor/cells/EditorCell;" />
-      <node id="4315270135340543569" at="195,0,205,0" concept="4" trace="createConstant_jpvk41_a1a#()Ljetbrains/mps/openapi/editor/cells/EditorCell;" />
-      <node id="7288041816793071807" at="75,0,86,0" concept="4" trace="createCollection_jpvk41_a#()Ljetbrains/mps/openapi/editor/cells/EditorCell;" />
-      <node id="7288041816793071807" at="92,0,103,0" concept="4" trace="createReferenceCell#(Lorg/jetbrains/mps/openapi/model/SNode;)Ljetbrains/mps/openapi/editor/cells/EditorCell;" />
-      <node id="7288041816793071807" at="184,0,195,0" concept="4" trace="createCollection_jpvk41_b0#()Ljetbrains/mps/openapi/editor/cells/EditorCell;" />
-      <node id="7288041816793071807" at="248,86,259,7" concept="3" />
-      <node id="7288041816793071807" at="261,0,273,0" concept="4" trace="createSeparatorCell#(Lorg/jetbrains/mps/openapi/model/SNode;Lorg/jetbrains/mps/openapi/model/SNode;)Ljetbrains/mps/openapi/editor/cells/EditorCell;" />
-      <node id="4315270135340848379" at="273,0,285,0" concept="4" trace="createConstant_jpvk41_a1b0#()Ljetbrains/mps/openapi/editor/cells/EditorCell;" />
-      <node id="7288041816793071807" at="235,0,248,0" concept="4" trace="createEmptyCell#()Ljetbrains/mps/openapi/editor/cells/EditorCell;" />
-      <node id="7288041816793071807" at="248,0,261,0" concept="4" trace="installElementCellActions#(Lorg/jetbrains/mps/openapi/model/SNode;Ljetbrains/mps/openapi/editor/cells/EditorCell;)V" />
-      <node id="7288041816793071807" at="90,176,110,6" concept="5" />
-      <node id="4315270135340543558" at="154,41,181,7" concept="10" />
-      <node id="4315270135340543558" at="153,0,183,0" concept="4" trace="createProperty_jpvk41_a0a0#()Ljetbrains/mps/openapi/editor/cells/EditorCell;" />
-      <node id="7288041816793071807" at="89,0,132,0" concept="4" trace="createRefCell_jpvk41_a0#()Ljetbrains/mps/openapi/editor/cells/EditorCell;" />
-      <scope id="7288041816793071807" at="67,26,68,18" />
-      <scope id="7288041816793071807" at="71,39,72,39" />
-      <scope id="7288041816793071807" at="81,37,82,61" />
-      <scope id="4315270135340543573" at="86,46,87,382" />
-      <scope id="7288041816793071807" at="94,39,95,135" />
-      <scope id="7288041816793071807" at="122,39,123,113" />
-      <scope id="4315270135340543557" at="143,41,144,42" />
-      <scope id="4315270135340543557" at="149,28,150,20" />
-      <scope id="4315270135340543558" at="170,43,171,120" />
-      <scope id="4315270135340543558" at="179,17,180,42" />
-      <scope id="7288041816793071807" at="223,28,224,20" />
-      <scope id="7288041816793071807" at="227,66,228,221" />
-      <scope id="7288041816793071807" at="244,17,245,42" />
-      <scope id="7288041816793071807" at="256,122,257,238" />
-      <scope id="4315270135340848379" at="279,17,280,92" />
-      <scope id="7288041816793071807" at="60,93,62,18" />
-      <scope id="7288041816793071807" at="115,39,117,40" />
-      <scope id="7288041816793071807" at="126,73,128,145">
->>>>>>> ac231bee
         <var name="manager" id="7288041816793071807" />
       </scope>
       <scope id="4315270135340543558" at="176,76,178,147">
