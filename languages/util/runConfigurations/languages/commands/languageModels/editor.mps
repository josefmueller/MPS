--- conflicted
+++ resolved
@@ -82,18 +82,24 @@
       <property name="name" nameId="tpck.1169194664001" value="RedirectOutputExpression" />
       <link role="applicableConcept" roleId="tpc2.1139535219968" targetNodeId="rzqf.856705193941281812" resolveInfo="RedirectOutputExpression" />
     </node>
-<<<<<<< HEAD
+    <node type="tpc2.ConceptEditorDeclaration" typeId="tpc2.1071666914219" id="6868250101935613847">
+      <property name="virtualPackage" nameId="tpck.1193676396447" value="newProcessBuilder" />
+      <link role="conceptDeclaration" roleId="tpc2.1166049300910" targetNodeId="rzqf.6868250101935610313" resolveInfo="ListCommandPart" />
+    </node>
+    <node type="tpc2.ConceptEditorDeclaration" typeId="tpc2.1071666914219" id="889694274152179964">
+      <property name="virtualPackage" nameId="tpck.1193676396447" value="newProcessBuilder" />
+      <link role="conceptDeclaration" roleId="tpc2.1166049300910" targetNodeId="rzqf.889694274152177535" resolveInfo="KeyValueCommandPart" />
+    </node>
+    <node type="tpc2.ConceptEditorDeclaration" typeId="tpc2.1071666914219" id="2459753140357918806">
+      <link role="conceptDeclaration" roleId="tpc2.1166049300910" targetNodeId="rzqf.2459753140357918802" resolveInfo="StartAndWaitOperation" />
+    </node>
     <node type="tpc2.ConceptEditorDeclaration" typeId="tpc2.1071666914219" id="2343546112398330904">
       <property name="virtualPackage" nameId="tpck.1193676396447" value="newProcessBuilder" />
       <link role="conceptDeclaration" roleId="tpc2.1166049300910" targetNodeId="rzqf.2343546112398330898" resolveInfo="NewProcessBuilderExpression" />
     </node>
-    <node type="tpc2.ConceptEditorDeclaration" typeId="tpc2.1071666914219" id="889694274152179964">
+    <node type="tpc2.ConceptEditorDeclaration" typeId="tpc2.1071666914219" id="8234001627574071410">
       <property name="virtualPackage" nameId="tpck.1193676396447" value="newProcessBuilder" />
-      <link role="conceptDeclaration" roleId="tpc2.1166049300910" targetNodeId="rzqf.889694274152177535" resolveInfo="KeyValueCommandPart" />
-    </node>
-    <node type="tpc2.ConceptEditorDeclaration" typeId="tpc2.1071666914219" id="6868250101935613847">
-      <property name="virtualPackage" nameId="tpck.1193676396447" value="newProcessBuilder" />
-      <link role="conceptDeclaration" roleId="tpc2.1166049300910" targetNodeId="rzqf.6868250101935610313" resolveInfo="ListCommandPart" />
+      <link role="conceptDeclaration" roleId="tpc2.1166049300910" targetNodeId="rzqf.8234001627574071406" resolveInfo="PropertyCommandPart" />
     </node>
     <node type="tpc2.ConceptEditorDeclaration" typeId="tpc2.1071666914219" id="1616228152992023916">
       <property name="virtualPackage" nameId="tpck.1193676396447" value="newProcessBuilder" />
@@ -102,15 +108,6 @@
     <node type="tpc2.ConceptEditorDeclaration" typeId="tpc2.1071666914219" id="8234001627573935234">
       <property name="virtualPackage" nameId="tpck.1193676396447" value="newProcessBuilder" />
       <link role="conceptDeclaration" roleId="tpc2.1166049300910" targetNodeId="rzqf.8234001627573935224" resolveInfo="CommandPartToListOperation" />
-    </node>
-    <node type="tpc2.ConceptEditorDeclaration" typeId="tpc2.1071666914219" id="8234001627574071410">
-      <property name="virtualPackage" nameId="tpck.1193676396447" value="newProcessBuilder" />
-      <link role="conceptDeclaration" roleId="tpc2.1166049300910" targetNodeId="rzqf.8234001627574071406" resolveInfo="PropertyCommandPart" />
-    </node>
-=======
->>>>>>> 454a91d1
-    <node type="tpc2.ConceptEditorDeclaration" typeId="tpc2.1071666914219" id="2459753140357918806">
-      <link role="conceptDeclaration" roleId="tpc2.1166049300910" targetNodeId="rzqf.2459753140357918802" resolveInfo="StartAndWaitOperation" />
     </node>
   </roots>
   <root id="856705193941281818">
@@ -720,112 +717,6 @@
       </node>
     </node>
   </root>
-<<<<<<< HEAD
-  <root id="2343546112398330904">
-    <node role="cellModel" roleId="tpc2.1080736633877" type="tpc2.CellModel_Collection" typeId="tpc2.1073389446423" id="2343546112398330906">
-      <node role="childCellModel" roleId="tpc2.1073389446424" type="tpc2.CellModel_RefNodeList" typeId="tpc2.1073390211982" id="2343546112398330907">
-        <link role="relationDeclaration" roleId="tpc2.1140103550593" targetNodeId="rzqf.2343546112398330901" />
-        <node role="cellLayout" roleId="tpc2.1140524464360" type="tpc2.CellLayout_Indent" typeId="tpc2.1237303669825" id="2343546112398330908" />
-      </node>
-      <node role="childCellModel" roleId="tpc2.1073389446424" type="tpc2.CellModel_Collection" typeId="tpc2.1073389446423" id="2343546112398330909">
-        <node role="styleItem" roleId="tpc2.1219418656006" type="tpc2.SelectableStyleSheetItem" typeId="tpc2.1186414928363" id="2343546112398330910">
-          <property name="flag" nameId="tpc2.1186414551515" value="false" />
-        </node>
-        <node role="renderingCondition" roleId="tpc2.1142887637401" type="tpc2.QueryFunction_NodeCondition" typeId="tpc2.1142886221719" id="2343546112398330911">
-          <node role="body" roleId="tpee.1137022507850" type="tpee.StatementList" typeId="tpee.1068580123136" id="2343546112398330912">
-            <node role="statement" roleId="tpee.1068581517665" type="tpee.ExpressionStatement" typeId="tpee.1068580123155" id="2343546112398330913">
-              <node role="expression" roleId="tpee.1068580123156" type="tpee.DotExpression" typeId="tpee.1197027756228" id="2343546112398330914">
-                <node role="operand" roleId="tpee.1197027771414" type="tpee.DotExpression" typeId="tpee.1197027756228" id="2343546112398330915">
-                  <node role="operand" roleId="tpee.1197027771414" type="tpc2.ConceptFunctionParameter_node" typeId="tpc2.1142886811589" id="2343546112398330916" />
-                  <node role="operation" roleId="tpee.1197027833540" type="tp25.SLinkAccess" typeId="tp25.1138056143562" id="2343546112398341163">
-                    <link role="link" roleId="tp25.1138056516764" targetNodeId="rzqf.2343546112398330902" />
-                  </node>
-                </node>
-                <node role="operation" roleId="tpee.1197027833540" type="tp25.Node_IsNotNullOperation" typeId="tp25.1172008320231" id="2343546112398330918" />
-              </node>
-            </node>
-          </node>
-        </node>
-        <node role="childCellModel" roleId="tpc2.1073389446424" type="tpc2.CellModel_Constant" typeId="tpc2.1073389577006" id="2343546112398330919">
-          <property name="text" nameId="tpc2.1073389577007" value="in" />
-          <link role="styleClass" roleId="tpc2.1186406756722" targetNodeId="tpen.1186415544875" resolveInfo="KeyWord" />
-        </node>
-        <node role="childCellModel" roleId="tpc2.1073389446424" type="tpc2.CellModel_RefNode" typeId="tpc2.1073389882823" id="2343546112398330920">
-          <property name="noTargetText" nameId="tpc2.1139852716018" value="current directory" />
-          <link role="relationDeclaration" roleId="tpc2.1140103550593" targetNodeId="rzqf.2343546112398330902" />
-        </node>
-        <node role="cellLayout" roleId="tpc2.1106270802874" type="tpc2.CellLayout_Indent" typeId="tpc2.1237303669825" id="2343546112398330921" />
-      </node>
-      <node role="cellLayout" roleId="tpc2.1106270802874" type="tpc2.CellLayout_Indent" typeId="tpc2.1237303669825" id="2343546112398330922" />
-    </node>
-    <node role="inspectedCellModel" roleId="tpc2.1078153129734" type="tpc2.CellModel_Collection" typeId="tpc2.1073389446423" id="2343546112398375169">
-      <node role="cellLayout" roleId="tpc2.1106270802874" type="tpc2.CellLayout_VerticalGrid" typeId="tpc2.1239814640496" id="2343546112398375170" />
-      <node role="childCellModel" roleId="tpc2.1073389446424" type="tpc2.CellModel_Collection" typeId="tpc2.1073389446423" id="2343546112398375171">
-        <node role="cellLayout" roleId="tpc2.1106270802874" type="tpc2.CellLayout_Horizontal" typeId="tpc2.1106270549637" id="2343546112398375172" />
-        <node role="childCellModel" roleId="tpc2.1073389446424" type="tpc2.CellModel_Constant" typeId="tpc2.1073389577006" id="2343546112398375173">
-          <property name="text" nameId="tpc2.1073389577007" value="working directory:" />
-          <link role="styleClass" roleId="tpc2.1186406756722" targetNodeId="tpen.1186415544875" resolveInfo="KeyWord" />
-        </node>
-        <node role="childCellModel" roleId="tpc2.1073389446424" type="tpc2.CellModel_RefNode" typeId="tpc2.1073389882823" id="2343546112398375174">
-          <property name="noTargetText" nameId="tpc2.1139852716018" value="current directory" />
-          <link role="relationDeclaration" roleId="tpc2.1140103550593" targetNodeId="rzqf.2343546112398330902" />
-        </node>
-      </node>
-    </node>
-  </root>
-  <root id="889694274152179964">
-    <node role="cellModel" roleId="tpc2.1080736633877" type="tpc2.CellModel_Collection" typeId="tpc2.1073389446423" id="889694274152179966">
-      <node role="childCellModel" roleId="tpc2.1073389446424" type="tpc2.CellModel_Constant" typeId="tpc2.1073389577006" id="889694274152179969">
-        <property name="text" nameId="tpc2.1073389577007" value="[" />
-        <link role="styleClass" roleId="tpc2.1186406756722" targetNodeId="tpen.1233923571622" resolveInfo="LeftBracket" />
-        <node role="styleItem" roleId="tpc2.1219418656006" type="tpc2.ForegroundColorStyleClassItem" typeId="tpc2.1186404549998" id="889694274152179971">
-          <property name="color" nameId="tpc2.1186403713874" value="lightGray" />
-        </node>
-      </node>
-      <node role="childCellModel" roleId="tpc2.1073389446424" type="tpc2.CellModel_Constant" typeId="tpc2.1073389577006" id="1616228152991922789">
-        <property name="text" nameId="tpc2.1073389577007" value="-" />
-        <node role="styleItem" roleId="tpc2.1219418656006" type="tpc2.FontStyleStyleClassItem" typeId="tpc2.1186403751766" id="1616228152991922790" />
-        <node role="styleItem" roleId="tpc2.1219418656006" type="tpc2.PunctuationRightStyleClassItem" typeId="tpc2.1233759184865" id="8234001627574029419">
-          <property name="flag" nameId="tpc2.1186414551515" value="true" />
-        </node>
-        <node role="renderingCondition" roleId="tpc2.1142887637401" type="tpc2.QueryFunction_NodeCondition" typeId="tpc2.1142886221719" id="1616228152991922791">
-          <node role="body" roleId="tpee.1137022507850" type="tpee.StatementList" typeId="tpee.1068580123136" id="1616228152991922792">
-            <node role="statement" roleId="tpee.1068581517665" type="tpee.ExpressionStatement" typeId="tpee.1068580123155" id="1616228152991926098">
-              <node role="expression" roleId="tpee.1068580123156" type="tpee.DotExpression" typeId="tpee.1197027756228" id="1616228152991926100">
-                <node role="operand" roleId="tpee.1197027771414" type="tpc2.ConceptFunctionParameter_node" typeId="tpc2.1142886811589" id="1616228152991926099" />
-                <node role="operation" roleId="tpee.1197027833540" type="tp25.SPropertyAccess" typeId="tp25.1138056022639" id="1616228152991926104">
-                  <link role="property" roleId="tp25.1138056395725" targetNodeId="rzqf.1616228152991918665" resolveInfo="dash" />
-                </node>
-              </node>
-            </node>
-          </node>
-        </node>
-      </node>
-      <node role="childCellModel" roleId="tpc2.1073389446424" type="tpc2.CellModel_RefNode" typeId="tpc2.1073389882823" id="889694274152179974">
-        <link role="relationDeclaration" roleId="tpc2.1140103550593" targetNodeId="rzqf.889694274152177539" />
-      </node>
-      <node role="childCellModel" roleId="tpc2.1073389446424" type="tpc2.CellModel_RefNode" typeId="tpc2.1073389882823" id="889694274152179978">
-        <link role="relationDeclaration" roleId="tpc2.1140103550593" targetNodeId="rzqf.889694274152177540" />
-      </node>
-      <node role="childCellModel" roleId="tpc2.1073389446424" type="tpc2.CellModel_Constant" typeId="tpc2.1073389577006" id="889694274152179980">
-        <property name="text" nameId="tpc2.1073389577007" value="]" />
-        <link role="styleClass" roleId="tpc2.1186406756722" targetNodeId="tpen.1233923584313" resolveInfo="RightBracket" />
-        <node role="styleItem" roleId="tpc2.1219418656006" type="tpc2.ForegroundColorStyleClassItem" typeId="tpc2.1186404549998" id="889694274152179981">
-          <property name="color" nameId="tpc2.1186403713874" value="lightGray" />
-        </node>
-      </node>
-      <node role="cellLayout" roleId="tpc2.1106270802874" type="tpc2.CellLayout_Indent" typeId="tpc2.1237303669825" id="889694274152179968" />
-    </node>
-    <node role="inspectedCellModel" roleId="tpc2.1078153129734" type="tpc2.CellModel_Collection" typeId="tpc2.1073389446423" id="1616228152991926106">
-      <node role="cellLayout" roleId="tpc2.1106270802874" type="tpc2.CellLayout_Horizontal" typeId="tpc2.1106270549637" id="1616228152991926108" />
-      <node role="childCellModel" roleId="tpc2.1073389446424" type="tpc2.CellModel_Constant" typeId="tpc2.1073389577006" id="1616228152991926109">
-        <property name="text" nameId="tpc2.1073389577007" value="dash" />
-      </node>
-      <node role="childCellModel" roleId="tpc2.1073389446424" type="tpc2.CellModel_Property" typeId="tpc2.1073389658414" id="1616228152991926111">
-        <link role="relationDeclaration" roleId="tpc2.1140103550593" targetNodeId="rzqf.1616228152991918665" resolveInfo="dash" />
-      </node>
-    </node>
-  </root>
   <root id="6868250101935613847">
     <node role="cellModel" roleId="tpc2.1080736633877" type="tpc2.CellModel_Collection" typeId="tpc2.1073389446423" id="6868250101935613849">
       <node role="childCellModel" roleId="tpc2.1073389446424" type="tpc2.CellModel_Constant" typeId="tpc2.1073389577006" id="6868250101935635286">
@@ -962,14 +853,131 @@
       </node>
     </node>
   </root>
-  <root id="1616228152992023916">
-    <node role="cellModel" roleId="tpc2.1080736633877" type="tpc2.CellModel_ConceptProperty" typeId="tpc2.1137553248617" id="1616228152992023918">
-      <link role="relationDeclaration" roleId="tpc2.1140103550593" targetNodeId="tpck.1137473891462" resolveInfo="alias" />
-    </node>
-  </root>
-  <root id="8234001627573935234">
-    <node role="cellModel" roleId="tpc2.1080736633877" type="tpc2.CellModel_ConceptProperty" typeId="tpc2.1137553248617" id="8234001627573935236">
-      <link role="relationDeclaration" roleId="tpc2.1140103550593" targetNodeId="tpck.1137473891462" resolveInfo="alias" />
+  <root id="889694274152179964">
+    <node role="cellModel" roleId="tpc2.1080736633877" type="tpc2.CellModel_Collection" typeId="tpc2.1073389446423" id="889694274152179966">
+      <node role="childCellModel" roleId="tpc2.1073389446424" type="tpc2.CellModel_Constant" typeId="tpc2.1073389577006" id="889694274152179969">
+        <property name="text" nameId="tpc2.1073389577007" value="[" />
+        <link role="styleClass" roleId="tpc2.1186406756722" targetNodeId="tpen.1233923571622" resolveInfo="LeftBracket" />
+        <node role="styleItem" roleId="tpc2.1219418656006" type="tpc2.ForegroundColorStyleClassItem" typeId="tpc2.1186404549998" id="889694274152179971">
+          <property name="color" nameId="tpc2.1186403713874" value="lightGray" />
+        </node>
+      </node>
+      <node role="childCellModel" roleId="tpc2.1073389446424" type="tpc2.CellModel_Constant" typeId="tpc2.1073389577006" id="1616228152991922789">
+        <property name="text" nameId="tpc2.1073389577007" value="-" />
+        <node role="styleItem" roleId="tpc2.1219418656006" type="tpc2.FontStyleStyleClassItem" typeId="tpc2.1186403751766" id="1616228152991922790" />
+        <node role="styleItem" roleId="tpc2.1219418656006" type="tpc2.PunctuationRightStyleClassItem" typeId="tpc2.1233759184865" id="8234001627574029419">
+          <property name="flag" nameId="tpc2.1186414551515" value="true" />
+        </node>
+        <node role="renderingCondition" roleId="tpc2.1142887637401" type="tpc2.QueryFunction_NodeCondition" typeId="tpc2.1142886221719" id="1616228152991922791">
+          <node role="body" roleId="tpee.1137022507850" type="tpee.StatementList" typeId="tpee.1068580123136" id="1616228152991922792">
+            <node role="statement" roleId="tpee.1068581517665" type="tpee.ExpressionStatement" typeId="tpee.1068580123155" id="1616228152991926098">
+              <node role="expression" roleId="tpee.1068580123156" type="tpee.DotExpression" typeId="tpee.1197027756228" id="1616228152991926100">
+                <node role="operand" roleId="tpee.1197027771414" type="tpc2.ConceptFunctionParameter_node" typeId="tpc2.1142886811589" id="1616228152991926099" />
+                <node role="operation" roleId="tpee.1197027833540" type="tp25.SPropertyAccess" typeId="tp25.1138056022639" id="1616228152991926104">
+                  <link role="property" roleId="tp25.1138056395725" targetNodeId="rzqf.1616228152991918665" resolveInfo="dash" />
+                </node>
+              </node>
+            </node>
+          </node>
+        </node>
+      </node>
+      <node role="childCellModel" roleId="tpc2.1073389446424" type="tpc2.CellModel_RefNode" typeId="tpc2.1073389882823" id="889694274152179974">
+        <link role="relationDeclaration" roleId="tpc2.1140103550593" targetNodeId="rzqf.889694274152177539" />
+      </node>
+      <node role="childCellModel" roleId="tpc2.1073389446424" type="tpc2.CellModel_RefNode" typeId="tpc2.1073389882823" id="889694274152179978">
+        <link role="relationDeclaration" roleId="tpc2.1140103550593" targetNodeId="rzqf.889694274152177540" />
+      </node>
+      <node role="childCellModel" roleId="tpc2.1073389446424" type="tpc2.CellModel_Constant" typeId="tpc2.1073389577006" id="889694274152179980">
+        <property name="text" nameId="tpc2.1073389577007" value="]" />
+        <link role="styleClass" roleId="tpc2.1186406756722" targetNodeId="tpen.1233923584313" resolveInfo="RightBracket" />
+        <node role="styleItem" roleId="tpc2.1219418656006" type="tpc2.ForegroundColorStyleClassItem" typeId="tpc2.1186404549998" id="889694274152179981">
+          <property name="color" nameId="tpc2.1186403713874" value="lightGray" />
+        </node>
+      </node>
+      <node role="cellLayout" roleId="tpc2.1106270802874" type="tpc2.CellLayout_Indent" typeId="tpc2.1237303669825" id="889694274152179968" />
+    </node>
+    <node role="inspectedCellModel" roleId="tpc2.1078153129734" type="tpc2.CellModel_Collection" typeId="tpc2.1073389446423" id="1616228152991926106">
+      <node role="cellLayout" roleId="tpc2.1106270802874" type="tpc2.CellLayout_Horizontal" typeId="tpc2.1106270549637" id="1616228152991926108" />
+      <node role="childCellModel" roleId="tpc2.1073389446424" type="tpc2.CellModel_Constant" typeId="tpc2.1073389577006" id="1616228152991926109">
+        <property name="text" nameId="tpc2.1073389577007" value="dash" />
+      </node>
+      <node role="childCellModel" roleId="tpc2.1073389446424" type="tpc2.CellModel_Property" typeId="tpc2.1073389658414" id="1616228152991926111">
+        <link role="relationDeclaration" roleId="tpc2.1140103550593" targetNodeId="rzqf.1616228152991918665" resolveInfo="dash" />
+      </node>
+    </node>
+  </root>
+  <root id="2459753140357918806">
+    <node role="cellModel" roleId="tpc2.1080736633877" type="tpc2.CellModel_Collection" typeId="tpc2.1073389446423" id="2459753140357929010">
+      <node role="cellLayout" roleId="tpc2.1106270802874" type="tpc2.CellLayout_Horizontal" typeId="tpc2.1106270549637" id="2459753140357929011" />
+      <node role="childCellModel" roleId="tpc2.1073389446424" type="tpc2.CellModel_ConceptProperty" typeId="tpc2.1137553248617" id="2459753140357929013">
+        <link role="relationDeclaration" roleId="tpc2.1140103550593" targetNodeId="tpck.1137473891462" resolveInfo="alias" />
+        <link role="styleClass" roleId="tpc2.1186406756722" targetNodeId="jfm4.946964771156905368" resolveInfo="operation" />
+      </node>
+      <node role="childCellModel" roleId="tpc2.1073389446424" type="tpc2.CellModel_Constant" typeId="tpc2.1073389577006" id="2459753140357929015">
+        <property name="text" nameId="tpc2.1073389577007" value="(" />
+        <link role="styleClass" roleId="tpc2.1186406756722" targetNodeId="tpen.1234958090348" resolveInfo="LeftParenAfterName" />
+      </node>
+      <node role="childCellModel" roleId="tpc2.1073389446424" type="tpc2.CellModel_RefNode" typeId="tpc2.1073389882823" id="454072909645291154">
+        <property name="emptyNoTargetText" nameId="tpc2.1214560368769" value="true" />
+        <property name="noTargetText" nameId="tpc2.1139852716018" value=" " />
+        <link role="relationDeclaration" roleId="tpc2.1140103550593" targetNodeId="rzqf.454072909645280896" />
+      </node>
+      <node role="childCellModel" roleId="tpc2.1073389446424" type="tpc2.CellModel_Constant" typeId="tpc2.1073389577006" id="2459753140357929018">
+        <property name="text" nameId="tpc2.1073389577007" value=")" />
+        <link role="styleClass" roleId="tpc2.1186406756722" targetNodeId="tpen.1215088010675" resolveInfo="RightParen" />
+      </node>
+    </node>
+  </root>
+  <root id="2343546112398330904">
+    <node role="cellModel" roleId="tpc2.1080736633877" type="tpc2.CellModel_Collection" typeId="tpc2.1073389446423" id="2343546112398330906">
+      <node role="childCellModel" roleId="tpc2.1073389446424" type="tpc2.CellModel_RefNodeList" typeId="tpc2.1073390211982" id="2343546112398330907">
+        <link role="relationDeclaration" roleId="tpc2.1140103550593" targetNodeId="rzqf.2343546112398330901" />
+        <node role="cellLayout" roleId="tpc2.1140524464360" type="tpc2.CellLayout_Indent" typeId="tpc2.1237303669825" id="2343546112398330908" />
+      </node>
+      <node role="childCellModel" roleId="tpc2.1073389446424" type="tpc2.CellModel_Collection" typeId="tpc2.1073389446423" id="2343546112398330909">
+        <node role="styleItem" roleId="tpc2.1219418656006" type="tpc2.SelectableStyleSheetItem" typeId="tpc2.1186414928363" id="2343546112398330910">
+          <property name="flag" nameId="tpc2.1186414551515" value="false" />
+        </node>
+        <node role="renderingCondition" roleId="tpc2.1142887637401" type="tpc2.QueryFunction_NodeCondition" typeId="tpc2.1142886221719" id="2343546112398330911">
+          <node role="body" roleId="tpee.1137022507850" type="tpee.StatementList" typeId="tpee.1068580123136" id="2343546112398330912">
+            <node role="statement" roleId="tpee.1068581517665" type="tpee.ExpressionStatement" typeId="tpee.1068580123155" id="2343546112398330913">
+              <node role="expression" roleId="tpee.1068580123156" type="tpee.DotExpression" typeId="tpee.1197027756228" id="2343546112398330914">
+                <node role="operand" roleId="tpee.1197027771414" type="tpee.DotExpression" typeId="tpee.1197027756228" id="2343546112398330915">
+                  <node role="operand" roleId="tpee.1197027771414" type="tpc2.ConceptFunctionParameter_node" typeId="tpc2.1142886811589" id="2343546112398330916" />
+                  <node role="operation" roleId="tpee.1197027833540" type="tp25.SLinkAccess" typeId="tp25.1138056143562" id="2343546112398341163">
+                    <link role="link" roleId="tp25.1138056516764" targetNodeId="rzqf.2343546112398330902" />
+                  </node>
+                </node>
+                <node role="operation" roleId="tpee.1197027833540" type="tp25.Node_IsNotNullOperation" typeId="tp25.1172008320231" id="2343546112398330918" />
+              </node>
+            </node>
+          </node>
+        </node>
+        <node role="childCellModel" roleId="tpc2.1073389446424" type="tpc2.CellModel_Constant" typeId="tpc2.1073389577006" id="2343546112398330919">
+          <property name="text" nameId="tpc2.1073389577007" value="in" />
+          <link role="styleClass" roleId="tpc2.1186406756722" targetNodeId="tpen.1186415544875" resolveInfo="KeyWord" />
+        </node>
+        <node role="childCellModel" roleId="tpc2.1073389446424" type="tpc2.CellModel_RefNode" typeId="tpc2.1073389882823" id="2343546112398330920">
+          <property name="noTargetText" nameId="tpc2.1139852716018" value="current directory" />
+          <link role="relationDeclaration" roleId="tpc2.1140103550593" targetNodeId="rzqf.2343546112398330902" />
+        </node>
+        <node role="cellLayout" roleId="tpc2.1106270802874" type="tpc2.CellLayout_Indent" typeId="tpc2.1237303669825" id="2343546112398330921" />
+      </node>
+      <node role="cellLayout" roleId="tpc2.1106270802874" type="tpc2.CellLayout_Indent" typeId="tpc2.1237303669825" id="2343546112398330922" />
+    </node>
+    <node role="inspectedCellModel" roleId="tpc2.1078153129734" type="tpc2.CellModel_Collection" typeId="tpc2.1073389446423" id="2343546112398375169">
+      <node role="cellLayout" roleId="tpc2.1106270802874" type="tpc2.CellLayout_VerticalGrid" typeId="tpc2.1239814640496" id="2343546112398375170" />
+      <node role="childCellModel" roleId="tpc2.1073389446424" type="tpc2.CellModel_Collection" typeId="tpc2.1073389446423" id="2343546112398375171">
+        <node role="cellLayout" roleId="tpc2.1106270802874" type="tpc2.CellLayout_Horizontal" typeId="tpc2.1106270549637" id="2343546112398375172" />
+        <node role="childCellModel" roleId="tpc2.1073389446424" type="tpc2.CellModel_Constant" typeId="tpc2.1073389577006" id="2343546112398375173">
+          <property name="text" nameId="tpc2.1073389577007" value="working directory:" />
+          <link role="styleClass" roleId="tpc2.1186406756722" targetNodeId="tpen.1186415544875" resolveInfo="KeyWord" />
+        </node>
+        <node role="childCellModel" roleId="tpc2.1073389446424" type="tpc2.CellModel_RefNode" typeId="tpc2.1073389882823" id="2343546112398375174">
+          <property name="noTargetText" nameId="tpc2.1139852716018" value="current directory" />
+          <link role="relationDeclaration" roleId="tpc2.1140103550593" targetNodeId="rzqf.2343546112398330902" />
+        </node>
+      </node>
     </node>
   </root>
   <root id="8234001627574071410">
@@ -1000,28 +1008,14 @@
       <node role="cellLayout" roleId="tpc2.1106270802874" type="tpc2.CellLayout_Indent" typeId="tpc2.1237303669825" id="8234001627574071425" />
     </node>
   </root>
-=======
->>>>>>> 454a91d1
-  <root id="2459753140357918806">
-    <node role="cellModel" roleId="tpc2.1080736633877" type="tpc2.CellModel_Collection" typeId="tpc2.1073389446423" id="2459753140357929010">
-      <node role="cellLayout" roleId="tpc2.1106270802874" type="tpc2.CellLayout_Horizontal" typeId="tpc2.1106270549637" id="2459753140357929011" />
-      <node role="childCellModel" roleId="tpc2.1073389446424" type="tpc2.CellModel_ConceptProperty" typeId="tpc2.1137553248617" id="2459753140357929013">
-        <link role="relationDeclaration" roleId="tpc2.1140103550593" targetNodeId="tpck.1137473891462" resolveInfo="alias" />
-        <link role="styleClass" roleId="tpc2.1186406756722" targetNodeId="jfm4.946964771156905368" resolveInfo="operation" />
-      </node>
-      <node role="childCellModel" roleId="tpc2.1073389446424" type="tpc2.CellModel_Constant" typeId="tpc2.1073389577006" id="2459753140357929015">
-        <property name="text" nameId="tpc2.1073389577007" value="(" />
-        <link role="styleClass" roleId="tpc2.1186406756722" targetNodeId="tpen.1234958090348" resolveInfo="LeftParenAfterName" />
-      </node>
-      <node role="childCellModel" roleId="tpc2.1073389446424" type="tpc2.CellModel_RefNode" typeId="tpc2.1073389882823" id="454072909645291154">
-        <property name="emptyNoTargetText" nameId="tpc2.1214560368769" value="true" />
-        <property name="noTargetText" nameId="tpc2.1139852716018" value=" " />
-        <link role="relationDeclaration" roleId="tpc2.1140103550593" targetNodeId="rzqf.454072909645280896" />
-      </node>
-      <node role="childCellModel" roleId="tpc2.1073389446424" type="tpc2.CellModel_Constant" typeId="tpc2.1073389577006" id="2459753140357929018">
-        <property name="text" nameId="tpc2.1073389577007" value=")" />
-        <link role="styleClass" roleId="tpc2.1186406756722" targetNodeId="tpen.1215088010675" resolveInfo="RightParen" />
-      </node>
+  <root id="1616228152992023916">
+    <node role="cellModel" roleId="tpc2.1080736633877" type="tpc2.CellModel_ConceptProperty" typeId="tpc2.1137553248617" id="1616228152992023918">
+      <link role="relationDeclaration" roleId="tpc2.1140103550593" targetNodeId="tpck.1137473891462" resolveInfo="alias" />
+    </node>
+  </root>
+  <root id="8234001627573935234">
+    <node role="cellModel" roleId="tpc2.1080736633877" type="tpc2.CellModel_ConceptProperty" typeId="tpc2.1137553248617" id="8234001627573935236">
+      <link role="relationDeclaration" roleId="tpc2.1140103550593" targetNodeId="tpck.1137473891462" resolveInfo="alias" />
     </node>
   </root>
 </model>
