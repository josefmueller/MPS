<?xml version="1.0" encoding="UTF-8"?>
<model modelUID="r:d78df0bb-be4f-4e0d-8142-c0b2df70a5a3(jetbrains.mps.execution.commands.structure)">
  <persistence version="7" />
  <language namespace="c72da2b9-7cce-4447-8389-f407dc1158b7(jetbrains.mps.lang.structure)" />
  <language namespace="ceab5195-25ea-4f22-9b92-103b95ca8c0c(jetbrains.mps.lang.core)" />
  <devkit namespace="fbc25dd2-5da4-483a-8b19-70928e1b62d7(jetbrains.mps.devkit.general-purpose)" />
  <import index="tp4f" modelUID="r:00000000-0000-4000-0000-011c89590373(jetbrains.mps.baseLanguage.classifiers.structure)" version="-1" />
  <import index="tpee" modelUID="r:00000000-0000-4000-0000-011c895902ca(jetbrains.mps.baseLanguage.structure)" version="-1" />
  <import index="id7i" modelUID="r:29a26f36-0627-4505-9c3e-faf17694979c(jetbrains.mps.execution.common.structure)" version="0" />
  <import index="tpck" modelUID="r:00000000-0000-4000-0000-011c89590288(jetbrains.mps.lang.core.structure)" version="0" implicit="yes" />
  <import index="tpce" modelUID="r:00000000-0000-4000-0000-011c89590292(jetbrains.mps.lang.structure.structure)" version="0" implicit="yes" />
  <import index="86gq" modelUID="r:f516737e-c915-4042-896e-de34190042b2(jetbrains.mps.debug.apiLang.structure)" version="1" implicit="yes" />
  <import index="tp2q" modelUID="r:00000000-0000-4000-0000-011c8959032e(jetbrains.mps.baseLanguage.collections.structure)" version="7" implicit="yes" />
  <roots>
    <node type="tpce.ConceptDeclaration" typeId="tpce.1071489090640" id="856705193941281750">
      <property name="name" nameId="tpck.1169194664001" value="CommandType" />
      <property name="virtualPackage" nameId="tpck.1193676396447" value="command" />
      <link role="extends" roleId="tpce.1071489389519" targetNodeId="tp4f.1205752906494" resolveInfo="DefaultClassifierType" />
    </node>
    <node type="tpce.ConceptDeclaration" typeId="tpce.1071489090640" id="856705193941281753">
      <property name="name" nameId="tpck.1169194664001" value="CommandReferenceExpression" />
      <property name="virtualPackage" nameId="tpck.1193676396447" value="command" />
      <link role="extends" roleId="tpce.1071489389519" targetNodeId="tpee.1068431790191" resolveInfo="Expression" />
    </node>
    <node type="tpce.ConceptDeclaration" typeId="tpce.1071489090640" id="856705193941281756">
      <property name="name" nameId="tpck.1169194664001" value="CommandParameterReference" />
      <property name="virtualPackage" nameId="tpck.1193676396447" value="command" />
      <link role="extends" roleId="tpce.1071489389519" targetNodeId="tpee.1068431790191" resolveInfo="Expression" />
    </node>
    <node type="tpce.ConceptDeclaration" typeId="tpce.1071489090640" id="856705193941281762">
      <property name="name" nameId="tpck.1169194664001" value="ExplicitCommandParameterDeclaration" />
      <property name="virtualPackage" nameId="tpck.1193676396447" value="command" />
      <link role="extends" roleId="tpce.1071489389519" targetNodeId="7327337331549086040" resolveInfo="CommandParameterDeclaration" />
    </node>
    <node type="tpce.ConceptDeclaration" typeId="tpce.1071489090640" id="856705193941281764">
      <property name="name" nameId="tpck.1169194664001" value="CommandParameterAssignment" />
      <property name="virtualPackage" nameId="tpck.1193676396447" value="command" />
      <link role="extends" roleId="tpce.1071489389519" targetNodeId="tpck.1133920641626" resolveInfo="BaseConcept" />
    </node>
    <node type="tpce.ConceptDeclaration" typeId="tpce.1071489090640" id="856705193941281767">
      <property name="name" nameId="tpck.1169194664001" value="CommandMethod" />
      <property name="virtualPackage" nameId="tpck.1193676396447" value="command" />
      <link role="extends" roleId="tpce.1071489389519" targetNodeId="tp4f.1205769003971" resolveInfo="DefaultClassifierMethodDeclaration" />
    </node>
    <node type="tpce.ConceptDeclaration" typeId="tpce.1071489090640" id="856705193941281768">
      <property name="name" nameId="tpck.1169194664001" value="CommandDeclaration" />
      <property name="rootable" nameId="tpce.1096454100552" value="true" />
      <property name="virtualPackage" nameId="tpck.1193676396447" value="command" />
      <link role="extends" roleId="tpce.1071489389519" targetNodeId="tpck.1133920641626" resolveInfo="BaseConcept" />
    </node>
    <node type="tpce.ConceptDeclaration" typeId="tpce.1071489090640" id="856705193941281777">
      <property name="name" nameId="tpck.1169194664001" value="CommandDebuggerOperation" />
      <property name="virtualPackage" nameId="tpck.1193676396447" value="command" />
      <link role="extends" roleId="tpce.1071489389519" targetNodeId="tpck.1133920641626" resolveInfo="BaseConcept" />
    </node>
    <node type="tpce.ConceptDeclaration" typeId="tpce.1071489090640" id="856705193941281780">
      <property name="name" nameId="tpck.1169194664001" value="CommandBuilderExpression" />
      <property name="virtualPackage" nameId="tpck.1193676396447" value="command" />
      <link role="extends" roleId="tpce.1071489389519" targetNodeId="tpee.1068431790191" resolveInfo="Expression" />
    </node>
    <node type="tpce.ConceptDeclaration" typeId="tpce.1071489090640" id="856705193941281784">
      <property name="name" nameId="tpck.1169194664001" value="BuilderBlockStatement" />
      <property name="virtualPackage" nameId="tpck.1193676396447" value="annotations" />
      <link role="extends" roleId="tpce.1071489389519" targetNodeId="tpck.3364660638048049748" resolveInfo="NodeAttribute" />
    </node>
    <node type="tpce.ConceptDeclaration" typeId="tpce.1071489090640" id="856705193941281787">
      <property name="virtualPackage" nameId="tpck.1193676396447" value="annotations" />
      <property name="name" nameId="tpck.1169194664001" value="BuilderParameter" />
      <link role="extends" roleId="tpce.1071489389519" targetNodeId="tpck.3364660638048049748" resolveInfo="NodeAttribute" />
    </node>
    <node type="tpce.ConceptDeclaration" typeId="tpce.1071489090640" id="856705193941281790">
      <property name="virtualPackage" nameId="tpck.1193676396447" value="error" />
      <property name="name" nameId="tpck.1169194664001" value="ReportExecutionError" />
      <link role="extends" roleId="tpce.1071489389519" targetNodeId="856705193941281792" resolveInfo="ReportErrorStatement" />
    </node>
    <node type="tpce.ConceptDeclaration" typeId="tpce.1071489090640" id="856705193941281792">
      <property name="name" nameId="tpck.1169194664001" value="ReportErrorStatement" />
      <property name="virtualPackage" nameId="tpck.1193676396447" value="error" />
      <link role="extends" roleId="tpce.1071489389519" targetNodeId="tpee.1068580123157" resolveInfo="Statement" />
    </node>
    <node type="tpce.ConceptDeclaration" typeId="tpce.1071489090640" id="856705193941281797">
      <property name="virtualPackage" nameId="tpck.1193676396447" value="processBuilder" />
      <property name="name" nameId="tpck.1169194664001" value="AbstractProcessBuilderPart" />
      <link role="extends" roleId="tpce.1071489389519" targetNodeId="tpck.1133920641626" resolveInfo="BaseConcept" />
    </node>
    <node type="tpce.ConceptDeclaration" typeId="tpce.1071489090640" id="856705193941281799">
      <property name="virtualPackage" nameId="tpck.1193676396447" value="processBuilder" />
      <property name="name" nameId="tpck.1169194664001" value="ProcessBuilderExpression" />
      <link role="extends" roleId="tpce.1071489389519" targetNodeId="tpee.1068431790191" resolveInfo="Expression" />
    </node>
    <node type="tpce.ConceptDeclaration" typeId="tpce.1071489090640" id="856705193941281803">
      <property name="virtualPackage" nameId="tpck.1193676396447" value="processBuilder" />
      <property name="name" nameId="tpck.1169194664001" value="ProcessBuilderKeyPart" />
      <link role="extends" roleId="tpce.1071489389519" targetNodeId="856705193941281797" resolveInfo="AbstractProcessBuilderPart" />
    </node>
    <node type="tpce.ConceptDeclaration" typeId="tpce.1071489090640" id="856705193941281807">
      <property name="virtualPackage" nameId="tpck.1193676396447" value="processBuilder" />
      <property name="name" nameId="tpck.1169194664001" value="ProcessBuilderPart" />
      <link role="extends" roleId="tpce.1071489389519" targetNodeId="856705193941281797" resolveInfo="AbstractProcessBuilderPart" />
    </node>
    <node type="tpce.ConceptDeclaration" typeId="tpce.1071489090640" id="856705193941281810">
      <property name="name" nameId="tpck.1169194664001" value="ProcessType" />
      <link role="extends" roleId="tpce.1071489389519" targetNodeId="tpee.1068431790189" resolveInfo="Type" />
    </node>
    <node type="tpce.ConceptDeclaration" typeId="tpce.1071489090640" id="856705193941281812">
      <property name="name" nameId="tpck.1169194664001" value="RedirectOutputExpression" />
      <link role="extends" roleId="tpce.1071489389519" targetNodeId="tpee.1068431790191" resolveInfo="Expression" />
    </node>
    <node type="tpce.ConceptDeclaration" typeId="tpce.1071489090640" id="8478830098674460022">
      <property name="virtualPackage" nameId="tpck.1193676396447" value="command" />
      <property name="name" nameId="tpck.1169194664001" value="DebuggerSettingsCommandParameterDeclaration" />
      <link role="extends" roleId="tpce.1071489389519" targetNodeId="7327337331549086040" resolveInfo="CommandParameterDeclaration" />
    </node>
    <node type="tpce.ConceptDeclaration" typeId="tpce.1071489090640" id="7327337331549086040">
      <property name="virtualPackage" nameId="tpck.1193676396447" value="command" />
      <property name="name" nameId="tpck.1169194664001" value="CommandParameterDeclaration" />
      <link role="extends" roleId="tpce.1071489389519" targetNodeId="tpee.1068431474542" resolveInfo="VariableDeclaration" />
    </node>
    <node type="tpce.ConceptDeclaration" typeId="tpce.1071489090640" id="6129022259108579244">
      <property name="virtualPackage" nameId="tpck.1193676396447" value="command" />
      <property name="name" nameId="tpck.1169194664001" value="ExecuteCommandPart" />
      <link role="extends" roleId="tpce.1071489389519" targetNodeId="tpck.1133920641626" resolveInfo="BaseConcept" />
    </node>
    <node type="tpce.ConceptDeclaration" typeId="tpce.1071489090640" id="612376536074296995">
      <property name="name" nameId="tpck.1169194664001" value="CommandProcessType" />
      <link role="extends" roleId="tpce.1071489389519" targetNodeId="856705193941281810" resolveInfo="ProcessType" />
    </node>
<<<<<<< HEAD
    <node type="tpce.ConceptDeclaration" typeId="tpce.1071489090640" id="2343546112398330898">
      <property name="virtualPackage" nameId="tpck.1193676396447" value="newProcessBuilder" />
      <property name="name" nameId="tpck.1169194664001" value="NewProcessBuilderExpression" />
      <link role="extends" roleId="tpce.1071489389519" targetNodeId="tpee.1068431790191" resolveInfo="Expression" />
    </node>
    <node type="tpce.ConceptDeclaration" typeId="tpce.1071489090640" id="889694274152177535">
      <property name="virtualPackage" nameId="tpck.1193676396447" value="newProcessBuilder" />
      <property name="name" nameId="tpck.1169194664001" value="KeyValueCommandPart" />
      <link role="extends" roleId="tpce.1071489389519" targetNodeId="889694274152177536" resolveInfo="ProcessBuilderCommandPart" />
    </node>
    <node type="tpce.ConceptDeclaration" typeId="tpce.1071489090640" id="889694274152177536">
      <property name="virtualPackage" nameId="tpck.1193676396447" value="newProcessBuilder" />
      <property name="name" nameId="tpck.1169194664001" value="ProcessBuilderCommandPart" />
      <link role="extends" roleId="tpce.1071489389519" targetNodeId="tpee.1068431790191" resolveInfo="Expression" />
    </node>
    <node type="tpce.ConceptDeclaration" typeId="tpce.1071489090640" id="889694274152216058">
      <property name="virtualPackage" nameId="tpck.1193676396447" value="newProcessBuilder" />
      <property name="name" nameId="tpck.1169194664001" value="ProcessBuilderCommandPartType" />
      <link role="extends" roleId="tpce.1071489389519" targetNodeId="tpee.1068431790189" resolveInfo="Type" />
    </node>
    <node type="tpce.ConceptDeclaration" typeId="tpce.1071489090640" id="6868250101935610313">
      <property name="virtualPackage" nameId="tpck.1193676396447" value="newProcessBuilder" />
      <property name="name" nameId="tpck.1169194664001" value="ListCommandPart" />
      <link role="extends" roleId="tpce.1071489389519" targetNodeId="889694274152177536" resolveInfo="ProcessBuilderCommandPart" />
    </node>
    <node type="tpce.ConceptDeclaration" typeId="tpce.1071489090640" id="1616228152992023913">
      <property name="virtualPackage" nameId="tpck.1193676396447" value="newProcessBuilder" />
      <property name="name" nameId="tpck.1169194664001" value="CommandPartLengthOperation" />
      <link role="extends" roleId="tpce.1071489389519" targetNodeId="tpck.1133920641626" resolveInfo="BaseConcept" />
    </node>
    <node type="tpce.ConceptDeclaration" typeId="tpce.1071489090640" id="8234001627573935224">
      <property name="virtualPackage" nameId="tpck.1193676396447" value="newProcessBuilder" />
      <property name="name" nameId="tpck.1169194664001" value="CommandPartToListOperation" />
      <link role="extends" roleId="tpce.1071489389519" targetNodeId="tpck.1133920641626" resolveInfo="BaseConcept" />
    </node>
    <node type="tpce.ConceptDeclaration" typeId="tpce.1071489090640" id="8234001627574071406">
      <property name="virtualPackage" nameId="tpck.1193676396447" value="newProcessBuilder" />
      <property name="name" nameId="tpck.1169194664001" value="PropertyCommandPart" />
      <link role="extends" roleId="tpce.1071489389519" targetNodeId="889694274152177536" resolveInfo="ProcessBuilderCommandPart" />
    </node>
=======
>>>>>>> 454a91d1
    <node type="tpce.ConceptDeclaration" typeId="tpce.1071489090640" id="2459753140357918802">
      <property name="name" nameId="tpck.1169194664001" value="StartAndWaitOperation" />
      <link role="extends" roleId="tpce.1071489389519" targetNodeId="tpck.1133920641626" resolveInfo="BaseConcept" />
    </node>
  </roots>
  <root id="856705193941281750">
    <node role="linkDeclaration" roleId="tpce.1071489727083" type="tpce.LinkDeclaration" typeId="tpce.1071489288298" id="856705193941281751">
      <property name="metaClass" nameId="tpce.1071599937831" value="reference" />
      <property name="role" nameId="tpce.1071599776563" value="command" />
      <property name="sourceCardinality" nameId="tpce.1071599893252" value="1" />
      <link role="target" roleId="tpce.1071599976176" targetNodeId="856705193941281768" resolveInfo="CommandDeclaration" />
      <link role="specializedLink" roleId="tpce.1071599698500" targetNodeId="tp4f.1205752917136" />
    </node>
    <node role="conceptProperty" roleId="tpce.1105725339613" type="tpce.StringConceptProperty" typeId="tpce.1105725638761" id="856705193941281752">
      <property name="value" nameId="tpce.1105725733873" value="command" />
      <link role="conceptPropertyDeclaration" roleId="tpce.1105725439818" targetNodeId="tpck.1137473891462" resolveInfo="alias" />
    </node>
  </root>
  <root id="856705193941281753">
    <node role="conceptProperty" roleId="tpce.1105725339613" type="tpce.StringConceptProperty" typeId="tpce.1105725638761" id="856705193941281754">
      <property name="value" nameId="tpce.1105725733873" value="command reference" />
      <link role="conceptPropertyDeclaration" roleId="tpce.1105725439818" targetNodeId="tpck.1137473891462" resolveInfo="alias" />
    </node>
    <node role="linkDeclaration" roleId="tpce.1071489727083" type="tpce.LinkDeclaration" typeId="tpce.1071489288298" id="856705193941281755">
      <property name="metaClass" nameId="tpce.1071599937831" value="reference" />
      <property name="role" nameId="tpce.1071599776563" value="command" />
      <property name="sourceCardinality" nameId="tpce.1071599893252" value="1" />
      <link role="target" roleId="tpce.1071599976176" targetNodeId="856705193941281768" resolveInfo="CommandDeclaration" />
    </node>
  </root>
  <root id="856705193941281756">
    <node role="propertyDeclaration" roleId="tpce.1071489727084" type="tpce.PropertyDeclaration" typeId="tpce.1071489288299" id="856705193941281757">
      <property name="name" nameId="tpck.1169194664001" value="resolveInfo" />
      <link role="dataType" roleId="tpce.1082985295845" targetNodeId="tpck.1082983041843" resolveInfo="string" />
    </node>
    <node role="linkDeclaration" roleId="tpce.1071489727083" type="tpce.LinkDeclaration" typeId="tpce.1071489288298" id="856705193941281758">
      <property name="metaClass" nameId="tpce.1071599937831" value="reference" />
      <property name="role" nameId="tpce.1071599776563" value="parameter" />
      <property name="sourceCardinality" nameId="tpce.1071599893252" value="1" />
      <link role="target" roleId="tpce.1071599976176" targetNodeId="7327337331549086040" resolveInfo="CommandParameterDeclaration" />
    </node>
  </root>
  <root id="856705193941281762">
    <node role="propertyDeclaration" roleId="tpce.1071489727084" type="tpce.PropertyDeclaration" typeId="tpce.1071489288299" id="856705193941281763">
      <property name="name" nameId="tpck.1169194664001" value="isRequired" />
      <link role="dataType" roleId="tpce.1082985295845" targetNodeId="tpck.1082983657063" resolveInfo="boolean" />
    </node>
  </root>
  <root id="856705193941281764">
    <node role="linkDeclaration" roleId="tpce.1071489727083" type="tpce.LinkDeclaration" typeId="tpce.1071489288298" id="856705193941281765">
      <property name="metaClass" nameId="tpce.1071599937831" value="reference" />
      <property name="role" nameId="tpce.1071599776563" value="parameterDeclaration" />
      <property name="sourceCardinality" nameId="tpce.1071599893252" value="1" />
      <link role="target" roleId="tpce.1071599976176" targetNodeId="7327337331549086040" resolveInfo="CommandParameterDeclaration" />
    </node>
    <node role="linkDeclaration" roleId="tpce.1071489727083" type="tpce.LinkDeclaration" typeId="tpce.1071489288298" id="856705193941281766">
      <property name="metaClass" nameId="tpce.1071599937831" value="aggregation" />
      <property name="role" nameId="tpce.1071599776563" value="value" />
      <property name="sourceCardinality" nameId="tpce.1071599893252" value="1" />
      <link role="target" roleId="tpce.1071599976176" targetNodeId="tpee.1068431790191" resolveInfo="Expression" />
    </node>
  </root>
  <root id="856705193941281767" />
  <root id="856705193941281768">
    <node role="linkDeclaration" roleId="tpce.1071489727083" type="tpce.LinkDeclaration" typeId="tpce.1071489288298" id="6586232406240908850">
      <property name="metaClass" nameId="tpce.1071599937831" value="aggregation" />
      <property name="role" nameId="tpce.1071599776563" value="debuggerConfiguration" />
      <property name="sourceCardinality" nameId="tpce.1071599893252" value="0..1" />
      <link role="target" roleId="tpce.1071599976176" targetNodeId="86gq.6720907903633266421" resolveInfo="DebuggerConfiguration" />
    </node>
    <node role="linkDeclaration" roleId="tpce.1071489727083" type="tpce.LinkDeclaration" typeId="tpce.1071489288298" id="8478830098674492346">
      <property name="metaClass" nameId="tpce.1071599937831" value="aggregation" />
      <property name="role" nameId="tpce.1071599776563" value="debuggerParameter" />
      <property name="sourceCardinality" nameId="tpce.1071599893252" value="1" />
      <link role="target" roleId="tpce.1071599976176" targetNodeId="8478830098674460022" resolveInfo="DebuggerSettingsCommandParameterDeclaration" />
    </node>
    <node role="implements" roleId="tpce.1169129564478" type="tpce.InterfaceConceptReference" typeId="tpce.1169127622168" id="856705193941281769">
      <link role="intfc" roleId="tpce.1169127628841" targetNodeId="tpck.1169194658468" resolveInfo="INamedConcept" />
    </node>
    <node role="implements" roleId="tpce.1169129564478" type="tpce.InterfaceConceptReference" typeId="tpce.1169127622168" id="856705193941281770">
      <link role="intfc" roleId="tpce.1169127628841" targetNodeId="tp4f.1205751982837" resolveInfo="IClassifier" />
    </node>
    <node role="implements" roleId="tpce.1169129564478" type="tpce.InterfaceConceptReference" typeId="tpce.1169127622168" id="856705193941281772">
      <link role="intfc" roleId="tpce.1169127628841" targetNodeId="id7i.946964771156905387" resolveInfo="IGeneratedToClass" />
    </node>
    <node role="linkDeclaration" roleId="tpce.1071489727083" type="tpce.LinkDeclaration" typeId="tpce.1071489288298" id="856705193941281774">
      <property name="metaClass" nameId="tpce.1071599937831" value="aggregation" />
      <property name="role" nameId="tpce.1071599776563" value="method" />
      <property name="sourceCardinality" nameId="tpce.1071599893252" value="0..n" />
      <link role="target" roleId="tpce.1071599976176" targetNodeId="856705193941281767" resolveInfo="CommandMethod" />
    </node>
    <node role="linkDeclaration" roleId="tpce.1071489727083" type="tpce.LinkDeclaration" typeId="tpce.1071489288298" id="6129022259108579262">
      <property name="metaClass" nameId="tpce.1071599937831" value="aggregation" />
      <property name="role" nameId="tpce.1071599776563" value="executePart" />
      <property name="sourceCardinality" nameId="tpce.1071599893252" value="0..n" />
      <link role="target" roleId="tpce.1071599976176" targetNodeId="6129022259108579244" resolveInfo="ExecuteCommandPart" />
    </node>
  </root>
  <root id="856705193941281777">
    <node role="conceptProperty" roleId="tpce.1105725339613" type="tpce.StringConceptProperty" typeId="tpce.1105725638761" id="856705193941281778">
      <property name="value" nameId="tpce.1105725733873" value="debugger" />
      <link role="conceptPropertyDeclaration" roleId="tpce.1105725439818" targetNodeId="tpck.1137473891462" resolveInfo="alias" />
    </node>
    <node role="implements" roleId="tpce.1169129564478" type="tpce.InterfaceConceptReference" typeId="tpce.1169127622168" id="856705193941281779">
      <link role="intfc" roleId="tpce.1169127628841" targetNodeId="tpee.1197027803184" resolveInfo="IOperation" />
    </node>
  </root>
  <root id="856705193941281780">
    <node role="linkDeclaration" roleId="tpce.1071489727083" type="tpce.LinkDeclaration" typeId="tpce.1071489288298" id="856705193941281781">
      <property name="metaClass" nameId="tpce.1071599937831" value="aggregation" />
      <property name="role" nameId="tpce.1071599776563" value="argument" />
      <property name="sourceCardinality" nameId="tpce.1071599893252" value="0..n" />
      <link role="target" roleId="tpce.1071599976176" targetNodeId="856705193941281764" resolveInfo="CommandParameterAssignment" />
    </node>
    <node role="linkDeclaration" roleId="tpce.1071489727083" type="tpce.LinkDeclaration" typeId="tpce.1071489288298" id="6129022259108621329">
      <property name="metaClass" nameId="tpce.1071599937831" value="reference" />
      <property name="role" nameId="tpce.1071599776563" value="commandPart" />
      <property name="sourceCardinality" nameId="tpce.1071599893252" value="1" />
      <link role="target" roleId="tpce.1071599976176" targetNodeId="6129022259108579244" resolveInfo="ExecuteCommandPart" />
    </node>
    <node role="conceptProperty" roleId="tpce.1105725339613" type="tpce.StringConceptProperty" typeId="tpce.1105725638761" id="856705193941281783">
      <property name="value" nameId="tpce.1105725733873" value="build command" />
      <link role="conceptPropertyDeclaration" roleId="tpce.1105725439818" targetNodeId="tpck.1137473891462" resolveInfo="alias" />
    </node>
  </root>
  <root id="856705193941281784">
    <node role="conceptProperty" roleId="tpce.1105725339613" type="tpce.StringConceptProperty" typeId="tpce.1105725638761" id="856705193941281785">
      <property name="value" nameId="tpce.1105725733873" value="builderBlockStatement" />
      <link role="conceptPropertyDeclaration" roleId="tpce.1105725439818" targetNodeId="tpck.5169995583184591164" resolveInfo="role" />
    </node>
    <node role="conceptLink" roleId="tpce.1105736949336" type="tpce.ReferenceConceptLink" typeId="tpce.1105736778597" id="856705193941281786">
      <link role="conceptLinkDeclaration" roleId="tpce.1105736734721" targetNodeId="tpck.5169995583184591169" resolveInfo="attributed" />
      <link role="target" roleId="tpce.1105736807942" targetNodeId="tpee.1082485599095" resolveInfo="BlockStatement" />
    </node>
  </root>
  <root id="856705193941281787">
    <node role="conceptProperty" roleId="tpce.1105725339613" type="tpce.StringConceptProperty" typeId="tpce.1105725638761" id="856705193941281788">
      <property name="value" nameId="tpce.1105725733873" value="builderParameter" />
      <link role="conceptPropertyDeclaration" roleId="tpce.1105725439818" targetNodeId="tpck.5169995583184591164" resolveInfo="role" />
    </node>
    <node role="conceptLink" roleId="tpce.1105736949336" type="tpce.ReferenceConceptLink" typeId="tpce.1105736778597" id="856705193941281789">
      <link role="conceptLinkDeclaration" roleId="tpce.1105736734721" targetNodeId="tpck.5169995583184591169" resolveInfo="attributed" />
      <link role="target" roleId="tpce.1105736807942" targetNodeId="tpee.1068581242866" resolveInfo="LocalVariableReference" />
    </node>
  </root>
  <root id="856705193941281790">
    <node role="conceptProperty" roleId="tpce.1105725339613" type="tpce.StringConceptProperty" typeId="tpce.1105725638761" id="856705193941281791">
      <property name="value" nameId="tpce.1105725733873" value="execution error" />
      <link role="conceptPropertyDeclaration" roleId="tpce.1105725439818" targetNodeId="tpck.1137473891462" resolveInfo="alias" />
    </node>
  </root>
  <root id="856705193941281792">
    <node role="conceptProperty" roleId="tpce.1105725339613" type="tpce.BooleanConceptProperty" typeId="tpce.1105725574259" id="856705193941281793">
      <link role="conceptPropertyDeclaration" roleId="tpce.1105725439818" targetNodeId="tpck.1137473854053" resolveInfo="abstract" />
    </node>
    <node role="conceptProperty" roleId="tpce.1105725339613" type="tpce.StringConceptProperty" typeId="tpce.1105725638761" id="856705193941281794">
      <property name="value" nameId="tpce.1105725733873" value="report" />
      <link role="conceptPropertyDeclaration" roleId="tpce.1105725439818" targetNodeId="tpck.1137473891462" resolveInfo="alias" />
    </node>
    <node role="linkDeclaration" roleId="tpce.1071489727083" type="tpce.LinkDeclaration" typeId="tpce.1071489288298" id="856705193941281795">
      <property name="metaClass" nameId="tpce.1071599937831" value="aggregation" />
      <property name="role" nameId="tpce.1071599776563" value="message" />
      <link role="target" roleId="tpce.1071599976176" targetNodeId="tpee.1068431790191" resolveInfo="Expression" />
    </node>
    <node role="linkDeclaration" roleId="tpce.1071489727083" type="tpce.LinkDeclaration" typeId="tpce.1071489288298" id="856705193941281796">
      <property name="metaClass" nameId="tpce.1071599937831" value="aggregation" />
      <property name="role" nameId="tpce.1071599776563" value="exception" />
      <link role="target" roleId="tpce.1071599976176" targetNodeId="tpee.1068431790191" resolveInfo="Expression" />
    </node>
  </root>
  <root id="856705193941281797">
    <node role="conceptProperty" roleId="tpce.1105725339613" type="tpce.BooleanConceptProperty" typeId="tpce.1105725574259" id="856705193941281798">
      <link role="conceptPropertyDeclaration" roleId="tpce.1105725439818" targetNodeId="tpck.1137473854053" resolveInfo="abstract" />
    </node>
  </root>
  <root id="856705193941281799">
    <node role="conceptProperty" roleId="tpce.1105725339613" type="tpce.StringConceptProperty" typeId="tpce.1105725638761" id="856705193941281802">
      <property name="value" nameId="tpce.1105725733873" value="process builder" />
      <link role="conceptPropertyDeclaration" roleId="tpce.1105725439818" targetNodeId="tpck.1137473891462" resolveInfo="alias" />
    </node>
    <node role="linkDeclaration" roleId="tpce.1071489727083" type="tpce.LinkDeclaration" typeId="tpce.1071489288298" id="856705193941281800">
      <property name="metaClass" nameId="tpce.1071599937831" value="aggregation" />
      <property name="role" nameId="tpce.1071599776563" value="part" />
      <property name="sourceCardinality" nameId="tpce.1071599893252" value="1..n" />
      <link role="target" roleId="tpce.1071599976176" targetNodeId="856705193941281797" resolveInfo="AbstractProcessBuilderPart" />
    </node>
    <node role="linkDeclaration" roleId="tpce.1071489727083" type="tpce.LinkDeclaration" typeId="tpce.1071489288298" id="856705193941281801">
      <property name="metaClass" nameId="tpce.1071599937831" value="aggregation" />
      <property name="role" nameId="tpce.1071599776563" value="workingDirectory" />
      <property name="sourceCardinality" nameId="tpce.1071599893252" value="0..1" />
      <link role="target" roleId="tpce.1071599976176" targetNodeId="tpee.1068431790191" resolveInfo="Expression" />
    </node>
<<<<<<< HEAD
    <node role="smodelAttribute" roleId="tpck.5169995583184591170" type="tpce.DeprecatedNodeAnnotation" typeId="tpce.1224240836180" id="2343546112398330900" />
=======
>>>>>>> 454a91d1
  </root>
  <root id="856705193941281803">
    <node role="linkDeclaration" roleId="tpce.1071489727083" type="tpce.LinkDeclaration" typeId="tpce.1071489288298" id="856705193941281804">
      <property name="metaClass" nameId="tpce.1071599937831" value="aggregation" />
      <property name="role" nameId="tpce.1071599776563" value="key" />
      <property name="sourceCardinality" nameId="tpce.1071599893252" value="1" />
      <link role="target" roleId="tpce.1071599976176" targetNodeId="tpee.1068431790191" resolveInfo="Expression" />
    </node>
    <node role="linkDeclaration" roleId="tpce.1071489727083" type="tpce.LinkDeclaration" typeId="tpce.1071489288298" id="856705193941281805">
      <property name="metaClass" nameId="tpce.1071599937831" value="aggregation" />
      <property name="role" nameId="tpce.1071599776563" value="value" />
      <property name="sourceCardinality" nameId="tpce.1071599893252" value="1" />
      <link role="target" roleId="tpce.1071599976176" targetNodeId="tpee.1068431790191" resolveInfo="Expression" />
    </node>
    <node role="conceptProperty" roleId="tpce.1105725339613" type="tpce.StringConceptProperty" typeId="tpce.1105725638761" id="856705193941281806">
      <property name="value" nameId="tpce.1105725733873" value="-key parameter" />
      <link role="conceptPropertyDeclaration" roleId="tpce.1105725439818" targetNodeId="tpck.1137473891462" resolveInfo="alias" />
    </node>
  </root>
  <root id="856705193941281807">
    <node role="conceptProperty" roleId="tpce.1105725339613" type="tpce.StringConceptProperty" typeId="tpce.1105725638761" id="856705193941281808">
      <property name="value" nameId="tpce.1105725733873" value="parameter" />
      <link role="conceptPropertyDeclaration" roleId="tpce.1105725439818" targetNodeId="tpck.1137473891462" resolveInfo="alias" />
    </node>
    <node role="linkDeclaration" roleId="tpce.1071489727083" type="tpce.LinkDeclaration" typeId="tpce.1071489288298" id="856705193941281809">
      <property name="metaClass" nameId="tpce.1071599937831" value="aggregation" />
      <property name="role" nameId="tpce.1071599776563" value="expression" />
      <property name="sourceCardinality" nameId="tpce.1071599893252" value="1" />
      <link role="target" roleId="tpce.1071599976176" targetNodeId="tpee.1068431790191" resolveInfo="Expression" />
    </node>
  </root>
  <root id="856705193941281810">
    <node role="conceptProperty" roleId="tpce.1105725339613" type="tpce.StringConceptProperty" typeId="tpce.1105725638761" id="856705193941281811">
      <property name="value" nameId="tpce.1105725733873" value="process" />
      <link role="conceptPropertyDeclaration" roleId="tpce.1105725439818" targetNodeId="tpck.1137473891462" resolveInfo="alias" />
    </node>
  </root>
  <root id="856705193941281812">
    <node role="linkDeclaration" roleId="tpce.1071489727083" type="tpce.LinkDeclaration" typeId="tpce.1071489288298" id="856705193941281813">
      <property name="metaClass" nameId="tpce.1071599937831" value="aggregation" />
      <property name="role" nameId="tpce.1071599776563" value="processHandler" />
      <property name="sourceCardinality" nameId="tpce.1071599893252" value="1" />
      <link role="target" roleId="tpce.1071599976176" targetNodeId="tpee.1068431790191" resolveInfo="Expression" />
    </node>
    <node role="linkDeclaration" roleId="tpce.1071489727083" type="tpce.LinkDeclaration" typeId="tpce.1071489288298" id="856705193941281814">
      <property name="metaClass" nameId="tpce.1071599937831" value="aggregation" />
      <property name="role" nameId="tpce.1071599776563" value="listener" />
      <property name="sourceCardinality" nameId="tpce.1071599893252" value="1" />
      <link role="target" roleId="tpce.1071599976176" targetNodeId="tpee.1068431790191" resolveInfo="Expression" />
    </node>
    <node role="conceptProperty" roleId="tpce.1105725339613" type="tpce.StringConceptProperty" typeId="tpce.1105725638761" id="856705193941281815">
      <property name="value" nameId="tpce.1105725733873" value="output redirect" />
      <link role="conceptPropertyDeclaration" roleId="tpce.1105725439818" targetNodeId="tpck.1137473891462" resolveInfo="alias" />
    </node>
  </root>
  <root id="8478830098674460022">
    <node role="conceptProperty" roleId="tpce.1105725339613" type="tpce.StringConceptProperty" typeId="tpce.1105725638761" id="8478830098674514445">
      <property name="value" nameId="tpce.1105725733873" value="debuggerSettings" />
      <link role="conceptPropertyDeclaration" roleId="tpce.1105725439818" targetNodeId="tpck.1137473891462" resolveInfo="alias" />
    </node>
  </root>
  <root id="7327337331549086040">
    <node role="conceptProperty" roleId="tpce.1105725339613" type="tpce.BooleanConceptProperty" typeId="tpce.1105725574259" id="8478830098674460021">
      <link role="conceptPropertyDeclaration" roleId="tpce.1105725439818" targetNodeId="tpck.1137473854053" resolveInfo="abstract" />
    </node>
  </root>
  <root id="6129022259108579244">
    <node role="linkDeclaration" roleId="tpce.1071489727083" type="tpce.LinkDeclaration" typeId="tpce.1071489288298" id="6129022259108579245">
      <property name="metaClass" nameId="tpce.1071599937831" value="aggregation" />
      <property name="role" nameId="tpce.1071599776563" value="parameterDeclaration" />
      <property name="sourceCardinality" nameId="tpce.1071599893252" value="0..n" />
      <link role="target" roleId="tpce.1071599976176" targetNodeId="856705193941281762" resolveInfo="ExplicitCommandParameterDeclaration" />
    </node>
    <node role="linkDeclaration" roleId="tpce.1071489727083" type="tpce.LinkDeclaration" typeId="tpce.1071489288298" id="6129022259108579246">
      <property name="metaClass" nameId="tpce.1071599937831" value="aggregation" />
      <property name="role" nameId="tpce.1071599776563" value="execute" />
      <property name="sourceCardinality" nameId="tpce.1071599893252" value="1" />
      <link role="target" roleId="tpce.1071599976176" targetNodeId="tpee.1082485599095" resolveInfo="BlockStatement" />
    </node>
    <node role="implements" roleId="tpce.1169129564478" type="tpce.InterfaceConceptReference" typeId="tpce.1169127622168" id="6129022259108656992">
      <link role="intfc" roleId="tpce.1169127628841" targetNodeId="tpck.1169194658468" resolveInfo="INamedConcept" />
    </node>
    <node role="implements" roleId="tpce.1169129564478" type="tpce.InterfaceConceptReference" typeId="tpce.1169127622168" id="558680274511380754">
      <link role="intfc" roleId="tpce.1169127628841" targetNodeId="tpee.1239354281271" resolveInfo="IMethodLike" />
    </node>
    <node role="implements" roleId="tpce.1169129564478" type="tpce.InterfaceConceptReference" typeId="tpce.1169127622168" id="3445893456318070461">
      <link role="intfc" roleId="tpce.1169127628841" targetNodeId="tpce.1224848324737" resolveInfo="IStructureDeprecatable" />
    </node>
  </root>
  <root id="612376536074296995">
    <node role="linkDeclaration" roleId="tpce.1071489727083" type="tpce.LinkDeclaration" typeId="tpce.1071489288298" id="612376536074296996">
      <property name="metaClass" nameId="tpce.1071599937831" value="reference" />
      <property name="role" nameId="tpce.1071599776563" value="commandDeclaration" />
      <link role="target" roleId="tpce.1071599976176" targetNodeId="856705193941281768" resolveInfo="CommandDeclaration" />
    </node>
    <node role="conceptProperty" roleId="tpce.1105725339613" type="tpce.StringConceptProperty" typeId="tpce.1105725638761" id="612376536074297032">
      <property name="value" nameId="tpce.1105725733873" value="command process" />
      <link role="conceptPropertyDeclaration" roleId="tpce.1105725439818" targetNodeId="tpck.1137473891462" resolveInfo="alias" />
    </node>
  </root>
<<<<<<< HEAD
  <root id="2343546112398330898">
    <node role="linkDeclaration" roleId="tpce.1071489727083" type="tpce.LinkDeclaration" typeId="tpce.1071489288298" id="2343546112398330901">
      <property name="metaClass" nameId="tpce.1071599937831" value="aggregation" />
      <property name="role" nameId="tpce.1071599776563" value="commandPart" />
      <property name="sourceCardinality" nameId="tpce.1071599893252" value="1..n" />
      <link role="target" roleId="tpce.1071599976176" targetNodeId="tpee.1068431790191" resolveInfo="Expression" />
    </node>
    <node role="linkDeclaration" roleId="tpce.1071489727083" type="tpce.LinkDeclaration" typeId="tpce.1071489288298" id="2343546112398330902">
      <property name="metaClass" nameId="tpce.1071599937831" value="aggregation" />
      <property name="role" nameId="tpce.1071599776563" value="workingDirectory" />
      <link role="target" roleId="tpce.1071599976176" targetNodeId="tpee.1068431790191" resolveInfo="Expression" />
    </node>
    <node role="conceptProperty" roleId="tpce.1105725339613" type="tpce.StringConceptProperty" typeId="tpce.1105725638761" id="2343546112398330899">
      <property name="value" nameId="tpce.1105725733873" value="process builder" />
      <link role="conceptPropertyDeclaration" roleId="tpce.1105725439818" targetNodeId="tpck.1137473891462" resolveInfo="alias" />
    </node>
  </root>
  <root id="889694274152177535">
    <node role="linkDeclaration" roleId="tpce.1071489727083" type="tpce.LinkDeclaration" typeId="tpce.1071489288298" id="889694274152177539">
      <property name="metaClass" nameId="tpce.1071599937831" value="aggregation" />
      <property name="role" nameId="tpce.1071599776563" value="key" />
      <property name="sourceCardinality" nameId="tpce.1071599893252" value="1" />
      <link role="target" roleId="tpce.1071599976176" targetNodeId="tpee.1068431790191" resolveInfo="Expression" />
    </node>
    <node role="linkDeclaration" roleId="tpce.1071489727083" type="tpce.LinkDeclaration" typeId="tpce.1071489288298" id="889694274152177540">
      <property name="metaClass" nameId="tpce.1071599937831" value="aggregation" />
      <property name="role" nameId="tpce.1071599776563" value="value" />
      <property name="sourceCardinality" nameId="tpce.1071599893252" value="1" />
      <link role="target" roleId="tpce.1071599976176" targetNodeId="tpee.1068431790191" resolveInfo="Expression" />
    </node>
    <node role="conceptProperty" roleId="tpce.1105725339613" type="tpce.StringConceptProperty" typeId="tpce.1105725638761" id="889694274152177541">
      <property name="value" nameId="tpce.1105725733873" value="[key value]" />
      <link role="conceptPropertyDeclaration" roleId="tpce.1105725439818" targetNodeId="tpck.1137473891462" resolveInfo="alias" />
    </node>
    <node role="propertyDeclaration" roleId="tpce.1071489727084" type="tpce.PropertyDeclaration" typeId="tpce.1071489288299" id="1616228152991918665">
      <property name="name" nameId="tpck.1169194664001" value="dash" />
      <link role="dataType" roleId="tpce.1082985295845" targetNodeId="tpck.1082983657063" resolveInfo="boolean" />
    </node>
  </root>
  <root id="889694274152177536">
    <node role="conceptProperty" roleId="tpce.1105725339613" type="tpce.BooleanConceptProperty" typeId="tpce.1105725574259" id="889694274152177538">
      <link role="conceptPropertyDeclaration" roleId="tpce.1105725439818" targetNodeId="tpck.1137473854053" resolveInfo="abstract" />
    </node>
  </root>
  <root id="889694274152216058">
    <node role="conceptProperty" roleId="tpce.1105725339613" type="tpce.StringConceptProperty" typeId="tpce.1105725638761" id="889694274152216060">
      <property name="value" nameId="tpce.1105725733873" value="process builder command part" />
      <link role="conceptPropertyDeclaration" roleId="tpce.1105725439818" targetNodeId="tpck.1137473891462" resolveInfo="alias" />
    </node>
  </root>
  <root id="6868250101935610313">
    <node role="conceptProperty" roleId="tpce.1105725339613" type="tpce.StringConceptProperty" typeId="tpce.1105725638761" id="6868250101935610314">
      <property name="value" nameId="tpce.1105725733873" value="list command part" />
      <link role="conceptPropertyDeclaration" roleId="tpce.1105725439818" targetNodeId="tpck.1137473891462" resolveInfo="alias" />
    </node>
    <node role="linkDeclaration" roleId="tpce.1071489727083" type="tpce.LinkDeclaration" typeId="tpce.1071489288298" id="6868250101935610315">
      <property name="metaClass" nameId="tpce.1071599937831" value="aggregation" />
      <property name="role" nameId="tpce.1071599776563" value="list" />
      <property name="sourceCardinality" nameId="tpce.1071599893252" value="0..1" />
      <link role="target" roleId="tpce.1071599976176" targetNodeId="tpee.1068431790191" resolveInfo="Expression" />
    </node>
    <node role="linkDeclaration" roleId="tpce.1071489727083" type="tpce.LinkDeclaration" typeId="tpce.1071489288298" id="2168104298250244983">
      <property name="metaClass" nameId="tpce.1071599937831" value="aggregation" />
      <property name="sourceCardinality" nameId="tpce.1071599893252" value="0..n" />
      <property name="role" nameId="tpce.1071599776563" value="items" />
      <link role="target" roleId="tpce.1071599976176" targetNodeId="tpee.1068431790191" resolveInfo="Expression" />
    </node>
    <node role="linkDeclaration" roleId="tpce.1071489727083" type="tpce.LinkDeclaration" typeId="tpce.1071489288298" id="6868250101935610316">
      <property name="metaClass" nameId="tpce.1071599937831" value="aggregation" />
      <property name="role" nameId="tpce.1071599776563" value="separator" />
      <link role="target" roleId="tpce.1071599976176" targetNodeId="tpee.1068431790191" resolveInfo="Expression" />
    </node>
  </root>
  <root id="1616228152992023913">
    <node role="implements" roleId="tpce.1169129564478" type="tpce.InterfaceConceptReference" typeId="tpce.1169127622168" id="1616228152992023914">
      <link role="intfc" roleId="tpce.1169127628841" targetNodeId="tpee.1197027803184" resolveInfo="IOperation" />
    </node>
    <node role="conceptProperty" roleId="tpce.1105725339613" type="tpce.StringConceptProperty" typeId="tpce.1105725638761" id="1616228152992023915">
      <property name="value" nameId="tpce.1105725733873" value="length" />
      <link role="conceptPropertyDeclaration" roleId="tpce.1105725439818" targetNodeId="tpck.1137473891462" resolveInfo="alias" />
    </node>
    <node role="conceptProperty" roleId="tpce.1105725339613" type="tpce.BooleanConceptProperty" typeId="tpce.1105725574259" id="1616228152992023920">
      <link role="conceptPropertyDeclaration" roleId="tpce.1105725439818" targetNodeId="tpee.1197029536315" resolveInfo="lvalue" />
    </node>
    <node role="conceptLink" roleId="tpce.1105736949336" type="tpce.AggregationConceptLink" typeId="tpce.1105736889287" id="8234001627573844529">
      <link role="conceptLinkDeclaration" roleId="tpce.1105736734721" targetNodeId="tpee.1217022095863" resolveInfo="returnType" />
      <node role="target" roleId="tpce.1105736901241" type="tpee.IntegerType" typeId="tpee.1070534370425" id="8234001627573849553" />
    </node>
  </root>
  <root id="8234001627573935224">
    <node role="implements" roleId="tpce.1169129564478" type="tpce.InterfaceConceptReference" typeId="tpce.1169127622168" id="8234001627573935225">
      <link role="intfc" roleId="tpce.1169127628841" targetNodeId="tpee.1197027803184" resolveInfo="IOperation" />
    </node>
    <node role="conceptProperty" roleId="tpce.1105725339613" type="tpce.StringConceptProperty" typeId="tpce.1105725638761" id="8234001627573935226">
      <property name="value" nameId="tpce.1105725733873" value="toList" />
      <link role="conceptPropertyDeclaration" roleId="tpce.1105725439818" targetNodeId="tpck.1137473891462" resolveInfo="alias" />
    </node>
    <node role="conceptProperty" roleId="tpce.1105725339613" type="tpce.BooleanConceptProperty" typeId="tpce.1105725574259" id="8234001627573935233">
      <link role="conceptPropertyDeclaration" roleId="tpce.1105725439818" targetNodeId="tpee.1197029536315" resolveInfo="lvalue" />
    </node>
    <node role="conceptLink" roleId="tpce.1105736949336" type="tpce.AggregationConceptLink" typeId="tpce.1105736889287" id="8234001627573935227">
      <link role="conceptLinkDeclaration" roleId="tpce.1105736734721" targetNodeId="tpee.1217022095863" resolveInfo="returnType" />
      <node role="target" roleId="tpce.1105736901241" type="tp2q.ListType" typeId="tp2q.1151688443754" id="8234001627573935229">
        <node role="elementType" roleId="tp2q.1151688676805" type="tpee.StringType" typeId="tpee.1225271177708" id="8234001627573935231" />
      </node>
    </node>
  </root>
  <root id="8234001627574071406">
    <node role="linkDeclaration" roleId="tpce.1071489727083" type="tpce.LinkDeclaration" typeId="tpce.1071489288298" id="8234001627574071407">
      <property name="metaClass" nameId="tpce.1071599937831" value="aggregation" />
      <property name="role" nameId="tpce.1071599776563" value="key" />
      <property name="sourceCardinality" nameId="tpce.1071599893252" value="1" />
      <link role="target" roleId="tpce.1071599976176" targetNodeId="tpee.1068431790191" resolveInfo="Expression" />
    </node>
    <node role="linkDeclaration" roleId="tpce.1071489727083" type="tpce.LinkDeclaration" typeId="tpce.1071489288298" id="8234001627574071408">
      <property name="metaClass" nameId="tpce.1071599937831" value="aggregation" />
      <property name="role" nameId="tpce.1071599776563" value="value" />
      <property name="sourceCardinality" nameId="tpce.1071599893252" value="1" />
      <link role="target" roleId="tpce.1071599976176" targetNodeId="tpee.1068431790191" resolveInfo="Expression" />
    </node>
    <node role="conceptProperty" roleId="tpce.1105725339613" type="tpce.StringConceptProperty" typeId="tpce.1105725638761" id="8234001627574071409">
      <property name="value" nameId="tpce.1105725733873" value="-Dkey=value" />
      <link role="conceptPropertyDeclaration" roleId="tpce.1105725439818" targetNodeId="tpck.1137473891462" resolveInfo="alias" />
    </node>
  </root>
=======
>>>>>>> 454a91d1
  <root id="2459753140357918802">
    <node role="linkDeclaration" roleId="tpce.1071489727083" type="tpce.LinkDeclaration" typeId="tpce.1071489288298" id="454072909645280896">
      <property name="metaClass" nameId="tpce.1071599937831" value="aggregation" />
      <property name="role" nameId="tpce.1071599776563" value="timeout" />
      <property name="sourceCardinality" nameId="tpce.1071599893252" value="0..1" />
      <link role="target" roleId="tpce.1071599976176" targetNodeId="tpee.1068431790191" resolveInfo="Expression" />
    </node>
    <node role="conceptProperty" roleId="tpce.1105725339613" type="tpce.StringConceptProperty" typeId="tpce.1105725638761" id="2459753140357918804">
      <property name="value" nameId="tpce.1105725733873" value="startAndWait" />
      <link role="conceptPropertyDeclaration" roleId="tpce.1105725439818" targetNodeId="tpck.1137473891462" resolveInfo="alias" />
    </node>
    <node role="conceptProperty" roleId="tpce.1105725339613" type="tpce.StringConceptProperty" typeId="tpce.1105725638761" id="2459753140357929085">
      <property name="value" nameId="tpce.1105725733873" value="start process and wait while it is finished" />
      <link role="conceptPropertyDeclaration" roleId="tpce.1105725439818" targetNodeId="tpck.1137473914776" resolveInfo="shortDescription" />
    </node>
    <node role="implements" roleId="tpce.1169129564478" type="tpce.InterfaceConceptReference" typeId="tpce.1169127622168" id="2459753140357918805">
      <link role="intfc" roleId="tpce.1169127628841" targetNodeId="tpee.1197027803184" resolveInfo="IOperation" />
    </node>
  </root>
</model>
<|MERGE_RESOLUTION|>--- conflicted
+++ resolved
@@ -125,51 +125,48 @@
       <property name="name" nameId="tpck.1169194664001" value="CommandProcessType" />
       <link role="extends" roleId="tpce.1071489389519" targetNodeId="856705193941281810" resolveInfo="ProcessType" />
     </node>
-<<<<<<< HEAD
+    <node type="tpce.ConceptDeclaration" typeId="tpce.1071489090640" id="889694274152216058">
+      <property name="virtualPackage" nameId="tpck.1193676396447" value="newProcessBuilder" />
+      <property name="name" nameId="tpck.1169194664001" value="ProcessBuilderCommandPartType" />
+      <link role="extends" roleId="tpce.1071489389519" targetNodeId="tpee.1068431790189" resolveInfo="Type" />
+    </node>
+    <node type="tpce.ConceptDeclaration" typeId="tpce.1071489090640" id="2459753140357918802">
+      <property name="name" nameId="tpck.1169194664001" value="StartAndWaitOperation" />
+      <link role="extends" roleId="tpce.1071489389519" targetNodeId="tpck.1133920641626" resolveInfo="BaseConcept" />
+    </node>
+    <node type="tpce.ConceptDeclaration" typeId="tpce.1071489090640" id="889694274152177535">
+      <property name="virtualPackage" nameId="tpck.1193676396447" value="newProcessBuilder" />
+      <property name="name" nameId="tpck.1169194664001" value="KeyValueCommandPart" />
+      <link role="extends" roleId="tpce.1071489389519" targetNodeId="889694274152177536" resolveInfo="ProcessBuilderCommandPart" />
+    </node>
+    <node type="tpce.ConceptDeclaration" typeId="tpce.1071489090640" id="889694274152177536">
+      <property name="virtualPackage" nameId="tpck.1193676396447" value="newProcessBuilder" />
+      <property name="name" nameId="tpck.1169194664001" value="ProcessBuilderCommandPart" />
+      <link role="extends" roleId="tpce.1071489389519" targetNodeId="tpee.1068431790191" resolveInfo="Expression" />
+    </node>
+    <node type="tpce.ConceptDeclaration" typeId="tpce.1071489090640" id="6868250101935610313">
+      <property name="virtualPackage" nameId="tpck.1193676396447" value="newProcessBuilder" />
+      <property name="name" nameId="tpck.1169194664001" value="ListCommandPart" />
+      <link role="extends" roleId="tpce.1071489389519" targetNodeId="889694274152177536" resolveInfo="ProcessBuilderCommandPart" />
+    </node>
+    <node type="tpce.ConceptDeclaration" typeId="tpce.1071489090640" id="8234001627574071406">
+      <property name="virtualPackage" nameId="tpck.1193676396447" value="newProcessBuilder" />
+      <property name="name" nameId="tpck.1169194664001" value="PropertyCommandPart" />
+      <link role="extends" roleId="tpce.1071489389519" targetNodeId="889694274152177536" resolveInfo="ProcessBuilderCommandPart" />
+    </node>
+    <node type="tpce.ConceptDeclaration" typeId="tpce.1071489090640" id="8234001627573935224">
+      <property name="virtualPackage" nameId="tpck.1193676396447" value="newProcessBuilder" />
+      <property name="name" nameId="tpck.1169194664001" value="CommandPartToListOperation" />
+      <link role="extends" roleId="tpce.1071489389519" targetNodeId="tpck.1133920641626" resolveInfo="BaseConcept" />
+    </node>
     <node type="tpce.ConceptDeclaration" typeId="tpce.1071489090640" id="2343546112398330898">
       <property name="virtualPackage" nameId="tpck.1193676396447" value="newProcessBuilder" />
       <property name="name" nameId="tpck.1169194664001" value="NewProcessBuilderExpression" />
       <link role="extends" roleId="tpce.1071489389519" targetNodeId="tpee.1068431790191" resolveInfo="Expression" />
     </node>
-    <node type="tpce.ConceptDeclaration" typeId="tpce.1071489090640" id="889694274152177535">
-      <property name="virtualPackage" nameId="tpck.1193676396447" value="newProcessBuilder" />
-      <property name="name" nameId="tpck.1169194664001" value="KeyValueCommandPart" />
-      <link role="extends" roleId="tpce.1071489389519" targetNodeId="889694274152177536" resolveInfo="ProcessBuilderCommandPart" />
-    </node>
-    <node type="tpce.ConceptDeclaration" typeId="tpce.1071489090640" id="889694274152177536">
-      <property name="virtualPackage" nameId="tpck.1193676396447" value="newProcessBuilder" />
-      <property name="name" nameId="tpck.1169194664001" value="ProcessBuilderCommandPart" />
-      <link role="extends" roleId="tpce.1071489389519" targetNodeId="tpee.1068431790191" resolveInfo="Expression" />
-    </node>
-    <node type="tpce.ConceptDeclaration" typeId="tpce.1071489090640" id="889694274152216058">
-      <property name="virtualPackage" nameId="tpck.1193676396447" value="newProcessBuilder" />
-      <property name="name" nameId="tpck.1169194664001" value="ProcessBuilderCommandPartType" />
-      <link role="extends" roleId="tpce.1071489389519" targetNodeId="tpee.1068431790189" resolveInfo="Type" />
-    </node>
-    <node type="tpce.ConceptDeclaration" typeId="tpce.1071489090640" id="6868250101935610313">
-      <property name="virtualPackage" nameId="tpck.1193676396447" value="newProcessBuilder" />
-      <property name="name" nameId="tpck.1169194664001" value="ListCommandPart" />
-      <link role="extends" roleId="tpce.1071489389519" targetNodeId="889694274152177536" resolveInfo="ProcessBuilderCommandPart" />
-    </node>
     <node type="tpce.ConceptDeclaration" typeId="tpce.1071489090640" id="1616228152992023913">
       <property name="virtualPackage" nameId="tpck.1193676396447" value="newProcessBuilder" />
       <property name="name" nameId="tpck.1169194664001" value="CommandPartLengthOperation" />
-      <link role="extends" roleId="tpce.1071489389519" targetNodeId="tpck.1133920641626" resolveInfo="BaseConcept" />
-    </node>
-    <node type="tpce.ConceptDeclaration" typeId="tpce.1071489090640" id="8234001627573935224">
-      <property name="virtualPackage" nameId="tpck.1193676396447" value="newProcessBuilder" />
-      <property name="name" nameId="tpck.1169194664001" value="CommandPartToListOperation" />
-      <link role="extends" roleId="tpce.1071489389519" targetNodeId="tpck.1133920641626" resolveInfo="BaseConcept" />
-    </node>
-    <node type="tpce.ConceptDeclaration" typeId="tpce.1071489090640" id="8234001627574071406">
-      <property name="virtualPackage" nameId="tpck.1193676396447" value="newProcessBuilder" />
-      <property name="name" nameId="tpck.1169194664001" value="PropertyCommandPart" />
-      <link role="extends" roleId="tpce.1071489389519" targetNodeId="889694274152177536" resolveInfo="ProcessBuilderCommandPart" />
-    </node>
-=======
->>>>>>> 454a91d1
-    <node type="tpce.ConceptDeclaration" typeId="tpce.1071489090640" id="2459753140357918802">
-      <property name="name" nameId="tpck.1169194664001" value="StartAndWaitOperation" />
       <link role="extends" roleId="tpce.1071489389519" targetNodeId="tpck.1133920641626" resolveInfo="BaseConcept" />
     </node>
   </roots>
@@ -344,10 +341,7 @@
     </node>
   </root>
   <root id="856705193941281799">
-    <node role="conceptProperty" roleId="tpce.1105725339613" type="tpce.StringConceptProperty" typeId="tpce.1105725638761" id="856705193941281802">
-      <property name="value" nameId="tpce.1105725733873" value="process builder" />
-      <link role="conceptPropertyDeclaration" roleId="tpce.1105725439818" targetNodeId="tpck.1137473891462" resolveInfo="alias" />
-    </node>
+    <node role="smodelAttribute" roleId="tpck.5169995583184591170" type="tpce.DeprecatedNodeAnnotation" typeId="tpce.1224240836180" id="2343546112398330900" />
     <node role="linkDeclaration" roleId="tpce.1071489727083" type="tpce.LinkDeclaration" typeId="tpce.1071489288298" id="856705193941281800">
       <property name="metaClass" nameId="tpce.1071599937831" value="aggregation" />
       <property name="role" nameId="tpce.1071599776563" value="part" />
@@ -360,10 +354,6 @@
       <property name="sourceCardinality" nameId="tpce.1071599893252" value="0..1" />
       <link role="target" roleId="tpce.1071599976176" targetNodeId="tpee.1068431790191" resolveInfo="Expression" />
     </node>
-<<<<<<< HEAD
-    <node role="smodelAttribute" roleId="tpck.5169995583184591170" type="tpce.DeprecatedNodeAnnotation" typeId="tpce.1224240836180" id="2343546112398330900" />
-=======
->>>>>>> 454a91d1
   </root>
   <root id="856705193941281803">
     <node role="linkDeclaration" roleId="tpce.1071489727083" type="tpce.LinkDeclaration" typeId="tpce.1071489288298" id="856705193941281804">
@@ -464,22 +454,29 @@
       <link role="conceptPropertyDeclaration" roleId="tpce.1105725439818" targetNodeId="tpck.1137473891462" resolveInfo="alias" />
     </node>
   </root>
-<<<<<<< HEAD
-  <root id="2343546112398330898">
-    <node role="linkDeclaration" roleId="tpce.1071489727083" type="tpce.LinkDeclaration" typeId="tpce.1071489288298" id="2343546112398330901">
-      <property name="metaClass" nameId="tpce.1071599937831" value="aggregation" />
-      <property name="role" nameId="tpce.1071599776563" value="commandPart" />
-      <property name="sourceCardinality" nameId="tpce.1071599893252" value="1..n" />
-      <link role="target" roleId="tpce.1071599976176" targetNodeId="tpee.1068431790191" resolveInfo="Expression" />
-    </node>
-    <node role="linkDeclaration" roleId="tpce.1071489727083" type="tpce.LinkDeclaration" typeId="tpce.1071489288298" id="2343546112398330902">
-      <property name="metaClass" nameId="tpce.1071599937831" value="aggregation" />
-      <property name="role" nameId="tpce.1071599776563" value="workingDirectory" />
-      <link role="target" roleId="tpce.1071599976176" targetNodeId="tpee.1068431790191" resolveInfo="Expression" />
-    </node>
-    <node role="conceptProperty" roleId="tpce.1105725339613" type="tpce.StringConceptProperty" typeId="tpce.1105725638761" id="2343546112398330899">
-      <property name="value" nameId="tpce.1105725733873" value="process builder" />
-      <link role="conceptPropertyDeclaration" roleId="tpce.1105725439818" targetNodeId="tpck.1137473891462" resolveInfo="alias" />
+  <root id="889694274152216058">
+    <node role="conceptProperty" roleId="tpce.1105725339613" type="tpce.StringConceptProperty" typeId="tpce.1105725638761" id="889694274152216060">
+      <property name="value" nameId="tpce.1105725733873" value="process builder command part" />
+      <link role="conceptPropertyDeclaration" roleId="tpce.1105725439818" targetNodeId="tpck.1137473891462" resolveInfo="alias" />
+    </node>
+  </root>
+  <root id="2459753140357918802">
+    <node role="linkDeclaration" roleId="tpce.1071489727083" type="tpce.LinkDeclaration" typeId="tpce.1071489288298" id="454072909645280896">
+      <property name="metaClass" nameId="tpce.1071599937831" value="aggregation" />
+      <property name="role" nameId="tpce.1071599776563" value="timeout" />
+      <property name="sourceCardinality" nameId="tpce.1071599893252" value="0..1" />
+      <link role="target" roleId="tpce.1071599976176" targetNodeId="tpee.1068431790191" resolveInfo="Expression" />
+    </node>
+    <node role="conceptProperty" roleId="tpce.1105725339613" type="tpce.StringConceptProperty" typeId="tpce.1105725638761" id="2459753140357918804">
+      <property name="value" nameId="tpce.1105725733873" value="startAndWait" />
+      <link role="conceptPropertyDeclaration" roleId="tpce.1105725439818" targetNodeId="tpck.1137473891462" resolveInfo="alias" />
+    </node>
+    <node role="conceptProperty" roleId="tpce.1105725339613" type="tpce.StringConceptProperty" typeId="tpce.1105725638761" id="2459753140357929085">
+      <property name="value" nameId="tpce.1105725733873" value="start process and wait while it is finished" />
+      <link role="conceptPropertyDeclaration" roleId="tpce.1105725439818" targetNodeId="tpck.1137473914776" resolveInfo="shortDescription" />
+    </node>
+    <node role="implements" roleId="tpce.1169129564478" type="tpce.InterfaceConceptReference" typeId="tpce.1169127622168" id="2459753140357918805">
+      <link role="intfc" roleId="tpce.1169127628841" targetNodeId="tpee.1197027803184" resolveInfo="IOperation" />
     </node>
   </root>
   <root id="889694274152177535">
@@ -509,12 +506,6 @@
       <link role="conceptPropertyDeclaration" roleId="tpce.1105725439818" targetNodeId="tpck.1137473854053" resolveInfo="abstract" />
     </node>
   </root>
-  <root id="889694274152216058">
-    <node role="conceptProperty" roleId="tpce.1105725339613" type="tpce.StringConceptProperty" typeId="tpce.1105725638761" id="889694274152216060">
-      <property name="value" nameId="tpce.1105725733873" value="process builder command part" />
-      <link role="conceptPropertyDeclaration" roleId="tpce.1105725439818" targetNodeId="tpck.1137473891462" resolveInfo="alias" />
-    </node>
-  </root>
   <root id="6868250101935610313">
     <node role="conceptProperty" roleId="tpce.1105725339613" type="tpce.StringConceptProperty" typeId="tpce.1105725638761" id="6868250101935610314">
       <property name="value" nameId="tpce.1105725733873" value="list command part" />
@@ -538,20 +529,22 @@
       <link role="target" roleId="tpce.1071599976176" targetNodeId="tpee.1068431790191" resolveInfo="Expression" />
     </node>
   </root>
-  <root id="1616228152992023913">
-    <node role="implements" roleId="tpce.1169129564478" type="tpce.InterfaceConceptReference" typeId="tpce.1169127622168" id="1616228152992023914">
-      <link role="intfc" roleId="tpce.1169127628841" targetNodeId="tpee.1197027803184" resolveInfo="IOperation" />
-    </node>
-    <node role="conceptProperty" roleId="tpce.1105725339613" type="tpce.StringConceptProperty" typeId="tpce.1105725638761" id="1616228152992023915">
-      <property name="value" nameId="tpce.1105725733873" value="length" />
-      <link role="conceptPropertyDeclaration" roleId="tpce.1105725439818" targetNodeId="tpck.1137473891462" resolveInfo="alias" />
-    </node>
-    <node role="conceptProperty" roleId="tpce.1105725339613" type="tpce.BooleanConceptProperty" typeId="tpce.1105725574259" id="1616228152992023920">
-      <link role="conceptPropertyDeclaration" roleId="tpce.1105725439818" targetNodeId="tpee.1197029536315" resolveInfo="lvalue" />
-    </node>
-    <node role="conceptLink" roleId="tpce.1105736949336" type="tpce.AggregationConceptLink" typeId="tpce.1105736889287" id="8234001627573844529">
-      <link role="conceptLinkDeclaration" roleId="tpce.1105736734721" targetNodeId="tpee.1217022095863" resolveInfo="returnType" />
-      <node role="target" roleId="tpce.1105736901241" type="tpee.IntegerType" typeId="tpee.1070534370425" id="8234001627573849553" />
+  <root id="8234001627574071406">
+    <node role="linkDeclaration" roleId="tpce.1071489727083" type="tpce.LinkDeclaration" typeId="tpce.1071489288298" id="8234001627574071407">
+      <property name="metaClass" nameId="tpce.1071599937831" value="aggregation" />
+      <property name="role" nameId="tpce.1071599776563" value="key" />
+      <property name="sourceCardinality" nameId="tpce.1071599893252" value="1" />
+      <link role="target" roleId="tpce.1071599976176" targetNodeId="tpee.1068431790191" resolveInfo="Expression" />
+    </node>
+    <node role="linkDeclaration" roleId="tpce.1071489727083" type="tpce.LinkDeclaration" typeId="tpce.1071489288298" id="8234001627574071408">
+      <property name="metaClass" nameId="tpce.1071599937831" value="aggregation" />
+      <property name="role" nameId="tpce.1071599776563" value="value" />
+      <property name="sourceCardinality" nameId="tpce.1071599893252" value="1" />
+      <link role="target" roleId="tpce.1071599976176" targetNodeId="tpee.1068431790191" resolveInfo="Expression" />
+    </node>
+    <node role="conceptProperty" roleId="tpce.1105725339613" type="tpce.StringConceptProperty" typeId="tpce.1105725638761" id="8234001627574071409">
+      <property name="value" nameId="tpce.1105725733873" value="-Dkey=value" />
+      <link role="conceptPropertyDeclaration" roleId="tpce.1105725439818" targetNodeId="tpck.1137473891462" resolveInfo="alias" />
     </node>
   </root>
   <root id="8234001627573935224">
@@ -572,43 +565,37 @@
       </node>
     </node>
   </root>
-  <root id="8234001627574071406">
-    <node role="linkDeclaration" roleId="tpce.1071489727083" type="tpce.LinkDeclaration" typeId="tpce.1071489288298" id="8234001627574071407">
-      <property name="metaClass" nameId="tpce.1071599937831" value="aggregation" />
-      <property name="role" nameId="tpce.1071599776563" value="key" />
-      <property name="sourceCardinality" nameId="tpce.1071599893252" value="1" />
-      <link role="target" roleId="tpce.1071599976176" targetNodeId="tpee.1068431790191" resolveInfo="Expression" />
-    </node>
-    <node role="linkDeclaration" roleId="tpce.1071489727083" type="tpce.LinkDeclaration" typeId="tpce.1071489288298" id="8234001627574071408">
-      <property name="metaClass" nameId="tpce.1071599937831" value="aggregation" />
-      <property name="role" nameId="tpce.1071599776563" value="value" />
-      <property name="sourceCardinality" nameId="tpce.1071599893252" value="1" />
-      <link role="target" roleId="tpce.1071599976176" targetNodeId="tpee.1068431790191" resolveInfo="Expression" />
-    </node>
-    <node role="conceptProperty" roleId="tpce.1105725339613" type="tpce.StringConceptProperty" typeId="tpce.1105725638761" id="8234001627574071409">
-      <property name="value" nameId="tpce.1105725733873" value="-Dkey=value" />
-      <link role="conceptPropertyDeclaration" roleId="tpce.1105725439818" targetNodeId="tpck.1137473891462" resolveInfo="alias" />
-    </node>
-  </root>
-=======
->>>>>>> 454a91d1
-  <root id="2459753140357918802">
-    <node role="linkDeclaration" roleId="tpce.1071489727083" type="tpce.LinkDeclaration" typeId="tpce.1071489288298" id="454072909645280896">
-      <property name="metaClass" nameId="tpce.1071599937831" value="aggregation" />
-      <property name="role" nameId="tpce.1071599776563" value="timeout" />
-      <property name="sourceCardinality" nameId="tpce.1071599893252" value="0..1" />
-      <link role="target" roleId="tpce.1071599976176" targetNodeId="tpee.1068431790191" resolveInfo="Expression" />
-    </node>
-    <node role="conceptProperty" roleId="tpce.1105725339613" type="tpce.StringConceptProperty" typeId="tpce.1105725638761" id="2459753140357918804">
-      <property name="value" nameId="tpce.1105725733873" value="startAndWait" />
-      <link role="conceptPropertyDeclaration" roleId="tpce.1105725439818" targetNodeId="tpck.1137473891462" resolveInfo="alias" />
-    </node>
-    <node role="conceptProperty" roleId="tpce.1105725339613" type="tpce.StringConceptProperty" typeId="tpce.1105725638761" id="2459753140357929085">
-      <property name="value" nameId="tpce.1105725733873" value="start process and wait while it is finished" />
-      <link role="conceptPropertyDeclaration" roleId="tpce.1105725439818" targetNodeId="tpck.1137473914776" resolveInfo="shortDescription" />
-    </node>
-    <node role="implements" roleId="tpce.1169129564478" type="tpce.InterfaceConceptReference" typeId="tpce.1169127622168" id="2459753140357918805">
+  <root id="2343546112398330898">
+    <node role="linkDeclaration" roleId="tpce.1071489727083" type="tpce.LinkDeclaration" typeId="tpce.1071489288298" id="2343546112398330901">
+      <property name="metaClass" nameId="tpce.1071599937831" value="aggregation" />
+      <property name="role" nameId="tpce.1071599776563" value="commandPart" />
+      <property name="sourceCardinality" nameId="tpce.1071599893252" value="1..n" />
+      <link role="target" roleId="tpce.1071599976176" targetNodeId="tpee.1068431790191" resolveInfo="Expression" />
+    </node>
+    <node role="linkDeclaration" roleId="tpce.1071489727083" type="tpce.LinkDeclaration" typeId="tpce.1071489288298" id="2343546112398330902">
+      <property name="metaClass" nameId="tpce.1071599937831" value="aggregation" />
+      <property name="role" nameId="tpce.1071599776563" value="workingDirectory" />
+      <link role="target" roleId="tpce.1071599976176" targetNodeId="tpee.1068431790191" resolveInfo="Expression" />
+    </node>
+    <node role="conceptProperty" roleId="tpce.1105725339613" type="tpce.StringConceptProperty" typeId="tpce.1105725638761" id="2343546112398330899">
+      <property name="value" nameId="tpce.1105725733873" value="process builder" />
+      <link role="conceptPropertyDeclaration" roleId="tpce.1105725439818" targetNodeId="tpck.1137473891462" resolveInfo="alias" />
+    </node>
+  </root>
+  <root id="1616228152992023913">
+    <node role="implements" roleId="tpce.1169129564478" type="tpce.InterfaceConceptReference" typeId="tpce.1169127622168" id="1616228152992023914">
       <link role="intfc" roleId="tpce.1169127628841" targetNodeId="tpee.1197027803184" resolveInfo="IOperation" />
     </node>
+    <node role="conceptProperty" roleId="tpce.1105725339613" type="tpce.StringConceptProperty" typeId="tpce.1105725638761" id="1616228152992023915">
+      <property name="value" nameId="tpce.1105725733873" value="length" />
+      <link role="conceptPropertyDeclaration" roleId="tpce.1105725439818" targetNodeId="tpck.1137473891462" resolveInfo="alias" />
+    </node>
+    <node role="conceptProperty" roleId="tpce.1105725339613" type="tpce.BooleanConceptProperty" typeId="tpce.1105725574259" id="1616228152992023920">
+      <link role="conceptPropertyDeclaration" roleId="tpce.1105725439818" targetNodeId="tpee.1197029536315" resolveInfo="lvalue" />
+    </node>
+    <node role="conceptLink" roleId="tpce.1105736949336" type="tpce.AggregationConceptLink" typeId="tpce.1105736889287" id="8234001627573844529">
+      <link role="conceptLinkDeclaration" roleId="tpce.1105736734721" targetNodeId="tpee.1217022095863" resolveInfo="returnType" />
+      <node role="target" roleId="tpce.1105736901241" type="tpee.IntegerType" typeId="tpee.1070534370425" id="8234001627573849553" />
+    </node>
   </root>
 </model>
