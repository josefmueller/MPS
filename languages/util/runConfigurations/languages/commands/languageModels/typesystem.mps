--- conflicted
+++ resolved
@@ -61,31 +61,28 @@
       <property name="name" nameId="tpck.1169194664001" value="check_ReportErrorStatement" />
       <property name="virtualPackage" nameId="tpck.1193676396447" value="error" />
     </node>
-<<<<<<< HEAD
+    <node type="tpd4.InferenceRule" typeId="tpd4.1174643105530" id="2459753140357929039">
+      <property name="name" nameId="tpck.1169194664001" value="typeof_StartAndWaitOperation" />
+    </node>
+    <node type="tpd4.InferenceRule" typeId="tpd4.1174643105530" id="8234001627574081536">
+      <property name="name" nameId="tpck.1169194664001" value="typeof_PropertyCommandPart" />
+      <property name="virtualPackage" nameId="tpck.1193676396447" value="newProcessBuilder" />
+    </node>
+    <node type="tpd4.InferenceRule" typeId="tpd4.1174643105530" id="889694274152216013">
+      <property name="name" nameId="tpck.1169194664001" value="typeof_KeyValueCommandPart" />
+      <property name="virtualPackage" nameId="tpck.1193676396447" value="newProcessBuilder" />
+    </node>
+    <node type="tpd4.InferenceRule" typeId="tpd4.1174643105530" id="8234001627573984189">
+      <property name="name" nameId="tpck.1169194664001" value="typeof_ProcessBuilderCommandPart" />
+      <property name="virtualPackage" nameId="tpck.1193676396447" value="newProcessBuilder" />
+    </node>
     <node type="tpd4.InferenceRule" typeId="tpd4.1174643105530" id="889694274152052323">
       <property name="name" nameId="tpck.1169194664001" value="typeof_NewProcessBuilderExperssion" />
       <property name="virtualPackage" nameId="tpck.1193676396447" value="newProcessBuilder" />
     </node>
-    <node type="tpd4.InferenceRule" typeId="tpd4.1174643105530" id="889694274152216013">
-      <property name="name" nameId="tpck.1169194664001" value="typeof_KeyValueCommandPart" />
-      <property name="virtualPackage" nameId="tpck.1193676396447" value="newProcessBuilder" />
-    </node>
     <node type="tpd4.InferenceRule" typeId="tpd4.1174643105530" id="8234001627573984137">
       <property name="name" nameId="tpck.1169194664001" value="typeof_ListCommandPart" />
       <property name="virtualPackage" nameId="tpck.1193676396447" value="newProcessBuilder" />
-    </node>
-    <node type="tpd4.InferenceRule" typeId="tpd4.1174643105530" id="8234001627573984189">
-      <property name="name" nameId="tpck.1169194664001" value="typeof_ProcessBuilderCommandPart" />
-      <property name="virtualPackage" nameId="tpck.1193676396447" value="newProcessBuilder" />
-    </node>
-    <node type="tpd4.InferenceRule" typeId="tpd4.1174643105530" id="8234001627574081536">
-      <property name="name" nameId="tpck.1169194664001" value="typeof_PropertyCommandPart" />
-      <property name="virtualPackage" nameId="tpck.1193676396447" value="newProcessBuilder" />
-    </node>
-=======
->>>>>>> 454a91d1
-    <node type="tpd4.InferenceRule" typeId="tpd4.1174643105530" id="2459753140357929039">
-      <property name="name" nameId="tpck.1169194664001" value="typeof_StartAndWaitOperation" />
     </node>
   </roots>
   <root id="946964771156863700">
@@ -530,274 +527,6 @@
       <link role="concept" roleId="tpd4.1174642800329" targetNodeId="rzqf.856705193941281792" resolveInfo="ReportErrorStatement" />
     </node>
   </root>
-<<<<<<< HEAD
-  <root id="889694274152052323">
-    <node role="body" roleId="tpd4.1195213635060" type="tpee.StatementList" typeId="tpee.1068580123136" id="889694274152052324">
-      <node role="statement" roleId="tpee.1068581517665" type="tpd4.CreateEquationStatement" typeId="tpd4.1174658326157" id="889694274152055975">
-        <node role="rightExpression" roleId="tpd4.1174660783414" type="tpd4.NormalTypeClause" typeId="tpd4.1185788614172" id="889694274152055979">
-          <node role="normalType" roleId="tpd4.1185788644032" type="tp3r.Quotation" typeId="tp3r.1196350785113" id="889694274152055980">
-            <node role="quotedNode" roleId="tp3r.1196350785114" type="rzqf.ProcessType" typeId="rzqf.856705193941281810" id="889694274152055982" />
-          </node>
-        </node>
-        <node role="leftExpression" roleId="tpd4.1174660783413" type="tpd4.NormalTypeClause" typeId="tpd4.1185788614172" id="889694274152055978">
-          <node role="normalType" roleId="tpd4.1185788644032" type="tpd4.TypeOfExpression" typeId="tpd4.1174657487114" id="889694274152055972">
-            <node role="term" roleId="tpd4.1174657509053" type="tpd4.ApplicableNodeReference" typeId="tpd4.1174650418652" id="889694274152055974">
-              <link role="applicableNode" roleId="tpd4.1174650432090" targetNodeId="889694274152052325" resolveInfo="newProcessBuilderExpression" />
-            </node>
-          </node>
-        </node>
-      </node>
-      <node role="statement" roleId="tpee.1068581517665" type="tpd4.CreateStrongLessThanInequationStatement" typeId="tpd4.1179832490862" id="889694274152056854">
-        <node role="rightExpression" roleId="tpd4.1174660783414" type="tpd4.NormalTypeClause" typeId="tpd4.1185788614172" id="889694274152056858">
-          <node role="normalType" roleId="tpd4.1185788644032" type="tp3r.Quotation" typeId="tp3r.1196350785113" id="889694274152056859">
-            <node role="quotedNode" roleId="tp3r.1196350785114" type="tpee.ClassifierType" typeId="tpee.1107535904670" id="889694274152061884">
-              <link role="classifier" roleId="tpee.1107535924139" targetNodeId="fxg7.~File" resolveInfo="File" />
-            </node>
-          </node>
-        </node>
-        <node role="leftExpression" roleId="tpd4.1174660783413" type="tpd4.NormalTypeClause" typeId="tpd4.1185788614172" id="889694274152056857">
-          <node role="normalType" roleId="tpd4.1185788644032" type="tpd4.TypeOfExpression" typeId="tpd4.1174657487114" id="889694274152055985">
-            <node role="term" roleId="tpd4.1174657509053" type="tpee.DotExpression" typeId="tpee.1197027756228" id="889694274152055988">
-              <node role="operand" roleId="tpee.1197027771414" type="tpd4.ApplicableNodeReference" typeId="tpd4.1174650418652" id="889694274152055987">
-                <link role="applicableNode" roleId="tpd4.1174650432090" targetNodeId="889694274152052325" resolveInfo="newProcessBuilderExpression" />
-              </node>
-              <node role="operation" roleId="tpee.1197027833540" type="tp25.SLinkAccess" typeId="tp25.1138056143562" id="889694274152056853">
-                <link role="link" roleId="tp25.1138056516764" targetNodeId="rzqf.2343546112398330902" />
-              </node>
-            </node>
-          </node>
-        </node>
-      </node>
-      <node role="statement" roleId="tpee.1068581517665" type="tp2q.ForEachStatement" typeId="tp2q.1153943597977" id="889694274152061896">
-        <node role="variable" roleId="tp2q.1153944400369" type="tp2q.ForEachVariable" typeId="tp2q.1153944193378" id="889694274152061897">
-          <property name="name" nameId="tpck.1169194664001" value="part" />
-        </node>
-        <node role="inputSequence" roleId="tp2q.1153944424730" type="tpee.DotExpression" typeId="tpee.1197027756228" id="889694274152095731">
-          <node role="operand" roleId="tpee.1197027771414" type="tpd4.ApplicableNodeReference" typeId="tpd4.1174650418652" id="889694274152095730">
-            <link role="applicableNode" roleId="tpd4.1174650432090" targetNodeId="889694274152052325" resolveInfo="newProcessBuilderExpression" />
-          </node>
-          <node role="operation" roleId="tpee.1197027833540" type="tp25.SLinkListAccess" typeId="tp25.1138056282393" id="889694274152095735">
-            <link role="link" roleId="tp25.1138056546658" targetNodeId="rzqf.2343546112398330901" />
-          </node>
-        </node>
-        <node role="body" roleId="tpee.1154032183016" type="tpee.StatementList" typeId="tpee.1068580123136" id="889694274152061899">
-          <node role="statement" roleId="tpee.1068581517665" type="tpd4.CreateStrongLessThanInequationStatement" typeId="tpd4.1179832490862" id="889694274152095740">
-            <node role="rightExpression" roleId="tpd4.1174660783414" type="tpd4.NormalTypeClause" typeId="tpd4.1185788614172" id="889694274152095744">
-              <node role="normalType" roleId="tpd4.1185788644032" type="tp3r.Quotation" typeId="tp3r.1196350785113" id="889694274152095745">
-                <node role="quotedNode" roleId="tp3r.1196350785114" type="tpd4.JoinType" typeId="tpd4.1179479408386" id="889694274152095747">
-                  <node role="argument" roleId="tpd4.1179479418730" type="tpee.StringType" typeId="tpee.1225271177708" id="889694274152095748" />
-                  <node role="argument" roleId="tpd4.1179479418730" type="tpee.ClassifierType" typeId="tpee.1107535904670" id="889694274152095751">
-                    <link role="classifier" roleId="tpee.1107535924139" targetNodeId="fxg7.~File" resolveInfo="File" />
-                  </node>
-                  <node role="argument" roleId="tpd4.1179479418730" type="rzqf.ProcessBuilderCommandPartType" typeId="rzqf.889694274152216058" id="6868250101935575616" />
-                </node>
-              </node>
-            </node>
-            <node role="leftExpression" roleId="tpd4.1174660783413" type="tpd4.NormalTypeClause" typeId="tpd4.1185788614172" id="889694274152095743">
-              <node role="normalType" roleId="tpd4.1185788644032" type="tpd4.TypeOfExpression" typeId="tpd4.1174657487114" id="889694274152095737">
-                <node role="term" roleId="tpd4.1174657509053" type="tp2q.ForEachVariableReference" typeId="tp2q.1153944233411" id="889694274152095739">
-                  <link role="variable" roleId="tp2q.1153944258490" targetNodeId="889694274152061897" resolveInfo="part" />
-                </node>
-              </node>
-            </node>
-          </node>
-        </node>
-      </node>
-    </node>
-    <node role="applicableNode" roleId="tpd4.1174648101952" type="tpd4.ConceptReference" typeId="tpd4.1174642788531" id="889694274152052325">
-      <property name="name" nameId="tpck.1169194664001" value="newProcessBuilderExpression" />
-      <link role="concept" roleId="tpd4.1174642800329" targetNodeId="rzqf.2343546112398330898" resolveInfo="NewProcessBuilderExpression" />
-    </node>
-  </root>
-  <root id="889694274152216013">
-    <node role="body" roleId="tpd4.1195213635060" type="tpee.StatementList" typeId="tpee.1068580123136" id="889694274152216014">
-      <node role="statement" roleId="tpee.1068581517665" type="tpd4.CreateStrongLessThanInequationStatement" typeId="tpd4.1179832490862" id="889694274152216025">
-        <node role="leftExpression" roleId="tpd4.1174660783413" type="tpd4.NormalTypeClause" typeId="tpd4.1185788614172" id="889694274152216028">
-          <node role="normalType" roleId="tpd4.1185788644032" type="tpd4.TypeOfExpression" typeId="tpd4.1174657487114" id="889694274152216017">
-            <node role="term" roleId="tpd4.1174657509053" type="tpee.DotExpression" typeId="tpee.1197027756228" id="889694274152216020">
-              <node role="operand" roleId="tpee.1197027771414" type="tpd4.ApplicableNodeReference" typeId="tpd4.1174650418652" id="889694274152216019">
-                <link role="applicableNode" roleId="tpd4.1174650432090" targetNodeId="889694274152216015" resolveInfo="keyValueCommandPart" />
-              </node>
-              <node role="operation" roleId="tpee.1197027833540" type="tp25.SLinkAccess" typeId="tp25.1138056143562" id="889694274152216024">
-                <link role="link" roleId="tp25.1138056516764" targetNodeId="rzqf.889694274152177539" />
-              </node>
-            </node>
-          </node>
-        </node>
-        <node role="rightExpression" roleId="tpd4.1174660783414" type="tpd4.NormalTypeClause" typeId="tpd4.1185788614172" id="889694274152216029">
-          <node role="normalType" roleId="tpd4.1185788644032" type="tp3r.Quotation" typeId="tp3r.1196350785113" id="889694274152216030">
-            <node role="quotedNode" roleId="tp3r.1196350785114" type="tpee.StringType" typeId="tpee.1225271177708" id="889694274152216032" />
-          </node>
-        </node>
-      </node>
-      <node role="statement" roleId="tpee.1068581517665" type="tpd4.CreateStrongLessThanInequationStatement" typeId="tpd4.1179832490862" id="889694274152216043">
-        <node role="rightExpression" roleId="tpd4.1174660783414" type="tpd4.NormalTypeClause" typeId="tpd4.1185788614172" id="889694274152216047">
-          <node role="normalType" roleId="tpd4.1185788644032" type="tp3r.Quotation" typeId="tp3r.1196350785113" id="889694274152216048">
-            <node role="quotedNode" roleId="tp3r.1196350785114" type="tpd4.JoinType" typeId="tpd4.1179479408386" id="889694274152216050">
-              <node role="argument" roleId="tpd4.1179479418730" type="tpee.StringType" typeId="tpee.1225271177708" id="889694274152216051" />
-              <node role="argument" roleId="tpd4.1179479418730" type="tpee.ClassifierType" typeId="tpee.1107535904670" id="889694274152216055">
-                <link role="classifier" roleId="tpee.1107535924139" targetNodeId="fxg7.~File" resolveInfo="File" />
-              </node>
-              <node role="argument" roleId="tpd4.1179479418730" type="rzqf.ProcessBuilderCommandPartType" typeId="rzqf.889694274152216058" id="6868250101935566571" />
-            </node>
-          </node>
-        </node>
-        <node role="leftExpression" roleId="tpd4.1174660783413" type="tpd4.NormalTypeClause" typeId="tpd4.1185788614172" id="889694274152216046">
-          <node role="normalType" roleId="tpd4.1185788644032" type="tpd4.TypeOfExpression" typeId="tpd4.1174657487114" id="889694274152216035">
-            <node role="term" roleId="tpd4.1174657509053" type="tpee.DotExpression" typeId="tpee.1197027756228" id="889694274152216038">
-              <node role="operand" roleId="tpee.1197027771414" type="tpd4.ApplicableNodeReference" typeId="tpd4.1174650418652" id="889694274152216037">
-                <link role="applicableNode" roleId="tpd4.1174650432090" targetNodeId="889694274152216015" resolveInfo="keyValueCommandPart" />
-              </node>
-              <node role="operation" roleId="tpee.1197027833540" type="tp25.SLinkAccess" typeId="tp25.1138056143562" id="889694274152216042">
-                <link role="link" roleId="tp25.1138056516764" targetNodeId="rzqf.889694274152177540" />
-              </node>
-            </node>
-          </node>
-        </node>
-      </node>
-      <node role="statement" roleId="tpee.1068581517665" type="tpd4.CreateEquationStatement" typeId="tpd4.1174658326157" id="6868250101935571150">
-        <node role="leftExpression" roleId="tpd4.1174660783413" type="tpd4.NormalTypeClause" typeId="tpd4.1185788614172" id="6868250101935571151">
-          <node role="normalType" roleId="tpd4.1185788644032" type="tpd4.TypeOfExpression" typeId="tpd4.1174657487114" id="6868250101935571152">
-            <node role="term" roleId="tpd4.1174657509053" type="tpd4.ApplicableNodeReference" typeId="tpd4.1174650418652" id="6868250101935571153">
-              <link role="applicableNode" roleId="tpd4.1174650432090" targetNodeId="889694274152216015" resolveInfo="keyValueCommandPart" />
-            </node>
-          </node>
-        </node>
-        <node role="rightExpression" roleId="tpd4.1174660783414" type="tpd4.NormalTypeClause" typeId="tpd4.1185788614172" id="6868250101935571154">
-          <node role="normalType" roleId="tpd4.1185788644032" type="tp3r.Quotation" typeId="tp3r.1196350785113" id="6868250101935571155">
-            <node role="quotedNode" roleId="tp3r.1196350785114" type="rzqf.ProcessBuilderCommandPartType" typeId="rzqf.889694274152216058" id="6868250101935571156" />
-          </node>
-        </node>
-      </node>
-    </node>
-    <node role="applicableNode" roleId="tpd4.1174648101952" type="tpd4.ConceptReference" typeId="tpd4.1174642788531" id="889694274152216015">
-      <property name="name" nameId="tpck.1169194664001" value="keyValueCommandPart" />
-      <link role="concept" roleId="tpd4.1174642800329" targetNodeId="rzqf.889694274152177535" resolveInfo="KeyValueCommandPart" />
-    </node>
-  </root>
-  <root id="8234001627573984137">
-    <node role="body" roleId="tpd4.1195213635060" type="tpee.StatementList" typeId="tpee.1068580123136" id="8234001627573984138">
-      <node role="statement" roleId="tpee.1068581517665" type="tpd4.CreateStrongLessThanInequationStatement" typeId="tpd4.1179832490862" id="8234001627573984149">
-        <node role="rightExpression" roleId="tpd4.1174660783414" type="tpd4.NormalTypeClause" typeId="tpd4.1185788614172" id="8234001627573984153">
-          <node role="normalType" roleId="tpd4.1185788644032" type="tp3r.Quotation" typeId="tp3r.1196350785113" id="8234001627573984154">
-            <node role="quotedNode" roleId="tp3r.1196350785114" type="tp2q.ListType" typeId="tp2q.1151688443754" id="8234001627574005999">
-              <node role="elementType" roleId="tp2q.1151688676805" type="tpee.WildCardType" typeId="tpee.1171903607971" id="8234001627574012486" />
-            </node>
-          </node>
-        </node>
-        <node role="leftExpression" roleId="tpd4.1174660783413" type="tpd4.NormalTypeClause" typeId="tpd4.1185788614172" id="8234001627573984152">
-          <node role="normalType" roleId="tpd4.1185788644032" type="tpd4.TypeOfExpression" typeId="tpd4.1174657487114" id="8234001627573984141">
-            <node role="term" roleId="tpd4.1174657509053" type="tpee.DotExpression" typeId="tpee.1197027756228" id="8234001627573984144">
-              <node role="operand" roleId="tpee.1197027771414" type="tpd4.ApplicableNodeReference" typeId="tpd4.1174650418652" id="8234001627573984143">
-                <link role="applicableNode" roleId="tpd4.1174650432090" targetNodeId="8234001627573984139" resolveInfo="listCommandPart" />
-              </node>
-              <node role="operation" roleId="tpee.1197027833540" type="tp25.SLinkAccess" typeId="tp25.1138056143562" id="8234001627573984148">
-                <link role="link" roleId="tp25.1138056516764" targetNodeId="rzqf.6868250101935610315" />
-              </node>
-            </node>
-          </node>
-        </node>
-      </node>
-      <node role="statement" roleId="tpee.1068581517665" type="tpd4.CreateStrongLessThanInequationStatement" typeId="tpd4.1179832490862" id="8234001627573984181">
-        <node role="rightExpression" roleId="tpd4.1174660783414" type="tpd4.NormalTypeClause" typeId="tpd4.1185788614172" id="8234001627573984185">
-          <node role="normalType" roleId="tpd4.1185788644032" type="tp3r.Quotation" typeId="tp3r.1196350785113" id="8234001627573984186">
-            <node role="quotedNode" roleId="tp3r.1196350785114" type="tpee.StringType" typeId="tpee.1225271177708" id="8234001627573984188" />
-          </node>
-        </node>
-        <node role="leftExpression" roleId="tpd4.1174660783413" type="tpd4.NormalTypeClause" typeId="tpd4.1185788614172" id="8234001627573984184">
-          <node role="normalType" roleId="tpd4.1185788644032" type="tpd4.TypeOfExpression" typeId="tpd4.1174657487114" id="8234001627573984173">
-            <node role="term" roleId="tpd4.1174657509053" type="tpee.DotExpression" typeId="tpee.1197027756228" id="8234001627573984176">
-              <node role="operand" roleId="tpee.1197027771414" type="tpd4.ApplicableNodeReference" typeId="tpd4.1174650418652" id="8234001627573984175">
-                <link role="applicableNode" roleId="tpd4.1174650432090" targetNodeId="8234001627573984139" resolveInfo="listCommandPart" />
-              </node>
-              <node role="operation" roleId="tpee.1197027833540" type="tp25.SLinkAccess" typeId="tp25.1138056143562" id="8234001627573984180">
-                <link role="link" roleId="tp25.1138056516764" targetNodeId="rzqf.6868250101935610316" />
-              </node>
-            </node>
-          </node>
-        </node>
-      </node>
-    </node>
-    <node role="applicableNode" roleId="tpd4.1174648101952" type="tpd4.ConceptReference" typeId="tpd4.1174642788531" id="8234001627573984139">
-      <property name="name" nameId="tpck.1169194664001" value="listCommandPart" />
-      <link role="concept" roleId="tpd4.1174642800329" targetNodeId="rzqf.6868250101935610313" resolveInfo="ListCommandPart" />
-    </node>
-  </root>
-  <root id="8234001627573984189">
-    <node role="body" roleId="tpd4.1195213635060" type="tpee.StatementList" typeId="tpee.1068580123136" id="8234001627573984190">
-      <node role="statement" roleId="tpee.1068581517665" type="tpd4.CreateEquationStatement" typeId="tpd4.1174658326157" id="8234001627573984196">
-        <node role="rightExpression" roleId="tpd4.1174660783414" type="tpd4.NormalTypeClause" typeId="tpd4.1185788614172" id="8234001627573984200">
-          <node role="normalType" roleId="tpd4.1185788644032" type="tp3r.Quotation" typeId="tp3r.1196350785113" id="8234001627573984201">
-            <node role="quotedNode" roleId="tp3r.1196350785114" type="rzqf.ProcessBuilderCommandPartType" typeId="rzqf.889694274152216058" id="8234001627573984203" />
-          </node>
-        </node>
-        <node role="leftExpression" roleId="tpd4.1174660783413" type="tpd4.NormalTypeClause" typeId="tpd4.1185788614172" id="8234001627573984199">
-          <node role="normalType" roleId="tpd4.1185788644032" type="tpd4.TypeOfExpression" typeId="tpd4.1174657487114" id="8234001627573984193">
-            <node role="term" roleId="tpd4.1174657509053" type="tpd4.ApplicableNodeReference" typeId="tpd4.1174650418652" id="8234001627573984195">
-              <link role="applicableNode" roleId="tpd4.1174650432090" targetNodeId="8234001627573984191" resolveInfo="processBuilderCommandPart" />
-            </node>
-          </node>
-        </node>
-      </node>
-    </node>
-    <node role="applicableNode" roleId="tpd4.1174648101952" type="tpd4.ConceptReference" typeId="tpd4.1174642788531" id="8234001627573984191">
-      <property name="name" nameId="tpck.1169194664001" value="processBuilderCommandPart" />
-      <link role="concept" roleId="tpd4.1174642800329" targetNodeId="rzqf.889694274152177536" resolveInfo="ProcessBuilderCommandPart" />
-    </node>
-  </root>
-  <root id="8234001627574081536">
-    <node role="body" roleId="tpd4.1195213635060" type="tpee.StatementList" typeId="tpee.1068580123136" id="8234001627574081537">
-      <node role="statement" roleId="tpee.1068581517665" type="tpd4.CreateStrongLessThanInequationStatement" typeId="tpd4.1179832490862" id="8234001627574081556">
-        <node role="rightExpression" roleId="tpd4.1174660783414" type="tpd4.NormalTypeClause" typeId="tpd4.1185788614172" id="8234001627574081560">
-          <node role="normalType" roleId="tpd4.1185788644032" type="tp3r.Quotation" typeId="tp3r.1196350785113" id="8234001627574081561">
-            <node role="quotedNode" roleId="tp3r.1196350785114" type="tpee.StringType" typeId="tpee.1225271177708" id="8234001627574081563" />
-          </node>
-        </node>
-        <node role="leftExpression" roleId="tpd4.1174660783413" type="tpd4.NormalTypeClause" typeId="tpd4.1185788614172" id="8234001627574081559">
-          <node role="normalType" roleId="tpd4.1185788644032" type="tpd4.TypeOfExpression" typeId="tpd4.1174657487114" id="8234001627574081548">
-            <node role="term" roleId="tpd4.1174657509053" type="tpee.DotExpression" typeId="tpee.1197027756228" id="8234001627574081551">
-              <node role="operand" roleId="tpee.1197027771414" type="tpd4.ApplicableNodeReference" typeId="tpd4.1174650418652" id="8234001627574081550">
-                <link role="applicableNode" roleId="tpd4.1174650432090" targetNodeId="8234001627574081538" resolveInfo="propertyCommandPart" />
-              </node>
-              <node role="operation" roleId="tpee.1197027833540" type="tp25.SLinkAccess" typeId="tp25.1138056143562" id="8234001627574081555">
-                <link role="link" roleId="tp25.1138056516764" targetNodeId="rzqf.8234001627574071407" />
-              </node>
-            </node>
-          </node>
-        </node>
-      </node>
-      <node role="statement" roleId="tpee.1068581517665" type="tpd4.CreateStrongLessThanInequationStatement" typeId="tpd4.1179832490862" id="8234001627574081574">
-        <node role="rightExpression" roleId="tpd4.1174660783414" type="tpd4.NormalTypeClause" typeId="tpd4.1185788614172" id="8234001627574081578">
-          <node role="normalType" roleId="tpd4.1185788644032" type="tp3r.Quotation" typeId="tp3r.1196350785113" id="8234001627574081579">
-            <node role="quotedNode" roleId="tp3r.1196350785114" type="tpd4.JoinType" typeId="tpd4.1179479408386" id="8234001627574081581">
-              <node role="argument" roleId="tpd4.1179479418730" type="tpee.StringType" typeId="tpee.1225271177708" id="8234001627574081583" />
-              <node role="argument" roleId="tpd4.1179479418730" type="tpee.ClassifierType" typeId="tpee.1107535904670" id="8234001627574081586">
-                <link role="classifier" roleId="tpee.1107535924139" targetNodeId="fxg7.~File" resolveInfo="File" />
-              </node>
-            </node>
-          </node>
-        </node>
-        <node role="leftExpression" roleId="tpd4.1174660783413" type="tpd4.NormalTypeClause" typeId="tpd4.1185788614172" id="8234001627574081577">
-          <node role="normalType" roleId="tpd4.1185788644032" type="tpd4.TypeOfExpression" typeId="tpd4.1174657487114" id="8234001627574081566">
-            <node role="term" roleId="tpd4.1174657509053" type="tpee.DotExpression" typeId="tpee.1197027756228" id="8234001627574081569">
-              <node role="operand" roleId="tpee.1197027771414" type="tpd4.ApplicableNodeReference" typeId="tpd4.1174650418652" id="8234001627574081568">
-                <link role="applicableNode" roleId="tpd4.1174650432090" targetNodeId="8234001627574081538" resolveInfo="propertyCommandPart" />
-              </node>
-              <node role="operation" roleId="tpee.1197027833540" type="tp25.SLinkAccess" typeId="tp25.1138056143562" id="8234001627574081573">
-                <link role="link" roleId="tp25.1138056516764" targetNodeId="rzqf.8234001627574071408" />
-              </node>
-            </node>
-          </node>
-        </node>
-      </node>
-    </node>
-    <node role="applicableNode" roleId="tpd4.1174648101952" type="tpd4.ConceptReference" typeId="tpd4.1174642788531" id="8234001627574081538">
-      <property name="name" nameId="tpck.1169194664001" value="propertyCommandPart" />
-      <link role="concept" roleId="tpd4.1174642800329" targetNodeId="rzqf.8234001627574071406" resolveInfo="PropertyCommandPart" />
-    </node>
-  </root>
-=======
->>>>>>> 454a91d1
   <root id="2459753140357929039">
     <node role="body" roleId="tpd4.1195213635060" type="tpee.StatementList" typeId="tpee.1068580123136" id="2459753140357929040">
       <node role="statement" roleId="tpee.1068581517665" type="tpd4.CreateStrongLessThanInequationStatement" typeId="tpd4.1179832490862" id="1317559410260002203">
@@ -839,8 +568,6 @@
           </node>
         </node>
       </node>
-<<<<<<< HEAD
-=======
       <node role="statement" roleId="tpee.1068581517665" type="tpd4.CreateStrongLessThanInequationStatement" typeId="tpd4.1179832490862" id="1611229975416268526">
         <node role="leftExpression" roleId="tpd4.1174660783413" type="tpd4.NormalTypeClause" typeId="tpd4.1185788614172" id="1611229975416268527">
           <node role="normalType" roleId="tpd4.1185788644032" type="tpd4.TypeOfExpression" typeId="tpd4.1174657487114" id="1611229975416268528">
@@ -860,11 +587,275 @@
           </node>
         </node>
       </node>
->>>>>>> 454a91d1
     </node>
     <node role="applicableNode" roleId="tpd4.1174648101952" type="tpd4.ConceptReference" typeId="tpd4.1174642788531" id="2459753140357929041">
       <property name="name" nameId="tpck.1169194664001" value="operation" />
       <link role="concept" roleId="tpd4.1174642800329" targetNodeId="rzqf.2459753140357918802" resolveInfo="StartAndWaitOperation" />
     </node>
   </root>
+  <root id="8234001627574081536">
+    <node role="body" roleId="tpd4.1195213635060" type="tpee.StatementList" typeId="tpee.1068580123136" id="8234001627574081537">
+      <node role="statement" roleId="tpee.1068581517665" type="tpd4.CreateStrongLessThanInequationStatement" typeId="tpd4.1179832490862" id="8234001627574081556">
+        <node role="rightExpression" roleId="tpd4.1174660783414" type="tpd4.NormalTypeClause" typeId="tpd4.1185788614172" id="8234001627574081560">
+          <node role="normalType" roleId="tpd4.1185788644032" type="tp3r.Quotation" typeId="tp3r.1196350785113" id="8234001627574081561">
+            <node role="quotedNode" roleId="tp3r.1196350785114" type="tpee.StringType" typeId="tpee.1225271177708" id="8234001627574081563" />
+          </node>
+        </node>
+        <node role="leftExpression" roleId="tpd4.1174660783413" type="tpd4.NormalTypeClause" typeId="tpd4.1185788614172" id="8234001627574081559">
+          <node role="normalType" roleId="tpd4.1185788644032" type="tpd4.TypeOfExpression" typeId="tpd4.1174657487114" id="8234001627574081548">
+            <node role="term" roleId="tpd4.1174657509053" type="tpee.DotExpression" typeId="tpee.1197027756228" id="8234001627574081551">
+              <node role="operand" roleId="tpee.1197027771414" type="tpd4.ApplicableNodeReference" typeId="tpd4.1174650418652" id="8234001627574081550">
+                <link role="applicableNode" roleId="tpd4.1174650432090" targetNodeId="8234001627574081538" resolveInfo="propertyCommandPart" />
+              </node>
+              <node role="operation" roleId="tpee.1197027833540" type="tp25.SLinkAccess" typeId="tp25.1138056143562" id="8234001627574081555">
+                <link role="link" roleId="tp25.1138056516764" targetNodeId="rzqf.8234001627574071407" />
+              </node>
+            </node>
+          </node>
+        </node>
+      </node>
+      <node role="statement" roleId="tpee.1068581517665" type="tpd4.CreateStrongLessThanInequationStatement" typeId="tpd4.1179832490862" id="8234001627574081574">
+        <node role="rightExpression" roleId="tpd4.1174660783414" type="tpd4.NormalTypeClause" typeId="tpd4.1185788614172" id="8234001627574081578">
+          <node role="normalType" roleId="tpd4.1185788644032" type="tp3r.Quotation" typeId="tp3r.1196350785113" id="8234001627574081579">
+            <node role="quotedNode" roleId="tp3r.1196350785114" type="tpd4.JoinType" typeId="tpd4.1179479408386" id="8234001627574081581">
+              <node role="argument" roleId="tpd4.1179479418730" type="tpee.StringType" typeId="tpee.1225271177708" id="8234001627574081583" />
+              <node role="argument" roleId="tpd4.1179479418730" type="tpee.ClassifierType" typeId="tpee.1107535904670" id="8234001627574081586">
+                <link role="classifier" roleId="tpee.1107535924139" targetNodeId="fxg7.~File" resolveInfo="File" />
+              </node>
+            </node>
+          </node>
+        </node>
+        <node role="leftExpression" roleId="tpd4.1174660783413" type="tpd4.NormalTypeClause" typeId="tpd4.1185788614172" id="8234001627574081577">
+          <node role="normalType" roleId="tpd4.1185788644032" type="tpd4.TypeOfExpression" typeId="tpd4.1174657487114" id="8234001627574081566">
+            <node role="term" roleId="tpd4.1174657509053" type="tpee.DotExpression" typeId="tpee.1197027756228" id="8234001627574081569">
+              <node role="operand" roleId="tpee.1197027771414" type="tpd4.ApplicableNodeReference" typeId="tpd4.1174650418652" id="8234001627574081568">
+                <link role="applicableNode" roleId="tpd4.1174650432090" targetNodeId="8234001627574081538" resolveInfo="propertyCommandPart" />
+              </node>
+              <node role="operation" roleId="tpee.1197027833540" type="tp25.SLinkAccess" typeId="tp25.1138056143562" id="8234001627574081573">
+                <link role="link" roleId="tp25.1138056516764" targetNodeId="rzqf.8234001627574071408" />
+              </node>
+            </node>
+          </node>
+        </node>
+      </node>
+    </node>
+    <node role="applicableNode" roleId="tpd4.1174648101952" type="tpd4.ConceptReference" typeId="tpd4.1174642788531" id="8234001627574081538">
+      <property name="name" nameId="tpck.1169194664001" value="propertyCommandPart" />
+      <link role="concept" roleId="tpd4.1174642800329" targetNodeId="rzqf.8234001627574071406" resolveInfo="PropertyCommandPart" />
+    </node>
+  </root>
+  <root id="889694274152216013">
+    <node role="body" roleId="tpd4.1195213635060" type="tpee.StatementList" typeId="tpee.1068580123136" id="889694274152216014">
+      <node role="statement" roleId="tpee.1068581517665" type="tpd4.CreateStrongLessThanInequationStatement" typeId="tpd4.1179832490862" id="889694274152216025">
+        <node role="leftExpression" roleId="tpd4.1174660783413" type="tpd4.NormalTypeClause" typeId="tpd4.1185788614172" id="889694274152216028">
+          <node role="normalType" roleId="tpd4.1185788644032" type="tpd4.TypeOfExpression" typeId="tpd4.1174657487114" id="889694274152216017">
+            <node role="term" roleId="tpd4.1174657509053" type="tpee.DotExpression" typeId="tpee.1197027756228" id="889694274152216020">
+              <node role="operand" roleId="tpee.1197027771414" type="tpd4.ApplicableNodeReference" typeId="tpd4.1174650418652" id="889694274152216019">
+                <link role="applicableNode" roleId="tpd4.1174650432090" targetNodeId="889694274152216015" resolveInfo="keyValueCommandPart" />
+              </node>
+              <node role="operation" roleId="tpee.1197027833540" type="tp25.SLinkAccess" typeId="tp25.1138056143562" id="889694274152216024">
+                <link role="link" roleId="tp25.1138056516764" targetNodeId="rzqf.889694274152177539" />
+              </node>
+            </node>
+          </node>
+        </node>
+        <node role="rightExpression" roleId="tpd4.1174660783414" type="tpd4.NormalTypeClause" typeId="tpd4.1185788614172" id="889694274152216029">
+          <node role="normalType" roleId="tpd4.1185788644032" type="tp3r.Quotation" typeId="tp3r.1196350785113" id="889694274152216030">
+            <node role="quotedNode" roleId="tp3r.1196350785114" type="tpee.StringType" typeId="tpee.1225271177708" id="889694274152216032" />
+          </node>
+        </node>
+      </node>
+      <node role="statement" roleId="tpee.1068581517665" type="tpd4.CreateStrongLessThanInequationStatement" typeId="tpd4.1179832490862" id="889694274152216043">
+        <node role="rightExpression" roleId="tpd4.1174660783414" type="tpd4.NormalTypeClause" typeId="tpd4.1185788614172" id="889694274152216047">
+          <node role="normalType" roleId="tpd4.1185788644032" type="tp3r.Quotation" typeId="tp3r.1196350785113" id="889694274152216048">
+            <node role="quotedNode" roleId="tp3r.1196350785114" type="tpd4.JoinType" typeId="tpd4.1179479408386" id="889694274152216050">
+              <node role="argument" roleId="tpd4.1179479418730" type="tpee.StringType" typeId="tpee.1225271177708" id="889694274152216051" />
+              <node role="argument" roleId="tpd4.1179479418730" type="tpee.ClassifierType" typeId="tpee.1107535904670" id="889694274152216055">
+                <link role="classifier" roleId="tpee.1107535924139" targetNodeId="fxg7.~File" resolveInfo="File" />
+              </node>
+              <node role="argument" roleId="tpd4.1179479418730" type="rzqf.ProcessBuilderCommandPartType" typeId="rzqf.889694274152216058" id="6868250101935566571" />
+            </node>
+          </node>
+        </node>
+        <node role="leftExpression" roleId="tpd4.1174660783413" type="tpd4.NormalTypeClause" typeId="tpd4.1185788614172" id="889694274152216046">
+          <node role="normalType" roleId="tpd4.1185788644032" type="tpd4.TypeOfExpression" typeId="tpd4.1174657487114" id="889694274152216035">
+            <node role="term" roleId="tpd4.1174657509053" type="tpee.DotExpression" typeId="tpee.1197027756228" id="889694274152216038">
+              <node role="operand" roleId="tpee.1197027771414" type="tpd4.ApplicableNodeReference" typeId="tpd4.1174650418652" id="889694274152216037">
+                <link role="applicableNode" roleId="tpd4.1174650432090" targetNodeId="889694274152216015" resolveInfo="keyValueCommandPart" />
+              </node>
+              <node role="operation" roleId="tpee.1197027833540" type="tp25.SLinkAccess" typeId="tp25.1138056143562" id="889694274152216042">
+                <link role="link" roleId="tp25.1138056516764" targetNodeId="rzqf.889694274152177540" />
+              </node>
+            </node>
+          </node>
+        </node>
+      </node>
+      <node role="statement" roleId="tpee.1068581517665" type="tpd4.CreateEquationStatement" typeId="tpd4.1174658326157" id="6868250101935571150">
+        <node role="leftExpression" roleId="tpd4.1174660783413" type="tpd4.NormalTypeClause" typeId="tpd4.1185788614172" id="6868250101935571151">
+          <node role="normalType" roleId="tpd4.1185788644032" type="tpd4.TypeOfExpression" typeId="tpd4.1174657487114" id="6868250101935571152">
+            <node role="term" roleId="tpd4.1174657509053" type="tpd4.ApplicableNodeReference" typeId="tpd4.1174650418652" id="6868250101935571153">
+              <link role="applicableNode" roleId="tpd4.1174650432090" targetNodeId="889694274152216015" resolveInfo="keyValueCommandPart" />
+            </node>
+          </node>
+        </node>
+        <node role="rightExpression" roleId="tpd4.1174660783414" type="tpd4.NormalTypeClause" typeId="tpd4.1185788614172" id="6868250101935571154">
+          <node role="normalType" roleId="tpd4.1185788644032" type="tp3r.Quotation" typeId="tp3r.1196350785113" id="6868250101935571155">
+            <node role="quotedNode" roleId="tp3r.1196350785114" type="rzqf.ProcessBuilderCommandPartType" typeId="rzqf.889694274152216058" id="6868250101935571156" />
+          </node>
+        </node>
+      </node>
+    </node>
+    <node role="applicableNode" roleId="tpd4.1174648101952" type="tpd4.ConceptReference" typeId="tpd4.1174642788531" id="889694274152216015">
+      <property name="name" nameId="tpck.1169194664001" value="keyValueCommandPart" />
+      <link role="concept" roleId="tpd4.1174642800329" targetNodeId="rzqf.889694274152177535" resolveInfo="KeyValueCommandPart" />
+    </node>
+  </root>
+  <root id="8234001627573984189">
+    <node role="body" roleId="tpd4.1195213635060" type="tpee.StatementList" typeId="tpee.1068580123136" id="8234001627573984190">
+      <node role="statement" roleId="tpee.1068581517665" type="tpd4.CreateEquationStatement" typeId="tpd4.1174658326157" id="8234001627573984196">
+        <node role="rightExpression" roleId="tpd4.1174660783414" type="tpd4.NormalTypeClause" typeId="tpd4.1185788614172" id="8234001627573984200">
+          <node role="normalType" roleId="tpd4.1185788644032" type="tp3r.Quotation" typeId="tp3r.1196350785113" id="8234001627573984201">
+            <node role="quotedNode" roleId="tp3r.1196350785114" type="rzqf.ProcessBuilderCommandPartType" typeId="rzqf.889694274152216058" id="8234001627573984203" />
+          </node>
+        </node>
+        <node role="leftExpression" roleId="tpd4.1174660783413" type="tpd4.NormalTypeClause" typeId="tpd4.1185788614172" id="8234001627573984199">
+          <node role="normalType" roleId="tpd4.1185788644032" type="tpd4.TypeOfExpression" typeId="tpd4.1174657487114" id="8234001627573984193">
+            <node role="term" roleId="tpd4.1174657509053" type="tpd4.ApplicableNodeReference" typeId="tpd4.1174650418652" id="8234001627573984195">
+              <link role="applicableNode" roleId="tpd4.1174650432090" targetNodeId="8234001627573984191" resolveInfo="processBuilderCommandPart" />
+            </node>
+          </node>
+        </node>
+      </node>
+    </node>
+    <node role="applicableNode" roleId="tpd4.1174648101952" type="tpd4.ConceptReference" typeId="tpd4.1174642788531" id="8234001627573984191">
+      <property name="name" nameId="tpck.1169194664001" value="processBuilderCommandPart" />
+      <link role="concept" roleId="tpd4.1174642800329" targetNodeId="rzqf.889694274152177536" resolveInfo="ProcessBuilderCommandPart" />
+    </node>
+  </root>
+  <root id="889694274152052323">
+    <node role="body" roleId="tpd4.1195213635060" type="tpee.StatementList" typeId="tpee.1068580123136" id="889694274152052324">
+      <node role="statement" roleId="tpee.1068581517665" type="tpd4.CreateEquationStatement" typeId="tpd4.1174658326157" id="889694274152055975">
+        <node role="rightExpression" roleId="tpd4.1174660783414" type="tpd4.NormalTypeClause" typeId="tpd4.1185788614172" id="889694274152055979">
+          <node role="normalType" roleId="tpd4.1185788644032" type="tp3r.Quotation" typeId="tp3r.1196350785113" id="889694274152055980">
+            <node role="quotedNode" roleId="tp3r.1196350785114" type="rzqf.ProcessType" typeId="rzqf.856705193941281810" id="889694274152055982" />
+          </node>
+        </node>
+        <node role="leftExpression" roleId="tpd4.1174660783413" type="tpd4.NormalTypeClause" typeId="tpd4.1185788614172" id="889694274152055978">
+          <node role="normalType" roleId="tpd4.1185788644032" type="tpd4.TypeOfExpression" typeId="tpd4.1174657487114" id="889694274152055972">
+            <node role="term" roleId="tpd4.1174657509053" type="tpd4.ApplicableNodeReference" typeId="tpd4.1174650418652" id="889694274152055974">
+              <link role="applicableNode" roleId="tpd4.1174650432090" targetNodeId="889694274152052325" resolveInfo="newProcessBuilderExpression" />
+            </node>
+          </node>
+        </node>
+      </node>
+      <node role="statement" roleId="tpee.1068581517665" type="tpd4.CreateStrongLessThanInequationStatement" typeId="tpd4.1179832490862" id="889694274152056854">
+        <node role="rightExpression" roleId="tpd4.1174660783414" type="tpd4.NormalTypeClause" typeId="tpd4.1185788614172" id="889694274152056858">
+          <node role="normalType" roleId="tpd4.1185788644032" type="tp3r.Quotation" typeId="tp3r.1196350785113" id="889694274152056859">
+            <node role="quotedNode" roleId="tp3r.1196350785114" type="tpee.ClassifierType" typeId="tpee.1107535904670" id="889694274152061884">
+              <link role="classifier" roleId="tpee.1107535924139" targetNodeId="fxg7.~File" resolveInfo="File" />
+            </node>
+          </node>
+        </node>
+        <node role="leftExpression" roleId="tpd4.1174660783413" type="tpd4.NormalTypeClause" typeId="tpd4.1185788614172" id="889694274152056857">
+          <node role="normalType" roleId="tpd4.1185788644032" type="tpd4.TypeOfExpression" typeId="tpd4.1174657487114" id="889694274152055985">
+            <node role="term" roleId="tpd4.1174657509053" type="tpee.DotExpression" typeId="tpee.1197027756228" id="889694274152055988">
+              <node role="operand" roleId="tpee.1197027771414" type="tpd4.ApplicableNodeReference" typeId="tpd4.1174650418652" id="889694274152055987">
+                <link role="applicableNode" roleId="tpd4.1174650432090" targetNodeId="889694274152052325" resolveInfo="newProcessBuilderExpression" />
+              </node>
+              <node role="operation" roleId="tpee.1197027833540" type="tp25.SLinkAccess" typeId="tp25.1138056143562" id="889694274152056853">
+                <link role="link" roleId="tp25.1138056516764" targetNodeId="rzqf.2343546112398330902" />
+              </node>
+            </node>
+          </node>
+        </node>
+      </node>
+      <node role="statement" roleId="tpee.1068581517665" type="tp2q.ForEachStatement" typeId="tp2q.1153943597977" id="889694274152061896">
+        <node role="variable" roleId="tp2q.1153944400369" type="tp2q.ForEachVariable" typeId="tp2q.1153944193378" id="889694274152061897">
+          <property name="name" nameId="tpck.1169194664001" value="part" />
+        </node>
+        <node role="inputSequence" roleId="tp2q.1153944424730" type="tpee.DotExpression" typeId="tpee.1197027756228" id="889694274152095731">
+          <node role="operand" roleId="tpee.1197027771414" type="tpd4.ApplicableNodeReference" typeId="tpd4.1174650418652" id="889694274152095730">
+            <link role="applicableNode" roleId="tpd4.1174650432090" targetNodeId="889694274152052325" resolveInfo="newProcessBuilderExpression" />
+          </node>
+          <node role="operation" roleId="tpee.1197027833540" type="tp25.SLinkListAccess" typeId="tp25.1138056282393" id="889694274152095735">
+            <link role="link" roleId="tp25.1138056546658" targetNodeId="rzqf.2343546112398330901" />
+          </node>
+        </node>
+        <node role="body" roleId="tpee.1154032183016" type="tpee.StatementList" typeId="tpee.1068580123136" id="889694274152061899">
+          <node role="statement" roleId="tpee.1068581517665" type="tpd4.CreateStrongLessThanInequationStatement" typeId="tpd4.1179832490862" id="889694274152095740">
+            <node role="rightExpression" roleId="tpd4.1174660783414" type="tpd4.NormalTypeClause" typeId="tpd4.1185788614172" id="889694274152095744">
+              <node role="normalType" roleId="tpd4.1185788644032" type="tp3r.Quotation" typeId="tp3r.1196350785113" id="889694274152095745">
+                <node role="quotedNode" roleId="tp3r.1196350785114" type="tpd4.JoinType" typeId="tpd4.1179479408386" id="889694274152095747">
+                  <node role="argument" roleId="tpd4.1179479418730" type="tpee.StringType" typeId="tpee.1225271177708" id="889694274152095748" />
+                  <node role="argument" roleId="tpd4.1179479418730" type="tpee.ClassifierType" typeId="tpee.1107535904670" id="889694274152095751">
+                    <link role="classifier" roleId="tpee.1107535924139" targetNodeId="fxg7.~File" resolveInfo="File" />
+                  </node>
+                  <node role="argument" roleId="tpd4.1179479418730" type="rzqf.ProcessBuilderCommandPartType" typeId="rzqf.889694274152216058" id="6868250101935575616" />
+                </node>
+              </node>
+            </node>
+            <node role="leftExpression" roleId="tpd4.1174660783413" type="tpd4.NormalTypeClause" typeId="tpd4.1185788614172" id="889694274152095743">
+              <node role="normalType" roleId="tpd4.1185788644032" type="tpd4.TypeOfExpression" typeId="tpd4.1174657487114" id="889694274152095737">
+                <node role="term" roleId="tpd4.1174657509053" type="tp2q.ForEachVariableReference" typeId="tp2q.1153944233411" id="889694274152095739">
+                  <link role="variable" roleId="tp2q.1153944258490" targetNodeId="889694274152061897" resolveInfo="part" />
+                </node>
+              </node>
+            </node>
+          </node>
+        </node>
+      </node>
+    </node>
+    <node role="applicableNode" roleId="tpd4.1174648101952" type="tpd4.ConceptReference" typeId="tpd4.1174642788531" id="889694274152052325">
+      <property name="name" nameId="tpck.1169194664001" value="newProcessBuilderExpression" />
+      <link role="concept" roleId="tpd4.1174642800329" targetNodeId="rzqf.2343546112398330898" resolveInfo="NewProcessBuilderExpression" />
+    </node>
+  </root>
+  <root id="8234001627573984137">
+    <node role="body" roleId="tpd4.1195213635060" type="tpee.StatementList" typeId="tpee.1068580123136" id="8234001627573984138">
+      <node role="statement" roleId="tpee.1068581517665" type="tpd4.CreateStrongLessThanInequationStatement" typeId="tpd4.1179832490862" id="8234001627573984149">
+        <node role="rightExpression" roleId="tpd4.1174660783414" type="tpd4.NormalTypeClause" typeId="tpd4.1185788614172" id="8234001627573984153">
+          <node role="normalType" roleId="tpd4.1185788644032" type="tp3r.Quotation" typeId="tp3r.1196350785113" id="8234001627573984154">
+            <node role="quotedNode" roleId="tp3r.1196350785114" type="tp2q.ListType" typeId="tp2q.1151688443754" id="8234001627574005999">
+              <node role="elementType" roleId="tp2q.1151688676805" type="tpee.WildCardType" typeId="tpee.1171903607971" id="8234001627574012486" />
+            </node>
+          </node>
+        </node>
+        <node role="leftExpression" roleId="tpd4.1174660783413" type="tpd4.NormalTypeClause" typeId="tpd4.1185788614172" id="8234001627573984152">
+          <node role="normalType" roleId="tpd4.1185788644032" type="tpd4.TypeOfExpression" typeId="tpd4.1174657487114" id="8234001627573984141">
+            <node role="term" roleId="tpd4.1174657509053" type="tpee.DotExpression" typeId="tpee.1197027756228" id="8234001627573984144">
+              <node role="operand" roleId="tpee.1197027771414" type="tpd4.ApplicableNodeReference" typeId="tpd4.1174650418652" id="8234001627573984143">
+                <link role="applicableNode" roleId="tpd4.1174650432090" targetNodeId="8234001627573984139" resolveInfo="listCommandPart" />
+              </node>
+              <node role="operation" roleId="tpee.1197027833540" type="tp25.SLinkAccess" typeId="tp25.1138056143562" id="8234001627573984148">
+                <link role="link" roleId="tp25.1138056516764" targetNodeId="rzqf.6868250101935610315" />
+              </node>
+            </node>
+          </node>
+        </node>
+      </node>
+      <node role="statement" roleId="tpee.1068581517665" type="tpd4.CreateStrongLessThanInequationStatement" typeId="tpd4.1179832490862" id="8234001627573984181">
+        <node role="rightExpression" roleId="tpd4.1174660783414" type="tpd4.NormalTypeClause" typeId="tpd4.1185788614172" id="8234001627573984185">
+          <node role="normalType" roleId="tpd4.1185788644032" type="tp3r.Quotation" typeId="tp3r.1196350785113" id="8234001627573984186">
+            <node role="quotedNode" roleId="tp3r.1196350785114" type="tpee.StringType" typeId="tpee.1225271177708" id="8234001627573984188" />
+          </node>
+        </node>
+        <node role="leftExpression" roleId="tpd4.1174660783413" type="tpd4.NormalTypeClause" typeId="tpd4.1185788614172" id="8234001627573984184">
+          <node role="normalType" roleId="tpd4.1185788644032" type="tpd4.TypeOfExpression" typeId="tpd4.1174657487114" id="8234001627573984173">
+            <node role="term" roleId="tpd4.1174657509053" type="tpee.DotExpression" typeId="tpee.1197027756228" id="8234001627573984176">
+              <node role="operand" roleId="tpee.1197027771414" type="tpd4.ApplicableNodeReference" typeId="tpd4.1174650418652" id="8234001627573984175">
+                <link role="applicableNode" roleId="tpd4.1174650432090" targetNodeId="8234001627573984139" resolveInfo="listCommandPart" />
+              </node>
+              <node role="operation" roleId="tpee.1197027833540" type="tp25.SLinkAccess" typeId="tp25.1138056143562" id="8234001627573984180">
+                <link role="link" roleId="tp25.1138056516764" targetNodeId="rzqf.6868250101935610316" />
+              </node>
+            </node>
+          </node>
+        </node>
+      </node>
+    </node>
+    <node role="applicableNode" roleId="tpd4.1174648101952" type="tpd4.ConceptReference" typeId="tpd4.1174642788531" id="8234001627573984139">
+      <property name="name" nameId="tpck.1169194664001" value="listCommandPart" />
+      <link role="concept" roleId="tpd4.1174642800329" targetNodeId="rzqf.6868250101935610313" resolveInfo="ListCommandPart" />
+    </node>
+  </root>
 </model>
