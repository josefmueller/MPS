<?xml version="1.0" encoding="UTF-8"?>
<model modelUID="r:fa479534-722a-48ea-9a2e-0d6cd7ab1559(jetbrains.mps.execution.commands.constraints)">
  <persistence version="7" />
  <language namespace="3f4bc5f5-c6c1-4a28-8b10-c83066ffa4a1(jetbrains.mps.lang.constraints)" />
  <language namespace="f3347d8a-0e79-4f35-8ac9-1574f25c986f(jetbrains.mps.execution.commands)" />
  <language namespace="774bf8a0-62e5-41e1-af63-f4812e60e48b(jetbrains.mps.baseLanguage.checkedDots)" />
  <language namespace="7a5dda62-9140-4668-ab76-d5ed1746f2b2(jetbrains.mps.lang.typesystem)" />
  <language namespace="13744753-c81f-424a-9c1b-cf8943bf4e86(jetbrains.mps.lang.sharedConcepts)" />
  <devkit namespace="fbc25dd2-5da4-483a-8b19-70928e1b62d7(jetbrains.mps.devkit.general-purpose)" />
  <import index="rzqf" modelUID="r:d78df0bb-be4f-4e0d-8142-c0b2df70a5a3(jetbrains.mps.execution.commands.structure)" version="0" />
  <import index="tpee" modelUID="r:00000000-0000-4000-0000-011c895902ca(jetbrains.mps.baseLanguage.structure)" version="-1" />
  <import index="mdoc" modelUID="r:7757a4ec-c551-4194-a1b0-7ea4e576ea60(jetbrains.mps.execution.commands.behavior)" version="-1" />
  <import index="tpck" modelUID="r:00000000-0000-4000-0000-011c89590288(jetbrains.mps.lang.core.structure)" version="0" />
  <import index="tpcu" modelUID="r:00000000-0000-4000-0000-011c89590282(jetbrains.mps.lang.core.behavior)" version="-1" />
  <import index="tp25" modelUID="r:00000000-0000-4000-0000-011c89590301(jetbrains.mps.lang.smodel.structure)" version="16" implicit="yes" />
  <import index="tp1t" modelUID="r:00000000-0000-4000-0000-011c8959030d(jetbrains.mps.lang.constraints.structure)" version="8" implicit="yes" />
  <import index="pxpg" modelUID="r:5a550369-d6d9-4c89-a89b-1bb748dc20b3(jetbrains.mps.baseLanguage.checkedDots.structure)" version="-1" implicit="yes" />
  <import index="tp2c" modelUID="r:00000000-0000-4000-0000-011c89590338(jetbrains.mps.baseLanguage.closures.structure)" version="3" implicit="yes" />
  <import index="tp2q" modelUID="r:00000000-0000-4000-0000-011c8959032e(jetbrains.mps.baseLanguage.collections.structure)" version="7" implicit="yes" />
  <import index="e2lb" modelUID="f:java_stub#6354ebe7-c22a-4a0f-ac54-50b52ab9b065#java.lang(JDK/java.lang@java_stub)" version="-1" implicit="yes" />
  <import index="tpd4" modelUID="r:00000000-0000-4000-0000-011c895902b4(jetbrains.mps.lang.typesystem.structure)" version="3" implicit="yes" />
<<<<<<< HEAD
  <import index="tpcw" modelUID="r:00000000-0000-4000-0000-011c895902bc(jetbrains.mps.lang.sharedConcepts.structure)" version="0" implicit="yes" />
=======
>>>>>>> 454a91d1
  <roots>
    <node type="tp1t.ConceptConstraints" typeId="tp1t.1213093968558" id="856705193941282419">
      <property name="virtualPackage" nameId="tpck.1193676396447" value="command" />
      <link role="concept" roleId="tp1t.1213093996982" targetNodeId="rzqf.856705193941281756" resolveInfo="CommandParameterReference" />
    </node>
    <node type="tp1t.ConceptConstraints" typeId="tp1t.1213093968558" id="856705193941282439">
      <property name="virtualPackage" nameId="tpck.1193676396447" value="command" />
      <link role="concept" roleId="tp1t.1213093996982" targetNodeId="rzqf.856705193941281764" resolveInfo="CommandParameterAssignment" />
    </node>
    <node type="tp1t.ConceptConstraints" typeId="tp1t.1213093968558" id="856705193941282457">
      <property name="virtualPackage" nameId="tpck.1193676396447" value="command" />
      <link role="concept" roleId="tp1t.1213093996982" targetNodeId="rzqf.856705193941281777" resolveInfo="CommandDebuggerOperation" />
    </node>
    <node type="tp1t.ConceptConstraints" typeId="tp1t.1213093968558" id="856705193941282468">
      <property name="virtualPackage" nameId="tpck.1193676396447" value="processBuilder" />
      <link role="concept" roleId="tp1t.1213093996982" targetNodeId="rzqf.856705193941281797" resolveInfo="AbstractProcessBuilderPart" />
    </node>
    <node type="tp1t.ConceptConstraints" typeId="tp1t.1213093968558" id="8478830098674460026">
      <property name="virtualPackage" nameId="tpck.1193676396447" value="command" />
      <link role="concept" roleId="tp1t.1213093996982" targetNodeId="rzqf.8478830098674460022" resolveInfo="DebuggerSettingsCommandParameterDeclaration" />
    </node>
    <node type="tp1t.ConceptConstraints" typeId="tp1t.1213093968558" id="6129022259108621335">
      <property name="virtualPackage" nameId="tpck.1193676396447" value="command" />
      <link role="concept" roleId="tp1t.1213093996982" targetNodeId="rzqf.6129022259108579244" resolveInfo="ExecuteCommandPart" />
    </node>
    <node type="tp1t.ConceptConstraints" typeId="tp1t.1213093968558" id="1810236057992810395">
      <link role="concept" roleId="tp1t.1213093996982" targetNodeId="rzqf.856705193941281810" resolveInfo="ProcessType" />
    </node>
    <node type="tp1t.ConceptConstraints" typeId="tp1t.1213093968558" id="1810236057992810403">
      <link role="concept" roleId="tp1t.1213093996982" targetNodeId="rzqf.612376536074296995" resolveInfo="CommandProcessType" />
    </node>
<<<<<<< HEAD
    <node type="tp1t.ConceptConstraints" typeId="tp1t.1213093968558" id="8234001627573849564">
      <property name="virtualPackage" nameId="tpck.1193676396447" value="newProcessBuilder" />
      <link role="concept" roleId="tp1t.1213093996982" targetNodeId="rzqf.1616228152992023913" resolveInfo="CommandPartLengthOperation" />
    </node>
    <node type="tp1t.ConceptConstraints" typeId="tp1t.1213093968558" id="8234001627573935237">
      <property name="virtualPackage" nameId="tpck.1193676396447" value="newProcessBuilder" />
      <link role="concept" roleId="tp1t.1213093996982" targetNodeId="rzqf.8234001627573935224" resolveInfo="CommandPartToListOperation" />
    </node>
    <node type="tp1t.ConceptConstraints" typeId="tp1t.1213093968558" id="3445893456318182149">
      <property name="virtualPackage" nameId="tpck.1193676396447" value="command" />
      <link role="concept" roleId="tp1t.1213093996982" targetNodeId="rzqf.856705193941281780" resolveInfo="CommandBuilderExpression" />
    </node>
=======
>>>>>>> 454a91d1
    <node type="tp1t.ConceptConstraints" typeId="tp1t.1213093968558" id="2459753140357929086">
      <link role="concept" roleId="tp1t.1213093996982" targetNodeId="rzqf.2459753140357918802" resolveInfo="StartAndWaitOperation" />
    </node>
  </roots>
  <root id="856705193941282419">
    <node role="referent" roleId="tp1t.1213100494875" type="tp1t.NodeReferentConstraint" typeId="tp1t.1148687176410" id="856705193941282420">
      <link role="applicableLink" roleId="tp1t.1148687202698" targetNodeId="rzqf.856705193941281758" />
      <node role="searchScopeFactory" roleId="tp1t.1148687345559" type="tp1t.ConstraintFunction_ReferentSearchScope_Factory" typeId="tp1t.1148684180339" id="856705193941282421">
        <node role="body" roleId="tpee.1137022507850" type="tpee.StatementList" typeId="tpee.1068580123136" id="856705193941282422">
          <node role="statement" roleId="tpee.1068581517665" type="tpee.ExpressionStatement" typeId="tpee.1068580123155" id="856705193941282423">
            <node role="expression" roleId="tpee.1068580123156" type="tpee.DotExpression" typeId="tpee.1197027756228" id="856705193941282424">
              <node role="operand" roleId="tpee.1197027771414" type="tpee.DotExpression" typeId="tpee.1197027756228" id="856705193941282426">
                <node role="operand" roleId="tpee.1197027771414" type="tp1t.ConceptParameter_ReferentSearchScope_enclosingNode" typeId="tp1t.1148934636683" id="856705193941282427" />
                <node role="operation" roleId="tpee.1197027833540" type="tp25.Node_GetAncestorOperation" typeId="tp25.1171407110247" id="6129022259108621553">
                  <node role="parameter" roleId="tp25.1144104376918" type="tp25.OperationParm_Concept" typeId="tp25.1144101972840" id="6129022259108621554">
                    <node role="conceptArgument" roleId="tp25.1207343664468" type="tp25.RefConcept_Reference" typeId="tp25.1177026924588" id="6129022259108621567">
                      <link role="conceptDeclaration" roleId="tp25.1177026940964" targetNodeId="rzqf.6129022259108579244" resolveInfo="ExecuteCommandPart" />
                    </node>
                  </node>
                </node>
              </node>
              <node role="operation" roleId="tpee.1197027833540" type="tp25.Node_ConceptMethodCall" typeId="tp25.1179409122411" id="6129022259108621568">
                <link role="baseMethodDeclaration" roleId="tpee.1068499141037" targetNodeId="mdoc.6129022259108621180" resolveInfo="getParameters" />
              </node>
            </node>
          </node>
        </node>
      </node>
    </node>
    <node role="canBeChild" roleId="tp1t.1213106463729" type="tp1t.ConstraintFunction_CanBeAChild" typeId="tp1t.1202989531578" id="856705193941282430">
      <node role="body" roleId="tpee.1137022507850" type="tpee.StatementList" typeId="tpee.1068580123136" id="856705193941282431">
        <node role="statement" roleId="tpee.1068581517665" type="tpee.ExpressionStatement" typeId="tpee.1068580123155" id="856705193941282432">
          <node role="expression" roleId="tpee.1068580123156" type="tpee.DotExpression" typeId="tpee.1197027756228" id="6129022259108621562">
            <node role="operand" roleId="tpee.1197027771414" type="tpee.DotExpression" typeId="tpee.1197027756228" id="856705193941282434">
              <node role="operand" roleId="tpee.1197027771414" type="tp1t.ConstraintFunctionParameter_parentNode" typeId="tp1t.1202989658459" id="856705193941282435" />
              <node role="operation" roleId="tpee.1197027833540" type="tp25.Node_GetAncestorOperation" typeId="tp25.1171407110247" id="6129022259108621557">
                <node role="parameter" roleId="tp25.1144104376918" type="tp25.OperationParm_Concept" typeId="tp25.1144101972840" id="6129022259108621558">
                  <node role="conceptArgument" roleId="tp25.1207343664468" type="tp25.RefConcept_Reference" typeId="tp25.1177026924588" id="6129022259108621561">
                    <link role="conceptDeclaration" roleId="tp25.1177026940964" targetNodeId="rzqf.6129022259108579244" resolveInfo="ExecuteCommandPart" />
                  </node>
                </node>
              </node>
            </node>
            <node role="operation" roleId="tpee.1197027833540" type="tp25.Node_IsNotNullOperation" typeId="tp25.1172008320231" id="6129022259108621566" />
          </node>
        </node>
      </node>
    </node>
  </root>
  <root id="856705193941282439">
    <node role="referent" roleId="tp1t.1213100494875" type="tp1t.NodeReferentConstraint" typeId="tp1t.1148687176410" id="856705193941282440">
      <link role="applicableLink" roleId="tp1t.1148687202698" targetNodeId="rzqf.856705193941281765" />
      <node role="searchScopeFactory" roleId="tp1t.1148687345559" type="tp1t.ConstraintFunction_ReferentSearchScope_Factory" typeId="tp1t.1148684180339" id="856705193941282441">
        <node role="body" roleId="tpee.1137022507850" type="tpee.StatementList" typeId="tpee.1068580123136" id="856705193941282442">
          <node role="statement" roleId="tpee.1068581517665" type="tpee.ExpressionStatement" typeId="tpee.1068580123155" id="856705193941282443">
            <node role="expression" roleId="tpee.1068580123156" type="tpee.DotExpression" typeId="tpee.1197027756228" id="856705193941282444">
              <node role="operand" roleId="tpee.1197027771414" type="tpee.DotExpression" typeId="tpee.1197027756228" id="856705193941282445">
                <node role="operand" roleId="tpee.1197027771414" type="tp25.SNodeTypeCastExpression" typeId="tp25.1140137987495" id="856705193941282446">
                  <link role="concept" roleId="tp25.1140138128738" targetNodeId="rzqf.856705193941281780" resolveInfo="CommandBuilderExpression" />
                  <node role="leftExpression" roleId="tp25.1140138123956" type="tp1t.ConceptParameter_ReferentSearchScope_enclosingNode" typeId="tp1t.1148934636683" id="856705193941282447" />
                </node>
                <node role="operation" roleId="tpee.1197027833540" type="tp25.SLinkAccess" typeId="tp25.1138056143562" id="6129022259108621569">
                  <link role="link" roleId="tp25.1138056516764" targetNodeId="rzqf.6129022259108621329" />
                </node>
              </node>
              <node role="operation" roleId="tpee.1197027833540" type="tp25.Node_ConceptMethodCall" typeId="tp25.1179409122411" id="6129022259108621570">
                <link role="baseMethodDeclaration" roleId="tpee.1068499141037" targetNodeId="mdoc.6129022259108621180" resolveInfo="getParameters" />
              </node>
            </node>
          </node>
        </node>
      </node>
    </node>
    <node role="canBeChild" roleId="tp1t.1213106463729" type="tp1t.ConstraintFunction_CanBeAChild" typeId="tp1t.1202989531578" id="856705193941282450">
      <node role="body" roleId="tpee.1137022507850" type="tpee.StatementList" typeId="tpee.1068580123136" id="856705193941282451">
        <node role="statement" roleId="tpee.1068581517665" type="tpee.ExpressionStatement" typeId="tpee.1068580123155" id="856705193941282452">
          <node role="expression" roleId="tpee.1068580123156" type="tpee.DotExpression" typeId="tpee.1197027756228" id="856705193941282453">
            <node role="operand" roleId="tpee.1197027771414" type="tp1t.ConstraintFunctionParameter_parentNode" typeId="tp1t.1202989658459" id="856705193941282454" />
            <node role="operation" roleId="tpee.1197027833540" type="tp25.Node_IsInstanceOfOperation" typeId="tp25.1139621453865" id="856705193941282455">
              <node role="conceptArgument" roleId="tp25.1177027386292" type="tp25.RefConcept_Reference" typeId="tp25.1177026924588" id="856705193941282456">
                <link role="conceptDeclaration" roleId="tp25.1177026940964" targetNodeId="rzqf.856705193941281780" resolveInfo="CommandBuilderExpression" />
              </node>
            </node>
          </node>
        </node>
      </node>
    </node>
  </root>
  <root id="856705193941282457">
    <node role="canBeChild" roleId="tp1t.1213106463729" type="tp1t.ConstraintFunction_CanBeAChild" typeId="tp1t.1202989531578" id="856705193941282458">
      <node role="body" roleId="tpee.1137022507850" type="tpee.StatementList" typeId="tpee.1068580123136" id="856705193941282459">
        <node role="statement" roleId="tpee.1068581517665" type="tpee.ExpressionStatement" typeId="tpee.1068580123155" id="856705193941282460">
          <node role="expression" roleId="tpee.1068580123156" type="tpee.DotExpression" typeId="tpee.1197027756228" id="856705193941282461">
            <node role="operand" roleId="tpee.1197027771414" type="tpee.DotExpression" typeId="tpee.1197027756228" id="856705193941282462">
              <node role="operand" roleId="tpee.1197027771414" type="tp25.SNodeTypeCastExpression" typeId="tp25.1140137987495" id="856705193941282463">
                <link role="concept" roleId="tp25.1140138128738" targetNodeId="tpee.1197027756228" resolveInfo="DotExpression" />
                <node role="leftExpression" roleId="tp25.1140138123956" type="tp1t.ConstraintFunctionParameter_parentNode" typeId="tp1t.1202989658459" id="856705193941282464" />
              </node>
              <node role="operation" roleId="tpee.1197027833540" type="tp25.SLinkAccess" typeId="tp25.1138056143562" id="856705193941282465">
                <link role="link" roleId="tp25.1138056516764" targetNodeId="tpee.1197027771414" />
              </node>
            </node>
            <node role="operation" roleId="tpee.1197027833540" type="tp25.Node_IsInstanceOfOperation" typeId="tp25.1139621453865" id="856705193941282466">
              <node role="conceptArgument" roleId="tp25.1177027386292" type="tp25.RefConcept_Reference" typeId="tp25.1177026924588" id="856705193941282467">
                <link role="conceptDeclaration" roleId="tp25.1177026940964" targetNodeId="rzqf.856705193941281753" resolveInfo="CommandReferenceExpression" />
              </node>
            </node>
          </node>
        </node>
      </node>
    </node>
  </root>
  <root id="856705193941282468">
    <node role="canBeChild" roleId="tp1t.1213106463729" type="tp1t.ConstraintFunction_CanBeAChild" typeId="tp1t.1202989531578" id="856705193941282469">
      <node role="body" roleId="tpee.1137022507850" type="tpee.StatementList" typeId="tpee.1068580123136" id="856705193941282470">
        <node role="statement" roleId="tpee.1068581517665" type="tpee.ExpressionStatement" typeId="tpee.1068580123155" id="856705193941282471">
          <node role="expression" roleId="tpee.1068580123156" type="tpee.DotExpression" typeId="tpee.1197027756228" id="856705193941282472">
            <node role="operand" roleId="tpee.1197027771414" type="tp1t.ConstraintFunctionParameter_parentNode" typeId="tp1t.1202989658459" id="856705193941282473" />
            <node role="operation" roleId="tpee.1197027833540" type="tp25.Node_IsInstanceOfOperation" typeId="tp25.1139621453865" id="856705193941282474">
              <node role="conceptArgument" roleId="tp25.1177027386292" type="tp25.RefConcept_Reference" typeId="tp25.1177026924588" id="856705193941282475">
                <link role="conceptDeclaration" roleId="tp25.1177026940964" targetNodeId="rzqf.856705193941281799" resolveInfo="ProcessBuilderExpression" />
              </node>
            </node>
          </node>
        </node>
      </node>
    </node>
  </root>
  <root id="8478830098674460026">
    <node role="property" roleId="tp1t.1213098023997" type="tp1t.NodePropertyConstraint" typeId="tp1t.1147467115080" id="8478830098674460027">
      <link role="applicableProperty" roleId="tp1t.1147467295099" targetNodeId="tpck.1169194664001" resolveInfo="name" />
      <node role="propertyGetter" roleId="tp1t.1147468630220" type="tp1t.ConstraintFunction_PropertyGetter" typeId="tp1t.1147467790433" id="8478830098674460028">
        <node role="body" roleId="tpee.1137022507850" type="tpee.StatementList" typeId="tpee.1068580123136" id="8478830098674460029">
          <node role="statement" roleId="tpee.1068581517665" type="tpee.ExpressionStatement" typeId="tpee.1068580123155" id="8478830098674515761">
            <node role="expression" roleId="tpee.1068580123156" type="tpee.DotExpression" typeId="tpee.1197027756228" id="8478830098674515763">
              <node role="operand" roleId="tpee.1197027771414" type="tp1t.ConstraintsFunctionParameter_node" typeId="tp1t.1147468365020" id="8478830098674515762" />
              <node role="operation" roleId="tpee.1197027833540" type="tp25.SConceptPropertyAccess" typeId="tp25.1145994841052" id="8478830098674515767">
                <link role="conceptProperty" roleId="tp25.1145994841055" targetNodeId="tpck.1137473891462" resolveInfo="alias" />
              </node>
            </node>
          </node>
        </node>
      </node>
    </node>
  </root>
  <root id="6129022259108621335">
    <node role="property" roleId="tp1t.1213098023997" type="tp1t.NodePropertyConstraint" typeId="tp1t.1147467115080" id="6129022259108621336">
      <link role="applicableProperty" roleId="tp1t.1147467295099" targetNodeId="tpck.1169194664001" resolveInfo="name" />
      <node role="propertyGetter" roleId="tp1t.1147468630220" type="tp1t.ConstraintFunction_PropertyGetter" typeId="tp1t.1147467790433" id="6129022259108621337">
        <node role="body" roleId="tpee.1137022507850" type="tpee.StatementList" typeId="tpee.1068580123136" id="6129022259108621338">
          <node role="statement" roleId="tpee.1068581517665" type="tpee.ExpressionStatement" typeId="tpee.1068580123155" id="6129022259108621339">
            <node role="expression" roleId="tpee.1068580123156" type="pxpg.CheckedDotExpression" typeId="pxpg.4079382982702596667" id="6129022259108621542">
              <node role="operand" roleId="tpee.1197027771414" type="tpee.DotExpression" typeId="tpee.1197027756228" id="6129022259108621341">
                <node role="operand" roleId="tpee.1197027771414" type="tp1t.ConstraintsFunctionParameter_node" typeId="tp1t.1147468365020" id="6129022259108621340" />
                <node role="operation" roleId="tpee.1197027833540" type="tp25.Node_ConceptMethodCall" typeId="tp25.1179409122411" id="6129022259108621346">
                  <link role="baseMethodDeclaration" roleId="tpee.1068499141037" targetNodeId="mdoc.6129022259108621200" resolveInfo="getCommandDeclaration" />
                </node>
              </node>
              <node role="operation" roleId="tpee.1197027833540" type="tp25.SPropertyAccess" typeId="tp25.1138056022639" id="6129022259108621545">
                <link role="property" roleId="tp25.1138056395725" targetNodeId="tpck.1169194664001" resolveInfo="name" />
              </node>
            </node>
          </node>
        </node>
      </node>
    </node>
    <node role="property" roleId="tp1t.1213098023997" type="tp1t.NodePropertyConstraint" typeId="tp1t.1147467115080" id="1715641077095444186">
      <link role="applicableProperty" roleId="tp1t.1147467295099" targetNodeId="tpck.1156234966388" resolveInfo="shortDescription" />
      <node role="propertyGetter" roleId="tp1t.1147468630220" type="tp1t.ConstraintFunction_PropertyGetter" typeId="tp1t.1147467790433" id="1715641077095444187">
        <node role="body" roleId="tpee.1137022507850" type="tpee.StatementList" typeId="tpee.1068580123136" id="1715641077095444188">
          <node role="statement" roleId="tpee.1068581517665" type="tpee.LocalVariableDeclarationStatement" typeId="tpee.1068581242864" id="1715641077095484126">
            <node role="localVariableDeclaration" roleId="tpee.1068581242865" type="tpee.LocalVariableDeclaration" typeId="tpee.1068581242863" id="1715641077095484127">
              <property name="name" nameId="tpck.1169194664001" value="requiredParameters" />
              <node role="type" roleId="tpee.5680397130376446158" type="tp25.SNodeListType" typeId="tp25.1145383075378" id="1715641077095484128">
                <link role="elementConcept" roleId="tp25.1145383142433" targetNodeId="rzqf.7327337331549086040" resolveInfo="CommandParameterDeclaration" />
              </node>
              <node role="initializer" roleId="tpee.1068431790190" type="tpee.DotExpression" typeId="tpee.1197027756228" id="1715641077095484129">
                <node role="operand" roleId="tpee.1197027771414" type="tp1t.ConstraintsFunctionParameter_node" typeId="tp1t.1147468365020" id="1715641077095484130" />
                <node role="operation" roleId="tpee.1197027833540" type="tp25.Node_ConceptMethodCall" typeId="tp25.1179409122411" id="1715641077095484131">
                  <link role="baseMethodDeclaration" roleId="tpee.1068499141037" targetNodeId="mdoc.6129022259108621289" resolveInfo="getRequiredParameters" />
                </node>
              </node>
            </node>
          </node>
          <node role="statement" roleId="tpee.1068581517665" type="tpee.IfStatement" typeId="tpee.1068580123159" id="1715641077095484135">
            <node role="ifTrue" roleId="tpee.1068580123161" type="tpee.StatementList" typeId="tpee.1068580123136" id="1715641077095484136">
              <node role="statement" roleId="tpee.1068581517665" type="tpee.ReturnStatement" typeId="tpee.1068581242878" id="1715641077095484145">
                <node role="expression" roleId="tpee.1068581517676" type="tpee.StringLiteral" typeId="tpee.1070475926800" id="1715641077095484147">
                  <property name="value" nameId="tpee.1070475926801" value="()" />
                </node>
              </node>
            </node>
            <node role="condition" roleId="tpee.1068580123160" type="tpee.DotExpression" typeId="tpee.1197027756228" id="1715641077095484140">
              <node role="operand" roleId="tpee.1197027771414" type="tpee.LocalVariableReference" typeId="tpee.1068581242866" id="1715641077095484139">
                <link role="variableDeclaration" roleId="tpee.1068581517664" targetNodeId="1715641077095484127" resolveInfo="requiredParameters" />
              </node>
              <node role="operation" roleId="tpee.1197027833540" type="tp2q.IsEmptyOperation" typeId="tp2q.1165530316231" id="1715641077095484144" />
            </node>
          </node>
          <node role="statement" roleId="tpee.1068581517665" type="tpee.LocalVariableDeclarationStatement" typeId="tpee.1068581242864" id="1715641077095475389">
            <node role="localVariableDeclaration" roleId="tpee.1068581242865" type="tpee.LocalVariableDeclaration" typeId="tpee.1068581242863" id="1715641077095475390">
              <property name="name" nameId="tpck.1169194664001" value="joined" />
              <node role="type" roleId="tpee.5680397130376446158" type="tpee.StringType" typeId="tpee.1225271177708" id="1715641077095475391" />
              <node role="initializer" roleId="tpee.1068431790190" type="tpee.DotExpression" typeId="tpee.1197027756228" id="1715641077095475392">
                <node role="operand" roleId="tpee.1197027771414" type="tpee.DotExpression" typeId="tpee.1197027756228" id="1715641077095475393">
                  <node role="operand" roleId="tpee.1197027771414" type="tpee.LocalVariableReference" typeId="tpee.1068581242866" id="1715641077095484132">
                    <link role="variableDeclaration" roleId="tpee.1068581517664" targetNodeId="1715641077095484127" resolveInfo="requiredParameters" />
                  </node>
                  <node role="operation" roleId="tpee.1197027833540" type="tp2q.SelectOperation" typeId="tp2q.1202128969694" id="1715641077095475397">
                    <node role="closure" roleId="tp2q.1204796294226" type="tp2c.ClosureLiteral" typeId="tp2c.1199569711397" id="1715641077095475398">
                      <node role="body" roleId="tp2c.1199569916463" type="tpee.StatementList" typeId="tpee.1068580123136" id="1715641077095475399">
                        <node role="statement" roleId="tpee.1068581517665" type="tpee.ExpressionStatement" typeId="tpee.1068580123155" id="1715641077095475400">
                          <node role="expression" roleId="tpee.1068580123156" type="tpee.PlusExpression" typeId="tpee.1068581242875" id="1715641077095475401">
                            <node role="rightExpression" roleId="tpee.1081773367579" type="tpee.StringLiteral" typeId="tpee.1070475926800" id="1715641077095475402">
                              <property name="value" nameId="tpee.1070475926801" value=", " />
                            </node>
                            <node role="leftExpression" roleId="tpee.1081773367580" type="tpee.DotExpression" typeId="tpee.1197027756228" id="1715641077095475403">
                              <node role="operand" roleId="tpee.1197027771414" type="tpee.ParameterReference" typeId="tpee.1068581242874" id="1715641077095475404">
                                <link role="variableDeclaration" roleId="tpee.1068581517664" targetNodeId="1715641077095475406" resolveInfo="it" />
                              </node>
                              <node role="operation" roleId="tpee.1197027833540" type="tp25.SPropertyAccess" typeId="tp25.1138056022639" id="1715641077095475405">
                                <link role="property" roleId="tp25.1138056395725" targetNodeId="tpck.1169194664001" resolveInfo="name" />
                              </node>
                            </node>
                          </node>
                        </node>
                      </node>
                      <node role="parameter" roleId="tp2c.1199569906740" type="tp2q.SmartClosureParameterDeclaration" typeId="tp2q.1203518072036" id="1715641077095475406">
                        <property name="name" nameId="tpck.1169194664001" value="it" />
                        <node role="type" roleId="tpee.5680397130376446158" type="tpee.UndefinedType" typeId="tpee.4836112446988635817" id="1715641077095475407" />
                      </node>
                    </node>
                  </node>
                </node>
                <node role="operation" roleId="tpee.1197027833540" type="tp2q.JoinOperation" typeId="tp2q.1240687580870" id="1715641077095475408" />
              </node>
            </node>
          </node>
          <node role="statement" roleId="tpee.1068581517665" type="tpee.ExpressionStatement" typeId="tpee.1068580123155" id="1715641077095444189">
            <node role="expression" roleId="tpee.1068580123156" type="tpee.PlusExpression" typeId="tpee.1068581242875" id="1715641077095444226">
              <node role="rightExpression" roleId="tpee.1081773367579" type="tpee.StringLiteral" typeId="tpee.1070475926800" id="1715641077095444229">
                <property name="value" nameId="tpee.1070475926801" value=")" />
              </node>
              <node role="leftExpression" roleId="tpee.1081773367580" type="tpee.PlusExpression" typeId="tpee.1068581242875" id="1715641077095475421">
                <node role="leftExpression" roleId="tpee.1081773367580" type="tpee.StringLiteral" typeId="tpee.1070475926800" id="1715641077095475424">
                  <property name="value" nameId="tpee.1070475926801" value="(" />
                </node>
                <node role="rightExpression" roleId="tpee.1081773367579" type="tpee.DotExpression" typeId="tpee.1197027756228" id="1715641077095475382">
                  <node role="operand" roleId="tpee.1197027771414" type="tpee.LocalVariableReference" typeId="tpee.1068581242866" id="1715641077095475409">
                    <link role="variableDeclaration" roleId="tpee.1068581517664" targetNodeId="1715641077095475390" resolveInfo="joined" />
                  </node>
                  <node role="operation" roleId="tpee.1197027833540" type="tpee.InstanceMethodCallOperation" typeId="tpee.1202948039474" id="1715641077095475386">
                    <link role="baseMethodDeclaration" roleId="tpee.1068499141037" targetNodeId="e2lb.~String%dsubstring(int,int)%cjava%dlang%dString" resolveInfo="substring" />
                    <node role="actualArgument" roleId="tpee.1068499141038" type="tpee.IntegerConstant" typeId="tpee.1068580320020" id="1715641077095475387">
                      <property name="value" nameId="tpee.1068580320021" value="0" />
                    </node>
                    <node role="actualArgument" roleId="tpee.1068499141038" type="tpee.MinusExpression" typeId="tpee.1068581242869" id="1715641077095475416">
                      <node role="leftExpression" roleId="tpee.1081773367580" type="tpee.DotExpression" typeId="tpee.1197027756228" id="1715641077095475411">
                        <node role="operand" roleId="tpee.1197027771414" type="tpee.LocalVariableReference" typeId="tpee.1068581242866" id="1715641077095475410">
                          <link role="variableDeclaration" roleId="tpee.1068581517664" targetNodeId="1715641077095475390" resolveInfo="joined" />
                        </node>
                        <node role="operation" roleId="tpee.1197027833540" type="tpee.InstanceMethodCallOperation" typeId="tpee.1202948039474" id="1715641077095475415">
                          <link role="baseMethodDeclaration" roleId="tpee.1068499141037" targetNodeId="e2lb.~String%dlength()%cint" resolveInfo="length" />
                        </node>
                      </node>
                      <node role="rightExpression" roleId="tpee.1081773367579" type="tpee.IntegerConstant" typeId="tpee.1068580320020" id="1715641077095484125">
                        <property name="value" nameId="tpee.1068580320021" value="2" />
                      </node>
                    </node>
                  </node>
                </node>
              </node>
            </node>
          </node>
        </node>
      </node>
    </node>
    <node role="defaultScope" roleId="tp1t.1213101058038" type="tp1t.NodeDefaultSearchScope" typeId="tp1t.1159285995602" id="3445893456318180891">
      <node role="searchScopeFactory" roleId="tp1t.1159286114227" type="tp1t.ConstraintFunction_ReferentSearchScope_Factory" typeId="tp1t.1148684180339" id="3445893456318180892">
        <node role="body" roleId="tpee.1137022507850" type="tpee.StatementList" typeId="tpee.1068580123136" id="3445893456318180893">
          <node role="statement" roleId="tpee.1068581517665" type="tpee.ExpressionStatement" typeId="tpee.1068580123155" id="3445893456318142313">
            <node role="expression" roleId="tpee.1068580123156" type="tpee.DotExpression" typeId="tpee.1197027756228" id="3445893456318142322">
              <node role="operand" roleId="tpee.1197027771414" type="tpee.DotExpression" typeId="tpee.1197027756228" id="3445893456318142315">
                <node role="operand" roleId="tpee.1197027771414" type="tpcw.ConceptFunctionParameter_model" typeId="tpcw.1161622665029" id="3445893456318142314" />
                <node role="operation" roleId="tpee.1197027833540" type="tp25.Model_NodesIncludingImportedOperation" typeId="tp25.1182511038748" id="3445893456318142319">
                  <link role="concept" roleId="tp25.1182511038750" targetNodeId="rzqf.6129022259108579244" resolveInfo="ExecuteCommandPart" />
                  <node role="scope" roleId="tp25.1182511038749" type="tpcw.ConceptFunctionParameter_scope" typeId="tpcw.1161622878565" id="3445893456318142321" />
                </node>
              </node>
              <node role="operation" roleId="tpee.1197027833540" type="tp2q.WhereOperation" typeId="tp2q.1202120902084" id="3445893456318142326">
                <node role="closure" roleId="tp2q.1204796294226" type="tp2c.ClosureLiteral" typeId="tp2c.1199569711397" id="3445893456318142327">
                  <node role="body" roleId="tp2c.1199569916463" type="tpee.StatementList" typeId="tpee.1068580123136" id="3445893456318142328">
                    <node role="statement" roleId="tpee.1068581517665" type="tpee.ExpressionStatement" typeId="tpee.1068580123155" id="3445893456318142331">
                      <node role="expression" roleId="tpee.1068580123156" type="tpee.NotExpression" typeId="tpee.1081516740877" id="3445893456318142338">
                        <node role="expression" roleId="tpee.1081516765348" type="tpee.DotExpression" typeId="tpee.1197027756228" id="3445893456318142339">
                          <node role="operand" roleId="tpee.1197027771414" type="tpee.ParameterReference" typeId="tpee.1068581242874" id="3445893456318142340">
                            <link role="variableDeclaration" roleId="tpee.1068581517664" targetNodeId="3445893456318142329" resolveInfo="it" />
                          </node>
                          <node role="operation" roleId="tpee.1197027833540" type="tp25.Node_ConceptMethodCall" typeId="tp25.1179409122411" id="3445893456318142341">
                            <link role="baseMethodDeclaration" roleId="tpee.1068499141037" targetNodeId="tpcu.1224609060727" resolveInfo="isDeprecated" />
                          </node>
                        </node>
                      </node>
                    </node>
                  </node>
                  <node role="parameter" roleId="tp2c.1199569906740" type="tp2q.SmartClosureParameterDeclaration" typeId="tp2q.1203518072036" id="3445893456318142329">
                    <property name="name" nameId="tpck.1169194664001" value="it" />
                    <node role="type" roleId="tpee.5680397130376446158" type="tpee.UndefinedType" typeId="tpee.4836112446988635817" id="3445893456318142330" />
                  </node>
                </node>
              </node>
            </node>
          </node>
        </node>
      </node>
    </node>
  </root>
  <root id="1810236057992810395">
    <node role="property" roleId="tp1t.1213098023997" type="tp1t.NodePropertyConstraint" typeId="tp1t.1147467115080" id="1810236057992810396">
      <link role="applicableProperty" roleId="tp1t.1147467295099" targetNodeId="tpck.1156235010670" resolveInfo="alias" />
      <node role="propertyGetter" roleId="tp1t.1147468630220" type="tp1t.ConstraintFunction_PropertyGetter" typeId="tp1t.1147467790433" id="1810236057992810397">
        <node role="body" roleId="tpee.1137022507850" type="tpee.StatementList" typeId="tpee.1068580123136" id="1810236057992810398">
          <node role="statement" roleId="tpee.1068581517665" type="tpee.ExpressionStatement" typeId="tpee.1068580123155" id="1810236057992810399">
            <node role="expression" roleId="tpee.1068580123156" type="tpee.StringLiteral" typeId="tpee.1070475926800" id="1810236057992810400">
              <property name="value" nameId="tpee.1070475926801" value="process" />
            </node>
          </node>
        </node>
      </node>
    </node>
  </root>
  <root id="1810236057992810403">
    <node role="property" roleId="tp1t.1213098023997" type="tp1t.NodePropertyConstraint" typeId="tp1t.1147467115080" id="1810236057992810404">
      <link role="applicableProperty" roleId="tp1t.1147467295099" targetNodeId="tpck.1156235010670" resolveInfo="alias" />
      <node role="propertyGetter" roleId="tp1t.1147468630220" type="tp1t.ConstraintFunction_PropertyGetter" typeId="tp1t.1147467790433" id="1810236057992810405">
        <node role="body" roleId="tpee.1137022507850" type="tpee.StatementList" typeId="tpee.1068580123136" id="1810236057992810406">
          <node role="statement" roleId="tpee.1068581517665" type="tpee.LocalVariableDeclarationStatement" typeId="tpee.1068581242864" id="1810236057992810426">
            <node role="localVariableDeclaration" roleId="tpee.1068581242865" type="tpee.LocalVariableDeclaration" typeId="tpee.1068581242863" id="1810236057992810427">
              <property name="name" nameId="tpck.1169194664001" value="string" />
              <node role="type" roleId="tpee.5680397130376446158" type="tpee.StringType" typeId="tpee.1225271177708" id="1810236057992810428" />
              <node role="initializer" roleId="tpee.1068431790190" type="tpee.StringLiteral" typeId="tpee.1070475926800" id="1810236057992810429">
                <property name="value" nameId="tpee.1070475926801" value="process" />
              </node>
            </node>
          </node>
          <node role="statement" roleId="tpee.1068581517665" type="tpee.IfStatement" typeId="tpee.1068580123159" id="1810236057992810409">
            <node role="condition" roleId="tpee.1068580123160" type="tpee.DotExpression" typeId="tpee.1197027756228" id="1810236057992810418">
              <node role="operand" roleId="tpee.1197027771414" type="tpee.DotExpression" typeId="tpee.1197027756228" id="1810236057992810413">
                <node role="operand" roleId="tpee.1197027771414" type="tp1t.ConstraintsFunctionParameter_node" typeId="tp1t.1147468365020" id="1810236057992810412" />
                <node role="operation" roleId="tpee.1197027833540" type="tp25.SLinkAccess" typeId="tp25.1138056143562" id="1810236057992810417">
                  <link role="link" roleId="tp25.1138056516764" targetNodeId="rzqf.612376536074296996" />
                </node>
              </node>
              <node role="operation" roleId="tpee.1197027833540" type="tp25.Node_IsNullOperation" typeId="tp25.1171999116870" id="1810236057992810422" />
            </node>
            <node role="ifTrue" roleId="tpee.1068580123161" type="tpee.StatementList" typeId="tpee.1068580123136" id="1810236057992810411">
              <node role="statement" roleId="tpee.1068581517665" type="tpee.ReturnStatement" typeId="tpee.1068581242878" id="1810236057992810423">
                <node role="expression" roleId="tpee.1068581517676" type="tpee.LocalVariableReference" typeId="tpee.1068581242866" id="1810236057992810430">
                  <link role="variableDeclaration" roleId="tpee.1068581517664" targetNodeId="1810236057992810427" resolveInfo="string" />
                </node>
              </node>
            </node>
          </node>
          <node role="statement" roleId="tpee.1068581517665" type="tpee.ReturnStatement" typeId="tpee.1068581242878" id="1810236057992810432">
            <node role="expression" roleId="tpee.1068581517676" type="tpee.PlusExpression" typeId="tpee.1068581242875" id="1810236057992810439">
              <node role="rightExpression" roleId="tpee.1081773367579" type="tpee.StringLiteral" typeId="tpee.1070475926800" id="1810236057992810442">
                <property name="value" nameId="tpee.1070475926801" value="&gt;" />
              </node>
              <node role="leftExpression" roleId="tpee.1081773367580" type="tpee.PlusExpression" typeId="tpee.1068581242875" id="1810236057992810443">
                <node role="rightExpression" roleId="tpee.1081773367579" type="tpee.DotExpression" typeId="tpee.1197027756228" id="1810236057992810452">
                  <node role="operand" roleId="tpee.1197027771414" type="tpee.DotExpression" typeId="tpee.1197027756228" id="1810236057992810447">
                    <node role="operand" roleId="tpee.1197027771414" type="tp1t.ConstraintsFunctionParameter_node" typeId="tp1t.1147468365020" id="1810236057992810446" />
                    <node role="operation" roleId="tpee.1197027833540" type="tp25.SLinkAccess" typeId="tp25.1138056143562" id="1810236057992810451">
                      <link role="link" roleId="tp25.1138056516764" targetNodeId="rzqf.612376536074296996" />
                    </node>
                  </node>
                  <node role="operation" roleId="tpee.1197027833540" type="tp25.SPropertyAccess" typeId="tp25.1138056022639" id="1810236057992810456">
                    <link role="property" roleId="tp25.1138056395725" targetNodeId="tpck.1169194664001" resolveInfo="name" />
                  </node>
                </node>
                <node role="leftExpression" roleId="tpee.1081773367580" type="tpee.PlusExpression" typeId="tpee.1068581242875" id="1810236057992810435">
                  <node role="leftExpression" roleId="tpee.1081773367580" type="tpee.LocalVariableReference" typeId="tpee.1068581242866" id="1810236057992810434">
                    <link role="variableDeclaration" roleId="tpee.1068581517664" targetNodeId="1810236057992810427" resolveInfo="string" />
                  </node>
                  <node role="rightExpression" roleId="tpee.1081773367579" type="tpee.StringLiteral" typeId="tpee.1070475926800" id="1810236057992810438">
                    <property name="value" nameId="tpee.1070475926801" value="&lt;" />
                  </node>
                </node>
              </node>
            </node>
          </node>
        </node>
      </node>
    </node>
  </root>
<<<<<<< HEAD
  <root id="8234001627573849564">
    <node role="canBeChild" roleId="tp1t.1213106463729" type="tp1t.ConstraintFunction_CanBeAChild" typeId="tp1t.1202989531578" id="8234001627573849565">
      <node role="body" roleId="tpee.1137022507850" type="tpee.StatementList" typeId="tpee.1068580123136" id="8234001627573849566">
        <node role="statement" roleId="tpee.1068581517665" type="tpee.ExpressionStatement" typeId="tpee.1068580123155" id="8234001627573851460">
          <node role="expression" roleId="tpee.1068580123156" type="tpee.AndExpression" typeId="tpee.1080120340718" id="8234001627573851469">
            <node role="rightExpression" roleId="tpee.1081773367579" type="tpee.DotExpression" typeId="tpee.1197027756228" id="8234001627573851489">
              <node role="operand" roleId="tpee.1197027771414" type="tpd4.CoerceExpression" typeId="tpd4.1178870617262" id="8234001627573851472">
                <node role="pattern" roleId="tpd4.1178870894644" type="tpd4.ConceptReference" typeId="tpd4.1174642788531" id="8234001627573851488">
                  <property name="name" nameId="tpck.1169194664001" value="processBuilderCommandPartType" />
                  <link role="concept" roleId="tpd4.1174642800329" targetNodeId="rzqf.889694274152216058" resolveInfo="ProcessBuilderCommandPartType" />
                </node>
                <node role="nodeToCoerce" roleId="tpd4.1178870894645" type="tpee.DotExpression" typeId="tpee.1197027756228" id="8234001627573851483">
                  <node role="operand" roleId="tpee.1197027771414" type="tpee.DotExpression" typeId="tpee.1197027756228" id="8234001627573851478">
                    <node role="operand" roleId="tpee.1197027771414" type="tp25.SNodeTypeCastExpression" typeId="tp25.1140137987495" id="8234001627573851476">
                      <link role="concept" roleId="tp25.1140138128738" targetNodeId="tpee.1197027756228" resolveInfo="DotExpression" />
                      <node role="leftExpression" roleId="tp25.1140138123956" type="tp1t.ConstraintFunctionParameter_parentNode" typeId="tp1t.1202989658459" id="8234001627573851475" />
                    </node>
                    <node role="operation" roleId="tpee.1197027833540" type="tp25.SLinkAccess" typeId="tp25.1138056143562" id="8234001627573851482">
                      <link role="link" roleId="tp25.1138056516764" targetNodeId="tpee.1197027771414" />
                    </node>
                  </node>
                  <node role="operation" roleId="tpee.1197027833540" type="tpd4.Node_TypeOperation" typeId="tpd4.1176544042499" id="8234001627573851487" />
                </node>
              </node>
              <node role="operation" roleId="tpee.1197027833540" type="tp25.Node_IsNotNullOperation" typeId="tp25.1172008320231" id="8234001627573851493" />
            </node>
            <node role="leftExpression" roleId="tpee.1081773367580" type="tpee.DotExpression" typeId="tpee.1197027756228" id="8234001627573851462">
              <node role="operand" roleId="tpee.1197027771414" type="tp1t.ConstraintFunctionParameter_parentNode" typeId="tp1t.1202989658459" id="8234001627573851461" />
              <node role="operation" roleId="tpee.1197027833540" type="tp25.Node_IsInstanceOfOperation" typeId="tp25.1139621453865" id="8234001627573851466">
                <node role="conceptArgument" roleId="tp25.1177027386292" type="tp25.RefConcept_Reference" typeId="tp25.1177026924588" id="8234001627573851468">
                  <link role="conceptDeclaration" roleId="tp25.1177026940964" targetNodeId="tpee.1197027756228" resolveInfo="DotExpression" />
                </node>
              </node>
            </node>
          </node>
        </node>
      </node>
    </node>
  </root>
  <root id="8234001627573935237">
    <node role="canBeChild" roleId="tp1t.1213106463729" type="tp1t.ConstraintFunction_CanBeAChild" typeId="tp1t.1202989531578" id="8234001627573935238">
      <node role="body" roleId="tpee.1137022507850" type="tpee.StatementList" typeId="tpee.1068580123136" id="8234001627573935239">
        <node role="statement" roleId="tpee.1068581517665" type="tpee.ExpressionStatement" typeId="tpee.1068580123155" id="8234001627573935240">
          <node role="expression" roleId="tpee.1068580123156" type="tpee.AndExpression" typeId="tpee.1080120340718" id="8234001627573935241">
            <node role="rightExpression" roleId="tpee.1081773367579" type="tpee.DotExpression" typeId="tpee.1197027756228" id="8234001627573935242">
              <node role="operand" roleId="tpee.1197027771414" type="tpd4.CoerceExpression" typeId="tpd4.1178870617262" id="8234001627573935243">
                <node role="pattern" roleId="tpd4.1178870894644" type="tpd4.ConceptReference" typeId="tpd4.1174642788531" id="8234001627573935244">
                  <property name="name" nameId="tpck.1169194664001" value="processBuilderCommandPartType" />
                  <link role="concept" roleId="tpd4.1174642800329" targetNodeId="rzqf.889694274152216058" resolveInfo="ProcessBuilderCommandPartType" />
                </node>
                <node role="nodeToCoerce" roleId="tpd4.1178870894645" type="tpee.DotExpression" typeId="tpee.1197027756228" id="8234001627573935245">
                  <node role="operand" roleId="tpee.1197027771414" type="tpee.DotExpression" typeId="tpee.1197027756228" id="8234001627573935246">
                    <node role="operand" roleId="tpee.1197027771414" type="tp25.SNodeTypeCastExpression" typeId="tp25.1140137987495" id="8234001627573935247">
                      <link role="concept" roleId="tp25.1140138128738" targetNodeId="tpee.1197027756228" resolveInfo="DotExpression" />
                      <node role="leftExpression" roleId="tp25.1140138123956" type="tp1t.ConstraintFunctionParameter_parentNode" typeId="tp1t.1202989658459" id="8234001627573935248" />
                    </node>
                    <node role="operation" roleId="tpee.1197027833540" type="tp25.SLinkAccess" typeId="tp25.1138056143562" id="8234001627573935249">
                      <link role="link" roleId="tp25.1138056516764" targetNodeId="tpee.1197027771414" />
                    </node>
                  </node>
                  <node role="operation" roleId="tpee.1197027833540" type="tpd4.Node_TypeOperation" typeId="tpd4.1176544042499" id="8234001627573935250" />
                </node>
              </node>
              <node role="operation" roleId="tpee.1197027833540" type="tp25.Node_IsNotNullOperation" typeId="tp25.1172008320231" id="8234001627573935251" />
            </node>
            <node role="leftExpression" roleId="tpee.1081773367580" type="tpee.DotExpression" typeId="tpee.1197027756228" id="8234001627573935252">
              <node role="operand" roleId="tpee.1197027771414" type="tp1t.ConstraintFunctionParameter_parentNode" typeId="tp1t.1202989658459" id="8234001627573935253" />
              <node role="operation" roleId="tpee.1197027833540" type="tp25.Node_IsInstanceOfOperation" typeId="tp25.1139621453865" id="8234001627573935254">
                <node role="conceptArgument" roleId="tp25.1177027386292" type="tp25.RefConcept_Reference" typeId="tp25.1177026924588" id="8234001627573935255">
                  <link role="conceptDeclaration" roleId="tp25.1177026940964" targetNodeId="tpee.1197027756228" resolveInfo="DotExpression" />
                </node>
              </node>
            </node>
          </node>
        </node>
      </node>
    </node>
  </root>
  <root id="3445893456318182149">
    <node role="property" roleId="tp1t.1213098023997" type="tp1t.NodePropertyConstraint" typeId="tp1t.1147467115080" id="3445893456318182150">
      <link role="applicableProperty" roleId="tp1t.1147467295099" targetNodeId="tpck.1156234966388" resolveInfo="shortDescription" />
      <node role="propertyGetter" roleId="tp1t.1147468630220" type="tp1t.ConstraintFunction_PropertyGetter" typeId="tp1t.1147467790433" id="3445893456318182151">
        <node role="body" roleId="tpee.1137022507850" type="tpee.StatementList" typeId="tpee.1068580123136" id="3445893456318182152">
          <node role="statement" roleId="tpee.1068581517665" type="tpee.ExpressionStatement" typeId="tpee.1068580123155" id="3445893456318182153">
            <node role="expression" roleId="tpee.1068580123156" type="tpee.DotExpression" typeId="tpee.1197027756228" id="3445893456318182164">
              <node role="operand" roleId="tpee.1197027771414" type="tpee.DotExpression" typeId="tpee.1197027756228" id="3445893456318182155">
                <node role="operand" roleId="tpee.1197027771414" type="tp1t.ConstraintsFunctionParameter_node" typeId="tp1t.1147468365020" id="3445893456318182154" />
                <node role="operation" roleId="tpee.1197027833540" type="tp25.SLinkAccess" typeId="tp25.1138056143562" id="3445893456318182159">
                  <link role="link" roleId="tp25.1138056516764" targetNodeId="rzqf.6129022259108621329" />
                </node>
              </node>
              <node role="operation" roleId="tpee.1197027833540" type="tp25.SPropertyAccess" typeId="tp25.1138056022639" id="3445893456318182168">
                <link role="property" roleId="tp25.1138056395725" targetNodeId="tpck.1156234966388" resolveInfo="shortDescription" />
              </node>
            </node>
          </node>
        </node>
      </node>
    </node>
  </root>
=======
>>>>>>> 454a91d1
  <root id="2459753140357929086">
    <node role="canBeChild" roleId="tp1t.1213106463729" type="tp1t.ConstraintFunction_CanBeAChild" typeId="tp1t.1202989531578" id="2459753140357929087">
      <node role="body" roleId="tpee.1137022507850" type="tpee.StatementList" typeId="tpee.1068580123136" id="2459753140357929088">
        <node role="statement" roleId="tpee.1068581517665" type="tpee.ExpressionStatement" typeId="tpee.1068580123155" id="2459753140357929089">
          <node role="expression" roleId="tpee.1068580123156" type="tpee.AndExpression" typeId="tpee.1080120340718" id="2459753140357929098">
            <node role="rightExpression" roleId="tpee.1081773367579" type="tpee.DotExpression" typeId="tpee.1197027756228" id="2459753140357929118">
              <node role="operand" roleId="tpee.1197027771414" type="tpd4.CoerceExpression" typeId="tpd4.1178870617262" id="2459753140357929101">
                <node role="pattern" roleId="tpd4.1178870894644" type="tpd4.ConceptReference" typeId="tpd4.1174642788531" id="2459753140357929112">
                  <property name="name" nameId="tpck.1169194664001" value="processType" />
                  <link role="concept" roleId="tpd4.1174642800329" targetNodeId="rzqf.856705193941281810" resolveInfo="ProcessType" />
                </node>
                <node role="nodeToCoerce" roleId="tpd4.1178870894645" type="tpee.DotExpression" typeId="tpee.1197027756228" id="2459753140357929113">
                  <node role="operand" roleId="tpee.1197027771414" type="tpee.DotExpression" typeId="tpee.1197027756228" id="2459753140357929107">
                    <node role="operand" roleId="tpee.1197027771414" type="tp25.SNodeTypeCastExpression" typeId="tp25.1140137987495" id="2459753140357929105">
                      <link role="concept" roleId="tp25.1140138128738" targetNodeId="tpee.1197027756228" resolveInfo="DotExpression" />
                      <node role="leftExpression" roleId="tp25.1140138123956" type="tp1t.ConstraintFunctionParameter_parentNode" typeId="tp1t.1202989658459" id="2459753140357929104" />
                    </node>
                    <node role="operation" roleId="tpee.1197027833540" type="tp25.SLinkAccess" typeId="tp25.1138056143562" id="2459753140357929111">
                      <link role="link" roleId="tp25.1138056516764" targetNodeId="tpee.1197027771414" />
                    </node>
                  </node>
                  <node role="operation" roleId="tpee.1197027833540" type="tpd4.Node_TypeOperation" typeId="tpd4.1176544042499" id="2459753140357929117" />
                </node>
              </node>
              <node role="operation" roleId="tpee.1197027833540" type="tp25.Node_IsNotNullOperation" typeId="tp25.1172008320231" id="2459753140357929122" />
            </node>
            <node role="leftExpression" roleId="tpee.1081773367580" type="tpee.DotExpression" typeId="tpee.1197027756228" id="2459753140357929091">
              <node role="operand" roleId="tpee.1197027771414" type="tp1t.ConstraintFunctionParameter_parentNode" typeId="tp1t.1202989658459" id="2459753140357929090" />
              <node role="operation" roleId="tpee.1197027833540" type="tp25.Node_IsInstanceOfOperation" typeId="tp25.1139621453865" id="2459753140357929095">
                <node role="conceptArgument" roleId="tp25.1177027386292" type="tp25.RefConcept_Reference" typeId="tp25.1177026924588" id="2459753140357929097">
                  <link role="conceptDeclaration" roleId="tp25.1177026940964" targetNodeId="tpee.1197027756228" resolveInfo="DotExpression" />
                </node>
              </node>
            </node>
          </node>
        </node>
      </node>
    </node>
  </root>
</model>
<|MERGE_RESOLUTION|>--- conflicted
+++ resolved
@@ -4,8 +4,8 @@
   <language namespace="3f4bc5f5-c6c1-4a28-8b10-c83066ffa4a1(jetbrains.mps.lang.constraints)" />
   <language namespace="f3347d8a-0e79-4f35-8ac9-1574f25c986f(jetbrains.mps.execution.commands)" />
   <language namespace="774bf8a0-62e5-41e1-af63-f4812e60e48b(jetbrains.mps.baseLanguage.checkedDots)" />
+  <language namespace="13744753-c81f-424a-9c1b-cf8943bf4e86(jetbrains.mps.lang.sharedConcepts)" />
   <language namespace="7a5dda62-9140-4668-ab76-d5ed1746f2b2(jetbrains.mps.lang.typesystem)" />
-  <language namespace="13744753-c81f-424a-9c1b-cf8943bf4e86(jetbrains.mps.lang.sharedConcepts)" />
   <devkit namespace="fbc25dd2-5da4-483a-8b19-70928e1b62d7(jetbrains.mps.devkit.general-purpose)" />
   <import index="rzqf" modelUID="r:d78df0bb-be4f-4e0d-8142-c0b2df70a5a3(jetbrains.mps.execution.commands.structure)" version="0" />
   <import index="tpee" modelUID="r:00000000-0000-4000-0000-011c895902ca(jetbrains.mps.baseLanguage.structure)" version="-1" />
@@ -18,11 +18,8 @@
   <import index="tp2c" modelUID="r:00000000-0000-4000-0000-011c89590338(jetbrains.mps.baseLanguage.closures.structure)" version="3" implicit="yes" />
   <import index="tp2q" modelUID="r:00000000-0000-4000-0000-011c8959032e(jetbrains.mps.baseLanguage.collections.structure)" version="7" implicit="yes" />
   <import index="e2lb" modelUID="f:java_stub#6354ebe7-c22a-4a0f-ac54-50b52ab9b065#java.lang(JDK/java.lang@java_stub)" version="-1" implicit="yes" />
+  <import index="tpcw" modelUID="r:00000000-0000-4000-0000-011c895902bc(jetbrains.mps.lang.sharedConcepts.structure)" version="0" implicit="yes" />
   <import index="tpd4" modelUID="r:00000000-0000-4000-0000-011c895902b4(jetbrains.mps.lang.typesystem.structure)" version="3" implicit="yes" />
-<<<<<<< HEAD
-  <import index="tpcw" modelUID="r:00000000-0000-4000-0000-011c895902bc(jetbrains.mps.lang.sharedConcepts.structure)" version="0" implicit="yes" />
-=======
->>>>>>> 454a91d1
   <roots>
     <node type="tp1t.ConceptConstraints" typeId="tp1t.1213093968558" id="856705193941282419">
       <property name="virtualPackage" nameId="tpck.1193676396447" value="command" />
@@ -54,23 +51,20 @@
     <node type="tp1t.ConceptConstraints" typeId="tp1t.1213093968558" id="1810236057992810403">
       <link role="concept" roleId="tp1t.1213093996982" targetNodeId="rzqf.612376536074296995" resolveInfo="CommandProcessType" />
     </node>
-<<<<<<< HEAD
+    <node type="tp1t.ConceptConstraints" typeId="tp1t.1213093968558" id="2459753140357929086">
+      <link role="concept" roleId="tp1t.1213093996982" targetNodeId="rzqf.2459753140357918802" resolveInfo="StartAndWaitOperation" />
+    </node>
+    <node type="tp1t.ConceptConstraints" typeId="tp1t.1213093968558" id="8234001627573935237">
+      <property name="virtualPackage" nameId="tpck.1193676396447" value="newProcessBuilder" />
+      <link role="concept" roleId="tp1t.1213093996982" targetNodeId="rzqf.8234001627573935224" resolveInfo="CommandPartToListOperation" />
+    </node>
     <node type="tp1t.ConceptConstraints" typeId="tp1t.1213093968558" id="8234001627573849564">
       <property name="virtualPackage" nameId="tpck.1193676396447" value="newProcessBuilder" />
       <link role="concept" roleId="tp1t.1213093996982" targetNodeId="rzqf.1616228152992023913" resolveInfo="CommandPartLengthOperation" />
     </node>
-    <node type="tp1t.ConceptConstraints" typeId="tp1t.1213093968558" id="8234001627573935237">
-      <property name="virtualPackage" nameId="tpck.1193676396447" value="newProcessBuilder" />
-      <link role="concept" roleId="tp1t.1213093996982" targetNodeId="rzqf.8234001627573935224" resolveInfo="CommandPartToListOperation" />
-    </node>
     <node type="tp1t.ConceptConstraints" typeId="tp1t.1213093968558" id="3445893456318182149">
       <property name="virtualPackage" nameId="tpck.1193676396447" value="command" />
       <link role="concept" roleId="tp1t.1213093996982" targetNodeId="rzqf.856705193941281780" resolveInfo="CommandBuilderExpression" />
-    </node>
-=======
->>>>>>> 454a91d1
-    <node type="tp1t.ConceptConstraints" typeId="tp1t.1213093968558" id="2459753140357929086">
-      <link role="concept" roleId="tp1t.1213093996982" targetNodeId="rzqf.2459753140357918802" resolveInfo="StartAndWaitOperation" />
     </node>
   </roots>
   <root id="856705193941282419">
@@ -215,6 +209,45 @@
     </node>
   </root>
   <root id="6129022259108621335">
+    <node role="defaultScope" roleId="tp1t.1213101058038" type="tp1t.NodeDefaultSearchScope" typeId="tp1t.1159285995602" id="3445893456318180891">
+      <node role="searchScopeFactory" roleId="tp1t.1159286114227" type="tp1t.ConstraintFunction_ReferentSearchScope_Factory" typeId="tp1t.1148684180339" id="3445893456318180892">
+        <node role="body" roleId="tpee.1137022507850" type="tpee.StatementList" typeId="tpee.1068580123136" id="3445893456318180893">
+          <node role="statement" roleId="tpee.1068581517665" type="tpee.ExpressionStatement" typeId="tpee.1068580123155" id="3445893456318142313">
+            <node role="expression" roleId="tpee.1068580123156" type="tpee.DotExpression" typeId="tpee.1197027756228" id="3445893456318142322">
+              <node role="operand" roleId="tpee.1197027771414" type="tpee.DotExpression" typeId="tpee.1197027756228" id="3445893456318142315">
+                <node role="operand" roleId="tpee.1197027771414" type="tpcw.ConceptFunctionParameter_model" typeId="tpcw.1161622665029" id="3445893456318142314" />
+                <node role="operation" roleId="tpee.1197027833540" type="tp25.Model_NodesIncludingImportedOperation" typeId="tp25.1182511038748" id="3445893456318142319">
+                  <link role="concept" roleId="tp25.1182511038750" targetNodeId="rzqf.6129022259108579244" resolveInfo="ExecuteCommandPart" />
+                  <node role="scope" roleId="tp25.1182511038749" type="tpcw.ConceptFunctionParameter_scope" typeId="tpcw.1161622878565" id="3445893456318142321" />
+                </node>
+              </node>
+              <node role="operation" roleId="tpee.1197027833540" type="tp2q.WhereOperation" typeId="tp2q.1202120902084" id="3445893456318142326">
+                <node role="closure" roleId="tp2q.1204796294226" type="tp2c.ClosureLiteral" typeId="tp2c.1199569711397" id="3445893456318142327">
+                  <node role="body" roleId="tp2c.1199569916463" type="tpee.StatementList" typeId="tpee.1068580123136" id="3445893456318142328">
+                    <node role="statement" roleId="tpee.1068581517665" type="tpee.ExpressionStatement" typeId="tpee.1068580123155" id="3445893456318142331">
+                      <node role="expression" roleId="tpee.1068580123156" type="tpee.NotExpression" typeId="tpee.1081516740877" id="3445893456318142338">
+                        <node role="expression" roleId="tpee.1081516765348" type="tpee.DotExpression" typeId="tpee.1197027756228" id="3445893456318142339">
+                          <node role="operand" roleId="tpee.1197027771414" type="tpee.ParameterReference" typeId="tpee.1068581242874" id="3445893456318142340">
+                            <link role="variableDeclaration" roleId="tpee.1068581517664" targetNodeId="3445893456318142329" resolveInfo="it" />
+                          </node>
+                          <node role="operation" roleId="tpee.1197027833540" type="tp25.Node_ConceptMethodCall" typeId="tp25.1179409122411" id="3445893456318142341">
+                            <link role="baseMethodDeclaration" roleId="tpee.1068499141037" targetNodeId="tpcu.1224609060727" resolveInfo="isDeprecated" />
+                          </node>
+                        </node>
+                      </node>
+                    </node>
+                  </node>
+                  <node role="parameter" roleId="tp2c.1199569906740" type="tp2q.SmartClosureParameterDeclaration" typeId="tp2q.1203518072036" id="3445893456318142329">
+                    <property name="name" nameId="tpck.1169194664001" value="it" />
+                    <node role="type" roleId="tpee.5680397130376446158" type="tpee.UndefinedType" typeId="tpee.4836112446988635817" id="3445893456318142330" />
+                  </node>
+                </node>
+              </node>
+            </node>
+          </node>
+        </node>
+      </node>
+    </node>
     <node role="property" roleId="tp1t.1213098023997" type="tp1t.NodePropertyConstraint" typeId="tp1t.1147467115080" id="6129022259108621336">
       <link role="applicableProperty" roleId="tp1t.1147467295099" targetNodeId="tpck.1169194664001" resolveInfo="name" />
       <node role="propertyGetter" roleId="tp1t.1147468630220" type="tp1t.ConstraintFunction_PropertyGetter" typeId="tp1t.1147467790433" id="6129022259108621337">
@@ -346,45 +379,6 @@
         </node>
       </node>
     </node>
-    <node role="defaultScope" roleId="tp1t.1213101058038" type="tp1t.NodeDefaultSearchScope" typeId="tp1t.1159285995602" id="3445893456318180891">
-      <node role="searchScopeFactory" roleId="tp1t.1159286114227" type="tp1t.ConstraintFunction_ReferentSearchScope_Factory" typeId="tp1t.1148684180339" id="3445893456318180892">
-        <node role="body" roleId="tpee.1137022507850" type="tpee.StatementList" typeId="tpee.1068580123136" id="3445893456318180893">
-          <node role="statement" roleId="tpee.1068581517665" type="tpee.ExpressionStatement" typeId="tpee.1068580123155" id="3445893456318142313">
-            <node role="expression" roleId="tpee.1068580123156" type="tpee.DotExpression" typeId="tpee.1197027756228" id="3445893456318142322">
-              <node role="operand" roleId="tpee.1197027771414" type="tpee.DotExpression" typeId="tpee.1197027756228" id="3445893456318142315">
-                <node role="operand" roleId="tpee.1197027771414" type="tpcw.ConceptFunctionParameter_model" typeId="tpcw.1161622665029" id="3445893456318142314" />
-                <node role="operation" roleId="tpee.1197027833540" type="tp25.Model_NodesIncludingImportedOperation" typeId="tp25.1182511038748" id="3445893456318142319">
-                  <link role="concept" roleId="tp25.1182511038750" targetNodeId="rzqf.6129022259108579244" resolveInfo="ExecuteCommandPart" />
-                  <node role="scope" roleId="tp25.1182511038749" type="tpcw.ConceptFunctionParameter_scope" typeId="tpcw.1161622878565" id="3445893456318142321" />
-                </node>
-              </node>
-              <node role="operation" roleId="tpee.1197027833540" type="tp2q.WhereOperation" typeId="tp2q.1202120902084" id="3445893456318142326">
-                <node role="closure" roleId="tp2q.1204796294226" type="tp2c.ClosureLiteral" typeId="tp2c.1199569711397" id="3445893456318142327">
-                  <node role="body" roleId="tp2c.1199569916463" type="tpee.StatementList" typeId="tpee.1068580123136" id="3445893456318142328">
-                    <node role="statement" roleId="tpee.1068581517665" type="tpee.ExpressionStatement" typeId="tpee.1068580123155" id="3445893456318142331">
-                      <node role="expression" roleId="tpee.1068580123156" type="tpee.NotExpression" typeId="tpee.1081516740877" id="3445893456318142338">
-                        <node role="expression" roleId="tpee.1081516765348" type="tpee.DotExpression" typeId="tpee.1197027756228" id="3445893456318142339">
-                          <node role="operand" roleId="tpee.1197027771414" type="tpee.ParameterReference" typeId="tpee.1068581242874" id="3445893456318142340">
-                            <link role="variableDeclaration" roleId="tpee.1068581517664" targetNodeId="3445893456318142329" resolveInfo="it" />
-                          </node>
-                          <node role="operation" roleId="tpee.1197027833540" type="tp25.Node_ConceptMethodCall" typeId="tp25.1179409122411" id="3445893456318142341">
-                            <link role="baseMethodDeclaration" roleId="tpee.1068499141037" targetNodeId="tpcu.1224609060727" resolveInfo="isDeprecated" />
-                          </node>
-                        </node>
-                      </node>
-                    </node>
-                  </node>
-                  <node role="parameter" roleId="tp2c.1199569906740" type="tp2q.SmartClosureParameterDeclaration" typeId="tp2q.1203518072036" id="3445893456318142329">
-                    <property name="name" nameId="tpck.1169194664001" value="it" />
-                    <node role="type" roleId="tpee.5680397130376446158" type="tpee.UndefinedType" typeId="tpee.4836112446988635817" id="3445893456318142330" />
-                  </node>
-                </node>
-              </node>
-            </node>
-          </node>
-        </node>
-      </node>
-    </node>
   </root>
   <root id="1810236057992810395">
     <node role="property" roleId="tp1t.1213098023997" type="tp1t.NodePropertyConstraint" typeId="tp1t.1147467115080" id="1810236057992810396">
@@ -464,7 +458,84 @@
       </node>
     </node>
   </root>
-<<<<<<< HEAD
+  <root id="2459753140357929086">
+    <node role="canBeChild" roleId="tp1t.1213106463729" type="tp1t.ConstraintFunction_CanBeAChild" typeId="tp1t.1202989531578" id="2459753140357929087">
+      <node role="body" roleId="tpee.1137022507850" type="tpee.StatementList" typeId="tpee.1068580123136" id="2459753140357929088">
+        <node role="statement" roleId="tpee.1068581517665" type="tpee.ExpressionStatement" typeId="tpee.1068580123155" id="2459753140357929089">
+          <node role="expression" roleId="tpee.1068580123156" type="tpee.AndExpression" typeId="tpee.1080120340718" id="2459753140357929098">
+            <node role="rightExpression" roleId="tpee.1081773367579" type="tpee.DotExpression" typeId="tpee.1197027756228" id="2459753140357929118">
+              <node role="operand" roleId="tpee.1197027771414" type="tpd4.CoerceExpression" typeId="tpd4.1178870617262" id="2459753140357929101">
+                <node role="pattern" roleId="tpd4.1178870894644" type="tpd4.ConceptReference" typeId="tpd4.1174642788531" id="2459753140357929112">
+                  <property name="name" nameId="tpck.1169194664001" value="processType" />
+                  <link role="concept" roleId="tpd4.1174642800329" targetNodeId="rzqf.856705193941281810" resolveInfo="ProcessType" />
+                </node>
+                <node role="nodeToCoerce" roleId="tpd4.1178870894645" type="tpee.DotExpression" typeId="tpee.1197027756228" id="2459753140357929113">
+                  <node role="operand" roleId="tpee.1197027771414" type="tpee.DotExpression" typeId="tpee.1197027756228" id="2459753140357929107">
+                    <node role="operand" roleId="tpee.1197027771414" type="tp25.SNodeTypeCastExpression" typeId="tp25.1140137987495" id="2459753140357929105">
+                      <link role="concept" roleId="tp25.1140138128738" targetNodeId="tpee.1197027756228" resolveInfo="DotExpression" />
+                      <node role="leftExpression" roleId="tp25.1140138123956" type="tp1t.ConstraintFunctionParameter_parentNode" typeId="tp1t.1202989658459" id="2459753140357929104" />
+                    </node>
+                    <node role="operation" roleId="tpee.1197027833540" type="tp25.SLinkAccess" typeId="tp25.1138056143562" id="2459753140357929111">
+                      <link role="link" roleId="tp25.1138056516764" targetNodeId="tpee.1197027771414" />
+                    </node>
+                  </node>
+                  <node role="operation" roleId="tpee.1197027833540" type="tpd4.Node_TypeOperation" typeId="tpd4.1176544042499" id="2459753140357929117" />
+                </node>
+              </node>
+              <node role="operation" roleId="tpee.1197027833540" type="tp25.Node_IsNotNullOperation" typeId="tp25.1172008320231" id="2459753140357929122" />
+            </node>
+            <node role="leftExpression" roleId="tpee.1081773367580" type="tpee.DotExpression" typeId="tpee.1197027756228" id="2459753140357929091">
+              <node role="operand" roleId="tpee.1197027771414" type="tp1t.ConstraintFunctionParameter_parentNode" typeId="tp1t.1202989658459" id="2459753140357929090" />
+              <node role="operation" roleId="tpee.1197027833540" type="tp25.Node_IsInstanceOfOperation" typeId="tp25.1139621453865" id="2459753140357929095">
+                <node role="conceptArgument" roleId="tp25.1177027386292" type="tp25.RefConcept_Reference" typeId="tp25.1177026924588" id="2459753140357929097">
+                  <link role="conceptDeclaration" roleId="tp25.1177026940964" targetNodeId="tpee.1197027756228" resolveInfo="DotExpression" />
+                </node>
+              </node>
+            </node>
+          </node>
+        </node>
+      </node>
+    </node>
+  </root>
+  <root id="8234001627573935237">
+    <node role="canBeChild" roleId="tp1t.1213106463729" type="tp1t.ConstraintFunction_CanBeAChild" typeId="tp1t.1202989531578" id="8234001627573935238">
+      <node role="body" roleId="tpee.1137022507850" type="tpee.StatementList" typeId="tpee.1068580123136" id="8234001627573935239">
+        <node role="statement" roleId="tpee.1068581517665" type="tpee.ExpressionStatement" typeId="tpee.1068580123155" id="8234001627573935240">
+          <node role="expression" roleId="tpee.1068580123156" type="tpee.AndExpression" typeId="tpee.1080120340718" id="8234001627573935241">
+            <node role="rightExpression" roleId="tpee.1081773367579" type="tpee.DotExpression" typeId="tpee.1197027756228" id="8234001627573935242">
+              <node role="operand" roleId="tpee.1197027771414" type="tpd4.CoerceExpression" typeId="tpd4.1178870617262" id="8234001627573935243">
+                <node role="pattern" roleId="tpd4.1178870894644" type="tpd4.ConceptReference" typeId="tpd4.1174642788531" id="8234001627573935244">
+                  <property name="name" nameId="tpck.1169194664001" value="processBuilderCommandPartType" />
+                  <link role="concept" roleId="tpd4.1174642800329" targetNodeId="rzqf.889694274152216058" resolveInfo="ProcessBuilderCommandPartType" />
+                </node>
+                <node role="nodeToCoerce" roleId="tpd4.1178870894645" type="tpee.DotExpression" typeId="tpee.1197027756228" id="8234001627573935245">
+                  <node role="operand" roleId="tpee.1197027771414" type="tpee.DotExpression" typeId="tpee.1197027756228" id="8234001627573935246">
+                    <node role="operand" roleId="tpee.1197027771414" type="tp25.SNodeTypeCastExpression" typeId="tp25.1140137987495" id="8234001627573935247">
+                      <link role="concept" roleId="tp25.1140138128738" targetNodeId="tpee.1197027756228" resolveInfo="DotExpression" />
+                      <node role="leftExpression" roleId="tp25.1140138123956" type="tp1t.ConstraintFunctionParameter_parentNode" typeId="tp1t.1202989658459" id="8234001627573935248" />
+                    </node>
+                    <node role="operation" roleId="tpee.1197027833540" type="tp25.SLinkAccess" typeId="tp25.1138056143562" id="8234001627573935249">
+                      <link role="link" roleId="tp25.1138056516764" targetNodeId="tpee.1197027771414" />
+                    </node>
+                  </node>
+                  <node role="operation" roleId="tpee.1197027833540" type="tpd4.Node_TypeOperation" typeId="tpd4.1176544042499" id="8234001627573935250" />
+                </node>
+              </node>
+              <node role="operation" roleId="tpee.1197027833540" type="tp25.Node_IsNotNullOperation" typeId="tp25.1172008320231" id="8234001627573935251" />
+            </node>
+            <node role="leftExpression" roleId="tpee.1081773367580" type="tpee.DotExpression" typeId="tpee.1197027756228" id="8234001627573935252">
+              <node role="operand" roleId="tpee.1197027771414" type="tp1t.ConstraintFunctionParameter_parentNode" typeId="tp1t.1202989658459" id="8234001627573935253" />
+              <node role="operation" roleId="tpee.1197027833540" type="tp25.Node_IsInstanceOfOperation" typeId="tp25.1139621453865" id="8234001627573935254">
+                <node role="conceptArgument" roleId="tp25.1177027386292" type="tp25.RefConcept_Reference" typeId="tp25.1177026924588" id="8234001627573935255">
+                  <link role="conceptDeclaration" roleId="tp25.1177026940964" targetNodeId="tpee.1197027756228" resolveInfo="DotExpression" />
+                </node>
+              </node>
+            </node>
+          </node>
+        </node>
+      </node>
+    </node>
+  </root>
   <root id="8234001627573849564">
     <node role="canBeChild" roleId="tp1t.1213106463729" type="tp1t.ConstraintFunction_CanBeAChild" typeId="tp1t.1202989531578" id="8234001627573849565">
       <node role="body" roleId="tpee.1137022507850" type="tpee.StatementList" typeId="tpee.1068580123136" id="8234001627573849566">
@@ -495,45 +566,6 @@
               <node role="operand" roleId="tpee.1197027771414" type="tp1t.ConstraintFunctionParameter_parentNode" typeId="tp1t.1202989658459" id="8234001627573851461" />
               <node role="operation" roleId="tpee.1197027833540" type="tp25.Node_IsInstanceOfOperation" typeId="tp25.1139621453865" id="8234001627573851466">
                 <node role="conceptArgument" roleId="tp25.1177027386292" type="tp25.RefConcept_Reference" typeId="tp25.1177026924588" id="8234001627573851468">
-                  <link role="conceptDeclaration" roleId="tp25.1177026940964" targetNodeId="tpee.1197027756228" resolveInfo="DotExpression" />
-                </node>
-              </node>
-            </node>
-          </node>
-        </node>
-      </node>
-    </node>
-  </root>
-  <root id="8234001627573935237">
-    <node role="canBeChild" roleId="tp1t.1213106463729" type="tp1t.ConstraintFunction_CanBeAChild" typeId="tp1t.1202989531578" id="8234001627573935238">
-      <node role="body" roleId="tpee.1137022507850" type="tpee.StatementList" typeId="tpee.1068580123136" id="8234001627573935239">
-        <node role="statement" roleId="tpee.1068581517665" type="tpee.ExpressionStatement" typeId="tpee.1068580123155" id="8234001627573935240">
-          <node role="expression" roleId="tpee.1068580123156" type="tpee.AndExpression" typeId="tpee.1080120340718" id="8234001627573935241">
-            <node role="rightExpression" roleId="tpee.1081773367579" type="tpee.DotExpression" typeId="tpee.1197027756228" id="8234001627573935242">
-              <node role="operand" roleId="tpee.1197027771414" type="tpd4.CoerceExpression" typeId="tpd4.1178870617262" id="8234001627573935243">
-                <node role="pattern" roleId="tpd4.1178870894644" type="tpd4.ConceptReference" typeId="tpd4.1174642788531" id="8234001627573935244">
-                  <property name="name" nameId="tpck.1169194664001" value="processBuilderCommandPartType" />
-                  <link role="concept" roleId="tpd4.1174642800329" targetNodeId="rzqf.889694274152216058" resolveInfo="ProcessBuilderCommandPartType" />
-                </node>
-                <node role="nodeToCoerce" roleId="tpd4.1178870894645" type="tpee.DotExpression" typeId="tpee.1197027756228" id="8234001627573935245">
-                  <node role="operand" roleId="tpee.1197027771414" type="tpee.DotExpression" typeId="tpee.1197027756228" id="8234001627573935246">
-                    <node role="operand" roleId="tpee.1197027771414" type="tp25.SNodeTypeCastExpression" typeId="tp25.1140137987495" id="8234001627573935247">
-                      <link role="concept" roleId="tp25.1140138128738" targetNodeId="tpee.1197027756228" resolveInfo="DotExpression" />
-                      <node role="leftExpression" roleId="tp25.1140138123956" type="tp1t.ConstraintFunctionParameter_parentNode" typeId="tp1t.1202989658459" id="8234001627573935248" />
-                    </node>
-                    <node role="operation" roleId="tpee.1197027833540" type="tp25.SLinkAccess" typeId="tp25.1138056143562" id="8234001627573935249">
-                      <link role="link" roleId="tp25.1138056516764" targetNodeId="tpee.1197027771414" />
-                    </node>
-                  </node>
-                  <node role="operation" roleId="tpee.1197027833540" type="tpd4.Node_TypeOperation" typeId="tpd4.1176544042499" id="8234001627573935250" />
-                </node>
-              </node>
-              <node role="operation" roleId="tpee.1197027833540" type="tp25.Node_IsNotNullOperation" typeId="tp25.1172008320231" id="8234001627573935251" />
-            </node>
-            <node role="leftExpression" roleId="tpee.1081773367580" type="tpee.DotExpression" typeId="tpee.1197027756228" id="8234001627573935252">
-              <node role="operand" roleId="tpee.1197027771414" type="tp1t.ConstraintFunctionParameter_parentNode" typeId="tp1t.1202989658459" id="8234001627573935253" />
-              <node role="operation" roleId="tpee.1197027833540" type="tp25.Node_IsInstanceOfOperation" typeId="tp25.1139621453865" id="8234001627573935254">
-                <node role="conceptArgument" roleId="tp25.1177027386292" type="tp25.RefConcept_Reference" typeId="tp25.1177026924588" id="8234001627573935255">
                   <link role="conceptDeclaration" roleId="tp25.1177026940964" targetNodeId="tpee.1197027756228" resolveInfo="DotExpression" />
                 </node>
               </node>
@@ -565,45 +597,4 @@
       </node>
     </node>
   </root>
-=======
->>>>>>> 454a91d1
-  <root id="2459753140357929086">
-    <node role="canBeChild" roleId="tp1t.1213106463729" type="tp1t.ConstraintFunction_CanBeAChild" typeId="tp1t.1202989531578" id="2459753140357929087">
-      <node role="body" roleId="tpee.1137022507850" type="tpee.StatementList" typeId="tpee.1068580123136" id="2459753140357929088">
-        <node role="statement" roleId="tpee.1068581517665" type="tpee.ExpressionStatement" typeId="tpee.1068580123155" id="2459753140357929089">
-          <node role="expression" roleId="tpee.1068580123156" type="tpee.AndExpression" typeId="tpee.1080120340718" id="2459753140357929098">
-            <node role="rightExpression" roleId="tpee.1081773367579" type="tpee.DotExpression" typeId="tpee.1197027756228" id="2459753140357929118">
-              <node role="operand" roleId="tpee.1197027771414" type="tpd4.CoerceExpression" typeId="tpd4.1178870617262" id="2459753140357929101">
-                <node role="pattern" roleId="tpd4.1178870894644" type="tpd4.ConceptReference" typeId="tpd4.1174642788531" id="2459753140357929112">
-                  <property name="name" nameId="tpck.1169194664001" value="processType" />
-                  <link role="concept" roleId="tpd4.1174642800329" targetNodeId="rzqf.856705193941281810" resolveInfo="ProcessType" />
-                </node>
-                <node role="nodeToCoerce" roleId="tpd4.1178870894645" type="tpee.DotExpression" typeId="tpee.1197027756228" id="2459753140357929113">
-                  <node role="operand" roleId="tpee.1197027771414" type="tpee.DotExpression" typeId="tpee.1197027756228" id="2459753140357929107">
-                    <node role="operand" roleId="tpee.1197027771414" type="tp25.SNodeTypeCastExpression" typeId="tp25.1140137987495" id="2459753140357929105">
-                      <link role="concept" roleId="tp25.1140138128738" targetNodeId="tpee.1197027756228" resolveInfo="DotExpression" />
-                      <node role="leftExpression" roleId="tp25.1140138123956" type="tp1t.ConstraintFunctionParameter_parentNode" typeId="tp1t.1202989658459" id="2459753140357929104" />
-                    </node>
-                    <node role="operation" roleId="tpee.1197027833540" type="tp25.SLinkAccess" typeId="tp25.1138056143562" id="2459753140357929111">
-                      <link role="link" roleId="tp25.1138056516764" targetNodeId="tpee.1197027771414" />
-                    </node>
-                  </node>
-                  <node role="operation" roleId="tpee.1197027833540" type="tpd4.Node_TypeOperation" typeId="tpd4.1176544042499" id="2459753140357929117" />
-                </node>
-              </node>
-              <node role="operation" roleId="tpee.1197027833540" type="tp25.Node_IsNotNullOperation" typeId="tp25.1172008320231" id="2459753140357929122" />
-            </node>
-            <node role="leftExpression" roleId="tpee.1081773367580" type="tpee.DotExpression" typeId="tpee.1197027756228" id="2459753140357929091">
-              <node role="operand" roleId="tpee.1197027771414" type="tp1t.ConstraintFunctionParameter_parentNode" typeId="tp1t.1202989658459" id="2459753140357929090" />
-              <node role="operation" roleId="tpee.1197027833540" type="tp25.Node_IsInstanceOfOperation" typeId="tp25.1139621453865" id="2459753140357929095">
-                <node role="conceptArgument" roleId="tp25.1177027386292" type="tp25.RefConcept_Reference" typeId="tp25.1177026924588" id="2459753140357929097">
-                  <link role="conceptDeclaration" roleId="tp25.1177026940964" targetNodeId="tpee.1197027756228" resolveInfo="DotExpression" />
-                </node>
-              </node>
-            </node>
-          </node>
-        </node>
-      </node>
-    </node>
-  </root>
 </model>
