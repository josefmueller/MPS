<?xml version="1.0" encoding="UTF-8"?>
<dependencies version="2" modelHash="4uhdy238x556etx6awr1ygo20a4nhl4">
  <dep model="f:java_stub#37a3367b-1fb2-44d8-aa6b-18075e74e003#jetbrains.mps.smodel(MPS.Classpath/jetbrains.mps.smodel@java_stub)" />
  <dep model="f:java_stub#6354ebe7-c22a-4a0f-ac54-50b52ab9b065#java.io(JDK/java.io@java_stub)" />
  <dep model="f:java_stub#6354ebe7-c22a-4a0f-ac54-50b52ab9b065#java.lang(JDK/java.lang@java_stub)" />
  <dep model="f:java_stub#6354ebe7-c22a-4a0f-ac54-50b52ab9b065#java.util(JDK/java.util@java_stub)" />
  <dep model="r:00000000-0000-4000-0000-011c89590288(jetbrains.mps.lang.core.structure)" hash="-3y2r6y3czb0h44qur9lgd1udqb2qdek" />
  <dep model="r:00000000-0000-4000-0000-011c89590293(jetbrains.mps.lang.structure.generator_new.baseLanguage@generator)" hash="-6jeeuoa32c4fcnlyzfgxurlptmclvzn" />
<<<<<<< HEAD
  <dep model="r:00000000-0000-4000-0000-011c895902ca(jetbrains.mps.baseLanguage.structure)" hash="3lxfcg9w0sl635r6n0c4d5sryip3kpx" />
  <dep model="r:00000000-0000-4000-0000-011c895902cb(jetbrains.mps.baseLanguage.generator.java.closures@generator)" hash="7c5ssk9ukgkps0ad18aex01o7lv119u" />
  <dep model="r:00000000-0000-4000-0000-011c895902cd(jetbrains.mps.baseLanguage.generator.java.main@generator)" hash="akfobdt43q9rrlj8pszut5gr07xi91o" />
  <dep model="r:00000000-0000-4000-0000-011c895902e8(jetbrains.mps.lang.generator.structure)" hash="90a2yqqwsbuerf4u3po1b2jxod6vyfj" />
  <dep model="r:00000000-0000-4000-0000-011c8959032e(jetbrains.mps.baseLanguage.collections.structure)" hash="d8xfna3g5ul3mdj5lmmb4ag6juunapj" />
  <dep model="r:00000000-0000-4000-0000-011c8959032f(jetbrains.mps.baseLanguage.collections.generator.baseLanguage.template.main@generator)" hash="-h9u9hcbweyac955q02knzt9cgtbezg" />
=======
  <dep model="r:00000000-0000-4000-0000-011c895902ca(jetbrains.mps.baseLanguage.structure)" hash="e1dzavd6sz9dhj9ewkmb93dqgqtfsw" />
  <dep model="r:00000000-0000-4000-0000-011c895902cb(jetbrains.mps.baseLanguage.generator.java.closures@generator)" hash="cbxbas4wcql77jgbid2dra89g3u345r" />
  <dep model="r:00000000-0000-4000-0000-011c895902cd(jetbrains.mps.baseLanguage.generator.java.main@generator)" hash="erl516lk5v8q2sbqd9vc2iwwjpd7zkc" />
  <dep model="r:00000000-0000-4000-0000-011c895902e8(jetbrains.mps.lang.generator.structure)" hash="90a2yqqwsbuerf4u3po1b2jxod6vyfj" />
  <dep model="r:00000000-0000-4000-0000-011c8959032e(jetbrains.mps.baseLanguage.collections.structure)" hash="-7vcmpavwf9ea155yro6is5d3t2ttmm" />
  <dep model="r:00000000-0000-4000-0000-011c8959032f(jetbrains.mps.baseLanguage.collections.generator.baseLanguage.template.main@generator)" hash="dxpmcmw8ohkpqxzxdrioybecb4ufy6g" />
>>>>>>> a07b1cdb
  <dep model="r:00000000-0000-4000-0000-011c8959033a(jetbrains.mps.baseLanguage.closures.generator.baseLanguage.template.main@generator)" hash="6wcb0wku66kauzfch9knq1rbzi73svq" />
  <dep model="r:00000000-0000-4000-0000-011c895903ac(jetbrains.mps.baseLanguageInternal.structure)" hash="90582pvul3jpqwmlp2m8l0fz4qnawyz" />
  <dep model="r:b4d7d620-6723-4aa2-856b-118497e84e9e(jetbrains.mps.baseLanguage.generator.java.strings@generator)" hash="1qpl4dcq87orqyeop7drkzps9naovu7" />
  <dep model="r:f04c1476-2f91-4f59-be13-c8e009abebee(jetbrains.mps.baseLanguageInternal.generator.template.main@generator)" hash="3ogbc94405e1j8mrhp8fnrksbak1c2a" />
  <common hash="mq773xngbpy74f84jd4xb9uhk0htal" dependsOnNodes="true">
    <dep root="1740160309778170999" />
    <dep root="1740160309778171006" />
    <dep root="1740160309778171007" />
    <dep root="1740160309778171016" />
    <dep root="1740160309778171018" />
    <dep root="1740160309778208723" />
    <dep root="1740160309778217806" />
    <dep root="3963070320413563577" />
    <dep root="4383174161801812099" />
    <dep root="4383174161801969971" />
    <dep root="4383174161802016293" />
    <dep root="4383174161802016297" />
    <dep root="4383174161802016298" />
    <dep root="4383174161802026701" />
    <dep root="4383174161802026705" />
    <dep root="4383174161802026707" />
    <dep root="4635942846893810046" />
    <dep root="5066720069350533013" />
    <dep root="5066720069350533017" />
    <dep root="5066720069350533027" />
    <dep root="5066720069350533029" />
    <dep root="5314521579133239121" />
    <dep root="5314521579133239127" />
    <dep root="5314521579133239132" />
    <dep root="5314521579133239148" />
    <dep root="5314521579133239158" />
    <dep root="5314521579133271086" />
    <dep root="5522969664585014978" />
    <dep root="6121364846593763655" />
    <dep root="6121364846593790701" />
    <dep root="6121364846593790726" />
    <dep root="6536266708345244484" />
    <dep root="6536266708345244486" />
    <dep root="6536266708345244487" />
    <dep root="6536266708345244494" />
    <dep root="6536266708345244502" />
    <dep root="6536266708345477897" />
    <dep root="6536266708345477909" />
    <dep root="7130790807395857422" />
    <dep root="7225089784577918894" />
    <dep root="8009656244648532777" />
    <dep root="8605160448688984307" />
    <dep root="8605160448688984319" />
    <dep root="8605160448688984324" />
    <dep model="r:00000000-0000-4000-0000-011c89590288(jetbrains.mps.lang.core.structure)" />
    <dep model="r:00000000-0000-4000-0000-011c89590293(jetbrains.mps.lang.structure.generator_new.baseLanguage@generator)" />
    <dep model="r:00000000-0000-4000-0000-011c895902ca(jetbrains.mps.baseLanguage.structure)" />
    <dep model="r:00000000-0000-4000-0000-011c895902cb(jetbrains.mps.baseLanguage.generator.java.closures@generator)" />
    <dep model="r:00000000-0000-4000-0000-011c895902cd(jetbrains.mps.baseLanguage.generator.java.main@generator)" />
    <dep model="r:00000000-0000-4000-0000-011c895902e8(jetbrains.mps.lang.generator.structure)" />
    <dep model="r:00000000-0000-4000-0000-011c8959032f(jetbrains.mps.baseLanguage.collections.generator.baseLanguage.template.main@generator)" />
    <dep model="r:00000000-0000-4000-0000-011c8959033a(jetbrains.mps.baseLanguage.closures.generator.baseLanguage.template.main@generator)" />
    <dep model="r:b4d7d620-6723-4aa2-856b-118497e84e9e(jetbrains.mps.baseLanguage.generator.java.strings@generator)" />
    <dep model="r:f04c1476-2f91-4f59-be13-c8e009abebee(jetbrains.mps.baseLanguageInternal.generator.template.main@generator)" />
    <file name="Conf_Language.java" />
    <file name="StructureAspectDescriptor.java" />
  </common>
  <source id="4635942846893810046" name="Component" hash="-3hnwfj20yz4wklto8jf3xl7dhzu1wxy">
    <dep root="3963070320413563577" />
    <dep root="4383174161801969971" />
    <dep root="5066720069350533029" />
    <dep root="5314521579133239127" />
    <dep root="5314521579133239148" />
<<<<<<< HEAD
    <dep root="8605160448688984324" />
=======
>>>>>>> a07b1cdb
    <dep model="f:java_stub#37a3367b-1fb2-44d8-aa6b-18075e74e003#jetbrains.mps.smodel(MPS.Classpath/jetbrains.mps.smodel@java_stub)" />
    <dep model="f:java_stub#6354ebe7-c22a-4a0f-ac54-50b52ab9b065#java.lang(JDK/java.lang@java_stub)" />
    <dep model="r:00000000-0000-4000-0000-011c89590288(jetbrains.mps.lang.core.structure)" />
    <dep model="r:00000000-0000-4000-0000-011c89590293(jetbrains.mps.lang.structure.generator_new.baseLanguage@generator)" />
    <dep model="r:00000000-0000-4000-0000-011c895902ca(jetbrains.mps.baseLanguage.structure)" />
    <dep model="r:00000000-0000-4000-0000-011c895902cb(jetbrains.mps.baseLanguage.generator.java.closures@generator)" />
    <dep model="r:00000000-0000-4000-0000-011c895902cd(jetbrains.mps.baseLanguage.generator.java.main@generator)" />
    <dep model="r:00000000-0000-4000-0000-011c8959032e(jetbrains.mps.baseLanguage.collections.structure)" />
    <dep model="r:00000000-0000-4000-0000-011c8959032f(jetbrains.mps.baseLanguage.collections.generator.baseLanguage.template.main@generator)" />
    <dep model="r:00000000-0000-4000-0000-011c8959033a(jetbrains.mps.baseLanguage.closures.generator.baseLanguage.template.main@generator)" />
    <dep model="r:00000000-0000-4000-0000-011c895903ac(jetbrains.mps.baseLanguageInternal.structure)" />
    <dep model="r:b4d7d620-6723-4aa2-856b-118497e84e9e(jetbrains.mps.baseLanguage.generator.java.strings@generator)" />
    <dep model="r:f04c1476-2f91-4f59-be13-c8e009abebee(jetbrains.mps.baseLanguageInternal.generator.template.main@generator)" />
    <file name="Component.java" />
  </source>
  <source id="5314521579133239121" name="Extension" hash="-4f9fsvxtfikokimanxdivnrrxag5eoh">
    <dep root="3963070320413563577" />
    <dep root="4383174161801969971" />
    <dep root="5066720069350533029" />
    <dep root="5314521579133239127" />
    <dep root="5314521579133239132" />
    <dep root="5314521579133239148" />
<<<<<<< HEAD
    <dep root="8605160448688984324" />
=======
>>>>>>> a07b1cdb
    <dep model="f:java_stub#37a3367b-1fb2-44d8-aa6b-18075e74e003#jetbrains.mps.smodel(MPS.Classpath/jetbrains.mps.smodel@java_stub)" />
    <dep model="f:java_stub#6354ebe7-c22a-4a0f-ac54-50b52ab9b065#java.lang(JDK/java.lang@java_stub)" />
    <dep model="r:00000000-0000-4000-0000-011c89590288(jetbrains.mps.lang.core.structure)" />
    <dep model="r:00000000-0000-4000-0000-011c89590293(jetbrains.mps.lang.structure.generator_new.baseLanguage@generator)" />
    <dep model="r:00000000-0000-4000-0000-011c895902ca(jetbrains.mps.baseLanguage.structure)" />
    <dep model="r:00000000-0000-4000-0000-011c895902cb(jetbrains.mps.baseLanguage.generator.java.closures@generator)" />
    <dep model="r:00000000-0000-4000-0000-011c895902cd(jetbrains.mps.baseLanguage.generator.java.main@generator)" />
    <dep model="r:00000000-0000-4000-0000-011c8959032e(jetbrains.mps.baseLanguage.collections.structure)" />
    <dep model="r:00000000-0000-4000-0000-011c8959032f(jetbrains.mps.baseLanguage.collections.generator.baseLanguage.template.main@generator)" />
    <dep model="r:00000000-0000-4000-0000-011c8959033a(jetbrains.mps.baseLanguage.closures.generator.baseLanguage.template.main@generator)" />
    <dep model="r:00000000-0000-4000-0000-011c895903ac(jetbrains.mps.baseLanguageInternal.structure)" />
    <dep model="r:b4d7d620-6723-4aa2-856b-118497e84e9e(jetbrains.mps.baseLanguage.generator.java.strings@generator)" />
    <dep model="r:f04c1476-2f91-4f59-be13-c8e009abebee(jetbrains.mps.baseLanguageInternal.generator.template.main@generator)" />
    <file name="Extension.java" />
  </source>
  <source id="5314521579133239127" name="IConfigurationElement" hash="dhhasoejc288861qx8rmu7r2luw0oz6">
    <dep root="5314521579133239148" />
    <dep model="r:00000000-0000-4000-0000-011c89590293(jetbrains.mps.lang.structure.generator_new.baseLanguage@generator)" />
    <dep model="r:00000000-0000-4000-0000-011c8959033a(jetbrains.mps.baseLanguage.closures.generator.baseLanguage.template.main@generator)" />
    <dep model="r:b4d7d620-6723-4aa2-856b-118497e84e9e(jetbrains.mps.baseLanguage.generator.java.strings@generator)" />
    <file name="IConfigurationElement.java" />
  </source>
  <source id="5314521579133239132" name="ExtensionPoint" hash="-c786muhsbff8ftlxpovvfapsimvdyrz">
    <dep root="3963070320413563577" />
    <dep root="4383174161801969971" />
    <dep root="5314521579133239127" />
    <dep root="5314521579133239148" />
    <dep root="6536266708345244486" />
    <dep root="6536266708345244494" />
<<<<<<< HEAD
    <dep root="8605160448688984324" />
=======
>>>>>>> a07b1cdb
    <dep model="r:00000000-0000-4000-0000-011c89590288(jetbrains.mps.lang.core.structure)" />
    <dep model="r:00000000-0000-4000-0000-011c89590293(jetbrains.mps.lang.structure.generator_new.baseLanguage@generator)" />
    <dep model="r:00000000-0000-4000-0000-011c895902ca(jetbrains.mps.baseLanguage.structure)" />
    <dep model="r:00000000-0000-4000-0000-011c895902cb(jetbrains.mps.baseLanguage.generator.java.closures@generator)" />
    <dep model="r:00000000-0000-4000-0000-011c895902cd(jetbrains.mps.baseLanguage.generator.java.main@generator)" />
    <dep model="r:00000000-0000-4000-0000-011c8959032e(jetbrains.mps.baseLanguage.collections.structure)" />
    <dep model="r:00000000-0000-4000-0000-011c8959032f(jetbrains.mps.baseLanguage.collections.generator.baseLanguage.template.main@generator)" />
    <dep model="r:00000000-0000-4000-0000-011c8959033a(jetbrains.mps.baseLanguage.closures.generator.baseLanguage.template.main@generator)" />
    <dep model="r:00000000-0000-4000-0000-011c895903ac(jetbrains.mps.baseLanguageInternal.structure)" />
    <dep model="r:b4d7d620-6723-4aa2-856b-118497e84e9e(jetbrains.mps.baseLanguage.generator.java.strings@generator)" />
    <dep model="r:f04c1476-2f91-4f59-be13-c8e009abebee(jetbrains.mps.baseLanguageInternal.generator.template.main@generator)" />
    <file name="ExtensionPoint.java" />
  </source>
  <source id="5314521579133239148" name="IConfigurationFragment" hash="d4ludnd7bsc7u3sqp4jkjxqz6uho7ul">
    <dep model="r:00000000-0000-4000-0000-011c89590293(jetbrains.mps.lang.structure.generator_new.baseLanguage@generator)" />
    <dep model="r:00000000-0000-4000-0000-011c8959033a(jetbrains.mps.baseLanguage.closures.generator.baseLanguage.template.main@generator)" />
    <dep model="r:b4d7d620-6723-4aa2-856b-118497e84e9e(jetbrains.mps.baseLanguage.generator.java.strings@generator)" />
    <file name="IConfigurationFragment.java" />
  </source>
  <source id="5314521579133239158" name="IConfiguration" hash="8nl34y3cjedqv3br1xnwio37y5ceznc">
    <dep root="5314521579133239148" />
    <dep model="r:00000000-0000-4000-0000-011c89590293(jetbrains.mps.lang.structure.generator_new.baseLanguage@generator)" />
    <dep model="r:00000000-0000-4000-0000-011c895902ca(jetbrains.mps.baseLanguage.structure)" />
    <dep model="r:00000000-0000-4000-0000-011c895902cb(jetbrains.mps.baseLanguage.generator.java.closures@generator)" />
    <dep model="r:00000000-0000-4000-0000-011c8959032e(jetbrains.mps.baseLanguage.collections.structure)" />
    <dep model="r:00000000-0000-4000-0000-011c8959032f(jetbrains.mps.baseLanguage.collections.generator.baseLanguage.template.main@generator)" />
    <dep model="r:00000000-0000-4000-0000-011c8959033a(jetbrains.mps.baseLanguage.closures.generator.baseLanguage.template.main@generator)" />
    <dep model="r:b4d7d620-6723-4aa2-856b-118497e84e9e(jetbrains.mps.baseLanguage.generator.java.strings@generator)" />
    <file name="IConfiguration.java" />
  </source>
  <source id="5314521579133271086" name="ConfigurationXmlDocument" hash="bcjmrnjyccylrd2bh58d2mv4auwo9pb">
    <dep root="3963070320413563577" />
<<<<<<< HEAD
    <dep root="6536266708345244494" />
    <dep root="8605160448688984324" />
=======
    <dep root="4383174161801969971" />
    <dep root="6536266708345244486" />
    <dep root="6536266708345244494" />
>>>>>>> a07b1cdb
    <dep model="f:java_stub#37a3367b-1fb2-44d8-aa6b-18075e74e003#jetbrains.mps.smodel(MPS.Classpath/jetbrains.mps.smodel@java_stub)" />
    <dep model="f:java_stub#6354ebe7-c22a-4a0f-ac54-50b52ab9b065#java.lang(JDK/java.lang@java_stub)" />
    <dep model="r:00000000-0000-4000-0000-011c89590288(jetbrains.mps.lang.core.structure)" />
    <dep model="r:00000000-0000-4000-0000-011c89590293(jetbrains.mps.lang.structure.generator_new.baseLanguage@generator)" />
    <dep model="r:00000000-0000-4000-0000-011c895902ca(jetbrains.mps.baseLanguage.structure)" />
    <dep model="r:00000000-0000-4000-0000-011c895902cb(jetbrains.mps.baseLanguage.generator.java.closures@generator)" />
    <dep model="r:00000000-0000-4000-0000-011c895902cd(jetbrains.mps.baseLanguage.generator.java.main@generator)" />
    <dep model="r:00000000-0000-4000-0000-011c8959032e(jetbrains.mps.baseLanguage.collections.structure)" />
    <dep model="r:00000000-0000-4000-0000-011c8959032f(jetbrains.mps.baseLanguage.collections.generator.baseLanguage.template.main@generator)" />
    <dep model="r:00000000-0000-4000-0000-011c8959033a(jetbrains.mps.baseLanguage.closures.generator.baseLanguage.template.main@generator)" />
    <dep model="r:00000000-0000-4000-0000-011c895903ac(jetbrains.mps.baseLanguageInternal.structure)" />
    <dep model="r:b4d7d620-6723-4aa2-856b-118497e84e9e(jetbrains.mps.baseLanguage.generator.java.strings@generator)" />
    <dep model="r:f04c1476-2f91-4f59-be13-c8e009abebee(jetbrains.mps.baseLanguageInternal.generator.template.main@generator)" />
    <file name="ConfigurationXmlDocument.java" />
  </source>
  <source id="5066720069350533017" name="IExternalConfigurationFragment" hash="-4lg8nnpuv75cplmfapuqd0b9ymzv2vu">
    <dep root="5314521579133239148" />
    <dep model="r:00000000-0000-4000-0000-011c89590293(jetbrains.mps.lang.structure.generator_new.baseLanguage@generator)" />
    <dep model="r:00000000-0000-4000-0000-011c8959033a(jetbrains.mps.baseLanguage.closures.generator.baseLanguage.template.main@generator)" />
    <dep model="r:b4d7d620-6723-4aa2-856b-118497e84e9e(jetbrains.mps.baseLanguage.generator.java.strings@generator)" />
    <file name="IExternalConfigurationFragment.java" />
  </source>
  <source id="5066720069350533027" name="XInclude" hash="5s94z8cdyzh9g9nt7ywfjdupy9xujxx">
    <dep root="3963070320413563577" />
    <dep root="4383174161801969971" />
    <dep root="5066720069350533017" />
    <dep root="5066720069350533029" />
    <dep root="5314521579133239148" />
    <dep root="5314521579133271086" />
<<<<<<< HEAD
    <dep root="8605160448688984324" />
=======
>>>>>>> a07b1cdb
    <dep model="f:java_stub#37a3367b-1fb2-44d8-aa6b-18075e74e003#jetbrains.mps.smodel(MPS.Classpath/jetbrains.mps.smodel@java_stub)" />
    <dep model="f:java_stub#6354ebe7-c22a-4a0f-ac54-50b52ab9b065#java.lang(JDK/java.lang@java_stub)" />
    <dep model="r:00000000-0000-4000-0000-011c89590288(jetbrains.mps.lang.core.structure)" />
    <dep model="r:00000000-0000-4000-0000-011c89590293(jetbrains.mps.lang.structure.generator_new.baseLanguage@generator)" />
    <dep model="r:00000000-0000-4000-0000-011c895902ca(jetbrains.mps.baseLanguage.structure)" />
    <dep model="r:00000000-0000-4000-0000-011c895902cb(jetbrains.mps.baseLanguage.generator.java.closures@generator)" />
    <dep model="r:00000000-0000-4000-0000-011c895902cd(jetbrains.mps.baseLanguage.generator.java.main@generator)" />
    <dep model="r:00000000-0000-4000-0000-011c8959032e(jetbrains.mps.baseLanguage.collections.structure)" />
    <dep model="r:00000000-0000-4000-0000-011c8959032f(jetbrains.mps.baseLanguage.collections.generator.baseLanguage.template.main@generator)" />
    <dep model="r:00000000-0000-4000-0000-011c8959033a(jetbrains.mps.baseLanguage.closures.generator.baseLanguage.template.main@generator)" />
    <dep model="r:00000000-0000-4000-0000-011c895903ac(jetbrains.mps.baseLanguageInternal.structure)" />
    <dep model="r:b4d7d620-6723-4aa2-856b-118497e84e9e(jetbrains.mps.baseLanguage.generator.java.strings@generator)" />
    <dep model="r:f04c1476-2f91-4f59-be13-c8e009abebee(jetbrains.mps.baseLanguageInternal.generator.template.main@generator)" />
    <file name="XInclude.java" />
  </source>
  <source id="5066720069350533029" name="ConfigurationXmlNode" hash="-8ay1vgjj8aykjjzj7dddvzawu9mxgha">
    <dep root="3963070320413563577" />
    <dep root="4383174161801969971" />
    <dep root="5314521579133239148" />
<<<<<<< HEAD
    <dep root="8605160448688984324" />
=======
>>>>>>> a07b1cdb
    <dep model="r:00000000-0000-4000-0000-011c89590288(jetbrains.mps.lang.core.structure)" />
    <dep model="r:00000000-0000-4000-0000-011c89590293(jetbrains.mps.lang.structure.generator_new.baseLanguage@generator)" />
    <dep model="r:00000000-0000-4000-0000-011c895902ca(jetbrains.mps.baseLanguage.structure)" />
    <dep model="r:00000000-0000-4000-0000-011c895902cb(jetbrains.mps.baseLanguage.generator.java.closures@generator)" />
    <dep model="r:00000000-0000-4000-0000-011c895902cd(jetbrains.mps.baseLanguage.generator.java.main@generator)" />
    <dep model="r:00000000-0000-4000-0000-011c8959032e(jetbrains.mps.baseLanguage.collections.structure)" />
    <dep model="r:00000000-0000-4000-0000-011c8959032f(jetbrains.mps.baseLanguage.collections.generator.baseLanguage.template.main@generator)" />
    <dep model="r:00000000-0000-4000-0000-011c8959033a(jetbrains.mps.baseLanguage.closures.generator.baseLanguage.template.main@generator)" />
    <dep model="r:00000000-0000-4000-0000-011c895903ac(jetbrains.mps.baseLanguageInternal.structure)" />
    <dep model="r:b4d7d620-6723-4aa2-856b-118497e84e9e(jetbrains.mps.baseLanguage.generator.java.strings@generator)" />
    <dep model="r:f04c1476-2f91-4f59-be13-c8e009abebee(jetbrains.mps.baseLanguageInternal.generator.template.main@generator)" />
    <file name="ConfigurationXmlNode.java" />
  </source>
  <source id="7130790807395857422" name="ExtensionPoints" hash="-1eja8g82homtnkj4cjqio8wqv3ectva">
    <dep root="3963070320413563577" />
    <dep root="4383174161801969971" />
    <dep root="5066720069350533029" />
    <dep root="5314521579133239148" />
    <dep root="5314521579133239158" />
<<<<<<< HEAD
    <dep root="8009656244648532777" />
    <dep root="8605160448688984324" />
=======
>>>>>>> a07b1cdb
    <dep model="r:00000000-0000-4000-0000-011c89590288(jetbrains.mps.lang.core.structure)" />
    <dep model="r:00000000-0000-4000-0000-011c89590293(jetbrains.mps.lang.structure.generator_new.baseLanguage@generator)" />
    <dep model="r:00000000-0000-4000-0000-011c895902ca(jetbrains.mps.baseLanguage.structure)" />
    <dep model="r:00000000-0000-4000-0000-011c895902cb(jetbrains.mps.baseLanguage.generator.java.closures@generator)" />
    <dep model="r:00000000-0000-4000-0000-011c895902cd(jetbrains.mps.baseLanguage.generator.java.main@generator)" />
    <dep model="r:00000000-0000-4000-0000-011c8959032e(jetbrains.mps.baseLanguage.collections.structure)" />
    <dep model="r:00000000-0000-4000-0000-011c8959032f(jetbrains.mps.baseLanguage.collections.generator.baseLanguage.template.main@generator)" />
    <dep model="r:00000000-0000-4000-0000-011c8959033a(jetbrains.mps.baseLanguage.closures.generator.baseLanguage.template.main@generator)" />
    <dep model="r:00000000-0000-4000-0000-011c895903ac(jetbrains.mps.baseLanguageInternal.structure)" />
    <dep model="r:b4d7d620-6723-4aa2-856b-118497e84e9e(jetbrains.mps.baseLanguage.generator.java.strings@generator)" />
    <dep model="r:f04c1476-2f91-4f59-be13-c8e009abebee(jetbrains.mps.baseLanguageInternal.generator.template.main@generator)" />
    <file name="ExtensionPoints.java" />
  </source>
  <source id="1740160309778170999" name="Components" hash="-38m6wn41zfwvupibphqvnkc5381ocd8" dependsOnCreated="true" dependsOnNodes="true">
    <dep root="1740160309778171006" />
    <dep root="1740160309778171007" />
    <dep root="1740160309778171009" />
    <dep root="1740160309778171016" />
    <dep root="1740160309778171018" />
    <dep root="1740160309778208723" />
    <dep root="1740160309778217806" />
    <dep root="3963070320413563577" />
    <dep root="4383174161801812099" />
    <dep root="4383174161801969971" />
    <dep root="4383174161802016293" />
    <dep root="4383174161802016297" />
    <dep root="4383174161802016298" />
    <dep root="4383174161802026701" />
    <dep root="4383174161802026705" />
    <dep root="4383174161802026707" />
    <dep root="4635942846893810046" />
    <dep root="5066720069350533013" />
    <dep root="5066720069350533017" />
    <dep root="5066720069350533027" />
    <dep root="5066720069350533029" />
    <dep root="5314521579133239121" />
    <dep root="5314521579133239127" />
    <dep root="5314521579133239132" />
    <dep root="5314521579133239148" />
    <dep root="5314521579133239158" />
    <dep root="5314521579133271086" />
    <dep root="5522969664585014978" />
    <dep root="6121364846593763655" />
    <dep root="6121364846593790701" />
    <dep root="6121364846593790726" />
    <dep root="6536266708345244484" />
    <dep root="6536266708345244486" />
    <dep root="6536266708345244487" />
    <dep root="6536266708345244494" />
    <dep root="6536266708345244502" />
    <dep root="6536266708345477897" />
    <dep root="6536266708345477902" />
    <dep root="6536266708345477909" />
    <dep root="7130790807395857422" />
    <dep root="7225089784577918894" />
    <dep root="8009656244648532777" />
    <dep root="8605160448688984307" />
    <dep root="8605160448688984319" />
    <dep root="8605160448688984324" />
    <dep root="8605160448689289377" />
    <dep model="f:java_stub#6354ebe7-c22a-4a0f-ac54-50b52ab9b065#java.io(JDK/java.io@java_stub)" />
    <dep model="f:java_stub#6354ebe7-c22a-4a0f-ac54-50b52ab9b065#java.lang(JDK/java.lang@java_stub)" />
    <dep model="r:00000000-0000-4000-0000-011c89590288(jetbrains.mps.lang.core.structure)" />
    <dep model="r:00000000-0000-4000-0000-011c89590293(jetbrains.mps.lang.structure.generator_new.baseLanguage@generator)" />
    <dep model="r:00000000-0000-4000-0000-011c895902ca(jetbrains.mps.baseLanguage.structure)" />
    <dep model="r:00000000-0000-4000-0000-011c895902cb(jetbrains.mps.baseLanguage.generator.java.closures@generator)" />
    <dep model="r:00000000-0000-4000-0000-011c895902cd(jetbrains.mps.baseLanguage.generator.java.main@generator)" />
    <dep model="r:00000000-0000-4000-0000-011c895902e8(jetbrains.mps.lang.generator.structure)" />
    <dep model="r:00000000-0000-4000-0000-011c8959032e(jetbrains.mps.baseLanguage.collections.structure)" />
    <dep model="r:00000000-0000-4000-0000-011c8959032f(jetbrains.mps.baseLanguage.collections.generator.baseLanguage.template.main@generator)" />
    <dep model="r:00000000-0000-4000-0000-011c8959033a(jetbrains.mps.baseLanguage.closures.generator.baseLanguage.template.main@generator)" />
    <dep model="r:00000000-0000-4000-0000-011c895903ac(jetbrains.mps.baseLanguageInternal.structure)" />
    <dep model="r:b4d7d620-6723-4aa2-856b-118497e84e9e(jetbrains.mps.baseLanguage.generator.java.strings@generator)" />
    <dep model="r:f04c1476-2f91-4f59-be13-c8e009abebee(jetbrains.mps.baseLanguageInternal.generator.template.main@generator)" />
    <file name="Components.java" />
  </source>
  <source id="1740160309778171006" name="BeanExtensionPoint" hash="ae8n3ej5jt41ipaj5jvc4jwv94o31i7">
    <dep root="5314521579133239132" />
    <dep model="f:java_stub#37a3367b-1fb2-44d8-aa6b-18075e74e003#jetbrains.mps.smodel(MPS.Classpath/jetbrains.mps.smodel@java_stub)" />
    <dep model="f:java_stub#6354ebe7-c22a-4a0f-ac54-50b52ab9b065#java.lang(JDK/java.lang@java_stub)" />
    <dep model="r:00000000-0000-4000-0000-011c89590293(jetbrains.mps.lang.structure.generator_new.baseLanguage@generator)" />
    <dep model="r:00000000-0000-4000-0000-011c895902ca(jetbrains.mps.baseLanguage.structure)" />
    <dep model="r:00000000-0000-4000-0000-011c895902cb(jetbrains.mps.baseLanguage.generator.java.closures@generator)" />
    <dep model="r:00000000-0000-4000-0000-011c895902cd(jetbrains.mps.baseLanguage.generator.java.main@generator)" />
    <dep model="r:00000000-0000-4000-0000-011c8959032f(jetbrains.mps.baseLanguage.collections.generator.baseLanguage.template.main@generator)" />
    <dep model="r:00000000-0000-4000-0000-011c8959033a(jetbrains.mps.baseLanguage.closures.generator.baseLanguage.template.main@generator)" />
    <dep model="r:00000000-0000-4000-0000-011c895903ac(jetbrains.mps.baseLanguageInternal.structure)" />
    <dep model="r:b4d7d620-6723-4aa2-856b-118497e84e9e(jetbrains.mps.baseLanguage.generator.java.strings@generator)" />
    <dep model="r:f04c1476-2f91-4f59-be13-c8e009abebee(jetbrains.mps.baseLanguageInternal.generator.template.main@generator)" />
    <file name="BeanExtensionPoint.java" />
  </source>
  <source id="1740160309778171007" name="IntefaceExtensionPoint" hash="-4n83wkh6w0ewhzg0bob4e0j3vcpczjz">
    <dep root="5314521579133239132" />
    <dep model="f:java_stub#37a3367b-1fb2-44d8-aa6b-18075e74e003#jetbrains.mps.smodel(MPS.Classpath/jetbrains.mps.smodel@java_stub)" />
    <dep model="f:java_stub#6354ebe7-c22a-4a0f-ac54-50b52ab9b065#java.lang(JDK/java.lang@java_stub)" />
    <dep model="r:00000000-0000-4000-0000-011c89590293(jetbrains.mps.lang.structure.generator_new.baseLanguage@generator)" />
    <dep model="r:00000000-0000-4000-0000-011c895902ca(jetbrains.mps.baseLanguage.structure)" />
    <dep model="r:00000000-0000-4000-0000-011c895902cb(jetbrains.mps.baseLanguage.generator.java.closures@generator)" />
    <dep model="r:00000000-0000-4000-0000-011c895902cd(jetbrains.mps.baseLanguage.generator.java.main@generator)" />
    <dep model="r:00000000-0000-4000-0000-011c8959032f(jetbrains.mps.baseLanguage.collections.generator.baseLanguage.template.main@generator)" />
    <dep model="r:00000000-0000-4000-0000-011c8959033a(jetbrains.mps.baseLanguage.closures.generator.baseLanguage.template.main@generator)" />
    <dep model="r:00000000-0000-4000-0000-011c895903ac(jetbrains.mps.baseLanguageInternal.structure)" />
    <dep model="r:b4d7d620-6723-4aa2-856b-118497e84e9e(jetbrains.mps.baseLanguage.generator.java.strings@generator)" />
    <dep model="r:f04c1476-2f91-4f59-be13-c8e009abebee(jetbrains.mps.baseLanguageInternal.generator.template.main@generator)" />
    <file name="IntefaceExtensionPoint.java" />
  </source>
  <source id="1740160309778171009" name="Level" hash="4nvcq6axkf7dmmpfzila5g5ahmouqpo">
    <dep model="f:java_stub#6354ebe7-c22a-4a0f-ac54-50b52ab9b065#java.lang(JDK/java.lang@java_stub)" />
    <dep model="f:java_stub#6354ebe7-c22a-4a0f-ac54-50b52ab9b065#java.util(JDK/java.util@java_stub)" />
    <dep model="r:00000000-0000-4000-0000-011c89590288(jetbrains.mps.lang.core.structure)" />
    <dep model="r:00000000-0000-4000-0000-011c89590293(jetbrains.mps.lang.structure.generator_new.baseLanguage@generator)" />
    <dep model="r:00000000-0000-4000-0000-011c895902ca(jetbrains.mps.baseLanguage.structure)" />
    <dep model="r:00000000-0000-4000-0000-011c895902cb(jetbrains.mps.baseLanguage.generator.java.closures@generator)" />
    <dep model="r:00000000-0000-4000-0000-011c895902cd(jetbrains.mps.baseLanguage.generator.java.main@generator)" />
    <dep model="r:00000000-0000-4000-0000-011c895902e8(jetbrains.mps.lang.generator.structure)" />
    <dep model="r:00000000-0000-4000-0000-011c8959032f(jetbrains.mps.baseLanguage.collections.generator.baseLanguage.template.main@generator)" />
    <dep model="r:00000000-0000-4000-0000-011c8959033a(jetbrains.mps.baseLanguage.closures.generator.baseLanguage.template.main@generator)" />
    <dep model="r:b4d7d620-6723-4aa2-856b-118497e84e9e(jetbrains.mps.baseLanguage.generator.java.strings@generator)" />
    <dep model="r:f04c1476-2f91-4f59-be13-c8e009abebee(jetbrains.mps.baseLanguageInternal.generator.template.main@generator)" />
    <file name="Level.java" />
    <file name="Level_PropertySupport.java" />
  </source>
  <source id="1740160309778171016" name="Service" hash="-djpiehril4iehnioy7gakj7g0f42o2s">
    <dep root="1740160309778171009" />
    <dep root="1740160309778171018" />
    <dep root="5314521579133239121" />
    <dep root="8605160448688984324" />
    <dep model="f:java_stub#37a3367b-1fb2-44d8-aa6b-18075e74e003#jetbrains.mps.smodel(MPS.Classpath/jetbrains.mps.smodel@java_stub)" />
    <dep model="f:java_stub#6354ebe7-c22a-4a0f-ac54-50b52ab9b065#java.lang(JDK/java.lang@java_stub)" />
    <dep model="r:00000000-0000-4000-0000-011c89590288(jetbrains.mps.lang.core.structure)" />
    <dep model="r:00000000-0000-4000-0000-011c89590293(jetbrains.mps.lang.structure.generator_new.baseLanguage@generator)" />
    <dep model="r:00000000-0000-4000-0000-011c895902ca(jetbrains.mps.baseLanguage.structure)" />
    <dep model="r:00000000-0000-4000-0000-011c895902cb(jetbrains.mps.baseLanguage.generator.java.closures@generator)" />
    <dep model="r:00000000-0000-4000-0000-011c895902cd(jetbrains.mps.baseLanguage.generator.java.main@generator)" />
    <dep model="r:00000000-0000-4000-0000-011c895902e8(jetbrains.mps.lang.generator.structure)" />
    <dep model="r:00000000-0000-4000-0000-011c8959032e(jetbrains.mps.baseLanguage.collections.structure)" />
    <dep model="r:00000000-0000-4000-0000-011c8959032f(jetbrains.mps.baseLanguage.collections.generator.baseLanguage.template.main@generator)" />
    <dep model="r:00000000-0000-4000-0000-011c8959033a(jetbrains.mps.baseLanguage.closures.generator.baseLanguage.template.main@generator)" />
    <dep model="r:00000000-0000-4000-0000-011c895903ac(jetbrains.mps.baseLanguageInternal.structure)" />
    <dep model="r:b4d7d620-6723-4aa2-856b-118497e84e9e(jetbrains.mps.baseLanguage.generator.java.strings@generator)" />
    <dep model="r:f04c1476-2f91-4f59-be13-c8e009abebee(jetbrains.mps.baseLanguageInternal.generator.template.main@generator)" />
    <file name="Service.java" />
  </source>
  <source id="1740160309778171018" name="HasLevel" hash="77a2mqxeku5dy0pl561c1fesrbou84v">
    <dep root="1740160309778171009" />
    <dep model="r:00000000-0000-4000-0000-011c89590293(jetbrains.mps.lang.structure.generator_new.baseLanguage@generator)" />
    <dep model="r:00000000-0000-4000-0000-011c895902ca(jetbrains.mps.baseLanguage.structure)" />
    <dep model="r:00000000-0000-4000-0000-011c895902cb(jetbrains.mps.baseLanguage.generator.java.closures@generator)" />
    <dep model="r:00000000-0000-4000-0000-011c895902e8(jetbrains.mps.lang.generator.structure)" />
    <dep model="r:00000000-0000-4000-0000-011c8959033a(jetbrains.mps.baseLanguage.closures.generator.baseLanguage.template.main@generator)" />
    <dep model="r:b4d7d620-6723-4aa2-856b-118497e84e9e(jetbrains.mps.baseLanguage.generator.java.strings@generator)" />
    <file name="HasLevel.java" />
  </source>
  <source id="1740160309778208723" name="Extensions" hash="-1z7zm3e637j59oly5w8zv0wx5onz8nt">
    <dep root="3963070320413563577" />
    <dep root="4383174161801969971" />
    <dep root="5066720069350533029" />
    <dep root="5314521579133239148" />
    <dep root="5314521579133239158" />
<<<<<<< HEAD
    <dep root="8009656244648532777" />
    <dep root="8605160448688984324" />
=======
>>>>>>> a07b1cdb
    <dep model="r:00000000-0000-4000-0000-011c89590288(jetbrains.mps.lang.core.structure)" />
    <dep model="r:00000000-0000-4000-0000-011c89590293(jetbrains.mps.lang.structure.generator_new.baseLanguage@generator)" />
    <dep model="r:00000000-0000-4000-0000-011c895902ca(jetbrains.mps.baseLanguage.structure)" />
    <dep model="r:00000000-0000-4000-0000-011c895902cb(jetbrains.mps.baseLanguage.generator.java.closures@generator)" />
    <dep model="r:00000000-0000-4000-0000-011c895902cd(jetbrains.mps.baseLanguage.generator.java.main@generator)" />
    <dep model="r:00000000-0000-4000-0000-011c8959032e(jetbrains.mps.baseLanguage.collections.structure)" />
    <dep model="r:00000000-0000-4000-0000-011c8959032f(jetbrains.mps.baseLanguage.collections.generator.baseLanguage.template.main@generator)" />
    <dep model="r:00000000-0000-4000-0000-011c8959033a(jetbrains.mps.baseLanguage.closures.generator.baseLanguage.template.main@generator)" />
    <dep model="r:00000000-0000-4000-0000-011c895903ac(jetbrains.mps.baseLanguageInternal.structure)" />
    <dep model="r:b4d7d620-6723-4aa2-856b-118497e84e9e(jetbrains.mps.baseLanguage.generator.java.strings@generator)" />
    <dep model="r:f04c1476-2f91-4f59-be13-c8e009abebee(jetbrains.mps.baseLanguageInternal.generator.template.main@generator)" />
    <file name="Extensions.java" />
  </source>
  <source id="1740160309778217806" name="IdeaPluginRoot" hash="-eocdpmus6yz89vzx8gqg7eb4y4jo2mp">
    <dep root="3963070320413563577" />
    <dep root="4383174161801969971" />
    <dep root="5314521579133239148" />
    <dep root="5314521579133239158" />
<<<<<<< HEAD
    <dep root="8009656244648532777" />
    <dep root="8605160448688984324" />
=======
>>>>>>> a07b1cdb
    <dep model="r:00000000-0000-4000-0000-011c89590288(jetbrains.mps.lang.core.structure)" />
    <dep model="r:00000000-0000-4000-0000-011c89590293(jetbrains.mps.lang.structure.generator_new.baseLanguage@generator)" />
    <dep model="r:00000000-0000-4000-0000-011c895902ca(jetbrains.mps.baseLanguage.structure)" />
    <dep model="r:00000000-0000-4000-0000-011c895902cb(jetbrains.mps.baseLanguage.generator.java.closures@generator)" />
    <dep model="r:00000000-0000-4000-0000-011c895902cd(jetbrains.mps.baseLanguage.generator.java.main@generator)" />
    <dep model="r:00000000-0000-4000-0000-011c8959032e(jetbrains.mps.baseLanguage.collections.structure)" />
    <dep model="r:00000000-0000-4000-0000-011c8959032f(jetbrains.mps.baseLanguage.collections.generator.baseLanguage.template.main@generator)" />
    <dep model="r:00000000-0000-4000-0000-011c8959033a(jetbrains.mps.baseLanguage.closures.generator.baseLanguage.template.main@generator)" />
    <dep model="r:00000000-0000-4000-0000-011c895903ac(jetbrains.mps.baseLanguageInternal.structure)" />
    <dep model="r:b4d7d620-6723-4aa2-856b-118497e84e9e(jetbrains.mps.baseLanguage.generator.java.strings@generator)" />
    <dep model="r:f04c1476-2f91-4f59-be13-c8e009abebee(jetbrains.mps.baseLanguageInternal.generator.template.main@generator)" />
    <file name="IdeaPluginRoot.java" />
  </source>
  <source id="6121364846593763655" name="BeanExtension" hash="-dq84q7428l92pc6xj2gv4vyqhyhicac">
    <dep root="1740160309778171006" />
    <dep root="5314521579133239121" />
    <dep root="6121364846593790726" />
    <dep model="r:00000000-0000-4000-0000-011c89590293(jetbrains.mps.lang.structure.generator_new.baseLanguage@generator)" />
    <dep model="r:00000000-0000-4000-0000-011c895902ca(jetbrains.mps.baseLanguage.structure)" />
    <dep model="r:00000000-0000-4000-0000-011c895902cb(jetbrains.mps.baseLanguage.generator.java.closures@generator)" />
    <dep model="r:00000000-0000-4000-0000-011c895902cd(jetbrains.mps.baseLanguage.generator.java.main@generator)" />
    <dep model="r:00000000-0000-4000-0000-011c8959032e(jetbrains.mps.baseLanguage.collections.structure)" />
    <dep model="r:00000000-0000-4000-0000-011c8959032f(jetbrains.mps.baseLanguage.collections.generator.baseLanguage.template.main@generator)" />
    <dep model="r:00000000-0000-4000-0000-011c8959033a(jetbrains.mps.baseLanguage.closures.generator.baseLanguage.template.main@generator)" />
    <dep model="r:00000000-0000-4000-0000-011c895903ac(jetbrains.mps.baseLanguageInternal.structure)" />
    <dep model="r:b4d7d620-6723-4aa2-856b-118497e84e9e(jetbrains.mps.baseLanguage.generator.java.strings@generator)" />
    <dep model="r:f04c1476-2f91-4f59-be13-c8e009abebee(jetbrains.mps.baseLanguageInternal.generator.template.main@generator)" />
    <file name="BeanExtension.java" />
  </source>
  <source id="6121364846593790701" name="InterfaceExtension" hash="bjajra06t0hbh7rpv7n7ftvvi385ogc">
    <dep root="1740160309778171007" />
    <dep root="5314521579133239121" />
    <dep model="f:java_stub#37a3367b-1fb2-44d8-aa6b-18075e74e003#jetbrains.mps.smodel(MPS.Classpath/jetbrains.mps.smodel@java_stub)" />
    <dep model="f:java_stub#6354ebe7-c22a-4a0f-ac54-50b52ab9b065#java.lang(JDK/java.lang@java_stub)" />
    <dep model="r:00000000-0000-4000-0000-011c89590293(jetbrains.mps.lang.structure.generator_new.baseLanguage@generator)" />
    <dep model="r:00000000-0000-4000-0000-011c895902ca(jetbrains.mps.baseLanguage.structure)" />
    <dep model="r:00000000-0000-4000-0000-011c895902cb(jetbrains.mps.baseLanguage.generator.java.closures@generator)" />
    <dep model="r:00000000-0000-4000-0000-011c895902cd(jetbrains.mps.baseLanguage.generator.java.main@generator)" />
    <dep model="r:00000000-0000-4000-0000-011c8959032f(jetbrains.mps.baseLanguage.collections.generator.baseLanguage.template.main@generator)" />
    <dep model="r:00000000-0000-4000-0000-011c8959033a(jetbrains.mps.baseLanguage.closures.generator.baseLanguage.template.main@generator)" />
    <dep model="r:00000000-0000-4000-0000-011c895903ac(jetbrains.mps.baseLanguageInternal.structure)" />
    <dep model="r:b4d7d620-6723-4aa2-856b-118497e84e9e(jetbrains.mps.baseLanguage.generator.java.strings@generator)" />
    <dep model="r:f04c1476-2f91-4f59-be13-c8e009abebee(jetbrains.mps.baseLanguageInternal.generator.template.main@generator)" />
    <file name="InterfaceExtension.java" />
  </source>
  <source id="6121364846593790726" name="BeanExtensionAttribute" hash="-6doe018j78lzc73957vflv9k6i2lhc0">
<<<<<<< HEAD
    <dep root="6536266708345244494" />
    <dep root="8605160448688984324" />
=======
    <dep root="3963070320413563577" />
    <dep root="4383174161801969971" />
    <dep root="6536266708345244486" />
    <dep root="6536266708345244494" />
>>>>>>> a07b1cdb
    <dep model="r:00000000-0000-4000-0000-011c89590288(jetbrains.mps.lang.core.structure)" />
    <dep model="r:00000000-0000-4000-0000-011c89590293(jetbrains.mps.lang.structure.generator_new.baseLanguage@generator)" />
    <dep model="r:00000000-0000-4000-0000-011c895902ca(jetbrains.mps.baseLanguage.structure)" />
    <dep model="r:00000000-0000-4000-0000-011c895902cb(jetbrains.mps.baseLanguage.generator.java.closures@generator)" />
    <dep model="r:00000000-0000-4000-0000-011c895902cd(jetbrains.mps.baseLanguage.generator.java.main@generator)" />
    <dep model="r:00000000-0000-4000-0000-011c8959032e(jetbrains.mps.baseLanguage.collections.structure)" />
    <dep model="r:00000000-0000-4000-0000-011c8959032f(jetbrains.mps.baseLanguage.collections.generator.baseLanguage.template.main@generator)" />
    <dep model="r:00000000-0000-4000-0000-011c8959033a(jetbrains.mps.baseLanguage.closures.generator.baseLanguage.template.main@generator)" />
    <dep model="r:00000000-0000-4000-0000-011c895903ac(jetbrains.mps.baseLanguageInternal.structure)" />
    <dep model="r:b4d7d620-6723-4aa2-856b-118497e84e9e(jetbrains.mps.baseLanguage.generator.java.strings@generator)" />
    <dep model="r:f04c1476-2f91-4f59-be13-c8e009abebee(jetbrains.mps.baseLanguageInternal.generator.template.main@generator)" />
    <file name="BeanExtensionAttribute.java" />
  </source>
  <source id="5066720069350533013" name="IConfigurationElementFragment" hash="-5bcxsvdb4ad9z2yeq4wij0zor163kmp">
    <dep model="r:00000000-0000-4000-0000-011c89590293(jetbrains.mps.lang.structure.generator_new.baseLanguage@generator)" />
    <dep model="r:00000000-0000-4000-0000-011c8959033a(jetbrains.mps.baseLanguage.closures.generator.baseLanguage.template.main@generator)" />
    <dep model="r:b4d7d620-6723-4aa2-856b-118497e84e9e(jetbrains.mps.baseLanguage.generator.java.strings@generator)" />
    <file name="IConfigurationElementFragment.java" />
  </source>
  <source id="5522969664585014978" name="ComponentsRoot" hash="a2lffxndbc924v0iqlgxfvmsqk9mwxr">
    <dep root="3963070320413563577" />
    <dep root="4383174161801969971" />
    <dep root="5314521579133239148" />
    <dep root="5314521579133239158" />
<<<<<<< HEAD
    <dep root="8009656244648532777" />
    <dep root="8605160448688984324" />
=======
>>>>>>> a07b1cdb
    <dep model="r:00000000-0000-4000-0000-011c89590288(jetbrains.mps.lang.core.structure)" />
    <dep model="r:00000000-0000-4000-0000-011c89590293(jetbrains.mps.lang.structure.generator_new.baseLanguage@generator)" />
    <dep model="r:00000000-0000-4000-0000-011c895902ca(jetbrains.mps.baseLanguage.structure)" />
    <dep model="r:00000000-0000-4000-0000-011c895902cb(jetbrains.mps.baseLanguage.generator.java.closures@generator)" />
    <dep model="r:00000000-0000-4000-0000-011c895902cd(jetbrains.mps.baseLanguage.generator.java.main@generator)" />
    <dep model="r:00000000-0000-4000-0000-011c8959032e(jetbrains.mps.baseLanguage.collections.structure)" />
    <dep model="r:00000000-0000-4000-0000-011c8959032f(jetbrains.mps.baseLanguage.collections.generator.baseLanguage.template.main@generator)" />
    <dep model="r:00000000-0000-4000-0000-011c8959033a(jetbrains.mps.baseLanguage.closures.generator.baseLanguage.template.main@generator)" />
    <dep model="r:00000000-0000-4000-0000-011c895903ac(jetbrains.mps.baseLanguageInternal.structure)" />
    <dep model="r:b4d7d620-6723-4aa2-856b-118497e84e9e(jetbrains.mps.baseLanguage.generator.java.strings@generator)" />
    <dep model="r:f04c1476-2f91-4f59-be13-c8e009abebee(jetbrains.mps.baseLanguageInternal.generator.template.main@generator)" />
    <file name="ComponentsRoot.java" />
  </source>
  <source id="8009656244648532777" name="ComponentRoot" hash="-6qnlekqayn1v1or5g2qtdqirdk75si0">
    <dep root="3963070320413563577" />
    <dep root="4383174161801969971" />
    <dep root="5314521579133239148" />
    <dep root="5314521579133239158" />
<<<<<<< HEAD
    <dep root="8605160448688984324" />
=======
>>>>>>> a07b1cdb
    <dep model="r:00000000-0000-4000-0000-011c89590288(jetbrains.mps.lang.core.structure)" />
    <dep model="r:00000000-0000-4000-0000-011c89590293(jetbrains.mps.lang.structure.generator_new.baseLanguage@generator)" />
    <dep model="r:00000000-0000-4000-0000-011c895902ca(jetbrains.mps.baseLanguage.structure)" />
    <dep model="r:00000000-0000-4000-0000-011c895902cb(jetbrains.mps.baseLanguage.generator.java.closures@generator)" />
    <dep model="r:00000000-0000-4000-0000-011c895902cd(jetbrains.mps.baseLanguage.generator.java.main@generator)" />
    <dep model="r:00000000-0000-4000-0000-011c8959032e(jetbrains.mps.baseLanguage.collections.structure)" />
    <dep model="r:00000000-0000-4000-0000-011c8959032f(jetbrains.mps.baseLanguage.collections.generator.baseLanguage.template.main@generator)" />
    <dep model="r:00000000-0000-4000-0000-011c8959033a(jetbrains.mps.baseLanguage.closures.generator.baseLanguage.template.main@generator)" />
    <dep model="r:00000000-0000-4000-0000-011c895903ac(jetbrains.mps.baseLanguageInternal.structure)" />
    <dep model="r:b4d7d620-6723-4aa2-856b-118497e84e9e(jetbrains.mps.baseLanguage.generator.java.strings@generator)" />
    <dep model="r:f04c1476-2f91-4f59-be13-c8e009abebee(jetbrains.mps.baseLanguageInternal.generator.template.main@generator)" />
    <file name="ComponentRoot.java" />
  </source>
  <source id="7225089784577918894" name="RootRoot" hash="-61iefjd78o2ty7039b13j4755mv8vvu">
    <dep root="3963070320413563577" />
    <dep root="4383174161801969971" />
    <dep root="5314521579133239148" />
    <dep root="5314521579133239158" />
<<<<<<< HEAD
    <dep root="8009656244648532777" />
    <dep root="8605160448688984324" />
=======
>>>>>>> a07b1cdb
    <dep model="r:00000000-0000-4000-0000-011c89590288(jetbrains.mps.lang.core.structure)" />
    <dep model="r:00000000-0000-4000-0000-011c89590293(jetbrains.mps.lang.structure.generator_new.baseLanguage@generator)" />
    <dep model="r:00000000-0000-4000-0000-011c895902ca(jetbrains.mps.baseLanguage.structure)" />
    <dep model="r:00000000-0000-4000-0000-011c895902cb(jetbrains.mps.baseLanguage.generator.java.closures@generator)" />
    <dep model="r:00000000-0000-4000-0000-011c895902cd(jetbrains.mps.baseLanguage.generator.java.main@generator)" />
    <dep model="r:00000000-0000-4000-0000-011c8959032e(jetbrains.mps.baseLanguage.collections.structure)" />
    <dep model="r:00000000-0000-4000-0000-011c8959032f(jetbrains.mps.baseLanguage.collections.generator.baseLanguage.template.main@generator)" />
    <dep model="r:00000000-0000-4000-0000-011c8959033a(jetbrains.mps.baseLanguage.closures.generator.baseLanguage.template.main@generator)" />
    <dep model="r:00000000-0000-4000-0000-011c895903ac(jetbrains.mps.baseLanguageInternal.structure)" />
    <dep model="r:b4d7d620-6723-4aa2-856b-118497e84e9e(jetbrains.mps.baseLanguage.generator.java.strings@generator)" />
    <dep model="r:f04c1476-2f91-4f59-be13-c8e009abebee(jetbrains.mps.baseLanguageInternal.generator.template.main@generator)" />
    <file name="RootRoot.java" />
  </source>
  <source id="6536266708345244484" name="IPluginConfigurationFragment" hash="7dmqfjah159s60uwr8ad48le8uxmp2u">
    <dep model="r:00000000-0000-4000-0000-011c89590293(jetbrains.mps.lang.structure.generator_new.baseLanguage@generator)" />
    <dep model="r:00000000-0000-4000-0000-011c8959033a(jetbrains.mps.baseLanguage.closures.generator.baseLanguage.template.main@generator)" />
    <dep model="r:b4d7d620-6723-4aa2-856b-118497e84e9e(jetbrains.mps.baseLanguage.generator.java.strings@generator)" />
    <file name="IPluginConfigurationFragment.java" />
  </source>
  <source id="6536266708345244486" name="Plugin" hash="-2qu3e7idir6ls5q9z3wbn9lz7vqwj2e">
    <dep root="1740160309778217806" />
    <dep root="3963070320413563577" />
    <dep root="4383174161801969971" />
    <dep root="5314521579133239148" />
    <dep root="6536266708345244487" />
    <dep root="6536266708345244494" />
    <dep root="6536266708345244502" />
    <dep root="6536266708345477897" />
    <dep root="6536266708345477909" />
<<<<<<< HEAD
    <dep root="8605160448688984324" />
=======
>>>>>>> a07b1cdb
    <dep model="f:java_stub#37a3367b-1fb2-44d8-aa6b-18075e74e003#jetbrains.mps.smodel(MPS.Classpath/jetbrains.mps.smodel@java_stub)" />
    <dep model="f:java_stub#6354ebe7-c22a-4a0f-ac54-50b52ab9b065#java.lang(JDK/java.lang@java_stub)" />
    <dep model="r:00000000-0000-4000-0000-011c89590288(jetbrains.mps.lang.core.structure)" />
    <dep model="r:00000000-0000-4000-0000-011c89590293(jetbrains.mps.lang.structure.generator_new.baseLanguage@generator)" />
    <dep model="r:00000000-0000-4000-0000-011c895902ca(jetbrains.mps.baseLanguage.structure)" />
    <dep model="r:00000000-0000-4000-0000-011c895902cb(jetbrains.mps.baseLanguage.generator.java.closures@generator)" />
    <dep model="r:00000000-0000-4000-0000-011c895902cd(jetbrains.mps.baseLanguage.generator.java.main@generator)" />
    <dep model="r:00000000-0000-4000-0000-011c8959032e(jetbrains.mps.baseLanguage.collections.structure)" />
    <dep model="r:00000000-0000-4000-0000-011c8959032f(jetbrains.mps.baseLanguage.collections.generator.baseLanguage.template.main@generator)" />
    <dep model="r:00000000-0000-4000-0000-011c8959033a(jetbrains.mps.baseLanguage.closures.generator.baseLanguage.template.main@generator)" />
    <dep model="r:00000000-0000-4000-0000-011c895903ac(jetbrains.mps.baseLanguageInternal.structure)" />
    <dep model="r:b4d7d620-6723-4aa2-856b-118497e84e9e(jetbrains.mps.baseLanguage.generator.java.strings@generator)" />
    <dep model="r:f04c1476-2f91-4f59-be13-c8e009abebee(jetbrains.mps.baseLanguageInternal.generator.template.main@generator)" />
    <file name="Plugin.java" />
  </source>
  <source id="6536266708345244487" name="PluginDependency" hash="-24i1qt85y4v6cq8wke1xjnfgrf8h17l">
    <dep root="6536266708345244486" />
    <dep model="f:java_stub#37a3367b-1fb2-44d8-aa6b-18075e74e003#jetbrains.mps.smodel(MPS.Classpath/jetbrains.mps.smodel@java_stub)" />
    <dep model="f:java_stub#6354ebe7-c22a-4a0f-ac54-50b52ab9b065#java.lang(JDK/java.lang@java_stub)" />
    <dep model="r:00000000-0000-4000-0000-011c89590288(jetbrains.mps.lang.core.structure)" />
    <dep model="r:00000000-0000-4000-0000-011c89590293(jetbrains.mps.lang.structure.generator_new.baseLanguage@generator)" />
    <dep model="r:00000000-0000-4000-0000-011c895902ca(jetbrains.mps.baseLanguage.structure)" />
    <dep model="r:00000000-0000-4000-0000-011c895902cb(jetbrains.mps.baseLanguage.generator.java.closures@generator)" />
    <dep model="r:00000000-0000-4000-0000-011c895902cd(jetbrains.mps.baseLanguage.generator.java.main@generator)" />
    <dep model="r:00000000-0000-4000-0000-011c8959032f(jetbrains.mps.baseLanguage.collections.generator.baseLanguage.template.main@generator)" />
    <dep model="r:00000000-0000-4000-0000-011c8959033a(jetbrains.mps.baseLanguage.closures.generator.baseLanguage.template.main@generator)" />
    <dep model="r:00000000-0000-4000-0000-011c895903ac(jetbrains.mps.baseLanguageInternal.structure)" />
    <dep model="r:b4d7d620-6723-4aa2-856b-118497e84e9e(jetbrains.mps.baseLanguage.generator.java.strings@generator)" />
    <dep model="r:f04c1476-2f91-4f59-be13-c8e009abebee(jetbrains.mps.baseLanguageInternal.generator.template.main@generator)" />
    <file name="PluginDependency.java" />
  </source>
  <source id="6536266708345244494" name="PluginVendor" hash="4b26rtxe368x2a8ylkvq9b68b7bo4j4">
<<<<<<< HEAD
    <dep root="8605160448688984324" />
=======
    <dep root="3963070320413563577" />
    <dep root="4383174161801969971" />
    <dep root="6536266708345244486" />
>>>>>>> a07b1cdb
    <dep model="r:00000000-0000-4000-0000-011c89590288(jetbrains.mps.lang.core.structure)" />
    <dep model="r:00000000-0000-4000-0000-011c89590293(jetbrains.mps.lang.structure.generator_new.baseLanguage@generator)" />
    <dep model="r:00000000-0000-4000-0000-011c895902ca(jetbrains.mps.baseLanguage.structure)" />
    <dep model="r:00000000-0000-4000-0000-011c895902cb(jetbrains.mps.baseLanguage.generator.java.closures@generator)" />
    <dep model="r:00000000-0000-4000-0000-011c895902cd(jetbrains.mps.baseLanguage.generator.java.main@generator)" />
    <dep model="r:00000000-0000-4000-0000-011c8959032e(jetbrains.mps.baseLanguage.collections.structure)" />
    <dep model="r:00000000-0000-4000-0000-011c8959032f(jetbrains.mps.baseLanguage.collections.generator.baseLanguage.template.main@generator)" />
    <dep model="r:00000000-0000-4000-0000-011c8959033a(jetbrains.mps.baseLanguage.closures.generator.baseLanguage.template.main@generator)" />
    <dep model="r:00000000-0000-4000-0000-011c895903ac(jetbrains.mps.baseLanguageInternal.structure)" />
    <dep model="r:b4d7d620-6723-4aa2-856b-118497e84e9e(jetbrains.mps.baseLanguage.generator.java.strings@generator)" />
    <dep model="r:f04c1476-2f91-4f59-be13-c8e009abebee(jetbrains.mps.baseLanguageInternal.generator.template.main@generator)" />
    <file name="PluginVendor.java" />
  </source>
  <source id="6536266708345244502" name="PluginDetails" hash="-ejjt7ltupz4wldiag165qhwqane4iiz" dependsOnCreated="true" dependsOnNodes="true">
    <dep root="1740160309778170999" />
    <dep root="1740160309778171006" />
    <dep root="1740160309778171007" />
    <dep root="1740160309778171009" />
    <dep root="1740160309778171016" />
    <dep root="1740160309778171018" />
    <dep root="1740160309778208723" />
    <dep root="1740160309778217806" />
    <dep root="3963070320413563577" />
    <dep root="4383174161801812099" />
    <dep root="4383174161801969971" />
    <dep root="4383174161802016293" />
    <dep root="4383174161802016297" />
    <dep root="4383174161802016298" />
    <dep root="4383174161802026701" />
    <dep root="4383174161802026705" />
    <dep root="4383174161802026707" />
    <dep root="4635942846893810046" />
    <dep root="5066720069350533013" />
    <dep root="5066720069350533017" />
    <dep root="5066720069350533027" />
    <dep root="5066720069350533029" />
    <dep root="5314521579133239121" />
    <dep root="5314521579133239127" />
    <dep root="5314521579133239132" />
    <dep root="5314521579133239148" />
    <dep root="5314521579133239158" />
    <dep root="5314521579133271086" />
    <dep root="5522969664585014978" />
    <dep root="6121364846593763655" />
    <dep root="6121364846593790701" />
    <dep root="6121364846593790726" />
    <dep root="6536266708345244484" />
    <dep root="6536266708345244486" />
    <dep root="6536266708345244487" />
    <dep root="6536266708345244494" />
    <dep root="6536266708345477897" />
    <dep root="6536266708345477902" />
    <dep root="6536266708345477909" />
    <dep root="7130790807395857422" />
    <dep root="7225089784577918894" />
    <dep root="8009656244648532777" />
    <dep root="8605160448688984307" />
    <dep root="8605160448688984319" />
    <dep root="8605160448688984324" />
    <dep root="8605160448689289377" />
    <dep model="f:java_stub#6354ebe7-c22a-4a0f-ac54-50b52ab9b065#java.io(JDK/java.io@java_stub)" />
    <dep model="f:java_stub#6354ebe7-c22a-4a0f-ac54-50b52ab9b065#java.lang(JDK/java.lang@java_stub)" />
    <dep model="r:00000000-0000-4000-0000-011c89590288(jetbrains.mps.lang.core.structure)" />
    <dep model="r:00000000-0000-4000-0000-011c89590293(jetbrains.mps.lang.structure.generator_new.baseLanguage@generator)" />
    <dep model="r:00000000-0000-4000-0000-011c895902ca(jetbrains.mps.baseLanguage.structure)" />
    <dep model="r:00000000-0000-4000-0000-011c895902cb(jetbrains.mps.baseLanguage.generator.java.closures@generator)" />
    <dep model="r:00000000-0000-4000-0000-011c895902cd(jetbrains.mps.baseLanguage.generator.java.main@generator)" />
    <dep model="r:00000000-0000-4000-0000-011c895902e8(jetbrains.mps.lang.generator.structure)" />
    <dep model="r:00000000-0000-4000-0000-011c8959032f(jetbrains.mps.baseLanguage.collections.generator.baseLanguage.template.main@generator)" />
    <dep model="r:00000000-0000-4000-0000-011c8959033a(jetbrains.mps.baseLanguage.closures.generator.baseLanguage.template.main@generator)" />
    <dep model="r:b4d7d620-6723-4aa2-856b-118497e84e9e(jetbrains.mps.baseLanguage.generator.java.strings@generator)" />
    <dep model="r:f04c1476-2f91-4f59-be13-c8e009abebee(jetbrains.mps.baseLanguageInternal.generator.template.main@generator)" />
    <file name="PluginDetails.java" />
  </source>
  <source id="6536266708345477897" name="IdeaVersion" hash="-40n208rs8lx6x9l2ca4z76cyjd4x0r9">
    <dep model="r:00000000-0000-4000-0000-011c89590288(jetbrains.mps.lang.core.structure)" />
    <dep model="r:00000000-0000-4000-0000-011c89590293(jetbrains.mps.lang.structure.generator_new.baseLanguage@generator)" />
    <dep model="r:00000000-0000-4000-0000-011c895902ca(jetbrains.mps.baseLanguage.structure)" />
    <dep model="r:00000000-0000-4000-0000-011c895902cb(jetbrains.mps.baseLanguage.generator.java.closures@generator)" />
    <dep model="r:00000000-0000-4000-0000-011c895902cd(jetbrains.mps.baseLanguage.generator.java.main@generator)" />
    <dep model="r:00000000-0000-4000-0000-011c8959032f(jetbrains.mps.baseLanguage.collections.generator.baseLanguage.template.main@generator)" />
    <dep model="r:00000000-0000-4000-0000-011c8959033a(jetbrains.mps.baseLanguage.closures.generator.baseLanguage.template.main@generator)" />
    <dep model="r:b4d7d620-6723-4aa2-856b-118497e84e9e(jetbrains.mps.baseLanguage.generator.java.strings@generator)" />
    <dep model="r:f04c1476-2f91-4f59-be13-c8e009abebee(jetbrains.mps.baseLanguageInternal.generator.template.main@generator)" />
    <file name="IdeaVersion.java" />
  </source>
  <source id="6536266708345477902" name="PluginDetail" hash="5lyyynxej3xok183dbalpy6uhtqjf1p">
    <dep model="f:java_stub#6354ebe7-c22a-4a0f-ac54-50b52ab9b065#java.lang(JDK/java.lang@java_stub)" />
    <dep model="f:java_stub#6354ebe7-c22a-4a0f-ac54-50b52ab9b065#java.util(JDK/java.util@java_stub)" />
    <dep model="r:00000000-0000-4000-0000-011c89590288(jetbrains.mps.lang.core.structure)" />
    <dep model="r:00000000-0000-4000-0000-011c89590293(jetbrains.mps.lang.structure.generator_new.baseLanguage@generator)" />
    <dep model="r:00000000-0000-4000-0000-011c895902ca(jetbrains.mps.baseLanguage.structure)" />
    <dep model="r:00000000-0000-4000-0000-011c895902cb(jetbrains.mps.baseLanguage.generator.java.closures@generator)" />
    <dep model="r:00000000-0000-4000-0000-011c895902cd(jetbrains.mps.baseLanguage.generator.java.main@generator)" />
    <dep model="r:00000000-0000-4000-0000-011c895902e8(jetbrains.mps.lang.generator.structure)" />
    <dep model="r:00000000-0000-4000-0000-011c8959032f(jetbrains.mps.baseLanguage.collections.generator.baseLanguage.template.main@generator)" />
    <dep model="r:00000000-0000-4000-0000-011c8959033a(jetbrains.mps.baseLanguage.closures.generator.baseLanguage.template.main@generator)" />
    <dep model="r:b4d7d620-6723-4aa2-856b-118497e84e9e(jetbrains.mps.baseLanguage.generator.java.strings@generator)" />
    <dep model="r:f04c1476-2f91-4f59-be13-c8e009abebee(jetbrains.mps.baseLanguageInternal.generator.template.main@generator)" />
    <file name="PluginDetail.java" />
    <file name="PluginDetail_PropertySupport.java" />
  </source>
  <source id="6536266708345477909" name="PluginHelpset" hash="-cpip9mbgi54zfyhlx4ttzd6azwancm4">
    <dep model="r:00000000-0000-4000-0000-011c89590288(jetbrains.mps.lang.core.structure)" />
    <dep model="r:00000000-0000-4000-0000-011c89590293(jetbrains.mps.lang.structure.generator_new.baseLanguage@generator)" />
    <dep model="r:00000000-0000-4000-0000-011c895902ca(jetbrains.mps.baseLanguage.structure)" />
    <dep model="r:00000000-0000-4000-0000-011c895902cb(jetbrains.mps.baseLanguage.generator.java.closures@generator)" />
    <dep model="r:00000000-0000-4000-0000-011c895902cd(jetbrains.mps.baseLanguage.generator.java.main@generator)" />
    <dep model="r:00000000-0000-4000-0000-011c8959032f(jetbrains.mps.baseLanguage.collections.generator.baseLanguage.template.main@generator)" />
    <dep model="r:00000000-0000-4000-0000-011c8959033a(jetbrains.mps.baseLanguage.closures.generator.baseLanguage.template.main@generator)" />
    <dep model="r:b4d7d620-6723-4aa2-856b-118497e84e9e(jetbrains.mps.baseLanguage.generator.java.strings@generator)" />
    <dep model="r:f04c1476-2f91-4f59-be13-c8e009abebee(jetbrains.mps.baseLanguageInternal.generator.template.main@generator)" />
    <file name="PluginHelpset.java" />
  </source>
  <source id="4383174161801812099" name="Actions" hash="-27swb9ik5cuehs16jxbzjj187oruk3h">
    <dep root="3963070320413563577" />
    <dep root="4383174161801969971" />
    <dep root="5066720069350533029" />
    <dep root="5314521579133239148" />
    <dep root="5314521579133239158" />
<<<<<<< HEAD
    <dep root="8009656244648532777" />
    <dep root="8605160448688984324" />
=======
>>>>>>> a07b1cdb
    <dep model="r:00000000-0000-4000-0000-011c89590288(jetbrains.mps.lang.core.structure)" />
    <dep model="r:00000000-0000-4000-0000-011c89590293(jetbrains.mps.lang.structure.generator_new.baseLanguage@generator)" />
    <dep model="r:00000000-0000-4000-0000-011c895902ca(jetbrains.mps.baseLanguage.structure)" />
    <dep model="r:00000000-0000-4000-0000-011c895902cb(jetbrains.mps.baseLanguage.generator.java.closures@generator)" />
    <dep model="r:00000000-0000-4000-0000-011c895902cd(jetbrains.mps.baseLanguage.generator.java.main@generator)" />
    <dep model="r:00000000-0000-4000-0000-011c8959032e(jetbrains.mps.baseLanguage.collections.structure)" />
    <dep model="r:00000000-0000-4000-0000-011c8959032f(jetbrains.mps.baseLanguage.collections.generator.baseLanguage.template.main@generator)" />
    <dep model="r:00000000-0000-4000-0000-011c8959033a(jetbrains.mps.baseLanguage.closures.generator.baseLanguage.template.main@generator)" />
    <dep model="r:00000000-0000-4000-0000-011c895903ac(jetbrains.mps.baseLanguageInternal.structure)" />
    <dep model="r:b4d7d620-6723-4aa2-856b-118497e84e9e(jetbrains.mps.baseLanguage.generator.java.strings@generator)" />
    <dep model="r:f04c1476-2f91-4f59-be13-c8e009abebee(jetbrains.mps.baseLanguageInternal.generator.template.main@generator)" />
    <file name="Actions.java" />
  </source>
  <source id="4383174161801969971" name="AbstractAction" hash="aeapbucx2pv7jsp2bsrlgz7oerek3fw">
    <dep root="3963070320413563577" />
    <dep root="4383174161802026705" />
    <dep root="5066720069350533029" />
    <dep root="5314521579133239127" />
    <dep root="5314521579133239148" />
<<<<<<< HEAD
    <dep root="6536266708345244486" />
    <dep root="8605160448688984324" />
=======
>>>>>>> a07b1cdb
    <dep model="r:00000000-0000-4000-0000-011c89590288(jetbrains.mps.lang.core.structure)" />
    <dep model="r:00000000-0000-4000-0000-011c89590293(jetbrains.mps.lang.structure.generator_new.baseLanguage@generator)" />
    <dep model="r:00000000-0000-4000-0000-011c895902ca(jetbrains.mps.baseLanguage.structure)" />
    <dep model="r:00000000-0000-4000-0000-011c895902cb(jetbrains.mps.baseLanguage.generator.java.closures@generator)" />
    <dep model="r:00000000-0000-4000-0000-011c895902cd(jetbrains.mps.baseLanguage.generator.java.main@generator)" />
    <dep model="r:00000000-0000-4000-0000-011c8959032e(jetbrains.mps.baseLanguage.collections.structure)" />
    <dep model="r:00000000-0000-4000-0000-011c8959032f(jetbrains.mps.baseLanguage.collections.generator.baseLanguage.template.main@generator)" />
    <dep model="r:00000000-0000-4000-0000-011c8959033a(jetbrains.mps.baseLanguage.closures.generator.baseLanguage.template.main@generator)" />
    <dep model="r:00000000-0000-4000-0000-011c895903ac(jetbrains.mps.baseLanguageInternal.structure)" />
    <dep model="r:b4d7d620-6723-4aa2-856b-118497e84e9e(jetbrains.mps.baseLanguage.generator.java.strings@generator)" />
    <dep model="r:f04c1476-2f91-4f59-be13-c8e009abebee(jetbrains.mps.baseLanguageInternal.generator.template.main@generator)" />
    <file name="AbstractAction.java" />
  </source>
  <source id="4383174161802016293" name="Shortcut" hash="18ln8hwzuhe4ed25yq11eym566p78fh">
    <dep model="r:00000000-0000-4000-0000-011c89590288(jetbrains.mps.lang.core.structure)" />
    <dep model="r:00000000-0000-4000-0000-011c89590293(jetbrains.mps.lang.structure.generator_new.baseLanguage@generator)" />
    <dep model="r:00000000-0000-4000-0000-011c895902ca(jetbrains.mps.baseLanguage.structure)" />
    <dep model="r:00000000-0000-4000-0000-011c895902cb(jetbrains.mps.baseLanguage.generator.java.closures@generator)" />
    <dep model="r:00000000-0000-4000-0000-011c895902cd(jetbrains.mps.baseLanguage.generator.java.main@generator)" />
    <dep model="r:00000000-0000-4000-0000-011c8959032f(jetbrains.mps.baseLanguage.collections.generator.baseLanguage.template.main@generator)" />
    <dep model="r:00000000-0000-4000-0000-011c8959033a(jetbrains.mps.baseLanguage.closures.generator.baseLanguage.template.main@generator)" />
    <dep model="r:b4d7d620-6723-4aa2-856b-118497e84e9e(jetbrains.mps.baseLanguage.generator.java.strings@generator)" />
    <dep model="r:f04c1476-2f91-4f59-be13-c8e009abebee(jetbrains.mps.baseLanguageInternal.generator.template.main@generator)" />
    <file name="Shortcut.java" />
  </source>
  <source id="4383174161802016297" name="MouseShortcut" hash="-ae5spn3z68e0mwtvkp7lqulgensd8x5">
    <dep root="4383174161802016293" />
    <dep model="r:00000000-0000-4000-0000-011c89590293(jetbrains.mps.lang.structure.generator_new.baseLanguage@generator)" />
    <dep model="r:00000000-0000-4000-0000-011c895902ca(jetbrains.mps.baseLanguage.structure)" />
    <dep model="r:00000000-0000-4000-0000-011c895902cb(jetbrains.mps.baseLanguage.generator.java.closures@generator)" />
    <dep model="r:00000000-0000-4000-0000-011c895902cd(jetbrains.mps.baseLanguage.generator.java.main@generator)" />
    <dep model="r:00000000-0000-4000-0000-011c8959032f(jetbrains.mps.baseLanguage.collections.generator.baseLanguage.template.main@generator)" />
    <dep model="r:00000000-0000-4000-0000-011c8959033a(jetbrains.mps.baseLanguage.closures.generator.baseLanguage.template.main@generator)" />
    <dep model="r:b4d7d620-6723-4aa2-856b-118497e84e9e(jetbrains.mps.baseLanguage.generator.java.strings@generator)" />
    <dep model="r:f04c1476-2f91-4f59-be13-c8e009abebee(jetbrains.mps.baseLanguageInternal.generator.template.main@generator)" />
    <file name="MouseShortcut.java" />
  </source>
  <source id="4383174161802016298" name="KeyboardShortcut" hash="-bdn1bcb72aqpyr1tlby0zls4fr8dc4w">
    <dep root="4383174161802016293" />
    <dep model="r:00000000-0000-4000-0000-011c89590293(jetbrains.mps.lang.structure.generator_new.baseLanguage@generator)" />
    <dep model="r:00000000-0000-4000-0000-011c895902ca(jetbrains.mps.baseLanguage.structure)" />
    <dep model="r:00000000-0000-4000-0000-011c895902cb(jetbrains.mps.baseLanguage.generator.java.closures@generator)" />
    <dep model="r:00000000-0000-4000-0000-011c895902cd(jetbrains.mps.baseLanguage.generator.java.main@generator)" />
    <dep model="r:00000000-0000-4000-0000-011c8959032f(jetbrains.mps.baseLanguage.collections.generator.baseLanguage.template.main@generator)" />
    <dep model="r:00000000-0000-4000-0000-011c8959033a(jetbrains.mps.baseLanguage.closures.generator.baseLanguage.template.main@generator)" />
    <dep model="r:b4d7d620-6723-4aa2-856b-118497e84e9e(jetbrains.mps.baseLanguage.generator.java.strings@generator)" />
    <dep model="r:f04c1476-2f91-4f59-be13-c8e009abebee(jetbrains.mps.baseLanguageInternal.generator.template.main@generator)" />
    <file name="KeyboardShortcut.java" />
  </source>
  <source id="4383174161802026701" name="Group" hash="-37ra9raudb76qiriu2cvubj236x2wyc">
    <dep root="4383174161801969971" />
    <dep root="8605160448688984319" />
    <dep model="f:java_stub#37a3367b-1fb2-44d8-aa6b-18075e74e003#jetbrains.mps.smodel(MPS.Classpath/jetbrains.mps.smodel@java_stub)" />
    <dep model="f:java_stub#6354ebe7-c22a-4a0f-ac54-50b52ab9b065#java.lang(JDK/java.lang@java_stub)" />
    <dep model="r:00000000-0000-4000-0000-011c89590293(jetbrains.mps.lang.structure.generator_new.baseLanguage@generator)" />
    <dep model="r:00000000-0000-4000-0000-011c895902ca(jetbrains.mps.baseLanguage.structure)" />
    <dep model="r:00000000-0000-4000-0000-011c895902cb(jetbrains.mps.baseLanguage.generator.java.closures@generator)" />
    <dep model="r:00000000-0000-4000-0000-011c895902cd(jetbrains.mps.baseLanguage.generator.java.main@generator)" />
    <dep model="r:00000000-0000-4000-0000-011c8959032e(jetbrains.mps.baseLanguage.collections.structure)" />
    <dep model="r:00000000-0000-4000-0000-011c8959032f(jetbrains.mps.baseLanguage.collections.generator.baseLanguage.template.main@generator)" />
    <dep model="r:00000000-0000-4000-0000-011c8959033a(jetbrains.mps.baseLanguage.closures.generator.baseLanguage.template.main@generator)" />
    <dep model="r:00000000-0000-4000-0000-011c895903ac(jetbrains.mps.baseLanguageInternal.structure)" />
    <dep model="r:b4d7d620-6723-4aa2-856b-118497e84e9e(jetbrains.mps.baseLanguage.generator.java.strings@generator)" />
    <dep model="r:f04c1476-2f91-4f59-be13-c8e009abebee(jetbrains.mps.baseLanguageInternal.generator.template.main@generator)" />
    <file name="Group.java" />
  </source>
  <source id="4383174161802026705" name="GroupReference" hash="9ql9t3pjkfvhbxeo97y7l8r3tfrzall">
    <dep root="4383174161801969971" />
    <dep root="4383174161802026701" />
    <dep root="8605160448689289377" />
    <dep model="f:java_stub#37a3367b-1fb2-44d8-aa6b-18075e74e003#jetbrains.mps.smodel(MPS.Classpath/jetbrains.mps.smodel@java_stub)" />
    <dep model="f:java_stub#6354ebe7-c22a-4a0f-ac54-50b52ab9b065#java.io(JDK/java.io@java_stub)" />
    <dep model="f:java_stub#6354ebe7-c22a-4a0f-ac54-50b52ab9b065#java.lang(JDK/java.lang@java_stub)" />
    <dep model="r:00000000-0000-4000-0000-011c89590288(jetbrains.mps.lang.core.structure)" />
    <dep model="r:00000000-0000-4000-0000-011c89590293(jetbrains.mps.lang.structure.generator_new.baseLanguage@generator)" />
    <dep model="r:00000000-0000-4000-0000-011c895902ca(jetbrains.mps.baseLanguage.structure)" />
    <dep model="r:00000000-0000-4000-0000-011c895902cb(jetbrains.mps.baseLanguage.generator.java.closures@generator)" />
    <dep model="r:00000000-0000-4000-0000-011c895902cd(jetbrains.mps.baseLanguage.generator.java.main@generator)" />
    <dep model="r:00000000-0000-4000-0000-011c895902e8(jetbrains.mps.lang.generator.structure)" />
    <dep model="r:00000000-0000-4000-0000-011c8959032f(jetbrains.mps.baseLanguage.collections.generator.baseLanguage.template.main@generator)" />
    <dep model="r:00000000-0000-4000-0000-011c8959033a(jetbrains.mps.baseLanguage.closures.generator.baseLanguage.template.main@generator)" />
    <dep model="r:00000000-0000-4000-0000-011c895903ac(jetbrains.mps.baseLanguageInternal.structure)" />
    <dep model="r:b4d7d620-6723-4aa2-856b-118497e84e9e(jetbrains.mps.baseLanguage.generator.java.strings@generator)" />
    <dep model="r:f04c1476-2f91-4f59-be13-c8e009abebee(jetbrains.mps.baseLanguageInternal.generator.template.main@generator)" />
    <file name="GroupReference.java" />
  </source>
  <source id="4383174161802026707" name="ActionReference" hash="d8fixzlbsn0gttd2lqpi38ohyqxgpl7">
    <dep root="3963070320413563577" />
    <dep root="4383174161801969971" />
    <dep root="8605160448688984319" />
    <dep model="f:java_stub#37a3367b-1fb2-44d8-aa6b-18075e74e003#jetbrains.mps.smodel(MPS.Classpath/jetbrains.mps.smodel@java_stub)" />
    <dep model="f:java_stub#6354ebe7-c22a-4a0f-ac54-50b52ab9b065#java.lang(JDK/java.lang@java_stub)" />
    <dep model="r:00000000-0000-4000-0000-011c89590288(jetbrains.mps.lang.core.structure)" />
    <dep model="r:00000000-0000-4000-0000-011c89590293(jetbrains.mps.lang.structure.generator_new.baseLanguage@generator)" />
    <dep model="r:00000000-0000-4000-0000-011c895902ca(jetbrains.mps.baseLanguage.structure)" />
    <dep model="r:00000000-0000-4000-0000-011c895902cb(jetbrains.mps.baseLanguage.generator.java.closures@generator)" />
    <dep model="r:00000000-0000-4000-0000-011c895902cd(jetbrains.mps.baseLanguage.generator.java.main@generator)" />
    <dep model="r:00000000-0000-4000-0000-011c8959032e(jetbrains.mps.baseLanguage.collections.structure)" />
    <dep model="r:00000000-0000-4000-0000-011c8959032f(jetbrains.mps.baseLanguage.collections.generator.baseLanguage.template.main@generator)" />
    <dep model="r:00000000-0000-4000-0000-011c8959033a(jetbrains.mps.baseLanguage.closures.generator.baseLanguage.template.main@generator)" />
    <dep model="r:00000000-0000-4000-0000-011c895903ac(jetbrains.mps.baseLanguageInternal.structure)" />
    <dep model="r:b4d7d620-6723-4aa2-856b-118497e84e9e(jetbrains.mps.baseLanguage.generator.java.strings@generator)" />
    <dep model="r:f04c1476-2f91-4f59-be13-c8e009abebee(jetbrains.mps.baseLanguageInternal.generator.template.main@generator)" />
    <file name="ActionReference.java" />
  </source>
  <source id="8605160448688984307" name="Action" hash="7wwqzxk69ek34rv7v4vyn93alwdspib">
    <dep root="3963070320413563577" />
    <dep root="4383174161801969971" />
    <dep root="4383174161802016293" />
    <dep root="8605160448688984319" />
    <dep model="f:java_stub#37a3367b-1fb2-44d8-aa6b-18075e74e003#jetbrains.mps.smodel(MPS.Classpath/jetbrains.mps.smodel@java_stub)" />
    <dep model="f:java_stub#6354ebe7-c22a-4a0f-ac54-50b52ab9b065#java.lang(JDK/java.lang@java_stub)" />
    <dep model="r:00000000-0000-4000-0000-011c89590288(jetbrains.mps.lang.core.structure)" />
    <dep model="r:00000000-0000-4000-0000-011c89590293(jetbrains.mps.lang.structure.generator_new.baseLanguage@generator)" />
    <dep model="r:00000000-0000-4000-0000-011c895902ca(jetbrains.mps.baseLanguage.structure)" />
    <dep model="r:00000000-0000-4000-0000-011c895902cb(jetbrains.mps.baseLanguage.generator.java.closures@generator)" />
    <dep model="r:00000000-0000-4000-0000-011c895902cd(jetbrains.mps.baseLanguage.generator.java.main@generator)" />
    <dep model="r:00000000-0000-4000-0000-011c8959032e(jetbrains.mps.baseLanguage.collections.structure)" />
    <dep model="r:00000000-0000-4000-0000-011c8959032f(jetbrains.mps.baseLanguage.collections.generator.baseLanguage.template.main@generator)" />
    <dep model="r:00000000-0000-4000-0000-011c8959033a(jetbrains.mps.baseLanguage.closures.generator.baseLanguage.template.main@generator)" />
    <dep model="r:00000000-0000-4000-0000-011c895903ac(jetbrains.mps.baseLanguageInternal.structure)" />
    <dep model="r:b4d7d620-6723-4aa2-856b-118497e84e9e(jetbrains.mps.baseLanguage.generator.java.strings@generator)" />
    <dep model="r:f04c1476-2f91-4f59-be13-c8e009abebee(jetbrains.mps.baseLanguageInternal.generator.template.main@generator)" />
    <file name="Action.java" />
  </source>
  <source id="8605160448688984319" name="IActionItem" hash="-7l4zgytgiwexm7oumi9f5pzjj53of8g">
    <dep model="r:00000000-0000-4000-0000-011c89590293(jetbrains.mps.lang.structure.generator_new.baseLanguage@generator)" />
    <dep model="r:00000000-0000-4000-0000-011c8959033a(jetbrains.mps.baseLanguage.closures.generator.baseLanguage.template.main@generator)" />
    <dep model="r:b4d7d620-6723-4aa2-856b-118497e84e9e(jetbrains.mps.baseLanguage.generator.java.strings@generator)" />
    <file name="IActionItem.java" />
  </source>
  <source id="8605160448688984324" name="Separator" hash="-bcocmcmc2rt06k61ia8l2ba9n3efb5s">
<<<<<<< HEAD
=======
    <dep root="3963070320413563577" />
    <dep root="4383174161801969971" />
>>>>>>> a07b1cdb
    <dep root="8605160448688984319" />
    <dep model="r:00000000-0000-4000-0000-011c89590288(jetbrains.mps.lang.core.structure)" />
    <dep model="r:00000000-0000-4000-0000-011c89590293(jetbrains.mps.lang.structure.generator_new.baseLanguage@generator)" />
    <dep model="r:00000000-0000-4000-0000-011c895902ca(jetbrains.mps.baseLanguage.structure)" />
    <dep model="r:00000000-0000-4000-0000-011c895902cb(jetbrains.mps.baseLanguage.generator.java.closures@generator)" />
    <dep model="r:00000000-0000-4000-0000-011c895902cd(jetbrains.mps.baseLanguage.generator.java.main@generator)" />
    <dep model="r:00000000-0000-4000-0000-011c8959032e(jetbrains.mps.baseLanguage.collections.structure)" />
    <dep model="r:00000000-0000-4000-0000-011c8959032f(jetbrains.mps.baseLanguage.collections.generator.baseLanguage.template.main@generator)" />
    <dep model="r:00000000-0000-4000-0000-011c8959033a(jetbrains.mps.baseLanguage.closures.generator.baseLanguage.template.main@generator)" />
    <dep model="r:00000000-0000-4000-0000-011c895903ac(jetbrains.mps.baseLanguageInternal.structure)" />
    <dep model="r:b4d7d620-6723-4aa2-856b-118497e84e9e(jetbrains.mps.baseLanguage.generator.java.strings@generator)" />
    <dep model="r:f04c1476-2f91-4f59-be13-c8e009abebee(jetbrains.mps.baseLanguageInternal.generator.template.main@generator)" />
    <file name="Separator.java" />
  </source>
  <source id="8605160448689289377" name="GroupPosition" hash="ev4x8kq7uruuiootyk6e26p1upsx8mw">
    <dep model="f:java_stub#6354ebe7-c22a-4a0f-ac54-50b52ab9b065#java.lang(JDK/java.lang@java_stub)" />
    <dep model="f:java_stub#6354ebe7-c22a-4a0f-ac54-50b52ab9b065#java.util(JDK/java.util@java_stub)" />
    <dep model="r:00000000-0000-4000-0000-011c89590288(jetbrains.mps.lang.core.structure)" />
    <dep model="r:00000000-0000-4000-0000-011c89590293(jetbrains.mps.lang.structure.generator_new.baseLanguage@generator)" />
    <dep model="r:00000000-0000-4000-0000-011c895902ca(jetbrains.mps.baseLanguage.structure)" />
    <dep model="r:00000000-0000-4000-0000-011c895902cb(jetbrains.mps.baseLanguage.generator.java.closures@generator)" />
    <dep model="r:00000000-0000-4000-0000-011c895902cd(jetbrains.mps.baseLanguage.generator.java.main@generator)" />
    <dep model="r:00000000-0000-4000-0000-011c895902e8(jetbrains.mps.lang.generator.structure)" />
    <dep model="r:00000000-0000-4000-0000-011c8959032f(jetbrains.mps.baseLanguage.collections.generator.baseLanguage.template.main@generator)" />
    <dep model="r:00000000-0000-4000-0000-011c8959033a(jetbrains.mps.baseLanguage.closures.generator.baseLanguage.template.main@generator)" />
    <dep model="r:b4d7d620-6723-4aa2-856b-118497e84e9e(jetbrains.mps.baseLanguage.generator.java.strings@generator)" />
    <dep model="r:f04c1476-2f91-4f59-be13-c8e009abebee(jetbrains.mps.baseLanguageInternal.generator.template.main@generator)" />
    <file name="GroupPosition.java" />
    <file name="GroupPosition_PropertySupport.java" />
  </source>
  <source id="3963070320413563577" name="ConfigurationXmlRootNode" hash="-8whu2zsg7qhtpc2qjtx2lm2gw4ufhtl">
    <dep root="4383174161801969971" />
    <dep root="5066720069350533029" />
    <dep root="5314521579133239148" />
    <dep root="5314521579133239158" />
<<<<<<< HEAD
    <dep root="8009656244648532777" />
    <dep root="8605160448688984324" />
=======
>>>>>>> a07b1cdb
    <dep model="r:00000000-0000-4000-0000-011c89590288(jetbrains.mps.lang.core.structure)" />
    <dep model="r:00000000-0000-4000-0000-011c89590293(jetbrains.mps.lang.structure.generator_new.baseLanguage@generator)" />
    <dep model="r:00000000-0000-4000-0000-011c895902ca(jetbrains.mps.baseLanguage.structure)" />
    <dep model="r:00000000-0000-4000-0000-011c895902cb(jetbrains.mps.baseLanguage.generator.java.closures@generator)" />
    <dep model="r:00000000-0000-4000-0000-011c895902cd(jetbrains.mps.baseLanguage.generator.java.main@generator)" />
    <dep model="r:00000000-0000-4000-0000-011c8959032e(jetbrains.mps.baseLanguage.collections.structure)" />
    <dep model="r:00000000-0000-4000-0000-011c8959032f(jetbrains.mps.baseLanguage.collections.generator.baseLanguage.template.main@generator)" />
    <dep model="r:00000000-0000-4000-0000-011c8959033a(jetbrains.mps.baseLanguage.closures.generator.baseLanguage.template.main@generator)" />
    <dep model="r:00000000-0000-4000-0000-011c895903ac(jetbrains.mps.baseLanguageInternal.structure)" />
    <dep model="r:b4d7d620-6723-4aa2-856b-118497e84e9e(jetbrains.mps.baseLanguage.generator.java.strings@generator)" />
    <dep model="r:f04c1476-2f91-4f59-be13-c8e009abebee(jetbrains.mps.baseLanguageInternal.generator.template.main@generator)" />
    <file name="ConfigurationXmlRootNode.java" />
  </source>
</dependencies>
<|MERGE_RESOLUTION|>--- conflicted
+++ resolved
@@ -6,25 +6,16 @@
   <dep model="f:java_stub#6354ebe7-c22a-4a0f-ac54-50b52ab9b065#java.util(JDK/java.util@java_stub)" />
   <dep model="r:00000000-0000-4000-0000-011c89590288(jetbrains.mps.lang.core.structure)" hash="-3y2r6y3czb0h44qur9lgd1udqb2qdek" />
   <dep model="r:00000000-0000-4000-0000-011c89590293(jetbrains.mps.lang.structure.generator_new.baseLanguage@generator)" hash="-6jeeuoa32c4fcnlyzfgxurlptmclvzn" />
-<<<<<<< HEAD
-  <dep model="r:00000000-0000-4000-0000-011c895902ca(jetbrains.mps.baseLanguage.structure)" hash="3lxfcg9w0sl635r6n0c4d5sryip3kpx" />
-  <dep model="r:00000000-0000-4000-0000-011c895902cb(jetbrains.mps.baseLanguage.generator.java.closures@generator)" hash="7c5ssk9ukgkps0ad18aex01o7lv119u" />
-  <dep model="r:00000000-0000-4000-0000-011c895902cd(jetbrains.mps.baseLanguage.generator.java.main@generator)" hash="akfobdt43q9rrlj8pszut5gr07xi91o" />
-  <dep model="r:00000000-0000-4000-0000-011c895902e8(jetbrains.mps.lang.generator.structure)" hash="90a2yqqwsbuerf4u3po1b2jxod6vyfj" />
-  <dep model="r:00000000-0000-4000-0000-011c8959032e(jetbrains.mps.baseLanguage.collections.structure)" hash="d8xfna3g5ul3mdj5lmmb4ag6juunapj" />
-  <dep model="r:00000000-0000-4000-0000-011c8959032f(jetbrains.mps.baseLanguage.collections.generator.baseLanguage.template.main@generator)" hash="-h9u9hcbweyac955q02knzt9cgtbezg" />
-=======
   <dep model="r:00000000-0000-4000-0000-011c895902ca(jetbrains.mps.baseLanguage.structure)" hash="e1dzavd6sz9dhj9ewkmb93dqgqtfsw" />
   <dep model="r:00000000-0000-4000-0000-011c895902cb(jetbrains.mps.baseLanguage.generator.java.closures@generator)" hash="cbxbas4wcql77jgbid2dra89g3u345r" />
   <dep model="r:00000000-0000-4000-0000-011c895902cd(jetbrains.mps.baseLanguage.generator.java.main@generator)" hash="erl516lk5v8q2sbqd9vc2iwwjpd7zkc" />
   <dep model="r:00000000-0000-4000-0000-011c895902e8(jetbrains.mps.lang.generator.structure)" hash="90a2yqqwsbuerf4u3po1b2jxod6vyfj" />
   <dep model="r:00000000-0000-4000-0000-011c8959032e(jetbrains.mps.baseLanguage.collections.structure)" hash="-7vcmpavwf9ea155yro6is5d3t2ttmm" />
   <dep model="r:00000000-0000-4000-0000-011c8959032f(jetbrains.mps.baseLanguage.collections.generator.baseLanguage.template.main@generator)" hash="dxpmcmw8ohkpqxzxdrioybecb4ufy6g" />
->>>>>>> a07b1cdb
   <dep model="r:00000000-0000-4000-0000-011c8959033a(jetbrains.mps.baseLanguage.closures.generator.baseLanguage.template.main@generator)" hash="6wcb0wku66kauzfch9knq1rbzi73svq" />
-  <dep model="r:00000000-0000-4000-0000-011c895903ac(jetbrains.mps.baseLanguageInternal.structure)" hash="90582pvul3jpqwmlp2m8l0fz4qnawyz" />
-  <dep model="r:b4d7d620-6723-4aa2-856b-118497e84e9e(jetbrains.mps.baseLanguage.generator.java.strings@generator)" hash="1qpl4dcq87orqyeop7drkzps9naovu7" />
-  <dep model="r:f04c1476-2f91-4f59-be13-c8e009abebee(jetbrains.mps.baseLanguageInternal.generator.template.main@generator)" hash="3ogbc94405e1j8mrhp8fnrksbak1c2a" />
+  <dep model="r:00000000-0000-4000-0000-011c895903ac(jetbrains.mps.baseLanguageInternal.structure)" hash="-8h3fz2txuftple5no6tuuqf8wtsf12" />
+  <dep model="r:b4d7d620-6723-4aa2-856b-118497e84e9e(jetbrains.mps.baseLanguage.generator.java.strings@generator)" hash="cenf4n6cafns3rh67gtc531ejx8bg4m" />
+  <dep model="r:f04c1476-2f91-4f59-be13-c8e009abebee(jetbrains.mps.baseLanguageInternal.generator.template.main@generator)" hash="bct00ghae3tp64n9htu3qwdgbezkcbn" />
   <common hash="mq773xngbpy74f84jd4xb9uhk0htal" dependsOnNodes="true">
     <dep root="1740160309778170999" />
     <dep root="1740160309778171006" />
@@ -89,10 +80,6 @@
     <dep root="5066720069350533029" />
     <dep root="5314521579133239127" />
     <dep root="5314521579133239148" />
-<<<<<<< HEAD
-    <dep root="8605160448688984324" />
-=======
->>>>>>> a07b1cdb
     <dep model="f:java_stub#37a3367b-1fb2-44d8-aa6b-18075e74e003#jetbrains.mps.smodel(MPS.Classpath/jetbrains.mps.smodel@java_stub)" />
     <dep model="f:java_stub#6354ebe7-c22a-4a0f-ac54-50b52ab9b065#java.lang(JDK/java.lang@java_stub)" />
     <dep model="r:00000000-0000-4000-0000-011c89590288(jetbrains.mps.lang.core.structure)" />
@@ -115,10 +102,6 @@
     <dep root="5314521579133239127" />
     <dep root="5314521579133239132" />
     <dep root="5314521579133239148" />
-<<<<<<< HEAD
-    <dep root="8605160448688984324" />
-=======
->>>>>>> a07b1cdb
     <dep model="f:java_stub#37a3367b-1fb2-44d8-aa6b-18075e74e003#jetbrains.mps.smodel(MPS.Classpath/jetbrains.mps.smodel@java_stub)" />
     <dep model="f:java_stub#6354ebe7-c22a-4a0f-ac54-50b52ab9b065#java.lang(JDK/java.lang@java_stub)" />
     <dep model="r:00000000-0000-4000-0000-011c89590288(jetbrains.mps.lang.core.structure)" />
@@ -148,10 +131,6 @@
     <dep root="5314521579133239148" />
     <dep root="6536266708345244486" />
     <dep root="6536266708345244494" />
-<<<<<<< HEAD
-    <dep root="8605160448688984324" />
-=======
->>>>>>> a07b1cdb
     <dep model="r:00000000-0000-4000-0000-011c89590288(jetbrains.mps.lang.core.structure)" />
     <dep model="r:00000000-0000-4000-0000-011c89590293(jetbrains.mps.lang.structure.generator_new.baseLanguage@generator)" />
     <dep model="r:00000000-0000-4000-0000-011c895902ca(jetbrains.mps.baseLanguage.structure)" />
@@ -184,14 +163,9 @@
   </source>
   <source id="5314521579133271086" name="ConfigurationXmlDocument" hash="bcjmrnjyccylrd2bh58d2mv4auwo9pb">
     <dep root="3963070320413563577" />
-<<<<<<< HEAD
-    <dep root="6536266708345244494" />
-    <dep root="8605160448688984324" />
-=======
     <dep root="4383174161801969971" />
     <dep root="6536266708345244486" />
     <dep root="6536266708345244494" />
->>>>>>> a07b1cdb
     <dep model="f:java_stub#37a3367b-1fb2-44d8-aa6b-18075e74e003#jetbrains.mps.smodel(MPS.Classpath/jetbrains.mps.smodel@java_stub)" />
     <dep model="f:java_stub#6354ebe7-c22a-4a0f-ac54-50b52ab9b065#java.lang(JDK/java.lang@java_stub)" />
     <dep model="r:00000000-0000-4000-0000-011c89590288(jetbrains.mps.lang.core.structure)" />
@@ -221,10 +195,6 @@
     <dep root="5066720069350533029" />
     <dep root="5314521579133239148" />
     <dep root="5314521579133271086" />
-<<<<<<< HEAD
-    <dep root="8605160448688984324" />
-=======
->>>>>>> a07b1cdb
     <dep model="f:java_stub#37a3367b-1fb2-44d8-aa6b-18075e74e003#jetbrains.mps.smodel(MPS.Classpath/jetbrains.mps.smodel@java_stub)" />
     <dep model="f:java_stub#6354ebe7-c22a-4a0f-ac54-50b52ab9b065#java.lang(JDK/java.lang@java_stub)" />
     <dep model="r:00000000-0000-4000-0000-011c89590288(jetbrains.mps.lang.core.structure)" />
@@ -244,10 +214,6 @@
     <dep root="3963070320413563577" />
     <dep root="4383174161801969971" />
     <dep root="5314521579133239148" />
-<<<<<<< HEAD
-    <dep root="8605160448688984324" />
-=======
->>>>>>> a07b1cdb
     <dep model="r:00000000-0000-4000-0000-011c89590288(jetbrains.mps.lang.core.structure)" />
     <dep model="r:00000000-0000-4000-0000-011c89590293(jetbrains.mps.lang.structure.generator_new.baseLanguage@generator)" />
     <dep model="r:00000000-0000-4000-0000-011c895902ca(jetbrains.mps.baseLanguage.structure)" />
@@ -267,11 +233,6 @@
     <dep root="5066720069350533029" />
     <dep root="5314521579133239148" />
     <dep root="5314521579133239158" />
-<<<<<<< HEAD
-    <dep root="8009656244648532777" />
-    <dep root="8605160448688984324" />
-=======
->>>>>>> a07b1cdb
     <dep model="r:00000000-0000-4000-0000-011c89590288(jetbrains.mps.lang.core.structure)" />
     <dep model="r:00000000-0000-4000-0000-011c89590293(jetbrains.mps.lang.structure.generator_new.baseLanguage@generator)" />
     <dep model="r:00000000-0000-4000-0000-011c895902ca(jetbrains.mps.baseLanguage.structure)" />
@@ -394,12 +355,55 @@
     <file name="Level.java" />
     <file name="Level_PropertySupport.java" />
   </source>
-  <source id="1740160309778171016" name="Service" hash="-djpiehril4iehnioy7gakj7g0f42o2s">
+  <source id="1740160309778171016" name="Service" hash="-djpiehril4iehnioy7gakj7g0f42o2s" dependsOnCreated="true" dependsOnNodes="true">
+    <dep root="1740160309778170999" />
+    <dep root="1740160309778171006" />
+    <dep root="1740160309778171007" />
     <dep root="1740160309778171009" />
     <dep root="1740160309778171018" />
+    <dep root="1740160309778208723" />
+    <dep root="1740160309778217806" />
+    <dep root="3963070320413563577" />
+    <dep root="4383174161801812099" />
+    <dep root="4383174161801969971" />
+    <dep root="4383174161802016293" />
+    <dep root="4383174161802016297" />
+    <dep root="4383174161802016298" />
+    <dep root="4383174161802026701" />
+    <dep root="4383174161802026705" />
+    <dep root="4383174161802026707" />
+    <dep root="4635942846893810046" />
+    <dep root="5066720069350533013" />
+    <dep root="5066720069350533017" />
+    <dep root="5066720069350533027" />
+    <dep root="5066720069350533029" />
     <dep root="5314521579133239121" />
+    <dep root="5314521579133239127" />
+    <dep root="5314521579133239132" />
+    <dep root="5314521579133239148" />
+    <dep root="5314521579133239158" />
+    <dep root="5314521579133271086" />
+    <dep root="5522969664585014978" />
+    <dep root="6121364846593763655" />
+    <dep root="6121364846593790701" />
+    <dep root="6121364846593790726" />
+    <dep root="6536266708345244484" />
+    <dep root="6536266708345244486" />
+    <dep root="6536266708345244487" />
+    <dep root="6536266708345244494" />
+    <dep root="6536266708345244502" />
+    <dep root="6536266708345477897" />
+    <dep root="6536266708345477902" />
+    <dep root="6536266708345477909" />
+    <dep root="7130790807395857422" />
+    <dep root="7225089784577918894" />
+    <dep root="8009656244648532777" />
+    <dep root="8605160448688984307" />
+    <dep root="8605160448688984319" />
     <dep root="8605160448688984324" />
-    <dep model="f:java_stub#37a3367b-1fb2-44d8-aa6b-18075e74e003#jetbrains.mps.smodel(MPS.Classpath/jetbrains.mps.smodel@java_stub)" />
+    <dep root="8605160448689289377" />
+    <dep model="f:java_stub#37a3367b-1fb2-44d8-aa6b-18075e74e003#jetbrains.mps.smodel(MPS.Classpath/jetbrains.mps.smodel@java_stub)" />
+    <dep model="f:java_stub#6354ebe7-c22a-4a0f-ac54-50b52ab9b065#java.io(JDK/java.io@java_stub)" />
     <dep model="f:java_stub#6354ebe7-c22a-4a0f-ac54-50b52ab9b065#java.lang(JDK/java.lang@java_stub)" />
     <dep model="r:00000000-0000-4000-0000-011c89590288(jetbrains.mps.lang.core.structure)" />
     <dep model="r:00000000-0000-4000-0000-011c89590293(jetbrains.mps.lang.structure.generator_new.baseLanguage@generator)" />
@@ -431,11 +435,6 @@
     <dep root="5066720069350533029" />
     <dep root="5314521579133239148" />
     <dep root="5314521579133239158" />
-<<<<<<< HEAD
-    <dep root="8009656244648532777" />
-    <dep root="8605160448688984324" />
-=======
->>>>>>> a07b1cdb
     <dep model="r:00000000-0000-4000-0000-011c89590288(jetbrains.mps.lang.core.structure)" />
     <dep model="r:00000000-0000-4000-0000-011c89590293(jetbrains.mps.lang.structure.generator_new.baseLanguage@generator)" />
     <dep model="r:00000000-0000-4000-0000-011c895902ca(jetbrains.mps.baseLanguage.structure)" />
@@ -454,11 +453,6 @@
     <dep root="4383174161801969971" />
     <dep root="5314521579133239148" />
     <dep root="5314521579133239158" />
-<<<<<<< HEAD
-    <dep root="8009656244648532777" />
-    <dep root="8605160448688984324" />
-=======
->>>>>>> a07b1cdb
     <dep model="r:00000000-0000-4000-0000-011c89590288(jetbrains.mps.lang.core.structure)" />
     <dep model="r:00000000-0000-4000-0000-011c89590293(jetbrains.mps.lang.structure.generator_new.baseLanguage@generator)" />
     <dep model="r:00000000-0000-4000-0000-011c895902ca(jetbrains.mps.baseLanguage.structure)" />
@@ -505,15 +499,10 @@
     <file name="InterfaceExtension.java" />
   </source>
   <source id="6121364846593790726" name="BeanExtensionAttribute" hash="-6doe018j78lzc73957vflv9k6i2lhc0">
-<<<<<<< HEAD
-    <dep root="6536266708345244494" />
-    <dep root="8605160448688984324" />
-=======
     <dep root="3963070320413563577" />
     <dep root="4383174161801969971" />
     <dep root="6536266708345244486" />
     <dep root="6536266708345244494" />
->>>>>>> a07b1cdb
     <dep model="r:00000000-0000-4000-0000-011c89590288(jetbrains.mps.lang.core.structure)" />
     <dep model="r:00000000-0000-4000-0000-011c89590293(jetbrains.mps.lang.structure.generator_new.baseLanguage@generator)" />
     <dep model="r:00000000-0000-4000-0000-011c895902ca(jetbrains.mps.baseLanguage.structure)" />
@@ -538,11 +527,6 @@
     <dep root="4383174161801969971" />
     <dep root="5314521579133239148" />
     <dep root="5314521579133239158" />
-<<<<<<< HEAD
-    <dep root="8009656244648532777" />
-    <dep root="8605160448688984324" />
-=======
->>>>>>> a07b1cdb
     <dep model="r:00000000-0000-4000-0000-011c89590288(jetbrains.mps.lang.core.structure)" />
     <dep model="r:00000000-0000-4000-0000-011c89590293(jetbrains.mps.lang.structure.generator_new.baseLanguage@generator)" />
     <dep model="r:00000000-0000-4000-0000-011c895902ca(jetbrains.mps.baseLanguage.structure)" />
@@ -561,10 +545,6 @@
     <dep root="4383174161801969971" />
     <dep root="5314521579133239148" />
     <dep root="5314521579133239158" />
-<<<<<<< HEAD
-    <dep root="8605160448688984324" />
-=======
->>>>>>> a07b1cdb
     <dep model="r:00000000-0000-4000-0000-011c89590288(jetbrains.mps.lang.core.structure)" />
     <dep model="r:00000000-0000-4000-0000-011c89590293(jetbrains.mps.lang.structure.generator_new.baseLanguage@generator)" />
     <dep model="r:00000000-0000-4000-0000-011c895902ca(jetbrains.mps.baseLanguage.structure)" />
@@ -583,11 +563,6 @@
     <dep root="4383174161801969971" />
     <dep root="5314521579133239148" />
     <dep root="5314521579133239158" />
-<<<<<<< HEAD
-    <dep root="8009656244648532777" />
-    <dep root="8605160448688984324" />
-=======
->>>>>>> a07b1cdb
     <dep model="r:00000000-0000-4000-0000-011c89590288(jetbrains.mps.lang.core.structure)" />
     <dep model="r:00000000-0000-4000-0000-011c89590293(jetbrains.mps.lang.structure.generator_new.baseLanguage@generator)" />
     <dep model="r:00000000-0000-4000-0000-011c895902ca(jetbrains.mps.baseLanguage.structure)" />
@@ -617,10 +592,6 @@
     <dep root="6536266708345244502" />
     <dep root="6536266708345477897" />
     <dep root="6536266708345477909" />
-<<<<<<< HEAD
-    <dep root="8605160448688984324" />
-=======
->>>>>>> a07b1cdb
     <dep model="f:java_stub#37a3367b-1fb2-44d8-aa6b-18075e74e003#jetbrains.mps.smodel(MPS.Classpath/jetbrains.mps.smodel@java_stub)" />
     <dep model="f:java_stub#6354ebe7-c22a-4a0f-ac54-50b52ab9b065#java.lang(JDK/java.lang@java_stub)" />
     <dep model="r:00000000-0000-4000-0000-011c89590288(jetbrains.mps.lang.core.structure)" />
@@ -653,13 +624,9 @@
     <file name="PluginDependency.java" />
   </source>
   <source id="6536266708345244494" name="PluginVendor" hash="4b26rtxe368x2a8ylkvq9b68b7bo4j4">
-<<<<<<< HEAD
-    <dep root="8605160448688984324" />
-=======
     <dep root="3963070320413563577" />
     <dep root="4383174161801969971" />
     <dep root="6536266708345244486" />
->>>>>>> a07b1cdb
     <dep model="r:00000000-0000-4000-0000-011c89590288(jetbrains.mps.lang.core.structure)" />
     <dep model="r:00000000-0000-4000-0000-011c89590293(jetbrains.mps.lang.structure.generator_new.baseLanguage@generator)" />
     <dep model="r:00000000-0000-4000-0000-011c895902ca(jetbrains.mps.baseLanguage.structure)" />
@@ -780,11 +747,6 @@
     <dep root="5066720069350533029" />
     <dep root="5314521579133239148" />
     <dep root="5314521579133239158" />
-<<<<<<< HEAD
-    <dep root="8009656244648532777" />
-    <dep root="8605160448688984324" />
-=======
->>>>>>> a07b1cdb
     <dep model="r:00000000-0000-4000-0000-011c89590288(jetbrains.mps.lang.core.structure)" />
     <dep model="r:00000000-0000-4000-0000-011c89590293(jetbrains.mps.lang.structure.generator_new.baseLanguage@generator)" />
     <dep model="r:00000000-0000-4000-0000-011c895902ca(jetbrains.mps.baseLanguage.structure)" />
@@ -804,11 +766,6 @@
     <dep root="5066720069350533029" />
     <dep root="5314521579133239127" />
     <dep root="5314521579133239148" />
-<<<<<<< HEAD
-    <dep root="6536266708345244486" />
-    <dep root="8605160448688984324" />
-=======
->>>>>>> a07b1cdb
     <dep model="r:00000000-0000-4000-0000-011c89590288(jetbrains.mps.lang.core.structure)" />
     <dep model="r:00000000-0000-4000-0000-011c89590293(jetbrains.mps.lang.structure.generator_new.baseLanguage@generator)" />
     <dep model="r:00000000-0000-4000-0000-011c895902ca(jetbrains.mps.baseLanguage.structure)" />
@@ -941,11 +898,8 @@
     <file name="IActionItem.java" />
   </source>
   <source id="8605160448688984324" name="Separator" hash="-bcocmcmc2rt06k61ia8l2ba9n3efb5s">
-<<<<<<< HEAD
-=======
-    <dep root="3963070320413563577" />
-    <dep root="4383174161801969971" />
->>>>>>> a07b1cdb
+    <dep root="3963070320413563577" />
+    <dep root="4383174161801969971" />
     <dep root="8605160448688984319" />
     <dep model="r:00000000-0000-4000-0000-011c89590288(jetbrains.mps.lang.core.structure)" />
     <dep model="r:00000000-0000-4000-0000-011c89590293(jetbrains.mps.lang.structure.generator_new.baseLanguage@generator)" />
@@ -981,11 +935,6 @@
     <dep root="5066720069350533029" />
     <dep root="5314521579133239148" />
     <dep root="5314521579133239158" />
-<<<<<<< HEAD
-    <dep root="8009656244648532777" />
-    <dep root="8605160448688984324" />
-=======
->>>>>>> a07b1cdb
     <dep model="r:00000000-0000-4000-0000-011c89590288(jetbrains.mps.lang.core.structure)" />
     <dep model="r:00000000-0000-4000-0000-011c89590293(jetbrains.mps.lang.structure.generator_new.baseLanguage@generator)" />
     <dep model="r:00000000-0000-4000-0000-011c895902ca(jetbrains.mps.baseLanguage.structure)" />
