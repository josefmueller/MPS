--- conflicted
+++ resolved
@@ -66,18 +66,11 @@
     <node type="tgbt.StandalonePluginDescriptor" typeId="tgbt.7520713872864775836" id="7162597690967883845" />
   </roots>
   <root id="5487985028841948850">
-    <node role="visibility" roleId="tpee.1178549979242" type="tpee.PublicVisibility" typeId="tpee.1146644602865" id="5487985028841948866" />
-    <node role="typeVariableDeclaration" roleId="tpee.1109279881614" type="tpee.TypeVariableDeclaration" typeId="tpee.1109279763828" id="5487985028841948867">
-      <property name="name" nameId="tpck.1169194664001" value="T" />
-    </node>
-    <node role="typeVariableDeclaration" roleId="tpee.1109279881614" type="tpee.TypeVariableDeclaration" typeId="tpee.1109279763828" id="5487985028841948868">
-      <property name="name" nameId="tpck.1169194664001" value="U" />
-    </node>
     <node role="member" roleId="tpee.5375687026011219971" type="tpee.InstanceMethodDeclaration" typeId="tpee.1068580123165" id="5487985028841948851">
       <property name="isAbstract" nameId="tpee.1178608670077" value="true" />
       <property name="name" nameId="tpck.1169194664001" value="info" />
+      <node role="body" roleId="tpee.1068580123135" type="tpee.StatementList" typeId="tpee.1068580123136" id="5487985028841948853" />
       <node role="visibility" roleId="tpee.1178549979242" type="tpee.PublicVisibility" typeId="tpee.1146644602865" id="5487985028841948852" />
-      <node role="body" roleId="tpee.1068580123135" type="tpee.StatementList" typeId="tpee.1068580123136" id="5487985028841948853" />
       <node role="returnType" roleId="tpee.1068580123133" type="tpee.ClassifierType" typeId="tpee.1107535904670" id="5487985028841948854">
         <link role="classifier" roleId="tpee.1107535924139" targetNodeId="e2lb.~Object" resolveInfo="Object" />
       </node>
@@ -85,35 +78,40 @@
     <node role="member" roleId="tpee.5375687026011219971" type="tpee.InstanceMethodDeclaration" typeId="tpee.1068580123165" id="5487985028841948855">
       <property name="isAbstract" nameId="tpee.1178608670077" value="true" />
       <property name="name" nameId="tpck.1169194664001" value="create" />
+      <node role="returnType" roleId="tpee.1068580123133" type="tpee.TypeVariableReference" typeId="tpee.1109283449304" id="5487985028841948860">
+        <link role="typeVariableDeclaration" roleId="tpee.1109283546497" targetNodeId="5487985028841948867" resolveInfo="T" />
+      </node>
       <node role="parameter" roleId="tpee.1068580123134" type="tpee.ParameterDeclaration" typeId="tpee.1068498886292" id="5487985028841948856">
         <property name="name" nameId="tpck.1169194664001" value="context" />
         <node role="type" roleId="tpee.5680397130376446158" type="tpee.TypeVariableReference" typeId="tpee.1109283449304" id="5487985028841948857">
           <link role="typeVariableDeclaration" roleId="tpee.1109283546497" targetNodeId="5487985028841948868" resolveInfo="U" />
         </node>
       </node>
+      <node role="body" roleId="tpee.1068580123135" type="tpee.StatementList" typeId="tpee.1068580123136" id="5487985028841948859" />
       <node role="visibility" roleId="tpee.1178549979242" type="tpee.PublicVisibility" typeId="tpee.1146644602865" id="5487985028841948858" />
-      <node role="body" roleId="tpee.1068580123135" type="tpee.StatementList" typeId="tpee.1068580123136" id="5487985028841948859" />
-      <node role="returnType" roleId="tpee.1068580123133" type="tpee.TypeVariableReference" typeId="tpee.1109283449304" id="5487985028841948860">
-        <link role="typeVariableDeclaration" roleId="tpee.1109283546497" targetNodeId="5487985028841948867" resolveInfo="T" />
-      </node>
     </node>
     <node role="member" roleId="tpee.5375687026011219971" type="tpee.InstanceMethodDeclaration" typeId="tpee.1068580123165" id="5487985028841948861">
       <property name="isAbstract" nameId="tpee.1178608670077" value="true" />
       <property name="name" nameId="tpck.1169194664001" value="getObjects" />
-      <node role="body" roleId="tpee.1068580123135" type="tpee.StatementList" typeId="tpee.1068580123136" id="5487985028841948862" />
       <node role="returnType" roleId="tpee.1068580123133" type="tp2q.SequenceType" typeId="tp2q.1151689724996" id="5487985028841948863">
         <node role="elementType" roleId="tp2q.1151689745422" type="tpee.TypeVariableReference" typeId="tpee.1109283449304" id="5487985028841948864">
           <link role="typeVariableDeclaration" roleId="tpee.1109283546497" targetNodeId="5487985028841948867" resolveInfo="T" />
         </node>
       </node>
+      <node role="body" roleId="tpee.1068580123135" type="tpee.StatementList" typeId="tpee.1068580123136" id="5487985028841948862" />
       <node role="visibility" roleId="tpee.1178549979242" type="tpee.PublicVisibility" typeId="tpee.1146644602865" id="5487985028841948865" />
+    </node>
+    <node role="visibility" roleId="tpee.1178549979242" type="tpee.PublicVisibility" typeId="tpee.1146644602865" id="5487985028841948866" />
+    <node role="typeVariableDeclaration" roleId="tpee.1109279881614" type="tpee.TypeVariableDeclaration" typeId="tpee.1109279763828" id="5487985028841948867">
+      <property name="name" nameId="tpck.1169194664001" value="T" />
+    </node>
+    <node role="typeVariableDeclaration" roleId="tpee.1109279881614" type="tpee.TypeVariableDeclaration" typeId="tpee.1109279763828" id="5487985028841948868">
+      <property name="name" nameId="tpck.1169194664001" value="U" />
     </node>
   </root>
   <root id="5487985028841948869">
-    <node role="visibility" roleId="tpee.1178549979242" type="tpee.PublicVisibility" typeId="tpee.1146644602865" id="5487985028841949334" />
     <node role="member" roleId="tpee.5375687026011219971" type="tpee.StaticFieldDeclaration" typeId="tpee.1070462154015" id="5487985028841948870">
       <property name="name" nameId="tpck.1169194664001" value="LOG" />
-      <node role="visibility" roleId="tpee.1178549979242" type="tpee.PrivateVisibility" typeId="tpee.1146644623116" id="5487985028841948871" />
       <node role="type" roleId="tpee.5680397130376446158" type="tpee.ClassifierType" typeId="tpee.1107535904670" id="5487985028841948872">
         <link role="classifier" roleId="tpee.1107535924139" targetNodeId="ajxo.~Logger" resolveInfo="Logger" />
       </node>
@@ -124,50 +122,51 @@
           <link role="classifier" roleId="tpee.1116615189566" targetNodeId="5487985028841948869" resolveInfo="EditorExtensions" />
         </node>
       </node>
+      <node role="visibility" roleId="tpee.1178549979242" type="tpee.PrivateVisibility" typeId="tpee.1146644623116" id="5487985028841948871" />
     </node>
     <node role="member" roleId="tpee.5375687026011219971" type="tpee.StaticFieldDeclaration" typeId="tpee.1070462154015" id="5487985028841948875">
       <property name="name" nameId="tpck.1169194664001" value="InitDelayedBlocks" />
+      <node role="initializer" roleId="tpee.1068431790190" type="tpee.GenericNewExpression" typeId="tpee.1145552977093" id="5487985028841948881">
+        <node role="creator" roleId="tpee.1145553007750" type="tp2q.LinkedListCreator" typeId="tp2q.1227008614712" id="5487985028841948882">
+          <node role="elementType" roleId="tp2q.1237721435807" type="tp2c.FunctionType" typeId="tp2c.1199542442495" id="5487985028841948883">
+            <node role="parameterType" roleId="tp2c.1199542501692" type="tpee.ClassifierType" typeId="tpee.1107535904670" id="5487985028841948885">
+              <link role="classifier" roleId="tpee.1107535924139" targetNodeId="5487985028841948869" resolveInfo="EditorExtensions" />
+            </node>
+            <node role="resultType" roleId="tp2c.1199542457201" type="tpee.VoidType" typeId="tpee.1068581517677" id="5487985028841948884" />
+          </node>
+        </node>
+      </node>
       <node role="visibility" roleId="tpee.1178549979242" type="tpee.PrivateVisibility" typeId="tpee.1146644623116" id="5487985028841948876" />
       <node role="type" roleId="tpee.5680397130376446158" type="tp2q.ListType" typeId="tp2q.1151688443754" id="5487985028841948877">
         <node role="elementType" roleId="tp2q.1151688676805" type="tp2c.FunctionType" typeId="tp2c.1199542442495" id="5487985028841948878">
-          <node role="resultType" roleId="tp2c.1199542457201" type="tpee.VoidType" typeId="tpee.1068581517677" id="5487985028841948879" />
           <node role="parameterType" roleId="tp2c.1199542501692" type="tpee.ClassifierType" typeId="tpee.1107535904670" id="5487985028841948880">
             <link role="classifier" roleId="tpee.1107535924139" targetNodeId="5487985028841948869" resolveInfo="EditorExtensions" />
           </node>
-        </node>
-      </node>
-      <node role="initializer" roleId="tpee.1068431790190" type="tpee.GenericNewExpression" typeId="tpee.1145552977093" id="5487985028841948881">
-        <node role="creator" roleId="tpee.1145553007750" type="tp2q.LinkedListCreator" typeId="tp2q.1227008614712" id="5487985028841948882">
-          <node role="elementType" roleId="tp2q.1237721435807" type="tp2c.FunctionType" typeId="tp2c.1199542442495" id="5487985028841948883">
-            <node role="resultType" roleId="tp2c.1199542457201" type="tpee.VoidType" typeId="tpee.1068581517677" id="5487985028841948884" />
-            <node role="parameterType" roleId="tp2c.1199542501692" type="tpee.ClassifierType" typeId="tpee.1107535904670" id="5487985028841948885">
-              <link role="classifier" roleId="tpee.1107535924139" targetNodeId="5487985028841948869" resolveInfo="EditorExtensions" />
-            </node>
-          </node>
+          <node role="resultType" roleId="tp2c.1199542457201" type="tpee.VoidType" typeId="tpee.1068581517677" id="5487985028841948879" />
         </node>
       </node>
     </node>
     <node role="member" roleId="tpee.5375687026011219971" type="tpee.StaticFieldDeclaration" typeId="tpee.1070462154015" id="5487985028841948886">
       <property name="name" nameId="tpck.1169194664001" value="DisposeDelayedBlocks" />
-      <node role="visibility" roleId="tpee.1178549979242" type="tpee.PrivateVisibility" typeId="tpee.1146644623116" id="5487985028841948887" />
       <node role="type" roleId="tpee.5680397130376446158" type="tp2q.ListType" typeId="tp2q.1151688443754" id="5487985028841948888">
         <node role="elementType" roleId="tp2q.1151688676805" type="tp2c.FunctionType" typeId="tp2c.1199542442495" id="5487985028841948889">
-          <node role="resultType" roleId="tp2c.1199542457201" type="tpee.VoidType" typeId="tpee.1068581517677" id="5487985028841948890" />
           <node role="parameterType" roleId="tp2c.1199542501692" type="tpee.ClassifierType" typeId="tpee.1107535904670" id="5487985028841948891">
             <link role="classifier" roleId="tpee.1107535924139" targetNodeId="5487985028841948869" resolveInfo="EditorExtensions" />
           </node>
+          <node role="resultType" roleId="tp2c.1199542457201" type="tpee.VoidType" typeId="tpee.1068581517677" id="5487985028841948890" />
         </node>
       </node>
       <node role="initializer" roleId="tpee.1068431790190" type="tpee.GenericNewExpression" typeId="tpee.1145552977093" id="5487985028841948892">
         <node role="creator" roleId="tpee.1145553007750" type="tp2q.LinkedListCreator" typeId="tp2q.1227008614712" id="5487985028841948893">
           <node role="elementType" roleId="tp2q.1237721435807" type="tp2c.FunctionType" typeId="tp2c.1199542442495" id="5487985028841948894">
-            <node role="resultType" roleId="tp2c.1199542457201" type="tpee.VoidType" typeId="tpee.1068581517677" id="5487985028841948895" />
             <node role="parameterType" roleId="tp2c.1199542501692" type="tpee.ClassifierType" typeId="tpee.1107535904670" id="5487985028841948896">
               <link role="classifier" roleId="tpee.1107535924139" targetNodeId="5487985028841948869" resolveInfo="EditorExtensions" />
             </node>
-          </node>
-        </node>
-      </node>
+            <node role="resultType" roleId="tp2c.1199542457201" type="tpee.VoidType" typeId="tpee.1068581517677" id="5487985028841948895" />
+          </node>
+        </node>
+      </node>
+      <node role="visibility" roleId="tpee.1178549979242" type="tpee.PrivateVisibility" typeId="tpee.1146644623116" id="5487985028841948887" />
     </node>
     <node role="member" roleId="tpee.5375687026011219971" type="tpee.StaticFieldDeclaration" typeId="tpee.1070462154015" id="5487985028841948897">
       <property name="name" nameId="tpck.1169194664001" value="INSTANCE" />
@@ -179,15 +178,14 @@
     </node>
     <node role="member" roleId="tpee.5375687026011219971" type="tpee.StaticFieldDeclaration" typeId="tpee.1070462154015" id="5487985028841948901">
       <property name="name" nameId="tpck.1169194664001" value="DISPOSED" />
+      <node role="initializer" roleId="tpee.1068431790190" type="tpee.BooleanConstant" typeId="tpee.1068580123137" id="5487985028841948904">
+        <property name="value" nameId="tpee.1068580123138" value="false" />
+      </node>
       <node role="visibility" roleId="tpee.1178549979242" type="tpee.PrivateVisibility" typeId="tpee.1146644623116" id="5487985028841948902" />
       <node role="type" roleId="tpee.5680397130376446158" type="tpee.BooleanType" typeId="tpee.1070534644030" id="5487985028841948903" />
-      <node role="initializer" roleId="tpee.1068431790190" type="tpee.BooleanConstant" typeId="tpee.1068580123137" id="5487985028841948904">
-        <property name="value" nameId="tpee.1068580123138" value="false" />
-      </node>
     </node>
     <node role="member" roleId="tpee.5375687026011219971" type="tpee.FieldDeclaration" typeId="tpee.1068390468200" id="5487985028841948995">
       <property name="name" nameId="tpck.1169194664001" value="uiObjectTemplateProviders" />
-      <node role="visibility" roleId="tpee.1178549979242" type="tpee.PrivateVisibility" typeId="tpee.1146644623116" id="5487985028841948996" />
       <node role="type" roleId="tpee.5680397130376446158" type="tp2q.ListType" typeId="tp2q.1151688443754" id="5487985028841948997">
         <node role="elementType" roleId="tp2q.1151688676805" type="tpee.ClassifierType" typeId="tpee.1107535904670" id="5487985028841948998">
           <link role="classifier" roleId="tpee.1107535924139" targetNodeId="5487985028841948850" resolveInfo="IObjectsProvider" />
@@ -199,6 +197,7 @@
           </node>
         </node>
       </node>
+      <node role="visibility" roleId="tpee.1178549979242" type="tpee.PrivateVisibility" typeId="tpee.1146644623116" id="5487985028841948996" />
       <node role="initializer" roleId="tpee.1068431790190" type="tpee.GenericNewExpression" typeId="tpee.1145552977093" id="5487985028841949001">
         <node role="creator" roleId="tpee.1145553007750" type="tp2q.ListCreatorWithInit" typeId="tp2q.1160600644654" id="5487985028841949002">
           <node role="elementType" roleId="tp2q.1237721435807" type="tpee.ClassifierType" typeId="tpee.1107535904670" id="5487985028841949003">
@@ -242,7 +241,6 @@
       </node>
     </node>
     <node role="member" roleId="tpee.5375687026011219971" type="tpee.ConstructorDeclaration" typeId="tpee.1068580123140" id="5487985028841949335">
-      <node role="returnType" roleId="tpee.1068580123133" type="tpee.VoidType" typeId="tpee.1068581517677" id="5487985028841949336" />
       <node role="body" roleId="tpee.1068580123135" type="tpee.StatementList" typeId="tpee.1068580123136" id="5487985028841949337">
         <node role="statement" roleId="tpee.1068581517665" type="tpee.SynchronizedStatement" typeId="tpee.1170075670744" id="5487985028841949338">
           <node role="expression" roleId="tpee.1170075728144" type="tpee.ClassifierClassExpression" typeId="tpee.1116615150612" id="5487985028841949339">
@@ -260,9 +258,27 @@
           </node>
         </node>
       </node>
+      <node role="returnType" roleId="tpee.1068580123133" type="tpee.VoidType" typeId="tpee.1068581517677" id="5487985028841949336" />
     </node>
     <node role="member" roleId="tpee.5375687026011219971" type="tpee.InstanceMethodDeclaration" typeId="tpee.1068580123165" id="5487985028841949017">
       <property name="name" nameId="tpck.1169194664001" value="addUIObjectTemplateProvider" />
+      <node role="body" roleId="tpee.1068580123135" type="tpee.StatementList" typeId="tpee.1068580123136" id="5487985028841949024">
+        <node role="statement" roleId="tpee.1068581517665" type="tpee.ExpressionStatement" typeId="tpee.1068580123155" id="5487985028841949025">
+          <node role="expression" roleId="tpee.1068580123156" type="tpee.DotExpression" typeId="tpee.1197027756228" id="5487985028841949026">
+            <node role="operand" roleId="tpee.1197027771414" type="tpee.DotExpression" typeId="tpee.1197027756228" id="5487985028841949027">
+              <node role="operand" roleId="tpee.1197027771414" type="tpee.ThisExpression" typeId="tpee.1070475354124" id="5487985028841949029" />
+              <node role="operation" roleId="tpee.1197027833540" type="tpee.FieldReferenceOperation" typeId="tpee.1197029447546" id="5487985028841949028">
+                <link role="fieldDeclaration" roleId="tpee.1197029500499" targetNodeId="5487985028841948995" resolveInfo="uiObjectTemplateProviders" />
+              </node>
+            </node>
+            <node role="operation" roleId="tpee.1197027833540" type="tp2q.AddElementOperation" typeId="tp2q.1160612413312" id="5487985028841949030">
+              <node role="argument" roleId="tp2q.1160612519549" type="tpee.ParameterReference" typeId="tpee.1068581242874" id="5487985028841949031">
+                <link role="variableDeclaration" roleId="tpee.1068581517664" targetNodeId="5487985028841949018" resolveInfo="prov" />
+              </node>
+            </node>
+          </node>
+        </node>
+      </node>
       <node role="parameter" roleId="tpee.1068580123134" type="tpee.ParameterDeclaration" typeId="tpee.1068498886292" id="5487985028841949018">
         <property name="name" nameId="tpck.1169194664001" value="prov" />
         <node role="type" roleId="tpee.5680397130376446158" type="tpee.ClassifierType" typeId="tpee.1107535904670" id="5487985028841949019">
@@ -277,23 +293,6 @@
       </node>
       <node role="returnType" roleId="tpee.1068580123133" type="tpee.VoidType" typeId="tpee.1068581517677" id="5487985028841949022" />
       <node role="visibility" roleId="tpee.1178549979242" type="tpee.PublicVisibility" typeId="tpee.1146644602865" id="5487985028841949023" />
-      <node role="body" roleId="tpee.1068580123135" type="tpee.StatementList" typeId="tpee.1068580123136" id="5487985028841949024">
-        <node role="statement" roleId="tpee.1068581517665" type="tpee.ExpressionStatement" typeId="tpee.1068580123155" id="5487985028841949025">
-          <node role="expression" roleId="tpee.1068580123156" type="tpee.DotExpression" typeId="tpee.1197027756228" id="5487985028841949026">
-            <node role="operand" roleId="tpee.1197027771414" type="tpee.DotExpression" typeId="tpee.1197027756228" id="5487985028841949027">
-              <node role="operation" roleId="tpee.1197027833540" type="tpee.FieldReferenceOperation" typeId="tpee.1197029447546" id="5487985028841949028">
-                <link role="fieldDeclaration" roleId="tpee.1197029500499" targetNodeId="5487985028841948995" resolveInfo="uiObjectTemplateProviders" />
-              </node>
-              <node role="operand" roleId="tpee.1197027771414" type="tpee.ThisExpression" typeId="tpee.1070475354124" id="5487985028841949029" />
-            </node>
-            <node role="operation" roleId="tpee.1197027833540" type="tp2q.AddElementOperation" typeId="tp2q.1160612413312" id="5487985028841949030">
-              <node role="argument" roleId="tp2q.1160612519549" type="tpee.ParameterReference" typeId="tpee.1068581242874" id="5487985028841949031">
-                <link role="variableDeclaration" roleId="tpee.1068581517664" targetNodeId="5487985028841949018" resolveInfo="prov" />
-              </node>
-            </node>
-          </node>
-        </node>
-      </node>
     </node>
     <node role="member" roleId="tpee.5375687026011219971" type="tpee.InstanceMethodDeclaration" typeId="tpee.1068580123165" id="5487985028841949032">
       <property name="name" nameId="tpck.1169194664001" value="removeUIObjectTemplateProvider" />
@@ -309,8 +308,6 @@
           </node>
         </node>
       </node>
-      <node role="returnType" roleId="tpee.1068580123133" type="tpee.VoidType" typeId="tpee.1068581517677" id="5487985028841949037" />
-      <node role="visibility" roleId="tpee.1178549979242" type="tpee.PublicVisibility" typeId="tpee.1146644602865" id="5487985028841949038" />
       <node role="body" roleId="tpee.1068580123135" type="tpee.StatementList" typeId="tpee.1068580123136" id="5487985028841949039">
         <node role="statement" roleId="tpee.1068581517665" type="tpee.ExpressionStatement" typeId="tpee.1068580123155" id="5487985028841949040">
           <node role="expression" roleId="tpee.1068580123156" type="tpee.DotExpression" typeId="tpee.1197027756228" id="5487985028841949041">
@@ -328,28 +325,11 @@
           </node>
         </node>
       </node>
+      <node role="visibility" roleId="tpee.1178549979242" type="tpee.PublicVisibility" typeId="tpee.1146644602865" id="5487985028841949038" />
+      <node role="returnType" roleId="tpee.1068580123133" type="tpee.VoidType" typeId="tpee.1068581517677" id="5487985028841949037" />
     </node>
     <node role="member" roleId="tpee.5375687026011219971" type="tpee.InstanceMethodDeclaration" typeId="tpee.1068580123165" id="5487985028841949047">
       <property name="name" nameId="tpck.1169194664001" value="addEventHandlerTemplateProvider" />
-      <node role="returnType" roleId="tpee.1068580123133" type="tpee.VoidType" typeId="tpee.1068581517677" id="5487985028841949048" />
-      <node role="visibility" roleId="tpee.1178549979242" type="tpee.PublicVisibility" typeId="tpee.1146644602865" id="5487985028841949049" />
-      <node role="body" roleId="tpee.1068580123135" type="tpee.StatementList" typeId="tpee.1068580123136" id="5487985028841949050">
-        <node role="statement" roleId="tpee.1068581517665" type="tpee.ExpressionStatement" typeId="tpee.1068580123155" id="5487985028841949051">
-          <node role="expression" roleId="tpee.1068580123156" type="tpee.DotExpression" typeId="tpee.1197027756228" id="5487985028841949052">
-            <node role="operand" roleId="tpee.1197027771414" type="tpee.DotExpression" typeId="tpee.1197027756228" id="5487985028841949053">
-              <node role="operation" roleId="tpee.1197027833540" type="tpee.FieldReferenceOperation" typeId="tpee.1197029447546" id="5487985028841949054">
-                <link role="fieldDeclaration" roleId="tpee.1197029500499" targetNodeId="5487985028841949006" resolveInfo="eventHandlerTemplateProviders" />
-              </node>
-              <node role="operand" roleId="tpee.1197027771414" type="tpee.ThisExpression" typeId="tpee.1070475354124" id="5487985028841949055" />
-            </node>
-            <node role="operation" roleId="tpee.1197027833540" type="tp2q.AddElementOperation" typeId="tp2q.1160612413312" id="5487985028841949056">
-              <node role="argument" roleId="tp2q.1160612519549" type="tpee.ParameterReference" typeId="tpee.1068581242874" id="5487985028841949057">
-                <link role="variableDeclaration" roleId="tpee.1068581517664" targetNodeId="5487985028841949058" resolveInfo="prov" />
-              </node>
-            </node>
-          </node>
-        </node>
-      </node>
       <node role="parameter" roleId="tpee.1068580123134" type="tpee.ParameterDeclaration" typeId="tpee.1068498886292" id="5487985028841949058">
         <property name="name" nameId="tpck.1169194664001" value="prov" />
         <node role="type" roleId="tpee.5680397130376446158" type="tpee.ClassifierType" typeId="tpee.1107535904670" id="5487985028841949059">
@@ -362,9 +342,46 @@
           </node>
         </node>
       </node>
+      <node role="body" roleId="tpee.1068580123135" type="tpee.StatementList" typeId="tpee.1068580123136" id="5487985028841949050">
+        <node role="statement" roleId="tpee.1068581517665" type="tpee.ExpressionStatement" typeId="tpee.1068580123155" id="5487985028841949051">
+          <node role="expression" roleId="tpee.1068580123156" type="tpee.DotExpression" typeId="tpee.1197027756228" id="5487985028841949052">
+            <node role="operation" roleId="tpee.1197027833540" type="tp2q.AddElementOperation" typeId="tp2q.1160612413312" id="5487985028841949056">
+              <node role="argument" roleId="tp2q.1160612519549" type="tpee.ParameterReference" typeId="tpee.1068581242874" id="5487985028841949057">
+                <link role="variableDeclaration" roleId="tpee.1068581517664" targetNodeId="5487985028841949058" resolveInfo="prov" />
+              </node>
+            </node>
+            <node role="operand" roleId="tpee.1197027771414" type="tpee.DotExpression" typeId="tpee.1197027756228" id="5487985028841949053">
+              <node role="operation" roleId="tpee.1197027833540" type="tpee.FieldReferenceOperation" typeId="tpee.1197029447546" id="5487985028841949054">
+                <link role="fieldDeclaration" roleId="tpee.1197029500499" targetNodeId="5487985028841949006" resolveInfo="eventHandlerTemplateProviders" />
+              </node>
+              <node role="operand" roleId="tpee.1197027771414" type="tpee.ThisExpression" typeId="tpee.1070475354124" id="5487985028841949055" />
+            </node>
+          </node>
+        </node>
+      </node>
+      <node role="returnType" roleId="tpee.1068580123133" type="tpee.VoidType" typeId="tpee.1068581517677" id="5487985028841949048" />
+      <node role="visibility" roleId="tpee.1178549979242" type="tpee.PublicVisibility" typeId="tpee.1146644602865" id="5487985028841949049" />
     </node>
     <node role="member" roleId="tpee.5375687026011219971" type="tpee.InstanceMethodDeclaration" typeId="tpee.1068580123165" id="5487985028841949062">
       <property name="name" nameId="tpck.1169194664001" value="removeEventHandlerTemplateProvider" />
+      <node role="body" roleId="tpee.1068580123135" type="tpee.StatementList" typeId="tpee.1068580123136" id="5487985028841949068">
+        <node role="statement" roleId="tpee.1068581517665" type="tpee.ExpressionStatement" typeId="tpee.1068580123155" id="5487985028841949069">
+          <node role="expression" roleId="tpee.1068580123156" type="tpee.DotExpression" typeId="tpee.1197027756228" id="5487985028841949070">
+            <node role="operand" roleId="tpee.1197027771414" type="tpee.DotExpression" typeId="tpee.1197027756228" id="5487985028841949071">
+              <node role="operand" roleId="tpee.1197027771414" type="tpee.ThisExpression" typeId="tpee.1070475354124" id="5487985028841949073" />
+              <node role="operation" roleId="tpee.1197027833540" type="tpee.FieldReferenceOperation" typeId="tpee.1197029447546" id="5487985028841949072">
+                <link role="fieldDeclaration" roleId="tpee.1197029500499" targetNodeId="5487985028841949006" resolveInfo="eventHandlerTemplateProviders" />
+              </node>
+            </node>
+            <node role="operation" roleId="tpee.1197027833540" type="tp2q.RemoveElementOperation" typeId="tp2q.1167380149909" id="5487985028841949074">
+              <node role="argument" roleId="tp2q.1167380149910" type="tpee.ParameterReference" typeId="tpee.1068581242874" id="5487985028841949075">
+                <link role="variableDeclaration" roleId="tpee.1068581517664" targetNodeId="5487985028841949063" resolveInfo="prov" />
+              </node>
+            </node>
+          </node>
+        </node>
+      </node>
+      <node role="visibility" roleId="tpee.1178549979242" type="tpee.PublicVisibility" typeId="tpee.1146644602865" id="5487985028841949067" />
       <node role="parameter" roleId="tpee.1068580123134" type="tpee.ParameterDeclaration" typeId="tpee.1068498886292" id="5487985028841949063">
         <property name="name" nameId="tpck.1169194664001" value="prov" />
         <node role="type" roleId="tpee.5680397130376446158" type="tpee.ClassifierType" typeId="tpee.1107535904670" id="5487985028841949064">
@@ -377,70 +394,51 @@
           </node>
         </node>
       </node>
-      <node role="visibility" roleId="tpee.1178549979242" type="tpee.PublicVisibility" typeId="tpee.1146644602865" id="5487985028841949067" />
-      <node role="body" roleId="tpee.1068580123135" type="tpee.StatementList" typeId="tpee.1068580123136" id="5487985028841949068">
-        <node role="statement" roleId="tpee.1068581517665" type="tpee.ExpressionStatement" typeId="tpee.1068580123155" id="5487985028841949069">
-          <node role="expression" roleId="tpee.1068580123156" type="tpee.DotExpression" typeId="tpee.1197027756228" id="5487985028841949070">
-            <node role="operand" roleId="tpee.1197027771414" type="tpee.DotExpression" typeId="tpee.1197027756228" id="5487985028841949071">
-              <node role="operation" roleId="tpee.1197027833540" type="tpee.FieldReferenceOperation" typeId="tpee.1197029447546" id="5487985028841949072">
-                <link role="fieldDeclaration" roleId="tpee.1197029500499" targetNodeId="5487985028841949006" resolveInfo="eventHandlerTemplateProviders" />
-              </node>
-              <node role="operand" roleId="tpee.1197027771414" type="tpee.ThisExpression" typeId="tpee.1070475354124" id="5487985028841949073" />
-            </node>
-            <node role="operation" roleId="tpee.1197027833540" type="tp2q.RemoveElementOperation" typeId="tp2q.1167380149909" id="5487985028841949074">
-              <node role="argument" roleId="tp2q.1167380149910" type="tpee.ParameterReference" typeId="tpee.1068581242874" id="5487985028841949075">
-                <link role="variableDeclaration" roleId="tpee.1068581517664" targetNodeId="5487985028841949063" resolveInfo="prov" />
-              </node>
-            </node>
-          </node>
-        </node>
-      </node>
       <node role="returnType" roleId="tpee.1068580123133" type="tpee.VoidType" typeId="tpee.1068581517677" id="5487985028841949076" />
     </node>
     <node role="member" roleId="tpee.5375687026011219971" type="tpee.InstanceMethodDeclaration" typeId="tpee.1068580123165" id="5487985028841949077">
       <property name="name" nameId="tpck.1169194664001" value="findAllUIObjectTemplates" />
+      <node role="visibility" roleId="tpee.1178549979242" type="tpee.PublicVisibility" typeId="tpee.1146644602865" id="5487985028841949095" />
+      <node role="returnType" roleId="tpee.1068580123133" type="tp2q.SequenceType" typeId="tp2q.1151689724996" id="5487985028841949093">
+        <node role="elementType" roleId="tp2q.1151689745422" type="tp25.SNodeType" typeId="tp25.1138055754698" id="5487985028841949094">
+          <link role="concept" roleId="tp25.1138405853777" targetNodeId="sqp9.4643695836678898389" resolveInfo="UIObjectTemplate" />
+        </node>
+      </node>
       <node role="body" roleId="tpee.1068580123135" type="tpee.StatementList" typeId="tpee.1068580123136" id="5487985028841949078">
         <node role="statement" roleId="tpee.1068581517665" type="tpee.ExpressionStatement" typeId="tpee.1068580123155" id="5487985028841949079">
           <node role="expression" roleId="tpee.1068580123156" type="tpee.DotExpression" typeId="tpee.1197027756228" id="5487985028841949080">
-            <node role="operand" roleId="tpee.1197027771414" type="tpee.DotExpression" typeId="tpee.1197027756228" id="5487985028841949081">
-              <node role="operation" roleId="tpee.1197027833540" type="tpee.FieldReferenceOperation" typeId="tpee.1197029447546" id="5487985028841949082">
-                <link role="fieldDeclaration" roleId="tpee.1197029500499" targetNodeId="5487985028841948995" resolveInfo="uiObjectTemplateProviders" />
-              </node>
-              <node role="operand" roleId="tpee.1197027771414" type="tpee.ThisExpression" typeId="tpee.1070475354124" id="5487985028841949083" />
-            </node>
             <node role="operation" roleId="tpee.1197027833540" type="tp2q.TranslateOperation" typeId="tp2q.1201792049884" id="5487985028841949084">
               <node role="closure" roleId="tp2q.1204796294226" type="tp2c.ClosureLiteral" typeId="tp2c.1199569711397" id="5487985028841949085">
+                <node role="parameter" roleId="tp2c.1199569906740" type="tp2q.SmartClosureParameterDeclaration" typeId="tp2q.1203518072036" id="5487985028841949091">
+                  <property name="name" nameId="tpck.1169194664001" value="prov" />
+                  <node role="type" roleId="tpee.5680397130376446158" type="tpee.UndefinedType" typeId="tpee.4836112446988635817" id="5487985028841949092" />
+                </node>
                 <node role="body" roleId="tp2c.1199569916463" type="tpee.StatementList" typeId="tpee.1068580123136" id="5487985028841949086">
                   <node role="statement" roleId="tpee.1068581517665" type="tpee.ExpressionStatement" typeId="tpee.1068580123155" id="5487985028841949087">
                     <node role="expression" roleId="tpee.1068580123156" type="tpee.DotExpression" typeId="tpee.1197027756228" id="5487985028841949088">
+                      <node role="operation" roleId="tpee.1197027833540" type="tpee.InstanceMethodCallOperation" typeId="tpee.1202948039474" id="5487985028841949090">
+                        <link role="baseMethodDeclaration" roleId="tpee.1068499141037" targetNodeId="5487985028841948861" resolveInfo="getObjects" />
+                      </node>
                       <node role="operand" roleId="tpee.1197027771414" type="tpee.ParameterReference" typeId="tpee.1068581242874" id="5487985028841949089">
                         <link role="variableDeclaration" roleId="tpee.1068581517664" targetNodeId="5487985028841949091" resolveInfo="prov" />
                       </node>
-                      <node role="operation" roleId="tpee.1197027833540" type="tpee.InstanceMethodCallOperation" typeId="tpee.1202948039474" id="5487985028841949090">
-                        <link role="baseMethodDeclaration" roleId="tpee.1068499141037" targetNodeId="5487985028841948861" resolveInfo="getObjects" />
-                      </node>
-                    </node>
-                  </node>
-                </node>
-                <node role="parameter" roleId="tp2c.1199569906740" type="tp2q.SmartClosureParameterDeclaration" typeId="tp2q.1203518072036" id="5487985028841949091">
-                  <property name="name" nameId="tpck.1169194664001" value="prov" />
-                  <node role="type" roleId="tpee.5680397130376446158" type="tpee.UndefinedType" typeId="tpee.4836112446988635817" id="5487985028841949092" />
-                </node>
-              </node>
-            </node>
-          </node>
-        </node>
-      </node>
-      <node role="returnType" roleId="tpee.1068580123133" type="tp2q.SequenceType" typeId="tp2q.1151689724996" id="5487985028841949093">
-        <node role="elementType" roleId="tp2q.1151689745422" type="tp25.SNodeType" typeId="tp25.1138055754698" id="5487985028841949094">
-          <link role="concept" roleId="tp25.1138405853777" targetNodeId="sqp9.4643695836678898389" resolveInfo="UIObjectTemplate" />
-        </node>
-      </node>
-      <node role="visibility" roleId="tpee.1178549979242" type="tpee.PublicVisibility" typeId="tpee.1146644602865" id="5487985028841949095" />
+                    </node>
+                  </node>
+                </node>
+              </node>
+            </node>
+            <node role="operand" roleId="tpee.1197027771414" type="tpee.DotExpression" typeId="tpee.1197027756228" id="5487985028841949081">
+              <node role="operand" roleId="tpee.1197027771414" type="tpee.ThisExpression" typeId="tpee.1070475354124" id="5487985028841949083" />
+              <node role="operation" roleId="tpee.1197027833540" type="tpee.FieldReferenceOperation" typeId="tpee.1197029447546" id="5487985028841949082">
+                <link role="fieldDeclaration" roleId="tpee.1197029500499" targetNodeId="5487985028841948995" resolveInfo="uiObjectTemplateProviders" />
+              </node>
+            </node>
+          </node>
+        </node>
+      </node>
     </node>
     <node role="member" roleId="tpee.5375687026011219971" type="tpee.InstanceMethodDeclaration" typeId="tpee.1068580123165" id="5487985028841949096">
       <property name="name" nameId="tpck.1169194664001" value="findAllEventHandlerTemplates" />
-      <node role="visibility" roleId="tpee.1178549979242" type="tpee.PublicVisibility" typeId="tpee.1146644602865" id="5487985028841949097" />
       <node role="body" roleId="tpee.1068580123135" type="tpee.StatementList" typeId="tpee.1068580123136" id="5487985028841949098">
         <node role="statement" roleId="tpee.1068581517665" type="tpee.ExpressionStatement" typeId="tpee.1068580123155" id="5487985028841949099">
           <node role="expression" roleId="tpee.1068580123156" type="tpee.DotExpression" typeId="tpee.1197027756228" id="5487985028841949100">
@@ -452,27 +450,28 @@
             </node>
             <node role="operation" roleId="tpee.1197027833540" type="tp2q.TranslateOperation" typeId="tp2q.1201792049884" id="5487985028841949104">
               <node role="closure" roleId="tp2q.1204796294226" type="tp2c.ClosureLiteral" typeId="tp2c.1199569711397" id="5487985028841949105">
+                <node role="parameter" roleId="tp2c.1199569906740" type="tp2q.SmartClosureParameterDeclaration" typeId="tp2q.1203518072036" id="5487985028841949111">
+                  <property name="name" nameId="tpck.1169194664001" value="prov" />
+                  <node role="type" roleId="tpee.5680397130376446158" type="tpee.UndefinedType" typeId="tpee.4836112446988635817" id="5487985028841949112" />
+                </node>
                 <node role="body" roleId="tp2c.1199569916463" type="tpee.StatementList" typeId="tpee.1068580123136" id="5487985028841949106">
                   <node role="statement" roleId="tpee.1068581517665" type="tpee.ExpressionStatement" typeId="tpee.1068580123155" id="5487985028841949107">
                     <node role="expression" roleId="tpee.1068580123156" type="tpee.DotExpression" typeId="tpee.1197027756228" id="5487985028841949108">
+                      <node role="operation" roleId="tpee.1197027833540" type="tpee.InstanceMethodCallOperation" typeId="tpee.1202948039474" id="5487985028841949110">
+                        <link role="baseMethodDeclaration" roleId="tpee.1068499141037" targetNodeId="5487985028841948861" resolveInfo="getObjects" />
+                      </node>
                       <node role="operand" roleId="tpee.1197027771414" type="tpee.ParameterReference" typeId="tpee.1068581242874" id="5487985028841949109">
                         <link role="variableDeclaration" roleId="tpee.1068581517664" targetNodeId="5487985028841949111" resolveInfo="prov" />
                       </node>
-                      <node role="operation" roleId="tpee.1197027833540" type="tpee.InstanceMethodCallOperation" typeId="tpee.1202948039474" id="5487985028841949110">
-                        <link role="baseMethodDeclaration" roleId="tpee.1068499141037" targetNodeId="5487985028841948861" resolveInfo="getObjects" />
-                      </node>
-                    </node>
-                  </node>
-                </node>
-                <node role="parameter" roleId="tp2c.1199569906740" type="tp2q.SmartClosureParameterDeclaration" typeId="tp2q.1203518072036" id="5487985028841949111">
-                  <property name="name" nameId="tpck.1169194664001" value="prov" />
-                  <node role="type" roleId="tpee.5680397130376446158" type="tpee.UndefinedType" typeId="tpee.4836112446988635817" id="5487985028841949112" />
-                </node>
-              </node>
-            </node>
-          </node>
-        </node>
-      </node>
+                    </node>
+                  </node>
+                </node>
+              </node>
+            </node>
+          </node>
+        </node>
+      </node>
+      <node role="visibility" roleId="tpee.1178549979242" type="tpee.PublicVisibility" typeId="tpee.1146644602865" id="5487985028841949097" />
       <node role="returnType" roleId="tpee.1068580123133" type="tp2q.SequenceType" typeId="tp2q.1151689724996" id="5487985028841949113">
         <node role="elementType" roleId="tp2q.1151689745422" type="tp25.SNodeType" typeId="tp25.1138055754698" id="5487985028841949114">
           <link role="concept" roleId="tp25.1138405853777" targetNodeId="sqp9.8115675450774717215" resolveInfo="EventHandlerTemplate" />
@@ -481,7 +480,6 @@
     </node>
     <node role="member" roleId="tpee.5375687026011219971" type="tpee.InstanceMethodDeclaration" typeId="tpee.1068580123165" id="5487985028841949115">
       <property name="name" nameId="tpck.1169194664001" value="findTemplateCreatorsInfo" />
-      <node role="visibility" roleId="tpee.1178549979242" type="tpee.PublicVisibility" typeId="tpee.1146644602865" id="5487985028841949116" />
       <node role="body" roleId="tpee.1068580123135" type="tpee.StatementList" typeId="tpee.1068580123136" id="5487985028841949117">
         <node role="statement" roleId="tpee.1068581517665" type="tpee.ExpressionStatement" typeId="tpee.1068580123155" id="5487985028841949118">
           <node role="expression" roleId="tpee.1068580123156" type="tpee.DotExpression" typeId="tpee.1197027756228" id="5487985028841949119">
@@ -493,6 +491,10 @@
             </node>
             <node role="operation" roleId="tpee.1197027833540" type="tp2q.SelectOperation" typeId="tp2q.1202128969694" id="5487985028841949123">
               <node role="closure" roleId="tp2q.1204796294226" type="tp2c.ClosureLiteral" typeId="tp2c.1199569711397" id="5487985028841949124">
+                <node role="parameter" roleId="tp2c.1199569906740" type="tp2q.SmartClosureParameterDeclaration" typeId="tp2q.1203518072036" id="5487985028841949130">
+                  <property name="name" nameId="tpck.1169194664001" value="tc" />
+                  <node role="type" roleId="tpee.5680397130376446158" type="tpee.UndefinedType" typeId="tpee.4836112446988635817" id="5487985028841949131" />
+                </node>
                 <node role="body" roleId="tp2c.1199569916463" type="tpee.StatementList" typeId="tpee.1068580123136" id="5487985028841949125">
                   <node role="statement" roleId="tpee.1068581517665" type="tpee.ExpressionStatement" typeId="tpee.1068580123155" id="5487985028841949126">
                     <node role="expression" roleId="tpee.1068580123156" type="tpee.DotExpression" typeId="tpee.1197027756228" id="5487985028841949127">
@@ -505,15 +507,12 @@
                     </node>
                   </node>
                 </node>
-                <node role="parameter" roleId="tp2c.1199569906740" type="tp2q.SmartClosureParameterDeclaration" typeId="tp2q.1203518072036" id="5487985028841949130">
-                  <property name="name" nameId="tpck.1169194664001" value="tc" />
-                  <node role="type" roleId="tpee.5680397130376446158" type="tpee.UndefinedType" typeId="tpee.4836112446988635817" id="5487985028841949131" />
-                </node>
-              </node>
-            </node>
-          </node>
-        </node>
-      </node>
+              </node>
+            </node>
+          </node>
+        </node>
+      </node>
+      <node role="visibility" roleId="tpee.1178549979242" type="tpee.PublicVisibility" typeId="tpee.1146644602865" id="5487985028841949116" />
       <node role="returnType" roleId="tpee.1068580123133" type="tp2q.SequenceType" typeId="tp2q.1151689724996" id="5487985028841949132">
         <node role="elementType" roleId="tp2q.1151689745422" type="tpee.ClassifierType" typeId="tpee.1107535904670" id="5487985028841949133">
           <link role="classifier" roleId="tpee.1107535924139" targetNodeId="e2lb.~Object" resolveInfo="Object" />
@@ -523,14 +522,19 @@
     <node role="member" roleId="tpee.5375687026011219971" type="tpee.InstanceMethodDeclaration" typeId="tpee.1068580123165" id="5487985028841949134">
       <property name="name" nameId="tpck.1169194664001" value="findEventHandlerTemplateCreatorsInfo" />
       <node role="visibility" roleId="tpee.1178549979242" type="tpee.PublicVisibility" typeId="tpee.1146644602865" id="5487985028841949135" />
+      <node role="returnType" roleId="tpee.1068580123133" type="tp2q.SequenceType" typeId="tp2q.1151689724996" id="5487985028841949151">
+        <node role="elementType" roleId="tp2q.1151689745422" type="tpee.ClassifierType" typeId="tpee.1107535904670" id="5487985028841949152">
+          <link role="classifier" roleId="tpee.1107535924139" targetNodeId="e2lb.~Object" resolveInfo="Object" />
+        </node>
+      </node>
       <node role="body" roleId="tpee.1068580123135" type="tpee.StatementList" typeId="tpee.1068580123136" id="5487985028841949136">
         <node role="statement" roleId="tpee.1068581517665" type="tpee.ExpressionStatement" typeId="tpee.1068580123155" id="5487985028841949137">
           <node role="expression" roleId="tpee.1068580123156" type="tpee.DotExpression" typeId="tpee.1197027756228" id="5487985028841949138">
             <node role="operand" roleId="tpee.1197027771414" type="tpee.DotExpression" typeId="tpee.1197027756228" id="5487985028841949139">
-              <node role="operand" roleId="tpee.1197027771414" type="tpee.ThisExpression" typeId="tpee.1070475354124" id="5487985028841949140" />
               <node role="operation" roleId="tpee.1197027833540" type="tpee.FieldReferenceOperation" typeId="tpee.1197029447546" id="5487985028841949141">
                 <link role="fieldDeclaration" roleId="tpee.1197029500499" targetNodeId="5487985028841949006" resolveInfo="eventHandlerTemplateProviders" />
               </node>
+              <node role="operand" roleId="tpee.1197027771414" type="tpee.ThisExpression" typeId="tpee.1070475354124" id="5487985028841949140" />
             </node>
             <node role="operation" roleId="tpee.1197027833540" type="tp2q.SelectOperation" typeId="tp2q.1202128969694" id="5487985028841949142">
               <node role="closure" roleId="tp2q.1204796294226" type="tp2c.ClosureLiteral" typeId="tp2c.1199569711397" id="5487985028841949143">
@@ -555,24 +559,16 @@
           </node>
         </node>
       </node>
-      <node role="returnType" roleId="tpee.1068580123133" type="tp2q.SequenceType" typeId="tp2q.1151689724996" id="5487985028841949151">
-        <node role="elementType" roleId="tp2q.1151689745422" type="tpee.ClassifierType" typeId="tpee.1107535904670" id="5487985028841949152">
-          <link role="classifier" roleId="tpee.1107535924139" targetNodeId="e2lb.~Object" resolveInfo="Object" />
-        </node>
-      </node>
     </node>
     <node role="member" roleId="tpee.5375687026011219971" type="tpee.InstanceMethodDeclaration" typeId="tpee.1068580123165" id="5487985028841949153">
       <property name="name" nameId="tpck.1169194664001" value="createTemplate" />
+      <node role="returnType" roleId="tpee.1068580123133" type="tp25.SNodeType" typeId="tp25.1138055754698" id="5487985028841949205">
+        <link role="concept" roleId="tp25.1138405853777" targetNodeId="sqp9.4643695836678898389" resolveInfo="UIObjectTemplate" />
+      </node>
       <node role="parameter" roleId="tpee.1068580123134" type="tpee.ParameterDeclaration" typeId="tpee.1068498886292" id="5487985028841949154">
         <property name="name" nameId="tpck.1169194664001" value="uiObject" />
         <node role="type" roleId="tpee.5680397130376446158" type="tp25.SNodeType" typeId="tp25.1138055754698" id="5487985028841949155">
           <link role="concept" roleId="tp25.1138405853777" targetNodeId="sqp9.8381258131358158044" resolveInfo="UIObject" />
-        </node>
-      </node>
-      <node role="parameter" roleId="tpee.1068580123134" type="tpee.ParameterDeclaration" typeId="tpee.1068498886292" id="5487985028841949156">
-        <property name="name" nameId="tpck.1169194664001" value="creatorInfo" />
-        <node role="type" roleId="tpee.5680397130376446158" type="tpee.ClassifierType" typeId="tpee.1107535904670" id="5487985028841949157">
-          <link role="classifier" roleId="tpee.1107535924139" targetNodeId="e2lb.~Object" resolveInfo="Object" />
         </node>
       </node>
       <node role="visibility" roleId="tpee.1178549979242" type="tpee.PublicVisibility" typeId="tpee.1146644602865" id="5487985028841949158" />
@@ -607,44 +603,50 @@
               </node>
             </node>
             <node role="initializer" roleId="tpee.1068431790190" type="tpee.DotExpression" typeId="tpee.1197027756228" id="5487985028841949173">
-              <node role="operand" roleId="tpee.1197027771414" type="tpee.DotExpression" typeId="tpee.1197027756228" id="5487985028841949174">
-                <node role="operation" roleId="tpee.1197027833540" type="tpee.FieldReferenceOperation" typeId="tpee.1197029447546" id="5487985028841949175">
-                  <link role="fieldDeclaration" roleId="tpee.1197029500499" targetNodeId="5487985028841948995" resolveInfo="uiObjectTemplateProviders" />
-                </node>
-                <node role="operand" roleId="tpee.1197027771414" type="tpee.ThisExpression" typeId="tpee.1070475354124" id="5487985028841949176" />
-              </node>
               <node role="operation" roleId="tpee.1197027833540" type="tp2q.FindFirstOperation" typeId="tp2q.1225727723840" id="5487985028841949177">
                 <node role="closure" roleId="tp2q.1204796294226" type="tp2c.ClosureLiteral" typeId="tp2c.1199569711397" id="5487985028841949178">
+                  <node role="parameter" roleId="tp2c.1199569906740" type="tp2q.SmartClosureParameterDeclaration" typeId="tp2q.1203518072036" id="5487985028841949187">
+                    <property name="name" nameId="tpck.1169194664001" value="tc" />
+                    <node role="type" roleId="tpee.5680397130376446158" type="tpee.UndefinedType" typeId="tpee.4836112446988635817" id="5487985028841949188" />
+                  </node>
                   <node role="body" roleId="tp2c.1199569916463" type="tpee.StatementList" typeId="tpee.1068580123136" id="5487985028841949179">
                     <node role="statement" roleId="tpee.1068581517665" type="tpee.ExpressionStatement" typeId="tpee.1068580123155" id="5487985028841949180">
                       <node role="expression" roleId="tpee.1068580123156" type="tpee.DotExpression" typeId="tpee.1197027756228" id="5487985028841949181">
+                        <node role="operation" roleId="tpee.1197027833540" type="tpee.InstanceMethodCallOperation" typeId="tpee.1202948039474" id="5487985028841949183">
+                          <link role="baseMethodDeclaration" roleId="tpee.1068499141037" targetNodeId="e2lb.~Object%dequals(java%dlang%dObject)%cboolean" resolveInfo="equals" />
+                          <node role="actualArgument" roleId="tpee.1068499141038" type="tpee.DotExpression" typeId="tpee.1197027756228" id="5487985028841949184">
+                            <node role="operation" roleId="tpee.1197027833540" type="tpee.InstanceMethodCallOperation" typeId="tpee.1202948039474" id="5487985028841949186">
+                              <link role="baseMethodDeclaration" roleId="tpee.1068499141037" targetNodeId="5487985028841948851" resolveInfo="info" />
+                            </node>
+                            <node role="operand" roleId="tpee.1197027771414" type="tpee.ParameterReference" typeId="tpee.1068581242874" id="5487985028841949185">
+                              <link role="variableDeclaration" roleId="tpee.1068581517664" targetNodeId="5487985028841949187" resolveInfo="tc" />
+                            </node>
+                          </node>
+                        </node>
                         <node role="operand" roleId="tpee.1197027771414" type="tpee.ParameterReference" typeId="tpee.1068581242874" id="5487985028841949182">
                           <link role="variableDeclaration" roleId="tpee.1068581517664" targetNodeId="5487985028841949156" resolveInfo="creatorInfo" />
                         </node>
-                        <node role="operation" roleId="tpee.1197027833540" type="tpee.InstanceMethodCallOperation" typeId="tpee.1202948039474" id="5487985028841949183">
-                          <link role="baseMethodDeclaration" roleId="tpee.1068499141037" targetNodeId="e2lb.~Object%dequals(java%dlang%dObject)%cboolean" resolveInfo="equals" />
-                          <node role="actualArgument" roleId="tpee.1068499141038" type="tpee.DotExpression" typeId="tpee.1197027756228" id="5487985028841949184">
-                            <node role="operand" roleId="tpee.1197027771414" type="tpee.ParameterReference" typeId="tpee.1068581242874" id="5487985028841949185">
-                              <link role="variableDeclaration" roleId="tpee.1068581517664" targetNodeId="5487985028841949187" resolveInfo="tc" />
-                            </node>
-                            <node role="operation" roleId="tpee.1197027833540" type="tpee.InstanceMethodCallOperation" typeId="tpee.1202948039474" id="5487985028841949186">
-                              <link role="baseMethodDeclaration" roleId="tpee.1068499141037" targetNodeId="5487985028841948851" resolveInfo="info" />
-                            </node>
-                          </node>
-                        </node>
-                      </node>
-                    </node>
-                  </node>
-                  <node role="parameter" roleId="tp2c.1199569906740" type="tp2q.SmartClosureParameterDeclaration" typeId="tp2q.1203518072036" id="5487985028841949187">
-                    <property name="name" nameId="tpck.1169194664001" value="tc" />
-                    <node role="type" roleId="tpee.5680397130376446158" type="tpee.UndefinedType" typeId="tpee.4836112446988635817" id="5487985028841949188" />
-                  </node>
+                      </node>
+                    </node>
+                  </node>
+                </node>
+              </node>
+              <node role="operand" roleId="tpee.1197027771414" type="tpee.DotExpression" typeId="tpee.1197027756228" id="5487985028841949174">
+                <node role="operand" roleId="tpee.1197027771414" type="tpee.ThisExpression" typeId="tpee.1070475354124" id="5487985028841949176" />
+                <node role="operation" roleId="tpee.1197027833540" type="tpee.FieldReferenceOperation" typeId="tpee.1197029447546" id="5487985028841949175">
+                  <link role="fieldDeclaration" roleId="tpee.1197029500499" targetNodeId="5487985028841948995" resolveInfo="uiObjectTemplateProviders" />
                 </node>
               </node>
             </node>
           </node>
         </node>
         <node role="statement" roleId="tpee.1068581517665" type="tpee.IfStatement" typeId="tpee.1068580123159" id="5487985028841949189">
+          <node role="condition" roleId="tpee.1068580123160" type="tpee.EqualsExpression" typeId="tpee.1068580123152" id="5487985028841949197">
+            <node role="leftExpression" roleId="tpee.1081773367580" type="tpee.LocalVariableReference" typeId="tpee.1068581242866" id="5487985028841949199">
+              <link role="variableDeclaration" roleId="tpee.1068581517664" targetNodeId="5487985028841949169" resolveInfo="tc" />
+            </node>
+            <node role="rightExpression" roleId="tpee.1081773367579" type="tpee.NullLiteral" typeId="tpee.1070534058343" id="5487985028841949198" />
+          </node>
           <node role="ifTrue" roleId="tpee.1068580123161" type="tpee.StatementList" typeId="tpee.1068580123136" id="5487985028841949190">
             <node role="statement" roleId="tpee.1068581517665" type="tpee.ThrowStatement" typeId="tpee.1164991038168" id="5487985028841949191">
               <node role="throwable" roleId="tpee.1164991057263" type="tpee.GenericNewExpression" typeId="tpee.1145552977093" id="5487985028841949192">
@@ -662,12 +664,6 @@
               </node>
             </node>
           </node>
-          <node role="condition" roleId="tpee.1068580123160" type="tpee.EqualsExpression" typeId="tpee.1068580123152" id="5487985028841949197">
-            <node role="rightExpression" roleId="tpee.1081773367579" type="tpee.NullLiteral" typeId="tpee.1070534058343" id="5487985028841949198" />
-            <node role="leftExpression" roleId="tpee.1081773367580" type="tpee.LocalVariableReference" typeId="tpee.1068581242866" id="5487985028841949199">
-              <link role="variableDeclaration" roleId="tpee.1068581517664" targetNodeId="5487985028841949169" resolveInfo="tc" />
-            </node>
-          </node>
         </node>
         <node role="statement" roleId="tpee.1068581517665" type="tpee.ExpressionStatement" typeId="tpee.1068580123155" id="5487985028841949200">
           <node role="expression" roleId="tpee.1068580123156" type="tpee.DotExpression" typeId="tpee.1197027756228" id="5487985028841949201">
@@ -683,23 +679,17 @@
           </node>
         </node>
       </node>
-      <node role="returnType" roleId="tpee.1068580123133" type="tp25.SNodeType" typeId="tp25.1138055754698" id="5487985028841949205">
-        <link role="concept" roleId="tp25.1138405853777" targetNodeId="sqp9.4643695836678898389" resolveInfo="UIObjectTemplate" />
+      <node role="parameter" roleId="tpee.1068580123134" type="tpee.ParameterDeclaration" typeId="tpee.1068498886292" id="5487985028841949156">
+        <property name="name" nameId="tpck.1169194664001" value="creatorInfo" />
+        <node role="type" roleId="tpee.5680397130376446158" type="tpee.ClassifierType" typeId="tpee.1107535904670" id="5487985028841949157">
+          <link role="classifier" roleId="tpee.1107535924139" targetNodeId="e2lb.~Object" resolveInfo="Object" />
+        </node>
       </node>
     </node>
     <node role="member" roleId="tpee.5375687026011219971" type="tpee.InstanceMethodDeclaration" typeId="tpee.1068580123165" id="5487985028841949206">
       <property name="name" nameId="tpck.1169194664001" value="createEventHandlerTemplate" />
-      <node role="parameter" roleId="tpee.1068580123134" type="tpee.ParameterDeclaration" typeId="tpee.1068498886292" id="5487985028841949207">
-        <property name="name" nameId="tpck.1169194664001" value="event" />
-        <node role="type" roleId="tpee.5680397130376446158" type="tp25.SNodeType" typeId="tp25.1138055754698" id="5487985028841949208">
-          <link role="concept" roleId="tp25.1138405853777" targetNodeId="sqp9.8381258131358158046" resolveInfo="Event" />
-        </node>
-      </node>
-      <node role="parameter" roleId="tpee.1068580123134" type="tpee.ParameterDeclaration" typeId="tpee.1068498886292" id="5487985028841949209">
-        <property name="name" nameId="tpck.1169194664001" value="creatorInfo" />
-        <node role="type" roleId="tpee.5680397130376446158" type="tpee.ClassifierType" typeId="tpee.1107535904670" id="5487985028841949210">
-          <link role="classifier" roleId="tpee.1107535924139" targetNodeId="e2lb.~Object" resolveInfo="Object" />
-        </node>
+      <node role="returnType" roleId="tpee.1068580123133" type="tp25.SNodeType" typeId="tp25.1138055754698" id="5487985028841949258">
+        <link role="concept" roleId="tp25.1138405853777" targetNodeId="sqp9.8115675450774717215" resolveInfo="EventHandlerTemplate" />
       </node>
       <node role="visibility" roleId="tpee.1178549979242" type="tpee.PublicVisibility" typeId="tpee.1146644602865" id="5487985028841949211" />
       <node role="body" roleId="tpee.1068580123135" type="tpee.StatementList" typeId="tpee.1068580123136" id="5487985028841949212">
@@ -723,24 +713,19 @@
         <node role="statement" roleId="tpee.1068581517665" type="tpee.LocalVariableDeclarationStatement" typeId="tpee.1068581242864" id="5487985028841949221">
           <node role="localVariableDeclaration" roleId="tpee.1068581242865" type="tpee.LocalVariableDeclaration" typeId="tpee.1068581242863" id="5487985028841949222">
             <property name="name" nameId="tpck.1169194664001" value="tc" />
-            <node role="type" roleId="tpee.5680397130376446158" type="tpee.ClassifierType" typeId="tpee.1107535904670" id="5487985028841949223">
-              <link role="classifier" roleId="tpee.1107535924139" targetNodeId="5487985028841948850" resolveInfo="IObjectsProvider" />
-              <node role="parameter" roleId="tpee.1109201940907" type="tp25.SNodeType" typeId="tp25.1138055754698" id="5487985028841949224">
-                <link role="concept" roleId="tp25.1138405853777" targetNodeId="sqp9.8115675450774717215" resolveInfo="EventHandlerTemplate" />
-              </node>
-              <node role="parameter" roleId="tpee.1109201940907" type="tp25.SNodeType" typeId="tp25.1138055754698" id="5487985028841949225">
-                <link role="concept" roleId="tp25.1138405853777" targetNodeId="sqp9.8381258131358158046" resolveInfo="Event" />
-              </node>
-            </node>
             <node role="initializer" roleId="tpee.1068431790190" type="tpee.DotExpression" typeId="tpee.1197027756228" id="5487985028841949226">
               <node role="operand" roleId="tpee.1197027771414" type="tpee.DotExpression" typeId="tpee.1197027756228" id="5487985028841949227">
+                <node role="operand" roleId="tpee.1197027771414" type="tpee.ThisExpression" typeId="tpee.1070475354124" id="5487985028841949229" />
                 <node role="operation" roleId="tpee.1197027833540" type="tpee.FieldReferenceOperation" typeId="tpee.1197029447546" id="5487985028841949228">
                   <link role="fieldDeclaration" roleId="tpee.1197029500499" targetNodeId="5487985028841949006" resolveInfo="eventHandlerTemplateProviders" />
                 </node>
-                <node role="operand" roleId="tpee.1197027771414" type="tpee.ThisExpression" typeId="tpee.1070475354124" id="5487985028841949229" />
               </node>
               <node role="operation" roleId="tpee.1197027833540" type="tp2q.FindFirstOperation" typeId="tp2q.1225727723840" id="5487985028841949230">
                 <node role="closure" roleId="tp2q.1204796294226" type="tp2c.ClosureLiteral" typeId="tp2c.1199569711397" id="5487985028841949231">
+                  <node role="parameter" roleId="tp2c.1199569906740" type="tp2q.SmartClosureParameterDeclaration" typeId="tp2q.1203518072036" id="5487985028841949240">
+                    <property name="name" nameId="tpck.1169194664001" value="tc" />
+                    <node role="type" roleId="tpee.5680397130376446158" type="tpee.UndefinedType" typeId="tpee.4836112446988635817" id="5487985028841949241" />
+                  </node>
                   <node role="body" roleId="tp2c.1199569916463" type="tpee.StatementList" typeId="tpee.1068580123136" id="5487985028841949232">
                     <node role="statement" roleId="tpee.1068581517665" type="tpee.ExpressionStatement" typeId="tpee.1068580123155" id="5487985028841949233">
                       <node role="expression" roleId="tpee.1068580123156" type="tpee.DotExpression" typeId="tpee.1197027756228" id="5487985028841949234">
@@ -761,61 +746,74 @@
                       </node>
                     </node>
                   </node>
-                  <node role="parameter" roleId="tp2c.1199569906740" type="tp2q.SmartClosureParameterDeclaration" typeId="tp2q.1203518072036" id="5487985028841949240">
-                    <property name="name" nameId="tpck.1169194664001" value="tc" />
-                    <node role="type" roleId="tpee.5680397130376446158" type="tpee.UndefinedType" typeId="tpee.4836112446988635817" id="5487985028841949241" />
-                  </node>
-                </node>
+                </node>
+              </node>
+            </node>
+            <node role="type" roleId="tpee.5680397130376446158" type="tpee.ClassifierType" typeId="tpee.1107535904670" id="5487985028841949223">
+              <link role="classifier" roleId="tpee.1107535924139" targetNodeId="5487985028841948850" resolveInfo="IObjectsProvider" />
+              <node role="parameter" roleId="tpee.1109201940907" type="tp25.SNodeType" typeId="tp25.1138055754698" id="5487985028841949224">
+                <link role="concept" roleId="tp25.1138405853777" targetNodeId="sqp9.8115675450774717215" resolveInfo="EventHandlerTemplate" />
+              </node>
+              <node role="parameter" roleId="tpee.1109201940907" type="tp25.SNodeType" typeId="tp25.1138055754698" id="5487985028841949225">
+                <link role="concept" roleId="tp25.1138405853777" targetNodeId="sqp9.8381258131358158046" resolveInfo="Event" />
               </node>
             </node>
           </node>
         </node>
         <node role="statement" roleId="tpee.1068581517665" type="tpee.IfStatement" typeId="tpee.1068580123159" id="5487985028841949242">
+          <node role="condition" roleId="tpee.1068580123160" type="tpee.EqualsExpression" typeId="tpee.1068580123152" id="5487985028841949250">
+            <node role="leftExpression" roleId="tpee.1081773367580" type="tpee.LocalVariableReference" typeId="tpee.1068581242866" id="5487985028841949252">
+              <link role="variableDeclaration" roleId="tpee.1068581517664" targetNodeId="5487985028841949222" resolveInfo="tc" />
+            </node>
+            <node role="rightExpression" roleId="tpee.1081773367579" type="tpee.NullLiteral" typeId="tpee.1070534058343" id="5487985028841949251" />
+          </node>
           <node role="ifTrue" roleId="tpee.1068580123161" type="tpee.StatementList" typeId="tpee.1068580123136" id="5487985028841949243">
             <node role="statement" roleId="tpee.1068581517665" type="tpee.ThrowStatement" typeId="tpee.1164991038168" id="5487985028841949244">
               <node role="throwable" roleId="tpee.1164991057263" type="tpee.GenericNewExpression" typeId="tpee.1145552977093" id="5487985028841949245">
                 <node role="creator" roleId="tpee.1145553007750" type="tpee.ClassCreator" typeId="tpee.1212685548494" id="5487985028841949246">
                   <link role="baseMethodDeclaration" roleId="tpee.1068499141037" targetNodeId="e2lb.~IllegalArgumentException%d&lt;init&gt;(java%dlang%dString)" resolveInfo="IllegalArgumentException" />
                   <node role="actualArgument" roleId="tpee.1068499141038" type="tpee.PlusExpression" typeId="tpee.1068581242875" id="5487985028841949247">
+                    <node role="leftExpression" roleId="tpee.1081773367580" type="tpee.StringLiteral" typeId="tpee.1070475926800" id="5487985028841949249">
+                      <property name="value" nameId="tpee.1070475926801" value="No such creator: " />
+                    </node>
                     <node role="rightExpression" roleId="tpee.1081773367579" type="tpee.ParameterReference" typeId="tpee.1068581242874" id="5487985028841949248">
                       <link role="variableDeclaration" roleId="tpee.1068581517664" targetNodeId="5487985028841949209" resolveInfo="creatorInfo" />
                     </node>
-                    <node role="leftExpression" roleId="tpee.1081773367580" type="tpee.StringLiteral" typeId="tpee.1070475926800" id="5487985028841949249">
-                      <property name="value" nameId="tpee.1070475926801" value="No such creator: " />
-                    </node>
-                  </node>
-                </node>
-              </node>
-            </node>
-          </node>
-          <node role="condition" roleId="tpee.1068580123160" type="tpee.EqualsExpression" typeId="tpee.1068580123152" id="5487985028841949250">
-            <node role="rightExpression" roleId="tpee.1081773367579" type="tpee.NullLiteral" typeId="tpee.1070534058343" id="5487985028841949251" />
-            <node role="leftExpression" roleId="tpee.1081773367580" type="tpee.LocalVariableReference" typeId="tpee.1068581242866" id="5487985028841949252">
-              <link role="variableDeclaration" roleId="tpee.1068581517664" targetNodeId="5487985028841949222" resolveInfo="tc" />
+                  </node>
+                </node>
+              </node>
             </node>
           </node>
         </node>
         <node role="statement" roleId="tpee.1068581517665" type="tpee.ExpressionStatement" typeId="tpee.1068580123155" id="5487985028841949253">
           <node role="expression" roleId="tpee.1068580123156" type="tpee.DotExpression" typeId="tpee.1197027756228" id="5487985028841949254">
-            <node role="operand" roleId="tpee.1197027771414" type="tpee.LocalVariableReference" typeId="tpee.1068581242866" id="5487985028841949255">
-              <link role="variableDeclaration" roleId="tpee.1068581517664" targetNodeId="5487985028841949222" resolveInfo="tc" />
-            </node>
             <node role="operation" roleId="tpee.1197027833540" type="tpee.InstanceMethodCallOperation" typeId="tpee.1202948039474" id="5487985028841949256">
               <link role="baseMethodDeclaration" roleId="tpee.1068499141037" targetNodeId="5487985028841948855" resolveInfo="create" />
               <node role="actualArgument" roleId="tpee.1068499141038" type="tpee.ParameterReference" typeId="tpee.1068581242874" id="5487985028841949257">
                 <link role="variableDeclaration" roleId="tpee.1068581517664" targetNodeId="5487985028841949207" resolveInfo="event" />
               </node>
             </node>
-          </node>
-        </node>
-      </node>
-      <node role="returnType" roleId="tpee.1068580123133" type="tp25.SNodeType" typeId="tp25.1138055754698" id="5487985028841949258">
-        <link role="concept" roleId="tp25.1138405853777" targetNodeId="sqp9.8115675450774717215" resolveInfo="EventHandlerTemplate" />
+            <node role="operand" roleId="tpee.1197027771414" type="tpee.LocalVariableReference" typeId="tpee.1068581242866" id="5487985028841949255">
+              <link role="variableDeclaration" roleId="tpee.1068581517664" targetNodeId="5487985028841949222" resolveInfo="tc" />
+            </node>
+          </node>
+        </node>
+      </node>
+      <node role="parameter" roleId="tpee.1068580123134" type="tpee.ParameterDeclaration" typeId="tpee.1068498886292" id="5487985028841949207">
+        <property name="name" nameId="tpck.1169194664001" value="event" />
+        <node role="type" roleId="tpee.5680397130376446158" type="tp25.SNodeType" typeId="tp25.1138055754698" id="5487985028841949208">
+          <link role="concept" roleId="tp25.1138405853777" targetNodeId="sqp9.8381258131358158046" resolveInfo="Event" />
+        </node>
+      </node>
+      <node role="parameter" roleId="tpee.1068580123134" type="tpee.ParameterDeclaration" typeId="tpee.1068498886292" id="5487985028841949209">
+        <property name="name" nameId="tpck.1169194664001" value="creatorInfo" />
+        <node role="type" roleId="tpee.5680397130376446158" type="tpee.ClassifierType" typeId="tpee.1107535904670" id="5487985028841949210">
+          <link role="classifier" roleId="tpee.1107535924139" targetNodeId="e2lb.~Object" resolveInfo="Object" />
+        </node>
       </node>
     </node>
     <node role="member" roleId="tpee.5375687026011219971" type="tpee.InstanceMethodDeclaration" typeId="tpee.1068580123165" id="5487985028841949259">
       <property name="name" nameId="tpck.1169194664001" value="init" />
-      <node role="returnType" roleId="tpee.1068580123133" type="tpee.VoidType" typeId="tpee.1068581517677" id="5487985028841949260" />
       <node role="body" roleId="tpee.1068580123135" type="tpee.StatementList" typeId="tpee.1068580123136" id="5487985028841949261">
         <node role="statement" roleId="tpee.1068581517665" type="tpee.ExpressionStatement" typeId="tpee.1068580123155" id="5487985028841949262">
           <node role="expression" roleId="tpee.1068580123156" type="tpee.DotExpression" typeId="tpee.1197027756228" id="5487985028841949263">
@@ -826,10 +824,10 @@
           </node>
         </node>
       </node>
+      <node role="returnType" roleId="tpee.1068580123133" type="tpee.VoidType" typeId="tpee.1068581517677" id="5487985028841949260" />
     </node>
     <node role="member" roleId="tpee.5375687026011219971" type="tpee.InstanceMethodDeclaration" typeId="tpee.1068580123165" id="5487985028841949266">
       <property name="name" nameId="tpck.1169194664001" value="dispose" />
-      <node role="returnType" roleId="tpee.1068580123133" type="tpee.VoidType" typeId="tpee.1068581517677" id="5487985028841949267" />
       <node role="body" roleId="tpee.1068580123135" type="tpee.StatementList" typeId="tpee.1068580123136" id="5487985028841949268">
         <node role="statement" roleId="tpee.1068581517665" type="tpee.SynchronizedStatement" typeId="tpee.1170075670744" id="5487985028841949269">
           <node role="expression" roleId="tpee.1170075728144" type="tpee.ClassifierClassExpression" typeId="tpee.1116615150612" id="5487985028841949270">
@@ -868,25 +866,26 @@
             </node>
             <node role="statement" roleId="tpee.1068581517665" type="tpee.ExpressionStatement" typeId="tpee.1068580123155" id="5487985028841949288">
               <node role="expression" roleId="tpee.1068580123156" type="tpee.AssignmentExpression" typeId="tpee.1068498886294" id="5487985028841949289">
-                <node role="rValue" roleId="tpee.1068498886297" type="tpee.NullLiteral" typeId="tpee.1070534058343" id="5487985028841949290" />
                 <node role="lValue" roleId="tpee.1068498886295" type="tpee.LocalStaticFieldReference" typeId="tpee.1172008963197" id="5487985028841949291">
                   <link role="variableDeclaration" roleId="tpee.1068581517664" targetNodeId="5487985028841948897" resolveInfo="INSTANCE" />
                 </node>
+                <node role="rValue" roleId="tpee.1068498886297" type="tpee.NullLiteral" typeId="tpee.1070534058343" id="5487985028841949290" />
               </node>
             </node>
             <node role="statement" roleId="tpee.1068581517665" type="tpee.ExpressionStatement" typeId="tpee.1068580123155" id="5487985028841949292">
               <node role="expression" roleId="tpee.1068580123156" type="tpee.AssignmentExpression" typeId="tpee.1068498886294" id="5487985028841949293">
+                <node role="lValue" roleId="tpee.1068498886295" type="tpee.LocalStaticFieldReference" typeId="tpee.1172008963197" id="5487985028841949295">
+                  <link role="variableDeclaration" roleId="tpee.1068581517664" targetNodeId="5487985028841948901" resolveInfo="DISPOSED" />
+                </node>
                 <node role="rValue" roleId="tpee.1068498886297" type="tpee.BooleanConstant" typeId="tpee.1068580123137" id="5487985028841949294">
                   <property name="value" nameId="tpee.1068580123138" value="true" />
                 </node>
-                <node role="lValue" roleId="tpee.1068498886295" type="tpee.LocalStaticFieldReference" typeId="tpee.1172008963197" id="5487985028841949295">
-                  <link role="variableDeclaration" roleId="tpee.1068581517664" targetNodeId="5487985028841948901" resolveInfo="DISPOSED" />
-                </node>
-              </node>
-            </node>
-          </node>
-        </node>
-      </node>
+              </node>
+            </node>
+          </node>
+        </node>
+      </node>
+      <node role="returnType" roleId="tpee.1068580123133" type="tpee.VoidType" typeId="tpee.1068581517677" id="5487985028841949267" />
     </node>
     <node role="member" roleId="tpee.5375687026011219971" type="tpee.InstanceMethodDeclaration" typeId="tpee.1068580123165" id="5487985028841949296">
       <property name="name" nameId="tpck.1169194664001" value="runAllDelayed" />
@@ -898,12 +897,6 @@
           </node>
           <node role="block" roleId="tpee.1170075736412" type="tpee.StatementList" typeId="tpee.1068580123136" id="5487985028841949301">
             <node role="statement" roleId="tpee.1068581517665" type="tpee.WhileStatement" typeId="tpee.1076505808687" id="5487985028841949302">
-              <node role="condition" roleId="tpee.1076505808688" type="tpee.DotExpression" typeId="tpee.1197027756228" id="5487985028841949303">
-                <node role="operand" roleId="tpee.1197027771414" type="tpee.LocalStaticFieldReference" typeId="tpee.1172008963197" id="5487985028841949304">
-                  <link role="variableDeclaration" roleId="tpee.1068581517664" targetNodeId="5487985028841948875" resolveInfo="InitDelayedBlocks" />
-                </node>
-                <node role="operation" roleId="tpee.1197027833540" type="tp2q.IsNotEmptyOperation" typeId="tp2q.1176501494711" id="5487985028841949305" />
-              </node>
               <node role="body" roleId="tpee.1154032183016" type="tpee.StatementList" typeId="tpee.1068580123136" id="5487985028841949306">
                 <node role="statement" roleId="tpee.1068581517665" type="tpee.ExpressionStatement" typeId="tpee.1068580123155" id="5487985028841949307">
                   <node role="expression" roleId="tpee.1068580123156" type="tpee.DotExpression" typeId="tpee.1197027756228" id="5487985028841949308">
@@ -918,6 +911,12 @@
                     </node>
                   </node>
                 </node>
+              </node>
+              <node role="condition" roleId="tpee.1076505808688" type="tpee.DotExpression" typeId="tpee.1197027756228" id="5487985028841949303">
+                <node role="operand" roleId="tpee.1197027771414" type="tpee.LocalStaticFieldReference" typeId="tpee.1172008963197" id="5487985028841949304">
+                  <link role="variableDeclaration" roleId="tpee.1068581517664" targetNodeId="5487985028841948875" resolveInfo="InitDelayedBlocks" />
+                </node>
+                <node role="operation" roleId="tpee.1197027833540" type="tp2q.IsNotEmptyOperation" typeId="tp2q.1176501494711" id="5487985028841949305" />
               </node>
             </node>
           </node>
@@ -944,14 +943,14 @@
               <node role="body" roleId="tpee.1154032183016" type="tpee.StatementList" typeId="tpee.1068580123136" id="5487985028841949325">
                 <node role="statement" roleId="tpee.1068581517665" type="tpee.ExpressionStatement" typeId="tpee.1068580123155" id="5487985028841949326">
                   <node role="expression" roleId="tpee.1068580123156" type="tpee.DotExpression" typeId="tpee.1197027756228" id="5487985028841949327">
+                    <node role="operation" roleId="tpee.1197027833540" type="tp2c.InvokeFunctionOperation" typeId="tp2c.1225797177491" id="5487985028841949331">
+                      <node role="parameter" roleId="tp2c.1225797361612" type="tpee.ThisExpression" typeId="tpee.1070475354124" id="5487985028841949332" />
+                    </node>
                     <node role="operand" roleId="tpee.1197027771414" type="tpee.DotExpression" typeId="tpee.1197027756228" id="5487985028841949328">
-                      <node role="operation" roleId="tpee.1197027833540" type="tp2q.RemoveFirstElementOperation" typeId="tp2q.1227026082377" id="5487985028841949329" />
                       <node role="operand" roleId="tpee.1197027771414" type="tpee.LocalStaticFieldReference" typeId="tpee.1172008963197" id="5487985028841949330">
                         <link role="variableDeclaration" roleId="tpee.1068581517664" targetNodeId="5487985028841948886" resolveInfo="DisposeDelayedBlocks" />
                       </node>
-                    </node>
-                    <node role="operation" roleId="tpee.1197027833540" type="tp2c.InvokeFunctionOperation" typeId="tp2c.1225797177491" id="5487985028841949331">
-                      <node role="parameter" roleId="tp2c.1225797361612" type="tpee.ThisExpression" typeId="tpee.1070475354124" id="5487985028841949332" />
+                      <node role="operation" roleId="tpee.1197027833540" type="tp2q.RemoveFirstElementOperation" typeId="tp2q.1227026082377" id="5487985028841949329" />
                     </node>
                   </node>
                 </node>
@@ -981,44 +980,44 @@
           </node>
           <node role="block" roleId="tpee.1170075736412" type="tpee.StatementList" typeId="tpee.1068580123136" id="5487985028841948914">
             <node role="statement" roleId="tpee.1068581517665" type="tpee.IfStatement" typeId="tpee.1068580123159" id="5487985028841948915">
+              <node role="condition" roleId="tpee.1068580123160" type="tpee.AndExpression" typeId="tpee.1080120340718" id="5487985028841948922">
+                <node role="rightExpression" roleId="tpee.1081773367579" type="tpee.LocalStaticFieldReference" typeId="tpee.1172008963197" id="5487985028841948923">
+                  <link role="variableDeclaration" roleId="tpee.1068581517664" targetNodeId="5487985028841948901" resolveInfo="DISPOSED" />
+                </node>
+                <node role="leftExpression" roleId="tpee.1081773367580" type="tpee.EqualsExpression" typeId="tpee.1068580123152" id="5487985028841948924">
+                  <node role="leftExpression" roleId="tpee.1081773367580" type="tpee.LocalStaticFieldReference" typeId="tpee.1172008963197" id="5487985028841948925">
+                    <link role="variableDeclaration" roleId="tpee.1068581517664" targetNodeId="5487985028841948897" resolveInfo="INSTANCE" />
+                  </node>
+                  <node role="rightExpression" roleId="tpee.1081773367579" type="tpee.NullLiteral" typeId="tpee.1070534058343" id="5487985028841948926" />
+                </node>
+              </node>
+              <node role="ifFalseStatement" roleId="tpee.1082485599094" type="tpee.BlockStatement" typeId="tpee.1082485599095" id="5487985028841948927">
+                <node role="statements" roleId="tpee.1082485599096" type="tpee.StatementList" typeId="tpee.1068580123136" id="5487985028841948928">
+                  <node role="statement" roleId="tpee.1068581517665" type="tpee.ExpressionStatement" typeId="tpee.1068580123155" id="5487985028841948929">
+                    <node role="expression" roleId="tpee.1068580123156" type="tpee.DotExpression" typeId="tpee.1197027756228" id="5487985028841948930">
+                      <node role="operation" roleId="tpee.1197027833540" type="tp2q.AddLastElementOperation" typeId="tp2q.1227022179634" id="5487985028841948932">
+                        <node role="argument" roleId="tp2q.1227022698412" type="tpee.ParameterReference" typeId="tpee.1068581242874" id="5487985028841948933">
+                          <link role="variableDeclaration" roleId="tpee.1068581517664" targetNodeId="5487985028841948906" resolveInfo="block" />
+                        </node>
+                      </node>
+                      <node role="operand" roleId="tpee.1197027771414" type="tpee.LocalStaticFieldReference" typeId="tpee.1172008963197" id="5487985028841948931">
+                        <link role="variableDeclaration" roleId="tpee.1068581517664" targetNodeId="5487985028841948875" resolveInfo="InitDelayedBlocks" />
+                      </node>
+                    </node>
+                  </node>
+                </node>
+              </node>
               <node role="ifTrue" roleId="tpee.1068580123161" type="tpee.StatementList" typeId="tpee.1068580123136" id="5487985028841948916">
                 <node role="statement" roleId="tpee.1068581517665" type="tpee.ExpressionStatement" typeId="tpee.1068580123155" id="5487985028841948917">
                   <node role="expression" roleId="tpee.1068580123156" type="tpee.DotExpression" typeId="tpee.1197027756228" id="5487985028841948918">
-                    <node role="operand" roleId="tpee.1197027771414" type="tpee.LocalStaticFieldReference" typeId="tpee.1172008963197" id="5487985028841948919">
-                      <link role="variableDeclaration" roleId="tpee.1068581517664" targetNodeId="5487985028841948870" resolveInfo="LOG" />
-                    </node>
                     <node role="operation" roleId="tpee.1197027833540" type="tpee.InstanceMethodCallOperation" typeId="tpee.1202948039474" id="5487985028841948920">
                       <link role="baseMethodDeclaration" roleId="tpee.1068499141037" targetNodeId="ajxo.~Category%dinfo(java%dlang%dObject)%cvoid" resolveInfo="info" />
                       <node role="actualArgument" roleId="tpee.1068499141038" type="tpee.StringLiteral" typeId="tpee.1070475926800" id="5487985028841948921">
                         <property name="value" nameId="tpee.1070475926801" value="EditorExtensions.runDelayed called after dispose" />
                       </node>
                     </node>
-                  </node>
-                </node>
-              </node>
-              <node role="condition" roleId="tpee.1068580123160" type="tpee.AndExpression" typeId="tpee.1080120340718" id="5487985028841948922">
-                <node role="rightExpression" roleId="tpee.1081773367579" type="tpee.LocalStaticFieldReference" typeId="tpee.1172008963197" id="5487985028841948923">
-                  <link role="variableDeclaration" roleId="tpee.1068581517664" targetNodeId="5487985028841948901" resolveInfo="DISPOSED" />
-                </node>
-                <node role="leftExpression" roleId="tpee.1081773367580" type="tpee.EqualsExpression" typeId="tpee.1068580123152" id="5487985028841948924">
-                  <node role="leftExpression" roleId="tpee.1081773367580" type="tpee.LocalStaticFieldReference" typeId="tpee.1172008963197" id="5487985028841948925">
-                    <link role="variableDeclaration" roleId="tpee.1068581517664" targetNodeId="5487985028841948897" resolveInfo="INSTANCE" />
-                  </node>
-                  <node role="rightExpression" roleId="tpee.1081773367579" type="tpee.NullLiteral" typeId="tpee.1070534058343" id="5487985028841948926" />
-                </node>
-              </node>
-              <node role="ifFalseStatement" roleId="tpee.1082485599094" type="tpee.BlockStatement" typeId="tpee.1082485599095" id="5487985028841948927">
-                <node role="statements" roleId="tpee.1082485599096" type="tpee.StatementList" typeId="tpee.1068580123136" id="5487985028841948928">
-                  <node role="statement" roleId="tpee.1068581517665" type="tpee.ExpressionStatement" typeId="tpee.1068580123155" id="5487985028841948929">
-                    <node role="expression" roleId="tpee.1068580123156" type="tpee.DotExpression" typeId="tpee.1197027756228" id="5487985028841948930">
-                      <node role="operand" roleId="tpee.1197027771414" type="tpee.LocalStaticFieldReference" typeId="tpee.1172008963197" id="5487985028841948931">
-                        <link role="variableDeclaration" roleId="tpee.1068581517664" targetNodeId="5487985028841948875" resolveInfo="InitDelayedBlocks" />
-                      </node>
-                      <node role="operation" roleId="tpee.1197027833540" type="tp2q.AddLastElementOperation" typeId="tp2q.1227022179634" id="5487985028841948932">
-                        <node role="argument" roleId="tp2q.1227022698412" type="tpee.ParameterReference" typeId="tpee.1068581242874" id="5487985028841948933">
-                          <link role="variableDeclaration" roleId="tpee.1068581517664" targetNodeId="5487985028841948906" resolveInfo="block" />
-                        </node>
-                      </node>
+                    <node role="operand" roleId="tpee.1197027771414" type="tpee.LocalStaticFieldReference" typeId="tpee.1172008963197" id="5487985028841948919">
+                      <link role="variableDeclaration" roleId="tpee.1068581517664" targetNodeId="5487985028841948870" resolveInfo="LOG" />
                     </node>
                   </node>
                 </node>
@@ -1028,11 +1027,11 @@
               <node role="ifTrue" roleId="tpee.1068580123161" type="tpee.StatementList" typeId="tpee.1068580123136" id="5487985028841948935">
                 <node role="statement" roleId="tpee.1068581517665" type="tpee.ExpressionStatement" typeId="tpee.1068580123155" id="5487985028841948936">
                   <node role="expression" roleId="tpee.1068580123156" type="tpee.DotExpression" typeId="tpee.1197027756228" id="5487985028841948937">
+                    <node role="operation" roleId="tpee.1197027833540" type="tpee.InstanceMethodCallOperation" typeId="tpee.1202948039474" id="5487985028841948939">
+                      <link role="baseMethodDeclaration" roleId="tpee.1068499141037" targetNodeId="5487985028841949296" resolveInfo="runAllDelayed" />
+                    </node>
                     <node role="operand" roleId="tpee.1197027771414" type="tpee.LocalStaticFieldReference" typeId="tpee.1172008963197" id="5487985028841948938">
                       <link role="variableDeclaration" roleId="tpee.1068581517664" targetNodeId="5487985028841948897" resolveInfo="INSTANCE" />
-                    </node>
-                    <node role="operation" roleId="tpee.1197027833540" type="tpee.InstanceMethodCallOperation" typeId="tpee.1202948039474" id="5487985028841948939">
-                      <link role="baseMethodDeclaration" roleId="tpee.1068499141037" targetNodeId="5487985028841949296" resolveInfo="runAllDelayed" />
                     </node>
                   </node>
                 </node>
@@ -1051,15 +1050,7 @@
     </node>
     <node role="member" roleId="tpee.5375687026011219971" type="tpee.StaticMethodDeclaration" typeId="tpee.1081236700938" id="5487985028841948944">
       <property name="name" nameId="tpck.1169194664001" value="runOnDispose" />
-      <node role="parameter" roleId="tpee.1068580123134" type="tpee.ParameterDeclaration" typeId="tpee.1068498886292" id="5487985028841948945">
-        <property name="name" nameId="tpck.1169194664001" value="block" />
-        <node role="type" roleId="tpee.5680397130376446158" type="tp2c.FunctionType" typeId="tp2c.1199542442495" id="5487985028841948946">
-          <node role="parameterType" roleId="tp2c.1199542501692" type="tpee.ClassifierType" typeId="tpee.1107535904670" id="5487985028841948947">
-            <link role="classifier" roleId="tpee.1107535924139" targetNodeId="5487985028841948869" resolveInfo="EditorExtensions" />
-          </node>
-          <node role="resultType" roleId="tp2c.1199542457201" type="tpee.VoidType" typeId="tpee.1068581517677" id="5487985028841948948" />
-        </node>
-      </node>
+      <node role="returnType" roleId="tpee.1068580123133" type="tpee.VoidType" typeId="tpee.1068581517677" id="5487985028841948973" />
       <node role="visibility" roleId="tpee.1178549979242" type="tpee.PublicVisibility" typeId="tpee.1146644602865" id="5487985028841948949" />
       <node role="body" roleId="tpee.1068580123135" type="tpee.StatementList" typeId="tpee.1068580123136" id="5487985028841948950">
         <node role="statement" roleId="tpee.1068581517665" type="tpee.SynchronizedStatement" typeId="tpee.1170075670744" id="5487985028841948951">
@@ -1068,53 +1059,61 @@
           </node>
           <node role="block" roleId="tpee.1170075736412" type="tpee.StatementList" typeId="tpee.1068580123136" id="5487985028841948953">
             <node role="statement" roleId="tpee.1068581517665" type="tpee.IfStatement" typeId="tpee.1068580123159" id="5487985028841948954">
-              <node role="condition" roleId="tpee.1068580123160" type="tpee.AndExpression" typeId="tpee.1080120340718" id="5487985028841948955">
-                <node role="rightExpression" roleId="tpee.1081773367579" type="tpee.LocalStaticFieldReference" typeId="tpee.1172008963197" id="5487985028841948956">
-                  <link role="variableDeclaration" roleId="tpee.1068581517664" targetNodeId="5487985028841948901" resolveInfo="DISPOSED" />
-                </node>
-                <node role="leftExpression" roleId="tpee.1081773367580" type="tpee.EqualsExpression" typeId="tpee.1068580123152" id="5487985028841948957">
-                  <node role="leftExpression" roleId="tpee.1081773367580" type="tpee.LocalStaticFieldReference" typeId="tpee.1172008963197" id="5487985028841948958">
-                    <link role="variableDeclaration" roleId="tpee.1068581517664" targetNodeId="5487985028841948897" resolveInfo="INSTANCE" />
-                  </node>
-                  <node role="rightExpression" roleId="tpee.1081773367579" type="tpee.NullLiteral" typeId="tpee.1070534058343" id="5487985028841948959" />
+              <node role="ifFalseStatement" roleId="tpee.1082485599094" type="tpee.BlockStatement" typeId="tpee.1082485599095" id="5487985028841948966">
+                <node role="statements" roleId="tpee.1082485599096" type="tpee.StatementList" typeId="tpee.1068580123136" id="5487985028841948967">
+                  <node role="statement" roleId="tpee.1068581517665" type="tpee.ExpressionStatement" typeId="tpee.1068580123155" id="5487985028841948968">
+                    <node role="expression" roleId="tpee.1068580123156" type="tpee.DotExpression" typeId="tpee.1197027756228" id="5487985028841948969">
+                      <node role="operation" roleId="tpee.1197027833540" type="tp2q.AddLastElementOperation" typeId="tp2q.1227022179634" id="5487985028841948971">
+                        <node role="argument" roleId="tp2q.1227022698412" type="tpee.ParameterReference" typeId="tpee.1068581242874" id="5487985028841948972">
+                          <link role="variableDeclaration" roleId="tpee.1068581517664" targetNodeId="5487985028841948945" resolveInfo="block" />
+                        </node>
+                      </node>
+                      <node role="operand" roleId="tpee.1197027771414" type="tpee.LocalStaticFieldReference" typeId="tpee.1172008963197" id="5487985028841948970">
+                        <link role="variableDeclaration" roleId="tpee.1068581517664" targetNodeId="5487985028841948886" resolveInfo="DisposeDelayedBlocks" />
+                      </node>
+                    </node>
+                  </node>
                 </node>
               </node>
               <node role="ifTrue" roleId="tpee.1068580123161" type="tpee.StatementList" typeId="tpee.1068580123136" id="5487985028841948960">
                 <node role="statement" roleId="tpee.1068581517665" type="tpee.ExpressionStatement" typeId="tpee.1068580123155" id="5487985028841948961">
                   <node role="expression" roleId="tpee.1068580123156" type="tpee.DotExpression" typeId="tpee.1197027756228" id="5487985028841948962">
-                    <node role="operand" roleId="tpee.1197027771414" type="tpee.LocalStaticFieldReference" typeId="tpee.1172008963197" id="5487985028841948963">
-                      <link role="variableDeclaration" roleId="tpee.1068581517664" targetNodeId="5487985028841948870" resolveInfo="LOG" />
-                    </node>
                     <node role="operation" roleId="tpee.1197027833540" type="tpee.InstanceMethodCallOperation" typeId="tpee.1202948039474" id="5487985028841948964">
                       <link role="baseMethodDeclaration" roleId="tpee.1068499141037" targetNodeId="ajxo.~Category%dinfo(java%dlang%dObject)%cvoid" resolveInfo="info" />
                       <node role="actualArgument" roleId="tpee.1068499141038" type="tpee.StringLiteral" typeId="tpee.1070475926800" id="5487985028841948965">
                         <property name="value" nameId="tpee.1070475926801" value="EditorExtensions.runOnDispose called after dispose" />
                       </node>
                     </node>
-                  </node>
-                </node>
-              </node>
-              <node role="ifFalseStatement" roleId="tpee.1082485599094" type="tpee.BlockStatement" typeId="tpee.1082485599095" id="5487985028841948966">
-                <node role="statements" roleId="tpee.1082485599096" type="tpee.StatementList" typeId="tpee.1068580123136" id="5487985028841948967">
-                  <node role="statement" roleId="tpee.1068581517665" type="tpee.ExpressionStatement" typeId="tpee.1068580123155" id="5487985028841948968">
-                    <node role="expression" roleId="tpee.1068580123156" type="tpee.DotExpression" typeId="tpee.1197027756228" id="5487985028841948969">
-                      <node role="operand" roleId="tpee.1197027771414" type="tpee.LocalStaticFieldReference" typeId="tpee.1172008963197" id="5487985028841948970">
-                        <link role="variableDeclaration" roleId="tpee.1068581517664" targetNodeId="5487985028841948886" resolveInfo="DisposeDelayedBlocks" />
-                      </node>
-                      <node role="operation" roleId="tpee.1197027833540" type="tp2q.AddLastElementOperation" typeId="tp2q.1227022179634" id="5487985028841948971">
-                        <node role="argument" roleId="tp2q.1227022698412" type="tpee.ParameterReference" typeId="tpee.1068581242874" id="5487985028841948972">
-                          <link role="variableDeclaration" roleId="tpee.1068581517664" targetNodeId="5487985028841948945" resolveInfo="block" />
-                        </node>
-                      </node>
-                    </node>
-                  </node>
-                </node>
-              </node>
-            </node>
-          </node>
-        </node>
-      </node>
-      <node role="returnType" roleId="tpee.1068580123133" type="tpee.VoidType" typeId="tpee.1068581517677" id="5487985028841948973" />
+                    <node role="operand" roleId="tpee.1197027771414" type="tpee.LocalStaticFieldReference" typeId="tpee.1172008963197" id="5487985028841948963">
+                      <link role="variableDeclaration" roleId="tpee.1068581517664" targetNodeId="5487985028841948870" resolveInfo="LOG" />
+                    </node>
+                  </node>
+                </node>
+              </node>
+              <node role="condition" roleId="tpee.1068580123160" type="tpee.AndExpression" typeId="tpee.1080120340718" id="5487985028841948955">
+                <node role="rightExpression" roleId="tpee.1081773367579" type="tpee.LocalStaticFieldReference" typeId="tpee.1172008963197" id="5487985028841948956">
+                  <link role="variableDeclaration" roleId="tpee.1068581517664" targetNodeId="5487985028841948901" resolveInfo="DISPOSED" />
+                </node>
+                <node role="leftExpression" roleId="tpee.1081773367580" type="tpee.EqualsExpression" typeId="tpee.1068580123152" id="5487985028841948957">
+                  <node role="leftExpression" roleId="tpee.1081773367580" type="tpee.LocalStaticFieldReference" typeId="tpee.1172008963197" id="5487985028841948958">
+                    <link role="variableDeclaration" roleId="tpee.1068581517664" targetNodeId="5487985028841948897" resolveInfo="INSTANCE" />
+                  </node>
+                  <node role="rightExpression" roleId="tpee.1081773367579" type="tpee.NullLiteral" typeId="tpee.1070534058343" id="5487985028841948959" />
+                </node>
+              </node>
+            </node>
+          </node>
+        </node>
+      </node>
+      <node role="parameter" roleId="tpee.1068580123134" type="tpee.ParameterDeclaration" typeId="tpee.1068498886292" id="5487985028841948945">
+        <property name="name" nameId="tpck.1169194664001" value="block" />
+        <node role="type" roleId="tpee.5680397130376446158" type="tp2c.FunctionType" typeId="tp2c.1199542442495" id="5487985028841948946">
+          <node role="resultType" roleId="tp2c.1199542457201" type="tpee.VoidType" typeId="tpee.1068581517677" id="5487985028841948948" />
+          <node role="parameterType" roleId="tp2c.1199542501692" type="tpee.ClassifierType" typeId="tpee.1107535904670" id="5487985028841948947">
+            <link role="classifier" roleId="tpee.1107535924139" targetNodeId="5487985028841948869" resolveInfo="EditorExtensions" />
+          </node>
+        </node>
+      </node>
     </node>
     <node role="member" roleId="tpee.5375687026011219971" type="tpee.StaticMethodDeclaration" typeId="tpee.1081236700938" id="5487985028841948974">
       <property name="name" nameId="tpck.1169194664001" value="getInstance" />
@@ -1123,6 +1122,12 @@
       </node>
       <node role="body" roleId="tpee.1068580123135" type="tpee.StatementList" typeId="tpee.1068580123136" id="5487985028841948976">
         <node role="statement" roleId="tpee.1068581517665" type="tpee.IfStatement" typeId="tpee.1068580123159" id="5487985028841948977">
+          <node role="condition" roleId="tpee.1068580123160" type="tpee.EqualsExpression" typeId="tpee.1068580123152" id="5487985028841948983">
+            <node role="rightExpression" roleId="tpee.1081773367579" type="tpee.NullLiteral" typeId="tpee.1070534058343" id="5487985028841948984" />
+            <node role="leftExpression" roleId="tpee.1081773367580" type="tpee.LocalStaticFieldReference" typeId="tpee.1172008963197" id="5487985028841948985">
+              <link role="variableDeclaration" roleId="tpee.1068581517664" targetNodeId="5487985028841948897" resolveInfo="INSTANCE" />
+            </node>
+          </node>
           <node role="ifTrue" roleId="tpee.1068580123161" type="tpee.StatementList" typeId="tpee.1068580123136" id="5487985028841948978">
             <node role="statement" roleId="tpee.1068581517665" type="tpee.ThrowStatement" typeId="tpee.1164991038168" id="5487985028841948979">
               <node role="throwable" roleId="tpee.1164991057263" type="tpee.GenericNewExpression" typeId="tpee.1145552977093" id="5487985028841948980">
@@ -1135,12 +1140,6 @@
               </node>
             </node>
           </node>
-          <node role="condition" roleId="tpee.1068580123160" type="tpee.EqualsExpression" typeId="tpee.1068580123152" id="5487985028841948983">
-            <node role="rightExpression" roleId="tpee.1081773367579" type="tpee.NullLiteral" typeId="tpee.1070534058343" id="5487985028841948984" />
-            <node role="leftExpression" roleId="tpee.1081773367580" type="tpee.LocalStaticFieldReference" typeId="tpee.1172008963197" id="5487985028841948985">
-              <link role="variableDeclaration" roleId="tpee.1068581517664" targetNodeId="5487985028841948897" resolveInfo="INSTANCE" />
-            </node>
-          </node>
         </node>
         <node role="statement" roleId="tpee.1068581517665" type="tpee.ExpressionStatement" typeId="tpee.1068580123155" id="5487985028841948986">
           <node role="expression" roleId="tpee.1068580123156" type="tpee.LocalStaticFieldReference" typeId="tpee.1172008963197" id="5487985028841948987">
@@ -1151,7 +1150,6 @@
     </node>
     <node role="member" roleId="tpee.5375687026011219971" type="tpee.StaticMethodDeclaration" typeId="tpee.1081236700938" id="5487985028841948988">
       <property name="name" nameId="tpck.1169194664001" value="isInitialized" />
-      <node role="returnType" roleId="tpee.1068580123133" type="tpee.BooleanType" typeId="tpee.1070534644030" id="5487985028841948989" />
       <node role="body" roleId="tpee.1068580123135" type="tpee.StatementList" typeId="tpee.1068580123136" id="5487985028841948990">
         <node role="statement" roleId="tpee.1068581517665" type="tpee.ExpressionStatement" typeId="tpee.1068580123155" id="5487985028841948991">
           <node role="expression" roleId="tpee.1068580123156" type="tpee.NotEqualsExpression" typeId="tpee.1073239437375" id="5487985028841948992">
@@ -1162,7 +1160,9 @@
           </node>
         </node>
       </node>
-    </node>
+      <node role="returnType" roleId="tpee.1068580123133" type="tpee.BooleanType" typeId="tpee.1070534644030" id="5487985028841948989" />
+    </node>
+    <node role="visibility" roleId="tpee.1178549979242" type="tpee.PublicVisibility" typeId="tpee.1146644602865" id="5487985028841949334" />
   </root>
   <root id="5487985028841949345">
     <node role="fieldDeclaration" roleId="tgbt.481983775135178844" type="tp4f.DefaultClassifierFieldDeclaration" typeId="tp4f.1213999088275" id="5487985028841949346">
@@ -1234,7 +1234,6 @@
     </node>
   </root>
   <root id="5487985028841949378">
-    <node role="visibility" roleId="tpee.1178549979242" type="tpee.PublicVisibility" typeId="tpee.1146644602865" id="5487985028841949657" />
     <node role="member" roleId="tpee.5375687026011219971" type="tpee.StaticFieldDeclaration" typeId="tpee.1070462154015" id="5487985028841949379">
       <property name="name" nameId="tpck.1169194664001" value="EMPTY" />
       <node role="visibility" roleId="tpee.1178549979242" type="tpee.PrivateVisibility" typeId="tpee.1146644623116" id="5487985028841949380" />
@@ -1247,11 +1246,7 @@
         </node>
       </node>
     </node>
-<<<<<<< HEAD
-    <node role="member" roleId="tpee.5375687026011219971" type="tp4f.DefaultClassifierFieldDeclaration" typeId="tp4f.1213999088275" id="5487985028841949386">
-=======
     <node role="member" roleId="tpee.5375687026011219971" type="tpee.FieldDeclaration" typeId="tpee.1068390468200" id="8150898248365061087">
->>>>>>> 9161bcdd
       <property name="name" nameId="tpck.1169194664001" value="uiObjectTemplateProvider" />
       <node role="visibility" roleId="tpee.1178549979242" type="tpee.PrivateVisibility" typeId="tpee.1146644623116" id="8150898248365061088" />
       <node role="type" roleId="tpee.5680397130376446158" type="tpee.ClassifierType" typeId="tpee.1107535904670" id="8150898248365066254">
@@ -1264,11 +1259,7 @@
         </node>
       </node>
     </node>
-<<<<<<< HEAD
-    <node role="member" roleId="tpee.5375687026011219971" type="tp4f.DefaultClassifierFieldDeclaration" typeId="tp4f.1213999088275" id="5487985028841949391">
-=======
     <node role="member" roleId="tpee.5375687026011219971" type="tpee.FieldDeclaration" typeId="tpee.1068390468200" id="8150898248365127645">
->>>>>>> 9161bcdd
       <property name="name" nameId="tpck.1169194664001" value="eventHandlerProvider" />
       <node role="visibility" roleId="tpee.1178549979242" type="tpee.PrivateVisibility" typeId="tpee.1146644623116" id="8150898248365127646" />
       <node role="type" roleId="tpee.5680397130376446158" type="tpee.ClassifierType" typeId="tpee.1107535904670" id="8150898248365132691">
@@ -1919,24 +1910,22 @@
       </node>
       <node role="returnType" roleId="tpee.1068580123133" type="tpee.StringType" typeId="tpee.1225271177708" id="5487985028841949656" />
     </node>
+    <node role="visibility" roleId="tpee.1178549979242" type="tpee.PublicVisibility" typeId="tpee.1146644602865" id="5487985028841949657" />
   </root>
   <root id="5487985028841949670">
     <node role="member" roleId="tpee.5375687026011219971" type="tpee.ConstructorDeclaration" typeId="tpee.1068580123140" id="5487985028841949682">
+      <node role="visibility" roleId="tpee.1178549979242" type="tpee.PublicVisibility" typeId="tpee.1146644602865" id="5487985028841949685" />
+      <node role="body" roleId="tpee.1068580123135" type="tpee.StatementList" typeId="tpee.1068580123136" id="5487985028841949684" />
       <node role="returnType" roleId="tpee.1068580123133" type="tpee.VoidType" typeId="tpee.1068581517677" id="5487985028841949683" />
-      <node role="body" roleId="tpee.1068580123135" type="tpee.StatementList" typeId="tpee.1068580123136" id="5487985028841949684" />
-      <node role="visibility" roleId="tpee.1178549979242" type="tpee.PublicVisibility" typeId="tpee.1146644602865" id="5487985028841949685" />
     </node>
     <node role="member" roleId="tpee.5375687026011219971" type="tpee.StaticMethodDeclaration" typeId="tpee.1081236700938" id="5487985028841949671">
       <property name="name" nameId="tpck.1169194664001" value="getBaseNode" />
-      <node role="parameter" roleId="tpee.1068580123134" type="tpee.ParameterDeclaration" typeId="tpee.1068498886292" id="5487985028841949672">
-        <property name="name" nameId="tpck.1169194664001" value="node" />
-        <node role="type" roleId="tpee.5680397130376446158" type="tp25.SNodeType" typeId="tp25.1138055754698" id="5487985028841949673" />
-      </node>
-      <node role="returnType" roleId="tpee.1068580123133" type="tp25.SNodeType" typeId="tp25.1138055754698" id="5487985028841949674" />
-      <node role="visibility" roleId="tpee.1178549979242" type="tpee.PublicVisibility" typeId="tpee.1146644602865" id="5487985028841949675" />
       <node role="body" roleId="tpee.1068580123135" type="tpee.StatementList" typeId="tpee.1068580123136" id="5487985028841949676">
         <node role="statement" roleId="tpee.1068581517665" type="tpee.ExpressionStatement" typeId="tpee.1068580123155" id="5487985028841949677">
           <node role="expression" roleId="tpee.1068580123156" type="tpee.DotExpression" typeId="tpee.1197027756228" id="5487985028841949678">
+            <node role="operation" roleId="tpee.1197027833540" type="tp25.SLinkAccess" typeId="tp25.1138056143562" id="5487985028841949681">
+              <link role="link" roleId="tp25.1138056516764" targetNodeId="sqp9.8115675450775148415" />
+            </node>
             <node role="operand" roleId="tpee.1197027771414" type="tp25.SNodeTypeCastExpression" typeId="tp25.1140137987495" id="5487985028841949679">
               <property name="asCast" nameId="tp25.1238684351431" value="true" />
               <link role="concept" roleId="tp25.1140138128738" targetNodeId="sqp9.8115675450774717215" resolveInfo="EventHandlerTemplate" />
@@ -1944,28 +1933,25 @@
                 <link role="variableDeclaration" roleId="tpee.1068581517664" targetNodeId="5487985028841949672" resolveInfo="node" />
               </node>
             </node>
-            <node role="operation" roleId="tpee.1197027833540" type="tp25.SLinkAccess" typeId="tp25.1138056143562" id="5487985028841949681">
-              <link role="link" roleId="tp25.1138056516764" targetNodeId="sqp9.8115675450775148415" />
-            </node>
-          </node>
-        </node>
+          </node>
+        </node>
+      </node>
+      <node role="returnType" roleId="tpee.1068580123133" type="tp25.SNodeType" typeId="tp25.1138055754698" id="5487985028841949674" />
+      <node role="visibility" roleId="tpee.1178549979242" type="tpee.PublicVisibility" typeId="tpee.1146644602865" id="5487985028841949675" />
+      <node role="parameter" roleId="tpee.1068580123134" type="tpee.ParameterDeclaration" typeId="tpee.1068498886292" id="5487985028841949672">
+        <property name="name" nameId="tpck.1169194664001" value="node" />
+        <node role="type" roleId="tpee.5680397130376446158" type="tp25.SNodeType" typeId="tp25.1138055754698" id="5487985028841949673" />
       </node>
     </node>
   </root>
   <root id="5487985028841949686">
     <node role="member" roleId="tpee.5375687026011219971" type="tpee.ConstructorDeclaration" typeId="tpee.1068580123140" id="5487985028841949698">
+      <node role="visibility" roleId="tpee.1178549979242" type="tpee.PublicVisibility" typeId="tpee.1146644602865" id="5487985028841949701" />
+      <node role="body" roleId="tpee.1068580123135" type="tpee.StatementList" typeId="tpee.1068580123136" id="5487985028841949700" />
       <node role="returnType" roleId="tpee.1068580123133" type="tpee.VoidType" typeId="tpee.1068581517677" id="5487985028841949699" />
-      <node role="body" roleId="tpee.1068580123135" type="tpee.StatementList" typeId="tpee.1068580123136" id="5487985028841949700" />
-      <node role="visibility" roleId="tpee.1178549979242" type="tpee.PublicVisibility" typeId="tpee.1146644602865" id="5487985028841949701" />
     </node>
     <node role="member" roleId="tpee.5375687026011219971" type="tpee.StaticMethodDeclaration" typeId="tpee.1081236700938" id="5487985028841949687">
       <property name="name" nameId="tpck.1169194664001" value="getBaseNode" />
-      <node role="parameter" roleId="tpee.1068580123134" type="tpee.ParameterDeclaration" typeId="tpee.1068498886292" id="5487985028841949688">
-        <property name="name" nameId="tpck.1169194664001" value="node" />
-        <node role="type" roleId="tpee.5680397130376446158" type="tp25.SNodeType" typeId="tp25.1138055754698" id="5487985028841949689" />
-      </node>
-      <node role="returnType" roleId="tpee.1068580123133" type="tp25.SNodeType" typeId="tp25.1138055754698" id="5487985028841949690" />
-      <node role="visibility" roleId="tpee.1178549979242" type="tpee.PublicVisibility" typeId="tpee.1146644602865" id="5487985028841949691" />
       <node role="body" roleId="tpee.1068580123135" type="tpee.StatementList" typeId="tpee.1068580123136" id="5487985028841949692">
         <node role="statement" roleId="tpee.1068581517665" type="tpee.ExpressionStatement" typeId="tpee.1068580123155" id="5487985028841949693">
           <node role="expression" roleId="tpee.1068580123156" type="tpee.DotExpression" typeId="tpee.1197027756228" id="5487985028841949694">
@@ -1981,6 +1967,12 @@
             </node>
           </node>
         </node>
+      </node>
+      <node role="visibility" roleId="tpee.1178549979242" type="tpee.PublicVisibility" typeId="tpee.1146644602865" id="5487985028841949691" />
+      <node role="returnType" roleId="tpee.1068580123133" type="tp25.SNodeType" typeId="tp25.1138055754698" id="5487985028841949690" />
+      <node role="parameter" roleId="tpee.1068580123134" type="tpee.ParameterDeclaration" typeId="tpee.1068498886292" id="5487985028841949688">
+        <property name="name" nameId="tpck.1169194664001" value="node" />
+        <node role="type" roleId="tpee.5680397130376446158" type="tp25.SNodeType" typeId="tp25.1138055754698" id="5487985028841949689" />
       </node>
     </node>
   </root>
