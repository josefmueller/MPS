--- conflicted
+++ resolved
@@ -49,12 +49,6 @@
     <scopeInfo nodeId="6936542821591824460" fileName="Dog.java" startLine="36" startPosition="0" endLine="41" endPosition="0" />
     <scopeInfo nodeId="6936542821591824460" fileName="Dog.java" startLine="41" startPosition="0" endLine="46" endPosition="0" />
     <scopeInfo nodeId="6936542821591824460" fileName="Dog.java" startLine="50" startPosition="25" endLine="55" endPosition="5" />
-<<<<<<< HEAD
-=======
-    <scopeInfo nodeId="6936542821591824460" fileName="Dog.java" startLine="50" startPosition="25" endLine="55" endPosition="5">
-      <varInfo nodeId="6936542821591824460" varName="binding" />
-    </scopeInfo>
->>>>>>> 96201e47
     <scopeInfo nodeId="6936542821591824460" fileName="Dog.java" startLine="57" startPosition="0" endLine="63" endPosition="0" />
     <scopeInfo nodeId="6936542821591824460" fileName="Dog.java" startLine="24" startPosition="0" endLine="31" endPosition="3" />
     <scopeInfo nodeId="6936542821591824460" fileName="Dog.java" startLine="49" startPosition="0" endLine="57" endPosition="0" />
@@ -109,13 +103,7 @@
     </scopeInfo>
     <scopeInfo nodeId="6936542821591824462" fileName="Food.java" startLine="37" startPosition="0" endLine="42" endPosition="0" />
     <scopeInfo nodeId="6936542821591824462" fileName="Food.java" startLine="42" startPosition="0" endLine="47" endPosition="0" />
-<<<<<<< HEAD
-=======
     <scopeInfo nodeId="6936542821591824462" fileName="Food.java" startLine="51" startPosition="25" endLine="56" endPosition="5" />
->>>>>>> 96201e47
-    <scopeInfo nodeId="6936542821591824462" fileName="Food.java" startLine="51" startPosition="25" endLine="56" endPosition="5">
-      <varInfo nodeId="6936542821591824462" varName="binding" />
-    </scopeInfo>
     <scopeInfo nodeId="6936542821591824462" fileName="Food.java" startLine="58" startPosition="0" endLine="64" endPosition="0" />
     <scopeInfo nodeId="6936542821591824462" fileName="Food.java" startLine="25" startPosition="0" endLine="32" endPosition="3" />
     <scopeInfo nodeId="6936542821591824462" fileName="Food.java" startLine="50" startPosition="0" endLine="58" endPosition="0" />
