<<<<<<< HEAD
=======
<?xml version="1.0" encoding="UTF-8"?>
<debugInfo>
  <root nodeId="1202829285111">
    <nodeInfo nodeId="1202829285111" fileName="DialogDemo.java" startLine="26" startPosition="41" endLine="27" endPosition="27" conceptFqName="jetbrains.mps.baseLanguage.structure.FieldDeclaration" propertyString="myThis" />
    <nodeInfo nodeId="1202829285111" fileName="DialogDemo.java" startLine="27" startPosition="27" endLine="28" endPosition="39" conceptFqName="jetbrains.mps.baseLanguage.structure.FieldDeclaration" propertyString="myComponent_50z451_b0" />
    <nodeInfo nodeId="1202829285111" fileName="DialogDemo.java" startLine="28" startPosition="39" endLine="29" endPosition="40" conceptFqName="jetbrains.mps.baseLanguage.structure.FieldDeclaration" propertyString="myComponent_50z451_b1a" />
    <nodeInfo nodeId="1202829285111" fileName="DialogDemo.java" startLine="29" startPosition="40" endLine="30" endPosition="40" conceptFqName="jetbrains.mps.baseLanguage.structure.FieldDeclaration" propertyString="myComponent_50z451_c1a" />
    <nodeInfo nodeId="1202829285111" fileName="DialogDemo.java" startLine="30" startPosition="40" endLine="31" endPosition="44" conceptFqName="jetbrains.mps.baseLanguage.structure.FieldDeclaration" propertyString="myComponent_50z451_d1a" />
    <nodeInfo nodeId="1202829285111" fileName="DialogDemo.java" startLine="31" startPosition="44" endLine="32" endPosition="44" conceptFqName="jetbrains.mps.baseLanguage.structure.FieldDeclaration" propertyString="myComponent_50z451_e1a" />
    <nodeInfo nodeId="1202829285111" fileName="DialogDemo.java" startLine="32" startPosition="44" endLine="33" endPosition="40" conceptFqName="jetbrains.mps.baseLanguage.structure.FieldDeclaration" propertyString="myComponent_50z451_f1a" />
    <nodeInfo nodeId="1202829285111" fileName="DialogDemo.java" startLine="33" startPosition="40" endLine="34" endPosition="39" conceptFqName="jetbrains.mps.baseLanguage.structure.FieldDeclaration" propertyString="myComponent_50z451_c0" />
    <nodeInfo nodeId="1202829285111" fileName="DialogDemo.java" startLine="34" startPosition="39" endLine="35" endPosition="40" conceptFqName="jetbrains.mps.baseLanguage.structure.FieldDeclaration" propertyString="myComponent_50z451_c2a" />
    <nodeInfo nodeId="1202829285111" fileName="DialogDemo.java" startLine="35" startPosition="40" endLine="36" endPosition="41" conceptFqName="jetbrains.mps.baseLanguage.structure.FieldDeclaration" propertyString="myComponent_50z451_c2c0" />
    <nodeInfo nodeId="1202829285111" fileName="DialogDemo.java" startLine="36" startPosition="41" endLine="37" endPosition="41" conceptFqName="jetbrains.mps.baseLanguage.structure.FieldDeclaration" propertyString="myComponent_50z451_d2c0" />
    <nodeInfo nodeId="1202829285111" fileName="DialogDemo.java" startLine="37" startPosition="41" endLine="38" endPosition="43" conceptFqName="jetbrains.mps.baseLanguage.structure.FieldDeclaration" propertyString="myComponent_50z451_c3c2a" />
    <nodeInfo nodeId="1202829285111" fileName="DialogDemo.java" startLine="38" startPosition="43" endLine="39" endPosition="43" conceptFqName="jetbrains.mps.baseLanguage.structure.FieldDeclaration" propertyString="myComponent_50z451_d3c2a" />
    <nodeInfo nodeId="1202829285111" fileName="DialogDemo.java" startLine="39" startPosition="43" endLine="40" endPosition="24" conceptFqName="jetbrains.mps.baseLanguage.structure.FieldDeclaration" propertyString="myName" />
    <nodeInfo nodeId="1202829285111" fileName="DialogDemo.java" startLine="40" startPosition="24" endLine="41" endPosition="28" conceptFqName="jetbrains.mps.baseLanguage.structure.FieldDeclaration" propertyString="myLastName" />
    <nodeInfo nodeId="1202829285111" fileName="DialogDemo.java" startLine="41" startPosition="28" endLine="42" endPosition="92" conceptFqName="jetbrains.mps.baseLanguage.structure.FieldDeclaration" propertyString="myBindings" />
    <nodeInfo nodeId="1202829285111" fileName="DialogDemo.java" startLine="51" startPosition="23" endLine="52" endPosition="23" conceptFqName="jetbrains.mps.baseLanguage.structure.ExpressionStatement" />
    <nodeInfo nodeId="1202829285111" fileName="DialogDemo.java" startLine="52" startPosition="23" endLine="53" endPosition="32" conceptFqName="jetbrains.mps.baseLanguage.structure.LocalVariableDeclarationStatement" />
    <nodeInfo nodeId="1202829285111" fileName="DialogDemo.java" startLine="53" startPosition="32" endLine="54" endPosition="44" conceptFqName="jetbrains.mps.baseLanguage.structure.ExpressionStatement" />
    <nodeInfo nodeId="1202829285111" fileName="DialogDemo.java" startLine="54" startPosition="44" endLine="55" endPosition="73" conceptFqName="jetbrains.mps.baseLanguage.structure.ExpressionStatement" />
    <nodeInfo nodeId="1202829285111" fileName="DialogDemo.java" startLine="55" startPosition="73" endLine="56" endPosition="72" conceptFqName="jetbrains.mps.baseLanguage.structure.ExpressionStatement" />
    <nodeInfo nodeId="1202829285111" fileName="DialogDemo.java" startLine="56" startPosition="72" endLine="57" endPosition="31" conceptFqName="jetbrains.mps.baseLanguage.structure.ExpressionStatement" />
    <nodeInfo nodeId="1202829285111" fileName="DialogDemo.java" startLine="60" startPosition="29" endLine="61" endPosition="25" conceptFqName="jetbrains.mps.baseLanguage.structure.ReturnStatement" />
    <nodeInfo nodeId="1202829285111" fileName="DialogDemo.java" startLine="64" startPosition="27" endLine="65" endPosition="22" conceptFqName="jetbrains.mps.baseLanguage.structure.ExpressionStatement" />
    <nodeInfo nodeId="1202829285111" fileName="DialogDemo.java" startLine="65" startPosition="22" endLine="66" endPosition="16" conceptFqName="jetbrains.mps.baseLanguage.structure.ExpressionStatement" />
    <nodeInfo nodeId="1202829285111" fileName="DialogDemo.java" startLine="69" startPosition="30" endLine="70" endPosition="18" conceptFqName="jetbrains.mps.baseLanguage.structure.ExpressionStatement" />
    <nodeInfo nodeId="1202829285111" fileName="DialogDemo.java" startLine="70" startPosition="18" endLine="71" endPosition="25" conceptFqName="jetbrains.mps.baseLanguage.structure.ExpressionStatement" />
    <nodeInfo nodeId="1202829285111" fileName="DialogDemo.java" startLine="75" startPosition="5" endLine="76" endPosition="35" conceptFqName="jetbrains.mps.baseLanguage.structure.LocalVariableDeclarationStatement" />
    <nodeInfo nodeId="1202829285111" fileName="DialogDemo.java" startLine="76" startPosition="35" endLine="77" endPosition="60" conceptFqName="jetbrains.mps.baseLanguage.structure.LocalVariableDeclarationStatement" />
    <nodeInfo nodeId="1202829285111" fileName="DialogDemo.java" startLine="77" startPosition="60" endLine="78" endPosition="56" conceptFqName="jetbrains.mps.baseLanguage.structure.LocalVariableDeclarationStatement" />
    <nodeInfo nodeId="1202829285111" fileName="DialogDemo.java" startLine="78" startPosition="56" endLine="79" endPosition="60" conceptFqName="jetbrains.mps.baseLanguage.structure.LocalVariableDeclarationStatement" />
    <nodeInfo nodeId="1202829285111" fileName="DialogDemo.java" startLine="79" startPosition="60" endLine="80" endPosition="154" conceptFqName="jetbrains.mps.baseLanguage.structure.LocalVariableDeclarationStatement" />
    <nodeInfo nodeId="1202829285111" fileName="DialogDemo.java" startLine="80" startPosition="154" endLine="81" endPosition="21" conceptFqName="jetbrains.mps.baseLanguage.structure.ExpressionStatement" />
    <nodeInfo nodeId="1202829285111" fileName="DialogDemo.java" startLine="81" startPosition="21" endLine="82" endPosition="65" conceptFqName="jetbrains.mps.baseLanguage.structure.ExpressionStatement" />
    <nodeInfo nodeId="1202829285111" fileName="DialogDemo.java" startLine="84" startPosition="5" endLine="85" endPosition="35" conceptFqName="jetbrains.mps.baseLanguage.structure.LocalVariableDeclarationStatement" />
    <nodeInfo nodeId="1202829285111" fileName="DialogDemo.java" startLine="85" startPosition="35" endLine="86" endPosition="64" conceptFqName="jetbrains.mps.baseLanguage.structure.LocalVariableDeclarationStatement" />
    <nodeInfo nodeId="1202829285111" fileName="DialogDemo.java" startLine="86" startPosition="64" endLine="87" endPosition="56" conceptFqName="jetbrains.mps.baseLanguage.structure.LocalVariableDeclarationStatement" />
    <nodeInfo nodeId="1202829285111" fileName="DialogDemo.java" startLine="87" startPosition="56" endLine="88" endPosition="60" conceptFqName="jetbrains.mps.baseLanguage.structure.LocalVariableDeclarationStatement" />
    <nodeInfo nodeId="1202829285111" fileName="DialogDemo.java" startLine="88" startPosition="60" endLine="89" endPosition="154" conceptFqName="jetbrains.mps.baseLanguage.structure.LocalVariableDeclarationStatement" />
    <nodeInfo nodeId="1202829285111" fileName="DialogDemo.java" startLine="89" startPosition="154" endLine="90" endPosition="21" conceptFqName="jetbrains.mps.baseLanguage.structure.ExpressionStatement" />
    <nodeInfo nodeId="1202829285111" fileName="DialogDemo.java" startLine="90" startPosition="21" endLine="91" endPosition="65" conceptFqName="jetbrains.mps.baseLanguage.structure.ExpressionStatement" />
    <nodeInfo nodeId="1202829285111" fileName="DialogDemo.java" startLine="97" startPosition="30" endLine="98" endPosition="25" conceptFqName="jetbrains.mps.baseLanguage.structure.ExpressionStatement" />
    <nodeInfo nodeId="1202829285111" fileName="DialogDemo.java" startLine="103" startPosition="46" endLine="104" endPosition="36" conceptFqName="jetbrains.mps.baseLanguage.structure.LocalVariableDeclarationStatement" />
    <nodeInfo nodeId="1202829285111" fileName="DialogDemo.java" startLine="104" startPosition="36" endLine="105" endPosition="43" conceptFqName="jetbrains.mps.baseLanguage.structure.ExpressionStatement" />
    <nodeInfo nodeId="1202829285111" fileName="DialogDemo.java" startLine="105" startPosition="43" endLine="106" endPosition="45" conceptFqName="jetbrains.mps.baseLanguage.structure.ExpressionStatement" />
    <nodeInfo nodeId="1202829285111" fileName="DialogDemo.java" startLine="108" startPosition="41" endLine="109" endPosition="56" conceptFqName="jetbrains.mps.baseLanguage.structure.LocalVariableDeclarationStatement" />
    <nodeInfo nodeId="1202829285111" fileName="DialogDemo.java" startLine="109" startPosition="56" endLine="110" endPosition="20" conceptFqName="jetbrains.mps.baseLanguage.structure.ExpressionStatement" />
    <nodeInfo nodeId="1202829285111" fileName="DialogDemo.java" startLine="110" startPosition="20" endLine="111" endPosition="20" conceptFqName="jetbrains.mps.baseLanguage.structure.ExpressionStatement" />
    <nodeInfo nodeId="1202829285111" fileName="DialogDemo.java" startLine="111" startPosition="20" endLine="112" endPosition="55" conceptFqName="jetbrains.mps.baseLanguage.structure.ExpressionStatement" />
    <nodeInfo nodeId="1202829285111" fileName="DialogDemo.java" startLine="112" startPosition="55" endLine="113" endPosition="17" conceptFqName="jetbrains.mps.baseLanguage.structure.ReturnStatement" />
    <nodeInfo nodeId="1202829285111" fileName="DialogDemo.java" startLine="117" startPosition="41" endLine="118" endPosition="56" conceptFqName="jetbrains.mps.baseLanguage.structure.LocalVariableDeclarationStatement" />
    <nodeInfo nodeId="1202829285111" fileName="DialogDemo.java" startLine="118" startPosition="56" endLine="119" endPosition="20" conceptFqName="jetbrains.mps.baseLanguage.structure.ExpressionStatement" />
    <nodeInfo nodeId="1202829285111" fileName="DialogDemo.java" startLine="119" startPosition="20" endLine="120" endPosition="20" conceptFqName="jetbrains.mps.baseLanguage.structure.ExpressionStatement" />
    <nodeInfo nodeId="1202829285111" fileName="DialogDemo.java" startLine="120" startPosition="20" endLine="121" endPosition="55" conceptFqName="jetbrains.mps.baseLanguage.structure.ExpressionStatement" />
    <nodeInfo nodeId="1202829285111" fileName="DialogDemo.java" startLine="121" startPosition="55" endLine="122" endPosition="17" conceptFqName="jetbrains.mps.baseLanguage.structure.ReturnStatement" />
    <nodeInfo nodeId="1202829285111" fileName="DialogDemo.java" startLine="126" startPosition="41" endLine="127" endPosition="56" conceptFqName="jetbrains.mps.baseLanguage.structure.LocalVariableDeclarationStatement" />
    <nodeInfo nodeId="1202829285111" fileName="DialogDemo.java" startLine="127" startPosition="56" endLine="128" endPosition="20" conceptFqName="jetbrains.mps.baseLanguage.structure.ExpressionStatement" />
    <nodeInfo nodeId="1202829285111" fileName="DialogDemo.java" startLine="128" startPosition="20" endLine="129" endPosition="20" conceptFqName="jetbrains.mps.baseLanguage.structure.ExpressionStatement" />
    <nodeInfo nodeId="1202829285111" fileName="DialogDemo.java" startLine="129" startPosition="20" endLine="130" endPosition="55" conceptFqName="jetbrains.mps.baseLanguage.structure.ExpressionStatement" />
    <nodeInfo nodeId="1202829285111" fileName="DialogDemo.java" startLine="130" startPosition="55" endLine="131" endPosition="22" conceptFqName="jetbrains.mps.baseLanguage.structure.ExpressionStatement" />
    <nodeInfo nodeId="1202829285111" fileName="DialogDemo.java" startLine="131" startPosition="22" endLine="132" endPosition="17" conceptFqName="jetbrains.mps.baseLanguage.structure.ReturnStatement" />
    <nodeInfo nodeId="1202829285111" fileName="DialogDemo.java" startLine="136" startPosition="41" endLine="137" endPosition="56" conceptFqName="jetbrains.mps.baseLanguage.structure.LocalVariableDeclarationStatement" />
    <nodeInfo nodeId="1202829285111" fileName="DialogDemo.java" startLine="137" startPosition="56" endLine="138" endPosition="20" conceptFqName="jetbrains.mps.baseLanguage.structure.ExpressionStatement" />
    <nodeInfo nodeId="1202829285111" fileName="DialogDemo.java" startLine="138" startPosition="20" endLine="139" endPosition="20" conceptFqName="jetbrains.mps.baseLanguage.structure.ExpressionStatement" />
    <nodeInfo nodeId="1202829285111" fileName="DialogDemo.java" startLine="139" startPosition="20" endLine="140" endPosition="55" conceptFqName="jetbrains.mps.baseLanguage.structure.ExpressionStatement" />
    <nodeInfo nodeId="1202829285111" fileName="DialogDemo.java" startLine="140" startPosition="55" endLine="141" endPosition="22" conceptFqName="jetbrains.mps.baseLanguage.structure.ExpressionStatement" />
    <nodeInfo nodeId="1202829285111" fileName="DialogDemo.java" startLine="141" startPosition="22" endLine="142" endPosition="17" conceptFqName="jetbrains.mps.baseLanguage.structure.ReturnStatement" />
    <nodeInfo nodeId="1202829285111" fileName="DialogDemo.java" startLine="146" startPosition="41" endLine="147" endPosition="56" conceptFqName="jetbrains.mps.baseLanguage.structure.LocalVariableDeclarationStatement" />
    <nodeInfo nodeId="1202829285111" fileName="DialogDemo.java" startLine="147" startPosition="56" endLine="148" endPosition="20" conceptFqName="jetbrains.mps.baseLanguage.structure.ExpressionStatement" />
    <nodeInfo nodeId="1202829285111" fileName="DialogDemo.java" startLine="148" startPosition="20" endLine="149" endPosition="20" conceptFqName="jetbrains.mps.baseLanguage.structure.ExpressionStatement" />
    <nodeInfo nodeId="1202829285111" fileName="DialogDemo.java" startLine="149" startPosition="20" endLine="150" endPosition="24" conceptFqName="jetbrains.mps.baseLanguage.structure.ExpressionStatement" />
    <nodeInfo nodeId="1202829285111" fileName="DialogDemo.java" startLine="150" startPosition="24" endLine="151" endPosition="22" conceptFqName="jetbrains.mps.baseLanguage.structure.ExpressionStatement" />
    <nodeInfo nodeId="1202829285111" fileName="DialogDemo.java" startLine="151" startPosition="22" endLine="152" endPosition="17" conceptFqName="jetbrains.mps.baseLanguage.structure.ReturnStatement" />
    <nodeInfo nodeId="1202829285111" fileName="DialogDemo.java" startLine="154" startPosition="15" endLine="155" endPosition="21" conceptFqName="jetbrains.mps.baseLanguage.structure.ReturnStatement" />
    <nodeInfo nodeId="1202829285111" fileName="DialogDemo.java" startLine="158" startPosition="47" endLine="159" endPosition="36" conceptFqName="jetbrains.mps.baseLanguage.structure.LocalVariableDeclarationStatement" />
    <nodeInfo nodeId="1202829285111" fileName="DialogDemo.java" startLine="159" startPosition="36" endLine="160" endPosition="44" conceptFqName="jetbrains.mps.baseLanguage.structure.ExpressionStatement" />
    <nodeInfo nodeId="1202829285111" fileName="DialogDemo.java" startLine="160" startPosition="44" endLine="161" endPosition="30" conceptFqName="jetbrains.mps.baseLanguage.structure.ExpressionStatement" />
    <nodeInfo nodeId="1202829285111" fileName="DialogDemo.java" startLine="161" startPosition="30" endLine="162" endPosition="21" conceptFqName="jetbrains.mps.baseLanguage.structure.ReturnStatement" />
    <nodeInfo nodeId="1202829285111" fileName="DialogDemo.java" startLine="165" startPosition="47" endLine="166" endPosition="36" conceptFqName="jetbrains.mps.baseLanguage.structure.LocalVariableDeclarationStatement" />
    <nodeInfo nodeId="1202829285111" fileName="DialogDemo.java" startLine="166" startPosition="36" endLine="167" endPosition="44" conceptFqName="jetbrains.mps.baseLanguage.structure.ExpressionStatement" />
    <nodeInfo nodeId="1202829285111" fileName="DialogDemo.java" startLine="167" startPosition="44" endLine="168" endPosition="34" conceptFqName="jetbrains.mps.baseLanguage.structure.ExpressionStatement" />
    <nodeInfo nodeId="1202829285111" fileName="DialogDemo.java" startLine="168" startPosition="34" endLine="169" endPosition="21" conceptFqName="jetbrains.mps.baseLanguage.structure.ReturnStatement" />
    <nodeInfo nodeId="1202829285111" fileName="DialogDemo.java" startLine="172" startPosition="51" endLine="173" endPosition="44" conceptFqName="jetbrains.mps.baseLanguage.structure.LocalVariableDeclarationStatement" />
    <nodeInfo nodeId="1202829285111" fileName="DialogDemo.java" startLine="173" startPosition="44" endLine="174" endPosition="44" conceptFqName="jetbrains.mps.baseLanguage.structure.ExpressionStatement" />
    <nodeInfo nodeId="1202829285111" fileName="DialogDemo.java" startLine="174" startPosition="44" endLine="175" endPosition="29" conceptFqName="jetbrains.mps.baseLanguage.structure.ExpressionStatement" />
    <nodeInfo nodeId="1202829285111" fileName="DialogDemo.java" startLine="175" startPosition="29" endLine="176" endPosition="21" conceptFqName="jetbrains.mps.baseLanguage.structure.ReturnStatement" />
    <nodeInfo nodeId="1202829285111" fileName="DialogDemo.java" startLine="179" startPosition="51" endLine="180" endPosition="44" conceptFqName="jetbrains.mps.baseLanguage.structure.LocalVariableDeclarationStatement" />
    <nodeInfo nodeId="1202829285111" fileName="DialogDemo.java" startLine="180" startPosition="44" endLine="181" endPosition="44" conceptFqName="jetbrains.mps.baseLanguage.structure.ExpressionStatement" />
    <nodeInfo nodeId="1202829285111" fileName="DialogDemo.java" startLine="181" startPosition="44" endLine="182" endPosition="21" conceptFqName="jetbrains.mps.baseLanguage.structure.ReturnStatement" />
    <nodeInfo nodeId="1202829285111" fileName="DialogDemo.java" startLine="185" startPosition="47" endLine="186" endPosition="36" conceptFqName="jetbrains.mps.baseLanguage.structure.LocalVariableDeclarationStatement" />
    <nodeInfo nodeId="1202829285111" fileName="DialogDemo.java" startLine="186" startPosition="36" endLine="187" endPosition="44" conceptFqName="jetbrains.mps.baseLanguage.structure.ExpressionStatement" />
    <nodeInfo nodeId="1202829285111" fileName="DialogDemo.java" startLine="187" startPosition="44" endLine="188" endPosition="21" conceptFqName="jetbrains.mps.baseLanguage.structure.ReturnStatement" />
    <nodeInfo nodeId="1202829285111" fileName="DialogDemo.java" startLine="191" startPosition="46" endLine="192" endPosition="36" conceptFqName="jetbrains.mps.baseLanguage.structure.LocalVariableDeclarationStatement" />
    <nodeInfo nodeId="1202829285111" fileName="DialogDemo.java" startLine="192" startPosition="36" endLine="193" endPosition="43" conceptFqName="jetbrains.mps.baseLanguage.structure.ExpressionStatement" />
    <nodeInfo nodeId="1202829285111" fileName="DialogDemo.java" startLine="193" startPosition="43" endLine="194" endPosition="44" conceptFqName="jetbrains.mps.baseLanguage.structure.ExpressionStatement" />
    <nodeInfo nodeId="1202829285111" fileName="DialogDemo.java" startLine="194" startPosition="44" endLine="195" endPosition="74" conceptFqName="jetbrains.mps.baseLanguage.structure.ExpressionStatement" />
    <nodeInfo nodeId="1202829285111" fileName="DialogDemo.java" startLine="195" startPosition="74" endLine="196" endPosition="21" conceptFqName="jetbrains.mps.baseLanguage.structure.ReturnStatement" />
    <nodeInfo nodeId="1202829285111" fileName="DialogDemo.java" startLine="199" startPosition="47" endLine="200" endPosition="36" conceptFqName="jetbrains.mps.baseLanguage.structure.LocalVariableDeclarationStatement" />
    <nodeInfo nodeId="1202829285111" fileName="DialogDemo.java" startLine="200" startPosition="36" endLine="201" endPosition="44" conceptFqName="jetbrains.mps.baseLanguage.structure.ExpressionStatement" />
    <nodeInfo nodeId="1202829285111" fileName="DialogDemo.java" startLine="201" startPosition="44" endLine="202" endPosition="44" conceptFqName="jetbrains.mps.baseLanguage.structure.ExpressionStatement" />
    <nodeInfo nodeId="1202829285111" fileName="DialogDemo.java" startLine="202" startPosition="44" endLine="203" endPosition="75" conceptFqName="jetbrains.mps.baseLanguage.structure.ExpressionStatement" />
    <nodeInfo nodeId="1202829285111" fileName="DialogDemo.java" startLine="203" startPosition="75" endLine="204" endPosition="73" conceptFqName="jetbrains.mps.baseLanguage.structure.ExpressionStatement" />
    <nodeInfo nodeId="1202829285111" fileName="DialogDemo.java" startLine="204" startPosition="73" endLine="205" endPosition="21" conceptFqName="jetbrains.mps.baseLanguage.structure.ReturnStatement" />
    <nodeInfo nodeId="1202829285111" fileName="DialogDemo.java" startLine="208" startPosition="48" endLine="209" endPosition="36" conceptFqName="jetbrains.mps.baseLanguage.structure.LocalVariableDeclarationStatement" />
    <nodeInfo nodeId="1202829285111" fileName="DialogDemo.java" startLine="209" startPosition="36" endLine="210" endPosition="45" conceptFqName="jetbrains.mps.baseLanguage.structure.ExpressionStatement" />
    <nodeInfo nodeId="1202829285111" fileName="DialogDemo.java" startLine="210" startPosition="45" endLine="211" endPosition="21" conceptFqName="jetbrains.mps.baseLanguage.structure.ReturnStatement" />
    <nodeInfo nodeId="1202829285111" fileName="DialogDemo.java" startLine="214" startPosition="48" endLine="215" endPosition="36" conceptFqName="jetbrains.mps.baseLanguage.structure.LocalVariableDeclarationStatement" />
    <nodeInfo nodeId="1202829285111" fileName="DialogDemo.java" startLine="215" startPosition="36" endLine="216" endPosition="45" conceptFqName="jetbrains.mps.baseLanguage.structure.ExpressionStatement" />
    <nodeInfo nodeId="1202829285111" fileName="DialogDemo.java" startLine="216" startPosition="45" endLine="217" endPosition="46" conceptFqName="jetbrains.mps.baseLanguage.structure.ExpressionStatement" />
    <nodeInfo nodeId="1202829285111" fileName="DialogDemo.java" startLine="217" startPosition="46" endLine="218" endPosition="55" conceptFqName="jetbrains.mps.baseLanguage.structure.ExpressionStatement" />
    <nodeInfo nodeId="1202829285111" fileName="DialogDemo.java" startLine="218" startPosition="55" endLine="219" endPosition="55" conceptFqName="jetbrains.mps.baseLanguage.structure.ExpressionStatement" />
    <nodeInfo nodeId="1202829285111" fileName="DialogDemo.java" startLine="219" startPosition="55" endLine="220" endPosition="21" conceptFqName="jetbrains.mps.baseLanguage.structure.ReturnStatement" />
    <nodeInfo nodeId="1202829285111" fileName="DialogDemo.java" startLine="223" startPosition="50" endLine="224" endPosition="38" conceptFqName="jetbrains.mps.baseLanguage.structure.LocalVariableDeclarationStatement" />
    <nodeInfo nodeId="1202829285111" fileName="DialogDemo.java" startLine="224" startPosition="38" endLine="225" endPosition="46" conceptFqName="jetbrains.mps.baseLanguage.structure.ExpressionStatement" />
    <nodeInfo nodeId="1202829285111" fileName="DialogDemo.java" startLine="225" startPosition="46" endLine="226" endPosition="28" conceptFqName="jetbrains.mps.baseLanguage.structure.ExpressionStatement" />
    <nodeInfo nodeId="1202829285111" fileName="DialogDemo.java" startLine="228" startPosition="54" endLine="229" endPosition="22" conceptFqName="jetbrains.mps.baseLanguage.structure.ExpressionStatement" />
    <nodeInfo nodeId="1202829285111" fileName="DialogDemo.java" startLine="231" startPosition="7" endLine="232" endPosition="21" conceptFqName="jetbrains.mps.baseLanguage.structure.ReturnStatement" />
    <nodeInfo nodeId="1202829285111" fileName="DialogDemo.java" startLine="235" startPosition="50" endLine="236" endPosition="38" conceptFqName="jetbrains.mps.baseLanguage.structure.LocalVariableDeclarationStatement" />
    <nodeInfo nodeId="1202829285111" fileName="DialogDemo.java" startLine="236" startPosition="38" endLine="237" endPosition="46" conceptFqName="jetbrains.mps.baseLanguage.structure.ExpressionStatement" />
    <nodeInfo nodeId="1202829285111" fileName="DialogDemo.java" startLine="237" startPosition="46" endLine="238" endPosition="32" conceptFqName="jetbrains.mps.baseLanguage.structure.ExpressionStatement" />
    <nodeInfo nodeId="1202829285111" fileName="DialogDemo.java" startLine="240" startPosition="54" endLine="241" endPosition="26" conceptFqName="jetbrains.mps.baseLanguage.structure.ExpressionStatement" />
    <nodeInfo nodeId="1202829285111" fileName="DialogDemo.java" startLine="243" startPosition="7" endLine="244" endPosition="21" conceptFqName="jetbrains.mps.baseLanguage.structure.ReturnStatement" />
    <nodeInfo nodeId="1202829285111" fileName="DialogDemo.java" startLine="247" startPosition="27" endLine="248" endPosition="23" conceptFqName="jetbrains.mps.baseLanguage.structure.ReturnStatement" />
    <nodeInfo nodeId="1202829285111" fileName="DialogDemo.java" startLine="251" startPosition="31" endLine="252" endPosition="27" conceptFqName="jetbrains.mps.baseLanguage.structure.ReturnStatement" />
    <nodeInfo nodeId="1202829285111" fileName="DialogDemo.java" startLine="255" startPosition="40" endLine="256" endPosition="34" conceptFqName="jetbrains.mps.baseLanguage.structure.LocalVariableDeclarationStatement" />
    <nodeInfo nodeId="1202829285111" fileName="DialogDemo.java" startLine="256" startPosition="34" endLine="257" endPosition="27" conceptFqName="jetbrains.mps.baseLanguage.structure.ExpressionStatement" />
    <nodeInfo nodeId="1202829285111" fileName="DialogDemo.java" startLine="257" startPosition="27" endLine="258" endPosition="56" conceptFqName="jetbrains.mps.baseLanguage.structure.ExpressionStatement" />
    <nodeInfo nodeId="1202829285111" fileName="DialogDemo.java" startLine="261" startPosition="44" endLine="262" endPosition="38" conceptFqName="jetbrains.mps.baseLanguage.structure.LocalVariableDeclarationStatement" />
    <nodeInfo nodeId="1202829285111" fileName="DialogDemo.java" startLine="262" startPosition="38" endLine="263" endPosition="31" conceptFqName="jetbrains.mps.baseLanguage.structure.ExpressionStatement" />
    <nodeInfo nodeId="1202829285111" fileName="DialogDemo.java" startLine="263" startPosition="31" endLine="264" endPosition="60" conceptFqName="jetbrains.mps.baseLanguage.structure.ExpressionStatement" />
    <nodeInfo nodeId="1202829285111" fileName="DialogDemo.java" startLine="46" startPosition="0" endLine="49" endPosition="0" conceptFqName="jetbrains.mps.baseLanguage.structure.InstanceMethodDeclaration" propertyString="initialize#()V" />
    <nodeInfo nodeId="1202829285111" fileName="DialogDemo.java" startLine="96" startPosition="49" endLine="99" endPosition="7" conceptFqName="jetbrains.mps.baseLanguage.structure.IfStatement" />
    <nodeInfo nodeId="1202829285111" fileName="DialogDemo.java" startLine="59" startPosition="0" endLine="63" endPosition="0" conceptFqName="jetbrains.mps.baseLanguage.structure.InstanceMethodDeclaration" propertyString="getEvents#()Ljetbrains/mps/uiLanguage/runtime/events/Events;" />
    <nodeInfo nodeId="1202829285111" fileName="DialogDemo.java" startLine="227" startPosition="54" endLine="231" endPosition="0" conceptFqName="jetbrains.mps.baseLanguage.structure.InstanceMethodDeclaration" propertyString="actionPerformed#(Ljava/awt/event/ActionEvent;)V" />
    <nodeInfo nodeId="1202829285111" fileName="DialogDemo.java" startLine="239" startPosition="54" endLine="243" endPosition="0" conceptFqName="jetbrains.mps.baseLanguage.structure.InstanceMethodDeclaration" propertyString="actionPerformed#(Ljava/awt/event/ActionEvent;)V" />
    <nodeInfo nodeId="1202829285111" fileName="DialogDemo.java" startLine="246" startPosition="0" endLine="250" endPosition="0" conceptFqName="jetbrains.mps.baseLanguage.structure.InstanceMethodDeclaration" propertyString="getName#()Ljava/lang/String;" />
    <nodeInfo nodeId="1202829285111" fileName="DialogDemo.java" startLine="250" startPosition="0" endLine="254" endPosition="0" conceptFqName="jetbrains.mps.baseLanguage.structure.InstanceMethodDeclaration" propertyString="getLastName#()Ljava/lang/String;" />
    <nodeInfo nodeId="1202829285111" fileName="DialogDemo.java" startLine="63" startPosition="0" endLine="68" endPosition="0" conceptFqName="jetbrains.mps.baseLanguage.structure.InstanceMethodDeclaration" propertyString="addNotify#()V" />
    <nodeInfo nodeId="1202829285111" fileName="DialogDemo.java" startLine="68" startPosition="0" endLine="73" endPosition="0" conceptFqName="jetbrains.mps.baseLanguage.structure.InstanceMethodDeclaration" propertyString="removeNotify#()V" />
    <nodeInfo nodeId="1202829285111" fileName="DialogDemo.java" startLine="95" startPosition="25" endLine="100" endPosition="5" conceptFqName="jetbrains.mps.baseLanguage.structure.ForeachStatement" />
    <nodeInfo nodeId="1202829285111" fileName="DialogDemo.java" startLine="226" startPosition="28" endLine="231" endPosition="7" conceptFqName="jetbrains.mps.baseLanguage.structure.ExpressionStatement" />
    <nodeInfo nodeId="1202829285111" fileName="DialogDemo.java" startLine="238" startPosition="32" endLine="243" endPosition="7" conceptFqName="jetbrains.mps.baseLanguage.structure.ExpressionStatement" />
    <nodeInfo nodeId="1202829285111" fileName="DialogDemo.java" startLine="178" startPosition="0" endLine="184" endPosition="0" conceptFqName="jetbrains.mps.baseLanguage.structure.InstanceMethodDeclaration" propertyString="createComponent_50z451_e1a#()Ljava/lang/Object;" />
    <nodeInfo nodeId="1202829285111" fileName="DialogDemo.java" startLine="184" startPosition="0" endLine="190" endPosition="0" conceptFqName="jetbrains.mps.baseLanguage.structure.InstanceMethodDeclaration" propertyString="createComponent_50z451_f1a#()Ljava/lang/Object;" />
    <nodeInfo nodeId="1202829285111" fileName="DialogDemo.java" startLine="207" startPosition="0" endLine="213" endPosition="0" conceptFqName="jetbrains.mps.baseLanguage.structure.InstanceMethodDeclaration" propertyString="createComponent_50z451_c2c0#()Ljava/lang/Object;" />
    <nodeInfo nodeId="1202829285111" fileName="DialogDemo.java" startLine="254" startPosition="0" endLine="260" endPosition="0" conceptFqName="jetbrains.mps.baseLanguage.structure.InstanceMethodDeclaration" propertyString="setName#(Ljava/lang/String;)V" />
    <nodeInfo nodeId="1202829285111" fileName="DialogDemo.java" startLine="260" startPosition="0" endLine="266" endPosition="0" conceptFqName="jetbrains.mps.baseLanguage.structure.InstanceMethodDeclaration" propertyString="setLastName#(Ljava/lang/String;)V" />
    <nodeInfo nodeId="1202829285111" fileName="DialogDemo.java" startLine="42" startPosition="92" endLine="49" endPosition="4" conceptFqName="jetbrains.mps.baseLanguage.structure.FieldDeclaration" propertyString="myEvents" />
    <nodeInfo nodeId="1202829285111" fileName="DialogDemo.java" startLine="157" startPosition="0" endLine="164" endPosition="0" conceptFqName="jetbrains.mps.baseLanguage.structure.InstanceMethodDeclaration" propertyString="createComponent_50z451_b1a#()Ljava/lang/Object;" />
    <nodeInfo nodeId="1202829285111" fileName="DialogDemo.java" startLine="164" startPosition="0" endLine="171" endPosition="0" conceptFqName="jetbrains.mps.baseLanguage.structure.InstanceMethodDeclaration" propertyString="createComponent_50z451_c1a#()Ljava/lang/Object;" />
    <nodeInfo nodeId="1202829285111" fileName="DialogDemo.java" startLine="171" startPosition="0" endLine="178" endPosition="0" conceptFqName="jetbrains.mps.baseLanguage.structure.InstanceMethodDeclaration" propertyString="createComponent_50z451_d1a#()Ljava/lang/Object;" />
    <nodeInfo nodeId="1202829285111" fileName="DialogDemo.java" startLine="50" startPosition="0" endLine="58" endPosition="3" conceptFqName="jetbrains.mps.baseLanguage.structure.ConstructorDeclaration" propertyString="DialogDemo#()V" />
    <nodeInfo nodeId="1202829285111" fileName="DialogDemo.java" startLine="94" startPosition="0" endLine="102" endPosition="0" conceptFqName="jetbrains.mps.baseLanguage.structure.InstanceMethodDeclaration" propertyString="unbind#()V" />
    <nodeInfo nodeId="1202829285111" fileName="DialogDemo.java" startLine="107" startPosition="93" endLine="115" endPosition="0" conceptFqName="jetbrains.mps.baseLanguage.structure.InstanceMethodDeclaration" propertyString="value#()Ljava/awt/GridBagConstraints;" />
    <nodeInfo nodeId="1202829285111" fileName="DialogDemo.java" startLine="116" startPosition="93" endLine="124" endPosition="0" conceptFqName="jetbrains.mps.baseLanguage.structure.InstanceMethodDeclaration" propertyString="value#()Ljava/awt/GridBagConstraints;" />
    <nodeInfo nodeId="1202829285111" fileName="DialogDemo.java" startLine="190" startPosition="0" endLine="198" endPosition="0" conceptFqName="jetbrains.mps.baseLanguage.structure.InstanceMethodDeclaration" propertyString="createComponent_50z451_c0#()Ljava/lang/Object;" />
    <nodeInfo nodeId="1202829285111" fileName="DialogDemo.java" startLine="74" startPosition="23" endLine="83" endPosition="5" conceptFqName="jetbrains.mps.baseLanguage.structure.BlockStatement" />
    <nodeInfo nodeId="1202829285111" fileName="DialogDemo.java" startLine="83" startPosition="5" endLine="92" endPosition="5" conceptFqName="jetbrains.mps.baseLanguage.structure.BlockStatement" />
    <nodeInfo nodeId="1202829285111" fileName="DialogDemo.java" startLine="106" startPosition="45" endLine="115" endPosition="15" conceptFqName="jetbrains.mps.baseLanguage.structure.ExpressionStatement" />
    <nodeInfo nodeId="1202829285111" fileName="DialogDemo.java" startLine="115" startPosition="15" endLine="124" endPosition="15" conceptFqName="jetbrains.mps.baseLanguage.structure.ExpressionStatement" />
    <nodeInfo nodeId="1202829285111" fileName="DialogDemo.java" startLine="125" startPosition="93" endLine="134" endPosition="0" conceptFqName="jetbrains.mps.baseLanguage.structure.InstanceMethodDeclaration" propertyString="value#()Ljava/awt/GridBagConstraints;" />
    <nodeInfo nodeId="1202829285111" fileName="DialogDemo.java" startLine="135" startPosition="93" endLine="144" endPosition="0" conceptFqName="jetbrains.mps.baseLanguage.structure.InstanceMethodDeclaration" propertyString="value#()Ljava/awt/GridBagConstraints;" />
    <nodeInfo nodeId="1202829285111" fileName="DialogDemo.java" startLine="145" startPosition="93" endLine="154" endPosition="0" conceptFqName="jetbrains.mps.baseLanguage.structure.InstanceMethodDeclaration" propertyString="value#()Ljava/awt/GridBagConstraints;" />
    <nodeInfo nodeId="1202829285111" fileName="DialogDemo.java" startLine="198" startPosition="0" endLine="207" endPosition="0" conceptFqName="jetbrains.mps.baseLanguage.structure.InstanceMethodDeclaration" propertyString="createComponent_50z451_c2a#()Ljava/lang/Object;" />
    <nodeInfo nodeId="1202829285111" fileName="DialogDemo.java" startLine="213" startPosition="0" endLine="222" endPosition="0" conceptFqName="jetbrains.mps.baseLanguage.structure.InstanceMethodDeclaration" propertyString="createComponent_50z451_d2c0#()Ljava/lang/Object;" />
    <nodeInfo nodeId="1202829285111" fileName="DialogDemo.java" startLine="124" startPosition="15" endLine="134" endPosition="15" conceptFqName="jetbrains.mps.baseLanguage.structure.ExpressionStatement" />
    <nodeInfo nodeId="1202829285111" fileName="DialogDemo.java" startLine="134" startPosition="15" endLine="144" endPosition="15" conceptFqName="jetbrains.mps.baseLanguage.structure.ExpressionStatement" />
    <nodeInfo nodeId="1202829285111" fileName="DialogDemo.java" startLine="144" startPosition="15" endLine="154" endPosition="15" conceptFqName="jetbrains.mps.baseLanguage.structure.ExpressionStatement" />
    <nodeInfo nodeId="1202829285111" fileName="DialogDemo.java" startLine="222" startPosition="0" endLine="234" endPosition="0" conceptFqName="jetbrains.mps.baseLanguage.structure.InstanceMethodDeclaration" propertyString="createComponent_50z451_c3c2a#()Ljava/lang/Object;" />
    <nodeInfo nodeId="1202829285111" fileName="DialogDemo.java" startLine="234" startPosition="0" endLine="246" endPosition="0" conceptFqName="jetbrains.mps.baseLanguage.structure.InstanceMethodDeclaration" propertyString="createComponent_50z451_d3c2a#()Ljava/lang/Object;" />
    <nodeInfo nodeId="1202829285111" fileName="DialogDemo.java" startLine="73" startPosition="0" endLine="94" endPosition="0" conceptFqName="jetbrains.mps.baseLanguage.structure.InstanceMethodDeclaration" propertyString="bind#()V" />
    <nodeInfo nodeId="1202829285111" fileName="DialogDemo.java" startLine="102" startPosition="0" endLine="157" endPosition="0" conceptFqName="jetbrains.mps.baseLanguage.structure.InstanceMethodDeclaration" propertyString="createComponent_50z451_b0#()Ljava/lang/Object;" />
    <scopeInfo nodeId="1202829285111" fileName="DialogDemo.java" startLine="44" startPosition="5" endLine="44" endPosition="5" />
    <scopeInfo nodeId="1202829285111" fileName="DialogDemo.java" startLine="47" startPosition="30" endLine="47" endPosition="30" />
    <scopeInfo nodeId="1202829285111" fileName="DialogDemo.java" startLine="60" startPosition="29" endLine="61" endPosition="25" />
    <scopeInfo nodeId="1202829285111" fileName="DialogDemo.java" startLine="97" startPosition="30" endLine="98" endPosition="25" />
    <scopeInfo nodeId="1202829285111" fileName="DialogDemo.java" startLine="228" startPosition="54" endLine="229" endPosition="22" />
    <scopeInfo nodeId="1202829285111" fileName="DialogDemo.java" startLine="240" startPosition="54" endLine="241" endPosition="26" />
    <scopeInfo nodeId="1202829285111" fileName="DialogDemo.java" startLine="247" startPosition="27" endLine="248" endPosition="23" />
    <scopeInfo nodeId="1202829285111" fileName="DialogDemo.java" startLine="251" startPosition="31" endLine="252" endPosition="27" />
    <scopeInfo nodeId="1202829285111" fileName="DialogDemo.java" startLine="64" startPosition="27" endLine="66" endPosition="16" />
    <scopeInfo nodeId="1202829285111" fileName="DialogDemo.java" startLine="69" startPosition="30" endLine="71" endPosition="25" />
    <scopeInfo nodeId="1202829285111" fileName="DialogDemo.java" startLine="46" startPosition="0" endLine="49" endPosition="0" />
    <scopeInfo nodeId="1202829285111" fileName="DialogDemo.java" startLine="96" startPosition="49" endLine="99" endPosition="7" />
    <scopeInfo nodeId="1202829285111" fileName="DialogDemo.java" startLine="179" startPosition="51" endLine="182" endPosition="21" />
    <scopeInfo nodeId="1202829285111" fileName="DialogDemo.java" startLine="185" startPosition="47" endLine="188" endPosition="21" />
    <scopeInfo nodeId="1202829285111" fileName="DialogDemo.java" startLine="208" startPosition="48" endLine="211" endPosition="21" />
    <scopeInfo nodeId="1202829285111" fileName="DialogDemo.java" startLine="255" startPosition="40" endLine="258" endPosition="56" />
    <scopeInfo nodeId="1202829285111" fileName="DialogDemo.java" startLine="261" startPosition="44" endLine="264" endPosition="60" />
    <scopeInfo nodeId="1202829285111" fileName="DialogDemo.java" startLine="59" startPosition="0" endLine="63" endPosition="0" />
    <scopeInfo nodeId="1202829285111" fileName="DialogDemo.java" startLine="158" startPosition="47" endLine="162" endPosition="21" />
    <scopeInfo nodeId="1202829285111" fileName="DialogDemo.java" startLine="165" startPosition="47" endLine="169" endPosition="21" />
    <scopeInfo nodeId="1202829285111" fileName="DialogDemo.java" startLine="172" startPosition="51" endLine="176" endPosition="21" />
    <scopeInfo nodeId="1202829285111" fileName="DialogDemo.java" startLine="227" startPosition="54" endLine="231" endPosition="0" />
    <scopeInfo nodeId="1202829285111" fileName="DialogDemo.java" startLine="239" startPosition="54" endLine="243" endPosition="0" />
    <scopeInfo nodeId="1202829285111" fileName="DialogDemo.java" startLine="246" startPosition="0" endLine="250" endPosition="0" />
    <scopeInfo nodeId="1202829285111" fileName="DialogDemo.java" startLine="250" startPosition="0" endLine="254" endPosition="0" />
    <scopeInfo nodeId="1202829285111" fileName="DialogDemo.java" startLine="63" startPosition="0" endLine="68" endPosition="0" />
    <scopeInfo nodeId="1202829285111" fileName="DialogDemo.java" startLine="68" startPosition="0" endLine="73" endPosition="0" />
    <scopeInfo nodeId="1202829285111" fileName="DialogDemo.java" startLine="95" startPosition="25" endLine="100" endPosition="5" />
    <scopeInfo nodeId="1202829285111" fileName="DialogDemo.java" startLine="108" startPosition="41" endLine="113" endPosition="17" />
    <scopeInfo nodeId="1202829285111" fileName="DialogDemo.java" startLine="117" startPosition="41" endLine="122" endPosition="17" />
    <scopeInfo nodeId="1202829285111" fileName="DialogDemo.java" startLine="191" startPosition="46" endLine="196" endPosition="21" />
    <scopeInfo nodeId="1202829285111" fileName="DialogDemo.java" startLine="51" startPosition="23" endLine="57" endPosition="31" />
    <scopeInfo nodeId="1202829285111" fileName="DialogDemo.java" startLine="126" startPosition="41" endLine="132" endPosition="17" />
    <scopeInfo nodeId="1202829285111" fileName="DialogDemo.java" startLine="136" startPosition="41" endLine="142" endPosition="17" />
    <scopeInfo nodeId="1202829285111" fileName="DialogDemo.java" startLine="146" startPosition="41" endLine="152" endPosition="17" />
    <scopeInfo nodeId="1202829285111" fileName="DialogDemo.java" startLine="178" startPosition="0" endLine="184" endPosition="0" />
    <scopeInfo nodeId="1202829285111" fileName="DialogDemo.java" startLine="184" startPosition="0" endLine="190" endPosition="0" />
    <scopeInfo nodeId="1202829285111" fileName="DialogDemo.java" startLine="199" startPosition="47" endLine="205" endPosition="21" />
    <scopeInfo nodeId="1202829285111" fileName="DialogDemo.java" startLine="207" startPosition="0" endLine="213" endPosition="0" />
    <scopeInfo nodeId="1202829285111" fileName="DialogDemo.java" startLine="214" startPosition="48" endLine="220" endPosition="21" />
    <scopeInfo nodeId="1202829285111" fileName="DialogDemo.java" startLine="254" startPosition="0" endLine="260" endPosition="0" />
    <scopeInfo nodeId="1202829285111" fileName="DialogDemo.java" startLine="260" startPosition="0" endLine="266" endPosition="0" />
    <scopeInfo nodeId="1202829285111" fileName="DialogDemo.java" startLine="75" startPosition="5" endLine="82" endPosition="65" />
    <scopeInfo nodeId="1202829285111" fileName="DialogDemo.java" startLine="84" startPosition="5" endLine="91" endPosition="65" />
    <scopeInfo nodeId="1202829285111" fileName="DialogDemo.java" startLine="157" startPosition="0" endLine="164" endPosition="0" />
    <scopeInfo nodeId="1202829285111" fileName="DialogDemo.java" startLine="164" startPosition="0" endLine="171" endPosition="0" />
    <scopeInfo nodeId="1202829285111" fileName="DialogDemo.java" startLine="171" startPosition="0" endLine="178" endPosition="0" />
    <scopeInfo nodeId="1202829285111" fileName="DialogDemo.java" startLine="50" startPosition="0" endLine="58" endPosition="3" />
    <scopeInfo nodeId="1202829285111" fileName="DialogDemo.java" startLine="94" startPosition="0" endLine="102" endPosition="0" />
    <scopeInfo nodeId="1202829285111" fileName="DialogDemo.java" startLine="107" startPosition="93" endLine="115" endPosition="0" />
    <scopeInfo nodeId="1202829285111" fileName="DialogDemo.java" startLine="116" startPosition="93" endLine="124" endPosition="0" />
    <scopeInfo nodeId="1202829285111" fileName="DialogDemo.java" startLine="190" startPosition="0" endLine="198" endPosition="0" />
    <scopeInfo nodeId="1202829285111" fileName="DialogDemo.java" startLine="125" startPosition="93" endLine="134" endPosition="0" />
    <scopeInfo nodeId="1202829285111" fileName="DialogDemo.java" startLine="135" startPosition="93" endLine="144" endPosition="0" />
    <scopeInfo nodeId="1202829285111" fileName="DialogDemo.java" startLine="145" startPosition="93" endLine="154" endPosition="0" />
    <scopeInfo nodeId="1202829285111" fileName="DialogDemo.java" startLine="198" startPosition="0" endLine="207" endPosition="0" />
    <scopeInfo nodeId="1202829285111" fileName="DialogDemo.java" startLine="213" startPosition="0" endLine="222" endPosition="0" />
    <scopeInfo nodeId="1202829285111" fileName="DialogDemo.java" startLine="223" startPosition="50" endLine="232" endPosition="21" />
    <scopeInfo nodeId="1202829285111" fileName="DialogDemo.java" startLine="235" startPosition="50" endLine="244" endPosition="21" />
    <scopeInfo nodeId="1202829285111" fileName="DialogDemo.java" startLine="222" startPosition="0" endLine="234" endPosition="0" />
    <scopeInfo nodeId="1202829285111" fileName="DialogDemo.java" startLine="234" startPosition="0" endLine="246" endPosition="0" />
    <scopeInfo nodeId="1202829285111" fileName="DialogDemo.java" startLine="74" startPosition="23" endLine="92" endPosition="5" />
    <scopeInfo nodeId="1202829285111" fileName="DialogDemo.java" startLine="73" startPosition="0" endLine="94" endPosition="0" />
    <scopeInfo nodeId="1202829285111" fileName="DialogDemo.java" startLine="103" startPosition="46" endLine="155" endPosition="21" />
    <scopeInfo nodeId="1202829285111" fileName="DialogDemo.java" startLine="102" startPosition="0" endLine="157" endPosition="0" />
    <unitInfo nodeId="1202829285111" fileName="DialogDemo.java" startLine="227" startPosition="36" endLine="231" endPosition="5" unitName="jetbrains.mps.uiLanguage.samples.dialogs.DialogDemo$7" />
    <unitInfo nodeId="1202829285111" fileName="DialogDemo.java" startLine="239" startPosition="36" endLine="243" endPosition="5" unitName="jetbrains.mps.uiLanguage.samples.dialogs.DialogDemo$8" />
    <unitInfo nodeId="1202829285111" fileName="DialogDemo.java" startLine="43" startPosition="32" endLine="49" endPosition="3" unitName="jetbrains.mps.uiLanguage.samples.dialogs.DialogDemo$1" />
    <unitInfo nodeId="1202829285111" fileName="DialogDemo.java" startLine="107" startPosition="57" endLine="115" endPosition="5" unitName="jetbrains.mps.uiLanguage.samples.dialogs.DialogDemo$2" />
    <unitInfo nodeId="1202829285111" fileName="DialogDemo.java" startLine="116" startPosition="57" endLine="124" endPosition="5" unitName="jetbrains.mps.uiLanguage.samples.dialogs.DialogDemo$3" />
    <unitInfo nodeId="1202829285111" fileName="DialogDemo.java" startLine="125" startPosition="57" endLine="134" endPosition="5" unitName="jetbrains.mps.uiLanguage.samples.dialogs.DialogDemo$4" />
    <unitInfo nodeId="1202829285111" fileName="DialogDemo.java" startLine="135" startPosition="57" endLine="144" endPosition="5" unitName="jetbrains.mps.uiLanguage.samples.dialogs.DialogDemo$5" />
    <unitInfo nodeId="1202829285111" fileName="DialogDemo.java" startLine="145" startPosition="57" endLine="154" endPosition="5" unitName="jetbrains.mps.uiLanguage.samples.dialogs.DialogDemo$6" />
    <unitInfo nodeId="1202829285111" fileName="DialogDemo.java" startLine="26" startPosition="0" endLine="276" endPosition="0" unitName="jetbrains.mps.uiLanguage.samples.dialogs.DialogDemo" />
  </root>
  <root nodeId="1202832184362">
    <nodeInfo nodeId="1202833166011" fileName="DialogDemo.java" startLine="267" startPosition="27" endLine="268" endPosition="21" conceptFqName="jetbrains.mps.baseLanguage.structure.ExpressionStatement" />
    <nodeInfo nodeId="1202832459637" fileName="DialogDemo.java" startLine="271" startPosition="31" endLine="272" endPosition="33" conceptFqName="jetbrains.mps.baseLanguage.structure.ExpressionStatement" />
    <nodeInfo nodeId="1202833174988" fileName="DialogDemo.java" startLine="272" startPosition="33" endLine="273" endPosition="21" conceptFqName="jetbrains.mps.baseLanguage.structure.ExpressionStatement" />
    <nodeInfo nodeId="1205770172088" fileName="DialogDemo.java" startLine="266" startPosition="0" endLine="270" endPosition="0" conceptFqName="jetbrains.mps.baseLanguage.structure.InstanceMethodDeclaration" propertyString="onOk#()V" />
    <nodeInfo nodeId="1205770172049" fileName="DialogDemo.java" startLine="270" startPosition="0" endLine="275" endPosition="0" conceptFqName="jetbrains.mps.baseLanguage.structure.InstanceMethodDeclaration" propertyString="onCancel#()V" />
    <scopeInfo nodeId="1202832185850" fileName="DialogDemo.java" startLine="267" startPosition="27" endLine="268" endPosition="21" />
    <scopeInfo nodeId="1202832199405" fileName="DialogDemo.java" startLine="271" startPosition="31" endLine="273" endPosition="21" />
    <scopeInfo nodeId="1205770172088" fileName="DialogDemo.java" startLine="266" startPosition="0" endLine="270" endPosition="0" />
    <scopeInfo nodeId="1205770172049" fileName="DialogDemo.java" startLine="270" startPosition="0" endLine="275" endPosition="0" />
  </root>
</debugInfo>
>>>>>>> 9f983db3
<|MERGE_RESOLUTION|>--- conflicted
+++ resolved
@@ -1,5 +1,3 @@
-<<<<<<< HEAD
-=======
 <?xml version="1.0" encoding="UTF-8"?>
 <debugInfo>
   <root nodeId="1202829285111">
@@ -187,38 +185,92 @@
     <scopeInfo nodeId="1202829285111" fileName="DialogDemo.java" startLine="69" startPosition="30" endLine="71" endPosition="25" />
     <scopeInfo nodeId="1202829285111" fileName="DialogDemo.java" startLine="46" startPosition="0" endLine="49" endPosition="0" />
     <scopeInfo nodeId="1202829285111" fileName="DialogDemo.java" startLine="96" startPosition="49" endLine="99" endPosition="7" />
-    <scopeInfo nodeId="1202829285111" fileName="DialogDemo.java" startLine="179" startPosition="51" endLine="182" endPosition="21" />
-    <scopeInfo nodeId="1202829285111" fileName="DialogDemo.java" startLine="185" startPosition="47" endLine="188" endPosition="21" />
-    <scopeInfo nodeId="1202829285111" fileName="DialogDemo.java" startLine="208" startPosition="48" endLine="211" endPosition="21" />
-    <scopeInfo nodeId="1202829285111" fileName="DialogDemo.java" startLine="255" startPosition="40" endLine="258" endPosition="56" />
-    <scopeInfo nodeId="1202829285111" fileName="DialogDemo.java" startLine="261" startPosition="44" endLine="264" endPosition="60" />
+    <scopeInfo nodeId="1202829285111" fileName="DialogDemo.java" startLine="179" startPosition="51" endLine="182" endPosition="21">
+      <varInfo nodeId="1202829285111" varName="component" />
+    </scopeInfo>
+    <scopeInfo nodeId="1202829285111" fileName="DialogDemo.java" startLine="185" startPosition="47" endLine="188" endPosition="21">
+      <varInfo nodeId="1202829285111" varName="component" />
+    </scopeInfo>
+    <scopeInfo nodeId="1202829285111" fileName="DialogDemo.java" startLine="208" startPosition="48" endLine="211" endPosition="21">
+      <varInfo nodeId="1202829285111" varName="component" />
+    </scopeInfo>
+    <scopeInfo nodeId="1202829285111" fileName="DialogDemo.java" startLine="255" startPosition="40" endLine="258" endPosition="56">
+      <varInfo nodeId="1202829285111" varName="oldValue" />
+    </scopeInfo>
+    <scopeInfo nodeId="1202829285111" fileName="DialogDemo.java" startLine="261" startPosition="44" endLine="264" endPosition="60">
+      <varInfo nodeId="1202829285111" varName="oldValue" />
+    </scopeInfo>
     <scopeInfo nodeId="1202829285111" fileName="DialogDemo.java" startLine="59" startPosition="0" endLine="63" endPosition="0" />
-    <scopeInfo nodeId="1202829285111" fileName="DialogDemo.java" startLine="158" startPosition="47" endLine="162" endPosition="21" />
-    <scopeInfo nodeId="1202829285111" fileName="DialogDemo.java" startLine="165" startPosition="47" endLine="169" endPosition="21" />
-    <scopeInfo nodeId="1202829285111" fileName="DialogDemo.java" startLine="172" startPosition="51" endLine="176" endPosition="21" />
-    <scopeInfo nodeId="1202829285111" fileName="DialogDemo.java" startLine="227" startPosition="54" endLine="231" endPosition="0" />
-    <scopeInfo nodeId="1202829285111" fileName="DialogDemo.java" startLine="239" startPosition="54" endLine="243" endPosition="0" />
+    <scopeInfo nodeId="1202829285111" fileName="DialogDemo.java" startLine="158" startPosition="47" endLine="162" endPosition="21">
+      <varInfo nodeId="1202829285111" varName="component" />
+    </scopeInfo>
+    <scopeInfo nodeId="1202829285111" fileName="DialogDemo.java" startLine="165" startPosition="47" endLine="169" endPosition="21">
+      <varInfo nodeId="1202829285111" varName="component" />
+    </scopeInfo>
+    <scopeInfo nodeId="1202829285111" fileName="DialogDemo.java" startLine="172" startPosition="51" endLine="176" endPosition="21">
+      <varInfo nodeId="1202829285111" varName="component" />
+    </scopeInfo>
+    <scopeInfo nodeId="1202829285111" fileName="DialogDemo.java" startLine="227" startPosition="54" endLine="231" endPosition="0">
+      <varInfo nodeId="1202829285111" varName="event" />
+    </scopeInfo>
+    <scopeInfo nodeId="1202829285111" fileName="DialogDemo.java" startLine="239" startPosition="54" endLine="243" endPosition="0">
+      <varInfo nodeId="1202829285111" varName="event" />
+    </scopeInfo>
     <scopeInfo nodeId="1202829285111" fileName="DialogDemo.java" startLine="246" startPosition="0" endLine="250" endPosition="0" />
     <scopeInfo nodeId="1202829285111" fileName="DialogDemo.java" startLine="250" startPosition="0" endLine="254" endPosition="0" />
     <scopeInfo nodeId="1202829285111" fileName="DialogDemo.java" startLine="63" startPosition="0" endLine="68" endPosition="0" />
     <scopeInfo nodeId="1202829285111" fileName="DialogDemo.java" startLine="68" startPosition="0" endLine="73" endPosition="0" />
     <scopeInfo nodeId="1202829285111" fileName="DialogDemo.java" startLine="95" startPosition="25" endLine="100" endPosition="5" />
-    <scopeInfo nodeId="1202829285111" fileName="DialogDemo.java" startLine="108" startPosition="41" endLine="113" endPosition="17" />
-    <scopeInfo nodeId="1202829285111" fileName="DialogDemo.java" startLine="117" startPosition="41" endLine="122" endPosition="17" />
-    <scopeInfo nodeId="1202829285111" fileName="DialogDemo.java" startLine="191" startPosition="46" endLine="196" endPosition="21" />
-    <scopeInfo nodeId="1202829285111" fileName="DialogDemo.java" startLine="51" startPosition="23" endLine="57" endPosition="31" />
-    <scopeInfo nodeId="1202829285111" fileName="DialogDemo.java" startLine="126" startPosition="41" endLine="132" endPosition="17" />
-    <scopeInfo nodeId="1202829285111" fileName="DialogDemo.java" startLine="136" startPosition="41" endLine="142" endPosition="17" />
-    <scopeInfo nodeId="1202829285111" fileName="DialogDemo.java" startLine="146" startPosition="41" endLine="152" endPosition="17" />
+    <scopeInfo nodeId="1202829285111" fileName="DialogDemo.java" startLine="108" startPosition="41" endLine="113" endPosition="17">
+      <varInfo nodeId="1202829285111" varName="c" />
+    </scopeInfo>
+    <scopeInfo nodeId="1202829285111" fileName="DialogDemo.java" startLine="117" startPosition="41" endLine="122" endPosition="17">
+      <varInfo nodeId="1202829285111" varName="c" />
+    </scopeInfo>
+    <scopeInfo nodeId="1202829285111" fileName="DialogDemo.java" startLine="191" startPosition="46" endLine="196" endPosition="21">
+      <varInfo nodeId="1202829285111" varName="component" />
+    </scopeInfo>
+    <scopeInfo nodeId="1202829285111" fileName="DialogDemo.java" startLine="51" startPosition="23" endLine="57" endPosition="31">
+      <varInfo nodeId="1202829285111" varName="component" />
+    </scopeInfo>
+    <scopeInfo nodeId="1202829285111" fileName="DialogDemo.java" startLine="126" startPosition="41" endLine="132" endPosition="17">
+      <varInfo nodeId="1202829285111" varName="c" />
+    </scopeInfo>
+    <scopeInfo nodeId="1202829285111" fileName="DialogDemo.java" startLine="136" startPosition="41" endLine="142" endPosition="17">
+      <varInfo nodeId="1202829285111" varName="c" />
+    </scopeInfo>
+    <scopeInfo nodeId="1202829285111" fileName="DialogDemo.java" startLine="146" startPosition="41" endLine="152" endPosition="17">
+      <varInfo nodeId="1202829285111" varName="c" />
+    </scopeInfo>
     <scopeInfo nodeId="1202829285111" fileName="DialogDemo.java" startLine="178" startPosition="0" endLine="184" endPosition="0" />
     <scopeInfo nodeId="1202829285111" fileName="DialogDemo.java" startLine="184" startPosition="0" endLine="190" endPosition="0" />
-    <scopeInfo nodeId="1202829285111" fileName="DialogDemo.java" startLine="199" startPosition="47" endLine="205" endPosition="21" />
+    <scopeInfo nodeId="1202829285111" fileName="DialogDemo.java" startLine="199" startPosition="47" endLine="205" endPosition="21">
+      <varInfo nodeId="1202829285111" varName="component" />
+    </scopeInfo>
     <scopeInfo nodeId="1202829285111" fileName="DialogDemo.java" startLine="207" startPosition="0" endLine="213" endPosition="0" />
-    <scopeInfo nodeId="1202829285111" fileName="DialogDemo.java" startLine="214" startPosition="48" endLine="220" endPosition="21" />
-    <scopeInfo nodeId="1202829285111" fileName="DialogDemo.java" startLine="254" startPosition="0" endLine="260" endPosition="0" />
-    <scopeInfo nodeId="1202829285111" fileName="DialogDemo.java" startLine="260" startPosition="0" endLine="266" endPosition="0" />
-    <scopeInfo nodeId="1202829285111" fileName="DialogDemo.java" startLine="75" startPosition="5" endLine="82" endPosition="65" />
-    <scopeInfo nodeId="1202829285111" fileName="DialogDemo.java" startLine="84" startPosition="5" endLine="91" endPosition="65" />
+    <scopeInfo nodeId="1202829285111" fileName="DialogDemo.java" startLine="214" startPosition="48" endLine="220" endPosition="21">
+      <varInfo nodeId="1202829285111" varName="component" />
+    </scopeInfo>
+    <scopeInfo nodeId="1202829285111" fileName="DialogDemo.java" startLine="254" startPosition="0" endLine="260" endPosition="0">
+      <varInfo nodeId="1202829285111" varName="newValue" />
+    </scopeInfo>
+    <scopeInfo nodeId="1202829285111" fileName="DialogDemo.java" startLine="260" startPosition="0" endLine="266" endPosition="0">
+      <varInfo nodeId="1202829285111" varName="newValue" />
+    </scopeInfo>
+    <scopeInfo nodeId="1202829285111" fileName="DialogDemo.java" startLine="75" startPosition="5" endLine="82" endPosition="65">
+      <varInfo nodeId="1202829285111" varName="binding" />
+      <varInfo nodeId="1202829285111" varName="sourceObject" />
+      <varInfo nodeId="1202829285111" varName="sourceProperty" />
+      <varInfo nodeId="1202829285111" varName="targetObject" />
+      <varInfo nodeId="1202829285111" varName="targetProperty" />
+    </scopeInfo>
+    <scopeInfo nodeId="1202829285111" fileName="DialogDemo.java" startLine="84" startPosition="5" endLine="91" endPosition="65">
+      <varInfo nodeId="1202829285111" varName="binding" />
+      <varInfo nodeId="1202829285111" varName="sourceObject" />
+      <varInfo nodeId="1202829285111" varName="sourceProperty" />
+      <varInfo nodeId="1202829285111" varName="targetObject" />
+      <varInfo nodeId="1202829285111" varName="targetProperty" />
+    </scopeInfo>
     <scopeInfo nodeId="1202829285111" fileName="DialogDemo.java" startLine="157" startPosition="0" endLine="164" endPosition="0" />
     <scopeInfo nodeId="1202829285111" fileName="DialogDemo.java" startLine="164" startPosition="0" endLine="171" endPosition="0" />
     <scopeInfo nodeId="1202829285111" fileName="DialogDemo.java" startLine="171" startPosition="0" endLine="178" endPosition="0" />
@@ -232,23 +284,29 @@
     <scopeInfo nodeId="1202829285111" fileName="DialogDemo.java" startLine="145" startPosition="93" endLine="154" endPosition="0" />
     <scopeInfo nodeId="1202829285111" fileName="DialogDemo.java" startLine="198" startPosition="0" endLine="207" endPosition="0" />
     <scopeInfo nodeId="1202829285111" fileName="DialogDemo.java" startLine="213" startPosition="0" endLine="222" endPosition="0" />
-    <scopeInfo nodeId="1202829285111" fileName="DialogDemo.java" startLine="223" startPosition="50" endLine="232" endPosition="21" />
-    <scopeInfo nodeId="1202829285111" fileName="DialogDemo.java" startLine="235" startPosition="50" endLine="244" endPosition="21" />
+    <scopeInfo nodeId="1202829285111" fileName="DialogDemo.java" startLine="223" startPosition="50" endLine="232" endPosition="21">
+      <varInfo nodeId="1202829285111" varName="component" />
+    </scopeInfo>
+    <scopeInfo nodeId="1202829285111" fileName="DialogDemo.java" startLine="235" startPosition="50" endLine="244" endPosition="21">
+      <varInfo nodeId="1202829285111" varName="component" />
+    </scopeInfo>
     <scopeInfo nodeId="1202829285111" fileName="DialogDemo.java" startLine="222" startPosition="0" endLine="234" endPosition="0" />
     <scopeInfo nodeId="1202829285111" fileName="DialogDemo.java" startLine="234" startPosition="0" endLine="246" endPosition="0" />
     <scopeInfo nodeId="1202829285111" fileName="DialogDemo.java" startLine="74" startPosition="23" endLine="92" endPosition="5" />
     <scopeInfo nodeId="1202829285111" fileName="DialogDemo.java" startLine="73" startPosition="0" endLine="94" endPosition="0" />
-    <scopeInfo nodeId="1202829285111" fileName="DialogDemo.java" startLine="103" startPosition="46" endLine="155" endPosition="21" />
+    <scopeInfo nodeId="1202829285111" fileName="DialogDemo.java" startLine="103" startPosition="46" endLine="155" endPosition="21">
+      <varInfo nodeId="1202829285111" varName="component" />
+    </scopeInfo>
     <scopeInfo nodeId="1202829285111" fileName="DialogDemo.java" startLine="102" startPosition="0" endLine="157" endPosition="0" />
-    <unitInfo nodeId="1202829285111" fileName="DialogDemo.java" startLine="227" startPosition="36" endLine="231" endPosition="5" unitName="jetbrains.mps.uiLanguage.samples.dialogs.DialogDemo$7" />
-    <unitInfo nodeId="1202829285111" fileName="DialogDemo.java" startLine="239" startPosition="36" endLine="243" endPosition="5" unitName="jetbrains.mps.uiLanguage.samples.dialogs.DialogDemo$8" />
+    <unitInfo nodeId="1202829285111" fileName="DialogDemo.java" startLine="26" startPosition="0" endLine="276" endPosition="0" unitName="jetbrains.mps.uiLanguage.samples.dialogs.DialogDemo" />
     <unitInfo nodeId="1202829285111" fileName="DialogDemo.java" startLine="43" startPosition="32" endLine="49" endPosition="3" unitName="jetbrains.mps.uiLanguage.samples.dialogs.DialogDemo$1" />
     <unitInfo nodeId="1202829285111" fileName="DialogDemo.java" startLine="107" startPosition="57" endLine="115" endPosition="5" unitName="jetbrains.mps.uiLanguage.samples.dialogs.DialogDemo$2" />
     <unitInfo nodeId="1202829285111" fileName="DialogDemo.java" startLine="116" startPosition="57" endLine="124" endPosition="5" unitName="jetbrains.mps.uiLanguage.samples.dialogs.DialogDemo$3" />
     <unitInfo nodeId="1202829285111" fileName="DialogDemo.java" startLine="125" startPosition="57" endLine="134" endPosition="5" unitName="jetbrains.mps.uiLanguage.samples.dialogs.DialogDemo$4" />
     <unitInfo nodeId="1202829285111" fileName="DialogDemo.java" startLine="135" startPosition="57" endLine="144" endPosition="5" unitName="jetbrains.mps.uiLanguage.samples.dialogs.DialogDemo$5" />
     <unitInfo nodeId="1202829285111" fileName="DialogDemo.java" startLine="145" startPosition="57" endLine="154" endPosition="5" unitName="jetbrains.mps.uiLanguage.samples.dialogs.DialogDemo$6" />
-    <unitInfo nodeId="1202829285111" fileName="DialogDemo.java" startLine="26" startPosition="0" endLine="276" endPosition="0" unitName="jetbrains.mps.uiLanguage.samples.dialogs.DialogDemo" />
+    <unitInfo nodeId="1202829285111" fileName="DialogDemo.java" startLine="227" startPosition="36" endLine="231" endPosition="5" unitName="jetbrains.mps.uiLanguage.samples.dialogs.DialogDemo$7" />
+    <unitInfo nodeId="1202829285111" fileName="DialogDemo.java" startLine="239" startPosition="36" endLine="243" endPosition="5" unitName="jetbrains.mps.uiLanguage.samples.dialogs.DialogDemo$8" />
   </root>
   <root nodeId="1202832184362">
     <nodeInfo nodeId="1202833166011" fileName="DialogDemo.java" startLine="267" startPosition="27" endLine="268" endPosition="21" conceptFqName="jetbrains.mps.baseLanguage.structure.ExpressionStatement" />
@@ -262,4 +320,3 @@
     <scopeInfo nodeId="1205770172049" fileName="DialogDemo.java" startLine="270" startPosition="0" endLine="275" endPosition="0" />
   </root>
 </debugInfo>
->>>>>>> 9f983db3
