--- conflicted
+++ resolved
@@ -105,12 +105,6 @@
     <scopeInfo nodeId="1202823852897" fileName="GridDemo.java" startLine="47" startPosition="0" endLine="52" endPosition="0" />
     <scopeInfo nodeId="1202823852897" fileName="GridDemo.java" startLine="52" startPosition="0" endLine="57" endPosition="0" />
     <scopeInfo nodeId="1202823852897" fileName="GridDemo.java" startLine="61" startPosition="25" endLine="66" endPosition="5" />
-<<<<<<< HEAD
-=======
-    <scopeInfo nodeId="1202823852897" fileName="GridDemo.java" startLine="61" startPosition="25" endLine="66" endPosition="5">
-      <varInfo nodeId="1202823852897" varName="binding" />
-    </scopeInfo>
->>>>>>> 96201e47
     <scopeInfo nodeId="1202823852897" fileName="GridDemo.java" startLine="95" startPosition="0" endLine="101" endPosition="0" />
     <scopeInfo nodeId="1202823852897" fileName="GridDemo.java" startLine="34" startPosition="21" endLine="41" endPosition="31">
       <varInfo nodeId="1202823852897" varName="component" />
