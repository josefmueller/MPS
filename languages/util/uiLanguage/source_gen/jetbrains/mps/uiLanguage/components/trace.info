--- conflicted
+++ resolved
@@ -63,10 +63,6 @@
     <scopeInfo nodeId="1202393472906" fileName="BaseComponent.java" startLine="26" startPosition="0" endLine="31" endPosition="3" />
     <scopeInfo nodeId="1202393472906" fileName="BaseComponent.java" startLine="36" startPosition="0" endLine="41" endPosition="0" />
     <scopeInfo nodeId="1202393472906" fileName="BaseComponent.java" startLine="41" startPosition="0" endLine="46" endPosition="0" />
-<<<<<<< HEAD
-=======
-    <scopeInfo nodeId="1202393472906" fileName="BaseComponent.java" startLine="50" startPosition="25" endLine="55" endPosition="5" />
->>>>>>> 96201e47
     <scopeInfo nodeId="1202393472906" fileName="BaseComponent.java" startLine="50" startPosition="25" endLine="55" endPosition="5">
       <varInfo nodeId="1202393472906" varName="binding" />
     </scopeInfo>
@@ -167,7 +163,6 @@
     <scopeInfo nodeId="1202393511419" fileName="Frame.java" startLine="27" startPosition="0" endLine="32" endPosition="3" />
     <scopeInfo nodeId="1202393511419" fileName="Frame.java" startLine="37" startPosition="0" endLine="42" endPosition="0" />
     <scopeInfo nodeId="1202393511419" fileName="Frame.java" startLine="42" startPosition="0" endLine="47" endPosition="0" />
-    <scopeInfo nodeId="1202393511419" fileName="Frame.java" startLine="51" startPosition="25" endLine="56" endPosition="5" />
     <scopeInfo nodeId="1202393511419" fileName="Frame.java" startLine="51" startPosition="25" endLine="56" endPosition="5">
       <varInfo nodeId="1202393511419" varName="binding" />
     </scopeInfo>
@@ -238,13 +233,9 @@
     <scopeInfo nodeId="1202393560969" fileName="Button.java" startLine="23" startPosition="0" endLine="28" endPosition="3" />
     <scopeInfo nodeId="1202393560969" fileName="Button.java" startLine="33" startPosition="0" endLine="38" endPosition="0" />
     <scopeInfo nodeId="1202393560969" fileName="Button.java" startLine="38" startPosition="0" endLine="43" endPosition="0" />
-    <scopeInfo nodeId="1202393560969" fileName="Button.java" startLine="47" startPosition="25" endLine="52" endPosition="5" />
-<<<<<<< HEAD
-=======
     <scopeInfo nodeId="1202393560969" fileName="Button.java" startLine="47" startPosition="25" endLine="52" endPosition="5">
       <varInfo nodeId="1202393560969" varName="binding" />
     </scopeInfo>
->>>>>>> 96201e47
     <scopeInfo nodeId="1202393560969" fileName="Button.java" startLine="58" startPosition="0" endLine="64" endPosition="0">
       <varInfo nodeId="1202393560969" varName="newValue" />
     </scopeInfo>
@@ -339,13 +330,9 @@
     <scopeInfo nodeId="1202464198724" fileName="TextField.java" startLine="27" startPosition="0" endLine="32" endPosition="3" />
     <scopeInfo nodeId="1202464198724" fileName="TextField.java" startLine="37" startPosition="0" endLine="42" endPosition="0" />
     <scopeInfo nodeId="1202464198724" fileName="TextField.java" startLine="42" startPosition="0" endLine="47" endPosition="0" />
-    <scopeInfo nodeId="1202464198724" fileName="TextField.java" startLine="51" startPosition="25" endLine="56" endPosition="5" />
-<<<<<<< HEAD
-=======
     <scopeInfo nodeId="1202464198724" fileName="TextField.java" startLine="51" startPosition="25" endLine="56" endPosition="5">
       <varInfo nodeId="1202464198724" varName="binding" />
     </scopeInfo>
->>>>>>> 96201e47
     <scopeInfo nodeId="1202464198724" fileName="TextField.java" startLine="74" startPosition="0" endLine="80" endPosition="0">
       <varInfo nodeId="1202464198724" varName="newValue" />
     </scopeInfo>
@@ -461,7 +448,6 @@
     <scopeInfo nodeId="1202465811094" fileName="Label.java" startLine="30" startPosition="0" endLine="35" endPosition="3" />
     <scopeInfo nodeId="1202465811094" fileName="Label.java" startLine="40" startPosition="0" endLine="45" endPosition="0" />
     <scopeInfo nodeId="1202465811094" fileName="Label.java" startLine="45" startPosition="0" endLine="50" endPosition="0" />
-    <scopeInfo nodeId="1202465811094" fileName="Label.java" startLine="54" startPosition="25" endLine="59" endPosition="5" />
     <scopeInfo nodeId="1202465811094" fileName="Label.java" startLine="54" startPosition="25" endLine="59" endPosition="5">
       <varInfo nodeId="1202465811094" varName="binding" />
     </scopeInfo>
@@ -523,10 +509,6 @@
     <scopeInfo nodeId="1202738287160" fileName="VBox.java" startLine="22" startPosition="0" endLine="27" endPosition="3" />
     <scopeInfo nodeId="1202738287160" fileName="VBox.java" startLine="32" startPosition="0" endLine="37" endPosition="0" />
     <scopeInfo nodeId="1202738287160" fileName="VBox.java" startLine="37" startPosition="0" endLine="42" endPosition="0" />
-<<<<<<< HEAD
-=======
-    <scopeInfo nodeId="1202738287160" fileName="VBox.java" startLine="46" startPosition="25" endLine="51" endPosition="5" />
->>>>>>> 96201e47
     <scopeInfo nodeId="1202738287160" fileName="VBox.java" startLine="46" startPosition="25" endLine="51" endPosition="5">
       <varInfo nodeId="1202738287160" varName="binding" />
     </scopeInfo>
@@ -573,7 +555,6 @@
     <scopeInfo nodeId="1202738350852" fileName="HBox.java" startLine="22" startPosition="0" endLine="27" endPosition="3" />
     <scopeInfo nodeId="1202738350852" fileName="HBox.java" startLine="32" startPosition="0" endLine="37" endPosition="0" />
     <scopeInfo nodeId="1202738350852" fileName="HBox.java" startLine="37" startPosition="0" endLine="42" endPosition="0" />
-    <scopeInfo nodeId="1202738350852" fileName="HBox.java" startLine="46" startPosition="25" endLine="51" endPosition="5" />
     <scopeInfo nodeId="1202738350852" fileName="HBox.java" startLine="46" startPosition="25" endLine="51" endPosition="5">
       <varInfo nodeId="1202738350852" varName="binding" />
     </scopeInfo>
@@ -632,7 +613,6 @@
     <scopeInfo nodeId="1202815836444" fileName="CheckBox.java" startLine="23" startPosition="0" endLine="28" endPosition="3" />
     <scopeInfo nodeId="1202815836444" fileName="CheckBox.java" startLine="33" startPosition="0" endLine="38" endPosition="0" />
     <scopeInfo nodeId="1202815836444" fileName="CheckBox.java" startLine="38" startPosition="0" endLine="43" endPosition="0" />
-    <scopeInfo nodeId="1202815836444" fileName="CheckBox.java" startLine="47" startPosition="25" endLine="52" endPosition="5" />
     <scopeInfo nodeId="1202815836444" fileName="CheckBox.java" startLine="47" startPosition="25" endLine="52" endPosition="5">
       <varInfo nodeId="1202815836444" varName="binding" />
     </scopeInfo>
@@ -694,7 +674,6 @@
     <scopeInfo nodeId="1202816402995" fileName="Panel.java" startLine="23" startPosition="0" endLine="28" endPosition="3" />
     <scopeInfo nodeId="1202816402995" fileName="Panel.java" startLine="33" startPosition="0" endLine="38" endPosition="0" />
     <scopeInfo nodeId="1202816402995" fileName="Panel.java" startLine="38" startPosition="0" endLine="43" endPosition="0" />
-    <scopeInfo nodeId="1202816402995" fileName="Panel.java" startLine="47" startPosition="25" endLine="52" endPosition="5" />
     <scopeInfo nodeId="1202816402995" fileName="Panel.java" startLine="47" startPosition="25" endLine="52" endPosition="5">
       <varInfo nodeId="1202816402995" varName="binding" />
     </scopeInfo>
@@ -745,12 +724,6 @@
     <scopeInfo nodeId="1202816455619" fileName="FlowPanel.java" startLine="32" startPosition="0" endLine="37" endPosition="0" />
     <scopeInfo nodeId="1202816455619" fileName="FlowPanel.java" startLine="37" startPosition="0" endLine="42" endPosition="0" />
     <scopeInfo nodeId="1202816455619" fileName="FlowPanel.java" startLine="46" startPosition="25" endLine="51" endPosition="5" />
-<<<<<<< HEAD
-=======
-    <scopeInfo nodeId="1202816455619" fileName="FlowPanel.java" startLine="46" startPosition="25" endLine="51" endPosition="5">
-      <varInfo nodeId="1202816455619" varName="binding" />
-    </scopeInfo>
->>>>>>> 96201e47
     <scopeInfo nodeId="1202816455619" fileName="FlowPanel.java" startLine="45" startPosition="0" endLine="53" endPosition="0" />
     <unitInfo nodeId="1202816455619" fileName="FlowPanel.java" startLine="15" startPosition="32" endLine="21" endPosition="3" unitName="jetbrains.mps.uiLanguage.components.FlowPanel$1" />
     <unitInfo nodeId="1202816455619" fileName="FlowPanel.java" startLine="12" startPosition="0" endLine="54" endPosition="0" unitName="jetbrains.mps.uiLanguage.components.FlowPanel" />
@@ -807,9 +780,6 @@
     <scopeInfo nodeId="1202828480666" fileName="Dialog.java" startLine="33" startPosition="0" endLine="38" endPosition="0" />
     <scopeInfo nodeId="1202828480666" fileName="Dialog.java" startLine="38" startPosition="0" endLine="43" endPosition="0" />
     <scopeInfo nodeId="1202828480666" fileName="Dialog.java" startLine="47" startPosition="25" endLine="52" endPosition="5" />
-    <scopeInfo nodeId="1202828480666" fileName="Dialog.java" startLine="47" startPosition="25" endLine="52" endPosition="5">
-      <varInfo nodeId="1202828480666" varName="binding" />
-    </scopeInfo>
     <scopeInfo nodeId="1202828480666" fileName="Dialog.java" startLine="58" startPosition="0" endLine="64" endPosition="0">
       <varInfo nodeId="1202828480666" varName="newValue" />
     </scopeInfo>
@@ -880,10 +850,6 @@
     <scopeInfo nodeId="1203082515478" fileName="List.java" startLine="23" startPosition="0" endLine="28" endPosition="3" />
     <scopeInfo nodeId="1203082515478" fileName="List.java" startLine="33" startPosition="0" endLine="38" endPosition="0" />
     <scopeInfo nodeId="1203082515478" fileName="List.java" startLine="38" startPosition="0" endLine="43" endPosition="0" />
-<<<<<<< HEAD
-=======
-    <scopeInfo nodeId="1203082515478" fileName="List.java" startLine="47" startPosition="25" endLine="52" endPosition="5" />
->>>>>>> 96201e47
     <scopeInfo nodeId="1203082515478" fileName="List.java" startLine="47" startPosition="25" endLine="52" endPosition="5">
       <varInfo nodeId="1203082515478" varName="binding" />
     </scopeInfo>
@@ -960,10 +926,6 @@
     <scopeInfo nodeId="1204287075288" fileName="RadioButton.java" startLine="25" startPosition="0" endLine="30" endPosition="3" />
     <scopeInfo nodeId="1204287075288" fileName="RadioButton.java" startLine="35" startPosition="0" endLine="40" endPosition="0" />
     <scopeInfo nodeId="1204287075288" fileName="RadioButton.java" startLine="40" startPosition="0" endLine="45" endPosition="0" />
-<<<<<<< HEAD
-=======
-    <scopeInfo nodeId="1204287075288" fileName="RadioButton.java" startLine="49" startPosition="25" endLine="54" endPosition="5" />
->>>>>>> 96201e47
     <scopeInfo nodeId="1204287075288" fileName="RadioButton.java" startLine="49" startPosition="25" endLine="54" endPosition="5">
       <varInfo nodeId="1204287075288" varName="binding" />
     </scopeInfo>
@@ -1028,13 +990,7 @@
     <scopeInfo nodeId="8606751926055253470" fileName="Separator.java" startLine="23" startPosition="0" endLine="28" endPosition="3" />
     <scopeInfo nodeId="8606751926055253470" fileName="Separator.java" startLine="33" startPosition="0" endLine="38" endPosition="0" />
     <scopeInfo nodeId="8606751926055253470" fileName="Separator.java" startLine="38" startPosition="0" endLine="43" endPosition="0" />
-<<<<<<< HEAD
-=======
     <scopeInfo nodeId="8606751926055253470" fileName="Separator.java" startLine="47" startPosition="25" endLine="52" endPosition="5" />
->>>>>>> 96201e47
-    <scopeInfo nodeId="8606751926055253470" fileName="Separator.java" startLine="47" startPosition="25" endLine="52" endPosition="5">
-      <varInfo nodeId="8606751926055253470" varName="binding" />
-    </scopeInfo>
     <scopeInfo nodeId="8606751926055253470" fileName="Separator.java" startLine="58" startPosition="0" endLine="64" endPosition="0">
       <varInfo nodeId="8606751926055253470" varName="newValue" />
     </scopeInfo>
