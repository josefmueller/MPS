--- conflicted
+++ resolved
@@ -2,11 +2,7 @@
 <model modelUID="r:00000000-0000-4000-0000-011c89590585(jetbrains.mps.xml.constraints)" version="6">
   <persistence version="7" />
   <language namespace="3f4bc5f5-c6c1-4a28-8b10-c83066ffa4a1(jetbrains.mps.lang.constraints)" />
-  <language namespace="f3061a53-9226-4cc5-a443-f952ceaf5816(jetbrains.mps.baseLanguage)" />
-  <language namespace="7866978e-a0f0-4cc7-81bc-4d213d9375e1(jetbrains.mps.lang.smodel)" />
-  <language namespace="83888646-71ce-4f1c-9c53-c54016f6ad4f(jetbrains.mps.baseLanguage.collections)" />
   <language namespace="13744753-c81f-424a-9c1b-cf8943bf4e86(jetbrains.mps.lang.sharedConcepts)" />
-  <language namespace="aee9cad2-acd4-4608-aef2-0004f6a1cdbd(jetbrains.mps.lang.actions)" />
   <devkit namespace="fbc25dd2-5da4-483a-8b19-70928e1b62d7(jetbrains.mps.devkit.general-purpose)" />
   <import index="tpjo" modelUID="r:00000000-0000-4000-0000-011c89590588(jetbrains.mps.xml.structure)" version="0" />
   <import index="tpck" modelUID="r:00000000-0000-4000-0000-011c89590288(jetbrains.mps.lang.core.structure)" version="0" />
@@ -19,7 +15,7 @@
   <import index="tp25" modelUID="r:00000000-0000-4000-0000-011c89590301(jetbrains.mps.lang.smodel.structure)" version="16" implicit="yes" />
   <import index="tp2q" modelUID="r:00000000-0000-4000-0000-011c8959032e(jetbrains.mps.baseLanguage.collections.structure)" version="7" implicit="yes" />
   <import index="tpcw" modelUID="r:00000000-0000-4000-0000-011c895902bc(jetbrains.mps.lang.sharedConcepts.structure)" version="0" implicit="yes" />
-  <import index="lkfb" modelUID="f:java_stub#37a3367b-1fb2-44d8-aa6b-18075e74e003#jetbrains.mps.smodel(MPS.Classpath/jetbrains.mps.smodel@java_stub)" version="-1" implicit="yes" />
+  <import index="cu2c" modelUID="f:java_stub#6ed54515-acc8-4d1e-a16c-9fd6cfe951ea#jetbrains.mps.smodel(MPS.Core/jetbrains.mps.smodel@java_stub)" version="-1" implicit="yes" />
   <roots>
     <node type="tp1t.ConceptConstraints" typeId="tp1t.1213093968558" id="1213104840321">
       <link role="concept" roleId="tp1t.1213093996982" targetNodeId="tpjo.1167523027466" resolveInfo="Element" />
@@ -123,8 +119,8 @@
                     <link role="variableDeclaration" roleId="tpee.1068581517664" targetNodeId="1213104840335" resolveInfo="searchScope" />
                   </node>
                   <node role="rValue" roleId="tpee.1068498886297" type="tpee.StaticMethodCall" typeId="tpee.1081236700937" id="1213104840361">
+                    <link role="baseMethodDeclaration" roleId="tpee.1068499141037" targetNodeId="inbo.5889278117585265429" resolveInfo="createModelAndImportedModelsScope" />
                     <link role="classConcept" roleId="tpee.1144433194310" targetNodeId="inbo.5889278117585265292" resolveInfo="SModelSearchUtil" />
-                    <link role="baseMethodDeclaration" roleId="tpee.1068499141037" targetNodeId="inbo.5889278117585265429" resolveInfo="createModelAndImportedModelsScope" />
                     <node role="actualArgument" roleId="tpee.1068499141038" type="tpcw.ConceptFunctionParameter_model" typeId="tpcw.1161622665029" id="1213104840362" />
                     <node role="actualArgument" roleId="tpee.1068499141038" type="tpcw.ConceptFunctionParameter_scope" typeId="tpcw.1161622878565" id="1213104840363" />
                   </node>
@@ -140,11 +136,7 @@
                     </node>
                     <node role="rValue" roleId="tpee.1068498886297" type="tpee.GenericNewExpression" typeId="tpee.1145552977093" id="1217888351020">
                       <node role="creator" roleId="tpee.1145553007750" type="tpee.ClassCreator" typeId="tpee.1212685548494" id="1217888351022">
-<<<<<<< HEAD
                         <link role="baseMethodDeclaration" roleId="tpee.1068499141037" targetNodeId="inbo.7451562887563385707" resolveInfo="SimpleSearchScope" />
-=======
-                        <link role="baseMethodDeclaration" roleId="tpee.1068499141037" targetNodeId="espb.~SimpleSearchScope%d&lt;init&gt;(java%dutil%dList)" resolveInfo="SimpleSearchScope" />
->>>>>>> 17ee3e20
                         <node role="actualArgument" roleId="tpee.1068499141038" type="tpee.LocalVariableReference" typeId="tpee.1068581242866" id="1213104840370">
                           <link role="variableDeclaration" roleId="tpee.1068581517664" targetNodeId="1213104840345" resolveInfo="elementDeclarations" />
                         </node>
@@ -180,9 +172,6 @@
           <node role="statement" roleId="tpee.1068581517665" type="tpee.LocalVariableDeclarationStatement" typeId="tpee.1068581242864" id="1213104860626">
             <node role="localVariableDeclaration" roleId="tpee.1068581242865" type="tpee.LocalVariableDeclaration" typeId="tpee.1068581242863" id="1213104860627">
               <property name="name" nameId="tpck.1169194664001" value="elementDeclaration" />
-              <node role="type" roleId="tpee.5680397130376446158" type="tp25.SNodeType" typeId="tp25.1138055754698" id="1213104860628">
-                <link role="concept" roleId="tp25.1138405853777" targetNodeId="tpj8.1167838236835" resolveInfo="ElementDeclaration" />
-              </node>
               <node role="initializer" roleId="tpee.1068431790190" type="tpee.StaticMethodCall" typeId="tpee.1081236700937" id="1183587839045">
                 <link role="baseMethodDeclaration" roleId="tpee.1068499141037" targetNodeId="tpjz.1177614168858" resolveInfo="getParentElementDeclaration" />
                 <link role="classConcept" roleId="tpee.1144433194310" targetNodeId="tpjz.1177614157967" resolveInfo="ElementUtil" />
@@ -190,9 +179,12 @@
                 <node role="actualArgument" roleId="tpee.1068499141038" type="tpee.DotExpression" typeId="tpee.1197027756228" id="1204389045004">
                   <node role="operand" roleId="tpee.1197027771414" type="tpcw.ConceptFunctionParameter_operationContext" typeId="tpcw.1161622753914" id="1183915078844" />
                   <node role="operation" roleId="tpee.1197027833540" type="tpee.InstanceMethodCallOperation" typeId="tpee.1202948039474" id="1204389045005">
-                    <link role="baseMethodDeclaration" roleId="tpee.1068499141037" targetNodeId="lkfb.~IOperationContext%dgetScope()%cjetbrains%dmps%dsmodel%dIScope" resolveInfo="getScope" />
-                  </node>
-                </node>
+                    <link role="baseMethodDeclaration" roleId="tpee.1068499141037" targetNodeId="cu2c.~IOperationContext%dgetScope()%cjetbrains%dmps%dsmodel%dIScope" resolveInfo="getScope" />
+                  </node>
+                </node>
+              </node>
+              <node role="type" roleId="tpee.5680397130376446158" type="tp25.SNodeType" typeId="tp25.1138055754698" id="1213104860628">
+                <link role="concept" roleId="tp25.1138405853777" targetNodeId="tpj8.1167838236835" resolveInfo="ElementDeclaration" />
               </node>
             </node>
           </node>
@@ -210,8 +202,8 @@
                     <link role="variableDeclaration" roleId="tpee.1068581517664" targetNodeId="1213104860624" resolveInfo="searchScope" />
                   </node>
                   <node role="rValue" roleId="tpee.1068498886297" type="tpee.StaticMethodCall" typeId="tpee.1081236700937" id="1213104860641">
+                    <link role="baseMethodDeclaration" roleId="tpee.1068499141037" targetNodeId="inbo.5889278117585265429" resolveInfo="createModelAndImportedModelsScope" />
                     <link role="classConcept" roleId="tpee.1144433194310" targetNodeId="inbo.5889278117585265292" resolveInfo="SModelSearchUtil" />
-                    <link role="baseMethodDeclaration" roleId="tpee.1068499141037" targetNodeId="inbo.5889278117585265429" resolveInfo="createModelAndImportedModelsScope" />
                     <node role="actualArgument" roleId="tpee.1068499141038" type="tpcw.ConceptFunctionParameter_model" typeId="tpcw.1161622665029" id="1213104860642" />
                     <node role="actualArgument" roleId="tpee.1068499141038" type="tpcw.ConceptFunctionParameter_scope" typeId="tpcw.1161622878565" id="1213104860643" />
                   </node>
@@ -227,11 +219,7 @@
                     </node>
                     <node role="rValue" roleId="tpee.1068498886297" type="tpee.GenericNewExpression" typeId="tpee.1145552977093" id="1217888349732">
                       <node role="creator" roleId="tpee.1145553007750" type="tpee.ClassCreator" typeId="tpee.1212685548494" id="1217888349734">
-<<<<<<< HEAD
                         <link role="baseMethodDeclaration" roleId="tpee.1068499141037" targetNodeId="inbo.7451562887563385707" resolveInfo="SimpleSearchScope" />
-=======
-                        <link role="baseMethodDeclaration" roleId="tpee.1068499141037" targetNodeId="espb.~SimpleSearchScope%d&lt;init&gt;(java%dutil%dList)" resolveInfo="SimpleSearchScope" />
->>>>>>> 17ee3e20
                         <node role="actualArgument" roleId="tpee.1068499141038" type="tpee.DotExpression" typeId="tpee.1197027756228" id="1213104860650">
                           <node role="operand" roleId="tpee.1197027771414" type="tpee.LocalVariableReference" typeId="tpee.1068581242866" id="1213104860652">
                             <link role="variableDeclaration" roleId="tpee.1068581517664" targetNodeId="1213104860627" resolveInfo="elementDeclaration" />
